open Core_kernel
open Async_kernel

module type Security_intf = sig
  val max_depth : [`Infinity | `Finite of int]
  (** In production we set this to (hopefully a prefix of) k for our consensus
   * mechanism; infinite is for tests *)
end

module type Time_controller_intf = sig
  type t

  val create : unit -> t
end

module type Time_intf = sig
  module Stable : sig
    module V1 : sig
      type t [@@deriving sexp, bin_io]
    end
  end

  module Controller : Time_controller_intf

  type t [@@deriving sexp]

  type t0 = t

  module Span : sig
    type t

    val of_time_span : Core_kernel.Time.Span.t -> t

    val to_ms : t -> Int64.t

    val of_ms : Int64.t -> t

    val ( < ) : t -> t -> bool

    val ( > ) : t -> t -> bool

    val ( >= ) : t -> t -> bool

    val ( <= ) : t -> t -> bool

    val ( = ) : t -> t -> bool
  end

  module Timeout : sig
    type 'a t

    val create : Controller.t -> Span.t -> f:(t0 -> 'a) -> 'a t

    val to_deferred : 'a t -> 'a Deferred.t

    val peek : 'a t -> 'a option

    val cancel : Controller.t -> 'a t -> 'a -> unit
  end

  val to_span_since_epoch : t -> Span.t

  val of_span_since_epoch : Span.t -> t

  val diff : t -> t -> Span.t

  val sub : t -> Span.t -> t

  val add : t -> Span.t -> t

  val modulus : t -> Span.t -> Span.t

  val now : Controller.t -> t
end

module type Ledger_hash_intf = sig
  type t [@@deriving bin_io, eq, sexp]

  val to_bytes : t -> string

  include Hashable.S_binable with type t := t
end

module type Protocol_state_hash_intf = sig
  type t [@@deriving bin_io, sexp, eq]

  include Hashable.S_binable with type t := t
end

module type Protocol_state_proof_intf = sig
  type t
end

module type Ledger_builder_aux_hash_intf = sig
  type t [@@deriving bin_io, sexp, eq]

  val of_bytes : string -> t
end

module type Ledger_builder_hash_intf = sig
  type t [@@deriving bin_io, sexp, eq, compare]

  type ledger_hash

  type ledger_builder_aux_hash

  val of_bytes : string -> t

  val of_aux_and_ledger_hash : ledger_builder_aux_hash -> ledger_hash -> t

  include Hashable.S_binable with type t := t
end

module type Proof_intf = sig
  type input

  type t

  val verify : t -> input -> bool Deferred.t
end

module type Ledger_intf = sig
  type t [@@deriving sexp, compare, hash, bin_io]

  module Undo : sig
    type t [@@deriving sexp]
  end

  type valid_transaction

  type super_transaction

  type ledger_hash

  val create : unit -> t

  val copy : t -> t

  val merkle_root : t -> ledger_hash

  val apply_super_transaction : t -> super_transaction -> Undo.t Or_error.t

  val undo : t -> Undo.t -> unit Or_error.t
end

module Fee = struct
  module Unsigned = struct
    include Currency.Fee

    include (
      Currency.Fee.Stable.V1 :
        module type of Currency.Fee.Stable.V1 with type t := t )
  end

  module Signed = struct
    include Currency.Fee.Signed

    include (
      Currency.Fee.Signed.Stable.V1 :
        module type of Currency.Fee.Signed.Stable.V1
        with type t := t
         and type ('a, 'b) t_ := ('a, 'b) t_ )
  end
end

module type Snark_pool_proof_intf = sig
  module Statement : sig
    type t [@@deriving sexp, bin_io]
  end

  type t [@@deriving sexp, bin_io]
end

module type Transaction_intf = sig
  type t [@@deriving sexp, compare, eq, bin_io]

  type public_key

  module With_valid_signature : sig
    type nonrec t = private t [@@deriving sexp, compare, eq]
  end

  val check : t -> With_valid_signature.t option

  val fee : t -> Fee.Unsigned.t

  val sender : t -> public_key

  val receiver : t -> public_key
end

module type Private_key_intf = sig
  type t
end

module type Compressed_public_key_intf = sig
  type t [@@deriving sexp, bin_io, compare]

  include Comparable.S with type t := t
end

module type Public_key_intf = sig
  module Private_key : Private_key_intf

  type t [@@deriving sexp]

  module Compressed : Compressed_public_key_intf

  val of_private_key : Private_key.t -> t
end

module type Fee_transfer_intf = sig
  type t [@@deriving sexp, compare, eq]

  type public_key

  type single = public_key * Fee.Unsigned.t

  val of_single_list : (public_key * Fee.Unsigned.t) list -> t list

  val receivers : t -> public_key list
end

module type Super_transaction_intf = sig
  type valid_transaction

  type fee_transfer

  type t = Transaction of valid_transaction | Fee_transfer of fee_transfer
  [@@deriving sexp, compare, eq, bin_io]

  val fee_excess : t -> Fee.Unsigned.t Or_error.t
end

module type Ledger_proof_statement_intf = sig
  type ledger_hash

  type t =
    { source: ledger_hash
    ; target: ledger_hash
    ; fee_excess: Fee.Signed.t
    ; proof_type: [`Base | `Merge] }
  [@@deriving sexp, bin_io, compare]

  val merge : t -> t -> t Or_error.t

  include Comparable.S with type t := t
end

module type Ledger_proof_intf = sig
  type ledger_hash

  type statement

  type message

  type proof

  type t [@@deriving sexp]

  val statement_target : statement -> ledger_hash

  val underlying_proof : t -> proof
end

module type Ledger_proof_verifier_intf = sig
  type ledger_proof

  type message

  type statement

  val verify : ledger_proof -> statement -> message:message -> bool Deferred.t
end

module type Completed_work_intf = sig
  type proof

  type statement

  type public_key

  module Statement : sig
    type t = statement list

    include Sexpable.S with type t := t

    include Binable.S with type t := t

    include Hashable.S_binable with type t := t

    val gen : t Quickcheck.Generator.t
  end

  (* TODO: The SOK message actually should bind the SNARK to
   be in this particular bundle. The easiest way would be to
   SOK with
   H(all_statements_in_bundle || fee || public_key)
*)

  type t = {fee: Fee.Unsigned.t; proofs: proof list; prover: public_key}
  [@@deriving sexp, bin_io]

  type unchecked = t

  module Checked : sig
    type t [@@deriving sexp, bin_io]

    val create_unsafe : unchecked -> t
  end

  val forget : Checked.t -> t

  val proofs_length : int
end

module type Ledger_builder_diff_intf = sig
  type transaction

  type transaction_with_valid_signature

  type ledger_builder_hash

  type public_key

  type completed_work

  type completed_work_checked

  type t =
    { prev_hash: ledger_builder_hash
    ; completed_works: completed_work list
    ; transactions: transaction list
    ; creator: public_key }
  [@@deriving sexp, bin_io]

  module With_valid_signatures_and_proofs : sig
    type t =
      { prev_hash: ledger_builder_hash
      ; completed_works: completed_work_checked list
      ; transactions: transaction_with_valid_signature list
      ; creator: public_key }
    [@@deriving sexp]
  end

  val forget : With_valid_signatures_and_proofs.t -> t
end

module type Ledger_builder_transition_intf = sig
  type ledger_builder

  type diff

  type diff_with_valid_signatures_and_proofs

  type t = {old: ledger_builder; diff: diff}

  module With_valid_signatures_and_proofs : sig
    type t = {old: ledger_builder; diff: diff_with_valid_signatures_and_proofs}
  end

  val forget : With_valid_signatures_and_proofs.t -> t
end

module type Ledger_builder_intf = sig
  type t [@@deriving sexp, bin_io]

  type diff

  type valid_diff

  type ledger_builder_aux_hash

  type ledger_builder_hash

  type ledger_hash

  type public_key

  type ledger

  type ledger_proof

  type super_transaction

  type transaction_with_valid_signature

  type statement

  type ledger_proof_statement

  type ledger_proof_statement_set

  type sparse_ledger

  type completed_work

  val copy : t -> t

  val hash : t -> ledger_builder_hash

  val ledger : t -> ledger

  val create : ledger:ledger -> self:public_key -> t

  val current_ledger_proof : t -> ledger_proof option

  val apply : t -> diff -> ledger_proof option Deferred.Or_error.t

  (* This should memoize the snark verifications *)

  val create_diff :
       t
    -> transactions_by_fee:transaction_with_valid_signature Sequence.t
    -> get_completed_work:(statement -> completed_work option)
    -> valid_diff
       * [`Hash_after_applying of ledger_builder_hash]
       * [`Ledger_proof of (ledger_proof * ledger_proof_statement) option]

  module Aux : sig
    type t [@@deriving bin_io]

    val hash : t -> ledger_builder_aux_hash
  end

  val aux : t -> Aux.t

  val make : public_key:public_key -> ledger:ledger -> aux:Aux.t -> t

  val random_work_spec_chunk :
       t
    -> ledger_proof_statement_set * ledger_proof_statement option
    -> ( ledger_proof_statement
       , super_transaction
       , sparse_ledger
       , ledger_proof )
       Snark_work_lib.Work.Single.Spec.t
       list
       option
       * (ledger_proof_statement_set * ledger_proof_statement option)
end

module type Tip_intf = sig
  type protocol_state

  type protocol_state_proof

  type ledger_builder

  type external_transition

  type t =
    { protocol_state: protocol_state
    ; proof: protocol_state_proof
    ; ledger_builder: ledger_builder }
  [@@deriving sexp, bin_io]

  val of_transition_and_lb : external_transition -> ledger_builder -> t
end

module type Blockchain_state_intf = sig
  type ledger_builder_hash

  type ledger_hash

  type time

  type value [@@deriving sexp, bin_io]

  type var

  val create_value :
       ledger_builder_hash:ledger_builder_hash
    -> ledger_hash:ledger_hash
    -> timestamp:time
    -> value

  val ledger_builder_hash : value -> ledger_builder_hash

  val ledger_hash : value -> ledger_hash

  val timestamp : value -> time
end

module type Consensus_mechanism_intf = sig
  type protocol_state_proof

  type protocol_state_hash

  type blockchain_state

  type proof

  type ledger_builder_diff

<<<<<<< HEAD
  module Consensus_state : sig
    type value

    type var
  end

  module Protocol_state : sig
    type value [@@deriving sexp, bin_io]

    type var

    val create_value :
         previous_state_hash:protocol_state_hash
      -> blockchain_state:blockchain_state
      -> consensus_state:Consensus_state.value
      -> value

    val previous_state_hash : value -> protocol_state_hash

    val blockchain_state : value -> blockchain_state

    val consensus_state : value -> Consensus_state.value

    val hash : value -> protocol_state_hash
  end

  module Consensus_data : sig
    type value [@@deriving sexp]

    type var
  end

  val create_consensus_state : Protocol_state.value -> Consensus_state.value

  val create_consensus_data :
    Protocol_state.value -> Consensus_data.value option

  module Snark_transition : sig
    type value

    type var

    val create_value :
         blockchain_state:blockchain_state
      -> consensus_data:Consensus_data.value
      -> ledger_proof:proof option
      -> value

    val blockchain_state : value -> blockchain_state

    val consensus_data : value -> Consensus_data.value
  end

  module Internal_transition : sig
    type t [@@deriving sexp]

    val create :
         snark_transition:Snark_transition.value
      -> ledger_builder_diff:ledger_builder_diff
      -> t

    val snark_transition : t -> Snark_transition.value

    val ledger_builder_diff : t -> ledger_builder_diff
  end

  module External_transition : sig
    type t [@@deriving sexp]

    val create :
         protocol_state:Protocol_state.value
      -> protocol_state_proof:protocol_state_proof
      -> ledger_builder_diff:ledger_builder_diff
      -> t

    val protocol_state : t -> Protocol_state.value

    val protocol_state_proof : t -> protocol_state_proof
  end
=======
  type transaction

  module Consensus_transition_data : sig
    type value [@@deriving sexp]

    type var
  end

  module Consensus_state : sig
    type value

    type var
  end

  module Protocol_state : sig
    type value [@@deriving sexp, bin_io]

    type var

    val create_value :
         previous_state_hash:protocol_state_hash
      -> blockchain_state:blockchain_state
      -> consensus_state:Consensus_state.value
      -> value

    val previous_state_hash : value -> protocol_state_hash

    val blockchain_state : value -> blockchain_state

    val consensus_state : value -> Consensus_state.value

    val hash : value -> protocol_state_hash
  end

  module Snark_transition : sig
    type value

    type var

    val create_value :
         blockchain_state:blockchain_state
      -> consensus_data:Consensus_transition_data.value
      -> ledger_proof:proof option
      -> value

    val blockchain_state : value -> blockchain_state

    val consensus_data : value -> Consensus_transition_data.value
  end

  module Internal_transition : sig
    type t [@@deriving sexp]

    val create :
         snark_transition:Snark_transition.value
      -> ledger_builder_diff:ledger_builder_diff
      -> t

    val snark_transition : t -> Snark_transition.value

    val ledger_builder_diff : t -> ledger_builder_diff
  end

  module External_transition : sig
    type t [@@deriving sexp]

    val create :
         protocol_state:Protocol_state.value
      -> protocol_state_proof:protocol_state_proof
      -> ledger_builder_diff:ledger_builder_diff
      -> t

    val protocol_state : t -> Protocol_state.value

    val protocol_state_proof : t -> protocol_state_proof
  end

  val generate_transition :
       previous_protocol_state:Protocol_state.value
    -> blockchain_state:blockchain_state
    -> time:Int64.t
    -> transactions:transaction list
    -> Protocol_state.value * Consensus_transition_data.value
>>>>>>> f14cd58d
end

module type Time_close_validator_intf = sig
  type time

  val validate : time -> bool
end

module type Machine_intf = sig
  type t

  type state

  type transition

  type ledger_builder_transition

  module Event : sig
    type e = Found of transition | New_state of state

    type t = e * ledger_builder_transition
  end

  val current_state : t -> state

  val create : initial:state -> t

  val step : t -> transition -> t

  val drive :
       t
    -> scan:(   init:t
             -> f:(t -> Event.t -> t Deferred.t)
             -> t Linear_pipe.Reader.t)
    -> t Linear_pipe.Reader.t
end

module type Block_state_transition_proof_intf = sig
  type protocol_state

  type protocol_state_proof

  type internal_transition

  module Witness : sig
    type t =
      { old_state: protocol_state
      ; old_proof: protocol_state_proof
      ; transition: internal_transition }
  end

  (*
Blockchain_snark ~old ~nonce ~ledger_snark ~ledger_hash ~timestamp ~new_hash
  Input:
    old : Blockchain.t
    old_snark : proof
    nonce : int
    work_snark : proof
    ledger_hash : Ledger_hash.t
    timestamp : Time.t
    new_hash : State_hash.t
  Witness:
    transition : Transition.t
  such that
    the old_snark verifies against old
    new = update_with_asserts(old, nonce, timestamp, ledger_hash)
    hash(new) = new_hash
    the work_snark verifies against the old.ledger_hash and new_ledger_hash
    new.timestamp > old.timestamp
    hash(new_hash||nonce) < target(old.next_difficulty)
  *)
  (* TODO: Why is this taking new_state? *)

  val prove_zk_state_valid :
    Witness.t -> new_state:protocol_state -> protocol_state_proof Deferred.t
end

module Proof_carrying_data = struct
  type ('a, 'b) t = {data: 'a; proof: 'b} [@@deriving sexp, fields, bin_io]
end

module type Inputs_intf = sig
  module Time : Time_intf

  module Private_key : Private_key_intf

  module Compressed_public_key : Compressed_public_key_intf

  module Public_key :
    Public_key_intf
    with module Private_key := Private_key
     and module Compressed = Compressed_public_key

  module Transaction :
    Transaction_intf with type public_key := Public_key.Compressed.t

  module Fee_transfer :
    Fee_transfer_intf with type public_key := Public_key.Compressed.t

  module Super_transaction :
    Super_transaction_intf
    with type valid_transaction := Transaction.With_valid_signature.t
     and type fee_transfer := Fee_transfer.t

  module Ledger_hash : Ledger_hash_intf

  module Proof : sig
    type t
  end

  module Ledger_proof_statement :
    Ledger_proof_statement_intf with type ledger_hash := Ledger_hash.t

  module Ledger_proof :
    Ledger_proof_intf
    with type message := Fee.Unsigned.t * Public_key.Compressed.t
     and type ledger_hash := Ledger_hash.t
     and type statement := Ledger_proof_statement.t
     and type proof := Proof.t

  module Ledger_proof_verifier :
    Ledger_proof_verifier_intf
    with type message := Fee.Unsigned.t * Public_key.Compressed.t
     and type ledger_proof := Ledger_proof.t
     and type statement := Ledger_proof_statement.t

  module Ledger :
    Ledger_intf
    with type valid_transaction := Transaction.With_valid_signature.t
     and type super_transaction := Super_transaction.t
     and type ledger_hash := Ledger_hash.t

  module Ledger_builder_aux_hash : Ledger_builder_aux_hash_intf

  module Ledger_builder_hash :
    Ledger_builder_hash_intf
    with type ledger_builder_aux_hash := Ledger_builder_aux_hash.t
     and type ledger_hash := Ledger_hash.t

  (*
Bundle Snark:
   Input:
      l1 : Ledger_hash.t,
      l2 : Ledger_hash.t,
      fee_excess : Amount.Signed.t,
   Witness:
      t : Tagged_transaction.t
   such that
     applying [t] to ledger with merkle hash [l1] results in ledger with merkle hash [l2].

Merge Snark:
    Input:
      s1 : state
      s3 : state
      fee_excess_total : Amount.Signed.t
    Witness:
      s2 : state
      p12 : proof
      p23 : proof
      fee_excess12 : Amount.Signed.t
      fee_excess23 : Amount.Signed.t
    s.t.
      p12 verifies s1 -> s2 is a valid transition with fee_excess12
      p23 verifies s2 -> s3 is a valid transition with fee_excess23
      fee_excess_total = fee_excess12 + fee_excess23
  *)

  module Time_close_validator :
    Time_close_validator_intf with type time := Time.t

  module Completed_work :
    Completed_work_intf
    with type proof := Ledger_proof.t
     and type statement := Ledger_proof_statement.t
     and type public_key := Public_key.Compressed.t

  module Ledger_builder_diff :
    Ledger_builder_diff_intf
    with type transaction := Transaction.t
     and type transaction_with_valid_signature :=
                Transaction.With_valid_signature.t
     and type ledger_builder_hash := Ledger_builder_hash.t
     and type public_key := Public_key.Compressed.t
     and type completed_work := Completed_work.t
     and type completed_work_checked := Completed_work.Checked.t

  module Sparse_ledger : sig
    type t
  end

  module Ledger_builder :
    Ledger_builder_intf
    with type diff := Ledger_builder_diff.t
     and type valid_diff :=
                Ledger_builder_diff.With_valid_signatures_and_proofs.t
     and type ledger_builder_hash := Ledger_builder_hash.t
     and type ledger_builder_aux_hash := Ledger_builder_aux_hash.t
     and type ledger_hash := Ledger_hash.t
     and type public_key := Public_key.Compressed.t
     and type ledger := Ledger.t
     and type ledger_proof := Ledger_proof.t
     and type transaction_with_valid_signature :=
                Transaction.With_valid_signature.t
     and type statement := Completed_work.Statement.t
     and type completed_work := Completed_work.Checked.t
     and type sparse_ledger := Sparse_ledger.t
     and type ledger_proof_statement := Ledger_proof_statement.t
     and type ledger_proof_statement_set := Ledger_proof_statement.Set.t
     and type super_transaction := Super_transaction.t

  module Ledger_builder_transition :
    Ledger_builder_transition_intf
    with type diff := Ledger_builder_diff.t
     and type ledger_builder := Ledger_builder.t
     and type diff_with_valid_signatures_and_proofs :=
                Ledger_builder_diff.With_valid_signatures_and_proofs.t

  module Blockchain_state :
    Blockchain_state_intf
    with type ledger_builder_hash := Ledger_builder_hash.t
     and type ledger_hash := Ledger_hash.t
     and type time := Time.t

  module Protocol_state_hash : Protocol_state_hash_intf

  module Protocol_state_proof : Protocol_state_proof_intf

  module Consensus_mechanism :
    Consensus_mechanism_intf
    with type protocol_state_hash := Protocol_state_hash.t
     and type protocol_state_proof := Protocol_state_proof.t
     and type blockchain_state := Blockchain_state.value
     and type proof := Proof.t
     and type ledger_builder_diff := Ledger_builder_diff.t
<<<<<<< HEAD
=======
     and type transaction := Transaction.t
>>>>>>> f14cd58d

  module Tip :
    Tip_intf
    with type ledger_builder := Ledger_builder.t
     and type protocol_state := Consensus_mechanism.Protocol_state.value
     and type protocol_state_proof := Protocol_state_proof.t
     and type external_transition := Consensus_mechanism.External_transition.t
end

module Make
    (Inputs : Inputs_intf)
    (Block_state_transition_proof : Block_state_transition_proof_intf
                                    with type protocol_state :=
                                                Inputs.Consensus_mechanism.
                                                Protocol_state.value
                                     and type protocol_state_proof :=
                                                Inputs.Protocol_state_proof.t
                                     and type internal_transition :=
                                                Inputs.Consensus_mechanism.
                                                Internal_transition.t) =
struct
  open Inputs

  module Proof_carrying_state = struct
    type t =
      ( Consensus_mechanism.Protocol_state.value
      , Protocol_state_proof.t )
      Proof_carrying_data.t
  end

  module Event = struct
    type t =
      | Found of Consensus_mechanism.Internal_transition.t
      | New_state of Proof_carrying_state.t * Ledger_builder_transition.t
  end

  type t = {state: Proof_carrying_state.t} [@@deriving fields]
end<|MERGE_RESOLUTION|>--- conflicted
+++ resolved
@@ -493,87 +493,6 @@
 
   type ledger_builder_diff
 
-<<<<<<< HEAD
-  module Consensus_state : sig
-    type value
-
-    type var
-  end
-
-  module Protocol_state : sig
-    type value [@@deriving sexp, bin_io]
-
-    type var
-
-    val create_value :
-         previous_state_hash:protocol_state_hash
-      -> blockchain_state:blockchain_state
-      -> consensus_state:Consensus_state.value
-      -> value
-
-    val previous_state_hash : value -> protocol_state_hash
-
-    val blockchain_state : value -> blockchain_state
-
-    val consensus_state : value -> Consensus_state.value
-
-    val hash : value -> protocol_state_hash
-  end
-
-  module Consensus_data : sig
-    type value [@@deriving sexp]
-
-    type var
-  end
-
-  val create_consensus_state : Protocol_state.value -> Consensus_state.value
-
-  val create_consensus_data :
-    Protocol_state.value -> Consensus_data.value option
-
-  module Snark_transition : sig
-    type value
-
-    type var
-
-    val create_value :
-         blockchain_state:blockchain_state
-      -> consensus_data:Consensus_data.value
-      -> ledger_proof:proof option
-      -> value
-
-    val blockchain_state : value -> blockchain_state
-
-    val consensus_data : value -> Consensus_data.value
-  end
-
-  module Internal_transition : sig
-    type t [@@deriving sexp]
-
-    val create :
-         snark_transition:Snark_transition.value
-      -> ledger_builder_diff:ledger_builder_diff
-      -> t
-
-    val snark_transition : t -> Snark_transition.value
-
-    val ledger_builder_diff : t -> ledger_builder_diff
-  end
-
-  module External_transition : sig
-    type t [@@deriving sexp]
-
-    val create :
-         protocol_state:Protocol_state.value
-      -> protocol_state_proof:protocol_state_proof
-      -> ledger_builder_diff:ledger_builder_diff
-      -> t
-
-    val protocol_state : t -> Protocol_state.value
-
-    val protocol_state_proof : t -> protocol_state_proof
-  end
-=======
   type transaction
 
   module Consensus_transition_data : sig
@@ -657,7 +576,6 @@
     -> time:Int64.t
     -> transactions:transaction list
     -> Protocol_state.value * Consensus_transition_data.value
->>>>>>> f14cd58d
 end
 
 module type Time_close_validator_intf = sig
@@ -892,10 +810,7 @@
      and type blockchain_state := Blockchain_state.value
      and type proof := Proof.t
      and type ledger_builder_diff := Ledger_builder_diff.t
-<<<<<<< HEAD
-=======
      and type transaction := Transaction.t
->>>>>>> f14cd58d
 
   module Tip :
     Tip_intf
