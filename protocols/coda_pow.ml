--- conflicted
+++ resolved
@@ -96,12 +96,12 @@
 end
 
 module type Transaction_intf = sig
-  type t [@@deriving sexp, compare, eq]
+  type t [@@deriving sexp, compare, eq, bin_io]
 
   type fee
 
   module With_valid_signature : sig
-    type nonrec t = private t [@@deriving sexp, compare, eq, bin_io]
+    type nonrec t = private t [@@deriving sexp, compare, eq]
   end
 
   val check : t -> With_valid_signature.t option
@@ -155,25 +155,17 @@
   val fee_excess : t -> unsigned_fee Or_error.t
 end
 
-module type Transaction_snark_intf = sig
-  type ledger_hash
-
-  type fee_excess
-
+module type Ledger_proof_intf = sig
+  type statement
   type message
 
-  type t [@@deriving sexp, bin_io]
-
-  module Statement : sig
-    type t =
-      { source: ledger_hash
-      ; target: ledger_hash
-      ; fee_excess: fee_excess
-      ; proof_type: [`Merge | `Base] }
-    [@@deriving sexp, bin_io]
-  end
-
-  val verify : t -> Statement.t -> message:message -> bool Deferred.t
+  type t
+
+  val verify :
+        t
+    -> statement
+    -> message:message
+    -> bool Deferred.t
 end
 
 module type Completed_work_intf = sig
@@ -199,7 +191,7 @@
   [@@deriving sexp, bin_io]
 
   module Checked : sig
-    type t [@@deriving sexp, bin_io]
+    type t [@@deriving sexp]
   end
 
   val check : t -> Statement.t -> Checked.t option Deferred.t
@@ -235,7 +227,7 @@
       ; completed_works: completed_work_checked list
       ; transactions: transaction_with_valid_signature list
       ; creator: public_key }
-    [@@deriving sexp, bin_io]
+    [@@deriving sexp]
   end
 
   val forget : With_valid_signatures_and_proofs.t -> t
@@ -262,6 +254,8 @@
 
   type diff
 
+  type valid_diff
+
   type ledger_builder_hash
 
   type ledger_hash
@@ -270,7 +264,7 @@
 
   type ledger
 
-  type transaction_snark
+  type ledger_proof
 
   type transaction_with_valid_signature
 
@@ -286,7 +280,7 @@
 
   val create : ledger:ledger -> self:public_key -> t
 
-  val apply : t -> diff -> transaction_snark option Deferred.Or_error.t
+  val apply : t -> diff -> ledger_proof option Deferred.Or_error.t
 
   (* This should memoize the snark verifications *)
 
@@ -294,7 +288,7 @@
        t
     -> transactions_by_fee:transaction_with_valid_signature Sequence.t
     -> get_completed_work:(statement -> completed_work option)
-    -> diff
+    -> valid_diff
        * [`Hash_after_applying of ledger_builder_hash * ledger_hash]
        * [`Ledger_proof of ledger_proof option]
 end
@@ -387,7 +381,7 @@
     { ledger_hash: ledger_hash (* TODO: I believe this is unused. *)
     ; ledger_builder_hash: ledger_builder_hash
     ; ledger_proof: proof option
-    ; ledger_builder_transition: ledger_builder_diff
+    ; ledger_builder_diff: ledger_builder_diff
     ; timestamp: time
     ; nonce: nonce }
   [@@deriving fields]
@@ -492,9 +486,8 @@
 
   module Ledger_hash : Ledger_hash_intf
 
-  module Ledger_proof : Proof_intf
-
-  module Transaction_snark : Transaction_snark_intf
+  module Ledger_proof : Ledger_proof_intf
+    with type message := Fee.Unsigned.t * Public_key.Compressed.t
 
   module Ledger :
     Ledger_intf
@@ -544,21 +537,6 @@
   module Time_close_validator :
     Time_close_validator_intf with type time := Time.t
 
-<<<<<<< HEAD
-  module Ledger_proof : sig
-    type statement
-
-    type t
-
-    val verify :
-         t
-      -> statement
-      -> message:Fee.Unsigned.t * Public_key.Compressed.t
-      -> bool Deferred.t
-  end
-
-=======
->>>>>>> ceafb451
   module Completed_work :
     Completed_work_intf
     with type proof := Ledger_proof.t
@@ -579,11 +557,12 @@
   module Ledger_builder :
     Ledger_builder_intf
     with type diff := Ledger_builder_diff.t
+     and type valid_diff := Ledger_builder_diff.With_valid_signatures_and_proofs.t
      and type ledger_builder_hash := Ledger_builder_hash.t
      and type ledger_hash := Ledger_hash.t
      and type public_key := Public_key.Compressed.t
      and type ledger := Ledger.t
-     and type transaction_snark := Transaction_snark.t
+     and type ledger_proof := Ledger_proof.t
      and type transaction_with_valid_signature :=
                 Transaction.With_valid_signature.t
      and type statement := Completed_work.Statement.t
@@ -644,7 +623,6 @@
   let step' t (transition: Transition.t) : t Deferred.t =
     let state = t.state.data in
     let proof = t.state.proof in
-<<<<<<< HEAD
     let next_difficulty =
       Difficulty.next state.next_difficulty ~last:state.timestamp
         ~this:transition.timestamp
@@ -663,35 +641,6 @@
         ~new_state
     in
     {state= {data= new_state; proof}}
-=======
-    let {Ledger_builder_transition.old; diff} =
-      transition.ledger_builder_transition
-    in
-    match%bind Ledger_builder.apply old diff with
-    | Error e -> return t
-    (* TODO: This proof should go somewhere! Also we mutated [old] so not clear
-       if that's ok *)
-    | Ok maybe_new_ledger ->
-        let next_difficulty =
-          Difficulty.next state.next_difficulty ~last:state.timestamp
-            ~this:transition.timestamp
-        in
-        let new_state : State.t =
-          { next_difficulty
-          ; previous_state_hash= State.hash state
-          ; ledger_builder_hash= Ledger_builder.hash old
-          ; ledger_hash= Ledger.merkle_root (Ledger_builder.ledger old)
-          ; strength=
-              Strength.increase state.strength ~by:state.next_difficulty
-          ; timestamp= transition.timestamp }
-        in
-        let%map proof =
-          Block_state_transition_proof.prove_zk_state_valid
-            {old_state= state; old_proof= proof; transition}
-            ~new_state
-        in
-        {state= {data= new_state; proof}}
->>>>>>> ceafb451
 
   let create ~state : t = {state}
 
