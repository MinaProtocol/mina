--- conflicted
+++ resolved
@@ -223,13 +223,8 @@
 
   val hash : t -> ledger_builder_hash
 
-<<<<<<< HEAD
-=======
-  val margin : t -> int
-
   val ledger : t -> ledger
 
->>>>>>> 44c0a254
   val create : ledger:ledger -> self:public_key -> t
 
   val apply : t -> diff -> transaction_snark option Deferred.Or_error.t
