--- conflicted
+++ resolved
@@ -80,10 +80,7 @@
 
   module With_valid_signature : sig
     type nonrec t = private t [@@deriving sexp, eq]
-<<<<<<< HEAD
-=======
-
->>>>>>> dab62986
+
     val compare : seed:string -> t -> t -> int
   end
 
