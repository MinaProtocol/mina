--- conflicted
+++ resolved
@@ -370,7 +370,6 @@
                   name: Pin external packages
                   command: ./scripts/pin-external-packages.sh
             - run:
-<<<<<<< HEAD
                 name: Install cachix
                 command: USER=opam . ~/.nix-profile/etc/profile.d/nix.sh && nix-env --option sandbox false -iA cachix -f https://cachix.org/api/v1/install
             - run:
@@ -387,11 +386,6 @@
                         nix-build --option sandbox false default.nix | cachix push codaprotocol
                     fi
             - run:
-                  name: Install awscli
-                  command: sudo pip install awscli
-            - run:
-=======
->>>>>>> a0d2c693
                   name: Build OCaml
                   command: ./scripts/skip_if_only_frontend.sh bash -c 'eval `opam config env` && make build 2>&1 | tee /tmp/artifacts/buildocaml.log'
                   environment:
@@ -592,7 +586,6 @@
             - run:
                   name: Update OPAM
                   command: ./scripts/update-opam-in-docker.sh
-<<<<<<< HEAD
             - run:
                 name: Install cachix
                 command: USER=opam . ~/.nix-profile/etc/profile.d/nix.sh && nix-env --option sandbox false -iA cachix -f https://cachix.org/api/v1/install
@@ -609,10 +602,7 @@
                     else
                         nix-build --option sandbox false default.nix | cachix push codaprotocol
                     fi
-            {%- for test in medium_curves_tests[profile] %}
-=======
             {%- for test in medium_curves_and_other_tests[profile] %}
->>>>>>> a0d2c693
             - run:
                   name: Running test -- {{profile}}:{{test}}
                   command: ./scripts/skip_if_only_frontend.sh bash -c 'source ~/.profile && ./scripts/test.py run "{{profile}}:{{test}}"'
