# WARNING: config.yml file is generated from config.yml.jinja
---
version: 3
jobs:
    tracetool:
        docker:
            - image: codaprotocol/coda:toolchain-rust-e855336d087a679f76f2dd2bbdc3fdfea9303be3
        steps:
            - checkout
            - run:
                  name: Update submodules
                  command: git submodule sync && git submodule update --init --recursive
            - run:
                  name: Build trace-tool
                  command: cd src/app/trace-tool && cargo build --frozen

    build-wallet:
        macos:
            xcode: "10.2.0"
        steps:
            - checkout
            - run:
                  name: Update submodules
                  command: git submodule sync && git submodule update --init --recursive
            - run: cd frontend/wallet && yarn
            - run:
                  name: Lint wallet
                  command: cd frontend/wallet && yarn run reformat && git diff --exit-code src
            - run:
                  name: Build wallet
                  command: cd frontend/wallet && yarn run build-ci
            - run:
                  name: Test wallet
                  command: cd frontend/wallet && yarn test
            - run:
                  name: Build dist wallet
                  command: cd frontend/wallet && yarn run dist
            - run:
                  name: Publish dist wallet
                  command: (env HOMEBREW_NO_AUTO_UPDATE=1 brew install awscli) && ./scripts/publish-wallet.sh
            - run: cd frontend/website && yarn install
            - run:
                  name: Decrypt PragmataPro font
                  command: cd frontend/website && yarn run decrypt-ci
            - run:
                  name: Lint website
                  command: cd frontend/website && yarn run reformat && git diff --exit-code src
            - run:
                  name: Build website
                  command: cd frontend/website && (env HOMEBREW_NO_AUTO_UPDATE=1 brew install pandoc) && pip install mkdocs && yarn run build
            - run:
                  name: Deploy staging
                  command: cd frontend/website && (if [ "$CIRCLE_BRANCH" == "develop" ]; then yarn run deploy-ci; fi)
            - run: cd frontend/bot && yarn
            - run:
                  name: Lint bot
                  command: cd frontend/bot && yarn run reformat && git diff --exit-code src
            - run:
                  name: Build bot
                  command: cd frontend/bot && yarn run build-ci

    build-archive:
        docker:
            - image: codaprotocol/coda:toolchain-a915de6257621221537f2448dc73f0b46f6f2042
              environment: 
                CODA_DOCKER: true
                HASURA_PORT: 8080
            - image: postgres:12
              environment: 
                POSTGRES_PASSWORD: codarules
                POSTGRES_USER: admin
                POSTGRES_DB: archiver
            - image: hasura/graphql-engine:v1.0.0-beta.6
              environment: 
                HASURA_GRAPHQL_DATABASE_URL: postgres://admin:codarules@localhost:5432/archiver
                HASURA_GRAPHQL_ENABLE_CONSOLE: "true"
                HASURA_GRAPHQL_ENABLED_LOG_TYPES: startup, http-log, webhook-log, websocket-log, query-log
        steps:
            - checkout
            - run:
                  name: Update Submodules
                  command: git submodule sync && git submodule update --init --recursive
            - run:
                  name: Update OPAM
                  command: ./scripts/update-opam-in-docker.sh
            - run:
                  name: Build Archive Process
                  command:  bash -c 'eval `opam config env` && make build_archive'
            - run: 
                  name: Configure Hasura
                  command: ls && ./scripts/archive/make_hasura_configurations.sh     
    lint:
        docker:
            - image: codaprotocol/coda:toolchain-a915de6257621221537f2448dc73f0b46f6f2042
        steps:
            - checkout
            - run:
                  name: Update OPAM
                  command: ./scripts/update-opam-in-docker.sh
            - run:
                  name: Check circle CI configuration rendering
                  command: ./scripts/test.py render --check .circleci/config.yml.jinja .mergify.yml.jinja
            - run:
                  name: OCamlformat (make check-format)
                  command: eval `opam config env` && make check-format
            - run:
                  name: Snarky tracks master (make check-snarky-submodule)
                  command: make check-snarky-submodule
            - run:
                  name: Check CODEOWNERS file format
                  command: ./scripts/lint_codeowners.sh
            - run:
                  name: Require ppx_coda preprocessing for linting
                  command: ./scripts/require-ppx-coda.py
    lint-opt:
        docker:
            - image: codaprotocol/coda:toolchain-03e9ed5771ebca91003ce50fb246640f3d5ff061
        steps:
            - checkout
            - run:
                  name: Compare versioned types in PR
                  command: ./scripts/compare_pr_diff_types.sh
    update-branch-protection:
        docker:
            - image: python:3
        steps:
            - run:
                name: Install dependencies
                command: pip install --user requests jinja2
            - checkout
            - run:
                  name: Update branch protection rule from test configuration
                  command: ./scripts/test.py required-status >required_status && cat required_status && ./scripts/update_branch_rule.py required_status

    build-auxiliary:
        docker:
            - image: nixos/nix
        steps:
            - checkout
            - run:
                name: Install cachix
                command: nix-env -iA cachix -f https://cachix.org/api/v1/install
            - run:
                name: Build libp2p_helper using cachix
                command: |
                    cachix use codaprotocol
                    cd src/app/libp2p_helper
                    nix-build default.nix

    build-macos:
      # only run when there's a 'release' tag
      # filters:
      #   tags:
      #      only: /^release.*/
        macos:
            xcode: "10.2.1"
        resource_class: large
        working_directory: /Users/distiller/coda
        environment:
            HOMEBREW_LOGS: /Users/distiller/homebrew.log
            OPAMYES: 1
        steps:
            - run:
                name: Delete xcode simulators (Free 10GB - unused)
                command: |
                    sudo rm -rf /Library/Developer/CoreSimulator/Profiles/Runtimes/
                    df -h
            # Attach workspace from prior linux build
            - attach_workspace:
                at: /tmp/workspace
            - run:
                name: Unpack Workspace PV Keys
                command: |
                    sudo mkdir -p /var/lib/coda
                    sudo tar xvf /tmp/workspace/coda*.bz2 -C /var/lib/coda/
                    sudo rm /tmp/workspace/coda*.bz2
            - checkout
            - run:
                  name: Update submodules
                  command: git submodule sync && git submodule update --init --recursive
            - restore_cache:
                name: Restore cache - homebrew
                keys:
                    - homebrew-v6-{{'{{'}} checksum "scripts/macos-setup-brew.sh" {{'}}'}}
                    - homebrew-v5-
            - run:
                name: Install macos dependencies - homebrew - make macos-setup-download
                command: |
                    ./scripts/skip_if_only_frontend.sh make macos-setup-download
            - save_cache:
                name: Save cache - homebrew
                key: homebrew-v6-{{'{{'}} checksum "scripts/macos-setup-brew.sh" {{'}}'}}
                paths:
                    - "/usr/local/Homebrew"
                    - "/Users/distiller/Library/Caches/Homebrew"

            - run:
                name: Create opam cache signature file
                command: |
                    cat scripts/macos-setup-opam.sh > opam_ci_cache.sig
                    cat src/opam.export >> opam_ci_cache.sig
            - restore_cache:
                name: Restore cache - opam
                keys:
                    - opam-v6-{{'{{'}} checksum "opam_ci_cache.sig" {{'}}'}}
                    - opam-v5-{{'{{'}} checksum "src/opam.export" {{'}}'}}
                    - opam-v4-{{'{{'}} checksum "src/opam.export" {{'}}'}}
                    - opam-v3-{{'{{'}} checksum "src/opam.export" {{'}}'}}
            - run:
                name: Ensure/Fix opam permisssions
                command: |
                    set +e
                    sudo mkdir -p /Users/distiller/.opam
                    sudo chown -R distiller /Users/distiller/.opam | true
                    sudo chmod -R u+w /Users/distiller/.opam | true
            - run:
                name: Install macos dependencies - opam -- make macos-setup-compile
                command: ./scripts/skip_if_only_frontend.sh make macos-setup-compile
            - save_cache:
                name: Save cache - opam
                key: opam-v6-{{'{{'}} checksum "opam_ci_cache.sig" {{'}}'}}
                paths:
                    - "/Users/distiller/.opam"
                no_output_timeout: 1h
            - run:
                name: Install nix and cachix
                command: |
                    curl https://nixos.org/nix/install | sh
                    . ~/.nix-profile/etc/profile.d/nix.sh
                    nix-env -iA cachix -f https://cachix.org/api/v1/install
            - run:
                name: Build kademlia using cachix
                command: |
                    . ~/.nix-profile/etc/profile.d/nix.sh
                    cachix use codaprotocol
                    cd src/app/kademlia-haskell
                    nix-build release2.nix
            - run:
                name: Build libp2p_helper using cachix
                command: |
                    . ~/.nix-profile/etc/profile.d/nix.sh
                    cachix use codaprotocol
                    cd src/app/libp2p_helper
                    nix-build default.nix
            - run:
                name: Build ocaml
                environment:
                    DUNE_PROFILE: testnet_postake_medium_curves
                command: |
                    bash -c 'eval `opam config env` && make build 2>&1 | tee /tmp/buildocaml.log'
                no_output_timeout: 1h
            - run:
                name: Collect PV Keys
                command: |
                    mkdir -p package/keys
                    cp /var/lib/coda/* package/keys/.
            - run:
                name: Collect and rewrite aux binaries (kademlia + libp2p_helper + logproc)
                command: |
                    cp src/app/kademlia-haskell/result/bin/kademlia package/kademlia
                    chmod +w package/kademlia
                    ./scripts/librewrite-macos.sh package/kademlia
                    cp src/app/libp2p_helper/result/bin/libp2p_helper package/coda-libp2p_helper
                    chmod +w package/coda-libp2p_helper
                    ./scripts/librewrite-macos.sh package/coda-libp2p_helper
                    cp src/_build/default/app/logproc/logproc.exe package/coda-logproc
                    chmod +wx package/coda-logproc
            - run:
                name: Collect coda binary
                command: |
                    cp src/_build/default/app/cli/src/coda.exe package/coda
            - run:
                name: Build homebrew package
                command: |
                    tar czvf homebrew-coda.tar.gz package
                    openssl dgst -sha256 homebrew-coda.tar.gz > homebrew-coda.tar.gz.sha256
                    cp homebrew-coda.tar.gz* package/.
            - run:
                  name: Copy artifacts to cloud
                  bsckground: true
                  command: ./scripts/skip_if_only_frontend.sh scripts/artifacts.sh
            - store_artifacts:
                  path: package
            - run:
                name: Publish to Artifactory
                command: ./scripts/skip_if_only_frontend.sh ./scripts/publish-macos.sh
                when: on_success

    {%- for profile in build_artifact_profiles %}
    build-artifacts--{{profile}}:
        {%- if profile in medium_curve_profiles %}
        resource_class: xlarge
        {%- else %}
        resource_class: large
        {%- endif %}
        docker:
            - image: codaprotocol/coda:toolchain-a915de6257621221537f2448dc73f0b46f6f2042
        steps:
            - checkout
            - run:
                  name: Artifacts
                  command: |
                      mkdir -p /tmp/artifacts
                      touch /tmp/artifacts/coda_pvkeys_dummy
            - run:
                  name: Update OPAM
                  command: ./scripts/update-opam-in-docker.sh
            - run:
                  name: Pin external packages
                  command: ./scripts/pin-external-packages.sh
            - run:
                  name: Download candidate stable PV keys
                  environment:
                    DUNE_PROFILE: {{profile}}
                  command: ./scripts/skip_if_only_frontend.sh scripts/pvkeys-download.sh
            - run:
                  name: Build OCaml
                  command: ./scripts/skip_if_only_frontend.sh bash -c 'eval `opam config env` && make build 2>&1 | tee /tmp/artifacts/buildocaml.log'
                  environment:
                    DUNE_PROFILE: {{profile}}
                  {%- if profile in medium_curve_profiles %}
                  no_output_timeout: 20m
                  {%- endif %}
            - run:
                  name: Build deb package with PV keys and PV key tar
                  command: ./scripts/skip_if_only_frontend.sh make deb
                  environment:
                    DUNE_PROFILE: {{profile}}
                  {%- if profile in medium_curve_profiles %}
                  no_output_timeout: 20m
                  {%- endif %}
            - run:
                  name: Store genesis public/private keypairs
                  command: ./scripts/skip_if_only_frontend.sh make genesiskeys
            - run:
                  name: Upload deb to repo
                  command: ./scripts/skip_if_only_frontend.sh make publish_deb
                  no_output_timeout: 20m
            - run:
                  name: Copy artifacts to cloud
                  command: ./scripts/skip_if_only_frontend.sh scripts/artifacts.sh
            {%- if profile in medium_curve_profiles %}
            - persist_to_workspace:
                root: /tmp/artifacts
                paths: coda_pvkeys*
            - store_artifacts:
                  path: /tmp/artifacts
            {%- endif %}
    {%- endfor %}

    {%- for profile in unit_test_profiles %}
    test-unit--{{profile}}:
        resource_class: xlarge
        docker:
            - image: codaprotocol/coda:toolchain-a915de6257621221537f2448dc73f0b46f6f2042
        steps:
            - checkout
            - run: ulimit -c unlimited
            - run:
                  name: Update OPAM
                  command: ./scripts/update-opam-in-docker.sh
          # Uncomment if you want to try debugging why this install breaks
          # some unit tests:
          # 1. The command_line_tests
          # 2. Kademlia tests
          #
             #I'm sorry for the mess, but somehow this actually works
             #Derived from: https://github.com/NixOS/nix/issues/971
            #- run:
                #name: Install nix and cachix
                #command: |
                     #Make a nix user
                    #sudo addgroup --system nixbld && sudo adduser --home /home/nix --disabled-password --gecos "" --shell /bin/bash nix && sudo adduser nix nixbld && sudo mkdir -m 0755 /nix && sudo chown nix /nix && sudo mkdir -p /etc/nix && sudo bash -c 'echo "sandbox = false" > /etc/nix/nix.conf'
                     #Install nix and cachix with that user
                    #sudo -H -u nix bash -c 'cd /home/nix && touch ~/.bash_profile && (curl https://nixos.org/nix/install | sh) && cd /home/nix && . ~/.nix-profile/etc/profile.d/nix.sh && nix-env -iA cachix -f https://cachix.org/api/v1/install'

            #- run:
                #name: Build libp2p_helper using cachix
                #command: |
                     #Make sure our nix user can write to libp2p_helper dir
                    #chmod -R 777 src/app/libp2p_helper
                     #Do the build
                    #sudo -H -u nix bash -c '. ~/.nix-profile/etc/profile.d/nix.sh && cachix use codaprotocol && cd src/app/libp2p_helper && nix-build default.nix'
            - run:
                  name: Run unit tests
                  command: ./scripts/skip_if_only_frontend.sh bash -c 'source ~/.profile && dune build --profile={{profile}} -j8 && (dune runtest src/lib --profile={{profile}} -j8 || (./scripts/link-coredumps.sh && false))'
                  no_output_timeout: 30m
            - store_artifacts:
                path: core_dumps
    {%- endfor %}

    {%- for profile in unit_test_profiles_medium_curves %}
    test-unit--{{profile}}:
        resource_class: xlarge
        docker:
            - image: codaprotocol/coda:toolchain-a915de6257621221537f2448dc73f0b46f6f2042
        steps:
            - checkout
            - run: ulimit -c unlimited
            - run:
                  name: Update OPAM
                  command: ./scripts/update-opam-in-docker.sh
            - run:
                  name: Run unit tests
                  command: ./scripts/skip_if_only_frontend.sh bash -c 'source ~/.profile && dune build --profile={{profile}} -j8 && (dune runtest src/lib --profile={{profile}} -j8 || (./scripts/link-coredumps.sh && false))'
                  no_output_timeout: 1h
            - store_artifacts:
                path: core_dumps
    {%- endfor %}

    {%- for profile in small_curves_tests.keys() | sort %}
    test--{{profile}}:
        resource_class: large
        docker:
            - image: codaprotocol/coda:toolchain-a915de6257621221537f2448dc73f0b46f6f2042
        steps:
            - checkout
            - run:
                  name: Update OPAM
                  command: ./scripts/update-opam-in-docker.sh
            {%- for test in small_curves_tests[profile] %}
            - run:
                  name: Running test -- {{profile}}:{{test}}
                  command: ./scripts/skip_if_only_frontend.sh bash -c 'source ~/.profile && ./scripts/test.py run "{{profile}}:{{test}}"'
            {%- endfor %}
            - store_artifacts:
                  path: test_logs
    {%- endfor %}

    {%- for profile in medium_curves_tests.keys() | sort %}
    test--{{profile}}:
        resource_class: xlarge
        docker:
            - image: codaprotocol/coda:toolchain-a915de6257621221537f2448dc73f0b46f6f2042
        steps:
            - checkout
            - run:
                  name: Update OPAM
                  command: ./scripts/update-opam-in-docker.sh
            {%- for test in medium_curves_tests[profile] %}
            - run:
                  name: Running test -- {{profile}}:{{test}}
                  command: ./scripts/skip_if_only_frontend.sh bash -c 'source ~/.profile && ./scripts/test.py run "{{profile}}:{{test}}"'
                  {%- if profile in medium_curve_profiles %}
                  no_output_timeout: 20m
                  {%- endif %}
            {%- endfor %}
            - store_artifacts:
                  path: test_logs
    {%- endfor %}

workflows:
    version: 2
    coda_parallel:
        jobs:
            - lint
<<<<<<< HEAD
            - lint-opt
=======
            - build-auxiliary
>>>>>>> 447327eb
            - update-branch-protection:
                filters:
                  branches:
                    only: develop
            - tracetool
            - build-wallet
            - build-archive
            - build-macos:
                # only run AFTER linux build
                requires:
                    - build-artifacts--testnet_postake_medium_curves
            {%- for profile in build_artifact_profiles %}
            - build-artifacts--{{profile}}
            {%- endfor %}
            {%- for profile in unit_test_profiles %}
            - test-unit--{{profile}}
            {%- endfor %}
            {%- for profile in small_curves_tests.keys() | sort %}
            - test--{{profile}}
            {%- endfor %}

    daily:
        triggers:
          - schedule:
              cron: "0 12 * * *"
              filters:
                branches:
                  only:
                    - develop
                    - /release\/.*/
        jobs:
          {%- for profile in unit_test_profiles_medium_curves %}
          - test-unit--{{profile}}
          {%- endfor %}
          {%- for profile in medium_curves_tests.keys() | sort %}
          - test--{{profile}}
          {%- endfor %}<|MERGE_RESOLUTION|>--- conflicted
+++ resolved
@@ -62,16 +62,16 @@
     build-archive:
         docker:
             - image: codaprotocol/coda:toolchain-a915de6257621221537f2448dc73f0b46f6f2042
-              environment: 
+              environment:
                 CODA_DOCKER: true
                 HASURA_PORT: 8080
             - image: postgres:12
-              environment: 
+              environment:
                 POSTGRES_PASSWORD: codarules
                 POSTGRES_USER: admin
                 POSTGRES_DB: archiver
             - image: hasura/graphql-engine:v1.0.0-beta.6
-              environment: 
+              environment:
                 HASURA_GRAPHQL_DATABASE_URL: postgres://admin:codarules@localhost:5432/archiver
                 HASURA_GRAPHQL_ENABLE_CONSOLE: "true"
                 HASURA_GRAPHQL_ENABLED_LOG_TYPES: startup, http-log, webhook-log, websocket-log, query-log
@@ -86,9 +86,9 @@
             - run:
                   name: Build Archive Process
                   command:  bash -c 'eval `opam config env` && make build_archive'
-            - run: 
+            - run:
                   name: Configure Hasura
-                  command: ls && ./scripts/archive/make_hasura_configurations.sh     
+                  command: ls && ./scripts/archive/make_hasura_configurations.sh
     lint:
         docker:
             - image: codaprotocol/coda:toolchain-a915de6257621221537f2448dc73f0b46f6f2042
@@ -454,11 +454,8 @@
     coda_parallel:
         jobs:
             - lint
-<<<<<<< HEAD
             - lint-opt
-=======
             - build-auxiliary
->>>>>>> 447327eb
             - update-branch-protection:
                 filters:
                   branches:
