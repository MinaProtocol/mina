# WARNING: config.yml file is generated from config.yml.jinja
version: 2
jobs:
    build:
        resource_class: large
        docker:
        - image: gcr.io/o1labs-192920/ocaml-base:ed1e6ed8322aab807b7959756abc6c9258e711fc
          auth:
            username: _json_key
            password: $JSON_GCLOUD_CREDENTIALS
        steps:
            - checkout
            - run:
                name: Lint
                command: eval `opam config env` && make check-format
            - run:
                name: Build Haskell
                command: source ~/.profile && make kademlia
            - run:
                name: Build OCaml
                command: eval `opam config env` && DUNE_PROFILE=dev make build 2>&1 | tee /tmp/buildocaml.log
            - run:
                name: rm snark_params
                command: rm -rf src/_build/default/lib/snark_params
            - run:
                name: Build Website -- make web
                command: make web
            - run:
                name: Count OCaml Warns
                command: ./scripts/buildwarns.py /tmp/buildocaml.log
            - run:
                name: Build deb Package
                command: make deb
            - store_artifacts:
                path: /tmp/artifacts

    build_withsnark:
        resource_class: large
        docker:
        - image: gcr.io/o1labs-192920/ocaml-base:ed1e6ed8322aab807b7959756abc6c9258e711fc
          auth:
            username: _json_key
            password: $JSON_GCLOUD_CREDENTIALS
        steps:
            - checkout
            - run:
                name: Build Haskell
                command: source ~/.profile && make kademlia
            - run:
                name: Enable snarks --  make withsnark
                command: make withsnark
            - run:
                name: Get Proving Keys -- make withkeys
                command: make withkeys
            - run:
                name: Build OCaml
                command: eval `opam config env` && DUNE_PROFILE=testnet make build 2>&1 | tee /tmp/buildocaml.log
            - run:
                name: Build deb Package with verification keys
                command: make deb
            - run:
                name: Build provingkeys
                command: make provingkeys
            - run:
                name: Store Genesis keys
                command: make genesiskeys
            - store_artifacts:
                path: /tmp/artifacts

    build_public:
        resource_class: large
        docker:
        - image: gcr.io/o1labs-192920/ocaml-base:ed1e6ed8322aab807b7959756abc6c9258e711fc
          auth:
            username: _json_key
            password: $JSON_GCLOUD_CREDENTIALS
        steps:
            - checkout
            - run:
                name: Build Haskell
                command: source ~/.profile && make kademlia
            - run:
                name: Enable snarks --  make withsnark
                command: make withsnark
            - run:
                name: Enable update checking
                command: make withupdates
            - run:
                name: Get Proving Keys -- make withkeys
                command: make withkeys
            - run:
                name: Build OCaml
                command: eval `opam config env` && DUNE_PROFILE=testnet make build 2>&1 | tee /tmp/buildocaml.log
            - run:
                name: Build deb Package with verification keys
                command: make deb
            - run:
                name: Store Genesis keys
                command: make genesiskeys
            - store_artifacts:
                path: /tmp/artifacts

    test-runtest:
        resource_class: large
        docker:
        - image: gcr.io/o1labs-192920/ocaml-base:ed1e6ed8322aab807b7959756abc6c9258e711fc
          auth:
            username: _json_key
            password: $JSON_GCLOUD_CREDENTIALS
        steps:
            - checkout
            - run:
                name: Build Haskell
                command: source ~/.profile && make kademlia
            - run:
                name: Get stable SNARK keys - make withkeys
                command: source ~/.profile && make withkeys
            - run:
                name: Test make test-runtest
                command: source ~/.profile && make test-runtest

<<<<<<< HEAD
    {%for test in tests%}
    test_{{test}}:
      resource_class: large
      docker:
      - image: gcr.io/o1labs-192920/ocaml-base:ed1e6ed8322aab807b7959756abc6c9258e711fc
        auth:
          username: _json_key
          password: $JSON_GCLOUD_CREDENTIALS
      steps:
          - checkout
          - run:
              name: Check .circleci Render
              command: make check-render-circleci
          - run:
              name: Build Haskell
              command: source ~/.profile && make kademlia
          - run:
              name: Build OCaml
              command: eval `opam config env` && DUNE_PROFILE=test make build 2>&1 | tee /tmp/buildocaml.log
          - run:
              name: Execute Tests
              command: source ~/.profile && source scripts/test_all.sh && cd src/ && 'run_{{test}}'
    {%endfor%}
=======
    test-withsnark:
        resource_class: large
        docker:
        - image: gcr.io/o1labs-192920/ocaml-base:ed1e6ed8322aab807b7959756abc6c9258e711fc
          auth:
            username: _json_key
            password: $JSON_GCLOUD_CREDENTIALS
        steps:
            - checkout
            - run:
                name: Build Haskell
                command: source ~/.profile && make kademlia
            - run:
                name: Enable snarks --  make withsnark
                command: make withsnark
            - run:
                name: Build OCaml
                command: eval `opam config env` && make build 2>&1 | tee /tmp/buildocaml.log
            - run:
                name: Test make test-withsnark
                command: source ~/.profile && make test-withsnark

    test-stake:
        resource_class: large
        docker:
        - image: gcr.io/o1labs-192920/ocaml-base:ed1e6ed8322aab807b7959756abc6c9258e711fc
          auth:
            username: _json_key
            password: $JSON_GCLOUD_CREDENTIALS
        steps:
            - checkout
            - run:
                name: Build Haskell
                command: source ~/.profile && make kademlia
            - run:
                name: Get stable SNARK keys - make withkeys
                command: source ~/.profile && make withkeys
            - run:
                name: Test make test-stakes
                command: source ~/.profile && make test-stakes

    test-sig:
        resource_class: large
        docker:
        - image: gcr.io/o1labs-192920/ocaml-base:ed1e6ed8322aab807b7959756abc6c9258e711fc
          auth:
            username: _json_key
            password: $JSON_GCLOUD_CREDENTIALS
        steps:
            - checkout
            - run:
                name: Check .circleci Render
                command: make check-render-circleci
            - run:
                name: Build Haskell
                command: source ~/.profile && make kademlia
            - run:
                name: Get stable SNARK keys - make withkeys
                command: source ~/.profile && make withkeys
            - run:
                name: Build OCaml
                command: eval `opam config env` && make build 2>&1 | tee /tmp/buildocaml.log
            {% for test in tests %}
            - run:
                name: Running test - {{ test.friendly }}
                command: source ~/.profile && cd src && CODA_CONSENSUS_METHOD={{test.mechanism}} ../scripts/test_integration_test.sh '{{test.name}}'{% endfor %}
>>>>>>> 6e66c0aa

workflows:
    version: 2
    coda_parallel:
        jobs:
            - build
            - build_withsnark
            - build_public
<<<<<<< HEAD
            {%for test in tests%}
            - test_{{test}}
            {%endfor%}
=======
            - test-runtest
            - test-sig
            - test-withsnark
            #- test-stake
>>>>>>> 6e66c0aa
    # NOTES: Save this idea for later (nightly/scheduled workflows)
    # nightly:
    #     triggers:
    #         - schedule:
    #             cron: "0 0 * * *"
    #             filters:
    #                 branches:
    #                     only: master
    #     jobs:
    #         - build_withsnark<|MERGE_RESOLUTION|>--- conflicted
+++ resolved
@@ -100,50 +100,25 @@
             - store_artifacts:
                 path: /tmp/artifacts
 
-    test-runtest:
-        resource_class: large
-        docker:
-        - image: gcr.io/o1labs-192920/ocaml-base:ed1e6ed8322aab807b7959756abc6c9258e711fc
-          auth:
-            username: _json_key
-            password: $JSON_GCLOUD_CREDENTIALS
-        steps:
-            - checkout
-            - run:
-                name: Build Haskell
-                command: source ~/.profile && make kademlia
-            - run:
-                name: Get stable SNARK keys - make withkeys
-                command: source ~/.profile && make withkeys
-            - run:
-                name: Test make test-runtest
-                command: source ~/.profile && make test-runtest
+    test-unit-test:
+       resource_class: large
+       docker:
+       - image: gcr.io/o1labs-192920/ocaml-base:ed1e6ed8322aab807b7959756abc6c9258e711fc
+         auth:
+           username: _json_key
+           password: $JSON_GCLOUD_CREDENTIALS
+       steps:
+           - checkout
+           - run:
+               name: Build Haskell
+               command: source ~/.profile && make kademlia
+           - run:
+               name: Get stable SNARK keys - make withkeys
+               command: source ~/.profile && make withkeys
+           - run:
+              name: Test make test-runtest
+              command: source ~/.profile && make test-runtest
 
-<<<<<<< HEAD
-    {%for test in tests%}
-    test_{{test}}:
-      resource_class: large
-      docker:
-      - image: gcr.io/o1labs-192920/ocaml-base:ed1e6ed8322aab807b7959756abc6c9258e711fc
-        auth:
-          username: _json_key
-          password: $JSON_GCLOUD_CREDENTIALS
-      steps:
-          - checkout
-          - run:
-              name: Check .circleci Render
-              command: make check-render-circleci
-          - run:
-              name: Build Haskell
-              command: source ~/.profile && make kademlia
-          - run:
-              name: Build OCaml
-              command: eval `opam config env` && DUNE_PROFILE=test make build 2>&1 | tee /tmp/buildocaml.log
-          - run:
-              name: Execute Tests
-              command: source ~/.profile && source scripts/test_all.sh && cd src/ && 'run_{{test}}'
-    {%endfor%}
-=======
     test-withsnark:
         resource_class: large
         docker:
@@ -166,51 +141,30 @@
                 name: Test make test-withsnark
                 command: source ~/.profile && make test-withsnark
 
-    test-stake:
-        resource_class: large
-        docker:
-        - image: gcr.io/o1labs-192920/ocaml-base:ed1e6ed8322aab807b7959756abc6c9258e711fc
-          auth:
-            username: _json_key
-            password: $JSON_GCLOUD_CREDENTIALS
-        steps:
-            - checkout
+    {%for test in tests%}
+    test-{{test.name}}:
+      resource_class: large
+      docker:
+      - image: gcr.io/o1labs-192920/ocaml-base:ed1e6ed8322aab807b7959756abc6c9258e711fc
+        auth:
+          username: _json_key
+          password: $JSON_GCLOUD_CREDENTIALS
+      steps:
+          - checkout
+          - run:
+              name: Check .circleci Render
+              command: make check-render-circleci
+          - run:
+              name: Build Haskell
+              command: source ~/.profile && make kademlia
+          - run:
+              name: Build OCaml
+              command: eval `opam config env` && DUNE_PROFILE=test make build 2>&1 | tee /tmp/buildocaml.log
+            {% for action in test.actions %}
             - run:
-                name: Build Haskell
-                command: source ~/.profile && make kademlia
-            - run:
-                name: Get stable SNARK keys - make withkeys
-                command: source ~/.profile && make withkeys
-            - run:
-                name: Test make test-stakes
-                command: source ~/.profile && make test-stakes
-
-    test-sig:
-        resource_class: large
-        docker:
-        - image: gcr.io/o1labs-192920/ocaml-base:ed1e6ed8322aab807b7959756abc6c9258e711fc
-          auth:
-            username: _json_key
-            password: $JSON_GCLOUD_CREDENTIALS
-        steps:
-            - checkout
-            - run:
-                name: Check .circleci Render
-                command: make check-render-circleci
-            - run:
-                name: Build Haskell
-                command: source ~/.profile && make kademlia
-            - run:
-                name: Get stable SNARK keys - make withkeys
-                command: source ~/.profile && make withkeys
-            - run:
-                name: Build OCaml
-                command: eval `opam config env` && make build 2>&1 | tee /tmp/buildocaml.log
-            {% for test in tests %}
-            - run:
-                name: Running test - {{ test.friendly }}
-                command: source ~/.profile && cd src && CODA_CONSENSUS_METHOD={{test.mechanism}} ../scripts/test_integration_test.sh '{{test.name}}'{% endfor %}
->>>>>>> 6e66c0aa
+                name: Running test - {{ test.friendly }} | {{ action }}
+                command: source ~/.profile && source scripts/test_all.sh && cd src/ && {{test.env_str}} 'run_integration_test' '{{ action }}' {% endfor %}
+      {% endfor %}
 
 workflows:
     version: 2
@@ -219,16 +173,11 @@
             - build
             - build_withsnark
             - build_public
-<<<<<<< HEAD
             {%for test in tests%}
-            - test_{{test}}
+            - test-{{test.name}}
             {%endfor%}
-=======
-            - test-runtest
-            - test-sig
             - test-withsnark
-            #- test-stake
->>>>>>> 6e66c0aa
+            - test-unit-test
     # NOTES: Save this idea for later (nightly/scheduled workflows)
     # nightly:
     #     triggers:
