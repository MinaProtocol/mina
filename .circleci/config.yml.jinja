# WARNING: config.yml file is generated from config.yml.jinja
---
version: 3
jobs:
    tracetool:
        docker:
            - image: codaprotocol/coda:toolchain-rust-e855336d087a679f76f2dd2bbdc3fdfea9303be3
        steps:
            - checkout
            - run:
                  name: Update submodules
                  command: git submodule sync && git submodule update --init --recursive
            - run:
                  name: Build trace-tool
                  command: cd src/app/trace-tool && cargo build --frozen

    build-wallet:
        macos:
            xcode: "10.2.0"
        steps:
            - checkout
            - run:
                  name: Update submodules
                  command: git submodule sync && git submodule update --init --recursive
            - run: cd frontend/wallet && yarn
            - run:
                  name: Lint wallet
                  command: cd frontend/wallet && yarn run reformat && git diff --exit-code src
            - run:
                  name: Build wallet
                  command: cd frontend/wallet && yarn run build-ci
            - run:
                  name: Test wallet
                  command: cd frontend/wallet && yarn test
            - run:
                  name: Build dist wallet
                  command: cd frontend/wallet && yarn run dist
            - run:
                  name: Publish dist wallet
                  command: (env HOMEBREW_NO_AUTO_UPDATE=1 brew install awscli) && ./scripts/publish-wallet.sh
            - run: cd frontend/website && yarn install
            - run:
                  name: Decrypt PragmataPro font
                  command: cd frontend/website && yarn run decrypt-ci
            - run:
                  name: Lint website
                  command: cd frontend/website && yarn run reformat && git diff --exit-code src
            - run:
                  name: Build website
                  command: cd frontend/website && (env HOMEBREW_NO_AUTO_UPDATE=1 brew install pandoc) && pip install mkdocs && yarn run build
            - run:
                  name: Deploy staging
                  command: cd frontend/website && (if [ "$CIRCLE_BRANCH" == "develop" ]; then yarn run deploy-ci; fi)
            - run: cd frontend/bot && yarn
            - run:
                  name: Lint bot
                  command: cd frontend/bot && yarn run reformat && git diff --exit-code src
            - run:
                  name: Build bot
                  command: cd frontend/bot && yarn run build-ci

    build-archive:
        docker:
            - image: codaprotocol/coda:toolchain-6cc080c12524db09ab6d62f6dd85e9248377eb98
              environment:
                CODA_DOCKER: true
                HASURA_PORT: 8080
            - image: postgres:12
              environment:
                POSTGRES_PASSWORD: codarules
                POSTGRES_USER: admin
                POSTGRES_DB: archiver
            - image: hasura/graphql-engine:v1.0.0-beta.6
              environment:
                HASURA_GRAPHQL_DATABASE_URL: postgres://admin:codarules@localhost:5432/archiver
                HASURA_GRAPHQL_ENABLE_CONSOLE: "true"
                HASURA_GRAPHQL_ENABLED_LOG_TYPES: startup, http-log, webhook-log, websocket-log, query-log
        steps:
            - checkout
            - run:
                  name: Update Submodules
                  command: git submodule sync && git submodule update --init --recursive
            - run:
                  name: Update OPAM
                  command: ./scripts/update-opam-in-docker.sh
            - run:
                  name: Build Archive Process
                  command:  bash -c 'eval `opam config env` && make build_archive'
            - run:
                  name: Configure Hasura
                  command: ls && ./scripts/archive/make_hasura_configurations.sh
    lint:
        docker:
            - image: codaprotocol/coda:toolchain-6cc080c12524db09ab6d62f6dd85e9248377eb98
        steps:
            - checkout
            - run:
                  name: Update OPAM
                  command: ./scripts/update-opam-in-docker.sh
            - run:
                  name: Check circle CI configuration rendering
                  command: ./scripts/test.py render --check .circleci/config.yml.jinja .mergify.yml.jinja
            - run:
                  name: OCamlformat (make check-format)
                  command: eval `opam config env` && make check-format
            - run:
                  name: Snarky tracks master (make check-snarky-submodule)
                  command: make check-snarky-submodule
            - run:
                  name: Check CODEOWNERS file format
                  command: ./scripts/lint_codeowners.sh
            - run:
                  name: Require ppx_coda preprocessing for linting
                  command: ./scripts/require-ppx-coda.py
    lint-opt:
        docker:
            - image: codaprotocol/coda:toolchain-03e9ed5771ebca91003ce50fb246640f3d5ff061
        steps:
            - checkout
            - run:
                  name: Compare versioned types in PR
                  command: ./scripts/compare_pr_diff_types.sh
    update-branch-protection:
        docker:
            - image: python:3
        steps:
            - run:
                name: Install dependencies
                command: pip install --user requests jinja2
            - checkout
            - run:
                  name: Update branch protection rule from test configuration
                  command: ./scripts/test.py required-status >required_status && cat required_status && ./scripts/update_branch_rule.py required_status

    build-auxiliary:
        docker:
            - image: nixos/nix
        steps:
            - checkout
            - run:
                name: Install cachix
                command: nix-env -iA cachix -f https://cachix.org/api/v1/install
            - run:
                name: Build libp2p_helper using cachix
                command: |
                    cachix use codaprotocol
                    cd src/app/libp2p_helper
                    nix-build default.nix

    build-macos:
      # only run when there's a 'release' tag
      # filters:
      #   tags:
      #      only: /^release.*/
        macos:
            xcode: "10.2.1"
        resource_class: large
        working_directory: /Users/distiller/coda
        environment:
            HOMEBREW_LOGS: /Users/distiller/homebrew.log
            OPAMYES: 1
        steps:
            - run:
                name: Delete xcode simulators (Free 10GB - unused)
                command: |
                    sudo rm -rf /Library/Developer/CoreSimulator/Profiles/Runtimes/
                    df -h
            - checkout
            - run:
                  name: Update submodules
                  command: git submodule sync && git submodule update --init --recursive
            - restore_cache:
                name: Restore cache - homebrew
                keys:
                    - homebrew-v6-{{'{{'}} checksum "scripts/macos-setup-brew.sh" {{'}}'}}
                    - homebrew-v5-
            - run:
                name: Install macos dependencies - homebrew - make macos-setup-download
                command: |
                    ./scripts/skip_if_only_frontend.sh make macos-setup-download
            - save_cache:
                name: Save cache - homebrew
                key: homebrew-v6-{{'{{'}} checksum "scripts/macos-setup-brew.sh" {{'}}'}}
                paths:
                    - "/usr/local/Homebrew"
                    - "/Users/distiller/Library/Caches/Homebrew"

            - run:
                name: Create opam cache signature file
                command: |
                    cat scripts/macos-setup-opam.sh > opam_ci_cache.sig
                    cat src/opam.export >> opam_ci_cache.sig
            - restore_cache:
                name: Restore cache - opam
                keys:
                    - opam-v6-{{'{{'}} checksum "opam_ci_cache.sig" {{'}}'}}
                    - opam-v5-{{'{{'}} checksum "src/opam.export" {{'}}'}}
                    - opam-v4-{{'{{'}} checksum "src/opam.export" {{'}}'}}
                    - opam-v3-{{'{{'}} checksum "src/opam.export" {{'}}'}}
            - run:
                name: Ensure/Fix opam permisssions
                command: |
                    set +e
                    sudo mkdir -p /Users/distiller/.opam
                    sudo chown -R distiller /Users/distiller/.opam | true
                    sudo chmod -R u+w /Users/distiller/.opam | true
            - run:
                name: Install macos dependencies - opam -- make macos-setup-compile
                command: ./scripts/skip_if_only_frontend.sh make macos-setup-compile
            - save_cache:
                name: Save cache - opam
                key: opam-v6-{{'{{'}} checksum "opam_ci_cache.sig" {{'}}'}}
                paths:
                    - "/Users/distiller/.opam"
                no_output_timeout: 1h
            - run:
                name: Install nix and cachix
                command: |
                    curl https://nixos.org/nix/install | sh
                    . ~/.nix-profile/etc/profile.d/nix.sh
                    nix-env -iA cachix -f https://cachix.org/api/v1/install
            - run:
                name: Build libp2p_helper using cachix
                command: |
                    . ~/.nix-profile/etc/profile.d/nix.sh
                    cachix use codaprotocol
                    cd src/app/libp2p_helper
                    nix-build default.nix
            - run:
                name: Build ocaml
                environment:
                    DUNE_PROFILE: testnet_postake_medium_curves
                command: |
                    bash -c 'eval `opam config env` && make build 2>&1 | tee /tmp/buildocaml.log'
                no_output_timeout: 1h
                # We want the build to fail here if we generated PVkeys so no
                # rebuild after a regen causes the build to exit
            - run:
                name: Collect PV Keys
                command: |
                    mkdir -p package/keys
                    cp /tmp/s3_cache_dir/* package/keys/.
            - run:
                name: Collect and rewrite aux binaries (libp2p_helper + logproc)
                command: |
                    cp src/app/libp2p_helper/result/bin/libp2p_helper package/coda-libp2p_helper
                    chmod +w package/coda-libp2p_helper
                    ./scripts/librewrite-macos.sh package/coda-libp2p_helper
                    cp src/_build/default/app/logproc/logproc.exe package/coda-logproc
                    chmod +wx package/coda-logproc
            - run:
                name: Collect coda binary
                command: |
                    cp src/_build/default/app/cli/src/coda.exe package/coda
            - run:
                name: Build homebrew package
                command: |
                    tar czvf homebrew-coda.tar.gz package
                    openssl dgst -sha256 homebrew-coda.tar.gz > homebrew-coda.tar.gz.sha256
                    cp homebrew-coda.tar.gz* package/.
            - run:
                  name: Copy artifacts to cloud
                  bsckground: true
                  command: ./scripts/skip_if_only_frontend.sh scripts/artifacts.sh
            - store_artifacts:
                  path: package

    {%- for profile in build_artifact_profiles %}
    build-artifacts--{{profile}}:
        resource_class: xlarge
        docker:
            - image: codaprotocol/coda:toolchain-6cc080c12524db09ab6d62f6dd85e9248377eb98
        steps:
            - checkout
            - run:
                  name: Artifacts
                  command: |
                      mkdir -p /tmp/artifacts
                      touch /tmp/artifacts/coda_pvkeys_dummy
            - run:
                  name: Update OPAM
                  command: ./scripts/update-opam-in-docker.sh
            - run:
                  name: Pin external packages
                  command: ./scripts/pin-external-packages.sh
            - run:
                  name: Install awscli
                  command: sudo pip install awscli
            - run:
                  name: Build OCaml
                  command: ./scripts/skip_if_only_frontend.sh bash -c 'eval `opam config env` && make build 2>&1 | tee /tmp/artifacts/buildocaml.log'
                  environment:
                    DUNE_PROFILE: {{profile}}
                  no_output_timeout: 20m
            - run:
                  name: Upload generated keys
                  command: |
                    ./scripts/skip_if_only_frontend.sh bash -c 'ls -l /tmp/coda_cache_dir/ && \
                      aws s3 sync --acl public-read /tmp/coda_cache_dir/ s3://snark-keys.o1test.net/ && \
                      sleep 10'
            - run:
                  name: Rebuild for pvkey changes
                  command: ./scripts/skip_if_only_frontend.sh bash -c 'eval `opam config env` && make build 2>&1 | tee /tmp/artifacts/buildocaml2.log'
                  environment:
                    DUNE_PROFILE: {{profile}}
                  no_output_timeout: 20m
            - run:
                  name: Build deb package with PV keys and PV key tar
                  command: ./scripts/skip_if_only_frontend.sh make deb
                  environment:
                    DUNE_PROFILE: {{profile}}
                  no_output_timeout: 20m
            - run:
                  name: Store genesis public/private keypairs
                  command: ./scripts/skip_if_only_frontend.sh make genesiskeys
            - run:
                  name: Upload deb to repo
                  command: ./scripts/skip_if_only_frontend.sh make publish_deb
                  no_output_timeout: 20m
            - run:
                  name: Copy artifacts to cloud
                  command: ./scripts/skip_if_only_frontend.sh scripts/artifacts.sh
            {%- if profile in medium_curve_profiles %}
<<<<<<< HEAD
=======
            - setup_remote_docker
            - run:
                  name: Build and Upload Docker
                  command: |
                    source /tmp/DOCKER_DEPLOY_ENV
                    echo "Publishing Docker"
                    echo "Should Publish Docker: $CODA_WAS_PUBLISHED"
                    set -x
                    if [[ "$CODA_WAS_PUBLISHED" = true  ]]; then

                        echo "$DOCKER_PASSWORD" | docker login --username $DOCKER_USERNAME --password-stdin
                        ./scripts/skip_if_only_frontend.sh scripts/release-docker.sh \
                        -s coda-daemon \
                        -v $CODA_GIT_TAG-$CODA_GIT_BRANCH-$CODA_GIT_HASH \
                        --extra-args "--build-arg coda_version=$CODA_DEB_VERSION --build-arg deb_repo=$CODA_DEB_REPO"
                    fi
>>>>>>> c968ad8f
            - store_artifacts:
                  path: /tmp/artifacts
            {%- endif %}
    {%- endfor %}

    {%- for profile in unit_test_profiles %}
    test-unit--{{profile}}:
        resource_class: xlarge
        docker:
            - image: codaprotocol/coda:toolchain-6cc080c12524db09ab6d62f6dd85e9248377eb98
        steps:
            - checkout
            - run: ulimit -c unlimited
            - run:
                  name: Update OPAM
                  command: ./scripts/update-opam-in-docker.sh
          # Uncomment if you want to try debugging why this install breaks
          # some unit tests:
          # 1. The command_line_tests
          # 2. Kademlia tests
          #
             #I'm sorry for the mess, but somehow this actually works
             #Derived from: https://github.com/NixOS/nix/issues/971
            #- run:
                #name: Install nix and cachix
                #command: |
                     #Make a nix user
                    #sudo addgroup --system nixbld && sudo adduser --home /home/nix --disabled-password --gecos "" --shell /bin/bash nix && sudo adduser nix nixbld && sudo mkdir -m 0755 /nix && sudo chown nix /nix && sudo mkdir -p /etc/nix && sudo bash -c 'echo "sandbox = false" > /etc/nix/nix.conf'
                     #Install nix and cachix with that user
                    #sudo -H -u nix bash -c 'cd /home/nix && touch ~/.bash_profile && (curl https://nixos.org/nix/install | sh) && cd /home/nix && . ~/.nix-profile/etc/profile.d/nix.sh && nix-env -iA cachix -f https://cachix.org/api/v1/install'

            #- run:
                #name: Build libp2p_helper using cachix
                #command: |
                     #Make sure our nix user can write to libp2p_helper dir
                    #chmod -R 777 src/app/libp2p_helper
                     #Do the build
                    #sudo -H -u nix bash -c '. ~/.nix-profile/etc/profile.d/nix.sh && cachix use codaprotocol && cd src/app/libp2p_helper && nix-build default.nix'
            - run:
                  name: Run unit tests
                  command: ./scripts/skip_if_only_frontend.sh bash -c 'source ~/.profile && dune build --profile={{profile}} -j8 && (dune runtest src/lib --profile={{profile}} -j8 || (./scripts/link-coredumps.sh && false))'
                  no_output_timeout: 30m
            - store_artifacts:
                path: core_dumps
    {%- endfor %}

    {%- for profile in unit_test_profiles_medium_curves %}
    test-unit--{{profile}}:
        resource_class: xlarge
        docker:
            - image: codaprotocol/coda:toolchain-6cc080c12524db09ab6d62f6dd85e9248377eb98
        steps:
            - checkout
            - run: ulimit -c unlimited
            - run:
                  name: Update OPAM
                  command: ./scripts/update-opam-in-docker.sh
            - run:
                  name: Run unit tests
                  command: ./scripts/skip_if_only_frontend.sh bash -c 'source ~/.profile && dune build --profile={{profile}} -j8 && (dune runtest src/lib --profile={{profile}} -j8 || (./scripts/link-coredumps.sh && false))'
                  no_output_timeout: 1h
            - store_artifacts:
                path: core_dumps
    {%- endfor %}

    {%- for profile in small_curves_tests.keys() | sort %}
    test--{{profile}}:
        resource_class: large
        docker:
            - image: codaprotocol/coda:toolchain-6cc080c12524db09ab6d62f6dd85e9248377eb98
        steps:
            - checkout
            - run:
                  name: Update OPAM
                  command: ./scripts/update-opam-in-docker.sh
            {%- for test in small_curves_tests[profile] %}
            - run:
                  name: Running test -- {{profile}}:{{test}}
                  command: ./scripts/skip_if_only_frontend.sh bash -c 'source ~/.profile && ./scripts/test.py run "{{profile}}:{{test}}"'
            {%- endfor %}
            - store_artifacts:
                  path: test_logs
    {%- endfor %}

    {%- for profile in medium_curves_tests.keys() | sort %}
    test--{{profile}}:
        resource_class: xlarge
        docker:
            - image: codaprotocol/coda:toolchain-6cc080c12524db09ab6d62f6dd85e9248377eb98
        steps:
            - checkout
            - run:
                  name: Update OPAM
                  command: ./scripts/update-opam-in-docker.sh
            {%- for test in medium_curves_tests[profile] %}
            - run:
                  name: Running test -- {{profile}}:{{test}}
                  command: ./scripts/skip_if_only_frontend.sh bash -c 'source ~/.profile && ./scripts/test.py run "{{profile}}:{{test}}"'
                  {%- if profile in medium_curve_profiles %}
                  no_output_timeout: 20m
                  {%- endif %}
            {%- endfor %}
            - store_artifacts:
                  path: test_logs
    {%- endfor %}

workflows:
    version: 2
    coda_parallel:
        jobs:
            - lint
            - lint-opt
            - build-auxiliary
            - update-branch-protection:
                filters:
                  branches:
                    only: develop
            - tracetool
            - build-wallet
            - build-archive
            - build-macos
            {%- for profile in build_artifact_profiles %}
            - build-artifacts--{{profile}}
            {%- endfor %}
            {%- for profile in unit_test_profiles %}
            - test-unit--{{profile}}
            {%- endfor %}
            {%- for profile in small_curves_tests.keys() | sort %}
            - test--{{profile}}
            {%- endfor %}

    daily:
        triggers:
          - schedule:
              cron: "0 12 * * *"
              filters:
                branches:
                  only:
                    - develop
                    - /release\/.*/
        jobs:
          {%- for profile in unit_test_profiles_medium_curves %}
          - test-unit--{{profile}}
          {%- endfor %}
          {%- for profile in medium_curves_tests.keys() | sort %}
          - test--{{profile}}
          {%- endfor %}<|MERGE_RESOLUTION|>--- conflicted
+++ resolved
@@ -321,8 +321,6 @@
                   name: Copy artifacts to cloud
                   command: ./scripts/skip_if_only_frontend.sh scripts/artifacts.sh
             {%- if profile in medium_curve_profiles %}
-<<<<<<< HEAD
-=======
             - setup_remote_docker
             - run:
                   name: Build and Upload Docker
@@ -339,7 +337,6 @@
                         -v $CODA_GIT_TAG-$CODA_GIT_BRANCH-$CODA_GIT_HASH \
                         --extra-args "--build-arg coda_version=$CODA_DEB_VERSION --build-arg deb_repo=$CODA_DEB_REPO"
                     fi
->>>>>>> c968ad8f
             - store_artifacts:
                   path: /tmp/artifacts
             {%- endif %}
