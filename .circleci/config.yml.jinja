--- conflicted
+++ resolved
@@ -133,13 +133,9 @@
             {%endfor%}
             - test-withsnark
             - test-unit-test
-<<<<<<< HEAD
             - tracetool
-    # NOTES: Save this idea for later (nightly/scheduled workflows)
-=======
 
 # NOTES: Save this idea for later (nightly/scheduled workflows)
->>>>>>> 787984d8
     # nightly:
     #     triggers:
     #         - schedule:
