--- conflicted
+++ resolved
@@ -404,33 +404,6 @@
             - store_artifacts:
                   path: package
 
-<<<<<<< HEAD
-    build-client-sdk:
-        resource_class: large
-        docker:
-            - image: codaprotocol/coda:toolchain-2887421445411e1fc664df8da9e3a11a24043f71
-        steps:
-            {{ checkout_no_lfs }}
-            - run:
-                  name: Artifacts Path
-                  command: |
-                      mkdir -p /tmp/artifacts
-            {{ opam_init_linux }}
-            - run:
-                  name: Build client SDK for Javascript
-                  command: ./scripts/skip_if_only_frontend_or_rfcs.sh bash -c 'set -o pipefail; eval `opam config env` && make client_sdk 2>&1 | tee /tmp/artifacts/buildclientsdk.log'
-                  environment:
-                    DUNE_PROFILE: nonconsensus_medium_curves
-                  no_output_timeout: 10m
-            - run:
-                  name: Yarn deps
-                  command: cd frontend/client_sdk && yarn install
-            - run:
-                  name: Build And Test Client SDK
-                  command: ./scripts/skip_if_only_frontend_or_rfcs.sh bash -c 'set -o pipefail; eval `opam config env` && cd frontend/client_sdk && yarn prepublishOnly'
-
-=======
->>>>>>> dd5cb3fb
     {%- for profile in build_artifact_profiles %}
     build-artifacts--{{profile}}:
         resource_class: xlarge
