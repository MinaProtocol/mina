--- conflicted
+++ resolved
@@ -245,11 +245,7 @@
     daily:
         triggers:
           - schedule:
-<<<<<<< HEAD
-              cron: "0 12 * * *"
-=======
               cron: "0 20 * * *"
->>>>>>> b6a9cc30
               filters:
                 branches:
                   only:
