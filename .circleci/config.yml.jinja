# WARNING: config.yml file is generated from config.yml.jinja
---
version: 3
jobs:
    tracetool:
        docker:
            - image: codaprotocol/coda:toolchain-rust-b2e9fa0d25f2f9b7c7f01d6f8727e2c6c7690712
        steps:
            - checkout
            - run: git submodule sync && git submodule update --init --recursive
            - run:
                  name: Build trace-tool
                  command: cd src/app/trace-tool && cargo build --frozen

    build-wallet:
        macos:
            xcode: "10.1.0"
        steps:
            - checkout
            - run: cd frontend/wallet && npm install
            - run:
                  name: Lint wallet
                  command: cd frontend/wallet && npm run reformat && git diff --exit-code src
            - run:
                  name: Build wallet
                  command: cd frontend/wallet && npm run build

    lint:
        docker:
            - image: codaprotocol/coda:toolchain-0c5f0ad97e6a7a4c50ef6c47b75924a24fa6e05f
        steps:
            - checkout
            - run: git submodule sync && git submodule update --init --recursive
            - run:
                  name: Check circle CI configuration rendering
                  command: ./scripts/test.py render --check .circleci/config.yml.jinja
            - run:
                  name: OCamlformat (make check-format)
                  command: eval `opam config env` && make check-format
            - run:
                  name: Snarky tracks master (make check-snarky-submodule)
                  command: make check-snarky-submodule

    build-macos:
        macos:
            xcode: "10.1.0"
        working_directory: /Users/distiller/coda
        environment:
            HOMEBREW_LOGS: /Users/distiller/homebrew.log
            OPAMYES: 1
        steps:
            - run:
                name: Make /nix paths
                command: |
                    sudo mkdir /nix
                    sudo chown distiller /nix
            - checkout
            - restore_cache:
                  keys:
                      - homebrew-v1-{{'{{'}} checksum "scripts/macos-setup.sh" {{'}}'}}
                      - homebrew-v1-
            - restore_cache:
                  keys:
                      - opam-v2-{{'{{'}} checksum "src/opam.export" {{'}}'}}
                      - opam-v2-
            - run: git submodule sync && git submodule update --init --recursive
            - run:
                  name: Download Deps -- make macos-setup-download
                  command: ./scripts/skip_if_only_frontend.sh make macos-setup-download
            - run:
                  name: Compile Deps -- make macos-setup-compile
                  command: ./scripts/skip_if_only_frontend.sh make macos-setup-compile
            - save_cache:
                  key: homebrew-v1-{{'{{'}} checksum "scripts/macos-setup.sh" {{'}}'}}
                  paths:
                      - "/usr/local/Homebrew"
                      - "/Users/distiller/Library/Caches/Homebrew"
            - save_cache:
                  key: opam-v2-{{'{{'}} checksum "src/opam.export" {{'}}'}}
                  paths:
                      - "/Users/distiller/.opam"
            - run:
                  name: Build OCaml
                  command: ./scripts/skip_if_only_frontend.sh bash -c 'eval `opam config env` && make build 2>&1 | tee /tmp/buildocaml.log'
            - run:
                  name: Record Constraint System Digests
                  command: ./scripts/skip_if_only_frontend.sh bash -c 'src/_build/default/app/cli/src/coda.exe client constraint-system-digests | tee /tmp/constraint-system-digests.log'
            - run:
                  name: Run all tests (on master)
                  command: echo "FIXME Tests not yet working on mac"

    {%- for profile in build_artifact_profiles %}
    build-artifacts--{{profile}}:
        resource_class: large
        docker:
            - image: codaprotocol/coda:toolchain-0c5f0ad97e6a7a4c50ef6c47b75924a24fa6e05f
        environment:
            DUNE_PROFILE: {{profile}}
        steps:
            - checkout
            - run: mkdir -p /tmp/artifacts
            - run: git submodule sync && git submodule update --init --recursive
            - run:
                  name: Download Stable Proving Keys
                  command: ./scripts/skip_if_only_frontend.sh scripts/getkeys.sh
            - run:
                  name: Build OCaml
                  command: ./scripts/skip_if_only_frontend.sh bash -c 'eval `opam config env` && make build 2>&1 | tee /tmp/artifacts/buildocaml.log'
            - run:
                  name: Build deb Package with keys
                  command: ./scripts/skip_if_only_frontend.sh make deb
            - run:
                  name: Store Generated Proving and Verifying Keys
                  command: ./scripts/skip_if_only_frontend.sh make provingkeys
            - run:
                  name: Store Genesis Public/Private Keypairs
                  command: ./scripts/skip_if_only_frontend.sh make genesiskeys
            - run:
                  name: Upload deb to repo
                  command: ./scripts/skip_if_only_frontend.sh make publish_deb
            - run:
                  name: Record Constraint System Digests
                  command: ./scripts/skip_if_only_frontend.sh bash -c 'src/_build/default/app/cli/src/coda.exe client constraint-system-digests | tee /tmp/artifacts/constraint-system-digests.log'
            - store_artifacts:
                  path: /tmp/artifacts
            - run:
                  name: Copy artifacts to Google Cloud
                  command: ./scripts/skip_if_only_frontend.sh scripts/artifacts.sh
    {%- endfor %}

    {%- for profile in unit_test_profiles %}
    test-unit--{{profile}}:
        resource_class: large
        docker:
            - image: codaprotocol/coda:toolchain-0c5f0ad97e6a7a4c50ef6c47b75924a24fa6e05f
        steps:
            - checkout
            - run: git submodule sync && git submodule update --init --recursive
            - run:
                  name: Run unit tests
                  command: ./scripts/skip_if_only_frontend.sh bash -c 'source ~/.profile && dune build --profile={{profile}} -j8 && dune runtest --profile={{profile}} -j8'
    {%- endfor %}

    {%- for profile in test_permutations.keys() | sort %}
    test--{{profile}}:
        resource_class: large
        docker:
            - image: codaprotocol/coda:toolchain-0c5f0ad97e6a7a4c50ef6c47b75924a24fa6e05f
        steps:
            - checkout
            - run: git submodule sync && git submodule update --init --recursive
            {%- for test in test_permutations[profile] %}
            - run:
<<<<<<< HEAD
                  name: Running test - {{profile}}:{{test}}
                  command: ./scripts/skip_if_only_frontend.sh bash -c 'source ~/.profile && ./scripts/skip_if_only_frontend.sh ./scripts/test.py run {{profile}}:{{test}}'
    {%- endfor %}
=======
                  name: Running test -- {{profile}}:{{test}}
                  command: source ~/.profile && ./scripts/test.py run '{{profile}}:{{test}}'
            {%- endfor %}
>>>>>>> 5b6ac8a2
    {%- endfor %}

workflows:
    version: 2
    coda_parallel:
        jobs:
            - lint
            - tracetool
            - build-macos
            - build-wallet
            {%- for profile in build_artifact_profiles %}
            - build-artifacts--{{profile}}
            {%- endfor %}
            {%- for profile in unit_test_profiles %}
            - test-unit--{{profile}}
            {%- endfor %}
            {%- for profile in test_permutations.keys() | sort %}
            - test--{{profile}}
            {%- endfor %}<|MERGE_RESOLUTION|>--- conflicted
+++ resolved
@@ -151,15 +151,9 @@
             - run: git submodule sync && git submodule update --init --recursive
             {%- for test in test_permutations[profile] %}
             - run:
-<<<<<<< HEAD
-                  name: Running test - {{profile}}:{{test}}
-                  command: ./scripts/skip_if_only_frontend.sh bash -c 'source ~/.profile && ./scripts/skip_if_only_frontend.sh ./scripts/test.py run {{profile}}:{{test}}'
-    {%- endfor %}
-=======
                   name: Running test -- {{profile}}:{{test}}
-                  command: source ~/.profile && ./scripts/test.py run '{{profile}}:{{test}}'
+                  command: ./scripts/skip_if_only_frontend.sh bash -c 'source ~/.profile && ./scripts/test.py run {{profile}}:{{test}}'
             {%- endfor %}
->>>>>>> 5b6ac8a2
     {%- endfor %}
 
 workflows:
