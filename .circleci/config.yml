--- conflicted
+++ resolved
@@ -939,8 +939,6 @@
             - store_artifacts:
                   path: test_output/artifacts
     test--dev--coda-shared-state-test:
-<<<<<<< HEAD
-=======
         resource_class: large
         docker:
             - image: codaprotocol/coda:toolchain-9924f4c56a40d65d36440e8f70b93720f29ba171
@@ -977,185 +975,6 @@
             - store_artifacts:
                   path: test_output/artifacts
     test--fake_hash:
->>>>>>> b295c811
-        resource_class: large
-        docker:
-            - image: codaprotocol/coda:toolchain-9924f4c56a40d65d36440e8f70b93720f29ba171
-        steps:
-            - restore_cache:
-                name: Restore cache - opam
-                keys:
-                    -  dev-build-binaries-v1-{{ .Revision }}
-            - run:
-                  name: Running test -- dev:coda-shared-state-test
-                  command: if [ -f should_run_tests ]; then source ~/.profile && ./scripts/test.py run --no-build --non-interactive --collect-artifacts --yes "dev:coda-shared-state-test"; fi
-                  environment:
-                    LIBP2P_NIXLESS: 1
-                    CODA_LIBP2P_HELPER_PATH: /home/opam/project/src/app/libp2p_helper/result/bin/libp2p_helper
-                    GO: /usr/lib/go/bin/go
-            - store_artifacts:
-                  path: test_output/artifacts
-    test--dev--coda-batch-payment-test:
-        resource_class: large
-        docker:
-            - image: codaprotocol/coda:toolchain-9924f4c56a40d65d36440e8f70b93720f29ba171
-        steps:
-            - restore_cache:
-                name: Restore cache - opam
-                keys:
-                    -  dev-build-binaries-v1-{{ .Revision }}
-            - run:
-<<<<<<< HEAD
-                  name: Running test -- dev:coda-batch-payment-test
-                  command: if [ -f should_run_tests ]; then source ~/.profile && ./scripts/test.py run --no-build --non-interactive --collect-artifacts --yes "dev:coda-batch-payment-test"; fi
-                  environment:
-                    LIBP2P_NIXLESS: 1
-                    CODA_LIBP2P_HELPER_PATH: /home/opam/project/src/app/libp2p_helper/result/bin/libp2p_helper
-                    GO: /usr/lib/go/bin/go
-            - store_artifacts:
-                  path: test_output/artifacts
-    test--dev--coda-peers-test:
-        resource_class: large
-        docker:
-            - image: codaprotocol/coda:toolchain-9924f4c56a40d65d36440e8f70b93720f29ba171
-        steps:
-            - restore_cache:
-                name: Restore cache - opam
-                keys:
-                    -  dev-build-binaries-v1-{{ .Revision }}
-            - run:
-                  name: Running test -- dev:coda-peers-test
-                  command: if [ -f should_run_tests ]; then source ~/.profile && ./scripts/test.py run --no-build --non-interactive --collect-artifacts --yes "dev:coda-peers-test"; fi
-                  environment:
-                    LIBP2P_NIXLESS: 1
-                    CODA_LIBP2P_HELPER_PATH: /home/opam/project/src/app/libp2p_helper/result/bin/libp2p_helper
-                    GO: /usr/lib/go/bin/go
-            - store_artifacts:
-                  path: test_output/artifacts
-    test--dev--coda-transitive-peers-test:
-=======
-                  name: Running test -- fake_hash:full-test
-                  command: ./scripts/skip_if_only_frontend_or_rfcs.sh bash -c 'source ~/.profile && ./scripts/test.py run --non-interactive --collect-artifacts --yes "fake_hash:full-test"'
-            - store_artifacts:
-                  path: test_output/artifacts
-    test--test_postake:
->>>>>>> b295c811
-        resource_class: large
-        docker:
-            - image: codaprotocol/coda:toolchain-9924f4c56a40d65d36440e8f70b93720f29ba171
-        steps:
-            - restore_cache:
-                name: Restore cache - opam
-                keys:
-                    -  dev-build-binaries-v1-{{ .Revision }}
-            - run:
-                  name: Running test -- dev:coda-transitive-peers-test
-                  command: if [ -f should_run_tests ]; then source ~/.profile && ./scripts/test.py run --no-build --non-interactive --collect-artifacts --yes "dev:coda-transitive-peers-test"; fi
-                  environment:
-                    LIBP2P_NIXLESS: 1
-                    CODA_LIBP2P_HELPER_PATH: /home/opam/project/src/app/libp2p_helper/result/bin/libp2p_helper
-                    GO: /usr/lib/go/bin/go
-            - store_artifacts:
-                  path: test_output/artifacts
-    test--dev--coda-block-production-test:
-        resource_class: large
-        docker:
-            - image: codaprotocol/coda:toolchain-9924f4c56a40d65d36440e8f70b93720f29ba171
-        steps:
-            - restore_cache:
-                name: Restore cache - opam
-                keys:
-                    -  dev-build-binaries-v1-{{ .Revision }}
-            - run:
-                  name: Running test -- dev:coda-block-production-test
-                  command: if [ -f should_run_tests ]; then source ~/.profile && ./scripts/test.py run --no-build --non-interactive --collect-artifacts --yes "dev:coda-block-production-test"; fi
-                  environment:
-                    LIBP2P_NIXLESS: 1
-                    CODA_LIBP2P_HELPER_PATH: /home/opam/project/src/app/libp2p_helper/result/bin/libp2p_helper
-                    GO: /usr/lib/go/bin/go
-            - store_artifacts:
-                  path: test_output/artifacts
-    test--dev--coda-shared-prefix-test_-who-produces_0:
-        resource_class: large
-        docker:
-            - image: codaprotocol/coda:toolchain-9924f4c56a40d65d36440e8f70b93720f29ba171
-        steps:
-            - restore_cache:
-                name: Restore cache - opam
-                keys:
-                    -  dev-build-binaries-v1-{{ .Revision }}
-            - run:
-                  name: Running test -- dev:coda-shared-prefix-test -who-produces 0
-                  command: if [ -f should_run_tests ]; then source ~/.profile && ./scripts/test.py run --no-build --non-interactive --collect-artifacts --yes "dev:coda-shared-prefix-test -who-produces 0"; fi
-                  environment:
-                    LIBP2P_NIXLESS: 1
-                    CODA_LIBP2P_HELPER_PATH: /home/opam/project/src/app/libp2p_helper/result/bin/libp2p_helper
-                    GO: /usr/lib/go/bin/go
-            - store_artifacts:
-                  path: test_output/artifacts
-    test--dev--coda-shared-prefix-test_-who-produces_1:
-        resource_class: large
-        docker:
-            - image: codaprotocol/coda:toolchain-9924f4c56a40d65d36440e8f70b93720f29ba171
-        steps:
-            - restore_cache:
-                name: Restore cache - opam
-                keys:
-                    -  dev-build-binaries-v1-{{ .Revision }}
-            - run:
-                  name: Running test -- dev:coda-shared-prefix-test -who-produces 1
-                  command: if [ -f should_run_tests ]; then source ~/.profile && ./scripts/test.py run --no-build --non-interactive --collect-artifacts --yes "dev:coda-shared-prefix-test -who-produces 1"; fi
-                  environment:
-                    LIBP2P_NIXLESS: 1
-                    CODA_LIBP2P_HELPER_PATH: /home/opam/project/src/app/libp2p_helper/result/bin/libp2p_helper
-                    GO: /usr/lib/go/bin/go
-            - store_artifacts:
-                  path: test_output/artifacts
-    test--dev--coda-change-snark-worker-test:
-        resource_class: large
-        docker:
-            - image: codaprotocol/coda:toolchain-9924f4c56a40d65d36440e8f70b93720f29ba171
-        steps:
-            - restore_cache:
-                name: Restore cache - opam
-                keys:
-                    -  dev-build-binaries-v1-{{ .Revision }}
-            - run:
-                  name: Running test -- dev:coda-change-snark-worker-test
-                  command: if [ -f should_run_tests ]; then source ~/.profile && ./scripts/test.py run --no-build --non-interactive --collect-artifacts --yes "dev:coda-change-snark-worker-test"; fi
-                  environment:
-                    LIBP2P_NIXLESS: 1
-                    CODA_LIBP2P_HELPER_PATH: /home/opam/project/src/app/libp2p_helper/result/bin/libp2p_helper
-                    GO: /usr/lib/go/bin/go
-            - store_artifacts:
-                  path: test_output/artifacts
-    test--dev--coda-archive-node-test:
-        resource_class: large
-        docker:
-            - image: codaprotocol/coda:toolchain-9924f4c56a40d65d36440e8f70b93720f29ba171
-        steps:
-            - restore_cache:
-                name: Restore cache - opam
-                keys:
-                    -  dev-build-binaries-v1-{{ .Revision }}
-            - run:
-<<<<<<< HEAD
-                  name: Running test -- dev:coda-archive-node-test
-                  command: if [ -f should_run_tests ]; then source ~/.profile && ./scripts/test.py run --no-build --non-interactive --collect-artifacts --yes "dev:coda-archive-node-test"; fi
-                  environment:
-                    LIBP2P_NIXLESS: 1
-                    CODA_LIBP2P_HELPER_PATH: /home/opam/project/src/app/libp2p_helper/result/bin/libp2p_helper
-                    GO: /usr/lib/go/bin/go
-=======
-                  name: Running test -- test_postake:full-test
-                  command: ./scripts/skip_if_only_frontend_or_rfcs.sh bash -c 'source ~/.profile && ./scripts/test.py run --non-interactive --collect-artifacts --yes "test_postake:full-test"'
-            - run:
-                  name: Running test -- test_postake:transaction-snark-profiler -k 2
-                  command: ./scripts/skip_if_only_frontend_or_rfcs.sh bash -c 'source ~/.profile && ./scripts/test.py run --non-interactive --collect-artifacts --yes "test_postake:transaction-snark-profiler -k 2"'
->>>>>>> b295c811
-            - store_artifacts:
-                  path: test_output/artifacts
-    test--fake_hash:
         resource_class: large
         docker:
             - image: codaprotocol/coda:toolchain-9924f4c56a40d65d36440e8f70b93720f29ba171
@@ -1434,7 +1253,6 @@
                   command: ./scripts/skip_if_only_frontend_or_rfcs.sh bash -c 'source ~/.profile && ./scripts/test.py run --non-interactive --collect-artifacts --yes "test_postake_split:coda-shared-prefix-multiproducer-test -num-block-producers 2"'
             - store_artifacts:
                   path: test_output/artifacts
-<<<<<<< HEAD
     test--test_postake_three_producers:
         resource_class: large
         docker:
@@ -1474,8 +1292,6 @@
                   command: ./scripts/skip_if_only_frontend_or_rfcs.sh bash -c 'source ~/.profile && ./scripts/test.py run --non-interactive --collect-artifacts --yes "test_postake_three_producers:coda-txns-and-restart-non-producers"'
             - store_artifacts:
                   path: test_output/artifacts
-=======
->>>>>>> b295c811
     test--test_postake_full_epoch:
         resource_class: xlarge
         docker:
@@ -1685,30 +1501,6 @@
             - test--dev--coda-batch-payment-test:
                 requires:
                   - build-binaries--dev
-<<<<<<< HEAD
-            - test--dev--coda-peers-test:
-                requires:
-                  - build-binaries--dev
-            - test--dev--coda-transitive-peers-test:
-                requires:
-                  - build-binaries--dev
-            - test--dev--coda-block-production-test:
-                requires:
-                  - build-binaries--dev
-            - test--dev--coda-shared-prefix-test_-who-produces_0:
-                requires:
-                  - build-binaries--dev
-            - test--dev--coda-shared-prefix-test_-who-produces_1:
-                requires:
-                  - build-binaries--dev
-            - test--dev--coda-change-snark-worker-test:
-                requires:
-                  - build-binaries--dev
-            - test--dev--coda-archive-node-test:
-                requires:
-                  - build-binaries--dev
-=======
->>>>>>> b295c811
 
     daily:
         triggers:
