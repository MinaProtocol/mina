# WARNING: config.yml file is generated from config.yml.jinja
---

# this defines how to initialize all the opam deps on linux.
# the build-archive job is responsible for updating the cache!
# why that one? `\_(.)_/` seemed convenient





version: 2.1
parameters:
  run-ci:
    type: boolean
    default: false
jobs:
    tracetool:
        docker:
            - image: codaprotocol/coda:toolchain-rust-e855336d087a679f76f2dd2bbdc3fdfea9303be3
        steps:
            
            - run:
                name: Disable LFS checkout
                command: |
                    git config --global filter.lfs.smudge "git-lfs smudge --skip %f"
                    git config --global lfs.fetchexclude "*"
            - checkout

            - run:
                  name: Update submodules
                  command: git submodule sync && git submodule update --init --recursive
            - run:
                  name: Build trace-tool
                  command: cd src/app/trace-tool && cargo build --frozen

    build-wallet:
        macos:
            xcode: "10.2.0"
        steps:
            - checkout
            - run:
                  name: Update submodules
                  command: git submodule sync && git submodule update --init --recursive
            - run: cd frontend/wallet && yarn
            - run:
                  name: Lint wallet
                  command: cd frontend/wallet && yarn run reformat && git diff --exit-code src
            - run:
                  name: Build wallet
                  command: cd frontend/wallet && yarn run build-ci
            - run:
                  name: Test wallet
                  command: cd frontend/wallet && yarn test
            - run:
                  name: Build dist wallet
                  command: cd frontend/wallet && yarn run dist
            - run:
                  name: Publish dist wallet
                  command: (env HOMEBREW_NO_AUTO_UPDATE=1 brew install awscli) && ./scripts/publish-wallet.sh
            - run:
                  name: Lint website
                  command: cd frontend/website && yarn install && yarn run reformat && git diff --exit-code src
            - run: cd frontend/bot && yarn
            - run:
                  name: Lint bot
                  command: cd frontend/bot && yarn run reformat && git diff --exit-code src
            - run:
                  name: Build bot
                  command: cd frontend/bot && yarn run build-ci

    test-archive:
        resource_class: xlarge
        docker:
            - image: codaprotocol/coda:toolchain-9924f4c56a40d65d36440e8f70b93720f29ba171
              environment:
                CODA_DOCKER: true
            - image: postgres:12
              environment:
                POSTGRES_PASSWORD: codarules
                POSTGRES_USER: admin
                POSTGRES_DB: archiver
        steps:
            
            - run:
                name: Disable LFS checkout
                command: |
                    git config --global filter.lfs.smudge "git-lfs smudge --skip %f"
                    git config --global lfs.fetchexclude "*"
            - checkout

            
            - run:
                  name: Update Submodules
                  command: git submodule sync && git submodule update --init --recursive
            - run:
                name: Create opam cache signature file including a year/date stamp to ensure occasional rebuilds
                command: |
                    cat scripts/setup-opam.sh > opam_ci_cache.sig
                    cat src/opam.export >> opam_ci_cache.sig
                    date +%Y-%m >> opam_ci_cache.sig
            - restore_cache:
                name: Restore cache - opam
                keys:
                    - opam-linux-v1-{{ checksum "opam_ci_cache.sig" }}
            - run:
                name: Install opam dependencies - opam -- make setup-opam
                command: ./scripts/skip_if_only_frontend_or_rfcs.sh bash -c 'make setup-opam'

            - run:
                name: Build libp2p_helper
                command: GO=/usr/lib/go/bin/go make libp2p_helper
            - run:
                  name: Set Up Database
                  command: |
                    sudo apt-get update
                    sudo apt-get install -y postgresql
                    PGPASSWORD=codarules psql -h localhost -p 5432 -U admin -d archiver -a -f src/app/archive/create_schema.sql
            - run:
                  name: Archive node unit tests
                  command: ./scripts/skip_if_only_frontend_or_rfcs.sh bash -c 'eval `opam config env`; export PATH="$HOME/.cargo/bin:$PATH" && dune runtest src/app/archive'
                  environment:
                    DUNE_PROFILE: test_archive_processor
            - run:
                  name: Clean Up Database
                  command: |
                    PGPASSWORD=codarules psql -h localhost -p 5432 -U admin -d archiver -a -f src/app/archive/drop_tables.sql
                    PGPASSWORD=codarules psql -h localhost -p 5432 -U admin -d archiver -a -f src/app/archive/create_schema.sql
            - run:
                  name: Running test -- test_archive_processor:coda-archive-processor-test
                  command: ./scripts/skip_if_only_frontend_or_rfcs.sh bash -c 'source ~/.profile && ./scripts/test.py run "test_archive_processor:coda-archive-processor-test"'

    build-archive:
        resource_class: xlarge
        docker:
            - image: codaprotocol/coda:toolchain-9924f4c56a40d65d36440e8f70b93720f29ba171
              environment:
                CODA_DOCKER: true
                HASURA_PORT: 8080
            - image: postgres:12
              environment:
                POSTGRES_PASSWORD: codarules
                POSTGRES_USER: admin
                POSTGRES_DB: archiver
            - image: hasura/graphql-engine:v1.0.0-beta.6
              entrypoint: ["sh", "-c"]
              command: ["sleep 10 && graphql-engine serve"]
              environment:
                HASURA_GRAPHQL_DATABASE_URL: postgres://admin:codarules@localhost:5432/archiver
                HASURA_GRAPHQL_ENABLE_CONSOLE: "true"
                HASURA_GRAPHQL_ENABLED_LOG_TYPES: startup, http-log, webhook-log, websocket-log, query-log
        steps:
            
            - run:
                name: Disable LFS checkout
                command: |
                    git config --global filter.lfs.smudge "git-lfs smudge --skip %f"
                    git config --global lfs.fetchexclude "*"
            - checkout

            
            - run:
                  name: Update Submodules
                  command: git submodule sync && git submodule update --init --recursive
            - run:
                name: Create opam cache signature file including a year/date stamp to ensure occasional rebuilds
                command: |
                    cat scripts/setup-opam.sh > opam_ci_cache.sig
                    cat src/opam.export >> opam_ci_cache.sig
                    date +%Y-%m >> opam_ci_cache.sig
            - restore_cache:
                name: Restore cache - opam
                keys:
                    - opam-linux-v1-{{ checksum "opam_ci_cache.sig" }}
            - run:
                name: Install opam dependencies - opam -- make setup-opam
                command: ./scripts/skip_if_only_frontend_or_rfcs.sh bash -c 'make setup-opam'

            - save_cache:
                name: Save cache - opam
                key: opam-linux-v1-{{ checksum "opam_ci_cache.sig" }}
                paths:
                    - "/home/opam/.opam"
                no_output_timeout: 1h
            - run:
                  name: Build Archive Process
                  command:  bash -c 'eval `opam config env` && export PATH="$HOME/.cargo/bin:$PATH" && make build_archive'
                  environment:
                    DUNE_PROFILE: testnet
            # NOTE: If we were using a machine executor we would be able to mount the sql file in
            # as a volume for the container to seed itself, this is the workaround.
            # Ideally this DB setup step would be handled by the archive process itself.
            - run:
                  name: Set Up Database
                  command: |
                    sudo apt-get update
                    sudo apt-get install -y postgresql
                    PGPASSWORD=codarules psql -h localhost -p 5432 -U admin -d archiver -a -f src/app/archive/create_schema.sql
            - run:
                  name: Configure Hasura
                  command: ./scripts/archive/make_hasura_configurations.sh
            - setup_remote_docker
            - run:
                  name: Build and Release Archives
                  command: ./scripts/archive/build-release-archives.sh
    lint:
        docker:
            - image: codaprotocol/coda:toolchain-9924f4c56a40d65d36440e8f70b93720f29ba171
        steps:
            
            - run:
                name: Disable LFS checkout
                command: |
                    git config --global filter.lfs.smudge "git-lfs smudge --skip %f"
                    git config --global lfs.fetchexclude "*"
            - checkout

            
            - run:
                  name: Update Submodules
                  command: git submodule sync && git submodule update --init --recursive
            - run:
                name: Create opam cache signature file including a year/date stamp to ensure occasional rebuilds
                command: |
                    cat scripts/setup-opam.sh > opam_ci_cache.sig
                    cat src/opam.export >> opam_ci_cache.sig
                    date +%Y-%m >> opam_ci_cache.sig
            - restore_cache:
                name: Restore cache - opam
                keys:
                    - opam-linux-v1-{{ checksum "opam_ci_cache.sig" }}
            - run:
                name: Install opam dependencies - opam -- make setup-opam
                command: ./scripts/skip_if_only_frontend_or_rfcs.sh bash -c 'make setup-opam'

            - run:
                  name: Check circle CI configuration rendering
                  command: ./scripts/test.py render --check .circleci/config.yml.jinja .mergify.yml.jinja
            - run:
                  name: OCamlformat (make check-format)
                  command: ./scripts/skip_if_only_frontend_or_rfcs.sh bash -c 'eval `opam config env` && make check-format'
            - run:
                  name: Snarky tracks master (make check-snarky-submodule)
                  command: ./scripts/skip_if_only_frontend_or_rfcs.sh bash -c 'make check-snarky-submodule'
            - run:
                  name: Check ppx_optcomp preprocessor_deps
                  command: ./scripts/skip_if_only_frontend_or_rfcs.sh bash -c './scripts/lint_preprocessor_deps.sh'
            - run:
                  name: Check CODEOWNERS file format
                  command: ./scripts/lint_codeowners.sh
            - run:
                  name: Check RFC ids
                  command: ./scripts/lint_rfcs.sh
            - run:
                  name: Require ppx_version preprocessing for linting
                  command: ./scripts/skip_if_only_frontend_or_rfcs.sh bash -c './scripts/require-ppx-version.py'
    lint-opt:
        docker:
            - image: codaprotocol/coda:toolchain-9924f4c56a40d65d36440e8f70b93720f29ba171
        steps:
            
            - run:
                name: Disable LFS checkout
                command: |
                    git config --global filter.lfs.smudge "git-lfs smudge --skip %f"
                    git config --global lfs.fetchexclude "*"
            - checkout

            - run:
                name: Show USER
                command: echo $USER
            
            - run:
                  name: Update Submodules
                  command: git submodule sync && git submodule update --init --recursive
            - run:
                name: Create opam cache signature file including a year/date stamp to ensure occasional rebuilds
                command: |
                    cat scripts/setup-opam.sh > opam_ci_cache.sig
                    cat src/opam.export >> opam_ci_cache.sig
                    date +%Y-%m >> opam_ci_cache.sig
            - restore_cache:
                name: Restore cache - opam
                keys:
                    - opam-linux-v1-{{ checksum "opam_ci_cache.sig" }}
            - run:
                name: Install opam dependencies - opam -- make setup-opam
                command: ./scripts/skip_if_only_frontend_or_rfcs.sh bash -c 'make setup-opam'

            - run:
                  name: Compare versioned types in PR
                  environment:
                    BASE_BRANCH_NAME: << pipeline.git.base_revision >>
                  command: ./scripts/compare_ci_diff_types.sh
            - run:
                  name: Compare binable functors in PR
                  environment:
                    BASE_BRANCH_NAME: << pipeline.git.base_revision >>
                  command: ./scripts/compare_ci_diff_binables.sh
    compare-test-signatures:
        docker:
            - image: codaprotocol/coda:toolchain-9924f4c56a40d65d36440e8f70b93720f29ba171
        steps:
            
            - run:
                name: Disable LFS checkout
                command: |
                    git config --global filter.lfs.smudge "git-lfs smudge --skip %f"
                    git config --global lfs.fetchexclude "*"
            - checkout

            
            - run:
                  name: Update Submodules
                  command: git submodule sync && git submodule update --init --recursive
            - run:
                name: Create opam cache signature file including a year/date stamp to ensure occasional rebuilds
                command: |
                    cat scripts/setup-opam.sh > opam_ci_cache.sig
                    cat src/opam.export >> opam_ci_cache.sig
                    date +%Y-%m >> opam_ci_cache.sig
            - restore_cache:
                name: Restore cache - opam
                keys:
                    - opam-linux-v1-{{ checksum "opam_ci_cache.sig" }}
            - run:
                name: Install opam dependencies - opam -- make setup-opam
                command: ./scripts/skip_if_only_frontend_or_rfcs.sh bash -c 'make setup-opam'

            - run:
                  name: Compare test signatures for consensus, nonconsensus code
                  command: ./scripts/skip_if_only_frontend_or_rfcs.sh bash -c 'eval `opam config env` && export PATH="$HOME/.cargo/bin:$PATH" && ./scripts/compare_test_signatures.sh'
    client-sdk-unit-tests:
        docker:
            - image: codaprotocol/coda:toolchain-9924f4c56a40d65d36440e8f70b93720f29ba171
        steps:
            
            - run:
                name: Disable LFS checkout
                command: |
                    git config --global filter.lfs.smudge "git-lfs smudge --skip %f"
                    git config --global lfs.fetchexclude "*"
            - checkout

            
            - run:
                  name: Update Submodules
                  command: git submodule sync && git submodule update --init --recursive
            - run:
                name: Create opam cache signature file including a year/date stamp to ensure occasional rebuilds
                command: |
                    cat scripts/setup-opam.sh > opam_ci_cache.sig
                    cat src/opam.export >> opam_ci_cache.sig
                    date +%Y-%m >> opam_ci_cache.sig
            - restore_cache:
                name: Restore cache - opam
                keys:
                    - opam-linux-v1-{{ checksum "opam_ci_cache.sig" }}
            - run:
                name: Install opam dependencies - opam -- make setup-opam
                command: ./scripts/skip_if_only_frontend_or_rfcs.sh bash -c 'make setup-opam'

            - run:
                  name: Build client SDK, run unit tests
                  command: ./scripts/skip_if_only_frontend_or_rfcs.sh bash -c 'eval `opam config env` && export PATH="$HOME/.cargo/bin:$PATH" && ./scripts/client-sdk-unit-tests.sh'
            - run:
                  name: Yarn deps
                  command: cd frontend/client_sdk && yarn install
            - run:
                  name: Prepublish client SDK packages
                  command: ./scripts/skip_if_only_frontend_or_rfcs.sh bash -c 'set -o pipefail; eval `opam config env` && cd frontend/client_sdk && yarn prepublishOnly'

    update-branch-protection:
        docker:
            - image: python:3
        steps:
            - run:
                name: Install dependencies
                command: pip install --user requests jinja2 readchar
            
            - run:
                name: Disable LFS checkout
                command: |
                    git config --global filter.lfs.smudge "git-lfs smudge --skip %f"
                    git config --global lfs.fetchexclude "*"
            - checkout

            - run:
                  name: Update branch protection rule from test configuration
                  command: ./scripts/test.py required-status >required_status && cat required_status && ./scripts/update_branch_rule.py required_status

    run-leaderboard:
        docker:
            - image: node:14.4.0
        steps:
            
            - run:
                name: Disable LFS checkout
                command: |
                    git config --global filter.lfs.smudge "git-lfs smudge --skip %f"
                    git config --global lfs.fetchexclude "*"
            - checkout

            - run:
                name: Update the Leaderboard
                command: cd frontend/leaderboard && yarn && yarn build
            - run:
                name: Download blocks
                command: cd frontend/leaderboard/lib/js/src/ && mkdir blocks && gsutil -m rsync gs://points-data-hack-april20/v1/32b-joyous-occasion blocks
            - run:
                name: Run the Leaderboard
                command: node frontend/leaderboard/lib/js/src/Main.bs.js

    build-macos:
        macos:
            xcode: "10.2.1"
        resource_class: large
        working_directory: /Users/distiller/coda
        environment:
            HOMEBREW_LOGS: /Users/distiller/homebrew.log
            OPAMYES: 1
        steps:
            - run:
                name: Delete xcode simulators (Free 10GB - unused)
                command: |
                    sudo rm -rf /Library/Developer/CoreSimulator/Profiles/Runtimes/
                    df -h
                background: true
            
            - run:
                name: Disable LFS checkout
                command: |
                    git config --global filter.lfs.smudge "git-lfs smudge --skip %f"
                    git config --global lfs.fetchexclude "*"
            - checkout

            - run:
                  name: Update submodules
                  command: git submodule sync && git submodule update --init --recursive
            ### homebrew
            - run:
                name: Create homebrew cache signature file including a year/date stamp to ensure occasional rebuilds
                command: |
                    cat scripts/macos-setup-brew.sh > brew_ci_cache.sig
                    date +%Y-%m > brew_ci_cache.sig
            - restore_cache:
                name: Restore cache - homebrew
                keys:
                    - homebrew-v9-{{ checksum "brew_ci_cache.sig" }}-{{ checksum "scripts/Brewfile" }}
                    - homebrew-v9-{{ checksum "brew_ci_cache.sig" }}
            - run:
                name: Install macos dependencies - homebrew - macos-setup-brew.sh
                command: |
                    ./scripts/skip_if_only_frontend_or_rfcs.sh ./scripts/macos-setup-brew.sh
            - save_cache:
                name: Save cache - homebrew
                key: homebrew-v9-{{ checksum "brew_ci_cache.sig" }}-{{ checksum "scripts/Brewfile" }}
                paths:
                    - "/usr/local/Homebrew"
                    - "/Users/distiller/Library/Caches/Homebrew"
            ### opam
            - run:
                name: Create opam cache signature file including a year/date stamp to ensure occasional rebuilds
                command: |
                    cat scripts/setup-opam.sh > opam_ci_cache.sig
                    cat src/opam.export >> opam_ci_cache.sig
                    date +%Y-%m >> opam_ci_cache.sig
            - restore_cache:
                name: Restore cache - opam
                keys:
                    # Depend on the Brewfile, since brew installs opam and
                    # we'll need a refresh if we change version
                    - opam-v8-{{ checksum "opam_ci_cache.sig" }}-{{ checksum "scripts/Brewfile" }}

            - run:
                name: Install macos dependencies - opam -- make setup-opam
                command: ./scripts/skip_if_only_frontend_or_rfcs.sh bash -c 'make setup-opam'
            - save_cache:
                name: Save cache - opam
                key: opam-v8-{{ checksum "opam_ci_cache.sig" }}-{{ checksum "scripts/Brewfile" }}

                paths:
                    - "/Users/distiller/.opam"
                no_output_timeout: 1h
            ### dune
            - run:
                name: Build ocaml
                environment:
<<<<<<< HEAD
                    DUNE_PROFILE: testnet
                    EXTRA_NIX_ARGS: --option sandbox false
=======
                    DUNE_PROFILE: testnet_postake_medium_curves
>>>>>>> bcc9b232
                command: ./scripts/skip_if_only_frontend_or_rfcs.sh bash -c 'set -o pipefail; eval `opam config env` && make build 2>&1 | tee /tmp/buildocaml.log'
                no_output_timeout: 20m
            - run:
                name: Build ocaml - generate keypair
                environment:
                    DUNE_PROFILE: testnet
                command: ./scripts/skip_if_only_frontend_or_rfcs.sh bash -c 'eval `opam config env` && dune build src/app/generate_keypair/generate_keypair.exe'
                no_output_timeout: 20m
            - run:
                  name: Generate runtime ledger with 10k accounts
                  command: |
                    ./scripts/skip_if_only_frontend_or_rfcs.sh bash -c 'eval `opam config env` && dune exec --profile=testnet_postake_medium_curves src/app/runtime_genesis_ledger/runtime_genesis_ledger.exe -- --config-file genesis_ledgers/phase_three/config.json'
                  no_output_timeout: 20m
            ### collection
            - run:
                name: Collect Keys and Binaries
                command: |
                    mkdir -p package/keys
                    echo 'keys and genesis'
                    cp /tmp/s3_cache_dir/* package/keys/. ||:
                    cp $TMPDIR/coda_cache_dir/genesis_ledger_*.tar.gz package/keys/. ||:
                    cp $TMPDIR/coda_cache_dir/genesis_proof_* package/keys/. ||:
                    cp /tmp/s3_cache_dir/genesis_ledger_*.tar.gz package/keys/. ||:
                    cp /tmp/s3_cache_dir/genesis_proof_* package/keys/. ||:
                    echo 'coda'
                    cp _build/default/src/app/cli/src/coda.exe package/coda
                    echo 'libp2p_helper'
                    cp src/app/libp2p_helper/result/bin/libp2p_helper package/coda-libp2p_helper
                    chmod +w package/coda-libp2p_helper
                    echo 'coda-logproc'
                    cp _build/default/src/app/logproc/logproc.exe package/coda-logproc
                    chmod +wx package/coda-logproc
            - run:
                name: Build homebrew coda package
                command: |
                    tar czvf homebrew-coda.tar.gz package
                    openssl dgst -sha256 homebrew-coda.tar.gz > homebrew-coda.tar.gz.sha256
                    cp homebrew-coda.tar.gz* package/.
            - run:
                name: Build homebrew generate-keypair-phase3 package
                command: |
                    mkdir -p coda-generate-keypair-phase3/package
                    cp _build/default/src/app/generate_keypair/generate_keypair.exe coda-generate-keypair-phase3/package/coda-generate-keypair-phase3
                    pushd coda-generate-keypair-phase3
                    tar czvf homebrew-coda-generate-keypair-phase3.tar.gz package
                    openssl dgst -sha256 homebrew-coda-generate-keypair-phase3.tar.gz > homebrew-coda-generate-keypair-phase3.tar.gz.sha256
                    cp homebrew-* ../package/.
                    popd
            - run:
                name: Decode Apple Certificates
                context: org-global
                command: bash -c '[ -z $APPLE_CERTIFICATES ] || base64 -D -o frontend/wallet/Certificates.p12 \<<< $APPLE_CERTIFICATES'
            - run:
                name: Fastlane
                context: org-global
                command: bash -c '[ -z $APPLE_CERTIFICATES ] || (cd frontend/wallet && bundle exec fastlane ci && cd ../..)'
            - run:
                name: Build portable binary
                command: |
                    make macos-portable
                    cp _build/coda-daemon-macos.zip package/.
            - run:
                  name: Copy artifacts to cloud
                  command: ./scripts/skip_if_only_frontend_or_rfcs.sh scripts/artifacts.sh
            - store_artifacts:
                  path: package
<<<<<<< HEAD

    build-client-sdk:
        resource_class: large
        docker:
            - image: codaprotocol/coda:toolchain-9924f4c56a40d65d36440e8f70b93720f29ba171
        steps:
            
            - run:
                name: Disable LFS checkout
                command: |
                    git config --global filter.lfs.smudge "git-lfs smudge --skip %f"
                    git config --global lfs.fetchexclude "*"
            - checkout

            - run:
                  name: Artifacts Path
                  command: |
                      mkdir -p /tmp/artifacts
            
            - run:
                  name: Update Submodules
                  command: git submodule sync && git submodule update --init --recursive
            - run:
                name: Create opam cache signature file including a year/date stamp to ensure occasional rebuilds
                command: |
                    cat scripts/setup-opam.sh > opam_ci_cache.sig
                    cat src/opam.export >> opam_ci_cache.sig
                    date +%Y-%m >> opam_ci_cache.sig
            - restore_cache:
                name: Restore cache - opam
                keys:
                    - opam-linux-v1-{{ checksum "opam_ci_cache.sig" }}
            - run:
                name: Install opam dependencies - opam -- LIBP2P_NIXLESS=1 make setup-opam
                command: ./scripts/skip_if_only_frontend_or_rfcs.sh bash -c 'LIBP2P_NIXLESS=1 make setup-opam'

            - run:
                  name: Build client SDK for Javascript
                  command: ./scripts/skip_if_only_frontend_or_rfcs.sh bash -c 'set -o pipefail; eval `opam config env` && LIBP2P_NIXLESS=1 make client_sdk 2>&1 | tee /tmp/artifacts/buildclientsdk.log'
                  environment:
                    DUNE_PROFILE: nonconsensus_medium_curves
                  no_output_timeout: 10m
            - run:
                  name: Yarn deps
                  command: cd frontend/client_sdk && yarn install
            - run:
                  name: Build And Test Client SDK
                  command: ./scripts/skip_if_only_frontend_or_rfcs.sh bash -c 'set -o pipefail; eval `opam config env` && cd frontend/client_sdk && yarn prepublishOnly'
    build-artifacts--testnet:
=======
    build-artifacts--testnet_postake_medium_curves:
>>>>>>> bcc9b232
        resource_class: xlarge
        docker:
            - image: codaprotocol/coda:toolchain-9924f4c56a40d65d36440e8f70b93720f29ba171
        steps:
            
            - run:
                name: Disable LFS checkout
                command: |
                    git config --global filter.lfs.smudge "git-lfs smudge --skip %f"
                    git config --global lfs.fetchexclude "*"
            - checkout

            - run:
                  name: Artifacts Path
                  command: |
                      mkdir -p /tmp/artifacts
            
            - run:
                  name: Update Submodules
                  command: git submodule sync && git submodule update --init --recursive
            - run:
                name: Create opam cache signature file including a year/date stamp to ensure occasional rebuilds
                command: |
                    cat scripts/setup-opam.sh > opam_ci_cache.sig
                    cat src/opam.export >> opam_ci_cache.sig
                    date +%Y-%m >> opam_ci_cache.sig
            - restore_cache:
                name: Restore cache - opam
                keys:
                    - opam-linux-v1-{{ checksum "opam_ci_cache.sig" }}
            - run:
                name: Install opam dependencies - opam -- make setup-opam
                command: ./scripts/skip_if_only_frontend_or_rfcs.sh bash -c 'make setup-opam'

            - run:
                name: Build libp2p_helper
                command: GO=/usr/lib/go/bin/go make libp2p_helper
            # Explicitly generate PV-keys and uploading before building
            # See https://bkase.dev/posts/ocaml-writer#fn-3 for rationale
            - run:
                  name: Generate PV keys
                  command: ./scripts/skip_if_only_frontend_or_rfcs.sh bash -c 'set -o pipefail; eval `opam config env` && PATH="$HOME/.cargo/bin:$PATH" make build_or_download_pv_keys 2>&1 | tee /tmp/artifacts/buildocaml.log'
                  environment:
<<<<<<< HEAD
                    DUNE_PROFILE: testnet
                    EXTRA_NIX_ARGS: --option sandbox false
=======
                    DUNE_PROFILE: testnet_postake_medium_curves
>>>>>>> bcc9b232
                  no_output_timeout: 20m
            - run:
                  name: Upload generated PV keys
                  command: ./scripts/skip_if_only_frontend_or_rfcs.sh scripts/publish-pvkeys.sh
            - run:
                  name: Rebuild for pvkey changes
                  command: |
                    ./scripts/skip_if_only_frontend_or_rfcs.sh bash -c 'set -o pipefail; eval `opam config env` && export PATH="$HOME/.cargo/bin:$PATH" && make build 2>&1 | tee /tmp/artifacts/buildocaml2.log'
                    ./scripts/skip_if_only_frontend_or_rfcs.sh bash -c 'eval `opam config env` && export PATH="$HOME/.cargo/bin:$PATH" && dune build src/app/generate_keypair/generate_keypair.exe'
                  environment:
<<<<<<< HEAD
                    DUNE_PROFILE: testnet
                    EXTRA_NIX_ARGS: --option sandbox false
=======
                    DUNE_PROFILE: testnet_postake_medium_curves
>>>>>>> bcc9b232
                    GO: /usr/lib/go/bin/go

                  no_output_timeout: 20m
            - run:
                name: Output compiled ledger and genesis proof
                command: |
<<<<<<< HEAD
                  ./scripts/skip_if_only_frontend_or_rfcs.sh bash -c 'eval `opam config env` && dune exec --profile=testnet src/app/runtime_genesis_ledger/runtime_genesis_ledger.exe'
            - run:
                name: Generate runtime ledger with 10k accounts
                command: |
                  ./scripts/skip_if_only_frontend_or_rfcs.sh bash -c 'eval `opam config env` && dune exec --profile=testnet src/app/runtime_genesis_ledger/runtime_genesis_ledger.exe -- --config-file genesis_ledgers/phase_three/config.json'
=======
                  ./scripts/skip_if_only_frontend_or_rfcs.sh bash -c 'eval `opam config env` && export PATH="$HOME/.cargo/bin:$PATH" && dune exec --profile=testnet_postake_medium_curves src/app/runtime_genesis_ledger/runtime_genesis_ledger.exe'
            - run:
                name: Generate runtime ledger with 10k accounts
                command: |
                  ./scripts/skip_if_only_frontend_or_rfcs.sh bash -c 'eval `opam config env` && export PATH="$HOME/.cargo/bin:$PATH" && dune exec --profile=testnet_postake_medium_curves src/app/runtime_genesis_ledger/runtime_genesis_ledger.exe -- --config-file genesis_ledgers/phase_three/config.json'
>>>>>>> bcc9b232
                no_output_timeout: 20m
            - run:
                name: Upload genesis data
                command: ./scripts/skip_if_only_frontend_or_rfcs.sh bash -c './scripts/upload-genesis.sh'
            - run:
                  name: Build deb package with PV keys and PV key tar
                  command:  ./scripts/skip_if_only_frontend_or_rfcs.sh bash -c 'make deb'
                  environment:
<<<<<<< HEAD
                    DUNE_PROFILE: testnet
                    LIBP2P_NIXLESS: 1
=======
                    DUNE_PROFILE: testnet_postake_medium_curves
>>>>>>> bcc9b232
                  no_output_timeout: 20m
            - run:
                  name: Store genesis public/private keypairs
                  command: ./scripts/skip_if_only_frontend_or_rfcs.sh bash -c 'make genesiskeys'
                  environment:
            - run:
                  name: Upload deb to repo
                  command: ./scripts/skip_if_only_frontend_or_rfcs.sh bash -c 'make publish_deb'
                  environment:
                  no_output_timeout: 20m
            - run:
                  name: Copy artifacts to cloud
                  command: ./scripts/skip_if_only_frontend_or_rfcs.sh scripts/artifacts.sh
            - save_cache:
                name: Save cache - docker deploy env
                key: docker-deploy-env-v1-testnet-{{ .Revision }}
                paths:
                    - "/tmp/DOCKER_DEPLOY_ENV"
                    - "scripts"
                    - "dockerfiles"
            - store_artifacts:
                  path: /tmp/artifacts
    build-artifacts-docker--testnet--coda-daemon:
        resource_class: xlarge
        docker:
            - image: codaprotocol/coda:toolchain-9924f4c56a40d65d36440e8f70b93720f29ba171
        steps:
            - restore_cache:
                name: Restore cache - docker deploy env
                key: docker-deploy-env-v1-testnet-{{ .Revision }}
            - setup_remote_docker
            - run:
                  name: Build and Upload Docker
                  command: |
                    # Check if we should deploy this build
                    FILE=/tmp/DOCKER_DEPLOY_ENV
                    if test -f "$FILE"; then
                        source $FILE
                        echo "Publishing Docker"
                        echo "Should Publish Docker: $CODA_WAS_PUBLISHED"
                        set -x
                        if [[ "$CODA_WAS_PUBLISHED" = true  ]]; then

                              echo "$DOCKER_PASSWORD" | docker login --username $DOCKER_USERNAME --password-stdin
                              scripts/release-docker.sh \
                              -s coda-daemon \
                              -v $CODA_GIT_TAG-$CODA_GIT_BRANCH-$CODA_GIT_HASH \
                              --extra-args "--build-arg coda_version=$CODA_DEB_VERSION --build-arg deb_repo=$CODA_DEB_REPO"

                        fi
                    fi
            - store_artifacts:
                  path: /tmp/artifacts
    build-artifacts-docker--testnet--coda-demo:
        resource_class: xlarge
        docker:
            - image: codaprotocol/coda:toolchain-9924f4c56a40d65d36440e8f70b93720f29ba171
        steps:
            - restore_cache:
                name: Restore cache - docker deploy env
                key: docker-deploy-env-v1-testnet-{{ .Revision }}
            - setup_remote_docker
            - run:
                  name: Build and Upload Docker
                  command: |
                    # Check if we should deploy this build
                    FILE=/tmp/DOCKER_DEPLOY_ENV
                    if test -f "$FILE"; then
                        source $FILE
                        echo "Publishing Docker"
                        echo "Should Publish Docker: $CODA_WAS_PUBLISHED"
                        set -x
                        if [[ "$CODA_WAS_PUBLISHED" = true  ]]; then

                              echo "$DOCKER_PASSWORD" | docker login --username $DOCKER_USERNAME --password-stdin
                              scripts/release-docker.sh \
                              -s coda-demo \
                              -v $CODA_GIT_TAG-$CODA_GIT_BRANCH-$CODA_GIT_HASH \
                              --extra-args "--build-arg coda_version=$CODA_DEB_VERSION --build-arg deb_repo=$CODA_DEB_REPO"

                        fi
                    fi
            - store_artifacts:
                  path: /tmp/artifacts
    test-unit--dev:
        resource_class: xlarge
        docker:
            - image: codaprotocol/coda:toolchain-9924f4c56a40d65d36440e8f70b93720f29ba171
        steps:
            
            - run:
                name: Disable LFS checkout
                command: |
                    git config --global filter.lfs.smudge "git-lfs smudge --skip %f"
                    git config --global lfs.fetchexclude "*"
            - checkout

            - run: ulimit -c unlimited
            
            - run:
                  name: Update Submodules
                  command: git submodule sync && git submodule update --init --recursive
            - run:
                name: Create opam cache signature file including a year/date stamp to ensure occasional rebuilds
                command: |
                    cat scripts/setup-opam.sh > opam_ci_cache.sig
                    cat src/opam.export >> opam_ci_cache.sig
                    date +%Y-%m >> opam_ci_cache.sig
            - restore_cache:
                name: Restore cache - opam
                keys:
                    - opam-linux-v1-{{ checksum "opam_ci_cache.sig" }}
            - run:
                name: Install opam dependencies - opam -- make setup-opam
                command: ./scripts/skip_if_only_frontend_or_rfcs.sh bash -c 'make setup-opam'

            - run:
                name: Build libp2p_helper
                command: GO=/usr/lib/go/bin/go make libp2p_helper
            - run:
                  name: Run unit tests
                  command: ./scripts/skip_if_only_frontend_or_rfcs.sh bash -c 'source ~/.profile && make build && (dune runtest src/lib --profile=dev -j8 || (./scripts/link-coredumps.sh && false))'
                  environment:
                    DUNE_PROFILE: dev
                    GO: /usr/lib/go/bin/go
                  no_output_timeout: 30m
            - store_artifacts:
                path: core_dumps

    # like the other unit test builds, but only runs tests in src/lib/nonconsensus
    test-unit--nonconsensus_medium_curves:
        resource_class: xlarge
        docker:
            - image: codaprotocol/coda:toolchain-9924f4c56a40d65d36440e8f70b93720f29ba171
        steps:
            
            - run:
                name: Disable LFS checkout
                command: |
                    git config --global filter.lfs.smudge "git-lfs smudge --skip %f"
                    git config --global lfs.fetchexclude "*"
            - checkout

            - run: ulimit -c unlimited
            
            - run:
                  name: Update Submodules
                  command: git submodule sync && git submodule update --init --recursive
            - run:
                name: Create opam cache signature file including a year/date stamp to ensure occasional rebuilds
                command: |
                    cat scripts/setup-opam.sh > opam_ci_cache.sig
                    cat src/opam.export >> opam_ci_cache.sig
                    date +%Y-%m >> opam_ci_cache.sig
            - restore_cache:
                name: Restore cache - opam
                keys:
                    - opam-linux-v1-{{ checksum "opam_ci_cache.sig" }}
            - run:
                name: Install opam dependencies - opam -- make setup-opam
                command: ./scripts/skip_if_only_frontend_or_rfcs.sh bash -c 'make setup-opam'

            - run:
                name: Build libp2p_helper
                command: GO=/usr/lib/go/bin/go make libp2p_helper
            - run:
                  name: Run unit tests
                  command: ./scripts/skip_if_only_frontend_or_rfcs.sh bash -c 'source ~/.profile && (dune runtest src/nonconsensus --profile=nonconsensus_medium_curves -j8 || (./scripts/link-coredumps.sh && false))'
                  no_output_timeout: 30m
                  environment:
                    DUNE_PROFILE: nonconsensus_medium_curves
                    GO: /usr/lib/go/bin/go
            - store_artifacts:
                path: core_dumps
    test-unit--dev_medium_curves:
        resource_class: xlarge
        docker:
            - image: codaprotocol/coda:toolchain-9924f4c56a40d65d36440e8f70b93720f29ba171
        steps:
            
            - run:
                name: Disable LFS checkout
                command: |
                    git config --global filter.lfs.smudge "git-lfs smudge --skip %f"
                    git config --global lfs.fetchexclude "*"
            - checkout

            - run: ulimit -c unlimited
            
            - run:
                  name: Update Submodules
                  command: git submodule sync && git submodule update --init --recursive
            - run:
                name: Create opam cache signature file including a year/date stamp to ensure occasional rebuilds
                command: |
                    cat scripts/setup-opam.sh > opam_ci_cache.sig
                    cat src/opam.export >> opam_ci_cache.sig
                    date +%Y-%m >> opam_ci_cache.sig
            - restore_cache:
                name: Restore cache - opam
                keys:
                    - opam-linux-v1-{{ checksum "opam_ci_cache.sig" }}
            - run:
                name: Install opam dependencies - opam -- make setup-opam
                command: ./scripts/skip_if_only_frontend_or_rfcs.sh bash -c 'make setup-opam'

            - run:
                name: Build libp2p_helper
                command: GO=/usr/lib/go/bin/go make libp2p_helper
            - run:
                  name: Run unit tests
                  command: ./scripts/skip_if_only_frontend_or_rfcs.sh bash -c 'source ~/.profile && export GO=/usr/lib/go/bin/go && make build && (dune runtest src/lib --profile=dev_medium_curves -j8 || (./scripts/link-coredumps.sh && false))'
                  environment:
                    DUNE_PROFILE: dev_medium_curves
                    GO: /usr/lib/go/bin/go
                  no_output_timeout: 1h
            - store_artifacts:
                path: core_dumps
    build-binaries--dev:
        resource_class: large
        docker:
            - image: codaprotocol/coda:toolchain-9924f4c56a40d65d36440e8f70b93720f29ba171
        steps:
            
            - run:
                name: Disable LFS checkout
                command: |
                    git config --global filter.lfs.smudge "git-lfs smudge --skip %f"
                    git config --global lfs.fetchexclude "*"
            - checkout

            - run: ulimit -c unlimited
            
            - run:
                  name: Update Submodules
                  command: git submodule sync && git submodule update --init --recursive
            - run:
                name: Create opam cache signature file including a year/date stamp to ensure occasional rebuilds
                command: |
                    cat scripts/setup-opam.sh > opam_ci_cache.sig
                    cat src/opam.export >> opam_ci_cache.sig
                    date +%Y-%m >> opam_ci_cache.sig
            - restore_cache:
                name: Restore cache - opam
                keys:
                    - opam-linux-v1-{{ checksum "opam_ci_cache.sig" }}
            - run:
                name: Install opam dependencies - opam -- make setup-opam
                command: ./scripts/skip_if_only_frontend_or_rfcs.sh bash -c 'make setup-opam'

            - run:
                name: Build libp2p_helper
                command: GO=/usr/lib/go/bin/go make libp2p_helper
            - run:
                  name: Build OCaml
                  command: |
                      ./scripts/skip_if_only_frontend_or_rfcs.sh bash -c 'source ~/.profile && make build'
                      ./scripts/skip_if_only_frontend_or_rfcs.sh bash -c 'echo built > should_run_tests'
                  environment:
                    DUNE_PROFILE: dev
                    GO: /usr/lib/go/bin/go
            - save_cache:
                name: Store config-agnostic test binaries
                key: dev-build-binaries-v1-{{ .Revision }}
                paths:
                    - "src/app/libp2p_helper/result"
                    - "_build/default/src/app/cli/src/coda.exe"
                    - "_build/default/src/app/logproc/logproc.exe"
                    - "scripts"
                    - "should_run_tests"
    test--dev--coda-bootstrap-test:
        resource_class: large
        docker:
            - image: codaprotocol/coda:toolchain-9924f4c56a40d65d36440e8f70b93720f29ba171
        steps:
            - restore_cache:
                name: Restore cache - opam
                keys:
                    -  dev-build-binaries-v1-{{ .Revision }}
            - run:
                  name: Running test -- dev:coda-bootstrap-test
                  command: if [ -f should_run_tests ]; then source ~/.profile && ./scripts/test.py run --no-build --non-interactive --collect-artifacts --yes "dev:coda-bootstrap-test"; fi
                  environment:
                    CODA_LIBP2P_HELPER_PATH: /home/opam/project/src/app/libp2p_helper/result/bin/libp2p_helper
                    GO: /usr/lib/go/bin/go
            - store_artifacts:
                  path: test_output/artifacts
    test--dev--coda-shared-state-test:
        resource_class: large
        docker:
            - image: codaprotocol/coda:toolchain-9924f4c56a40d65d36440e8f70b93720f29ba171
        steps:
            - restore_cache:
                name: Restore cache - opam
                keys:
                    -  dev-build-binaries-v1-{{ .Revision }}
            - run:
                  name: Running test -- dev:coda-shared-state-test
                  command: if [ -f should_run_tests ]; then source ~/.profile && ./scripts/test.py run --no-build --non-interactive --collect-artifacts --yes "dev:coda-shared-state-test"; fi
                  environment:
                    CODA_LIBP2P_HELPER_PATH: /home/opam/project/src/app/libp2p_helper/result/bin/libp2p_helper
                    GO: /usr/lib/go/bin/go
            - store_artifacts:
                  path: test_output/artifacts
    test--dev--coda-batch-payment-test:
        resource_class: large
        docker:
            - image: codaprotocol/coda:toolchain-9924f4c56a40d65d36440e8f70b93720f29ba171
        steps:
            - restore_cache:
                name: Restore cache - opam
                keys:
                    -  dev-build-binaries-v1-{{ .Revision }}
            - run:
                  name: Running test -- dev:coda-batch-payment-test
                  command: if [ -f should_run_tests ]; then source ~/.profile && ./scripts/test.py run --no-build --non-interactive --collect-artifacts --yes "dev:coda-batch-payment-test"; fi
                  environment:
                    CODA_LIBP2P_HELPER_PATH: /home/opam/project/src/app/libp2p_helper/result/bin/libp2p_helper
                    GO: /usr/lib/go/bin/go
            - store_artifacts:
                  path: test_output/artifacts
    test--dev--coda-peers-test:
        resource_class: large
        docker:
            - image: codaprotocol/coda:toolchain-9924f4c56a40d65d36440e8f70b93720f29ba171
        steps:
            - restore_cache:
                name: Restore cache - opam
                keys:
                    -  dev-build-binaries-v1-{{ .Revision }}
            - run:
                  name: Running test -- dev:coda-peers-test
                  command: if [ -f should_run_tests ]; then source ~/.profile && ./scripts/test.py run --no-build --non-interactive --collect-artifacts --yes "dev:coda-peers-test"; fi
                  environment:
                    CODA_LIBP2P_HELPER_PATH: /home/opam/project/src/app/libp2p_helper/result/bin/libp2p_helper
                    GO: /usr/lib/go/bin/go
            - store_artifacts:
                  path: test_output/artifacts
    test--dev--coda-transitive-peers-test:
        resource_class: large
        docker:
            - image: codaprotocol/coda:toolchain-9924f4c56a40d65d36440e8f70b93720f29ba171
        steps:
            - restore_cache:
                name: Restore cache - opam
                keys:
                    -  dev-build-binaries-v1-{{ .Revision }}
            - run:
                  name: Running test -- dev:coda-transitive-peers-test
                  command: if [ -f should_run_tests ]; then source ~/.profile && ./scripts/test.py run --no-build --non-interactive --collect-artifacts --yes "dev:coda-transitive-peers-test"; fi
                  environment:
                    CODA_LIBP2P_HELPER_PATH: /home/opam/project/src/app/libp2p_helper/result/bin/libp2p_helper
                    GO: /usr/lib/go/bin/go
            - store_artifacts:
                  path: test_output/artifacts
    test--dev--coda-block-production-test:
        resource_class: large
        docker:
            - image: codaprotocol/coda:toolchain-9924f4c56a40d65d36440e8f70b93720f29ba171
        steps:
            - restore_cache:
                name: Restore cache - opam
                keys:
                    -  dev-build-binaries-v1-{{ .Revision }}
            - run:
                  name: Running test -- dev:coda-block-production-test
                  command: if [ -f should_run_tests ]; then source ~/.profile && ./scripts/test.py run --no-build --non-interactive --collect-artifacts --yes "dev:coda-block-production-test"; fi
                  environment:
                    CODA_LIBP2P_HELPER_PATH: /home/opam/project/src/app/libp2p_helper/result/bin/libp2p_helper
                    GO: /usr/lib/go/bin/go
            - store_artifacts:
                  path: test_output/artifacts
    test--dev--coda-shared-prefix-test_-who-produces_0:
        resource_class: large
        docker:
            - image: codaprotocol/coda:toolchain-9924f4c56a40d65d36440e8f70b93720f29ba171
        steps:
            - restore_cache:
                name: Restore cache - opam
                keys:
                    -  dev-build-binaries-v1-{{ .Revision }}
            - run:
                  name: Running test -- dev:coda-shared-prefix-test -who-produces 0
                  command: if [ -f should_run_tests ]; then source ~/.profile && ./scripts/test.py run --no-build --non-interactive --collect-artifacts --yes "dev:coda-shared-prefix-test -who-produces 0"; fi
                  environment:
                    CODA_LIBP2P_HELPER_PATH: /home/opam/project/src/app/libp2p_helper/result/bin/libp2p_helper
                    GO: /usr/lib/go/bin/go
            - store_artifacts:
                  path: test_output/artifacts
    test--dev--coda-shared-prefix-test_-who-produces_1:
        resource_class: large
        docker:
            - image: codaprotocol/coda:toolchain-9924f4c56a40d65d36440e8f70b93720f29ba171
        steps:
            - restore_cache:
                name: Restore cache - opam
                keys:
                    -  dev-build-binaries-v1-{{ .Revision }}
            - run:
                  name: Running test -- dev:coda-shared-prefix-test -who-produces 1
                  command: if [ -f should_run_tests ]; then source ~/.profile && ./scripts/test.py run --no-build --non-interactive --collect-artifacts --yes "dev:coda-shared-prefix-test -who-produces 1"; fi
                  environment:
                    CODA_LIBP2P_HELPER_PATH: /home/opam/project/src/app/libp2p_helper/result/bin/libp2p_helper
                    GO: /usr/lib/go/bin/go
            - store_artifacts:
                  path: test_output/artifacts
    test--dev--coda-change-snark-worker-test:
        resource_class: large
        docker:
            - image: codaprotocol/coda:toolchain-9924f4c56a40d65d36440e8f70b93720f29ba171
        steps:
            - restore_cache:
                name: Restore cache - opam
                keys:
                    -  dev-build-binaries-v1-{{ .Revision }}
            - run:
                  name: Running test -- dev:coda-change-snark-worker-test
                  command: if [ -f should_run_tests ]; then source ~/.profile && ./scripts/test.py run --no-build --non-interactive --collect-artifacts --yes "dev:coda-change-snark-worker-test"; fi
                  environment:
                    CODA_LIBP2P_HELPER_PATH: /home/opam/project/src/app/libp2p_helper/result/bin/libp2p_helper
                    GO: /usr/lib/go/bin/go
            - store_artifacts:
                  path: test_output/artifacts
    test--dev--coda-archive-node-test:
        resource_class: large
        docker:
            - image: codaprotocol/coda:toolchain-9924f4c56a40d65d36440e8f70b93720f29ba171
        steps:
            - restore_cache:
                name: Restore cache - opam
                keys:
                    -  dev-build-binaries-v1-{{ .Revision }}
            - run:
                  name: Running test -- dev:coda-archive-node-test
                  command: if [ -f should_run_tests ]; then source ~/.profile && ./scripts/test.py run --no-build --non-interactive --collect-artifacts --yes "dev:coda-archive-node-test"; fi
                  environment:
                    CODA_LIBP2P_HELPER_PATH: /home/opam/project/src/app/libp2p_helper/result/bin/libp2p_helper
                    GO: /usr/lib/go/bin/go
            - store_artifacts:
                  path: test_output/artifacts
    test--dev--coda-delegation-test:
        resource_class: large
        docker:
            - image: codaprotocol/coda:toolchain-9924f4c56a40d65d36440e8f70b93720f29ba171
        steps:
            - restore_cache:
                name: Restore cache - opam
                keys:
                    -  dev-build-binaries-v1-{{ .Revision }}
            - run:
                  name: Running test -- dev:coda-delegation-test
                  command: if [ -f should_run_tests ]; then source ~/.profile && ./scripts/test.py run --no-build --non-interactive --collect-artifacts --yes "dev:coda-delegation-test"; fi
                  environment:
                    CODA_LIBP2P_HELPER_PATH: /home/opam/project/src/app/libp2p_helper/result/bin/libp2p_helper
                    GO: /usr/lib/go/bin/go
            - store_artifacts:
                  path: test_output/artifacts
    test--test_postake_catchup:
        resource_class: large
        docker:
            - image: codaprotocol/coda:toolchain-9924f4c56a40d65d36440e8f70b93720f29ba171
        steps:
            
            - run:
                name: Disable LFS checkout
                command: |
                    git config --global filter.lfs.smudge "git-lfs smudge --skip %f"
                    git config --global lfs.fetchexclude "*"
            - checkout

            
            - run:
                  name: Update Submodules
                  command: git submodule sync && git submodule update --init --recursive
            - run:
                name: Create opam cache signature file including a year/date stamp to ensure occasional rebuilds
                command: |
                    cat scripts/setup-opam.sh > opam_ci_cache.sig
                    cat src/opam.export >> opam_ci_cache.sig
                    date +%Y-%m >> opam_ci_cache.sig
            - restore_cache:
                name: Restore cache - opam
                keys:
                    - opam-linux-v1-{{ checksum "opam_ci_cache.sig" }}
            - run:
                name: Install opam dependencies - opam -- make setup-opam
                command: ./scripts/skip_if_only_frontend_or_rfcs.sh bash -c 'make setup-opam'

            - run:
                name: Build libp2p_helper
                command: GO=/usr/lib/go/bin/go make libp2p_helper
            - run:
                  name: Running test -- test_postake_catchup:coda-restart-node-test
                  command: ./scripts/skip_if_only_frontend_or_rfcs.sh bash -c 'source ~/.profile && ./scripts/test.py run --non-interactive --collect-artifacts --yes "test_postake_catchup:coda-restart-node-test"'
            - store_artifacts:
                  path: test_output/artifacts
    test--test_postake_five_even_txns:
        resource_class: large
        docker:
            - image: codaprotocol/coda:toolchain-9924f4c56a40d65d36440e8f70b93720f29ba171
        steps:
            
            - run:
                name: Disable LFS checkout
                command: |
                    git config --global filter.lfs.smudge "git-lfs smudge --skip %f"
                    git config --global lfs.fetchexclude "*"
            - checkout

            
            - run:
                  name: Update Submodules
                  command: git submodule sync && git submodule update --init --recursive
            - run:
                name: Create opam cache signature file including a year/date stamp to ensure occasional rebuilds
                command: |
                    cat scripts/setup-opam.sh > opam_ci_cache.sig
                    cat src/opam.export >> opam_ci_cache.sig
                    date +%Y-%m >> opam_ci_cache.sig
            - restore_cache:
                name: Restore cache - opam
                keys:
                    - opam-linux-v1-{{ checksum "opam_ci_cache.sig" }}
            - run:
                name: Install opam dependencies - opam -- make setup-opam
                command: ./scripts/skip_if_only_frontend_or_rfcs.sh bash -c 'make setup-opam'

            - run:
                name: Build libp2p_helper
                command: GO=/usr/lib/go/bin/go make libp2p_helper
            - run:
                  name: Running test -- test_postake_five_even_txns:coda-shared-prefix-multiproducer-test -num-block-producers 5 -payments
                  command: ./scripts/skip_if_only_frontend_or_rfcs.sh bash -c 'source ~/.profile && ./scripts/test.py run --non-interactive --collect-artifacts --yes "test_postake_five_even_txns:coda-shared-prefix-multiproducer-test -num-block-producers 5 -payments"'
            - store_artifacts:
                  path: test_output/artifacts
    test--test_postake_snarkless:
        resource_class: large
        docker:
            - image: codaprotocol/coda:toolchain-9924f4c56a40d65d36440e8f70b93720f29ba171
        steps:
            
            - run:
                name: Disable LFS checkout
                command: |
                    git config --global filter.lfs.smudge "git-lfs smudge --skip %f"
                    git config --global lfs.fetchexclude "*"
            - checkout

            
            - run:
                  name: Update Submodules
                  command: git submodule sync && git submodule update --init --recursive
            - run:
                name: Create opam cache signature file including a year/date stamp to ensure occasional rebuilds
                command: |
                    cat scripts/setup-opam.sh > opam_ci_cache.sig
                    cat src/opam.export >> opam_ci_cache.sig
                    date +%Y-%m >> opam_ci_cache.sig
            - restore_cache:
                name: Restore cache - opam
                keys:
                    - opam-linux-v1-{{ checksum "opam_ci_cache.sig" }}
            - run:
                name: Install opam dependencies - opam -- make setup-opam
                command: ./scripts/skip_if_only_frontend_or_rfcs.sh bash -c 'make setup-opam'

            - run:
                name: Build libp2p_helper
                command: GO=/usr/lib/go/bin/go make libp2p_helper
            - run:
                  name: Running test -- test_postake_snarkless:full-test
                  command: ./scripts/skip_if_only_frontend_or_rfcs.sh bash -c 'source ~/.profile && ./scripts/test.py run --non-interactive --collect-artifacts --yes "test_postake_snarkless:full-test"'
            - run:
                  name: Running test -- test_postake_snarkless:transaction-snark-profiler -k 1
                  command: ./scripts/skip_if_only_frontend_or_rfcs.sh bash -c 'source ~/.profile && ./scripts/test.py run --non-interactive --collect-artifacts --yes "test_postake_snarkless:transaction-snark-profiler -k 1"'
            - store_artifacts:
                  path: test_output/artifacts
    test--test_postake_split:
        resource_class: large
        docker:
            - image: codaprotocol/coda:toolchain-9924f4c56a40d65d36440e8f70b93720f29ba171
        steps:
            
            - run:
                name: Disable LFS checkout
                command: |
                    git config --global filter.lfs.smudge "git-lfs smudge --skip %f"
                    git config --global lfs.fetchexclude "*"
            - checkout

            
            - run:
                  name: Update Submodules
                  command: git submodule sync && git submodule update --init --recursive
            - run:
                name: Create opam cache signature file including a year/date stamp to ensure occasional rebuilds
                command: |
                    cat scripts/setup-opam.sh > opam_ci_cache.sig
                    cat src/opam.export >> opam_ci_cache.sig
                    date +%Y-%m >> opam_ci_cache.sig
            - restore_cache:
                name: Restore cache - opam
                keys:
                    - opam-linux-v1-{{ checksum "opam_ci_cache.sig" }}
            - run:
                name: Install opam dependencies - opam -- make setup-opam
                command: ./scripts/skip_if_only_frontend_or_rfcs.sh bash -c 'make setup-opam'

            - run:
                name: Build libp2p_helper
                command: GO=/usr/lib/go/bin/go make libp2p_helper
            - run:
                  name: Running test -- test_postake_split:coda-shared-prefix-multiproducer-test -num-block-producers 2
                  command: ./scripts/skip_if_only_frontend_or_rfcs.sh bash -c 'source ~/.profile && ./scripts/test.py run --non-interactive --collect-artifacts --yes "test_postake_split:coda-shared-prefix-multiproducer-test -num-block-producers 2"'
            - store_artifacts:
                  path: test_output/artifacts
    test--test_postake_three_producers:
        resource_class: large
        docker:
            - image: codaprotocol/coda:toolchain-9924f4c56a40d65d36440e8f70b93720f29ba171
        steps:
            
            - run:
                name: Disable LFS checkout
                command: |
                    git config --global filter.lfs.smudge "git-lfs smudge --skip %f"
                    git config --global lfs.fetchexclude "*"
            - checkout

            
            - run:
                  name: Update Submodules
                  command: git submodule sync && git submodule update --init --recursive
            - run:
                name: Create opam cache signature file including a year/date stamp to ensure occasional rebuilds
                command: |
                    cat scripts/setup-opam.sh > opam_ci_cache.sig
                    cat src/opam.export >> opam_ci_cache.sig
                    date +%Y-%m >> opam_ci_cache.sig
            - restore_cache:
                name: Restore cache - opam
                keys:
                    - opam-linux-v1-{{ checksum "opam_ci_cache.sig" }}
            - run:
                name: Install opam dependencies - opam -- make setup-opam
                command: ./scripts/skip_if_only_frontend_or_rfcs.sh bash -c 'make setup-opam'

            - run:
                name: Build libp2p_helper
                command: GO=/usr/lib/go/bin/go make libp2p_helper
            - run:
                  name: Running test -- test_postake_three_producers:coda-txns-and-restart-non-producers
                  command: ./scripts/skip_if_only_frontend_or_rfcs.sh bash -c 'source ~/.profile && ./scripts/test.py run --non-interactive --collect-artifacts --yes "test_postake_three_producers:coda-txns-and-restart-non-producers"'
            - store_artifacts:
                  path: test_output/artifacts
    test--test_postake_full_epoch:
        resource_class: xlarge
        docker:
            - image: codaprotocol/coda:toolchain-9924f4c56a40d65d36440e8f70b93720f29ba171
        steps:
            
            - run:
                name: Disable LFS checkout
                command: |
                    git config --global filter.lfs.smudge "git-lfs smudge --skip %f"
                    git config --global lfs.fetchexclude "*"
            - checkout

            
            - run:
                  name: Update Submodules
                  command: git submodule sync && git submodule update --init --recursive
            - run:
                name: Create opam cache signature file including a year/date stamp to ensure occasional rebuilds
                command: |
                    cat scripts/setup-opam.sh > opam_ci_cache.sig
                    cat src/opam.export >> opam_ci_cache.sig
                    date +%Y-%m >> opam_ci_cache.sig
            - restore_cache:
                name: Restore cache - opam
                keys:
                    - opam-linux-v1-{{ checksum "opam_ci_cache.sig" }}
            - run:
                name: Install opam dependencies - opam -- make setup-opam
                command: ./scripts/skip_if_only_frontend_or_rfcs.sh bash -c 'make setup-opam'

            - run:
                name: Build libp2p_helper
                command: GO=/usr/lib/go/bin/go make libp2p_helper
            - run:
                  name: Running test -- test_postake_full_epoch:full-test
                  command: ./scripts/skip_if_only_frontend_or_rfcs.sh bash -c 'source ~/.profile && ./scripts/test.py run --non-interactive --collect-artifacts --yes "test_postake_full_epoch:full-test"'
            - store_artifacts:
                  path: test_output/artifacts
    test--test_postake_medium_curves:
        resource_class: xlarge
        docker:
            - image: codaprotocol/coda:toolchain-9924f4c56a40d65d36440e8f70b93720f29ba171
        steps:
            
            - run:
                name: Disable LFS checkout
                command: |
                    git config --global filter.lfs.smudge "git-lfs smudge --skip %f"
                    git config --global lfs.fetchexclude "*"
            - checkout

            
            - run:
                  name: Update Submodules
                  command: git submodule sync && git submodule update --init --recursive
            - run:
                name: Create opam cache signature file including a year/date stamp to ensure occasional rebuilds
                command: |
                    cat scripts/setup-opam.sh > opam_ci_cache.sig
                    cat src/opam.export >> opam_ci_cache.sig
                    date +%Y-%m >> opam_ci_cache.sig
            - restore_cache:
                name: Restore cache - opam
                keys:
                    - opam-linux-v1-{{ checksum "opam_ci_cache.sig" }}
            - run:
                name: Install opam dependencies - opam -- make setup-opam
                command: ./scripts/skip_if_only_frontend_or_rfcs.sh bash -c 'make setup-opam'

            - run:
                name: Build libp2p_helper
                command: GO=/usr/lib/go/bin/go make libp2p_helper
            - run:
                  name: Running test -- test_postake_medium_curves:full-test
                  command: ./scripts/skip_if_only_frontend_or_rfcs.sh bash -c 'source ~/.profile && ./scripts/test.py run --non-interactive --collect-artifacts --yes "test_postake_medium_curves:full-test"'
                  no_output_timeout: 20m
            - run:
                  name: Running test -- test_postake_medium_curves:transaction-snark-profiler -k 1
                  command: ./scripts/skip_if_only_frontend_or_rfcs.sh bash -c 'source ~/.profile && ./scripts/test.py run --non-interactive --collect-artifacts --yes "test_postake_medium_curves:transaction-snark-profiler -k 1"'
                  no_output_timeout: 20m
            - store_artifacts:
                  path: test_output/artifacts
    test--test_postake_snarkless_medium_curves:
        resource_class: xlarge
        docker:
            - image: codaprotocol/coda:toolchain-9924f4c56a40d65d36440e8f70b93720f29ba171
        steps:
            
            - run:
                name: Disable LFS checkout
                command: |
                    git config --global filter.lfs.smudge "git-lfs smudge --skip %f"
                    git config --global lfs.fetchexclude "*"
            - checkout

            
            - run:
                  name: Update Submodules
                  command: git submodule sync && git submodule update --init --recursive
            - run:
                name: Create opam cache signature file including a year/date stamp to ensure occasional rebuilds
                command: |
                    cat scripts/setup-opam.sh > opam_ci_cache.sig
                    cat src/opam.export >> opam_ci_cache.sig
                    date +%Y-%m >> opam_ci_cache.sig
            - restore_cache:
                name: Restore cache - opam
                keys:
                    - opam-linux-v1-{{ checksum "opam_ci_cache.sig" }}
            - run:
                name: Install opam dependencies - opam -- make setup-opam
                command: ./scripts/skip_if_only_frontend_or_rfcs.sh bash -c 'make setup-opam'

            - run:
                name: Build libp2p_helper
                command: GO=/usr/lib/go/bin/go make libp2p_helper
            - run:
                  name: Running test -- test_postake_snarkless_medium_curves:full-test
                  command: ./scripts/skip_if_only_frontend_or_rfcs.sh bash -c 'source ~/.profile && ./scripts/test.py run --non-interactive --collect-artifacts --yes "test_postake_snarkless_medium_curves:full-test"'
            - run:
                  name: Running test -- test_postake_snarkless_medium_curves:transaction-snark-profiler -k 1
                  command: ./scripts/skip_if_only_frontend_or_rfcs.sh bash -c 'source ~/.profile && ./scripts/test.py run --non-interactive --collect-artifacts --yes "test_postake_snarkless_medium_curves:transaction-snark-profiler -k 1"'
            - store_artifacts:
                  path: test_output/artifacts
    test--test_postake_split_medium_curves:
        resource_class: xlarge
        docker:
            - image: codaprotocol/coda:toolchain-9924f4c56a40d65d36440e8f70b93720f29ba171
        steps:
            
            - run:
                name: Disable LFS checkout
                command: |
                    git config --global filter.lfs.smudge "git-lfs smudge --skip %f"
                    git config --global lfs.fetchexclude "*"
            - checkout

            
            - run:
                  name: Update Submodules
                  command: git submodule sync && git submodule update --init --recursive
            - run:
                name: Create opam cache signature file including a year/date stamp to ensure occasional rebuilds
                command: |
                    cat scripts/setup-opam.sh > opam_ci_cache.sig
                    cat src/opam.export >> opam_ci_cache.sig
                    date +%Y-%m >> opam_ci_cache.sig
            - restore_cache:
                name: Restore cache - opam
                keys:
                    - opam-linux-v1-{{ checksum "opam_ci_cache.sig" }}
            - run:
                name: Install opam dependencies - opam -- make setup-opam
                command: ./scripts/skip_if_only_frontend_or_rfcs.sh bash -c 'make setup-opam'

            - run:
                name: Build libp2p_helper
                command: GO=/usr/lib/go/bin/go make libp2p_helper
            - run:
                  name: Running test -- test_postake_split_medium_curves:coda-shared-prefix-multiproducer-test -num-block-producers 2
                  command: ./scripts/skip_if_only_frontend_or_rfcs.sh bash -c 'source ~/.profile && ./scripts/test.py run --non-interactive --collect-artifacts --yes "test_postake_split_medium_curves:coda-shared-prefix-multiproducer-test -num-block-producers 2"'
            - store_artifacts:
                  path: test_output/artifacts

workflows:
    version: 2
    coda_parallel:
        when:
            # We do seem to need a useless `and true` here
            and:
              - true
              - << pipeline.parameters.run-ci >>
        jobs:
            - lint
            - lint-opt
            - compare-test-signatures
            - client-sdk-unit-tests
            - update-branch-protection:
                filters:
                  branches:
                    only: develop
            - tracetool
            - build-wallet
            - test-archive
            - build-archive
            - build-macos
<<<<<<< HEAD
            - build-client-sdk
            - build-artifacts--testnet
            - build-artifacts-docker--testnet--coda-daemon:
=======
            - build-artifacts--testnet_postake_medium_curves
            - build-artifacts-docker--testnet_postake_medium_curves--coda-daemon:
>>>>>>> bcc9b232
                requires:
                  - build-artifacts--testnet
            - build-artifacts-docker--testnet--coda-demo:
                requires:
                  - build-artifacts--testnet
            - test-unit--dev
            - test-unit--nonconsensus_medium_curves
            - test--test_postake_catchup
            - test--test_postake_five_even_txns
            - test--test_postake_snarkless
            - test--test_postake_split
            - test--test_postake_three_producers
            - build-binaries--dev
            - test--dev--coda-bootstrap-test:
                requires:
                  - build-binaries--dev
            - test--dev--coda-shared-state-test:
                requires:
                  - build-binaries--dev
            - test--dev--coda-batch-payment-test:
                requires:
                  - build-binaries--dev
            - test--dev--coda-peers-test:
                requires:
                  - build-binaries--dev
            - test--dev--coda-transitive-peers-test:
                requires:
                  - build-binaries--dev
            - test--dev--coda-block-production-test:
                requires:
                  - build-binaries--dev
            - test--dev--coda-shared-prefix-test_-who-produces_0:
                requires:
                  - build-binaries--dev
            - test--dev--coda-shared-prefix-test_-who-produces_1:
                requires:
                  - build-binaries--dev
            - test--dev--coda-change-snark-worker-test:
                requires:
                  - build-binaries--dev
            - test--dev--coda-archive-node-test:
                requires:
                  - build-binaries--dev
            - test--dev--coda-delegation-test:
                requires:
                  - build-binaries--dev

    daily:
        triggers:
          - schedule:
              cron: "0 12 * * *"
              filters:
                branches:
                  only:
                    - develop
                    - /release\/.*/
        jobs:
          - test-unit--dev_medium_curves
          - test--test_postake_full_epoch
          - test--test_postake_medium_curves
          - test--test_postake_snarkless_medium_curves
          - test--test_postake_split_medium_curves<|MERGE_RESOLUTION|>--- conflicted
+++ resolved
@@ -486,12 +486,7 @@
             - run:
                 name: Build ocaml
                 environment:
-<<<<<<< HEAD
-                    DUNE_PROFILE: testnet
-                    EXTRA_NIX_ARGS: --option sandbox false
-=======
                     DUNE_PROFILE: testnet_postake_medium_curves
->>>>>>> bcc9b232
                 command: ./scripts/skip_if_only_frontend_or_rfcs.sh bash -c 'set -o pipefail; eval `opam config env` && make build 2>&1 | tee /tmp/buildocaml.log'
                 no_output_timeout: 20m
             - run:
@@ -558,59 +553,7 @@
                   command: ./scripts/skip_if_only_frontend_or_rfcs.sh scripts/artifacts.sh
             - store_artifacts:
                   path: package
-<<<<<<< HEAD
-
-    build-client-sdk:
-        resource_class: large
-        docker:
-            - image: codaprotocol/coda:toolchain-9924f4c56a40d65d36440e8f70b93720f29ba171
-        steps:
-            
-            - run:
-                name: Disable LFS checkout
-                command: |
-                    git config --global filter.lfs.smudge "git-lfs smudge --skip %f"
-                    git config --global lfs.fetchexclude "*"
-            - checkout
-
-            - run:
-                  name: Artifacts Path
-                  command: |
-                      mkdir -p /tmp/artifacts
-            
-            - run:
-                  name: Update Submodules
-                  command: git submodule sync && git submodule update --init --recursive
-            - run:
-                name: Create opam cache signature file including a year/date stamp to ensure occasional rebuilds
-                command: |
-                    cat scripts/setup-opam.sh > opam_ci_cache.sig
-                    cat src/opam.export >> opam_ci_cache.sig
-                    date +%Y-%m >> opam_ci_cache.sig
-            - restore_cache:
-                name: Restore cache - opam
-                keys:
-                    - opam-linux-v1-{{ checksum "opam_ci_cache.sig" }}
-            - run:
-                name: Install opam dependencies - opam -- LIBP2P_NIXLESS=1 make setup-opam
-                command: ./scripts/skip_if_only_frontend_or_rfcs.sh bash -c 'LIBP2P_NIXLESS=1 make setup-opam'
-
-            - run:
-                  name: Build client SDK for Javascript
-                  command: ./scripts/skip_if_only_frontend_or_rfcs.sh bash -c 'set -o pipefail; eval `opam config env` && LIBP2P_NIXLESS=1 make client_sdk 2>&1 | tee /tmp/artifacts/buildclientsdk.log'
-                  environment:
-                    DUNE_PROFILE: nonconsensus_medium_curves
-                  no_output_timeout: 10m
-            - run:
-                  name: Yarn deps
-                  command: cd frontend/client_sdk && yarn install
-            - run:
-                  name: Build And Test Client SDK
-                  command: ./scripts/skip_if_only_frontend_or_rfcs.sh bash -c 'set -o pipefail; eval `opam config env` && cd frontend/client_sdk && yarn prepublishOnly'
     build-artifacts--testnet:
-=======
-    build-artifacts--testnet_postake_medium_curves:
->>>>>>> bcc9b232
         resource_class: xlarge
         docker:
             - image: codaprotocol/coda:toolchain-9924f4c56a40d65d36440e8f70b93720f29ba171
@@ -654,12 +597,7 @@
                   name: Generate PV keys
                   command: ./scripts/skip_if_only_frontend_or_rfcs.sh bash -c 'set -o pipefail; eval `opam config env` && PATH="$HOME/.cargo/bin:$PATH" make build_or_download_pv_keys 2>&1 | tee /tmp/artifacts/buildocaml.log'
                   environment:
-<<<<<<< HEAD
                     DUNE_PROFILE: testnet
-                    EXTRA_NIX_ARGS: --option sandbox false
-=======
-                    DUNE_PROFILE: testnet_postake_medium_curves
->>>>>>> bcc9b232
                   no_output_timeout: 20m
             - run:
                   name: Upload generated PV keys
@@ -670,31 +608,18 @@
                     ./scripts/skip_if_only_frontend_or_rfcs.sh bash -c 'set -o pipefail; eval `opam config env` && export PATH="$HOME/.cargo/bin:$PATH" && make build 2>&1 | tee /tmp/artifacts/buildocaml2.log'
                     ./scripts/skip_if_only_frontend_or_rfcs.sh bash -c 'eval `opam config env` && export PATH="$HOME/.cargo/bin:$PATH" && dune build src/app/generate_keypair/generate_keypair.exe'
                   environment:
-<<<<<<< HEAD
                     DUNE_PROFILE: testnet
-                    EXTRA_NIX_ARGS: --option sandbox false
-=======
-                    DUNE_PROFILE: testnet_postake_medium_curves
->>>>>>> bcc9b232
                     GO: /usr/lib/go/bin/go
 
                   no_output_timeout: 20m
             - run:
                 name: Output compiled ledger and genesis proof
                 command: |
-<<<<<<< HEAD
-                  ./scripts/skip_if_only_frontend_or_rfcs.sh bash -c 'eval `opam config env` && dune exec --profile=testnet src/app/runtime_genesis_ledger/runtime_genesis_ledger.exe'
+                  ./scripts/skip_if_only_frontend_or_rfcs.sh bash -c 'eval `opam config env` && export PATH="$HOME/.cargo/bin:$PATH" && dune exec --profile=testnet src/app/runtime_genesis_ledger/runtime_genesis_ledger.exe'
             - run:
                 name: Generate runtime ledger with 10k accounts
                 command: |
-                  ./scripts/skip_if_only_frontend_or_rfcs.sh bash -c 'eval `opam config env` && dune exec --profile=testnet src/app/runtime_genesis_ledger/runtime_genesis_ledger.exe -- --config-file genesis_ledgers/phase_three/config.json'
-=======
-                  ./scripts/skip_if_only_frontend_or_rfcs.sh bash -c 'eval `opam config env` && export PATH="$HOME/.cargo/bin:$PATH" && dune exec --profile=testnet_postake_medium_curves src/app/runtime_genesis_ledger/runtime_genesis_ledger.exe'
-            - run:
-                name: Generate runtime ledger with 10k accounts
-                command: |
-                  ./scripts/skip_if_only_frontend_or_rfcs.sh bash -c 'eval `opam config env` && export PATH="$HOME/.cargo/bin:$PATH" && dune exec --profile=testnet_postake_medium_curves src/app/runtime_genesis_ledger/runtime_genesis_ledger.exe -- --config-file genesis_ledgers/phase_three/config.json'
->>>>>>> bcc9b232
+                  ./scripts/skip_if_only_frontend_or_rfcs.sh bash -c 'eval `opam config env` && export PATH="$HOME/.cargo/bin:$PATH" && dune exec --profile=testnet src/app/runtime_genesis_ledger/runtime_genesis_ledger.exe -- --config-file genesis_ledgers/phase_three/config.json'
                 no_output_timeout: 20m
             - run:
                 name: Upload genesis data
@@ -703,12 +628,7 @@
                   name: Build deb package with PV keys and PV key tar
                   command:  ./scripts/skip_if_only_frontend_or_rfcs.sh bash -c 'make deb'
                   environment:
-<<<<<<< HEAD
                     DUNE_PROFILE: testnet
-                    LIBP2P_NIXLESS: 1
-=======
-                    DUNE_PROFILE: testnet_postake_medium_curves
->>>>>>> bcc9b232
                   no_output_timeout: 20m
             - run:
                   name: Store genesis public/private keypairs
@@ -1551,14 +1471,8 @@
             - test-archive
             - build-archive
             - build-macos
-<<<<<<< HEAD
-            - build-client-sdk
             - build-artifacts--testnet
             - build-artifacts-docker--testnet--coda-daemon:
-=======
-            - build-artifacts--testnet_postake_medium_curves
-            - build-artifacts-docker--testnet_postake_medium_curves--coda-daemon:
->>>>>>> bcc9b232
                 requires:
                   - build-artifacts--testnet
             - build-artifacts-docker--testnet--coda-demo:
