--- conflicted
+++ resolved
@@ -210,6 +210,16 @@
             - run:
                   name: Running test -- test_postake:transaction-snark-profiler -check-only
                   command: ./scripts/skip_if_only_frontend.sh bash -c 'source ~/.profile && ./scripts/test.py run "test_postake:transaction-snark-profiler -check-only"'
+    test--test_postake_bootstrap:
+        resource_class: large
+        docker:
+            - image: codaprotocol/coda:toolchain-0c5f0ad97e6a7a4c50ef6c47b75924a24fa6e05f
+        steps:
+            - checkout
+            - run: git submodule sync && git submodule update --init --recursive
+            - run:
+                  name: Running test -- test_postake_bootstrap:coda-bootstrap-test
+                  command: ./scripts/skip_if_only_frontend.sh bash -c 'source ~/.profile && ./scripts/test.py run "test_postake_bootstrap:coda-bootstrap-test"'
     test--test_postake_catchup:
         resource_class: large
         docker:
@@ -253,110 +263,8 @@
                   name: Running test -- test_postake_split_snarkless:coda-shared-prefix-test -who-proposes 0
                   command: ./scripts/skip_if_only_frontend.sh bash -c 'source ~/.profile && ./scripts/test.py run "test_postake_split_snarkless:coda-shared-prefix-test -who-proposes 0"'
             - run:
-<<<<<<< HEAD
-                  name: Running test - test_postake:transaction-snark-profiler -check-only
-                  command: source ~/.profile && ./scripts/test.py run 'test_postake:transaction-snark-profiler -check-only'
-    test--test_postake_bootstrap--coda-bootstrap-test:
-        resource_class: large
-        docker:
-            - image: codaprotocol/coda:toolchain-0c5f0ad97e6a7a4c50ef6c47b75924a24fa6e05f
-        steps:
-            - checkout
-            - run: git submodule sync && git submodule update --init --recursive
-            - run:
-                  name: Running test - test_postake_bootstrap:coda-bootstrap-test
-                  command: source ~/.profile && ./scripts/test.py run 'test_postake_bootstrap:coda-bootstrap-test'
-    test--test_postake_catchup--coda-restart-node-test:
-        resource_class: large
-        docker:
-            - image: codaprotocol/coda:toolchain-0c5f0ad97e6a7a4c50ef6c47b75924a24fa6e05f
-        steps:
-            - checkout
-            - run: git submodule sync && git submodule update --init --recursive
-            - run:
-                  name: Running test - test_postake_catchup:coda-restart-node-test
-                  command: source ~/.profile && ./scripts/test.py run 'test_postake_catchup:coda-restart-node-test'
-    test--test_postake_snarkless--full-test:
-        resource_class: large
-        docker:
-            - image: codaprotocol/coda:toolchain-0c5f0ad97e6a7a4c50ef6c47b75924a24fa6e05f
-        steps:
-            - checkout
-            - run: git submodule sync && git submodule update --init --recursive
-            - run:
-                  name: Running test - test_postake_snarkless:full-test
-                  command: source ~/.profile && ./scripts/test.py run 'test_postake_snarkless:full-test'
-    test--test_postake_snarkless--transaction-snark-profiler---check-only:
-        resource_class: large
-        docker:
-            - image: codaprotocol/coda:toolchain-0c5f0ad97e6a7a4c50ef6c47b75924a24fa6e05f
-        steps:
-            - checkout
-            - run: git submodule sync && git submodule update --init --recursive
-            - run:
-                  name: Running test - test_postake_snarkless:transaction-snark-profiler -check-only
-                  command: source ~/.profile && ./scripts/test.py run 'test_postake_snarkless:transaction-snark-profiler -check-only'
-    test--test_postake_split_snarkless--coda-peers-test:
-        resource_class: large
-        docker:
-            - image: codaprotocol/coda:toolchain-0c5f0ad97e6a7a4c50ef6c47b75924a24fa6e05f
-        steps:
-            - checkout
-            - run: git submodule sync && git submodule update --init --recursive
-            - run:
-                  name: Running test - test_postake_split_snarkless:coda-peers-test
-                  command: source ~/.profile && ./scripts/test.py run 'test_postake_split_snarkless:coda-peers-test'
-    test--test_postake_split_snarkless--coda-transitive-peers-test:
-        resource_class: large
-        docker:
-            - image: codaprotocol/coda:toolchain-0c5f0ad97e6a7a4c50ef6c47b75924a24fa6e05f
-        steps:
-            - checkout
-            - run: git submodule sync && git submodule update --init --recursive
-            - run:
-                  name: Running test - test_postake_split_snarkless:coda-transitive-peers-test
-                  command: source ~/.profile && ./scripts/test.py run 'test_postake_split_snarkless:coda-transitive-peers-test'
-    test--test_postake_split_snarkless--coda-block-production-test:
-        resource_class: large
-        docker:
-            - image: codaprotocol/coda:toolchain-0c5f0ad97e6a7a4c50ef6c47b75924a24fa6e05f
-        steps:
-            - checkout
-            - run: git submodule sync && git submodule update --init --recursive
-            - run:
-                  name: Running test - test_postake_split_snarkless:coda-block-production-test
-                  command: source ~/.profile && ./scripts/test.py run 'test_postake_split_snarkless:coda-block-production-test'
-    test--test_postake_split_snarkless--coda-shared-prefix-test---who-proposes--0:
-        resource_class: large
-        docker:
-            - image: codaprotocol/coda:toolchain-0c5f0ad97e6a7a4c50ef6c47b75924a24fa6e05f
-        steps:
-            - checkout
-            - run: git submodule sync && git submodule update --init --recursive
-            - run:
-                  name: Running test - test_postake_split_snarkless:coda-shared-prefix-test -who-proposes 0
-                  command: source ~/.profile && ./scripts/test.py run 'test_postake_split_snarkless:coda-shared-prefix-test -who-proposes 0'
-    test--test_postake_split_snarkless--coda-shared-prefix-test---who-proposes--1:
-        resource_class: large
-        docker:
-            - image: codaprotocol/coda:toolchain-0c5f0ad97e6a7a4c50ef6c47b75924a24fa6e05f
-        steps:
-            - checkout
-            - run: git submodule sync && git submodule update --init --recursive
-            - run:
-                  name: Running test - test_postake_split_snarkless:coda-shared-prefix-test -who-proposes 1
-                  command: source ~/.profile && ./scripts/test.py run 'test_postake_split_snarkless:coda-shared-prefix-test -who-proposes 1'
-    test--test_postake_split_snarkless--coda-shared-state-test:
-        resource_class: large
-        docker:
-            - image: codaprotocol/coda:toolchain-0c5f0ad97e6a7a4c50ef6c47b75924a24fa6e05f
-        steps:
-            - checkout
-            - run: git submodule sync && git submodule update --init --recursive
-=======
                   name: Running test -- test_postake_split_snarkless:coda-shared-prefix-test -who-proposes 1
                   command: ./scripts/skip_if_only_frontend.sh bash -c 'source ~/.profile && ./scripts/test.py run "test_postake_split_snarkless:coda-shared-prefix-test -who-proposes 1"'
->>>>>>> 8f19301a
             - run:
                   name: Running test -- test_postake_split_snarkless:coda-shared-state-test
                   command: ./scripts/skip_if_only_frontend.sh bash -c 'source ~/.profile && ./scripts/test.py run "test_postake_split_snarkless:coda-shared-state-test"'
@@ -373,35 +281,9 @@
             - build-artifacts--testnet_postake_snarkless_fake_hash
             - test-unit--test_posig_snarkless
             - test-unit--test_postake_snarkless
-<<<<<<< HEAD
-            - test--fake_hash--full-test
-            - test--test_posig--full-test
-            - test--test_posig--transaction-snark-profiler---check-only
-            - test--test_posig_snarkless--full-test
-            - test--test_posig_snarkless--transaction-snark-profiler---check-only
-            - test--test_posig_snarkless--coda-peers-test
-            - test--test_posig_snarkless--coda-transitive-peers-test
-            - test--test_posig_snarkless--coda-block-production-test
-            - test--test_posig_snarkless--coda-shared-prefix-test---who-proposes--0
-            - test--test_posig_snarkless--coda-shared-prefix-test---who-proposes--1
-            - test--test_posig_snarkless--coda-shared-state-test
-            - test--test_posig_snarkless--coda-restart-node-test
-            - test--test_postake--full-test
-            - test--test_postake--transaction-snark-profiler---check-only
-            - test--test_postake_bootstrap--coda-bootstrap-test
-            - test--test_postake_catchup--coda-restart-node-test
-            - test--test_postake_snarkless--full-test
-            - test--test_postake_snarkless--transaction-snark-profiler---check-only
-            - test--test_postake_split_snarkless--coda-peers-test
-            - test--test_postake_split_snarkless--coda-transitive-peers-test
-            - test--test_postake_split_snarkless--coda-block-production-test
-            - test--test_postake_split_snarkless--coda-shared-prefix-test---who-proposes--0
-            - test--test_postake_split_snarkless--coda-shared-prefix-test---who-proposes--1
-            - test--test_postake_split_snarkless--coda-shared-state-test
-=======
             - test--fake_hash
             - test--test_postake
+            - test--test_postake_bootstrap
             - test--test_postake_catchup
             - test--test_postake_snarkless
-            - test--test_postake_split_snarkless
->>>>>>> 8f19301a
+            - test--test_postake_split_snarkless