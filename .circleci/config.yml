--- conflicted
+++ resolved
@@ -284,39 +284,9 @@
             - checkout
             - run: git submodule sync && git submodule update --init --recursive
             - run:
-<<<<<<< HEAD
                   name: Running test - fake_hash:full-test
                   command: source ~/.profile && ./scripts/test.py run 'fake_hash:full-test'
     test--test_posig_snarkless--full-test:
-=======
-                  name: Check .circleci Render
-                  command: make check-render-circleci
-            - run:
-                  name: Build OCaml
-                  command: eval `opam config env` && DUNE_PROFILE=fake_hash make build 2>&1 | tee /tmp/buildocaml.log
-            - run:
-                  name: Running test - Fake Hash | full-test
-                  command: source ~/.profile && export DUNE_PROFILE=fake_hash && source scripts/test_all.sh && cd src/ && 'run_integration_test' 'full-test'
-            
-    test-ledger_catchup_integration_tests:
-        resource_class: large
-        docker:
-            - image: codaprotocol/coda:toolchain-0c5f0ad97e6a7a4c50ef6c47b75924a24fa6e05f
-        steps:
-            - checkout
-            - run: git submodule sync && git submodule update --init --recursive
-            - run:
-                  name: Check .circleci Render
-                  command: make check-render-circleci
-            - run:
-                  name: Build OCaml
-                  command: eval `opam config env` && DUNE_PROFILE=test_postake_catchup make build 2>&1 | tee /tmp/buildocaml.log
-            - run:
-                  name: Running test - Ledger Catchup Tests | coda-restart-node-test
-                  command: source ~/.profile && export DUNE_PROFILE=test_postake_catchup && source scripts/test_all.sh && cd src/ && 'run_integration_test' 'coda-restart-node-test'
-            
-    test-posig_integration_tests:
->>>>>>> 9d1240b7
         resource_class: large
         docker:
             - image: codaprotocol/coda:toolchain-0c5f0ad97e6a7a4c50ef6c47b75924a24fa6e05f
@@ -516,6 +486,226 @@
             - run:
                   name: Running test - test_postake:transaction-snark-profiler -check-only
                   command: source ~/.profile && ./scripts/test.py run 'test_postake:transaction-snark-profiler -check-only'
+    test--test_postake_catchup--c:
+        resource_class: large
+        docker:
+            - image: codaprotocol/coda:toolchain-0c5f0ad97e6a7a4c50ef6c47b75924a24fa6e05f
+        steps:
+            - checkout
+            - run: git submodule sync && git submodule update --init --recursive
+            - run:
+                  name: Running test - test_postake_catchup:c
+                  command: source ~/.profile && ./scripts/test.py run 'test_postake_catchup:c'
+    test--test_postake_catchup--o:
+        resource_class: large
+        docker:
+            - image: codaprotocol/coda:toolchain-0c5f0ad97e6a7a4c50ef6c47b75924a24fa6e05f
+        steps:
+            - checkout
+            - run: git submodule sync && git submodule update --init --recursive
+            - run:
+                  name: Running test - test_postake_catchup:o
+                  command: source ~/.profile && ./scripts/test.py run 'test_postake_catchup:o'
+    test--test_postake_catchup--d:
+        resource_class: large
+        docker:
+            - image: codaprotocol/coda:toolchain-0c5f0ad97e6a7a4c50ef6c47b75924a24fa6e05f
+        steps:
+            - checkout
+            - run: git submodule sync && git submodule update --init --recursive
+            - run:
+                  name: Running test - test_postake_catchup:d
+                  command: source ~/.profile && ./scripts/test.py run 'test_postake_catchup:d'
+    test--test_postake_catchup--a:
+        resource_class: large
+        docker:
+            - image: codaprotocol/coda:toolchain-0c5f0ad97e6a7a4c50ef6c47b75924a24fa6e05f
+        steps:
+            - checkout
+            - run: git submodule sync && git submodule update --init --recursive
+            - run:
+                  name: Running test - test_postake_catchup:a
+                  command: source ~/.profile && ./scripts/test.py run 'test_postake_catchup:a'
+    test--test_postake_catchup---:
+        resource_class: large
+        docker:
+            - image: codaprotocol/coda:toolchain-0c5f0ad97e6a7a4c50ef6c47b75924a24fa6e05f
+        steps:
+            - checkout
+            - run: git submodule sync && git submodule update --init --recursive
+            - run:
+                  name: Running test - test_postake_catchup:-
+                  command: source ~/.profile && ./scripts/test.py run 'test_postake_catchup:-'
+    test--test_postake_catchup--r:
+        resource_class: large
+        docker:
+            - image: codaprotocol/coda:toolchain-0c5f0ad97e6a7a4c50ef6c47b75924a24fa6e05f
+        steps:
+            - checkout
+            - run: git submodule sync && git submodule update --init --recursive
+            - run:
+                  name: Running test - test_postake_catchup:r
+                  command: source ~/.profile && ./scripts/test.py run 'test_postake_catchup:r'
+    test--test_postake_catchup--e:
+        resource_class: large
+        docker:
+            - image: codaprotocol/coda:toolchain-0c5f0ad97e6a7a4c50ef6c47b75924a24fa6e05f
+        steps:
+            - checkout
+            - run: git submodule sync && git submodule update --init --recursive
+            - run:
+                  name: Running test - test_postake_catchup:e
+                  command: source ~/.profile && ./scripts/test.py run 'test_postake_catchup:e'
+    test--test_postake_catchup--s:
+        resource_class: large
+        docker:
+            - image: codaprotocol/coda:toolchain-0c5f0ad97e6a7a4c50ef6c47b75924a24fa6e05f
+        steps:
+            - checkout
+            - run: git submodule sync && git submodule update --init --recursive
+            - run:
+                  name: Running test - test_postake_catchup:s
+                  command: source ~/.profile && ./scripts/test.py run 'test_postake_catchup:s'
+    test--test_postake_catchup--t:
+        resource_class: large
+        docker:
+            - image: codaprotocol/coda:toolchain-0c5f0ad97e6a7a4c50ef6c47b75924a24fa6e05f
+        steps:
+            - checkout
+            - run: git submodule sync && git submodule update --init --recursive
+            - run:
+                  name: Running test - test_postake_catchup:t
+                  command: source ~/.profile && ./scripts/test.py run 'test_postake_catchup:t'
+    test--test_postake_catchup--a:
+        resource_class: large
+        docker:
+            - image: codaprotocol/coda:toolchain-0c5f0ad97e6a7a4c50ef6c47b75924a24fa6e05f
+        steps:
+            - checkout
+            - run: git submodule sync && git submodule update --init --recursive
+            - run:
+                  name: Running test - test_postake_catchup:a
+                  command: source ~/.profile && ./scripts/test.py run 'test_postake_catchup:a'
+    test--test_postake_catchup--r:
+        resource_class: large
+        docker:
+            - image: codaprotocol/coda:toolchain-0c5f0ad97e6a7a4c50ef6c47b75924a24fa6e05f
+        steps:
+            - checkout
+            - run: git submodule sync && git submodule update --init --recursive
+            - run:
+                  name: Running test - test_postake_catchup:r
+                  command: source ~/.profile && ./scripts/test.py run 'test_postake_catchup:r'
+    test--test_postake_catchup--t:
+        resource_class: large
+        docker:
+            - image: codaprotocol/coda:toolchain-0c5f0ad97e6a7a4c50ef6c47b75924a24fa6e05f
+        steps:
+            - checkout
+            - run: git submodule sync && git submodule update --init --recursive
+            - run:
+                  name: Running test - test_postake_catchup:t
+                  command: source ~/.profile && ./scripts/test.py run 'test_postake_catchup:t'
+    test--test_postake_catchup---:
+        resource_class: large
+        docker:
+            - image: codaprotocol/coda:toolchain-0c5f0ad97e6a7a4c50ef6c47b75924a24fa6e05f
+        steps:
+            - checkout
+            - run: git submodule sync && git submodule update --init --recursive
+            - run:
+                  name: Running test - test_postake_catchup:-
+                  command: source ~/.profile && ./scripts/test.py run 'test_postake_catchup:-'
+    test--test_postake_catchup--n:
+        resource_class: large
+        docker:
+            - image: codaprotocol/coda:toolchain-0c5f0ad97e6a7a4c50ef6c47b75924a24fa6e05f
+        steps:
+            - checkout
+            - run: git submodule sync && git submodule update --init --recursive
+            - run:
+                  name: Running test - test_postake_catchup:n
+                  command: source ~/.profile && ./scripts/test.py run 'test_postake_catchup:n'
+    test--test_postake_catchup--o:
+        resource_class: large
+        docker:
+            - image: codaprotocol/coda:toolchain-0c5f0ad97e6a7a4c50ef6c47b75924a24fa6e05f
+        steps:
+            - checkout
+            - run: git submodule sync && git submodule update --init --recursive
+            - run:
+                  name: Running test - test_postake_catchup:o
+                  command: source ~/.profile && ./scripts/test.py run 'test_postake_catchup:o'
+    test--test_postake_catchup--d:
+        resource_class: large
+        docker:
+            - image: codaprotocol/coda:toolchain-0c5f0ad97e6a7a4c50ef6c47b75924a24fa6e05f
+        steps:
+            - checkout
+            - run: git submodule sync && git submodule update --init --recursive
+            - run:
+                  name: Running test - test_postake_catchup:d
+                  command: source ~/.profile && ./scripts/test.py run 'test_postake_catchup:d'
+    test--test_postake_catchup--e:
+        resource_class: large
+        docker:
+            - image: codaprotocol/coda:toolchain-0c5f0ad97e6a7a4c50ef6c47b75924a24fa6e05f
+        steps:
+            - checkout
+            - run: git submodule sync && git submodule update --init --recursive
+            - run:
+                  name: Running test - test_postake_catchup:e
+                  command: source ~/.profile && ./scripts/test.py run 'test_postake_catchup:e'
+    test--test_postake_catchup---:
+        resource_class: large
+        docker:
+            - image: codaprotocol/coda:toolchain-0c5f0ad97e6a7a4c50ef6c47b75924a24fa6e05f
+        steps:
+            - checkout
+            - run: git submodule sync && git submodule update --init --recursive
+            - run:
+                  name: Running test - test_postake_catchup:-
+                  command: source ~/.profile && ./scripts/test.py run 'test_postake_catchup:-'
+    test--test_postake_catchup--t:
+        resource_class: large
+        docker:
+            - image: codaprotocol/coda:toolchain-0c5f0ad97e6a7a4c50ef6c47b75924a24fa6e05f
+        steps:
+            - checkout
+            - run: git submodule sync && git submodule update --init --recursive
+            - run:
+                  name: Running test - test_postake_catchup:t
+                  command: source ~/.profile && ./scripts/test.py run 'test_postake_catchup:t'
+    test--test_postake_catchup--e:
+        resource_class: large
+        docker:
+            - image: codaprotocol/coda:toolchain-0c5f0ad97e6a7a4c50ef6c47b75924a24fa6e05f
+        steps:
+            - checkout
+            - run: git submodule sync && git submodule update --init --recursive
+            - run:
+                  name: Running test - test_postake_catchup:e
+                  command: source ~/.profile && ./scripts/test.py run 'test_postake_catchup:e'
+    test--test_postake_catchup--s:
+        resource_class: large
+        docker:
+            - image: codaprotocol/coda:toolchain-0c5f0ad97e6a7a4c50ef6c47b75924a24fa6e05f
+        steps:
+            - checkout
+            - run: git submodule sync && git submodule update --init --recursive
+            - run:
+                  name: Running test - test_postake_catchup:s
+                  command: source ~/.profile && ./scripts/test.py run 'test_postake_catchup:s'
+    test--test_postake_catchup--t:
+        resource_class: large
+        docker:
+            - image: codaprotocol/coda:toolchain-0c5f0ad97e6a7a4c50ef6c47b75924a24fa6e05f
+        steps:
+            - checkout
+            - run: git submodule sync && git submodule update --init --recursive
+            - run:
+                  name: Running test - test_postake_catchup:t
+                  command: source ~/.profile && ./scripts/test.py run 'test_postake_catchup:t'
 
 workflows:
     version: 2
@@ -524,22 +714,7 @@
             - lint
             - tracetool
             - build-macos
-<<<<<<< HEAD
             - build-wallet
-=======
-            - build_dev
-            - build_testnet_posig
-            - build_testnet_postake
-            - build_testnet_public
-            - build_testnet_postake_snarkless_fake_hash
-            - test-fake_hash_full_test
-            - test-ledger_catchup_integration_tests
-            - test-posig_integration_tests
-            - test-postake_integration_tests
-            - test-postake_split_integration_tests
-            - test-withsnark-sig
-            - test-withsnark-stake
->>>>>>> 9d1240b7
             - test-unit-test
             - test--fake_hash--full-test
             - test--test_posig_snarkless--full-test
@@ -561,4 +736,26 @@
             - test--test_posig--full-test
             - test--test_posig--transaction-snark-profiler---check-only
             - test--test_postake--full-test
-            - test--test_postake--transaction-snark-profiler---check-only+            - test--test_postake--transaction-snark-profiler---check-only
+            - test--test_postake_catchup--c
+            - test--test_postake_catchup--o
+            - test--test_postake_catchup--d
+            - test--test_postake_catchup--a
+            - test--test_postake_catchup---
+            - test--test_postake_catchup--r
+            - test--test_postake_catchup--e
+            - test--test_postake_catchup--s
+            - test--test_postake_catchup--t
+            - test--test_postake_catchup--a
+            - test--test_postake_catchup--r
+            - test--test_postake_catchup--t
+            - test--test_postake_catchup---
+            - test--test_postake_catchup--n
+            - test--test_postake_catchup--o
+            - test--test_postake_catchup--d
+            - test--test_postake_catchup--e
+            - test--test_postake_catchup---
+            - test--test_postake_catchup--t
+            - test--test_postake_catchup--e
+            - test--test_postake_catchup--s
+            - test--test_postake_catchup--t