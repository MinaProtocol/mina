--- conflicted
+++ resolved
@@ -320,42 +320,6 @@
             - run:
                   name: Copy artifacts to Google Cloud
                   command: ./scripts/skip_if_only_frontend.sh scripts/artifacts.sh
-    build-artifacts--testnet_postake_many_proposers_medium_curves:
-        resource_class: large
-        docker:
-            - image: codaprotocol/coda:toolchain-bc9f6e8cb1f2132cb964b4a3caa3aecee67b1826
-        environment:
-            DUNE_PROFILE: testnet_postake_many_proposers_medium_curves
-        steps:
-            - checkout
-            - run: mkdir -p /tmp/artifacts
-            - run: git submodule sync && git submodule update --init --recursive
-            - run:
-                  name: Download Stable Proving Keys
-                  command: ./scripts/skip_if_only_frontend.sh scripts/getkeys.sh
-            - run:
-                  name: Build OCaml
-                  command: ./scripts/skip_if_only_frontend.sh bash -c 'eval `opam config env` && make build 2>&1 | tee /tmp/artifacts/buildocaml.log'
-            - run:
-                  name: Build deb Package with keys
-                  command: ./scripts/skip_if_only_frontend.sh make deb
-            - run:
-                  name: Store Generated Proving and Verifying Keys
-                  command: ./scripts/skip_if_only_frontend.sh make provingkeys
-            - run:
-                  name: Store Genesis Public/Private Keypairs
-                  command: ./scripts/skip_if_only_frontend.sh make genesiskeys
-            - run:
-                  name: Upload deb to repo
-                  command: ./scripts/skip_if_only_frontend.sh make publish_deb
-            - run:
-                  name: Record Constraint System Digests
-                  command: ./scripts/skip_if_only_frontend.sh bash -c 'src/_build/default/app/cli/src/coda.exe client constraint-system-digests | tee /tmp/artifacts/constraint-system-digests.log'
-            - store_artifacts:
-                  path: /tmp/artifacts
-            - run:
-                  name: Copy artifacts to Google Cloud
-                  command: ./scripts/skip_if_only_frontend.sh scripts/artifacts.sh
     test-unit--test_postake_snarkless_unittest:
         resource_class: large
         docker:
@@ -497,17 +461,11 @@
             - run:
                   name: Running test -- test_postake_medium_curves:full-test
                   command: ./scripts/skip_if_only_frontend.sh bash -c 'source ~/.profile && ./scripts/test.py run "test_postake_medium_curves:full-test"'
-<<<<<<< HEAD
-            - run:
-                  name: Running test -- test_postake_medium_curves:transaction-snark-profiler -k 2
-                  command: ./scripts/skip_if_only_frontend.sh bash -c 'source ~/.profile && ./scripts/test.py run "test_postake_medium_curves:transaction-snark-profiler -k 2"'
-=======
                   no_output_timeout: 20m
             - run:
                   name: Running test -- test_postake_medium_curves:transaction-snark-profiler -k 2
                   command: ./scripts/skip_if_only_frontend.sh bash -c 'source ~/.profile && ./scripts/test.py run "test_postake_medium_curves:transaction-snark-profiler -k 2"'
                   no_output_timeout: 20m
->>>>>>> b6a9cc30
             - store_artifacts:
                   path: test_logs
     test--test_postake_snarkless:
@@ -631,11 +589,7 @@
     daily:
         triggers:
           - schedule:
-<<<<<<< HEAD
-              cron: "0 12 * * *"
-=======
               cron: "0 20 * * *"
->>>>>>> b6a9cc30
               filters:
                 branches:
                   only:
