# WARNING: config.yml file is generated from config.yml.jinja
---
version: 3
jobs:
    tracetool:
        docker:
            - image: codaprotocol/coda:toolchain-rust-8959b8dfda29263d2f88f13a284ef34c9da0a081
        steps:
            - checkout
            - run: git submodule sync && git submodule update --init --recursive
            - run:
                  name: Build trace-tool
                  command: cd src/app/trace-tool && cargo build --frozen

    build-wallet:
        macos:
            xcode: "10.2.0"
        steps:
            - checkout
            - run: git submodule sync && git submodule update --init --recursive
            - run: cd frontend/wallet && yarn
            - run:
                  name: Lint wallet
                  command: cd frontend/wallet && yarn run reformat && git diff --exit-code src
            - run:
                  name: Build wallet
                  command: cd frontend/wallet && yarn run build-ci
            - run:
                  name: Test wallet
                  command: cd frontend/wallet && yarn test
            - run:
                  name: Build dist wallet
                  command: cd frontend/wallet && yarn run dist
            - run:
                  name: Publish dist wallet
                  command: (env HOMEBREW_NO_AUTO_UPDATE=1 brew install awscli) && ./scripts/publish-wallet.sh
            - run: cd frontend/website && yarn install
            - run:
                  name: Decrypt PragmataPro font
                  command: cd frontend/website && yarn run decrypt-ci
            - run:
                  name: Lint website
                  command: cd frontend/website && yarn run reformat && git diff --exit-code src
            - run:
                  name: Build website
                  command: cd frontend/website && (env HOMEBREW_NO_AUTO_UPDATE=1 brew install pandoc) && yarn run build
            - run:
                  name: Deploy staging
                  command: cd frontend/website && (if [ "$CIRCLE_BRANCH" == "master" ]; then yarn run deploy-ci; fi)

    lint:
        docker:
            - image: codaprotocol/coda:toolchain-bc9f6e8cb1f2132cb964b4a3caa3aecee67b1826
        steps:
            - checkout
            - run: git submodule sync && git submodule update --init --recursive
            - run:
                  name: Check circle CI configuration rendering
                  command: ./scripts/test.py render --check .circleci/config.yml.jinja .mergify.yml.jinja
            - run:
                  name: OCamlformat (make check-format)
                  command: eval `opam config env` && make check-format
            - run:
                  name: Snarky tracks master (make check-snarky-submodule)
                  command: make check-snarky-submodule
            - run:
                  name: Check CODEOWNERS file format
                  command: ./scripts/lint_codeowners.sh

    update-branch-protection:
        docker:
            - image: python:3
        steps:
            - run:
                name: Install dependencies
                command: pip install --user requests jinja2
            - checkout
            - run:
                  name: Update branch protection rule from test configuration
                  command: ./scripts/test.py required-status >required_status && cat required_status && ./scripts/update_branch_rule.py required_status

    build-macos:
       macos:
           xcode: "10.1.0"
       working_directory: /Users/distiller/coda
       environment:
           HOMEBREW_LOGS: /Users/distiller/homebrew.log
           OPAMYES: 1
       steps:
           - run:
               name: Make /nix paths
               command: |
                   sudo mkdir /nix
                   sudo chown distiller /nix
           - checkout
           - restore_cache:
                 keys:
                     - homebrew-v1-{{ checksum "scripts/macos-setup.sh" }}
                     - homebrew-v1-
           - restore_cache:
                 keys:
                     - opam-v3-{{ checksum "src/opam.export" }}
                     - opam-v3-
           - run: git submodule sync && git submodule update --init --recursive
           - run:
                 name: Download Deps -- make macos-setup-download
                 command: ./scripts/skip_if_only_frontend.sh make macos-setup-download
           - run:
                 name: Compile Deps -- make macos-setup-compile
                 command: ./scripts/skip_if_only_frontend.sh make macos-setup-compile
           - save_cache:
                 key: homebrew-v1-{{ checksum "scripts/macos-setup.sh" }}
                 paths:
                     - "/usr/local/Homebrew"
                     - "/Users/distiller/Library/Caches/Homebrew"
           - save_cache:
                 key: opam-v3-{{ checksum "src/opam.export" }}
                 paths:
                     - "/Users/distiller/.opam"
           - run:
                 name: Build OCaml
                 command: ./scripts/skip_if_only_frontend.sh bash -c 'eval `opam config env` && make build 2>&1 | tee /tmp/buildocaml.log'
           - run:
                 name: Record Constraint System Digests
                 command: ./scripts/skip_if_only_frontend.sh bash -c 'src/_build/default/app/cli/src/coda.exe client constraint-system-digests | tee /tmp/constraint-system-digests.log'
           - run:
                 name: Run all tests (on master)
                 command: echo "FIXME Tests not yet working on mac"
           - run: 
                 name: Create Portable Binary
                 command: ./scripts/skip_if_only_frontend.sh make macos-portable
           - run: 
                 name: Install JFrog CLI
                 command: ./scripts/skip_if_only_frontend.sh bash -c 'curl -fL https://getcli.jfrog.io | sh'
           - run: 
                 name: Configure JFrog CLI
                 command: ./scripts/skip_if_only_frontend.sh bash -c './jfrog rt config --url $ARTIFACTORY_URL --user $ARTIFACTORY_USER --apikey $ARTIFACTORY_API_KEY --interactive=false'
           - run: 
                 name: Release Build to Artifactory
                 command: ./scripts/skip_if_only_frontend.sh bash -c './jfrog rt u _build/coda-daemon-macos.zip macos-coda/coda-daemon-$CIRCLE_BUILD_NUM.zip --build-name=build-macos --build-number=$CIRCLE_BUILD_NUM'
    build-artifacts--testnet_postake:
        resource_class: large
        docker:
            - image: codaprotocol/coda:toolchain-bc9f6e8cb1f2132cb964b4a3caa3aecee67b1826
        environment:
            DUNE_PROFILE: testnet_postake
        steps:
            - checkout
            - run: mkdir -p /tmp/artifacts
            - run: git submodule sync && git submodule update --init --recursive
            - run:
                  name: Download Stable Proving Keys
                  command: ./scripts/skip_if_only_frontend.sh scripts/getkeys.sh
            - run:
                  name: Build OCaml
                  command: ./scripts/skip_if_only_frontend.sh bash -c 'eval `opam config env` && make build 2>&1 | tee /tmp/artifacts/buildocaml.log'
            - run:
                  name: Build deb Package with keys
                  command: ./scripts/skip_if_only_frontend.sh make deb
            - run:
                  name: Store Generated Proving and Verifying Keys
                  command: ./scripts/skip_if_only_frontend.sh make provingkeys
            - run:
                  name: Store Genesis Public/Private Keypairs
                  command: ./scripts/skip_if_only_frontend.sh make genesiskeys
            - run:
                  name: Upload deb to repo
                  command: ./scripts/skip_if_only_frontend.sh make publish_deb
            - run:
                  name: Record Constraint System Digests
                  command: ./scripts/skip_if_only_frontend.sh bash -c 'src/_build/default/app/cli/src/coda.exe client constraint-system-digests | tee /tmp/artifacts/constraint-system-digests.log'
            - store_artifacts:
                  path: /tmp/artifacts
            - run:
                  name: Copy artifacts to Google Cloud
                  command: ./scripts/skip_if_only_frontend.sh scripts/artifacts.sh
    build-artifacts--testnet_postake_many_proposers:
        resource_class: large
        docker:
            - image: codaprotocol/coda:toolchain-bc9f6e8cb1f2132cb964b4a3caa3aecee67b1826
        environment:
            DUNE_PROFILE: testnet_postake_many_proposers
        steps:
            - checkout
            - run: mkdir -p /tmp/artifacts
            - run: git submodule sync && git submodule update --init --recursive
            - run:
                  name: Download Stable Proving Keys
                  command: ./scripts/skip_if_only_frontend.sh scripts/getkeys.sh
            - run:
                  name: Build OCaml
                  command: ./scripts/skip_if_only_frontend.sh bash -c 'eval `opam config env` && make build 2>&1 | tee /tmp/artifacts/buildocaml.log'
            - run:
                  name: Build deb Package with keys
                  command: ./scripts/skip_if_only_frontend.sh make deb
            - run:
                  name: Store Generated Proving and Verifying Keys
                  command: ./scripts/skip_if_only_frontend.sh make provingkeys
            - run:
                  name: Store Genesis Public/Private Keypairs
                  command: ./scripts/skip_if_only_frontend.sh make genesiskeys
            - run:
                  name: Upload deb to repo
                  command: ./scripts/skip_if_only_frontend.sh make publish_deb
            - run:
                  name: Record Constraint System Digests
                  command: ./scripts/skip_if_only_frontend.sh bash -c 'src/_build/default/app/cli/src/coda.exe client constraint-system-digests | tee /tmp/artifacts/constraint-system-digests.log'
            - store_artifacts:
                  path: /tmp/artifacts
            - run:
                  name: Copy artifacts to Google Cloud
                  command: ./scripts/skip_if_only_frontend.sh scripts/artifacts.sh
    build-artifacts--testnet_postake_snarkless_fake_hash:
        resource_class: large
        docker:
            - image: codaprotocol/coda:toolchain-bc9f6e8cb1f2132cb964b4a3caa3aecee67b1826
        environment:
            DUNE_PROFILE: testnet_postake_snarkless_fake_hash
        steps:
            - checkout
            - run: mkdir -p /tmp/artifacts
            - run: git submodule sync && git submodule update --init --recursive
            - run:
                  name: Download Stable Proving Keys
                  command: ./scripts/skip_if_only_frontend.sh scripts/getkeys.sh
            - run:
                  name: Build OCaml
                  command: ./scripts/skip_if_only_frontend.sh bash -c 'eval `opam config env` && make build 2>&1 | tee /tmp/artifacts/buildocaml.log'
            - run:
                  name: Build deb Package with keys
                  command: ./scripts/skip_if_only_frontend.sh make deb
            - run:
                  name: Store Generated Proving and Verifying Keys
                  command: ./scripts/skip_if_only_frontend.sh make provingkeys
            - run:
                  name: Store Genesis Public/Private Keypairs
                  command: ./scripts/skip_if_only_frontend.sh make genesiskeys
            - run:
                  name: Upload deb to repo
                  command: ./scripts/skip_if_only_frontend.sh make publish_deb
            - run:
                  name: Record Constraint System Digests
                  command: ./scripts/skip_if_only_frontend.sh bash -c 'src/_build/default/app/cli/src/coda.exe client constraint-system-digests | tee /tmp/artifacts/constraint-system-digests.log'
            - store_artifacts:
                  path: /tmp/artifacts
            - run:
                  name: Copy artifacts to Google Cloud
                  command: ./scripts/skip_if_only_frontend.sh scripts/artifacts.sh
    build-artifacts--testnet_postake_medium_curves:
        resource_class: xlarge
        docker:
            - image: codaprotocol/coda:toolchain-bc9f6e8cb1f2132cb964b4a3caa3aecee67b1826
        environment:
            DUNE_PROFILE: testnet_postake_medium_curves
        steps:
            - checkout
            - run: mkdir -p /tmp/artifacts
            - run: git submodule sync && git submodule update --init --recursive
            - run:
                  name: Download Stable Proving Keys
                  command: ./scripts/skip_if_only_frontend.sh scripts/getkeys.sh
            - run:
                  name: Build OCaml
                  command: ./scripts/skip_if_only_frontend.sh bash -c 'eval `opam config env` && make build 2>&1 | tee /tmp/artifacts/buildocaml.log'
            - run:
                  name: Build deb Package with keys
                  command: ./scripts/skip_if_only_frontend.sh make deb
            - run:
                  name: Store Generated Proving and Verifying Keys
                  command: ./scripts/skip_if_only_frontend.sh make provingkeys
            - run:
                  name: Store Genesis Public/Private Keypairs
                  command: ./scripts/skip_if_only_frontend.sh make genesiskeys
            - run:
                  name: Upload deb to repo
                  command: ./scripts/skip_if_only_frontend.sh make publish_deb
            - run:
                  name: Record Constraint System Digests
                  command: ./scripts/skip_if_only_frontend.sh bash -c 'src/_build/default/app/cli/src/coda.exe client constraint-system-digests | tee /tmp/artifacts/constraint-system-digests.log'
            - store_artifacts:
                  path: /tmp/artifacts
            - run:
                  name: Copy artifacts to Google Cloud
                  command: ./scripts/skip_if_only_frontend.sh scripts/artifacts.sh
<<<<<<< HEAD
    build-artifacts--testnet_postake_many_proposers_medium_curves:
        resource_class: large
        docker:
            - image: codaprotocol/coda:toolchain-bc9f6e8cb1f2132cb964b4a3caa3aecee67b1826
        environment:
            DUNE_PROFILE: testnet_postake_many_proposers_medium_curves
        steps:
            - checkout
            - run: mkdir -p /tmp/artifacts
            - run: git submodule sync && git submodule update --init --recursive
            - run:
                  name: Download Stable Proving Keys
                  command: ./scripts/skip_if_only_frontend.sh scripts/getkeys.sh
            - run:
                  name: Build OCaml
                  command: ./scripts/skip_if_only_frontend.sh bash -c 'eval `opam config env` && make build 2>&1 | tee /tmp/artifacts/buildocaml.log'
            - run:
                  name: Build deb Package with keys
                  command: ./scripts/skip_if_only_frontend.sh make deb
            - run:
                  name: Store Generated Proving and Verifying Keys
                  command: ./scripts/skip_if_only_frontend.sh make provingkeys
            - run:
                  name: Store Genesis Public/Private Keypairs
                  command: ./scripts/skip_if_only_frontend.sh make genesiskeys
            - run:
                  name: Upload deb to repo
                  command: ./scripts/skip_if_only_frontend.sh make publish_deb
            - run:
                  name: Record Constraint System Digests
                  command: ./scripts/skip_if_only_frontend.sh bash -c 'src/_build/default/app/cli/src/coda.exe client constraint-system-digests | tee /tmp/artifacts/constraint-system-digests.log'
            - store_artifacts:
                  path: /tmp/artifacts
            - run:
                  name: Copy artifacts to Google Cloud
                  command: ./scripts/skip_if_only_frontend.sh scripts/artifacts.sh
    test-unit--test_postake_snarkless:
=======
    test-unit--test_postake_snarkless_unittest:
>>>>>>> 079fd884
        resource_class: large
        docker:
            - image: codaprotocol/coda:toolchain-bc9f6e8cb1f2132cb964b4a3caa3aecee67b1826
        steps:
            - checkout
            - run: ulimit -c unlimited
            - run: git submodule sync && git submodule update --init --recursive
            - run:
                  name: Run unit tests
                  command: ./scripts/skip_if_only_frontend.sh bash -c 'source ~/.profile && dune build --profile=test_postake_snarkless_unittest -j8 && (dune runtest --profile=test_postake_snarkless_unittest -j8 || (./scripts/link-coredumps.sh && false))'
            - store_artifacts:
                path: core_dumps
    test-unit--dev:
        resource_class: large
        docker:
            - image: codaprotocol/coda:toolchain-bc9f6e8cb1f2132cb964b4a3caa3aecee67b1826
        steps:
            - checkout
            - run: ulimit -c unlimited
            - run: git submodule sync && git submodule update --init --recursive
            - run:
                  name: Run unit tests
                  command: ./scripts/skip_if_only_frontend.sh bash -c 'source ~/.profile && dune build --profile=dev -j8 && (dune runtest --profile=dev -j8 || (./scripts/link-coredumps.sh && false))'
            - store_artifacts:
                path: core_dumps
    test--fake_hash:
        resource_class: large
        docker:
            - image: codaprotocol/coda:toolchain-bc9f6e8cb1f2132cb964b4a3caa3aecee67b1826
        steps:
            - checkout
            - run: git submodule sync && git submodule update --init --recursive
            - run:
                  name: Running test -- fake_hash:full-test
                  command: ./scripts/skip_if_only_frontend.sh bash -c 'source ~/.profile && ./scripts/test.py run "fake_hash:full-test"'
            - store_artifacts:
                  path: test_logs
    test--test_postake:
        resource_class: large
        docker:
            - image: codaprotocol/coda:toolchain-bc9f6e8cb1f2132cb964b4a3caa3aecee67b1826
        steps:
            - checkout
            - run: git submodule sync && git submodule update --init --recursive
            - run:
                  name: Running test -- test_postake:full-test
                  command: ./scripts/skip_if_only_frontend.sh bash -c 'source ~/.profile && ./scripts/test.py run "test_postake:full-test"'
            - run:
                  name: Running test -- test_postake:transaction-snark-profiler -k 2
                  command: ./scripts/skip_if_only_frontend.sh bash -c 'source ~/.profile && ./scripts/test.py run "test_postake:transaction-snark-profiler -k 2"'
            - store_artifacts:
                  path: test_logs
    test--test_postake_bootstrap:
        resource_class: large
        docker:
            - image: codaprotocol/coda:toolchain-bc9f6e8cb1f2132cb964b4a3caa3aecee67b1826
        steps:
            - checkout
            - run: git submodule sync && git submodule update --init --recursive
            - run:
                  name: Running test -- test_postake_bootstrap:coda-bootstrap-test
                  command: ./scripts/skip_if_only_frontend.sh bash -c 'source ~/.profile && ./scripts/test.py run "test_postake_bootstrap:coda-bootstrap-test"'
            - run:
                  name: Running test -- test_postake_bootstrap:coda-long-fork -num-proposers 2
                  command: ./scripts/skip_if_only_frontend.sh bash -c 'source ~/.profile && ./scripts/test.py run "test_postake_bootstrap:coda-long-fork -num-proposers 2"'
            - store_artifacts:
                  path: test_logs
    test--test_postake_catchup:
        resource_class: large
        docker:
            - image: codaprotocol/coda:toolchain-bc9f6e8cb1f2132cb964b4a3caa3aecee67b1826
        steps:
            - checkout
            - run: git submodule sync && git submodule update --init --recursive
            - run:
                  name: Running test -- test_postake_catchup:coda-restart-node-test
                  command: ./scripts/skip_if_only_frontend.sh bash -c 'source ~/.profile && ./scripts/test.py run "test_postake_catchup:coda-restart-node-test"'
            - store_artifacts:
                  path: test_logs
    test--test_postake_delegation:
        resource_class: large
        docker:
            - image: codaprotocol/coda:toolchain-bc9f6e8cb1f2132cb964b4a3caa3aecee67b1826
        steps:
            - checkout
            - run: git submodule sync && git submodule update --init --recursive
            - run:
                  name: Running test -- test_postake_delegation:coda-delegation-test
                  command: ./scripts/skip_if_only_frontend.sh bash -c 'source ~/.profile && ./scripts/test.py run "test_postake_delegation:coda-delegation-test"'
            - store_artifacts:
                  path: test_logs
    test--test_postake_five_even_snarkless:
        resource_class: large
        docker:
            - image: codaprotocol/coda:toolchain-bc9f6e8cb1f2132cb964b4a3caa3aecee67b1826
        steps:
            - checkout
            - run: git submodule sync && git submodule update --init --recursive
            - run:
                  name: Running test -- test_postake_five_even_snarkless:coda-shared-prefix-multiproposer-test -num-proposers 5
                  command: ./scripts/skip_if_only_frontend.sh bash -c 'source ~/.profile && ./scripts/test.py run "test_postake_five_even_snarkless:coda-shared-prefix-multiproposer-test -num-proposers 5"'
            - store_artifacts:
                  path: test_logs
    test--test_postake_five_even_txns:
        resource_class: large
        docker:
            - image: codaprotocol/coda:toolchain-bc9f6e8cb1f2132cb964b4a3caa3aecee67b1826
        steps:
            - checkout
            - run: git submodule sync && git submodule update --init --recursive
            - run:
                  name: Running test -- test_postake_five_even_txns:coda-shared-prefix-multiproposer-test -num-proposers 5 -payments
                  command: ./scripts/skip_if_only_frontend.sh bash -c 'source ~/.profile && ./scripts/test.py run "test_postake_five_even_txns:coda-shared-prefix-multiproposer-test -num-proposers 5 -payments"'
            - store_artifacts:
                  path: test_logs
    test--test_postake_holy_grail:
        resource_class: large
        docker:
            - image: codaprotocol/coda:toolchain-bc9f6e8cb1f2132cb964b4a3caa3aecee67b1826
        steps:
            - checkout
            - run: git submodule sync && git submodule update --init --recursive
            - run:
                  name: Running test -- test_postake_holy_grail:coda-restarts-and-txns-holy-grail -num-proposers 5
                  command: ./scripts/skip_if_only_frontend.sh bash -c 'source ~/.profile && ./scripts/test.py run "test_postake_holy_grail:coda-restarts-and-txns-holy-grail -num-proposers 5"'
            - run:
                  name: Running test -- test_postake_holy_grail:coda-long-fork -num-proposers 5
                  command: ./scripts/skip_if_only_frontend.sh bash -c 'source ~/.profile && ./scripts/test.py run "test_postake_holy_grail:coda-long-fork -num-proposers 5"'
            - store_artifacts:
                  path: test_logs
    test--test_postake_medium_curves:
        resource_class: large
        docker:
            - image: codaprotocol/coda:toolchain-bc9f6e8cb1f2132cb964b4a3caa3aecee67b1826
        steps:
            - checkout
            - run: git submodule sync && git submodule update --init --recursive
            - run:
                  name: Running test -- test_postake_medium_curves:full-test
                  command: ./scripts/skip_if_only_frontend.sh bash -c 'source ~/.profile && ./scripts/test.py run "test_postake_medium_curves:full-test"'
            - run:
                  name: Running test -- test_postake_medium_curves:transaction-snark-profiler -k 2
                  command: ./scripts/skip_if_only_frontend.sh bash -c 'source ~/.profile && ./scripts/test.py run "test_postake_medium_curves:transaction-snark-profiler -k 2"'
            - store_artifacts:
                  path: test_logs
    test--test_postake_snarkless:
        resource_class: large
        docker:
            - image: codaprotocol/coda:toolchain-bc9f6e8cb1f2132cb964b4a3caa3aecee67b1826
        steps:
            - checkout
            - run: git submodule sync && git submodule update --init --recursive
            - run:
                  name: Running test -- test_postake_snarkless:full-test
                  command: ./scripts/skip_if_only_frontend.sh bash -c 'source ~/.profile && ./scripts/test.py run "test_postake_snarkless:full-test"'
            - run:
                  name: Running test -- test_postake_snarkless:transaction-snark-profiler -k 2
                  command: ./scripts/skip_if_only_frontend.sh bash -c 'source ~/.profile && ./scripts/test.py run "test_postake_snarkless:transaction-snark-profiler -k 2"'
            - store_artifacts:
                  path: test_logs
    test--test_postake_snarkless_medium_curves:
        resource_class: large
        docker:
            - image: codaprotocol/coda:toolchain-bc9f6e8cb1f2132cb964b4a3caa3aecee67b1826
        steps:
            - checkout
            - run: git submodule sync && git submodule update --init --recursive
            - run:
                  name: Running test -- test_postake_snarkless_medium_curves:full-test
                  command: ./scripts/skip_if_only_frontend.sh bash -c 'source ~/.profile && ./scripts/test.py run "test_postake_snarkless_medium_curves:full-test"'
            - run:
                  name: Running test -- test_postake_snarkless_medium_curves:transaction-snark-profiler -k 2
                  command: ./scripts/skip_if_only_frontend.sh bash -c 'source ~/.profile && ./scripts/test.py run "test_postake_snarkless_medium_curves:transaction-snark-profiler -k 2"'
            - store_artifacts:
                  path: test_logs
    test--test_postake_split:
        resource_class: large
        docker:
            - image: codaprotocol/coda:toolchain-bc9f6e8cb1f2132cb964b4a3caa3aecee67b1826
        steps:
            - checkout
            - run: git submodule sync && git submodule update --init --recursive
            - run:
                  name: Running test -- test_postake_split:coda-shared-prefix-multiproposer-test -num-proposers 2
                  command: ./scripts/skip_if_only_frontend.sh bash -c 'source ~/.profile && ./scripts/test.py run "test_postake_split:coda-shared-prefix-multiproposer-test -num-proposers 2"'
            - store_artifacts:
                  path: test_logs
    test--test_postake_split_snarkless:
        resource_class: large
        docker:
            - image: codaprotocol/coda:toolchain-bc9f6e8cb1f2132cb964b4a3caa3aecee67b1826
        steps:
            - checkout
            - run: git submodule sync && git submodule update --init --recursive
            - run:
                  name: Running test -- test_postake_split_snarkless:coda-peers-test
                  command: ./scripts/skip_if_only_frontend.sh bash -c 'source ~/.profile && ./scripts/test.py run "test_postake_split_snarkless:coda-peers-test"'
            - run:
                  name: Running test -- test_postake_split_snarkless:coda-transitive-peers-test
                  command: ./scripts/skip_if_only_frontend.sh bash -c 'source ~/.profile && ./scripts/test.py run "test_postake_split_snarkless:coda-transitive-peers-test"'
            - run:
                  name: Running test -- test_postake_split_snarkless:coda-block-production-test
                  command: ./scripts/skip_if_only_frontend.sh bash -c 'source ~/.profile && ./scripts/test.py run "test_postake_split_snarkless:coda-block-production-test"'
            - run:
                  name: Running test -- test_postake_split_snarkless:coda-shared-prefix-test -who-proposes 0
                  command: ./scripts/skip_if_only_frontend.sh bash -c 'source ~/.profile && ./scripts/test.py run "test_postake_split_snarkless:coda-shared-prefix-test -who-proposes 0"'
            - run:
                  name: Running test -- test_postake_split_snarkless:coda-shared-prefix-test -who-proposes 1
                  command: ./scripts/skip_if_only_frontend.sh bash -c 'source ~/.profile && ./scripts/test.py run "test_postake_split_snarkless:coda-shared-prefix-test -who-proposes 1"'
            - run:
                  name: Running test -- test_postake_split_snarkless:coda-restart-node-test
                  command: ./scripts/skip_if_only_frontend.sh bash -c 'source ~/.profile && ./scripts/test.py run "test_postake_split_snarkless:coda-restart-node-test"'
            - store_artifacts:
                  path: test_logs
    test--test_postake_txns:
        resource_class: large
        docker:
            - image: codaprotocol/coda:toolchain-bc9f6e8cb1f2132cb964b4a3caa3aecee67b1826
        steps:
            - checkout
            - run: git submodule sync && git submodule update --init --recursive
            - run:
                  name: Running test -- test_postake_txns:coda-shared-state-test
                  command: ./scripts/skip_if_only_frontend.sh bash -c 'source ~/.profile && ./scripts/test.py run "test_postake_txns:coda-shared-state-test"'
            - run:
                  name: Running test -- test_postake_txns:coda-batch-payment-test
                  command: ./scripts/skip_if_only_frontend.sh bash -c 'source ~/.profile && ./scripts/test.py run "test_postake_txns:coda-batch-payment-test"'
            - store_artifacts:
                  path: test_logs

workflows:
    version: 2
    coda_parallel:
        jobs:
            - lint
            - update-branch-protection:
                filters:
                  branches:
                    only: master
            - tracetool
            - build-wallet
            - build-macos
            - build-artifacts--testnet_postake
            - build-artifacts--testnet_postake_many_proposers
            - build-artifacts--testnet_postake_snarkless_fake_hash
            - build-artifacts--testnet_postake_medium_curves
<<<<<<< HEAD
            - build-artifacts--testnet_postake_many_proposers_medium_curves
            - test-unit--test_postake_snarkless
=======
            - test-unit--test_postake_snarkless_unittest
>>>>>>> 079fd884
            - test-unit--dev
            - test--fake_hash
            - test--test_postake
            - test--test_postake_bootstrap
            - test--test_postake_catchup
            - test--test_postake_delegation
            - test--test_postake_five_even_snarkless
            - test--test_postake_five_even_txns
            - test--test_postake_holy_grail
            - test--test_postake_medium_curves
            - test--test_postake_snarkless
            - test--test_postake_snarkless_medium_curves
            - test--test_postake_split
            - test--test_postake_split_snarkless
            - test--test_postake_txns
    daily:
        triggers:
          - schedule:
              cron: "0 12 * * *"
              filters:
                branches:
                  only:
                    - master
                    - release/beta
        jobs:
          - test-unit--test_postake_snarkless_medium_curves
          - test-unit--dev_medium_curves
          - test--test_postake_medium_curves
          - test--test_postake_snarkless_medium_curves<|MERGE_RESOLUTION|>--- conflicted
+++ resolved
@@ -282,7 +282,6 @@
             - run:
                   name: Copy artifacts to Google Cloud
                   command: ./scripts/skip_if_only_frontend.sh scripts/artifacts.sh
-<<<<<<< HEAD
     build-artifacts--testnet_postake_many_proposers_medium_curves:
         resource_class: large
         docker:
@@ -319,10 +318,7 @@
             - run:
                   name: Copy artifacts to Google Cloud
                   command: ./scripts/skip_if_only_frontend.sh scripts/artifacts.sh
-    test-unit--test_postake_snarkless:
-=======
     test-unit--test_postake_snarkless_unittest:
->>>>>>> 079fd884
         resource_class: large
         docker:
             - image: codaprotocol/coda:toolchain-bc9f6e8cb1f2132cb964b4a3caa3aecee67b1826
@@ -569,12 +565,8 @@
             - build-artifacts--testnet_postake_many_proposers
             - build-artifacts--testnet_postake_snarkless_fake_hash
             - build-artifacts--testnet_postake_medium_curves
-<<<<<<< HEAD
             - build-artifacts--testnet_postake_many_proposers_medium_curves
-            - test-unit--test_postake_snarkless
-=======
             - test-unit--test_postake_snarkless_unittest
->>>>>>> 079fd884
             - test-unit--dev
             - test--fake_hash
             - test--test_postake
