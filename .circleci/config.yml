# WARNING: config.yml file is generated from config.yml.jinja
---
version: 3
jobs:
    tracetool:
        docker:
            - image: codaprotocol/coda:toolchain-rust-8959b8dfda29263d2f88f13a284ef34c9da0a081
        steps:
            - checkout
            - run: git submodule sync && git submodule update --init --recursive
            - run:
                  name: Build trace-tool
                  command: cd src/app/trace-tool && cargo build --frozen

    build-wallet:
        macos:
            xcode: "10.2.0"
        steps:
            - checkout
            - run: git submodule sync && git submodule update --init --recursive
            - run: cd frontend/wallet && yarn
            - run:
                  name: Lint wallet
                  command: cd frontend/wallet && yarn run reformat && git diff --exit-code src
            - run:
                  name: Build wallet
                  command: cd frontend/wallet && yarn run build-ci
            - run:
                  name: Test wallet
                  command: cd frontend/wallet && yarn test
            - run:
                  name: Build dist wallet
                  command: cd frontend/wallet && yarn run dist
            - run:
                  name: Publish dist wallet
                  command: (env HOMEBREW_NO_AUTO_UPDATE=1 brew install awscli) && ./scripts/publish-wallet.sh
            - run: cd frontend/website && yarn install
            - run:
                  name: Decrypt PragmataPro font
                  command: cd frontend/website && yarn run decrypt-ci
            - run:
                  name: Lint website
                  command: cd frontend/website && yarn run reformat && git diff --exit-code src
            - run:
                  name: Build website
                  command: cd frontend/website && (env HOMEBREW_NO_AUTO_UPDATE=1 brew install pandoc) && yarn run build
            - run:
                  name: Deploy staging
                  command: cd frontend/website && (if [ "$CIRCLE_BRANCH" == "master" ]; then yarn run deploy-ci; fi)

    lint:
        docker:
            - image: codaprotocol/coda:toolchain-51191cf583a5129255d2c53ad946f6821ad9989c
        steps:
            - checkout
            - run: git submodule sync && git submodule update --init --recursive
            - run:
                  name: Check circle CI configuration rendering
                  command: ./scripts/test.py render --check .circleci/config.yml.jinja .mergify.yml.jinja
            - run:
                  name: OCamlformat (make check-format)
                  command: eval `opam config env` && make check-format
            - run:
                  name: Snarky tracks master (make check-snarky-submodule)
                  command: make check-snarky-submodule
            - run:
                  name: Check CODEOWNERS file format
                  command: ./scripts/lint_codeowners.sh

    update-branch-protection:
        docker:
            - image: python:3
        steps:
            - run:
                name: Install dependencies
                command: pip install --user requests jinja2
            - checkout
            - run:
                  name: Update branch protection rule from test configuration
                  command: ./scripts/test.py required-status >required_status && cat required_status && ./scripts/update_branch_rule.py required_status

    build-macos:
       macos:
           xcode: "10.1.0"
       working_directory: /Users/distiller/coda
       environment:
           HOMEBREW_LOGS: /Users/distiller/homebrew.log
           OPAMYES: 1
       steps:
           - run:
               name: Make /nix paths
               command: |
                   sudo mkdir /nix
                   sudo chown distiller /nix
           - checkout
           - restore_cache:
                 keys:
                     - homebrew-v1-{{ checksum "scripts/macos-setup.sh" }}
                     - homebrew-v1-
           - restore_cache:
                 keys:
                     - opam-v3-{{ checksum "src/opam.export" }}
                     - opam-v3-
           - run: git submodule sync && git submodule update --init --recursive
           - run:
                 name: Download Deps -- make macos-setup-download
                 command: ./scripts/skip_if_only_frontend.sh make macos-setup-download
           - run:
                 name: Compile Deps -- make macos-setup-compile
                 command: ./scripts/skip_if_only_frontend.sh make macos-setup-compile
           - save_cache:
                 key: homebrew-v1-{{ checksum "scripts/macos-setup.sh" }}
                 paths:
                     - "/usr/local/Homebrew"
                     - "/Users/distiller/Library/Caches/Homebrew"
           - save_cache:
                 key: opam-v3-{{ checksum "src/opam.export" }}
                 paths:
                     - "/Users/distiller/.opam"
           - run:
                 name: Build OCaml
                 command: ./scripts/skip_if_only_frontend.sh bash -c 'eval `opam config env` && make build 2>&1 | tee /tmp/buildocaml.log'
           - run:
                 name: Record Constraint System Digests
                 command: ./scripts/skip_if_only_frontend.sh bash -c 'src/_build/default/app/cli/src/coda.exe client constraint-system-digests | tee /tmp/constraint-system-digests.log'
           - run:
                 name: Run all tests (on master)
                 command: echo "FIXME Tests not yet working on mac"
           - run: 
                 name: Create Portable Binary
                 command: ./scripts/skip_if_only_frontend.sh make macos-portable
           - run: 
                 name: Install JFrog CLI
                 command: ./scripts/skip_if_only_frontend.sh bash -c 'curl -fL https://getcli.jfrog.io | sh'
           - run: 
                 name: Configure JFrog CLI
                 command: ./scripts/skip_if_only_frontend.sh bash -c './jfrog rt config --url $ARTIFACTORY_URL --user $ARTIFACTORY_USER --apikey $ARTIFACTORY_API_KEY --interactive=false'
           - run: 
                 name: Release Build to Artifactory
                 command: ./scripts/skip_if_only_frontend.sh bash -c './jfrog rt u _build/coda-daemon-macos.zip macos-coda/coda-daemon-$CIRCLE_BUILD_NUM.zip --build-name=build-macos --build-number=$CIRCLE_BUILD_NUM'
    build-artifacts--testnet_postake:
        resource_class: large
        docker:
            - image: codaprotocol/coda:toolchain-51191cf583a5129255d2c53ad946f6821ad9989c
        environment:
            DUNE_PROFILE: testnet_postake
        steps:
            - checkout
            - run: mkdir -p /tmp/artifacts
            - run: git submodule sync && git submodule update --init --recursive
            - run:
                  name: Download Stable Proving Keys
                  command: ./scripts/skip_if_only_frontend.sh scripts/getkeys.sh
            - run:
                  name: Build OCaml
                  command: ./scripts/skip_if_only_frontend.sh bash -c 'eval `opam config env` && make build 2>&1 | tee /tmp/artifacts/buildocaml.log'
            - run:
                  name: Build deb Package with keys
                  command: ./scripts/skip_if_only_frontend.sh make deb
            - run:
                  name: Store Generated Proving and Verifying Keys
                  command: ./scripts/skip_if_only_frontend.sh make provingkeys
            - run:
                  name: Store Genesis Public/Private Keypairs
                  command: ./scripts/skip_if_only_frontend.sh make genesiskeys
            - run:
                  name: Upload deb to repo
                  command: ./scripts/skip_if_only_frontend.sh make publish_deb
            - run:
                  name: Record Constraint System Digests
                  command: ./scripts/skip_if_only_frontend.sh bash -c 'src/_build/default/app/cli/src/coda.exe client constraint-system-digests | tee /tmp/artifacts/constraint-system-digests.log'
            - store_artifacts:
                  path: /tmp/artifacts
            - run:
                  name: Copy artifacts to Google Cloud
                  command: ./scripts/skip_if_only_frontend.sh scripts/artifacts.sh
    build-artifacts--testnet_postake_many_proposers:
        resource_class: large
        docker:
            - image: codaprotocol/coda:toolchain-51191cf583a5129255d2c53ad946f6821ad9989c
        environment:
            DUNE_PROFILE: testnet_postake_many_proposers
        steps:
            - checkout
            - run: mkdir -p /tmp/artifacts
            - run: git submodule sync && git submodule update --init --recursive
            - run:
                  name: Download Stable Proving Keys
                  command: ./scripts/skip_if_only_frontend.sh scripts/getkeys.sh
            - run:
                  name: Build OCaml
                  command: ./scripts/skip_if_only_frontend.sh bash -c 'eval `opam config env` && make build 2>&1 | tee /tmp/artifacts/buildocaml.log'
            - run:
                  name: Build deb Package with keys
                  command: ./scripts/skip_if_only_frontend.sh make deb
            - run:
                  name: Store Generated Proving and Verifying Keys
                  command: ./scripts/skip_if_only_frontend.sh make provingkeys
            - run:
                  name: Store Genesis Public/Private Keypairs
                  command: ./scripts/skip_if_only_frontend.sh make genesiskeys
            - run:
                  name: Upload deb to repo
                  command: ./scripts/skip_if_only_frontend.sh make publish_deb
            - run:
                  name: Record Constraint System Digests
                  command: ./scripts/skip_if_only_frontend.sh bash -c 'src/_build/default/app/cli/src/coda.exe client constraint-system-digests | tee /tmp/artifacts/constraint-system-digests.log'
            - store_artifacts:
                  path: /tmp/artifacts
            - run:
                  name: Copy artifacts to Google Cloud
                  command: ./scripts/skip_if_only_frontend.sh scripts/artifacts.sh
    build-artifacts--testnet_postake_snarkless_fake_hash:
        resource_class: large
        docker:
            - image: codaprotocol/coda:toolchain-51191cf583a5129255d2c53ad946f6821ad9989c
        environment:
            DUNE_PROFILE: testnet_postake_snarkless_fake_hash
        steps:
            - checkout
            - run: mkdir -p /tmp/artifacts
            - run: git submodule sync && git submodule update --init --recursive
            - run:
                  name: Download Stable Proving Keys
                  command: ./scripts/skip_if_only_frontend.sh scripts/getkeys.sh
            - run:
                  name: Build OCaml
                  command: ./scripts/skip_if_only_frontend.sh bash -c 'eval `opam config env` && make build 2>&1 | tee /tmp/artifacts/buildocaml.log'
            - run:
                  name: Build deb Package with keys
                  command: ./scripts/skip_if_only_frontend.sh make deb
            - run:
                  name: Store Generated Proving and Verifying Keys
                  command: ./scripts/skip_if_only_frontend.sh make provingkeys
            - run:
                  name: Store Genesis Public/Private Keypairs
                  command: ./scripts/skip_if_only_frontend.sh make genesiskeys
            - run:
                  name: Upload deb to repo
                  command: ./scripts/skip_if_only_frontend.sh make publish_deb
            - run:
                  name: Record Constraint System Digests
                  command: ./scripts/skip_if_only_frontend.sh bash -c 'src/_build/default/app/cli/src/coda.exe client constraint-system-digests | tee /tmp/artifacts/constraint-system-digests.log'
            - store_artifacts:
                  path: /tmp/artifacts
            - run:
                  name: Copy artifacts to Google Cloud
                  command: ./scripts/skip_if_only_frontend.sh scripts/artifacts.sh
    test-unit--test_postake_snarkless_unittest:
        resource_class: large
        docker:
            - image: codaprotocol/coda:toolchain-51191cf583a5129255d2c53ad946f6821ad9989c
        steps:
            - checkout
            - run: ulimit -c unlimited
            - run: git submodule sync && git submodule update --init --recursive
            - run:
                  name: Run unit tests
<<<<<<< HEAD
                  command: ./scripts/skip_if_only_frontend.sh bash -c 'source ~/.profile && dune build --profile=test_postake_snarkless_unittest -j8 && dune runtest --profile=test_postake_snarkless_unittest -j8'
=======
                  command: ./scripts/skip_if_only_frontend.sh bash -c 'source ~/.profile && dune build --profile=test_postake_snarkless -j8 && (dune runtest --profile=test_postake_snarkless -j8 || (./scripts/link-coredumps.sh && false))'
>>>>>>> f40777a5
            - store_artifacts:
                path: core_dumps
    test-unit--dev:
        resource_class: large
        docker:
            - image: codaprotocol/coda:toolchain-51191cf583a5129255d2c53ad946f6821ad9989c
        steps:
            - checkout
            - run: ulimit -c unlimited
            - run: git submodule sync && git submodule update --init --recursive
            - run:
                  name: Run unit tests
                  command: ./scripts/skip_if_only_frontend.sh bash -c 'source ~/.profile && dune build --profile=dev -j8 && (dune runtest --profile=dev -j8 || (./scripts/link-coredumps.sh && false))'
            - store_artifacts:
                path: core_dumps
    test--fake_hash:
        resource_class: large
        docker:
            - image: codaprotocol/coda:toolchain-51191cf583a5129255d2c53ad946f6821ad9989c
        steps:
            - checkout
            - run: git submodule sync && git submodule update --init --recursive
            - run:
                  name: Running test -- fake_hash:full-test
                  command: ./scripts/skip_if_only_frontend.sh bash -c 'source ~/.profile && ./scripts/test.py run "fake_hash:full-test"'
            - store_artifacts:
                  path: test_logs
    test--test_postake:
        resource_class: large
        docker:
            - image: codaprotocol/coda:toolchain-51191cf583a5129255d2c53ad946f6821ad9989c
        steps:
            - checkout
            - run: git submodule sync && git submodule update --init --recursive
            - run:
                  name: Running test -- test_postake:full-test
                  command: ./scripts/skip_if_only_frontend.sh bash -c 'source ~/.profile && ./scripts/test.py run "test_postake:full-test"'
            - run:
                  name: Running test -- test_postake:transaction-snark-profiler -k 2
                  command: ./scripts/skip_if_only_frontend.sh bash -c 'source ~/.profile && ./scripts/test.py run "test_postake:transaction-snark-profiler -k 2"'
            - store_artifacts:
                  path: test_logs
    test--test_postake_bootstrap:
        resource_class: large
        docker:
            - image: codaprotocol/coda:toolchain-51191cf583a5129255d2c53ad946f6821ad9989c
        steps:
            - checkout
            - run: git submodule sync && git submodule update --init --recursive
            - run:
                  name: Running test -- test_postake_bootstrap:coda-bootstrap-test
                  command: ./scripts/skip_if_only_frontend.sh bash -c 'source ~/.profile && ./scripts/test.py run "test_postake_bootstrap:coda-bootstrap-test"'
            - run:
                  name: Running test -- test_postake_bootstrap:coda-long-fork -num-proposers 2
                  command: ./scripts/skip_if_only_frontend.sh bash -c 'source ~/.profile && ./scripts/test.py run "test_postake_bootstrap:coda-long-fork -num-proposers 2"'
            - store_artifacts:
                  path: test_logs
    test--test_postake_catchup:
        resource_class: large
        docker:
            - image: codaprotocol/coda:toolchain-51191cf583a5129255d2c53ad946f6821ad9989c
        steps:
            - checkout
            - run: git submodule sync && git submodule update --init --recursive
            - run:
                  name: Running test -- test_postake_catchup:coda-restart-node-test
                  command: ./scripts/skip_if_only_frontend.sh bash -c 'source ~/.profile && ./scripts/test.py run "test_postake_catchup:coda-restart-node-test"'
            - store_artifacts:
                  path: test_logs
    test--test_postake_delegation:
        resource_class: large
        docker:
            - image: codaprotocol/coda:toolchain-51191cf583a5129255d2c53ad946f6821ad9989c
        steps:
            - checkout
            - run: git submodule sync && git submodule update --init --recursive
            - run:
                  name: Running test -- test_postake_delegation:coda-delegation-test
                  command: ./scripts/skip_if_only_frontend.sh bash -c 'source ~/.profile && ./scripts/test.py run "test_postake_delegation:coda-delegation-test"'
            - store_artifacts:
                  path: test_logs
    test--test_postake_five_even_snarkless:
        resource_class: large
        docker:
            - image: codaprotocol/coda:toolchain-51191cf583a5129255d2c53ad946f6821ad9989c
        steps:
            - checkout
            - run: git submodule sync && git submodule update --init --recursive
            - run:
                  name: Running test -- test_postake_five_even_snarkless:coda-shared-prefix-multiproposer-test -num-proposers 5
                  command: ./scripts/skip_if_only_frontend.sh bash -c 'source ~/.profile && ./scripts/test.py run "test_postake_five_even_snarkless:coda-shared-prefix-multiproposer-test -num-proposers 5"'
            - store_artifacts:
                  path: test_logs
    test--test_postake_five_even_txns:
        resource_class: large
        docker:
            - image: codaprotocol/coda:toolchain-51191cf583a5129255d2c53ad946f6821ad9989c
        steps:
            - checkout
            - run: git submodule sync && git submodule update --init --recursive
            - run:
                  name: Running test -- test_postake_five_even_txns:coda-shared-prefix-multiproposer-test -num-proposers 5 -payments
                  command: ./scripts/skip_if_only_frontend.sh bash -c 'source ~/.profile && ./scripts/test.py run "test_postake_five_even_txns:coda-shared-prefix-multiproposer-test -num-proposers 5 -payments"'
            - store_artifacts:
                  path: test_logs
    test--test_postake_holy_grail:
        resource_class: large
        docker:
            - image: codaprotocol/coda:toolchain-51191cf583a5129255d2c53ad946f6821ad9989c
        steps:
            - checkout
            - run: git submodule sync && git submodule update --init --recursive
            - run:
                  name: Running test -- test_postake_holy_grail:coda-restarts-and-txns-holy-grail -num-proposers 5
                  command: ./scripts/skip_if_only_frontend.sh bash -c 'source ~/.profile && ./scripts/test.py run "test_postake_holy_grail:coda-restarts-and-txns-holy-grail -num-proposers 5"'
            - run:
                  name: Running test -- test_postake_holy_grail:coda-long-fork -num-proposers 5
                  command: ./scripts/skip_if_only_frontend.sh bash -c 'source ~/.profile && ./scripts/test.py run "test_postake_holy_grail:coda-long-fork -num-proposers 5"'
            - store_artifacts:
                  path: test_logs
    test--test_postake_snarkless:
        resource_class: large
        docker:
            - image: codaprotocol/coda:toolchain-51191cf583a5129255d2c53ad946f6821ad9989c
        steps:
            - checkout
            - run: git submodule sync && git submodule update --init --recursive
            - run:
                  name: Running test -- test_postake_snarkless:full-test
                  command: ./scripts/skip_if_only_frontend.sh bash -c 'source ~/.profile && ./scripts/test.py run "test_postake_snarkless:full-test"'
            - run:
                  name: Running test -- test_postake_snarkless:transaction-snark-profiler -k 2
                  command: ./scripts/skip_if_only_frontend.sh bash -c 'source ~/.profile && ./scripts/test.py run "test_postake_snarkless:transaction-snark-profiler -k 2"'
            - store_artifacts:
                  path: test_logs
    test--test_postake_split:
        resource_class: large
        docker:
            - image: codaprotocol/coda:toolchain-51191cf583a5129255d2c53ad946f6821ad9989c
        steps:
            - checkout
            - run: git submodule sync && git submodule update --init --recursive
            - run:
                  name: Running test -- test_postake_split:coda-shared-prefix-multiproposer-test -num-proposers 2
                  command: ./scripts/skip_if_only_frontend.sh bash -c 'source ~/.profile && ./scripts/test.py run "test_postake_split:coda-shared-prefix-multiproposer-test -num-proposers 2"'
            - store_artifacts:
                  path: test_logs
    test--test_postake_split_snarkless:
        resource_class: large
        docker:
            - image: codaprotocol/coda:toolchain-51191cf583a5129255d2c53ad946f6821ad9989c
        steps:
            - checkout
            - run: git submodule sync && git submodule update --init --recursive
            - run:
                  name: Running test -- test_postake_split_snarkless:coda-peers-test
                  command: ./scripts/skip_if_only_frontend.sh bash -c 'source ~/.profile && ./scripts/test.py run "test_postake_split_snarkless:coda-peers-test"'
            - run:
                  name: Running test -- test_postake_split_snarkless:coda-transitive-peers-test
                  command: ./scripts/skip_if_only_frontend.sh bash -c 'source ~/.profile && ./scripts/test.py run "test_postake_split_snarkless:coda-transitive-peers-test"'
            - run:
                  name: Running test -- test_postake_split_snarkless:coda-block-production-test
                  command: ./scripts/skip_if_only_frontend.sh bash -c 'source ~/.profile && ./scripts/test.py run "test_postake_split_snarkless:coda-block-production-test"'
            - run:
                  name: Running test -- test_postake_split_snarkless:coda-shared-prefix-test -who-proposes 0
                  command: ./scripts/skip_if_only_frontend.sh bash -c 'source ~/.profile && ./scripts/test.py run "test_postake_split_snarkless:coda-shared-prefix-test -who-proposes 0"'
            - run:
                  name: Running test -- test_postake_split_snarkless:coda-shared-prefix-test -who-proposes 1
                  command: ./scripts/skip_if_only_frontend.sh bash -c 'source ~/.profile && ./scripts/test.py run "test_postake_split_snarkless:coda-shared-prefix-test -who-proposes 1"'
            - run:
                  name: Running test -- test_postake_split_snarkless:coda-restart-node-test
                  command: ./scripts/skip_if_only_frontend.sh bash -c 'source ~/.profile && ./scripts/test.py run "test_postake_split_snarkless:coda-restart-node-test"'
            - store_artifacts:
                  path: test_logs
    test--test_postake_txns:
        resource_class: large
        docker:
            - image: codaprotocol/coda:toolchain-51191cf583a5129255d2c53ad946f6821ad9989c
        steps:
            - checkout
            - run: git submodule sync && git submodule update --init --recursive
            - run:
                  name: Running test -- test_postake_txns:coda-shared-state-test
                  command: ./scripts/skip_if_only_frontend.sh bash -c 'source ~/.profile && ./scripts/test.py run "test_postake_txns:coda-shared-state-test"'
            - run:
                  name: Running test -- test_postake_txns:coda-batch-payment-test
                  command: ./scripts/skip_if_only_frontend.sh bash -c 'source ~/.profile && ./scripts/test.py run "test_postake_txns:coda-batch-payment-test"'
            - store_artifacts:
                  path: test_logs

workflows:
    version: 2
    coda_parallel:
        jobs:
            - lint
            - update-branch-protection:
                filters:
                  branches:
                    only: master
            - tracetool
            - build-wallet
            - build-macos
            - build-artifacts--testnet_postake
            - build-artifacts--testnet_postake_many_proposers
            - build-artifacts--testnet_postake_snarkless_fake_hash
            - test-unit--test_postake_snarkless_unittest
            - test-unit--dev
            - test--fake_hash
            - test--test_postake
            - test--test_postake_bootstrap
            - test--test_postake_catchup
            - test--test_postake_delegation
            - test--test_postake_five_even_snarkless
            - test--test_postake_five_even_txns
            - test--test_postake_holy_grail
            - test--test_postake_snarkless
            - test--test_postake_split
            - test--test_postake_split_snarkless
            - test--test_postake_txns<|MERGE_RESOLUTION|>--- conflicted
+++ resolved
@@ -256,11 +256,7 @@
             - run: git submodule sync && git submodule update --init --recursive
             - run:
                   name: Run unit tests
-<<<<<<< HEAD
-                  command: ./scripts/skip_if_only_frontend.sh bash -c 'source ~/.profile && dune build --profile=test_postake_snarkless_unittest -j8 && dune runtest --profile=test_postake_snarkless_unittest -j8'
-=======
                   command: ./scripts/skip_if_only_frontend.sh bash -c 'source ~/.profile && dune build --profile=test_postake_snarkless -j8 && (dune runtest --profile=test_postake_snarkless -j8 || (./scripts/link-coredumps.sh && false))'
->>>>>>> f40777a5
             - store_artifacts:
                 path: core_dumps
     test-unit--dev:
