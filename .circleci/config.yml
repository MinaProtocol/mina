--- conflicted
+++ resolved
@@ -200,13 +200,9 @@
             
             - test-withsnark
             - test-unit-test
-<<<<<<< HEAD
             - tracetool
-    # NOTES: Save this idea for later (nightly/scheduled workflows)
-=======
 
 # NOTES: Save this idea for later (nightly/scheduled workflows)
->>>>>>> 787984d8
     # nightly:
     #     triggers:
     #         - schedule:
