--- conflicted
+++ resolved
@@ -52,11 +52,7 @@
     test-archive:
         resource_class: xlarge
         docker:
-<<<<<<< HEAD
-            - image: codaprotocol/coda:toolchain-b6296db13810db67788fae9a68c346bd24818088
-=======
-            - image: codaprotocol/coda:toolchain-9396e1d959f824275c4a433ba1065bcb4e8a30ab
->>>>>>> ba630315
+            - image: codaprotocol/coda:toolchain-9396e1d959f824275c4a433ba1065bcb4e8a30ab
               environment:
                 CODA_DOCKER: true
             - image: postgres:12
@@ -87,11 +83,7 @@
     build-archive:
         resource_class: xlarge
         docker:
-<<<<<<< HEAD
-            - image: codaprotocol/coda:toolchain-b6296db13810db67788fae9a68c346bd24818088
-=======
-            - image: codaprotocol/coda:toolchain-9396e1d959f824275c4a433ba1065bcb4e8a30ab
->>>>>>> ba630315
+            - image: codaprotocol/coda:toolchain-9396e1d959f824275c4a433ba1065bcb4e8a30ab
               environment:
                 CODA_DOCKER: true
                 HASURA_PORT: 8080
@@ -137,11 +129,7 @@
                   command: ./scripts/archive/build-release-archives.sh
     lint:
         docker:
-<<<<<<< HEAD
-            - image: codaprotocol/coda:toolchain-b6296db13810db67788fae9a68c346bd24818088
-=======
-            - image: codaprotocol/coda:toolchain-9396e1d959f824275c4a433ba1065bcb4e8a30ab
->>>>>>> ba630315
+            - image: codaprotocol/coda:toolchain-9396e1d959f824275c4a433ba1065bcb4e8a30ab
         steps:
             - checkout
             - run:
@@ -170,11 +158,7 @@
                   command: ./scripts/require-ppx-coda.py
     lint-opt:
         docker:
-<<<<<<< HEAD
-            - image: codaprotocol/coda:toolchain-b6296db13810db67788fae9a68c346bd24818088
-=======
-            - image: codaprotocol/coda:toolchain-9396e1d959f824275c4a433ba1065bcb4e8a30ab
->>>>>>> ba630315
+            - image: codaprotocol/coda:toolchain-9396e1d959f824275c4a433ba1065bcb4e8a30ab
         steps:
             - checkout
             - run:
@@ -194,11 +178,7 @@
                   command: ./scripts/compare_ci_diff_binables.sh
     compare-test-signatures:
         docker:
-<<<<<<< HEAD
-            - image: codaprotocol/coda:toolchain-b6296db13810db67788fae9a68c346bd24818088
-=======
-            - image: codaprotocol/coda:toolchain-9396e1d959f824275c4a433ba1065bcb4e8a30ab
->>>>>>> ba630315
+            - image: codaprotocol/coda:toolchain-9396e1d959f824275c4a433ba1065bcb4e8a30ab
         steps:
             - checkout
             - run:
@@ -363,11 +343,7 @@
     build-client-sdk:
         resource_class: large
         docker:
-<<<<<<< HEAD
-            - image: codaprotocol/coda:toolchain-b6296db13810db67788fae9a68c346bd24818088
-=======
-            - image: codaprotocol/coda:toolchain-9396e1d959f824275c4a433ba1065bcb4e8a30ab
->>>>>>> ba630315
+            - image: codaprotocol/coda:toolchain-9396e1d959f824275c4a433ba1065bcb4e8a30ab
         steps:
             - checkout
             - run:
@@ -389,11 +365,7 @@
     build-artifacts--testnet_postake_medium_curves:
         resource_class: xlarge
         docker:
-<<<<<<< HEAD
-            - image: codaprotocol/coda:toolchain-b6296db13810db67788fae9a68c346bd24818088
-=======
-            - image: codaprotocol/coda:toolchain-9396e1d959f824275c4a433ba1065bcb4e8a30ab
->>>>>>> ba630315
+            - image: codaprotocol/coda:toolchain-9396e1d959f824275c4a433ba1065bcb4e8a30ab
         steps:
             - checkout
             - run:
@@ -490,11 +462,7 @@
     test-unit--dev:
         resource_class: xlarge
         docker:
-<<<<<<< HEAD
-            - image: codaprotocol/coda:toolchain-b6296db13810db67788fae9a68c346bd24818088
-=======
-            - image: codaprotocol/coda:toolchain-9396e1d959f824275c4a433ba1065bcb4e8a30ab
->>>>>>> ba630315
+            - image: codaprotocol/coda:toolchain-9396e1d959f824275c4a433ba1065bcb4e8a30ab
         steps:
             - checkout
             - run: ulimit -c unlimited
@@ -519,11 +487,7 @@
     test-unit--nonconsensus_medium_curves:
         resource_class: xlarge
         docker:
-<<<<<<< HEAD
-            - image: codaprotocol/coda:toolchain-b6296db13810db67788fae9a68c346bd24818088
-=======
-            - image: codaprotocol/coda:toolchain-9396e1d959f824275c4a433ba1065bcb4e8a30ab
->>>>>>> ba630315
+            - image: codaprotocol/coda:toolchain-9396e1d959f824275c4a433ba1065bcb4e8a30ab
         steps:
             - checkout
             - run: ulimit -c unlimited
@@ -546,11 +510,7 @@
     test-unit--dev_medium_curves:
         resource_class: xlarge
         docker:
-<<<<<<< HEAD
-            - image: codaprotocol/coda:toolchain-b6296db13810db67788fae9a68c346bd24818088
-=======
-            - image: codaprotocol/coda:toolchain-9396e1d959f824275c4a433ba1065bcb4e8a30ab
->>>>>>> ba630315
+            - image: codaprotocol/coda:toolchain-9396e1d959f824275c4a433ba1065bcb4e8a30ab
         steps:
             - checkout
             - run: ulimit -c unlimited
@@ -573,11 +533,7 @@
     test--fake_hash:
         resource_class: large
         docker:
-<<<<<<< HEAD
-            - image: codaprotocol/coda:toolchain-b6296db13810db67788fae9a68c346bd24818088
-=======
-            - image: codaprotocol/coda:toolchain-9396e1d959f824275c4a433ba1065bcb4e8a30ab
->>>>>>> ba630315
+            - image: codaprotocol/coda:toolchain-9396e1d959f824275c4a433ba1065bcb4e8a30ab
         steps:
             - checkout
             - run:
@@ -594,11 +550,7 @@
     test--test_postake:
         resource_class: large
         docker:
-<<<<<<< HEAD
-            - image: codaprotocol/coda:toolchain-b6296db13810db67788fae9a68c346bd24818088
-=======
-            - image: codaprotocol/coda:toolchain-9396e1d959f824275c4a433ba1065bcb4e8a30ab
->>>>>>> ba630315
+            - image: codaprotocol/coda:toolchain-9396e1d959f824275c4a433ba1065bcb4e8a30ab
         steps:
             - checkout
             - run:
@@ -618,11 +570,7 @@
     test--test_postake_bootstrap:
         resource_class: large
         docker:
-<<<<<<< HEAD
-            - image: codaprotocol/coda:toolchain-b6296db13810db67788fae9a68c346bd24818088
-=======
-            - image: codaprotocol/coda:toolchain-9396e1d959f824275c4a433ba1065bcb4e8a30ab
->>>>>>> ba630315
+            - image: codaprotocol/coda:toolchain-9396e1d959f824275c4a433ba1065bcb4e8a30ab
         steps:
             - checkout
             - run:
@@ -642,11 +590,7 @@
     test--test_postake_catchup:
         resource_class: large
         docker:
-<<<<<<< HEAD
-            - image: codaprotocol/coda:toolchain-b6296db13810db67788fae9a68c346bd24818088
-=======
-            - image: codaprotocol/coda:toolchain-9396e1d959f824275c4a433ba1065bcb4e8a30ab
->>>>>>> ba630315
+            - image: codaprotocol/coda:toolchain-9396e1d959f824275c4a433ba1065bcb4e8a30ab
         steps:
             - checkout
             - run:
@@ -663,11 +607,7 @@
     test--test_postake_delegation:
         resource_class: large
         docker:
-<<<<<<< HEAD
-            - image: codaprotocol/coda:toolchain-b6296db13810db67788fae9a68c346bd24818088
-=======
-            - image: codaprotocol/coda:toolchain-9396e1d959f824275c4a433ba1065bcb4e8a30ab
->>>>>>> ba630315
+            - image: codaprotocol/coda:toolchain-9396e1d959f824275c4a433ba1065bcb4e8a30ab
         steps:
             - checkout
             - run:
@@ -684,11 +624,7 @@
     test--test_postake_five_even_txns:
         resource_class: large
         docker:
-<<<<<<< HEAD
-            - image: codaprotocol/coda:toolchain-b6296db13810db67788fae9a68c346bd24818088
-=======
-            - image: codaprotocol/coda:toolchain-9396e1d959f824275c4a433ba1065bcb4e8a30ab
->>>>>>> ba630315
+            - image: codaprotocol/coda:toolchain-9396e1d959f824275c4a433ba1065bcb4e8a30ab
         steps:
             - checkout
             - run:
@@ -705,11 +641,7 @@
     test--test_postake_snarkless:
         resource_class: large
         docker:
-<<<<<<< HEAD
-            - image: codaprotocol/coda:toolchain-b6296db13810db67788fae9a68c346bd24818088
-=======
-            - image: codaprotocol/coda:toolchain-9396e1d959f824275c4a433ba1065bcb4e8a30ab
->>>>>>> ba630315
+            - image: codaprotocol/coda:toolchain-9396e1d959f824275c4a433ba1065bcb4e8a30ab
         steps:
             - checkout
             - run:
@@ -729,11 +661,7 @@
     test--test_postake_split:
         resource_class: large
         docker:
-<<<<<<< HEAD
-            - image: codaprotocol/coda:toolchain-b6296db13810db67788fae9a68c346bd24818088
-=======
-            - image: codaprotocol/coda:toolchain-9396e1d959f824275c4a433ba1065bcb4e8a30ab
->>>>>>> ba630315
+            - image: codaprotocol/coda:toolchain-9396e1d959f824275c4a433ba1065bcb4e8a30ab
         steps:
             - checkout
             - run:
@@ -750,11 +678,7 @@
     test--test_postake_split_snarkless:
         resource_class: large
         docker:
-<<<<<<< HEAD
-            - image: codaprotocol/coda:toolchain-b6296db13810db67788fae9a68c346bd24818088
-=======
-            - image: codaprotocol/coda:toolchain-9396e1d959f824275c4a433ba1065bcb4e8a30ab
->>>>>>> ba630315
+            - image: codaprotocol/coda:toolchain-9396e1d959f824275c4a433ba1065bcb4e8a30ab
         steps:
             - checkout
             - run:
@@ -789,11 +713,7 @@
     test--test_postake_three_producers:
         resource_class: large
         docker:
-<<<<<<< HEAD
-            - image: codaprotocol/coda:toolchain-b6296db13810db67788fae9a68c346bd24818088
-=======
-            - image: codaprotocol/coda:toolchain-9396e1d959f824275c4a433ba1065bcb4e8a30ab
->>>>>>> ba630315
+            - image: codaprotocol/coda:toolchain-9396e1d959f824275c4a433ba1065bcb4e8a30ab
         steps:
             - checkout
             - run:
@@ -810,11 +730,7 @@
     test--test_postake_txns:
         resource_class: large
         docker:
-<<<<<<< HEAD
-            - image: codaprotocol/coda:toolchain-b6296db13810db67788fae9a68c346bd24818088
-=======
-            - image: codaprotocol/coda:toolchain-9396e1d959f824275c4a433ba1065bcb4e8a30ab
->>>>>>> ba630315
+            - image: codaprotocol/coda:toolchain-9396e1d959f824275c4a433ba1065bcb4e8a30ab
         steps:
             - checkout
             - run:
@@ -834,11 +750,7 @@
     test--test_postake_full_epoch:
         resource_class: xlarge
         docker:
-<<<<<<< HEAD
-            - image: codaprotocol/coda:toolchain-b6296db13810db67788fae9a68c346bd24818088
-=======
-            - image: codaprotocol/coda:toolchain-9396e1d959f824275c4a433ba1065bcb4e8a30ab
->>>>>>> ba630315
+            - image: codaprotocol/coda:toolchain-9396e1d959f824275c4a433ba1065bcb4e8a30ab
         steps:
             - checkout
             - run:
@@ -855,11 +767,7 @@
     test--test_postake_medium_curves:
         resource_class: xlarge
         docker:
-<<<<<<< HEAD
-            - image: codaprotocol/coda:toolchain-b6296db13810db67788fae9a68c346bd24818088
-=======
-            - image: codaprotocol/coda:toolchain-9396e1d959f824275c4a433ba1065bcb4e8a30ab
->>>>>>> ba630315
+            - image: codaprotocol/coda:toolchain-9396e1d959f824275c4a433ba1065bcb4e8a30ab
         steps:
             - checkout
             - run:
@@ -881,11 +789,7 @@
     test--test_postake_snarkless_medium_curves:
         resource_class: xlarge
         docker:
-<<<<<<< HEAD
-            - image: codaprotocol/coda:toolchain-b6296db13810db67788fae9a68c346bd24818088
-=======
-            - image: codaprotocol/coda:toolchain-9396e1d959f824275c4a433ba1065bcb4e8a30ab
->>>>>>> ba630315
+            - image: codaprotocol/coda:toolchain-9396e1d959f824275c4a433ba1065bcb4e8a30ab
         steps:
             - checkout
             - run:
@@ -905,11 +809,7 @@
     test--test_postake_split_medium_curves:
         resource_class: xlarge
         docker:
-<<<<<<< HEAD
-            - image: codaprotocol/coda:toolchain-b6296db13810db67788fae9a68c346bd24818088
-=======
-            - image: codaprotocol/coda:toolchain-9396e1d959f824275c4a433ba1065bcb4e8a30ab
->>>>>>> ba630315
+            - image: codaprotocol/coda:toolchain-9396e1d959f824275c4a433ba1065bcb4e8a30ab
         steps:
             - checkout
             - run:
