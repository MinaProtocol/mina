--- conflicted
+++ resolved
@@ -368,7 +368,6 @@
                   name: Pin external packages
                   command: ./scripts/pin-external-packages.sh
             - run:
-<<<<<<< HEAD
                 name: Install cachix
                 command: USER=opam . ~/.nix-profile/etc/profile.d/nix.sh && nix-env --option sandbox false -iA cachix -f https://cachix.org/api/v1/install
             - run:
@@ -385,11 +384,6 @@
                         nix-build --option sandbox false default.nix | cachix push codaprotocol
                     fi
             - run:
-                  name: Install awscli
-                  command: sudo pip install awscli
-            - run:
-=======
->>>>>>> a0d2c693
                   name: Build OCaml
                   command: ./scripts/skip_if_only_frontend.sh bash -c 'eval `opam config env` && make build 2>&1 | tee /tmp/artifacts/buildocaml.log'
                   environment:
@@ -755,29 +749,24 @@
                   name: Update OPAM
                   command: ./scripts/update-opam-in-docker.sh
             - run:
-<<<<<<< HEAD
-                name: Install cachix
-                command: USER=opam . ~/.nix-profile/etc/profile.d/nix.sh && nix-env --option sandbox false -iA cachix -f https://cachix.org/api/v1/install
-            - run:
-                name: Build libp2p_helper using cachix
-                command: |
-                    export USER=opam
-                    . ~/.nix-profile/etc/profile.d/nix.sh
-                    cachix use codaprotocol
-                    cd src/app/libp2p_helper
-                    if [ -z ${CACHIX_SIGNING_KEY+x} ]; then
-                        echo "CACHIX_SIGNING_KEY is not set"
-                        nix-build --option sandbox false default.nix
-                    else
-                        nix-build --option sandbox false default.nix | cachix push codaprotocol
-                    fi
-            - run:
-                  name: Running test -- test_postake_five_even_snarkless:coda-shared-prefix-multiproposer-test -num-proposers 5
-                  command: ./scripts/skip_if_only_frontend.sh bash -c 'source ~/.profile && ./scripts/test.py run "test_postake_five_even_snarkless:coda-shared-prefix-multiproposer-test -num-proposers 5"'
-=======
+                name: Install cachix
+                command: USER=opam . ~/.nix-profile/etc/profile.d/nix.sh && nix-env --option sandbox false -iA cachix -f https://cachix.org/api/v1/install
+            - run:
+                name: Build libp2p_helper using cachix
+                command: |
+                    export USER=opam
+                    . ~/.nix-profile/etc/profile.d/nix.sh
+                    cachix use codaprotocol
+                    cd src/app/libp2p_helper
+                    if [ -z ${CACHIX_SIGNING_KEY+x} ]; then
+                        echo "CACHIX_SIGNING_KEY is not set"
+                        nix-build --option sandbox false default.nix
+                    else
+                        nix-build --option sandbox false default.nix | cachix push codaprotocol
+                    fi
+            - run:
                   name: Running test -- test_postake_five_even_snarkless:coda-shared-prefix-multiproducer-test -num-block-producers 5
                   command: ./scripts/skip_if_only_frontend.sh bash -c 'source ~/.profile && ./scripts/test.py run "test_postake_five_even_snarkless:coda-shared-prefix-multiproducer-test -num-block-producers 5"'
->>>>>>> a0d2c693
             - store_artifacts:
                   path: test_logs
     test--test_postake_five_even_txns:
@@ -790,29 +779,24 @@
                   name: Update OPAM
                   command: ./scripts/update-opam-in-docker.sh
             - run:
-<<<<<<< HEAD
-                name: Install cachix
-                command: USER=opam . ~/.nix-profile/etc/profile.d/nix.sh && nix-env --option sandbox false -iA cachix -f https://cachix.org/api/v1/install
-            - run:
-                name: Build libp2p_helper using cachix
-                command: |
-                    export USER=opam
-                    . ~/.nix-profile/etc/profile.d/nix.sh
-                    cachix use codaprotocol
-                    cd src/app/libp2p_helper
-                    if [ -z ${CACHIX_SIGNING_KEY+x} ]; then
-                        echo "CACHIX_SIGNING_KEY is not set"
-                        nix-build --option sandbox false default.nix
-                    else
-                        nix-build --option sandbox false default.nix | cachix push codaprotocol
-                    fi
-            - run:
-                  name: Running test -- test_postake_five_even_txns:coda-shared-prefix-multiproposer-test -num-proposers 5 -payments
-                  command: ./scripts/skip_if_only_frontend.sh bash -c 'source ~/.profile && ./scripts/test.py run "test_postake_five_even_txns:coda-shared-prefix-multiproposer-test -num-proposers 5 -payments"'
-=======
+                name: Install cachix
+                command: USER=opam . ~/.nix-profile/etc/profile.d/nix.sh && nix-env --option sandbox false -iA cachix -f https://cachix.org/api/v1/install
+            - run:
+                name: Build libp2p_helper using cachix
+                command: |
+                    export USER=opam
+                    . ~/.nix-profile/etc/profile.d/nix.sh
+                    cachix use codaprotocol
+                    cd src/app/libp2p_helper
+                    if [ -z ${CACHIX_SIGNING_KEY+x} ]; then
+                        echo "CACHIX_SIGNING_KEY is not set"
+                        nix-build --option sandbox false default.nix
+                    else
+                        nix-build --option sandbox false default.nix | cachix push codaprotocol
+                    fi
+            - run:
                   name: Running test -- test_postake_five_even_txns:coda-shared-prefix-multiproducer-test -num-block-producers 5 -payments
                   command: ./scripts/skip_if_only_frontend.sh bash -c 'source ~/.profile && ./scripts/test.py run "test_postake_five_even_txns:coda-shared-prefix-multiproducer-test -num-block-producers 5 -payments"'
->>>>>>> a0d2c693
             - store_artifacts:
                   path: test_logs
     test--test_postake_snarkless:
@@ -858,29 +842,24 @@
                   name: Update OPAM
                   command: ./scripts/update-opam-in-docker.sh
             - run:
-<<<<<<< HEAD
-                name: Install cachix
-                command: USER=opam . ~/.nix-profile/etc/profile.d/nix.sh && nix-env --option sandbox false -iA cachix -f https://cachix.org/api/v1/install
-            - run:
-                name: Build libp2p_helper using cachix
-                command: |
-                    export USER=opam
-                    . ~/.nix-profile/etc/profile.d/nix.sh
-                    cachix use codaprotocol
-                    cd src/app/libp2p_helper
-                    if [ -z ${CACHIX_SIGNING_KEY+x} ]; then
-                        echo "CACHIX_SIGNING_KEY is not set"
-                        nix-build --option sandbox false default.nix
-                    else
-                        nix-build --option sandbox false default.nix | cachix push codaprotocol
-                    fi
-            - run:
-                  name: Running test -- test_postake_split:coda-shared-prefix-multiproposer-test -num-proposers 2
-                  command: ./scripts/skip_if_only_frontend.sh bash -c 'source ~/.profile && ./scripts/test.py run "test_postake_split:coda-shared-prefix-multiproposer-test -num-proposers 2"'
-=======
+                name: Install cachix
+                command: USER=opam . ~/.nix-profile/etc/profile.d/nix.sh && nix-env --option sandbox false -iA cachix -f https://cachix.org/api/v1/install
+            - run:
+                name: Build libp2p_helper using cachix
+                command: |
+                    export USER=opam
+                    . ~/.nix-profile/etc/profile.d/nix.sh
+                    cachix use codaprotocol
+                    cd src/app/libp2p_helper
+                    if [ -z ${CACHIX_SIGNING_KEY+x} ]; then
+                        echo "CACHIX_SIGNING_KEY is not set"
+                        nix-build --option sandbox false default.nix
+                    else
+                        nix-build --option sandbox false default.nix | cachix push codaprotocol
+                    fi
+            - run:
                   name: Running test -- test_postake_split:coda-shared-prefix-multiproducer-test -num-block-producers 2
                   command: ./scripts/skip_if_only_frontend.sh bash -c 'source ~/.profile && ./scripts/test.py run "test_postake_split:coda-shared-prefix-multiproducer-test -num-block-producers 2"'
->>>>>>> a0d2c693
             - store_artifacts:
                   path: test_logs
     test--test_postake_split_snarkless:
@@ -941,29 +920,24 @@
                   name: Update OPAM
                   command: ./scripts/update-opam-in-docker.sh
             - run:
-<<<<<<< HEAD
-                name: Install cachix
-                command: USER=opam . ~/.nix-profile/etc/profile.d/nix.sh && nix-env --option sandbox false -iA cachix -f https://cachix.org/api/v1/install
-            - run:
-                name: Build libp2p_helper using cachix
-                command: |
-                    export USER=opam
-                    . ~/.nix-profile/etc/profile.d/nix.sh
-                    cachix use codaprotocol
-                    cd src/app/libp2p_helper
-                    if [ -z ${CACHIX_SIGNING_KEY+x} ]; then
-                        echo "CACHIX_SIGNING_KEY is not set"
-                        nix-build --option sandbox false default.nix
-                    else
-                        nix-build --option sandbox false default.nix | cachix push codaprotocol
-                    fi
-            - run:
-                  name: Running test -- test_postake_three_proposers:coda-txns-and-restart-non-proposers
-                  command: ./scripts/skip_if_only_frontend.sh bash -c 'source ~/.profile && ./scripts/test.py run "test_postake_three_proposers:coda-txns-and-restart-non-proposers"'
-=======
+                name: Install cachix
+                command: USER=opam . ~/.nix-profile/etc/profile.d/nix.sh && nix-env --option sandbox false -iA cachix -f https://cachix.org/api/v1/install
+            - run:
+                name: Build libp2p_helper using cachix
+                command: |
+                    export USER=opam
+                    . ~/.nix-profile/etc/profile.d/nix.sh
+                    cachix use codaprotocol
+                    cd src/app/libp2p_helper
+                    if [ -z ${CACHIX_SIGNING_KEY+x} ]; then
+                        echo "CACHIX_SIGNING_KEY is not set"
+                        nix-build --option sandbox false default.nix
+                    else
+                        nix-build --option sandbox false default.nix | cachix push codaprotocol
+                    fi
+            - run:
                   name: Running test -- test_postake_three_producers:coda-txns-and-restart-non-producers
                   command: ./scripts/skip_if_only_frontend.sh bash -c 'source ~/.profile && ./scripts/test.py run "test_postake_three_producers:coda-txns-and-restart-non-producers"'
->>>>>>> a0d2c693
             - store_artifacts:
                   path: test_logs
     test--test_postake_txns:
@@ -1002,12 +976,28 @@
     test--test_postake_full_epoch:
         resource_class: xlarge
         docker:
-            - image: codaprotocol/coda:toolchain-54430467ba429af285ea937d1c1da7d4b4cbde3e
-        steps:
-            - checkout
-            - run:
-                  name: Update OPAM
-                  command: ./scripts/update-opam-in-docker.sh
+            - image: codaprotocol/coda:toolchain-c89c98bb29afb981c3269487bedd8b7c9898d553
+        steps:
+            - checkout
+            - run:
+                  name: Update OPAM
+                  command: ./scripts/update-opam-in-docker.sh
+            - run:
+                name: Install cachix
+                command: USER=opam . ~/.nix-profile/etc/profile.d/nix.sh && nix-env --option sandbox false -iA cachix -f https://cachix.org/api/v1/install
+            - run:
+                name: Build libp2p_helper using cachix
+                command: |
+                    export USER=opam
+                    . ~/.nix-profile/etc/profile.d/nix.sh
+                    cachix use codaprotocol
+                    cd src/app/libp2p_helper
+                    if [ -z ${CACHIX_SIGNING_KEY+x} ]; then
+                        echo "CACHIX_SIGNING_KEY is not set"
+                        nix-build --option sandbox false default.nix
+                    else
+                        nix-build --option sandbox false default.nix | cachix push codaprotocol
+                    fi
             - run:
                   name: Running test -- test_postake_full_epoch:full-test
                   command: ./scripts/skip_if_only_frontend.sh bash -c 'source ~/.profile && ./scripts/test.py run "test_postake_full_epoch:full-test"'
@@ -1091,29 +1081,24 @@
                   name: Update OPAM
                   command: ./scripts/update-opam-in-docker.sh
             - run:
-<<<<<<< HEAD
-                name: Install cachix
-                command: USER=opam . ~/.nix-profile/etc/profile.d/nix.sh && nix-env --option sandbox false -iA cachix -f https://cachix.org/api/v1/install
-            - run:
-                name: Build libp2p_helper using cachix
-                command: |
-                    export USER=opam
-                    . ~/.nix-profile/etc/profile.d/nix.sh
-                    cachix use codaprotocol
-                    cd src/app/libp2p_helper
-                    if [ -z ${CACHIX_SIGNING_KEY+x} ]; then
-                        echo "CACHIX_SIGNING_KEY is not set"
-                        nix-build --option sandbox false default.nix
-                    else
-                        nix-build --option sandbox false default.nix | cachix push codaprotocol
-                    fi
-            - run:
-                  name: Running test -- test_postake_split_medium_curves:coda-shared-prefix-multiproposer-test -num-proposers 2
-                  command: ./scripts/skip_if_only_frontend.sh bash -c 'source ~/.profile && ./scripts/test.py run "test_postake_split_medium_curves:coda-shared-prefix-multiproposer-test -num-proposers 2"'
-=======
+                name: Install cachix
+                command: USER=opam . ~/.nix-profile/etc/profile.d/nix.sh && nix-env --option sandbox false -iA cachix -f https://cachix.org/api/v1/install
+            - run:
+                name: Build libp2p_helper using cachix
+                command: |
+                    export USER=opam
+                    . ~/.nix-profile/etc/profile.d/nix.sh
+                    cachix use codaprotocol
+                    cd src/app/libp2p_helper
+                    if [ -z ${CACHIX_SIGNING_KEY+x} ]; then
+                        echo "CACHIX_SIGNING_KEY is not set"
+                        nix-build --option sandbox false default.nix
+                    else
+                        nix-build --option sandbox false default.nix | cachix push codaprotocol
+                    fi
+            - run:
                   name: Running test -- test_postake_split_medium_curves:coda-shared-prefix-multiproducer-test -num-block-producers 2
                   command: ./scripts/skip_if_only_frontend.sh bash -c 'source ~/.profile && ./scripts/test.py run "test_postake_split_medium_curves:coda-shared-prefix-multiproducer-test -num-block-producers 2"'
->>>>>>> a0d2c693
             - store_artifacts:
                   path: test_logs
 
