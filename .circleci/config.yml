# WARNING: config.yml file is generated from config.yml.jinja
version: 2
jobs:
    build:
        resource_class: large
        docker:
        - image: gcr.io/o1labs-192920/ocaml-base:ed1e6ed8322aab807b7959756abc6c9258e711fc
          auth:
            username: _json_key
            password: $JSON_GCLOUD_CREDENTIALS
        steps:
            - checkout
            - run:
                name: Lint
                command: eval `opam config env` && make check-format
            - run:
                name: Build Haskell
                command: source ~/.profile && make kademlia
            - run:
                name: Build OCaml
                command: eval `opam config env` && DUNE_PROFILE=dev make build 2>&1 | tee /tmp/buildocaml.log
            - run:
                name: rm snark_params
                command: rm -rf src/_build/default/lib/snark_params
            - run:
                name: Build Website -- make web
                command: make web
            - run:
                name: Count OCaml Warns
                command: ./scripts/buildwarns.py /tmp/buildocaml.log
            - run:
                name: Build deb Package
                command: make deb
            - store_artifacts:
                path: /tmp/artifacts

    build_withsnark:
        resource_class: large
        docker:
        - image: gcr.io/o1labs-192920/ocaml-base:ed1e6ed8322aab807b7959756abc6c9258e711fc
          auth:
            username: _json_key
            password: $JSON_GCLOUD_CREDENTIALS
        steps:
            - checkout
            - run:
                name: Build Haskell
                command: source ~/.profile && make kademlia
            - run:
                name: Enable snarks --  make withsnark
                command: make withsnark
            - run:
                name: Get Proving Keys -- make withkeys
                command: make withkeys
            - run:
                name: Build OCaml
                command: eval `opam config env` && DUNE_PROFILE=testnet make build 2>&1 | tee /tmp/buildocaml.log
            - run:
                name: Build deb Package with verification keys
                command: make deb
            - run:
                name: Build provingkeys
                command: make provingkeys
            - run:
                name: Store Genesis keys
                command: make genesiskeys
            - store_artifacts:
                path: /tmp/artifacts

    build_public:
        resource_class: large
        docker:
        - image: gcr.io/o1labs-192920/ocaml-base:ed1e6ed8322aab807b7959756abc6c9258e711fc
          auth:
            username: _json_key
            password: $JSON_GCLOUD_CREDENTIALS
        steps:
            - checkout
            - run:
                name: Build Haskell
                command: source ~/.profile && make kademlia
            - run:
                name: Enable snarks --  make withsnark
                command: make withsnark
            - run:
                name: Enable update checking
                command: make withupdates
            - run:
                name: Get Proving Keys -- make withkeys
                command: make withkeys
            - run:
                name: Build OCaml
                command: eval `opam config env` && DUNE_PROFILE=testnet make build 2>&1 | tee /tmp/buildocaml.log
            - run:
                name: Build deb Package with verification keys
                command: make deb
            - run:
                name: Store Genesis keys
                command: make genesiskeys
            - store_artifacts:
                path: /tmp/artifacts

    test-runtest:
        resource_class: large
        docker:
        - image: gcr.io/o1labs-192920/ocaml-base:ed1e6ed8322aab807b7959756abc6c9258e711fc
          auth:
            username: _json_key
            password: $JSON_GCLOUD_CREDENTIALS
        steps:
            - checkout
            - run:
                name: Build Haskell
                command: source ~/.profile && make kademlia
            - run:
                name: Get stable SNARK keys - make withkeys
                command: source ~/.profile && make withkeys
            - run:
                name: Test make test-runtest
                command: source ~/.profile && make test-runtest

<<<<<<< HEAD
    
    test_unit_tests:
      resource_class: large
      docker:
      - image: gcr.io/o1labs-192920/ocaml-base:ed1e6ed8322aab807b7959756abc6c9258e711fc
        auth:
          username: _json_key
          password: $JSON_GCLOUD_CREDENTIALS
      steps:
          - checkout
          - run:
              name: Check .circleci Render
              command: make check-render-circleci
          - run:
              name: Build Haskell
              command: source ~/.profile && make kademlia
          - run:
              name: Build OCaml
              command: eval `opam config env` && DUNE_PROFILE=test make build 2>&1 | tee /tmp/buildocaml.log
          - run:
              name: Execute Tests
              command: source ~/.profile && source scripts/test_all.sh && cd src/ && 'run_unit_tests'
    
    test_all_sig_integration_tests:
      resource_class: large
      docker:
      - image: gcr.io/o1labs-192920/ocaml-base:ed1e6ed8322aab807b7959756abc6c9258e711fc
        auth:
          username: _json_key
          password: $JSON_GCLOUD_CREDENTIALS
      steps:
          - checkout
          - run:
              name: Check .circleci Render
              command: make check-render-circleci
          - run:
              name: Build Haskell
              command: source ~/.profile && make kademlia
          - run:
              name: Build OCaml
              command: eval `opam config env` && DUNE_PROFILE=test make build 2>&1 | tee /tmp/buildocaml.log
          - run:
              name: Execute Tests
              command: source ~/.profile && source scripts/test_all.sh && cd src/ && 'run_all_sig_integration_tests'
    
    test_all_stake_integration_tests:
      resource_class: large
      docker:
      - image: gcr.io/o1labs-192920/ocaml-base:ed1e6ed8322aab807b7959756abc6c9258e711fc
        auth:
          username: _json_key
          password: $JSON_GCLOUD_CREDENTIALS
      steps:
          - checkout
          - run:
              name: Check .circleci Render
              command: make check-render-circleci
          - run:
              name: Build Haskell
              command: source ~/.profile && make kademlia
          - run:
              name: Build OCaml
              command: eval `opam config env` && DUNE_PROFILE=test make build 2>&1 | tee /tmp/buildocaml.log
          - run:
              name: Execute Tests
              command: source ~/.profile && source scripts/test_all.sh && cd src/ && 'run_all_stake_integration_tests'
    
=======
    test-withsnark:
        resource_class: large
        docker:
        - image: gcr.io/o1labs-192920/ocaml-base:ed1e6ed8322aab807b7959756abc6c9258e711fc
          auth:
            username: _json_key
            password: $JSON_GCLOUD_CREDENTIALS
        steps:
            - checkout
            - run:
                name: Build Haskell
                command: source ~/.profile && make kademlia
            - run:
                name: Enable snarks --  make withsnark
                command: make withsnark
            - run:
                name: Build OCaml
                command: eval `opam config env` && make build 2>&1 | tee /tmp/buildocaml.log
            - run:
                name: Test make test-withsnark
                command: source ~/.profile && make test-withsnark

    test-stake:
        resource_class: large
        docker:
        - image: gcr.io/o1labs-192920/ocaml-base:ed1e6ed8322aab807b7959756abc6c9258e711fc
          auth:
            username: _json_key
            password: $JSON_GCLOUD_CREDENTIALS
        steps:
            - checkout
            - run:
                name: Build Haskell
                command: source ~/.profile && make kademlia
            - run:
                name: Get stable SNARK keys - make withkeys
                command: source ~/.profile && make withkeys
            - run:
                name: Test make test-stakes
                command: source ~/.profile && make test-stakes

    test-sig:
        resource_class: large
        docker:
        - image: gcr.io/o1labs-192920/ocaml-base:ed1e6ed8322aab807b7959756abc6c9258e711fc
          auth:
            username: _json_key
            password: $JSON_GCLOUD_CREDENTIALS
        steps:
            - checkout
            - run:
                name: Check .circleci Render
                command: make check-render-circleci
            - run:
                name: Build Haskell
                command: source ~/.profile && make kademlia
            - run:
                name: Get stable SNARK keys - make withkeys
                command: source ~/.profile && make withkeys
            - run:
                name: Build OCaml
                command: eval `opam config env` && make build 2>&1 | tee /tmp/buildocaml.log
            
            - run:
                name: Running test - full-test | proof_of_signature
                command: source ~/.profile && cd src && CODA_CONSENSUS_METHOD=proof_of_signature ../scripts/test_integration_test.sh 'full-test'
            - run:
                name: Running test - coda-peers-test | proof_of_signature
                command: source ~/.profile && cd src && CODA_CONSENSUS_METHOD=proof_of_signature ../scripts/test_integration_test.sh 'coda-peers-test'
            - run:
                name: Running test - coda-transitive-peers-test | proof_of_signature
                command: source ~/.profile && cd src && CODA_CONSENSUS_METHOD=proof_of_signature ../scripts/test_integration_test.sh 'coda-transitive-peers-test'
            - run:
                name: Running test - coda-block-production-test | proof_of_signature
                command: source ~/.profile && cd src && CODA_CONSENSUS_METHOD=proof_of_signature ../scripts/test_integration_test.sh 'coda-block-production-test'
            - run:
                name: Running test - coda-shared-prefix-test -who-proposes 0 | proof_of_signature
                command: source ~/.profile && cd src && CODA_CONSENSUS_METHOD=proof_of_signature ../scripts/test_integration_test.sh 'coda-shared-prefix-test -who-proposes 0'
            - run:
                name: Running test - coda-shared-prefix-test -who-proposes 1 | proof_of_signature
                command: source ~/.profile && cd src && CODA_CONSENSUS_METHOD=proof_of_signature ../scripts/test_integration_test.sh 'coda-shared-prefix-test -who-proposes 1'
            - run:
                name: Running test - coda-shared-state-test | proof_of_signature
                command: source ~/.profile && cd src && CODA_CONSENSUS_METHOD=proof_of_signature ../scripts/test_integration_test.sh 'coda-shared-state-test'
            - run:
                name: Running test - coda-restart-node-test | proof_of_signature
                command: source ~/.profile && cd src && CODA_CONSENSUS_METHOD=proof_of_signature ../scripts/test_integration_test.sh 'coda-restart-node-test'
            - run:
                name: Running test - transaction-snark-profiler -check-only | proof_of_signature
                command: source ~/.profile && cd src && CODA_CONSENSUS_METHOD=proof_of_signature ../scripts/test_integration_test.sh 'transaction-snark-profiler -check-only'
>>>>>>> 6e66c0aa

workflows:
    version: 2
    coda_parallel:
        jobs:
            - build
            - build_withsnark
            - build_public
<<<<<<< HEAD
            
            - test_unit_tests
            
            - test_all_sig_integration_tests
            
            - test_all_stake_integration_tests
            
=======
            - test-runtest
            - test-sig
            - test-withsnark
            #- test-stake
>>>>>>> 6e66c0aa
    # NOTES: Save this idea for later (nightly/scheduled workflows)
    # nightly:
    #     triggers:
    #         - schedule:
    #             cron: "0 0 * * *"
    #             filters:
    #                 branches:
    #                     only: master
    #     jobs:
    #         - build_withsnark<|MERGE_RESOLUTION|>--- conflicted
+++ resolved
@@ -100,28 +100,49 @@
             - store_artifacts:
                 path: /tmp/artifacts
 
-    test-runtest:
-        resource_class: large
-        docker:
-        - image: gcr.io/o1labs-192920/ocaml-base:ed1e6ed8322aab807b7959756abc6c9258e711fc
-          auth:
-            username: _json_key
-            password: $JSON_GCLOUD_CREDENTIALS
-        steps:
-            - checkout
-            - run:
-                name: Build Haskell
-                command: source ~/.profile && make kademlia
-            - run:
-                name: Get stable SNARK keys - make withkeys
-                command: source ~/.profile && make withkeys
-            - run:
-                name: Test make test-runtest
-                command: source ~/.profile && make test-runtest
-
-<<<<<<< HEAD
+    test-unit-test:
+       resource_class: large
+       docker:
+       - image: gcr.io/o1labs-192920/ocaml-base:ed1e6ed8322aab807b7959756abc6c9258e711fc
+         auth:
+           username: _json_key
+           password: $JSON_GCLOUD_CREDENTIALS
+       steps:
+           - checkout
+           - run:
+               name: Build Haskell
+               command: source ~/.profile && make kademlia
+           - run:
+               name: Get stable SNARK keys - make withkeys
+               command: source ~/.profile && make withkeys
+           - run:
+              name: Test make test-runtest
+              command: source ~/.profile && make test-runtest
+
+    test-withsnark:
+        resource_class: large
+        docker:
+        - image: gcr.io/o1labs-192920/ocaml-base:ed1e6ed8322aab807b7959756abc6c9258e711fc
+          auth:
+            username: _json_key
+            password: $JSON_GCLOUD_CREDENTIALS
+        steps:
+            - checkout
+            - run:
+                name: Build Haskell
+                command: source ~/.profile && make kademlia
+            - run:
+                name: Enable snarks --  make withsnark
+                command: make withsnark
+            - run:
+                name: Build OCaml
+                command: eval `opam config env` && make build 2>&1 | tee /tmp/buildocaml.log
+            - run:
+                name: Test make test-withsnark
+                command: source ~/.profile && make test-withsnark
+
     
-    test_unit_tests:
+    test-all_sig_integration_tests:
       resource_class: large
       docker:
       - image: gcr.io/o1labs-192920/ocaml-base:ed1e6ed8322aab807b7959756abc6c9258e711fc
@@ -139,11 +160,36 @@
           - run:
               name: Build OCaml
               command: eval `opam config env` && DUNE_PROFILE=test make build 2>&1 | tee /tmp/buildocaml.log
-          - run:
-              name: Execute Tests
-              command: source ~/.profile && source scripts/test_all.sh && cd src/ && 'run_unit_tests'
-    
-    test_all_sig_integration_tests:
+            
+            - run:
+                name: Running test - Sig Tests | full-test
+                command: source ~/.profile && source scripts/test_all.sh && cd src/ && CODA_CONSENSUS_MECHANISM=proof_of_signature CODA_PROPOSAL_INTERVAL=1000 'run_integration_test' 'full-test' 
+            - run:
+                name: Running test - Sig Tests | coda-peers-test
+                command: source ~/.profile && source scripts/test_all.sh && cd src/ && CODA_CONSENSUS_MECHANISM=proof_of_signature CODA_PROPOSAL_INTERVAL=1000 'run_integration_test' 'coda-peers-test' 
+            - run:
+                name: Running test - Sig Tests | coda-transitive-peers-test
+                command: source ~/.profile && source scripts/test_all.sh && cd src/ && CODA_CONSENSUS_MECHANISM=proof_of_signature CODA_PROPOSAL_INTERVAL=1000 'run_integration_test' 'coda-transitive-peers-test' 
+            - run:
+                name: Running test - Sig Tests | coda-block-production-test
+                command: source ~/.profile && source scripts/test_all.sh && cd src/ && CODA_CONSENSUS_MECHANISM=proof_of_signature CODA_PROPOSAL_INTERVAL=1000 'run_integration_test' 'coda-block-production-test' 
+            - run:
+                name: Running test - Sig Tests | coda-shared-prefix-test -who-proposes 0
+                command: source ~/.profile && source scripts/test_all.sh && cd src/ && CODA_CONSENSUS_MECHANISM=proof_of_signature CODA_PROPOSAL_INTERVAL=1000 'run_integration_test' 'coda-shared-prefix-test -who-proposes 0' 
+            - run:
+                name: Running test - Sig Tests | coda-shared-prefix-test -who-proposes 1
+                command: source ~/.profile && source scripts/test_all.sh && cd src/ && CODA_CONSENSUS_MECHANISM=proof_of_signature CODA_PROPOSAL_INTERVAL=1000 'run_integration_test' 'coda-shared-prefix-test -who-proposes 1' 
+            - run:
+                name: Running test - Sig Tests | coda-shared-state-test
+                command: source ~/.profile && source scripts/test_all.sh && cd src/ && CODA_CONSENSUS_MECHANISM=proof_of_signature CODA_PROPOSAL_INTERVAL=1000 'run_integration_test' 'coda-shared-state-test' 
+            - run:
+                name: Running test - Sig Tests | coda-restart-node-test
+                command: source ~/.profile && source scripts/test_all.sh && cd src/ && CODA_CONSENSUS_MECHANISM=proof_of_signature CODA_PROPOSAL_INTERVAL=1000 'run_integration_test' 'coda-restart-node-test' 
+            - run:
+                name: Running test - Sig Tests | transaction-snark-profiler -check-only
+                command: source ~/.profile && source scripts/test_all.sh && cd src/ && CODA_CONSENSUS_MECHANISM=proof_of_signature CODA_PROPOSAL_INTERVAL=1000 'run_integration_test' 'transaction-snark-profiler -check-only' 
+      
+    test-all_stake_integration_tests:
       resource_class: large
       docker:
       - image: gcr.io/o1labs-192920/ocaml-base:ed1e6ed8322aab807b7959756abc6c9258e711fc
@@ -161,11 +207,36 @@
           - run:
               name: Build OCaml
               command: eval `opam config env` && DUNE_PROFILE=test make build 2>&1 | tee /tmp/buildocaml.log
-          - run:
-              name: Execute Tests
-              command: source ~/.profile && source scripts/test_all.sh && cd src/ && 'run_all_sig_integration_tests'
-    
-    test_all_stake_integration_tests:
+            
+            - run:
+                name: Running test - Stake Tests | full-test
+                command: source ~/.profile && source scripts/test_all.sh && cd src/ && CODA_CONSENSUS_MECHANISM=proof_of_stake CODA_SLOT_INTERVAL=1000 CODA_UNFORKABLE_TRANSITION_COUNT=24 CODA_PROBABLE_SLOTS_PER_TRANSITION_COUNT=8 'run_integration_test' 'full-test' 
+            - run:
+                name: Running test - Stake Tests | coda-peers-test
+                command: source ~/.profile && source scripts/test_all.sh && cd src/ && CODA_CONSENSUS_MECHANISM=proof_of_stake CODA_SLOT_INTERVAL=1000 CODA_UNFORKABLE_TRANSITION_COUNT=24 CODA_PROBABLE_SLOTS_PER_TRANSITION_COUNT=8 'run_integration_test' 'coda-peers-test' 
+            - run:
+                name: Running test - Stake Tests | coda-transitive-peers-test
+                command: source ~/.profile && source scripts/test_all.sh && cd src/ && CODA_CONSENSUS_MECHANISM=proof_of_stake CODA_SLOT_INTERVAL=1000 CODA_UNFORKABLE_TRANSITION_COUNT=24 CODA_PROBABLE_SLOTS_PER_TRANSITION_COUNT=8 'run_integration_test' 'coda-transitive-peers-test' 
+            - run:
+                name: Running test - Stake Tests | coda-block-production-test
+                command: source ~/.profile && source scripts/test_all.sh && cd src/ && CODA_CONSENSUS_MECHANISM=proof_of_stake CODA_SLOT_INTERVAL=1000 CODA_UNFORKABLE_TRANSITION_COUNT=24 CODA_PROBABLE_SLOTS_PER_TRANSITION_COUNT=8 'run_integration_test' 'coda-block-production-test' 
+            - run:
+                name: Running test - Stake Tests | coda-shared-prefix-test -who-proposes 0
+                command: source ~/.profile && source scripts/test_all.sh && cd src/ && CODA_CONSENSUS_MECHANISM=proof_of_stake CODA_SLOT_INTERVAL=1000 CODA_UNFORKABLE_TRANSITION_COUNT=24 CODA_PROBABLE_SLOTS_PER_TRANSITION_COUNT=8 'run_integration_test' 'coda-shared-prefix-test -who-proposes 0' 
+            - run:
+                name: Running test - Stake Tests | coda-shared-prefix-test -who-proposes 1
+                command: source ~/.profile && source scripts/test_all.sh && cd src/ && CODA_CONSENSUS_MECHANISM=proof_of_stake CODA_SLOT_INTERVAL=1000 CODA_UNFORKABLE_TRANSITION_COUNT=24 CODA_PROBABLE_SLOTS_PER_TRANSITION_COUNT=8 'run_integration_test' 'coda-shared-prefix-test -who-proposes 1' 
+            - run:
+                name: Running test - Stake Tests | coda-shared-state-test
+                command: source ~/.profile && source scripts/test_all.sh && cd src/ && CODA_CONSENSUS_MECHANISM=proof_of_stake CODA_SLOT_INTERVAL=1000 CODA_UNFORKABLE_TRANSITION_COUNT=24 CODA_PROBABLE_SLOTS_PER_TRANSITION_COUNT=8 'run_integration_test' 'coda-shared-state-test' 
+            - run:
+                name: Running test - Stake Tests | coda-restart-node-test
+                command: source ~/.profile && source scripts/test_all.sh && cd src/ && CODA_CONSENSUS_MECHANISM=proof_of_stake CODA_SLOT_INTERVAL=1000 CODA_UNFORKABLE_TRANSITION_COUNT=24 CODA_PROBABLE_SLOTS_PER_TRANSITION_COUNT=8 'run_integration_test' 'coda-restart-node-test' 
+            - run:
+                name: Running test - Stake Tests | transaction-snark-profiler -check-only
+                command: source ~/.profile && source scripts/test_all.sh && cd src/ && CODA_CONSENSUS_MECHANISM=proof_of_stake CODA_SLOT_INTERVAL=1000 CODA_UNFORKABLE_TRANSITION_COUNT=24 CODA_PROBABLE_SLOTS_PER_TRANSITION_COUNT=8 'run_integration_test' 'transaction-snark-profiler -check-only' 
+      
+    test-epoch_stake_integration_test:
       resource_class: large
       docker:
       - image: gcr.io/o1labs-192920/ocaml-base:ed1e6ed8322aab807b7959756abc6c9258e711fc
@@ -183,102 +254,11 @@
           - run:
               name: Build OCaml
               command: eval `opam config env` && DUNE_PROFILE=test make build 2>&1 | tee /tmp/buildocaml.log
-          - run:
-              name: Execute Tests
-              command: source ~/.profile && source scripts/test_all.sh && cd src/ && 'run_all_stake_integration_tests'
-    
-=======
-    test-withsnark:
-        resource_class: large
-        docker:
-        - image: gcr.io/o1labs-192920/ocaml-base:ed1e6ed8322aab807b7959756abc6c9258e711fc
-          auth:
-            username: _json_key
-            password: $JSON_GCLOUD_CREDENTIALS
-        steps:
-            - checkout
-            - run:
-                name: Build Haskell
-                command: source ~/.profile && make kademlia
-            - run:
-                name: Enable snarks --  make withsnark
-                command: make withsnark
-            - run:
-                name: Build OCaml
-                command: eval `opam config env` && make build 2>&1 | tee /tmp/buildocaml.log
-            - run:
-                name: Test make test-withsnark
-                command: source ~/.profile && make test-withsnark
-
-    test-stake:
-        resource_class: large
-        docker:
-        - image: gcr.io/o1labs-192920/ocaml-base:ed1e6ed8322aab807b7959756abc6c9258e711fc
-          auth:
-            username: _json_key
-            password: $JSON_GCLOUD_CREDENTIALS
-        steps:
-            - checkout
-            - run:
-                name: Build Haskell
-                command: source ~/.profile && make kademlia
-            - run:
-                name: Get stable SNARK keys - make withkeys
-                command: source ~/.profile && make withkeys
-            - run:
-                name: Test make test-stakes
-                command: source ~/.profile && make test-stakes
-
-    test-sig:
-        resource_class: large
-        docker:
-        - image: gcr.io/o1labs-192920/ocaml-base:ed1e6ed8322aab807b7959756abc6c9258e711fc
-          auth:
-            username: _json_key
-            password: $JSON_GCLOUD_CREDENTIALS
-        steps:
-            - checkout
-            - run:
-                name: Check .circleci Render
-                command: make check-render-circleci
-            - run:
-                name: Build Haskell
-                command: source ~/.profile && make kademlia
-            - run:
-                name: Get stable SNARK keys - make withkeys
-                command: source ~/.profile && make withkeys
-            - run:
-                name: Build OCaml
-                command: eval `opam config env` && make build 2>&1 | tee /tmp/buildocaml.log
-            
-            - run:
-                name: Running test - full-test | proof_of_signature
-                command: source ~/.profile && cd src && CODA_CONSENSUS_METHOD=proof_of_signature ../scripts/test_integration_test.sh 'full-test'
-            - run:
-                name: Running test - coda-peers-test | proof_of_signature
-                command: source ~/.profile && cd src && CODA_CONSENSUS_METHOD=proof_of_signature ../scripts/test_integration_test.sh 'coda-peers-test'
-            - run:
-                name: Running test - coda-transitive-peers-test | proof_of_signature
-                command: source ~/.profile && cd src && CODA_CONSENSUS_METHOD=proof_of_signature ../scripts/test_integration_test.sh 'coda-transitive-peers-test'
-            - run:
-                name: Running test - coda-block-production-test | proof_of_signature
-                command: source ~/.profile && cd src && CODA_CONSENSUS_METHOD=proof_of_signature ../scripts/test_integration_test.sh 'coda-block-production-test'
-            - run:
-                name: Running test - coda-shared-prefix-test -who-proposes 0 | proof_of_signature
-                command: source ~/.profile && cd src && CODA_CONSENSUS_METHOD=proof_of_signature ../scripts/test_integration_test.sh 'coda-shared-prefix-test -who-proposes 0'
-            - run:
-                name: Running test - coda-shared-prefix-test -who-proposes 1 | proof_of_signature
-                command: source ~/.profile && cd src && CODA_CONSENSUS_METHOD=proof_of_signature ../scripts/test_integration_test.sh 'coda-shared-prefix-test -who-proposes 1'
-            - run:
-                name: Running test - coda-shared-state-test | proof_of_signature
-                command: source ~/.profile && cd src && CODA_CONSENSUS_METHOD=proof_of_signature ../scripts/test_integration_test.sh 'coda-shared-state-test'
-            - run:
-                name: Running test - coda-restart-node-test | proof_of_signature
-                command: source ~/.profile && cd src && CODA_CONSENSUS_METHOD=proof_of_signature ../scripts/test_integration_test.sh 'coda-restart-node-test'
-            - run:
-                name: Running test - transaction-snark-profiler -check-only | proof_of_signature
-                command: source ~/.profile && cd src && CODA_CONSENSUS_METHOD=proof_of_signature ../scripts/test_integration_test.sh 'transaction-snark-profiler -check-only'
->>>>>>> 6e66c0aa
+            
+            - run:
+                name: Running test - Epoch Stake Test | full-test
+                command: source ~/.profile && source scripts/test_all.sh && cd src/ && CODA_CONSENSUS_MECHANISM=proof_of_stake CODA_SLOT_INTERVAL=1000 CODA_UNFORKABLE_TRANSITION_COUNT=2 CODA_PROBABLE_SLOTS_PER_TRANSITION_COUNT=2 'run_integration_test' 'full-test' 
+      
 
 workflows:
     version: 2
@@ -287,20 +267,15 @@
             - build
             - build_withsnark
             - build_public
-<<<<<<< HEAD
-            
-            - test_unit_tests
-            
-            - test_all_sig_integration_tests
-            
-            - test_all_stake_integration_tests
-            
-=======
-            - test-runtest
-            - test-sig
+            
+            - test-all_sig_integration_tests
+            
+            - test-all_stake_integration_tests
+            
+            - test-epoch_stake_integration_test
+            
             - test-withsnark
-            #- test-stake
->>>>>>> 6e66c0aa
+            - test-unit-test
     # NOTES: Save this idea for later (nightly/scheduled workflows)
     # nightly:
     #     triggers:
