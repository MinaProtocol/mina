--- conflicted
+++ resolved
@@ -37,24 +37,6 @@
     src = ../src/app/libp2p_helper/src;
     doCheck = false; # TODO: tests hang
     vendorSha256 = let hashes = final.lib.importJSON ./libp2p_helper.json; in
-<<<<<<< HEAD
-      # sanity check, to make sure the fixed output drv doesn't keep working
-      # when the inputs change
-      if builtins.hashFile "sha256" ../src/app/libp2p_helper/src/go.mod
-      == hashes."go.mod"
-      && builtins.hashFile "sha256" ../src/app/libp2p_helper/src/go.sum
-      == hashes."go.sum" then
-        hashes.vendorSha256
-      else
-        final.lib.warn
-        ''
-          Below, you will find an error about a hash mismatch.
-          This is likely because you have updated go.mod and/or go.sum in libp2p_helper.
-          Please, locate the "got: " hash in the aforementioned error. If it's in SRI format ([35;1msha256-<...>[31;1m), copy the entire hash, including the `[35;1msha256-[31;1m'. Otherwise (if it's in the base32 format, like `[35;1msha256:<...>[31;1m'), copy only the base32 part, without `[35;1msha256:[31;1m'.
-          Then, run [37;1m./nix/update-libp2p-hashes.sh [35;1m"<got hash here>"[31;0m
-        ''
-        final.lib.fakeHash;
-=======
     # sanity check, to make sure the fixed output drv doesn't keep working
       # when the inputs change
       if builtins.hashFile "sha256" ../src/app/libp2p_helper/src/go.mod
@@ -71,7 +53,6 @@
             Then, run [37;1m./nix/update-libp2p-hashes.sh [35;1m"<got hash here>"[31;0m
           ''
           final.lib.fakeHash;
->>>>>>> fe8d85b4
     NO_MDNS_TEST = 1; # no multicast support inside the nix sandbox
     overrideModAttrs = n: {
       # Yo dawg
@@ -98,7 +79,6 @@
   # Tool for testing implementation of the rosetta api
   rosetta-cli = final.buildGoModule rec {
     pname = "rosetta-cli";
-<<<<<<< HEAD
     version = "0.10.3-pallas";
     src = final.fetchFromGitHub {
       owner = "MinaProtocol";
@@ -107,15 +87,5 @@
       sha256 = "sha256-3Lk5pa6fAeHGCmDjhaUjUoASxN6ozTD9e2+0wDH7hGs=";
     };
     vendorSha256 = "sha256-lCBAsCNtorEu0WRZRLEMEaNyjtVIdJSAZg3icrpHIsQ=";
-=======
-    version = "0.10.0";
-    src = final.fetchFromGitHub {
-      owner = "coinbase";
-      repo = "rosetta-cli";
-      rev = "085f95c85c99f607a82fb1814594d95dc9fefb55";
-      sha256 = "I3fNRiMwuk5FWiECu31Z5A23djUR0GHugy1OqNruzj8=";
-    };
-    vendorSha256 = "sha256-ooFpB17Yu9aILx3kl2o6WVbbX110YeSdcC0RIaBUwzM=";
->>>>>>> fe8d85b4
   };
 }