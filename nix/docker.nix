{ lib, dockerTools, buildEnv, ocamlPackages_mina, runCommand, dumb-init
, coreutils, bashInteractive, python3, libp2p_helper, procps, postgresql, curl
, jq, stdenv, rsync, bash, gnutar, gzip, currentTime, flockenzeit, tzdata
, cqlsh-expansion, python3Packages }:
let

  created = flockenzeit.lib.ISO-8601 currentTime;

  mkdir = name:
    runCommand "mkdir-${name}" { } "mkdir -p $out${lib.escapeShellArg name}";

  mina-build-config = stdenv.mkDerivation {
    pname = "mina-build-config";
    version = "dev";
    nativeBuildInputs = [ rsync ];

    buildCommand = ''
      mkdir -p $out/etc/coda/build_config
      cp ${../src/config}/mainnet.mlh $out/etc/coda/build_config/BUILD.mlh
      rsync -Huav ${../src/config}/* $out/etc/coda/build_config/.
    '';
  };

  mina-daemon-scripts = stdenv.mkDerivation {
    pname = "mina-daemon-scripts";
    version = "dev";
    src = ../dockerfiles;
    buildInputs = [ python3 bash ]; # For patchShebang-ing
    installPhase = ''
      mkdir -p $out/healthcheck $out/entrypoint.d
      cp scripts/healthcheck-utilities.sh $out/healthcheck/utilities.sh
      cp scripts/cron_job_dump_ledger.sh $out/cron_job_dump_ledger.sh
      cp scripts/daemon-entrypoint.sh $out/entrypoint.sh
      cp puppeteer-context/* $out/
      chmod -R +x $out/*
    '';
  };

  mina-archive-scripts = stdenv.mkDerivation {
    pname = "mina-archive-scripts";
    version = "dev";
    buildCommand = ''
      mkdir -p $out/entrypoint.d $out/healthcheck
      cp ${../dockerfiles/scripts/archive-entrypoint.sh} $out/entrypoint.sh
      cp ${
        ../dockerfiles/scripts/healthcheck-utilities.sh
      } $out/healthcheck/utilities.sh
      chmod -R +x $out
    '';
  };

  mkFullImage = name: packages:
    dockerTools.streamLayeredImage {
      name = "${name}-full";
      inherit created;
      contents = [
        dumb-init
        coreutils
        bashInteractive
        python3
        libp2p_helper
        procps
        curl
        jq
      ] ++ packages;
      extraCommands = ''
        mkdir root tmp
        chmod 777 tmp
      '';
      config = {
        env = [ "MINA_TIME_OFFSET=0" ];
        WorkingDir = "/root";
        cmd = [ "/bin/dumb-init" "/entrypoint.sh" ];
      };
    };

in {
  mina-image-slim = dockerTools.streamLayeredImage {
    name = "mina";
    inherit created;
    contents = [ ocamlPackages_mina.mina.out ];
  };

  mina-delegation-verify-image = dockerTools.streamLayeredImage {
    name = "mina-delegation-verify";
    inherit created;
    contents = [
      ocamlPackages_mina.mina-delegation-verify.out
<<<<<<< HEAD
      cqlsh-expansion
=======
>>>>>>> f83f715d
      coreutils
      bashInteractive
    ];
    config = {
      cmd = [ "/bin/delegation-verify" ];
      Env = [ "TZ=Etc/UTC" "TZDIR=${tzdata}/share/zoneinfo" "CQLSH=${cqlsh-expansion}/bin/cqlsh-expansion" "USER_SITE=${cqlsh-expansion}/${python3Packages.python.sitePackages}" ];
    };
  };

  mina-image-full = mkFullImage "mina" (with ocamlPackages_mina; [
    mina-build-config
    mina-daemon-scripts

    mina.out
    mina.mainnet
    mina.genesis
  ]);
  mina-archive-image-full = mkFullImage "mina-archive"
    (with ocamlPackages_mina; [
      mina-archive-scripts
      gnutar
      gzip

      mina.archive
    ]);
}<|MERGE_RESOLUTION|>--- conflicted
+++ resolved
@@ -86,16 +86,13 @@
     inherit created;
     contents = [
       ocamlPackages_mina.mina-delegation-verify.out
-<<<<<<< HEAD
       cqlsh-expansion
-=======
->>>>>>> f83f715d
       coreutils
       bashInteractive
     ];
     config = {
       cmd = [ "/bin/delegation-verify" ];
-      Env = [ "TZ=Etc/UTC" "TZDIR=${tzdata}/share/zoneinfo" "CQLSH=${cqlsh-expansion}/bin/cqlsh-expansion" "USER_SITE=${cqlsh-expansion}/${python3Packages.python.sitePackages}" ];
+      Env = [ "TZ=Etc/UTC" "TZDIR=${tzdata}/share/zoneinfo" "CQLSH=${cqlsh-expansion}/bin/cqlsh-expansion" "PYTHONUSERBASE=${cqlsh-expansion}" ];
     };
   };
 
