--- conflicted
+++ resolved
@@ -88,23 +88,6 @@
     mina.mainnet
     mina.genesis
   ]);
-<<<<<<< HEAD
-  mina-devnet-image-full = mkFullImage "mina-devnet"
-    (with ocamlPackages_mina; [
-      mina-build-config
-      mina-daemon-scripts
-
-      mina-devnet.out
-      mina-devnet.testnet
-      mina-devnet.genesis
-    ]);
-  mina-archive-image-full = mkFullImage "mina-archive"
-    (with ocamlPackages_mina; [
-      mina-archive-scripts
-      gnutar
-      gzip
-=======
->>>>>>> 2126bdac
 
   # Image with enhanced binary capable of generating coverage report on mina exit
   # For more details please visit: https://github.com/aantron/bisect_ppx/blob/master/doc/advanced.md#sigterm-handling
