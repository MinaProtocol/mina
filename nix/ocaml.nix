--- conflicted
+++ resolved
@@ -256,9 +256,6 @@
       # Same as above, but wrapped with version info.
       mina = wrapMina self.mina-dev { };
 
-<<<<<<< HEAD
-      # Unit tests
-=======
       mainnet-pkg = self.mina-dev.overrideAttrs (s: {
         version = "mainnet";
         configurePhase = ''
@@ -279,7 +276,7 @@
 
       devnet = wrapMina self.devnet-pkg { };
 
->>>>>>> f2aecbf4
+      # Unit tests
       mina_tests = runMinaCheck {
         name = "tests";
         extraArgs = {
