--- conflicted
+++ resolved
@@ -258,7 +258,6 @@
       # Same as above, but wrapped with version info.
       mina = wrapMina self.mina-dev { };
 
-<<<<<<< HEAD
       mainnet-pkg = self.mina-dev.overrideAttrs (s: {
         version = "mainnet";
         DUNE_PROFILE = "mainnet";
@@ -277,24 +276,6 @@
 
       devnet = wrapMina self.devnet-pkg { };
 
-=======
-      # Mina with additional instrumentation info.
-      with-instrumentation-dev = self.mina-dev.overrideAttrs (oa: {
-        pname = "with-instrumentation";
-        outputs = [ "out" ];
-
-        buildPhase = ''
-          dune build  --display=short --profile=testnet_postake_medium_curves --instrument-with bisect_ppx src/app/cli/src/mina.exe
-        '';
-        installPhase = ''
-          mkdir -p $out/bin
-          mv _build/default/src/app/cli/src/mina.exe $out/bin/mina
-        '';
-      });
-        
-      with-instrumentation = wrapMina self.with-instrumentation-dev { };
-      
->>>>>>> 9d1cd89a
       # Unit tests
       mina_tests = runMinaCheck {
         name = "tests";
