# A set defining OCaml parts&dependencies of Minaocamlnix
{ inputs, ... }@args:
let
  opam-nix = inputs.opam-nix.lib.${pkgs.system};

  inherit (args) pkgs;

  inherit (builtins) filterSource path;

  inherit (pkgs.lib)
    hasPrefix last getAttrs filterAttrs optionalAttrs makeBinPath optionalString
    escapeShellArg;

  external-repo =
    opam-nix.makeOpamRepoRec ../src/external; # Pin external packages
  repos = [ external-repo inputs.opam-repository ];

  export = opam-nix.importOpam ../opam.export;
  external-packages = pkgs.lib.getAttrs [ "sodium" "base58" ]
    (builtins.mapAttrs (_: pkgs.lib.last) (opam-nix.listRepo external-repo));

  # Packages which are `installed` in the export.
  # These are all the transitive ocaml dependencies of Mina.
  export-installed = opam-nix.opamListToQuery export.installed;

  # Extra packages which are not in opam.export but useful for development, such as an LSP server.
  extra-packages = with implicit-deps; {
    dune-rpc = "3.5.0";
    dyn = "3.5.0";
    fiber = "3.5.0";
    chrome-trace = "3.5.0";
    ocaml-lsp-server = "1.15.1-4.14";
    ocamlc-loc = "3.5.0";
    ocaml-system = ocaml;
    ocamlformat-rpc-lib = "0.22.4";
    omd = "1.3.2";
    ordering = "3.5.0";
    pp = "1.1.2";
    ppx_yojson_conv_lib = "v0.15.0";
    stdune = "3.5.0";
    xdg = dune;
  };

  # Dependencies required by every Mina package
  implicit-deps = export-installed // external-packages;

  # Pins from opam.export
  pins = builtins.mapAttrs (name: pkg: { inherit name; } // pkg) export.package;

  scope = opam-nix.applyOverlays opam-nix.__overlays
    (opam-nix.defsToScope pkgs { }
      ((opam-nix.queryToDefs repos (extra-packages // implicit-deps)) // pins));

  installedPackageNames =
    map (x: (opam-nix.splitNameVer x).name) (builtins.attrNames implicit-deps);

  sourceInfo = inputs.self.sourceInfo or { };

  # "System" dependencies required by all Mina packages
  external-libs = with pkgs;
    [ zlib bzip2 gmp openssl libffi ]
    ++ lib.optional (!(stdenv.isDarwin && stdenv.isAarch64)) jemalloc;

  # Only get the ocaml stuff, to reduce the amount of unnecessary rebuilds
  filtered-src = with inputs.nix-filter.lib;
    filter {
      root = ../.;
      include =
        [ (inDirectory "src") "dune" "dune-project" "./graphql_schema.json" ];
    };

  overlay = self: super:
    let
      ocaml-libs = builtins.attrValues (getAttrs installedPackageNames self);

      # This is needed because
      # - lld package is not wrapped to pick up the correct linker flags
      # - bintools package also includes as which is incompatible with gcc
      lld_wrapped = pkgs.writeShellScriptBin "ld.lld"
        ''${pkgs.llvmPackages.bintools}/bin/ld.lld "$@"'';

      # Make a script wrapper around a binary, setting all the necessary environment variables and adding necessary tools to PATH.
      # Also passes the version information to the executable.
      wrapMina = let
        commit_sha1 = inputs.self.sourceInfo.rev or "<dirty>";
        commit_date = inputs.flockenzeit.lib.RFC-5322 inputs.self.sourceInfo.lastModified or 0;
      in package:
      { deps ? [ pkgs.gnutar pkgs.gzip ], }:
      pkgs.runCommand "${package.name}-release" {
        buildInputs = [ pkgs.makeBinaryWrapper pkgs.xorg.lndir ];
        outputs = package.outputs;
      } (map (output: ''
        mkdir -p ${placeholder output}
        lndir -silent ${package.${output}} ${placeholder output}
        for i in $(find -L "${placeholder output}/bin" -type f); do
          wrapProgram "$i" \
            --prefix PATH : ${makeBinPath deps} \
            --set MINA_LIBP2P_HELPER_PATH ${pkgs.libp2p_helper}/bin/libp2p_helper \
            --set MINA_COMMIT_SHA1 ${escapeShellArg commit_sha1} \
            --set MINA_COMMIT_DATE ${escapeShellArg commit_date} \
            --set MINA_BRANCH "''${MINA_BRANCH-<unknown due to nix build>}"
        done
      '') package.outputs);

      # Derivation which has all Mina's dependencies in it, and creates an empty output if the command succeds.
      # Useful for unit tests.
      runMinaCheck = { name ? "check", extraInputs ? [ ], extraArgs ? { } }:
        check:
        self.mina-dev.overrideAttrs (oa:
          {
            pname = "mina-${name}";
            buildInputs = oa.buildInputs ++ extraInputs;
            buildPhase = check;
            outputs = [ "out" ];
            installPhase = "touch $out";
          } // extraArgs);
    in {
      # https://github.com/Drup/ocaml-lmdb/issues/41
      lmdb = super.lmdb.overrideAttrs
        (oa: { buildInputs = oa.buildInputs ++ [ self.conf-pkg-config ]; });

      # Can't find sodium-static and ctypes
      sodium = super.sodium.overrideAttrs (_: {
        NIX_CFLAGS_COMPILE = "-I${pkgs.sodium-static.dev}/include";
        propagatedBuildInputs = [ pkgs.sodium-static ];
        preBuild = ''
          export LD_LIBRARY_PATH="${super.ctypes}/lib/ocaml/${super.ocaml.version}/site-lib/ctypes";
        '';
      });

      # Doesn't have an explicit dependency on ctypes
      rpc_parallel = super.rpc_parallel.overrideAttrs
        (oa: { buildInputs = oa.buildInputs ++ [ self.ctypes ]; });

      # Some "core" Mina executables, without the version info.
      mina-dev = pkgs.stdenv.mkDerivation ({
        pname = "mina";
        version = "dev";
        # Prevent unnecessary rebuilds on non-source changes
        src = filtered-src;

        withFakeOpam = false;

        # TODO, get this from somewhere
        MARLIN_REPO_SHA = "<unknown>";
        MINA_COMMIT_SHA1 = "<unknown>";
        MINA_COMMIT_DATE = "<unknown>";
        MINA_BRANCH = "<unknown>";

        DUNE_PROFILE = "dev";

        NIX_LDFLAGS =
          optionalString (pkgs.stdenv.isDarwin && pkgs.stdenv.isAarch64)
          "-F${pkgs.darwin.apple_sdk.frameworks.CoreFoundation}/Library/Frameworks -framework CoreFoundation";

        buildInputs = ocaml-libs ++ external-libs;

        nativeBuildInputs = [
          self.dune
          self.ocamlfind
          self.odoc
          lld_wrapped
          pkgs.capnproto
          pkgs.removeReferencesTo
          pkgs.fd
        ] ++ ocaml-libs;

        # todo: slimmed rocksdb
        MINA_ROCKSDB = "${pkgs.rocksdb}/lib/librocksdb.a";
        GO_CAPNP_STD = "${pkgs.go-capnproto2.src}/std";

        # this is used to retrieve the path of the built static library
        # and copy it from within a dune rule
        # (see src/lib/crypto/kimchi_bindings/stubs/dune)
        MARLIN_PLONK_STUBS = "${pkgs.kimchi_bindings_stubs}";
        DISABLE_CHECK_OPAM_SWITCH = "true";

        MINA_VERSION_IMPLEMENTATION = "mina_version.runtime";

        PLONK_WASM_NODEJS = "${pkgs.plonk_wasm}/nodejs";
        PLONK_WASM_WEB = "${pkgs.plonk_wasm}/web";

        configurePhase = ''
          export MINA_ROOT="$PWD"
          export -f patchShebangs stopNest isScript
          fd . --type executable -x bash -c "patchShebangs {}"
          export -n patchShebangs stopNest isScript
          # Get the mina version at runtime, from the wrapper script. Used to prevent rebuilding everything every time commit info changes.
          sed -i "s/default_implementation [^)]*/default_implementation $MINA_VERSION_IMPLEMENTATION/" src/lib/mina_version/dune
        '';

        buildPhase = ''
          dune build --display=short \
            src/app/logproc/logproc.exe \
            src/app/cli/src/mina.exe \
            src/app/batch_txn_tool/batch_txn_tool.exe \
            src/app/cli/src/mina_testnet_signatures.exe \
            src/app/cli/src/mina_mainnet_signatures.exe \
            src/app/rosetta/rosetta.exe \
            src/app/rosetta/rosetta_testnet_signatures.exe \
            src/app/rosetta/rosetta_mainnet_signatures.exe \
            src/app/generate_keypair/generate_keypair.exe \
            src/app/archive/archive.exe \
            src/app/archive_blocks/archive_blocks.exe \
            src/app/extract_blocks/extract_blocks.exe \
            src/app/missing_blocks_auditor/missing_blocks_auditor.exe \
            src/app/replayer/replayer.exe \
            src/app/swap_bad_balances/swap_bad_balances.exe \
            src/app/runtime_genesis_ledger/runtime_genesis_ledger.exe
          # TODO figure out purpose of the line below
          # dune exec src/app/runtime_genesis_ledger/runtime_genesis_ledger.exe -- --genesis-dir _build/coda_cache_dir
          # Building documentation fails, because not everything in the source tree compiles. Ignore the errors.
          dune build @doc || true
        '';

        outputs = [
          "out"
          "archive"
          "generate_keypair"
          "mainnet"
          "testnet"
          "genesis"
          "sample"
          "batch_txn_tool"
        ];

        installPhase = ''
          mkdir -p $out/bin $archive/bin $sample/share/mina $out/share/doc $generate_keypair/bin $mainnet/bin $testnet/bin $genesis/bin $genesis/var/lib/coda $batch_txn_tool/bin
          # TODO uncomment when genesis is generated above
          # mv _build/coda_cache_dir/genesis* $genesis/var/lib/coda
          pushd _build/default
          cp src/app/cli/src/mina.exe $out/bin/mina
          cp src/app/logproc/logproc.exe $out/bin/logproc
          cp src/app/rosetta/rosetta.exe $out/bin/rosetta
          cp src/app/batch_txn_tool/batch_txn_tool.exe $batch_txn_tool/bin/batch_txn_tool
          cp src/app/runtime_genesis_ledger/runtime_genesis_ledger.exe $genesis/bin/runtime_genesis_ledger
          cp src/app/runtime_genesis_ledger/runtime_genesis_ledger.exe $out/bin/runtime_genesis_ledger
          cp src/app/cli/src/mina_mainnet_signatures.exe $mainnet/bin/mina_mainnet_signatures
          cp src/app/rosetta/rosetta_mainnet_signatures.exe $mainnet/bin/rosetta_mainnet_signatures
          cp src/app/cli/src/mina_testnet_signatures.exe $testnet/bin/mina_testnet_signatures
          cp src/app/rosetta/rosetta_testnet_signatures.exe $testnet/bin/rosetta_testnet_signatures
          cp src/app/generate_keypair/generate_keypair.exe $generate_keypair/bin/generate_keypair
          cp src/app/archive/archive.exe $archive/bin/mina-archive
          cp src/app/archive_blocks/archive_blocks.exe $archive/bin/mina-archive-blocks
          cp src/app/missing_blocks_auditor/missing_blocks_auditor.exe $archive/bin/mina-missing-blocks-auditor
          cp src/app/replayer/replayer.exe $archive/bin/mina-replayer
          cp src/app/swap_bad_balances/swap_bad_balances.exe $archive/bin/mina-swap-bad-balances
          cp -R _doc/_html $out/share/doc/html
          # cp src/lib/mina_base/sample_keypairs.json $sample/share/mina
          popd
          remove-references-to -t $(dirname $(dirname $(command -v ocaml))) {$out/bin/*,$mainnet/bin/*,$testnet/bin*,$genesis/bin/*,$generate_keypair/bin/*}
        '';
        shellHook =
          "export MINA_LIBP2P_HELPER_PATH=${pkgs.libp2p_helper}/bin/libp2p_helper";
      } // optionalAttrs pkgs.stdenv.isDarwin {
        OCAMLPARAM = "_,cclib=-lc++";
      });

      # Same as above, but wrapped with version info.
      mina = wrapMina self.mina-dev { };

<<<<<<< HEAD
      # Mina with additional instrumentation info.
      with-instrumentation-dev = self.mina-dev.overrideAttrs (oa: {
        pname = "with-instrumentation";
        outputs = [ "out" ];

        buildPhase = ''
          dune build  --display=short --profile=testnet_postake_medium_curves --instrument-with bisect_ppx src/app/cli/src/mina.exe
        '';
        installPhase = ''
          mkdir -p $out/bin
          mv _build/default/src/app/cli/src/mina.exe $out/bin/mina
        '';
      });

      with-instrumentation = wrapMina self.with-instrumentation-dev { };

      mainnet-pkg = self.mina-dev.overrideAttrs (s: {
        version = "mainnet";
        configurePhase = ''
          ${s.configurePhase}
          export DUNE_PROFILE=mainnet
          '';
=======
      mainnet-pkg = self.mina-dev.overrideAttrs (s: {
        version = "mainnet";
        DUNE_PROFILE = "mainnet";
        # For compatibility with Docker build
        MINA_ROCKSDB = "${pkgs.rocksdb511}/lib/librocksdb.a";
>>>>>>> 10a4fd50
      });

      mainnet = wrapMina self.mainnet-pkg { };

      devnet-pkg = self.mina-dev.overrideAttrs (s: {
        version = "devnet";
<<<<<<< HEAD
        configurePhase = ''
          ${s.configurePhase}
          export DUNE_PROFILE=devnet
          '';
=======
        DUNE_PROFILE = "devnet";
        # For compatibility with Docker build
        MINA_ROCKSDB = "${pkgs.rocksdb511}/lib/librocksdb.a";
>>>>>>> 10a4fd50
      });

      devnet = wrapMina self.devnet-pkg { };

      # Unit tests
      mina_tests = runMinaCheck {
        name = "tests";
        extraArgs = {
          MINA_LIBP2P_HELPER_PATH = "${pkgs.libp2p_helper}/bin/libp2p_helper";
          MINA_LIBP2P_PASS = "naughty blue worm";
          MINA_PRIVKEY_PASS = "naughty blue worm";
          TZDIR = "${pkgs.tzdata}/share/zoneinfo";
        };
        extraInputs = [ pkgs.ephemeralpg ];
      } ''
        dune build graphql_schema.json --display=short
        export MINA_TEST_POSTGRES="$(pg_tmp -w 1200)"
        pushd src/app/archive
        psql "$MINA_TEST_POSTGRES" < create_schema.sql
        popd
        # TODO: investigate failing tests, ideally we should run all tests in src/
        dune runtest src/app/archive src/lib/command_line_tests --display=short
      '';

      # Check if the code is formatted properly
      mina-ocaml-format = runMinaCheck { name = "ocaml-format"; } ''
        dune exec --profile=dev src/app/reformat/reformat.exe -- -path . -check
      '';

      # Integration test executive
      test_executive-dev = self.mina-dev.overrideAttrs (oa: {
        pname = "mina-test_executive";
        outputs = [ "out" ];

        buildPhase = ''
          dune build --profile=integration_tests src/app/test_executive/test_executive.exe src/app/logproc/logproc.exe -j$NIX_BUILD_CORES
        '';
        installPhase = ''
          mkdir -p $out/bin
          mv _build/default/src/app/test_executive/test_executive.exe $out/bin/test_executive
          mv _build/default/src/app/logproc/logproc.exe $out/bin/logproc
        '';
      });

      test_executive = wrapMina self.test_executive-dev { };
    };
in scope.overrideScope' overlay<|MERGE_RESOLUTION|>--- conflicted
+++ resolved
@@ -259,7 +259,6 @@
       # Same as above, but wrapped with version info.
       mina = wrapMina self.mina-dev { };
 
-<<<<<<< HEAD
       # Mina with additional instrumentation info.
       with-instrumentation-dev = self.mina-dev.overrideAttrs (oa: {
         pname = "with-instrumentation";
@@ -276,35 +275,20 @@
 
       with-instrumentation = wrapMina self.with-instrumentation-dev { };
 
-      mainnet-pkg = self.mina-dev.overrideAttrs (s: {
-        version = "mainnet";
-        configurePhase = ''
-          ${s.configurePhase}
-          export DUNE_PROFILE=mainnet
-          '';
-=======
       mainnet-pkg = self.mina-dev.overrideAttrs (s: {
         version = "mainnet";
         DUNE_PROFILE = "mainnet";
         # For compatibility with Docker build
         MINA_ROCKSDB = "${pkgs.rocksdb511}/lib/librocksdb.a";
->>>>>>> 10a4fd50
       });
 
       mainnet = wrapMina self.mainnet-pkg { };
 
       devnet-pkg = self.mina-dev.overrideAttrs (s: {
         version = "devnet";
-<<<<<<< HEAD
-        configurePhase = ''
-          ${s.configurePhase}
-          export DUNE_PROFILE=devnet
-          '';
-=======
         DUNE_PROFILE = "devnet";
         # For compatibility with Docker build
         MINA_ROCKSDB = "${pkgs.rocksdb511}/lib/librocksdb.a";
->>>>>>> 10a4fd50
       });
 
       devnet = wrapMina self.devnet-pkg { };
