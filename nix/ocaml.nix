--- conflicted
+++ resolved
@@ -339,15 +339,6 @@
         # (see src/lib/crypto/kimchi_bindings/stubs/dune)
         KIMCHI_STUBS = "${pkgs.kimchi_bindings_stubs}";
         KIMCHI_STUBS_STATIC_LIB = "${pkgs.kimchi_stubs_static_lib}";
-<<<<<<< HEAD
-
-        # this is used to retrieve the path of the built static library
-        # and copy it from within a dune rule
-        # (see src/lib/crypto/kimchi_bindings/stubs/dune)
-        MARLIN_PLONK_STUBS = "${pkgs.kimchi_bindings_stubs}";
-        MARLIN_PLONK_STUBS_STATIC_LIB = "${pkgs.kimchi_stubs_static_lib}";
-=======
->>>>>>> edba1779
         DISABLE_CHECK_OPAM_SWITCH = "true";
 
         MINA_VERSION_IMPLEMENTATION = "mina_version.runtime";
