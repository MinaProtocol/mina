--- conflicted
+++ resolved
@@ -256,8 +256,6 @@
       # Same as above, but wrapped with version info.
       mina = wrapMina self.mina-dev { };
 
-<<<<<<< HEAD
-=======
       # Mina with additional instrumentation info.
       with-instrumentation-dev = self.mina-dev.overrideAttrs (oa: {
         pname = "with-instrumentation";
@@ -274,7 +272,6 @@
         
       with-instrumentation = wrapMina self.with-instrumentation-dev { };
       
->>>>>>> 9fb710f4
       # Unit tests
       mina_tests = runMinaCheck {
         name = "tests";
