# A set defining OCaml parts&dependencies of Minaocamlnix
{ inputs, src, ... }@args:
let
  opam-nix = inputs.opam-nix.lib.${pkgs.system};

  inherit (args) pkgs;

  inherit (builtins) filterSource path;

  inherit (pkgs.lib)
    hasPrefix last getAttrs filterAttrs optionalAttrs makeBinPath optionalString
    escapeShellArg;

  external-repo =
    opam-nix.makeOpamRepoRec "${src}/src/external"; # Pin external packages
  repos = [ external-repo inputs.opam-repository ];

  export = opam-nix.importOpam "${src}/opam.export";
  external-packages = pkgs.lib.getAttrs [ "sodium" "base58" ]
    (builtins.mapAttrs (_: pkgs.lib.last) (opam-nix.listRepo external-repo));

  # Packages which are `installed` in the export.
  # These are all the transitive ocaml dependencies of Mina.
<<<<<<< HEAD
  export-installed = opam-nix.opamListToQuery export.installed;
=======
  export-installed =
    builtins.removeAttrs (opam-nix.opamListToQuery export.installed)
    [ "check_opam_switch" ];
>>>>>>> 147f986e

  # Extra packages which are not in opam.export but useful for development, such as an LSP server.
  extra-packages = with implicit-deps; {
    dune-rpc = "3.5.0";
    dyn = "3.5.0";
    fiber = "3.5.0";
    chrome-trace = "3.5.0";
    ocaml-lsp-server = "1.15.1-4.14";
    ocamlc-loc = "3.5.0";
    ocaml-system = ocaml;
    ocamlformat-rpc-lib = "0.22.4";
    omd = "1.3.2";
    ordering = "3.5.0";
    pp = "1.1.2";
    ppx_yojson_conv_lib = "v0.15.0";
    stdune = "3.5.0";
    xdg = dune;
  };

  # Dependencies required by every Mina package
  implicit-deps = export-installed // external-packages;

  # Pins from opam.export
<<<<<<< HEAD
  pins = builtins.mapAttrs (name: pkg: { inherit name; } // pkg) export.package;

  scope = opam-nix.applyOverlays opam-nix.__overlays
=======
  pins = builtins.mapAttrs (name: pkg: { inherit name; } // pkg)
    (builtins.removeAttrs export.package.section [ "check_opam_switch" ]);

  implicit-deps-overlay = self: super:
    (if pkgs.stdenv.isDarwin then {
      async_ssl = super.async_ssl.overrideAttrs {
        NIX_CFLAGS_COMPILE =
          "-Wno-implicit-function-declaration -Wno-incompatible-function-pointer-types";
      };
    } else
      { }) // {
        # https://github.com/Drup/ocaml-lmdb/issues/41
        lmdb = super.lmdb.overrideAttrs
          (oa: { buildInputs = oa.buildInputs ++ [ self.conf-pkg-config ]; });

        # Doesn't have an explicit dependency on ctypes-foreign
        ctypes = super.ctypes.overrideAttrs
          (oa: { buildInputs = oa.buildInputs ++ [ self.ctypes-foreign ]; });

        # Can't find sodium-static and ctypes
        sodium = super.sodium.overrideAttrs (_: {
          NIX_CFLAGS_COMPILE = "-I${pkgs.sodium-static.dev}/include";
          propagatedBuildInputs = [ pkgs.sodium-static ];
          preBuild = ''
            export LD_LIBRARY_PATH="${super.ctypes}/lib/ocaml/${super.ocaml.version}/site-lib/ctypes";
          '';
        });
      };

  scope =
    opam-nix.applyOverlays (opam-nix.__overlays ++ [ implicit-deps-overlay ])
>>>>>>> 147f986e
    (opam-nix.defsToScope pkgs { }
      ((opam-nix.queryToDefs repos (extra-packages // implicit-deps)) // pins));

  installedPackageNames =
    map (x: (opam-nix.splitNameVer x).name) (builtins.attrNames implicit-deps);

  sourceInfo = inputs.self.sourceInfo or { };

  # "System" dependencies required by all Mina packages
  external-libs = with pkgs;
    [ zlib bzip2 gmp openssl libffi ]
    ++ lib.optional (!(stdenv.isDarwin && stdenv.isAarch64)) jemalloc;

  overlay = self: super:
    let
      ocaml-libs = builtins.attrValues (getAttrs installedPackageNames self);

      # This is needed because
      # - lld package is not wrapped to pick up the correct linker flags
      # - bintools package also includes as which is incompatible with gcc
      lld_wrapped = pkgs.writeShellScriptBin "ld.lld"
        ''${pkgs.llvmPackages.bintools}/bin/ld.lld "$@"'';

      # Make a script wrapper around a binary, setting all the necessary environment variables and adding necessary tools to PATH.
      # Also passes the version information to the executable.
      wrapMina = let commit_sha1 = inputs.self.sourceInfo.rev or "<dirty>";
      in package:
      { deps ? [ pkgs.gnutar pkgs.gzip ] }:
      pkgs.runCommand "${package.name}-release" {
        buildInputs = [ pkgs.makeBinaryWrapper pkgs.xorg.lndir ];
        outputs = package.outputs;
      } (map (output: ''
        mkdir -p ${placeholder output}
        lndir -silent ${package.${output}} ${placeholder output}
        for i in $(find -L "${placeholder output}/bin" -type f); do
          wrapProgram "$i" \
            --prefix PATH : ${makeBinPath deps} \
<<<<<<< HEAD
            --set MINA_LIBP2P_HELPER_PATH ${pkgs.libp2p_helper}/bin/libp2p_helper \
            --set MINA_COMMIT_SHA1 ${escapeShellArg commit_sha1} \
            --set MINA_COMMIT_DATE ${escapeShellArg commit_date} \
            --set MINA_BRANCH "''${MINA_BRANCH-<unknown due to nix build>}"
=======
            --set MINA_LIBP2P_HELPER_PATH ${pkgs.libp2p_helper}/bin/mina-libp2p_helper \
            --set MINA_COMMIT_SHA1 ${escapeShellArg commit_sha1}
>>>>>>> 147f986e
        done
      '') package.outputs);

      # Derivation which has all Mina's dependencies in it, and creates an empty output if the command succeds.
      # Useful for unit tests.
      runMinaCheck = { name ? "check", extraInputs ? [ ], extraArgs ? { }, }:
        check:
        self.mina-dev.overrideAttrs (oa:
          {
            pname = "mina-${name}";
            buildInputs = oa.buildInputs ++ extraInputs;
            buildPhase = check;
            outputs = [ "out" ];
            installPhase = "touch $out";
          } // extraArgs);
    in {
      # Some "core" Mina executables, without the version info.
      mina-dev = pkgs.stdenv.mkDerivation ({
        pname = "mina";
        version = "dev";
        # Prevent unnecessary rebuilds on non-source changes
        inherit src;

        withFakeOpam = false;

        # TODO, get this from somewhere
        MARLIN_REPO_SHA = "<unknown>";
        MINA_COMMIT_SHA1 = "<unknown>";
        MINA_COMMIT_DATE = "<unknown>";
        MINA_BRANCH = "<unknown>";

        DUNE_PROFILE = "dev";

        NIX_LDFLAGS =
          optionalString (pkgs.stdenv.isDarwin && pkgs.stdenv.isAarch64)
          "-F${pkgs.darwin.apple_sdk.frameworks.CoreFoundation}/Library/Frameworks -framework CoreFoundation";

        buildInputs = ocaml-libs ++ external-libs;

        nativeBuildInputs = [
          self.dune
          self.ocamlfind
          self.odoc
          lld_wrapped
          pkgs.capnproto
          pkgs.removeReferencesTo
          pkgs.fd
        ] ++ ocaml-libs;

        # todo: slimmed rocksdb
        MINA_ROCKSDB = "${pkgs.rocksdb-mina}/lib/librocksdb.a";
        GO_CAPNP_STD = "${pkgs.go-capnproto2.src}/std";

        # this is used to retrieve the path of the built static library
        # and copy it from within a dune rule
        # (see src/lib/crypto/kimchi_bindings/stubs/dune)
        MARLIN_PLONK_STUBS = "${pkgs.kimchi_bindings_stubs}";
        DISABLE_CHECK_OPAM_SWITCH = "true";

        MINA_VERSION_IMPLEMENTATION = "mina_version.runtime";

        PLONK_WASM_NODEJS = "${pkgs.plonk_wasm}/nodejs";
        PLONK_WASM_WEB = "${pkgs.plonk_wasm}/web";

        configurePhase = ''
          export MINA_ROOT="$PWD"
          export -f patchShebangs isScript
          fd . --type executable -x bash -c "patchShebangs {}"
          export -n patchShebangs isScript
          # Get the mina version at runtime, from the wrapper script. Used to prevent rebuilding everything every time commit info changes.
          sed -i "s/mina_version_compiled/mina_version.runtime/g" src/app/cli/src/dune src/app/rosetta/dune src/app/archive/dune
        '';

        buildPhase = ''
          dune build --display=short \
            src/app/logproc/logproc.exe \
            src/app/cli/src/mina.exe \
            src/app/batch_txn_tool/batch_txn_tool.exe \
            src/app/cli/src/mina_testnet_signatures.exe \
            src/app/cli/src/mina_mainnet_signatures.exe \
            src/app/rosetta/rosetta.exe \
            src/app/rosetta/rosetta_testnet_signatures.exe \
            src/app/rosetta/rosetta_mainnet_signatures.exe \
            src/app/generate_keypair/generate_keypair.exe \
            src/app/archive/archive.exe \
            src/app/archive_blocks/archive_blocks.exe \
            src/app/extract_blocks/extract_blocks.exe \
            src/app/missing_blocks_auditor/missing_blocks_auditor.exe \
            src/app/replayer/replayer.exe \
            src/app/swap_bad_balances/swap_bad_balances.exe \
            src/app/runtime_genesis_ledger/runtime_genesis_ledger.exe
          # TODO figure out purpose of the line below
          # dune exec src/app/runtime_genesis_ledger/runtime_genesis_ledger.exe -- --genesis-dir _build/coda_cache_dir
          # Building documentation fails, because not everything in the source tree compiles. Ignore the errors.
          dune build @doc || true
        '';

        outputs = [
          "out"
          "archive"
          "generate_keypair"
          "mainnet"
          "testnet"
          "genesis"
          "sample"
          "batch_txn_tool"
        ];

        installPhase = ''
          mkdir -p $out/bin $archive/bin $sample/share/mina $out/share/doc $generate_keypair/bin $mainnet/bin $testnet/bin $genesis/bin $genesis/var/lib/coda $batch_txn_tool/bin
          # TODO uncomment when genesis is generated above
          # mv _build/coda_cache_dir/genesis* $genesis/var/lib/coda
          pushd _build/default
          cp src/app/cli/src/mina.exe $out/bin/mina
          cp src/app/logproc/logproc.exe $out/bin/logproc
          cp src/app/rosetta/rosetta.exe $out/bin/rosetta
          cp src/app/batch_txn_tool/batch_txn_tool.exe $batch_txn_tool/bin/batch_txn_tool
          cp src/app/runtime_genesis_ledger/runtime_genesis_ledger.exe $genesis/bin/runtime_genesis_ledger
          cp src/app/runtime_genesis_ledger/runtime_genesis_ledger.exe $out/bin/runtime_genesis_ledger
          cp src/app/cli/src/mina_mainnet_signatures.exe $mainnet/bin/mina_mainnet_signatures
          cp src/app/rosetta/rosetta_mainnet_signatures.exe $mainnet/bin/rosetta_mainnet_signatures
          cp src/app/cli/src/mina_testnet_signatures.exe $testnet/bin/mina_testnet_signatures
          cp src/app/rosetta/rosetta_testnet_signatures.exe $testnet/bin/rosetta_testnet_signatures
          cp src/app/generate_keypair/generate_keypair.exe $generate_keypair/bin/generate_keypair
          cp src/app/archive/archive.exe $archive/bin/mina-archive
          cp src/app/archive_blocks/archive_blocks.exe $archive/bin/mina-archive-blocks
          cp src/app/missing_blocks_auditor/missing_blocks_auditor.exe $archive/bin/mina-missing-blocks-auditor
          cp src/app/replayer/replayer.exe $archive/bin/mina-replayer
          cp src/app/swap_bad_balances/swap_bad_balances.exe $archive/bin/mina-swap-bad-balances
          cp -R _doc/_html $out/share/doc/html
          # cp src/lib/mina_base/sample_keypairs.json $sample/share/mina
          popd
          remove-references-to -t $(dirname $(dirname $(command -v ocaml))) {$out/bin/*,$mainnet/bin/*,$testnet/bin*,$genesis/bin/*,$generate_keypair/bin/*}
        '';
        shellHook =
          "export MINA_LIBP2P_HELPER_PATH=${pkgs.libp2p_helper}/bin/mina-libp2p_helper";
      } // optionalAttrs pkgs.stdenv.isDarwin {
        OCAMLPARAM = "_,cclib=-lc++";
      });

      # Same as above, but wrapped with version info.
      mina = wrapMina self.mina-dev { };

      # Mina with additional instrumentation info.
      with-instrumentation-dev = self.mina-dev.overrideAttrs (oa: {
        pname = "with-instrumentation";
        outputs = [ "out" ];

        buildPhase = ''
          dune build  --display=short --profile=testnet_postake_medium_curves --instrument-with bisect_ppx src/app/cli/src/mina.exe
        '';
        installPhase = ''
          mkdir -p $out/bin
          mv _build/default/src/app/cli/src/mina.exe $out/bin/mina
        '';
      });

      with-instrumentation = wrapMina self.with-instrumentation-dev { };

      mainnet-pkg = self.mina-dev.overrideAttrs (s: {
        version = "mainnet";
        DUNE_PROFILE = "mainnet";
        # For compatibility with Docker build
        MINA_ROCKSDB = "${pkgs.rocksdb-mina}/lib/librocksdb.a";
      });

      mainnet = wrapMina self.mainnet-pkg { };

      devnet-pkg = self.mina-dev.overrideAttrs (s: {
        version = "devnet";
        DUNE_PROFILE = "devnet";
        # For compatibility with Docker build
        MINA_ROCKSDB = "${pkgs.rocksdb-mina}/lib/librocksdb.a";
      });

      devnet = wrapMina self.devnet-pkg { };

      # Unit tests
      mina_tests = runMinaCheck {
        name = "tests";
        extraArgs = {
          MINA_LIBP2P_HELPER_PATH =
            "${pkgs.libp2p_helper}/bin/mina-libp2p_helper";
          MINA_LIBP2P_PASS = "naughty blue worm";
          MINA_PRIVKEY_PASS = "naughty blue worm";
          TZDIR = "${pkgs.tzdata}/share/zoneinfo";
        };
        extraInputs = [ pkgs.ephemeralpg ];
      } ''
        dune build graphql_schema.json --display=short
        export MINA_TEST_POSTGRES="$(pg_tmp -w 1200)"
        pushd src/app/archive
        psql "$MINA_TEST_POSTGRES" < create_schema.sql
        popd
        # TODO: investigate failing tests, ideally we should run all tests in src/
        dune runtest src/app/archive src/lib/command_line_tests --display=short
      '';

      # Check if the code is formatted properly
      mina-ocaml-format = runMinaCheck { name = "ocaml-format"; } ''
        dune exec --profile=dev src/app/reformat/reformat.exe -- -path . -check
      '';

      # Integration test executive
      test_executive-dev = self.mina-dev.overrideAttrs (oa: {
        pname = "mina-test_executive";
        outputs = [ "out" ];

        buildPhase = ''
          dune build --profile=integration_tests src/app/test_executive/test_executive.exe src/app/logproc/logproc.exe -j$NIX_BUILD_CORES
        '';
        installPhase = ''
          mkdir -p $out/bin
          mv _build/default/src/app/test_executive/test_executive.exe $out/bin/test_executive
          mv _build/default/src/app/logproc/logproc.exe $out/bin/logproc
        '';
      });

      test_executive = wrapMina self.test_executive-dev { };
    };
in scope.overrideScope' overlay<|MERGE_RESOLUTION|>--- conflicted
+++ resolved
@@ -21,13 +21,7 @@
 
   # Packages which are `installed` in the export.
   # These are all the transitive ocaml dependencies of Mina.
-<<<<<<< HEAD
   export-installed = opam-nix.opamListToQuery export.installed;
-=======
-  export-installed =
-    builtins.removeAttrs (opam-nix.opamListToQuery export.installed)
-    [ "check_opam_switch" ];
->>>>>>> 147f986e
 
   # Extra packages which are not in opam.export but useful for development, such as an LSP server.
   extra-packages = with implicit-deps; {
@@ -51,43 +45,9 @@
   implicit-deps = export-installed // external-packages;
 
   # Pins from opam.export
-<<<<<<< HEAD
   pins = builtins.mapAttrs (name: pkg: { inherit name; } // pkg) export.package;
 
   scope = opam-nix.applyOverlays opam-nix.__overlays
-=======
-  pins = builtins.mapAttrs (name: pkg: { inherit name; } // pkg)
-    (builtins.removeAttrs export.package.section [ "check_opam_switch" ]);
-
-  implicit-deps-overlay = self: super:
-    (if pkgs.stdenv.isDarwin then {
-      async_ssl = super.async_ssl.overrideAttrs {
-        NIX_CFLAGS_COMPILE =
-          "-Wno-implicit-function-declaration -Wno-incompatible-function-pointer-types";
-      };
-    } else
-      { }) // {
-        # https://github.com/Drup/ocaml-lmdb/issues/41
-        lmdb = super.lmdb.overrideAttrs
-          (oa: { buildInputs = oa.buildInputs ++ [ self.conf-pkg-config ]; });
-
-        # Doesn't have an explicit dependency on ctypes-foreign
-        ctypes = super.ctypes.overrideAttrs
-          (oa: { buildInputs = oa.buildInputs ++ [ self.ctypes-foreign ]; });
-
-        # Can't find sodium-static and ctypes
-        sodium = super.sodium.overrideAttrs (_: {
-          NIX_CFLAGS_COMPILE = "-I${pkgs.sodium-static.dev}/include";
-          propagatedBuildInputs = [ pkgs.sodium-static ];
-          preBuild = ''
-            export LD_LIBRARY_PATH="${super.ctypes}/lib/ocaml/${super.ocaml.version}/site-lib/ctypes";
-          '';
-        });
-      };
-
-  scope =
-    opam-nix.applyOverlays (opam-nix.__overlays ++ [ implicit-deps-overlay ])
->>>>>>> 147f986e
     (opam-nix.defsToScope pkgs { }
       ((opam-nix.queryToDefs repos (extra-packages // implicit-deps)) // pins));
 
@@ -125,15 +85,10 @@
         for i in $(find -L "${placeholder output}/bin" -type f); do
           wrapProgram "$i" \
             --prefix PATH : ${makeBinPath deps} \
-<<<<<<< HEAD
             --set MINA_LIBP2P_HELPER_PATH ${pkgs.libp2p_helper}/bin/libp2p_helper \
             --set MINA_COMMIT_SHA1 ${escapeShellArg commit_sha1} \
             --set MINA_COMMIT_DATE ${escapeShellArg commit_date} \
             --set MINA_BRANCH "''${MINA_BRANCH-<unknown due to nix build>}"
-=======
-            --set MINA_LIBP2P_HELPER_PATH ${pkgs.libp2p_helper}/bin/mina-libp2p_helper \
-            --set MINA_COMMIT_SHA1 ${escapeShellArg commit_sha1}
->>>>>>> 147f986e
         done
       '') package.outputs);
 
