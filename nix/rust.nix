--- conflicted
+++ resolved
@@ -8,12 +8,6 @@
       # override stdenv.targetPlatform here, if necessary
     };
   toolchainHashes = {
-<<<<<<< HEAD
-    "1.72" = "sha256-dxE7lmCFWlq0nl/wKcmYvpP9zqQbBitAQgZ1zx9Ooik=";
-    "nightly-2023-09-01" =
-      "sha256-zek9JAnRaoX8V0U2Y5ssXVe9tvoQ0ERGXfUCUGYdrMA=";
-=======
->>>>>>> f5e388e6
     "1.79.0" = "sha256-Ngiz76YP4HTY75GGdH2P+APE/DEIx2R/Dn+BwwOyzZU=";
     "nightly-2024-06-13" = "sha256-s5nlYcYG9EuO2HK2BU3PkI928DZBKCTJ4U9bz3RX1t4=";
     # copy the placeholder line with the correct toolchain name when adding a new toolchain
