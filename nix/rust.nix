# An overlay defining Rust parts&dependencies of Mina
final: prev:
let
  rustPlatformFor = rust:
    prev.makeRustPlatform {
      cargo = rust;
      rustc = rust;
      # override stdenv.targetPlatform here, if neccesary
    };
  toolchainHashes = {
    "1.72" = "sha256-dxE7lmCFWlq0nl/wKcmYvpP9zqQbBitAQgZ1zx9Ooik=";
    "nightly-2023-09-01" = "sha256-zek9JAnRaoX8V0U2Y5ssXVe9tvoQ0ERGXfUCUGYdrMA=";
    # copy the placeholder line with the correct toolchain name when adding a new toolchain
    # That is,
    # 1. Put the correct version name;
    #
    # 2. Put the hash you get in line "got" from the error you obtain, which looks like
    #    error: hash mismatch in fixed-output derivation '/nix/store/XXXXX'
    #          specified: sha256-AAAAAAAAAAAAAAAAAAAAAAAAAAAAAAAAAAAAAAAAAAA=
    #             got:    sha256-Q9UgzzvxLi4x9aWUJTn+/5EXekC98ODRU1TwhUs9RnY=
    "placeholder" = "sha256-AAAAAAAAAAAAAAAAAAAAAAAAAAAAAAAAAAAAAAAAAAA=";
  };
  # rust-toolchain.toml -> { rustc, cargo, rust-analyzer, ... }
  rustChannelFromToolchainFileOf = file:
    with final.lib;
    let
      inherit (final.lib) hasPrefix removePrefix readFile warn;
      toolchain = (builtins.fromTOML (readFile file)).toolchain;
      # nice error message if the toolchain is missing
      placeholderPos = builtins.unsafeGetAttrPos "placeholder" toolchainHashes;
    in
    final.rustChannelOf rec {
      channel =
        if hasPrefix "nightly-" toolchain.channel then
          "nightly"
        else
          toolchain.channel;
      date =
        if channel == "nightly" then
          removePrefix "nightly-" toolchain.channel
        else
          null;
      sha256 = toolchainHashes.${toolchain.channel} or (warn ''
        Please add the rust toolchain hash (see error message below) for "${toolchain.channel}" at ${placeholderPos.file}:${
          toString placeholderPos.line
        }''
        toolchainHashes.placeholder);
    };

  # mapFilterListToAttrs :: (x -> {name: str, value: b}) -> (x -> bool) -> [x] -> {b}
  mapFilterListToAttrs = f: m: l:
    builtins.listToAttrs (map m (builtins.filter f l));

  # extract git rev & urls from cargo lockfile, feed them to fetchgit to acquire
  # the sha256 hash that's used at build time
  # narHashesfromcargolock :: path -> {pkgname: hash}
  narHashesFromCargoLock = file:
    let
      inherit (final.lib) hasPrefix last head;
      inherit (builtins) split readFile;
      package = (fromTOML (readFile file)).package;
    in
    mapFilterListToAttrs (x: x ? source && hasPrefix "git+" x.source)
      (x: {
        name = "${x.name}-${x.version}";
        value = (fetchGit {
          rev = last (split "#" x.source);
          url = last (split "\\+" (head (split "\\?" x.source)));
          allRefs = true;
        }).narHash;
      })
      package;
in
{

  kimchi_bindings_stubs =
    let
      toolchain = rustChannelFromToolchainFileOf
        ../src/lib/crypto/kimchi_bindings/stubs/rust-toolchain.toml;
      rust_platform = rustPlatformFor toolchain.rust;
    in
    rust_platform.buildRustPackage {
      pname = "kimchi_bindings_stubs";
      version = "0.1.0";
      src = final.lib.sourceByRegex ../src [
        "^lib(/crypto(/kimchi_bindings(/stubs(/.*)?)?)?)?$"
        "^lib(/crypto(/proof-systems(/.*)?)?)?$"
      ];
      sourceRoot = "source/lib/crypto/kimchi_bindings/stubs";
      nativeBuildInputs = [ final.ocamlPackages_mina.ocaml ];
      buildInputs = with final; lib.optional stdenv.isDarwin libiconv;
      cargoLock =
        let fixupLockFile = path: builtins.readFile path;
        in {
          lockFileContents =
            fixupLockFile ../src/lib/crypto/kimchi_bindings/stubs/Cargo.lock;
        };
      # FIXME: tests fail
      doCheck = false;
    };

  kimchi-rust = rustChannelFromToolchainFileOf
    ../src/lib/crypto/kimchi_bindings/wasm/rust-toolchain.toml;

  # TODO: raise issue on nixpkgs and remove workaround when fix is applied
  kimchi-rust-wasm = (final.kimchi-rust.rust.override {
    targets = [ "wasm32-unknown-unknown" ];
    # rust-src is needed for -Zbuild-std
    extensions = [ "rust-src" ];
  }).overrideAttrs (oa: {
    nativeBuildInputs = oa.nativeBuildInputs or [ ] ++ [ final.makeWrapper ];
    buildCommand = oa.buildCommand + ''
      wrapProgram "$out/bin/rustc" --append-flags --sysroot --append-flags "$out"
    '';
  });

  # Work around https://github.com/rust-lang/wg-cargo-std-aware/issues/23
  kimchi-rust-std-deps = final.rustPlatform.importCargoLock {
    lockFile = final.runCommand "cargo.lock" { } ''
      cp ${final.kimchi-rust.rust-src}/lib/rustlib/src/rust/Cargo.lock $out
    '';
  };

  plonk_wasm =
    let

      lock = ../src/lib/crypto/kimchi_bindings/wasm/Cargo.lock;

      deps = builtins.listToAttrs (map
        (pkg: {
          inherit (pkg) name;
          value = pkg;
        })
        (builtins.fromTOML (builtins.readFile lock)).package);

      rustPlatform = rustPlatformFor final.kimchi-rust-wasm;

      wasm-bindgen-cli = rustPlatform.buildRustPackage rec {

        pname = "wasm-bindgen-cli";
        version = deps.wasm-bindgen.version;
        src = final.fetchCrate {
          inherit pname version;
          sha256 = "sha256-0u9bl+FkXEK2b54n7/l9JOCtKo+pb42GF9E1EnAUQa0=";
        };

        cargoSha256 = "sha256-AsZBtE2qHJqQtuCt/wCAgOoxYMfvDh8IzBPAOkYSYko=";
        nativeBuildInputs = [ final.pkg-config ];

        buildInputs = with final;
          [ openssl ] ++ lib.optionals stdenv.isDarwin [
            curl
            darwin.apple_sdk.frameworks.Security
            libiconv
          ];

        checkInputs = [ final.nodejs ];

        # other tests, like --test=wasm-bindgen, require it to be ran in the
        # wasm-bindgen monorepo
        cargoTestFlags = [ "--test=reference" ];
      };
    in
    rustPlatform.buildRustPackage {
      pname = "plonk_wasm";
      version = "0.1.0";
      src = final.lib.sourceByRegex ../src [
<<<<<<< HEAD
        "^lib(/crypto(/kimchi(/wasm(/.*)?)?)?)?$"
=======
        "^lib(/crypto(/kimchi_bindings(/wasm(/.*)?)?)?)?$"
>>>>>>> ac5573d1
        "^lib(/crypto(/proof-systems(/.*)?)?)?$"
      ];
      sourceRoot = "source/lib/crypto/kimchi_bindings/wasm";
      nativeBuildInputs = [ final.wasm-pack wasm-bindgen-cli ];
      buildInputs = with final; lib.optional stdenv.isDarwin libiconv;
      cargoLock.lockFile = lock;
      cargoLock.outputHashes = narHashesFromCargoLock lock;

      # Work around https://github.com/rust-lang/wg-cargo-std-aware/issues/23
      # Want to run after cargoSetupPostUnpackHook
      prePatch = ''
        chmod +w $NIX_BUILD_TOP/cargo-vendor-dir
        ln -sf ${final.kimchi-rust-std-deps}/*/ $NIX_BUILD_TOP/cargo-vendor-dir
        chmod -w $NIX_BUILD_TOP/cargo-vendor-dir
      '';

      # adapted from cargoBuildHook
      buildPhase = ''
        runHook preBuild
        (
        set -x
        export RUSTFLAGS="-C target-feature=+atomics,+bulk-memory,+mutable-globals -C link-arg=--no-check-features -C link-arg=--max-memory=4294967296"
        wasm-pack build --mode no-install --target nodejs --out-dir $out/nodejs ./. -- --features nodejs
        wasm-pack build --mode no-install --target web --out-dir $out/web ./.
        )
        runHook postBuild
      '';
      dontCargoBuild = true;
      dontCargoCheck = true;
      installPhase = ":";
      cargoBuildFeatures = [ "nodejs" ];
    };

  # Jobs/Lint/Rust.dhall
  trace-tool = final.rustPlatform.buildRustPackage rec {
    pname = "trace-tool";
    version = "0.1.0";
    src = ../src/app/trace-tool;
    cargoLock.lockFile = ../src/app/trace-tool/Cargo.lock;
  };
}<|MERGE_RESOLUTION|>--- conflicted
+++ resolved
@@ -165,11 +165,7 @@
       pname = "plonk_wasm";
       version = "0.1.0";
       src = final.lib.sourceByRegex ../src [
-<<<<<<< HEAD
-        "^lib(/crypto(/kimchi(/wasm(/.*)?)?)?)?$"
-=======
         "^lib(/crypto(/kimchi_bindings(/wasm(/.*)?)?)?)?$"
->>>>>>> ac5573d1
         "^lib(/crypto(/proof-systems(/.*)?)?)?$"
       ];
       sourceRoot = "source/lib/crypto/kimchi_bindings/wasm";
