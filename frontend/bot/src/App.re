--- conflicted
+++ resolved
@@ -7,13 +7,8 @@
   switch (Array.to_list(Js.String.split(" ", Message.content(msg)))) {
   | ["$tiny"] => Message.reply(msg, Messages.greeting)
   | ["$help"] => Message.reply(msg, Messages.help)
-<<<<<<< HEAD
-  | ["$request", pk] => Faucet.handleMessage(msg, pk)
-=======
-  | ["$status"] => Status.handleMessage(msg)
   | ["$request", pk] =>
     Faucet.handleMessage(msg, pk, Constants.faucetPassword)
->>>>>>> 3df5dd08
   | ["$request", ..._] => Message.reply(msg, Messages.requestError)
   | _ => ()
   };
