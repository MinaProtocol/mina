module Styles = {
  open Css;
  let heroBackgroundImage =
    style([
      height(`rem(120.)),
      width(`percent(100.)),
      important(backgroundSize(`cover)),
      backgroundImage(`url("/static/img/HeroSectionBackground.png")),
<<<<<<< HEAD
      media(Theme.MediaQuery.desktop, [height(`rem(180.))]),
=======
      position(`relative),
>>>>>>> 4f190dc7
    ]);

  let container =
    style([
      height(`percent(100.)),
      width(`percent(100.)),
      display(`flex),
      flexDirection(`column),
    ]);

  let heroContentContainer =
    style([
      display(`flex),
      flexDirection(`column),
      justifyContent(`spaceBetween),
      alignItems(`center),
      marginTop(`rem(13.)),
      media("(min-width:65rem)", [flexDirection(`row)]),
      media(Theme.MediaQuery.tablet, [marginTop(`rem(17.))]),
      media(Theme.MediaQuery.desktop, [marginTop(`rem(50.))]),
    ]);

  let heroHeadline =
    merge([
      Theme.Type.h1jumbo,
      style([
        display(`flex),
        justifyContent(`center),
        alignItems(`center),
        marginTop(`rem(23.)),
        media(Theme.MediaQuery.tablet, [marginTop(`rem(32.))]),
        media(Theme.MediaQuery.desktop, [marginTop(`rem(37.))]),
      ]),
    ]);

  let heroImageSize =
    style([
      height(`rem(20.5)),
      width(`percent(100.)),
      media(
        "(min-width:38rem)",
        [height(`rem(33.5)), width(`rem(38.5))],
      ),
    ]);

  let heroImageContainer =
    merge([heroImageSize, style([marginLeft(`rem(10.))])]);

  let heroImage =
    merge([
      heroImageSize,
      style([
        position(`absolute),
        right(`px(0)),
        marginTop(`rem(5.)),
        alignSelf(`flexEnd),
        justifySelf(`flexEnd),
        important(backgroundSize(`cover)),
        backgroundImage(`url("/static/img/HeroSectionHands.jpg")),
        media(
          Theme.MediaQuery.tablet,
          [
            alignSelf(`center),
            justifySelf(`center),
            backgroundImage(`url("/static/img/HeroSectionHands.jpg")),
          ],
        ),
      ]),
    ]);

  let heroButton = style([marginTop(`rem(2.))]);

  let buttonIcon = style([marginTop(`rem(0.65)), marginLeft(`rem(0.5))]);

  let heroText =
    merge([
      Theme.Type.pageSubhead,
      style([lineHeight(`px(31)), fontSize(`px(21))]),
    ]);

  let heroTextButtonContainer =
    style([
      display(`flex),
      flexDirection(`column),
      justifyContent(`flexStart),
      alignItems(`flexStart),
      justifySelf(`flexStart),
      alignSelf(`flexStart),
      width(`percent(100.)),
      height(`percent(100.)),
      media(
        Theme.MediaQuery.tablet,
        [
          justifySelf(`center),
          alignSelf(`center),
          height(`rem(12.)),
          width(`rem(34.)),
        ],
      ),
    ]);
};

[@react.component]
let make = () => {
  <div className=Styles.heroBackgroundImage>
    <Wrapped>
      <div className=Styles.container>
        <h1 className=Styles.heroHeadline>
          {React.string(
             "The world's lightest blockchain, powered by participants.",
           )}
        </h1>
        <div className=Styles.heroContentContainer>
          <div className=Styles.heroTextButtonContainer>
            <span>
              <p className=Styles.heroText>
                {React.string(
                   "By design, the entire Coda blockchain is and will always be about 22kb - the size of a couple of tweets. So anyone with a smartphone will be able to sync and verify the network in seconds.",
                 )}
              </p>
            </span>
            <span className=Styles.heroButton>
              //TODO: Add link to tech

                <Button
                  href="/"
                  bgColor=Theme.Colors.white
                  paddingX=1.
                  width={`rem(13.5)}>
                  <span> {React.string("See Behind The Tech")} </span>
                  <span className=Styles.buttonIcon>
                    <Icon kind=Icon.ArrowRightSmall currentColor="#FF603B" />
                  </span>
                </Button>
              </span>
          </div>
          <div className=Styles.heroImageContainer>
            <img
              src="/static/img/HeroSectionHands.jpg"
              className=Styles.heroImage
            />
          </div>
        </div>
      </div>
    </Wrapped>
  </div>;
};<|MERGE_RESOLUTION|>--- conflicted
+++ resolved
@@ -6,11 +6,8 @@
       width(`percent(100.)),
       important(backgroundSize(`cover)),
       backgroundImage(`url("/static/img/HeroSectionBackground.png")),
-<<<<<<< HEAD
       media(Theme.MediaQuery.desktop, [height(`rem(180.))]),
-=======
       position(`relative),
->>>>>>> 4f190dc7
     ]);
 
   let container =
