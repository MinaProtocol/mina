--- conflicted
+++ resolved
@@ -23,10 +23,6 @@
 
   Array.sort(f, metricsArray);
   Belt.Array.reverseInPlace(metricsArray);
-<<<<<<< HEAD
-=======
-
->>>>>>> 58551f89
   let topNArray =
     Array.sub(metricsArray, 0, min(n, Array.length(metricsArray)));
 
