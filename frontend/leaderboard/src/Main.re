let blockDirectory =
  ([%bs.node __dirname] |> Belt.Option.getExn |> Filename.dirname)
  ++ "/src/blocks/";

let files = blockDirectory |> Node.Fs.readdirSync;

let blocks =
  Array.map(
    file => {
      let fileContents = Node.Fs.readFileAsUtf8Sync(blockDirectory ++ file);
      let blockData = Js.Json.parseExn(fileContents);
      let block = Types.NewBlock.unsafeJSONToNewBlock(blockData);
      block.data.newBlock;
    },
    files,
  );

<<<<<<< HEAD
let results = Challenges.metricsMap(blocks);
=======
let results = blocks |> Metrics.calculateMetrics |> Challenges.calculatePoints;
>>>>>>> 526294b9
<|MERGE_RESOLUTION|>--- conflicted
+++ resolved
@@ -15,8 +15,4 @@
     files,
   );
 
-<<<<<<< HEAD
-let results = Challenges.metricsMap(blocks);
-=======
-let results = blocks |> Metrics.calculateMetrics |> Challenges.calculatePoints;
->>>>>>> 526294b9
+let results = blocks |> Metrics.calculateMetrics |> Challenges.calculatePoints;