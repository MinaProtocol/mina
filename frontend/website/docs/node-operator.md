--- conflicted
+++ resolved
@@ -85,14 +85,10 @@
 
 When you [start the daemon](/docs/my-first-transaction/#start-up-a-node), set these extra arguments to also start a snark-worker:
 
-<<<<<<< HEAD
-    coda client set-snark-worker -pubkey <public-key> -snark-worker-fee <fee>
-=======
-    $ coda daemon \
-        -peer <...> \
+    coda daemon \
+        -peer dry-plants.o1test.net:8303 \
         -run-snark-worker <public-key> \
         -snark-worker-fee <fee>
->>>>>>> 00fb5bf1
 
 As a snark-worker, you get to share some of the block reward for each block your compressed transactions make it in to. The block producer is responsible for gathering compressed transactions before including them into a block, and will be incentivized by the protocol to reward snark-workers.
 
