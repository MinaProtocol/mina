module Styles = {
  open Css;
  let page =
    style([
      maxWidth(`rem(58.0)),
      margin(`auto),
      media(Theme.MediaQuery.tablet, [maxWidth(`rem(89.))]),
    ]);
};

<<<<<<< HEAD
module HeroText = {
  [@react.component]
  let make = () => {
    <div>
      <p className=Styles.heroH3>
        {React.string(
           "Coda rewards community members with testnet points* for completing challenges \
           that contribute to the development of the protocol.",
         )}
      </p>
      <p className=Theme.Body.basic>
        {React.string(
           "*Testnet Points (abbreviated 'pts') are designed solely to track contributions \
           to the Testnet and Testnet Points have no cash or other monetary value. \
           Testnet Points are not transferable and are not redeemable or exchangeable \
           for any cryptocurrency or digital assets. We may at any time amend or eliminate Testnet Points.",
         )}
      </p>
    </div>;
  };
};

module ToggleButtons = {
  module ButtonStyles = {
    open Css;
    let flexColumn =
      merge([
        Styles.flexColumn,
        style([
          height(`rem(4.5)),
          media("(max-width: 960px)", [display(`none)]),
        ]),
      ]);

    let buttonRow =
      merge([
        Styles.buttonRow,
        style([
          width(`rem(40.5)),
          borderRadius(`px(4)),
          overflow(`hidden),
          selector(
            "*:not(:last-child)",
            [borderRight(`px(1), `solid, Theme.Colors.grey)],
          ),
        ]),
      ]);

    let textStyles =
      merge([Theme.H6.extraSmall, style([textTransform(`uppercase)])]);

    let hover =
      hover([
        backgroundColor(Theme.Colors.hyperlinkHover),
        color(Theme.Colors.white),
        textShadow(~y=`px(1), Theme.Colors.blackAlpha(0.25)),
      ]);

    let button =
      merge([
        textStyles,
        style([
          hover,
          display(`flex),
          justifyContent(`center),
          alignItems(`center),
          width(`rem(13.5)),
          height(`rem(2.5)),
          textAlign(`center),
          backgroundColor(Theme.Colors.gandalf),
          color(Theme.Colors.denimTwo),
          cursor(`pointer),
        ]),
      ]);

    let selectedButton =
      merge([
        button,
        style([
          boxShadow(
            ~blur=`px(8),
            ~inset=true,
            Theme.Colors.blackAlpha(0.1),
          ),
          textShadow(~y=`px(1), Theme.Colors.blackAlpha(0.25)),
          backgroundColor(Theme.Colors.hyperlink),
          color(Theme.Colors.white),
        ]),
      ]);
  };

  [@react.component]
  let make = (~currentOption, ~onTogglePress) => {
    <div className=ButtonStyles.flexColumn>
      <h3 className=Theme.H5.semiBold> {React.string("View")} </h3>
      <Spacer height=0.5 />
      <div className=ButtonStyles.buttonRow>
        <div
          className={
            currentOption == "btn1"
              ? ButtonStyles.selectedButton : ButtonStyles.button
          }
          onClick={_ => onTogglePress("btn1")}>
          {React.string("All Participants")}
        </div>
        <div
          className={
            currentOption == "btn2"
              ? ButtonStyles.selectedButton : ButtonStyles.button
          }
          onClick={_ => onTogglePress("btn2")}>
          {React.string("Genesis Members")}
        </div>
        <div
          className={
            currentOption == "btn3"
              ? ButtonStyles.selectedButton : ButtonStyles.button
          }
          onClick={_ => onTogglePress("btn3")}>
          {React.string("Non-Genesis Members")}
        </div>
      </div>
    </div>;
  };
};

module Moment = {
  type t;
};

[@bs.module] external momentWithDate: Js.Date.t => Moment.t = "moment";
[@bs.send] external format: (Moment.t, string) => string = "format";

type state = {currentOption: string};
let initialState = {currentOption: "btn1"};

type action =
  | Toggled(string);

let reducer = (_, action) => {
  switch (action) {
  | Toggled(option) => {currentOption: option}
  };
};

[@react.component]
let make = (~lastManualUpdatedDate) => {
  let (state, dispatch) = React.useReducer(reducer, initialState);

  let onTogglePress = s => {
    dispatch(Toggled(s));
  };

  let dateAsMoment = momentWithDate(lastManualUpdatedDate);
  let date = format(dateAsMoment, "MMMM Do YYYY");
  <Page title="Testnet Leaderboard">
    <Wrapped>
      <div className=Styles.page>
        <h1 className=Styles.header>
          {React.string("Testnet Leaderboard")}
        </h1>
        <div className=Styles.heroRow>
          <div className=Styles.heroLeft>
            <Spacer height=4.3 />
            <StatisticsRow />
            <HeroText />
          </div>
          <div className=Styles.heroRight>
            <div className=Styles.buttonRow>
              <Button
                link=""
                label="Current Challenges"
                bgColor=Theme.Colors.jungle
                bgColorHover=Theme.Colors.clover
              />
              <Spacer width=2.0 height=1.0 />
              <Button
                link=""
                label="Genesis Program"
                bgColor=Theme.Colors.jungle
                bgColorHover=Theme.Colors.clover
              />
            </div>
            <Spacer height=4.8 />
            <div className=Styles.heroLinks>
              <div className=Styles.flexColumn>
                <Next.Link href="">
                  <a className=Theme.Link.basic>
                    <Svg
                      link="/static/img/Icon.Link.svg"
                      dims=(1.0, 1.0)
                      className=Styles.icon
                      alt="an arrow pointing to the right with a square around it"
                    />
                    {React.string("Leaderboard FAQ")}
                  </a>
                </Next.Link>
                <Next.Link href="">
                  <a className=Theme.Link.basic>
                    <Svg
                      link="/static/img/Icon.Link.svg"
                      dims=(0.9425, 0.8725)
                      className=Styles.icon
                      alt="an arrow pointing to the right with a square around it"
                    />
                    {React.string("Discord #Leaderboard Channel")}
                  </a>
                </Next.Link>
                <span className=Theme.Link.basic>
                  <Svg
                    link="/static/img/Icon.Info.svg"
                    className=Styles.icon
                    dims=(1.0, 1.0)
                    alt="a undercase letter i inside a blue circle"
                  />
                  {React.string("Last manually updated " ++ date)}
                </span>
              </div>
            </div>
          </div>
        </div>
        <div>
          <ToggleButtons currentOption={state.currentOption} onTogglePress />
        </div>
      </div>
=======
[@react.component]
let make = (~lastManualUpdatedDate) => {
  <Page title="Testnet Leaderboard">
    <Wrapped>
      <div className=Styles.page> <Summary lastManualUpdatedDate /> </div>
>>>>>>> e76fccdf
    </Wrapped>
  </Page>;
};<|MERGE_RESOLUTION|>--- conflicted
+++ resolved
@@ -8,45 +8,23 @@
     ]);
 };
 
-<<<<<<< HEAD
-module HeroText = {
-  [@react.component]
-  let make = () => {
-    <div>
-      <p className=Styles.heroH3>
-        {React.string(
-           "Coda rewards community members with testnet points* for completing challenges \
-           that contribute to the development of the protocol.",
-         )}
-      </p>
-      <p className=Theme.Body.basic>
-        {React.string(
-           "*Testnet Points (abbreviated 'pts') are designed solely to track contributions \
-           to the Testnet and Testnet Points have no cash or other monetary value. \
-           Testnet Points are not transferable and are not redeemable or exchangeable \
-           for any cryptocurrency or digital assets. We may at any time amend or eliminate Testnet Points.",
-         )}
-      </p>
-    </div>;
-  };
-};
+module ToggleButtons = {
+  module ToggleStyles = {
+    open Css;
 
-module ToggleButtons = {
-  module ButtonStyles = {
-    open Css;
     let flexColumn =
-      merge([
-        Styles.flexColumn,
-        style([
-          height(`rem(4.5)),
-          media("(max-width: 960px)", [display(`none)]),
-        ]),
+      style([
+        display(`flex),
+        flexDirection(`column),
+        justifyContent(`center),
+        height(`rem(4.5)),
+        media("(max-width: 960px)", [display(`none)]),
       ]);
 
     let buttonRow =
       merge([
-        Styles.buttonRow,
         style([
+          display(`flex),
           width(`rem(40.5)),
           borderRadius(`px(4)),
           overflow(`hidden),
@@ -56,94 +34,34 @@
           ),
         ]),
       ]);
+  };
 
-    let textStyles =
-      merge([Theme.H6.extraSmall, style([textTransform(`uppercase)])]);
-
-    let hover =
-      hover([
-        backgroundColor(Theme.Colors.hyperlinkHover),
-        color(Theme.Colors.white),
-        textShadow(~y=`px(1), Theme.Colors.blackAlpha(0.25)),
-      ]);
-
-    let button =
-      merge([
-        textStyles,
-        style([
-          hover,
-          display(`flex),
-          justifyContent(`center),
-          alignItems(`center),
-          width(`rem(13.5)),
-          height(`rem(2.5)),
-          textAlign(`center),
-          backgroundColor(Theme.Colors.gandalf),
-          color(Theme.Colors.denimTwo),
-          cursor(`pointer),
-        ]),
-      ]);
-
-    let selectedButton =
-      merge([
-        button,
-        style([
-          boxShadow(
-            ~blur=`px(8),
-            ~inset=true,
-            Theme.Colors.blackAlpha(0.1),
-          ),
-          textShadow(~y=`px(1), Theme.Colors.blackAlpha(0.25)),
-          backgroundColor(Theme.Colors.hyperlink),
-          color(Theme.Colors.white),
-        ]),
-      ]);
-  };
+  let toggleLabels = [|
+    "All Participants",
+    "Genesis Members",
+    "Non-Genesis Members",
+  |];
 
   [@react.component]
   let make = (~currentOption, ~onTogglePress) => {
-    <div className=ButtonStyles.flexColumn>
+    let renderToggleButtons = () => {
+      toggleLabels
+      |> Array.map(label => {
+           <ToggleButton currentOption onTogglePress label />
+         })
+      |> React.array;
+    };
+
+    <div className=ToggleStyles.flexColumn>
       <h3 className=Theme.H5.semiBold> {React.string("View")} </h3>
       <Spacer height=0.5 />
-      <div className=ButtonStyles.buttonRow>
-        <div
-          className={
-            currentOption == "btn1"
-              ? ButtonStyles.selectedButton : ButtonStyles.button
-          }
-          onClick={_ => onTogglePress("btn1")}>
-          {React.string("All Participants")}
-        </div>
-        <div
-          className={
-            currentOption == "btn2"
-              ? ButtonStyles.selectedButton : ButtonStyles.button
-          }
-          onClick={_ => onTogglePress("btn2")}>
-          {React.string("Genesis Members")}
-        </div>
-        <div
-          className={
-            currentOption == "btn3"
-              ? ButtonStyles.selectedButton : ButtonStyles.button
-          }
-          onClick={_ => onTogglePress("btn3")}>
-          {React.string("Non-Genesis Members")}
-        </div>
-      </div>
+      <div className=ToggleStyles.buttonRow> {renderToggleButtons()} </div>
     </div>;
   };
 };
 
-module Moment = {
-  type t;
-};
-
-[@bs.module] external momentWithDate: Js.Date.t => Moment.t = "moment";
-[@bs.send] external format: (Moment.t, string) => string = "format";
-
 type state = {currentOption: string};
-let initialState = {currentOption: "btn1"};
+let initialState = {currentOption: ToggleButtons.toggleLabels[0]};
 
 type action =
   | Toggled(string);
@@ -162,85 +80,10 @@
     dispatch(Toggled(s));
   };
 
-  let dateAsMoment = momentWithDate(lastManualUpdatedDate);
-  let date = format(dateAsMoment, "MMMM Do YYYY");
-  <Page title="Testnet Leaderboard">
-    <Wrapped>
-      <div className=Styles.page>
-        <h1 className=Styles.header>
-          {React.string("Testnet Leaderboard")}
-        </h1>
-        <div className=Styles.heroRow>
-          <div className=Styles.heroLeft>
-            <Spacer height=4.3 />
-            <StatisticsRow />
-            <HeroText />
-          </div>
-          <div className=Styles.heroRight>
-            <div className=Styles.buttonRow>
-              <Button
-                link=""
-                label="Current Challenges"
-                bgColor=Theme.Colors.jungle
-                bgColorHover=Theme.Colors.clover
-              />
-              <Spacer width=2.0 height=1.0 />
-              <Button
-                link=""
-                label="Genesis Program"
-                bgColor=Theme.Colors.jungle
-                bgColorHover=Theme.Colors.clover
-              />
-            </div>
-            <Spacer height=4.8 />
-            <div className=Styles.heroLinks>
-              <div className=Styles.flexColumn>
-                <Next.Link href="">
-                  <a className=Theme.Link.basic>
-                    <Svg
-                      link="/static/img/Icon.Link.svg"
-                      dims=(1.0, 1.0)
-                      className=Styles.icon
-                      alt="an arrow pointing to the right with a square around it"
-                    />
-                    {React.string("Leaderboard FAQ")}
-                  </a>
-                </Next.Link>
-                <Next.Link href="">
-                  <a className=Theme.Link.basic>
-                    <Svg
-                      link="/static/img/Icon.Link.svg"
-                      dims=(0.9425, 0.8725)
-                      className=Styles.icon
-                      alt="an arrow pointing to the right with a square around it"
-                    />
-                    {React.string("Discord #Leaderboard Channel")}
-                  </a>
-                </Next.Link>
-                <span className=Theme.Link.basic>
-                  <Svg
-                    link="/static/img/Icon.Info.svg"
-                    className=Styles.icon
-                    dims=(1.0, 1.0)
-                    alt="a undercase letter i inside a blue circle"
-                  />
-                  {React.string("Last manually updated " ++ date)}
-                </span>
-              </div>
-            </div>
-          </div>
-        </div>
-        <div>
-          <ToggleButtons currentOption={state.currentOption} onTogglePress />
-        </div>
-      </div>
-=======
-[@react.component]
-let make = (~lastManualUpdatedDate) => {
   <Page title="Testnet Leaderboard">
     <Wrapped>
       <div className=Styles.page> <Summary lastManualUpdatedDate /> </div>
->>>>>>> e76fccdf
+      <ToggleButtons currentOption={state.currentOption} onTogglePress />
     </Wrapped>
   </Page>;
 };