module Styles = {
  open Css;
  let page =
    style([
      maxWidth(`rem(58.0)),
      margin(`auto),
      media(Theme.MediaQuery.tablet, [maxWidth(`rem(89.))]),
    ]);
  let filters =
    style([
      display(`flex),
      flexDirection(`column),
      media(Theme.MediaQuery.notMobile, [flexDirection(`row)]),
      justifyContent(`spaceBetween),
      width(`percent(100.)),
    ]);
  let searchBar =
    style([
      display(`flex),
      flexDirection(`column),
      marginTop(`rem(3.)),
      media(
        Theme.MediaQuery.notMobile,
        [marginTop(`zero), marginRight(`rem(1.))],
      ),
      width(`percent(100.)),
    ]);
  let textField =
    style([
      display(`inlineFlex),
      alignItems(`center),
      height(px(40)),
      borderRadius(px(4)),
      width(`percent(100.)),
      fontSize(rem(1.)),
      color(Theme.Colors.teal),
      padding(px(12)),
      marginTop(`rem(0.5)),
      border(px(1), `solid, Theme.Colors.hyperlinkAlpha(0.3)),
      active([
        outline(px(0), `solid, `transparent),
        padding(px(11)),
        borderWidth(px(2)),
        borderColor(Theme.Colors.hyperlinkAlpha(1.)),
      ]),
      focus([
        outline(px(0), `solid, `transparent),
        padding(px(11)),
        borderWidth(px(2)),
        borderColor(Theme.Colors.hyperlinkAlpha(1.)),
      ]),
      hover([borderColor(Theme.Colors.hyperlinkAlpha(1.))]),
      selector(
        "::placeholder",
        [
          fontSize(`px(12)),
          fontWeight(normal),
          color(Theme.Colors.slateAlpha(0.7)),
        ],
      ),
      media(
        Theme.MediaQuery.tablet,
        [
          width(`percent(100.)),
          maxWidth(`rem(27.)),
          marginRight(`rem(1.)),
        ],
      ),
<<<<<<< HEAD
      media(Theme.MediaQuery.desktop, [width(`rem(39.))]),
=======
      media(Theme.MediaQuery.veryVeryLarge, [width(`percent(100.))]),
>>>>>>> 3433d484
    ]);
};

module SearchBar = {
  [@react.component]
  let make = (~onUsernameEntered, ~username) => {
    <div className=Styles.searchBar>
      <span className=Theme.H5.semiBold> {React.string("Find")} </span>
      <input
        type_="text"
        value=username
        placeholder="SEARCH:"
        onChange={e => {
          let value = ReactEvent.Form.target(e)##value;
          onUsernameEntered(value);
        }}
        className=Styles.textField
      />
    </div>;
  };
};

module ToggleButtons = {
  module ToggleStyles = {
    open Css;

    let flexColumn =
      style([
        display(`flex),
        flexDirection(`column),
        justifyContent(`center),
        height(`rem(4.5)),
        media("(max-width: 960px)", [display(`none)]),
      ]);

    let buttonRow =
      merge([
        style([
          display(`flex),
          width(`rem(40.5)),
          borderRadius(`px(4)),
          overflow(`hidden),
          selector(
            "*:not(:last-child)",
            [borderRight(`px(1), `solid, Theme.Colors.grey)],
          ),
        ]),
      ]);
  };

  let toggleLabels = [|
    "All Participants",
    "Genesis Members",
    "Non-Genesis Members",
  |];

  [@react.component]
  let make = (~currentOption, ~onTogglePress) => {
    let renderToggleButtons = () => {
      toggleLabels
      |> Array.map(label => {
           <ToggleButton currentOption onTogglePress label key=label />
         })
      |> React.array;
    };

    <div className=ToggleStyles.flexColumn>
      <h3 className=Theme.H5.semiBold> {React.string("View")} </h3>
      <Spacer height=0.5 />
      <div className=ToggleStyles.buttonRow> {renderToggleButtons()} </div>
    </div>;
  };
};

type state = {
  currentOption: string,
  username: string,
};
let initialState = {
  currentOption: ToggleButtons.toggleLabels[0],
  username: "",
};

type action =
  | Toggled(string)
  | UsernameEntered(string);

let reducer = (previousState, action) => {
  switch (action) {
  | Toggled(option) => {
      currentOption: option,
      username: previousState.username,
    }
  | UsernameEntered(input) => {
      currentOption: previousState.currentOption,
      username: input,
    }
  };
};

[@react.component]
let make = (~lastManualUpdatedDate) => {
  let (state, dispatch) = React.useReducer(reducer, initialState);
  let onTogglePress = s => {
    dispatch(Toggled(s));
  };
  let onUsernameEntered = username => {
    dispatch(UsernameEntered(username));
  };

  <Page title="Testnet Leaderboard">
    <Wrapped>
      <div className=Styles.page> <Summary lastManualUpdatedDate /> </div>
      <div className=Styles.filters>
        <SearchBar onUsernameEntered username={state.username} />
        <ToggleButtons currentOption={state.currentOption} onTogglePress />
      </div>
    </Wrapped>
  </Page>;
};<|MERGE_RESOLUTION|>--- conflicted
+++ resolved
@@ -66,11 +66,8 @@
           marginRight(`rem(1.)),
         ],
       ),
-<<<<<<< HEAD
-      media(Theme.MediaQuery.desktop, [width(`rem(39.))]),
-=======
       media(Theme.MediaQuery.veryVeryLarge, [width(`percent(100.))]),
->>>>>>> 3433d484
+
     ]);
 };
 
