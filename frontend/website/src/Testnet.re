let extraHeaders = () =>
  <>
    <script src="https://apis.google.com/js/api.js" />
    <script src={Links.Cdn.url("/static/js/leaderboard.js")} />
  </>;

module Styles = {
  open Css;

  let page =
    style([
      selector(
        "hr",
        [
          height(px(4)),
          borderTop(px(1), `dashed, Style.Colors.marine),
          borderLeft(`zero, solid, transparent),
          borderBottom(px(1), `dashed, Style.Colors.marine),
        ],
      ),
    ]);

  let header =
    style([
      display(`flex),
      flexDirection(`column),
      width(`percent(100.)),
      color(Style.Colors.slate),
      textAlign(`center),
      margin2(~v=rem(3.5), ~h=`zero),
      marginTop(rem(1.)),
    ]);

  let content =
    style([
      display(`flex),
      flexDirection(`columnReverse),
      justifyContent(`center),
      width(`percent(100.)),
      marginBottom(`rem(1.5)),
      media(Style.MediaQuery.somewhatLarge, [flexDirection(`row)]),
    ]);

  let leaderboard =
    style([
      background(Style.Colors.hyperlinkAlpha(0.15)),
      width(`percent(100.)),
      maxWidth(rem(41.)),
      borderRadius(px(3)),
      padding2(~v=`rem(1.), ~h=`zero),
      Style.Typeface.pragmataPro,
      lineHeight(rem(1.5)),
      color(Style.Colors.midnight),
      selector(
        ".leaderboard-row",
        [
          display(`grid),
          gridColumnGap(rem(1.5)),
          gridTemplateColumns([rem(2.5), `auto, rem(6.), rem(2.5)]),
        ],
      ),
      selector("div span:last-child", [opacity(0.5)]),
      selector("div span:nth-child(odd)", [justifySelf(`flexEnd)]),
      selector(
        "#leaderboard-loading",
        [
          textAlign(`center),
          marginTop(rem(2.)),
          color(Style.Colors.slateAlpha(0.7)),
        ],
      ),
      selector("div", [padding2(~v=`zero, ~h=`rem(1.))]),
      selector(
        "div:nth-child(even)",
        [backgroundColor(`rgba((71, 130, 130, 0.1)))],
      ),
    ]);

  let headerRow =
    merge([
      Style.Body.basic_semibold,
      style([
        display(`grid),
        color(Style.Colors.midnight),
        gridColumnGap(rem(1.5)),
        gridTemplateColumns([rem(2.5), `auto, rem(6.), rem(2.5)]),
      ]),
    ]);

  let copy =
    style([
      width(rem(28.)),
      margin3(~top=`zero, ~h=`auto, ~bottom=rem(2.)),
      media(Style.MediaQuery.somewhatLarge, [marginLeft(rem(5.))]),
      ...Style.Body.basicStyles,
    ]);

  let headerLink =
    merge([
      Style.Link.basic,
      Style.H3.basic,
      style([
        fontWeight(`semiBold),
        marginTop(rem(0.75)),
        marginLeft(rem(1.75)),
      ]),
    ]);

  let sidebarHeader =
    merge([
      Style.H4.wide,
      style([textAlign(`left), fontSize(`rem(1.)), fontWeight(`light)]),
    ]);

  let weekHeader =
    merge([Style.H2.basic, style([padding2(~v=`rem(1.), ~h=`zero)])]);

  let dashboardHeader =
    merge([
      header,
      style([marginTop(rem(1.5)), marginBottom(rem(2.25))]),
    ]);

  let dashboard =
    style([
      width(`percent(100.)),
      height(`rem(30.)),
      border(`px(0), `solid, white),
      borderRadius(px(3)),
    ]);

  let expandButton =
    merge([
      Style.Link.basic,
      style([
        backgroundColor(Style.Colors.hyperlink),
        color(white),
        marginLeft(`auto),
        marginRight(`auto),
        marginBottom(`rem(1.5)),
        width(`rem(10.)),
        height(`rem(2.5)),
        display(`block),
        cursor(`pointer),
        borderRadius(`px(4)),
        padding2(~v=`rem(0.25), ~h=`rem(3.)),
        fontWeight(`semiBold),
        lineHeight(`rem(2.5)),
        hover([backgroundColor(Style.Colors.hyperlinkHover), color(white)]),
      ]),
    ]);

  let gradientSection =
    style([
      position(`relative),
      height(`rem(45.)),
      overflow(`hidden),
      display(`flex),
      flexWrap(`wrap),
      marginLeft(`auto),
      marginRight(`auto),
      justifyContent(`center),
      after([
        contentRule(""),
        position(`absolute),
        bottom(`px(-1)),
        left(`zero),
        height(`rem(8.)),
        width(`percent(100.)),
        pointerEvents(`none),
        backgroundImage(
          `linearGradient((
            `deg(0),
            [(0, Style.Colors.white), (100, Style.Colors.whiteAlpha(0.))],
          )),
        ),
      ]),
    ]);
};

module Section = {
  [@react.component]
  let make = (~name, ~children) => {
    let checkboxName = name ++ "-checkbox";
    let labelName = name ++ "-label";
    <div className=Css.(style([display(`flex), flexDirection(`column)]))>
      <input
        type_="checkbox"
        id=checkboxName
        className=Css.(
          style([
            display(`none),
            selector(
              ":checked + div",
              [height(`auto), after([display(`none)])],
            ),
            selector(":checked ~ #" ++ labelName, [display(`none)]),
          ])
        )
      />
      <div className=Styles.gradientSection> children </div>
      <label id=labelName className=Styles.expandButton htmlFor=checkboxName>
        {React.string("Expand " ++ name)}
        <div
          className=Css.(
            style([
              position(`relative),
              bottom(`rem(2.6)),
              left(`rem(9.6)),
            ])
          )>
          {React.string({js| ↓|js})}
        </div>
      </label>
      <RunScript>
        {Printf.sprintf(
           {|document.getElementById("%s").checked = false;|},
           checkboxName,
         )}
      </RunScript>
    </div>;
  };
};

[@react.component]
let make = () => {
  <div className=Styles.page>
    <Section name="Leaderboard">
      <div className=Styles.header>
        <h1 className=Style.H1.hero>
          {React.string("Testnet Leaderboard")}
        </h1>
        <a
          href="https://docs.google.com/spreadsheets/d/1CLX9DF7oFDWb1UiimQXgh_J6jO4fVLJEcEnPVAOfq24/edit#gid=0"
          target="_blank"
          className=Styles.headerLink>
          {React.string({j|View Full Leaderboard\u00A0→|j})}
        </a>
      </div>
      <div className=Styles.content>
        <div id="testnet-leaderboard" className=Styles.leaderboard>
          <div className=Styles.headerRow>
            <span> {React.string("Rank")} </span>
            <span> {React.string("Username")} </span>
            <span id="leaderboard-current-week" />
            <span> {React.string("Total")} </span>
          </div>
          <hr />
          <div id="leaderboard-loading"> {React.string("Loading...")} </div>
        </div>
        <div className=Styles.copy>
          <p>
            <h4 className=Styles.sidebarHeader>
              {React.string("Testnet Points")}
            </h4>
          </p>
          <p>
            {React.string(
              "The goal of Testnet Points* is to recognize Coda community members who are actively involved in the network. There will be regular challenges to make it fun, interesting, and foster some friendly competition! Points can be won in several ways like being first to complete a challenge, contributing code to Coda, or being an excellent community member and helping others out.",
            )}
          </p>
          <p>
            <h4 className=Styles.sidebarHeader>
              {React.string("Community")}
            </h4>
          </p>
          <p>
            <a className=Style.Link.basic href="/docs">
              {React.string("Testnet Docs")}
            </a>
            <br />
            <a
              className=Style.Link.basic
              href="https://bit.ly/CodaDiscord"
              target="_blank">
              {React.string("Discord")}
            </a>
            <br />
            <a
              className=Style.Link.basic
              href="https://forums.codaprotocol.com"
              target="_blank">
              {React.string("Coda Forums")}
            </a>
          </p>
          <p>
            <h2 className=Styles.weekHeader> {React.string("Week 6")} </h2>
          </p>
          <p>
            <h4 className=Styles.sidebarHeader>
              {React.string("Challenge #15: 'Something Snarky'")}
            </h4>
          </p>
          <p>
            {React.string(
              "This week's challenge makes snark work the primary objective. Node operators that produce at least one SNARK will get 1000 pts*.",
            )}
          </p>
          <p>
            {React.string(
              "BONUS: Top 3 node operators who are able to sell the most SNARKs on the snarketplace (meaning your SNARK was not just produced, but also selected by a block producer) will win 3000, 2000, and 1000 pts* respectively. Hint: your SNARKs are more likely to be bought if the fees are lower ;)",
            )}
          </p>
          <p className=Css.(style([fontStyle(`italic)]))>
            {React.string(
              "* Testnet Points are designed solely to track contributions to the Testnet and Testnet Points have no cash or other monetary value. Testnet Points and are not transferable and are not redeemable or exchangeable for any cryptocurrency or digital assets. We may at any time amend or eliminate Testnet Points.",
            )}
          </p>
        </div>
      </div>
<<<<<<< HEAD
    </Section>
    <hr />
    <div>
      <div className=Styles.dashboardHeader>
        <h1 className=Style.H1.hero> {React.string("Network Dashboard")} </h1>
        <a
          href="https://o1testnet.grafana.net/d/mO5fAWHWk/testnet-stats?orgId=1"
          target="_blank"
          className=Styles.headerLink>
          {React.string({j|View Full Dashboard\u00A0→|j})}
        </a>
=======
      <div className=Styles.copy>
        <p>
          <h4 className=Styles.sidebarHeader>
            {React.string("Testnet Points")}
          </h4>
        </p>
        <p>
          {React.string(
             "The goal of Testnet Points* is to recognize Coda community members who are actively involved in the network. There will be regular challenges to make it fun, interesting, and foster some friendly competition! Points can be won in several ways like being first to complete a challenge, contributing code to Coda, or being an excellent community member and helping others out.",
           )}
        </p>
        <p>
          <h4 className=Styles.sidebarHeader>
            {React.string("Community")}
          </h4>
        </p>
        <p>
          <a className=Style.Link.basic href="/docs">
            {React.string("Testnet Docs")}
          </a>
          <br />
          <a
            className=Style.Link.basic
            href="https://bit.ly/CodaDiscord"
            target="_blank">
            {React.string("Discord")}
          </a>
          <br />
          <a
            className=Style.Link.basic
            href="https://forums.codaprotocol.com"
            target="_blank">
            {React.string("Coda Forums")}
          </a>
        </p>
        <p>
          <h2 className=Styles.weekHeader> {React.string("Week 6")} </h2>
        </p>
        <p>
          <h4 className=Styles.sidebarHeader>
            {React.string("Challenge #15: 'Something Snarky'")}
          </h4>
        </p>
        <p>
          {React.string(
             "This week's challenge is to earn testnet tokens by performing SNARK work. Node operators that produce at least one SNARK will get 1000 pts*.",
           )}
        </p>
        <p>
          {React.string(
             "BONUS : Top 3 node operators who are able to earn the most tokens with their SNARKs on the snarketplace will win an additional +3000 pts* , +2000 pts* , and +1000 pts* respectively. Hint — your SNARKs are more likely to be bought if the fees are lower, so feel free to experiment with the economics!",
           )}
        </p>
        <p className=Css.(style([fontStyle(`italic)]))>
          {React.string(
             "* Testnet Points are designed solely to track contributions to the Testnet and Testnet Points have no cash or other monetary value. Testnet Points and are not transferable and are not redeemable or exchangeable for any cryptocurrency or digital assets. We may at any time amend or eliminate Testnet Points.",
           )}
        </p>
>>>>>>> f169dc2a
      </div>
      <iframe
        src="https://o1testnet.grafana.net/d-solo/PeI0mtKWk/live-dashboard-for-website?orgId=1&panelId=2"
        className=Styles.dashboard
      />
    </div>
  </div>;
};<|MERGE_RESOLUTION|>--- conflicted
+++ resolved
@@ -256,8 +256,8 @@
           </p>
           <p>
             {React.string(
-              "The goal of Testnet Points* is to recognize Coda community members who are actively involved in the network. There will be regular challenges to make it fun, interesting, and foster some friendly competition! Points can be won in several ways like being first to complete a challenge, contributing code to Coda, or being an excellent community member and helping others out.",
-            )}
+               "The goal of Testnet Points* is to recognize Coda community members who are actively involved in the network. There will be regular challenges to make it fun, interesting, and foster some friendly competition! Points can be won in several ways like being first to complete a challenge, contributing code to Coda, or being an excellent community member and helping others out.",
+             )}
           </p>
           <p>
             <h4 className=Styles.sidebarHeader>
@@ -293,22 +293,21 @@
           </p>
           <p>
             {React.string(
-              "This week's challenge makes snark work the primary objective. Node operators that produce at least one SNARK will get 1000 pts*.",
-            )}
+               "This week's challenge is to earn testnet tokens by performing SNARK work. Node operators that produce at least one SNARK will get 1000 pts*.",
+             )}
           </p>
           <p>
             {React.string(
-              "BONUS: Top 3 node operators who are able to sell the most SNARKs on the snarketplace (meaning your SNARK was not just produced, but also selected by a block producer) will win 3000, 2000, and 1000 pts* respectively. Hint: your SNARKs are more likely to be bought if the fees are lower ;)",
-            )}
+               "BONUS : Top 3 node operators who are able to earn the most tokens with their SNARKs on the snarketplace will win an additional +3000 pts* , +2000 pts* , and +1000 pts* respectively. Hint: your SNARKs are more likely to be bought if the fees are lower, so feel free to experiment with the economics!",
+             )}
           </p>
           <p className=Css.(style([fontStyle(`italic)]))>
             {React.string(
-              "* Testnet Points are designed solely to track contributions to the Testnet and Testnet Points have no cash or other monetary value. Testnet Points and are not transferable and are not redeemable or exchangeable for any cryptocurrency or digital assets. We may at any time amend or eliminate Testnet Points.",
-            )}
+               "* Testnet Points are designed solely to track contributions to the Testnet and Testnet Points have no cash or other monetary value. Testnet Points and are not transferable and are not redeemable or exchangeable for any cryptocurrency or digital assets. We may at any time amend or eliminate Testnet Points.",
+             )}
           </p>
         </div>
       </div>
-<<<<<<< HEAD
     </Section>
     <hr />
     <div>
@@ -320,66 +319,6 @@
           className=Styles.headerLink>
           {React.string({j|View Full Dashboard\u00A0→|j})}
         </a>
-=======
-      <div className=Styles.copy>
-        <p>
-          <h4 className=Styles.sidebarHeader>
-            {React.string("Testnet Points")}
-          </h4>
-        </p>
-        <p>
-          {React.string(
-             "The goal of Testnet Points* is to recognize Coda community members who are actively involved in the network. There will be regular challenges to make it fun, interesting, and foster some friendly competition! Points can be won in several ways like being first to complete a challenge, contributing code to Coda, or being an excellent community member and helping others out.",
-           )}
-        </p>
-        <p>
-          <h4 className=Styles.sidebarHeader>
-            {React.string("Community")}
-          </h4>
-        </p>
-        <p>
-          <a className=Style.Link.basic href="/docs">
-            {React.string("Testnet Docs")}
-          </a>
-          <br />
-          <a
-            className=Style.Link.basic
-            href="https://bit.ly/CodaDiscord"
-            target="_blank">
-            {React.string("Discord")}
-          </a>
-          <br />
-          <a
-            className=Style.Link.basic
-            href="https://forums.codaprotocol.com"
-            target="_blank">
-            {React.string("Coda Forums")}
-          </a>
-        </p>
-        <p>
-          <h2 className=Styles.weekHeader> {React.string("Week 6")} </h2>
-        </p>
-        <p>
-          <h4 className=Styles.sidebarHeader>
-            {React.string("Challenge #15: 'Something Snarky'")}
-          </h4>
-        </p>
-        <p>
-          {React.string(
-             "This week's challenge is to earn testnet tokens by performing SNARK work. Node operators that produce at least one SNARK will get 1000 pts*.",
-           )}
-        </p>
-        <p>
-          {React.string(
-             "BONUS : Top 3 node operators who are able to earn the most tokens with their SNARKs on the snarketplace will win an additional +3000 pts* , +2000 pts* , and +1000 pts* respectively. Hint — your SNARKs are more likely to be bought if the fees are lower, so feel free to experiment with the economics!",
-           )}
-        </p>
-        <p className=Css.(style([fontStyle(`italic)]))>
-          {React.string(
-             "* Testnet Points are designed solely to track contributions to the Testnet and Testnet Points have no cash or other monetary value. Testnet Points and are not transferable and are not redeemable or exchangeable for any cryptocurrency or digital assets. We may at any time amend or eliminate Testnet Points.",
-           )}
-        </p>
->>>>>>> f169dc2a
       </div>
       <iframe
         src="https://o1testnet.grafana.net/d-solo/PeI0mtKWk/live-dashboard-for-website?orgId=1&panelId=2"
