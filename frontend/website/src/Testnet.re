let extraHeaders = () =>
  <>
    <script src="https://apis.google.com/js/api.js" />
    <script src={Links.Cdn.url("/static/js/leaderboard.js")} />
    <script
      src="https://cdnjs.cloudflare.com/ajax/libs/marked/0.7.0/marked.min.js"
      integrity="sha256-0Ed5s/n37LIeAWApZmZUhY9icm932KvYkTVdJzUBiI4="
      crossOrigin="anonymous"
    />
    <script src={Links.Cdn.url("/static/js/termynal.js")} />
    <link rel="stylesheet" href={Links.Cdn.url("/static/css/termynal.css")} />
  </>;

// TODO: Extract this icon
module Icon = {
  let fillStyle = colorVar =>
    ReactDOMRe.Style.unsafeAddProp(
      ReactDOMRe.Style.make(),
      "fill",
      "var(" ++ colorVar ++ ")",
    );
  module Svg = {
    let discord =
      <svg
        height="39px"
        viewBox="0 0 38 55"
        version="1.1"
        xmlns="http://www.w3.org/2000/svg"
        xmlnsXlink="http://www.w3.org/1999/xlink">
        <defs>
          <polygon
            id="path-1"
            points="7.77142857e-05 0 34 0 34 37.999924 7.77142857e-05 37.999924"
          />
        </defs>
        <g
          id="coda_website"
          stroke="none"
          strokeWidth="1"
          fill="none"
          fillRule="evenodd">
          <g
            id="coda_homepage"
            transform="translate(-763.000000, -3290.000000)">
            <g id="Community" transform="translate(418.000000, 3032.000000)">
              <g id="Discord" transform="translate(345.000000, 258.000000)">
                <g id="IconDiscord">
                  <path
                    d="M19.944064,16.423984 C19.032064,16.423984 18.312064,17.223984 18.312064,18.199984 C18.312064,19.175984 19.047904,19.975984 19.944064,19.975984 C20.855904,19.975984 21.575904,19.175984 21.575904,18.199984 C21.575904,17.223984 20.855904,16.423984 19.944064,16.423984 M14.104064,16.423984 C13.192064,16.423984 12.472064,17.223984 12.472064,18.199984 C12.472064,19.175984 13.207904,19.975984 14.104064,19.975984 C15.016064,19.975984 15.736064,19.175984 15.736064,18.199984 C15.752064,17.223984 15.016064,16.423984 14.104064,16.423984"
                    id="Eyes"
                    fill=Style.Colors.(string(greyBlue))
                  />
                  <g id="Bubble">
                    <mask id="mask-2" fill="white">
                      <use xlinkHref="#path-1" />
                    </mask>
                    <g id="Clip-4" />
                    <path
                      d="M22.517792,24.813924 C22.517792,24.813924 21.8181691,23.996924 21.235312,23.274924 C23.7806491,22.571924 24.7520777,21.013924 24.7520777,21.013924 C23.955312,21.526924 23.197792,21.888114 22.517792,22.134924 C21.5463634,22.533924 20.6135977,22.799924 19.7006491,22.951924 C17.835312,23.293924 16.125792,23.198924 14.6686491,22.933114 C13.5610263,22.723924 12.6092206,22.419924 11.8124549,22.116114 C11.365792,21.944924 10.8800777,21.736114 10.3943634,21.469924 C10.3360777,21.431924 10.277792,21.413114 10.2195063,21.374924 C10.1806491,21.356114 10.1610263,21.336924 10.141792,21.318114 C9.79207771,21.128114 9.597792,20.994924 9.597792,20.994924 C9.597792,20.994924 10.5303634,22.514924 12.997792,23.236924 C12.4149349,23.958924 11.6960777,24.813924 11.6960777,24.813924 C7.40236343,24.681114 5.77036343,21.926114 5.77036343,21.926114 C5.77036343,15.808114 8.56807771,10.848924 8.56807771,10.848924 C11.365792,8.796924 14.0275063,8.853924 14.0275063,8.853924 L14.221792,9.081924 C10.7246491,10.069924 9.11207771,11.570924 9.11207771,11.570924 C9.11207771,11.570924 9.53950629,11.343114 10.2581691,11.019924 C12.3372206,10.126924 13.9886491,9.879924 14.6686491,9.823114 C14.7852206,9.803924 14.8823634,9.784924 14.9989349,9.784924 C16.1838834,9.633114 17.5246491,9.594924 18.9235063,9.746924 C20.7692206,9.955924 22.7507406,10.488114 24.7715063,11.570924 C24.7715063,11.570924 23.2364549,10.145924 19.9335977,9.158114 L20.205792,8.853924 C20.205792,8.853924 22.8675063,8.796924 25.6650263,10.848924 C25.6650263,10.848924 28.4629349,15.808114 28.4629349,21.926114 C28.4629349,21.926114 26.8115063,24.681114 22.517792,24.813924 M30.0172206,-7.6e-05 L3.98293486,-7.6e-05 C1.78750629,-7.6e-05 7.77142857e-05,1.748114 7.77142857e-05,3.913924 L7.77142857e-05,29.601924 C7.77142857e-05,31.768114 1.78750629,33.516114 3.98293486,33.516114 L26.0149349,33.516114 L24.9850263,30.001114 L27.4720777,32.261924 L29.8229349,34.389924 L34.0000777,37.999924 L34.0000777,3.913924 C34.0000777,1.748114 32.2124549,-7.6e-05 30.0172206,-7.6e-05"
                      id="Fill-3"
                      fill=Style.Colors.(string(greyBlue))
                      mask="url(#mask-2)"
                    />
                  </g>
                </g>
              </g>
            </g>
          </g>
        </g>
      </svg>;
  };
};

module Styles = {
  open Css;

  let markdownStyles =
    style([
      selector(
        "a",
        [
          hover([color(Style.Colors.hyperlinkHover)]),
          cursor(`pointer),
          ...Style.Link.basicStyles,
        ],
      ),
      selector(
        "h4",
        Style.H4.wideStyles
        @ [textAlign(`left), fontSize(`rem(1.)), fontWeight(`light)],
      ),
      selector(
        "code",
        [Style.Typeface.pragmataPro, color(Style.Colors.midnight)],
      ),
      selector(
        "p > code, li > code",
        [
          boxSizing(`borderBox),
          padding2(~v=`px(2), ~h=`px(6)),
          backgroundColor(Style.Colors.slateAlpha(0.05)),
          borderRadius(`px(4)),
        ],
      ),
    ]);

  let page =
    style([
      selector(
        "hr",
        [
          height(px(4)),
          borderTop(px(1), `dashed, Style.Colors.marine),
          borderLeft(`zero, solid, transparent),
          borderBottom(px(1), `dashed, Style.Colors.marine),
        ],
      ),
    ]);

  let header =
    style([
      display(`flex),
      flexDirection(`column),
      width(`percent(100.)),
      color(Style.Colors.slate),
      textAlign(`center),
      margin2(~v=rem(3.5), ~h=`zero),
    ]);

  let content =
    style([
      display(`flex),
      flexDirection(`columnReverse),
      justifyContent(`center),
      width(`percent(100.)),
      marginBottom(`rem(1.5)),
      media(Style.MediaQuery.somewhatLarge, [flexDirection(`row)]),
    ]);

  let rowStyles = [
    display(`grid),
    gridColumnGap(rem(1.5)),
    gridTemplateColumns([rem(1.), rem(5.5), rem(5.5), rem(2.5)]),
    media(
      Style.MediaQuery.notMobile,
      [
        width(`percent(100.)),
        gridTemplateColumns([rem(2.5), `auto, rem(6.), rem(2.5)]),
      ],
    ),
  ];

  let row = style(rowStyles);

  let leaderboard =
    style([
      background(Style.Colors.hyperlinkAlpha(0.15)),
      width(`percent(100.)),
      height(`rem(60.)),
<<<<<<< HEAD
=======
      overflow(`scroll),
>>>>>>> 0b56896e
      maxWidth(rem(41.)),
      borderRadius(px(3)),
      padding2(~v=`rem(1.), ~h=`zero),
      Style.Typeface.pragmataPro,
      lineHeight(rem(1.5)),
      color(Style.Colors.midnight),
      selector(".leaderboard-row", rowStyles),
      selector(
        ".leaderboard-row > span",
        [textOverflow(`ellipsis), whiteSpace(`nowrap), overflow(`hidden)],
      ),
      selector("div span:last-child", [opacity(0.5)]),
      selector("div span:nth-child(odd)", [justifySelf(`flexEnd)]),
      selector(
        "#leaderboard-loading",
        [
          textAlign(`center),
          marginTop(rem(2.)),
          color(Style.Colors.slateAlpha(0.7)),
        ],
      ),
      selector("div", [padding2(~v=`zero, ~h=`rem(1.))]),
      selector(
        "div:nth-child(even)",
        [backgroundColor(`rgba((71, 130, 130, 0.1)))],
      ),
    ]);

  let headerRow =
    merge([
      row,
      Style.Body.basic_semibold,
      style([color(Style.Colors.midnight)]),
    ]);

  let copy =
    style([
      maxWidth(rem(28.)),
      margin3(~top=`zero, ~h=`auto, ~bottom=rem(2.)),
      media(Style.MediaQuery.somewhatLarge, [marginLeft(rem(5.))]),
      media(Style.MediaQuery.notMobile, [width(rem(28.))]),
      ...Style.Body.basicStyles,
    ]);

  let headerLink =
    merge([
      Style.Link.basic,
      Style.H3.basic,
      style([
        fontWeight(`semiBold),
        marginTop(rem(0.75)),
        marginLeft(rem(1.75)),
      ]),
    ]);

  let sidebarHeader =
    merge([
      Style.H4.wide,
      style([textAlign(`left), fontSize(`rem(1.)), fontWeight(`light)]),
    ]);

  let weekHeader =
    merge([Style.H2.basic, style([padding2(~v=`rem(1.), ~h=`zero)])]);

  let dashboardHeader =
    merge([
      header,
      style([marginTop(rem(1.5)), marginBottom(rem(2.25))]),
    ]);

  let dashboard =
    style([
      width(`percent(100.)),
      height(`rem(30.)),
      border(`px(0), `solid, white),
      borderRadius(px(3)),
    ]);

  let expandButton =
    merge([
      Style.Link.basic,
      style([
        backgroundColor(Style.Colors.hyperlink),
        color(white),
        marginLeft(`auto),
        marginRight(`auto),
        marginBottom(`rem(1.5)),
        width(`rem(10.)),
        height(`rem(2.5)),
        display(`block),
        cursor(`pointer),
        borderRadius(`px(4)),
        padding2(~v=`rem(0.25), ~h=`rem(3.)),
        fontWeight(`semiBold),
        lineHeight(`rem(2.5)),
        hover([backgroundColor(Style.Colors.hyperlinkHover), color(white)]),
      ]),
    ]);

  let gradientSection =
    style([
      width(`percent(100.)),
      position(`relative),
      height(`rem(45.)),
      overflow(`hidden),
      display(`flex),
      flexWrap(`wrap),
      marginLeft(`auto),
      marginRight(`auto),
      justifyContent(`center),
      after([
        contentRule(""),
        position(`absolute),
        bottom(`px(-1)),
        left(`zero),
        height(`rem(8.)),
        width(`percent(100.)),
        pointerEvents(`none),
        backgroundImage(
          `linearGradient((
            `deg(0),
            [(0, Style.Colors.white), (100, Style.Colors.whiteAlpha(0.))],
          )),
        ),
      ]),
    ]);

  let buttonRow =
    style([
      display(`flex),
      flexWrap(`wrap),
      marginLeft(`auto),
      marginRight(`auto),
      marginTop(rem(3.)),
      marginBottom(rem(3.)),
      justifyContent(`spaceBetween),
      alignItems(`center),
      flexDirection(`column),
      maxWidth(`rem(44.)),
      media("(min-width: 70rem)", [maxWidth(`percent(100.))]),
      media(Style.MediaQuery.notMobile, [flexDirection(`row)]),
    ]);

  let heroRow =
    style([
      display(`flex),
      flexDirection(`column),
      justifyContent(`spaceBetween),
      alignItems(`center),
      media("(min-width: 70rem)", [flexDirection(`row)]),
    ]);

  let heroText =
    merge([header, style([maxWidth(`px(500)), textAlign(`left)])]);

  let termynal =
    style([
      height(`rem(16.875)),
      marginLeft(`rem(1.875)),
      fontSize(`rem(0.625)),
      media(
        Style.MediaQuery.notMobile,
        [
          padding2(~v=`rem(4.6875), ~h=`rem(2.1875)),
          height(`rem(25.)),
          fontSize(`rem(1.)),
        ],
      ),
    ]);
};

module Section = {
  [@react.component]
  let make = (~name, ~children) => {
    let checkboxName = name ++ "-checkbox";
    let labelName = name ++ "-label";
    <div className=Css.(style([display(`flex), flexDirection(`column)]))>
      <input
        type_="checkbox"
        id=checkboxName
        className=Css.(
          style([
            display(`none),
            selector(
              ":checked + div",
              [height(`auto), after([display(`none)])],
            ),
            selector(":checked ~ #" ++ labelName, [display(`none)]),
          ])
        )
      />
      <div className=Styles.gradientSection> children </div>
      <label id=labelName className=Styles.expandButton htmlFor=checkboxName>
        {React.string("Expand " ++ name)}
        <div
          className=Css.(
            style([
              position(`relative),
              bottom(`rem(2.6)),
              left(`rem(9.6)),
            ])
          )>
          {React.string({js| ↓|js})}
        </div>
      </label>
      <RunScript>
        {Printf.sprintf(
           {|document.getElementById("%s").checked = false;|},
           checkboxName,
         )}
      </RunScript>
    </div>;
  };
};
let f = Links.Cdn.url;

[@react.component]
let make = () => {
  <div className=Styles.page>
    <div className=Styles.heroRow>
      <div className=Styles.heroText>
        <h1 className=Style.H1.hero>
          {React.string("Coda Public Testnet")}
        </h1>
        <p className=Style.Body.basic>
          {React.string(
             "Coda's public testnet is live! There are weekly challenges for the community \
                  to interact with the testnet and contribute to Coda's development. Each week \
                  features a new competition to recognize and reward top contributors with testnet \
                  points.",
           )}
        </p>
        <br />
        <p className=Style.Body.basic>
          {React.string(
             "By participating in the testnet, you'll be helping advance the first cryptocurrency that utilizes recursive zk-SNARKs and production-scale Ouroboros proof of stake consensus.",
           )}
        </p>
      </div>
      <div id="termynal" className=Styles.termynal>
        <RunScript>
          {|var termynal = new Termynal('#termynal', {
            typeDelay: 40,
            lineDelay: 700,
            lineData: [
              { type: 'input', prompt: '>', value: 'coda daemon -peer ...' },
              { type: 'progress' },
              { value:  'Daemon ready. Clients can now connect!'},
              { type: 'input', prompt: '>', value: 'coda client status' },
              { delay: '0', value:  'Max observed block length: 120'},
              { delay: '0', value:  'Peers: 23'},
              { delay: '0', value:  'Consensus time now: epoch=1, slot=13'},
              { delay: '0', value:  'Sync status: Synced'},
            ]
          });|}
        </RunScript>
      </div>
    </div>
    <div>
      <div className=Styles.buttonRow>
        <ActionButton
          icon={React.string({js| 📋 |js})}
          heading={React.string({js| Get Started |js})}
          text={React.string(
            "Get started by installing Coda and running a node",
          )}
          href="/docs/getting-started/"
        />
        <ActionButton
          icon=Icon.Svg.discord
          heading={React.string({js| Discord |js})}
          text={React.string(
            "Connect with the community and participate in weekly challenges",
          )}
          href="https://bit.ly/CodaDiscord"
        />
        <ActionButton
          icon={React.string({js|💬|js})}
          heading={React.string({js| Forum |js})}
          text={React.string("Find longer discussions and in-depth content")}
          href="https://forums.codaprotocol.com/"
        />
        <ActionButton
          icon={React.string({js| 📬 |js})}
          heading={React.string({js| Testnet Newsletter |js})}
          text={React.string(
            "Sign up for the newsletter to get weekly updates",
          )}
          href="https://docs.google.com/forms/d/e/1FAIpQLScQRGW0-xGattPmr5oT-yRb9aCkPE6yIKXSfw1LRmNx1oh6AA/viewform"
        />
      </div>
    </div>
    <hr />
    <Section name="Leaderboard">
      <div className=Styles.dashboardHeader>
        <h1 className=Style.H1.hero>
          {React.string("Testnet Leaderboard")}
        </h1>
        <a
          href="https://docs.google.com/spreadsheets/d/1CLX9DF7oFDWb1UiimQXgh_J6jO4fVLJEcEnPVAOfq24/edit#gid=0"
          target="_blank"
          className=Styles.headerLink>
          {React.string({j|View Full Leaderboard\u00A0→|j})}
        </a>
      </div>
      <div className=Styles.content>
        <div id="testnet-leaderboard" className=Styles.leaderboard>
          <div className=Styles.headerRow>
            <span> {React.string("#")} </span>
            <span> {React.string("Username")} </span>
            <span id="leaderboard-current-week" />
            <span> {React.string("Total")} </span>
          </div>
          <hr />
          <div id="leaderboard-loading"> {React.string("Loading...")} </div>
        </div>
        <div className=Styles.copy>
          <p>
            <h4 className=Styles.sidebarHeader>
              {React.string("Testnet Points")}
            </h4>
          </p>
          <p className=Styles.markdownStyles>
            {React.string("The goal of Testnet Points")}
            <a href="#disclaimer"> {React.string("*")} </a>
            {React.string(
               " is to recognize Coda community members who are actively involved in the network. There will be regular challenges to make it fun, interesting, and foster some friendly competition! Points can be won in several ways like being first to complete a challenge, contributing code to Coda, or being an excellent community member and helping others out.",
             )}
          </p>
          <p>
            <h2 id="challenges-current-week" className=Styles.weekHeader />
          </p>
          <p> <div id="challenges-list" className=Styles.markdownStyles /> </p>
          <p id="disclaimer" className=Css.(style([fontStyle(`italic)]))>
            {React.string(
               "* Testnet Points are designed solely to track contributions to the Testnet and Testnet Points have no cash or other monetary value. Testnet Points and are not transferable and are not redeemable or exchangeable for any cryptocurrency or digital assets. We may at any time amend or eliminate Testnet Points.",
             )}
          </p>
        </div>
      </div>
    </Section>
    <hr />
    <div>
      <div className=Styles.dashboardHeader>
        <h1 className=Style.H1.hero> {React.string("Network Dashboard")} </h1>
        <a
          href="https://o1testnet.grafana.net/d/mO5fAWHWk/testnet-stats?orgId=1"
          target="_blank"
          className=Styles.headerLink>
          {React.string({j|View Full Dashboard\u00A0→|j})}
        </a>
      </div>
      <iframe
        src="https://o1testnet.grafana.net/d-solo/PeI0mtKWk/live-dashboard-for-website?orgId=1&panelId=2"
        className=Styles.dashboard
      />
    </div>
  </div>;
};<|MERGE_RESOLUTION|>--- conflicted
+++ resolved
@@ -157,10 +157,6 @@
       background(Style.Colors.hyperlinkAlpha(0.15)),
       width(`percent(100.)),
       height(`rem(60.)),
-<<<<<<< HEAD
-=======
-      overflow(`scroll),
->>>>>>> 0b56896e
       maxWidth(rem(41.)),
       borderRadius(px(3)),
       padding2(~v=`rem(1.), ~h=`zero),
