module Styles = {
  open Css;
  let text = {
    style([
      Theme.Typeface.ibmplexsans,
      color(`hex("344B65")),
      fontWeight(`num(600)),
      lineHeight(`rem(2.)),
      fontStyle(`normal),
      fontSize(`rem(1.125)),
      letterSpacing(`rem(-0.03)),
    ]);
  };

  let container = {
    merge([
      text,
      style([
        display(`flex),
        flexDirection(`column),
        flexWrap(`wrap),
        media(
          Theme.MediaQuery.notMobile,
          [
            width(`percent(100.)),
            flexDirection(`row),
            justifyContent(`spaceEvenly),
          ],
        ),
      ]),
    ]);
  };

  let releaseTitle = {
    style([
      fontWeight(`num(600)),
      fontSize(`rem(2.)),
      letterSpacing(`rem(-0.03)),
      display(`flex),
      width(`percent(100.)),
      justifyContent(`flexStart),
      paddingTop(`rem(2.)),
      media(
        Theme.MediaQuery.notMobile,
        [width(`percent(30.)), flexDirection(`row)],
      ),
      media(Theme.MediaQuery.tablet, [justifyContent(`center)]),
    ]);
  };

  let tableContainer = {
    style([
      width(`percent(100.)),
      media(
        Theme.MediaQuery.notMobile,
        [maxWidth(`rem(40.)), width(`percent(70.)), flexDirection(`row)],
      ),
    ]);
  };

  let gridContainer = {
    style([
      marginTop(`rem(1.)),
      background(`hex("F5F5F5")),
      borderTop(`px(1), `solid, Css_Colors.black),
      borderBottom(`px(1), `solid, Css_Colors.black),
      selector(
        "div:nth-child(even)",
        [background(`rgba((172, 151, 96, 0.06)))],
      ),
      media(Theme.MediaQuery.notMobile, [marginTop(`zero)]),
    ]);
  };

  let tableRow = {
    style([
      padding2(~v=`zero, ~h=`rem(1.)),
      padding(`px(8)),
      display(`grid),
      gridTemplateColumns([`percent(12.), `auto, `percent(15.)]),
      gridColumnGap(`rem(1.5)),
      media(
        Theme.MediaQuery.notMobile,
<<<<<<< HEAD
        [
          gridTemplateColumns([
            `percent(8.),
            `percent(5.),
            `auto,
            `percent(20.),
          ]),
        ],
=======
        [gridTemplateColumns([`percent(10.), `auto, `percent(20.)])],
>>>>>>> 62c28c2f
      ),
    ]);
  };

  let topRow = {
    merge([
      tableRow,
      style([
        display(`none),
        letterSpacing(`px(2)),
        fontSize(`rem(0.875)),
        textTransform(`uppercase),
        padding(`zero),
        media(
          Theme.MediaQuery.notMobile,
          [
            display(`grid),
            gridTemplateColumns([`percent(11.), `auto, `percent(23.)]),
          ],
        ),
      ]),
    ]);
  };

  let bottomRow = {
    merge([
      tableRow,
      style([marginTop(`rem(0.5)), textTransform(`uppercase)]),
    ]);
  };

<<<<<<< HEAD
  let star = {
    style([justifySelf(`flexEnd)]);
  };

=======
>>>>>>> 62c28c2f
  let rank = {
    style([fontWeight(`normal), justifySelf(`flexEnd)]);
  };

  let points = {
    style([
      textAlign(`right),
      media(Theme.MediaQuery.notMobile, [paddingRight(`rem(5.))]),
    ]);
  };

  let disclaimer = {
    style([
      display(`flex),
      justifyContent(`flexStart),
      fontSize(`rem(1.)),
      marginTop(`rem(1.)),
      marginBottom(`rem(5.)),
      media(Theme.MediaQuery.notMobile, [justifyContent(`flexEnd)]),
    ]);
  };
};

module Row = {
  [@react.component]
  let make = (~rank, ~name, ~points) => {
    <div className=Styles.tableRow>
      <span className=Styles.rank>
        {React.string(string_of_int(rank))}
      </span>
      <span> {React.string(name)} </span>
      <span className=Styles.points>
        {switch (points) {
         | Some(points) => React.string(string_of_int(points))
         | None => React.null
         }}
      </span>
    </div>;
  };
};

type challenge = {
  name: string,
  points: option(int),
};
type release = {
  name: string,
  challenges: array(challenge),
};

[@react.component]
let make = (~releaseTitle, ~challenges) => {
  let calculateTotalPoints = () => {
    challenges
    |> Array.fold_left(
         (totalPoints, challenge) => {
           switch (challenge.points) {
           | Some(points) => totalPoints + points
           | None => totalPoints
           }
         },
         0,
       )
    |> string_of_int;
  };
  let renderChallengePointsTable = () => {
    challenges
    |> Array.mapi((index, challenge) => {
         let {name, points} = challenge;
         <Row key={string_of_int(index)} rank={index + 1} name points />;
       })
    |> React.array;
  };

  <div className=Styles.container>
    <div className=Styles.releaseTitle> {React.string(releaseTitle)} </div>
    <div className=Styles.tableContainer>
      <div className=Styles.topRow>
<<<<<<< HEAD
        <span className=Css.(style([gridColumn(3, 4)]))>
          {React.string("Challenge Name")}
        </span>
        <span className=Css.(style([gridColumn(4, 5)]))>
=======
        <span className=Css.(style([gridColumn(2, 3)]))>
          {React.string("Challenge Name")}
        </span>
        <span className=Css.(style([gridColumn(3, 4)]))>
>>>>>>> 62c28c2f
          {React.string("* Points")}
        </span>
      </div>
      <div className=Styles.gridContainer>
        {renderChallengePointsTable()}
      </div>
      <div className=Styles.bottomRow>
<<<<<<< HEAD
        <span className=Css.(style([gridColumn(3, 4)]))>
          {React.string("Total Points *")}
        </span>
        <span className=Css.(style([gridColumn(4, 5)]))>
=======
        <span className=Css.(style([gridColumn(2, 3)]))>
          {React.string("Total Points *")}
        </span>
        <span className=Styles.points>
>>>>>>> 62c28c2f
          {React.string(calculateTotalPoints())}
        </span>
      </div>
      <div>
        <span className=Styles.disclaimer>
          {React.string("** Scores are updated manually every few days")}
        </span>
      </div>
    </div>
  </div>;
};<|MERGE_RESOLUTION|>--- conflicted
+++ resolved
@@ -81,18 +81,7 @@
       gridColumnGap(`rem(1.5)),
       media(
         Theme.MediaQuery.notMobile,
-<<<<<<< HEAD
-        [
-          gridTemplateColumns([
-            `percent(8.),
-            `percent(5.),
-            `auto,
-            `percent(20.),
-          ]),
-        ],
-=======
         [gridTemplateColumns([`percent(10.), `auto, `percent(20.)])],
->>>>>>> 62c28c2f
       ),
     ]);
   };
@@ -124,13 +113,6 @@
     ]);
   };
 
-<<<<<<< HEAD
-  let star = {
-    style([justifySelf(`flexEnd)]);
-  };
-
-=======
->>>>>>> 62c28c2f
   let rank = {
     style([fontWeight(`normal), justifySelf(`flexEnd)]);
   };
@@ -209,17 +191,10 @@
     <div className=Styles.releaseTitle> {React.string(releaseTitle)} </div>
     <div className=Styles.tableContainer>
       <div className=Styles.topRow>
-<<<<<<< HEAD
-        <span className=Css.(style([gridColumn(3, 4)]))>
-          {React.string("Challenge Name")}
-        </span>
-        <span className=Css.(style([gridColumn(4, 5)]))>
-=======
         <span className=Css.(style([gridColumn(2, 3)]))>
           {React.string("Challenge Name")}
         </span>
         <span className=Css.(style([gridColumn(3, 4)]))>
->>>>>>> 62c28c2f
           {React.string("* Points")}
         </span>
       </div>
@@ -227,17 +202,10 @@
         {renderChallengePointsTable()}
       </div>
       <div className=Styles.bottomRow>
-<<<<<<< HEAD
-        <span className=Css.(style([gridColumn(3, 4)]))>
-          {React.string("Total Points *")}
-        </span>
-        <span className=Css.(style([gridColumn(4, 5)]))>
-=======
         <span className=Css.(style([gridColumn(2, 3)]))>
           {React.string("Total Points *")}
         </span>
         <span className=Styles.points>
->>>>>>> 62c28c2f
           {React.string(calculateTotalPoints())}
         </span>
       </div>
