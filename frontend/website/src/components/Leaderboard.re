--- conflicted
+++ resolved
@@ -143,19 +143,9 @@
       height(`rem(3.5)),
       display(`grid),
       gridColumnGap(rem(1.5)),
-<<<<<<< HEAD
       width(`percent(100.)),
       gridTemplateColumns([`rem(3.5), `rem(6.), `auto, `rem(9.)]),
-=======
-      gridTemplateColumns([
-        rem(1.),
-        rem(5.5),
-        rem(5.5),
-        rem(3.5),
-        rem(3.5),
-      ]),
       hover([backgroundColor(`hex("E0E0E0"))]),
->>>>>>> a73d27f3
       media(
         Theme.MediaQuery.tablet,
         [
