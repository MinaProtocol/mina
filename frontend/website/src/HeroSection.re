--- conflicted
+++ resolved
@@ -197,11 +197,7 @@
       className=Css.(
         style([
           display(`flex),
-<<<<<<< HEAD
-          marginTop(`zero),
-=======
           marginTop(`rem(0.25)),
->>>>>>> 3855cf05
           justifyContent(`spaceAround),
           flexWrap(`wrap),
           media(
