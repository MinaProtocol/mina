[@bs.module "emotion-server"]
external renderStylesToString: string => string = "";

type critical = {
  .
  "html": string,
  "css": string,
};

[@bs.module "emotion-server"]
external extractCritical: string => critical = "";

module Fs = {
  [@bs.val] [@bs.module "fs"]
  external mkdirSync:
    (
      string,
      {
        .
        "recursive": bool,
        "mode": int,
      }
    ) =>
    unit =
    "";

  [@bs.val] [@bs.module "fs"]
  external symlinkSync: (string, string) => unit = "";
};

module Rimraf = {
  [@bs.val] [@bs.module "rimraf"] external sync: string => unit = "";
};

let writeStatic = (path, rootComponent) => {
  let rendered =
    extractCritical(ReactDOMServerRe.renderToStaticMarkup(rootComponent));
  Node.Fs.writeFileAsUtf8Sync(
    path ++ ".html",
    "<!doctype html><meta charset=\"utf-8\" />\n" ++ rendered##html,
  );
  Node.Fs.writeFileAsUtf8Sync(path ++ ".css", rendered##css);
};

let load = path => {
  Node.Child_process.execSync(
    "pandoc " ++ path ++ " --mathjax",
    Node.Child_process.option(),
  );
};

let postSuffix = ".markdown";
let posts =
  Node.Fs.readdirSync("posts")
  |> Js.Array.filter(s => Js.String.endsWith(postSuffix, s))
  |> Array.map(fileName => {
       let length = String.length(fileName) - String.length(postSuffix);
       let name = String.sub(fileName, 0, length);
       let content = Node.Fs.readFileAsUtf8Sync("posts/" ++ fileName);
       let html = load("posts/" ++ fileName);
       (name, content, html);
     });

module Router = {
  type t =
    | File(string, ReasonReact.reactElement)
    | Dir(string, array(t));

  let generateStatic = {
    let rec helper = path =>
      fun
      | File(name, elem) => {
          writeStatic(path ++ "/" ++ name, elem);
        }
      | Dir(name, routes) => {
          let path_ = path ++ "/" ++ name;
          Fs.mkdirSync(path_, {"recursive": true, "mode": 0o755});
          routes |> Array.iter(helper(path_));
        };

    helper("./");
  };
};

// TODO: Render job pages
let jobOpenings = [|
  ("engineering-manager", "Engineering Manager (San Francisco)."),
  ("product-manager", "Product Manager (San Francisco)."),
  ("senior-frontend-engineer", "Senior Frontend Engineer (San Francisco)."),
  (
    "protocol-reliability-engineer",
    "Protocol Reliability Engineer (San Francisco).",
  ),
  ("protocol-engineer", "Senior Protocol Engineer (San Francisco)."),
|];

// GENERATE

Rimraf.sync("site");
Router.(
  generateStatic(
    Dir(
      "site",
      [|
        Dir(
          "blog",
          posts
          |> Array.map(((name, content, html)) =>
               File(
                 name,
                 <LegacyPage
                   extraHeaders=BlogPost.extraHeaders footerColor="bg-snow">
<<<<<<< HEAD
                   <BlogPost
                     name
                     title="A SNARKy Exponential Function"
                     subtitle="Simulating real numbers using finite field arithmetic"
                     author="Izaak Meckler"
                     authorWebsite="www.twitter.com/imeckler"
                     date="March 09 2019"
                     html
                   />
                 </LegacyPage>,
=======
                   <BlogPost name content html />
                 </Page>,
>>>>>>> 2b745e6d
               )
             ),
        ),
        File(
          "jobs",
          <LegacyPage extraHeaders=Careers.extraHeaders>
            <Careers jobOpenings />
          </LegacyPage>,
        ),
        File(
          "code",
          <LegacyPage extraHeaders=Code.extraHeaders> <Code /> </LegacyPage>,
        ),
      |],
    ),
  )
);
Fs.symlinkSync(
  Node.Process.cwd() ++ "/../../src/app/website/static",
  "./site/static",
);<|MERGE_RESOLUTION|>--- conflicted
+++ resolved
@@ -110,21 +110,8 @@
                  name,
                  <LegacyPage
                    extraHeaders=BlogPost.extraHeaders footerColor="bg-snow">
-<<<<<<< HEAD
-                   <BlogPost
-                     name
-                     title="A SNARKy Exponential Function"
-                     subtitle="Simulating real numbers using finite field arithmetic"
-                     author="Izaak Meckler"
-                     authorWebsite="www.twitter.com/imeckler"
-                     date="March 09 2019"
-                     html
-                   />
+                   <BlogPost name content html />
                  </LegacyPage>,
-=======
-                   <BlogPost name content html />
-                 </Page>,
->>>>>>> 2b745e6d
                )
              ),
         ),
