open Tc;

module UnlockAccount = [%graphql
  {| mutation unlock($password: String, $publicKey: PublicKey) {
      unlockWallet(input: {password: $password, publicKey: $publicKey}) {
          publicKey
        }
  } |}
];

module UnlockMutation = ReasonApollo.CreateMutation(UnlockAccount);

type modalState = {error: option(string)};

[@react.component]
let make = (~account, ~onClose, ~onSuccess) => {
  let (error, setError) = React.useState(() => None);
  let (password, setPassword) = React.useState(() => "");
  let variables =
    UnlockAccount.make(
      ~password,
      ~publicKey=Apollo.Encoders.publicKey(account),
      (),
    )##variables;
<<<<<<< HEAD
  <Modal title="Unlock Account" onRequestClose=onClose>
    <div className=Modal.Styles.default>
      <p className=Theme.Text.Body.regular>
        {React.string("Please enter password for ")}
        <AccountName pubkey=account />
        {React.string(".")}
      </p>
      <Spacer height=1. />
      <TextField
        label="Pass"
        type_="password"
        onChange={value => setPassword(_ => value)}
        value=password
        ?error
      />
      <Spacer height=1.5 />
      <div className=Css.(style([display(`flex)]))>
        <Button label="Cancel" style=Button.Gray onClick={_ => onClose()} />
        <Spacer width=1. />
        <UnlockMutation>
          ...{(mutation, {result}) =>
            <>
              <Button
                label="Unlock"
                style=Button.Green
                onClick={_ =>
                  mutation(
                    ~variables,
                    ~refetchQueries=[|"getWallets", "walletLocked"|],
                    (),
                  )
                  |> ignore
                }
              />
              {switch (result) {
               | NotCalled => React.null
               | Data(_) =>
                 onSuccess();
                 React.null;
               | Error(err) =>
                 let message =
                   err##graphQLErrors
                   |> Js.Nullable.toOption
                   |> Option.withDefault(~default=Array.empty)
                   |> Array.get(~index=0)
                   |> Option.map(~f=e => e##message)
                   |> Option.withDefault(~default="Server error");
                 setError(_ => Some(message));
                 React.null;
               | Loading => React.null
               }}
            </>
          }
        </UnlockMutation>
      </div>
    </div>
=======
  <Modal title="Unlock Wallet" onRequestClose=onClose>
    <UnlockMutation>
      ...{(mutation, {result}) =>
        <form
          className=Modal.Styles.default
          onSubmit={event => {
            ReactEvent.Form.preventDefault(event);
            mutation(
              ~variables,
              ~refetchQueries=[|"getWallets", "walletLocked"|],
              (),
            )
            |> ignore;
          }}>
          {switch (result) {
           | NotCalled
           | Loading => React.null
           | Data(_) =>
             onSuccess();
             React.null;
           | Error(err) =>
             let message =
               err##graphQLErrors
               |> Js.Nullable.toOption
               |> Option.withDefault(~default=Array.empty)
               |> Array.get(~index=0)
               |> Option.map(~f=e => e##message)
               |> Option.withDefault(~default="Server error");
             setError(_ => Some(message));
             React.null;
           }}
          <p className=Theme.Text.Body.regular>
            {React.string("Please enter password for ")}
            <WalletName pubkey=wallet />
            {React.string(".")}
          </p>
          <Spacer height=1. />
          <TextField
            label="Pass"
            type_="password"
            onChange={value => setPassword(_ => value)}
            value=password
            ?error
          />
          <Spacer height=1.5 />
          <div className=Css.(style([display(`flex)]))>
            <Button
              label="Cancel"
              style=Button.Gray
              onClick={_ => onClose()}
            />
            <Spacer width=1. />
            <Button label="Unlock" style=Button.Green type_="submit" />
          </div>
        </form>
      }
    </UnlockMutation>
>>>>>>> 6a523304
  </Modal>;
};<|MERGE_RESOLUTION|>--- conflicted
+++ resolved
@@ -11,7 +11,6 @@
 module UnlockMutation = ReasonApollo.CreateMutation(UnlockAccount);
 
 type modalState = {error: option(string)};
-
 [@react.component]
 let make = (~account, ~onClose, ~onSuccess) => {
   let (error, setError) = React.useState(() => None);
@@ -22,64 +21,6 @@
       ~publicKey=Apollo.Encoders.publicKey(account),
       (),
     )##variables;
-<<<<<<< HEAD
-  <Modal title="Unlock Account" onRequestClose=onClose>
-    <div className=Modal.Styles.default>
-      <p className=Theme.Text.Body.regular>
-        {React.string("Please enter password for ")}
-        <AccountName pubkey=account />
-        {React.string(".")}
-      </p>
-      <Spacer height=1. />
-      <TextField
-        label="Pass"
-        type_="password"
-        onChange={value => setPassword(_ => value)}
-        value=password
-        ?error
-      />
-      <Spacer height=1.5 />
-      <div className=Css.(style([display(`flex)]))>
-        <Button label="Cancel" style=Button.Gray onClick={_ => onClose()} />
-        <Spacer width=1. />
-        <UnlockMutation>
-          ...{(mutation, {result}) =>
-            <>
-              <Button
-                label="Unlock"
-                style=Button.Green
-                onClick={_ =>
-                  mutation(
-                    ~variables,
-                    ~refetchQueries=[|"getWallets", "walletLocked"|],
-                    (),
-                  )
-                  |> ignore
-                }
-              />
-              {switch (result) {
-               | NotCalled => React.null
-               | Data(_) =>
-                 onSuccess();
-                 React.null;
-               | Error(err) =>
-                 let message =
-                   err##graphQLErrors
-                   |> Js.Nullable.toOption
-                   |> Option.withDefault(~default=Array.empty)
-                   |> Array.get(~index=0)
-                   |> Option.map(~f=e => e##message)
-                   |> Option.withDefault(~default="Server error");
-                 setError(_ => Some(message));
-                 React.null;
-               | Loading => React.null
-               }}
-            </>
-          }
-        </UnlockMutation>
-      </div>
-    </div>
-=======
   <Modal title="Unlock Wallet" onRequestClose=onClose>
     <UnlockMutation>
       ...{(mutation, {result}) =>
@@ -137,6 +78,5 @@
         </form>
       }
     </UnlockMutation>
->>>>>>> 6a523304
   </Modal>;
 };