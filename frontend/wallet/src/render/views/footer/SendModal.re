--- conflicted
+++ resolved
@@ -185,11 +185,6 @@
          />
        }}
       <Spacer height=1.0 />
-<<<<<<< HEAD
-      //Disable Modal button if no active account
-      {modalButtons(sendState, setModalState, onSubmit, onClose)}
-    </div>;
-=======
       //Disable Modal button if no active wallet
       <div className=Css.(style([display(`flex)]))>
         <Button label="Cancel" style=Button.Gray onClick={_ => onClose()} />
@@ -197,7 +192,6 @@
         <Button label="Send" style=Button.Green type_="submit" />
       </div>
     </form>;
->>>>>>> 6a523304
   };
 };
 
