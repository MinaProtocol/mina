let component = ReasonReact.statelessComponent("Header");

module Styles = {
  open Css;
  open Theme;

  let header =
    merge([
      style([
        position(`fixed),
        top(`px(0)),
        left(`px(0)),
        right(`px(0)),
        height(Spacing.headerHeight),
        maxHeight(Spacing.headerHeight),
        minHeight(Spacing.headerHeight),
        display(`flex),
        alignItems(`center),
        justifyContent(`spaceBetween),
        color(black),
        fontFamily("IBM Plex Sans, Sans-Serif"),
        padding2(~v=`zero, ~h=Theme.Spacing.defaultSpacing),
        borderBottom(`px(1), `solid, Colors.borderColor),
        CssElectron.appRegion(`drag),
      ]),
      notText,
    ]);

  let logo =
    style([display(`flex), alignItems(`center), marginLeft(`px(4))]);

  let rightButtons =
    style([
      display(`flex),
      alignItems(`center),
      justifyContent(`spaceBetween),
    ]);

  let deactivatedSettings =
    merge([
      Link.Styles.link,
      style([
        padding4(
          ~top=`rem(0.5),
          ~right=`rem(0.75),
          ~bottom=`rem(0.5),
          ~left=`rem(0.5),
        ),
      ]),
    ]);

  let activatedSettings =
    merge([
      deactivatedSettings,
      style([
        color(Theme.Colors.hyperlinkAlpha(0.8)),
        backgroundColor(Theme.Colors.hyperlinkAlpha(0.15)),
        borderRadius(`px(6)),
      ]),
    ]);
};

module SyncStatusQ = [%graphql
  {|
<<<<<<< HEAD
    subscription syncStatus {
      newSyncUpdate {
        status
        description
      }
    }
  |}
=======
query querySyncStatus {
  syncState {
    status
    description
  }
}
|}
>>>>>>> 6554a0d5
];

module SyncStatusQuery = ReasonApollo.CreateQuery(SyncStatusQ);

module SyncStatus = {
  module SubscriptionGQL = [%graphql
    {|
    subscription syncStatus {
      newSyncUpdate {
        status
        description
      }
    }
    |}
  ];

  module Subscription = ReasonApollo.CreateSubscription(SubscriptionGQL);

  [@react.component]
  let make =
      (
        ~result,
        ~subscribeToMore:
           (
             ~document: ReasonApolloTypes.queryString,
             ~variables: Js.Json.t=?,
             ~updateQuery: ReasonApolloQuery.updateQuerySubscriptionT=?,
             ~onError: ReasonApolloQuery.onErrorT=?,
             unit
           ) =>
           unit,
      ) => {
    let _ =
      React.useEffect0(() => {
        subscribeToMore(~document=Subscription.graphQLSubscriptionAST, ());
        None;
      });
    switch ((result: SyncStatusQuery.response)) {
    | Loading => <Alert kind=`Warning message="Connecting" />
    | Error(_) => <Alert kind=`Danger message="Error" />
    | Data(response) =>
      let update = response##syncState;
      switch (update##status) {
      | `STALE => <Alert kind=`Warning message="Stale" />
      | `ERROR => <Alert kind=`Danger message="Unsynced" />
      | `SYNCED => <Alert kind=`Success message="Synced" />
      | `BOOTSTRAP => <Alert kind=`Warning message="Syncing" />
      };
    };
  };
};

[@react.component]
let make = () => {
  let url = ReasonReact.Router.useUrl();
  let onSettingsPage =
    switch (url.path) {
    | ["settings", ..._] => true
    | _ => false
    };
  <header className=Styles.header>
    <div className=Styles.logo onClick={_ => ReasonReact.Router.push("/")}>
      <img src="CodaLogo.svg" alt="Coda logo" />
    </div>
    <div className=Styles.rightButtons>
      <SyncStatusQuery fetchPolicy="no-cache" partialRefetch=true>
        {response =>
<<<<<<< HEAD
           switch (response.result) {
           | Loading => <Alert kind=`Warning message="Syncing" />
           | Error(_) => <Alert kind=`Danger message="Error" />
           | Data(response) =>
             let update = response##newSyncUpdate;
             switch (update##status) {
             | `STALE => <Alert kind=`Warning message="Stale" />
             | `ERROR => <Alert kind=`Danger message="Unsynced" />
             | `SYNCED => <Alert kind=`Success message="Synced" />
             | `BOOTSTRAP => <Alert kind=`Warning message="Syncing" />
             };
           }}
      </SyncStatusSubscription>
      <Spacer width=0.75 />
=======
           <SyncStatus
             result={response.result}
             subscribeToMore={response.subscribeToMore}
           />}
      </SyncStatusQuery>
      <Spacer width=1.5 />
>>>>>>> 6554a0d5
      <a
        className={
          onSettingsPage
            ? Styles.activatedSettings : Styles.deactivatedSettings
        }
        onClick={_e =>
          onSettingsPage
            ? ReasonReact.Router.push("/")
            : ReasonReact.Router.push("/settings")
        }>
        <Icon kind=Icon.Settings />
        <Spacer width=0.25 />
        {React.string("Settings")}
      </a>
    </div>
  </header>;
};<|MERGE_RESOLUTION|>--- conflicted
+++ resolved
@@ -62,23 +62,13 @@
 
 module SyncStatusQ = [%graphql
   {|
-<<<<<<< HEAD
-    subscription syncStatus {
-      newSyncUpdate {
+    query querySyncStatus {
+      syncState {
         status
         description
       }
     }
   |}
-=======
-query querySyncStatus {
-  syncState {
-    status
-    description
-  }
-}
-|}
->>>>>>> 6554a0d5
 ];
 
 module SyncStatusQuery = ReasonApollo.CreateQuery(SyncStatusQ);
@@ -146,29 +136,12 @@
     <div className=Styles.rightButtons>
       <SyncStatusQuery fetchPolicy="no-cache" partialRefetch=true>
         {response =>
-<<<<<<< HEAD
-           switch (response.result) {
-           | Loading => <Alert kind=`Warning message="Syncing" />
-           | Error(_) => <Alert kind=`Danger message="Error" />
-           | Data(response) =>
-             let update = response##newSyncUpdate;
-             switch (update##status) {
-             | `STALE => <Alert kind=`Warning message="Stale" />
-             | `ERROR => <Alert kind=`Danger message="Unsynced" />
-             | `SYNCED => <Alert kind=`Success message="Synced" />
-             | `BOOTSTRAP => <Alert kind=`Warning message="Syncing" />
-             };
-           }}
-      </SyncStatusSubscription>
-      <Spacer width=0.75 />
-=======
            <SyncStatus
              result={response.result}
              subscribeToMore={response.subscribeToMore}
            />}
       </SyncStatusQuery>
       <Spacer width=1.5 />
->>>>>>> 6554a0d5
       <a
         className={
           onSettingsPage
