module Styles = {
  open Css;
  let container =
    style([
      display(`flex),
      flexDirection(`column),
      width(`percent(100.)),
    ]);
  let labelContainer =
    style([
      display(`flex),
      alignItems(`center),
      justifyContent(`flexStart),
      height(`rem(2.5)),
      width(`percent(100.)),
      padding2(~v=`zero, ~h=`rem(0.75)),
      background(white),
      border(`px(1), `solid, Theme.Colors.marineAlpha(0.3)),
      borderRadius(`rem(0.25)),
      flexGrow(1.),
      hover([border(`px(1), `solid, Theme.Colors.hyperlink)]),
      focus([border(`px(2), `solid, Theme.Colors.hyperlink)]),
    ]);
  let error =
    style([
      display(`flex),
      alignItems(`center),
      justifyContent(`flexStart),
      height(`rem(2.5)),
      width(`percent(100.)),
      padding2(~v=`zero, ~h=`rem(0.75)),
      background(white),
      border(`px(2), `solid, Theme.Colors.roseBud),
      borderRadius(`rem(0.25)),
      flexGrow(1.),
    ]);
  let label =
    merge([
      Theme.Text.Header.h6,
      style([
        textTransform(`uppercase),
        color(Theme.Colors.slateAlpha(0.7)),
        minWidth(`rem(2.5)),
      ]),
    ]);
  let errorText =
    merge([
      Theme.Text.Body.error,
      style([textAlign(`right), paddingTop(`px(6))]),
    ]);

  let placeholderColor = Theme.Colors.slateAlpha(0.5);

  let input =
    merge([
      Theme.Text.Body.regular,
      style([
        placeholder([color(placeholderColor)]),
        border(`zero, `none, transparent),
        flexGrow(1.),
        padding(`zero),
        paddingBottom(`px(2)),
        color(Theme.Colors.teal),
        active([outline(`zero, `solid, white)]),
        focus([outline(`zero, `solid, white)]),
      ]),
    ]);

  let inputMono =
    merge([
      Theme.Text.Body.mono,
      style([
        placeholder([color(placeholderColor)]),
        border(`zero, `none, transparent),
        flexGrow(1.),
        padding(`zero),
        color(Theme.Colors.teal),
        active([outline(`zero, `solid, white)]),
        focus([outline(`zero, `solid, white)]),
      ]),
    ]);

  let square = active =>
    style([
      marginRight(`rem(0.25)),
      paddingBottom(`px(2)),
      Theme.Typeface.lucidaGrande,
      color(active ? Theme.Colors.teal : placeholderColor),
    ]);

  let baseButton =
    merge([
      Theme.Text.Body.regular,
      style([
        display(`inlineFlex),
        alignItems(`center),
        justifyContent(`center),
        height(`rem(1.5)),
        minWidth(`rem(3.5)),
        padding2(~v=`zero, ~h=`rem(0.5)),
        border(`px(0), `none, transparent),
        borderRadius(`rem(0.25)),
        active([outlineStyle(`none)]),
        focus([outlineStyle(`none)]),
        disabled([pointerEvents(`none)]),
        marginRight(`rem(-0.25)),
        marginLeft(`rem(0.25)),
      ]),
    ]);

  let greenButton =
    merge([
      baseButton,
      style([
        backgroundColor(Theme.Colors.serpentine),
        color(white),
        hover([backgroundColor(Theme.Colors.jungle)]),
      ]),
    ]);

  let blueButton =
    merge([
      baseButton,
      style([
        backgroundColor(Theme.Colors.hyperlink),
        color(white),
        hover([backgroundColor(Theme.Colors.hyperlinkAlpha(0.7))]),
      ]),
    ]);

  let tealButton =
    merge([
      baseButton,
      style([
        backgroundColor(Theme.Colors.teal),
        color(white),
        hover([backgroundColor(Theme.Colors.tealAlpha(0.7))]),
      ]),
    ]);
};

module Button = {
  [@react.component]
  let make = (~text, ~color, ~disabled=false, ~onClick) => {
    let buttonStyle =
      switch (color) {
      | `Blue => Styles.blueButton
      | `Teal => Styles.tealButton
      | `Green => Styles.greenButton
      };
    <button className=buttonStyle disabled onClick={_ => onClick()}>
      {React.string(text)}
    </button>;
  };
};

module Currency = {
  [@react.component]
  let make = (~onChange, ~value, ~label, ~placeholder=?) =>
    <label className=Styles.labelContainer>
      <span className=Styles.label> {React.string(label ++ ":")} </span>
      <Spacer width=0.5 />
      <span className={Styles.square(value != "")}>
        {ReasonReact.string({j|■|j})}
      </span>
      <input
        className=Styles.input
        type_="number"
        onChange={e => {
          let value =
            ReactEvent.Form.target(e)##value
            |> Js.String.replaceByRe([%re "/[^0-9]/g"], "");
          onChange(value);
        }}
        value
        ?placeholder
      />
    </label>;
};

[@react.component]
let make =
    (
      ~onChange,
      ~value,
      ~label,
      ~mono=false,
      ~type_="text",
      ~button=React.null,
      ~placeholder=?,
      ~disabled=false,
      ~error=?,
    ) =>
<<<<<<< HEAD
  <label className=Styles.container>
    <span className=Styles.label> {React.string(label ++ ":")} </span>
    <Spacer width=0.5 />
    <input
      className={mono ? Styles.inputMono : Styles.input}
      type_
      onChange={e => onChange(ReactEvent.Form.target(e)##value)}
      value
      ?placeholder
      disabled
    />
    button
  </label>;
=======
  <div className=Styles.container>
    <label
      className={
        switch (error) {
        | Some(_) => Styles.error
        | None => Styles.labelContainer
        }
      }>
      <span className=Styles.label> {React.string(label ++ ":")} </span>
      <Spacer width=0.5 />
      <input
        className={mono ? Styles.inputMono : Styles.input}
        type_
        onChange={e => onChange(ReactEvent.Form.target(e)##value)}
        value
        ?placeholder
        disabled
      />
      button
    </label>
    {switch (error) {
     | Some(error) =>
       <div className=Styles.errorText> {React.string(error)} </div>
     | None => React.null
     }}
  </div>;
>>>>>>> c62cd497
<|MERGE_RESOLUTION|>--- conflicted
+++ resolved
@@ -191,21 +191,6 @@
       ~disabled=false,
       ~error=?,
     ) =>
-<<<<<<< HEAD
-  <label className=Styles.container>
-    <span className=Styles.label> {React.string(label ++ ":")} </span>
-    <Spacer width=0.5 />
-    <input
-      className={mono ? Styles.inputMono : Styles.input}
-      type_
-      onChange={e => onChange(ReactEvent.Form.target(e)##value)}
-      value
-      ?placeholder
-      disabled
-    />
-    button
-  </label>;
-=======
   <div className=Styles.container>
     <label
       className={
@@ -231,5 +216,4 @@
        <div className=Styles.errorText> {React.string(error)} </div>
      | None => React.null
      }}
-  </div>;
->>>>>>> c62cd497
+  </div>;