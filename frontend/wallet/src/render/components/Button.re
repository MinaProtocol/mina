--- conflicted
+++ resolved
@@ -128,21 +128,9 @@
       Css.style([
         Css.minWidth(`rem(width)),
         Css.height(`rem(height)),
-<<<<<<< HEAD
         Css.padding2(~v=`zero, ~h=`rem(padding)),
       ]),
       Styles.buttonStyles(style),
-=======
-        Css.textTransform(`capitalize),
-      ]),
-      switch (style) {
-      | Blue => Styles.blue
-      | Green => Styles.green
-      | Red => Styles.red
-      | Gray => Styles.gray
-      | HyperlinkBlue => Styles.hyperlinkBlue
-      },
->>>>>>> a4cd3b80
     ])}
     type_>
     {switch (link, icon) {
@@ -158,8 +146,4 @@
      | (Some(link), None) =>
        <a href=link target="_blank"> {React.string(label)} </a>
      }}
-<<<<<<< HEAD
-=======
-    <FormattedMessage id=label defaultMessage=label />
->>>>>>> a4cd3b80
-  </button>;+  </button>;
