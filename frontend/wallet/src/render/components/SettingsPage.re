open Tc;

module Styles = {
  open Css;

  let container =
    style([
      height(`percent(100.)),
      padding(`rem(2.)),
      backgroundColor(Theme.Colors.greyish(0.1)),
    ]);
};

module SettingsQueryString = [%graphql {| query settings { version } |}];

module SettingsQuery = ReasonApollo.CreateQuery(SettingsQueryString);

[@react.component]
let make = (~dispatch) => {
  let (addressbook, _updateAddressBook) =
    React.useContext(AddressBookProvider.context);

  <div className=Styles.container>
    <span className=Theme.Text.title> {React.string("Settings")} </span>
<<<<<<< HEAD
    <SideBar.WalletQuery>
=======
    <Spacer height=1. />
    <SettingsQuery>
>>>>>>> 56c577fb
      {response =>
         switch (response.result) {
         | Loading => React.string("...")
         | Error(err) => React.string(err##message)
         | Data(data) =>
<<<<<<< HEAD
           let wallets =
             Array.map(~f=Wallet.ofGraphqlExn, data##ownedWallets)
             |> Array.to_list;
           switch (wallets) {
           | [] => <div />
           | [wallet, ..._rest] =>
             <button
               onClick={_e =>
                 dispatch(
                   CodaProcess.Action.ChangeArgs([
                     "-run-snark-worker",
                     PublicKey.toString(wallet.key),
                   ]),
                 )
               }>
               {React.string(
                  "Do compressor on "
                  ++ AddressBook.getWalletName(addressbook, wallet.key),
                )}
             </button>
           };
         }}
    </SideBar.WalletQuery>
  </div>;
};
=======
           <span className=Theme.Text.Body.regular>
             {React.string("Wallet version: " ++ data##version)}
           </span>
         }}
    </SettingsQuery>
  </div>;
>>>>>>> 56c577fb
<|MERGE_RESOLUTION|>--- conflicted
+++ resolved
@@ -1,5 +1,3 @@
-open Tc;
-
 module Styles = {
   open Css;
 
@@ -16,54 +14,20 @@
 module SettingsQuery = ReasonApollo.CreateQuery(SettingsQueryString);
 
 [@react.component]
-let make = (~dispatch) => {
-  let (addressbook, _updateAddressBook) =
-    React.useContext(AddressBookProvider.context);
-
+let make = () => {
   <div className=Styles.container>
     <span className=Theme.Text.title> {React.string("Settings")} </span>
-<<<<<<< HEAD
-    <SideBar.WalletQuery>
-=======
     <Spacer height=1. />
     <SettingsQuery>
->>>>>>> 56c577fb
       {response =>
          switch (response.result) {
          | Loading => React.string("...")
          | Error(err) => React.string(err##message)
          | Data(data) =>
-<<<<<<< HEAD
-           let wallets =
-             Array.map(~f=Wallet.ofGraphqlExn, data##ownedWallets)
-             |> Array.to_list;
-           switch (wallets) {
-           | [] => <div />
-           | [wallet, ..._rest] =>
-             <button
-               onClick={_e =>
-                 dispatch(
-                   CodaProcess.Action.ChangeArgs([
-                     "-run-snark-worker",
-                     PublicKey.toString(wallet.key),
-                   ]),
-                 )
-               }>
-               {React.string(
-                  "Do compressor on "
-                  ++ AddressBook.getWalletName(addressbook, wallet.key),
-                )}
-             </button>
-           };
-         }}
-    </SideBar.WalletQuery>
-  </div>;
-};
-=======
            <span className=Theme.Text.Body.regular>
              {React.string("Wallet version: " ++ data##version)}
            </span>
          }}
     </SettingsQuery>
   </div>;
->>>>>>> 56c577fb
+};