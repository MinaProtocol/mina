// Move this into a context for easy i18n state access and setting
type action =
  | SetLocale(Locale.locale);

let initialState = Locale.En;

let intlReducer = (_, action) =>
  switch (action) {
  | SetLocale(locale) => locale
  };

[@react.component]
let make = () => {
  let settingsValue = AddressBookProvider.createContext();
  let (isOnboarding, _) as onboardingValue =
    OnboardingProvider.createContext();
  let dispatch = CodaProcess.useHook();
<<<<<<< HEAD
  let (locale, _) = intlReducer->React.useReducer(initialState);
=======
  let toastValue = ToastProvider.createContext();
>>>>>>> 146b621c

  <AddressBookProvider value=settingsValue>
    <OnboardingProvider value=onboardingValue>
      <ProcessDispatchProvider value=dispatch>
        <ReasonApollo.Provider client=Apollo.client>
<<<<<<< HEAD
          <ReactIntl.IntlProvider
            locale={locale->Locale.toString}
            messages={locale->Locale.translations->Locale.translationsToDict}>
            {isOnboarding
               ? <Onboarding />
               : <>
                   <Header />
                   <Main> <SideBar /> <Router /> </Main>
                   <Footer />
                 </>}
          </ReactIntl.IntlProvider>
=======
          {isOnboarding
             ? <Onboarding />
             : <ToastProvider value=toastValue>
                 <Header />
                 <Main> <SideBar /> <Router /> </Main>
                 <Footer />
               </ToastProvider>}
>>>>>>> 146b621c
        </ReasonApollo.Provider>
      </ProcessDispatchProvider>
    </OnboardingProvider>
  </AddressBookProvider>;
};<|MERGE_RESOLUTION|>--- conflicted
+++ resolved
@@ -15,37 +15,25 @@
   let (isOnboarding, _) as onboardingValue =
     OnboardingProvider.createContext();
   let dispatch = CodaProcess.useHook();
-<<<<<<< HEAD
+  let toastValue = ToastProvider.createContext();
+  
   let (locale, _) = intlReducer->React.useReducer(initialState);
-=======
-  let toastValue = ToastProvider.createContext();
->>>>>>> 146b621c
 
   <AddressBookProvider value=settingsValue>
     <OnboardingProvider value=onboardingValue>
       <ProcessDispatchProvider value=dispatch>
         <ReasonApollo.Provider client=Apollo.client>
-<<<<<<< HEAD
           <ReactIntl.IntlProvider
             locale={locale->Locale.toString}
             messages={locale->Locale.translations->Locale.translationsToDict}>
             {isOnboarding
                ? <Onboarding />
-               : <>
-                   <Header />
-                   <Main> <SideBar /> <Router /> </Main>
-                   <Footer />
-                 </>}
-          </ReactIntl.IntlProvider>
-=======
-          {isOnboarding
-             ? <Onboarding />
-             : <ToastProvider value=toastValue>
+               : <ToastProvider value=toastValue>
                  <Header />
                  <Main> <SideBar /> <Router /> </Main>
                  <Footer />
                </ToastProvider>}
->>>>>>> 146b621c
+          </ReactIntl.IntlProvider>
         </ReasonApollo.Provider>
       </ProcessDispatchProvider>
     </OnboardingProvider>
