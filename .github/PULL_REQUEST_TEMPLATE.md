### Welcome 👋

Thank you for contributing to Mina! Please see `CONTRIBUTING.md` if you haven't
yet. In that doc, there are more details around how to start our CI.

If you cannot complete any of the steps below, please ask for help from a core
contributor.

### Incomplete Work

We feel it's important that everyone is comfortable landing incomplete projects
so we don't keep PRs open for too long (especially on develop). To do this we
don't want to forget that something is incomplete, don't want to be blocked on
landing things, and we don't want to land anything that breaks the daemon. We
don't want to forget to test the incomplete things whenever they are completed,
and finally we want to clean up after ourselves: any temporary cruft gets
completely removed before a project is considered done.

To achieve the above, we wish to keep track of incomplete work using a draft of
the release notes. We can share this part of the current draft at anytime with
external contributors. Moreover, we will review this draft during hardforks.

To ship incomplete work, put it behind feature flags -- prefer a runtime
CLI/daemon-config-style flag if possible, and only if necessary fallthrough to
compile time flags. Note that if you put code behind a compile time flag, you
_must_ ensure that CI is building all possible code paths. Don't land something
that doesn't build in CI.

## PLEASE DELETE EVERYTHING ABOVE THIS LINE
---

Explain your changes:
*
<<<<<<< HEAD

Explain how you tested your changes:
*

=======

Explain how you tested your changes:
*
>>>>>>> 9fb710f4

Checklist:

- [ ] Dependency versions are unchanged
  - Notify Velocity team if dependencies must change in CI
- [ ] Modified the current draft of release notes with details on what is completed or incomplete within this project
- [ ] Document code purpose, how to use it
  - Mention expected invariants, implicit constraints
- [ ] Tests were added for the new behavior
  - Document test purpose, significance of failures
  - Test names should reflect their purpose
- [ ] All tests pass (CI will check this if you didn't)
- [ ] Serialized types are in stable-versioned modules
- [ ] Does this close issues? List them

* Closes #0000<|MERGE_RESOLUTION|>--- conflicted
+++ resolved
@@ -31,16 +31,9 @@
 
 Explain your changes:
 *
-<<<<<<< HEAD
 
 Explain how you tested your changes:
 *
-
-=======
-
-Explain how you tested your changes:
-*
->>>>>>> 9fb710f4
 
 Checklist:
 
