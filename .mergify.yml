--- conflicted
+++ resolved
@@ -1,15 +1,8 @@
 pull_request_rules:
     - name: automatically merge approved PRs with the ready-to-merge label
       conditions:
-<<<<<<< HEAD
+          - "status-success=buildkite/coda/pr"
           - "status-success=ci/circleci: build-artifacts--testnet"
-          - "status-success=ci/circleci: build-wallet"
-          - "status-success=ci/circleci: client-sdk-unit-tests"
-          - "status-success=ci/circleci: compare-test-signatures"
-          - "status-success=ci/circleci: lint"
-=======
-          - "status-success=buildkite/coda/pr"
->>>>>>> e4ad7a7f
           - "status-success=ci/circleci: test--dev--coda-bootstrap-test"
           - "status-success=ci/circleci: test--dev--coda-delegation-test"
           - "status-success=ci/circleci: test--dev--coda-shared-state-test"
@@ -24,15 +17,8 @@
           delete_head_branch: {}
     - name: automatically merge approved PRs into develop with the ready-to-merge-into-develop label
       conditions:
-<<<<<<< HEAD
+          - "status-success=buildkite/coda/pr"
           - "status-success=ci/circleci: build-artifacts--testnet"
-          - "status-success=ci/circleci: build-wallet"
-          - "status-success=ci/circleci: client-sdk-unit-tests"
-          - "status-success=ci/circleci: compare-test-signatures"
-          - "status-success=ci/circleci: lint"
-=======
-          - "status-success=buildkite/coda/pr"
->>>>>>> e4ad7a7f
           - "status-success=ci/circleci: test--dev--coda-bootstrap-test"
           - "status-success=ci/circleci: test--dev--coda-delegation-test"
           - "status-success=ci/circleci: test--dev--coda-shared-state-test"
