--- conflicted
+++ resolved
@@ -1,16 +1,6 @@
 pull_request_rules:
     - name: automatically merge approved PRs with the ready-to-merge label
       conditions:
-<<<<<<< HEAD
-          - "status-success=ci/circleci: test--test_postake_snarkless"
-          - "status-success=ci/circleci: test--test_postake_txns"
-          - "status-success=ci/circleci: test--test_postake_bootstrap"
-          - "status-success=ci/circleci: test--test_postake_split_snarkless"
-          - "status-success=ci/circleci: test--test_postake_split"
-          - "status-success=ci/circleci: test--test_postake_catchup"
-          - "status-success=ci/circleci: test--test_postake"
-          - "status-success=ci/circleci: test--fake_hash"
-=======
           - "status-success=ci/circleci: build-artifacts--testnet_postake"
           - "status-success=ci/circleci: build-artifacts--testnet_postake_snarkless_fake_hash"
           - "status-success=ci/circleci: build-wallet"
@@ -22,8 +12,8 @@
           - "status-success=ci/circleci: test--test_postake_snarkless"
           - "status-success=ci/circleci: test--test_postake_split"
           - "status-success=ci/circleci: test--test_postake_split_snarkless"
+          - "status-success=ci/circleci: test--test_postake_txns"
           - "status-success=ci/circleci: test-unit--dev"
->>>>>>> 488c77a3
           - "status-success=ci/circleci: test-unit--test_posig_snarkless"
           - "status-success=ci/circleci: test-unit--test_postake_snarkless"
           - "status-success=ci/circleci: tracetool"
