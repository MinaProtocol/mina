#!/usr/bin/env bash

# Author's Note: Because the structure of this repo is inconsistent (Dockerfiles and build contexts placed willy-nilly)
# we have to trustlist and configure image builds individually because each one is going to be slightly different.
# This is needed as opposed to trusting the structure of the each project to be consistent for every deployable.

set -eo pipefail
set +x

DHALL_VERSION=1.41.1
DHALL_JSON_VERSION=1.7.10
DHALL_BASH_VERSION=1.0.40

tempdir=$(mktemp -d dhall-XXX)
mkdir -p "$tempdir/bin"

dhall-to-bash() {
  if type -P dhall-to-bash > /dev/null; then
    command dhall-to-bash "$@"
  else
    mkdir -p "$tempdir/bin"
    printf "> Downloading dhall-bash to %s <\n" "$tempdir" > /dev/stderr
    curl -sL https://github.com/dhall-lang/dhall-haskell/releases/download/$DHALL_VERSION/dhall-bash-$DHALL_BASH_VERSION-x86_64-linux.tar.bz2 \
    | tar --extract --file=- --bzip2 --directory="$tempdir" ./bin/dhall-to-bash
    "$tempdir/bin/dhall-to-bash" "$@"
    code="$?"
    return $code
  fi
}

# shellcheck disable=SC2120
dhall-to-yaml() {
  if type -P dhall-to-yaml > /dev/null; then
    command dhall-to-yaml "$@"
  else
    printf "> Downloading dhall-json to %s <\n" "$tempdir" > /dev/stderr
    curl -sL https://github.com/dhall-lang/dhall-haskell/releases/download/$DHALL_VERSION/dhall-json-$DHALL_JSON_VERSION-x86_64-linux.tar.bz2 \
    | tar --extract --file=- --bzip2 --directory="$tempdir" ./bin/dhall-to-yaml
    "$tempdir/bin/dhall-to-yaml" "$@"
    code="$?"
    return $code
  fi
}

cleanup() {
  rm -rf "$tempdir"
}

trap cleanup EXIT

CLEAR='\033[0m'
RED='\033[0;31m'
# Array of valid service names
VALID_SERVICES=('mina-archive' 'mina-daemon' 'mina-rosetta' 'mina-toolchain' 'mina-builder' 'mina-opam-deps' 'delegation-backend' 'delegation-backend-toolchain' 'mina-test-executive')

ROOT="$(cd -- "$(dirname "$( dirname -- "${BASH_SOURCE[0]}" )")" &> /dev/null && pwd )"

function usage() {
  if [[ -n "$1" ]]; then
    echo -e "${RED}☞  $1${CLEAR}\n";
  fi
  echo "Usage: $0 [-s service-to-release] [-v service-version] [-n network]"
  echo "  -s, --service             The Service being released to Dockerhub"
  echo "  -v, --version             The version to be used in the docker image tag"
  echo "  -n, --network             The network configuration to use (devnet or mainnet). Default=devnet"
  echo "  -b, --branch              The branch of the mina repository to use for staged docker builds. Default=compatible"
  echo "  -c, --commit              The commit of the mina repository to use for staged docker builds. Default=tip of master"
  echo "      --deb-codename        The debian codename (stretch or buster) to build the docker image from. Default=stretch"
  echo "      --deb-release         The debian package release channel to pull from (unstable,alpha,beta,stable). Default=unstable"
  echo "      --deb-version         The version string for the debian package to install"
  echo "      --opam-deps           The Opam Deps stage to re-use dependencies from"
  echo "      --builder             The Builder stage to re-use dependencies from"
  echo ""
  echo "Example: $0 --service faucet --version v0.1.0"
  echo "Valid Services: ${VALID_SERVICES[*]}"
  exit 1
}

FUNCTION=kanikoBuild
LOGS_BUCKET=",logsBucket = Some \"gs://mina-cloudbuild-logs\""

extraArgs=()

while [[ "$#" -gt 0 ]]; do case $1 in
  -s|--service) SERVICE="$2"; shift;;
  -v|--version) VERSION="$2"; shift;;
  -n|--network) NETWORK=", network = Some \"$2\""; shift;;
  -b|--branch) BRANCH=", branch = Some \"$2\""; shift;;
  -c|--commit) COMMIT=", commit = Some \"$2\""; shift;;
  --cache-from) CACHE=", cache = Some \"$2\""; shift;;
  --deb-codename) DEB_CODENAME=", debCodename = Some cb.DebCodename.$2"; shift;;
  --deb-release) DEB_RELEASE=", debRelease = Some \"$2\""; shift;;
  --deb-version) DEB_VERSION=", debVersion = Some \"$2\""; shift;;
  --logs-bucket) LOGS_BUCKET=", logsBucket = Some \"$2\""; shift;;
  --opam-deps) OPAM_DEPS_STAGE=", opamDeps = Some \"$2\""; shift;;
  --builder) BUILDER_STAGE=", builder = Some \"$2\""; shift;;
  --local) FUNCTION=dockerBuild ;;
  --extra-arg) extraArgs+=("\"$2\""); shift;;
  *) echo "Unknown parameter passed: $1"; exit 1;;
esac; shift; done

if [ -n "${extraArgs[*]}" ]; then
  EXTRA=", extraArgs = [$(IFS=, ; echo "${extraArgs[*]}")]"
else
  EXTRA=""
fi

# Determine the proper image for ubuntu or debian
case "${DEB_CODENAME##*=}" in
  bionic|focal|impish|jammy)
    IMAGE="ubuntu:${DEB_CODENAME##*=}"
  ;;
  stretch|buster|bullseye|bookworm|sid)
    IMAGE="debian:${DEB_CODENAME##*=}-slim"
  ;;
esac
IMAGE="--build-arg image=${IMAGE}"

# Debug prints for visability
# Substring removal to cut the --build-arg arguments on the = so that the output is exactly the input flags https://wiki.bash-hackers.org/syntax/pe#substring_removal
echo "--service ${SERVICE} --version ${VERSION} --branch ${BRANCH##*=} --deb-version ${DEB_VERSION##*=} --deb-release ${DEB_RELEASE##*=} --deb-codename ${DEB_CODENAME##*=}"
echo ${EXTRA}
echo "docker image: ${IMAGE}"

# Verify Required Parameters are Present
if [[ -z "$SERVICE" ]]; then usage "Service is not set!"; fi;
if [[ -z "$VERSION" ]]; then usage "Version is not set!"; fi;

if [[ -n "${BUILDKITE_PULL_REQUEST_REPO}" ]]; then
  REPO=", repo = Some \"${BUILDKITE_PULL_REQUEST_REPO}\""
fi

# Remove some unused build-args depending on the service
if [ "${SERVICE}" != "mina-daemon" ]; then
  NETWORK=", network = None Text"
fi

case "${SERVICE}" in
  # pulled from builder image, but needs to pull a branch as well
  mina-test-executive)
    COMMIT=", commit = None Text"
    ;;
  # pulled from debian builder image, no need for commit or branch
  mina-daemon|mina-archive|mina-generate-keypair)
    COMMIT=", commit = None Text"
    BRANCH=", branch = None Text"
    ;;
  # pulled and built exclusively based on branch, no need for commit or deb repo
  mina-toolchain)
    COMMIT=", commit = None Text"
    DEB_VERSION=", debVersion = None Text"
    DEB_RELEASE=", debRelease = None Text"
    ;;
  # pulled and built based on commit and branch, no need for deb repo
  mina-rosetta)
    DEB_VERSION=", debVersion = None Text"
    DEB_RELEASE=", debRelease = None Text"
    ;;
esac

pushd "$ROOT"

dhall="
  let cb = ./dockerfiles/cloudbuild.dhall
  in cb.$FUNCTION cb.$SERVICE cb.ServiceDescription::
       { version = \"$VERSION\"
       $REPO
       $NETWORK
       $BRANCH
       $COMMIT
       $CACHE
       $DEB_CODENAME
       $DEB_RELEASE
       $DEB_VERSION
       $LOGS_BUCKET
       $OPAM_DEPS_STAGE
       $BUILDER_STAGE
       $EXTRA
       }
"
DOCKER_REGISTRY="gcr.io/o1labs-192920"
TAG="${DOCKER_REGISTRY}/${SERVICE}:${VERSION}"
# friendly, predictable tag
GITHASH=$(git rev-parse --short=7 HEAD)
HASHTAG="${DOCKER_REGISTRY}/${SERVICE}:${GITHASH}-${DEB_CODENAME##*=}-${NETWORK##*=}"

if [[ $FUNCTION == cloudBuild ]]; then
    dhall-to-yaml <<< "$dhall" | tee /dev/stderr > cloudbuild.yaml
    gcloud builds submit
elif [[ $FUNCTION == dockerBuild ]]; then
    eval eval "$(dhall-to-bash <<< "$dhall")"
elif [[ $FUNCTION == kanikoBuild ]]; then
    dhall-to-yaml <<< "$dhall" | tee /dev/stderr > cloudbuild.yaml
    gcloud builds submit --config=./cloudbuild.yaml
else
    echo "Unknown function: $FUNCTION" > /dev/stderr
    exit 1
fi

<<<<<<< HEAD
popd
=======
if [[ -z "$NOUPLOAD" ]] || [[ "$NOUPLOAD" -eq 0 ]]; then
  
  # push to GCR
  docker push "${TAG}"

  # retag and push again to GCR
  docker tag "${TAG}" "${HASHTAG}"
  docker push "${HASHTAG}"

  echo "Release Env Var: ${DEB_RELEASE}"
  echo "Release: ${DEB_RELEASE##*=}"

  if [[ "${DEB_RELEASE##*=}" = "unstable" ]]; then
    echo "Release is unstable: not pushing to docker hub"
  else
    echo "Release is public (alpha, beta, berkeley, or stable): pushing image to docker hub"
    # tag and push to dockerhub
    docker tag "${TAG}" "minaprotocol/${SERVICE}:${VERSION}"
    docker push "minaprotocol/${SERVICE}:${VERSION}"
  fi
fi
>>>>>>> 4bcc4f13
<|MERGE_RESOLUTION|>--- conflicted
+++ resolved
@@ -197,18 +197,9 @@
     exit 1
 fi
 
-<<<<<<< HEAD
 popd
-=======
 if [[ -z "$NOUPLOAD" ]] || [[ "$NOUPLOAD" -eq 0 ]]; then
   
-  # push to GCR
-  docker push "${TAG}"
-
-  # retag and push again to GCR
-  docker tag "${TAG}" "${HASHTAG}"
-  docker push "${HASHTAG}"
-
   echo "Release Env Var: ${DEB_RELEASE}"
   echo "Release: ${DEB_RELEASE##*=}"
 
@@ -220,5 +211,4 @@
     docker tag "${TAG}" "minaprotocol/${SERVICE}:${VERSION}"
     docker push "minaprotocol/${SERVICE}:${VERSION}"
   fi
-fi
->>>>>>> 4bcc4f13
+fi