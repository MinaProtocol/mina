#!/usr/bin/env bash

# Author's Note: Because the structure of this repo is inconsistent (Dockerfiles and build contexts placed willy-nilly)
# we have to trustlist and configure image builds individually because each one is going to be slightly different.
# This is needed as opposed to trusting the structure of the each project to be consistent for every deployable.

set -eo pipefail
set -x

CLEAR='\033[0m'
RED='\033[0;31m'
# Array of valid service names
VALID_SERVICES=('mina-archive' 'mina-archive-migration' 'mina-daemon' 'mina-rosetta' 'mina-test-suite' 'mina-test-executive' 'mina-batch-txn' 'mina-zkapp-test-transaction' 'mina-toolchain' 'bot' 'leaderboard' 'delegation-backend' 'delegation-backend-toolchain' 'itn-orchestrator')

function usage() {
  if [[ -n "$1" ]]; then
    echo -e "${RED}☞  $1${CLEAR}\n";
  fi
  echo "Usage: $0 [-s service-to-release] [-v service-version] [-n network]"
  echo "  -s, --service             The Service being released to Dockerhub"
  echo "  -v, --version             The version to be used in the docker image tag"
  echo "  -n, --network             The network configuration to use (devnet or mainnet). Default=devnet"
  echo "  -b, --branch              The branch of the mina repository to use for staged docker builds. Default=compatible"
  echo "  -r, --repo                The currently used mina repository"
  echo "      --deb-codename        The debian codename (stretch or buster) to build the docker image from. Default=stretch"
  echo "      --deb-release         The debian package release channel to pull from (unstable,alpha,beta,stable). Default=unstable"
  echo "      --deb-version         The version string for the debian package to install"
  echo "      --deb-profile         The profile string for the debian package to install"
  echo "      --deb-build-flags     The build-flags string for the debian package to install"
  echo ""
  echo "Example: $0 --service faucet --version v0.1.0"
  echo "Valid Services: ${VALID_SERVICES[*]}"
  exit 1
}

while [[ "$#" -gt 0 ]]; do case $1 in
  --no-upload) NOUPLOAD=1;;
  -s|--service) SERVICE="$2"; shift;;
  -v|--version) VERSION="$2"; shift;;
  -n|--network) NETWORK="--build-arg network=$2"; shift;;
  -b|--branch) BRANCH="--build-arg MINA_BRANCH=$2"; shift;;
  -c|--cache-from) CACHE="--cache-from $2"; shift;;
  -r|--repo) MINA_REPO="$2"; shift;;
  --deb-codename) DEB_CODENAME="--build-arg deb_codename=$2"; shift;;
  --deb-release) DEB_RELEASE="--build-arg deb_release=$2"; shift;;
  --deb-version) DEB_VERSION="--build-arg deb_version=$2"; shift;;
  --deb-profile) DEB_PROFILE="$2"; shift;;
<<<<<<< HEAD
  --deb-build-flags) DEB_BUILD_FLAGS="$2"; shift;;
=======
  --deb-repo) DEB_REPO="--build-arg deb_repo=$2"; shift;;
>>>>>>> 147ad1d7
  --extra-args) EXTRA=${@:2}; shift $((${#}-1));;
  *) echo "Unknown parameter passed: $1"; exit 1;;
esac; shift; done

# Determine the proper image for ubuntu or debian
case "${DEB_CODENAME##*=}" in
  bionic|focal|impish|jammy)
    IMAGE="ubuntu:${DEB_CODENAME##*=}"
  ;;
  stretch|buster|bullseye|bookworm|sid)
    IMAGE="debian:${DEB_CODENAME##*=}-slim"
  ;;
esac
IMAGE="--build-arg image=${IMAGE}"

# Determine suffix for mina name. Suffix is combined from profile and service name 
# Possible outcomes:
# - instrumented
# - hardfork
# - lightnet
# - hardfork-instrumented
  case "${DEB_PROFILE}" in
    standard)
      case "${DEB_BUILD_FLAGS}" in 
        *instrumented)
          DOCKER_DEB_SUFFIX="--build-arg deb_suffix=instrumented"
          ;;
        *)
          ;;
      esac
      ;;
    *)
      case "${DEB_BUILD_FLAGS}" in 
        *instrumented)
          DOCKER_DEB_SUFFIX="--build-arg deb_suffix=${DEB_PROFILE}-instrumented"
          ;;
        *)
          DOCKER_DEB_SUFFIX="--build-arg deb_suffix=${DEB_PROFILE}"
          ;;
      esac
      ;;
  esac

# Debug prints for visability
# Substring removal to cut the --build-arg arguments on the = so that the output is exactly the input flags https://wiki.bash-hackers.org/syntax/pe#substring_removal
echo "--service ${SERVICE} --version ${VERSION} --branch ${BRANCH##*=} --deb-version ${DEB_VERSION##*=} --deb-suffix ${DOCKER_DEB_SUFFIX##*=} --deb-release ${DEB_RELEASE##*=} --deb-codename ${DEB_CODENAME##*=}"
echo ${EXTRA}
echo "docker image: ${IMAGE}"

# Verify Required Parameters are Present
if [[ -z "$SERVICE" ]]; then usage "Service is not set!"; fi;
if [[ -z "$VERSION" ]]; then usage "Version is not set!"; fi;
if [[ -z "$EXTRA" ]]; then EXTRA=""; fi;
if [[ $(echo ${VALID_SERVICES[@]} | grep -o "$SERVICE" - | wc -w) -eq 0 ]]; then usage "Invalid service!"; fi

case "${SERVICE}" in
mina-archive)
  DOCKERFILE_PATH="dockerfiles/Dockerfile-mina-archive"
  DOCKER_CONTEXT="dockerfiles/"
  ;;
mina-archive-migration)
  DOCKERFILE_PATH="dockerfiles/Dockerfile-mina-archive-migration"
  DOCKER_CONTEXT="dockerfiles/"
  ;;
bot)
  DOCKERFILE_PATH="frontend/bot/Dockerfile"
  DOCKER_CONTEXT="frontend/bot"
  ;;
mina-daemon)
  DOCKERFILE_PATH="dockerfiles/Dockerfile-mina-daemon"
  DOCKER_CONTEXT="dockerfiles/"
  VERSION="${VERSION}-${NETWORK##*=}"
  ;;
mina-toolchain)
  DOCKERFILE_PATH="dockerfiles/stages/1-build-deps dockerfiles/stages/2-opam-deps dockerfiles/stages/3-toolchain"
  ;;
mina-test-executive)
  DOCKERFILE_PATH="dockerfiles/Dockerfile-mina-test-executive"
  DOCKER_CONTEXT="dockerfiles/"
  VERSION="${VERSION}-${NETWORK##*=}"
  ;;
mina-batch-txn)
  DOCKERFILE_PATH="dockerfiles/Dockerfile-txn-burst"
  DOCKER_CONTEXT="dockerfiles/"
  VERSION="${VERSION}-${NETWORK##*=}"
  ;;
mina-rosetta)
  DOCKERFILE_PATH="dockerfiles/Dockerfile-mina-rosetta"
  ;;
mina-zkapp-test-transaction)
  DOCKERFILE_PATH="dockerfiles/Dockerfile-zkapp-test-transaction"
  ;;
leaderboard)
  DOCKERFILE_PATH="frontend/leaderboard/Dockerfile"
  DOCKER_CONTEXT="frontend/leaderboard"
  ;;
delegation-backend)
  DOCKERFILE_PATH="dockerfiles/Dockerfile-delegation-backend"
  DOCKER_CONTEXT="src/app/delegation_backend"
  ;;
delegation-backend-toolchain)
  DOCKERFILE_PATH="dockerfiles/Dockerfile-delegation-backend-toolchain"
  DOCKER_CONTEXT="src/app/delegation_backend"
  ;;
itn-orchestrator)
  DOCKERFILE_PATH="dockerfiles/Dockerfile-itn-orchestrator"
  DOCKER_CONTEXT="src/app/itn_orchestrator"
  ;;
mina-test-suite)
  DOCKERFILE_PATH="dockerfiles/Dockerfile-mina-test-suite"
  DOCKER_CONTEXT="dockerfiles/"
  ;;
esac


REPO="--build-arg MINA_REPO=${MINA_REPO}"
if [[ -z "${MINA_REPO}" ]]; then
  REPO="--build-arg MINA_REPO=https://github.com/MinaProtocol/mina"
fi

DOCKER_REGISTRY="gcr.io/o1labs-192920"
TAG="${DOCKER_REGISTRY}/${SERVICE}:${VERSION}"
# friendly, predictable tag
GITHASH=$(git rev-parse --short=7 HEAD)
HASHTAG="${DOCKER_REGISTRY}/${SERVICE}:${GITHASH}-${DEB_CODENAME##*=}-${NETWORK##*=}"
BUILD_NETWORK="--network=host"

# If DOCKER_CONTEXT is not specified, assume none and just pipe the dockerfile into docker build
extra_build_args=$(echo ${EXTRA} | tr -d '"')
if [[ -z "${DOCKER_CONTEXT}" ]]; then
<<<<<<< HEAD
  cat $DOCKERFILE_PATH | docker build $CACHE $NETWORK $IMAGE $DEB_CODENAME $DEB_RELEASE $DEB_VERSION $DOCKER_DEB_SUFFIX $BRANCH $REPO $extra_build_args -t "$TAG" -
else
  docker build $CACHE $NETWORK $IMAGE $DEB_CODENAME $DEB_RELEASE $DEB_VERSION $DOCKER_DEB_SUFFIX  $BRANCH $REPO $extra_build_args $DOCKER_CONTEXT -t "$TAG" -f $DOCKERFILE_PATH
=======
  cat $DOCKERFILE_PATH | docker build $BUILD_NETWORK $CACHE $NETWORK $IMAGE $DEB_CODENAME $DEB_REPO $DEB_RELEASE $DEB_VERSION $DOCKER_DEB_PROFILE $BRANCH $REPO $extra_build_args -t "$TAG" -
else
  docker build $BUILD_NETWORK $CACHE $NETWORK $IMAGE $DEB_CODENAME $DEB_REPO $DEB_RELEASE $DEB_VERSION $DOCKER_DEB_PROFILE $BRANCH $REPO $extra_build_args $DOCKER_CONTEXT -t "$TAG" -f $DOCKERFILE_PATH
>>>>>>> 147ad1d7
fi

if [[ -z "$NOUPLOAD" ]] || [[ "$NOUPLOAD" -eq 0 ]]; then

  # push to GCR
  docker push "${TAG}"

  # retag and push again to GCR
  docker tag "${TAG}" "${HASHTAG}"
  docker push "${HASHTAG}"

fi<|MERGE_RESOLUTION|>--- conflicted
+++ resolved
@@ -45,11 +45,8 @@
   --deb-release) DEB_RELEASE="--build-arg deb_release=$2"; shift;;
   --deb-version) DEB_VERSION="--build-arg deb_version=$2"; shift;;
   --deb-profile) DEB_PROFILE="$2"; shift;;
-<<<<<<< HEAD
+  --deb-repo) DEB_REPO="--build-arg deb_repo=$2"; shift;;
   --deb-build-flags) DEB_BUILD_FLAGS="$2"; shift;;
-=======
-  --deb-repo) DEB_REPO="--build-arg deb_repo=$2"; shift;;
->>>>>>> 147ad1d7
   --extra-args) EXTRA=${@:2}; shift $((${#}-1));;
   *) echo "Unknown parameter passed: $1"; exit 1;;
 esac; shift; done
@@ -180,15 +177,9 @@
 # If DOCKER_CONTEXT is not specified, assume none and just pipe the dockerfile into docker build
 extra_build_args=$(echo ${EXTRA} | tr -d '"')
 if [[ -z "${DOCKER_CONTEXT}" ]]; then
-<<<<<<< HEAD
   cat $DOCKERFILE_PATH | docker build $CACHE $NETWORK $IMAGE $DEB_CODENAME $DEB_RELEASE $DEB_VERSION $DOCKER_DEB_SUFFIX $BRANCH $REPO $extra_build_args -t "$TAG" -
 else
-  docker build $CACHE $NETWORK $IMAGE $DEB_CODENAME $DEB_RELEASE $DEB_VERSION $DOCKER_DEB_SUFFIX  $BRANCH $REPO $extra_build_args $DOCKER_CONTEXT -t "$TAG" -f $DOCKERFILE_PATH
-=======
-  cat $DOCKERFILE_PATH | docker build $BUILD_NETWORK $CACHE $NETWORK $IMAGE $DEB_CODENAME $DEB_REPO $DEB_RELEASE $DEB_VERSION $DOCKER_DEB_PROFILE $BRANCH $REPO $extra_build_args -t "$TAG" -
-else
-  docker build $BUILD_NETWORK $CACHE $NETWORK $IMAGE $DEB_CODENAME $DEB_REPO $DEB_RELEASE $DEB_VERSION $DOCKER_DEB_PROFILE $BRANCH $REPO $extra_build_args $DOCKER_CONTEXT -t "$TAG" -f $DOCKERFILE_PATH
->>>>>>> 147ad1d7
+  docker build $CACHE $NETWORK $IMAGE $DEB_CODENAME $DEB_RELEASE $DEB_VERSION $DOCKER_DEB_SUFFIX $BRANCH $REPO $extra_build_args $DOCKER_CONTEXT -t "$TAG" -f $DOCKERFILE_PATH
 fi
 
 if [[ -z "$NOUPLOAD" ]] || [[ "$NOUPLOAD" -eq 0 ]]; then
