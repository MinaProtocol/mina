#!/bin/bash

# This script makes a .deb archive for the Mina Archive process
# and releases it to the AWS .deb repository packages.o1test.net

set -euo pipefail

# Set up variables for build
SCRIPTPATH="$( cd "$(dirname "$0")" ; pwd -P )"
cd "${SCRIPTPATH}/../.."

source "buildkite/scripts/export-git-env-vars.sh"

cd _build

# Set dependencies based on debian release
SHARED_DEPS="libssl1.1, libgomp1, libpq-dev, "
case "${MINA_DEB_CODENAME}" in
  buster|focal|bullseye)
    ARCHIVE_DEPS="libjemalloc2"
    ;;
  stretch|bionic)
    ARCHIVE_DEPS="libjemalloc1"
    ;;
  *)
    echo "Unknown Debian codename provided: ${MINA_DEB_CODENAME}"; exit 1
    ;;
esac

echo "--- Building Mina archive package"

<<<<<<< HEAD
PROJECT="mina-archive"
=======

# Determina suffix for mina name. To preserve backward compatibility devnet profile won't have any suffix. 
# For others profiles we are adding suffix. For example '-lightnet'
case "${DUNE_PROFILE}" in
  devnet)
    PROJECT_SUFFIX=""
    ;;
  *)
    PROJECT_SUFFIX="-${DUNE_PROFILE}"
    ;;
esac



PROJECT="mina-archive${PROJECT_SUFFIX}"
>>>>>>> 4976c985
BUILD_DIR="deb_build"

###### archiver deb

mkdir -p "${BUILD_DIR}/DEBIAN"
cat << EOF > "${BUILD_DIR}/DEBIAN/control"
Package: ${PROJECT}
Version: ${MINA_DEB_VERSION}
Section: base
Priority: optional
Architecture: amd64
Depends: ${SHARED_DEPS}${ARCHIVE_DEPS}
License: Apache-2.0
Homepage: https://minaprotocol.com/
Maintainer: O(1)Labs <build@o1labs.org>
Description: Mina Archive Process
 Compatible with Mina Daemon
 Built from ${GITHASH} by ${BUILDKITE_BUILD_URL:-"Mina CI"}
EOF

echo "------------------------------------------------------------"
echo "Control File:"
cat "${BUILD_DIR}/DEBIAN/control"

echo "------------------------------------------------------------"
# Binaries
mkdir -p "${BUILD_DIR}/usr/local/bin"
pwd
ls
cp ./default/src/app/archive/archive.exe "${BUILD_DIR}/usr/local/bin/mina-archive"
cp ./default/src/app/archive_blocks/archive_blocks.exe "${BUILD_DIR}/usr/local/bin/mina-archive-blocks"
cp ./default/src/app/extract_blocks/extract_blocks.exe "${BUILD_DIR}/usr/local/bin/mina-extract-blocks"
cp ./default/src/app/berkeley_migration/berkeley_migration.exe "${BUILD_DIR}/usr/local/bin/mina-berkeley-migration"
cp ./default/src/app/berkeley_account_tables/berkeley_account_tables.exe "${BUILD_DIR}/usr/local/bin/mina-berkeley-account-tables"

cp ./default/src/app/missing_blocks_auditor/missing_blocks_auditor.exe "${BUILD_DIR}/usr/local/bin/mina-missing-blocks-auditor"
cp ./default/src/app/replayer/replayer.exe "${BUILD_DIR}/usr/local/bin/mina-replayer"
cp ./default/src/app/swap_bad_balances/swap_bad_balances.exe "${BUILD_DIR}/usr/local/bin/mina-swap-bad-balances"
chmod --recursive +rx "${BUILD_DIR}/usr/local/bin"

# echo contents of deb
echo "------------------------------------------------------------"
echo "Deb Contents:"
find "${BUILD_DIR}"

# Build the package
echo "------------------------------------------------------------"
dpkg-deb --build "${BUILD_DIR}" ${PROJECT}_${MINA_DEB_VERSION}.deb
ls -lh mina*.deb

echo "--- Built ${PROJECT}_${MINA_DEB_VERSION}.deb"<|MERGE_RESOLUTION|>--- conflicted
+++ resolved
@@ -29,9 +29,6 @@
 
 echo "--- Building Mina archive package"
 
-<<<<<<< HEAD
-PROJECT="mina-archive"
-=======
 
 # Determina suffix for mina name. To preserve backward compatibility devnet profile won't have any suffix. 
 # For others profiles we are adding suffix. For example '-lightnet'
@@ -47,7 +44,6 @@
 
 
 PROJECT="mina-archive${PROJECT_SUFFIX}"
->>>>>>> 4976c985
 BUILD_DIR="deb_build"
 
 ###### archiver deb
