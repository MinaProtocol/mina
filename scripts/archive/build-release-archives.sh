#!/bin/bash

# This script makes a .deb archive for the Coda Archive process
# and releases it to the AWS .deb repository packages.o1test.net

set -euo pipefail

# Set up variables for build
SCRIPTPATH="$( cd "$(dirname "$0")" ; pwd -P )"

<<<<<<< HEAD
cd "${SCRIPTPATH}/../.."

# Load in env vars for githash/branch/etc.
source "./buildkite/scripts/export-git-env-vars.sh"
=======
PROJECT="coda-archive"

source "buildkite/scripts/export-git-env-vars.sh"
>>>>>>> f1dbe3c6

BUILD_DIR="deb_build"

mkdir -p "${BUILD_DIR}/DEBIAN"
cat << EOF > "${BUILD_DIR}/DEBIAN/control"
Package: ${PROJECT}
Version: ${VERSION}
Section: base
Priority: optional
Architecture: amd64
Depends: libgomp1, libjemalloc1, libssl1.1, libpq-dev
License: Apache-2.0
Homepage: https://codaprotocol.com/
Maintainer: O(1)Labs <build@o1labs.org>
Description: Coda Archive Process
 Compatible with Coda Daemon
 Built from ${GIT_HASH} by ${BUILDKITE_BUILD_URL:-"Mina CI"}
EOF

echo "------------------------------------------------------------"
echo "Control File:"
cat "${BUILD_DIR}/DEBIAN/control"

echo "------------------------------------------------------------"
# Binaries
mkdir -p "${BUILD_DIR}/usr/local/bin"
pwd
ls
cp ./_build/default/src/app/archive/archive.exe "${BUILD_DIR}/usr/local/bin/coda-archive"


# echo contents of deb
echo "------------------------------------------------------------"
echo "Deb Contents:"
find "${BUILD_DIR}"

# Build the package
echo "------------------------------------------------------------"
dpkg-deb --build "${BUILD_DIR}" ${PROJECT}_${VERSION}.deb
ls -lh coda*.deb

###
# Release the .deb
###

# utility for publishing deb repo with commons options
# deb-s3 https://github.com/krobertson/deb-s3

DEBS3='deb-s3 upload --s3-region=us-west-2 --bucket packages.o1test.net --preserve-versions --cache-control=max-age=120'

# check for AWS Creds
set +u
if [ -z "$AWS_ACCESS_KEY_ID" ]; then
    echo "WARNING: AWS_ACCESS_KEY_ID not set, publish commands not run"
    exit 0
else
    set -u
    # Determine deb repo to use
    case $GITBRANCH in
        master)
            CODENAME='release'
            ;;
        *)
            CODENAME='unstable'
            ;;
    esac

    echo "Publishing debs:"
    ls coda-*.deb
    set -x
    ${DEBS3} --codename ${CODENAME} --component main coda-*.deb
fi

###
# Build and Publish Docker
###
if [ -n "${BUILDKITE+x}" ]; then
    set -x
    # Export variables for use with downstream steps
    echo "export CODA_SERVICE=coda-archive" >> ./ARCHIVE_DOCKER_DEPLOY
<<<<<<< HEAD
    echo "export CODA_VERSION=${DOCKER_TAG}" >> ./ARCHIVE_DOCKER_DEPLOY
=======
    echo "export CODA_VERSION=${VERSION}" >> ./ARCHIVE_DOCKER_DEPLOY
>>>>>>> f1dbe3c6
    echo "export CODA_DEB_VERSION=${VERSION}" >> ./ARCHIVE_DOCKER_DEPLOY
    echo "export CODA_DEB_REPO=${CODENAME}" >> ./ARCHIVE_DOCKER_DEPLOY
    echo "export CODA_GIT_HASH=${GITHASH}" >> ./ARCHIVE_DOCKER_DEPLOY

    set +x
else
    mkdir docker_build 
    mv coda-*.deb docker_build/.

    echo "$DOCKER_PASSWORD" | docker login --username $DOCKER_USERNAME --password-stdin

    docker build -t codaprotocol/coda-archive:$VERSION -f $SCRIPTPATH/Dockerfile docker_build

    docker push codaprotocol/coda-archive:$VERSION
fi<|MERGE_RESOLUTION|>--- conflicted
+++ resolved
@@ -8,16 +8,12 @@
 # Set up variables for build
 SCRIPTPATH="$( cd "$(dirname "$0")" ; pwd -P )"
 
-<<<<<<< HEAD
 cd "${SCRIPTPATH}/../.."
 
 # Load in env vars for githash/branch/etc.
-source "./buildkite/scripts/export-git-env-vars.sh"
-=======
+source "buildkite/scripts/export-git-env-vars.sh"
+
 PROJECT="coda-archive"
-
-source "buildkite/scripts/export-git-env-vars.sh"
->>>>>>> f1dbe3c6
 
 BUILD_DIR="deb_build"
 
@@ -98,11 +94,7 @@
     set -x
     # Export variables for use with downstream steps
     echo "export CODA_SERVICE=coda-archive" >> ./ARCHIVE_DOCKER_DEPLOY
-<<<<<<< HEAD
     echo "export CODA_VERSION=${DOCKER_TAG}" >> ./ARCHIVE_DOCKER_DEPLOY
-=======
-    echo "export CODA_VERSION=${VERSION}" >> ./ARCHIVE_DOCKER_DEPLOY
->>>>>>> f1dbe3c6
     echo "export CODA_DEB_VERSION=${VERSION}" >> ./ARCHIVE_DOCKER_DEPLOY
     echo "export CODA_DEB_REPO=${CODENAME}" >> ./ARCHIVE_DOCKER_DEPLOY
     echo "export CODA_GIT_HASH=${GITHASH}" >> ./ARCHIVE_DOCKER_DEPLOY
