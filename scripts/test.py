#!/usr/bin/env python

import argparse
import collections
import jinja2
import os
import subprocess
import sys
import time
from itertools import chain

build_artifact_profiles = [
    'testnet_postake_medium_curves'
]

unit_test_profiles = ['test_postake_snarkless_unittest', 'dev']

unit_test_profiles_medium_curves = ['dev_medium_curves']

simple_tests = [
    'full-test',
    'transaction-snark-profiler -k 2',
]

integration_tests = [
    'coda-peers-test',
    'coda-transitive-peers-test',
    'coda-block-production-test',
    'coda-shared-prefix-test -who-produces 0',
    'coda-shared-prefix-test -who-produces 1',
    'coda-restart-node-test',
    'coda-change-snark-worker-test',
    'coda-archive-node-test'
]

all_tests = simple_tests + integration_tests

# dictionary mapping configs to lists of tests
small_curves_tests = {
    'fake_hash': ['full-test'],
    'test_postake_snarkless':
    simple_tests,
    'test_postake_split_snarkless':
    integration_tests,
    'test_postake_split':
    ['coda-shared-prefix-multiproducer-test -num-block-producers 2'],
    'test_postake':
    simple_tests,
    'test_postake_catchup': ['coda-restart-node-test'],
    'test_postake_bootstrap':
<<<<<<< HEAD
    ['coda-bootstrap-test', 'coda-long-fork -num-block-producers 2'],
    'test_postake_three_producers': ['coda-txns-and-restart-non-producers'],
    'test_postake_holy_grail': ['coda-restarts-and-txns-holy-grail -num-block-producers 5'],
=======
    ['coda-bootstrap-test', 'coda-long-fork -num-proposers 2'],
    'test_postake_three_proposers': ['coda-txns-and-restart-non-proposers'],
>>>>>>> 44243171
    'test_postake_delegation': ['coda-delegation-test'],
    'test_postake_txns': ['coda-shared-state-test', 'coda-batch-payment-test'],
    'test_postake_five_even_snarkless':
    ['coda-shared-prefix-multiproducer-test -num-block-producers 5'],
    'test_postake_five_even_txns':
    ['coda-shared-prefix-multiproducer-test -num-block-producers 5 -payments'],
}

medium_curves_tests = {
    'test_postake_medium_curves':
    simple_tests,
    'test_postake_snarkless_medium_curves':
    simple_tests,
    'test_postake_split_medium_curves':
    ['coda-shared-prefix-multiproducer-test -num-block-producers 2'],
}

medium_curve_profiles_full = [
    'test_postake_medium_curves', 'testnet_postake_medium_curves',
    'testnet_postake_many_producers_medium_curves'
]

ci_excludes = [
    "ci/circleci: lint-opt",
]

# of all the generated CI jobs, allow these specific ones to fail (extra excludes on top of ci_excludes)
required_excludes = [
    'test_postake_five_even_snarkless:*',
    'test_postake_catchup:*',
    'test_postake_three_proposers:*'
]

# these extra jobs are not filters, they are full status check names
extra_required_status_checks = [
    "ci/circleci: lint",
    "ci/circleci: tracetool",
    "ci/circleci: build-auxiliary",
    "ci/circleci: build-wallet",
]

# these are full status check names. they will not be required to succeed.
not_required_status_checks = [
    "ci/circleci: build-macos",
]


def fail(msg):
    print('ERROR: %s' % msg)
    exit(1)


def fail_with_log(msg, log):
    with open(log, 'r') as file:
        print(file.read())
    fail(msg)


def test_pattern(pattern, string):
    return (pattern and (pattern == '*' or pattern == string))


def parse_filter(pattern_src):
    if not (pattern_src):
        return (None, None)
    elif pattern_src == '*':
        return ('*', '*')
    else:
        parts = pattern_src.split(':')
        if len(parts) != 2:
            fail('invalid filter syntax')
        [profile, test] = parts
        return (profile, test)


def filter_tests(tests,
                 includes_filters,
                 excludes_filters,
                 permutations=None):
    if permutations is None:
        permutations = tests

    includes_patterns = list(map(parse_filter, includes_filters))
    excludes_patterns = list(map(parse_filter, excludes_filters))

    def keep(profile, test):
        included = all(
            test_pattern(profile_pat, profile)
            and test_pattern(test_pat, test)
            for (profile_pat, test_pat) in includes_patterns)
        excluded = any(
            test_pattern(profile_pat, profile)
            and test_pattern(test_pat, test)
            for (profile_pat, test_pat) in excludes_patterns)
        return included and not excluded

    result = collections.defaultdict(list)
    for (profile, tests) in permutations.items():
        for test in tests:
            if keep(profile, test):
                result[profile].append(test)
    return result


def run(args):
    # wraps a "wet" action, printing if dry run is set, executing otherwise
    def wet(msg, f):
        if args.dry_run:
            print(msg)
        else:
            f()

    def run_cmd(cmd, on_failure):
        def do():
            if subprocess.call(['bash', '-c', cmd],
                               stdout=sys.stdout,
                               stderr=sys.stderr) != 0:
                on_failure()

        wet('$ ' + cmd, do)

    logproc_filter = '.level in ["Warn", "Error", "Fatal", "Faulty_peer"]'
    coda_build_path = './_build/default'
    coda_app_path = 'src/app'

    coda_exe_path = os.path.join(coda_app_path, 'cli/src/coda.exe')
    coda_exe = os.path.join(coda_build_path, coda_exe_path)

    with open(os.devnull, 'w') as null:
        if subprocess.call(['which', 'logproc'], stdout=null,
                           stderr=null) == 0:
            logproc_exe = 'logproc'
            build_targets = coda_exe
        else:
            logproc_exe_path = os.path.join(coda_app_path,
                                            'logproc/logproc.exe')
            logproc_exe = os.path.join(coda_build_path, logproc_exe_path)
            build_targets = '%s %s' % (coda_exe, logproc_exe)

    all_tests = small_curves_tests
    all_tests.update(medium_curves_tests)
    all_tests = filter_tests(all_tests, args.includes_patterns,
                             args.excludes_patterns)
    if len(all_tests) == 0:
        # TODO: support direct test dispatching
        if args.includes_patterns != ['*']:
            fail(
                'no tests were selected -- includes pattern did not match any known tests'
            )
        else:
            fail('no tests were selected -- excludes is too restrictive')

    print('Preparing to run the following tests:')
    for (profile, tests) in all_tests.items():
        print('- %s:' % profile)
        for test in tests:
            print('  - %s' % test)

    timestamp = int(time.time())
    print('======================================')
    print('============= %d =============' % timestamp)
    print('======================================')

    log_dir = os.path.join('test_logs', str(timestamp))

    def make_log_dir():
        if os.path.exists(log_dir):
            fail('test log directory already exists -- how???')
        os.makedirs(log_dir)

    wet('make new directory: ' + log_dir, make_log_dir)

    for profile in all_tests.keys():
        profile_dir = os.path.join(log_dir, profile)
        wet('make directory: ' + profile_dir, lambda: os.mkdir(profile_dir))

        print('- %s:' % profile)
        build_log = os.path.join(profile_dir, 'build.log')
        run_cmd(
            'dune build --display=progress --profile=%s %s 2> %s' %
            (profile, build_targets, build_log),
            lambda: fail_with_log('building %s failed' % profile, build_log))

        for test in all_tests[profile]:
            print('  - %s' % test)
            log = os.path.join(profile_dir, '%s.log' % test)
            cmd = 'set -o pipefail && %s integration-test %s 2>&1 ' % (
                coda_exe, test)
            cmd += '| tee \'%s\' | %s -f \'%s\' ' % (log, logproc_exe,
                                                     logproc_filter)
            cmd += '&& ./scripts/link-subprocess-logs.sh \'%s\' ' % profile_dir
            print('Running: %s' % (cmd))
            run_cmd(cmd, lambda: fail('Test "%s:%s" failed' % (profile, test)))

    print('Testing successful')


def get_required_status():
    tests = filter_tests(small_curves_tests, ['*'],
                         required_excludes,
                         permutations=filter_tests(small_curves_tests, ['*'],
                                                   ci_excludes))
    return list(
        filter(
            lambda el: el not in not_required_status_checks,
            chain(("ci/circleci: %s" % job
                   for job in chain(("test--%s" % profile
                                     for profile in tests.keys()), (
                                         "test-unit--%s" % profile
                                         for profile in unit_test_profiles),
                                    ("build-artifacts--%s" % profile
                                     for profile in build_artifact_profiles))),
                  extra_required_status_checks)))


def required_status(args):
    print('\n'.join(get_required_status()))


def render(args):
    circle_ci_conf_dir = os.path.dirname(args.circle_jinja_file)
    jinja_file_basename = os.path.basename(args.circle_jinja_file)
    (output_file, ext) = os.path.splitext(args.circle_jinja_file)
    assert ext == '.jinja'

    tests = filter_tests(small_curves_tests, ['*'], ci_excludes)

    env = jinja2.Environment(
        loader=jinja2.FileSystemLoader(circle_ci_conf_dir), autoescape=False)
    template = env.get_template(jinja_file_basename)
    rendered = template.render(
        build_artifact_profiles=build_artifact_profiles,
        unit_test_profiles=unit_test_profiles,
        unit_test_profiles_medium_curves=unit_test_profiles_medium_curves,
        small_curves_tests=tests,
        medium_curves_tests=medium_curves_tests,
        medium_curve_profiles=medium_curve_profiles_full)

    if args.check:
        with open(output_file, 'r') as file:
            if file.read() != rendered:
                fail('circle CI configuration is out of date, re-render it')
    else:
        with open(output_file, 'w') as file:
            file.write(rendered)

    # now for mergify!
    mergify_conf_dir = os.path.dirname(args.mergify_jinja_file)
    jinja_file_basename = os.path.basename(args.mergify_jinja_file)
    (output_file, ext) = os.path.splitext(args.mergify_jinja_file)
    assert ext == '.jinja'

    env = jinja2.Environment(loader=jinja2.FileSystemLoader(mergify_conf_dir),
                             autoescape=False)
    template = env.get_template(jinja_file_basename)

    rendered = template.render(required_status=get_required_status())

    if args.check:
        with open(output_file, 'r') as file:
            if file.read() != rendered:
                fail('mergify configuration is out of date, re-render it')
    else:
        with open(output_file, 'w') as file:
            file.write(rendered)


def list_tests(_args):
    all_tests = small_curves_tests
    all_tests.update(medium_curves_tests)
    for profile in all_tests.keys():
        print('- ' + profile)
        for test in small_curves_tests[profile]:
            print('  - ' + test)


def main():
    actions = {
        'run': run,
        'render': render,
        'list': list_tests,
        'required-status': required_status
    }

    root_parser = argparse.ArgumentParser(
        description='Coda integration test runner/configurator.')
    subparsers = root_parser.add_subparsers(help='subcommands')

    run_parser = subparsers.add_parser('run',
                                       description='''
            Build and run integration tests. Filters can be provided for
            selecting tests. Filters are specified in the form
            "<profile>:<test>". On either side, a "*" may be provided as
            a wildcard. For shorthand, a filter of "*" expands to "*:*".
        ''')
    run_parser.set_defaults(action='run')
    run_parser.add_argument(
        '-d',
        '--dry-run',
        action='store_true',
        help='Do not perform any side effects, only print what the program would do.'
    )
    run_parser.add_argument('-b',
                            '--excludes-pattern',
                            action='append',
                            type=str,
                            default=[],
                            dest='excludes_patterns',
                            help='''
            Specify a pattern of tests to exclude from running. This flag can be
            provided multiple times to specify a series of patterns'
        ''')
    run_parser.add_argument(
        'includes_patterns',
        nargs='*',
        type=str,
        default=['*'],
        help='The pattern(s) of tests you want to run. Defaults to "*".')

    render_parser = subparsers.add_parser(
        'render', description='Render circle CI configuration.')
    render_parser.set_defaults(action='render')
    render_parser.add_argument(
        '-c',
        '--check',
        action='store_true',
        help='Check that CI configuration was rendered properly.')
    render_parser.add_argument('circle_jinja_file')
    render_parser.add_argument('mergify_jinja_file')

    list_parser = subparsers.add_parser('list',
                                        description='List available tests.')
    list_parser.set_defaults(action='list')

    required_status_parser = subparsers.add_parser(
        'required-status', description='Print required status checks')
    required_status_parser.set_defaults(action='required-status')

    args = root_parser.parse_args()
    if not (hasattr(args, 'action')):
        print('Unrecognized action')
        root_parser.print_help()
        exit(1)
    actions[args.action](args)


if __name__ == "__main__":
    main()<|MERGE_RESOLUTION|>--- conflicted
+++ resolved
@@ -48,14 +48,8 @@
     simple_tests,
     'test_postake_catchup': ['coda-restart-node-test'],
     'test_postake_bootstrap':
-<<<<<<< HEAD
     ['coda-bootstrap-test', 'coda-long-fork -num-block-producers 2'],
     'test_postake_three_producers': ['coda-txns-and-restart-non-producers'],
-    'test_postake_holy_grail': ['coda-restarts-and-txns-holy-grail -num-block-producers 5'],
-=======
-    ['coda-bootstrap-test', 'coda-long-fork -num-proposers 2'],
-    'test_postake_three_proposers': ['coda-txns-and-restart-non-proposers'],
->>>>>>> 44243171
     'test_postake_delegation': ['coda-delegation-test'],
     'test_postake_txns': ['coda-shared-state-test', 'coda-batch-payment-test'],
     'test_postake_five_even_snarkless':
@@ -86,7 +80,7 @@
 required_excludes = [
     'test_postake_five_even_snarkless:*',
     'test_postake_catchup:*',
-    'test_postake_three_proposers:*'
+    'test_postake_three_producers:*'
 ]
 
 # these extra jobs are not filters, they are full status check names
