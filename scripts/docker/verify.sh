#!/usr/bin/env bash
set +x

REPO=gcr.io/o1labs-192920
VERSION=3.0.0-f872d85

while [[ "$#" -gt 0 ]]; do case $1 in
  -p|--package) PACKAGE="$2"; shift;;
  -c|--codename) CODENAME="$2"; shift;;
  -s|--suffix) SUFFIX="$2"; shift;;
  -r|--repo) REPO="$2"; shift;;
  -v|--version) VERSION="$2"; shift;;
  *) echo "Unknown parameter passed: $1"; exit 1;;
esac; shift; done

if ! docker pull $REPO/$PACKAGE:$VERSION-${CODENAME}${SUFFIX} ; then
<<<<<<< HEAD
  echo "Docker verification for $CODENAME $PACKAGE failed"
=======
  echo "❌ Docker verification for $CODENAME $PACKAGE failed"
>>>>>>> 3f9d741f
  exit 1
else
  echo "✅ Docker verification for $CODENAME $PACKAGE passed"
fi<|MERGE_RESOLUTION|>--- conflicted
+++ resolved
@@ -14,11 +14,7 @@
 esac; shift; done
 
 if ! docker pull $REPO/$PACKAGE:$VERSION-${CODENAME}${SUFFIX} ; then
-<<<<<<< HEAD
-  echo "Docker verification for $CODENAME $PACKAGE failed"
-=======
   echo "❌ Docker verification for $CODENAME $PACKAGE failed"
->>>>>>> 3f9d741f
   exit 1
 else
   echo "✅ Docker verification for $CODENAME $PACKAGE passed"
