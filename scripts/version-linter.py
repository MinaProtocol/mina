#!/usr/bin/env python3

# version-linter.py -- makes sure serializations of versioned types don't change

"""
For the PR branch, PR base branch, and release branch, download the
type shapes file from Google storage There should be a type shape file
available for every commit in a PR branch.

For each branch, store the type shape information in a Python dictionary.

For each type, compare the type shapes of each branch. If the shapes don't match, print an
error message. The exact comparison rules are given in RFC 0047 (with some embellishments
mentioned below). We print the minimum S-expression depth where the shapes differ.

There are some special rules for the types associated with signed commands and zkApp commands;
see `check_command_types`, below. There is also a special rule for RPC types; see
`check_rpc_types`, below.
"""

import subprocess
import os
import io
import sys
import re
import sexpdata
import requests

exit_code=0

def set_error():
  global exit_code
  exit_code=1

def branch_commits(branch,n):
  print ('Retrieving', branch, 'head commit...')
  result=subprocess.run(['git','log','-n',str(n),'--format="%h"','--abbrev=7','--no-merges',f'{branch}'],
                        capture_output=True)
  output=result.stdout.decode('ascii')
  print ('command stdout:', output)
  print ('command stderr:', result.stderr.decode('ascii'))
  return output.replace('"','').splitlines()

def url_to_type_shape_file(file):
  '''
    Return url to mina type shape file
  '''
  return f'https://storage.googleapis.com/mina-type-shapes/{file}'

def sha_exists(sha1):
  '''
    Checks if mina type shape with given sha exists
  '''
  file = type_shape_file(sha1)
  return url_exists(url_to_type_shape_file(file))

def url_exists(url):
  '''
    Checks if url exists (by sending head and validating that status code is ok)
  '''
  return requests.head(url).status_code == 200

def find_latest_type_shape_ref_on(branch,n=1):
  '''
    Function tries to find best type shape reference commit by retrieving n last commits 
    and iterate over collection testing if any item points to valid url   
  '''
  commits = branch_commits(branch, n)
  candidates = list(filter(lambda x: sha_exists(x), commits))
  if not any(candidates): 
    raise Exception(f'Cannot find type shape file for {branch}. I tried {n} last commits')
  else: 
    return candidates[0]

def download_type_shape(role,branch,sha1) :
  file=type_shape_file(sha1)
  print ('Downloading type shape file',file,'for',role,'branch',branch,'at commit',sha1)
<<<<<<< HEAD
  result=subprocess.run(['wget','--no-clobber',url_to_type_shape_file(file)])
=======
  url = f'https://storage.googleapis.com/mina-type-shapes/{file}'
  r = requests.head(url, allow_redirects=True)
  if r.status_code != 200:
    print ("cannot fetch file reference from non-existing path: ${url}")
    print ("looks like you need to generate it. Please use below steps")
    print (f"git checkout ${sha1}")
    print ("nix develop mina")
    print (f"dune exec src/app/cli/src/mina.exe internal dump-type-shape > ${sha1}-type_shape.txt")
    print ("gsutil cp gs://mina-type-shapes ${sha1}-type_shape.txt ")

    sys.exit(1)
  
  result=subprocess.run(['wget','--no-clobber',url])
>>>>>>> 21f0cca1

def type_shape_file(sha1) :
  # created by buildkite build-artifact script
  # loaded to cloud bucket
  return sha1 + '-type_shape.txt'

def type_shapes_diff_depth(type_shape1,type_shape2) :

  def find_diff_depth(sexp1,sexp2,curr_depth):
    is_list1 = isinstance(sexp1,list)
    is_list2 = isinstance(sexp2,list)

    if not is_list1 and is_list2:
      return curr_depth

    if is_list1 and not is_list2:
      return curr_depth

    if not is_list1 and not is_list2:
      # both atoms
      if sexp1==sexp2:
        return None
      else:
        return curr_depth

    # lists of unequal length
    if not len(sexp1)==len(sexp2):
      # the difference is inside the lists
      return curr_depth + 1

    # lists, same length
    raw_depths = list(map(lambda sub1, sub2: find_diff_depth(sub1,sub2,curr_depth+1), sexp1, sexp2))
    depths = list(filter(lambda n : not n is None,raw_depths))

    if depths==[]:
      return None
    else:
      return min(depths)

  sexp1=sexpdata.loads(type_shape1)
  sexp2=sexpdata.loads(type_shape2)

  return (find_diff_depth(sexp1,sexp2,0))

def make_type_shape_dict(type_shape_file):
  shape_dict=dict()
  with open(type_shape_file) as file :
    for entry in file :
      if entry=='':
        break
      fields=entry.split(', ')
      path=fields[0]
      digest=fields[1]
      shape=fields[2]
      type_=fields[3]
      shape_dict[path]=[digest,shape,type_]
  return shape_dict

def type_name_from_path(path):
  components=path.split('.')
  return components[len(components)-1]

def module_path_from_path(path):
  # filename.ml:module_path
  components=path.split(':')
  mod_path=components[1].split('.')
  # modules ... Stable.Vn.t
  return mod_path

def is_signed_command_module_path(modpath):
  return (modpath[0]=='Mina_base__Signed_command' and
          modpath[1]=='Make_str' and
          modpath[2]=='Stable' and
          re.match(r'V[0-9]+',modpath[3]) and
          modpath[4]=='t')

def is_zkapp_command_module_path(modpath):
  return (modpath[0]=='Mina_base__Zkapp_command' and
          modpath[1]=='T' and
          modpath[2]=='Stable' and
          re.match(r'V[0-9]+',modpath[3]) and
          modpath[4]=='t')

def check_rpc_types(pr_type_dict,release_branch,release_type_dict) :
  # every query, response type in release still present
  for path in release_type_dict:
    type_name=type_name_from_path(path)
    if type_name=='query' or type_name=='response':
      release_shape=release_type_dict[path]
      if path in pr_type_dict:
        pr_shape=pr_type_dict[path]
      else:
        pr_shape=None
      if pr_shape is None:
        print('RPC type at path',path,f'in release branch ({release_branch}) is missing from PR branch')
        set_error()

def check_command_types(pr_type_dict,release_branch,release_type_dict) :
  # every signed command, zkapp command type in release still present
  for path in release_type_dict:
      module_path=module_path_from_path(path)
      if is_signed_command_module_path(module_path) or is_zkapp_command_module_path(module_path):
        release_shape=release_type_dict[path]
        if path in pr_type_dict:
          pr_shape=pr_type_dict[path]
        else:
          pr_shape=None
        if pr_shape is None:
          print('Command type at path',path,f'in release branch ({release_branch}) is missing from PR branch')
          set_error()

def check_type_shapes(pr_branch_dict,base_branch,base_type_dict,release_branch,release_type_dict) :
  for path in pr_branch_dict:
    if path in release_type_dict:
      release_info=release_type_dict[path]
    else:
      release_info=None
    if path in base_type_dict:
      base_info=base_type_dict[path]
    else:
      base_info=None
    pr_info=pr_branch_dict[path]
    # an error if the shape has changed from both the release and base branches
    # see RFC 0047
    if not release_info is None and not base_info is None:
      # shape digests may differ, even if depth-limited shapes are the same
      pr_digest=pr_info[0]
      pr_shape=pr_info[1]
      pr_type=pr_info[2]
      release_digest=release_info[0]
      release_shape=release_info[1]
      release_type=release_info[2]
      base_digest=base_info[0]
      base_shape=base_info[1]
      base_type=base_info[2]
      if not pr_shape==release_shape and not pr_shape==base_shape:
        print(f'At path {path}:')
        print(f'  Type shape in PR differs from shapes in release branch \'{release_branch}\' and base branch \'{base_branch}\'')
        release_diff_depth=type_shapes_diff_depth(pr_shape,release_shape)
        print ('  In release branch:')
        print ('    Shape differs from PR branch shape at depth',release_diff_depth)
        print ('    Digest:',release_digest)
        print ('    Shape :',release_shape)
        print ('    Type  :',release_type)
        base_diff_depth=type_shapes_diff_depth(pr_shape,base_shape)
        print ('  In base branch:')
        print ('    Shape differs from PR branch shape at depth',base_diff_depth)
        print ('    Digest:',base_digest)
        print ('    Shape :',base_shape)
        print ('    Type  :',base_type)
        print ('  In PR branch:')
        print ('    Digest:',pr_digest)
        print ('    Shape :',pr_shape)
        print ('    Type  :',pr_type)
        set_error()
    # an error if the type was deleted in the base branch, added back in PR branch with different shape
    # not mentioned in RFC 0047
    if not release_shape is None and base_shape is None:
      if not pr_shape==release_shape:
        print(f'At path {path}:')
        print(f'  Type shape in PR differs from shape in release branch \'{release_branch}\' (was deleted in base branch \'{base_branch}\')')
        release_diff_depth=type_shapes_diff_depth(pr_shape,release_shape)
        print ('  In release branch:')
        print ('    Shape differs from PR branch shape at depth',release_diff_depth)
        print ('    Digest:',release_digest)
        print ('    Shape :',release_shape)
        print ('    Type  :',release_type)
        print ('  In base branch:')
        print ('    Digest:',base_digest)
        print ('    Shape :',base_shape)
        print ('    Type  :',base_type)
        print ('  In PR branch:')
        print ('    Digest:',pr_digest)
        print ('    Shape :',pr_shape)
        print ('    Type  :',pr_type)
        set_error()
    # not an error if the type was introduced in the base branch, and the type changed in PR branch

def assert_commit(commit, desc):
  if not commit: 
    f"Empty commit detected when evaluating commit of {desc}"

if __name__ == "__main__":
  if len(sys.argv) != 4 :
        print("Usage: %s pr-branch base-branch release-branch" % sys.argv[0], file=sys.stderr)
        sys.exit(1)

  pr_branch=sys.argv[1]
  base_branch=sys.argv[2]
  release_branch=sys.argv[3]

  subprocess.run(['git','fetch'],capture_output=False)

  base_branch_commit = find_latest_type_shape_ref_on(base_branch,n=10)
  download_type_shape('base',base_branch,base_branch_commit)

  print('')

  release_branch_commit=find_latest_type_shape_ref_on(release_branch, n=10)
  download_type_shape('release',release_branch,release_branch_commit)

  print('')

  pr_branch_commit=find_latest_type_shape_ref_on(pr_branch)
  download_type_shape('pr',pr_branch,pr_branch_commit)

  print('')

  base_type_shape_file=type_shape_file(base_branch_commit)
  base_type_dict=make_type_shape_dict(base_type_shape_file)

  release_type_shape_file=type_shape_file(release_branch_commit)
  release_type_dict=make_type_shape_dict(release_type_shape_file)

  pr_type_shape_file=type_shape_file(pr_branch_commit)
  pr_type_dict=make_type_shape_dict(pr_type_shape_file)

  check_rpc_types(pr_type_dict,release_branch,release_type_dict)
  check_command_types(pr_type_dict,release_branch,release_type_dict)
  check_type_shapes(pr_type_dict,base_branch,base_type_dict,release_branch,release_type_dict)

  sys.exit(exit_code)<|MERGE_RESOLUTION|>--- conflicted
+++ resolved
@@ -75,23 +75,7 @@
 def download_type_shape(role,branch,sha1) :
   file=type_shape_file(sha1)
   print ('Downloading type shape file',file,'for',role,'branch',branch,'at commit',sha1)
-<<<<<<< HEAD
   result=subprocess.run(['wget','--no-clobber',url_to_type_shape_file(file)])
-=======
-  url = f'https://storage.googleapis.com/mina-type-shapes/{file}'
-  r = requests.head(url, allow_redirects=True)
-  if r.status_code != 200:
-    print ("cannot fetch file reference from non-existing path: ${url}")
-    print ("looks like you need to generate it. Please use below steps")
-    print (f"git checkout ${sha1}")
-    print ("nix develop mina")
-    print (f"dune exec src/app/cli/src/mina.exe internal dump-type-shape > ${sha1}-type_shape.txt")
-    print ("gsutil cp gs://mina-type-shapes ${sha1}-type_shape.txt ")
-
-    sys.exit(1)
-  
-  result=subprocess.run(['wget','--no-clobber',url])
->>>>>>> 21f0cca1
 
 def type_shape_file(sha1) :
   # created by buildkite build-artifact script
