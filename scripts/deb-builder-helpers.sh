#!/bin/bash

# Helper script to include when building deb archives.

echo "--- Setting up the envrionment to build debian packages..."

set -euo pipefail

SCRIPTPATH="$( cd "$(dirname "$0")" ; pwd -P )"
cd "${SCRIPTPATH}/../_build"

GITHASH=$(git rev-parse --short=7 HEAD)
GITHASH_CONFIG=$(git rev-parse --short=8 --verify HEAD)

set +u
BUILD_NUM=${BUILDKITE_BUILD_NUM}
BUILD_URL=${BUILDKITE_BUILD_URL}
set -u

# Load in env vars for githash/branch/etc.
source "${SCRIPTPATH}/../buildkite/scripts/export-git-env-vars.sh"

cd "${SCRIPTPATH}/../_build"

# Set dependencies based on debian release
SHARED_DEPS="libssl1.1, libgmp10, libgomp1, tzdata, rocksdb-tools"

TEST_EXECUTIVE_DEPS=", mina-logproc, python3, nodejs, yarn, google-cloud-sdk, kubectl, google-cloud-sdk-gke-gcloud-auth-plugin, terraform, helm"

case "${MINA_DEB_CODENAME}" in
  bookworm|jammy)
    DAEMON_DEPS=", libffi8, libjemalloc2, libpq-dev, libprocps8, mina-logproc"
    ARCHIVE_DEPS="libssl1.1, libgomp1, libpq-dev, libjemalloc2"
    ;;
  bullseye|focal)
    DAEMON_DEPS=", libffi7, libjemalloc2, libpq-dev, libprocps8, mina-logproc"
    ARCHIVE_DEPS="libssl1.1, libgomp1, libpq-dev, libjemalloc2"
    ;;
  buster)
    DAEMON_DEPS=", libffi6, libjemalloc2, libpq-dev, libprocps7, mina-logproc"
    ARCHIVE_DEPS="libssl1.1, libgomp1, libpq-dev, libjemalloc2"
    ;;
  stretch|bionic)
    DAEMON_DEPS=", libffi6, libjemalloc1, libpq-dev, libprocps6, mina-logproc"
    ARCHIVE_DEPS="libssl1.1, libgomp1, libpq-dev, libjemalloc1"
    ;;
  *)
    echo "Unknown Debian codename provided: ${MINA_DEB_CODENAME}"; exit 1
    ;;
esac

# Add suffix to debian to distinguish different profiles (mainnet/devnet/lightnet)
case "${DUNE_PROFILE}" in
  devnet|mainnet)
    MINA_DEB_NAME="mina-berkeley"
    DEB_SUFFIX=""
   ;;
  *)
    # use dune profile as suffix but replace underscore to dashes so deb builder won't complain
    _SUFFIX=${DUNE_PROFILE//_/-}
    MINA_DEB_NAME="mina-berkeley-${_SUFFIX}"
    DEB_SUFFIX="-${_SUFFIX}"
    ;;
esac


#ADd suffix to debian to distinguish instrumented packages
if [[ -v DUNE_INSTRUMENT_WITH ]]; then
    INSTRUMENTED_SUFFIX=instrumented
    MINA_DEB_NAME="${MINA_DEB_NAME}-${INSTRUMENTED_SUFFIX}"
    DEB_SUFFIX="${DEB_SUFFIX}-${INSTRUMENTED_SUFFIX}"
fi 

BUILDDIR="deb_build"

# Function to ease creation of Debian package control files
create_control_file() {

  echo "------------------------------------------------------------"
  echo "create_control_file inputs:"
  echo "Package Name: ${1}"
  echo "Dependencies: ${2}"
  echo "Description: ${3}"

  # Make sure the directory exists
  mkdir -p "${BUILDDIR}/DEBIAN"

  # Also clean/create the binary directory that all packages need
  rm -rf "${BUILDDIR}/usr/local/bin"
  mkdir -p "${BUILDDIR}/usr/local/bin"

  # Create the control file itself
  cat << EOF > "${BUILDDIR}/DEBIAN/control"
Package: ${1}
Version: ${MINA_DEB_VERSION}
License: Apache-2.0
Vendor: none
Codename: ${MINA_DEB_CODENAME}
Suite: ${MINA_DEB_RELEASE}
Architecture: amd64
Maintainer: O(1)Labs <build@o1labs.org>
Installed-Size:
Depends: ${2}
Section: base
Priority: optional
Homepage: https://minaprotocol.com/
Description:
 ${3}
 Built from ${GITHASH} by ${BUILD_URL}
EOF

  echo "------------------------------------------------------------"
  echo "Control File:"
  cat "${BUILDDIR}/DEBIAN/control"

}

# Function to ease package build
build_deb() {

  echo "------------------------------------------------------------"
  echo "build_deb inputs:"
  echo "Package Name: ${1}"

  # echo contents of deb
  echo "------------------------------------------------------------"
  echo "Deb Contents:"
  find "${BUILDDIR}"

  # Build the package
  echo "------------------------------------------------------------"
  fakeroot dpkg-deb --build "${BUILDDIR}" ${1}_${MINA_DEB_VERSION}.deb
  echo "build_deb outputs:"
  ls -lh ${1}_*.deb
  echo "deleting BUILDDIR ${BUILDDIR}"
  rm -rf "${BUILDDIR}"

  echo "--- Built ${1}_${MINA_DEB_VERSION}.deb"
}

# Function to DRY copying config files into daemon packages
copy_common_daemon_configs() {

  echo "------------------------------------------------------------"
  echo "copy_common_daemon_configs inputs:"
  echo "Network Name: ${1} (like mainnet, devnet, berkeley)"
  echo "Signature Type: ${2} (mainnet or testnet)"
  echo "Seed List URL path: ${3} (like seed-lists/berkeley_seeds.txt)"

  # Copy shared binaries
  cp ../src/app/libp2p_helper/result/bin/libp2p_helper "${BUILDDIR}/usr/local/bin/coda-libp2p_helper"
  # cp ./default/src/app/logproc/logproc.exe "${BUILDDIR}/usr/local/bin/mina-logproc"
  cp ./default/src/app/runtime_genesis_ledger/runtime_genesis_ledger.exe "${BUILDDIR}/usr/local/bin/mina-create-genesis"
  cp ./default/src/app/generate_keypair/generate_keypair.exe "${BUILDDIR}/usr/local/bin/mina-generate-keypair"
  cp ./default/src/app/validate_keypair/validate_keypair.exe "${BUILDDIR}/usr/local/bin/mina-validate-keypair"

  # Copy signature-based Binaries (based on signature type $2 passed into the function)
  cp ./default/src/app/cli/src/mina_${2}_signatures.exe "${BUILDDIR}/usr/local/bin/mina"
  
  # Copy rosetta-based Binaries 
  cp ./default/src/app/rosetta/rosetta_${2}_signatures.exe "${BUILDDIR}/usr/local/bin/mina-rosetta"
  cp ./default/src/app/rosetta/ocaml-signer/signer_${2}_signatures.exe "${BUILDDIR}/usr/local/bin/mina-ocaml-signer"
 
  mkdir -p "${BUILDDIR}/etc/mina/rosetta"
  mkdir -p "${BUILDDIR}/etc/mina/rosetta/rosetta-cli-config"
  mkdir -p "${BUILDDIR}/etc/mina/rosetta/archive"
  mkdir -p "${BUILDDIR}/etc/mina/rosetta/genesis_ledgers"
  mkdir -p "${BUILDDIR}/etc/mina/rosetta/scripts"

  # --- Copy artifacts
  cp ../src/app/rosetta/scripts/* "${BUILDDIR}/etc/mina/rosetta/scripts"
  cp ../scripts/archive/download-missing-blocks.sh "${BUILDDIR}/etc/mina/rosetta/scripts"

  cp ../src/app/rosetta/rosetta-cli-config/*.json "${BUILDDIR}/etc/mina/rosetta/rosetta-cli-config"
  cp ../src/app/rosetta/rosetta-cli-config/*.ros "${BUILDDIR}/etc/mina/rosetta/rosetta-cli-config"
  cp ./default/src/app/rosetta/indexer_test/indexer_test.exe "${BUILDDIR}/usr/local/bin/mina-rosetta-indexer-test"
  cp ../src/app/archive/*.sql "${BUILDDIR}/etc/mina/rosetta/archive"
  cp -r ../genesis_ledgers/* ${BUILDDIR}/etc/mina/rosetta/genesis_ledgers/

  # Copy over Build Configs (based on $2)
  mkdir -p "${BUILDDIR}/etc/coda/build_config"
  # Use parameter expansion to either return "mainnet.mlh" or "devnet.mlh"
  cp "../src/config/${2//test/dev}.mlh" "${BUILDDIR}/etc/coda/build_config/BUILD.mlh"
  rsync -Huav ../src/config/* "${BUILDDIR}/etc/coda/build_config/."

  mkdir -p "${BUILDDIR}/var/lib/coda"

  # Include all useful genesis ledgers
  cp ../genesis_ledgers/mainnet.json "${BUILDDIR}/var/lib/coda/mainnet.json"
  cp ../genesis_ledgers/devnet.json "${BUILDDIR}/var/lib/coda/devnet.json"
  cp ../genesis_ledgers/berkeley.json "${BUILDDIR}/var/lib/coda/berkeley.json"
  # Set the default configuration based on Network name ($1)
  cp ../genesis_ledgers/${1}.json "${BUILDDIR}/var/lib/coda/config_${GITHASH_CONFIG}.json"
  cp ../scripts/hardfork/create_runtime_config.sh "${BUILDDIR}/usr/local/bin/mina-hf-create-runtime-config"
  cp ../scripts/mina-verify-packaged-fork-config "${BUILDDIR}/usr/local/bin/mina-verify-packaged-fork-config"
  # Update the mina.service with a new default PEERS_URL based on Seed List URL $3
  mkdir -p "${BUILDDIR}/usr/lib/systemd/user/"
  sed "s%PEERS_LIST_URL_PLACEHOLDER%https://storage.googleapis.com/${3}%" ../scripts/mina.service > "${BUILDDIR}/usr/lib/systemd/user/mina.service"

  # Copy the genesis ledgers and proofs as these are fairly small and very valuable to have
  # Genesis Ledger/proof/epoch ledger Copy
  for f in /tmp/coda_cache_dir/genesis*; do
      if [ -e "$f" ]; then
          mv /tmp/coda_cache_dir/genesis* "${BUILDDIR}/var/lib/coda/."
      fi
  done

  # Support bash completion
  # NOTE: We do not list bash-completion as a required package,
  #       but it needs to be present for this to be effective
  mkdir -p "${BUILDDIR}/etc/bash_completion.d"
  env COMMAND_OUTPUT_INSTALLATION_BASH=1 "${BUILDDIR}/usr/local/bin/mina" > "${BUILDDIR}/etc/bash_completion.d/mina"
}

##################################### GENERATE KEYPAIR PACKAGE #######################################
build_keypair_deb() {
<<<<<<< HEAD
  if ${MINA_BUILD_MAINNET} # only builds on mainnet-like branches
  then

    echo "------------------------------------------------------------"
    echo "--- Building generate keypair deb:"

    create_control_file mina-generate-keypair "${SHARED_DEPS}" 'Utility to regenerate mina private public keys in new format'
=======
  echo "------------------------------------------------------------"
  echo "--- Building generate keypair deb:"
>>>>>>> 960c96cf

  create_control_file mina-generate-keypair "${SHARED_DEPS}" 'Utility to regenerate mina private public keys in new format' "${SUGGESTED_DEPS}"

  # Binaries
  cp ./default/src/app/generate_keypair/generate_keypair.exe "${BUILDDIR}/usr/local/bin/mina-generate-keypair"
  cp ./default/src/app/validate_keypair/validate_keypair.exe "${BUILDDIR}/usr/local/bin/mina-validate-keypair"

  build_deb mina-generate-keypaird
}
##################################### END GENERATE KEYPAIR PACKAGE #######################################


##################################### LOGPROC PACKAGE #######################################
build_logproc_deb() {
  create_control_file mina-logproc "${SHARED_DEPS}" 'Utility for processing mina-daemon log output'

  # Binaries
  cp ./default/src/app/logproc/logproc.exe "${BUILDDIR}/usr/local/bin/mina-logproc"

  build_deb mina-logproc
}
##################################### END LOGPROC PACKAGE #######################################

##################################### GENERATE TEST_EXECUTIVE PACKAGE #######################################
build_test_executive_deb () {
  create_control_file mina-test-executive "${SHARED_DEPS}${TEST_EXECUTIVE_DEPS}" 'Tool to run automated tests against a full mina testnet with multiple nodes.'

  # Binaries
  cp ./default/src/app/test_executive/test_executive.exe "${BUILDDIR}/usr/local/bin/mina-test-executive"

  build_deb mina-test-executive
}
##################################### END TEST_EXECUTIVE PACKAGE #######################################

##################################### GENERATE BATCH TXN TOOL PACKAGE #######################################
build_batch_txn_deb() {

  create_control_file mina-batch-txn "${SHARED_DEPS}" 'Load transaction tool against a mina node.'

  # Binaries
  cp ./default/src/app/batch_txn_tool/batch_txn_tool.exe "${BUILDDIR}/usr/local/bin/mina-batch-txn"

  build_deb mina-batch-txn
}
##################################### END BATCH TXN TOOL PACKAGE #######################################

##################################### GENERATE TEST SUITE PACKAGE #######################################
build_functional_test_suite_deb() {
  create_control_file mina-test-suite "${SHARED_DEPS}" 'Test suite apps for mina.'

  # Binaries
  cp ./default/src/test/command_line_tests/command_line_tests.exe "${BUILDDIR}/usr/local/bin/mina-command-line-tests"
  
  build_deb mina-test-suite

}
##################################### END TEST SUITE PACKAGE #######################################

##################################### MAINNET PACKAGE #######################################
build_daemon_mainnet_deb() {
 
<<<<<<< HEAD
  if ${MINA_BUILD_MAINNET} # only builds on mainnet-like branches
  then

    echo "------------------------------------------------------------"
    echo "--- Building mainnet deb without keys:"

    create_control_file mina-mainnet "${SHARED_DEPS}${DAEMON_DEPS}" 'Mina Protocol Client and Daemon'

    copy_common_daemon_configs mainnet mainnet 'mina-seed-lists/mainnet_seeds.txt'

    build_deb mina-mainnet
=======
  echo "------------------------------------------------------------"
  echo "--- Building mainnet deb without keys:"
>>>>>>> 960c96cf

  create_control_file mina-mainnet "${SHARED_DEPS}${DAEMON_DEPS}" 'Mina Protocol Client and Daemon' "${SUGGESTED_DEPS}"

  copy_common_daemon_configs mainnet mainnet 'mina-seed-lists/mainnet_seeds.txt'

  build_deb mina-mainnet
}
##################################### END MAINNET PACKAGE #######################################

##################################### DEVNET PACKAGE #######################################
build_daemon_devnet_deb() {
  
  echo "------------------------------------------------------------"
  echo "--- Building testnet signatures deb without keys:"

  create_control_file mina-devnet "${SHARED_DEPS}${DAEMON_DEPS}" 'Mina Protocol Client and Daemon for the Devnet Network' "${SUGGESTED_DEPS}"

  copy_common_daemon_configs devnet testnet 'seed-lists/devnet_seeds.txt'

  build_deb mina-devnet
}
##################################### END DEVNET PACKAGE #######################################

##################################### BERKELEY PACKAGE #######################################
build_daemon_berkeley_deb() {
  
  echo "------------------------------------------------------------"
  echo "--- Building Mina Berkeley testnet signatures deb without keys:"

  create_control_file "${MINA_DEB_NAME}" "${SHARED_DEPS}${DAEMON_DEPS}" 'Mina Protocol Client and Daemon'

  copy_common_daemon_configs berkeley testnet 'seed-lists/berkeley_seeds.txt'

  build_deb "${MINA_DEB_NAME}"

}
##################################### END BERKELEY PACKAGE #######################################

##################################### ARCHIVE PACKAGE ##########################################
build_archive_deb () {
  ARCHIVE_DEB=mina-archive${DEB_SUFFIX}

  echo "------------------------------------------------------------"
  echo "--- Building archive deb"


  create_control_file "$ARCHIVE_DEB" "${ARCHIVE_DEPS}" 'Mina Archive Process
 Compatible with Mina Daemon'

  cp ./default/src/app/archive/archive.exe "${BUILDDIR}/usr/local/bin/mina-archive"
  cp ./default/src/app/archive_blocks/archive_blocks.exe "${BUILDDIR}/usr/local/bin/mina-archive-blocks"
  cp ./default/src/app/extract_blocks/extract_blocks.exe "${BUILDDIR}/usr/local/bin/mina-extract-blocks"
  
  cp ./default/src/app/berkeley_migration/berkeley_migration.exe "${BUILDDIR}/usr/local/bin/mina-berkeley-migration"
  
  mkdir -p "${BUILDDIR}/etc/mina/archive"
  cp ../scripts/archive/download-missing-blocks.sh "${BUILDDIR}/etc/mina/archive"
  
  cp ./default/src/app/missing_blocks_auditor/missing_blocks_auditor.exe "${BUILDDIR}/usr/local/bin/mina-missing-blocks-auditor"
  cp ./default/src/app/replayer/replayer.exe "${BUILDDIR}/usr/local/bin/mina-replayer"
  cp ./default/src/app/swap_bad_balances/swap_bad_balances.exe "${BUILDDIR}/usr/local/bin/mina-swap-bad-balances"

  cp ../src/app/archive/create_schema.sql "${BUILDDIR}/etc/mina/archive"
  
  build_deb "$ARCHIVE_DEB"

}

##################################### ARCHIVE PACKAGE ##########################################
build_archive_migration_deb () {
ARCHIVE_MIGRATION_DEB=mina-archive-migration${DEB_SUFFIX}

  echo "------------------------------------------------------------"
  echo "--- Building archive migration deb"

  create_control_file "$ARCHIVE_MIGRATION_DEB" "${ARCHIVE_DEPS}" 'Mina Archive Process
 Compatible with Mina Daemon'

  cp ./default/src/app/berkeley_migration/berkeley_migration.exe "${BUILDDIR}/usr/local/bin/mina-berkeley-migration"
  cp ./default/src/app/berkeley_migration_verifier/berkeley_migration_verifier.exe "${BUILDDIR}/usr/local/bin/mina-berkeley-migration-verifier"
  cp ./default/src/app/replayer/replayer.exe "${BUILDDIR}/usr/local/bin/mina-migration-replayer"
  cp ../scripts/archive/migration/berkeley_migration.sh "${BUILDDIR}/usr/local/bin/mina-berkeley-migration-script"
  
  build_deb "$ARCHIVE_MIGRATION_DEB"
}
##################################### END ARCHIVE PACKAGE ######################################

##################################### ZKAPP TEST TXN #######################################
build_zkapp_test_transaction_deb () {
  echo "------------------------------------------------------------"
  echo "--- Building Mina Berkeley ZkApp test transaction tool:"

  create_control_file mina-zkapp-test-transaction "${SHARED_DEPS}${DAEMON_DEPS}" 'Utility to generate ZkApp transactions in Mina GraphQL format'

  # Binaries
  cp ./default/src/app/zkapp_test_transaction/zkapp_test_transaction.exe "${BUILDDIR}/usr/local/bin/mina-zkapp-test-transaction"

  build_deb mina-zkapp-test-transaction 
}
##################################### END ZKAPP TEST TXN PACKAGE #######################################<|MERGE_RESOLUTION|>--- conflicted
+++ resolved
@@ -214,18 +214,8 @@
 
 ##################################### GENERATE KEYPAIR PACKAGE #######################################
 build_keypair_deb() {
-<<<<<<< HEAD
-  if ${MINA_BUILD_MAINNET} # only builds on mainnet-like branches
-  then
-
-    echo "------------------------------------------------------------"
-    echo "--- Building generate keypair deb:"
-
-    create_control_file mina-generate-keypair "${SHARED_DEPS}" 'Utility to regenerate mina private public keys in new format'
-=======
   echo "------------------------------------------------------------"
   echo "--- Building generate keypair deb:"
->>>>>>> 960c96cf
 
   create_control_file mina-generate-keypair "${SHARED_DEPS}" 'Utility to regenerate mina private public keys in new format' "${SUGGESTED_DEPS}"
 
@@ -233,7 +223,7 @@
   cp ./default/src/app/generate_keypair/generate_keypair.exe "${BUILDDIR}/usr/local/bin/mina-generate-keypair"
   cp ./default/src/app/validate_keypair/validate_keypair.exe "${BUILDDIR}/usr/local/bin/mina-validate-keypair"
 
-  build_deb mina-generate-keypaird
+  build_deb mina-generate-keypair
 }
 ##################################### END GENERATE KEYPAIR PACKAGE #######################################
 
@@ -287,22 +277,8 @@
 ##################################### MAINNET PACKAGE #######################################
 build_daemon_mainnet_deb() {
  
-<<<<<<< HEAD
-  if ${MINA_BUILD_MAINNET} # only builds on mainnet-like branches
-  then
-
-    echo "------------------------------------------------------------"
-    echo "--- Building mainnet deb without keys:"
-
-    create_control_file mina-mainnet "${SHARED_DEPS}${DAEMON_DEPS}" 'Mina Protocol Client and Daemon'
-
-    copy_common_daemon_configs mainnet mainnet 'mina-seed-lists/mainnet_seeds.txt'
-
-    build_deb mina-mainnet
-=======
   echo "------------------------------------------------------------"
   echo "--- Building mainnet deb without keys:"
->>>>>>> 960c96cf
 
   create_control_file mina-mainnet "${SHARED_DEPS}${DAEMON_DEPS}" 'Mina Protocol Client and Daemon' "${SUGGESTED_DEPS}"
 
