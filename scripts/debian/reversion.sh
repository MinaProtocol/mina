#!/bin/bash
set -eox pipefail

CLEAR='\033[0m'
RED='\033[0;31m'

while [[ "$#" -gt 0 ]]; do case $1 in
  -d|--deb) DEB="$2"; shift;;
  -c|--codename) CODENAME="$2"; shift;;
  --new-name) NEW_NAME="$2"; shift;;
  --new-release) NEW_RELEASE="$2"; shift;;
  --new-version) NEW_VERSION="$2"; shift;;
  --new-suite) NEW_SUITE="$2"; shift;;
  --new-repo) NEW_REPO="$2"; shift;;
  --suite) SUITE="$2"; shift;;
  --release) RELEASE="$2"; shift;;
  --version) VERSION="$2"; shift;;
  --repo) REPO="$2"; shift;;
  --sign) SIGN="$2"; shift;;
  *) echo "Unknown parameter passed: $1"; exit 1;;
esac; shift; done

function usage() {
  if [[ -n "$1" ]]; then
    echo -e "${RED}☞  $1${CLEAR}\n";
  fi
  echo "Usage: $0 [-d deb-name] [-v new-version] "
  echo "  -d, --deb         The Debian name"
  echo "  -c, --codename    The Debian codename"
  echo "  --release         The Current Debian release"
  echo "  --new-release     The New Debian release"
  echo "  --version         The Current Debian version"
  echo "  --new-version     The New Debian version"
  echo "  --suite           The Current Debian suite"
  echo "  --repo            The Source Debian repo"
  echo "  --new-repo        The Target Debian repo. By default equal to '--repo'"
  echo "  --new-suite       The New Debian suite"
  echo "  --sign            The Public Key id, which is used to sign package. Key must be stored locally"
  echo ""
  echo "Example: $0 --deb mina-archive --version 2.0.0-rc1-48efea4 --new-version 2.0.0-rc1 --codename bullseye --release unstable --new-release umt"
  exit 1
}

if [[ -z "$NEW_NAME" ]]; then NEW_NAME=$DEB; fi;
if [[ -z "$NEW_RELEASE" ]]; then NEW_RELEASE=$RELEASE; fi;
if [[ -z "$NEW_VERSION" ]]; then NEW_VERSION=$VERSION; fi;
if [[ -z "$NEW_SUITE" ]]; then NEW_SUITE=$SUITE; fi;
<<<<<<< HEAD
if [[ -z "$NEW_REPO" ]]; then NEW_REPO=$SUITE; fi;
=======
if [[ -z "$NEW_REPO" ]]; then NEW_REPO=$REPO; fi;
>>>>>>> ac4b76db
if [[ -z "$DEB" ]]; then NEW_NAME=$DEB; fi;
if [[ -z "$RELEASE" ]]; then NEW_RELEASE=$RELEASE; fi;
if [[ -z "$VERSION" ]]; then NEW_VERSION=$VERSION; fi;
if [[ -z "$SUITE" ]]; then NEW_SUITE=$SUITE; fi;
if [[ -z "$REPO" ]]; then echo "No repository specified"; echo ""; usage "$0" "$1" ; fi
if [ -z "${SIGN:-}" ]; then 
  SIGN_ARG=""
else 
  SIGN_ARG="--sign $SIGN"
fi

function rebuild_deb() {
  rm -f "${DEB}_${VERSION}.deb"
  rm -rf "${NEW_NAME}_${NEW_VERSION}"
    
  wget https://s3.us-west-2.amazonaws.com/${REPO}/pool/${CODENAME}/m/mi/${DEB}_${VERSION}.deb
  dpkg-deb -R "${DEB}_${VERSION}.deb" "${NEW_NAME}_${NEW_VERSION}"
  sed -i 's/Version: '"${VERSION}"'/Version: '"${NEW_VERSION}"'/g' "${NEW_NAME}_${NEW_VERSION}/DEBIAN/control"
  sed -i 's/Package: '"${DEB}"'/Package: '"${NEW_NAME}"'/g' "${NEW_NAME}_${NEW_VERSION}/DEBIAN/control"
  sed -i 's/Suite: '"${SUITE}"'/Suite: '"${NEW_SUITE}"'/g' "${NEW_NAME}_${NEW_VERSION}/DEBIAN/control"
  dpkg-deb --build "${NEW_NAME}_${NEW_VERSION}" "${NEW_NAME}_${NEW_VERSION}.deb"
}

rebuild_deb
<<<<<<< HEAD
source scripts/debian/publish.sh --names "${NEW_NAME}_${NEW_VERSION}.deb" --version "${NEW_VERSION}" --codename "${CODENAME}" --release "${NEW_RELEASE}" --bucket ${BUCKET} ${SIGN_ARG}
=======
source scripts/debian/publish.sh --names "${NEW_NAME}_${NEW_VERSION}.deb" --version ${NEW_VERSION} --codename ${CODENAME} --release ${NEW_RELEASE} --bucket ${NEW_REPO}
>>>>>>> ac4b76db
<|MERGE_RESOLUTION|>--- conflicted
+++ resolved
@@ -45,11 +45,7 @@
 if [[ -z "$NEW_RELEASE" ]]; then NEW_RELEASE=$RELEASE; fi;
 if [[ -z "$NEW_VERSION" ]]; then NEW_VERSION=$VERSION; fi;
 if [[ -z "$NEW_SUITE" ]]; then NEW_SUITE=$SUITE; fi;
-<<<<<<< HEAD
-if [[ -z "$NEW_REPO" ]]; then NEW_REPO=$SUITE; fi;
-=======
 if [[ -z "$NEW_REPO" ]]; then NEW_REPO=$REPO; fi;
->>>>>>> ac4b76db
 if [[ -z "$DEB" ]]; then NEW_NAME=$DEB; fi;
 if [[ -z "$RELEASE" ]]; then NEW_RELEASE=$RELEASE; fi;
 if [[ -z "$VERSION" ]]; then NEW_VERSION=$VERSION; fi;
@@ -74,8 +70,4 @@
 }
 
 rebuild_deb
-<<<<<<< HEAD
-source scripts/debian/publish.sh --names "${NEW_NAME}_${NEW_VERSION}.deb" --version "${NEW_VERSION}" --codename "${CODENAME}" --release "${NEW_RELEASE}" --bucket ${BUCKET} ${SIGN_ARG}
-=======
-source scripts/debian/publish.sh --names "${NEW_NAME}_${NEW_VERSION}.deb" --version ${NEW_VERSION} --codename ${CODENAME} --release ${NEW_RELEASE} --bucket ${NEW_REPO}
->>>>>>> ac4b76db
+source scripts/debian/publish.sh --names "${NEW_NAME}_${NEW_VERSION}.deb" --version "${NEW_VERSION}" --codename "${CODENAME}" --release "${NEW_RELEASE}" --bucket ${BUCKET} ${SIGN_ARG}