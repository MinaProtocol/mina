#!/bin/bash
set -eo pipefail

CLEAR='\033[0m'
RED='\033[0;31m'

function usage() {
  if [[ -n "$1" ]]; then
    echo -e "${RED}☞  $1${CLEAR}\n";
  fi
  echo "Usage: $0 [-d deb-name] [-v new-version] "
  echo "  -d, --deb         The Debian name"
  echo "  -c, --codename    The Debian codename"
  echo "  --release         The Current Debian release"
  echo "  --new-release     The New Debian release"
  echo "  --version         The Current Debian version"
  echo "  --new-version     The New Debian version"
  echo "  --suite           The Current Debian suite"
  echo "  --repo            The Source Debian repo"
  echo "  --new-repo        The Target Debian repo. By default equal to '--repo'"
  echo "  --new-suite       The New Debian suite"
  echo "  --sign            The Public Key id, which is used to sign package. Key must be stored locally"
  echo ""
  echo "Example: $0 --deb mina-archive --version 2.0.0-rc1-48efea4 --new-version 2.0.0-rc1 --codename bullseye --release unstable --new-release umt"
}

while [[ "$#" -gt 0 ]]; do case $1 in
  -d|--deb) DEB="$2"; shift;;
  -c|--codename) CODENAME="$2"; shift;;
  --new-name) NEW_NAME="$2"; shift;;
  --new-release) NEW_RELEASE="$2"; shift;;
  --new-version) NEW_VERSION="$2"; shift;;
  --new-suite) NEW_SUITE="$2"; shift;;
  --new-repo) NEW_REPO="$2"; shift;;
  --suite) SUITE="$2"; shift;;
  --release) RELEASE="$2"; shift;;
  --version) VERSION="$2"; shift;;
  --repo) REPO="$2"; shift;;
  --sign) SIGN="$2"; shift;;
  *) echo "❌ Unknown parameter passed: $1"; usage exit 1;;
esac; shift; done

if [[ ! -v RELEASE && ! -v SUITE ]]; then echo "❌ No release nor suite specified"; echo ""; usage "$0" "$1" ; exit 1; fi
if [[ ! -v VERSION ]]; then echo "❌ No version specified"; echo ""; usage "$0" "$1" ; exit 1; fi
if [[ ! -v REPO ]]; then echo "❌ No repo specified"; echo ""; usage "$0" "$1" ; exit 1; fi
if [[ ! -v SUITE ]]; then SUITE=$RELEASE; fi;
if [[ ! -v RELEASE ]]; then RELEASE=$SUITE; fi;
if [[ ! -v NEW_NAME ]]; then NEW_NAME=$DEB; fi;
if [[ ! -v NEW_RELEASE ]]; then NEW_RELEASE=$RELEASE; fi;
if [[ ! -v NEW_VERSION ]]; then NEW_VERSION=$VERSION; fi;
if [[ ! -v NEW_SUITE ]]; then NEW_SUITE=$SUITE; fi;
if [[ ! -v NEW_REPO ]]; then NEW_REPO=$REPO; fi;
if [[ ! -v DEB ]]; then NEW_NAME=$DEB; fi;
<<<<<<< HEAD
if [[ ! -v DEB ]]; then NEW_NAME=$DEB; fi;
=======
>>>>>>> 493800dd
if [[ ! -v SIGN ]]; then 
  SIGN_ARG=""
else 
  SIGN_ARG="--sign $SIGN"
fi

function rebuild_deb() {
  source scripts/debian/reversion-helper.sh

  wget https://s3.us-west-2.amazonaws.com/${REPO}/pool/${CODENAME}/m/mi/${DEB}_${VERSION}.deb
  reversion --deb ${DEB} \
            --package ${DEB} \
            --source-version ${VERSION} \
            --new-version ${NEW_VERSION} \
            --suite ${SUITE} \
            --new-suite ${NEW_SUITE} \
            --new-name ${NEW_NAME} \
            --new-release ${NEW_RELEASE} \
            --codename ${CODENAME}
}

rebuild_deb
source scripts/debian/publish.sh --names "${NEW_NAME}_${NEW_VERSION}.deb" --version "${NEW_VERSION}" --codename "${CODENAME}" --release "${NEW_RELEASE}" --bucket ${REPO} ${SIGN_ARG}<|MERGE_RESOLUTION|>--- conflicted
+++ resolved
@@ -51,10 +51,6 @@
 if [[ ! -v NEW_SUITE ]]; then NEW_SUITE=$SUITE; fi;
 if [[ ! -v NEW_REPO ]]; then NEW_REPO=$REPO; fi;
 if [[ ! -v DEB ]]; then NEW_NAME=$DEB; fi;
-<<<<<<< HEAD
-if [[ ! -v DEB ]]; then NEW_NAME=$DEB; fi;
-=======
->>>>>>> 493800dd
 if [[ ! -v SIGN ]]; then 
   SIGN_ARG=""
 else 
