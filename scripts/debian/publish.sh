#!/bin/bash
set -eo pipefail

CLEAR='\033[0m'
RED='\033[0;31m'

ARCH=amd64

while [[ "$#" -gt 0 ]]; do case $1 in
  -n|--names) DEB_NAMES="$2"; shift;;
  -r|--release) DEB_RELEASE="$2"; shift;;
  -v|--version) DEB_VERSION="$2"; shift;;
  -c|--codename) DEB_CODENAME="$2"; shift;;
  *) echo "Unknown parameter passed: $1"; exit 1;;
esac; shift; done

function usage() {
  if [[ -n "$1" ]]; then
    echo -e "${RED}☞  $1${CLEAR}\n";
  fi
  echo "Usage: $0 -n names -r release -v version -c codename"
  echo "  -n, --names         The Debians archive names"
  echo "  -r, --release       The Debian release"
  echo "  -v, --version       The Debian version"
  echo "  -c, --codename      The Debian codename"
  echo ""
  echo "Example: $0 --name mina-archive --release unstable --version 2.0.0berkeley-rc1-berkeley-48efea4 --codename bullseye "
  exit 1
}

if [[ -z "$DEB_NAMES" ]]; then usage "Debian(s) to upload are not set!"; fi;
if [[ -z "$DEB_VERSION" ]]; then usage "Version is not set!"; fi;
if [[ -z "$DEB_CODENAME" ]]; then usage "Codename is not set!"; fi;
if [[ -z "$DEB_RELEASE" ]]; then usage "Release is not set!"; fi;


BUCKET_ARG='--bucket packages.o1test.net'
S3_REGION_ARG='--s3-region=us-west-2'
# utility for publishing deb repo with commons options
# deb-s3 https://github.com/krobertson/deb-s3
#NOTE: Do not remove --lock flag otherwise racing deb uploads may overwrite the registry and some files will be lost. If a build fails with the following error, delete the lock file https://packages.o1test.net/dists/unstable/main/binary-/lockfile and rebuild
#>> Checking for existing lock file
#>> Repository is locked by another user:  at host dc7eaad3c537
#>> Attempting to obtain a lock
#/var/lib/gems/2.3.0/gems/deb-s3-0.10.0/lib/deb/s3/lock.rb:24:in `throw': uncaught throw #"Unable to obtain a lock after 60, giving up."
DEBS3_UPLOAD="deb-s3 upload $BUCKET_ARG $S3_REGION_ARG \
  --fail-if-exists \
  --lock \
  --preserve-versions \
  --cache-control=max-age=120"

echo "Publishing debs: ${DEB_NAMES} to Release: ${DEB_RELEASE} and Codename: ${DEB_CODENAME}"
# Upload the deb files to s3.
# If this fails, attempt to remove the lockfile and retry.
for i in {1..10}; do (
  ${DEBS3_UPLOAD} \
    --component "${DEB_RELEASE}" \
    --codename "${DEB_CODENAME}" \
    "${DEB_NAMES}"
) && break || scripts/debian/clear-s3-lockfile.sh; done

<<<<<<< HEAD

=======
>>>>>>> 3fed4693
for deb in $DEB_NAMES
do

  DEBS3_SHOW="deb-s3 show $BUCKET_ARG $S3_REGION_ARG"

  # extracting name from debian package path. E.g:
  # _build/mina-archive_3.0.1-develop-a2a872a.deb -> mina-archive
  deb=$(basename "$deb")
  deb="${deb%_*}"
<<<<<<< HEAD
  
  
  for i in {1..10}; do 

    sudo apt-get update
    ${DEBS3_SHOW} "$deb" "${DEB_VERSION}" "${ARCH}" -c "${DEB_CODENAME}" -m "${DEB_RELEASE}"
    LAST_VERIFY_STATUS=$?
    
=======

  for i in {1..10}; do 

    set +e
    ${DEBS3_SHOW} "$deb" "${DEB_VERSION}" "${ARCH}" -c "${DEB_CODENAME}" -m "${DEB_RELEASE}"
    LAST_VERIFY_STATUS=$?
    set -eo pipefail

>>>>>>> 3fed4693
    if [[ $LAST_VERIFY_STATUS == 0 ]]; then
        echo "succesfully validated that package is uploaded to deb-s3"
        break
    fi
    
    sleep 60
    i=$((i+1)) 
  done

  if [[ $LAST_VERIFY_STATUS != 0 ]]; then
    echo "Cannot locate '$deb' in debian repo. failing job..."
    echo "You may still try to rerun job as debian repository is known from imperfect performance"
    exit 1
  fi
done

<|MERGE_RESOLUTION|>--- conflicted
+++ resolved
@@ -59,10 +59,6 @@
     "${DEB_NAMES}"
 ) && break || scripts/debian/clear-s3-lockfile.sh; done
 
-<<<<<<< HEAD
-
-=======
->>>>>>> 3fed4693
 for deb in $DEB_NAMES
 do
 
@@ -72,16 +68,6 @@
   # _build/mina-archive_3.0.1-develop-a2a872a.deb -> mina-archive
   deb=$(basename "$deb")
   deb="${deb%_*}"
-<<<<<<< HEAD
-  
-  
-  for i in {1..10}; do 
-
-    sudo apt-get update
-    ${DEBS3_SHOW} "$deb" "${DEB_VERSION}" "${ARCH}" -c "${DEB_CODENAME}" -m "${DEB_RELEASE}"
-    LAST_VERIFY_STATUS=$?
-    
-=======
 
   for i in {1..10}; do 
 
@@ -90,7 +76,6 @@
     LAST_VERIFY_STATUS=$?
     set -eo pipefail
 
->>>>>>> 3fed4693
     if [[ $LAST_VERIFY_STATUS == 0 ]]; then
         echo "succesfully validated that package is uploaded to deb-s3"
         break
