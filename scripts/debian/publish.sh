#!/bin/bash
set -eo pipefail

CLEAR='\033[0m'
RED='\033[0;31m'

ARCH=amd64

while [[ "$#" -gt 0 ]]; do case $1 in
  -n|--names) DEB_NAMES="$2"; shift;;
  -r|--release) DEB_RELEASE="$2"; shift;;
  -v|--version) DEB_VERSION="$2"; shift;;
  -c|--codename) DEB_CODENAME="$2"; shift;;
  *) echo "Unknown parameter passed: $1"; exit 1;;
esac; shift; done

function usage() {
  if [[ -n "$1" ]]; then
    echo -e "${RED}☞  $1${CLEAR}\n";
  fi
  echo "Usage: $0 -n names -r release -v version -c codename"
  echo "  -n, --names         The Debians archive names"
  echo "  -r, --release       The Debian release"
  echo "  -v, --version       The Debian version"
  echo "  -c, --codename      The Debian codename"
  echo ""
  echo "Example: $0 --name mina-archive --release unstable --version 2.0.0-rc1-48efea4 --codename bullseye "
  exit 1
}

if [[ -z "$DEB_NAMES" ]]; then usage "Debian(s) to upload are not set!"; fi;
if [[ -z "$DEB_VERSION" ]]; then usage "Version is not set!"; fi;
if [[ -z "$DEB_CODENAME" ]]; then usage "Codename is not set!"; fi;
if [[ -z "$DEB_RELEASE" ]]; then usage "Release is not set!"; fi;


BUCKET_ARG="--bucket=packages.o1test.net"
S3_REGION_ARG="--s3-region=us-west-2"
# utility for publishing deb repo with commons options
# deb-s3 https://github.com/krobertson/deb-s3
#NOTE: Do not remove --lock flag otherwise racing deb uploads may overwrite the registry and some files will be lost. If a build fails with the following error, delete the lock file https://packages.o1test.net/dists/unstable/main/binary-/lockfile and rebuild
#>> Checking for existing lock file
#>> Repository is locked by another user:  at host dc7eaad3c537
#>> Attempting to obtain a lock
#/var/lib/gems/2.3.0/gems/deb-s3-0.10.0/lib/deb/s3/lock.rb:24:in `throw': uncaught throw #"Unable to obtain a lock after 60, giving up."
DEBS3_UPLOAD="deb-s3 upload $BUCKET_ARG $S3_REGION_ARG \
  --fail-if-exists \
  --lock \
  --preserve-versions \
  --cache-control=max-age=120"

echo "Publishing debs: ${DEB_NAMES} to Release: ${DEB_RELEASE} and Codename: ${DEB_CODENAME}"
# Upload the deb files to s3.
# If this fails, attempt to remove the lockfile and retry.
<<<<<<< HEAD
for _i in {1..10}; do (
=======
for _ in {1..10}; do (
>>>>>>> 76becf53
  ${DEBS3_UPLOAD} \
    --component "${DEB_RELEASE}" \
    --codename "${DEB_CODENAME}" \
    "${DEB_NAMES}"
) && break || scripts/debian/clear-s3-lockfile.sh; done

debs=()

for deb in $DEB_NAMES
do
  # extracting name from debian package path. E.g:
  # _build/mina-archive_3.0.1-develop-a2a872a.deb -> mina-archive
  deb=$(basename "$deb")
  deb="${deb%_*}"
  debs+=("$deb")
done

function join_by { local IFS="$1"; shift; echo "$*"; }

tries=10
counter=0

while (( ${#debs[@]} ))
do
  join=$(join_by " " "${debs[@]}")

  IFS=$'\n'
  output=$(deb-s3 exist $BUCKET_ARG $S3_REGION_ARG "$join" $DEB_VERSION $ARCH -c $DEB_CODENAME -m $DEB_RELEASE)
  debs=()
  for item in $output; do
     if [[ $item == *"Missing" ]]; then
      key=$(echo "$item" | awk '{print $1}')
      debs+=("$key")
     fi
  done

  if [ ${#debs[@]} -eq 0 ]; then
    echo "All debians are correctly published to our debian repository"
    exit 0
  fi

  counter=$((counter+1))
  if [[ $((counter)) == $((tries)) ]]; then
    echo "Error: Some Debians are still not correctly published : "$(join_by " " "${debs[@]}")
    echo "You may still try to rerun job as debian repository is known from imperfect performance"
    exit 1
<<<<<<< HEAD
  fi

=======
  fi 

  sleep 60
>>>>>>> 76becf53
done<|MERGE_RESOLUTION|>--- conflicted
+++ resolved
@@ -52,11 +52,7 @@
 echo "Publishing debs: ${DEB_NAMES} to Release: ${DEB_RELEASE} and Codename: ${DEB_CODENAME}"
 # Upload the deb files to s3.
 # If this fails, attempt to remove the lockfile and retry.
-<<<<<<< HEAD
-for _i in {1..10}; do (
-=======
 for _ in {1..10}; do (
->>>>>>> 76becf53
   ${DEBS3_UPLOAD} \
     --component "${DEB_RELEASE}" \
     --codename "${DEB_CODENAME}" \
@@ -103,12 +99,7 @@
     echo "Error: Some Debians are still not correctly published : "$(join_by " " "${debs[@]}")
     echo "You may still try to rerun job as debian repository is known from imperfect performance"
     exit 1
-<<<<<<< HEAD
-  fi
-
-=======
   fi 
 
   sleep 60
->>>>>>> 76becf53
 done