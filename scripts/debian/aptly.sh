#!/usr/bin/env bash

# bash strict mode
set -T # inherit DEBUG and RETURN trap for functions
set -C # prevent file overwrite by > &> <>
set -E # inherit -e
set -e # exit immediately on errors
set -u # exit on not assigned variables
set -o pipefail # exit on pipe failure

CLEAR='\033[0m'
RED='\033[0;31m'

# global variables
declare CLI_NAME='aptly.sh';
declare PS4='debug($LINENO) ${FUNCNAME[0]:+${FUNCNAME[0]}}(): ';

PORT=8080

# functions

function check_required() {
    if ! command -v "$1" >/dev/null 2>&1; then echo "Missing required program '$1' in PATH"; exit 1; fi
}
check_required aptly
check_required jq

function start_aptly() {
    local __distribution=$1
    local __debs=$2
    local __background=$3
    local __clean=$4
    local __component=$5
    local __repo="${__distribution}"-"${__component}"
    local __port=$6
    local __wait=$7

    if [ "${__clean}" = 1 ]; then
        rm -rf ~/.aptly
    fi

    aptly repo create -component "${__component}" -distribution "${__distribution}"  "${__repo}"

    aptly repo add "${__repo}" "${__debs}"

    aptly snapshot create "${__component}" from repo "${__repo}"

    aptly publish snapshot -distribution="${__distribution}" -skip-signing "${__component}"

    if [ "${__background}" = 1 ]; then
        aptly serve -listen localhost:"${__port}" &
    else
        aptly serve -listen localhost:"${__port}"
    fi

<<<<<<< HEAD

=======
    if [ $__wait = 1 ]; then
        local __timeout=300
        local __elapsed=0
        while ! curl -s "http://localhost:$__port" >/dev/null; do
            sleep 1
            __elapsed=$((__elapsed + 1))
            if [ $__elapsed -ge $__timeout ]; then
                echo "Error: Aptly debian repo did not start within 5 minutes."
                exit 1
            fi
        done
    fi
>>>>>>> 3923f10a
}


# cli

function start_help(){
    echo Start aptly server with input debians
    echo ""
    echo "     $CLI_NAME start [-options]"
    echo ""
    echo "Parameters:"
    echo ""
    echo "  -b, --background  The Docker name (mina, mina-archive etc.)"
    echo "  -c, --codename    The Codename for debian repository"
    echo "  -d, --debians     The Debian(s) to be available in aptly. Supports regular expression"
    echo "  -m, --component   The Component for debian repository. For example: unstable"
    echo "  -l, --clean       Removes existing aptly installation"
    echo "  -p, --port        Server port. default=8080"
    echo "  -w, --wait        Wait for the server to start before exiting"
    echo "  -h, --help        Show this help message"
    echo ""
    echo "Example: $0  start --background --codename focal --debs *.deb --component unstable "
    echo ""
    exit 0
}

function start(){
    if [[ ${#} == 0 ]]; then
        start_help;
    fi

    local __distribution=""
    local __debs=""
    local __background=0
    local __clean=0
    local __component="unstable"
    local __port=$PORT
<<<<<<< HEAD

=======
    local __wait=0
    
>>>>>>> 3923f10a

    while [ ${#} -gt 0 ]; do
        error_message="Error: a value is needed for '$1'";
        case $1 in
            -h | --help )
                start_help;
            ;;
            -b | --background )
                __background=1
                shift;
            ;;
            -c | --codename )
                __distribution=${2:?$error_message}
                shift 2;
            ;;
            -p | --port )
                __port=${2:?$error_message}
                shift 2;
            ;;
            -d | --debians )
                __debs=${2:?$error_message}
                shift 2;
            ;;
            -m | --component )
                __component=${2:?$error_message}
                shift 2;
            ;;
            -l | --clean )
                __clean=1
                shift;
            ;;
            -w | --wait )
                __wait=1
                shift;
            ;;
            * )
                echo -e "${RED} !! Unknown option: $1${CLEAR}\n";
                echo "";
                start_help;
            ;;
        esac
    done
<<<<<<< HEAD

    start_aptly "${__distribution}" \
        "${__debs}" \
        "${__background}" \
        "${__clean}" \
        "${__component}" \
        "${__port}"

=======
    
    start_aptly $__distribution \
        $__debs \
        $__background \
        $__clean \
        $__component \
        $__port \
        $__wait
>>>>>>> 3923f10a

}

function stop_help(){
    echo Stop running aptly server
    echo ""
    echo "     $CLI_NAME stop [-options]"
    echo ""
    echo "Parameters:"
    echo ""
    echo "  -c, --clean     Removes aptly installation"
    echo ""
    echo "Example: $0  stop --clean "
    echo ""
    exit 0
}

function stop(){

    local __clean=0

    while [ ${#} -gt 0 ]; do
        case $1 in
            -h | --help )
                stop_help;
            ;;
            -c | --clean )
                __clean=1
                shift;
            ;;
            * )
                echo -e "${RED} !! Unknown option: $1${CLEAR}\n";
                echo "";
                stop_help;
            ;;
        esac
    done

    pkill aptly
    if [ "${__clean}" = 1 ]; then
        rm -rf ~/.aptly
    fi
}

function main_help(){
    echo Script for robust debian packages installation in CI
    echo ""
    echo "     $CLI_NAME [command] [-options]"
    echo ""
    echo "Commands:"
    echo ""
    printf "  %-23s %s\n" "help" "show help menu and commands";
    printf "  %-23s %s\n" "start" "start aptly deamon serving debian packages";
    printf "  %-23s %s\n" "stop" "stops and clean up aptly installation";
    echo ""
    exit "${1:-0}";
}

function main(){
    if (( ${#} == 0 )); then
        main_help 0;
    fi

    case ${1} in
        help )
            main_help 0;
        ;;
        start | stop )
            $1 "${@:2}";
        ;;
        * )
            echo -e "${RED} !! Unknown command: $1${CLEAR}\n";
            main_help 1;
        ;;
    esac
}

main "$@";<|MERGE_RESOLUTION|>--- conflicted
+++ resolved
@@ -53,9 +53,6 @@
         aptly serve -listen localhost:"${__port}"
     fi
 
-<<<<<<< HEAD
-
-=======
     if [ $__wait = 1 ]; then
         local __timeout=300
         local __elapsed=0
@@ -68,7 +65,6 @@
             fi
         done
     fi
->>>>>>> 3923f10a
 }
 
 
@@ -106,12 +102,8 @@
     local __clean=0
     local __component="unstable"
     local __port=$PORT
-<<<<<<< HEAD
-
-=======
     local __wait=0
     
->>>>>>> 3923f10a
 
     while [ ${#} -gt 0 ]; do
         error_message="Error: a value is needed for '$1'";
@@ -154,16 +146,6 @@
             ;;
         esac
     done
-<<<<<<< HEAD
-
-    start_aptly "${__distribution}" \
-        "${__debs}" \
-        "${__background}" \
-        "${__clean}" \
-        "${__component}" \
-        "${__port}"
-
-=======
     
     start_aptly $__distribution \
         $__debs \
@@ -172,7 +154,6 @@
         $__component \
         $__port \
         $__wait
->>>>>>> 3923f10a
 
 }
 
