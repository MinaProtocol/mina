--- conflicted
+++ resolved
@@ -62,13 +62,9 @@
     stats = parse_stats (output)
     #TODO: add code to check against some threshold
     print(stats)
-<<<<<<< HEAD
-    
-=======
 
     print(f"exit code: {process_exit_code}")
 
->>>>>>> 25574933
     if not process_exit_code == 0:
         print('non-zero exit code from program, failing build')
         sys.exit(1)