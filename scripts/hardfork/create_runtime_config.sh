#!/usr/bin/env bash

set -e

FORK_CONFIG_JSON=${FORK_CONFIG_JSON:=fork_config.json}
LEDGER_HASHES_JSON=${LEDGER_HASHES_JSON:=ledger_hashes.json}
FORKING_FROM_CONFIG_JSON=${FORKING_FROM_CONFIG_JSON:=genesis_ledgers/mainnet.json}

# If not given, the genesis timestamp is set to 10 mins into the future
GENESIS_TIMESTAMP=${GENESIS_TIMESTAMP:=$(date -u +"%Y-%m-%dT%H:%M:%SZ" -d "10 mins")}

<<<<<<< HEAD
# jq expression below could be written with less code,
# but we aimed for maximum verbosity
=======
# Pull the original genesis timestamp from the pre-fork config file
ORIGINAL_GENESIS_TIMESTAMP=$(jq -r '.genesis.genesis_state_timestamp' "$FORKING_FROM_CONFIG_JSON")

DIFFERENCE_IN_SECONDS=$(($(date -d "$GENESIS_TIMESTAMP" "+%s") - $(date -d "$ORIGINAL_GENESIS_TIMESTAMP" "+%s")))
# Default: mainnet currently uses 180s per slot
SECONDS_PER_SLOT=${SECONDS_PER_SLOT:=180}
DIFFERENCE_IN_SLOTS=$(($DIFFERENCE_IN_SECONDS / $SECONDS_PER_SLOT))
>>>>>>> 6031e109

jq "{\
    genesis: {\
        genesis_state_timestamp: \"$GENESIS_TIMESTAMP\"\
    },\
    proof: {\
        fork: {\
            previous_state_hash: .proof.fork.previous_state_hash,\
            previous_length: .proof.fork.previous_length,\
            previous_global_slot: $DIFFERENCE_IN_SLOTS,\
        },\
    },\
    ledger: {\
        add_genesis_winner: false,\
        hash: \$hashes[0].ledger.hash,\
        s3_data_hash: \$hashes[0].ledger.s3_data_hash\
    },\
    epoch_data: {\
        staking: {\
            seed: .epoch_data.staking.seed,\
            hash: \$hashes[0].epoch_data.staking.hash,\
            s3_data_hash: \$hashes[0].epoch_data.staking.s3_data_hash\
        },\
        next: {\
            seed: .epoch_data.next.seed,\
            hash: \$hashes[0].epoch_data.next.hash,\
            s3_data_hash: \$hashes[0].epoch_data.next.s3_data_hash\
        }\
    }\
  }" -M \
  --slurpfile hashes "$LEDGER_HASHES_JSON" "$FORK_CONFIG_JSON"<|MERGE_RESOLUTION|>--- conflicted
+++ resolved
@@ -9,10 +9,6 @@
 # If not given, the genesis timestamp is set to 10 mins into the future
 GENESIS_TIMESTAMP=${GENESIS_TIMESTAMP:=$(date -u +"%Y-%m-%dT%H:%M:%SZ" -d "10 mins")}
 
-<<<<<<< HEAD
-# jq expression below could be written with less code,
-# but we aimed for maximum verbosity
-=======
 # Pull the original genesis timestamp from the pre-fork config file
 ORIGINAL_GENESIS_TIMESTAMP=$(jq -r '.genesis.genesis_state_timestamp' "$FORKING_FROM_CONFIG_JSON")
 
@@ -20,7 +16,9 @@
 # Default: mainnet currently uses 180s per slot
 SECONDS_PER_SLOT=${SECONDS_PER_SLOT:=180}
 DIFFERENCE_IN_SLOTS=$(($DIFFERENCE_IN_SECONDS / $SECONDS_PER_SLOT))
->>>>>>> 6031e109
+
+# jq expression below could be written with less code,
+# but we aimed for maximum verbosity
 
 jq "{\
     genesis: {\
