#!/usr/bin/env bash
#set -x

# Exit script when commands fail
set -e
# Kill background process when script exits
trap "killall background" EXIT

# ================================================
# Constants

MINA_EXE=_build/default/src/app/cli/src/mina.exe
ARCHIVE_EXE=_build/default/src/app/archive/archive.exe
LOGPROC_EXE=_build/default/src/app/logproc/logproc.exe
ZKAPP_EXE=_build/default/src/app/zkapp_test_transaction/zkapp_test_transaction.exe

export MINA_PRIVKEY_PASS='naughty blue worm'
export MINA_LIBP2P_PASS="${MINA_PRIVKEY_PASS}"
SEED_PEER_KEY="CAESQNf7ldToowe604aFXdZ76GqW/XVlDmnXmBT+otorvIekBmBaDWu/6ZwYkZzqfr+3IrEh6FLbHQ3VSmubV9I9Kpc=,CAESIAZgWg1rv+mcGJGc6n6/tyKxIehS2x0N1Uprm1fSPSqX,12D3KooWAFFq2yEQFFzhU5dt64AWqawRuomG9hL8rSmm5vxhAsgr"
SNARK_COORDINATOR_PEER_KEY="CAESQFjWdR18zKuCssN+Fi33fah9f5QGebOCc9xTITR8cdoyC+bk+nO9hW3wne6Ky2Om+fetaH3917/iEHnt+UQzH4A=,CAESIAvm5PpzvYVt8J3uistjpvn3rWh9/de/4hB57flEMx+A,12D3KooWAcprha9pvfdwz52F4RuBYjr2HenzLRNt4W9zWXugN1Z9"

# ================================================
# Inputs (set to default values)

WHALES=2
FISH=1
NODES=1
ARCHIVE=false
LOG_LEVEL="Trace"
FILE_LOG_LEVEL=${LOG_LEVEL}
VALUE_TRANSFERS=false
SNARK_WORKERS_COUNT=1
ZKAPP_TRANSACTIONS=false
RESET=false
UPDATE_GENESIS_TIMESTAMP=false
OVERRIDE_SLOT_TIME_MS=""
PROOF_LEVEL="full"
LOG_PRECOMPUTED_BLOCKS=false

SNARK_WORKER_FEE=0.001
TRANSACTION_FREQUENCY=10 # in seconds

SEED_START_PORT=3000
ARCHIVE_SERVER_PORT=3086
SNARK_COORDINATOR_PORT=7000
WHALE_START_PORT=4000
FISH_START_PORT=5000
NODE_START_PORT=6000

PG_HOST="localhost"
PG_PORT="5432"
PG_USER="${USER}"
PG_PASSWD=""
PG_DB="archive"

ARCHIVE_ADDRESS_CLI_ARG=""

# ================================================
# Globals (assigned during execution of script)

LEDGER_FOLDER=""
SNARK_COORDINATOR_PUBKEY=""
NODES_FOLDER=""
CONFIG=""
SNARK_COORDINATOR_PID=""
SEED_PID=""
ARCHIVE_PID=""
WHALE_PIDS=()
SNARK_WORKERS_PIDS=()
FISH_PIDS=()
NODE_PIDS=()

# ================================================
# Helper functions

help() {
  echo "-w   |--whales <#>                       | Number of BP Whale Nodes (bigger stake) to spin-up"
  echo "                                         |   Default: ${WHALES}"
  echo "-f   |--fish <#>                         | Number of BP Fish Nodes (less stake) to spin-up"
  echo "                                         |   Default: ${FISH}"
  echo "-n   |--nodes <#>                        | Number of non block-producing nodes to spin-up"
  echo "                                         |   Default: ${NODES}"
  echo "-a   |--archive                          | Whether to run the Archive Node (presence of argument)"
  echo "                                         |   Default: ${ARCHIVE}"
  echo "-sp  |--seed-start-port <#>              | Seed Node range start port"
  echo "                                         |   Default: ${SEED_START_PORT}"
  echo "-swp |--snark-coordinator-start-port <#> | Snark Worker Coordinator Node range start port"
  echo "                                         |   Default: ${SNARK_COORDINATOR_PORT}"
  echo "-swc |--snark-workers-count <#>          | Snark Workers count"
  echo "                                         |   Default: ${SNARK_WORKERS_COUNT}"
  echo "-wp  |--whale-start-port <#>             | Whale Nodes range start port"
  echo "                                         |   Default: ${WHALE_START_PORT}"
  echo "-fp  |--fish-start-port <#>              | Fish Nodes range start port"
  echo "                                         |   Default: ${FISH_START_PORT}"
  echo "-np  |--node-start-port <#>              | Non block-producing Nodes range start port"
  echo "                                         |   Default: ${NODE_START_PORT}"
  echo "-ap  |--archive-server-port <#>          | Archive Node server port"
  echo "                                         |   Default: ${ARCHIVE_SERVER_PORT}"
  echo "-ll  |--log-level <level>                | Console output logging level"
  echo "                                         |   Default: ${LOG_LEVEL}"
  echo "-fll |--file-log-level <level>           | File output logging level"
  echo "                                         |   Default: ${FILE_LOG_LEVEL}"
  echo "-ph  |--pg-host <host>                   | PostgreSQL host"
  echo "                                         |   Default: ${PG_HOST}"
  echo "-pp  |--pg-port <#>                      | PostgreSQL port"
  echo "                                         |   Default: ${PG_PORT}"
  echo "-pu  |--pg-user <user>                   | PostgreSQL user"
  echo "                                         |   Default: ${PG_USER}"
  echo "-ppw |--pg-passwd <password>             | PostgreSQL password"
  echo "                                         |   Default: <empty_string>"
  echo "-pd  |--pg-db <db>                       | PostgreSQL database name"
  echo "                                         |   Default: ${PG_DB}"
  echo "-vt  |--value-transfer-txns              | Whether to execute periodic value transfer transactions (presence of argument)"
  echo "                                         |   Default: ${VALUE_TRANSFERS}"
  echo "-zt  |--zkapp-transactions               | Whether to execute periodic zkapp transactions (presence of argument)"
  echo "                                         |   Default: ${ZKAPP_TRANSACTIONS}"
  echo "-tf  |--transactions-frequency <#>       | Frequency of periodic transactions execution (in seconds)"
  echo "                                         |   Default: ${TRANSACTION_FREQUENCY}"
  echo "-sf  |--snark-worker-fee <#>             | SNARK Worker fee"
  echo "                                         |   Default: ${SNARK_WORKER_FEE}"
  echo "-lp  |--log-precomputed-blocks     		 | Log precomputed blocks"
  echo "                                  		 |   Default: ${LOG_PRECOMPUTED_BLOCKS}"
  echo "-pl  |--proof-level <proof-level>        | Proof level (currently consumed by SNARK Workers only)"
  echo "                                         |   Default: ${PROOF_LEVEL}"
  echo "-r   |--reset                            | Whether to reset the Mina Local Network storage file-system (presence of argument)"
  echo "                                         |   Default: ${RESET}"
  echo "-u   |--update-genesis-timestamp         | Whether to update the Genesis Ledger timestamp (presence of argument)"
  echo "                                         |   Default: ${UPDATE_GENESIS_TIMESTAMP}"
  echo "-st  |--override-slot-time <milliseconds>| Override the slot time for block production"
  echo "                                         |   Default: value from executable"
  echo "-h   |--help                             | Displays this help message"

  printf "\n"
  echo "Available logging levels:"
  echo "  Spam, Trace, Debug, Info, Warn, Error, Faulty_peer, Fatal"
  printf "\n"
  echo "Available proof levels:"
  echo "  full, check, none"
  printf "\n"

  exit
}

clean-dir() {
  rm -rf "${1}"
  mkdir -p "${1}"
}

generate-keypair() {
  ${MINA_EXE} advanced generate-keypair -privkey-path "${1}"
}

generate-libp2p-keypair() {
  ${MINA_EXE} libp2p generate-keypair -privkey-path "${1}"
}

# Executes the Mina Daemon, exposing all 5 ports in
# sequence starting with provided base port
exec-daemon() {
  BASE_PORT=${1}
  shift
  CLIENT_PORT=${BASE_PORT}
  # shellcheck disable=SC2004
  REST_PORT=$((${BASE_PORT} + 1))
  # shellcheck disable=SC2004
  EXTERNAL_PORT=$((${BASE_PORT} + 2))
  # shellcheck disable=SC2004
  DAEMON_METRICS_PORT=$((${BASE_PORT} + 3))
  # shellcheck disable=SC2004
  LIBP2P_METRICS_PORT=$((${BASE_PORT} + 4))

  # shellcheck disable=SC2068
  exec ${MINA_EXE} daemon \
    -client-port "${CLIENT_PORT}" \
    -rest-port ${REST_PORT} \
    -insecure-rest-server \
    -external-port ${EXTERNAL_PORT} \
    -metrics-port ${DAEMON_METRICS_PORT} \
    -libp2p-metrics-port ${LIBP2P_METRICS_PORT} \
    -config-file "${CONFIG}" \
    -log-json \
    -log-level "${LOG_LEVEL}" \
    -file-log-level "${FILE_LOG_LEVEL}" \
    -precomputed-blocks-file "${FOLDER}"/precomputed_blocks.log \
    -log-precomputed-blocks ${LOG_PRECOMPUTED_BLOCKS} \
    $@
}

# Executes the Mina Snark Worker
exec-worker-daemon() {
  COORDINATOR_PORT=${1}
  shift
  SHUTDOWN_ON_DISCONNECT="false"
  COORDINATOR_HOST_AND_PORT="localhost:${COORDINATOR_PORT}"

  # shellcheck disable=SC2068
  exec ${MINA_EXE} internal snark-worker \
    -proof-level "${PROOF_LEVEL}" \
    -shutdown-on-disconnect "${SHUTDOWN_ON_DISCONNECT}" \
    -daemon-address "${COORDINATOR_HOST_AND_PORT}" \
    $@
}

# Executes the Archive node
exec-archive-node() {
  # shellcheck disable=SC2068
  exec ${ARCHIVE_EXE} run \
    --config-file "${CONFIG}" \
    --log-level "${LOG_LEVEL}" \
    --postgres-uri postgresql://"${PG_USER}":"${PG_PASSWD}"@"${PG_HOST}":"${PG_PORT}"/"${PG_DB}" \
    --server-port "${ARCHIVE_SERVER_PORT}" \
    $@
}

# Spawns the Node in background
spawn-node() {
  FOLDER=${1}
  shift
  # shellcheck disable=SC2068
  exec-daemon $@ -config-directory "${FOLDER}" &>"${FOLDER}"/log.txt &
}

# Spawns worker in background
spawn-worker() {
  FOLDER=${1}
  shift
  # shellcheck disable=SC2068
  exec-worker-daemon $@ -config-directory "${FOLDER}" &>"${FOLDER}"/log.txt &
}

# Spawns the Archive Node in background
spawn-archive-node() {
  FOLDER=${1}
  shift
  # shellcheck disable=SC2068
  exec-archive-node $@ &>"${FOLDER}"/log.txt &
}

# Resets genesis ledger
reset-genesis-ledger() {
  GENESIS_LEDGER_FOLDER=${1}
  DAEMON_CONFIG=${2}
  echo 'Resetting Genesis Ledger...'
  printf "\n"

  jq "{genesis: {genesis_state_timestamp:\"$(date +"%Y-%m-%dT%H:%M:%S%z")\"}, ledger:.}" \
    <"${GENESIS_LEDGER_FOLDER}"/genesis_ledger.json \
    >"${DAEMON_CONFIG}"
}

recreate-schema() {
  echo "Recreating database '${PG_DB}'..."

  psql postgresql://"${PG_USER}":"${PG_PASSWD}"@"${PG_HOST}":"${PG_PORT}" -c "DROP DATABASE IF EXISTS ${PG_DB};"

  psql postgresql://"${PG_USER}":"${PG_PASSWD}"@"${PG_HOST}":"${PG_PORT}" -c "CREATE DATABASE ${PG_DB};"

  # We need to change our working directory as script has relation to others subscripts
  # and calling them from local folder
  cd ./src/app/archive
  psql postgresql://"${PG_USER}":"${PG_PASSWD}"@"${PG_HOST}":"${PG_PORT}"/"${PG_DB}" < create_schema.sql
  cd ../../../

  echo "Schema '${PG_DB}' created successfully."
  printf "\n"
}

# ================================================
# Parse inputs from arguments

for ARG in "$@"; do
  if [[ "${ARG}" == "-h" || "${ARG}" == "--help" ]]; then
    help
  fi
done

while [[ "$#" -gt 0 ]]; do
  case ${1} in
  -w | --whales)
    WHALES="${2}"
    shift
    ;;
  -f | --fish)
    FISH="${2}"
    shift
    ;;
  -n | --nodes)
    NODES="${2}"
    shift
    ;;
  -a | --archive) ARCHIVE=true ;;
  -sp | --seed-start-port)
    SEED_START_PORT="${2}"
    shift
    ;;
  -scp | --snark-coordinator-start-port)
    SNARK_COORDINATOR_PORT="${2}"
    shift
    ;;
  -swc | --snark-workers-count)
    SNARK_WORKERS_COUNT="${2}"
    shift
    ;;
  -wp | --whale-start-port)
    WHALE_START_PORT="${2}"
    shift
    ;;
  -fp | --fish-start-port)
    FISH_START_PORT="${2}"
    shift
    ;;
  -np | --node-start-port)
    NODE_START_PORT="${2}"
    shift
    ;;
  -ap | --archive-server-port)
    ARCHIVE_SERVER_PORT="${2}"
    shift
    ;;
  -ll | --log-level)
    LOG_LEVEL="${2}"
    shift
    ;;
  -fll | --file-log-level)
    FILE_LOG_LEVEL="${2}"
    shift
    ;;
  -ph | --pg-host)
    PG_HOST="${2}"
    shift
    ;;
  -pp | --pg-port)
    PG_PORT="${2}"
    shift
    ;;
  -pu | --pg-user)
    PG_USER="${2}"
    shift
    ;;
  -ppw | --pg-passwd)
    PG_PASSWD="${2}"
    shift
    ;;
  -pd | --pg-db)
    PG_DB="${2}"
    shift
    ;;
  -vt | --value-transfer-txns) VALUE_TRANSFERS=true ;;
  -zt | --zkapp-transactions) ZKAPP_TRANSACTIONS=true ;;
  -tf | --transactions-frequency)
    TRANSACTION_FREQUENCY="${2}"
    shift
    ;;
  -sf | --snark-worker-fee)
    SNARK_WORKER_FEE="${2}"
    shift
    ;;
  -lp | --log-precomputed-blocks) LOG_PRECOMPUTED_BLOCKS=true ;;
  -pl | --proof-level)
    PROOF_LEVEL="${2}"
    shift
    ;;
  -r | --reset) RESET=true ;;
  -u | --update-genesis-timestamp) UPDATE_GENESIS_TIMESTAMP=true ;;
  -st |--override-slot-time)
      OVERRIDE_SLOT_TIME_MS="${2}"
      shift
      ;;
  *)
    echo "Unknown parameter passed: ${1}"

    exit 1
    ;;
  esac
  shift
done

printf "\n"
echo "================================"
printf "\n"
echo "███╗   ███╗██╗███╗   ██╗ █████╗ "
echo "████╗ ████║██║████╗  ██║██╔══██╗"
echo "██╔████╔██║██║██╔██╗ ██║███████║"
echo "██║╚██╔╝██║██║██║╚██╗██║██╔══██║"
echo "██║ ╚═╝ ██║██║██║ ╚████║██║  ██║"
echo "╚═╝     ╚═╝╚═╝╚═╝  ╚═══╝╚═╝  ╚═╝"
echo "      .:: LOCAL NETWORK ::.     "
printf "\n"
echo "================================"
printf "\n"

# ================================================
# Check the PostgreSQL configuration required
# for Archive Node operation

if ${ARCHIVE}; then
  echo "Archive Node spawning is enabled, we need to do the PostgreSQL communication check."
  echo "In case of any issues please make sure that you:"
  echo -e "\t1. Run the PostgreSQL server;"
  echo -e "\t2. Have configured the PostgreSQL access;"
  echo -e "\t3. Have configured the PostgreSQL 'database';"
  echo -e "\t\t3.1. psql -c 'CREATE DATABASE ${PG_DB}'"
  echo -e "\t\t3.2. psql ${PG_DB} < ./src/app/archive/create_schema.sql'"
  echo -e "\t4. Passed correct PostgreSQL credentials as CLI arguments to this script."
  printf "\n"
  echo "================================"
  printf "\n"

  if ${RESET}; then
    recreate-schema
  fi

  psql postgresql://"${PG_USER}":"${PG_PASSWD}"@"${PG_HOST}":"${PG_PORT}"/"${PG_DB}" -c "SELECT * FROM user_commands;" &>/dev/null

  ARCHIVE_ADDRESS_CLI_ARG="-archive-address ${ARCHIVE_SERVER_PORT}"
fi

# ================================================
# Configure the Seed Peer ID

SEED_PEER_ID="/ip4/127.0.0.1/tcp/$((${SEED_START_PORT} + 2))/p2p/12D3KooWAFFq2yEQFFzhU5dt64AWqawRuomG9hL8rSmm5vxhAsgr"

# ================================================
#

if ${VALUE_TRANSFERS}; then
  if [ "${FISH}" -eq "0" ]; then
    echo "Sending transactions requires at least one 'Fish' node running!"
    printf "\n"

    exit 1
  fi
fi

if ${ZKAPP_TRANSACTIONS}; then
  if [ "${WHALES}" -lt "2" ] || [ "${FISH}" -eq "0" ]; then
    echo "Send zkApp transactions requires at least one 'Fish' node running and at least 2 whale accounts acting as the fee payer and sender account!"
    printf "\n"

    exit 1
  fi
fi

echo "Starting the Network with:"
echo -e "\t1 seed"
echo -e "\t1 snark coordinator"
echo -e "\t${SNARK_WORKERS_COUNT} snark worker(s)"

if ${ARCHIVE}; then
  echo -e "\t1 archive"
fi

echo -e "\t${WHALES} whales"
echo -e "\t${FISH} fish"
echo -e "\t${NODES} non block-producing nodes"
echo -e "\tSending transactions: ${VALUE_TRANSFERS}"
echo -e "\tSending zkApp transactions: ${ZKAPP_TRANSACTIONS}"
printf "\n"
echo "================================"
printf "\n"

# ================================================
# Create the Genesis Ledger

LEDGER_FOLDER="${HOME}/.mina-network/mina-local-network-${WHALES}-${FISH}-${NODES}"

if ${RESET}; then
  rm -rf "${LEDGER_FOLDER}"
  if ${ARCHIVE}; then
    recreate-schema
  fi
fi

if [ ! -d "${LEDGER_FOLDER}" ]; then
  echo "Making the Ledger..."
  printf "\n"

  mkdir -p "${LEDGER_FOLDER}"

  clean-dir "${LEDGER_FOLDER}"/offline_whale_keys
  clean-dir "${LEDGER_FOLDER}"/offline_fish_keys
  clean-dir "${LEDGER_FOLDER}"/online_whale_keys
  clean-dir "${LEDGER_FOLDER}"/online_fish_keys
  clean-dir "${LEDGER_FOLDER}"/snark_coordinator_keys
  clean-dir "${LEDGER_FOLDER}"/service-keys
  clean-dir "${LEDGER_FOLDER}"/libp2p_keys
  clean-dir "${LEDGER_FOLDER}"/zkapp_keys

  if ${ZKAPP_TRANSACTIONS}; then
    generate-keypair ${LEDGER_FOLDER}/zkapp_keys/zkapp_account
  fi

  generate-keypair "${LEDGER_FOLDER}"/snark_coordinator_keys/snark_coordinator_account
  # shellcheck disable=SC2004
  for ((i = 0; i < ${FISH}; i++)); do
    generate-keypair "${LEDGER_FOLDER}"/offline_fish_keys/offline_fish_account_${i}
    generate-keypair "${LEDGER_FOLDER}"/online_fish_keys/online_fish_account_${i}
    generate-libp2p-keypair "${LEDGER_FOLDER}"/libp2p_keys/fish_${i}
  done
  # shellcheck disable=SC2004
  for ((i = 0; i < ${WHALES}; i++)); do
    generate-keypair "${LEDGER_FOLDER}"/offline_whale_keys/offline_whale_account_${i}
    generate-keypair "${LEDGER_FOLDER}"/online_whale_keys/online_whale_account_${i}
    generate-libp2p-keypair "${LEDGER_FOLDER}"/libp2p_keys/whale_${i}
  done
  # shellcheck disable=SC2004
  for ((i = 0; i < ${NODES}; i++)); do
    generate-keypair "${LEDGER_FOLDER}"/offline_whale_keys/offline_whale_account_${i}
    generate-keypair "${LEDGER_FOLDER}"/online_whale_keys/online_whale_account_${i}
    generate-libp2p-keypair "${LEDGER_FOLDER}"/libp2p_keys/node_${i}
  done

  if [ "$(uname)" != "Darwin" ] && [ ${FISH} -gt 0 ]; then
    # shellcheck disable=SC2012
    FILE=$(ls "${LEDGER_FOLDER}"/offline_fish_keys/ | head -n 1)
    OWNER=$(stat -c "%U" "${LEDGER_FOLDER}"/offline_fish_keys/"${FILE}")

    if [ "${FILE}" != "${OWNER}" ]; then
      sudo chown -R "${OWNER}" "${LEDGER_FOLDER}"/zkapp_keys
      sudo chown -R "${OWNER}" "${LEDGER_FOLDER}"/offline_fish_keys
      sudo chown -R "${OWNER}" "${LEDGER_FOLDER}"/online_fish_keys
      sudo chown -R "${OWNER}" "${LEDGER_FOLDER}"/offline_whale_keys
      sudo chown -R "${OWNER}" "${LEDGER_FOLDER}"/online_whale_keys
      sudo chown -R "${OWNER}" "${LEDGER_FOLDER}"/snark_coordinator_keys
      sudo chown -R "${OWNER}" "${LEDGER_FOLDER}"/service-keys
      sudo chown -R "${OWNER}" "${LEDGER_FOLDER}"/libp2p_keys
    fi
  fi

  chmod -R 0700 "${LEDGER_FOLDER}"/zkapp_keys
  chmod -R 0700 "${LEDGER_FOLDER}"/offline_fish_keys
  chmod -R 0700 "${LEDGER_FOLDER}"/online_fish_keys
  chmod -R 0700 "${LEDGER_FOLDER}"/offline_whale_keys
  chmod -R 0700 "${LEDGER_FOLDER}"/online_whale_keys
  chmod -R 0700 "${LEDGER_FOLDER}"/snark_coordinator_keys
  chmod -R 0700 "${LEDGER_FOLDER}"/service-keys
  chmod -R 0700 "${LEDGER_FOLDER}"/libp2p_keys

  python3 scripts/mina-local-network/generate-mina-local-network-ledger.py \
    --num-whale-accounts "${WHALES}" \
    --num-fish-accounts "${FISH}" \
    --offline-whale-accounts-directory "${LEDGER_FOLDER}"/offline_whale_keys \
    --offline-fish-accounts-directory "${LEDGER_FOLDER}"/offline_fish_keys \
    --online-whale-accounts-directory "${LEDGER_FOLDER}"/online_whale_keys \
    --online-fish-accounts-directory "${LEDGER_FOLDER}"/online_fish_keys \
    --snark-coordinator-accounts-directory "${LEDGER_FOLDER}"/snark_coordinator_keys

  mv -f scripts/mina-local-network/genesis_ledger.json "${LEDGER_FOLDER}"/genesis_ledger.json

  printf "\n"
  echo "================================"
  printf "\n"
fi

SNARK_COORDINATOR_PUBKEY=$(cat "${LEDGER_FOLDER}"/snark_coordinator_keys/snark_coordinator_account.pub)

# ================================================
# Update the Genesis State Timestamp or Reset the Genesis Ledger

CONFIG=${LEDGER_FOLDER}/daemon.json

if ${RESET}; then
  reset-genesis-ledger "${LEDGER_FOLDER}" "${CONFIG}"
fi

if ${UPDATE_GENESIS_TIMESTAMP}; then
  if test -f "${CONFIG}"; then
    echo 'Updating Genesis State timestamp...'
    printf "\n"

    tmp=$(mktemp)
    jq ".genesis.genesis_state_timestamp=\"$(date +"%Y-%m-%dT%H:%M:%S%z")\"" "${CONFIG}" >"$tmp" && mv -f "$tmp" "${CONFIG}"
  else
    reset-genesis-ledger "${LEDGER_FOLDER}" "${CONFIG}"
  fi
fi

if [ ! -z "${OVERRIDE_SLOT_TIME_MS}" ]; then
  echo 'Modifying configuration to override slot time'
  
  if [ ! -f "${CONFIG}" ]; then
    reset-genesis-ledger "${LEDGER_FOLDER}" "${CONFIG}"
  fi
  
  printf "\n"
  tmp=$(mktemp)
  jq ".proof.block_window_duration_ms=${OVERRIDE_SLOT_TIME_MS}" "${CONFIG}" >"$tmp" && mv -f "$tmp" "${CONFIG}"
fi

# ================================================
# Launch the Nodes

NODES_FOLDER=${LEDGER_FOLDER}/nodes
mkdir -p "${NODES_FOLDER}"/seed
mkdir -p "${NODES_FOLDER}"/snark_coordinator
mkdir -p "${NODES_FOLDER}"/snark_workers

if ${RESET}; then
  clean-dir "${NODES_FOLDER}"
  mkdir -p "${NODES_FOLDER}"/seed
  mkdir -p "${NODES_FOLDER}"/snark_coordinator
  mkdir -p "${NODES_FOLDER}"/snark_workers
fi

# ----------

if ${ARCHIVE}; then
  echo 'Starting the Archive Node...'
  printf "\n"

  mkdir -p "${NODES_FOLDER}"/archive

  spawn-archive-node "${NODES_FOLDER}"/archive
  ARCHIVE_PID=$!
fi

# ----------

spawn-node "${NODES_FOLDER}"/seed "${SEED_START_PORT}" -seed -libp2p-keypair ${SEED_PEER_KEY} "${ARCHIVE_ADDRESS_CLI_ARG}"
SEED_PID=$!

echo 'Waiting for seed to go up...'
printf "\n"

until ${MINA_EXE} client status -daemon-port "${SEED_START_PORT}" &>/dev/null; do
  sleep 1
done

#---------- Starting snark coordinator

SNARK_COORDINATOR_FLAGS="-snark-worker-fee ${SNARK_WORKER_FEE} -run-snark-coordinator ${SNARK_COORDINATOR_PUBKEY} -work-selection seq"
spawn-node "${NODES_FOLDER}"/snark_coordinator "${SNARK_COORDINATOR_PORT}" -peer ${SEED_PEER_ID} -libp2p-keypair ${SNARK_COORDINATOR_PEER_KEY} ${SNARK_COORDINATOR_FLAGS}
SNARK_COORDINATOR_PID=$!

echo 'Waiting for snark coordinator to go up...'
printf "\n"

until ${MINA_EXE} client status -daemon-port "${SNARK_COORDINATOR_PORT}" &>/dev/null; do
  sleep 1
done

#---------- Starting snark workers

# shellcheck disable=SC2004
for ((i = 0; i < ${SNARK_WORKERS_COUNT}; i++)); do
  FOLDER=${NODES_FOLDER}/snark_workers/worker_${i}
  mkdir -p "${FOLDER}"
  spawn-worker "${FOLDER}" "${SNARK_COORDINATOR_PORT}"
  SNARK_WORKERS_PIDS[${i}]=$!
done

# ----------

# shellcheck disable=SC2004
for ((i = 0; i < ${WHALES}; i++)); do
  FOLDER=${NODES_FOLDER}/whale_${i}
  KEY_FILE=${LEDGER_FOLDER}/online_whale_keys/online_whale_account_${i}
  mkdir -p "${FOLDER}"
  spawn-node "${FOLDER}" $((${WHALE_START_PORT} + (${i} * 5))) -peer ${SEED_PEER_ID} -block-producer-key ${KEY_FILE} \
    -libp2p-keypair "${LEDGER_FOLDER}"/libp2p_keys/whale_${i} "${ARCHIVE_ADDRESS_CLI_ARG}"
  WHALE_PIDS[${i}]=$!
done

# ----------

# shellcheck disable=SC2004
for ((i = 0; i < ${FISH}; i++)); do
  FOLDER=${NODES_FOLDER}/fish_${i}
  KEY_FILE=${LEDGER_FOLDER}/online_fish_keys/online_fish_account_${i}
  mkdir -p "${FOLDER}"
  spawn-node "${FOLDER}" $((${FISH_START_PORT} + (${i} * 5))) -peer ${SEED_PEER_ID} -block-producer-key "${KEY_FILE}" \
    -libp2p-keypair "${LEDGER_FOLDER}"/libp2p_keys/fish_${i} "${ARCHIVE_ADDRESS_CLI_ARG}"
  FISH_PIDS[${i}]=$!
done

# ----------

# shellcheck disable=SC2004
for ((i = 0; i < ${NODES}; i++)); do
  FOLDER=${NODES_FOLDER}/node_${i}
  mkdir -p "${FOLDER}"
  spawn-node "${FOLDER}" $((${NODE_START_PORT} + (${i} * 5))) -peer ${SEED_PEER_ID} \
    -libp2p-keypair "${LEDGER_FOLDER}"/libp2p_keys/node_${i} "${ARCHIVE_ADDRESS_CLI_ARG}"
  NODE_PIDS[${i}]=$!
done

# ================================================

echo "================================"
echo "Network participants information:"
printf "\n"

echo -e "\tSeed:"
echo -e "\t\tInstance #0:"
echo -e "\t\t  pid ${SEED_PID}"
echo -e "\t\t  status: ${MINA_EXE} client status -daemon-port ${SEED_START_PORT}"
echo -e "\t\t  logs: cat ${NODES_FOLDER}/seed/log.txt | ${LOGPROC_EXE}"

echo -e "\tSnark Coordinator:"
echo -e "\t\tInstance #0:"
echo -e "\t\t  pid ${SNARK_COORDINATOR_PID}"
echo -e "\t\t  status: ${MINA_EXE} client status -daemon-port ${SNARK_COORDINATOR_PORT}"
echo -e "\t\t  logs: cat ${NODES_FOLDER}/snark_coordinator/log.txt | ${LOGPROC_EXE}"

if [ "${SNARK_WORKERS_COUNT}" -gt "0" ]; then
  echo -e "\tSnark Workers:"
  # shellcheck disable=SC2004
  for ((i = 0; i < ${SNARK_WORKERS_COUNT}; i++)); do
    echo -e "\t\tInstance #${i}:"
    echo -e "\t\t  pid ${SNARK_WORKERS_PIDS[${i}]}"
    echo -e "\t\t  logs: cat ${NODES_FOLDER}/snark_workers/snark_worker_${i}/log.txt | ${LOGPROC_EXE}"
  done
fi

if ${ARCHIVE}; then
  echo -e "\tArchive:"
  echo -e "\t\tInstance #0:"
  echo -e "\t\t  pid ${ARCHIVE_PID}"
  echo -e "\t\t  server-port: ${ARCHIVE_SERVER_PORT}"
  echo -e "\t\t  logs: cat ${NODES_FOLDER}/archive/log.txt | ${LOGPROC_EXE}"
fi

if [ "${WHALES}" -gt "0" ]; then
  echo -e "\tWhales:"
  # shellcheck disable=SC2004
  for ((i = 0; i < ${WHALES}; i++)); do
    echo -e "\t\tInstance #${i}:"
    echo -e "\t\t  pid ${WHALE_PIDS[${i}]}"
    # shellcheck disable=SC2004
    echo -e "\t\t  status: ${MINA_EXE} client status -daemon-port $((${WHALE_START_PORT} + (${i} * 5)))"
    echo -e "\t\t  logs: cat ${NODES_FOLDER}/whale_${i}/log.txt | ${LOGPROC_EXE}"
  done
fi

if [ "${FISH}" -gt "0" ]; then
  echo -e "\tFish:"
  # shellcheck disable=SC2004
  for ((i = 0; i < ${FISH}; i++)); do
    echo -e "\t\tInstance #${i}:"
    echo -e "\t\t  pid ${FISH_PIDS[${i}]}"
    # shellcheck disable=SC2004
    echo -e "\t\t  status: ${MINA_EXE} client status -daemon-port $((${FISH_START_PORT} + (${i} * 5)))"
    echo -e "\t\t  logs: cat ${NODES_FOLDER}/fish_${i}/log.txt | ${LOGPROC_EXE}"
  done
fi

if [ "${NODES}" -gt "0" ]; then
  echo -e "\tNon block-producing nodes:"
  for ((i = 0; i < ${NODES}; i++)); do
    echo -e "\t\tInstance #${i}:"
    echo -e "\t\t  pid ${NODE_PIDS[${i}]}"
    # shellcheck disable=SC2004
    echo -e "\t\t  status: ${MINA_EXE} client status -daemon-port $((${NODE_START_PORT} + (${i} * 5)))"
    echo -e "\t\t  logs: cat ${NODES_FOLDER}/node_${i}/log.txt | ${LOGPROC_EXE}"
  done
fi

echo "================================"
printf "\n"

# ================================================
# Start sending transactions and zkApp transactions

if ${VALUE_TRANSFERS} || ${ZKAPP_TRANSACTIONS}; then
  FEE_PAYER_KEY_FILE=${LEDGER_FOLDER}/offline_whale_keys/offline_whale_account_0
  SENDER_KEY_FILE=${LEDGER_FOLDER}/offline_whale_keys/offline_whale_account_1
  ZKAPP_ACCOUNT_KEY_FILE=${LEDGER_FOLDER}/zkapp_keys/zkapp_account
  ZKAPP_ACCOUNT_PUB_KEY=$(cat ${LEDGER_FOLDER}/zkapp_keys/zkapp_account.pub)

  KEY_FILE=${LEDGER_FOLDER}/online_fish_keys/online_fish_account_0
  PUB_KEY=$(cat "${LEDGER_FOLDER}"/online_fish_keys/online_fish_account_0.pub)
  REST_SERVER="http://127.0.0.1:$((${FISH_START_PORT} + 1))/graphql"

  echo "Waiting for Node (${REST_SERVER}) to be up to start sending value transfer transactions..."
  printf "\n"

  until ${MINA_EXE} client status -daemon-port "${FISH_START_PORT}" &>/dev/null; do
    sleep 1
  done

  SYNCED=0

  echo "Waiting for Node (${REST_SERVER})'s transition frontier to be up"
  printf "\n"

  set +e

  while [ $SYNCED -eq 0 ]; do
    SYNC_STATUS=$(curl -g -X POST -H "Content-Type: application/json" -d '{"query":"query { syncStatus }"}' ${REST_SERVER})
    SYNCED=$(echo "${SYNC_STATUS}" | grep -c "SYNCED")
    sleep 1
  done

  echo "Starting to send value transfer transactions/zkApp transactions every: ${TRANSACTION_FREQUENCY} seconds"
  printf "\n"

  if ${ZKAPP_TRANSACTIONS}; then
    echo "Set up zkapp account"
    printf "\n"

    QUERY=$(${ZKAPP_EXE} create-zkapp-account --fee-payer-key "${FEE_PAYER_KEY_FILE}" --nonce 0 --sender-key "${SENDER_KEY_FILE}" --sender-nonce 0 --receiver-amount 1000 --zkapp-account-key ${ZKAPP_ACCOUNT_KEY_FILE} --fee 5 | sed 1,7d)
    python3 scripts/mina-local-network/send-graphql-query.py ${REST_SERVER} "${QUERY}"
  fi

  if ${VALUE_TRANSFERS}; then
<<<<<<< HEAD
    ${MINA_EXE} account import -rest-server ${REST_SERVER} -privkey-path ${KEY_FILE}
    ${MINA_EXE} account unlock -rest-server ${REST_SERVER} -public-key ${PUB_KEY}
=======
    ${MINA_EXE} account import -rest-server ${REST_SERVER} -privkey-path "${KEY_FILE}"
    ${MINA_EXE} account unlock -rest-server ${REST_SERVER} -public-key "${PUB_KEY}"
>>>>>>> b2e50b6b

    sleep "${TRANSACTION_FREQUENCY}"
    ${MINA_EXE} client send-payment -rest-server ${REST_SERVER} -amount 1 -nonce 0 -receiver "${PUB_KEY}" -sender "${PUB_KEY}"
  fi

  fee_payer_nonce=1
  sender_nonce=1
  state=0

  while true; do
    sleep ${TRANSACTION_FREQUENCY}

    if ${VALUE_TRANSFERS}; then
      ${MINA_EXE} client send-payment -rest-server ${REST_SERVER} -amount 1 -receiver ${PUB_KEY} -sender ${PUB_KEY}
    fi

    if ${ZKAPP_TRANSACTIONS}; then
      QUERY=$(${ZKAPP_EXE} transfer-funds-one-receiver --fee-payer-key ${FEE_PAYER_KEY_FILE} --nonce $fee_payer_nonce --sender-key ${SENDER_KEY_FILE} --sender-nonce $sender_nonce --receiver-amount 1 --fee 5 --receiver $ZKAPP_ACCOUNT_PUB_KEY | sed 1,5d)
      python3 scripts/mina-local-network/send-graphql-query.py ${REST_SERVER} "${QUERY}"
      let fee_payer_nonce++
      let sender_nonce++

      QUERY=$(${ZKAPP_EXE} update-state --fee-payer-key ${FEE_PAYER_KEY_FILE} --nonce $fee_payer_nonce --zkapp-account-key ${ZKAPP_ACCOUNT_KEY_FILE} --zkapp-state $state --fee 5 | sed 1,5d)
      python3 scripts/mina-local-network/send-graphql-query.py ${REST_SERVER} "${QUERY}"
      let fee_payer_nonce++
      let state++
    fi
  done

  set -e
fi

# ================================================
# Wait for child processes to finish

wait<|MERGE_RESOLUTION|>--- conflicted
+++ resolved
@@ -803,13 +803,8 @@
   fi
 
   if ${VALUE_TRANSFERS}; then
-<<<<<<< HEAD
-    ${MINA_EXE} account import -rest-server ${REST_SERVER} -privkey-path ${KEY_FILE}
-    ${MINA_EXE} account unlock -rest-server ${REST_SERVER} -public-key ${PUB_KEY}
-=======
     ${MINA_EXE} account import -rest-server ${REST_SERVER} -privkey-path "${KEY_FILE}"
     ${MINA_EXE} account unlock -rest-server ${REST_SERVER} -public-key "${PUB_KEY}"
->>>>>>> b2e50b6b
 
     sleep "${TRANSACTION_FREQUENCY}"
     ${MINA_EXE} client send-payment -rest-server ${REST_SERVER} -amount 1 -nonce 0 -receiver "${PUB_KEY}" -sender "${PUB_KEY}"
