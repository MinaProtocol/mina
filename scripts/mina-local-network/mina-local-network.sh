#!/usr/bin/env bash
<<<<<<< HEAD
=======
set -x
>>>>>>> 1a66e8c9

set -euo pipefail

# Kill background process when script exits
function kill_background_jobs() {
    local pids
    pids=$(jobs -p)
    if [[ -n "$pids" ]]; then
        kill "$pids" 2>/dev/null
    fi
}
trap kill_background_jobs EXIT SIGTERM SIGINT

# ================================================
# Constants

MINA_EXE=${MINA_EXE:-_build/default/src/app/cli/src/mina.exe}
ARCHIVE_EXE=${ARCHIVE_EXE:-_build/default/src/app/archive/archive.exe}
LOGPROC_EXE=${LOGPROC_EXE:-_build/default/src/app/logproc/logproc.exe}
ZKAPP_EXE=${ZKAPP_EXE:-_build/default/src/app/zkapp_test_transaction/zkapp_test_transaction.exe}

export MINA_BP_PRIVKEY=
export MINA_PRIVKEY_PASS='naughty blue worm'
export MINA_LIBP2P_PASS="${MINA_PRIVKEY_PASS}"
SEED_PEER_KEY="CAESQNf7ldToowe604aFXdZ76GqW/XVlDmnXmBT+otorvIekBmBaDWu/6ZwYkZzqfr+3IrEh6FLbHQ3VSmubV9I9Kpc=,CAESIAZgWg1rv+mcGJGc6n6/tyKxIehS2x0N1Uprm1fSPSqX,12D3KooWAFFq2yEQFFzhU5dt64AWqawRuomG9hL8rSmm5vxhAsgr"
SNARK_COORDINATOR_PEER_KEY="CAESQFjWdR18zKuCssN+Fi33fah9f5QGebOCc9xTITR8cdoyC+bk+nO9hW3wne6Ky2Om+fetaH3917/iEHnt+UQzH4A=,CAESIAvm5PpzvYVt8J3uistjpvn3rWh9/de/4hB57flEMx+A,12D3KooWAcprha9pvfdwz52F4RuBYjr2HenzLRNt4W9zWXugN1Z9"

# ================================================
# Inputs (set to default values)

WHALES=2
FISH=1
NODES=1
ARCHIVE=false
LOG_LEVEL="Trace"
FILE_LOG_LEVEL=${LOG_LEVEL}
VALUE_TRANSFERS=false
SNARK_WORKERS_COUNT=1
ZKAPP_TRANSACTIONS=false
RESET=false
UPDATE_GENESIS_TIMESTAMP=false
OVERRIDE_SLOT_TIME_MS=""
PROOF_LEVEL="full"
LOG_PRECOMPUTED_BLOCKS=false

SNARK_WORKER_FEE=0.001
TRANSACTION_FREQUENCY=10 # in seconds

SEED_START_PORT=3000
ARCHIVE_SERVER_PORT=3086
SNARK_COORDINATOR_PORT=7000
WHALE_START_PORT=4000
FISH_START_PORT=5000
NODE_START_PORT=6000

PG_USER=${PG_USER:-${USER}}
PG_PASSWD=${PG_PW:-""}
PG_DB=${PG_DB:-archive}
PG_HOST=${PG_HOST:-localhost}
PG_PORT=${PG_PORT:-5432}

PG_URI="postgresql://${PG_USER}:${PG_PASSWD}@${PG_HOST}:${PG_PORT}/${PG_DB}"

ARCHIVE_ADDRESS_CLI_ARG=""
DEMO_MODE=false

# ================================================
# Globals (assigned during execution of script)

LEDGER_FOLDER=""
SNARK_COORDINATOR_PUBKEY=""
NODES_FOLDER=""
CONFIG=""
SNARK_COORDINATOR_PID=""
SEED_PID=""
ARCHIVE_PID=""
WHALE_PIDS=()
SNARK_WORKERS_PIDS=()
FISH_PIDS=()
NODE_PIDS=()

# ================================================
# Helper functions

help() {
  echo "-w   |--whales <#>                       | Number of BP Whale Nodes (bigger stake) to spin-up"
  echo "                                         |   Default: ${WHALES}"
  echo "-f   |--fish <#>                         | Number of BP Fish Nodes (less stake) to spin-up"
  echo "                                         |   Default: ${FISH}"
  echo "-n   |--nodes <#>                        | Number of non block-producing nodes to spin-up"
  echo "                                         |   Default: ${NODES}"
  echo "-a   |--archive                          | Whether to run the Archive Node (presence of argument)"
  echo "                                         |   Default: ${ARCHIVE}"
  echo "-sp  |--seed-start-port <#>              | Seed Node range start port"
  echo "                                         |   Default: ${SEED_START_PORT}"
  echo "-swp |--snark-coordinator-start-port <#> | Snark Worker Coordinator Node range start port"
  echo "                                         |   Default: ${SNARK_COORDINATOR_PORT}"
  echo "-swc |--snark-workers-count <#>          | Snark Workers count"
  echo "                                         |   Default: ${SNARK_WORKERS_COUNT}"
  echo "-wp  |--whale-start-port <#>             | Whale Nodes range start port"
  echo "                                         |   Default: ${WHALE_START_PORT}"
  echo "-fp  |--fish-start-port <#>              | Fish Nodes range start port"
  echo "                                         |   Default: ${FISH_START_PORT}"
  echo "-np  |--node-start-port <#>              | Non block-producing Nodes range start port"
  echo "                                         |   Default: ${NODE_START_PORT}"
  echo "-ap  |--archive-server-port <#>          | Archive Node server port"
  echo "                                         |   Default: ${ARCHIVE_SERVER_PORT}"
  echo "-ll  |--log-level <level>                | Console output logging level"
  echo "                                         |   Default: ${LOG_LEVEL}"
  echo "-fll |--file-log-level <level>           | File output logging level"
  echo "                                         |   Default: ${FILE_LOG_LEVEL}"
  echo "-ph  |--pg-host <host>                   | PostgreSQL host"
  echo "                                         |   Default: ${PG_HOST}"
  echo "-pp  |--pg-port <#>                      | PostgreSQL port"
  echo "                                         |   Default: ${PG_PORT}"
  echo "-pu  |--pg-user <user>                   | PostgreSQL user"
  echo "                                         |   Default: ${PG_USER}"
  echo "-ppw |--pg-passwd <password>             | PostgreSQL password"
  echo "                                         |   Default: <empty_string>"
  echo "-pd  |--pg-db <db>                       | PostgreSQL database name"
  echo "                                         |   Default: ${PG_DB}"
  echo "-vt  |--value-transfer-txns              | Whether to execute periodic value transfer transactions (presence of argument)"
  echo "                                         |   Default: ${VALUE_TRANSFERS}"
  echo "-zt  |--zkapp-transactions               | Whether to execute periodic zkapp transactions (presence of argument)"
  echo "                                         |   Default: ${ZKAPP_TRANSACTIONS}"
  echo "-tf  |--transactions-frequency <#>       | Frequency of periodic transactions execution (in seconds)"
  echo "                                         |   Default: ${TRANSACTION_FREQUENCY}"
  echo "-sf  |--snark-worker-fee <#>             | SNARK Worker fee"
  echo "                                         |   Default: ${SNARK_WORKER_FEE}"
<<<<<<< HEAD
  echo "-lp  |--log-precomputed-blocks       		 | Log precomputed blocks"
  echo "                                  	  	 |   Default: ${LOG_PRECOMPUTED_BLOCKS}"
=======
  echo "-lp  |--log-precomputed-blocks           | Log precomputed blocks"
  echo "                                         |   Default: ${LOG_PRECOMPUTED_BLOCKS}"
>>>>>>> 1a66e8c9
  echo "-pl  |--proof-level <proof-level>        | Proof level (currently consumed by SNARK Workers only)"
  echo "                                         |   Default: ${PROOF_LEVEL}"
  echo "-r   |--reset                            | Whether to reset the Mina Local Network storage file-system (presence of argument)"
  echo "                                         |   Default: ${RESET}"
  echo "-u   |--update-genesis-timestamp         | Whether to update the Genesis Ledger timestamp (presence of argument)"
  echo "                                         |   Default: ${UPDATE_GENESIS_TIMESTAMP}"
  echo "-st  |--override-slot-time <milliseconds>| Override the slot time for block production"
  echo "                                         |   Default: value from executable"
  echo "-d   |--demo                             | Whether to run the demo (presence of argument). Demo mode is used to run the single node which is already bootstrapped and synced with the network."
  echo "                                         |   Default: false"
  echo "-h   |--help                             | Displays this help message"

  printf "\n"
  echo "Available logging levels:"
  echo "  Spam, Trace, Debug, Info, Warn, Error, Faulty_peer, Fatal"
  printf "\n"
  echo "Available proof levels:"
  echo "  full, check, none"
  printf "\n"

  exit
}

clean-dir() {
  rm -rf "${1}"
  mkdir -p "${1}"
}

generate-keypair() {
  ${MINA_EXE} advanced generate-keypair -privkey-path "${1}"
}

generate-libp2p-keypair() {
  ${MINA_EXE} libp2p generate-keypair -privkey-path "${1}"
}

# Executes the Mina Daemon, exposing all 5 ports in
# sequence starting with provided base port
exec-daemon() {
  BASE_PORT=${1}
  shift
  CLIENT_PORT=${BASE_PORT}
  REST_PORT=$((BASE_PORT + 1))
  EXTERNAL_PORT=$((BASE_PORT + 2))
  DAEMON_METRICS_PORT=$((BASE_PORT + 3))
  LIBP2P_METRICS_PORT=$((BASE_PORT + 4))

  # shellcheck disable=SC2068
  exec ${MINA_EXE} daemon \
    -client-port "${CLIENT_PORT}" \
    -rest-port ${REST_PORT} \
    -insecure-rest-server \
    -external-port ${EXTERNAL_PORT} \
    -metrics-port ${DAEMON_METRICS_PORT} \
    -libp2p-metrics-port ${LIBP2P_METRICS_PORT} \
    -config-file "${CONFIG}" \
    -log-json \
    -log-level "${LOG_LEVEL}" \
    -file-log-level "${FILE_LOG_LEVEL}" \
    -precomputed-blocks-file "${FOLDER}"/precomputed_blocks.log \
    -log-precomputed-blocks ${LOG_PRECOMPUTED_BLOCKS} \
    $@
}

# Executes the Mina Snark Worker
exec-worker-daemon() {
  COORDINATOR_PORT=${1}
  shift
  SHUTDOWN_ON_DISCONNECT="false"
  COORDINATOR_HOST_AND_PORT="localhost:${COORDINATOR_PORT}"

  # shellcheck disable=SC2068
  exec ${MINA_EXE} internal snark-worker \
    -proof-level "${PROOF_LEVEL}" \
    -shutdown-on-disconnect "${SHUTDOWN_ON_DISCONNECT}" \
    -daemon-address "${COORDINATOR_HOST_AND_PORT}" \
    "$@"
}

# Executes the Archive node
exec-archive-node() {
  # shellcheck disable=SC2068
  exec ${ARCHIVE_EXE} run \
    --config-file "${CONFIG}" \
    --log-level "${LOG_LEVEL}" \
    --postgres-uri "${PG_URI}" \
    --server-port "${ARCHIVE_SERVER_PORT}" \
    "$@"
}

# Spawns the Node in background
spawn-node() {
  FOLDER=${1}
  shift
  exec-daemon "$@" -config-directory "${FOLDER}" &>"${FOLDER}"/log.txt &
}

# Spawns worker in background
spawn-worker() {
  FOLDER=${1}
  shift
  exec-worker-daemon "$@" -config-directory "${FOLDER}" &>"${FOLDER}"/log.txt &
}

# Spawns the Archive Node in background
spawn-archive-node() {
  FOLDER=${1}
  shift
  exec-archive-node "$@" &>"${FOLDER}"/log.txt &
}

# Resets genesis ledger
reset-genesis-ledger() {
  GENESIS_LEDGER_FOLDER=${1}
  DAEMON_CONFIG=${2}
  echo 'Resetting Genesis Ledger...'
  printf "\n"

  jq "{genesis: {genesis_state_timestamp:\"$(date +"%Y-%m-%dT%H:%M:%S%z")\"}, ledger:.}" \
    < "${GENESIS_LEDGER_FOLDER}"/genesis_ledger.json \
    > "${DAEMON_CONFIG}"
}

recreate-schema() {
  echo "Recreating database '${PG_DB}'..."

  PGPASSWORD="${PG_PASSWD}" psql postgresql://"${PG_USER}":"${PG_PASSWD}"@"${PG_HOST}":"${PG_PORT}" -c "DROP DATABASE IF EXISTS ${PG_DB};"

  PGPASSWORD="${PG_PASSWD}" psql postgresql://"${PG_USER}":"${PG_PASSWD}"@"${PG_HOST}":"${PG_PORT}" -c "CREATE DATABASE ${PG_DB};"

  # We need to change our working directory as script has relation to others
  # subscripts and calling them from local folder
  cd ./src/app/archive
  psql "${PG_URI}" < create_schema.sql
  cd ../../../

  echo "Schema '${PG_DB}' created successfully."
  printf "\n"
}

# ================================================
# Parse inputs from arguments

for ARG in "$@"; do
  if [[ "${ARG}" == "-h" || "${ARG}" == "--help" ]]; then
    help
  fi
done

while [[ "$#" -gt 0 ]]; do
  case ${1} in
  -w | --whales)
    WHALES="${2}"
    shift
    ;;
  -f | --fish)
    FISH="${2}"
    shift
    ;;
  -n | --nodes)
    NODES="${2}"
    shift
    ;;
  -a | --archive) ARCHIVE=true ;;
  -sp | --seed-start-port)
    SEED_START_PORT="${2}"
    shift
    ;;
  -scp | --snark-coordinator-start-port)
    SNARK_COORDINATOR_PORT="${2}"
    shift
    ;;
  -swc | --snark-workers-count)
    SNARK_WORKERS_COUNT="${2}"
    shift
    ;;
  -wp | --whale-start-port)
    WHALE_START_PORT="${2}"
    shift
    ;;
  -fp | --fish-start-port)
    FISH_START_PORT="${2}"
    shift
    ;;
  -np | --node-start-port)
    NODE_START_PORT="${2}"
    shift
    ;;
  -ap | --archive-server-port)
    ARCHIVE_SERVER_PORT="${2}"
    shift
    ;;
  -ll | --log-level)
    LOG_LEVEL="${2}"
    shift
    ;;
  -fll | --file-log-level)
    FILE_LOG_LEVEL="${2}"
    shift
    ;;
  -ph | --pg-host)
    PG_HOST="${2}"
    shift
    ;;
  -pp | --pg-port)
    PG_PORT="${2}"
    shift
    ;;
  -pu | --pg-user)
    PG_USER="${2}"
    shift
    ;;
  -ppw | --pg-passwd)
    PG_PASSWD="${2}"
    shift
    ;;
  -pd | --pg-db)
    PG_DB="${2}"
    shift
    ;;
  -vt | --value-transfer-txns) VALUE_TRANSFERS=true ;;
  -zt | --zkapp-transactions) ZKAPP_TRANSACTIONS=true ;;
  -tf | --transactions-frequency)
    TRANSACTION_FREQUENCY="${2}"
    shift
    ;;
  -sf | --snark-worker-fee)
    SNARK_WORKER_FEE="${2}"
    shift
    ;;
  -lp | --log-precomputed-blocks) LOG_PRECOMPUTED_BLOCKS=true ;;
  -pl | --proof-level)
    PROOF_LEVEL="${2}"
    shift
    ;;
  -r | --reset) RESET=true ;;
  -u | --update-genesis-timestamp) UPDATE_GENESIS_TIMESTAMP=true ;;
  -st |--override-slot-time)
      OVERRIDE_SLOT_TIME_MS="${2}"
      shift
      ;;
  -d | --demo) DEMO_MODE=true ;;
  *)
    echo "Unknown parameter passed: ${1}"

    exit 1
    ;;
  esac
  shift
done

printf "\n"
echo "================================"
printf "\n"
echo "███╗   ███╗██╗███╗   ██╗ █████╗ "
echo "████╗ ████║██║████╗  ██║██╔══██╗"
echo "██╔████╔██║██║██╔██╗ ██║███████║"
echo "██║╚██╔╝██║██║██║╚██╗██║██╔══██║"
echo "██║ ╚═╝ ██║██║██║ ╚████║██║  ██║"
echo "╚═╝     ╚═╝╚═╝╚═╝  ╚═══╝╚═╝  ╚═╝"
echo "      .:: LOCAL NETWORK ::.     "
printf "\n"
echo "================================"
printf "\n"

# ================================================
# Check the PostgreSQL configuration required
# for Archive Node operation

if ${ARCHIVE}; then
  echo "Archive Node spawning is enabled, we need to do the PostgreSQL communication check."
  echo "In case of any issues please make sure that you:"
  echo -e "\t1. Run the PostgreSQL server;"
  echo -e "\t2. Have configured the PostgreSQL access;"
  echo -e "\t3. Have configured the PostgreSQL 'database';"
  echo -e "\t\t3.1. psql -c 'CREATE DATABASE ${PG_DB}'"
  echo -e "\t\t3.2. psql ${PG_DB} < ./src/app/archive/create_schema.sql'"
  echo -e "\t4. Passed correct PostgreSQL credentials as CLI arguments to this script."
  printf "\n"
  echo "================================"
  printf "\n"

  if ${RESET}; then
    recreate-schema
  fi

  psql "${PG_URI}" -c "SELECT * FROM user_commands;" &>/dev/null

  ARCHIVE_ADDRESS_CLI_ARG="-archive-address ${ARCHIVE_SERVER_PORT}"
fi

# ================================================
# Configure the Seed Peer ID

SEED_PEER_ID="/ip4/127.0.0.1/tcp/$((SEED_START_PORT + 2))/p2p/12D3KooWAFFq2yEQFFzhU5dt64AWqawRuomG9hL8rSmm5vxhAsgr"

# ================================================
#

if ${VALUE_TRANSFERS}; then
  if [ "${FISH}" -eq "0" ]; then
    echo "Sending transactions requires at least one 'Fish' node running!"
    printf "\n"

    exit 1
  fi
fi

if ${ZKAPP_TRANSACTIONS}; then
  if [ "${WHALES}" -lt "2" ] || [ "${FISH}" -eq "0" ]; then
    echo "Send zkApp transactions requires at least one 'Fish' node running and at least 2 whale accounts acting as the fee payer and sender account!"
    printf "\n"

    exit 1
  fi
fi

# ================================================
# Create the Genesis Ledger

if ${DEMO_MODE}; then
  LEDGER_FOLDER="${HOME}/.mina-network/mina-local-network-demo"
else
  LEDGER_FOLDER="${HOME}/.mina-network/mina-local-network-${WHALES}-${FISH}-${NODES}"
fi

if ${RESET}; then
  rm -rf "${LEDGER_FOLDER}"
  if ${ARCHIVE}; then
    recreate-schema
  fi
fi

if [ ! -d "${LEDGER_FOLDER}" ]; then
  echo "Making the Ledger..."
  printf "\n"

  mkdir -p "${LEDGER_FOLDER}"

  clean-dir "${LEDGER_FOLDER}"/offline_whale_keys
  clean-dir "${LEDGER_FOLDER}"/offline_fish_keys
  clean-dir "${LEDGER_FOLDER}"/online_whale_keys
  clean-dir "${LEDGER_FOLDER}"/online_fish_keys
  clean-dir "${LEDGER_FOLDER}"/snark_coordinator_keys
  clean-dir "${LEDGER_FOLDER}"/service-keys
  clean-dir "${LEDGER_FOLDER}"/libp2p_keys
  clean-dir "${LEDGER_FOLDER}"/zkapp_keys

  if ${ZKAPP_TRANSACTIONS}; then
    generate-keypair "${LEDGER_FOLDER}"/zkapp_keys/zkapp_account
  fi

  generate-keypair "${LEDGER_FOLDER}"/snark_coordinator_keys/snark_coordinator_account
  for ((i = 0; i < FISH; i++)); do
    generate-keypair "${LEDGER_FOLDER}"/offline_fish_keys/offline_fish_account_"${i}"
    generate-keypair "${LEDGER_FOLDER}"/online_fish_keys/online_fish_account_"${i}"
    generate-libp2p-keypair "${LEDGER_FOLDER}"/libp2p_keys/fish_"${i}"
  done
  for ((i = 0; i < WHALES; i++)); do
    generate-keypair "${LEDGER_FOLDER}"/offline_whale_keys/offline_whale_account_"${i}"
    generate-keypair "${LEDGER_FOLDER}"/online_whale_keys/online_whale_account_"${i}"
    generate-libp2p-keypair "${LEDGER_FOLDER}"/libp2p_keys/whale_"${i}"
  done
  for ((i = 0; i < NODES; i++)); do
    generate-keypair "${LEDGER_FOLDER}"/offline_whale_keys/offline_whale_account_"${i}"
    generate-keypair "${LEDGER_FOLDER}"/online_whale_keys/online_whale_account_"${i}"
    generate-libp2p-keypair "${LEDGER_FOLDER}"/libp2p_keys/node_"${i}"
  done

  if [ "$(uname)" != "Darwin" ] && [ "${FISH}" -gt 0 ]; then
    FILE=$(ls "${LEDGER_FOLDER}"/offline_fish_keys/ | head -n 1)
    OWNER=$(stat -c "%U" "${LEDGER_FOLDER}"/offline_fish_keys/"${FILE}")

    if [ "${FILE}" != "${OWNER}" ]; then
      sudo chown -R "${OWNER}" "${LEDGER_FOLDER}"/zkapp_keys
      sudo chown -R "${OWNER}" "${LEDGER_FOLDER}"/offline_fish_keys
      sudo chown -R "${OWNER}" "${LEDGER_FOLDER}"/online_fish_keys
      sudo chown -R "${OWNER}" "${LEDGER_FOLDER}"/offline_whale_keys
      sudo chown -R "${OWNER}" "${LEDGER_FOLDER}"/online_whale_keys
      sudo chown -R "${OWNER}" "${LEDGER_FOLDER}"/snark_coordinator_keys
      sudo chown -R "${OWNER}" "${LEDGER_FOLDER}"/service-keys
      sudo chown -R "${OWNER}" "${LEDGER_FOLDER}"/libp2p_keys
    fi
  fi

  chmod -R 0700 "${LEDGER_FOLDER}"/zkapp_keys
  chmod -R 0700 "${LEDGER_FOLDER}"/offline_fish_keys
  chmod -R 0700 "${LEDGER_FOLDER}"/online_fish_keys
  chmod -R 0700 "${LEDGER_FOLDER}"/offline_whale_keys
  chmod -R 0700 "${LEDGER_FOLDER}"/online_whale_keys
  chmod -R 0700 "${LEDGER_FOLDER}"/snark_coordinator_keys
  chmod -R 0700 "${LEDGER_FOLDER}"/service-keys
  chmod -R 0700 "${LEDGER_FOLDER}"/libp2p_keys

  python3 scripts/mina-local-network/generate-mina-local-network-ledger.py \
    --num-whale-accounts "${WHALES}" \
    --num-fish-accounts "${FISH}" \
    --offline-whale-accounts-directory "${LEDGER_FOLDER}"/offline_whale_keys \
    --offline-fish-accounts-directory "${LEDGER_FOLDER}"/offline_fish_keys \
    --online-whale-accounts-directory "${LEDGER_FOLDER}"/online_whale_keys \
    --online-fish-accounts-directory "${LEDGER_FOLDER}"/online_fish_keys \
    --snark-coordinator-accounts-directory "${LEDGER_FOLDER}"/snark_coordinator_keys

  mv -f scripts/mina-local-network/genesis_ledger.json "${LEDGER_FOLDER}"/genesis_ledger.json

  printf "\n"
  echo "================================"
  printf "\n"
fi

SNARK_COORDINATOR_PUBKEY=$(cat "${LEDGER_FOLDER}"/snark_coordinator_keys/snark_coordinator_account.pub)


# ================================================
# Check the demo mode

if ${DEMO_MODE}; then
  echo "Demo mode requires no Whale nodes, no Fish nodes and no non block-producing nodes!"
  echo "Resetting the values to 0."

  # Set the default values for demo mode
  SNARK_WORKERS_COUNT=0
  WHALES=0
  FISH=0
  NODES=0

  if ${VALUE_TRANSFERS} || ${ZKAPP_TRANSACTIONS}; then
    echo "Demo mode does not support transactions!"
    printf "\n"

    exit 1
  fi

fi

# ================================================
# Print the configuration summary

echo "Starting the Network with:"
echo -e "\t1 seed"
echo -e "\t1 snark coordinator"
echo -e "\t${SNARK_WORKERS_COUNT} snark worker(s)"

if ${ARCHIVE}; then
  echo -e "\t1 archive"
fi

echo -e "\t${WHALES} whales"
echo -e "\t${FISH} fish"
echo -e "\t${NODES} non block-producing nodes"
echo -e "\tSending transactions: ${VALUE_TRANSFERS}"
echo -e "\tSending zkApp transactions: ${ZKAPP_TRANSACTIONS}"
printf "\n"
echo "================================"
printf "\n"


# ================================================
# Update the Genesis State Timestamp or Reset the Genesis Ledger

CONFIG="${LEDGER_FOLDER}"/daemon.json

if ${RESET}; then
  reset-genesis-ledger "${LEDGER_FOLDER}" "${CONFIG}"
fi

if ${UPDATE_GENESIS_TIMESTAMP}; then
  if test -f "${CONFIG}"; then
    echo 'Updating Genesis State timestamp...'
    printf "\n"

    tmp=$(mktemp)
    jq ".genesis.genesis_state_timestamp=\"$(date +"%Y-%m-%dT%H:%M:%S%z")\"" "${CONFIG}" >"$tmp" && mv -f "$tmp" "${CONFIG}"
  else
    reset-genesis-ledger "${LEDGER_FOLDER}" "${CONFIG}"
  fi
fi

if [ -n "${OVERRIDE_SLOT_TIME_MS}" ]; then
  echo 'Modifying configuration to override slot time'

  if [ ! -f "${CONFIG}" ]; then
    reset-genesis-ledger "${LEDGER_FOLDER}" "${CONFIG}"
  fi

  printf "\n"
  tmp=$(mktemp)
  jq ".proof.block_window_duration_ms=${OVERRIDE_SLOT_TIME_MS}" "${CONFIG}" >"$tmp" && mv -f "$tmp" "${CONFIG}"
fi

# ================================================
# Launch the Nodes

<<<<<<< HEAD
NODES_FOLDER="${LEDGER_FOLDER}"/nodes
mkdir -p "${NODES_FOLDER}"/seed
mkdir -p "${NODES_FOLDER}"/snark_coordinator
mkdir -p "${NODES_FOLDER}"/snark_workers
=======
NODES_FOLDER=${LEDGER_FOLDER}/nodes
mkdir -p ${NODES_FOLDER}/seed

if ! ${DEMO_MODE}; then
  mkdir -p "${NODES_FOLDER}"/snark_coordinator
  mkdir -p "${NODES_FOLDER}"/snark_workers
fi
>>>>>>> 1a66e8c9

if ${RESET}; then
  clean-dir "${NODES_FOLDER}"
  mkdir -p "${NODES_FOLDER}"/seed
  mkdir -p "${NODES_FOLDER}"/snark_coordinator
  mkdir -p "${NODES_FOLDER}"/snark_workers
fi

# ----------

if ${ARCHIVE}; then
  echo 'Starting the Archive Node...'
  printf "\n"

  mkdir -p "${NODES_FOLDER}"/archive

  spawn-archive-node "${NODES_FOLDER}"/archive
  ARCHIVE_PID=$!
fi

# ----------

<<<<<<< HEAD
spawn-node "${NODES_FOLDER}"/seed "${SEED_START_PORT}" \
           -seed \
           -libp2p-keypair "${SEED_PEER_KEY}" \
           "${ARCHIVE_ADDRESS_CLI_ARG}"
=======
if ${DEMO_MODE}; then
  echo "Running in demo mode, only seed node is going to be started."
  printf "\n"

  spawn-node ${NODES_FOLDER}/seed ${SEED_START_PORT} \
    -block-producer-key ${LEDGER_FOLDER}/online_whale_keys/online_whale_account_0 \
    --run-snark-worker "$(cat ${LEDGER_FOLDER}/snark_coordinator_keys/snark_coordinator_account.pub)" \
    --snark-worker-fee 0.001 \
    --proof-level ${PROOF_LEVEL} \
    --demo-mode \
    --external-ip "$(hostname -i)" \
    --seed \
    ${ARCHIVE_ADDRESS_CLI_ARG}

else 
  spawn-node "${NODES_FOLDER}"/seed "${SEED_START_PORT}" -seed -libp2p-keypair ${SEED_PEER_KEY} "${ARCHIVE_ADDRESS_CLI_ARG}"
fi

>>>>>>> 1a66e8c9
SEED_PID=$!

echo 'Waiting for seed to go up...'
printf "\n"

until ${MINA_EXE} client status -daemon-port "${SEED_START_PORT}" &>/dev/null; do
  sleep 1
done

#---------- Starting snark coordinator

<<<<<<< HEAD
SNARK_COORDINATOR_FLAGS="-snark-worker-fee ${SNARK_WORKER_FEE} -run-snark-coordinator ${SNARK_COORDINATOR_PUBKEY} -work-selection seq"
spawn-node "${NODES_FOLDER}"/snark_coordinator \
           "${SNARK_COORDINATOR_PORT}" \
           -peer ${SEED_PEER_ID} \
           -libp2p-keypair ${SNARK_COORDINATOR_PEER_KEY} \
           "${SNARK_COORDINATOR_FLAGS}"
SNARK_COORDINATOR_PID=$!
=======
if [ "${SNARK_WORKERS_COUNT}" -eq "0" ]; then
  echo "Skipping snark coordinator because SNARK_WORKERS_COUNT is 0"
  SNARK_COORDINATOR_PID=""
>>>>>>> 1a66e8c9

else

  SNARK_COORDINATOR_FLAGS="-snark-worker-fee ${SNARK_WORKER_FEE} -run-snark-coordinator ${SNARK_COORDINATOR_PUBKEY} -work-selection seq"
  spawn-node "${NODES_FOLDER}"/snark_coordinator "${SNARK_COORDINATOR_PORT}" -peer ${SEED_PEER_ID} -libp2p-keypair ${SNARK_COORDINATOR_PEER_KEY} ${SNARK_COORDINATOR_FLAGS}
  SNARK_COORDINATOR_PID=$!

  echo 'Waiting for snark coordinator to go up...'
  printf "\n"

  until ${MINA_EXE} client status -daemon-port "${SNARK_COORDINATOR_PORT}" &>/dev/null; do
    sleep 1
  done
fi

#---------- Starting snark workers

for ((i = 0; i < SNARK_WORKERS_COUNT; i++)); do
  FOLDER="${NODES_FOLDER}"/snark_workers/worker_"${i}"
  mkdir -p "${FOLDER}"
  spawn-worker "${FOLDER}" "${SNARK_COORDINATOR_PORT}"
  SNARK_WORKERS_PIDS[${i}]=$!
done

# ----------

for ((i = 0; i < WHALES; i++)); do
  FOLDER="${NODES_FOLDER}"/whale_"${i}"
  KEY_FILE="${LEDGER_FOLDER}"/online_whale_keys/online_whale_account_"${i}"
  mkdir -p "${FOLDER}"
  spawn-node "${FOLDER}" $((WHALE_START_PORT + (i * 5))) \
             -peer ${SEED_PEER_ID} \
             -block-producer-key "${KEY_FILE}" \
             -libp2p-keypair "${LEDGER_FOLDER}"/libp2p_keys/whale_${i} \
             "${ARCHIVE_ADDRESS_CLI_ARG}"
  WHALE_PIDS[${i}]=$!
done

# ----------

for ((i = 0; i < FISH; i++)); do
  FOLDER="${NODES_FOLDER}"/fish_${i}
  KEY_FILE="${LEDGER_FOLDER}"/online_fish_keys/online_fish_account_${i}
  mkdir -p "${FOLDER}"
  spawn-node "${FOLDER}" $((FISH_START_PORT + (i * 5))) \
             -peer ${SEED_PEER_ID} \
             -block-producer-key "${KEY_FILE}" \
             -libp2p-keypair "${LEDGER_FOLDER}"/libp2p_keys/fish_${i} \
             "${ARCHIVE_ADDRESS_CLI_ARG}"
  FISH_PIDS[${i}]=$!
done

# ----------

for ((i = 0; i < NODES; i++)); do
  FOLDER="${NODES_FOLDER}"/node_${i}
  mkdir -p "${FOLDER}"
  spawn-node "${FOLDER}" $((NODE_START_PORT + (i * 5))) \
             -peer ${SEED_PEER_ID} \
             -libp2p-keypair "${LEDGER_FOLDER}"/libp2p_keys/node_${i} \
             "${ARCHIVE_ADDRESS_CLI_ARG}"
  NODE_PIDS[${i}]=$!
done

# ================================================

echo "================================"
echo "Network participants information:"
printf "\n"

echo -e "\tSeed:"
echo -e "\t\tInstance #0:"
echo -e "\t\t  pid ${SEED_PID}"
echo -e "\t\t  status: ${MINA_EXE} client status -daemon-port ${SEED_START_PORT}"
echo -e "\t\t  logs: cat ${NODES_FOLDER}/seed/log.txt | ${LOGPROC_EXE}"

if [ "${SNARK_WORKERS_COUNT}" -gt "0" ]; then
  echo -e "\tSnark Coordinator:"
  echo -e "\t\tInstance #0:"
  echo -e "\t\t  pid ${SNARK_COORDINATOR_PID}"
  echo -e "\t\t  status: ${MINA_EXE} client status -daemon-port ${SNARK_COORDINATOR_PORT}"
  echo -e "\t\t  logs: cat ${NODES_FOLDER}/snark_coordinator/log.txt | ${LOGPROC_EXE}"

  echo -e "\tSnark Workers:"
  for ((i = 0; i < SNARK_WORKERS_COUNT; i++)); do
    echo -e "\t\tInstance #${i}:"
    echo -e "\t\t  pid ${SNARK_WORKERS_PIDS[${i}]}"
    echo -e "\t\t  logs: cat ${NODES_FOLDER}/snark_workers/snark_worker_${i}/log.txt | ${LOGPROC_EXE}"
  done
fi

if ${ARCHIVE}; then
  echo -e "\tArchive:"
  echo -e "\t\tInstance #0:"
  echo -e "\t\t  pid ${ARCHIVE_PID}"
  echo -e "\t\t  server-port: ${ARCHIVE_SERVER_PORT}"
  echo -e "\t\t  logs: cat ${NODES_FOLDER}/archive/log.txt | ${LOGPROC_EXE}"
fi

if [ "${WHALES}" -gt "0" ]; then
  echo -e "\tWhales:"
  for ((i = 0; i < WHALES; i++)); do
    echo -e "\t\tInstance #${i}:"
    echo -e "\t\t  pid ${WHALE_PIDS[${i}]}"
    echo -e "\t\t  status: ${MINA_EXE} client status -daemon-port $((WHALE_START_PORT + (i * 5)))"
    echo -e "\t\t  logs: cat ${NODES_FOLDER}/whale_${i}/log.txt | ${LOGPROC_EXE}"
  done
fi

if [ "${FISH}" -gt "0" ]; then
  echo -e "\tFish:"
  for ((i = 0; i < FISH; i++)); do
    echo -e "\t\tInstance #${i}:"
    echo -e "\t\t  pid ${FISH_PIDS[${i}]}"
    echo -e "\t\t  status: ${MINA_EXE} client status -daemon-port $((FISH_START_PORT + (i * 5)))"
    echo -e "\t\t  logs: cat ${NODES_FOLDER}/fish_${i}/log.txt | ${LOGPROC_EXE}"
  done
fi

if [ "${NODES}" -gt "0" ]; then
  echo -e "\tNon block-producing nodes:"
  for ((i = 0; i < NODES; i++)); do
    echo -e "\t\tInstance #${i}:"
    echo -e "\t\t  pid ${NODE_PIDS[${i}]}"
    echo -e "\t\t  status: ${MINA_EXE} client status -daemon-port $((NODE_START_PORT + (i * 5)))"
    echo -e "\t\t  logs: cat ${NODES_FOLDER}/node_${i}/log.txt | ${LOGPROC_EXE}"
  done
fi

echo "================================"
printf "\n"

# ================================================
# Start sending transactions and zkApp transactions

if ${VALUE_TRANSFERS} || ${ZKAPP_TRANSACTIONS}; then
  fee_payer_key_file="${LEDGER_FOLDER}/offline_whale_keys/offline_whale_account_0"
  sender_key_file="${LEDGER_FOLDER}/offline_whale_keys/offline_whale_account_1"
  zkapp_account_key_file="${LEDGER_FOLDER}/zkapp_keys/zkapp_account"
  zkapp_account_pub_key=$(cat "${LEDGER_FOLDER}/zkapp_keys/zkapp_account.pub")

  key_file="${LEDGER_FOLDER}/online_fish_keys/online_fish_account_0"
  pub_key=$(cat "${LEDGER_FOLDER}/online_fish_keys/online_fish_account_0.pub")
  rest_server="http://127.0.0.1:$((FISH_START_PORT + 1))/graphql"

  echo "Waiting for Node (${rest_server}) to be up to start sending value transfer transactions..."
  printf "\n"

  until ${MINA_EXE} client status -daemon-port "${FISH_START_PORT}" &>/dev/null; do
    sleep 1
  done

  synced=0

  echo "Waiting for Node (${rest_server})'s transition frontier to be up"
  printf "\n"

  set +e

  while [ "$synced" -eq 0 ]; do
    sync_status=$(curl -g -X POST \
      -H "Content-Type: application/json" \
      -d '{"query":"query { syncStatus }"}' \
      "${rest_server}")
    synced=$(echo "${sync_status}" | grep -c "SYNCED")
    sleep 1
  done

  set -e

  echo "Starting to send value transfer transactions/zkApp transactions every: ${TRANSACTION_FREQUENCY} seconds"
  printf "\n"

  if ${ZKAPP_TRANSACTIONS}; then
    echo "Set up zkapp account"
    printf "\n"

    query=$(${ZKAPP_EXE} create-zkapp-account \
      --fee-payer-key "${fee_payer_key_file}" --nonce 0 \
      --sender-key "${sender_key_file}" --sender-nonce 0 \
      --receiver-amount 1000 \
      --zkapp-account-key "${zkapp_account_key_file}" \
      --fee 5 | sed 1,7d)

    python3 scripts/mina-local-network/send-graphql-query.py "${rest_server}" "${query}"
  fi

  if ${VALUE_TRANSFERS}; then
    ${MINA_EXE} account import \
      -rest-server "${rest_server}" \
      -privkey-path "${key_file}"
    ${MINA_EXE} account unlock \
      -rest-server "${rest_server}" \
      -public-key "${pub_key}"

    sleep "${TRANSACTION_FREQUENCY}"

    ${MINA_EXE} client send-payment \
      -rest-server "${rest_server}" \
      -amount 1 \
      -nonce 0 \
      -receiver "${pub_key}" \
      -sender "${pub_key}"
  fi

  fee_payer_nonce=1
  sender_nonce=1
  state=0

  while true; do
    sleep "${TRANSACTION_FREQUENCY}"

    if ${VALUE_TRANSFERS}; then
      ${MINA_EXE} client send-payment \
        -rest-server "${rest_server}" \
        -amount 1 \
        -receiver "${pub_key}" \
        -sender "${pub_key}"
    fi

    if ${ZKAPP_TRANSACTIONS}; then
      query=$(${ZKAPP_EXE} transfer-funds-one-receiver \
        --fee-payer-key "${fee_payer_key_file}" --nonce "${fee_payer_nonce}" \
        --sender-key "${sender_key_file}" --sender-nonce "${sender_nonce}" \
        --receiver-amount 1 --fee 5 --receiver "${zkapp_account_pub_key}" | sed 1,5d)
      python3 scripts/mina-local-network/send-graphql-query.py "${rest_server}" "${query}"
      ((fee_payer_nonce++))
      ((sender_nonce++))

      query=$(${ZKAPP_EXE} update-state \
        --fee-payer-key "${fee_payer_key_file}" \
        --nonce "${fee_payer_nonce}" \
        --zkapp-account-key "${zkapp_account_key_file}" \
        --zkapp-state "${state}" \
        --fee 5 | sed 1,5d)
      python3 scripts/mina-local-network/send-graphql-query.py "${rest_server}" "${query}"
      ((fee_payer_nonce++))
      ((state++))
    fi
  done
fi

# ================================================
# Wait for child processes to finish

wait<|MERGE_RESOLUTION|>--- conflicted
+++ resolved
@@ -1,8 +1,4 @@
 #!/usr/bin/env bash
-<<<<<<< HEAD
-=======
-set -x
->>>>>>> 1a66e8c9
 
 set -euo pipefail
 
@@ -132,13 +128,8 @@
   echo "                                         |   Default: ${TRANSACTION_FREQUENCY}"
   echo "-sf  |--snark-worker-fee <#>             | SNARK Worker fee"
   echo "                                         |   Default: ${SNARK_WORKER_FEE}"
-<<<<<<< HEAD
   echo "-lp  |--log-precomputed-blocks       		 | Log precomputed blocks"
   echo "                                  	  	 |   Default: ${LOG_PRECOMPUTED_BLOCKS}"
-=======
-  echo "-lp  |--log-precomputed-blocks           | Log precomputed blocks"
-  echo "                                         |   Default: ${LOG_PRECOMPUTED_BLOCKS}"
->>>>>>> 1a66e8c9
   echo "-pl  |--proof-level <proof-level>        | Proof level (currently consumed by SNARK Workers only)"
   echo "                                         |   Default: ${PROOF_LEVEL}"
   echo "-r   |--reset                            | Whether to reset the Mina Local Network storage file-system (presence of argument)"
@@ -632,12 +623,6 @@
 # ================================================
 # Launch the Nodes
 
-<<<<<<< HEAD
-NODES_FOLDER="${LEDGER_FOLDER}"/nodes
-mkdir -p "${NODES_FOLDER}"/seed
-mkdir -p "${NODES_FOLDER}"/snark_coordinator
-mkdir -p "${NODES_FOLDER}"/snark_workers
-=======
 NODES_FOLDER=${LEDGER_FOLDER}/nodes
 mkdir -p ${NODES_FOLDER}/seed
 
@@ -645,7 +630,6 @@
   mkdir -p "${NODES_FOLDER}"/snark_coordinator
   mkdir -p "${NODES_FOLDER}"/snark_workers
 fi
->>>>>>> 1a66e8c9
 
 if ${RESET}; then
   clean-dir "${NODES_FOLDER}"
@@ -668,12 +652,6 @@
 
 # ----------
 
-<<<<<<< HEAD
-spawn-node "${NODES_FOLDER}"/seed "${SEED_START_PORT}" \
-           -seed \
-           -libp2p-keypair "${SEED_PEER_KEY}" \
-           "${ARCHIVE_ADDRESS_CLI_ARG}"
-=======
 if ${DEMO_MODE}; then
   echo "Running in demo mode, only seed node is going to be started."
   printf "\n"
@@ -692,7 +670,6 @@
   spawn-node "${NODES_FOLDER}"/seed "${SEED_START_PORT}" -seed -libp2p-keypair ${SEED_PEER_KEY} "${ARCHIVE_ADDRESS_CLI_ARG}"
 fi
 
->>>>>>> 1a66e8c9
 SEED_PID=$!
 
 echo 'Waiting for seed to go up...'
@@ -704,19 +681,9 @@
 
 #---------- Starting snark coordinator
 
-<<<<<<< HEAD
-SNARK_COORDINATOR_FLAGS="-snark-worker-fee ${SNARK_WORKER_FEE} -run-snark-coordinator ${SNARK_COORDINATOR_PUBKEY} -work-selection seq"
-spawn-node "${NODES_FOLDER}"/snark_coordinator \
-           "${SNARK_COORDINATOR_PORT}" \
-           -peer ${SEED_PEER_ID} \
-           -libp2p-keypair ${SNARK_COORDINATOR_PEER_KEY} \
-           "${SNARK_COORDINATOR_FLAGS}"
-SNARK_COORDINATOR_PID=$!
-=======
 if [ "${SNARK_WORKERS_COUNT}" -eq "0" ]; then
   echo "Skipping snark coordinator because SNARK_WORKERS_COUNT is 0"
   SNARK_COORDINATOR_PID=""
->>>>>>> 1a66e8c9
 
 else
 
