#!/usr/bin/env bash
# set -x

# Exit script when commands fail
set -e
# Kill background process when script exits
trap "killall background" EXIT

# ================================================
# Constants

MINA_EXE=_build/default/src/app/cli/src/mina.exe
ARCHIVE_EXE=_build/default/src/app/archive/archive.exe
LOGPROC_EXE=_build/default/src/app/logproc/logproc.exe
ZKAPP_EXE=_build/default/src/app/zkapp_test_transaction/zkapp_test_transaction.exe 

export MINA_PRIVKEY_PASS='naughty blue worm'
export MINA_LIBP2P_PASS="${MINA_PRIVKEY_PASS}"
SEED_PEER_KEY="CAESQNf7ldToowe604aFXdZ76GqW/XVlDmnXmBT+otorvIekBmBaDWu/6ZwYkZzqfr+3IrEh6FLbHQ3VSmubV9I9Kpc=,CAESIAZgWg1rv+mcGJGc6n6/tyKxIehS2x0N1Uprm1fSPSqX,12D3KooWAFFq2yEQFFzhU5dt64AWqawRuomG9hL8rSmm5vxhAsgr"
SNARK_WORKER_PEER_KEY="CAESQFjWdR18zKuCssN+Fi33fah9f5QGebOCc9xTITR8cdoyC+bk+nO9hW3wne6Ky2Om+fetaH3917/iEHnt+UQzH4A=,CAESIAvm5PpzvYVt8J3uistjpvn3rWh9/de/4hB57flEMx+A,12D3KooWAcprha9pvfdwz52F4RuBYjr2HenzLRNt4W9zWXugN1Z9"

# ================================================
# Inputs (set to default values)

WHALES=2
FISH=1
NODES=1
ARCHIVE=false
LOG_LEVEL="Trace"
FILE_LOG_LEVEL=${LOG_LEVEL}
VALUE_TRANSFERS=false
ZKAPP_TRANSACTIONS=false
RESET=false
UPDATE_GENESIS_TIMESTAMP=false

SNARK_WORKER_FEE=0.01
TRANSACTION_FREQUENCY=10 # in seconds

SEED_START_PORT=3000
ARCHIVE_SERVER_PORT=3086
WHALE_START_PORT=4000
FISH_START_PORT=5000
NODE_START_PORT=6000
SNARK_WORKER_START_PORT=7000

PG_HOST="localhost"
PG_PORT="5432"
PG_USER="${USER}"
PG_PASSWD=""
PG_DB="archive"

ARCHIVE_ADDRESS_CLI_ARG=""

# ================================================
# Globals (assigned during execution of script)

LEDGER_FOLDER=""
SNARK_WORKER_PUBKEY=""
NODES_FOLDER=""
CONFIG=""
SEED_PID=""
ARCHIVE_PID=""
WHALE_PIDS=()
FISH_PIDS=()
NODE_PIDS=()

# ================================================
# Helper functions

help() {
<<<<<<< HEAD
  echo "-w   |--whales <#>                  | Number of BP Whale Nodes (bigger stake) to spin-up"
  echo "                                    |   Default: ${WHALES}"
  echo "-f   |--fish <#>                    | Number of BP Fish Nodes (less stake) to spin-up"
  echo "                                    |   Default: ${FISH}"
  echo "-n   |--nodes <#>                   | Nimber of non block-producing nodes to spin-up"
  echo "                                    |   Default: ${NODES}"
  echo "-a   |--archive                     | Whether to run the Archive Node (presence of argument)"
  echo "                                    |   Default: ${ARCHIVE}"
  echo "-sp  |--seed-start-port <#>         | Seed Node range start port"
  echo "                                    |   Default: ${SEED_START_PORT}"
  echo "-swp |--snark-worker-start-port <#> | Snark Worker Node range start port"
  echo "                                    |   Default: ${SNARK_WORKER_START_PORT}"
  echo "-wp  |--whale-start-port <#>        | Whale Nodes range start port"
  echo "                                    |   Default: ${WHALE_START_PORT}"
  echo "-fp  |--fish-start-port <#>         | Fish Nodes range start port"
  echo "                                    |   Default: ${FISH_START_PORT}"
  echo "-np  |--node-start-port <#>         | Non block-producing Nodes range start port"
  echo "                                    |   Default: ${NODE_START_PORT}"
  echo "-ap  |--archive-server-port <#>     | Archive Node server port"
  echo "                                    |   Default: ${ARCHIVE_SERVER_PORT}"
  echo "-ll  |--log-level <level>           | Console output logging level"
  echo "                                    |   Default: ${LOG_LEVEL}"
  echo "-fll |--file-log-level <level>      | File output logging level"
  echo "                                    |   Default: ${FILE_LOG_LEVEL}"
  echo "-ph  |--pg-host <host>              | PostgreSQL host"
  echo "                                    |   Default: ${PG_HOST}"
  echo "-pp  |--pg-port <#>                 | PostgreSQL port"
  echo "                                    |   Default: ${PG_PORT}"
  echo "-pu  |--pg-user <user>              | PostgreSQL user"
  echo "                                    |   Default: ${PG_USER}"
  echo "-ppw |--pg-passwd <password>        | PostgreSQL password"
  echo "                                    |   Default: <empty_string>"
  echo "-pd  |--pg-db <db>                  | PostgreSQL database name"
  echo "                                    |   Default: ${PG_DB}"
  echo "-vt  |--value-transfer-txns         | Whether to execute periodic value transfer transactions (presence of argument)"
  echo "                                    |   Default: ${VALUE_TRANSFERS}"
  echo "-tf  |--transactions-frequency <#>  | Frequency of periodic transactions execution (in seconds)"
  echo "                                    |   Default: ${TRANSACTION_FREQUENCY}"
  echo "-sf  |--snark-worker-fee <#>        | SNARK Worker fee"
  echo "                                    |   Default: ${SNARK_WORKER_FEE}"
  echo "-r   |--reset                       | Whether to reset the Mina Local Network storage file-system (presence of argument)"
  echo "                                    |   Default: ${RESET}"
  echo "-u   |--update-genesis-timestamp    | Whether to update the Genesis Ledger timestamp (presence of argument)"
  echo "                                    |   Default: ${UPDATE_GENESIS_TIMESTAMP}"
  echo "-h   |--help                        | Displays this help message"
=======
  echo "-w  |--whales <#>                 | Number of BP Whale Nodes (bigger stake) to spin-up"
  echo "                                  |   Default: ${WHALES}"
  echo "-f  |--fish <#>                   | Number of BP Fish Nodes (less stake) to spin-up"
  echo "                                  |   Default: ${FISH}"
  echo "-n  |--nodes <#>                  | Nimber of non block-producing nodes to spin-up"
  echo "                                  |   Default: ${NODES}"
  echo "-a  |--archive                    | Whether to run the Archive Node (presence of argument)"
  echo "                                  |   Default: ${ARCHIVE}"
  echo "-sp |--seed-start-port <#>        | Seed Node range start port"
  echo "                                  |   Default: ${SEED_START_PORT}"
  echo "-wp |--whale-start-port <#>       | Whale Nodes range start port"
  echo "                                  |   Default: ${WHALE_START_PORT}"
  echo "-fp |--fish-start-port <#>        | Fish Nodes range start port"
  echo "                                  |   Default: ${FISH_START_PORT}"
  echo "-np |--node-start-port <#>        | Non block-producing Nodes range start port"
  echo "                                  |   Default: ${NODE_START_PORT}"
  echo "-ap |--archive-server-port <#>    | Archive Node server port"
  echo "                                  |   Default: ${ARCHIVE_SERVER_PORT}"
  echo "-ll |--log-level <level>          | Console output logging level"
  echo "                                  |   Default: ${LOG_LEVEL}"
  echo "-fll|--file-log-level <level>     | File output logging level"
  echo "                                  |   Default: ${FILE_LOG_LEVEL}"
  echo "-ph |--pg-host <host>             | PostgreSQL host"
  echo "                                  |   Default: ${PG_HOST}"
  echo "-pp |--pg-port <#>                | PostgreSQL port"
  echo "                                  |   Default: ${PG_PORT}"
  echo "-pu |--pg-user <user>             | PostgreSQL user"
  echo "                                  |   Default: ${PG_USER}"
  echo "-ppw|--pg-passwd <password>       | PostgreSQL password"
  echo "                                  |   Default: <empty_string>"
  echo "-pd |--pg-db <db>                 | PostgreSQL database name"
  echo "                                  |   Default: ${PG_DB}"
  echo "-vt |--value-transfer-txns        | Whether to execute periodic value transfer transactions (presence of argument)"
  echo "                                  |   Default: ${VALUE_TRANSFERS}"
  echo "-zt |--zkapp-transactions         | Whether to execute periodic zkapp transactions (presence of argument)"
  echo "                                  |   Default: ${ZKAPP_TRANSACTIONS}"
  echo "-tf |--transactions-frequency <#> | Frequency of periodic transactions execution (in seconds)"
  echo "                                  |   Default: ${TRANSACTION_FREQUENCY}"
  echo "-sf |--snark-worker-fee <#>       | SNARK Worker fee"
  echo "                                  |   Default: ${SNARK_WORKER_FEE}"
  echo "-r  |--reset                      | Whether to reset the Mina Local Network storage file-system (presence of argument)"
  echo "                                  |   Default: ${RESET}"
  echo "-u  |--update-genesis-timestamp   | Whether to update the Genesis Ledger timestamp (presence of argument)"
  echo "                                  |   Default: ${UPDATE_GENESIS_TIMESTAMP}"
  echo "-h  |--help                       | Displays this help message"
>>>>>>> 8765422c
  printf "\n"
  echo "Available logging levels:"
  echo "  Spam, Trace, Debug, Info, Warn, Error, Faulty_peer, Fatal"
  printf "\n"

  exit
}

clean-dir() {
  rm -rf ${1}
  mkdir -p ${1}
}

generate-keypair() {
  ${MINA_EXE} advanced generate-keypair -privkey-path ${1}
}

generate-libp2p-keypair() {
  ${MINA_EXE} libp2p generate-keypair -privkey-path ${1}
}

# Executes the Mina Daemon, exposing all 5 ports in
# sequence starting with provided base port
exec-daemon() {
  BASE_PORT=${1}
  shift
  CLIENT_PORT=${BASE_PORT}
  REST_PORT=$((${BASE_PORT} + 1))
  EXTERNAL_PORT=$((${BASE_PORT} + 2))
  DAEMON_METRICS_PORT=$((${BASE_PORT} + 3))
  LIBP2P_METRICS_PORT=$((${BASE_PORT} + 4))

  exec ${MINA_EXE} daemon \
    -client-port ${CLIENT_PORT} \
    -rest-port ${REST_PORT} \
    -insecure-rest-server \
    -external-port ${EXTERNAL_PORT} \
    -metrics-port ${DAEMON_METRICS_PORT} \
    -libp2p-metrics-port ${LIBP2P_METRICS_PORT} \
    -config-file ${CONFIG} \
    -log-json \
    -log-level ${LOG_LEVEL} \
    -file-log-level ${FILE_LOG_LEVEL} \
    $@
}

# Executes the Archive node
exec-archive-node() {
  exec ${ARCHIVE_EXE} run \
    --config-file ${CONFIG} \
    --log-level ${LOG_LEVEL} \
    --postgres-uri postgresql://${PG_USER}:${PG_PASSWD}@${PG_HOST}:${PG_PORT}/${PG_DB} \
    --server-port ${ARCHIVE_SERVER_PORT} \
    $@
}

# Spawns the Node in background
spawn-node() {
  FOLDER=${1}
  shift
  exec-daemon $@ -config-directory ${FOLDER} &>${FOLDER}/log.txt &
}

# Spawns the Archive Node in background
spawn-archive-node() {
  FOLDER=${1}
  shift
  exec-archive-node $@ &>${FOLDER}/log.txt &
}

# ================================================
# Parse inputs from arguments

for ARG in "$@"; do
  if [[ "${ARG}" == "-h" || "${ARG}" == "--help" ]]; then
    help
  fi
done

while [[ "$#" -gt 0 ]]; do
  case ${1} in
  -w | --whales)
    WHALES="${2}"
    shift
    ;;
  -f | --fish)
    FISH="${2}"
    shift
    ;;
  -n | --nodes)
    NODES="${2}"
    shift
    ;;
  -a | --archive) ARCHIVE=true ;;
  -sp | --seed-start-port)
    SEED_START_PORT="${2}"
    shift
    ;;
  -swp | --snark-worker-start-port)
    SNARK_WORKER_START_PORT="${2}"
    shift
    ;;
  -wp | --whale-start-port)
    WHALE_START_PORT="${2}"
    shift
    ;;
  -fp | --fish-start-port)
    FISH_START_PORT="${2}"
    shift
    ;;
  -np | --node-start-port)
    NODE_START_PORT="${2}"
    shift
    ;;
  -ap | --archive-server-port)
    ARCHIVE_SERVER_PORT="${2}"
    shift
    ;;
  -ll | --log-level)
    LOG_LEVEL="${2}"
    shift
    ;;
  -fll | --file-log-level)
    FILE_LOG_LEVEL="${2}"
    shift
    ;;
  -ph | --pg-host)
    PG_HOST="${2}"
    shift
    ;;
  -pp | --pg-port)
    PG_PORT="${2}"
    shift
    ;;
  -pu | --pg-user)
    PG_USER="${2}"
    shift
    ;;
  -ppw | --pg-passwd)
    PG_PASSWD="${2}"
    shift
    ;;
  -pd | --pg-db)
    PG_DB="${2}"
    shift
    ;;
  -vt | --value-transfer-txns) VALUE_TRANSFERS=true ;;
  -zt | --zkapp-transactions) ZKAPP_TRANSACTIONS=true ;;
  -tf | --transactions-frequency)
    TRANSACTION_FREQUENCY="${2}"
    shift
    ;;
  -sf | --snark-worker-fee)
    SNARK_WORKER_FEE="${2}"
    shift
    ;;
  -r | --reset) RESET=true ;;
  -u | --update-genesis-timestamp) UPDATE_GENESIS_TIMESTAMP=true ;;
  *)
    echo "Unknown parameter passed: ${1}"

    exit 1
    ;;
  esac
  shift
done

printf "\n"
echo "================================"
printf "\n"
echo "███╗   ███╗██╗███╗   ██╗ █████╗ "
echo "████╗ ████║██║████╗  ██║██╔══██╗"
echo "██╔████╔██║██║██╔██╗ ██║███████║"
echo "██║╚██╔╝██║██║██║╚██╗██║██╔══██║"
echo "██║ ╚═╝ ██║██║██║ ╚████║██║  ██║"
echo "╚═╝     ╚═╝╚═╝╚═╝  ╚═══╝╚═╝  ╚═╝"
echo "      .:: LOCAL NETWORK ::.     "
printf "\n"
echo "================================"
printf "\n"

# ================================================
# Check the PostgreSQL configuration required
# for Archive Node operation

if ${ARCHIVE}; then
  echo "Archive Node spawning is enabled, we need to do the PostgreSQL communication check."
  echo "In case of any issues please make sure that you:"
  echo -e "\t1. Run the PostgreSQL server;"
  echo -e "\t2. Have configured the PostgreSQL access;"
  echo -e "\t3. Have configured the PostgreSQL 'database';"
  echo -e "\t\t3.1. psql -c 'CREATE DATABASE ${PG_DB}'"
  echo -e "\t\t3.2. psql ${PG_DB} < ./src/app/archive/create_schema.sql'"
  echo -e "\t4. Passed correct PostgreSQL credentials as CLI arguments to this script."
  printf "\n"
  echo "================================"
  printf "\n"

  psql postgresql://${PG_USER}:${PG_PASSWD}@${PG_HOST}:${PG_PORT}/${PG_DB} -c "SELECT * FROM user_commands;" &>/dev/null

  ARCHIVE_ADDRESS_CLI_ARG="-archive-address ${ARCHIVE_SERVER_PORT}"
fi

# ================================================
# Configure the Seed Peer ID

SEED_PEER_ID="/ip4/127.0.0.1/tcp/$((${SEED_START_PORT} + 2))/p2p/12D3KooWAFFq2yEQFFzhU5dt64AWqawRuomG9hL8rSmm5vxhAsgr"

# ================================================
#

if ${VALUE_TRANSFERS}; then
  if [ "${FISH}" -eq "0" ]; then
    echo "Sending transactions requires at least one 'Fish' node running!"
    printf "\n"

    exit 1
  fi
fi

if ${ZKAPP_TRANSACTIONS}; then
  if [ "${WHALES}" -lt "2" ] || [ "${FISH}" -eq "0" ]; then
    echo "Send zkApp transactions requires at least one 'Fish' node running and at least 2 whale accounts acting as the fee payer and sender account!"
    printf "\n"

    exit 1
  fi
fi

echo "Starting the Network with:"
echo -e "\t1 seed"
echo -e "\t1 snark worker"

if ${ARCHIVE}; then
  echo -e "\t1 archive"
fi

echo -e "\t${WHALES} whales"
echo -e "\t${FISH} fish"
echo -e "\t${NODES} non block-producing nodes"
echo -e "\tSending transactions: ${VALUE_TRANSFERS}"
echo -e "\tSending zkApp transactions: ${ZKAPP_TRANSACTIONS}"
printf "\n"
echo "================================"
printf "\n"

# ================================================
# Create the Genesis Ledger

LEDGER_FOLDER="${HOME}/.mina-network/mina-local-network-${WHALES}-${FISH}-${NODES}"

if ${RESET}; then
  rm -rf ${LEDGER_FOLDER}
fi

if [ ! -d "${LEDGER_FOLDER}" ]; then
  echo "Making the Ledger..."
  printf "\n"

  mkdir -p ${LEDGER_FOLDER}

  clean-dir ${LEDGER_FOLDER}/offline_whale_keys
  clean-dir ${LEDGER_FOLDER}/offline_fish_keys
  clean-dir ${LEDGER_FOLDER}/online_whale_keys
  clean-dir ${LEDGER_FOLDER}/online_fish_keys
  clean-dir ${LEDGER_FOLDER}/snark_worker_keys
  clean-dir ${LEDGER_FOLDER}/service-keys
<<<<<<< HEAD
  clean-dir ${LEDGER_FOLDER}/libp2p_keys
=======
  clean-dir ${LEDGER_FOLDER}/zkapp_keys

  if ${ZKAPP_TRANSACTIONS}; then
    generate-keypair ${LEDGER_FOLDER}/zkapp_keys/zkapp_account
  fi
>>>>>>> 8765422c

  generate-keypair ${LEDGER_FOLDER}/snark_worker_keys/snark_worker_account
  for ((i = 0; i < ${FISH}; i++)); do
    generate-keypair ${LEDGER_FOLDER}/offline_fish_keys/offline_fish_account_${i}
    generate-keypair ${LEDGER_FOLDER}/online_fish_keys/online_fish_account_${i}
    generate-libp2p-keypair ${LEDGER_FOLDER}/libp2p_keys/fish_${i}
  done
  for ((i = 0; i < ${WHALES}; i++)); do
    generate-keypair ${LEDGER_FOLDER}/offline_whale_keys/offline_whale_account_${i}
    generate-keypair ${LEDGER_FOLDER}/online_whale_keys/online_whale_account_${i}
    generate-libp2p-keypair ${LEDGER_FOLDER}/libp2p_keys/whale_${i}
  done
  for ((i = 0; i < ${NODES}; i++)); do
    generate-keypair ${LEDGER_FOLDER}/offline_whale_keys/offline_whale_account_${i}
    generate-keypair ${LEDGER_FOLDER}/online_whale_keys/online_whale_account_${i}
    generate-libp2p-keypair ${LEDGER_FOLDER}/libp2p_keys/node_${i}
  done

  if [ "$(uname)" != "Darwin" ] && [ ${FISH} -gt 0 ]; then
    FILE=$(ls ${LEDGER_FOLDER}/offline_fish_keys/ | head -n 1)
    OWNER=$(stat -c "%U" ${LEDGER_FOLDER}/offline_fish_keys/${FILE})

    if [ "${FILE}" != "${USER}" ]; then
      sudo chown -R ${USER} ${LEDGER_FOLDER}/zkapp_keys
      sudo chown -R ${USER} ${LEDGER_FOLDER}/offline_fish_keys
      sudo chown -R ${USER} ${LEDGER_FOLDER}/online_fish_keys
      sudo chown -R ${USER} ${LEDGER_FOLDER}/offline_whale_keys
      sudo chown -R ${USER} ${LEDGER_FOLDER}/online_whale_keys
      sudo chown -R ${USER} ${LEDGER_FOLDER}/snark_worker_keys
      sudo chown -R ${USER} ${LEDGER_FOLDER}/service-keys
      sudo chown -R ${USER} ${LEDGER_FOLDER}/libp2p_keys
    fi
  fi

  chmod -R 0700 ${LEDGER_FOLDER}/zkapp_keys
  chmod -R 0700 ${LEDGER_FOLDER}/offline_fish_keys
  chmod -R 0700 ${LEDGER_FOLDER}/online_fish_keys
  chmod -R 0700 ${LEDGER_FOLDER}/offline_whale_keys
  chmod -R 0700 ${LEDGER_FOLDER}/online_whale_keys
  chmod -R 0700 ${LEDGER_FOLDER}/snark_worker_keys
  chmod -R 0700 ${LEDGER_FOLDER}/service-keys
  chmod -R 0700 ${LEDGER_FOLDER}/libp2p_keys

  python3 scripts/mina-local-network/generate-mina-local-network-ledger.py \
    --num-whale-accounts ${WHALES} \
    --num-fish-accounts ${FISH} \
    --offline-whale-accounts-directory ${LEDGER_FOLDER}/offline_whale_keys \
    --offline-fish-accounts-directory ${LEDGER_FOLDER}/offline_fish_keys \
    --online-whale-accounts-directory ${LEDGER_FOLDER}/online_whale_keys \
    --online-fish-accounts-directory ${LEDGER_FOLDER}/online_fish_keys \
    --snark-worker-accounts-directory ${LEDGER_FOLDER}/snark_worker_keys

  mv -f scripts/mina-local-network/genesis_ledger.json ${LEDGER_FOLDER}/genesis_ledger.json

  printf "\n"
  echo "================================"
  printf "\n"
fi

SNARK_WORKER_PUBKEY=$(cat ${LEDGER_FOLDER}/snark_worker_keys/snark_worker_account.pub)

# ================================================
# Update the Genesis State Timestamp

CONFIG=${LEDGER_FOLDER}/daemon.json

if ${RESET} || ${UPDATE_GENESIS_TIMESTAMP}; then
  echo 'Updating Genesis State timestamp...'
  printf "\n"

  jq "{genesis: {genesis_state_timestamp:\"$(date +"%Y-%m-%dT%H:%M:%S%z")\"}, ledger:.}" \
    <${LEDGER_FOLDER}/genesis_ledger.json \
    >${CONFIG}
fi

# ================================================
# Launch the Nodes

NODES_FOLDER=${LEDGER_FOLDER}/nodes
mkdir -p ${NODES_FOLDER}/seed
mkdir -p ${NODES_FOLDER}/snark_worker

if ${RESET}; then
  clean-dir ${NODES_FOLDER}
  mkdir -p ${NODES_FOLDER}/seed
  mkdir -p ${NODES_FOLDER}/snark_worker
fi

# ----------

if ${ARCHIVE}; then
  echo 'Starting the Archive Node...'
  printf "\n"

  mkdir -p ${NODES_FOLDER}/archive

  spawn-archive-node ${NODES_FOLDER}/archive
  ARCHIVE_PID=$!
fi

# ----------

spawn-node ${NODES_FOLDER}/seed ${SEED_START_PORT} -seed -libp2p-keypair ${SEED_PEER_KEY} ${ARCHIVE_ADDRESS_CLI_ARG}
SEED_PID=$!

echo 'Waiting for seed to go up...'
printf "\n"

until ${MINA_EXE} client status -daemon-port ${SEED_START_PORT} &>/dev/null; do
  sleep 1
done

# ----------

SNARK_WORKER_FLAGS="-snark-worker-fee ${SNARK_WORKER_FEE} -run-snark-worker ${SNARK_WORKER_PUBKEY} -work-selection seq"
spawn-node ${NODES_FOLDER}/snark_worker ${SNARK_WORKER_START_PORT} -peer ${SEED_PEER_ID} -libp2p-keypair ${SNARK_WORKER_PEER_KEY} ${SNARK_WORKER_FLAGS} ${ARCHIVE_ADDRESS_CLI_ARG}
SNARK_WORKER_PID=$!

# ----------

for ((i = 0; i < ${WHALES}; i++)); do
  FOLDER=${NODES_FOLDER}/whale_${i}
  KEY_FILE=${LEDGER_FOLDER}/online_whale_keys/online_whale_account_${i}
  mkdir -p ${FOLDER}
  spawn-node ${FOLDER} $((${WHALE_START_PORT} + (${i} * 5))) -peer ${SEED_PEER_ID} -block-producer-key ${KEY_FILE} \
    -libp2p-keypair ${LEDGER_FOLDER}/libp2p_keys/whale_${i} ${ARCHIVE_ADDRESS_CLI_ARG}
  WHALE_PIDS[${i}]=$!
done

# ----------

for ((i = 0; i < ${FISH}; i++)); do
  FOLDER=${NODES_FOLDER}/fish_${i}
  KEY_FILE=${LEDGER_FOLDER}/online_fish_keys/online_fish_account_${i}
  mkdir -p ${FOLDER}
  spawn-node ${FOLDER} $((${FISH_START_PORT} + (${i} * 5))) -peer ${SEED_PEER_ID} -block-producer-key ${KEY_FILE} \
    -libp2p-keypair ${LEDGER_FOLDER}/libp2p_keys/fish_${i} ${ARCHIVE_ADDRESS_CLI_ARG}
  FISH_PIDS[${i}]=$!
done

# ----------

for ((i = 0; i < ${NODES}; i++)); do
  FOLDER=${NODES_FOLDER}/node_${i}
  mkdir -p ${FOLDER}
  spawn-node ${FOLDER} $((${NODE_START_PORT} + (${i} * 5))) -peer ${SEED_PEER_ID} \
    -libp2p-keypair ${LEDGER_FOLDER}/libp2p_keys/node_${i} ${ARCHIVE_ADDRESS_CLI_ARG}
  NODE_PIDS[${i}]=$!
done

# ================================================

echo "================================"
echo "Network participants information:"
printf "\n"

echo -e "\tSeed:"
echo -e "\t\tInstance #0:"
echo -e "\t\t  pid ${SEED_PID}"
echo -e "\t\t  status: ${MINA_EXE} client status -daemon-port ${SEED_START_PORT}"
echo -e "\t\t  logs: cat ${NODES_FOLDER}/seed/log.txt | ${LOGPROC_EXE}"

echo -e "\tSnark Worker:"
echo -e "\t\tInstance #0:"
echo -e "\t\t  pid ${SNARK_WORKER_PID}"
echo -e "\t\t  status: ${MINA_EXE} client status -daemon-port ${SNARK_WORKER_START_PORT}"
echo -e "\t\t  logs: cat ${NODES_FOLDER}/snark_worker/log.txt | ${LOGPROC_EXE}"

if ${ARCHIVE}; then
  echo -e "\tArchive:"
  echo -e "\t\tInstance #0:"
  echo -e "\t\t  pid ${ARCHIVE_PID}"
  echo -e "\t\t  server-port: ${ARCHIVE_SERVER_PORT}"
  echo -e "\t\t  logs: cat ${NODES_FOLDER}/archive/log.txt | ${LOGPROC_EXE}"
fi

if [ "${WHALES}" -gt "0" ]; then
  echo -e "\tWhales:"
  for ((i = 0; i < ${WHALES}; i++)); do
    echo -e "\t\tInstance #${i}:"
    echo -e "\t\t  pid ${WHALE_PIDS[${i}]}"
    echo -e "\t\t  status: ${MINA_EXE} client status -daemon-port $((${WHALE_START_PORT} + (${i} * 5)))"
    echo -e "\t\t  logs: cat ${NODES_FOLDER}/whale_${i}/log.txt | ${LOGPROC_EXE}"
  done
fi

if [ "${FISH}" -gt "0" ]; then
  echo -e "\tFish:"
  for ((i = 0; i < ${FISH}; i++)); do
    echo -e "\t\tInstance #${i}:"
    echo -e "\t\t  pid ${FISH_PIDS[${i}]}"
    echo -e "\t\t  status: ${MINA_EXE} client status -daemon-port $((${FISH_START_PORT} + (${i} * 5)))"
    echo -e "\t\t  logs: cat ${NODES_FOLDER}/fish_${i}/log.txt | ${LOGPROC_EXE}"
  done
fi

if [ "${NODES}" -gt "0" ]; then
  echo -e "\tNon block-producing nodes:"
  for ((i = 0; i < ${NODES}; i++)); do
    echo -e "\t\tInstance #${i}:"
    echo -e "\t\t  pid ${NODE_PIDS[${i}]}"
    echo -e "\t\t  status: ${MINA_EXE} client status -daemon-port $((${NODE_START_PORT} + (${i} * 5)))"
    echo -e "\t\t  logs: cat ${NODES_FOLDER}/node_${i}/log.txt | ${LOGPROC_EXE}"
  done
fi

echo "================================"
printf "\n"

# ================================================
# Start sending transactions and zkApp transactions

if [ ${VALUE_TRANSFERS} ] || [ ${ZKAPP_TRANSACTIONS} ]; then
  FEE_PAYER_KEY_FILE=${LEDGER_FOLDER}/offline_whale_keys/offline_whale_account_0
  SENDER_KEY_FILE=${LEDGER_FOLDER}/offline_whale_keys/offline_whale_account_1
  ZKAPP_ACCOUNT_KEY_FILE=${LEDGER_FOLDER}/zkapp_keys/zkapp_account
  ZKAPP_ACCOUNT_PUB_KEY=$(cat ${LEDGER_FOLDER}/zkapp_keys/zkapp_account.pub)

  KEY_FILE=${LEDGER_FOLDER}/online_fish_keys/online_fish_account_0
  PUB_KEY=$(cat ${LEDGER_FOLDER}/online_fish_keys/online_fish_account_0.pub)
  REST_SERVER="http://127.0.0.1:$((${FISH_START_PORT} + 1))/graphql"
  
  echo "Waiting for Node (${REST_SERVER}) to be up to start sending value transfer transactions..."
  printf "\n"

  until ${MINA_EXE} client status -daemon-port ${FISH_START_PORT} &>/dev/null; do
    sleep 1
  done
  
  SYNCED=0

  echo "Waiting for Node (${REST_SERVER})'s transition frontier to be up"
  printf "\n"

  set +e

  while [ $SYNCED -eq 0 ]; do
    SYNC_STATUS=$(curl -g -X POST -H "Content-Type: application/json" -d '{"query":"query { syncStatus }"}' ${REST_SERVER})
    SYNCED=$(echo ${SYNC_STATUS} | grep -c "SYNCED")
    sleep 1
  done

  echo "Starting to send value transfer transactions/zkApp transactions every: ${TRANSACTION_FREQUENCY} seconds"
  printf "\n"

  if ${ZKAPP_TRANSACTIONS}; then
    echo "Set up zkapp account"
    printf "\n"

    QUERY=$(${ZKAPP_EXE} create-zkapp-account --fee-payer-key ${FEE_PAYER_KEY_FILE} --nonce 0 --sender-key ${SENDER_KEY_FILE} --sender-nonce 0 --receiver-amount 1000 --zkapp-account-key ${ZKAPP_ACCOUNT_KEY_FILE} --fee 5 | sed 1,7d)
    python3 scripts/mina-local-network/send-graphql-query.py ${REST_SERVER} "${QUERY}"
  fi

  if ${VALUE_TRANSFER}; then
    ${MINA_EXE} account import -rest-server ${REST_SERVER} -privkey-path ${KEY_FILE}
    ${MINA_EXE} account unlock -rest-server ${REST_SERVER} -public-key ${PUB_KEY}

    sleep ${TRANSACTION_FREQUENCY}
    ${MINA_EXE} client send-payment -rest-server ${REST_SERVER} -amount 1 -nonce 0 -receiver ${PUB_KEY} -sender ${PUB_KEY}
  fi

  fee_payer_nonce=1
  sender_nonce=1
  state=0

  while true; do
    sleep ${TRANSACTION_FREQUENCY}

    if ${VALUE_TRANSFER}; then
      ${MINA_EXE} client send-payment -rest-server ${REST_SERVER} -amount 1 -receiver ${PUB_KEY} -sender ${PUB_KEY}
    fi

    if ${ZKAPP_TRANSACTIONS}; then
      QUERY=$(${ZKAPP_EXE} transfer-funds-one-receiver --fee-payer-key ${FEE_PAYER_KEY_FILE} --nonce $fee_payer_nonce --sender-key ${SENDER_KEY_FILE} --sender-nonce $sender_nonce --receiver-amount 1 --fee 5 --receiver $ZKAPP_ACCOUNT_PUB_KEY | sed 1,5d)
      python3 scripts/mina-local-network/send-graphql-query.py ${REST_SERVER} "${QUERY}"
      let fee_payer_nonce++
      let sender_nonce++

      QUERY=$(${ZKAPP_EXE} update-state --fee-payer-key ${FEE_PAYER_KEY_FILE} --nonce $fee_payer_nonce --zkapp-account-key ${ZKAPP_ACCOUNT_KEY_FILE} --zkapp-state $state --fee 5 | sed 1,5d)
      python3 scripts/mina-local-network/send-graphql-query.py ${REST_SERVER} "${QUERY}"
      let fee_payer_nonce++
      let state++
    fi
  done

  set -e
fi

# ================================================
# Wait for child processes to finish

wait<|MERGE_RESOLUTION|>--- conflicted
+++ resolved
@@ -68,7 +68,6 @@
 # Helper functions
 
 help() {
-<<<<<<< HEAD
   echo "-w   |--whales <#>                  | Number of BP Whale Nodes (bigger stake) to spin-up"
   echo "                                    |   Default: ${WHALES}"
   echo "-f   |--fish <#>                    | Number of BP Fish Nodes (less stake) to spin-up"
@@ -105,6 +104,8 @@
   echo "                                    |   Default: ${PG_DB}"
   echo "-vt  |--value-transfer-txns         | Whether to execute periodic value transfer transactions (presence of argument)"
   echo "                                    |   Default: ${VALUE_TRANSFERS}"
+  echo "-zt |--zkapp-transactions           | Whether to execute periodic zkapp transactions (presence of argument)"
+  echo "                                    |   Default: ${ZKAPP_TRANSACTIONS}"
   echo "-tf  |--transactions-frequency <#>  | Frequency of periodic transactions execution (in seconds)"
   echo "                                    |   Default: ${TRANSACTION_FREQUENCY}"
   echo "-sf  |--snark-worker-fee <#>        | SNARK Worker fee"
@@ -114,53 +115,7 @@
   echo "-u   |--update-genesis-timestamp    | Whether to update the Genesis Ledger timestamp (presence of argument)"
   echo "                                    |   Default: ${UPDATE_GENESIS_TIMESTAMP}"
   echo "-h   |--help                        | Displays this help message"
-=======
-  echo "-w  |--whales <#>                 | Number of BP Whale Nodes (bigger stake) to spin-up"
-  echo "                                  |   Default: ${WHALES}"
-  echo "-f  |--fish <#>                   | Number of BP Fish Nodes (less stake) to spin-up"
-  echo "                                  |   Default: ${FISH}"
-  echo "-n  |--nodes <#>                  | Nimber of non block-producing nodes to spin-up"
-  echo "                                  |   Default: ${NODES}"
-  echo "-a  |--archive                    | Whether to run the Archive Node (presence of argument)"
-  echo "                                  |   Default: ${ARCHIVE}"
-  echo "-sp |--seed-start-port <#>        | Seed Node range start port"
-  echo "                                  |   Default: ${SEED_START_PORT}"
-  echo "-wp |--whale-start-port <#>       | Whale Nodes range start port"
-  echo "                                  |   Default: ${WHALE_START_PORT}"
-  echo "-fp |--fish-start-port <#>        | Fish Nodes range start port"
-  echo "                                  |   Default: ${FISH_START_PORT}"
-  echo "-np |--node-start-port <#>        | Non block-producing Nodes range start port"
-  echo "                                  |   Default: ${NODE_START_PORT}"
-  echo "-ap |--archive-server-port <#>    | Archive Node server port"
-  echo "                                  |   Default: ${ARCHIVE_SERVER_PORT}"
-  echo "-ll |--log-level <level>          | Console output logging level"
-  echo "                                  |   Default: ${LOG_LEVEL}"
-  echo "-fll|--file-log-level <level>     | File output logging level"
-  echo "                                  |   Default: ${FILE_LOG_LEVEL}"
-  echo "-ph |--pg-host <host>             | PostgreSQL host"
-  echo "                                  |   Default: ${PG_HOST}"
-  echo "-pp |--pg-port <#>                | PostgreSQL port"
-  echo "                                  |   Default: ${PG_PORT}"
-  echo "-pu |--pg-user <user>             | PostgreSQL user"
-  echo "                                  |   Default: ${PG_USER}"
-  echo "-ppw|--pg-passwd <password>       | PostgreSQL password"
-  echo "                                  |   Default: <empty_string>"
-  echo "-pd |--pg-db <db>                 | PostgreSQL database name"
-  echo "                                  |   Default: ${PG_DB}"
-  echo "-vt |--value-transfer-txns        | Whether to execute periodic value transfer transactions (presence of argument)"
-  echo "                                  |   Default: ${VALUE_TRANSFERS}"
-  echo "-zt |--zkapp-transactions         | Whether to execute periodic zkapp transactions (presence of argument)"
-  echo "                                  |   Default: ${ZKAPP_TRANSACTIONS}"
-  echo "-tf |--transactions-frequency <#> | Frequency of periodic transactions execution (in seconds)"
-  echo "                                  |   Default: ${TRANSACTION_FREQUENCY}"
-  echo "-sf |--snark-worker-fee <#>       | SNARK Worker fee"
-  echo "                                  |   Default: ${SNARK_WORKER_FEE}"
-  echo "-r  |--reset                      | Whether to reset the Mina Local Network storage file-system (presence of argument)"
-  echo "                                  |   Default: ${RESET}"
-  echo "-u  |--update-genesis-timestamp   | Whether to update the Genesis Ledger timestamp (presence of argument)"
-  echo "                                  |   Default: ${UPDATE_GENESIS_TIMESTAMP}"
-  echo "-h  |--help                       | Displays this help message"
->>>>>>> 8765422c
+
   printf "\n"
   echo "Available logging levels:"
   echo "  Spam, Trace, Debug, Info, Warn, Error, Faulty_peer, Fatal"
@@ -428,15 +383,12 @@
   clean-dir ${LEDGER_FOLDER}/online_fish_keys
   clean-dir ${LEDGER_FOLDER}/snark_worker_keys
   clean-dir ${LEDGER_FOLDER}/service-keys
-<<<<<<< HEAD
   clean-dir ${LEDGER_FOLDER}/libp2p_keys
-=======
   clean-dir ${LEDGER_FOLDER}/zkapp_keys
 
   if ${ZKAPP_TRANSACTIONS}; then
     generate-keypair ${LEDGER_FOLDER}/zkapp_keys/zkapp_account
   fi
->>>>>>> 8765422c
 
   generate-keypair ${LEDGER_FOLDER}/snark_worker_keys/snark_worker_account
   for ((i = 0; i < ${FISH}; i++)); do
@@ -649,7 +601,7 @@
 # ================================================
 # Start sending transactions and zkApp transactions
 
-if [ ${VALUE_TRANSFERS} ] || [ ${ZKAPP_TRANSACTIONS} ]; then
+if ${VALUE_TRANSFERS} || ${ZKAPP_TRANSACTIONS}; then
   FEE_PAYER_KEY_FILE=${LEDGER_FOLDER}/offline_whale_keys/offline_whale_account_0
   SENDER_KEY_FILE=${LEDGER_FOLDER}/offline_whale_keys/offline_whale_account_1
   ZKAPP_ACCOUNT_KEY_FILE=${LEDGER_FOLDER}/zkapp_keys/zkapp_account
