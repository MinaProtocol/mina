#!/usr/bin/env bash
# set -x

# Exit script when commands fail
set -e
# Kill background process when script exits
trap "killall background" EXIT

# ================================================
# Constants

MINA_EXE=_build/default/src/app/cli/src/mina.exe
ARCHIVE_EXE=_build/default/src/app/archive/archive.exe
LOGPROC_EXE=_build/default/src/app/logproc/logproc.exe
ZKAPP_EXE=_build/default/src/app/zkapp_test_transaction/zkapp_test_transaction.exe

export MINA_PRIVKEY_PASS='naughty blue worm'
export MINA_LIBP2P_PASS="${MINA_PRIVKEY_PASS}"
SEED_PEER_KEY="CAESQNf7ldToowe604aFXdZ76GqW/XVlDmnXmBT+otorvIekBmBaDWu/6ZwYkZzqfr+3IrEh6FLbHQ3VSmubV9I9Kpc=,CAESIAZgWg1rv+mcGJGc6n6/tyKxIehS2x0N1Uprm1fSPSqX,12D3KooWAFFq2yEQFFzhU5dt64AWqawRuomG9hL8rSmm5vxhAsgr"
SNARK_COORDINATOR_PEER_KEY="CAESQFjWdR18zKuCssN+Fi33fah9f5QGebOCc9xTITR8cdoyC+bk+nO9hW3wne6Ky2Om+fetaH3917/iEHnt+UQzH4A=,CAESIAvm5PpzvYVt8J3uistjpvn3rWh9/de/4hB57flEMx+A,12D3KooWAcprha9pvfdwz52F4RuBYjr2HenzLRNt4W9zWXugN1Z9"

# ================================================
# Inputs (set to default values)

WHALES=2
FISH=1
NODES=1
ARCHIVE=false
LOG_LEVEL="Trace"
FILE_LOG_LEVEL=${LOG_LEVEL}
VALUE_TRANSFERS=false
SNARK_WORKERS_COUNT=1
ZKAPP_TRANSACTIONS=false
RESET=false
UPDATE_GENESIS_TIMESTAMP=false
PROOF_LEVEL="full"

SNARK_WORKER_FEE=0.001
TRANSACTION_FREQUENCY=10 # in seconds

SEED_START_PORT=3000
ARCHIVE_SERVER_PORT=3086
SNARK_COORDINATOR_PORT=7000
WHALE_START_PORT=4000
FISH_START_PORT=5000
NODE_START_PORT=6000

PG_HOST="localhost"
PG_PORT="5432"
PG_USER="${USER}"
PG_PASSWD=""
PG_DB="archive"

ARCHIVE_ADDRESS_CLI_ARG=""

# ================================================
# Globals (assigned during execution of script)

LEDGER_FOLDER=""
SNARK_COORDINATOR_PUBKEY=""
NODES_FOLDER=""
CONFIG=""
SNARK_COORDINATOR_PID=""
SEED_PID=""
ARCHIVE_PID=""
WHALE_PIDS=()
SNARK_WORKERS_PIDS=()
FISH_PIDS=()
NODE_PIDS=()

# ================================================
# Helper functions

help() {
  echo "-w   |--whales <#>                       | Number of BP Whale Nodes (bigger stake) to spin-up"
  echo "                                         |   Default: ${WHALES}"
  echo "-f   |--fish <#>                         | Number of BP Fish Nodes (less stake) to spin-up"
  echo "                                         |   Default: ${FISH}"
  echo "-n   |--nodes <#>                        | Number of non block-producing nodes to spin-up"
  echo "                                         |   Default: ${NODES}"
  echo "-a   |--archive                          | Whether to run the Archive Node (presence of argument)"
  echo "                                         |   Default: ${ARCHIVE}"
  echo "-sp  |--seed-start-port <#>              | Seed Node range start port"
  echo "                                         |   Default: ${SEED_START_PORT}"
  echo "-swp |--snark-coordinator-start-port <#> | Snark Worker Coordinator Node range start port"
  echo "                                         |   Default: ${SNARK_COORDINATOR_PORT}"
  echo "-swc |--snark-workers-count <#>          | Snark Workers count"
  echo "                                         |   Default: ${SNARK_WORKERS_COUNT}"
  echo "-wp  |--whale-start-port <#>             | Whale Nodes range start port"
  echo "                                         |   Default: ${WHALE_START_PORT}"
  echo "-fp  |--fish-start-port <#>              | Fish Nodes range start port"
  echo "                                         |   Default: ${FISH_START_PORT}"
  echo "-np  |--node-start-port <#>              | Non block-producing Nodes range start port"
  echo "                                         |   Default: ${NODE_START_PORT}"
  echo "-ap  |--archive-server-port <#>          | Archive Node server port"
  echo "                                         |   Default: ${ARCHIVE_SERVER_PORT}"
  echo "-ll  |--log-level <level>                | Console output logging level"
  echo "                                         |   Default: ${LOG_LEVEL}"
  echo "-fll |--file-log-level <level>           | File output logging level"
  echo "                                         |   Default: ${FILE_LOG_LEVEL}"
<<<<<<< HEAD
  echo "-it |--internal-tracing                  | Whether to enable internal tracing (presence of argument)"
  echo "                                         |   Default: ${INTERNAL_TRACING:-false}"
=======
>>>>>>> 41b205be
  echo "-ph  |--pg-host <host>                   | PostgreSQL host"
  echo "                                         |   Default: ${PG_HOST}"
  echo "-pp  |--pg-port <#>                      | PostgreSQL port"
  echo "                                         |   Default: ${PG_PORT}"
  echo "-pu  |--pg-user <user>                   | PostgreSQL user"
  echo "                                         |   Default: ${PG_USER}"
  echo "-ppw |--pg-passwd <password>             | PostgreSQL password"
  echo "                                         |   Default: <empty_string>"
  echo "-pd  |--pg-db <db>                       | PostgreSQL database name"
  echo "                                         |   Default: ${PG_DB}"
  echo "-vt  |--value-transfer-txns              | Whether to execute periodic value transfer transactions (presence of argument)"
  echo "                                         |   Default: ${VALUE_TRANSFERS}"
  echo "-zt  |--zkapp-transactions               | Whether to execute periodic zkapp transactions (presence of argument)"
  echo "                                         |   Default: ${ZKAPP_TRANSACTIONS}"
  echo "-tf  |--transactions-frequency <#>       | Frequency of periodic transactions execution (in seconds)"
  echo "                                         |   Default: ${TRANSACTION_FREQUENCY}"
  echo "-sf  |--snark-worker-fee <#>             | SNARK Worker fee"
  echo "                                         |   Default: ${SNARK_WORKER_FEE}"
  echo "-pl  |--proof-level <proof-level>        | Proof level (currently consumed by SNARK Workers only)"
  echo "                                         |   Default: ${PROOF_LEVEL}"
  echo "-r   |--reset                            | Whether to reset the Mina Local Network storage file-system (presence of argument)"
  echo "                                         |   Default: ${RESET}"
  echo "-u   |--update-genesis-timestamp         | Whether to update the Genesis Ledger timestamp (presence of argument)"
  echo "                                         |   Default: ${UPDATE_GENESIS_TIMESTAMP}"
  echo "-h   |--help                             | Displays this help message"

  printf "\n"
  echo "Available logging levels:"
  echo "  Spam, Trace, Debug, Info, Warn, Error, Faulty_peer, Fatal"
  printf "\n"
  echo "Available proof levels:"
  echo "  full, check, none"
  printf "\n"

  exit
}

clean-dir() {
  rm -rf ${1}
  mkdir -p ${1}
}

generate-keypair() {
  ${MINA_EXE} advanced generate-keypair -privkey-path ${1}
}

generate-libp2p-keypair() {
  ${MINA_EXE} libp2p generate-keypair -privkey-path ${1}
}

# Executes the Mina Daemon, exposing all 5 ports in
# sequence starting with provided base port
exec-daemon() {
  BASE_PORT=${1}
  shift
  CLIENT_PORT=${BASE_PORT}
  REST_PORT=$((${BASE_PORT} + 1))
  EXTERNAL_PORT=$((${BASE_PORT} + 2))
  DAEMON_METRICS_PORT=$((${BASE_PORT} + 3))
  LIBP2P_METRICS_PORT=$((${BASE_PORT} + 4))

  exec ${MINA_EXE} daemon \
    -client-port ${CLIENT_PORT} \
    -rest-port ${REST_PORT} \
    -insecure-rest-server \
    -external-port ${EXTERNAL_PORT} \
    -metrics-port ${DAEMON_METRICS_PORT} \
    -libp2p-metrics-port ${LIBP2P_METRICS_PORT} \
    -config-file ${CONFIG} \
    -log-json \
    -log-level ${LOG_LEVEL} \
    -file-log-level ${FILE_LOG_LEVEL} \
    ${INTERNAL_TRACING:+-internal-tracing} \
    $@
}

# Executes the Mina Snark Worker
exec-worker-daemon() {
  COORDINATOR_PORT=${1}
  shift
  SHUTDOWN_ON_DISCONNECT="false"
  COORDINATOR_HOST_AND_PORT="localhost:${COORDINATOR_PORT}"

  exec ${MINA_EXE} internal snark-worker \
    -proof-level ${PROOF_LEVEL} \
    -shutdown-on-disconnect ${SHUTDOWN_ON_DISCONNECT} \
    -daemon-address ${COORDINATOR_HOST_AND_PORT} \
    $@
}

# Executes the Mina Snark Worker
exec-worker-daemon() {
  COORDINATOR_PORT=${1}
  shift
  SHUTDOWN_ON_DISCONNECT="false"
  COORDINATOR_HOST_AND_PORT="localhost:${COORDINATOR_PORT}"

  exec ${MINA_EXE} internal snark-worker \
    -proof-level ${PROOF_LEVEL} \
    -shutdown-on-disconnect ${SHUTDOWN_ON_DISCONNECT} \
    -daemon-address ${COORDINATOR_HOST_AND_PORT} \
    $@
}

# Executes the Archive node
exec-archive-node() {
  exec ${ARCHIVE_EXE} run \
    --config-file ${CONFIG} \
    --log-level ${LOG_LEVEL} \
    --postgres-uri postgresql://${PG_USER}:${PG_PASSWD}@${PG_HOST}:${PG_PORT}/${PG_DB} \
    --server-port ${ARCHIVE_SERVER_PORT} \
    $@
}

# Spawns the Node in background
spawn-node() {
  FOLDER=${1}
  shift
  exec-daemon $@ -config-directory ${FOLDER} &>${FOLDER}/log.txt &
}

# Spawns worker in background
spawn-worker() {
  FOLDER=${1}
  shift
  exec-worker-daemon $@ -config-directory ${FOLDER} &>${FOLDER}/log.txt &
}

# Spawns the Archive Node in background
spawn-archive-node() {
  FOLDER=${1}
  shift
  exec-archive-node $@ &>${FOLDER}/log.txt &
}

# Resets genesis ledger
reset-genesis-ledger() {
  GENESIS_LEDGER_FOLDER=${1}
  DAEMON_CONFIG=${2}
  echo 'Resetting Genesis Ledger...'
  printf "\n"

  jq "{genesis: {genesis_state_timestamp:\"$(date +"%Y-%m-%dT%H:%M:%S%z")\"}, ledger:.}" \
    <${GENESIS_LEDGER_FOLDER}/genesis_ledger.json \
    >${DAEMON_CONFIG}
}

recreate-schema() {
  echo "Recreating database '${PG_DB}'..."
  
<<<<<<< HEAD
  psql postgresql://${PG_USER}:${PG_PASSWD}@${PG_HOST}:${PG_PORT} -c "DROP DATABASE IF EXISTS ${PG_DB}" &>/dev/null
  
  psql postgresql://${PG_USER}:${PG_PASSWD}@${PG_HOST}:${PG_PORT} -c "CREATE DATABASE ${PG_DB}" &>/dev/null
=======
  psql postgresql://${PG_USER}:${PG_PASSWD}@${PG_HOST}:${PG_PORT} -c "DROP DATABASE IF EXISTS ${PG_DB};"
  
  psql postgresql://${PG_USER}:${PG_PASSWD}@${PG_HOST}:${PG_PORT} -c "CREATE DATABASE ${PG_DB};"
>>>>>>> 41b205be
  
  # We need to change our working directory as script has relation to others subscripts 
  # and calling them from local folder
  cd ./src/app/archive 
<<<<<<< HEAD
  psql postgresql://${PG_USER}:${PG_PASSWD}@${PG_HOST}:${PG_PORT}/${PG_DB} < create_schema.sql &>/dev/null
=======
  psql postgresql://${PG_USER}:${PG_PASSWD}@${PG_HOST}:${PG_PORT} ${PG_DB} < create_schema.sql
>>>>>>> 41b205be
  cd ../../../

  echo "Schema '${PG_DB}' created successfully."
  printf "\n"
}

# ================================================
# Parse inputs from arguments

for ARG in "$@"; do
  if [[ "${ARG}" == "-h" || "${ARG}" == "--help" ]]; then
    help
  fi
done

while [[ "$#" -gt 0 ]]; do
  case ${1} in
  -w | --whales)
    WHALES="${2}"
    shift
    ;;
  -f | --fish)
    FISH="${2}"
    shift
    ;;
  -n | --nodes)
    NODES="${2}"
    shift
    ;;
  -a | --archive) ARCHIVE=true ;;
  -sp | --seed-start-port)
    SEED_START_PORT="${2}"
    shift
    ;;
  -scp | --snark-coordinator-start-port)
    SNARK_COORDINATOR_PORT="${2}"
    shift
    ;;
  -swc | --snark-workers-count)
    SNARK_WORKERS_COUNT="${2}"
    shift
    ;;
  -wp | --whale-start-port)
    WHALE_START_PORT="${2}"
    shift
    ;;
  -fp | --fish-start-port)
    FISH_START_PORT="${2}"
    shift
    ;;
  -np | --node-start-port)
    NODE_START_PORT="${2}"
    shift
    ;;
  -ap | --archive-server-port)
    ARCHIVE_SERVER_PORT="${2}"
    shift
    ;;
  -ll | --log-level)
    LOG_LEVEL="${2}"
    shift
    ;;
  -fll | --file-log-level)
    FILE_LOG_LEVEL="${2}"
    shift
    ;;
  -it | --internal-tracing) INTERNAL_TRACING=true ;;
  -ph | --pg-host)
    PG_HOST="${2}"
    shift
    ;;
  -pp | --pg-port)
    PG_PORT="${2}"
    shift
    ;;
  -pu | --pg-user)
    PG_USER="${2}"
    shift
    ;;
  -ppw | --pg-passwd)
    PG_PASSWD="${2}"
    shift
    ;;
  -pd | --pg-db)
    PG_DB="${2}"
    shift
    ;;
  -vt | --value-transfer-txns) VALUE_TRANSFERS=true ;;
  -zt | --zkapp-transactions) ZKAPP_TRANSACTIONS=true ;;
  -tf | --transactions-frequency)
    TRANSACTION_FREQUENCY="${2}"
    shift
    ;;
  -sf | --snark-worker-fee)
    SNARK_WORKER_FEE="${2}"
    shift
    ;;
  -pl | --proof-level)
    PROOF_LEVEL="${2}"
    shift
    ;;
  -r | --reset) RESET=true ;;
  -u | --update-genesis-timestamp) UPDATE_GENESIS_TIMESTAMP=true ;;
  *)
    echo "Unknown parameter passed: ${1}"

    exit 1
    ;;
  esac
  shift
done

printf "\n"
echo "================================"
printf "\n"
echo "███╗   ███╗██╗███╗   ██╗ █████╗ "
echo "████╗ ████║██║████╗  ██║██╔══██╗"
echo "██╔████╔██║██║██╔██╗ ██║███████║"
echo "██║╚██╔╝██║██║██║╚██╗██║██╔══██║"
echo "██║ ╚═╝ ██║██║██║ ╚████║██║  ██║"
echo "╚═╝     ╚═╝╚═╝╚═╝  ╚═══╝╚═╝  ╚═╝"
echo "      .:: LOCAL NETWORK ::.     "
printf "\n"
echo "================================"
printf "\n"

# ================================================
# Check the PostgreSQL configuration required
# for Archive Node operation

if ${ARCHIVE}; then
  echo "Archive Node spawning is enabled, we need to do the PostgreSQL communication check."
  echo "In case of any issues please make sure that you:"
  echo -e "\t1. Run the PostgreSQL server;"
  echo -e "\t2. Have configured the PostgreSQL access;"
  echo -e "\t3. Have configured the PostgreSQL 'database';"
  echo -e "\t\t3.1. psql -c 'CREATE DATABASE ${PG_DB}'"
  echo -e "\t\t3.2. psql ${PG_DB} < ./src/app/archive/create_schema.sql'"
  echo -e "\t4. Passed correct PostgreSQL credentials as CLI arguments to this script."
  printf "\n"
  echo "================================"
  printf "\n"

  if ${RESET}; then
    recreate-schema
  fi

  psql postgresql://${PG_USER}:${PG_PASSWD}@${PG_HOST}:${PG_PORT}/${PG_DB} -c "SELECT * FROM user_commands;" &>/dev/null

  ARCHIVE_ADDRESS_CLI_ARG="-archive-address ${ARCHIVE_SERVER_PORT}"
fi

# ================================================
# Configure the Seed Peer ID

SEED_PEER_ID="/ip4/127.0.0.1/tcp/$((${SEED_START_PORT} + 2))/p2p/12D3KooWAFFq2yEQFFzhU5dt64AWqawRuomG9hL8rSmm5vxhAsgr"

# ================================================
#

if ${VALUE_TRANSFERS}; then
  if [ "${FISH}" -eq "0" ]; then
    echo "Sending transactions requires at least one 'Fish' node running!"
    printf "\n"

    exit 1
  fi
fi

if ${ZKAPP_TRANSACTIONS}; then
  if [ "${WHALES}" -lt "2" ] || [ "${FISH}" -eq "0" ]; then
    echo "Send zkApp transactions requires at least one 'Fish' node running and at least 2 whale accounts acting as the fee payer and sender account!"
    printf "\n"

    exit 1
  fi
fi

echo "Starting the Network with:"
echo -e "\t1 seed"
echo -e "\t1 snark coordinator"
echo -e "\t${SNARK_WORKERS_COUNT} snark worker(s)"

if ${ARCHIVE}; then
  echo -e "\t1 archive"
fi

echo -e "\t${WHALES} whales"
echo -e "\t${FISH} fish"
echo -e "\t${NODES} non block-producing nodes"
echo -e "\tSending transactions: ${VALUE_TRANSFERS}"
echo -e "\tSending zkApp transactions: ${ZKAPP_TRANSACTIONS}"
printf "\n"
echo "================================"
printf "\n"

# ================================================
# Create the Genesis Ledger

LEDGER_FOLDER="${HOME}/.mina-network/mina-local-network-${WHALES}-${FISH}-${NODES}"

if ${RESET}; then
  rm -rf ${LEDGER_FOLDER}
  if ${ARCHIVE}; then
    recreate-schema
  fi
fi

if [ ! -d "${LEDGER_FOLDER}" ]; then
  echo "Making the Ledger..."
  printf "\n"

  mkdir -p ${LEDGER_FOLDER}

  clean-dir ${LEDGER_FOLDER}/offline_whale_keys
  clean-dir ${LEDGER_FOLDER}/offline_fish_keys
  clean-dir ${LEDGER_FOLDER}/online_whale_keys
  clean-dir ${LEDGER_FOLDER}/online_fish_keys
  clean-dir ${LEDGER_FOLDER}/snark_coordinator_keys
  clean-dir ${LEDGER_FOLDER}/service-keys
  clean-dir ${LEDGER_FOLDER}/libp2p_keys
  clean-dir ${LEDGER_FOLDER}/zkapp_keys

  if ${ZKAPP_TRANSACTIONS}; then
    generate-keypair ${LEDGER_FOLDER}/zkapp_keys/zkapp_account
  fi

  generate-keypair ${LEDGER_FOLDER}/snark_coordinator_keys/snark_coordinator_account
  for ((i = 0; i < ${FISH}; i++)); do
    generate-keypair ${LEDGER_FOLDER}/offline_fish_keys/offline_fish_account_${i}
    generate-keypair ${LEDGER_FOLDER}/online_fish_keys/online_fish_account_${i}
    generate-libp2p-keypair ${LEDGER_FOLDER}/libp2p_keys/fish_${i}
  done
  for ((i = 0; i < ${WHALES}; i++)); do
    generate-keypair ${LEDGER_FOLDER}/offline_whale_keys/offline_whale_account_${i}
    generate-keypair ${LEDGER_FOLDER}/online_whale_keys/online_whale_account_${i}
    generate-libp2p-keypair ${LEDGER_FOLDER}/libp2p_keys/whale_${i}
  done
  for ((i = 0; i < ${NODES}; i++)); do
    generate-keypair ${LEDGER_FOLDER}/offline_whale_keys/offline_whale_account_${i}
    generate-keypair ${LEDGER_FOLDER}/online_whale_keys/online_whale_account_${i}
    generate-libp2p-keypair ${LEDGER_FOLDER}/libp2p_keys/node_${i}
  done

  if [ "$(uname)" != "Darwin" ] && [ ${FISH} -gt 0 ]; then
    FILE=$(ls ${LEDGER_FOLDER}/offline_fish_keys/ | head -n 1)
    OWNER=$(stat -c "%U" ${LEDGER_FOLDER}/offline_fish_keys/${FILE})

    if [ "${FILE}" != "${USER}" ]; then
      sudo chown -R ${USER} ${LEDGER_FOLDER}/zkapp_keys
      sudo chown -R ${USER} ${LEDGER_FOLDER}/offline_fish_keys
      sudo chown -R ${USER} ${LEDGER_FOLDER}/online_fish_keys
      sudo chown -R ${USER} ${LEDGER_FOLDER}/offline_whale_keys
      sudo chown -R ${USER} ${LEDGER_FOLDER}/online_whale_keys
      sudo chown -R ${USER} ${LEDGER_FOLDER}/snark_coordinator_keys
      sudo chown -R ${USER} ${LEDGER_FOLDER}/service-keys
      sudo chown -R ${USER} ${LEDGER_FOLDER}/libp2p_keys
    fi
  fi

  chmod -R 0700 ${LEDGER_FOLDER}/zkapp_keys
  chmod -R 0700 ${LEDGER_FOLDER}/offline_fish_keys
  chmod -R 0700 ${LEDGER_FOLDER}/online_fish_keys
  chmod -R 0700 ${LEDGER_FOLDER}/offline_whale_keys
  chmod -R 0700 ${LEDGER_FOLDER}/online_whale_keys
  chmod -R 0700 ${LEDGER_FOLDER}/snark_coordinator_keys
  chmod -R 0700 ${LEDGER_FOLDER}/service-keys
  chmod -R 0700 ${LEDGER_FOLDER}/libp2p_keys

  python3 scripts/mina-local-network/generate-mina-local-network-ledger.py \
    --num-whale-accounts ${WHALES} \
    --num-fish-accounts ${FISH} \
    --offline-whale-accounts-directory ${LEDGER_FOLDER}/offline_whale_keys \
    --offline-fish-accounts-directory ${LEDGER_FOLDER}/offline_fish_keys \
    --online-whale-accounts-directory ${LEDGER_FOLDER}/online_whale_keys \
    --online-fish-accounts-directory ${LEDGER_FOLDER}/online_fish_keys \
    --snark-coordinator-accounts-directory ${LEDGER_FOLDER}/snark_coordinator_keys

  mv -f scripts/mina-local-network/genesis_ledger.json ${LEDGER_FOLDER}/genesis_ledger.json

  printf "\n"
  echo "================================"
  printf "\n"
fi

SNARK_COORDINATOR_PUBKEY=$(cat ${LEDGER_FOLDER}/snark_coordinator_keys/snark_coordinator_account.pub)

# ================================================
# Update the Genesis State Timestamp or Reset the Genesis Ledger

CONFIG=${LEDGER_FOLDER}/daemon.json

if ${RESET}; then
  reset-genesis-ledger ${LEDGER_FOLDER} ${CONFIG}
fi

if ${UPDATE_GENESIS_TIMESTAMP}; then
  if test -f "${CONFIG}"; then
    echo 'Updating Genesis State timestamp...'
    printf "\n"

    tmp=$(mktemp)
    jq ".genesis.genesis_state_timestamp=\"$(date +"%Y-%m-%dT%H:%M:%S%z")\"" ${CONFIG} >"$tmp" && mv -f "$tmp" ${CONFIG}
  else
    reset-genesis-ledger ${LEDGER_FOLDER} ${CONFIG}
  fi
fi

# ================================================
# Launch the Nodes

NODES_FOLDER=${LEDGER_FOLDER}/nodes
mkdir -p ${NODES_FOLDER}/seed
mkdir -p ${NODES_FOLDER}/snark_coordinator
mkdir -p ${NODES_FOLDER}/snark_workers

if ${RESET}; then
  clean-dir ${NODES_FOLDER}
  mkdir -p ${NODES_FOLDER}/seed
  mkdir -p ${NODES_FOLDER}/snark_coordinator
  mkdir -p ${NODES_FOLDER}/snark_workers
fi

# ----------

if ${ARCHIVE}; then
  echo 'Starting the Archive Node...'
  printf "\n"

  mkdir -p ${NODES_FOLDER}/archive

  spawn-archive-node ${NODES_FOLDER}/archive
  ARCHIVE_PID=$!
fi

# ----------

spawn-node ${NODES_FOLDER}/seed ${SEED_START_PORT} -seed -libp2p-keypair ${SEED_PEER_KEY} ${ARCHIVE_ADDRESS_CLI_ARG}
SEED_PID=$!

echo 'Waiting for seed to go up...'
printf "\n"

until ${MINA_EXE} client status -daemon-port ${SEED_START_PORT} &>/dev/null; do
  sleep 1
done

#---------- Starting snark coordinator

SNARK_COORDINATOR_FLAGS="-snark-worker-fee ${SNARK_WORKER_FEE} -run-snark-coordinator ${SNARK_COORDINATOR_PUBKEY} -work-selection seq"
spawn-node ${NODES_FOLDER}/snark_coordinator ${SNARK_COORDINATOR_PORT} -peer ${SEED_PEER_ID} -libp2p-keypair ${SNARK_COORDINATOR_PEER_KEY} ${SNARK_COORDINATOR_FLAGS}
SNARK_COORDINATOR_PID=$!

echo 'Waiting for snark coordinator to go up...'
printf "\n"

until ${MINA_EXE} client status -daemon-port ${SNARK_COORDINATOR_PORT} &>/dev/null; do
  sleep 1
done

#---------- Starting snark workers

for ((i = 0; i < ${SNARK_WORKERS_COUNT}; i++)); do
  FOLDER=${NODES_FOLDER}/snark_workers/worker_${i}
  mkdir -p ${FOLDER}
  spawn-worker ${FOLDER} ${SNARK_COORDINATOR_PORT}
  SNARK_WORKERS_PIDS[${i}]=$!
done

# ----------

for ((i = 0; i < ${WHALES}; i++)); do
  FOLDER=${NODES_FOLDER}/whale_${i}
  KEY_FILE=${LEDGER_FOLDER}/online_whale_keys/online_whale_account_${i}
  mkdir -p ${FOLDER}
  spawn-node ${FOLDER} $((${WHALE_START_PORT} + (${i} * 5))) -peer ${SEED_PEER_ID} -block-producer-key ${KEY_FILE} \
    -libp2p-keypair ${LEDGER_FOLDER}/libp2p_keys/whale_${i} ${ARCHIVE_ADDRESS_CLI_ARG}
  WHALE_PIDS[${i}]=$!
done

# ----------

for ((i = 0; i < ${FISH}; i++)); do
  FOLDER=${NODES_FOLDER}/fish_${i}
  KEY_FILE=${LEDGER_FOLDER}/online_fish_keys/online_fish_account_${i}
  mkdir -p ${FOLDER}
  spawn-node ${FOLDER} $((${FISH_START_PORT} + (${i} * 5))) -peer ${SEED_PEER_ID} -block-producer-key ${KEY_FILE} \
    -libp2p-keypair ${LEDGER_FOLDER}/libp2p_keys/fish_${i} ${ARCHIVE_ADDRESS_CLI_ARG}
  FISH_PIDS[${i}]=$!
done

# ----------

for ((i = 0; i < ${NODES}; i++)); do
  FOLDER=${NODES_FOLDER}/node_${i}
  mkdir -p ${FOLDER}
  spawn-node ${FOLDER} $((${NODE_START_PORT} + (${i} * 5))) -peer ${SEED_PEER_ID} \
    -libp2p-keypair ${LEDGER_FOLDER}/libp2p_keys/node_${i} ${ARCHIVE_ADDRESS_CLI_ARG}
  NODE_PIDS[${i}]=$!
done

# ================================================

echo "================================"
echo "Network participants information:"
printf "\n"

echo -e "\tSeed:"
echo -e "\t\tInstance #0:"
echo -e "\t\t  pid ${SEED_PID}"
echo -e "\t\t  status: ${MINA_EXE} client status -daemon-port ${SEED_START_PORT}"
echo -e "\t\t  logs: cat ${NODES_FOLDER}/seed/log.txt | ${LOGPROC_EXE}"

echo -e "\tSnark Coordinator:"
echo -e "\t\tInstance #0:"
echo -e "\t\t  pid ${SNARK_COORDINATOR_PID}"
echo -e "\t\t  status: ${MINA_EXE} client status -daemon-port ${SNARK_COORDINATOR_PORT}"
echo -e "\t\t  logs: cat ${NODES_FOLDER}/snark_coordinator/log.txt | ${LOGPROC_EXE}"

if [ "${SNARK_WORKERS_COUNT}" -gt "0" ]; then
  echo -e "\tSnark Workers:"
  for ((i = 0; i < ${SNARK_WORKERS_COUNT}; i++)); do
    echo -e "\t\tInstance #${i}:"
    echo -e "\t\t  pid ${SNARK_WORKERS_PIDS[${i}]}"
    echo -e "\t\t  logs: cat ${NODES_FOLDER}/snark_workers/snark_worker_${i}/log.txt | ${LOGPROC_EXE}"
  done
fi

if ${ARCHIVE}; then
  echo -e "\tArchive:"
  echo -e "\t\tInstance #0:"
  echo -e "\t\t  pid ${ARCHIVE_PID}"
  echo -e "\t\t  server-port: ${ARCHIVE_SERVER_PORT}"
  echo -e "\t\t  logs: cat ${NODES_FOLDER}/archive/log.txt | ${LOGPROC_EXE}"
fi

if [ "${WHALES}" -gt "0" ]; then
  echo -e "\tWhales:"
  for ((i = 0; i < ${WHALES}; i++)); do
    echo -e "\t\tInstance #${i}:"
    echo -e "\t\t  pid ${WHALE_PIDS[${i}]}"
    echo -e "\t\t  status: ${MINA_EXE} client status -daemon-port $((${WHALE_START_PORT} + (${i} * 5)))"
    echo -e "\t\t  logs: cat ${NODES_FOLDER}/whale_${i}/log.txt | ${LOGPROC_EXE}"
  done
fi

if [ "${FISH}" -gt "0" ]; then
  echo -e "\tFish:"
  for ((i = 0; i < ${FISH}; i++)); do
    echo -e "\t\tInstance #${i}:"
    echo -e "\t\t  pid ${FISH_PIDS[${i}]}"
    echo -e "\t\t  status: ${MINA_EXE} client status -daemon-port $((${FISH_START_PORT} + (${i} * 5)))"
    echo -e "\t\t  logs: cat ${NODES_FOLDER}/fish_${i}/log.txt | ${LOGPROC_EXE}"
  done
fi

if [ "${NODES}" -gt "0" ]; then
  echo -e "\tNon block-producing nodes:"
  for ((i = 0; i < ${NODES}; i++)); do
    echo -e "\t\tInstance #${i}:"
    echo -e "\t\t  pid ${NODE_PIDS[${i}]}"
    echo -e "\t\t  status: ${MINA_EXE} client status -daemon-port $((${NODE_START_PORT} + (${i} * 5)))"
    echo -e "\t\t  logs: cat ${NODES_FOLDER}/node_${i}/log.txt | ${LOGPROC_EXE}"
  done
fi

echo "================================"
printf "\n"

# ================================================
# Start sending transactions and zkApp transactions

if ${VALUE_TRANSFERS} || ${ZKAPP_TRANSACTIONS}; then
  FEE_PAYER_KEY_FILE=${LEDGER_FOLDER}/offline_whale_keys/offline_whale_account_0
  SENDER_KEY_FILE=${LEDGER_FOLDER}/offline_whale_keys/offline_whale_account_1
  ZKAPP_ACCOUNT_KEY_FILE=${LEDGER_FOLDER}/zkapp_keys/zkapp_account
  ZKAPP_ACCOUNT_PUB_KEY=$(cat ${LEDGER_FOLDER}/zkapp_keys/zkapp_account.pub)

  KEY_FILE=${LEDGER_FOLDER}/online_fish_keys/online_fish_account_0
  PUB_KEY=$(cat ${LEDGER_FOLDER}/online_fish_keys/online_fish_account_0.pub)
  REST_SERVER="http://127.0.0.1:$((${FISH_START_PORT} + 1))/graphql"

  echo "Waiting for Node (${REST_SERVER}) to be up to start sending value transfer transactions..."
  printf "\n"

  until ${MINA_EXE} client status -daemon-port ${FISH_START_PORT} &>/dev/null; do
    sleep 1
  done

  SYNCED=0

  echo "Waiting for Node (${REST_SERVER})'s transition frontier to be up"
  printf "\n"

  set +e

  while [ $SYNCED -eq 0 ]; do
    SYNC_STATUS=$(curl -g -X POST -H "Content-Type: application/json" -d '{"query":"query { syncStatus }"}' ${REST_SERVER})
    SYNCED=$(echo ${SYNC_STATUS} | grep -c "SYNCED")
    sleep 1
  done

  echo "Starting to send value transfer transactions/zkApp transactions every: ${TRANSACTION_FREQUENCY} seconds"
  printf "\n"

  if ${ZKAPP_TRANSACTIONS}; then
    echo "Set up zkapp account"
    printf "\n"

    QUERY=$(${ZKAPP_EXE} create-zkapp-account --fee-payer-key ${FEE_PAYER_KEY_FILE} --nonce 0 --sender-key ${SENDER_KEY_FILE} --sender-nonce 0 --receiver-amount 1000 --zkapp-account-key ${ZKAPP_ACCOUNT_KEY_FILE} --fee 5 | sed 1,7d)
    python3 scripts/mina-local-network/send-graphql-query.py ${REST_SERVER} "${QUERY}"
  fi

  if ${VALUE_TRANSFER}; then
    ${MINA_EXE} account import -rest-server ${REST_SERVER} -privkey-path ${KEY_FILE}
    ${MINA_EXE} account unlock -rest-server ${REST_SERVER} -public-key ${PUB_KEY}

    sleep ${TRANSACTION_FREQUENCY}
    ${MINA_EXE} client send-payment -rest-server ${REST_SERVER} -amount 1 -nonce 0 -receiver ${PUB_KEY} -sender ${PUB_KEY}
  fi

  fee_payer_nonce=1
  sender_nonce=1
  state=0

  while true; do
    sleep ${TRANSACTION_FREQUENCY}

    if ${VALUE_TRANSFER}; then
      ${MINA_EXE} client send-payment -rest-server ${REST_SERVER} -amount 1 -receiver ${PUB_KEY} -sender ${PUB_KEY}
    fi

    if ${ZKAPP_TRANSACTIONS}; then
      QUERY=$(${ZKAPP_EXE} transfer-funds-one-receiver --fee-payer-key ${FEE_PAYER_KEY_FILE} --nonce $fee_payer_nonce --sender-key ${SENDER_KEY_FILE} --sender-nonce $sender_nonce --receiver-amount 1 --fee 5 --receiver $ZKAPP_ACCOUNT_PUB_KEY | sed 1,5d)
      python3 scripts/mina-local-network/send-graphql-query.py ${REST_SERVER} "${QUERY}"
      let fee_payer_nonce++
      let sender_nonce++

      QUERY=$(${ZKAPP_EXE} update-state --fee-payer-key ${FEE_PAYER_KEY_FILE} --nonce $fee_payer_nonce --zkapp-account-key ${ZKAPP_ACCOUNT_KEY_FILE} --zkapp-state $state --fee 5 | sed 1,5d)
      python3 scripts/mina-local-network/send-graphql-query.py ${REST_SERVER} "${QUERY}"
      let fee_payer_nonce++
      let state++
    fi
  done

  set -e
fi

# ================================================
# Wait for child processes to finish

wait<|MERGE_RESOLUTION|>--- conflicted
+++ resolved
@@ -98,11 +98,6 @@
   echo "                                         |   Default: ${LOG_LEVEL}"
   echo "-fll |--file-log-level <level>           | File output logging level"
   echo "                                         |   Default: ${FILE_LOG_LEVEL}"
-<<<<<<< HEAD
-  echo "-it |--internal-tracing                  | Whether to enable internal tracing (presence of argument)"
-  echo "                                         |   Default: ${INTERNAL_TRACING:-false}"
-=======
->>>>>>> 41b205be
   echo "-ph  |--pg-host <host>                   | PostgreSQL host"
   echo "                                         |   Default: ${PG_HOST}"
   echo "-pp  |--pg-port <#>                      | PostgreSQL port"
@@ -175,21 +170,6 @@
     -log-json \
     -log-level ${LOG_LEVEL} \
     -file-log-level ${FILE_LOG_LEVEL} \
-    ${INTERNAL_TRACING:+-internal-tracing} \
-    $@
-}
-
-# Executes the Mina Snark Worker
-exec-worker-daemon() {
-  COORDINATOR_PORT=${1}
-  shift
-  SHUTDOWN_ON_DISCONNECT="false"
-  COORDINATOR_HOST_AND_PORT="localhost:${COORDINATOR_PORT}"
-
-  exec ${MINA_EXE} internal snark-worker \
-    -proof-level ${PROOF_LEVEL} \
-    -shutdown-on-disconnect ${SHUTDOWN_ON_DISCONNECT} \
-    -daemon-address ${COORDINATOR_HOST_AND_PORT} \
     $@
 }
 
@@ -253,24 +233,14 @@
 recreate-schema() {
   echo "Recreating database '${PG_DB}'..."
   
-<<<<<<< HEAD
-  psql postgresql://${PG_USER}:${PG_PASSWD}@${PG_HOST}:${PG_PORT} -c "DROP DATABASE IF EXISTS ${PG_DB}" &>/dev/null
-  
-  psql postgresql://${PG_USER}:${PG_PASSWD}@${PG_HOST}:${PG_PORT} -c "CREATE DATABASE ${PG_DB}" &>/dev/null
-=======
   psql postgresql://${PG_USER}:${PG_PASSWD}@${PG_HOST}:${PG_PORT} -c "DROP DATABASE IF EXISTS ${PG_DB};"
   
   psql postgresql://${PG_USER}:${PG_PASSWD}@${PG_HOST}:${PG_PORT} -c "CREATE DATABASE ${PG_DB};"
->>>>>>> 41b205be
   
   # We need to change our working directory as script has relation to others subscripts 
   # and calling them from local folder
   cd ./src/app/archive 
-<<<<<<< HEAD
-  psql postgresql://${PG_USER}:${PG_PASSWD}@${PG_HOST}:${PG_PORT}/${PG_DB} < create_schema.sql &>/dev/null
-=======
   psql postgresql://${PG_USER}:${PG_PASSWD}@${PG_HOST}:${PG_PORT} ${PG_DB} < create_schema.sql
->>>>>>> 41b205be
   cd ../../../
 
   echo "Schema '${PG_DB}' created successfully."
@@ -337,7 +307,6 @@
     FILE_LOG_LEVEL="${2}"
     shift
     ;;
-  -it | --internal-tracing) INTERNAL_TRACING=true ;;
   -ph | --pg-host)
     PG_HOST="${2}"
     shift
