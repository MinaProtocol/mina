#!/usr/bin/env bash
# set -x

# Exit script when commands fail
set -e
# Kill background process when script exits
trap "killall background" EXIT

# ================================================
# Constants

MINA_EXE=_build/default/src/app/cli/src/mina.exe
ARCHIVE_EXE=_build/default/src/app/archive/archive.exe
LOGPROC_EXE=_build/default/src/app/logproc/logproc.exe
ZKAPP_EXE=_build/default/src/app/zkapp_test_transaction/zkapp_test_transaction.exe

export MINA_PRIVKEY_PASS='naughty blue worm'
export MINA_LIBP2P_PASS="${MINA_PRIVKEY_PASS}"
SEED_PEER_KEY="CAESQNf7ldToowe604aFXdZ76GqW/XVlDmnXmBT+otorvIekBmBaDWu/6ZwYkZzqfr+3IrEh6FLbHQ3VSmubV9I9Kpc=,CAESIAZgWg1rv+mcGJGc6n6/tyKxIehS2x0N1Uprm1fSPSqX,12D3KooWAFFq2yEQFFzhU5dt64AWqawRuomG9hL8rSmm5vxhAsgr"
SNARK_COORDINATOR_PEER_KEY="CAESQFjWdR18zKuCssN+Fi33fah9f5QGebOCc9xTITR8cdoyC+bk+nO9hW3wne6Ky2Om+fetaH3917/iEHnt+UQzH4A=,CAESIAvm5PpzvYVt8J3uistjpvn3rWh9/de/4hB57flEMx+A,12D3KooWAcprha9pvfdwz52F4RuBYjr2HenzLRNt4W9zWXugN1Z9"

# ================================================
# Inputs (set to default values)

WHALES=2
FISH=1
NODES=1
ARCHIVE=false
LOG_LEVEL="Trace"
FILE_LOG_LEVEL=${LOG_LEVEL}
VALUE_TRANSFERS=false
SNARK_WORKERS_COUNT=1
ZKAPP_TRANSACTIONS=false
RESET=false
UPDATE_GENESIS_TIMESTAMP=false
PROOF_LEVEL="full"

SNARK_WORKER_FEE=0.001
TRANSACTION_FREQUENCY=10 # in seconds

SEED_START_PORT=3000
ARCHIVE_SERVER_PORT=3086
SNARK_COORDINATOR_PORT=7000
WHALE_START_PORT=4000
FISH_START_PORT=5000
NODE_START_PORT=6000

PG_HOST="localhost"
PG_PORT="5432"
PG_USER="${USER}"
PG_PASSWD=""
PG_DB="archive"

ARCHIVE_ADDRESS_CLI_ARG=""

# ================================================
# Globals (assigned during execution of script)

LEDGER_FOLDER=""
SNARK_COORDINATOR_PUBKEY=""
NODES_FOLDER=""
CONFIG=""
SNARK_COORDINATOR_PID=""
SEED_PID=""
ARCHIVE_PID=""
WHALE_PIDS=()
SNARK_WORKERS_PIDS=()
FISH_PIDS=()
NODE_PIDS=()

# ================================================
# Helper functions

help() {
  echo "-w   |--whales <#>                       | Number of BP Whale Nodes (bigger stake) to spin-up"
  echo "                                         |   Default: ${WHALES}"
  echo "-f   |--fish <#>                         | Number of BP Fish Nodes (less stake) to spin-up"
  echo "                                         |   Default: ${FISH}"
  echo "-n   |--nodes <#>                        | Number of non block-producing nodes to spin-up"
  echo "                                         |   Default: ${NODES}"
  echo "-a   |--archive                          | Whether to run the Archive Node (presence of argument)"
  echo "                                         |   Default: ${ARCHIVE}"
  echo "-sp  |--seed-start-port <#>              | Seed Node range start port"
  echo "                                         |   Default: ${SEED_START_PORT}"
  echo "-swp |--snark-coordinator-start-port <#> | Snark Worker Coordinator Node range start port"
  echo "                                         |   Default: ${SNARK_COORDINATOR_PORT}"
  echo "-swc |--snark-workers-count <#>          | Snark Workers count"
  echo "                                         |   Default: ${SNARK_WORKERS_COUNT}"
  echo "-wp  |--whale-start-port <#>             | Whale Nodes range start port"
  echo "                                         |   Default: ${WHALE_START_PORT}"
  echo "-fp  |--fish-start-port <#>              | Fish Nodes range start port"
  echo "                                         |   Default: ${FISH_START_PORT}"
  echo "-np  |--node-start-port <#>              | Non block-producing Nodes range start port"
  echo "                                         |   Default: ${NODE_START_PORT}"
  echo "-ap  |--archive-server-port <#>          | Archive Node server port"
  echo "                                         |   Default: ${ARCHIVE_SERVER_PORT}"
  echo "-ll  |--log-level <level>                | Console output logging level"
  echo "                                         |   Default: ${LOG_LEVEL}"
  echo "-fll |--file-log-level <level>           | File output logging level"
  echo "                                         |   Default: ${FILE_LOG_LEVEL}"
  echo "-ph  |--pg-host <host>                   | PostgreSQL host"
  echo "                                         |   Default: ${PG_HOST}"
  echo "-pp  |--pg-port <#>                      | PostgreSQL port"
  echo "                                         |   Default: ${PG_PORT}"
  echo "-pu  |--pg-user <user>                   | PostgreSQL user"
  echo "                                         |   Default: ${PG_USER}"
  echo "-ppw |--pg-passwd <password>             | PostgreSQL password"
  echo "                                         |   Default: <empty_string>"
  echo "-pd  |--pg-db <db>                       | PostgreSQL database name"
  echo "                                         |   Default: ${PG_DB}"
  echo "-vt  |--value-transfer-txns              | Whether to execute periodic value transfer transactions (presence of argument)"
  echo "                                         |   Default: ${VALUE_TRANSFERS}"
  echo "-zt  |--zkapp-transactions               | Whether to execute periodic zkapp transactions (presence of argument)"
  echo "                                         |   Default: ${ZKAPP_TRANSACTIONS}"
  echo "-tf  |--transactions-frequency <#>       | Frequency of periodic transactions execution (in seconds)"
  echo "                                         |   Default: ${TRANSACTION_FREQUENCY}"
  echo "-sf  |--snark-worker-fee <#>             | SNARK Worker fee"
  echo "                                         |   Default: ${SNARK_WORKER_FEE}"
  echo "-pl  |--proof-level <proof-level>        | Proof level (currently consumed by SNARK Workers only)"
  echo "                                         |   Default: ${PROOF_LEVEL}"
  echo "-r   |--reset                            | Whether to reset the Mina Local Network storage file-system (presence of argument)"
  echo "                                         |   Default: ${RESET}"
  echo "-u   |--update-genesis-timestamp         | Whether to update the Genesis Ledger timestamp (presence of argument)"
  echo "                                         |   Default: ${UPDATE_GENESIS_TIMESTAMP}"
  echo "-h   |--help                             | Displays this help message"

  printf "\n"
  echo "Available logging levels:"
  echo "  Spam, Trace, Debug, Info, Warn, Error, Faulty_peer, Fatal"
  printf "\n"
  echo "Available proof levels:"
  echo "  full, check, none"
  printf "\n"

  exit
}

clean-dir() {
  rm -rf ${1}
  mkdir -p ${1}
}

generate-keypair() {
  ${MINA_EXE} advanced generate-keypair -privkey-path ${1}
}

generate-libp2p-keypair() {
  ${MINA_EXE} libp2p generate-keypair -privkey-path ${1}
}

# Executes the Mina Daemon, exposing all 5 ports in
# sequence starting with provided base port
exec-daemon() {
  BASE_PORT=${1}
  shift
  CLIENT_PORT=${BASE_PORT}
  REST_PORT=$((${BASE_PORT} + 1))
  EXTERNAL_PORT=$((${BASE_PORT} + 2))
  DAEMON_METRICS_PORT=$((${BASE_PORT} + 3))
  LIBP2P_METRICS_PORT=$((${BASE_PORT} + 4))

  exec ${MINA_EXE} daemon \
    -client-port ${CLIENT_PORT} \
    -rest-port ${REST_PORT} \
    -insecure-rest-server \
    -external-port ${EXTERNAL_PORT} \
    -metrics-port ${DAEMON_METRICS_PORT} \
    -libp2p-metrics-port ${LIBP2P_METRICS_PORT} \
    -config-file ${CONFIG} \
    -log-json \
    -log-level ${LOG_LEVEL} \
    -file-log-level ${FILE_LOG_LEVEL} \
    $@
}

# Executes the Mina Snark Worker
exec-worker-daemon() {
  COORDINATOR_PORT=${1}
  shift
  SHUTDOWN_ON_DISCONNECT="false"
  COORDINATOR_HOST_AND_PORT="localhost:${COORDINATOR_PORT}"

  exec ${MINA_EXE} internal snark-worker \
    -proof-level ${PROOF_LEVEL} \
    -shutdown-on-disconnect ${SHUTDOWN_ON_DISCONNECT} \
    -daemon-address ${COORDINATOR_HOST_AND_PORT} \
    $@
}

# Executes the Archive node
exec-archive-node() {
  exec ${ARCHIVE_EXE} run \
    --config-file ${CONFIG} \
    --log-level ${LOG_LEVEL} \
    --postgres-uri postgresql://${PG_USER}:${PG_PASSWD}@${PG_HOST}:${PG_PORT}/${PG_DB} \
    --server-port ${ARCHIVE_SERVER_PORT} \
    $@
}

# Spawns the Node in background
spawn-node() {
  FOLDER=${1}
  shift
  exec-daemon $@ -config-directory ${FOLDER} &>${FOLDER}/log.txt &
}

# Spawns worker in background
spawn-worker() {
  FOLDER=${1}
  shift
  exec-worker-daemon $@ -config-directory ${FOLDER} &>${FOLDER}/log.txt &
}

# Spawns the Archive Node in background
spawn-archive-node() {
  FOLDER=${1}
  shift
  exec-archive-node $@ &>${FOLDER}/log.txt &
}

# Resets genesis ledger
reset-genesis-ledger() {
  GENESIS_LEDGER_FOLDER=${1}
  DAEMON_CONFIG=${2}
  echo 'Resetting Genesis Ledger...'
  printf "\n"

  jq "{genesis: {genesis_state_timestamp:\"$(date +"%Y-%m-%dT%H:%M:%S%z")\"}, ledger:.}" \
    <${GENESIS_LEDGER_FOLDER}/genesis_ledger.json \
    >${DAEMON_CONFIG}
}

<<<<<<< HEAD
=======
recreate-schema() {
  echo "Recreating database '${PG_DB}'..."
  
  psql postgresql://${PG_USER}:${PG_PASSWD}@${PG_HOST}:${PG_PORT} -c "DROP DATABASE IF EXISTS ${PG_DB};"
  
  psql postgresql://${PG_USER}:${PG_PASSWD}@${PG_HOST}:${PG_PORT} -c "CREATE DATABASE ${PG_DB};"
  
  # We need to change our working directory as script has relation to others subscripts 
  # and calling them from local folder
  cd ./src/app/archive 
  psql postgresql://${PG_USER}:${PG_PASSWD}@${PG_HOST}:${PG_PORT} ${PG_DB} < create_schema.sql
  cd ../../../

  echo "Schema '${PG_DB}' created successfully."
  printf "\n"
}

>>>>>>> 544b8218
# ================================================
# Parse inputs from arguments

for ARG in "$@"; do
  if [[ "${ARG}" == "-h" || "${ARG}" == "--help" ]]; then
    help
  fi
done

while [[ "$#" -gt 0 ]]; do
  case ${1} in
  -w | --whales)
    WHALES="${2}"
    shift
    ;;
  -f | --fish)
    FISH="${2}"
    shift
    ;;
  -n | --nodes)
    NODES="${2}"
    shift
    ;;
  -a | --archive) ARCHIVE=true ;;
  -sp | --seed-start-port)
    SEED_START_PORT="${2}"
    shift
    ;;
  -scp | --snark-coordinator-start-port)
    SNARK_COORDINATOR_PORT="${2}"
    shift
    ;;
  -swc | --snark-workers-count)
    SNARK_WORKERS_COUNT="${2}"
    shift
    ;;
  -wp | --whale-start-port)
    WHALE_START_PORT="${2}"
    shift
    ;;
  -fp | --fish-start-port)
    FISH_START_PORT="${2}"
    shift
    ;;
  -np | --node-start-port)
    NODE_START_PORT="${2}"
    shift
    ;;
  -ap | --archive-server-port)
    ARCHIVE_SERVER_PORT="${2}"
    shift
    ;;
  -ll | --log-level)
    LOG_LEVEL="${2}"
    shift
    ;;
  -fll | --file-log-level)
    FILE_LOG_LEVEL="${2}"
    shift
    ;;
  -ph | --pg-host)
    PG_HOST="${2}"
    shift
    ;;
  -pp | --pg-port)
    PG_PORT="${2}"
    shift
    ;;
  -pu | --pg-user)
    PG_USER="${2}"
    shift
    ;;
  -ppw | --pg-passwd)
    PG_PASSWD="${2}"
    shift
    ;;
  -pd | --pg-db)
    PG_DB="${2}"
    shift
    ;;
  -vt | --value-transfer-txns) VALUE_TRANSFERS=true ;;
  -zt | --zkapp-transactions) ZKAPP_TRANSACTIONS=true ;;
  -tf | --transactions-frequency)
    TRANSACTION_FREQUENCY="${2}"
    shift
    ;;
  -sf | --snark-worker-fee)
    SNARK_WORKER_FEE="${2}"
    shift
    ;;
  -pl | --proof-level)
    PROOF_LEVEL="${2}"
    shift
    ;;
  -r | --reset) RESET=true ;;
  -u | --update-genesis-timestamp) UPDATE_GENESIS_TIMESTAMP=true ;;
  *)
    echo "Unknown parameter passed: ${1}"

    exit 1
    ;;
  esac
  shift
done

printf "\n"
echo "================================"
printf "\n"
echo "███╗   ███╗██╗███╗   ██╗ █████╗ "
echo "████╗ ████║██║████╗  ██║██╔══██╗"
echo "██╔████╔██║██║██╔██╗ ██║███████║"
echo "██║╚██╔╝██║██║██║╚██╗██║██╔══██║"
echo "██║ ╚═╝ ██║██║██║ ╚████║██║  ██║"
echo "╚═╝     ╚═╝╚═╝╚═╝  ╚═══╝╚═╝  ╚═╝"
echo "      .:: LOCAL NETWORK ::.     "
printf "\n"
echo "================================"
printf "\n"

# ================================================
# Check the PostgreSQL configuration required
# for Archive Node operation

if ${ARCHIVE}; then
  echo "Archive Node spawning is enabled, we need to do the PostgreSQL communication check."
  echo "In case of any issues please make sure that you:"
  echo -e "\t1. Run the PostgreSQL server;"
  echo -e "\t2. Have configured the PostgreSQL access;"
  echo -e "\t3. Have configured the PostgreSQL 'database';"
  echo -e "\t\t3.1. psql -c 'CREATE DATABASE ${PG_DB}'"
  echo -e "\t\t3.2. psql ${PG_DB} < ./src/app/archive/create_schema.sql'"
  echo -e "\t4. Passed correct PostgreSQL credentials as CLI arguments to this script."
  printf "\n"
  echo "================================"
  printf "\n"

  if ${RESET}; then
    recreate-schema
  fi

  psql postgresql://${PG_USER}:${PG_PASSWD}@${PG_HOST}:${PG_PORT}/${PG_DB} -c "SELECT * FROM user_commands;" &>/dev/null

  ARCHIVE_ADDRESS_CLI_ARG="-archive-address ${ARCHIVE_SERVER_PORT}"
fi

# ================================================
# Configure the Seed Peer ID

SEED_PEER_ID="/ip4/127.0.0.1/tcp/$((${SEED_START_PORT} + 2))/p2p/12D3KooWAFFq2yEQFFzhU5dt64AWqawRuomG9hL8rSmm5vxhAsgr"

# ================================================
#

if ${VALUE_TRANSFERS}; then
  if [ "${FISH}" -eq "0" ]; then
    echo "Sending transactions requires at least one 'Fish' node running!"
    printf "\n"

    exit 1
  fi
fi

if ${ZKAPP_TRANSACTIONS}; then
  if [ "${WHALES}" -lt "2" ] || [ "${FISH}" -eq "0" ]; then
    echo "Send zkApp transactions requires at least one 'Fish' node running and at least 2 whale accounts acting as the fee payer and sender account!"
    printf "\n"

    exit 1
  fi
fi

echo "Starting the Network with:"
echo -e "\t1 seed"
echo -e "\t1 snark coordinator"
echo -e "\t${SNARK_WORKERS_COUNT} snark worker(s)"

if ${ARCHIVE}; then
  echo -e "\t1 archive"
fi

echo -e "\t${WHALES} whales"
echo -e "\t${FISH} fish"
echo -e "\t${NODES} non block-producing nodes"
echo -e "\tSending transactions: ${VALUE_TRANSFERS}"
echo -e "\tSending zkApp transactions: ${ZKAPP_TRANSACTIONS}"
printf "\n"
echo "================================"
printf "\n"

# ================================================
# Create the Genesis Ledger

LEDGER_FOLDER="${HOME}/.mina-network/mina-local-network-${WHALES}-${FISH}-${NODES}"

if ${RESET}; then
  rm -rf ${LEDGER_FOLDER}
  if ${ARCHIVE}; then
    recreate-schema
  fi
fi

if [ ! -d "${LEDGER_FOLDER}" ]; then
  echo "Making the Ledger..."
  printf "\n"

  mkdir -p ${LEDGER_FOLDER}

  clean-dir ${LEDGER_FOLDER}/offline_whale_keys
  clean-dir ${LEDGER_FOLDER}/offline_fish_keys
  clean-dir ${LEDGER_FOLDER}/online_whale_keys
  clean-dir ${LEDGER_FOLDER}/online_fish_keys
  clean-dir ${LEDGER_FOLDER}/snark_coordinator_keys
  clean-dir ${LEDGER_FOLDER}/service-keys
  clean-dir ${LEDGER_FOLDER}/libp2p_keys
  clean-dir ${LEDGER_FOLDER}/zkapp_keys

  if ${ZKAPP_TRANSACTIONS}; then
    generate-keypair ${LEDGER_FOLDER}/zkapp_keys/zkapp_account
  fi

  generate-keypair ${LEDGER_FOLDER}/snark_coordinator_keys/snark_coordinator_account
  for ((i = 0; i < ${FISH}; i++)); do
    generate-keypair ${LEDGER_FOLDER}/offline_fish_keys/offline_fish_account_${i}
    generate-keypair ${LEDGER_FOLDER}/online_fish_keys/online_fish_account_${i}
    generate-libp2p-keypair ${LEDGER_FOLDER}/libp2p_keys/fish_${i}
  done
  for ((i = 0; i < ${WHALES}; i++)); do
    generate-keypair ${LEDGER_FOLDER}/offline_whale_keys/offline_whale_account_${i}
    generate-keypair ${LEDGER_FOLDER}/online_whale_keys/online_whale_account_${i}
    generate-libp2p-keypair ${LEDGER_FOLDER}/libp2p_keys/whale_${i}
  done
  for ((i = 0; i < ${NODES}; i++)); do
    generate-keypair ${LEDGER_FOLDER}/offline_whale_keys/offline_whale_account_${i}
    generate-keypair ${LEDGER_FOLDER}/online_whale_keys/online_whale_account_${i}
    generate-libp2p-keypair ${LEDGER_FOLDER}/libp2p_keys/node_${i}
  done

  if [ "$(uname)" != "Darwin" ] && [ ${FISH} -gt 0 ]; then
    FILE=$(ls ${LEDGER_FOLDER}/offline_fish_keys/ | head -n 1)
    OWNER=$(stat -c "%U" ${LEDGER_FOLDER}/offline_fish_keys/${FILE})

    if [ "${FILE}" != "${USER}" ]; then
      sudo chown -R ${USER} ${LEDGER_FOLDER}/zkapp_keys
      sudo chown -R ${USER} ${LEDGER_FOLDER}/offline_fish_keys
      sudo chown -R ${USER} ${LEDGER_FOLDER}/online_fish_keys
      sudo chown -R ${USER} ${LEDGER_FOLDER}/offline_whale_keys
      sudo chown -R ${USER} ${LEDGER_FOLDER}/online_whale_keys
      sudo chown -R ${USER} ${LEDGER_FOLDER}/snark_coordinator_keys
      sudo chown -R ${USER} ${LEDGER_FOLDER}/service-keys
      sudo chown -R ${USER} ${LEDGER_FOLDER}/libp2p_keys
    fi
  fi

  chmod -R 0700 ${LEDGER_FOLDER}/zkapp_keys
  chmod -R 0700 ${LEDGER_FOLDER}/offline_fish_keys
  chmod -R 0700 ${LEDGER_FOLDER}/online_fish_keys
  chmod -R 0700 ${LEDGER_FOLDER}/offline_whale_keys
  chmod -R 0700 ${LEDGER_FOLDER}/online_whale_keys
  chmod -R 0700 ${LEDGER_FOLDER}/snark_coordinator_keys
  chmod -R 0700 ${LEDGER_FOLDER}/service-keys
  chmod -R 0700 ${LEDGER_FOLDER}/libp2p_keys

  python3 scripts/mina-local-network/generate-mina-local-network-ledger.py \
    --num-whale-accounts ${WHALES} \
    --num-fish-accounts ${FISH} \
    --offline-whale-accounts-directory ${LEDGER_FOLDER}/offline_whale_keys \
    --offline-fish-accounts-directory ${LEDGER_FOLDER}/offline_fish_keys \
    --online-whale-accounts-directory ${LEDGER_FOLDER}/online_whale_keys \
    --online-fish-accounts-directory ${LEDGER_FOLDER}/online_fish_keys \
    --snark-coordinator-accounts-directory ${LEDGER_FOLDER}/snark_coordinator_keys

  mv -f scripts/mina-local-network/genesis_ledger.json ${LEDGER_FOLDER}/genesis_ledger.json

  printf "\n"
  echo "================================"
  printf "\n"
fi

SNARK_COORDINATOR_PUBKEY=$(cat ${LEDGER_FOLDER}/snark_coordinator_keys/snark_coordinator_account.pub)

# ================================================
# Update the Genesis State Timestamp or Reset the Genesis Ledger

CONFIG=${LEDGER_FOLDER}/daemon.json

if ${RESET}; then
  reset-genesis-ledger ${LEDGER_FOLDER} ${CONFIG}
fi

if ${UPDATE_GENESIS_TIMESTAMP}; then
  if test -f "${CONFIG}"; then
    echo 'Updating Genesis State timestamp...'
    printf "\n"

    tmp=$(mktemp)
    jq ".genesis.genesis_state_timestamp=\"$(date +"%Y-%m-%dT%H:%M:%S%z")\"" ${CONFIG} >"$tmp" && mv -f "$tmp" ${CONFIG}
  else
    reset-genesis-ledger ${LEDGER_FOLDER} ${CONFIG}
  fi
fi

# ================================================
# Launch the Nodes

NODES_FOLDER=${LEDGER_FOLDER}/nodes
mkdir -p ${NODES_FOLDER}/seed
mkdir -p ${NODES_FOLDER}/snark_coordinator
mkdir -p ${NODES_FOLDER}/snark_workers

if ${RESET}; then
  clean-dir ${NODES_FOLDER}
  mkdir -p ${NODES_FOLDER}/seed
  mkdir -p ${NODES_FOLDER}/snark_coordinator
  mkdir -p ${NODES_FOLDER}/snark_workers
fi

# ----------

if ${ARCHIVE}; then
  echo 'Starting the Archive Node...'
  printf "\n"

  mkdir -p ${NODES_FOLDER}/archive

  spawn-archive-node ${NODES_FOLDER}/archive
  ARCHIVE_PID=$!
fi

# ----------

spawn-node ${NODES_FOLDER}/seed ${SEED_START_PORT} -seed -libp2p-keypair ${SEED_PEER_KEY} ${ARCHIVE_ADDRESS_CLI_ARG}
SEED_PID=$!

echo 'Waiting for seed to go up...'
printf "\n"

until ${MINA_EXE} client status -daemon-port ${SEED_START_PORT} &>/dev/null; do
  sleep 1
done

#---------- Starting snark coordinator

SNARK_COORDINATOR_FLAGS="-snark-worker-fee ${SNARK_WORKER_FEE} -run-snark-coordinator ${SNARK_COORDINATOR_PUBKEY} -work-selection seq"
spawn-node ${NODES_FOLDER}/snark_coordinator ${SNARK_COORDINATOR_PORT} -peer ${SEED_PEER_ID} -libp2p-keypair ${SNARK_COORDINATOR_PEER_KEY} ${SNARK_COORDINATOR_FLAGS}
SNARK_COORDINATOR_PID=$!

echo 'Waiting for snark coordinator to go up...'
printf "\n"

until ${MINA_EXE} client status -daemon-port ${SNARK_COORDINATOR_PORT} &>/dev/null; do
  sleep 1
done

#---------- Starting snark workers

for ((i = 0; i < ${SNARK_WORKERS_COUNT}; i++)); do
  FOLDER=${NODES_FOLDER}/snark_workers/worker_${i}
  mkdir -p ${FOLDER}
  spawn-worker ${FOLDER} ${SNARK_COORDINATOR_PORT}
  SNARK_WORKERS_PIDS[${i}]=$!
done

# ----------

for ((i = 0; i < ${WHALES}; i++)); do
  FOLDER=${NODES_FOLDER}/whale_${i}
  KEY_FILE=${LEDGER_FOLDER}/online_whale_keys/online_whale_account_${i}
  mkdir -p ${FOLDER}
  spawn-node ${FOLDER} $((${WHALE_START_PORT} + (${i} * 5))) -peer ${SEED_PEER_ID} -block-producer-key ${KEY_FILE} \
    -libp2p-keypair ${LEDGER_FOLDER}/libp2p_keys/whale_${i} ${ARCHIVE_ADDRESS_CLI_ARG}
  WHALE_PIDS[${i}]=$!
done

# ----------

for ((i = 0; i < ${FISH}; i++)); do
  FOLDER=${NODES_FOLDER}/fish_${i}
  KEY_FILE=${LEDGER_FOLDER}/online_fish_keys/online_fish_account_${i}
  mkdir -p ${FOLDER}
  spawn-node ${FOLDER} $((${FISH_START_PORT} + (${i} * 5))) -peer ${SEED_PEER_ID} -block-producer-key ${KEY_FILE} \
    -libp2p-keypair ${LEDGER_FOLDER}/libp2p_keys/fish_${i} ${ARCHIVE_ADDRESS_CLI_ARG}
  FISH_PIDS[${i}]=$!
done

# ----------

for ((i = 0; i < ${NODES}; i++)); do
  FOLDER=${NODES_FOLDER}/node_${i}
  mkdir -p ${FOLDER}
  spawn-node ${FOLDER} $((${NODE_START_PORT} + (${i} * 5))) -peer ${SEED_PEER_ID} \
    -libp2p-keypair ${LEDGER_FOLDER}/libp2p_keys/node_${i} ${ARCHIVE_ADDRESS_CLI_ARG}
  NODE_PIDS[${i}]=$!
done

# ================================================

echo "================================"
echo "Network participants information:"
printf "\n"

echo -e "\tSeed:"
echo -e "\t\tInstance #0:"
echo -e "\t\t  pid ${SEED_PID}"
echo -e "\t\t  status: ${MINA_EXE} client status -daemon-port ${SEED_START_PORT}"
echo -e "\t\t  logs: cat ${NODES_FOLDER}/seed/log.txt | ${LOGPROC_EXE}"

echo -e "\tSnark Coordinator:"
echo -e "\t\tInstance #0:"
echo -e "\t\t  pid ${SNARK_COORDINATOR_PID}"
echo -e "\t\t  status: ${MINA_EXE} client status -daemon-port ${SNARK_COORDINATOR_PORT}"
echo -e "\t\t  logs: cat ${NODES_FOLDER}/snark_coordinator/log.txt | ${LOGPROC_EXE}"

if [ "${SNARK_WORKERS_COUNT}" -gt "0" ]; then
  echo -e "\tSnark Workers:"
  for ((i = 0; i < ${SNARK_WORKERS_COUNT}; i++)); do
    echo -e "\t\tInstance #${i}:"
    echo -e "\t\t  pid ${SNARK_WORKERS_PIDS[${i}]}"
    echo -e "\t\t  logs: cat ${NODES_FOLDER}/snark_workers/snark_worker_${i}/log.txt | ${LOGPROC_EXE}"
  done
fi

if ${ARCHIVE}; then
  echo -e "\tArchive:"
  echo -e "\t\tInstance #0:"
  echo -e "\t\t  pid ${ARCHIVE_PID}"
  echo -e "\t\t  server-port: ${ARCHIVE_SERVER_PORT}"
  echo -e "\t\t  logs: cat ${NODES_FOLDER}/archive/log.txt | ${LOGPROC_EXE}"
fi

if [ "${WHALES}" -gt "0" ]; then
  echo -e "\tWhales:"
  for ((i = 0; i < ${WHALES}; i++)); do
    echo -e "\t\tInstance #${i}:"
    echo -e "\t\t  pid ${WHALE_PIDS[${i}]}"
    echo -e "\t\t  status: ${MINA_EXE} client status -daemon-port $((${WHALE_START_PORT} + (${i} * 5)))"
    echo -e "\t\t  logs: cat ${NODES_FOLDER}/whale_${i}/log.txt | ${LOGPROC_EXE}"
  done
fi

if [ "${FISH}" -gt "0" ]; then
  echo -e "\tFish:"
  for ((i = 0; i < ${FISH}; i++)); do
    echo -e "\t\tInstance #${i}:"
    echo -e "\t\t  pid ${FISH_PIDS[${i}]}"
    echo -e "\t\t  status: ${MINA_EXE} client status -daemon-port $((${FISH_START_PORT} + (${i} * 5)))"
    echo -e "\t\t  logs: cat ${NODES_FOLDER}/fish_${i}/log.txt | ${LOGPROC_EXE}"
  done
fi

if [ "${NODES}" -gt "0" ]; then
  echo -e "\tNon block-producing nodes:"
  for ((i = 0; i < ${NODES}; i++)); do
    echo -e "\t\tInstance #${i}:"
    echo -e "\t\t  pid ${NODE_PIDS[${i}]}"
    echo -e "\t\t  status: ${MINA_EXE} client status -daemon-port $((${NODE_START_PORT} + (${i} * 5)))"
    echo -e "\t\t  logs: cat ${NODES_FOLDER}/node_${i}/log.txt | ${LOGPROC_EXE}"
  done
fi

echo "================================"
printf "\n"

# ================================================
# Start sending transactions and zkApp transactions

if ${VALUE_TRANSFERS} || ${ZKAPP_TRANSACTIONS}; then
  FEE_PAYER_KEY_FILE=${LEDGER_FOLDER}/offline_whale_keys/offline_whale_account_0
  SENDER_KEY_FILE=${LEDGER_FOLDER}/offline_whale_keys/offline_whale_account_1
  ZKAPP_ACCOUNT_KEY_FILE=${LEDGER_FOLDER}/zkapp_keys/zkapp_account
  ZKAPP_ACCOUNT_PUB_KEY=$(cat ${LEDGER_FOLDER}/zkapp_keys/zkapp_account.pub)

  KEY_FILE=${LEDGER_FOLDER}/online_fish_keys/online_fish_account_0
  PUB_KEY=$(cat ${LEDGER_FOLDER}/online_fish_keys/online_fish_account_0.pub)
  REST_SERVER="http://127.0.0.1:$((${FISH_START_PORT} + 1))/graphql"

  echo "Waiting for Node (${REST_SERVER}) to be up to start sending value transfer transactions..."
  printf "\n"

  until ${MINA_EXE} client status -daemon-port ${FISH_START_PORT} &>/dev/null; do
    sleep 1
  done

  SYNCED=0

  echo "Waiting for Node (${REST_SERVER})'s transition frontier to be up"
  printf "\n"

  set +e

  while [ $SYNCED -eq 0 ]; do
    SYNC_STATUS=$(curl -g -X POST -H "Content-Type: application/json" -d '{"query":"query { syncStatus }"}' ${REST_SERVER})
    SYNCED=$(echo ${SYNC_STATUS} | grep -c "SYNCED")
    sleep 1
  done

  echo "Starting to send value transfer transactions/zkApp transactions every: ${TRANSACTION_FREQUENCY} seconds"
  printf "\n"

  if ${ZKAPP_TRANSACTIONS}; then
    echo "Set up zkapp account"
    printf "\n"

    QUERY=$(${ZKAPP_EXE} create-zkapp-account --fee-payer-key ${FEE_PAYER_KEY_FILE} --nonce 0 --sender-key ${SENDER_KEY_FILE} --sender-nonce 0 --receiver-amount 1000 --zkapp-account-key ${ZKAPP_ACCOUNT_KEY_FILE} --fee 5 | sed 1,7d)
    python3 scripts/mina-local-network/send-graphql-query.py ${REST_SERVER} "${QUERY}"
  fi

  if ${VALUE_TRANSFER}; then
    ${MINA_EXE} account import -rest-server ${REST_SERVER} -privkey-path ${KEY_FILE}
    ${MINA_EXE} account unlock -rest-server ${REST_SERVER} -public-key ${PUB_KEY}

    sleep ${TRANSACTION_FREQUENCY}
    ${MINA_EXE} client send-payment -rest-server ${REST_SERVER} -amount 1 -nonce 0 -receiver ${PUB_KEY} -sender ${PUB_KEY}
  fi

  fee_payer_nonce=1
  sender_nonce=1
  state=0

  while true; do
    sleep ${TRANSACTION_FREQUENCY}

    if ${VALUE_TRANSFER}; then
      ${MINA_EXE} client send-payment -rest-server ${REST_SERVER} -amount 1 -receiver ${PUB_KEY} -sender ${PUB_KEY}
    fi

    if ${ZKAPP_TRANSACTIONS}; then
      QUERY=$(${ZKAPP_EXE} transfer-funds-one-receiver --fee-payer-key ${FEE_PAYER_KEY_FILE} --nonce $fee_payer_nonce --sender-key ${SENDER_KEY_FILE} --sender-nonce $sender_nonce --receiver-amount 1 --fee 5 --receiver $ZKAPP_ACCOUNT_PUB_KEY | sed 1,5d)
      python3 scripts/mina-local-network/send-graphql-query.py ${REST_SERVER} "${QUERY}"
      let fee_payer_nonce++
      let sender_nonce++

      QUERY=$(${ZKAPP_EXE} update-state --fee-payer-key ${FEE_PAYER_KEY_FILE} --nonce $fee_payer_nonce --zkapp-account-key ${ZKAPP_ACCOUNT_KEY_FILE} --zkapp-state $state --fee 5 | sed 1,5d)
      python3 scripts/mina-local-network/send-graphql-query.py ${REST_SERVER} "${QUERY}"
      let fee_payer_nonce++
      let state++
    fi
  done

  set -e
fi

# ================================================
# Wait for child processes to finish

wait<|MERGE_RESOLUTION|>--- conflicted
+++ resolved
@@ -230,8 +230,6 @@
     >${DAEMON_CONFIG}
 }
 
-<<<<<<< HEAD
-=======
 recreate-schema() {
   echo "Recreating database '${PG_DB}'..."
   
@@ -249,7 +247,6 @@
   printf "\n"
 }
 
->>>>>>> 544b8218
 # ================================================
 # Parse inputs from arguments
 
