--- conflicted
+++ resolved
@@ -137,19 +137,11 @@
 
   # Copy signature-based Binaries (based on signature type $2 passed into the function)
   cp ./default/src/app/cli/src/mina_${2}_signatures.exe "${BUILDDIR}/usr/local/bin/mina"
-<<<<<<< HEAD
-  
-  # Copy rosetta-based Binaries 
-  cp ./default/src/app/rosetta/rosetta_${2}_signatures.exe "${BUILDDIR}/usr/local/bin/mina-rosetta"
-  cp ./default/src/app/rosetta/ocaml-signer/signer_${2}_signatures.exe "${BUILDDIR}/usr/local/bin/mina-ocaml-signer"
- 
-=======
 
   # Copy rosetta-based Binaries
   cp ./default/src/app/rosetta/rosetta_${2}_signatures.exe "${BUILDDIR}/usr/local/bin/mina-rosetta"
   cp ./default/src/app/rosetta/ocaml-signer/signer_${2}_signatures.exe "${BUILDDIR}/usr/local/bin/mina-ocaml-signer"
 
->>>>>>> fe8d85b4
   mkdir -p "${BUILDDIR}/etc/mina/rosetta"
   mkdir -p "${BUILDDIR}/etc/mina/rosetta/rosetta-cli-config"
   mkdir -p "${BUILDDIR}/etc/mina/rosetta/archive"
@@ -388,11 +380,7 @@
 then
   echo "---- Built all packages including mainnet, devnet, and the sidecar"
 else
-<<<<<<< HEAD
-  echo "---- Not a mainnet-like branch, only built berkeley and beyond packages"  
-=======
   echo "---- Not a mainnet-like branch, only built berkeley and beyond packages"
->>>>>>> fe8d85b4
 fi
 
 ls -lh mina*.deb