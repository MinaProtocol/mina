--- conflicted
+++ resolved
@@ -373,9 +373,4 @@
 #remove build dir to prevent running out of space on the host machine
 rm -rf "${BUILDDIR}"
 
-<<<<<<< HEAD
-# Build mina block producer sidecar
-../automation/services/mina-bp-stats/sidecar/build.sh
-=======
->>>>>>> 3d84f384
 ls -lh mina*.deb