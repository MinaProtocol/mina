#!/bin/bash

# Script collects binaries and keys and builds deb archives.

<<<<<<< HEAD
source scripts/deb-builder-helpers.sh
=======
echo "--- Setting up the envrionment to build debian packages..."

set -euo pipefail

SCRIPTPATH="$( cd "$(dirname "$0")" ; pwd -P )"
cd "${SCRIPTPATH}/../_build"

GITHASH=$(git rev-parse --short=7 HEAD)
GITHASH_CONFIG=$(git rev-parse --short=8 --verify HEAD)

set +u
BUILD_NUM=${BUILDKITE_BUILD_NUM}
BUILD_URL=${BUILDKITE_BUILD_URL}
set -u

# Load in env vars for githash/branch/etc.
source "${SCRIPTPATH}/../buildkite/scripts/export-git-env-vars.sh"

cd "${SCRIPTPATH}/../_build"

# Set dependencies based on debian release
SHARED_DEPS="libssl1.1, libgmp10, libgomp1, tzdata"

TEST_EXECUTIVE_DEPS=", mina-logproc, python3, nodejs, yarn, google-cloud-sdk, kubectl, google-cloud-sdk-gke-gcloud-auth-plugin, terraform, helm"

case "${MINA_DEB_CODENAME}" in
  bookworm|jammy)
    DAEMON_DEPS=", libffi8, libjemalloc2, libpq-dev, libprocps8, mina-logproc"
    ARCHIVE_DEPS="libssl1.1, libgomp1, libpq-dev, libjemalloc2"
    ;;
  bullseye|focal)
    DAEMON_DEPS=", libffi7, libjemalloc2, libpq-dev, libprocps8, mina-logproc"
    ARCHIVE_DEPS="libssl1.1, libgomp1, libpq-dev, libjemalloc2"
    ;;
  buster)
    DAEMON_DEPS=", libffi6, libjemalloc2, libpq-dev, libprocps7, mina-logproc"
    ARCHIVE_DEPS="libssl1.1, libgomp1, libpq-dev, libjemalloc2"
    ;;
  stretch|bionic)
    DAEMON_DEPS=", libffi6, libjemalloc1, libpq-dev, libprocps6, mina-logproc"
    ARCHIVE_DEPS="libssl1.1, libgomp1, libpq-dev, libjemalloc1"
    ;;
  *)
    echo "Unknown Debian codename provided: ${MINA_DEB_CODENAME}"; exit 1
    ;;
esac

case "${DUNE_PROFILE}" in
  devnet)
    MINA_DEB_NAME="mina-berkeley"
    DEB_SUFFIX=""
   ;;
  *)

    # use dune profile as suffix but replace underscore to dashes so deb builder won't complain
    _SUFFIX=${DUNE_PROFILE//_/-}
    MINA_DEB_NAME="mina-berkeley-${_SUFFIX}"
    DEB_SUFFIX="-${_SUFFIX}"
    ;;
esac

BUILDDIR="deb_build"

# Function to ease creation of Debian package control files
create_control_file() {

  echo "------------------------------------------------------------"
  echo "create_control_file inputs:"
  echo "Package Name: ${1}"
  echo "Dependencies: ${2}"
  echo "Description: ${3}"

  # Make sure the directory exists
  mkdir -p "${BUILDDIR}/DEBIAN"

  # Also clean/create the binary directory that all packages need
  rm -rf "${BUILDDIR}/usr/local/bin"
  mkdir -p "${BUILDDIR}/usr/local/bin"

  # Create the control file itself
  cat << EOF > "${BUILDDIR}/DEBIAN/control"
Package: ${1}
Version: ${MINA_DEB_VERSION}
License: Apache-2.0
Vendor: none
Architecture: amd64
Maintainer: O(1)Labs <build@o1labs.org>
Installed-Size:
Depends: ${2}
Section: base
Priority: optional
Homepage: https://minaprotocol.com/
Description:
 ${3}
 Built from ${GITHASH} by ${BUILD_URL}
EOF

  echo "------------------------------------------------------------"
  echo "Control File:"
  cat "${BUILDDIR}/DEBIAN/control"

}

# Function to ease package build
build_deb() {

  echo "------------------------------------------------------------"
  echo "build_deb inputs:"
  echo "Package Name: ${1}"

  # echo contents of deb
  echo "------------------------------------------------------------"
  echo "Deb Contents:"
  find "${BUILDDIR}"

  # Build the package
  echo "------------------------------------------------------------"
  fakeroot dpkg-deb --build "${BUILDDIR}" ${1}_${MINA_DEB_VERSION}.deb
  echo "build_deb outputs:"
  ls -lh ${1}_*.deb
  echo "deleting BUILDDIR ${BUILDDIR}"
  rm -rf "${BUILDDIR}"

  echo "--- Built ${1}_${MINA_DEB_VERSION}.deb"
}

# Function to DRY copying config files into daemon packages
copy_common_daemon_configs() {

  echo "------------------------------------------------------------"
  echo "copy_common_daemon_configs inputs:"
  echo "Network Name: ${1} (like mainnet, devnet, berkeley)"
  echo "Signature Type: ${2} (mainnet or testnet)"
  echo "Seed List URL path: ${3} (like seed-lists/berkeley_seeds.txt)"

  # Copy shared binaries
  cp ../src/app/libp2p_helper/result/bin/libp2p_helper "${BUILDDIR}/usr/local/bin/coda-libp2p_helper"
  # cp ./default/src/app/logproc/logproc.exe "${BUILDDIR}/usr/local/bin/mina-logproc"
  cp ./default/src/app/runtime_genesis_ledger/runtime_genesis_ledger.exe "${BUILDDIR}/usr/local/bin/mina-create-genesis"
  cp ./default/src/app/generate_keypair/generate_keypair.exe "${BUILDDIR}/usr/local/bin/mina-generate-keypair"
  cp ./default/src/app/validate_keypair/validate_keypair.exe "${BUILDDIR}/usr/local/bin/mina-validate-keypair"

  # Copy signature-based Binaries (based on signature type $2 passed into the function)
  cp ./default/src/app/cli/src/mina_${2}_signatures.exe "${BUILDDIR}/usr/local/bin/mina"
  
  # Copy rosetta-based Binaries 
  cp ./default/src/app/rosetta/rosetta_${2}_signatures.exe "${BUILDDIR}/usr/local/bin/mina-rosetta"
  cp ./default/src/app/rosetta/ocaml-signer/signer_${2}_signatures.exe "${BUILDDIR}/usr/local/bin/mina-ocaml-signer"
 
  mkdir -p "${BUILDDIR}/etc/mina/rosetta"
  mkdir -p "${BUILDDIR}/etc/mina/rosetta/rosetta-cli-config"
  mkdir -p "${BUILDDIR}/etc/mina/rosetta/archive"
  mkdir -p "${BUILDDIR}/etc/mina/rosetta/genesis_ledgers"

  # --- Copy artifacts
  cp ../src/app/rosetta/*.conf "${BUILDDIR}/etc/mina/rosetta"
  cp ../src/app/rosetta/*.sh "${BUILDDIR}/etc/mina/rosetta"

  cp ../src/app/rosetta/rosetta-cli-config/*.json "${BUILDDIR}/etc/mina/rosetta/rosetta-cli-config"
  cp ../src/app/rosetta/rosetta-cli-config/*.ros "${BUILDDIR}/etc/mina/rosetta/rosetta-cli-config"
  cp ../src/app/archive/*.sql "${BUILDDIR}/etc/mina/rosetta/archive"
  cp -r ../genesis_ledgers/* ${BUILDDIR}/etc/mina/rosetta/genesis_ledgers/

  # Copy over Build Configs (based on $2)
  mkdir -p "${BUILDDIR}/etc/coda/build_config"
  # Use parameter expansion to either return "mainnet.mlh" or "devnet.mlh"
  cp "../src/config/${2//test/dev}.mlh" "${BUILDDIR}/etc/coda/build_config/BUILD.mlh"
  rsync -Huav ../src/config/* "${BUILDDIR}/etc/coda/build_config/."

  mkdir -p "${BUILDDIR}/var/lib/coda"

  # Include all useful genesis ledgers
  cp ../genesis_ledgers/mainnet.json "${BUILDDIR}/var/lib/coda/mainnet.json"
  cp ../genesis_ledgers/devnet.json "${BUILDDIR}/var/lib/coda/devnet.json"
  cp ../genesis_ledgers/berkeley.json "${BUILDDIR}/var/lib/coda/berkeley.json"
  # Set the default configuration based on Network name ($1)
  cp ../genesis_ledgers/${1}.json "${BUILDDIR}/var/lib/coda/config_${GITHASH_CONFIG}.json"

  # Update the mina.service with a new default PEERS_URL based on Seed List URL $3
  mkdir -p "${BUILDDIR}/usr/lib/systemd/user/"
  sed "s%PEERS_LIST_URL_PLACEHOLDER%https://storage.googleapis.com/${3}%" ../scripts/mina.service > "${BUILDDIR}/usr/lib/systemd/user/mina.service"

  # Copy the genesis ledgers and proofs as these are fairly small and very valuable to have
  # Genesis Ledger/proof/epoch ledger Copy
  for f in /tmp/coda_cache_dir/genesis*; do
      if [ -e "$f" ]; then
          mv /tmp/coda_cache_dir/genesis* "${BUILDDIR}/var/lib/coda/."
      fi
  done

  # Support bash completion
  # NOTE: We do not list bash-completion as a required package,
  #       but it needs to be present for this to be effective
  mkdir -p "${BUILDDIR}/etc/bash_completion.d"
  env COMMAND_OUTPUT_INSTALLATION_BASH=1 "${BUILDDIR}/usr/local/bin/mina" > "${BUILDDIR}/etc/bash_completion.d/mina"

}

##################################### GENERATE KEYPAIR PACKAGE #######################################
build_keypair_deb() {
  if ${MINA_BUILD_MAINNET} # only builds on mainnet-like branches
  then

    echo "------------------------------------------------------------"
    echo "--- Building generate keypair deb:"

    create_control_file mina-generate-keypair "${SHARED_DEPS}" 'Utility to regenerate mina private public keys in new format'

    # Binaries
    cp ./default/src/app/generate_keypair/generate_keypair.exe "${BUILDDIR}/usr/local/bin/mina-generate-keypair"
    cp ./default/src/app/validate_keypair/validate_keypair.exe "${BUILDDIR}/usr/local/bin/mina-validate-keypair"

    build_deb mina-generate-keypair

  fi # only builds on mainnet-like branches
}
##################################### END GENERATE KEYPAIR PACKAGE #######################################


##################################### LOGPROC PACKAGE #######################################
build_logproc_deb() {
  create_control_file mina-logproc "${SHARED_DEPS}" 'Utility for processing mina-daemon log output'

  # Binaries
  cp ./default/src/app/logproc/logproc.exe "${BUILDDIR}/usr/local/bin/mina-logproc"

  build_deb mina-logproc
}
##################################### END LOGPROC PACKAGE #######################################

##################################### GENERATE TEST_EXECUTIVE PACKAGE #######################################
build_test_executive_deb () {
  create_control_file mina-test-executive "${SHARED_DEPS}${TEST_EXECUTIVE_DEPS}" 'Tool to run automated tests against a full mina testnet with multiple nodes.'

  # Binaries
  cp ./default/src/app/test_executive/test_executive.exe "${BUILDDIR}/usr/local/bin/mina-test-executive"

  build_deb mina-test-executive
}
##################################### END TEST_EXECUTIVE PACKAGE #######################################

##################################### GENERATE BATCH TXN TOOL PACKAGE #######################################
build_batch_txn_deb() {

  create_control_file mina-batch-txn "${SHARED_DEPS}" 'Load transaction tool against a mina node.'

  # Binaries
  cp ./default/src/app/batch_txn_tool/batch_txn_tool.exe "${BUILDDIR}/usr/local/bin/mina-batch-txn"

  build_deb mina-batch-txn
}
##################################### END BATCH TXN TOOL PACKAGE #######################################

##################################### GENERATE TEST SUITE PACKAGE #######################################
build_functional_test_suite_deb() {
  create_control_file mina-test-suite "${SHARED_DEPS}" 'Test suite apps for mina.'

  # Binaries
  cp ./default/src/test/command_line_tests/command_line_tests.exe "${BUILDDIR}/usr/local/bin/mina-command-line-tests"

  build_deb mina-test-suite

}
##################################### END TEST SUITE PACKAGE #######################################

##################################### MAINNET PACKAGE #######################################
build_daemon_deb() {
 
  if ${MINA_BUILD_MAINNET} # only builds on mainnet-like branches
  then

    echo "------------------------------------------------------------"
    echo "--- Building mainnet deb without keys:"

    create_control_file mina-mainnet "${SHARED_DEPS}${DAEMON_DEPS}" 'Mina Protocol Client and Daemon'

    copy_common_daemon_configs mainnet mainnet 'mina-seed-lists/mainnet_seeds.txt'

    build_deb mina-mainnet

  fi # only builds on mainnet-like branches
  ##################################### END MAINNET PACKAGE #######################################

  ##################################### DEVNET PACKAGE #######################################
  if ${MINA_BUILD_MAINNET} # only builds on mainnet-like branches
  then

    echo "------------------------------------------------------------"
    echo "--- Building testnet signatures deb without keys:"

    copy_control_file mina-devnet "${SHARED_DEPS}${DAEMON_DEPS}" 'Mina Protocol Client and Daemon for the Devnet Network'

    copy_common_daemon_configs devnet testnet 'seed-lists/devnet_seeds.txt'

    build_deb mina-devnet

  fi # only builds on mainnet-like branches
  ##################################### END DEVNET PACKAGE #######################################

  ##################################### BERKELEY PACKAGE #######################################
  echo "------------------------------------------------------------"
  echo "--- Building Mina Berkeley testnet signatures deb without keys:"

  create_control_file "${MINA_DEB_NAME}" "${SHARED_DEPS}${DAEMON_DEPS}" 'Mina Protocol Client and Daemon'

  copy_common_daemon_configs berkeley testnet 'seed-lists/berkeley_seeds.txt'

  build_deb "${MINA_DEB_NAME}"

  ##################################### END BERKELEY PACKAGE #######################################
}

##################################### ARCHIVE PACKAGE ##########################################
build_archive_deb () {
  ARCHIVE_DEB=mina-archive${DEB_SUFFIX}

  echo "------------------------------------------------------------"
  echo "--- Building archive deb"


  create_control_file "$ARCHIVE_DEB" "${ARCHIVE_DEPS}" 'Mina Archive Process
 Compatible with Mina Daemon'

  cp ./default/src/app/archive/archive.exe "${BUILDDIR}/usr/local/bin/mina-archive"
  cp ./default/src/app/archive_blocks/archive_blocks.exe "${BUILDDIR}/usr/local/bin/mina-archive-blocks"
  cp ./default/src/app/extract_blocks/extract_blocks.exe "${BUILDDIR}/usr/local/bin/mina-extract-blocks"
  cp ./default/src/app/berkeley_migration/berkeley_migration.exe "${BUILDDIR}/usr/local/bin/mina-berkeley-migration"

  cp ./default/src/app/missing_blocks_auditor/missing_blocks_auditor.exe "${BUILDDIR}/usr/local/bin/mina-missing-blocks-auditor"
  cp ./default/src/app/replayer/replayer.exe "${BUILDDIR}/usr/local/bin/mina-replayer"
  cp ./default/src/app/swap_bad_balances/swap_bad_balances.exe "${BUILDDIR}/usr/local/bin/mina-swap-bad-balances"

  build_deb "$ARCHIVE_DEB"

}
##################################### END ARCHIVE PACKAGE ######################################

##################################### ZKAPP TEST TXN #######################################
build_zkapp_test_transaction_deb () {
  echo "------------------------------------------------------------"
  echo "--- Building Mina Berkeley ZkApp test transaction tool:"

  create_control_file mina-zkapp-test-transaction "${SHARED_DEPS}${DAEMON_DEPS}" 'Utility to generate ZkApp transactions in Mina GraphQL format'

  # Binaries
  cp ./default/src/app/zkapp_test_transaction/zkapp_test_transaction.exe "${BUILDDIR}/usr/local/bin/mina-zkapp-test-transaction"

  build_deb mina-zkapp-test-transaction 
}
##################################### END ZKAPP TEST TXN PACKAGE #######################################
>>>>>>> c4f5ce7e

# always build log proc since it is often an dependency
# TODO: remove logproc as external dependency 
build_logproc_deb
   
if [ $# -eq 0 ]
  then
    echo "No arguments supplied. Building all known debian packages"
    build_keypair_deb
    build_archive_deb
    build_batch_txn_deb
    build_daemon_deb
    build_test_executive_deb
    build_functional_test_suite_deb
    build_zkapp_test_transaction_deb

  else 
    for i in "$@"; do
      if [[ $(type -t "build_${i}_deb") == function ]] 
      then 
          echo "Building $i debian package"
          "build_${i}_deb"
      else 
        echo "invalid debian package name '$i'"
        exit 1
      fi
    done
fi

# TODO: Find a way to package keys properly without blocking/locking in CI
# TODO: Keys should be their own package, which this 'non-noprovingkeys' deb depends on
# For now, deleting keys in /tmp/ so that the complicated logic below for moving them short-circuits and both packages are built without keys
rm -rf /tmp/s3_cache_dir /tmp/coda_cache_dir

# Keys
# Identify actual keys used in build
# NOTE: Moving the keys from /tmp because of storage constraints. This is OK
# because building deb is the last step and therefore keys, genesis ledger, and
# proof are not required in /tmp
echo "Checking PV keys"
mkdir -p "${BUILDDIR}/var/lib/coda"
compile_keys=("step" "vk-step" "wrap" "vk-wrap")
for key in ${compile_keys[*]}
do
    echo -n "Looking for keys matching: ${key} -- "

    # Awkward, you can't do a filetest on a wildcard - use loops
    for f in  /tmp/s3_cache_dir/${key}*; do
        if [ -e "$f" ]; then
            echo " [OK] found key in s3 key set"
            mv /tmp/s3_cache_dir/${key}* "${BUILDDIR}/var/lib/coda/."
            break
        fi
    done

    for f in  /var/lib/coda/${key}*; do
        if [ -e "$f" ]; then
            echo " [OK] found key in stable key set"
            mv /var/lib/coda/${key}* "${BUILDDIR}/var/lib/coda/."
            break
        fi
    done

    for f in  /tmp/coda_cache_dir/${key}*; do
        if [ -e "$f" ]; then
            echo " [WARN] found key in compile-time set"
            mv /tmp/coda_cache_dir/${key}* "${BUILDDIR}/var/lib/coda/."
            break
        fi
    done
done

# Build mina block producer sidecar
if ${MINA_BUILD_MAINNET} # only builds on mainnet-like branches
then
  ../automation/services/mina-bp-stats/sidecar/build.sh # only builds on mainnet-like branches
  rm -rf "${BUILDDIR}"
fi

if ${MINA_BUILD_MAINNET} # only builds on mainnet-like branches
then
  echo "---- Built all packages including mainnet, devnet, and the sidecar"
else
  echo "---- Not a mainnet-like branch, only built berkeley and beyond packages"  
fi

ls -lh mina*.deb<|MERGE_RESOLUTION|>--- conflicted
+++ resolved
@@ -2,360 +2,7 @@
 
 # Script collects binaries and keys and builds deb archives.
 
-<<<<<<< HEAD
 source scripts/deb-builder-helpers.sh
-=======
-echo "--- Setting up the envrionment to build debian packages..."
-
-set -euo pipefail
-
-SCRIPTPATH="$( cd "$(dirname "$0")" ; pwd -P )"
-cd "${SCRIPTPATH}/../_build"
-
-GITHASH=$(git rev-parse --short=7 HEAD)
-GITHASH_CONFIG=$(git rev-parse --short=8 --verify HEAD)
-
-set +u
-BUILD_NUM=${BUILDKITE_BUILD_NUM}
-BUILD_URL=${BUILDKITE_BUILD_URL}
-set -u
-
-# Load in env vars for githash/branch/etc.
-source "${SCRIPTPATH}/../buildkite/scripts/export-git-env-vars.sh"
-
-cd "${SCRIPTPATH}/../_build"
-
-# Set dependencies based on debian release
-SHARED_DEPS="libssl1.1, libgmp10, libgomp1, tzdata"
-
-TEST_EXECUTIVE_DEPS=", mina-logproc, python3, nodejs, yarn, google-cloud-sdk, kubectl, google-cloud-sdk-gke-gcloud-auth-plugin, terraform, helm"
-
-case "${MINA_DEB_CODENAME}" in
-  bookworm|jammy)
-    DAEMON_DEPS=", libffi8, libjemalloc2, libpq-dev, libprocps8, mina-logproc"
-    ARCHIVE_DEPS="libssl1.1, libgomp1, libpq-dev, libjemalloc2"
-    ;;
-  bullseye|focal)
-    DAEMON_DEPS=", libffi7, libjemalloc2, libpq-dev, libprocps8, mina-logproc"
-    ARCHIVE_DEPS="libssl1.1, libgomp1, libpq-dev, libjemalloc2"
-    ;;
-  buster)
-    DAEMON_DEPS=", libffi6, libjemalloc2, libpq-dev, libprocps7, mina-logproc"
-    ARCHIVE_DEPS="libssl1.1, libgomp1, libpq-dev, libjemalloc2"
-    ;;
-  stretch|bionic)
-    DAEMON_DEPS=", libffi6, libjemalloc1, libpq-dev, libprocps6, mina-logproc"
-    ARCHIVE_DEPS="libssl1.1, libgomp1, libpq-dev, libjemalloc1"
-    ;;
-  *)
-    echo "Unknown Debian codename provided: ${MINA_DEB_CODENAME}"; exit 1
-    ;;
-esac
-
-case "${DUNE_PROFILE}" in
-  devnet)
-    MINA_DEB_NAME="mina-berkeley"
-    DEB_SUFFIX=""
-   ;;
-  *)
-
-    # use dune profile as suffix but replace underscore to dashes so deb builder won't complain
-    _SUFFIX=${DUNE_PROFILE//_/-}
-    MINA_DEB_NAME="mina-berkeley-${_SUFFIX}"
-    DEB_SUFFIX="-${_SUFFIX}"
-    ;;
-esac
-
-BUILDDIR="deb_build"
-
-# Function to ease creation of Debian package control files
-create_control_file() {
-
-  echo "------------------------------------------------------------"
-  echo "create_control_file inputs:"
-  echo "Package Name: ${1}"
-  echo "Dependencies: ${2}"
-  echo "Description: ${3}"
-
-  # Make sure the directory exists
-  mkdir -p "${BUILDDIR}/DEBIAN"
-
-  # Also clean/create the binary directory that all packages need
-  rm -rf "${BUILDDIR}/usr/local/bin"
-  mkdir -p "${BUILDDIR}/usr/local/bin"
-
-  # Create the control file itself
-  cat << EOF > "${BUILDDIR}/DEBIAN/control"
-Package: ${1}
-Version: ${MINA_DEB_VERSION}
-License: Apache-2.0
-Vendor: none
-Architecture: amd64
-Maintainer: O(1)Labs <build@o1labs.org>
-Installed-Size:
-Depends: ${2}
-Section: base
-Priority: optional
-Homepage: https://minaprotocol.com/
-Description:
- ${3}
- Built from ${GITHASH} by ${BUILD_URL}
-EOF
-
-  echo "------------------------------------------------------------"
-  echo "Control File:"
-  cat "${BUILDDIR}/DEBIAN/control"
-
-}
-
-# Function to ease package build
-build_deb() {
-
-  echo "------------------------------------------------------------"
-  echo "build_deb inputs:"
-  echo "Package Name: ${1}"
-
-  # echo contents of deb
-  echo "------------------------------------------------------------"
-  echo "Deb Contents:"
-  find "${BUILDDIR}"
-
-  # Build the package
-  echo "------------------------------------------------------------"
-  fakeroot dpkg-deb --build "${BUILDDIR}" ${1}_${MINA_DEB_VERSION}.deb
-  echo "build_deb outputs:"
-  ls -lh ${1}_*.deb
-  echo "deleting BUILDDIR ${BUILDDIR}"
-  rm -rf "${BUILDDIR}"
-
-  echo "--- Built ${1}_${MINA_DEB_VERSION}.deb"
-}
-
-# Function to DRY copying config files into daemon packages
-copy_common_daemon_configs() {
-
-  echo "------------------------------------------------------------"
-  echo "copy_common_daemon_configs inputs:"
-  echo "Network Name: ${1} (like mainnet, devnet, berkeley)"
-  echo "Signature Type: ${2} (mainnet or testnet)"
-  echo "Seed List URL path: ${3} (like seed-lists/berkeley_seeds.txt)"
-
-  # Copy shared binaries
-  cp ../src/app/libp2p_helper/result/bin/libp2p_helper "${BUILDDIR}/usr/local/bin/coda-libp2p_helper"
-  # cp ./default/src/app/logproc/logproc.exe "${BUILDDIR}/usr/local/bin/mina-logproc"
-  cp ./default/src/app/runtime_genesis_ledger/runtime_genesis_ledger.exe "${BUILDDIR}/usr/local/bin/mina-create-genesis"
-  cp ./default/src/app/generate_keypair/generate_keypair.exe "${BUILDDIR}/usr/local/bin/mina-generate-keypair"
-  cp ./default/src/app/validate_keypair/validate_keypair.exe "${BUILDDIR}/usr/local/bin/mina-validate-keypair"
-
-  # Copy signature-based Binaries (based on signature type $2 passed into the function)
-  cp ./default/src/app/cli/src/mina_${2}_signatures.exe "${BUILDDIR}/usr/local/bin/mina"
-  
-  # Copy rosetta-based Binaries 
-  cp ./default/src/app/rosetta/rosetta_${2}_signatures.exe "${BUILDDIR}/usr/local/bin/mina-rosetta"
-  cp ./default/src/app/rosetta/ocaml-signer/signer_${2}_signatures.exe "${BUILDDIR}/usr/local/bin/mina-ocaml-signer"
- 
-  mkdir -p "${BUILDDIR}/etc/mina/rosetta"
-  mkdir -p "${BUILDDIR}/etc/mina/rosetta/rosetta-cli-config"
-  mkdir -p "${BUILDDIR}/etc/mina/rosetta/archive"
-  mkdir -p "${BUILDDIR}/etc/mina/rosetta/genesis_ledgers"
-
-  # --- Copy artifacts
-  cp ../src/app/rosetta/*.conf "${BUILDDIR}/etc/mina/rosetta"
-  cp ../src/app/rosetta/*.sh "${BUILDDIR}/etc/mina/rosetta"
-
-  cp ../src/app/rosetta/rosetta-cli-config/*.json "${BUILDDIR}/etc/mina/rosetta/rosetta-cli-config"
-  cp ../src/app/rosetta/rosetta-cli-config/*.ros "${BUILDDIR}/etc/mina/rosetta/rosetta-cli-config"
-  cp ../src/app/archive/*.sql "${BUILDDIR}/etc/mina/rosetta/archive"
-  cp -r ../genesis_ledgers/* ${BUILDDIR}/etc/mina/rosetta/genesis_ledgers/
-
-  # Copy over Build Configs (based on $2)
-  mkdir -p "${BUILDDIR}/etc/coda/build_config"
-  # Use parameter expansion to either return "mainnet.mlh" or "devnet.mlh"
-  cp "../src/config/${2//test/dev}.mlh" "${BUILDDIR}/etc/coda/build_config/BUILD.mlh"
-  rsync -Huav ../src/config/* "${BUILDDIR}/etc/coda/build_config/."
-
-  mkdir -p "${BUILDDIR}/var/lib/coda"
-
-  # Include all useful genesis ledgers
-  cp ../genesis_ledgers/mainnet.json "${BUILDDIR}/var/lib/coda/mainnet.json"
-  cp ../genesis_ledgers/devnet.json "${BUILDDIR}/var/lib/coda/devnet.json"
-  cp ../genesis_ledgers/berkeley.json "${BUILDDIR}/var/lib/coda/berkeley.json"
-  # Set the default configuration based on Network name ($1)
-  cp ../genesis_ledgers/${1}.json "${BUILDDIR}/var/lib/coda/config_${GITHASH_CONFIG}.json"
-
-  # Update the mina.service with a new default PEERS_URL based on Seed List URL $3
-  mkdir -p "${BUILDDIR}/usr/lib/systemd/user/"
-  sed "s%PEERS_LIST_URL_PLACEHOLDER%https://storage.googleapis.com/${3}%" ../scripts/mina.service > "${BUILDDIR}/usr/lib/systemd/user/mina.service"
-
-  # Copy the genesis ledgers and proofs as these are fairly small and very valuable to have
-  # Genesis Ledger/proof/epoch ledger Copy
-  for f in /tmp/coda_cache_dir/genesis*; do
-      if [ -e "$f" ]; then
-          mv /tmp/coda_cache_dir/genesis* "${BUILDDIR}/var/lib/coda/."
-      fi
-  done
-
-  # Support bash completion
-  # NOTE: We do not list bash-completion as a required package,
-  #       but it needs to be present for this to be effective
-  mkdir -p "${BUILDDIR}/etc/bash_completion.d"
-  env COMMAND_OUTPUT_INSTALLATION_BASH=1 "${BUILDDIR}/usr/local/bin/mina" > "${BUILDDIR}/etc/bash_completion.d/mina"
-
-}
-
-##################################### GENERATE KEYPAIR PACKAGE #######################################
-build_keypair_deb() {
-  if ${MINA_BUILD_MAINNET} # only builds on mainnet-like branches
-  then
-
-    echo "------------------------------------------------------------"
-    echo "--- Building generate keypair deb:"
-
-    create_control_file mina-generate-keypair "${SHARED_DEPS}" 'Utility to regenerate mina private public keys in new format'
-
-    # Binaries
-    cp ./default/src/app/generate_keypair/generate_keypair.exe "${BUILDDIR}/usr/local/bin/mina-generate-keypair"
-    cp ./default/src/app/validate_keypair/validate_keypair.exe "${BUILDDIR}/usr/local/bin/mina-validate-keypair"
-
-    build_deb mina-generate-keypair
-
-  fi # only builds on mainnet-like branches
-}
-##################################### END GENERATE KEYPAIR PACKAGE #######################################
-
-
-##################################### LOGPROC PACKAGE #######################################
-build_logproc_deb() {
-  create_control_file mina-logproc "${SHARED_DEPS}" 'Utility for processing mina-daemon log output'
-
-  # Binaries
-  cp ./default/src/app/logproc/logproc.exe "${BUILDDIR}/usr/local/bin/mina-logproc"
-
-  build_deb mina-logproc
-}
-##################################### END LOGPROC PACKAGE #######################################
-
-##################################### GENERATE TEST_EXECUTIVE PACKAGE #######################################
-build_test_executive_deb () {
-  create_control_file mina-test-executive "${SHARED_DEPS}${TEST_EXECUTIVE_DEPS}" 'Tool to run automated tests against a full mina testnet with multiple nodes.'
-
-  # Binaries
-  cp ./default/src/app/test_executive/test_executive.exe "${BUILDDIR}/usr/local/bin/mina-test-executive"
-
-  build_deb mina-test-executive
-}
-##################################### END TEST_EXECUTIVE PACKAGE #######################################
-
-##################################### GENERATE BATCH TXN TOOL PACKAGE #######################################
-build_batch_txn_deb() {
-
-  create_control_file mina-batch-txn "${SHARED_DEPS}" 'Load transaction tool against a mina node.'
-
-  # Binaries
-  cp ./default/src/app/batch_txn_tool/batch_txn_tool.exe "${BUILDDIR}/usr/local/bin/mina-batch-txn"
-
-  build_deb mina-batch-txn
-}
-##################################### END BATCH TXN TOOL PACKAGE #######################################
-
-##################################### GENERATE TEST SUITE PACKAGE #######################################
-build_functional_test_suite_deb() {
-  create_control_file mina-test-suite "${SHARED_DEPS}" 'Test suite apps for mina.'
-
-  # Binaries
-  cp ./default/src/test/command_line_tests/command_line_tests.exe "${BUILDDIR}/usr/local/bin/mina-command-line-tests"
-
-  build_deb mina-test-suite
-
-}
-##################################### END TEST SUITE PACKAGE #######################################
-
-##################################### MAINNET PACKAGE #######################################
-build_daemon_deb() {
- 
-  if ${MINA_BUILD_MAINNET} # only builds on mainnet-like branches
-  then
-
-    echo "------------------------------------------------------------"
-    echo "--- Building mainnet deb without keys:"
-
-    create_control_file mina-mainnet "${SHARED_DEPS}${DAEMON_DEPS}" 'Mina Protocol Client and Daemon'
-
-    copy_common_daemon_configs mainnet mainnet 'mina-seed-lists/mainnet_seeds.txt'
-
-    build_deb mina-mainnet
-
-  fi # only builds on mainnet-like branches
-  ##################################### END MAINNET PACKAGE #######################################
-
-  ##################################### DEVNET PACKAGE #######################################
-  if ${MINA_BUILD_MAINNET} # only builds on mainnet-like branches
-  then
-
-    echo "------------------------------------------------------------"
-    echo "--- Building testnet signatures deb without keys:"
-
-    copy_control_file mina-devnet "${SHARED_DEPS}${DAEMON_DEPS}" 'Mina Protocol Client and Daemon for the Devnet Network'
-
-    copy_common_daemon_configs devnet testnet 'seed-lists/devnet_seeds.txt'
-
-    build_deb mina-devnet
-
-  fi # only builds on mainnet-like branches
-  ##################################### END DEVNET PACKAGE #######################################
-
-  ##################################### BERKELEY PACKAGE #######################################
-  echo "------------------------------------------------------------"
-  echo "--- Building Mina Berkeley testnet signatures deb without keys:"
-
-  create_control_file "${MINA_DEB_NAME}" "${SHARED_DEPS}${DAEMON_DEPS}" 'Mina Protocol Client and Daemon'
-
-  copy_common_daemon_configs berkeley testnet 'seed-lists/berkeley_seeds.txt'
-
-  build_deb "${MINA_DEB_NAME}"
-
-  ##################################### END BERKELEY PACKAGE #######################################
-}
-
-##################################### ARCHIVE PACKAGE ##########################################
-build_archive_deb () {
-  ARCHIVE_DEB=mina-archive${DEB_SUFFIX}
-
-  echo "------------------------------------------------------------"
-  echo "--- Building archive deb"
-
-
-  create_control_file "$ARCHIVE_DEB" "${ARCHIVE_DEPS}" 'Mina Archive Process
- Compatible with Mina Daemon'
-
-  cp ./default/src/app/archive/archive.exe "${BUILDDIR}/usr/local/bin/mina-archive"
-  cp ./default/src/app/archive_blocks/archive_blocks.exe "${BUILDDIR}/usr/local/bin/mina-archive-blocks"
-  cp ./default/src/app/extract_blocks/extract_blocks.exe "${BUILDDIR}/usr/local/bin/mina-extract-blocks"
-  cp ./default/src/app/berkeley_migration/berkeley_migration.exe "${BUILDDIR}/usr/local/bin/mina-berkeley-migration"
-
-  cp ./default/src/app/missing_blocks_auditor/missing_blocks_auditor.exe "${BUILDDIR}/usr/local/bin/mina-missing-blocks-auditor"
-  cp ./default/src/app/replayer/replayer.exe "${BUILDDIR}/usr/local/bin/mina-replayer"
-  cp ./default/src/app/swap_bad_balances/swap_bad_balances.exe "${BUILDDIR}/usr/local/bin/mina-swap-bad-balances"
-
-  build_deb "$ARCHIVE_DEB"
-
-}
-##################################### END ARCHIVE PACKAGE ######################################
-
-##################################### ZKAPP TEST TXN #######################################
-build_zkapp_test_transaction_deb () {
-  echo "------------------------------------------------------------"
-  echo "--- Building Mina Berkeley ZkApp test transaction tool:"
-
-  create_control_file mina-zkapp-test-transaction "${SHARED_DEPS}${DAEMON_DEPS}" 'Utility to generate ZkApp transactions in Mina GraphQL format'
-
-  # Binaries
-  cp ./default/src/app/zkapp_test_transaction/zkapp_test_transaction.exe "${BUILDDIR}/usr/local/bin/mina-zkapp-test-transaction"
-
-  build_deb mina-zkapp-test-transaction 
-}
-##################################### END ZKAPP TEST TXN PACKAGE #######################################
->>>>>>> c4f5ce7e
 
 # always build log proc since it is often an dependency
 # TODO: remove logproc as external dependency 
