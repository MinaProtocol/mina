--- conflicted
+++ resolved
@@ -67,7 +67,6 @@
 
 # Function to ease creation of Debian package control files
 create_control_file() {
-<<<<<<< HEAD
 
   echo "------------------------------------------------------------"
   echo "create_control_file inputs:"
@@ -78,18 +77,6 @@
   # Make sure the directory exists
   mkdir -p "${BUILDDIR}/DEBIAN"
 
-=======
-
-  echo "------------------------------------------------------------"
-  echo "create_control_file inputs:"
-  echo "Package Name: ${1}"
-  echo "Dependencies: ${2}"
-  echo "Description: ${3}"
-
-  # Make sure the directory exists
-  mkdir -p "${BUILDDIR}/DEBIAN"
-
->>>>>>> 96453589
   # Also clean/create the binary directory that all packages need
   rm -rf "${BUILDDIR}/usr/local/bin"
   mkdir -p "${BUILDDIR}/usr/local/bin"
@@ -159,19 +146,11 @@
 
   # Copy signature-based Binaries (based on signature type $2 passed into the function)
   cp ./default/src/app/cli/src/mina_${2}_signatures.exe "${BUILDDIR}/usr/local/bin/mina"
-<<<<<<< HEAD
-  
-  # Copy rosetta-based Binaries 
-  cp ./default/src/app/rosetta/rosetta_${2}_signatures.exe "${BUILDDIR}/usr/local/bin/mina-rosetta"
-  cp ./default/src/app/rosetta/ocaml-signer/signer_${2}_signatures.exe "${BUILDDIR}/usr/local/bin/mina-ocaml-signer"
- 
-=======
 
   # Copy rosetta-based Binaries
   cp ./default/src/app/rosetta/rosetta_${2}_signatures.exe "${BUILDDIR}/usr/local/bin/mina-rosetta"
   cp ./default/src/app/rosetta/ocaml-signer/signer_${2}_signatures.exe "${BUILDDIR}/usr/local/bin/mina-ocaml-signer"
 
->>>>>>> 96453589
   mkdir -p "${BUILDDIR}/etc/mina/rosetta"
   mkdir -p "${BUILDDIR}/etc/mina/rosetta/rosetta-cli-config"
   mkdir -p "${BUILDDIR}/etc/mina/rosetta/archive"
@@ -253,7 +232,6 @@
 }
 ##################################### END LOGPROC PACKAGE #######################################
 
-<<<<<<< HEAD
 ##################################### GENERATE TEST_EXECUTIVE PACKAGE #######################################
 build_test_executive_deb () {
   create_control_file mina-test-executive "${SHARED_DEPS}${TEST_EXECUTIVE_DEPS}" 'Tool to run automated tests against a full mina testnet with multiple nodes.'
@@ -302,71 +280,6 @@
 
     copy_common_daemon_configs mainnet mainnet 'mina-seed-lists/mainnet_seeds.txt'
 
-=======
-##################################### GENERATE RECEIPT CHAIN HASH FIX PACKAGE #######################################
-build_receipt_chain_hash_fix_deb () {
-  create_control_file mina-receipt-chain-hash-fix "${SHARED_DEPS}${DAEMON_DEPS}" 'Tool to run automated fix against a archive database for receipt chain hash.'
-
-  mkdir -p "${BUILDDIR}/etc/mina/receipt-chain-hash-fix-script"
-
-  # Binaries
-  cp ../scripts/migrate-itn-data.sh "${BUILDDIR}/etc/mina/receipt-chain-hash-fix-script/migrate-itn-data.sh"
-  cp ./default/src/app/last_vrf_output_to_b64/last_vrf_output_to_b64.exe "${BUILDDIR}/usr/local/bin/mina-last-vrf-output-to-b64"
-  cp ./default/src/app/receipt_chain_hash_to_b58/receipt_chain_hash_to_b58.exe "${BUILDDIR}/usr/local/bin/mina-receipt-chain-hash-to-b58"
-
-  build_deb mina-receipt-chain-hash-fix
-}
-##################################### END RECEIPT CHAIN HASH FIX PACKAGE #######################################
-
-##################################### GENERATE TEST_EXECUTIVE PACKAGE #######################################
-build_test_executive_deb () {
-  create_control_file mina-test-executive "${SHARED_DEPS}${TEST_EXECUTIVE_DEPS}" 'Tool to run automated tests against a full mina testnet with multiple nodes.'
-
-  # Binaries
-  cp ./default/src/app/test_executive/test_executive.exe "${BUILDDIR}/usr/local/bin/mina-test-executive"
-
-  build_deb mina-test-executive
-}
-##################################### END TEST_EXECUTIVE PACKAGE #######################################
-
-##################################### GENERATE BATCH TXN TOOL PACKAGE #######################################
-build_batch_txn_deb() {
-
-  create_control_file mina-batch-txn "${SHARED_DEPS}" 'Load transaction tool against a mina node.'
-
-  # Binaries
-  cp ./default/src/app/batch_txn_tool/batch_txn_tool.exe "${BUILDDIR}/usr/local/bin/mina-batch-txn"
-
-  build_deb mina-batch-txn
-}
-##################################### END BATCH TXN TOOL PACKAGE #######################################
-
-##################################### GENERATE TEST SUITE PACKAGE #######################################
-build_test_suite_deb() {
-  create_control_file mina-test-suite "${SHARED_DEPS}" 'Test suite apps for mina.'
-
-  # Binaries
-  cp ./default/src/test/command_line_tests/command_line_tests.exe "${BUILDDIR}/usr/local/bin/mina-command-line-tests"
-
-  build_deb mina-test-suite
-
-}
-##################################### END TEST SUITE PACKAGE #######################################
-
-##################################### MAINNET PACKAGE #######################################
-build_daemon_deb() {
- 
-  if ${MINA_BUILD_MAINNET} # only builds on mainnet-like branches
-  then
-
-    echo "------------------------------------------------------------"
-    echo "--- Building mainnet deb without keys:"
-
-    create_control_file mina-mainnet "${SHARED_DEPS}${DAEMON_DEPS}" 'Mina Protocol Client and Daemon'
-
-    copy_common_daemon_configs mainnet mainnet 'mina-seed-lists/mainnet_seeds.txt'
-
->>>>>>> 96453589
     build_deb mina-mainnet
 
   fi # only builds on mainnet-like branches
@@ -378,7 +291,6 @@
 
     echo "------------------------------------------------------------"
     echo "--- Building testnet signatures deb without keys:"
-<<<<<<< HEAD
 
     copy_control_file mina-devnet "${SHARED_DEPS}${DAEMON_DEPS}" 'Mina Protocol Client and Daemon for the Devnet Network'
 
@@ -402,31 +314,6 @@
   ##################################### END BERKELEY PACKAGE #######################################
 }
 
-=======
-
-    copy_control_file mina-devnet "${SHARED_DEPS}${DAEMON_DEPS}" 'Mina Protocol Client and Daemon for the Devnet Network'
-
-    copy_common_daemon_configs devnet testnet 'seed-lists/devnet_seeds.txt'
-
-    build_deb mina-devnet
-
-  fi # only builds on mainnet-like branches
-  ##################################### END DEVNET PACKAGE #######################################
-
-  ##################################### BERKELEY PACKAGE #######################################
-  echo "------------------------------------------------------------"
-  echo "--- Building Mina Berkeley testnet signatures deb without keys:"
-
-  create_control_file "${MINA_DEB_NAME}" "${SHARED_DEPS}${DAEMON_DEPS}" 'Mina Protocol Client and Daemon'
-
-  copy_common_daemon_configs berkeley testnet 'seed-lists/berkeley_seeds.txt'
-
-  build_deb "${MINA_DEB_NAME}"
-
-  ##################################### END BERKELEY PACKAGE #######################################
-}
-
->>>>>>> 96453589
 ##################################### ARCHIVE PACKAGE ##########################################
 build_archive_deb () {
   ARCHIVE_DEB=mina-archive${DEB_SUFFIX}
@@ -477,14 +364,8 @@
     build_archive_deb
     build_batch_txn_deb
     build_daemon_deb
-<<<<<<< HEAD
     build_test_executive_deb
     build_functional_test_suite_deb
-=======
-    build_receipt_chain_hash_fix_deb
-    build_test_executive_deb
-    build_test_suite_deb
->>>>>>> 96453589
     build_zkapp_test_transaction_deb
 
   else 
@@ -554,11 +435,7 @@
 then
   echo "---- Built all packages including mainnet, devnet, and the sidecar"
 else
-<<<<<<< HEAD
-  echo "---- Not a mainnet-like branch, only built berkeley and beyond packages"  
-=======
   echo "---- Not a mainnet-like branch, only built berkeley and beyond packages"
->>>>>>> 96453589
 fi
 
 ls -lh mina*.deb