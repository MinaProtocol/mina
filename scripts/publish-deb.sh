#!/bin/bash
set -eo pipefail

# utility for publishing deb repo with commons options
# deb-s3 https://github.com/krobertson/deb-s3

GITBRANCH=$(git rev-parse --symbolic-full-name --abbrev-ref HEAD |  sed 's!/!-!; s!_!-!g' )

DEBS3='deb-s3 upload --s3-region=us-west-2 --bucket packages.o1test.net --preserve-versions --cache-control=max-age=120'

# check for AWS Creds
if [ -z "$AWS_ACCESS_KEY_ID" ]; then
    echo "WARNING: AWS_ACCESS_KEY_ID not set, publish commands not run"
    exit 0
else
    # Determine deb repo to use
    case $GITBRANCH in
        master)
            CODENAME='release'
            ;;
        develop)
            CODENAME='develop'
            ;;
        release*)
            CODENAME='stable'
            ;;
        *)
            CODENAME='unstable'
            ;;
    esac

    # only publish wanted jobs
<<<<<<< HEAD
    if [[ "$CIRCLE_JOB" == "build-artifacts--testnet_postake_medium_curves"  ]]; then
          cd src/_build
          echo "Publishing debs:"
          ls coda-*.deb
          set -x
          ${DEBS3} --codename ${CODENAME} --component main coda-*.deb
          set +x
    else
        echo "WARNING: Circle job: ${CIRCLE_JOB} not in publish list"
    fi
=======
    case "$CIRCLE_JOB" in
        build-artifacts--testnet_postake_medium_curves | build-artifacts--net_10k)
            cd src/_build
            echo "Publishing debs:"
            ls coda-*.deb
            set -x
            ${DEBS3} --codename ${CODENAME} --component main coda-*.deb
            echo "Exporting Variables: "
            # Export Variables for Downstream Steps
            echo "export CODA_DEB_REPO=$CODENAME" >> /tmp/DOCKER_DEPLOY_ENV
            echo "export CODA_WAS_PUBLISHED=true" >> /tmp/DOCKER_DEPLOY_ENV
            set +x
            ;;
        *)
            echo "WARNING: Circle job: ${CIRCLE_JOB} not in publish list"
            ;;
    esac
>>>>>>> c968ad8f
fi<|MERGE_RESOLUTION|>--- conflicted
+++ resolved
@@ -30,18 +30,6 @@
     esac
 
     # only publish wanted jobs
-<<<<<<< HEAD
-    if [[ "$CIRCLE_JOB" == "build-artifacts--testnet_postake_medium_curves"  ]]; then
-          cd src/_build
-          echo "Publishing debs:"
-          ls coda-*.deb
-          set -x
-          ${DEBS3} --codename ${CODENAME} --component main coda-*.deb
-          set +x
-    else
-        echo "WARNING: Circle job: ${CIRCLE_JOB} not in publish list"
-    fi
-=======
     case "$CIRCLE_JOB" in
         build-artifacts--testnet_postake_medium_curves | build-artifacts--net_10k)
             cd src/_build
@@ -59,5 +47,4 @@
             echo "WARNING: Circle job: ${CIRCLE_JOB} not in publish list"
             ;;
     esac
->>>>>>> c968ad8f
 fi