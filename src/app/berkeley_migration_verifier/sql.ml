--- conflicted
+++ resolved
@@ -296,20 +296,13 @@
   let dump_account_accessed_to_csv_query ~output_file =
     dump_sql_to_csv output_file
       ~sql:
-<<<<<<< HEAD
-        "SELECT account_identifier_id AS id, block_id \n\
-        \            FROM accounts_accessed \n\
-        \            ORDER BY block_id, id \n"
-    |> Mina_caqti.exec_req Caqti_type.unit
-=======
         {sql| SELECT account_identifier_id AS id, block_id
                  FROM accounts_accessed
                  JOIN blocks ON block_id = blocks.id
                  WHERE height <> 1
                  ORDER BY block_id, id
            |sql}
-    |> Caqti_request.exec Caqti_type.unit
->>>>>>> 430188be
+    |> Mina_caqti.exec_req Caqti_type.unit
 
   let dump_accounts_accessed_to_csv (module Conn : CONNECTION) output_file =
     Conn.exec (dump_account_accessed_to_csv_query ~output_file) ()
@@ -345,33 +338,6 @@
   let dump_user_and_internal_command_info_to_csv_query ~output_file =
     dump_sql_to_csv output_file
       ~sql:
-<<<<<<< HEAD
-        "\n\
-        \  ( \n\
-        \    WITH user_command_ids AS\n\
-        \    ( SELECT user_command_id, block_id FROM blocks_user_commands\n\
-        \      INNER JOIN blocks ON id = block_id\n\
-        \      WHERE chain_status = 'canonical'\n\
-        \    )\n\
-        \    SELECT account_identifiers.id, block_id FROM user_command_ids\n\
-        \    INNER JOIN user_commands ON id = user_command_id\n\
-        \    INNER JOIN account_identifiers ON public_key_id = receiver_id\n\
-        \                                   OR public_key_id = fee_payer_id\n\
-        \  )\n\
-        \    UNION\n\
-        \  (\n\
-        \    WITH internal_command_ids AS\n\
-        \    ( SELECT internal_command_id, block_id FROM \
-         blocks_internal_commands\n\
-        \      INNER JOIN blocks ON id = block_id\n\
-        \      WHERE chain_status = 'canonical'\n\
-        \    ) \n\
-        \    SELECT account_identifiers.id, block_id FROM internal_command_ids\n\
-        \    INNER JOIN internal_commands ON id = internal_command_id\n\
-        \    INNER JOIN account_identifiers ON public_key_id = receiver_id\n\
-        \  ) ORDER BY block_id, id"
-    |> Mina_caqti.exec_req Caqti_type.unit
-=======
         {sql| (
               WITH user_command_ids AS
               ( SELECT user_command_id, block_id FROM blocks_user_commands
@@ -395,8 +361,7 @@
               INNER JOIN account_identifiers ON public_key_id = receiver_id
             ) ORDER BY block_id, id
       |sql}
-    |> Caqti_request.exec Caqti_type.unit
->>>>>>> 430188be
+    |> Mina_caqti.exec_req Caqti_type.unit
 
   let dump_user_and_internal_command_info_to_csv (module Conn : CONNECTION)
       output_file =
