with import <nixpkgs> { };
let
  minaSigner = import ../../external/c-reference-signer;
in
{
  devEnv = stdenv.mkDerivation {
    name = "dev";
<<<<<<< HEAD
    buildInputs = [ stdenv docker go_1_18 glibc minaSigner ];
=======
    buildInputs = [ stdenv go_1_18 glibc minaSigner ];
>>>>>>> dab23b55
    shellHook = ''
      export LIB_MINA_SIGNER=${minaSigner}/lib/libmina_signer.so
      return
    '';
  };
}<|MERGE_RESOLUTION|>--- conflicted
+++ resolved
@@ -5,11 +5,7 @@
 {
   devEnv = stdenv.mkDerivation {
     name = "dev";
-<<<<<<< HEAD
-    buildInputs = [ stdenv docker go_1_18 glibc minaSigner ];
-=======
     buildInputs = [ stdenv go_1_18 glibc minaSigner ];
->>>>>>> dab23b55
     shellHook = ''
       export LIB_MINA_SIGNER=${minaSigner}/lib/libmina_signer.so
       return
