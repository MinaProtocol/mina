--- conflicted
+++ resolved
@@ -3,27 +3,6 @@
  (name missing_blocks_auditor)
  (public_name missing_blocks_auditor)
  (libraries
-<<<<<<< HEAD
-   ;; opam libraries
-   core
-   async_kernel
-   uri
-   caqti-driver-postgresql
-   caqti
-   async
-   core_kernel
-   caqti-async
-   base
-   async_unix
-   async.async_command
-   ;; local libraries
-   logger
-   bounded_types
-   mina_caqti
- )
- (instrumentation (backend bisect_ppx))
- (preprocess (pps ppx_mina ppx_version ppx_let)))
-=======
   ;; opam libraries
   core
   async_kernel
@@ -43,5 +22,4 @@
  (instrumentation
   (backend bisect_ppx))
  (preprocess
-  (pps ppx_mina ppx_version ppx_let)))
->>>>>>> 297ad51c
+  (pps ppx_mina ppx_version ppx_let)))