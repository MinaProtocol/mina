--- conflicted
+++ resolved
@@ -66,11 +66,8 @@
     , (module Block_production_priority.Make : Intf.Test.Functor_intf) )
   ; ("block-reward", (module Block_reward_test.Make : Intf.Test.Functor_intf))
   ; ("hard-fork", (module Hard_fork.Make : Intf.Test.Functor_intf))
-<<<<<<< HEAD
   ; ("epoch-ledger", (module Epoch_ledger.Make : Intf.Test.Functor_intf))
-=======
   ; ("slot-end", (module Slot_end_test.Make : Intf.Test.Functor_intf))
->>>>>>> 1c2df1e6
   ]
 
 let report_test_errors ~log_error_set ~internal_error_set =
