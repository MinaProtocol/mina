--- conflicted
+++ resolved
@@ -48,13 +48,9 @@
   ; ("delegation", (module Delegation_test.Make : Intf.Test.Functor_intf))
   ; ("archive-node", (module Archive_node_test.Make : Intf.Test.Functor_intf))
   ; ("gossip-consis", (module Gossip_consistency.Make : Intf.Test.Functor_intf))
-<<<<<<< HEAD
-  ; ("snapps", (module Snapps.Make : Intf.Test.Functor_intf))
+  ; ("zkapps", (module Zkapps.Make : Intf.Test.Functor_intf))
   ; ( "opt-block-prod"
     , (module Block_production_priority.Make : Intf.Test.Functor_intf) )
-=======
-  ; ("zkapps", (module Zkapps.Make : Intf.Test.Functor_intf))
->>>>>>> 2986c154
   ]
 
 let report_test_errors ~log_error_set ~internal_error_set =
