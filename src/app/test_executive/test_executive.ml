--- conflicted
+++ resolved
@@ -368,24 +368,6 @@
         in
         let non_seed_pods =
           network |> Engine.Network.all_non_seed_nodes |> Core.String.Map.data
-<<<<<<< HEAD
-=======
-        in
-        let _offline_node_event_subscription =
-          (* Monitor for offline nodes; abort the test if a node goes down
-             unexpectedly.
-          *)
-          Dsl.Event_router.on (Dsl.event_router dsl) Node_offline
-            ~f:(fun offline_node () ->
-              let node_name = Engine.Network.Node.infra_id offline_node in
-              [%log info] "Detected node offline $node"
-                ~metadata:[ ("node", `String node_name) ] ;
-              if Engine.Network.Node.should_be_running offline_node then (
-                [%log fatal] "Offline $node is required for this test"
-                  ~metadata:[ ("node", `String node_name) ] ;
-                failwith "Aborted because of required offline node" ) ;
-              Async_kernel.Deferred.return `Continue )
->>>>>>> bdb8497b
         in
         (* TODO: parallelize (requires accumlative hard errors) *)
         let%bind () = Malleable_error.List.iter seed_nodes ~f:start_print in
