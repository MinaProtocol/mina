--- conflicted
+++ resolved
@@ -64,10 +64,6 @@
     , (module Verification_key_update.Make : Intf.Test.Functor_intf) )
   ; ( "block-prod-prio"
     , (module Block_production_priority.Make : Intf.Test.Functor_intf) )
-<<<<<<< HEAD
-  ; ("snarkyjs", (module Snarkyjs.Make : Intf.Test.Functor_intf))
-=======
->>>>>>> 4976c985
   ; ("block-reward", (module Block_reward_test.Make : Intf.Test.Functor_intf))
   ; ("hard-fork", (module Hard_fork.Make : Intf.Test.Functor_intf))
   ]
