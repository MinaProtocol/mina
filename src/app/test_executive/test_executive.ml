--- conflicted
+++ resolved
@@ -405,11 +405,7 @@
         [%log trace] "executing test" ;
         let%bind result = T.run network dsl in
         let open Malleable_error.Let_syntax in
-<<<<<<< HEAD
-        let%bind () = Engine.Network_manager.tear_down net_manager network in
-=======
         let%bind () = Engine.Network_manager.destroy net_manager network in
->>>>>>> 513093ca
         Malleable_error.return result )
   in
 
