open Core
open Async
open Integration_test_lib
open Mina_base

module Make (Inputs : Intf.Test.Inputs_intf) = struct
  open Inputs
  open Engine
  open Dsl

  open Test_common.Make (Inputs)

  (* TODO: find a way to avoid this type alias (first class module signatures restrictions make this tricky) *)
  type network = Network.t

  type node = Network.Node.t

  type dsl = Dsl.t

  (* TODO: refactor all currency values to decimal represenation *)
  (* TODO: test account creation fee *)
  (* TODO: test snark work *)
  let config =
    let open Test_config in
    (* let open Test_config.Wallet in *)
    let make_timing ~min_balance ~cliff_time ~cliff_amount ~vesting_period
        ~vesting_increment : Mina_base.Account_timing.t =
      let open Currency in
      Timed
        { initial_minimum_balance = Balance.of_nanomina_int_exn min_balance
        ; cliff_time = Mina_numbers.Global_slot.of_int cliff_time
        ; cliff_amount = Amount.of_nanomina_int_exn cliff_amount
        ; vesting_period = Mina_numbers.Global_slot.of_int vesting_period
        ; vesting_increment = Amount.of_nanomina_int_exn vesting_increment
        }
    in
    { default with
      requires_graphql = true
    ; genesis_ledger =
        [ { account_name = "untimed-node-a-key"
          ; balance = "400000"
          ; timing = Untimed (* 400_000_000_000_000 *)
          }
        ; { account_name = "untimed-node-b-key"
          ; balance = "300000"
          ; timing = Untimed (* 300_000_000_000_000 *)
          }
        ; { account_name = "timed-node-c-key"
          ; balance = "30000"
          ; timing =
              make_timing ~min_balance:10_000_000_000_000 ~cliff_time:8
                ~cliff_amount:0 ~vesting_period:4
                ~vesting_increment:5_000_000_000_000
              (* 30_000_000_000_000 mina is the total.  initially, the balance will be 10k mina.  after 8 global slots, the cliff is hit, although the cliff amount is 0.  4 slots after that, 5_000_000_000_000 mina will vest, and 4 slots after that another 5_000_000_000_000 will vest, and then twice again, for a total of 30k mina all fully liquid and unlocked at the end of the schedule*)
          }
        ; { account_name = "snark-node-key"; balance = "100"; timing = Untimed }
        ; { account_name = "fish1"; balance = "100"; timing = Untimed }
        ; { account_name = "fish2"; balance = "100"; timing = Untimed }
        ]
    ; block_producers =
        [ { node_name = "untimed-node-a"; account_name = "untimed-node-a-key" }
        ; { node_name = "untimed-node-b"; account_name = "untimed-node-b-key" }
        ; { node_name = "timed-node-c"; account_name = "timed-node-c-key" }
        ]
    ; snark_coordinator =
        Some
          { node_name = "snark-node"
          ; account_name = "snark-node-key"
          ; worker_nodes = 8
          }
    ; snark_worker_fee = "0.0001"
    ; num_archive_nodes = 1
    ; proof_config =
        { proof_config_default with
          work_delay = Some 1
        ; transaction_capacity =
            Some Runtime_config.Proof_keys.Transaction_capacity.small
        }
    }

  let run network t =
    let open Network in
    let open Malleable_error.Let_syntax in
    let logger = Logger.create () in
    let all_nodes = Network.all_nodes network in
    let%bind () =
      wait_for t
        (Wait_condition.nodes_to_initialize (Core.String.Map.data all_nodes))
    in
    (* let[@warning "-8"] [ untimed_node_a; untimed_node_b; timed_node_c ] =
         Network.block_producers network
       in *)
    let untimed_node_a =
      Core.String.Map.find_exn
        (Network.block_producers network)
        "untimed-node-a"
    in
    let untimed_node_b =
      Core.String.Map.find_exn
        (Network.block_producers network)
        "untimed-node-b"
    in
    let timed_node_c =
      Core.String.Map.find_exn (Network.block_producers network) "timed-node-c"
    in
    (* let[@warning "-8"] [ fish1; fish2 ] =
         Network.extra_genesis_keypairs network
       in *)
    let fish1 =
      Core.String.Map.find_exn (Network.genesis_keypairs network) "fish1"
    in
    let fish2 =
      Core.String.Map.find_exn (Network.genesis_keypairs network) "fish2"
    in
    [%log info] "extra genesis keypairs: %s"
      (List.to_string [ fish1.keypair; fish2.keypair ]
         ~f:(fun { Signature_lib.Keypair.public_key; _ } ->
           public_key |> Signature_lib.Public_key.to_bigstring
           |> Bigstring.to_string ) ) ;
    (* create a signed txn which we'll use to make a successfull txn, and then a replay attack *)
    let amount = Currency.Amount.of_mina_string_exn "10" in
    let fee = Currency.Fee.of_mina_string_exn "1" in
    let test_constants = Engine.Network.constraint_constants network in
    let receiver_pub_key =
      fish1.keypair.public_key |> Signature_lib.Public_key.compress
    in
    let sender_pub_key =
      fish2.keypair.public_key |> Signature_lib.Public_key.compress
    in
    (* hardcoded copy of extra_genesis_accounts[0] and extra_genesis_accounts[1], update here if they change *)
<<<<<<< HEAD
    let receiver_original_balance = Currency.Amount.of_formatted_string "100" in
    let sender_original_balance = Currency.Amount.of_formatted_string "100" in
=======
    let receiver_original_balance = Currency.Amount.of_mina_string_exn "1000" in
    let sender_original_balance = Currency.Amount.of_mina_string_exn "1000" in
    let sender_account_id = Account_id.create sender_pub_key Token_id.default in
    let receiver_account_id =
      Account_id.create receiver_pub_key Token_id.default
    in
>>>>>>> 409dda08
    let txn_body =
      Signed_command_payload.Body.Payment
        { source_pk = sender_pub_key; receiver_pk = receiver_pub_key; amount }
    in
    let%bind { nonce = sender_current_nonce; _ } =
      Network.Node.must_get_account_data ~logger untimed_node_b
        ~account_id:sender_account_id
    in
    let user_command_input =
      User_command_input.create ~fee ~nonce:sender_current_nonce
        ~fee_payer_pk:sender_pub_key ~valid_until:None
        ~memo:(Signed_command_memo.create_from_string_exn "")
        ~body:txn_body ~signer:sender_pub_key
        ~sign_choice:(User_command_input.Sign_choice.Keypair fish2.keypair) ()
    in
    [%log info] "user_command_input: $user_command"
      ~metadata:
        [ ( "user_command"
          , User_command_input.Stable.Latest.to_yojson user_command_input )
        ] ;
    let%bind txn_signed =
      User_command_input.to_user_command
        ~get_current_nonce:(fun _ -> failwith "get_current_nonce, don't call me")
        ~nonce_map:
          (Account_id.Map.of_alist_exn
             [ ( Account_id.create sender_pub_key Account_id.Digest.default
               , (sender_current_nonce, sender_current_nonce) )
             ] )
        ~get_account:(fun _ : Account.t option Participating_state.t ->
          `Bootstrapping )
        ~constraint_constants:test_constants ~logger user_command_input
      |> Deferred.bind ~f:Malleable_error.or_hard_error
    in
    let (signed_cmmd, _)
          : Signed_command.t
            * (Mina_numbers.Account_nonce.t * Mina_numbers.Account_nonce.t)
              Account_id.Map.t =
      txn_signed
    in
    (* setup complete *)
    let%bind () =
      section "send a single signed payment between 2 fish accounts"
        (let%bind { hash; _ } =
           Network.Node.must_send_payment_with_raw_sig untimed_node_b ~logger
             ~sender_pub_key:
               (Signed_command_payload.Body.source_pk signed_cmmd.payload.body)
             ~receiver_pub_key:
               (Signed_command_payload.Body.receiver_pk signed_cmmd.payload.body)
             ~amount:
               ( Signed_command_payload.amount signed_cmmd.payload
               |> Option.value_exn )
             ~fee:(Signed_command_payload.fee signed_cmmd.payload)
             ~nonce:signed_cmmd.payload.common.nonce
             ~memo:
               (Signed_command_memo.to_raw_bytes_exn
                  signed_cmmd.payload.common.memo )
             ~valid_until:signed_cmmd.payload.common.valid_until
             ~raw_signature:
               (Mina_base.Signature.Raw.encode signed_cmmd.signature)
         in
         wait_for t
           (Wait_condition.signed_command_to_be_included_in_frontier
              ~txn_hash:hash ~node_included_in:(`Node untimed_node_b) ) )
    in
    let%bind () =
      section
        "check that the account balances are what we expect after the previous \
         txn"
        (let%bind { total_balance = receiver_balance; _ } =
           Network.Node.must_get_account_data ~logger untimed_node_b
             ~account_id:receiver_account_id
         in
         let%bind { total_balance = sender_balance; _ } =
           Network.Node.must_get_account_data ~logger untimed_node_b
             ~account_id:sender_account_id
         in
         (* TODO, the intg test framework is ignoring test_constants.coinbase_amount for whatever reason, so hardcoding this until that is fixed *)
         let receiver_expected =
           Currency.Amount.add receiver_original_balance amount
           |> Option.value_exn
         in
         let sender_expected =
           Currency.Amount.sub sender_original_balance amount
           (* ( Currency.Amount.add amount (Currency.Amount.of_fee fee)
              |> Option.value_exn ) *)
           (* TODO: put the fee back in *)
           |> Option.value_exn
         in
         (* [%log info] "coinbase_amount: %s"
            (Currency.Amount.to_mina_string coinbase_reward) ; *)
         [%log info] "txn_amount: %s" (Currency.Amount.to_mina_string amount) ;
         [%log info] "receiver_expected: %s"
           (Currency.Amount.to_mina_string receiver_expected) ;
         [%log info] "receiver_balance: %s"
           (Currency.Balance.to_mina_string receiver_balance) ;
         [%log info] "sender_expected: %s"
           (Currency.Amount.to_mina_string sender_expected) ;
         [%log info] "sender_balance: %s"
           (Currency.Balance.to_mina_string sender_balance) ;
         if
           (* node_a is the receiver *)
           (* node_a_balance >= 400_000_000_000_000 + txn_amount *)
           (* coinbase_amount is much less than txn_amount, so that even if node_a receives a coinbase, the balance (before receiving currency from a txn) should be less than original_amount + txn_amount *)
           Currency.Amount.( >= )
             (Currency.Balance.to_amount receiver_balance)
             receiver_expected
           (* node_b is the sender *)
           (* node_b_balance <= (300_000_000_000_000 + node_b_num_produced_blocks*possible_coinbase_reward*2) - (txn_amount + txn_fee) *)
           (* if one is unlucky, node_b could theoretically win a bunch of blocks in a row, which is why we have the `node_b_num_produced_blocks*possible_coinbase_reward*2` bit.  the *2 is because untimed accounts get supercharged rewards *)
           (* TODO, the fee is not calculated in at the moment *)
           && Currency.Amount.( <= )
                (Currency.Balance.to_amount sender_balance)
                sender_expected
         then Malleable_error.return ()
         else
           Malleable_error.soft_error_format ~value:()
             "Error with account balances.  receiver balance is %d and should \
              be %d, sender balance is %d and should be %d.  and txn_amount is \
              %d"
             (Currency.Balance.to_nanomina_int receiver_balance)
             (Currency.Amount.to_nanomina_int receiver_expected)
             (Currency.Balance.to_nanomina_int sender_balance)
             (Currency.Amount.to_nanomina_int sender_expected)
             (Currency.Amount.to_nanomina_int amount) )
    in
    let%bind () =
      section
        "attempt to send again the same signed transaction command as before \
         to conduct a replay attack. expecting a bad nonce"
        (let open Deferred.Let_syntax in
        match%bind
          Network.Node.send_payment_with_raw_sig untimed_node_b ~logger
            ~sender_pub_key:
              (Signed_command_payload.Body.source_pk signed_cmmd.payload.body)
            ~receiver_pub_key:
              (Signed_command_payload.Body.receiver_pk signed_cmmd.payload.body)
            ~amount:
              ( Signed_command_payload.amount signed_cmmd.payload
              |> Option.value_exn )
            ~fee:(Signed_command_payload.fee signed_cmmd.payload)
            ~nonce:signed_cmmd.payload.common.nonce
            ~memo:
              (Signed_command_memo.to_raw_bytes_exn
                 signed_cmmd.payload.common.memo )
            ~valid_until:signed_cmmd.payload.common.valid_until
            ~raw_signature:
              (Mina_base.Signature.Raw.encode signed_cmmd.signature)
        with
        | Ok { nonce; _ } ->
            Malleable_error.soft_error_format ~value:()
              "Replay attack succeeded, but it should fail because the nonce \
               is old.  attempted nonce: %d"
              (Mina_numbers.Account_nonce.to_int nonce)
        | Error error ->
            (* expect GraphQL error due to bad nonce *)
            let err_str = Error.to_string_mach error in
            let err_str_lowercase = String.lowercase err_str in
            if
              String.is_substring
                ~substring:"either different from inferred nonce"
                err_str_lowercase
            then (
              [%log info] "Got expected bad nonce error from GraphQL" ;
              Malleable_error.return () )
            else (
              [%log error]
                "Payment failed in GraphQL, but for unexpected reason: %s"
                err_str ;
              Malleable_error.soft_error_format ~value:()
                "Payment failed for unexpected reason: %s" err_str ))
    in
    let%bind () =
      section
        "attempt to send again the same signed transaction command as before, \
         but changing the nonce, to conduct a replay attack.  expecting a \
         Invalid_signature"
        (let open Deferred.Let_syntax in
        match%bind
          Network.Node.send_payment_with_raw_sig untimed_node_a ~logger
            ~sender_pub_key:
              (Signed_command_payload.Body.source_pk signed_cmmd.payload.body)
            ~receiver_pub_key:
              (Signed_command_payload.Body.receiver_pk signed_cmmd.payload.body)
            ~amount:
              ( Signed_command_payload.amount signed_cmmd.payload
              |> Option.value_exn )
            ~fee:(Signed_command_payload.fee signed_cmmd.payload)
            ~nonce:
              (Mina_numbers.Account_nonce.succ signed_cmmd.payload.common.nonce)
            ~memo:
              (Signed_command_memo.to_raw_bytes_exn
                 signed_cmmd.payload.common.memo )
            ~valid_until:signed_cmmd.payload.common.valid_until
            ~raw_signature:
              (Mina_base.Signature.Raw.encode signed_cmmd.signature)
        with
        | Ok { nonce; _ } ->
            Malleable_error.soft_error_format ~value:()
              "Replay attack succeeded, but it should fail because the \
               signature is wrong.  attempted nonce: %d"
              (Mina_numbers.Account_nonce.to_int nonce)
        | Error error ->
            (* expect GraphQL error due to invalid signature *)
            let err_str = Error.to_string_mach error in
            let err_str_lowercase = String.lowercase err_str in
            if
              String.is_substring ~substring:"invalid_signature"
                err_str_lowercase
            then (
              [%log info] "Got expected invalid signature error from GraphQL" ;
              Malleable_error.return () )
            else (
              [%log error]
                "Payment failed in GraphQL, but for unexpected reason: %s"
                err_str ;
              Malleable_error.soft_error_format ~value:()
                "Payment failed for unexpected reason: %s" err_str ))
    in
    let%bind () =
      section "send a single payment from timed account using available liquid"
        (let amount = Currency.Amount.of_mina_int_exn 1_000 in
         let receiver = untimed_node_a in
         let%bind receiver_pub_key = pub_key_of_node receiver in
         let sender = timed_node_c in
         let%bind sender_pub_key = pub_key_of_node sender in
         let receiver_account_id =
           Account_id.create receiver_pub_key Token_id.default
         in
         let%bind { total_balance = timed_node_c_total
                  ; liquid_balance_opt = timed_node_c_liquid_opt
                  ; locked_balance_opt = timed_node_c_locked_opt
                  ; _
                  } =
           Network.Node.must_get_account_data ~logger timed_node_c
             ~account_id:receiver_account_id
         in
         [%log info] "timed_node_c total balance: %s"
           (Currency.Balance.to_mina_string timed_node_c_total) ;
         [%log info] "timed_node_c liquid balance: %s"
           (Currency.Balance.to_mina_string
              ( timed_node_c_liquid_opt
              |> Option.value ~default:Currency.Balance.zero ) ) ;
         [%log info] "timed_node_c liquid locked: %s"
           (Currency.Balance.to_mina_string
              ( timed_node_c_locked_opt
              |> Option.value ~default:Currency.Balance.zero ) ) ;
         [%log info]
           "Attempting to send txn from timed_node_c to untimed_node_a for \
            amount of %s"
           (Currency.Amount.to_mina_string amount) ;
         let%bind { hash; _ } =
           Network.Node.must_send_payment ~logger timed_node_c ~sender_pub_key
             ~receiver_pub_key ~amount ~fee
         in
         wait_for t
           (Wait_condition.signed_command_to_be_included_in_frontier
              ~txn_hash:hash ~node_included_in:(`Node timed_node_c) ) )
    in
    let%bind () =
      section "unable to send payment from timed account using illiquid tokens"
        (let amount = Currency.Amount.of_mina_int_exn 25_000 in
         let receiver = untimed_node_b in
         let%bind receiver_pub_key = pub_key_of_node receiver in
         let sender = timed_node_c in
         let%bind sender_pub_key = pub_key_of_node sender in
         let sender_account_id =
           Account_id.create sender_pub_key Token_id.default
         in
         let%bind { total_balance = timed_node_c_total; _ } =
           Network.Node.must_get_account_data ~logger timed_node_c
             ~account_id:sender_account_id
         in
         [%log info] "timed_node_c total balance: %s"
           (Currency.Balance.to_mina_string timed_node_c_total) ;
         [%log info]
           "Attempting to send txn from timed_node_c to untimed_node_a for \
            amount of %s"
           (Currency.Amount.to_mina_string amount) ;
         (* TODO: refactor this using new [expect] dsl when it's available *)
         let open Deferred.Let_syntax in
         match%bind
           Node.send_payment ~logger sender ~sender_pub_key ~receiver_pub_key
             ~amount ~fee
         with
         | Ok _ ->
             Malleable_error.soft_error_string ~value:()
               "Payment succeeded, but expected it to fail because of a \
                minimum balance violation"
         | Error error ->
             (* expect GraphQL error due to insufficient funds *)
             let err_str = Error.to_string_mach error in
             let err_str_lowercase = String.lowercase err_str in
             if
               String.is_substring ~substring:"insufficient_funds"
                 err_str_lowercase
             then (
               [%log info] "Got expected insufficient funds error from GraphQL" ;
               Malleable_error.return () )
             else (
               [%log error]
                 "Payment failed in GraphQL, but for unexpected reason: %s"
                 err_str ;
               Malleable_error.soft_error_format ~value:()
                 "Payment failed for unexpected reason: %s" err_str ) )
    in
    let%bind () =
      section_hard
        "send out a bunch more txns to fill up the snark ledger, then wait for \
         proofs to be emitted"
        (let receiver = untimed_node_a in
         let%bind receiver_pub_key = pub_key_of_node receiver in
         let sender = untimed_node_b in
         let%bind sender_pub_key = pub_key_of_node sender in
         let%bind _ =
           (*
            To fill up a `small` transaction capacity with work delay of 1,
            there needs to be 12 total txns sent.

            Calculation is as follows:
            Max number trees in the scan state is
              `(transaction_capacity_log+1) * (work_delay+1)`
            and for 2^2 transaction capacity and work delay 1 it is
              `(2+1)*(1+1)=6`.
            Per block there can be 2 transactions included (other two slots would be for a coinbase and fee transfers).
            In the initial state of the network, the scan state waits till all the trees are filled before emitting a proof from the first tree.
            Hence, 6*2 = 12 transactions untill we get the first snarked ledger.

            2 successful txn are sent in the prior course of this test,
            so spamming out at least 10 more here will trigger a ledger proof to be emitted *)
           send_payments ~logger ~sender_pub_key ~receiver_pub_key
             ~amount:Currency.Amount.one ~fee ~node:sender 10
         in
         wait_for t
           (Wait_condition.ledger_proofs_emitted_since_genesis ~num_proofs:1) )
    in
    section_hard "running replayer"
      (let%bind logs =
         Network.Node.run_replayer ~logger
           (List.hd_exn @@ (Network.archive_nodes network |> Core.Map.data))
       in
       check_replayer_logs ~logger logs )
end<|MERGE_RESOLUTION|>--- conflicted
+++ resolved
@@ -128,17 +128,12 @@
       fish2.keypair.public_key |> Signature_lib.Public_key.compress
     in
     (* hardcoded copy of extra_genesis_accounts[0] and extra_genesis_accounts[1], update here if they change *)
-<<<<<<< HEAD
-    let receiver_original_balance = Currency.Amount.of_formatted_string "100" in
-    let sender_original_balance = Currency.Amount.of_formatted_string "100" in
-=======
-    let receiver_original_balance = Currency.Amount.of_mina_string_exn "1000" in
-    let sender_original_balance = Currency.Amount.of_mina_string_exn "1000" in
+    let receiver_original_balance = Currency.Amount.of_mina_string_exn "100" in
+    let sender_original_balance = Currency.Amount.of_mina_string_exn "100" in
     let sender_account_id = Account_id.create sender_pub_key Token_id.default in
     let receiver_account_id =
       Account_id.create receiver_pub_key Token_id.default
     in
->>>>>>> 409dda08
     let txn_body =
       Signed_command_payload.Body.Payment
         { source_pk = sender_pub_key; receiver_pk = receiver_pub_key; amount }
