--- conflicted
+++ resolved
@@ -43,11 +43,7 @@
                 ~cliff_amount:0 ~vesting_period:4
                 ~vesting_increment:5_000_000_000_000
           }
-<<<<<<< HEAD
           (* 30_000_000_000_000 mina is the total.  initially, the balance will be 10k mina.  after 8 global slots, the cliff is hit, although the cliff amount is 0.  4 slots after that, 5_000_000_000_000 mina will vest, and 4 slots after that another 5_000_000_000_000 will vest, and then twice again, for a total of 30k mina all fully liquid and unlocked at the end of the schedule*)
-=======
-          (* 30_000_000_000_000 mina is the total. initially, the balance will be 10k mina. after 8 global slots, the cliff is hit, although the cliff amount is 0. 4 slots after that, 5_000_000_000_000 mina will vest, and 4 slots after that another 5_000_000_000_000 will vest, and then twice again, for a total of 30k mina all fully liquid and unlocked at the end of the schedule*)
->>>>>>> 1e16aa87
         ]
     ; num_snark_workers =
         3
@@ -74,7 +70,6 @@
     let sender_pub_key =
       sender_kp.public_key |> Signature_lib.Public_key.compress
     in
-<<<<<<< HEAD
     let sender_account_id = Account_id.create sender_pub_key Token_id.default in
     let receiver_account_id =
       Account_id.create receiver_pub_key Token_id.default
@@ -89,23 +84,6 @@
     in
     let user_command_input =
       User_command_input.create ~fee ~nonce:sender_current_nonce
-=======
-    let txn_body =
-      Signed_command_payload.Body.Payment
-        { source_pk = sender_pub_key
-        ; receiver_pk = receiver_pub_key
-        ; token_id = Token_id.default
-        ; amount
-        }
-    in
-    let%bind { nonce = sender_current_nonce; _ } =
-      Network.Node.must_get_account_data ~logger untimed_node_b
-        ~public_key:sender_pub_key
-    in
-    let user_command_input =
-      User_command_input.create ~fee ~nonce:sender_current_nonce
-        ~fee_token:(Signed_command_payload.Body.token txn_body)
->>>>>>> 1e16aa87
         ~fee_payer_pk:sender_pub_key ~valid_until:None
         ~memo:(Signed_command_memo.create_from_string_exn "")
         ~body:txn_body ~signer:sender_pub_key
@@ -122,30 +100,18 @@
           failwith "get_current_nonce, don't call me")
         ~nonce_map:
           (Account_id.Map.of_alist_exn
-<<<<<<< HEAD
              [ ( Account_id.create sender_pub_key Account_id.Digest.default
                , (sender_current_nonce, sender_current_nonce) )
              ])
         ~get_account:(fun _ : Account.t option Participating_state.t ->
           `Bootstrapping)
-=======
-             [ ( Account_id.create sender_pub_key
-                   (Signed_command_payload.Body.token txn_body)
-               , (sender_current_nonce, sender_current_nonce) )
-             ])
-        ~get_account:(fun _ -> `Bootstrapping)
->>>>>>> 1e16aa87
         ~constraint_constants:test_constants ~logger user_command_input
       |> Deferred.bind ~f:Malleable_error.or_hard_error
     in
     let (signed_cmmd, _)
           : Signed_command.t
-<<<<<<< HEAD
             * (Mina_numbers.Account_nonce.t * Mina_numbers.Account_nonce.t)
               Account_id.Map.t =
-=======
-            * (Unsigned.uint32 * Unsigned.uint32) Account_id.Map.t =
->>>>>>> 1e16aa87
       txn_signed
     in
     (* setup complete *)
@@ -182,19 +148,11 @@
          txn"
         (let%bind { total_balance = node_b_balance; _ } =
            Network.Node.must_get_account_data ~logger untimed_node_b
-<<<<<<< HEAD
              ~account_id:sender_account_id
          in
          let%bind { total_balance = node_a_balance; _ } =
            Network.Node.must_get_account_data ~logger untimed_node_a
              ~account_id:receiver_account_id
-=======
-             ~public_key:sender_pub_key
-         in
-         let%bind { total_balance = node_a_balance; _ } =
-           Network.Node.must_get_account_data ~logger untimed_node_a
-             ~public_key:receiver_pub_key
->>>>>>> 1e16aa87
          in
          let node_a_expected =
            (* 40_000_000_000_000 is hardcoded as the original amount, change this is original amount changes *)
@@ -280,11 +238,7 @@
             Malleable_error.soft_error_format ~value:()
               "Replay attack succeeded, but it should fail because the nonce \
                is old.  attempted nonce: %d"
-<<<<<<< HEAD
               (Mina_numbers.Account_nonce.to_int nonce)
-=======
-              (Unsigned.UInt32.to_int nonce)
->>>>>>> 1e16aa87
         | Error error ->
             (* expect GraphQL error due to bad nonce *)
             let err_str = Error.to_string_mach error in
@@ -333,11 +287,7 @@
             Malleable_error.soft_error_format ~value:()
               "Replay attack succeeded, but it should fail because the \
                signature is wrong.  attempted nonce: %d"
-<<<<<<< HEAD
               (Mina_numbers.Account_nonce.to_int nonce)
-=======
-              (Unsigned.UInt32.to_int nonce)
->>>>>>> 1e16aa87
         | Error error ->
             (* expect GraphQL error due to invalid signature *)
             let err_str = Error.to_string_mach error in
@@ -357,11 +307,7 @@
     in
     let%bind () =
       section "send a single payment from timed account using available liquid"
-<<<<<<< HEAD
         (let amount = Currency.Amount.of_int 1_000_000_000_000 in
-=======
-        (let amount = Currency.Amount.of_int 30_000_000_000_000 in
->>>>>>> 1e16aa87
          let receiver = untimed_node_a in
          let%bind receiver_pub_key = Util.pub_key_of_node receiver in
          let sender = timed_node_c in
@@ -401,11 +347,7 @@
               ~command_type:Send_payment))
     in
     section "unable to send payment from timed account using illiquid tokens"
-<<<<<<< HEAD
       (let amount = Currency.Amount.of_int 25_000_000_000_000 in
-=======
-      (let amount = Currency.Amount.of_int 1_000_000_000_000 in
->>>>>>> 1e16aa87
        let receiver = untimed_node_b in
        let%bind receiver_pub_key = Util.pub_key_of_node receiver in
        let sender = timed_node_c in
