--- conflicted
+++ resolved
@@ -16,21 +16,7 @@
   (* TODO: test account creation fee *)
   let config =
     let open Test_config in
-<<<<<<< HEAD
     let open Node_config in
-    let make_timing ~min_balance ~cliff_time ~cliff_amount ~vesting_period
-        ~vesting_increment : Mina_base.Account_timing.t =
-      let open Currency in
-      Timed
-        { initial_minimum_balance = Balance.of_nanomina_int_exn min_balance
-        ; cliff_time = Mina_numbers.Global_slot_since_genesis.of_int cliff_time
-        ; cliff_amount = Amount.of_nanomina_int_exn cliff_amount
-        ; vesting_period = Mina_numbers.Global_slot_span.of_int vesting_period
-        ; vesting_increment = Amount.of_nanomina_int_exn vesting_increment
-        }
-    in
-=======
->>>>>>> 6f209387
     { default with
       genesis_ledger =
         [ test_account "untimed-node-a-key" "400000" (* 400_000_000_000_000 *)
@@ -47,24 +33,10 @@
         ; test_account "fish2" "100"
         ]
     ; block_producers =
-<<<<<<< HEAD
         [ bp "untimed-node-a" (); bp "untimed-node-b" (); bp "timed-node-c" () ]
     ; snark_coordinator = snark "snark-node" 4
-    ; snark_worker_fee = "0.0001"
-=======
-        [ { node_name = "untimed-node-a"; account_name = "untimed-node-a-key" }
-        ; { node_name = "untimed-node-b"; account_name = "untimed-node-b-key" }
-        ; { node_name = "timed-node-c"; account_name = "timed-node-c-key" }
-        ]
-    ; snark_coordinator =
-        Some
-          { node_name = "snark-node"
-          ; account_name = "snark-node-key1"
-          ; worker_nodes = 4
-          }
     ; snark_worker_fee = "0.0002"
-    ; num_archive_nodes = 1
->>>>>>> 6f209387
+    ; archive_nodes = [ archive "archive-node" () ]
     ; proof_config =
         { proof_config_default with
           work_delay = Some 1
