--- conflicted
+++ resolved
@@ -625,15 +625,12 @@
     in
     let%bind () =
       section_hard
-<<<<<<< HEAD
-=======
         "Wait for zkapp to create accounts to be included in transition \
          frontier"
         (wait_for_zkapp parties_create_accounts)
     in
     let%bind () =
       section_hard
->>>>>>> c639ebf6
         "Wait for zkApp transaction to update permissions to be included in \
          transition frontier"
         (wait_for_zkapp parties_update_permissions)
