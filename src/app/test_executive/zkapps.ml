open Core
open Async
open Integration_test_lib
open Mina_base

module Make (Inputs : Intf.Test.Inputs_intf) = struct
  open Inputs
  open Engine
  open Dsl

  open Test_common.Make (Inputs)

  type network = Network.t

  type node = Network.Node.t

  type dsl = Dsl.t

  let config =
    let open Test_config in
    { default with
      requires_graphql = true
    ; block_producers =
        [ { balance = "8000000000"; timing = Untimed }
        ; { balance = "1000000000"; timing = Untimed }
        ]
    ; extra_genesis_accounts =
        [ { balance = "3000"; timing = Untimed }
        ; { balance = "3000"; timing = Untimed }
        ]
    ; num_archive_nodes = 1
    ; num_snark_workers = 2
    ; snark_worker_fee = "0.0001"
    ; proof_config =
        { proof_config_default with
          work_delay = Some 1
        ; transaction_capacity =
            Some Runtime_config.Proof_keys.Transaction_capacity.small
        }
    }

  let transactions_sent = ref 0

  let send_zkapp ~logger node zkapp_command =
    incr transactions_sent ;
    send_zkapp ~logger node zkapp_command

  (* Call [f] [n] times in sequence *)
  let repeat_seq ~n ~f =
    let open Malleable_error.Let_syntax in
    let rec go n =
      if n = 0 then return ()
      else
        let%bind () = f () in
        go (n - 1)
    in
    go n

  let send_padding_transactions ~fee ~logger ~n nodes =
    let sender = List.nth_exn nodes 0 in
    let receiver = List.nth_exn nodes 1 in
    let open Malleable_error.Let_syntax in
    let%bind sender_pub_key = Util.pub_key_of_node sender in
    let%bind receiver_pub_key = Util.pub_key_of_node receiver in
    repeat_seq ~n ~f:(fun () ->
        Network.Node.must_send_payment ~logger sender ~sender_pub_key
          ~receiver_pub_key ~amount:Currency.Amount.one ~fee
        >>| ignore )

  let payment_receiver =
    Signature_lib.(Public_key.compress (Keypair.create ()).public_key)

  let send_payment_from_zkapp_account ?expected_failure
      ~(constraint_constants : Genesis_constants.Constraint_constants.t) ~logger
      ~node (sender : Signature_lib.Keypair.t) nonce =
    let sender_pk = Signature_lib.Public_key.compress sender.public_key in
    let receiver_pk = payment_receiver in
    let amount =
      Currency.Amount.of_fee constraint_constants.account_creation_fee
    in
    let memo = "" in
    let valid_until = Mina_numbers.Global_slot.max_value in
    let fee = Currency.Fee.of_nanomina_int_exn 1_000_000 in
    let payload =
      let common =
        { Signed_command_payload.Common.Poly.fee
        ; fee_payer_pk = sender_pk
        ; nonce
        ; valid_until
        ; memo = Signed_command_memo.empty
        }
      in
      let payment_payload =
        { Payment_payload.Poly.source_pk = sender_pk; receiver_pk; amount }
      in
      let body = Signed_command_payload.Body.Payment payment_payload in
      { Signed_command_payload.Poly.common; body }
    in
    let raw_signature =
      Signed_command.sign_payload sender.private_key payload
      |> Signature.Raw.encode
    in
    match expected_failure with
    | Some failure ->
        send_invalid_payment ~logger ~sender_pub_key:sender_pk
          ~receiver_pub_key:receiver_pk ~amount ~fee ~nonce ~memo ~valid_until
          ~raw_signature ~expected_failure:failure node
    | None ->
        incr transactions_sent ;
        Network.Node.must_send_payment_with_raw_sig ~logger
          ~sender_pub_key:sender_pk ~receiver_pub_key:receiver_pk ~amount ~fee
          ~nonce ~memo ~valid_until ~raw_signature node
        |> Malleable_error.ignore_m

  let run network t =
    let open Malleable_error.Let_syntax in
    let logger = Logger.create () in
    let block_producer_nodes = Network.block_producers network in
    (* TODO: capture snark worker processes' failures *)
    let%bind () =
      section_hard "Wait for nodes to initialize"
        (wait_for t
           (Wait_condition.nodes_to_initialize
              ( Network.seeds network @ block_producer_nodes
              @ Network.snark_coordinators network ) ) )
    in
    let node = List.hd_exn block_producer_nodes in
    let constraint_constants = Network.constraint_constants network in
    let[@warning "-8"] [ fish1_kp; fish2_kp ] =
      Network.extra_genesis_keypairs network
    in
    let num_zkapp_accounts = 3 in
    let zkapp_keypairs =
      List.init num_zkapp_accounts ~f:(fun _ -> Signature_lib.Keypair.create ())
    in
    let zkapp_account_ids =
      List.map zkapp_keypairs ~f:(fun zkapp_keypair ->
          Account_id.create
            (zkapp_keypair.public_key |> Signature_lib.Public_key.compress)
            Token_id.default )
    in
    let%bind zkapp_command_create_accounts =
      (* construct a Zkapp_command.t, similar to zkapp_test_transaction create-zkapp-account *)
      let amount = Currency.Amount.of_mina_int_exn 10 in
      let nonce = Account.Nonce.zero in
      let memo =
        Signed_command_memo.create_from_string_exn "Zkapp create account"
      in
      let fee = Currency.Fee.of_nanomina_int_exn 20_000_000 in
      let (zkapp_command_spec : Transaction_snark.For_tests.Deploy_snapp_spec.t)
          =
        { sender = (fish1_kp, nonce)
        ; fee
        ; fee_payer = None
        ; amount
        ; zkapp_account_keypairs = zkapp_keypairs
        ; memo
        ; new_zkapp_account = true
        ; snapp_update = Account_update.Update.dummy
        ; preconditions = None
        ; authorization_kind = Signature
        }
      in
      return
      @@ Transaction_snark.For_tests.deploy_snapp ~constraint_constants
           zkapp_command_spec
    in
    let%bind.Deferred zkapp_command_update_permissions, permissions_updated =
      (* construct a Zkapp_command.t, similar to zkapp_test_transaction update-permissions *)
      let nonce = Account.Nonce.zero in
      let memo =
        Signed_command_memo.create_from_string_exn "Zkapp update permissions"
      in
<<<<<<< HEAD
      (* Lower fee so that parties_create_accounts gets applied first *)
      let fee = Currency.Fee.of_int 100_000_000 in
=======
      (* Lower fee so that zkapp_command_create_accounts gets applied first *)
      let fee = Currency.Fee.of_nanomina_int_exn 10_000_000 in
>>>>>>> 18e90b9a
      let new_permissions : Permissions.t =
        { Permissions.user_default with
          edit_state = Permissions.Auth_required.Proof
        ; edit_sequence_state = Proof
        ; set_delegate = Proof
        ; set_verification_key = Proof
        ; set_permissions = Proof
        ; set_zkapp_uri = Proof
        ; set_token_symbol = Proof
        ; set_voting_for = Proof
        ; send = Proof
        }
      in
      let (zkapp_command_spec : Transaction_snark.For_tests.Update_states_spec.t)
          =
        { sender = (fish2_kp, nonce)
        ; fee
        ; fee_payer = None
        ; receivers = []
        ; amount = Currency.Amount.of_int 10_000_000
        ; zkapp_account_keypairs = zkapp_keypairs
        ; memo
        ; new_zkapp_account = false
        ; snapp_update =
            { Account_update.Update.dummy with
              permissions = Set new_permissions
            }
        ; current_auth =
            (* current set_permissions permission requires Signature *)
            Permissions.Auth_required.Signature
        ; call_data = Snark_params.Tick.Field.zero
        ; events = []
        ; sequence_events = []
        ; preconditions = None
        }
      in
      let%map.Deferred zkapp_command =
        Transaction_snark.For_tests.update_states ~constraint_constants
          zkapp_command_spec
      in
      (zkapp_command, new_permissions)
    in
    let%bind.Deferred ( zkapp_update_all
<<<<<<< HEAD
                      , parties_update_all
                      , parties_pay_with_proof
                      , parties_invalid_nonce
                      , parties_insufficient_funds
                      , parties_insufficient_replace_fee
                      , parties_insufficient_fee ) =
=======
                      , zkapp_command_update_all
                      , zkapp_command_invalid_nonce
                      , zkapp_command_insufficient_funds
                      , zkapp_command_insufficient_replace_fee
                      , zkapp_command_insufficient_fee ) =
>>>>>>> 18e90b9a
      let amount = Currency.Amount.zero in
      let nonce = Account.Nonce.of_int 1 in
      let memo =
        Signed_command_memo.create_from_string_exn "Zkapp update all"
      in
      let fee = Currency.Fee.of_nanomina_int_exn 10_000_000 in
      let app_state =
        let len = Zkapp_state.Max_state_size.n |> Pickles_types.Nat.to_int in
        let fields =
          Quickcheck.random_value
            (Quickcheck.Generator.list_with_length len
               Snark_params.Tick.Field.gen )
        in
        List.map fields ~f:(fun field -> Zkapp_basic.Set_or_keep.Set field)
        |> Zkapp_state.V.of_list_exn
      in
      let new_delegate =
        Quickcheck.random_value Signature_lib.Public_key.Compressed.gen
      in
      let new_verification_key =
        let data = Pickles.Side_loaded.Verification_key.dummy in
        let hash = Zkapp_account.digest_vk data in
        ({ data; hash } : _ With_hash.t)
      in
      let new_permissions =
        { (Quickcheck.random_value (Permissions.gen ~auth_tag:Proof)) with
          send = Permissions.Auth_required.Proof
        }
      in
      let new_zkapp_uri = "https://www.minaprotocol.com" in
      let new_token_symbol = "SHEKEL" in
      let new_voting_for = Quickcheck.random_value State_hash.gen in
      let snapp_update : Account_update.Update.t =
        { app_state
        ; delegate = Set new_delegate
        ; verification_key = Set new_verification_key
        ; permissions = Set new_permissions
        ; zkapp_uri = Set new_zkapp_uri
        ; token_symbol = Set new_token_symbol
        ; timing = (* timing can't be updated for an existing account *)
                   Keep
        ; voting_for = Set new_voting_for
        }
      in
      let (zkapp_command_spec : Transaction_snark.For_tests.Update_states_spec.t)
          =
        { sender = (fish2_kp, nonce)
        ; fee
        ; fee_payer = None
        ; receivers = []
        ; amount
        ; zkapp_account_keypairs = zkapp_keypairs
        ; memo
        ; new_zkapp_account = false
        ; snapp_update
        ; current_auth = Permissions.Auth_required.Proof
        ; call_data = Snark_params.Tick.Field.zero
        ; events = []
        ; sequence_events = []
        ; preconditions = None
        }
      in
      let%bind.Deferred zkapp_command_update_all =
        Transaction_snark.For_tests.update_states ~constraint_constants
          zkapp_command_spec
      in
<<<<<<< HEAD
      let%bind.Deferred parties_pay_with_proof =
        let fee_payer_body : Party.Body.Fee_payer.t =
          { public_key =
              Signature_lib.Public_key.compress
                (List.nth_exn zkapp_keypairs 2).public_key
          ; fee = Currency.Fee.of_int 10_000_000
          ; valid_until = None
          ; nonce = Account.Nonce.of_int 0
          }
        in
        let { Parties.fee_payer = _; other_parties; memo } =
          parties_update_all
        in
        let%map.Deferred (), (), proof =
          let _, `Prover prover =
            Transaction_snark.For_tests.create_trivial_snapp
              ~constraint_constants ()
          in
          let fee_payer_party =
            { Party.authorization = Signature Signature.dummy
            ; body = Party.Body.of_fee_payer fee_payer_body
            }
          in
          let statement =
            Zkapp_statement.of_tree
              { party = fee_payer_party
              ; party_digest =
                  Parties.Call_forest.Digest.Party.create fee_payer_party
              ; calls =
                  Parties.Call_forest.map other_parties
                    ~f:(fun (party : Party.t) ->
                      { party with
                        body =
                          { party.body with
                            balance_change = Currency.Amount.Signed.zero
                          }
                      } )
              }
          in
          prover statement
        in
        { Parties.fee_payer =
            { body = fee_payer_body; authorization = Proof proof }
        ; other_parties
        ; memo
        }
      in
      let%bind.Deferred parties_invalid_nonce =
=======
      let%bind.Deferred zkapp_command_invalid_nonce =
>>>>>>> 18e90b9a
        Transaction_snark.For_tests.update_states ~constraint_constants
          { zkapp_command_spec with
            sender = (fish2_kp, Account.Nonce.max_value)
          }
      in
      let%bind.Deferred zkapp_command_insufficient_funds =
        Transaction_snark.For_tests.update_states ~constraint_constants
          { zkapp_command_spec with fee = Currency.Fee.max_int }
      in
      let%bind.Deferred zkapp_command_insufficient_replace_fee =
        let spec_insufficient_replace_fee :
            Transaction_snark.For_tests.Update_states_spec.t =
          { zkapp_command_spec with
            fee = Currency.Fee.of_nanomina_int_exn 5_000_000
          }
        in
        Transaction_snark.For_tests.update_states ~constraint_constants
          spec_insufficient_replace_fee
      in
      let%map.Deferred zkapp_command_insufficient_fee =
        let spec_insufficient_fee :
            Transaction_snark.For_tests.Update_states_spec.t =
          { zkapp_command_spec with
            fee = Currency.Fee.of_nanomina_int_exn 1000
          }
        in
        Transaction_snark.For_tests.update_states ~constraint_constants
          spec_insufficient_fee
      in
      ( snapp_update
<<<<<<< HEAD
      , parties_update_all
      , parties_pay_with_proof
      , parties_invalid_nonce
      , parties_insufficient_funds
      , parties_insufficient_replace_fee
      , parties_insufficient_fee )
    in
    let parties_invalid_signature =
      let p = parties_update_all in
=======
      , zkapp_command_update_all
      , zkapp_command_invalid_nonce
      , zkapp_command_insufficient_funds
      , zkapp_command_insufficient_replace_fee
      , zkapp_command_insufficient_fee )
    in
    let zkapp_command_invalid_signature =
      let p = zkapp_command_update_all in
>>>>>>> 18e90b9a
      { p with
        fee_payer =
          { body = { p.fee_payer.body with nonce = Account.Nonce.of_int 2 }
          ; authorization = Signature Signature.dummy
          }
      }
    in
    let zkapp_command_invalid_proof =
      let p = zkapp_command_update_all in
      Zkapp_command.
        { p with
          account_updates =
            Call_forest.map p.account_updates ~f:(fun other_p ->
                match other_p.Account_update.authorization with
                | Proof _ ->
                    { other_p with
                      authorization =
                        Control.Proof Mina_base.Proof.blockchain_dummy
                    }
                | _ ->
                    other_p )
        }
    in
    let%bind.Deferred zkapp_command_nonexistent_fee_payer =
      let new_kp = Signature_lib.Keypair.create () in
      let memo =
        Signed_command_memo.create_from_string_exn "Non-existent account"
      in
      let fee = Currency.Fee.of_nanomina_int_exn 10_000_000 in
      let spec : Transaction_snark.For_tests.Update_states_spec.t =
        { sender = (new_kp, Account.Nonce.zero)
        ; fee
        ; fee_payer = None
        ; receivers = []
        ; amount = Currency.Amount.zero
        ; zkapp_account_keypairs = zkapp_keypairs
        ; memo
        ; new_zkapp_account = false
        ; snapp_update = Account_update.Update.dummy
        ; current_auth = Permissions.Auth_required.None
        ; call_data = Snark_params.Tick.Field.zero
        ; events = []
        ; sequence_events = []
        ; preconditions = None
        }
      in
      Transaction_snark.For_tests.update_states ~constraint_constants spec
    in
    let%bind.Deferred ( zkapp_command_mint_token
                      , zkapp_command_mint_token2
                      , zkapp_command_token_transfer
                      , zkapp_command_token_transfer2 ) =
      (* similar to tokens tests in transaction_snark/tests/zkapp_tokens.ml
         and `Mina_ledger.Ledger`

         the token owner account has already been created here, so don't
         need that as a separate transaction
      *)
      let account_creation_fee_int =
        Currency.Fee.to_nanomina_int constraint_constants.account_creation_fee
      in
      let token_funder = fish1_kp in
      let token_owner = fish2_kp in
      let token_accounts =
        Array.init 4 ~f:(fun _ -> Signature_lib.Keypair.create ())
      in
      let custom_token_id =
        Account_id.derive_token_id
          ~owner:
            (Account_id.create
               (Signature_lib.Public_key.compress token_owner.public_key)
               Token_id.default )
      in
      let custom_token_id2 =
        Account_id.derive_token_id
          ~owner:
            (Account_id.create
               (Signature_lib.Public_key.compress token_owner.public_key)
               custom_token_id )
      in
      let keymap =
        List.fold
          ([ token_funder; token_owner ] @ Array.to_list token_accounts)
          ~init:Signature_lib.Public_key.Compressed.Map.empty
          ~f:(fun map { private_key; public_key } ->
            Signature_lib.Public_key.Compressed.Map.add_exn map
              ~key:(Signature_lib.Public_key.compress public_key)
              ~data:private_key )
      in
      let fee_payer_pk =
        Signature_lib.Public_key.compress token_funder.public_key
      in
      let%bind.Deferred zkapp_command_mint_token =
        let open Zkapp_command_builder in
        let with_dummy_signatures =
          mk_forest
            [ mk_node
                (mk_account_update_body Signature Call token_owner
                   Token_id.default
                   (-account_creation_fee_int) )
                [ mk_node
                    (mk_account_update_body Signature Call token_accounts.(0)
                       custom_token_id 10000 )
                    []
                ]
            ]
          |> mk_zkapp_command ~memo:"mint token" ~fee:12_000_000 ~fee_payer_pk
               ~fee_payer_nonce:(Account.Nonce.of_int 2)
        in
        replace_authorizations ~keymap with_dummy_signatures
      in
      let%bind.Deferred zkapp_command_mint_token2 =
        let open Zkapp_command_builder in
        let with_dummy_signatures =
          mk_forest
            [ mk_node
                (mk_account_update_body Signature Call token_owner
                   Token_id.default
                   (-2 * account_creation_fee_int) )
                [ mk_node
                    (mk_account_update_body Signature Call token_owner
                       custom_token_id 0 )
                    [ mk_node
                        (mk_account_update_body Signature Call
                           token_accounts.(2) custom_token_id2 500 )
                        []
                    ]
                ]
            ]
          |> mk_zkapp_command ~memo:"zkapp to mint token2" ~fee:11_500_000
               ~fee_payer_pk ~fee_payer_nonce:(Account.Nonce.of_int 3)
        in
        replace_authorizations ~keymap with_dummy_signatures
      in
      let%bind.Deferred zkapp_command_token_transfer =
        let open Zkapp_command_builder in
        (* lower fee than minting Zkapp_command.t *)
        let with_dummy_signatures =
          mk_forest
            [ mk_node
                (mk_account_update_body Signature Call token_owner
                   Token_id.default
                   (-account_creation_fee_int) )
                [ mk_node
                    (mk_account_update_body Signature Call token_accounts.(0)
                       custom_token_id (-30) )
                    []
                ; mk_node
                    (mk_account_update_body Signature Call token_accounts.(1)
                       custom_token_id 30 )
                    []
                ; mk_node
                    (mk_account_update_body Signature Call token_funder
                       Token_id.default (-50) )
                    []
                ; mk_node
                    (mk_account_update_body Signature Call token_funder
                       Token_id.default 50 )
                    []
                ]
            ]
          |> mk_zkapp_command ~memo:"zkapp for tokens transfer" ~fee:11_000_000
               ~fee_payer_pk ~fee_payer_nonce:(Account.Nonce.of_int 4)
        in
        replace_authorizations ~keymap with_dummy_signatures
      in
      let%map.Deferred zkapp_command_token_transfer2 =
        let open Zkapp_command_builder in
        (* lower fee than first tokens transfer *)
        let with_dummy_signatures =
          mk_forest
            [ mk_node
                (mk_account_update_body Signature Call token_owner
                   Token_id.default
                   (-account_creation_fee_int) )
                [ mk_node
                    (mk_account_update_body Signature Call token_accounts.(1)
                       custom_token_id (-5) )
                    []
                ; mk_node
                    (mk_account_update_body Signature Call token_accounts.(0)
                       custom_token_id 5 )
                    []
                ; mk_node
                    (mk_account_update_body Signature Call token_owner
                       custom_token_id 0 )
                    [ mk_node
                        (mk_account_update_body Signature Call
                           token_accounts.(2) custom_token_id2 (-210) )
                        []
                    ; mk_node
                        (mk_account_update_body Signature Call
                           token_accounts.(3) custom_token_id2 210 )
                        []
                    ]
                ]
            ]
          |> mk_zkapp_command ~memo:"zkapp for tokens transfer 2"
               ~fee:10_000_000 ~fee_payer_pk
               ~fee_payer_nonce:(Account.Nonce.of_int 5)
        in
        replace_authorizations ~keymap with_dummy_signatures
      in
      ( zkapp_command_mint_token
      , zkapp_command_mint_token2
      , zkapp_command_token_transfer
      , zkapp_command_token_transfer2 )
    in
    let with_timeout =
      let soft_slots = 4 in
      let soft_timeout = Network_time_span.Slots soft_slots in
      let hard_timeout = Network_time_span.Slots (soft_slots * 2) in
      Wait_condition.with_timeouts ~soft_timeout ~hard_timeout
    in
    let wait_for_zkapp zkapp_command =
      let%map () =
        wait_for t @@ with_timeout
        @@ Wait_condition.zkapp_to_be_included_in_frontier ~has_failures:false
             ~zkapp_command
      in
      [%log info] "ZkApp transaction included in transition frontier"
    in
    let compatible req_item ledg_item ~equal =
      match (req_item, ledg_item) with
      | Zkapp_basic.Set_or_keep.Keep, _ ->
          true
      | Set v1, Zkapp_basic.Set_or_keep.Set v2 ->
          equal v1 v2
      | Set _, Keep ->
          false
    in
    let compatible_updates ~(ledger_update : Account_update.Update.t)
        ~(requested_update : Account_update.Update.t) : bool =
      (* the "update" in the ledger is derived from the account

         if the requested update has `Set` for a field, we
         should see `Set` for the same value in the ledger update

         if the requested update has `Keep` for a field, any
         value in the ledger update is acceptable

         for the app state, we apply this principle element-wise
      *)
      let app_states_compat =
        let fs_requested =
          Pickles_types.Vector.Vector_8.to_list requested_update.app_state
        in
        let fs_ledger =
          Pickles_types.Vector.Vector_8.to_list ledger_update.app_state
        in
        List.for_all2_exn fs_requested fs_ledger ~f:(fun req ledg ->
            compatible req ledg ~equal:Pickles.Backend.Tick.Field.equal )
      in
      let delegates_compat =
        compatible requested_update.delegate ledger_update.delegate
          ~equal:Signature_lib.Public_key.Compressed.equal
      in
      let verification_keys_compat =
        compatible requested_update.verification_key
          ledger_update.verification_key
          ~equal:
            [%equal:
              ( Pickles.Side_loaded.Verification_key.t
              , Pickles.Backend.Tick.Field.t )
              With_hash.t]
      in
      let permissions_compat =
        compatible requested_update.permissions ledger_update.permissions
          ~equal:Permissions.equal
      in
      let zkapp_uris_compat =
        compatible requested_update.zkapp_uri ledger_update.zkapp_uri
          ~equal:String.equal
      in
      let token_symbols_compat =
        compatible requested_update.token_symbol ledger_update.token_symbol
          ~equal:String.equal
      in
      let timings_compat =
        compatible requested_update.timing ledger_update.timing
          ~equal:Account_update.Update.Timing_info.equal
      in
      let voting_fors_compat =
        compatible requested_update.voting_for ledger_update.voting_for
          ~equal:State_hash.equal
      in
      List.for_all
        [ app_states_compat
        ; delegates_compat
        ; verification_keys_compat
        ; permissions_compat
        ; zkapp_uris_compat
        ; token_symbols_compat
        ; timings_compat
        ; voting_fors_compat
        ]
        ~f:Fn.id
    in
    let snark_work_event_subscription =
      Event_router.on (event_router t) Snark_work_gossip ~f:(fun _ _ ->
          [%log info] "Received new snark work" ;
          Deferred.return `Continue )
    in
    let snark_work_failure_subscription =
      Event_router.on (event_router t) Snark_work_failed ~f:(fun _ _ ->
          [%log error]
            "A snark worker encountered an error while creating a proof" ;
          Deferred.return `Continue )
    in
    let%bind () =
      section_hard "Send a zkApp transaction to create zkApp accounts"
        (send_zkapp ~logger node zkapp_command_create_accounts)
    in
    let%bind () =
      section_hard
        "Wait for zkapp to create accounts to be included in transition \
         frontier"
        (wait_for_zkapp zkapp_command_create_accounts)
    in
    let%bind () =
      let sender = List.hd_exn zkapp_keypairs in
      let nonce = Account.Nonce.zero in
      section_hard "Send a valid payment from zkApp account"
        (send_payment_from_zkapp_account ~constraint_constants ~node ~logger
           sender nonce )
    in
    let%bind () =
      section_hard "Send a zkApp transaction to update permissions"
        (send_zkapp ~logger node zkapp_command_update_permissions)
    in
    let%bind () =
      section_hard
        "Wait for zkApp transaction to update permissions to be included in \
         transition frontier"
        (wait_for_zkapp zkapp_command_update_permissions)
    in
    let%bind () =
      let sender = List.hd_exn zkapp_keypairs in
      let nonce = Account.Nonce.of_int 1 in
      section_hard "Send an invalid payment from zkApp account"
        (send_payment_from_zkapp_account ~constraint_constants ~logger sender
           nonce ~node
           ~expected_failure:
             Network_pool.Transaction_pool.Diff_versioned.Diff_error.(
               to_string_name Fee_payer_not_permitted_to_send) )
    in
    let%bind () =
      section_hard "Verify that updated permissions are in ledger accounts"
        (Malleable_error.List.iter zkapp_account_ids ~f:(fun account_id ->
             [%log info] "Verifying permissions for account"
               ~metadata:[ ("account_id", Account_id.to_yojson account_id) ] ;
             let%bind ledger_permissions =
               get_account_permissions ~logger node account_id
             in
             if Permissions.equal ledger_permissions permissions_updated then (
               [%log info] "Ledger, updated permissions are equal" ;
               return () )
             else (
               [%log error] "Ledger, updated permissions differ"
                 ~metadata:
                   [ ( "ledger_permissions"
                     , Permissions.to_yojson ledger_permissions )
                   ; ( "updated_permissions"
                     , Permissions.to_yojson permissions_updated )
                   ] ;
               Malleable_error.hard_error
                 (Error.of_string
                    "Ledger permissions do not match update permissions" ) ) )
        )
    in
    let%bind () =
      section_hard "Send a zkapp with an insufficient fee"
        (send_invalid_zkapp ~logger node zkapp_command_insufficient_fee
           "Some commands have an insufficient fee" )
    in
    (* Won't be accepted until the previous transactions are applied *)
    let%bind () =
      section_hard "Send a zkApp transaction to update all fields"
        (send_zkapp ~logger node zkapp_command_update_all)
    in
    let%bind () =
      section_hard "Send a zkApp transaction with fees authorized by a proof"
        (send_zkapp ~logger node parties_pay_with_proof)
    in
    let%bind () =
      section_hard "Send a zkapp with an invalid proof"
        (send_invalid_zkapp ~logger node zkapp_command_invalid_proof
           "Verification_failed" )
    in
    let%bind () =
      section_hard "Send a zkapp with an insufficient replace fee"
        (send_invalid_zkapp ~logger node zkapp_command_insufficient_replace_fee
           "Insufficient_replace_fee" )
    in
    let%bind () =
      section_hard
        "Wait for zkApp transaction to update all fields to be included in \
         transition frontier"
        (wait_for_zkapp parties_update_all)
    in
    let%bind () =
      section_hard
        "Wait for zkApp transaction to paying fees with a proof to be included \
         intransition frontier"
        (wait_for_zkapp parties_pay_with_proof)
    in
    let%bind () =
      section_hard "Send a zkApp transaction with an invalid nonce"
        (send_invalid_zkapp ~logger node zkapp_command_invalid_nonce
           "Invalid_nonce" )
    in
    let%bind () =
      section_hard
        "Send a zkApp transaction with insufficient_funds, fee too high"
        (send_invalid_zkapp ~logger node zkapp_command_insufficient_funds
           "Insufficient_funds" )
    in
    let%bind () =
      section_hard "Send a zkApp transaction with an invalid signature"
        (send_invalid_zkapp ~logger node zkapp_command_invalid_signature
           "Verification_failed" )
    in
    let%bind () =
      section_hard "Send a zkApp transaction with a nonexistent fee payer"
        (send_invalid_zkapp ~logger node zkapp_command_nonexistent_fee_payer
           "Fee_payer_account_not_found" )
    in
    let%bind () =
      section_hard
        "Wait for zkApp transaction to update all fields to be included in \
         transition frontier"
        (wait_for_zkapp zkapp_command_update_all)
    in
    let%bind () =
      section_hard "Send a zkApp transaction to mint token"
        (send_zkapp ~logger node zkapp_command_mint_token)
    in
    let%bind () =
      section_hard "Send a zkApp transaction to mint 2nd token"
        (send_zkapp ~logger node zkapp_command_mint_token2)
    in
    let%bind () =
      section_hard "Send a zkApp transaction to transfer tokens"
        (send_zkapp ~logger node zkapp_command_token_transfer)
    in
    let%bind () =
      section_hard "Send a zkApp transaction to transfer tokens (2)"
        (send_zkapp ~logger node zkapp_command_token_transfer2)
    in
    let%bind () =
      section_hard "Wait for zkApp transaction to mint token"
        (wait_for_zkapp zkapp_command_mint_token)
    in
    let%bind () =
      section_hard "Wait for zkApp transaction to mint 2nd token"
        (wait_for_zkapp zkapp_command_mint_token2)
    in
    let%bind () =
      section_hard "Wait for zkApp transaction to transfer tokens"
        (wait_for_zkapp zkapp_command_token_transfer)
    in
    let%bind () =
      section_hard "Wait for zkApp transaction to transfer tokens (2)"
        (wait_for_zkapp zkapp_command_token_transfer2)
    in
    let%bind () =
      section_hard "Verify zkApp transaction updates in ledger"
        (Malleable_error.List.iter zkapp_account_ids ~f:(fun account_id ->
             [%log info] "Verifying updates for account"
               ~metadata:[ ("account_id", Account_id.to_yojson account_id) ] ;
             let%bind ledger_update =
               get_account_update ~logger node account_id
             in
             if
               compatible_updates ~ledger_update
                 ~requested_update:zkapp_update_all
             then (
               [%log info] "Ledger update and requested update are compatible" ;
               return () )
             else (
               [%log error]
                 "Ledger update and requested update are incompatible"
                 ~metadata:
                   [ ( "ledger_update"
                     , Account_update.Update.to_yojson ledger_update )
                   ; ( "requested_update"
                     , Account_update.Update.to_yojson zkapp_update_all )
                   ] ;
               Malleable_error.hard_error
                 (Error.of_string
                    "Ledger update and requested update are incompatible" ) ) )
        )
    in
    let%bind () =
      let padding_payments =
        (* for work_delay=1 and transaction_capacity=4 per block*)
        let needed = 36 in
        if !transactions_sent >= needed then 0 else needed - !transactions_sent
      in
      let fee = Currency.Fee.of_nanomina_int_exn 1_000_000 in
      send_padding_transactions block_producer_nodes ~fee ~logger
        ~n:padding_payments
    in
    let%bind () =
      section_hard "Wait for proof to be emitted"
        (wait_for t
           (Wait_condition.ledger_proofs_emitted_since_genesis ~num_proofs:1) )
    in
    Event_router.cancel (event_router t) snark_work_event_subscription () ;
    Event_router.cancel (event_router t) snark_work_failure_subscription () ;
    section_hard "Running replayer"
      (let%bind logs =
         Network.Node.run_replayer ~logger
           (List.hd_exn @@ Network.archive_nodes network)
       in
       check_replayer_logs ~logger logs )
end<|MERGE_RESOLUTION|>--- conflicted
+++ resolved
@@ -146,7 +146,7 @@
       let memo =
         Signed_command_memo.create_from_string_exn "Zkapp create account"
       in
-      let fee = Currency.Fee.of_nanomina_int_exn 20_000_000 in
+      let fee = Currency.Fee.of_nanomina_int_exn 200_000_000 in
       let (zkapp_command_spec : Transaction_snark.For_tests.Deploy_snapp_spec.t)
           =
         { sender = (fish1_kp, nonce)
@@ -171,13 +171,8 @@
       let memo =
         Signed_command_memo.create_from_string_exn "Zkapp update permissions"
       in
-<<<<<<< HEAD
-      (* Lower fee so that parties_create_accounts gets applied first *)
-      let fee = Currency.Fee.of_int 100_000_000 in
-=======
       (* Lower fee so that zkapp_command_create_accounts gets applied first *)
-      let fee = Currency.Fee.of_nanomina_int_exn 10_000_000 in
->>>>>>> 18e90b9a
+      let fee = Currency.Fee.of_nanomina_int_exn 100_000_000 in
       let new_permissions : Permissions.t =
         { Permissions.user_default with
           edit_state = Permissions.Auth_required.Proof
@@ -197,7 +192,7 @@
         ; fee
         ; fee_payer = None
         ; receivers = []
-        ; amount = Currency.Amount.of_int 10_000_000
+        ; amount = Currency.Amount.of_nanomina_int_exn 10_000_000
         ; zkapp_account_keypairs = zkapp_keypairs
         ; memo
         ; new_zkapp_account = false
@@ -221,20 +216,12 @@
       (zkapp_command, new_permissions)
     in
     let%bind.Deferred ( zkapp_update_all
-<<<<<<< HEAD
-                      , parties_update_all
-                      , parties_pay_with_proof
-                      , parties_invalid_nonce
-                      , parties_insufficient_funds
-                      , parties_insufficient_replace_fee
-                      , parties_insufficient_fee ) =
-=======
                       , zkapp_command_update_all
+                      , zkapp_command_pay_with_proof
                       , zkapp_command_invalid_nonce
                       , zkapp_command_insufficient_funds
                       , zkapp_command_insufficient_replace_fee
                       , zkapp_command_insufficient_fee ) =
->>>>>>> 18e90b9a
       let amount = Currency.Amount.zero in
       let nonce = Account.Nonce.of_int 1 in
       let memo =
@@ -301,38 +288,37 @@
         Transaction_snark.For_tests.update_states ~constraint_constants
           zkapp_command_spec
       in
-<<<<<<< HEAD
-      let%bind.Deferred parties_pay_with_proof =
-        let fee_payer_body : Party.Body.Fee_payer.t =
+      let%bind.Deferred zkapp_command_pay_with_proof =
+        let fee_payer_body : Account_update.Body.Fee_payer.t =
           { public_key =
               Signature_lib.Public_key.compress
                 (List.nth_exn zkapp_keypairs 2).public_key
-          ; fee = Currency.Fee.of_int 10_000_000
+          ; fee = Currency.Fee.of_nanomina_int_exn 100_000_000
           ; valid_until = None
           ; nonce = Account.Nonce.of_int 0
           }
         in
-        let { Parties.fee_payer = _; other_parties; memo } =
-          parties_update_all
+        let { Zkapp_command.fee_payer = _; account_updates; memo } =
+          zkapp_command_update_all
         in
         let%map.Deferred (), (), proof =
           let _, `Prover prover =
             Transaction_snark.For_tests.create_trivial_snapp
               ~constraint_constants ()
           in
-          let fee_payer_party =
-            { Party.authorization = Signature Signature.dummy
-            ; body = Party.Body.of_fee_payer fee_payer_body
+          let fee_payer_account_update =
+            { Account_update.authorization = Signature Signature.dummy
+            ; body = Account_update.Body.of_fee_payer fee_payer_body
             }
           in
           let statement =
             Zkapp_statement.of_tree
-              { party = fee_payer_party
-              ; party_digest =
-                  Parties.Call_forest.Digest.Party.create fee_payer_party
+              { account_update = fee_payer_account_update
+              ; account_update_digest =
+                  Zkapp_command.Call_forest.Digest.Account_update.create fee_payer_account_update
               ; calls =
-                  Parties.Call_forest.map other_parties
-                    ~f:(fun (party : Party.t) ->
+                  Zkapp_command.Call_forest.map account_updates
+                    ~f:(fun (party : Account_update.t) ->
                       { party with
                         body =
                           { party.body with
@@ -343,16 +329,13 @@
           in
           prover statement
         in
-        { Parties.fee_payer =
+        { Zkapp_command.fee_payer =
             { body = fee_payer_body; authorization = Proof proof }
-        ; other_parties
+        ; account_updates
         ; memo
         }
       in
-      let%bind.Deferred parties_invalid_nonce =
-=======
       let%bind.Deferred zkapp_command_invalid_nonce =
->>>>>>> 18e90b9a
         Transaction_snark.For_tests.update_states ~constraint_constants
           { zkapp_command_spec with
             sender = (fish2_kp, Account.Nonce.max_value)
@@ -383,18 +366,8 @@
           spec_insufficient_fee
       in
       ( snapp_update
-<<<<<<< HEAD
-      , parties_update_all
-      , parties_pay_with_proof
-      , parties_invalid_nonce
-      , parties_insufficient_funds
-      , parties_insufficient_replace_fee
-      , parties_insufficient_fee )
-    in
-    let parties_invalid_signature =
-      let p = parties_update_all in
-=======
       , zkapp_command_update_all
+      , zkapp_command_pay_with_proof
       , zkapp_command_invalid_nonce
       , zkapp_command_insufficient_funds
       , zkapp_command_insufficient_replace_fee
@@ -402,7 +375,6 @@
     in
     let zkapp_command_invalid_signature =
       let p = zkapp_command_update_all in
->>>>>>> 18e90b9a
       { p with
         fee_payer =
           { body = { p.fee_payer.body with nonce = Account.Nonce.of_int 2 }
@@ -785,7 +757,7 @@
     in
     let%bind () =
       section_hard "Send a zkApp transaction with fees authorized by a proof"
-        (send_zkapp ~logger node parties_pay_with_proof)
+        (send_zkapp ~logger node zkapp_command_pay_with_proof)
     in
     let%bind () =
       section_hard "Send a zkapp with an invalid proof"
@@ -796,18 +768,6 @@
       section_hard "Send a zkapp with an insufficient replace fee"
         (send_invalid_zkapp ~logger node zkapp_command_insufficient_replace_fee
            "Insufficient_replace_fee" )
-    in
-    let%bind () =
-      section_hard
-        "Wait for zkApp transaction to update all fields to be included in \
-         transition frontier"
-        (wait_for_zkapp parties_update_all)
-    in
-    let%bind () =
-      section_hard
-        "Wait for zkApp transaction to paying fees with a proof to be included \
-         intransition frontier"
-        (wait_for_zkapp parties_pay_with_proof)
     in
     let%bind () =
       section_hard "Send a zkApp transaction with an invalid nonce"
@@ -835,6 +795,12 @@
         "Wait for zkApp transaction to update all fields to be included in \
          transition frontier"
         (wait_for_zkapp zkapp_command_update_all)
+    in
+    let%bind () =
+      section_hard
+        "Wait for zkApp transaction to paying fees with a proof to be included \
+         intransition frontier"
+        (wait_for_zkapp zkapp_command_pay_with_proof)
     in
     let%bind () =
       section_hard "Send a zkApp transaction to mint token"
