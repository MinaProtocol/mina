--- conflicted
+++ resolved
@@ -42,11 +42,7 @@
         [ ( "peers"
           , `List
               (List.map (Core.String.Map.data all_mina_nodes) ~f:(fun n ->
-<<<<<<< HEAD
-                   `String (Node.id n) ) ) )
-=======
                    `String (Node.infra_id n) ) ) )
->>>>>>> bdb8497b
         ] ;
     let%bind () =
       wait_for t
