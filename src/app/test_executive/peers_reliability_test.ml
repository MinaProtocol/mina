open Core
open Async
open Integration_test_lib

module Make (Inputs : Intf.Test.Inputs_intf) = struct
  open Inputs
  open Engine
  open Dsl

  open Test_common.Make (Inputs)

  (* TODO: find a way to avoid this type alias (first class module signatures restrictions make this tricky) *)
  type network = Network.t

  type node = Network.Node.t

  type dsl = Dsl.t

  let config =
    let open Test_config in
    { default with
      requires_graphql = true
    ; genesis_ledger =
        [ { account_name = "node-a-key"; balance = "700000"; timing = Untimed }
        ; { account_name = "node-b-key"; balance = "700000"; timing = Untimed }
        ; { account_name = "node-c-key"; balance = "800000"; timing = Untimed }
        ]
    ; block_producers =
        [ { node_name = "node-a"; account_name = "node-a-key" }
        ; { node_name = "node-b"; account_name = "node-b-key" }
        ; { node_name = "node-c"; account_name = "node-c-key" }
        ]
    }

  let run network t =
    let open Network in
    let open Malleable_error.Let_syntax in
    let logger = Logger.create () in
    let all_mina_nodes = Network.all_mina_nodes network in
    [%log info] "peers_list"
      ~metadata:
        [ ( "peers"
          , `List
              (List.map (Core.String.Map.data all_mina_nodes) ~f:(fun n ->
                   `String (Node.infra_id n) ) ) )
        ] ;
    let node_a =
      Core.String.Map.find_exn (Network.block_producers network) "node-a"
    in
    let node_b =
      Core.String.Map.find_exn (Network.block_producers network) "node-b"
    in
    let node_c =
      Core.String.Map.find_exn (Network.block_producers network) "node-c"
    in
    (* witness the node_c frontier load on initialization *)
    let%bind () =
      wait_for t
      @@ ( Wait_condition.persisted_frontier_loaded node_c
         |> Wait_condition.with_timeouts
              ~soft_timeout:
                (Network_time_span.Literal
                   (Time.Span.of_ms (20. *. 60. *. 1000.)) )
              ~hard_timeout:
                (Network_time_span.Literal
                   (Time.Span.of_ms (20. *. 60. *. 1000.)) ) )
    in
    (* let%bind () = wait_for t (Wait_condition.nodes_to_initialize [ node_c ]) in *)
    let%bind () =
      wait_for t
        (Wait_condition.nodes_to_initialize
           (Core.String.Map.data all_mina_nodes) )
    in
    let%bind initial_connectivity_data =
      fetch_connectivity_data ~logger (Core.String.Map.data all_mina_nodes)
    in
    let%bind () =
      section "network is fully connected upon initialization"
        (assert_peers_completely_connected initial_connectivity_data)
    in
    let%bind () =
      section
        "network can't be partitioned if 2 nodes are hypothetically taken \
         offline"
        (assert_peers_cant_be_partitioned ~max_disconnections:2
           initial_connectivity_data )
    in
    (* a couple of transactions, so the persisted transition frontier is not trivial *)
    let%bind () =
      section_hard "send a payment"
        (let%bind sender_pub_key = pub_key_of_node node_c in
         let%bind receiver_pub_key = pub_key_of_node node_b in
         let%bind { hash = txn_hash; _ } =
           Graphql_requests.must_send_online_payment ~logger
             (Network.Node.get_ingress_uri node_c)
             ~sender_pub_key ~receiver_pub_key
             ~amount:(Currency.Amount.of_nanomina_int_exn 1_000_000)
             ~fee:(Currency.Fee.of_nanomina_int_exn 10_000_000)
         in
         wait_for t
           (Wait_condition.signed_command_to_be_included_in_frontier ~txn_hash
              ~node_included_in:(`Node node_c) ) )
    in
    let zkapp_account_keypair = Signature_lib.Keypair.create () in
    let%bind () =
      let wait_for_zkapp zkapp_command =
        let%map () =
          wait_for t
          @@ Wait_condition.zkapp_to_be_included_in_frontier ~has_failures:false
               ~zkapp_command
        in
        [%log info] "ZkApp transaction included in transition frontier"
      in
      section_hard "send a zkApp to create an account"
        (let%bind parties_create_accounts =
           let amount = Currency.Amount.of_mina_int_exn 10 in
           let nonce = Mina_base.Account.Nonce.(succ zero) in
           let memo =
             Mina_base.Signed_command_memo.create_from_string_exn
               "Zkapp create account"
           in
           let fee = Currency.Fee.of_nanomina_int_exn 20_000_000 in
           let sender_kp =
             (Option.value_exn (Node.network_keypair node_c)).keypair
           in
           let (parties_spec : Transaction_snark.For_tests.Deploy_snapp_spec.t)
               =
             { sender = (sender_kp, nonce)
             ; fee
             ; fee_payer = None
             ; amount
             ; zkapp_account_keypairs = [ zkapp_account_keypair ]
             ; memo
             ; new_zkapp_account = true
             ; snapp_update = Mina_base.Account_update.Update.dummy
             ; preconditions = None
             ; authorization_kind = Signature
             }
           in
           return
           @@ Transaction_snark.For_tests.deploy_snapp
                ~constraint_constants:(Network.constraint_constants network)
                parties_spec
         in
         let%bind () =
           send_zkapp ~logger
             (Network.Node.get_ingress_uri node_c)
             parties_create_accounts
         in
         wait_for_zkapp parties_create_accounts )
    in
    let%bind () =
      section "Checking for new zkApp account in node about to be stopped"
        (let pk =
           zkapp_account_keypair.public_key |> Signature_lib.Public_key.compress
         in
         let account_id =
           Mina_base.Account_id.create pk Mina_base.Token_id.default
         in
         let%map _account_data =
           Graphql_requests.must_get_account_data ~logger
             (Network.Node.get_ingress_uri node_c)
             ~account_id
         in
         () )
    in
    [%log info] "zkApp account was created on node about to be stopped" ;
    let%bind () =
      section "blocks are produced"
        (wait_for t (Wait_condition.blocks_to_be_produced 1))
    in
    let%bind () =
      section "short bootstrap"
        (let%bind () = Node.stop node_c in
         [%log info] "%s stopped, will now wait for blocks to be produced"
<<<<<<< HEAD
           (Node.id node_c) ;
         let%bind () =
           wait_for t
             ( Wait_condition.blocks_to_be_produced 1
             (* Extend the wait timeout, only 2/3 of stake is online. *)
             |> Wait_condition.with_timeouts
                  ~soft_timeout:(Network_time_span.Slots 3)
                  ~hard_timeout:(Network_time_span.Slots 6) )
         in
         let%bind () = Node.start ~fresh_state:true node_c in
         [%log info]
           "%s started again, will now wait for this node to initialize"
           (Node.id node_c) ;
         (* we've witnessed the loading of the node_c frontier on initialization
            so the event here must be the frontier loading on the node_c restart
         *)
         let%bind () =
           wait_for t @@ Wait_condition.persisted_frontier_loaded node_c
         in
         let%bind () = wait_for t @@ Wait_condition.node_to_initialize node_c in
=======
           (Node.infra_id node_c) ;
         let%bind () = wait_for t (Wait_condition.blocks_to_be_produced 1) in
         let%bind () = Node.start ~fresh_state:true node_c in
         [%log info]
           "%s started again, will now wait for this node to initialize"
           (Node.infra_id node_c) ;
         let%bind () = wait_for t (Wait_condition.node_to_initialize node_c) in
>>>>>>> a6f48d64
         wait_for t
           ( Wait_condition.nodes_to_synchronize [ node_a; node_b; node_c ]
           |> Wait_condition.with_timeouts
                ~hard_timeout:
                  (Network_time_span.Literal
                     (Time.Span.of_ms (15. *. 60. *. 1000.)) ) ) )
    in
    section "network is fully connected after one node was restarted"
      (let%bind () = Malleable_error.lift (after (Time.Span.of_sec 240.0)) in
       let%bind final_connectivity_data =
         fetch_connectivity_data ~logger (Core.String.Map.data all_mina_nodes)
       in
       assert_peers_completely_connected final_connectivity_data )
end<|MERGE_RESOLUTION|>--- conflicted
+++ resolved
@@ -173,8 +173,7 @@
       section "short bootstrap"
         (let%bind () = Node.stop node_c in
          [%log info] "%s stopped, will now wait for blocks to be produced"
-<<<<<<< HEAD
-           (Node.id node_c) ;
+           (Node.infra_id node_c) ;
          let%bind () =
            wait_for t
              ( Wait_condition.blocks_to_be_produced 1
@@ -186,7 +185,7 @@
          let%bind () = Node.start ~fresh_state:true node_c in
          [%log info]
            "%s started again, will now wait for this node to initialize"
-           (Node.id node_c) ;
+           (Node.infra_id node_c) ;
          (* we've witnessed the loading of the node_c frontier on initialization
             so the event here must be the frontier loading on the node_c restart
          *)
@@ -194,15 +193,6 @@
            wait_for t @@ Wait_condition.persisted_frontier_loaded node_c
          in
          let%bind () = wait_for t @@ Wait_condition.node_to_initialize node_c in
-=======
-           (Node.infra_id node_c) ;
-         let%bind () = wait_for t (Wait_condition.blocks_to_be_produced 1) in
-         let%bind () = Node.start ~fresh_state:true node_c in
-         [%log info]
-           "%s started again, will now wait for this node to initialize"
-           (Node.infra_id node_c) ;
-         let%bind () = wait_for t (Wait_condition.node_to_initialize node_c) in
->>>>>>> a6f48d64
          wait_for t
            ( Wait_condition.nodes_to_synchronize [ node_a; node_b; node_c ]
            |> Wait_condition.with_timeouts
