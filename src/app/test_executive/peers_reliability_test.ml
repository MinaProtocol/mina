--- conflicted
+++ resolved
@@ -21,18 +21,11 @@
     { default with
       requires_graphql = true
     ; genesis_ledger =
-<<<<<<< HEAD
-        [ { account_name = "node-a-key"; balance = "700000"; timing = Untimed }
-        ; { account_name = "node-b-key"; balance = "700000"; timing = Untimed }
-        ; { account_name = "node-c-key"; balance = "800000"; timing = Untimed }
-        ]
-=======
         (let open Test_account in
         [ create ~account_name:"node-a-key" ~balance:"700000" ()
         ; create ~account_name:"node-b-key" ~balance:"700000" ()
         ; create ~account_name:"node-c-key" ~balance:"800000" ()
         ])
->>>>>>> 55d8a449
     ; block_producers =
         [ { node_name = "node-a"; account_name = "node-a-key" }
         ; { node_name = "node-b"; account_name = "node-b-key" }
