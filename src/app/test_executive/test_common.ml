--- conflicted
+++ resolved
@@ -439,53 +439,6 @@
       let error = String.concat error_logs ~sep:"\n  " in
       Malleable_error.hard_error_string ("Replayer errors:\n  " ^ error)
 
-<<<<<<< HEAD
-  module Node_config = struct
-    open Inputs.Engine.Network
-
-    let archive node_name ?(account_name = node_name ^ "-key")
-        ?(docker_image = !archive_image) ?git_build () =
-      let docker_image =
-        if Option.is_some git_build then None else docker_image
-      in
-      { Test_config.Archive_node.node_name
-      ; account_name
-      ; docker_image
-      ; git_build
-      }
-
-    let bp node_name ?(account_name = node_name ^ "-key")
-        ?(docker_image = !mina_image) ?git_build () =
-      let docker_image =
-        if Option.is_some git_build then None else Some docker_image
-      in
-      { Test_config.Block_producer_node.node_name
-      ; account_name
-      ; docker_image
-      ; git_build
-      }
-
-    let seed node_name ?(account_name = node_name ^ "-key")
-        ?(docker_image = !mina_image) ?git_build () =
-      let docker_image =
-        if Option.is_some git_build then None else Some docker_image
-      in
-      { Test_config.Seed_node.node_name; account_name; docker_image; git_build }
-
-    let snark node_name ?(account_name = node_name ^ "-key")
-        ?(docker_image = !mina_image) ?git_build worker_nodes =
-      let docker_image =
-        if Option.is_some git_build then None else Some docker_image
-      in
-      Some
-        { Test_config.Snark_coordinator_node.node_name
-        ; account_name
-        ; docker_image
-        ; git_build
-        ; worker_nodes
-        }
-  end
-=======
   let make_timing ~min_balance ~cliff_time ~cliff_amount ~vesting_period
       ~vesting_increment : Mina_base.Account_timing.t =
     let open Currency in
@@ -496,5 +449,50 @@
       ; vesting_period = Mina_numbers.Global_slot_span.of_int vesting_period
       ; vesting_increment = Amount.of_nanomina_int_exn vesting_increment
       }
->>>>>>> 6f209387
+
+  module Node_config = struct
+    open Inputs.Engine.Network
+
+    let archive node_name ?(account_name = node_name ^ "-key")
+        ?(docker_image = !archive_image) ?git_build () =
+      let docker_image =
+        if Option.is_some git_build then None else docker_image
+      in
+      { Test_config.Archive_node.node_name
+      ; account_name
+      ; docker_image
+      ; git_build
+      }
+
+    let bp node_name ?(account_name = node_name ^ "-key")
+        ?(docker_image = !mina_image) ?git_build () =
+      let docker_image =
+        if Option.is_some git_build then None else Some docker_image
+      in
+      { Test_config.Block_producer_node.node_name
+      ; account_name
+      ; docker_image
+      ; git_build
+      }
+
+    let seed node_name ?(account_name = node_name ^ "-key")
+        ?(docker_image = !mina_image) ?git_build () =
+      let docker_image =
+        if Option.is_some git_build then None else Some docker_image
+      in
+      { Test_config.Seed_node.node_name; account_name; docker_image; git_build }
+
+    let snark node_name ?(account_name = node_name ^ "-key")
+        ?(docker_image = !mina_image) ?git_build worker_nodes =
+      let docker_image =
+        if Option.is_some git_build then None else Some docker_image
+      in
+      Some
+        { Test_config.Snark_coordinator_node.node_name
+        ; account_name
+        ; docker_image
+        ; git_build
+        ; worker_nodes
+        }
+  end
 end