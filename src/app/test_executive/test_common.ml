(* test_common.ml -- code common to tests *)

open Integration_test_lib
open Core_kernel
open Async
open Mina_transaction

module Make (Inputs : Intf.Test.Inputs_intf) = struct
  open Inputs

  (* Call [f] [n] times in sequence *)
  let repeat_seq ~n ~f =
    let open Malleable_error.Let_syntax in
    let rec go n =
      if n = 0 then return ()
      else
        let%bind () = f () in
        go (n - 1)
    in
    go n

  let send_payments ~logger ~sender_pub_key ~receiver_pub_key ~amount ~fee ~node
      n =
    let open Malleable_error.Let_syntax in
    let rec go n hashlist =
      if n = 0 then return hashlist
      else
        let%bind hash =
          let%map { hash; nonce; _ } =
            Integration_test_lib.Graphql_requests.must_send_online_payment
              ~logger ~sender_pub_key ~receiver_pub_key ~amount ~fee
              (Engine.Network.Node.get_ingress_uri node)
          in
          [%log info]
            "sending multiple payments: payment #%d sent with hash of %s and \
             nonce of %d."
            n
            (Transaction_hash.to_base58_check hash)
            (Unsigned.UInt32.to_int nonce) ;
          hash
        in
        go (n - 1) (List.append hashlist [ hash ])
    in
    go n []

  let wait_for_payments ~logger ~dsl ~hashlist n =
    let open Malleable_error.Let_syntax in
    let rec go n hashlist =
      if n = 0 then return ()
      else
        (* confirm payment *)
        let%bind () =
          let hash = List.hd_exn hashlist in
          let%map () =
            Dsl.wait_for dsl
              (Dsl.Wait_condition.signed_command_to_be_included_in_frontier
                 ~txn_hash:hash ~node_included_in:`Any_node )
          in
          [%log info]
            "wait for multiple payments: payment #%d with hash %s successfully \
             included in frontier."
            n
            (Transaction_hash.to_base58_check hash) ;
          ()
        in
        go (n - 1) (List.tl_exn hashlist)
    in
    go n hashlist

  (* let pub_key_of_node node =
     let open Signature_lib in
     match Engine.Network.Node.network_keypair node with
     | Some nk ->
         Malleable_error.return (nk.keypair.public_key |> Public_key.compress)
     | None ->
         Malleable_error.hard_error_format
           "Node '%s' did not have a network keypair, if node is a block \
            producer this should not happen"
           (Engine.Network.Node.id node) *)

  let make_get_key ~f node =
    match Engine.Network.Node.network_keypair node with
    | Some nk ->
        Malleable_error.return (f nk)
    | None ->
        Malleable_error.hard_error_format
          "Node '%s' did not have a network keypair, if node is a block \
           producer this should not happen"
          (Engine.Network.Node.infra_id node)

  let pub_key_of_node =
    make_get_key ~f:(fun nk ->
        nk.keypair.public_key |> Signature_lib.Public_key.compress )

  let priv_key_of_node = make_get_key ~f:(fun nk -> nk.keypair.private_key)

  let check_common_prefixes ~tolerance ~logger chains =
    assert (List.length chains > 1) ;
    let hashset_chains =
      List.map chains ~f:(Hash_set.of_list (module String))
    in
    let longest_chain_length =
      chains |> List.map ~f:List.length
      |> List.max_elt ~compare:Int.compare
      |> Option.value_exn
    in
    let common_prefixes =
      List.reduce hashset_chains ~f:Hash_set.inter |> Option.value_exn
    in
    let common_prefixes_length = Hash_set.length common_prefixes in
    let length_difference = longest_chain_length - common_prefixes_length in
    if length_difference = 0 || length_difference <= tolerance then
      Malleable_error.return ()
    else
      let error_str =
        sprintf
          "Chains have common prefix of %d blocks, longest absolute chain is \
           %d blocks.  the difference is %d blocks, which is greater than \
           allowed tolerance of %d blocks"
          common_prefixes_length longest_chain_length length_difference
          tolerance
      in
      [%log error] "%s" error_str ;
      Malleable_error.soft_error ~value:() (Error.of_string error_str)

  module X = struct
    include String

    type display = string [@@deriving yojson]

    let display = Fn.id

    let name = Fn.id
  end

  module G = Visualization.Make_ocamlgraph (X)

  let graph_of_adjacency_list (adj : (string * string list) list) =
    List.fold adj ~init:G.empty ~f:(fun acc (x, xs) ->
        let acc = G.add_vertex acc x in
        List.fold xs ~init:acc ~f:(fun acc y ->
            let acc = G.add_vertex acc y in
            G.add_edge acc x y ) )

  let fetch_connectivity_data ~logger nodes =
    let open Malleable_error.Let_syntax in
    Malleable_error.List.map nodes ~f:(fun node ->
        let%map response =
          Integration_test_lib.Graphql_requests.must_get_peer_id ~logger
            (Engine.Network.Node.get_ingress_uri node)
        in
        (node, response) )

  let assert_peers_completely_connected nodes_and_responses =
    (* this check checks if every single peer in the network is connected to every other peer, in graph theory this network would be a complete graph.  this property will only hold true on small networks *)
    let check_peer_connected_to_all_others ~nodes_by_peer_id ~peer_id
        ~connected_peers =
      let get_node_infra_id p =
        p
        |> String.Map.find_exn nodes_by_peer_id
        |> Engine.Network.Node.infra_id
      in
      let expected_peers =
        nodes_by_peer_id |> String.Map.keys
        |> List.filter ~f:(fun p -> not (String.equal p peer_id))
      in
      Malleable_error.List.iter expected_peers ~f:(fun p ->
          let error =
            Printf.sprintf "node %s (id=%s) is not connected to node %s (id=%s)"
              (get_node_infra_id peer_id)
              peer_id (get_node_infra_id p) p
            |> Error.of_string
          in
          Malleable_error.ok_if_true
            (List.mem connected_peers p ~equal:String.equal)
            ~error_type:`Hard ~error )
    in

    let nodes_by_peer_id =
      nodes_and_responses
      |> List.map ~f:(fun (node, (peer_id, _)) -> (peer_id, node))
      |> String.Map.of_alist_exn
    in
    Malleable_error.List.iter nodes_and_responses
      ~f:(fun (_, (peer_id, connected_peers)) ->
        check_peer_connected_to_all_others ~nodes_by_peer_id ~peer_id
          ~connected_peers )

  let assert_peers_cant_be_partitioned ~max_disconnections nodes_and_responses =
    (* this check checks that the network does NOT become partitioned into isolated subgraphs, even if n nodes are hypothetically removed from the network.*)
    let _, responses = List.unzip nodes_and_responses in
    let open Graph_algorithms in
    let () =
      Out_channel.with_file "/tmp/network-graph.dot" ~f:(fun c ->
          G.output_graph c (graph_of_adjacency_list responses) )
    in
    (* Check that the network cannot be disconnected by removing up to max_disconnections number of nodes. *)
    match
      Nat.take
        (Graph_algorithms.connectivity (module String) responses)
        max_disconnections
    with
    | `Failed_after n ->
        Malleable_error.hard_error_format
          "The network could be disconnected by removing %d node(s)" n
    | `Ok ->
        Malleable_error.return ()

  let send_zkapp_batch ~logger node_uri zkapp_commands =
    List.iter zkapp_commands ~f:(fun zkapp_command ->
<<<<<<< HEAD
        [%log info] "Sending zkApp"
=======
        [%log info] "Sending $zkapp_command"
>>>>>>> 55d8a449
          ~metadata:
            [ ("zkapp_command", Mina_base.Zkapp_command.to_yojson zkapp_command)
            ; ( "memo"
              , `String
                  (Mina_base.Signed_command_memo.to_string_hum
                     zkapp_command.memo ) )
            ] ) ;
    match%bind.Deferred
      Integration_test_lib.Graphql_requests.send_zkapp_batch ~logger node_uri
        ~zkapp_commands
    with
    | Ok _zkapp_ids ->
        [%log info] "ZkApp transactions sent" ;
        Malleable_error.return ()
    | Error err ->
        let err_str = Error.to_string_mach err in
        [%log error] "Error sending zkApp transactions"
          ~metadata:[ ("error", `String err_str) ] ;
        Malleable_error.hard_error_format "Error sending zkApp transactions: %s"
          err_str

  let send_zkapp ~logger node zkapp_command =
    send_zkapp_batch ~logger node [ zkapp_command ]

  let send_invalid_zkapp ~logger node_uri zkapp_command substring =
    [%log info] "Sending zkApp, expected to fail" ;
    match%bind.Deferred
      Integration_test_lib.Graphql_requests.send_zkapp_batch ~logger node_uri
        ~zkapp_commands:[ zkapp_command ]
    with
    | Ok _zkapp_ids ->
        [%log error] "ZkApp transaction succeeded, expected error \"%s\""
          substring ;
        Malleable_error.hard_error_format
          "ZkApp transaction succeeded, expected error \"%s\"" substring
    | Error err ->
        let err_str = Error.to_string_mach err in
        if String.is_substring ~substring err_str then (
          [%log info] "ZkApp transaction failed as expected"
            ~metadata:[ ("error", `String err_str) ] ;
          Malleable_error.return () )
        else (
          [%log error]
            "Error sending zkApp, for a reason other than the expected \"%s\""
            substring
            ~metadata:[ ("error", `String err_str) ] ;
          Malleable_error.hard_error_format
            "ZkApp transaction failed: %s, but expected \"%s\"" err_str
            substring )

  let send_invalid_payment ~logger node_uri ~sender_pub_key ~receiver_pub_key
      ~amount ~fee ~nonce ~memo ~valid_until ~raw_signature ~expected_failure :
      unit Malleable_error.t =
    [%log info] "Sending payment, expected to fail" ;
    let expected_failure = String.lowercase expected_failure in
    match%bind.Deferred
      Integration_test_lib.Graphql_requests.send_payment_with_raw_sig ~logger
        node_uri ~sender_pub_key ~receiver_pub_key ~amount ~fee ~nonce ~memo
        ~valid_until ~raw_signature
    with
    | Ok _ ->
        [%log error] "Payment succeeded, expected error \"%s\"" expected_failure ;
        Malleable_error.hard_error_format
          "Payment transaction succeeded, expected error \"%s\""
          expected_failure
    | Error err ->
        let err_str = Error.to_string_mach err |> String.lowercase in
        if String.is_substring ~substring:expected_failure err_str then (
          [%log info] "Payment failed as expected"
            ~metadata:[ ("error", `String err_str) ] ;
          Malleable_error.return () )
        else (
          [%log error]
            "Error sending payment, for a reason other than the expected \"%s\""
            expected_failure
            ~metadata:[ ("error", `String err_str) ] ;
          Malleable_error.hard_error_format
            "Payment failed: %s, but expected \"%s\"" err_str expected_failure )

  let get_account_permissions ~logger node_uri account_id =
    [%log info] "Getting permissions for account"
      ~metadata:[ ("account_id", Mina_base.Account_id.to_yojson account_id) ] ;
    match%bind.Deferred
      Integration_test_lib.Graphql_requests.get_account_permissions ~logger
        node_uri ~account_id
    with
    | Ok permissions ->
        [%log info] "Got account permissions" ;
        Malleable_error.return permissions
    | Error err ->
        let err_str = Error.to_string_mach err in
        [%log error] "Error getting account permissions"
          ~metadata:[ ("error", `String err_str) ] ;
        Malleable_error.hard_error (Error.of_string err_str)

  let get_account_update ~logger node_uri account_id =
    [%log info] "Getting update for account"
      ~metadata:[ ("account_id", Mina_base.Account_id.to_yojson account_id) ] ;
    match%bind.Deferred
      Integration_test_lib.Graphql_requests.get_account_update ~logger node_uri
        ~account_id
    with
    | Ok update ->
        [%log info] "Got account update" ;
        Malleable_error.return update
    | Error err ->
        let err_str = Error.to_string_mach err in
        [%log error] "Error getting account update"
          ~metadata:[ ("error", `String err_str) ] ;
        Malleable_error.hard_error (Error.of_string err_str)

  let get_pooled_zkapp_commands ~logger node_uri pk =
    [%log info] "Getting pooled zkApp commands"
      ~metadata:
        [ ("pub_key", Signature_lib.Public_key.Compressed.to_yojson pk) ] ;
    match%bind.Deferred
      Integration_test_lib.Graphql_requests.get_pooled_zkapp_commands ~logger
        node_uri ~pk
    with
    | Ok zkapp_commands ->
        [%log info] "Got pooled zkApp commands" ;
        Malleable_error.return zkapp_commands
    | Error err ->
        let err_str = Error.to_string_mach err in
        [%log error] "Error getting pooled zkApp commands"
          ~metadata:[ ("error", `String err_str) ] ;
        Malleable_error.hard_error (Error.of_string err_str)

  let compatible_item req_item ledg_item ~equal =
    match (req_item, ledg_item) with
    | Mina_base.Zkapp_basic.Set_or_keep.Keep, _ ->
        true
    | Set v1, Mina_base.Zkapp_basic.Set_or_keep.Set v2 ->
        equal v1 v2
    | Set _, Keep ->
        false

  let compatible_updates ~(ledger_update : Mina_base.Account_update.Update.t)
      ~(requested_update : Mina_base.Account_update.Update.t) : bool =
    (* the "update" in the ledger is derived from the account

       if the requested update has `Set` for a field, we
       should see `Set` for the same value in the ledger update

       if the requested update has `Keep` for a field, any
       value in the ledger update is acceptable

       for the app state, we apply this principle element-wise
    *)
    let app_states_compat =
      let fs_requested =
        Pickles_types.Vector.Vector_8.to_list requested_update.app_state
      in
      let fs_ledger =
        Pickles_types.Vector.Vector_8.to_list ledger_update.app_state
      in
      List.for_all2_exn fs_requested fs_ledger ~f:(fun req ledg ->
          compatible_item req ledg ~equal:Pickles.Backend.Tick.Field.equal )
    in
    let delegates_compat =
      compatible_item requested_update.delegate ledger_update.delegate
        ~equal:Signature_lib.Public_key.Compressed.equal
    in
    let verification_keys_compat =
      compatible_item requested_update.verification_key
        ledger_update.verification_key
        ~equal:
          [%equal:
            ( Pickles.Side_loaded.Verification_key.t
            , Pickles.Backend.Tick.Field.t )
            With_hash.t]
    in
    let permissions_compat =
      compatible_item requested_update.permissions ledger_update.permissions
        ~equal:Mina_base.Permissions.equal
    in
    let zkapp_uris_compat =
      compatible_item requested_update.zkapp_uri ledger_update.zkapp_uri
        ~equal:String.equal
    in
    let token_symbols_compat =
      compatible_item requested_update.token_symbol ledger_update.token_symbol
        ~equal:String.equal
    in
    let timings_compat =
      compatible_item requested_update.timing ledger_update.timing
        ~equal:Mina_base.Account_update.Update.Timing_info.equal
    in
    let voting_fors_compat =
      compatible_item requested_update.voting_for ledger_update.voting_for
        ~equal:Mina_base.State_hash.equal
    in
    List.for_all
      [ app_states_compat
      ; delegates_compat
      ; verification_keys_compat
      ; permissions_compat
      ; zkapp_uris_compat
      ; token_symbols_compat
      ; timings_compat
      ; voting_fors_compat
      ]
      ~f:Fn.id

  (* [logs] is a string containing the entire replayer output *)
  let check_replayer_logs ~logger logs =
    let log_level_substring level = sprintf {|"level":"%s"|} level in
    let error_log_substring = log_level_substring "Error" in
    let fatal_log_substring = log_level_substring "Fatal" in
    let info_log_substring = log_level_substring "Info" in
    let split_logs = String.split logs ~on:'\n' in
    let error_logs =
      split_logs
      |> List.filter ~f:(fun log ->
             String.is_substring log ~substring:error_log_substring
             || String.is_substring log ~substring:fatal_log_substring )
    in
    let info_logs =
      split_logs
      |> List.filter ~f:(fun log ->
             String.is_substring log ~substring:info_log_substring )
    in
    if Mina_stdlib.List.Length.Compare.(info_logs < 25) then
      Malleable_error.hard_error_string
        (sprintf "Replayer output contains suspiciously few (%d) Info logs"
           (List.length info_logs) )
    else if List.is_empty error_logs then (
      [%log info] "The replayer encountered no errors" ;
      Malleable_error.return () )
    else
      let error = String.concat error_logs ~sep:"\n  " in
      Malleable_error.hard_error_string ("Replayer errors:\n  " ^ error)

  let make_timing ~min_balance ~cliff_time ~cliff_amount ~vesting_period
      ~vesting_increment : Mina_base.Account_timing.t =
    let open Currency in
    Timed
      { initial_minimum_balance = Balance.of_nanomina_int_exn min_balance
      ; cliff_time = Mina_numbers.Global_slot_since_genesis.of_int cliff_time
      ; cliff_amount = Amount.of_nanomina_int_exn cliff_amount
      ; vesting_period = Mina_numbers.Global_slot_span.of_int vesting_period
      ; vesting_increment = Amount.of_nanomina_int_exn vesting_increment
      }
end<|MERGE_RESOLUTION|>--- conflicted
+++ resolved
@@ -208,11 +208,7 @@
 
   let send_zkapp_batch ~logger node_uri zkapp_commands =
     List.iter zkapp_commands ~f:(fun zkapp_command ->
-<<<<<<< HEAD
-        [%log info] "Sending zkApp"
-=======
         [%log info] "Sending $zkapp_command"
->>>>>>> 55d8a449
           ~metadata:
             [ ("zkapp_command", Mina_base.Zkapp_command.to_yojson zkapp_command)
             ; ( "memo"
