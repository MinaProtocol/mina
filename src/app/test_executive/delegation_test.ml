open Core_kernel
open Integration_test_lib

module Make (Inputs : Intf.Test.Inputs_intf) = struct
  open Inputs
  open Engine
  open Dsl

  open Test_common.Make (Inputs)

  (* TODO: find a way to avoid this type alias (first class module signatures restrictions make this tricky) *)
  type network = Network.t

  type node = Network.Node.t

  type dsl = Dsl.t

  let config =
    let open Test_config in
    let open Test_config.Wallet in
    { default with
      requires_graphql = true
    ; block_producers =
        [ { balance = "1000"; timing = Untimed }
        ; { balance = "1000"; timing = Untimed }
        ]
    ; num_archive_nodes = 1
    ; num_snark_workers = 0
    }

  let run network t =
    let open Malleable_error.Let_syntax in
    let logger = Logger.create () in
    (* fee for user commands *)
    let fee = Currency.Fee.of_int 10_000_000 in
    let all_nodes = Network.all_nodes network in
    let%bind () = wait_for t (Wait_condition.nodes_to_initialize all_nodes) in
    let[@warning "-8"] [ node_a; node_b ] = Network.block_producers network in
    let%bind () =
      section "Delegate all mina currency from node_b to node_a"
<<<<<<< HEAD
        (let amount = Currency.Amount.of_int 2_000_000_000 in
         (* let fee = Currency.Fee.of_int 10_000_000 in *)
         let delegation_receiver = node_a in
=======
        (let delegation_receiver = node_a in
>>>>>>> 82d7c0ad
         let%bind delegation_receiver_pub_key =
           Util.pub_key_of_node delegation_receiver
         in
         let delegation_sender = node_b in
         let%bind delegation_sender_pub_key =
           Util.pub_key_of_node delegation_sender
         in
         let%bind { hash; _ } =
           Network.Node.must_send_delegation ~logger delegation_sender
             ~sender_pub_key:delegation_sender_pub_key
             ~receiver_pub_key:delegation_receiver_pub_key ~fee
         in
         wait_for t
           (Wait_condition.signed_command_to_be_included_in_frontier
              ~txn_hash:hash ~node_included_in:`Any_node ) )
    in
    section_hard "Running replayer"
      (let%bind logs =
         Network.Node.run_replayer ~logger
           (List.hd_exn @@ Network.archive_nodes network)
       in
       check_replayer_logs ~logger logs )
end<|MERGE_RESOLUTION|>--- conflicted
+++ resolved
@@ -38,13 +38,7 @@
     let[@warning "-8"] [ node_a; node_b ] = Network.block_producers network in
     let%bind () =
       section "Delegate all mina currency from node_b to node_a"
-<<<<<<< HEAD
-        (let amount = Currency.Amount.of_int 2_000_000_000 in
-         (* let fee = Currency.Fee.of_int 10_000_000 in *)
-         let delegation_receiver = node_a in
-=======
         (let delegation_receiver = node_a in
->>>>>>> 82d7c0ad
          let%bind delegation_receiver_pub_key =
            Util.pub_key_of_node delegation_receiver
          in
