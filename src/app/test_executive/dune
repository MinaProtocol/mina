--- conflicted
+++ resolved
@@ -42,11 +42,8 @@
    integers
    user_command_input
    participating_state
-<<<<<<< HEAD
    sgn
-=======
    parties_builder
->>>>>>> 70288505
  )
  (instrumentation (backend bisect_ppx))
  (preprocess (pps ppx_coda ppx_jane ppx_deriving_yojson ppx_coda ppx_version)))