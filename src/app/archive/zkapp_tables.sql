/* zkapp_tables.sql -- support tables for Zkapp commands */

/* Several of the tables below support the following convention, related
   to NULL values.

   In OCaml, some Zkapp-related types use the constructors Check, which takes a value,
   and Ignore, which is nullary. In columns following the convention, a NULL means Ignore, while
   non-NULL means Check.

   Similarly, in OCaml, there are the constructors Set, which takes a value, and
   Keep, which is nullary. NULL means Keep, and non-NULL means Set.

   The tables that follow this convention have a comment "NULL convention".
*/

/* the string representation of an algebraic field */
CREATE TABLE zkapp_state_data
( id                       serial           PRIMARY KEY
, field                    text             NOT NULL UNIQUE
);

/* Variable-width arrays of algebraic fields, given as
   id's from zkapp_state_data

   Postgresql does not allow enforcing that the array elements are
   foreign keys

   The elements of the array are NOT NULL (not enforced by Postgresql)

*/
CREATE TABLE zkapp_state_data_array
( id                       serial  PRIMARY KEY
, element_ids              int[]   NOT NULL
);

/* Fixed-width arrays of algebraic fields, given as id's from
   zkapp_state_data

   Any element of the array may be NULL, per the NULL convention
*/
CREATE TABLE zkapp_states_nullable
( id                       serial           PRIMARY KEY
, element0                 int              REFERENCES zkapp_state_data(id)
, element1                 int		    REFERENCES zkapp_state_data(id)
, element2                 int		    REFERENCES zkapp_state_data(id)
, element3                 int		    REFERENCES zkapp_state_data(id)
, element4                 int		    REFERENCES zkapp_state_data(id)
, element5                 int		    REFERENCES zkapp_state_data(id)
, element6                 int		    REFERENCES zkapp_state_data(id)
, element7                 int		    REFERENCES zkapp_state_data(id)
);

/* like zkapp_states_nullable, but elements are not NULL */
CREATE TABLE zkapp_states
( id                       serial           PRIMARY KEY
, element0                 int              NOT NULL REFERENCES zkapp_state_data(id)
, element1                 int              NOT NULL REFERENCES zkapp_state_data(id)
, element2                 int              NOT NULL REFERENCES zkapp_state_data(id)
, element3                 int              NOT NULL REFERENCES zkapp_state_data(id)
, element4                 int              NOT NULL REFERENCES zkapp_state_data(id)
, element5                 int              NOT NULL REFERENCES zkapp_state_data(id)
, element6                 int              NOT NULL REFERENCES zkapp_state_data(id)
, element7                 int              NOT NULL REFERENCES zkapp_state_data(id)
);

/* like zkapp_states, but for sequence states */
CREATE TABLE zkapp_sequence_states
( id                       serial           PRIMARY KEY
, element0                 int              NOT NULL REFERENCES zkapp_state_data(id)
, element1                 int              NOT NULL REFERENCES zkapp_state_data(id)
, element2                 int              NOT NULL REFERENCES zkapp_state_data(id)
, element3                 int              NOT NULL REFERENCES zkapp_state_data(id)
, element4                 int              NOT NULL REFERENCES zkapp_state_data(id)
);

/* the element_ids are non-NULL, and refer to zkapp_state_data_array
   that is, they represent a list of arrays of field elements
*/
CREATE TABLE zkapp_events
( id                       serial           PRIMARY KEY
, element_ids              int[]            NOT NULL
);

CREATE TABLE zkapp_verification_keys
( id                       serial           PRIMARY KEY
, verification_key         text             NOT NULL UNIQUE
, hash                     text             NOT NULL UNIQUE
);

CREATE TYPE zkapp_auth_required_type AS ENUM ('none', 'either', 'proof', 'signature', 'both', 'impossible');

CREATE TABLE zkapp_permissions
( id                       serial                PRIMARY KEY
, edit_state               zkapp_auth_required_type    NOT NULL
, send                     zkapp_auth_required_type    NOT NULL
, receive                  zkapp_auth_required_type    NOT NULL
, set_delegate             zkapp_auth_required_type    NOT NULL
, set_permissions          zkapp_auth_required_type    NOT NULL
, set_verification_key     zkapp_auth_required_type    NOT NULL
, set_zkapp_uri            zkapp_auth_required_type    NOT NULL
, edit_sequence_state      zkapp_auth_required_type    NOT NULL
, set_token_symbol         zkapp_auth_required_type    NOT NULL
, increment_nonce          zkapp_auth_required_type    NOT NULL
, set_voting_for           zkapp_auth_required_type    NOT NULL
);

CREATE TABLE zkapp_timing_info
( id                       serial  PRIMARY KEY
, initial_minimum_balance  text    NOT NULL
, cliff_time               bigint  NOT NULL
, cliff_amount             text    NOT NULL
, vesting_period           bigint  NOT NULL
, vesting_increment        text    NOT NULL
);

CREATE TABLE zkapp_uris
( id                 serial  PRIMARY KEY
, value              text    NOT NULL UNIQUE
);

/* NULL convention */
CREATE TABLE zkapp_updates
( id                       serial           PRIMARY KEY
, app_state_id             int              NOT NULL REFERENCES zkapp_states_nullable(id)
, delegate_id              int              REFERENCES public_keys(id)
, verification_key_id      int              REFERENCES zkapp_verification_keys(id)
, permissions_id           int              REFERENCES zkapp_permissions(id)
, zkapp_uri_id             int              REFERENCES zkapp_uris(id)
, token_symbol_id          int              REFERENCES token_symbols(id)
, timing_id                int              REFERENCES zkapp_timing_info(id)
, voting_for_id            int              REFERENCES voting_for(id)
);

CREATE TABLE zkapp_balance_bounds
( id                       serial           PRIMARY KEY
, balance_lower_bound      text             NOT NULL
, balance_upper_bound      text             NOT NULL
);

CREATE TABLE zkapp_nonce_bounds
( id                       serial           PRIMARY KEY
, nonce_lower_bound        bigint           NOT NULL
, nonce_upper_bound        bigint           NOT NULL
);

CREATE TYPE zkapp_precondition_type AS ENUM ('full', 'nonce', 'accept');

/* NULL convention */
CREATE TABLE zkapp_account_precondition_values
( id                       serial                 PRIMARY KEY
, balance_id               int                    REFERENCES zkapp_balance_bounds(id)
, nonce_id                 int                    REFERENCES zkapp_nonce_bounds(id)
, receipt_chain_hash       text
, delegate_id              int                    REFERENCES public_keys(id)
, state_id                 int        NOT NULL    REFERENCES zkapp_states_nullable(id)
, sequence_state_id        int                    REFERENCES zkapp_state_data(id)
, proved_state             boolean
, is_new                   boolean
);

/* invariants: precondition_account id is not NULL iff kind is 'full'
               nonce is not NULL iff kind is 'nonce'
*/
CREATE TABLE zkapp_account_precondition
( id                       serial                            PRIMARY KEY
, kind                     zkapp_precondition_type           NOT NULL
, account_precondition_values_id  int                               REFERENCES zkapp_account_precondition_values(id)
, nonce                    bigint
);

CREATE TABLE zkapp_accounts
( id                   serial  PRIMARY KEY
, app_state_id         int     NOT NULL  REFERENCES zkapp_states(id)
, verification_key_id  int     NOT NULL  REFERENCES zkapp_verification_keys(id)
, zkapp_version        bigint  NOT NULL
, sequence_state_id    int     NOT NULL  REFERENCES zkapp_sequence_states(id)
, last_sequence_slot   bigint  NOT NULL
, proved_state         bool    NOT NULL
, zkapp_uri_id         int     NOT NULL  REFERENCES zkapp_uris(id)
);

CREATE TYPE zkapp_authorization_kind_type AS ENUM ('proof','signature','none_given');

CREATE TABLE zkapp_token_id_bounds
( id                       serial           PRIMARY KEY
, token_id_lower_bound     text             NOT NULL
, token_id_upper_bound     text             NOT NULL
);

CREATE TABLE zkapp_timestamp_bounds
( id                        serial          PRIMARY KEY
, timestamp_lower_bound     text            NOT NULL
, timestamp_upper_bound     text            NOT NULL
);

CREATE TABLE zkapp_length_bounds
( id                       serial          PRIMARY KEY
, length_lower_bound       bigint          NOT NULL
, length_upper_bound       bigint          NOT NULL
);

CREATE TABLE zkapp_amount_bounds
( id                       serial          PRIMARY KEY
, amount_lower_bound       text            NOT NULL
, amount_upper_bound       text            NOT NULL
);

CREATE TABLE zkapp_global_slot_bounds
( id                       serial          PRIMARY KEY
, global_slot_lower_bound  bigint          NOT NULL
, global_slot_upper_bound  bigint          NOT NULL
);

/* NULL convention */
CREATE TABLE zkapp_epoch_ledger
( id                       serial          PRIMARY KEY
, hash_id                  int             REFERENCES snarked_ledger_hashes(id)
, total_currency_id        int             REFERENCES zkapp_amount_bounds(id)
);

/* NULL convention */
CREATE TABLE zkapp_epoch_data
( id                       serial          PRIMARY KEY
, epoch_ledger_id          int             REFERENCES zkapp_epoch_ledger(id)
, epoch_seed               text
, start_checkpoint         text
, lock_checkpoint          text
, epoch_length_id          int             REFERENCES zkapp_length_bounds(id)
);

/* NULL convention */
CREATE TABLE zkapp_network_precondition
( id                               serial                         NOT NULL PRIMARY KEY
, snarked_ledger_hash_id           int                            REFERENCES snarked_ledger_hashes(id)
, timestamp_id                     int                            REFERENCES zkapp_timestamp_bounds(id)
, blockchain_length_id             int                            REFERENCES zkapp_length_bounds(id)
, min_window_density_id            int                            REFERENCES zkapp_length_bounds(id)
/* omitting 'last_vrf_output' for now, it's the unit value in OCaml */
, total_currency_id                int                            REFERENCES zkapp_amount_bounds(id)
, curr_global_slot_since_hard_fork int                            REFERENCES zkapp_global_slot_bounds(id)
, global_slot_since_genesis        int                            REFERENCES zkapp_global_slot_bounds(id)
, staking_epoch_data_id            int                            REFERENCES zkapp_epoch_data(id)
, next_epoch_data_id               int                            REFERENCES zkapp_epoch_data(id)
);

/* events_ids and sequence_events_ids indicate a list of ids in
   zkapp_state_data_array.
*/
CREATE TABLE zkapp_fee_payer_body
( id                                    serial    PRIMARY KEY
, account_identifier_id                 int       NOT NULL REFERENCES account_identifiers(id)
, fee                                   text      NOT NULL
, valid_until                           bigint
, nonce                                 bigint    NOT NULL
);

CREATE TYPE call_type AS ENUM ('call', 'delegate_call');

CREATE TYPE authorization_kind_type AS ENUM ('None_given', 'Signature', 'Proof');

/* events_ids and sequence_events_ids indicate a list of ids in
   zkapp_state_data_array.
*/
CREATE TABLE zkapp_account_update_body
( id                                    serial          PRIMARY KEY
, account_identifier_id                 int             NOT NULL  REFERENCES account_identifiers(id)
, update_id                             int             NOT NULL  REFERENCES zkapp_updates(id)
, balance_change                        text            NOT NULL
, increment_nonce                       boolean         NOT NULL
, events_id                             int             NOT NULL  REFERENCES zkapp_events(id)
, sequence_events_id                    int             NOT NULL  REFERENCES zkapp_events(id)
, call_data_id                          int             NOT NULL  REFERENCES zkapp_state_data(id)
, call_depth                            int             NOT NULL
, zkapp_network_precondition_id  int             NOT NULL  REFERENCES zkapp_network_precondition(id)
, zkapp_account_precondition_id         int             NOT NULL  REFERENCES zkapp_account_precondition(id)
, use_full_commitment                   boolean         NOT NULL
<<<<<<< HEAD
, caller                                call_type_type  NOT NULL
, authorization_kind                    authorization_kind_type NOT NULL
=======
, caller                                call_type  NOT NULL
>>>>>>> d7fa5709
);

CREATE TABLE zkapp_account_update
( id                       serial                          PRIMARY KEY
, body_id                  int                             NOT NULL REFERENCES zkapp_account_update_body(id)
, authorization_kind       zkapp_authorization_kind_type   NOT NULL
);

/* a list of of failures for an account update in a zkApp
   the index is the index into the `account_updates`
*/
CREATE TABLE zkapp_account_update_failures
( id       serial    PRIMARY KEY
, index    int       NOT NULL
, failures text[]    NOT NULL
);<|MERGE_RESOLUTION|>--- conflicted
+++ resolved
@@ -274,12 +274,8 @@
 , zkapp_network_precondition_id  int             NOT NULL  REFERENCES zkapp_network_precondition(id)
 , zkapp_account_precondition_id         int             NOT NULL  REFERENCES zkapp_account_precondition(id)
 , use_full_commitment                   boolean         NOT NULL
-<<<<<<< HEAD
-, caller                                call_type_type  NOT NULL
+, caller                                call_type  NOT NULL
 , authorization_kind                    authorization_kind_type NOT NULL
-=======
-, caller                                call_type  NOT NULL
->>>>>>> d7fa5709
 );
 
 CREATE TABLE zkapp_account_update
