--- conflicted
+++ resolved
@@ -265,12 +265,9 @@
 , zkapp_network_precondition_id  int             NOT NULL  REFERENCES zkapp_network_precondition(id)
 , zkapp_account_precondition_id         int             NOT NULL  REFERENCES zkapp_account_precondition(id)
 , use_full_commitment                   boolean         NOT NULL
-<<<<<<< HEAD
+, implicit_account_creation_fee            boolean    NOT NULL
 , call_type                             call_type  NOT NULL
-=======
-, implicit_account_creation_fee            boolean    NOT NULL
 , caller                                call_type  NOT NULL
->>>>>>> fde5f83d
 , authorization_kind                    authorization_kind_type NOT NULL
 );
 
