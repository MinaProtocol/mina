/* the Postgresql schema used by the Mina archive database */

/* Unsigned 64-bit values in OCaml are represented by text values in the database,
   and string values in the type `t`s in the modules below.

   Unsigned 32-bit values are represented by bigint values in the database, and
   int64 values in the `t`s
*/

/* the tables below named `blocks_xxx_commands`, where xxx is `user`, `internal`, or `zkapps`,
   contain columns `block_id` and `xxx_command_id`

   this naming convention must be followed for `find_command_ids_query` in `Replayer.Sql`
   to work properly

   the comment "Blocks command convention" indicates the use of this convention
*/

CREATE TABLE public_keys
( id    serial PRIMARY KEY
, value text   NOT NULL UNIQUE
);

/* for the default token only, owner_public_key_id and owner_token_id are NULL
   for other tokens, those columns are non-NULL
*/
CREATE TABLE tokens
( id                   serial  PRIMARY KEY
, value                text    NOT NULL  UNIQUE
, owner_public_key_id  int               REFERENCES public_keys(id) ON DELETE CASCADE
, owner_token_id       int               REFERENCES tokens(id)
);

CREATE TABLE token_symbols
( id          serial PRIMARY KEY
, value text  NOT NULL
);

CREATE INDEX idx_token_symbols_value ON token_symbols(value);

CREATE TABLE account_identifiers
( id                 serial  PRIMARY KEY
, public_key_id      int     NOT NULL     REFERENCES public_keys(id) ON DELETE CASCADE
, token_id           int     NOT NULL     REFERENCES tokens(id) ON DELETE CASCADE
, UNIQUE (public_key_id,token_id)
);

/* for untimed accounts, the fields other than id, account_identifier_id, and token are 0
*/
CREATE TABLE timing_info
( id                      serial    PRIMARY KEY
, account_identifier_id   int       NOT NULL UNIQUE REFERENCES account_identifiers(id)
, initial_minimum_balance text      NOT NULL
, cliff_time              bigint    NOT NULL
, cliff_amount            text      NOT NULL
, vesting_period          bigint    NOT NULL
, vesting_increment       text      NOT NULL
);

CREATE TABLE snarked_ledger_hashes
( id    serial PRIMARY KEY
, value text   NOT NULL UNIQUE
);

CREATE TYPE user_command_type AS ENUM ('payment', 'delegation');

CREATE TYPE transaction_status AS ENUM ('applied', 'failed');

CREATE TABLE user_commands
( id             serial              PRIMARY KEY
, command_type   user_command_type   NOT NULL
, fee_payer_id   int                 NOT NULL REFERENCES public_keys(id)
, source_id      int                 NOT NULL REFERENCES public_keys(id)
, receiver_id    int                 NOT NULL REFERENCES public_keys(id)
, nonce          bigint              NOT NULL
, amount         text
, fee            text                NOT NULL
, valid_until    bigint
, memo           text                NOT NULL
, hash           text                NOT NULL UNIQUE
);

CREATE TYPE internal_command_type AS ENUM ('fee_transfer_via_coinbase', 'fee_transfer', 'coinbase');

CREATE TABLE internal_commands
( id            serial                PRIMARY KEY
, command_type  internal_command_type NOT NULL
, receiver_id   int                   NOT NULL REFERENCES public_keys(id)
, fee           text                  NOT NULL
, hash          text                  NOT NULL
, UNIQUE (hash,command_type)
);

/* block state hashes mentioned in voting_for fields */
CREATE TABLE voting_for
( id          serial PRIMARY KEY
, value text  NOT NULL
);

CREATE INDEX idx_voting_for_value ON voting_for(value);

/* import supporting Zkapp-related tables */
\ir zkapp_tables.sql

/* in OCaml, there's a Fee_payer type, which contains a
   a signature and a reference to the fee payer body. Because
   we don't store a signature, the fee payer here refers
   directly to the fee payer body.

   zkapp_account_updates_ids refers to a list of ids in zkapp_account_update.
   The values in zkapp_account_updates_ids are unenforced foreign keys
   that reference zkapp_account_update_body(id), and not NULL.
*/
CREATE TABLE zkapp_commands
( id                                    serial         PRIMARY KEY
, zkapp_fee_payer_body_id               int            NOT NULL REFERENCES zkapp_fee_payer_body(id)
, zkapp_account_updates_ids             int[]          NOT NULL
, memo                                  text           NOT NULL
, hash                                  text           NOT NULL UNIQUE
);

CREATE TABLE epoch_data
( id               serial PRIMARY KEY
, seed             text   NOT NULL
, ledger_hash_id   int    NOT NULL REFERENCES snarked_ledger_hashes(id)
, total_currency   text   NOT NULL
, start_checkpoint text   NOT NULL
, lock_checkpoint  text   NOT NULL
, epoch_length     bigint NOT NULL
, UNIQUE (seed, ledger_hash_id, total_currency, start_checkpoint, lock_checkpoint, epoch_length)
);

CREATE TABLE protocol_versions
( id               serial PRIMARY KEY
, transaction      int    NOT NULL
, network          int    NOT NULL
, patch            int    NOT NULL
<<<<<<< HEAD
, UNIQUE (transaction,network)
=======
, UNIQUE (transaction,network,patch)
>>>>>>> 4976c985
);

CREATE TYPE chain_status_type AS ENUM ('canonical', 'orphaned', 'pending');

/* last_vrf_output is a sequence of hex-digit pairs derived from a bitstring */
CREATE TABLE blocks
( id                           serial   PRIMARY KEY
, state_hash                   text     NOT NULL UNIQUE
, parent_id                    int                      REFERENCES blocks(id)
, parent_hash                  text     NOT NULL
, creator_id                   int      NOT NULL        REFERENCES public_keys(id)
, block_winner_id              int      NOT NULL        REFERENCES public_keys(id)
, last_vrf_output              text     NOT NULL
, snarked_ledger_hash_id       int      NOT NULL        REFERENCES snarked_ledger_hashes(id)
, staking_epoch_data_id        int      NOT NULL        REFERENCES epoch_data(id)
, next_epoch_data_id           int      NOT NULL        REFERENCES epoch_data(id)
, min_window_density           bigint   NOT NULL
, sub_window_densities         bigint[] NOT NULL
, total_currency               text     NOT NULL
, ledger_hash                  text     NOT NULL
, height                       bigint   NOT NULL
, global_slot_since_hard_fork  bigint   NOT NULL
, global_slot_since_genesis    bigint   NOT NULL
, protocol_version_id          int      NOT NULL        REFERENCES protocol_versions(id)
, proposed_protocol_version_id int                      REFERENCES protocol_versions(id)
, timestamp                    text     NOT NULL
, chain_status                 chain_status_type NOT NULL
);

CREATE INDEX idx_blocks_parent_id  ON blocks(parent_id);
CREATE INDEX idx_blocks_creator_id ON blocks(creator_id);
CREATE INDEX idx_blocks_height     ON blocks(height);
CREATE INDEX idx_chain_status      ON blocks(chain_status);

/* accounts accessed in a block, representing the account
   state after all transactions in the block have been executed
*/
CREATE TABLE accounts_accessed
( ledger_index            int     NOT NULL
, block_id                int     NOT NULL  REFERENCES blocks(id)
, account_identifier_id   int     NOT NULL  REFERENCES account_identifiers(id)
, token_symbol_id         int     NOT NULL  REFERENCES token_symbols(id)
, balance                 text    NOT NULL
, nonce                   bigint  NOT NULL
, receipt_chain_hash      text    NOT NULL
, delegate_id             int               REFERENCES public_keys(id)
, voting_for_id           int     NOT NULL  REFERENCES voting_for(id)
, timing_id               int               REFERENCES timing_info(id)
, permissions_id          int     NOT NULL  REFERENCES zkapp_permissions(id)
, zkapp_id                int               REFERENCES zkapp_accounts(id)
, PRIMARY KEY (block_id,account_identifier_id)
);

CREATE INDEX idx_accounts_accessed_block_id ON accounts_accessed(block_id);
CREATE INDEX idx_accounts_accessed_block_account_identifier_id ON accounts_accessed(account_identifier_id);

/* accounts created in a block */
CREATE TABLE accounts_created
( block_id                int     NOT NULL  REFERENCES blocks(id)
, account_identifier_id   int     NOT NULL  REFERENCES account_identifiers(id)
, creation_fee            text    NOT NULL
, PRIMARY KEY (block_id,account_identifier_id)
);

CREATE INDEX idx_accounts_created_block_id ON accounts_created(block_id);
CREATE INDEX idx_accounts_created_block_account_identifier_id ON accounts_created(account_identifier_id);

CREATE TABLE blocks_user_commands
( block_id        int NOT NULL REFERENCES blocks(id) ON DELETE CASCADE
, user_command_id int NOT NULL REFERENCES user_commands(id) ON DELETE CASCADE
, sequence_no     int NOT NULL
, status          transaction_status NOT NULL
, failure_reason  text
, PRIMARY KEY (block_id, user_command_id, sequence_no)
);

CREATE INDEX idx_blocks_user_commands_block_id ON blocks_user_commands(block_id);
CREATE INDEX idx_blocks_user_commands_user_command_id ON blocks_user_commands(user_command_id);
CREATE INDEX idx_blocks_user_commands_sequence_no ON blocks_user_commands(sequence_no);

/* a join table between blocks and internal_commands, with some additional information
   the pair sequence_no, secondary_sequence_no gives the order within all transactions in the block

   Blocks command convention
*/
CREATE TABLE blocks_internal_commands
( block_id              int NOT NULL REFERENCES blocks(id) ON DELETE CASCADE
, internal_command_id   int NOT NULL REFERENCES internal_commands(id) ON DELETE CASCADE
, sequence_no           int NOT NULL
, secondary_sequence_no int NOT NULL
, status                transaction_status NOT NULL
, failure_reason        text
, PRIMARY KEY (block_id, internal_command_id, sequence_no, secondary_sequence_no)
);

CREATE INDEX idx_blocks_internal_commands_block_id ON blocks_internal_commands(block_id);
CREATE INDEX idx_blocks_internal_commands_internal_command_id ON blocks_internal_commands(internal_command_id);
CREATE INDEX idx_blocks_internal_commands_sequence_no ON blocks_internal_commands(sequence_no);
CREATE INDEX idx_blocks_internal_commands_secondary_sequence_no ON blocks_internal_commands(secondary_sequence_no);

/* a join table between blocks and zkapp_commands
   sequence_no gives the order within all transactions in the block

   The `failure_reasons` column is not NULL iff `status` is `failed`. The
   entries in the array are unenforced foreign key references to `zkapp_account_update_failures(id)`.
   Each element of the array refers to the failures for an account update in `account_updates`, and
   is not NULL.

   Blocks command convention
*/

CREATE TABLE blocks_zkapp_commands
( block_id                        int                 NOT NULL REFERENCES blocks(id) ON DELETE CASCADE
, zkapp_command_id                int                 NOT NULL REFERENCES zkapp_commands(id) ON DELETE CASCADE
, sequence_no                     int                 NOT NULL
, status                          transaction_status  NOT NULL
, failure_reasons_ids             int[]
, PRIMARY KEY (block_id, zkapp_command_id, sequence_no)
);

CREATE INDEX idx_blocks_zkapp_commands_block_id ON blocks_zkapp_commands(block_id);
CREATE INDEX idx_blocks_zkapp_commands_zkapp_command_id ON blocks_zkapp_commands(zkapp_command_id);
CREATE INDEX idx_blocks_zkapp_commands_sequence_no ON blocks_zkapp_commands(sequence_no);<|MERGE_RESOLUTION|>--- conflicted
+++ resolved
@@ -135,11 +135,7 @@
 , transaction      int    NOT NULL
 , network          int    NOT NULL
 , patch            int    NOT NULL
-<<<<<<< HEAD
-, UNIQUE (transaction,network)
-=======
 , UNIQUE (transaction,network,patch)
->>>>>>> 4976c985
 );
 
 CREATE TYPE chain_status_type AS ENUM ('canonical', 'orphaned', 'pending');
