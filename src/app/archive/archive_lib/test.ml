--- conflicted
+++ resolved
@@ -14,11 +14,6 @@
 
     module Genesis_ledger = (val Genesis_ledger.for_unit_tests)
 
-<<<<<<< HEAD
-let fee_transfer_gen =
-  Fee_transfer.Single.Gen.with_random_receivers ~keys ~max_fee:10
-    ~token:(Quickcheck.Generator.return Token_id.default)
-=======
     let conn_lazy =
       lazy
         ( Thread_safe.block_on_async_exn
@@ -31,7 +26,6 @@
             conn
         | Error e ->
             failwith @@ Caqti_error.show e )
->>>>>>> 3cad7eee
 
     let keys = Array.init 5 ~f:(fun _ -> Keypair.create ())
 
@@ -41,6 +35,7 @@
 
     let fee_transfer_gen =
       Fee_transfer.Single.Gen.with_random_receivers ~keys ~max_fee:10
+        ~token:(Quickcheck.Generator.return Token_id.default)
 
     let coinbase_gen =
       Coinbase.Gen.with_random_receivers ~keys ~min_amount:20 ~max_amount:100
