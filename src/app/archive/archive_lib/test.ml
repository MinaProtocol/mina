open Async
open Core
open Coda_base
open Pipe_lib
open Signature_lib

let%test_module "Archive node unit tests" =
  ( module struct
    let logger = Logger.create ()

    let proof_level = Genesis_constants.Proof_level.None

    let precomputed_values = Lazy.force Precomputed_values.for_unit_tests

    let conn_lazy =
      lazy
        ( Thread_safe.block_on_async_exn
        @@ fun () ->
        match%map
          Caqti_async.connect
            (Uri.of_string "postgres://admin:codarules@localhost:5432/archiver")
        with
        | Ok conn ->
            conn
        | Error e ->
            failwith @@ Caqti_error.show e )

    let keys = Array.init 5 ~f:(fun _ -> Keypair.create ())

    let user_command_gen =
      User_command.Gen.payment_with_random_participants ~keys ~max_amount:1000
        ~max_fee:10 ()

    let fee_transfer_gen =
      Fee_transfer.Single.Gen.with_random_receivers ~keys ~max_fee:10

    let coinbase_gen =
      Coinbase.Gen.with_random_receivers ~keys ~min_amount:20 ~max_amount:100
        ~fee_transfer:
          (Coinbase.Fee_transfer.Gen.with_random_receivers ~keys
             ~max_fee:(Currency.Fee.of_int 10))

    let%test_unit "User_command: read and write" =
      let conn = Lazy.force conn_lazy in
      Thread_safe.block_on_async_exn
      @@ fun () ->
      Async.Quickcheck.async_test ~sexp_of:[%sexp_of: User_command.t]
        user_command_gen ~f:(fun user_command ->
          let transaction_hash =
            Transaction_hash.hash_user_command user_command
          in
          match%map
            let open Deferred.Result.Let_syntax in
            let%bind user_command_id =
              Processor.User_command.add_if_doesn't_exist conn user_command
            in
            let%map result =
              Processor.User_command.find conn ~transaction_hash
            in
            [%test_result: int] ~expect:user_command_id
              (Option.value_exn result)
          with
          | Ok () ->
              ()
          | Error e ->
              failwith @@ Caqti_error.show e )

    let%test_unit "Fee_transfer: read and write" =
      let conn = Lazy.force conn_lazy in
      Thread_safe.block_on_async_exn
      @@ fun () ->
      Async.Quickcheck.async_test ~sexp_of:[%sexp_of: Fee_transfer.Single.t]
        fee_transfer_gen ~f:(fun fee_transfer ->
          let transaction_hash =
            Transaction_hash.hash_fee_transfer fee_transfer
          in
          match%map
            let open Deferred.Result.Let_syntax in
            let%bind fee_transfer_id =
              Processor.Fee_transfer.add_if_doesn't_exist conn fee_transfer
            in
            let%map result =
              Processor.Internal_command.find conn ~transaction_hash
            in
            [%test_result: int] ~expect:fee_transfer_id
              (Option.value_exn result)
          with
          | Ok () ->
              ()
          | Error e ->
              failwith @@ Caqti_error.show e )

    let%test_unit "Coinbase: read and write" =
      let conn = Lazy.force conn_lazy in
      Thread_safe.block_on_async_exn
      @@ fun () ->
      Async.Quickcheck.async_test ~sexp_of:[%sexp_of: Coinbase.t] coinbase_gen
        ~f:(fun coinbase ->
          let transaction_hash = Transaction_hash.hash_coinbase coinbase in
          match%map
            let open Deferred.Result.Let_syntax in
            let%bind coinbase_id =
              Processor.Coinbase.add_if_doesn't_exist conn coinbase
            in
            let%map result =
              Processor.Internal_command.find conn ~transaction_hash
            in
            [%test_result: int] ~expect:coinbase_id (Option.value_exn result)
          with
          | Ok () ->
              ()
          | Error e ->
              failwith @@ Caqti_error.show e )

    let%test_unit "Block: read and write" =
      let conn = Lazy.force conn_lazy in
      Quickcheck.test ~trials:20
        ( Quickcheck.Generator.with_size ~size:10
        @@ Quickcheck_lib.gen_imperative_list
             (Transition_frontier.For_tests.gen_genesis_breadcrumb ~proof_level
                ~precomputed_values ())
             (Transition_frontier.Breadcrumb.For_tests.gen_non_deferred
<<<<<<< HEAD
                ?logger:None ~proof_level ~precomputed_values ?verifier:None
=======
                ?logger:None ~proof_level ~constraint_constants ?verifier:None
>>>>>>> ee6410b8
                ?trust_system:None
                ~accounts_with_secret_keys:
                  (Lazy.force Test_genesis_ledger.accounts)) )
        ~f:(fun breadcrumbs ->
          Thread_safe.block_on_async_exn
          @@ fun () ->
          let reader, writer =
            Strict_pipe.create ~name:"archive"
              (Buffered (`Capacity 100, `Overflow Crash))
          in
          let processor_deferred_computation =
            Processor.run ~constraint_constants conn reader ~logger
          in
          let diffs =
            List.map
              ~f:(fun breadcrumb ->
                Diff.Transition_frontier
                  (Diff.Builder.breadcrumb_added breadcrumb) )
              breadcrumbs
          in
          List.iter diffs ~f:(Strict_pipe.Writer.write writer) ;
          Strict_pipe.Writer.close writer ;
          let%bind () = processor_deferred_computation in
          match%map
            Processor.deferred_result_list_fold breadcrumbs ~init:()
              ~f:(fun () breadcrumb ->
                let open Deferred.Result.Let_syntax in
                match%bind
                  Processor.Block.find conn
                    ~state_hash:
                      (Transition_frontier.Breadcrumb.state_hash breadcrumb)
                with
                | Some id ->
                    let%bind Processor.Block.{parent_id; _} =
                      Processor.Block.load conn ~id
                    in
                    if
                      Transition_frontier.Breadcrumb.blockchain_length
                        breadcrumb
                      > Unsigned.UInt32.of_int 1
                    then
                      Processor.For_test.assert_parent_exist ~parent_id
                        ~parent_hash:
                          (Transition_frontier.Breadcrumb.parent_hash
                             breadcrumb)
                        conn
                    else Deferred.Result.return ()
                | None ->
                    failwith "Failed to find saved block in database" )
          with
          | Ok () ->
              ()
          | Error e ->
              failwith @@ Caqti_error.show e )
  end )<|MERGE_RESOLUTION|>--- conflicted
+++ resolved
@@ -120,11 +120,7 @@
              (Transition_frontier.For_tests.gen_genesis_breadcrumb ~proof_level
                 ~precomputed_values ())
              (Transition_frontier.Breadcrumb.For_tests.gen_non_deferred
-<<<<<<< HEAD
                 ?logger:None ~proof_level ~precomputed_values ?verifier:None
-=======
-                ?logger:None ~proof_level ~constraint_constants ?verifier:None
->>>>>>> ee6410b8
                 ?trust_system:None
                 ~accounts_with_secret_keys:
                   (Lazy.force Test_genesis_ledger.accounts)) )
@@ -136,7 +132,9 @@
               (Buffered (`Capacity 100, `Overflow Crash))
           in
           let processor_deferred_computation =
-            Processor.run ~constraint_constants conn reader ~logger
+            Processor.run
+              ~constraint_constants:precomputed_values.constraint_constants
+              conn reader ~logger
           in
           let diffs =
             List.map
