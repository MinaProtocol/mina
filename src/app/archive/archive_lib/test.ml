open Async
open Core
open Coda_base
open Pipe_lib
open Signature_lib

<<<<<<< HEAD
let%test_module "Processor" =
  ( module struct
    let () =
      Backtrace.elide := false ;
      Async.Scheduler.set_record_backtraces true

    module Processor = Processor.Make (struct
      let headers = String.Map.of_alist_exn []

      let preprocess_variables_string =
        String.substr_replace_all ~pattern:{|"constraint_"|}
          ~with_:{|"constraint"|}
    end)

    let logger = Logger.null ()

    let uri =
      Uri.of_string ("http://localhost:" ^ string_of_int 9000 ^/ "v1/graphql")

    let try_with ~f =
      Deferred.Or_error.ok_exn
      @@ let%bind result =
           let t = Processor.create uri in
           Monitor.try_with_or_error ~name:"Write Processor" (fun () -> f t)
         in
         let%map clear_action =
           Processor.Client.query (Graphql_query.Clear_data.make ()) uri
         in
         Or_error.all_unit
           [ result
           ; Result.map_error clear_action ~f:(fun error ->
                 Error.createf
                   !"Issue clearing data in database: %{sexp:Error.t}"
                 @@ Graphql_lib.Client.Connection_error.to_error error )
             |> Result.ignore ]

    let assert_user_command
        ((user_command, block_time) :
          (User_command_payload.t, Public_key.t, _) User_command.Poly.t
          * Block_time.t option)
        ((decoded_user_command, decoded_block_time) :
          ( User_command_payload.t
          , Public_key.Compressed.t
          , _ )
          User_command.Poly.t
          * Block_time.t option) =
      [%test_result: User_command_payload.t] ~equal:User_command_payload.equal
        ~expect:user_command.payload decoded_user_command.payload ;
      [%test_result: Public_key.Compressed.t]
        ~equal:Public_key.Compressed.equal
        ~expect:(Public_key.compress user_command.signer)
        decoded_user_command.signer ;
      [%test_result: Block_time.t option]
        ~equal:[%equal: Block_time.t Option.t] ~expect:block_time
        decoded_block_time

    let assert_same_index_reference index1 index2 =
      [%test_result: int]
        ~message:
          "Expecting references to both public keys in Postgres to be the \
           same, but are not. Upsert may not be working correctly as expected"
        ~equal:Int.equal ~expect:index1 index2 ;
      index1

    let validated_merge =
      Map.merge_skewed ~combine:(fun ~key:_ index1 index2 ->
          assert_same_index_reference index1 index2 )

    let query_participants (t : Processor.t) hashes =
      let%map response =
        Processor.Client.query_exn
          (Graphql_query.User_commands.Query_participants.make
             ~hashes:(Array.of_list hashes) ())
          t.hasura_endpoint
        >>| fun obj -> obj#user_commands
      in
      Array.map response ~f:(fun obj ->
          let entry public_key = (public_key#value, public_key#id) in
          let participants = [entry obj#receiver; entry obj#sender] in
          Public_key.Compressed.Map.of_alist_reduce participants
            ~f:(fun index1 index2 -> assert_same_index_reference index1 index2
          ) )
      |> Array.reduce_exn ~f:validated_merge

    let write_transaction_pool_diff t user_commands =
=======
let logger = Logger.create ()

let conn_lazy =
  lazy
    ( Thread_safe.block_on_async_exn
    @@ fun () ->
    match%map
      Caqti_async.connect
        (Uri.of_string "postgres://admin:codarules@localhost:5432/archiver")
    with
    | Ok conn ->
        conn
    | Error e ->
        failwith @@ Caqti_error.show e )

let keys = Array.init 5 ~f:(fun _ -> Keypair.create ())

let user_command_gen =
  User_command.Gen.payment_with_random_participants ~keys ~max_amount:1000
    ~max_fee:10 ()

let fee_transfer_gen =
  Fee_transfer.Single.Gen.with_random_receivers ~keys ~max_fee:10

let coinbase_gen =
  Coinbase.Gen.with_random_receivers ~keys ~min_amount:20 ~max_amount:100
    ~fee_transfer:fee_transfer_gen

let%test_unit "User_command: read and write" =
  let conn = Lazy.force conn_lazy in
  Thread_safe.block_on_async_exn
  @@ fun () ->
  Async.Quickcheck.async_test ~sexp_of:[%sexp_of: User_command.t]
    user_command_gen ~f:(fun user_command ->
      let transaction_hash = Transaction_hash.hash_user_command user_command in
      match%map
        let open Deferred.Result.Let_syntax in
        let%bind user_command_id =
          Processor.User_command.add_if_doesn't_exist conn user_command
        in
        let%map result = Processor.User_command.find conn ~transaction_hash in
        [%test_result: int] ~expect:user_command_id (Option.value_exn result)
      with
      | Ok () ->
          ()
      | Error e ->
          failwith @@ Caqti_error.show e )

let%test_unit "Fee_transfer: read and write" =
  let conn = Lazy.force conn_lazy in
  Thread_safe.block_on_async_exn
  @@ fun () ->
  Async.Quickcheck.async_test ~sexp_of:[%sexp_of: Fee_transfer.Single.t]
    fee_transfer_gen ~f:(fun fee_transfer ->
      let transaction_hash = Transaction_hash.hash_fee_transfer fee_transfer in
      match%map
        let open Deferred.Result.Let_syntax in
        let%bind fee_transfer_id =
          Processor.Fee_transfer.add_if_doesn't_exist conn fee_transfer
        in
        let%map result =
          Processor.Internal_command.find conn ~transaction_hash
        in
        [%test_result: int] ~expect:fee_transfer_id (Option.value_exn result)
      with
      | Ok () ->
          ()
      | Error e ->
          failwith @@ Caqti_error.show e )

let%test_unit "Coinbase: read and write" =
  let conn = Lazy.force conn_lazy in
  Thread_safe.block_on_async_exn
  @@ fun () ->
  Async.Quickcheck.async_test ~sexp_of:[%sexp_of: Coinbase.t] coinbase_gen
    ~f:(fun coinbase ->
      let transaction_hash = Transaction_hash.hash_coinbase coinbase in
      match%map
        let open Deferred.Result.Let_syntax in
        let%bind coinbase_id =
          Processor.Coinbase.add_if_doesn't_exist conn coinbase
        in
        let%map result =
          Processor.Internal_command.find conn ~transaction_hash
        in
        [%test_result: int] ~expect:coinbase_id (Option.value_exn result)
      with
      | Ok () ->
          ()
      | Error e ->
          failwith @@ Caqti_error.show e )

let%test_unit "Block: read and write" =
  let conn = Lazy.force conn_lazy in
  Quickcheck.test ~trials:20
    ( Quickcheck.Generator.with_size ~size:10
    @@ Quickcheck_lib.gen_imperative_list
         (Transition_frontier.For_tests.gen_genesis_breadcrumb ())
         (Transition_frontier.Breadcrumb.For_tests.gen_non_deferred
            ?logger:None ?verifier:None ?trust_system:None
            ~accounts_with_secret_keys:
              (Lazy.force Test_genesis_ledger.accounts)) )
    ~f:(fun breadcrumbs ->
      Thread_safe.block_on_async_exn
      @@ fun () ->
>>>>>>> 99183a66
      let reader, writer =
        Strict_pipe.create ~name:"archive"
          (Buffered (`Capacity 100, `Overflow Crash))
      in
      let processor_deferred_computation = Processor.run conn reader ~logger in
      let diffs =
        List.map
          ~f:(fun breadcrumb ->
            Diff.Transition_frontier (Diff.Builder.breadcrumb_added breadcrumb)
            )
          breadcrumbs
      in
      List.iter diffs ~f:(Strict_pipe.Writer.write writer) ;
      Strict_pipe.Writer.close writer ;
<<<<<<< HEAD
      processing_deferred_job

    let serialized_hash =
      Transaction_hash.(Fn.compose to_base58_check hash_user_command)

    let n_keys = 2

    let keys = Array.init n_keys ~f:(fun _ -> Keypair.create ())

    let user_command_gen =
      User_command.Gen.payment_with_random_participants ~keys ~max_amount:10000
        ~max_fee:1000 ()

    (* HACK: We are going to parse a json number. There are cases that the
       number can be greater than Int32.max, which would lead to an overflow
       error. Bounding the generated numbers between 0 and Int32.max would
       prevent this issue *)
    let gen_user_command_with_time =
      Quickcheck.Generator.both user_command_gen
        (Block_time.gen_incl
           (Block_time.of_int64 Int64.zero)
           (Block_time.of_int64 (Int64.of_int32 Int32.max_value)))

    let%test_unit "Process multiple user commands from Transaction_pool diff \
                   (including a duplicate)" =
      Thread_safe.block_on_async_exn
      @@ fun () ->
      try_with ~f:(fun t ->
          Async.Quickcheck.async_test
            ~sexp_of:
              [%sexp_of:
                Block_time.t
                * (User_command.t * Block_time.t)
                * (User_command.t * Block_time.t)]
            (Quickcheck.Generator.tuple3 Block_time.gen
               gen_user_command_with_time gen_user_command_with_time) ~trials:1
            ~f:(fun ( block_time0
                    , (user_command1, block_time1)
                    , (user_command2, block_time2) )
               ->
              let min_block_time = Block_time.min block_time0 block_time1 in
              let max_block_time = Block_time.max block_time0 block_time1 in
              let hash1 = serialized_hash user_command1 in
              let hash2 = serialized_hash user_command2 in
              let%bind () =
                write_transaction_pool_diff t
                  [ (user_command1, min_block_time)
                  ; (user_command2, block_time2) ]
              in
              let%bind () =
                write_transaction_pool_diff t [(user_command1, max_block_time)]
              in
              let%bind public_keys =
                Processor.Client.query_exn
                  (Graphql_query.Public_keys.Query.make ())
                  t.hasura_endpoint
              in
              let queried_public_keys =
                Array.map public_keys#public_keys ~f:(fun obj -> obj#value)
              in
              [%test_result: Int.t] ~equal:Int.equal ~expect:n_keys
                (Array.length queried_public_keys) ;
              let queried_accounts =
                Account_id.Set.of_array
                @@ Array.map queried_public_keys ~f:(fun pk ->
                       Account_id.create pk Token_id.default )
              in
              let accessed_accounts =
                Account_id.Set.of_list
                @@ List.concat
                     [ User_command.accounts_accessed user_command1
                     ; User_command.accounts_accessed user_command2 ]
              in
              [%test_result: Account_id.Set.t] ~equal:Account_id.Set.equal
                ~expect:accessed_accounts queried_accounts ;
              let query_user_command hash =
                let%map query_result =
                  Processor.Client.query_exn
                    (Graphql_query.User_commands.Query.make ~hash ())
                    t.hasura_endpoint
=======
      let%bind () = processor_deferred_computation in
      match%map
        Processor.deferred_result_list_fold breadcrumbs ~init:()
          ~f:(fun () breadcrumb ->
            let open Deferred.Result.Let_syntax in
            match%bind
              Processor.Block.find conn
                ~state_hash:
                  (Transition_frontier.Breadcrumb.state_hash breadcrumb)
            with
            | Some id ->
                let%bind Processor.Block.{parent_id; _} =
                  Processor.Block.load conn ~id
>>>>>>> 99183a66
                in
                if
                  Transition_frontier.Breadcrumb.blockchain_length breadcrumb
                  > Unsigned.UInt32.of_int 1
                then
                  Processor.For_test.assert_parent_exist ~parent_id
                    ~parent_hash:
                      (Transition_frontier.Breadcrumb.parent_hash breadcrumb)
                    conn
                else Deferred.Result.return ()
            | None ->
                failwith "Failed to find saved block in database" )
      with
      | Ok () ->
          ()
      | Error e ->
          failwith @@ Caqti_error.show e )<|MERGE_RESOLUTION|>--- conflicted
+++ resolved
@@ -4,93 +4,6 @@
 open Pipe_lib
 open Signature_lib
 
-<<<<<<< HEAD
-let%test_module "Processor" =
-  ( module struct
-    let () =
-      Backtrace.elide := false ;
-      Async.Scheduler.set_record_backtraces true
-
-    module Processor = Processor.Make (struct
-      let headers = String.Map.of_alist_exn []
-
-      let preprocess_variables_string =
-        String.substr_replace_all ~pattern:{|"constraint_"|}
-          ~with_:{|"constraint"|}
-    end)
-
-    let logger = Logger.null ()
-
-    let uri =
-      Uri.of_string ("http://localhost:" ^ string_of_int 9000 ^/ "v1/graphql")
-
-    let try_with ~f =
-      Deferred.Or_error.ok_exn
-      @@ let%bind result =
-           let t = Processor.create uri in
-           Monitor.try_with_or_error ~name:"Write Processor" (fun () -> f t)
-         in
-         let%map clear_action =
-           Processor.Client.query (Graphql_query.Clear_data.make ()) uri
-         in
-         Or_error.all_unit
-           [ result
-           ; Result.map_error clear_action ~f:(fun error ->
-                 Error.createf
-                   !"Issue clearing data in database: %{sexp:Error.t}"
-                 @@ Graphql_lib.Client.Connection_error.to_error error )
-             |> Result.ignore ]
-
-    let assert_user_command
-        ((user_command, block_time) :
-          (User_command_payload.t, Public_key.t, _) User_command.Poly.t
-          * Block_time.t option)
-        ((decoded_user_command, decoded_block_time) :
-          ( User_command_payload.t
-          , Public_key.Compressed.t
-          , _ )
-          User_command.Poly.t
-          * Block_time.t option) =
-      [%test_result: User_command_payload.t] ~equal:User_command_payload.equal
-        ~expect:user_command.payload decoded_user_command.payload ;
-      [%test_result: Public_key.Compressed.t]
-        ~equal:Public_key.Compressed.equal
-        ~expect:(Public_key.compress user_command.signer)
-        decoded_user_command.signer ;
-      [%test_result: Block_time.t option]
-        ~equal:[%equal: Block_time.t Option.t] ~expect:block_time
-        decoded_block_time
-
-    let assert_same_index_reference index1 index2 =
-      [%test_result: int]
-        ~message:
-          "Expecting references to both public keys in Postgres to be the \
-           same, but are not. Upsert may not be working correctly as expected"
-        ~equal:Int.equal ~expect:index1 index2 ;
-      index1
-
-    let validated_merge =
-      Map.merge_skewed ~combine:(fun ~key:_ index1 index2 ->
-          assert_same_index_reference index1 index2 )
-
-    let query_participants (t : Processor.t) hashes =
-      let%map response =
-        Processor.Client.query_exn
-          (Graphql_query.User_commands.Query_participants.make
-             ~hashes:(Array.of_list hashes) ())
-          t.hasura_endpoint
-        >>| fun obj -> obj#user_commands
-      in
-      Array.map response ~f:(fun obj ->
-          let entry public_key = (public_key#value, public_key#id) in
-          let participants = [entry obj#receiver; entry obj#sender] in
-          Public_key.Compressed.Map.of_alist_reduce participants
-            ~f:(fun index1 index2 -> assert_same_index_reference index1 index2
-          ) )
-      |> Array.reduce_exn ~f:validated_merge
-
-    let write_transaction_pool_diff t user_commands =
-=======
 let logger = Logger.create ()
 
 let conn_lazy =
@@ -196,7 +109,6 @@
     ~f:(fun breadcrumbs ->
       Thread_safe.block_on_async_exn
       @@ fun () ->
->>>>>>> 99183a66
       let reader, writer =
         Strict_pipe.create ~name:"archive"
           (Buffered (`Capacity 100, `Overflow Crash))
@@ -211,88 +123,6 @@
       in
       List.iter diffs ~f:(Strict_pipe.Writer.write writer) ;
       Strict_pipe.Writer.close writer ;
-<<<<<<< HEAD
-      processing_deferred_job
-
-    let serialized_hash =
-      Transaction_hash.(Fn.compose to_base58_check hash_user_command)
-
-    let n_keys = 2
-
-    let keys = Array.init n_keys ~f:(fun _ -> Keypair.create ())
-
-    let user_command_gen =
-      User_command.Gen.payment_with_random_participants ~keys ~max_amount:10000
-        ~max_fee:1000 ()
-
-    (* HACK: We are going to parse a json number. There are cases that the
-       number can be greater than Int32.max, which would lead to an overflow
-       error. Bounding the generated numbers between 0 and Int32.max would
-       prevent this issue *)
-    let gen_user_command_with_time =
-      Quickcheck.Generator.both user_command_gen
-        (Block_time.gen_incl
-           (Block_time.of_int64 Int64.zero)
-           (Block_time.of_int64 (Int64.of_int32 Int32.max_value)))
-
-    let%test_unit "Process multiple user commands from Transaction_pool diff \
-                   (including a duplicate)" =
-      Thread_safe.block_on_async_exn
-      @@ fun () ->
-      try_with ~f:(fun t ->
-          Async.Quickcheck.async_test
-            ~sexp_of:
-              [%sexp_of:
-                Block_time.t
-                * (User_command.t * Block_time.t)
-                * (User_command.t * Block_time.t)]
-            (Quickcheck.Generator.tuple3 Block_time.gen
-               gen_user_command_with_time gen_user_command_with_time) ~trials:1
-            ~f:(fun ( block_time0
-                    , (user_command1, block_time1)
-                    , (user_command2, block_time2) )
-               ->
-              let min_block_time = Block_time.min block_time0 block_time1 in
-              let max_block_time = Block_time.max block_time0 block_time1 in
-              let hash1 = serialized_hash user_command1 in
-              let hash2 = serialized_hash user_command2 in
-              let%bind () =
-                write_transaction_pool_diff t
-                  [ (user_command1, min_block_time)
-                  ; (user_command2, block_time2) ]
-              in
-              let%bind () =
-                write_transaction_pool_diff t [(user_command1, max_block_time)]
-              in
-              let%bind public_keys =
-                Processor.Client.query_exn
-                  (Graphql_query.Public_keys.Query.make ())
-                  t.hasura_endpoint
-              in
-              let queried_public_keys =
-                Array.map public_keys#public_keys ~f:(fun obj -> obj#value)
-              in
-              [%test_result: Int.t] ~equal:Int.equal ~expect:n_keys
-                (Array.length queried_public_keys) ;
-              let queried_accounts =
-                Account_id.Set.of_array
-                @@ Array.map queried_public_keys ~f:(fun pk ->
-                       Account_id.create pk Token_id.default )
-              in
-              let accessed_accounts =
-                Account_id.Set.of_list
-                @@ List.concat
-                     [ User_command.accounts_accessed user_command1
-                     ; User_command.accounts_accessed user_command2 ]
-              in
-              [%test_result: Account_id.Set.t] ~equal:Account_id.Set.equal
-                ~expect:accessed_accounts queried_accounts ;
-              let query_user_command hash =
-                let%map query_result =
-                  Processor.Client.query_exn
-                    (Graphql_query.User_commands.Query.make ~hash ())
-                    t.hasura_endpoint
-=======
       let%bind () = processor_deferred_computation in
       match%map
         Processor.deferred_result_list_fold breadcrumbs ~init:()
@@ -306,7 +136,6 @@
             | Some id ->
                 let%bind Processor.Block.{parent_id; _} =
                   Processor.Block.load conn ~id
->>>>>>> 99183a66
                 in
                 if
                   Transition_frontier.Breadcrumb.blockchain_length breadcrumb
