--- conflicted
+++ resolved
@@ -588,11 +588,7 @@
   type t =
     { kind : Kind.t
     ; receiver_id : int
-<<<<<<< HEAD
-    ; fee : int
-=======
     ; fee : int64
->>>>>>> 9f8d8fb7
     ; token : int64
     ; hash : string
     }
@@ -644,24 +640,16 @@
              |sql})
           { kind
           ; receiver_id
-<<<<<<< HEAD
-          ; fee = Fee_transfer.Single.fee t |> Currency.Fee.to_int
-=======
           ; fee =
               Fee_transfer.Single.fee t |> Currency.Fee.to_uint64
               |> Unsigned.UInt64.to_int64
->>>>>>> 9f8d8fb7
           ; token = Token_id.to_string t.fee_token |> Int64.of_string
           ; hash = transaction_hash |> Transaction_hash.to_base58_check
           }
 end
 
 module Coinbase = struct
-<<<<<<< HEAD
-  type t = { receiver_id : int; amount : int; hash : string }
-=======
   type t = { receiver_id : int; amount : int64; hash : string }
->>>>>>> 9f8d8fb7
 
   let coinbase_typ = "coinbase"
 
@@ -700,13 +688,9 @@
                    RETURNING id
              |sql})
           { receiver_id
-<<<<<<< HEAD
-          ; amount = Coinbase.amount t |> Currency.Amount.to_int
-=======
           ; amount =
               Coinbase.amount t |> Currency.Amount.to_uint64
               |> Unsigned.UInt64.to_int64
->>>>>>> 9f8d8fb7
           ; hash = transaction_hash |> Transaction_hash.to_base58_check
           }
 end
@@ -771,32 +755,21 @@
     ; internal_command_id : int
     ; sequence_no : int
     ; secondary_sequence_no : int
-<<<<<<< HEAD
-=======
     ; receiver_account_creation_fee_paid : int64 option
->>>>>>> 9f8d8fb7
     ; receiver_balance_id : int
     }
   [@@deriving hlist]
 
   let typ =
     let open Caqti_type_spec in
-<<<<<<< HEAD
-    let spec = Caqti_type.[ int; int; int; int; int ] in
-=======
     let spec = Caqti_type.[ int; int; int; int; option int64; int ] in
->>>>>>> 9f8d8fb7
     let encode t = Ok (hlist_to_tuple spec (to_hlist t)) in
     let decode t = Ok (of_hlist (tuple_to_hlist spec t)) in
     Caqti_type.custom ~encode ~decode (to_rep spec)
 
   let add (module Conn : CONNECTION) ~block_id ~internal_command_id ~sequence_no
-<<<<<<< HEAD
-      ~secondary_sequence_no ~receiver_balance_id =
-=======
       ~secondary_sequence_no ~receiver_account_creation_fee_paid
       ~receiver_balance_id =
->>>>>>> 9f8d8fb7
     Conn.exec
       (Caqti_request.exec typ
          {sql| INSERT INTO blocks_internal_commands
@@ -808,10 +781,7 @@
       ; internal_command_id
       ; sequence_no
       ; secondary_sequence_no
-<<<<<<< HEAD
-=======
       ; receiver_account_creation_fee_paid
->>>>>>> 9f8d8fb7
       ; receiver_balance_id
       }
 
@@ -1253,14 +1223,10 @@
                           (module Conn)
                           fee_transfer `Normal
                       in
-<<<<<<< HEAD
-                      (id, secondary_sequence_no, fee_transfer.receiver_pk)
-=======
                       ( id
                       , secondary_sequence_no
                       , fee_transfer.fee
                       , fee_transfer.receiver_pk )
->>>>>>> 9f8d8fb7
                       :: acc)
                 in
                 let fee_transfer_infos_with_balances =
@@ -1282,14 +1248,10 @@
                     ~init:()
                     ~f:(fun
                          ()
-<<<<<<< HEAD
-                         ( (fee_transfer_id, secondary_sequence_no, receiver_pk)
-=======
                          ( ( fee_transfer_id
                            , secondary_sequence_no
                            , fee
                            , receiver_pk )
->>>>>>> 9f8d8fb7
                          , balance )
                        ->
                       let%bind receiver_id =
@@ -1329,12 +1291,8 @@
                       Block_and_internal_command.add
                         (module Conn)
                         ~block_id ~internal_command_id:fee_transfer_id
-<<<<<<< HEAD
-                        ~sequence_no ~secondary_sequence_no ~receiver_balance_id
-=======
                         ~sequence_no ~secondary_sequence_no
                         ~receiver_account_creation_fee_paid ~receiver_balance_id
->>>>>>> 9f8d8fb7
                       >>| ignore)
                 in
                 sequence_no + 1
@@ -1597,10 +1555,7 @@
           Block_and_internal_command.add_if_doesn't_exist
             (module Conn)
             ~block_id ~internal_command_id ~sequence_no ~secondary_sequence_no
-<<<<<<< HEAD
-=======
             ~receiver_account_creation_fee_paid:None (* TEMP *)
->>>>>>> 9f8d8fb7
             ~receiver_balance_id)
     in
     return block_id
