(* processor.ml -- database processing for archive node *)

module Archive_rpc = Rpc
open Async
open Core
open Caqti_async
open Mina_base
open Mina_state
open Mina_transition
open Pipe_lib
open Signature_lib
open Pickles_types

module Public_key = struct
  let find (module Conn : CONNECTION) (t : Public_key.Compressed.t) =
    let public_key = Public_key.Compressed.to_base58_check t in
    Conn.find
      (Caqti_request.find Caqti_type.string Caqti_type.int
         "SELECT id FROM public_keys WHERE value = ?")
      public_key

  let find_opt (module Conn : CONNECTION) (t : Public_key.Compressed.t) =
    let public_key = Public_key.Compressed.to_base58_check t in
    Conn.find_opt
      (Caqti_request.find_opt Caqti_type.string Caqti_type.int
         "SELECT id FROM public_keys WHERE value = ?")
      public_key

  let find_by_id (module Conn : CONNECTION) id =
    Conn.find
      (Caqti_request.find Caqti_type.int Caqti_type.string
         "SELECT value FROM public_keys WHERE id = ?")
      id

  let add_if_doesn't_exist (module Conn : CONNECTION)
      (t : Public_key.Compressed.t) =
    let open Deferred.Result.Let_syntax in
    match%bind find_opt (module Conn) t with
    | Some id ->
        return id
    | None ->
        let public_key = Public_key.Compressed.to_base58_check t in
        Conn.find
          (Caqti_request.find Caqti_type.string Caqti_type.int
             "INSERT INTO public_keys (value) VALUES (?) RETURNING id")
          public_key
end

module Snapp_state_data = struct
  let table_name = "snapp_state_data"

  let add_if_doesn't_exist (module Conn : CONNECTION)
      (fp : Pickles.Backend.Tick.Field.t) =
    Mina_caqti.select_insert_into_cols ~select:("id", Caqti_type.int)
      ~table_name
      ~cols:([ "field" ], Caqti_type.string)
      (module Conn)
      (Pickles.Backend.Tick.Field.to_string fp)

  let load (module Conn : CONNECTION) id =
    Conn.find
      (Caqti_request.find Caqti_type.int Caqti_type.string
         (Mina_caqti.select_cols_from_id ~table_name ~cols:[ "field" ]))
      id
end

module Snapp_state_data_array = struct
  let table_name = "snapp_state_data_array"

  let add_if_doesn't_exist (module Conn : CONNECTION)
      (fps : Pickles.Backend.Tick.Field.t array) =
    let open Deferred.Result.Let_syntax in
    let%bind (element_ids : int array) =
      Mina_caqti.deferred_result_list_map (Array.to_list fps)
        ~f:(Snapp_state_data.add_if_doesn't_exist (module Conn))
      >>| Array.of_list
    in
    Mina_caqti.select_insert_into_cols ~select:("id", Caqti_type.int)
      ~table_name
      ~cols:([ "element_ids" ], Mina_caqti.array_int_typ)
      ~tannot:(function "element_ids" -> Some "int[]" | _ -> None)
      (module Conn)
      element_ids

  let load (module Conn : CONNECTION) id =
    Conn.find
      (Caqti_request.find Caqti_type.int Mina_caqti.array_int_typ
         (Mina_caqti.select_cols_from_id ~table_name ~cols:[ "element_ids" ]))
      id
end

module Snapp_states = struct
  let table_name = "snapp_states"

  let add_if_doesn't_exist (module Conn : CONNECTION)
      (fps : (Pickles.Backend.Tick.Field.t option, 'n) Vector.vec) =
    let open Deferred.Result.Let_syntax in
    let%bind (element_ids : int option array) =
      Mina_caqti.deferred_result_list_map (Vector.to_list fps)
        ~f:
          ( Mina_caqti.add_if_some
          @@ Snapp_state_data.add_if_doesn't_exist (module Conn) )
      >>| Array.of_list
    in
    Mina_caqti.select_insert_into_cols ~select:("id", Caqti_type.int)
      ~table_name
      ~cols:([ "element_ids" ], Mina_caqti.array_nullable_int_typ)
      ~tannot:(function "element_ids" -> Some "int[]" | _ -> None)
      (module Conn)
      element_ids

  let load (module Conn : CONNECTION) id =
    Conn.find
      (Caqti_request.find Caqti_type.int Mina_caqti.array_nullable_int_typ
         (Mina_caqti.select_cols_from_id ~table_name ~cols:[ "element_ids" ]))
      id
end

module Snapp_verification_keys = struct
  type t = { verification_key : string; hash : string }
  [@@deriving fields, hlist]

  let typ =
    Mina_caqti.Type_spec.custom_type ~to_hlist ~of_hlist
      Caqti_type.[ string; string ]

  let table_name = "snapp_verification_keys"

  let add_if_doesn't_exist (module Conn : CONNECTION)
      (vk :
        ( Pickles.Side_loaded.Verification_key.t
        , Pickles.Backend.Tick.Field.t )
        With_hash.Stable.Latest.t) =
    let verification_key =
      Binable.to_string
        (module Pickles.Side_loaded.Verification_key.Stable.Latest)
        vk.data
      |> Base64.encode_exn
    in
    let hash = Pickles.Backend.Tick.Field.to_string vk.hash in
    let value = { hash; verification_key } in
    Mina_caqti.select_insert_into_cols ~select:("id", Caqti_type.int)
      ~table_name ~cols:(Fields.names, typ)
      (module Conn)
      value

  let load (module Conn : CONNECTION) id =
    Conn.find
      (Caqti_request.find Caqti_type.int typ
         (Mina_caqti.select_cols_from_id ~table_name ~cols:Fields.names))
      id
end

module Snapp_permissions = struct
  let auth_required_typ =
    let encode = function
      | Permissions.Auth_required.None ->
          "none"
      | Permissions.Auth_required.Either ->
          "either"
      | Permissions.Auth_required.Proof ->
          "proof"
      | Permissions.Auth_required.Signature ->
          "signature"
      | Permissions.Auth_required.Both ->
          "both"
      | Permissions.Auth_required.Impossible ->
          "impossible"
    in
    let decode = function
      | "none" ->
          Result.return Permissions.Auth_required.None
      | "either" ->
          Result.return Permissions.Auth_required.Either
      | "proof" ->
          Result.return Permissions.Auth_required.Proof
      | "signature" ->
          Result.return Permissions.Auth_required.Signature
      | "both" ->
          Result.return Permissions.Auth_required.Both
      | "impossible" ->
          Result.return Permissions.Auth_required.Impossible
      | s ->
          Result.Error (sprintf "Failed to decode: \"%s\"" s)
    in
    Caqti_type.enum ~encode ~decode "snapp_auth_required_type"

  type t =
    { stake : bool
    ; edit_state : Permissions.Auth_required.t
    ; send : Permissions.Auth_required.t
    ; receive : Permissions.Auth_required.t
    ; set_delegate : Permissions.Auth_required.t
    ; set_permissions : Permissions.Auth_required.t
    ; set_verification_key : Permissions.Auth_required.t
    ; set_snapp_uri : Permissions.Auth_required.t
    ; edit_sequence_state : Permissions.Auth_required.t
    ; set_token_symbol : Permissions.Auth_required.t
    ; increment_nonce : Permissions.Auth_required.t
    ; set_voting_for : Permissions.Auth_required.t
    }
  [@@deriving fields, hlist]

  let typ =
    Mina_caqti.Type_spec.custom_type ~to_hlist ~of_hlist
      Caqti_type.
        [ bool
        ; auth_required_typ
        ; auth_required_typ
        ; auth_required_typ
        ; auth_required_typ
        ; auth_required_typ
        ; auth_required_typ
        ; auth_required_typ
        ; auth_required_typ
        ; auth_required_typ
        ; auth_required_typ
        ; auth_required_typ
        ]

  let table_name = "snapp_permissions"

  let add_if_doesn't_exist (module Conn : CONNECTION) (perms : Permissions.t) =
    let value =
      { stake = perms.stake
      ; edit_state = perms.edit_state
      ; send = perms.send
      ; receive = perms.receive
      ; set_delegate = perms.set_delegate
      ; set_permissions = perms.set_permissions
      ; set_verification_key = perms.set_verification_key
      ; set_snapp_uri = perms.set_snapp_uri
      ; edit_sequence_state = perms.edit_sequence_state
      ; set_token_symbol = perms.set_token_symbol
      ; increment_nonce = perms.increment_nonce
      ; set_voting_for = perms.set_voting_for
      }
    in
    Mina_caqti.select_insert_into_cols ~select:("id", Caqti_type.int)
      ~table_name ~cols:(Fields.names, typ)
      (module Conn)
      value

  let load (module Conn : CONNECTION) id =
    Conn.find
      (Caqti_request.find Caqti_type.int typ
         (Mina_caqti.select_cols_from_id ~table_name ~cols:Fields.names))
      id
end

module Snapp_timing_info = struct
  type t =
    { initial_minimum_balance : int64
    ; cliff_time : int64
    ; cliff_amount : int64
    ; vesting_period : int64
    ; vesting_increment : int64
    }
  [@@deriving fields, hlist]

  let typ =
    Mina_caqti.Type_spec.custom_type ~to_hlist ~of_hlist
      Caqti_type.[ int64; int64; int64; int64; int64 ]

  let table_name = "snapp_timing_info"

  let add_if_doesn't_exist (module Conn : CONNECTION)
      (timing_info : Party.Update.Timing_info.t) =
    let initial_minimum_balance =
      timing_info.initial_minimum_balance |> Currency.Balance.to_uint64
      |> Unsigned.UInt64.to_int64
    in
    let cliff_time = timing_info.cliff_time |> Unsigned.UInt32.to_int64 in
    let cliff_amount =
      timing_info.cliff_amount |> Currency.Amount.to_uint64
      |> Unsigned.UInt64.to_int64
    in
    let vesting_period =
      timing_info.vesting_period |> Unsigned.UInt32.to_int64
    in
    let vesting_increment =
      timing_info.vesting_increment |> Currency.Amount.to_uint64
      |> Unsigned.UInt64.to_int64
    in
    let value =
      { initial_minimum_balance
      ; cliff_time
      ; cliff_amount
      ; vesting_period
      ; vesting_increment
      }
    in
    Mina_caqti.select_insert_into_cols ~select:("id", Caqti_type.int)
      ~table_name ~cols:(Fields.names, typ)
      (module Conn)
      value

  let load (module Conn : CONNECTION) id =
    Conn.find
      (Caqti_request.find Caqti_type.int typ
         (Mina_caqti.select_cols_from_id ~table_name ~cols:Fields.names))
      id
end

module Snapp_updates = struct
  type t =
    { app_state_id : int
    ; delegate_id : int option
    ; verification_key_id : int option
    ; permissions_id : int option
    ; snapp_uri : string option
    ; token_symbol : string option
    ; timing_id : int option
    ; voting_for : string option
    }
  [@@deriving fields, hlist]

  let typ =
    Mina_caqti.Type_spec.custom_type ~to_hlist ~of_hlist
      Caqti_type.
        [ int
        ; option int
        ; option int
        ; option int
        ; option string
        ; option string
        ; option int
        ; option string
        ]

  let table_name = "snapp_updates"

  let add_if_doesn't_exist (module Conn : CONNECTION) (update : Party.Update.t)
      =
    let open Deferred.Result.Let_syntax in
    let%bind app_state_id =
      Vector.map ~f:Snapp_basic.Set_or_keep.to_option update.app_state
      |> Snapp_states.add_if_doesn't_exist (module Conn)
    in
    let%bind delegate_id =
      Mina_caqti.add_if_snapp_set
        (Public_key.add_if_doesn't_exist (module Conn))
        update.delegate
    in
    let%bind verification_key_id =
      Mina_caqti.add_if_snapp_set
        (Snapp_verification_keys.add_if_doesn't_exist (module Conn))
        update.verification_key
    in
    let%bind permissions_id =
      Mina_caqti.add_if_snapp_set
        (Snapp_permissions.add_if_doesn't_exist (module Conn))
        update.permissions
    in
    let%bind timing_id =
      Mina_caqti.add_if_snapp_set
        (Snapp_timing_info.add_if_doesn't_exist (module Conn))
        update.timing
    in
    let snapp_uri = Snapp_basic.Set_or_keep.to_option update.snapp_uri in
    let token_symbol = Snapp_basic.Set_or_keep.to_option update.token_symbol in
    let voting_for =
      Option.map ~f:State_hash.to_base58_check
        (Snapp_basic.Set_or_keep.to_option update.voting_for)
    in
    let value =
      { app_state_id
      ; delegate_id
      ; verification_key_id
      ; permissions_id
      ; snapp_uri
      ; token_symbol
      ; timing_id
      ; voting_for
      }
    in
    Mina_caqti.select_insert_into_cols ~select:("id", Caqti_type.int)
      ~table_name ~cols:(Fields.names, typ)
      (module Conn)
      value

  let load (module Conn : CONNECTION) id =
    Conn.find
      (Caqti_request.find Caqti_type.int typ
         (Mina_caqti.select_cols_from_id ~table_name ~cols:Fields.names))
      id
end

module Snapp_balance_bounds = struct
  type t = { balance_lower_bound : int64; balance_upper_bound : int64 }
  [@@deriving fields, hlist]

  let typ =
    Mina_caqti.Type_spec.custom_type ~to_hlist ~of_hlist
      Caqti_type.[ int64; int64 ]

  let table_name = "snapp_balance_bounds"

  let add_if_doesn't_exist (module Conn : CONNECTION)
      (balance_bounds :
        Currency.Balance.t Mina_base.Snapp_predicate.Closed_interval.t) =
    let balance_lower_bound =
      balance_bounds.lower |> Currency.Balance.to_uint64
      |> Unsigned.UInt64.to_int64
    in
    let balance_upper_bound =
      balance_bounds.upper |> Currency.Balance.to_uint64
      |> Unsigned.UInt64.to_int64
    in
    let value = { balance_lower_bound; balance_upper_bound } in
    Mina_caqti.select_insert_into_cols ~select:("id", Caqti_type.int)
      ~table_name ~cols:(Fields.names, typ)
      (module Conn)
      value

  let load (module Conn : CONNECTION) id =
    Conn.find
      (Caqti_request.find Caqti_type.int typ
         (Mina_caqti.select_cols_from_id ~table_name ~cols:Fields.names))
      id
end

module Snapp_nonce_bounds = struct
  type t = { nonce_lower_bound : int64; nonce_upper_bound : int64 }
  [@@deriving fields, hlist]

  let typ =
    Mina_caqti.Type_spec.custom_type ~to_hlist ~of_hlist
      Caqti_type.[ int64; int64 ]

  let table_name = "snapp_nonce_bounds"

  let add_if_doesn't_exist (module Conn : CONNECTION)
      (nonce_bounds :
        Mina_numbers.Account_nonce.t Mina_base.Snapp_predicate.Closed_interval.t)
      =
    let nonce_lower_bound = Unsigned.UInt32.to_int64 nonce_bounds.lower in
    let nonce_upper_bound = Unsigned.UInt32.to_int64 nonce_bounds.upper in
    let value = { nonce_lower_bound; nonce_upper_bound } in
    Mina_caqti.select_insert_into_cols ~select:("id", Caqti_type.int)
      ~table_name ~cols:(Fields.names, typ)
      (module Conn)
      value

  let load (module Conn : CONNECTION) id =
    Conn.find
      (Caqti_request.find Caqti_type.int typ
         (Mina_caqti.select_cols_from_id ~table_name ~cols:Fields.names))
      id
end

module Snapp_account = struct
  type t =
    { balance_id : int option
    ; nonce_id : int option
    ; receipt_chain_hash : string option
    ; public_key_id : int option
    ; delegate_id : int option
    ; state_id : int
    ; sequence_state_id : int option
    ; proved_state : bool option
    }
  [@@deriving fields, hlist]

  let typ =
    Mina_caqti.Type_spec.custom_type ~to_hlist ~of_hlist
      Caqti_type.
        [ option int
        ; option int
        ; option string
        ; option int
        ; option int
        ; int
        ; option int
        ; option bool
        ]

  let table_name = "snapp_account"

  let add_if_doesn't_exist (module Conn : CONNECTION)
      (acct : Snapp_predicate.Account.t) =
    let open Deferred.Result.Let_syntax in
    let%bind balance_id =
      Mina_caqti.add_if_snapp_check
        (Snapp_balance_bounds.add_if_doesn't_exist (module Conn))
        acct.balance
    in
    let%bind nonce_id =
      Mina_caqti.add_if_snapp_check
        (Snapp_nonce_bounds.add_if_doesn't_exist (module Conn))
        acct.nonce
    in
    let%bind public_key_id =
      Mina_caqti.add_if_snapp_check
        (Public_key.add_if_doesn't_exist (module Conn))
        acct.public_key
    in
    let%bind delegate_id =
      Mina_caqti.add_if_snapp_check
        (Public_key.add_if_doesn't_exist (module Conn))
        acct.delegate
    in
    let%bind state_id =
      Vector.map ~f:Snapp_basic.Or_ignore.to_option acct.state
      |> Snapp_states.add_if_doesn't_exist (module Conn)
    in
    let%bind sequence_state_id =
      Mina_caqti.add_if_snapp_check
        (Snapp_state_data.add_if_doesn't_exist (module Conn))
        acct.sequence_state
    in
    let receipt_chain_hash =
      Snapp_basic.Or_ignore.to_option acct.receipt_chain_hash
      |> Option.map ~f:Kimchi_backend.Pasta.Basic.Fp.to_string
    in
    let proved_state = Snapp_basic.Or_ignore.to_option acct.proved_state in
    let value =
      { balance_id
      ; nonce_id
      ; receipt_chain_hash
      ; public_key_id
      ; delegate_id
      ; state_id
      ; sequence_state_id
      ; proved_state
      }
    in
    Mina_caqti.select_insert_into_cols ~select:("id", Caqti_type.int)
      ~table_name ~cols:(Fields.names, typ)
      (module Conn)
      value

  let load (module Conn : CONNECTION) id =
    Conn.find
      (Caqti_request.find Caqti_type.int typ
         (Mina_caqti.select_cols_from_id ~table_name ~cols:Fields.names))
      id
end

module Snapp_predicate = struct
  type t =
    { kind : Party.Predicate.Tag.t
    ; account_id : int option
    ; nonce : int64 option
    }
  [@@deriving fields, hlist]

  let snapp_predicate_kind_typ =
    let encode = function
      | Party.Predicate.Tag.Full ->
          "full"
      | Party.Predicate.Tag.Nonce ->
          "nonce"
      | Party.Predicate.Tag.Accept ->
          "accept"
    in
    let decode = function
      | "full" ->
          Result.return Party.Predicate.Tag.Full
      | "nonce" ->
          Result.return Party.Predicate.Tag.Nonce
      | "accept" ->
          Result.return Party.Predicate.Tag.Accept
      | _ ->
          Result.failf "Failed to decode snapp_predicate_kind_typ"
    in
    Caqti_type.enum "snapp_predicate_type" ~encode ~decode

  let typ =
    Mina_caqti.Type_spec.custom_type ~to_hlist ~of_hlist
      Caqti_type.[ snapp_predicate_kind_typ; option int; option int64 ]

  let table_name = "snapp_predicate"

  let add_if_doesn't_exist (module Conn : CONNECTION)
      (predicate : Party.Predicate.t) =
    let open Deferred.Result.Let_syntax in
    let%bind account_id =
      match predicate with
      | Party.Predicate.Full acct ->
          Snapp_account.add_if_doesn't_exist (module Conn) acct >>| Option.some
      | _ ->
          return None
    in
    let kind = Party.Predicate.tag predicate in
    let nonce =
      match predicate with
      | Party.Predicate.Nonce nonce ->
          Option.some @@ Unsigned.UInt32.to_int64 nonce
      | _ ->
          None
    in
    let value = { kind; account_id; nonce } in
    Mina_caqti.select_insert_into_cols ~select:("id", Caqti_type.int)
      ~table_name ~cols:(Fields.names, typ)
      (module Conn)
      value

  let load (module Conn : CONNECTION) id =
    Conn.find
      (Caqti_request.find Caqti_type.int typ
         (Mina_caqti.select_cols_from_id ~table_name ~cols:Fields.names))
      id
end

module Snapp_token_id_bounds = struct
  type t = { token_id_lower_bound : int64; token_id_upper_bound : int64 }
  [@@deriving fields, hlist]

  let typ =
    Mina_caqti.Type_spec.custom_type ~to_hlist ~of_hlist
      Caqti_type.[ int64; int64 ]

  let table_name = "snapp_token_id_bounds"

  let add_if_doesn't_exist (module Conn : CONNECTION)
      (token_id_bounds : Token_id.t Mina_base.Snapp_predicate.Closed_interval.t)
      =
    let token_id_lower_bound =
      token_id_bounds.lower |> Token_id.to_uint64 |> Unsigned.UInt64.to_int64
    in
    let token_id_upper_bound =
      token_id_bounds.upper |> Token_id.to_uint64 |> Unsigned.UInt64.to_int64
    in
    let value = { token_id_lower_bound; token_id_upper_bound } in
    Mina_caqti.select_insert_into_cols ~select:("id", Caqti_type.int)
      ~table_name ~cols:(Fields.names, typ)
      (module Conn)
      value

  let load (module Conn : CONNECTION) id =
    Conn.find
      (Caqti_request.find Caqti_type.int typ
         (Mina_caqti.select_cols_from_id ~table_name ~cols:Fields.names))
      id
end

module Snapp_timestamp_bounds = struct
  type t = { timestamp_lower_bound : int64; timestamp_upper_bound : int64 }
  [@@deriving fields, hlist]

  let typ =
    Mina_caqti.Type_spec.custom_type ~to_hlist ~of_hlist
      Caqti_type.[ int64; int64 ]

  let table_name = "snapp_timestamp_bounds"

  let add_if_doesn't_exist (module Conn : CONNECTION)
      (timestamp_bounds :
        Block_time.t Mina_base.Snapp_predicate.Closed_interval.t) =
    let timestamp_lower_bound = Block_time.to_int64 timestamp_bounds.lower in
    let timestamp_upper_bound = Block_time.to_int64 timestamp_bounds.upper in
    let value = { timestamp_lower_bound; timestamp_upper_bound } in
    Mina_caqti.select_insert_into_cols ~select:("id", Caqti_type.int)
      ~table_name ~cols:(Fields.names, typ)
      (module Conn)
      value

  let load (module Conn : CONNECTION) id =
    Conn.find
      (Caqti_request.find Caqti_type.int typ
         (Mina_caqti.select_cols_from_id ~table_name ~cols:Fields.names))
      id
end

module Snapp_length_bounds = struct
  type t = { length_lower_bound : int64; length_upper_bound : int64 }
  [@@deriving fields, hlist]

  let typ =
    Mina_caqti.Type_spec.custom_type ~to_hlist ~of_hlist
      Caqti_type.[ int64; int64 ]

  let table_name = "snapp_length_bounds"

  let add_if_doesn't_exist (module Conn : CONNECTION)
      (length_bounds :
        Unsigned.uint32 Mina_base.Snapp_predicate.Closed_interval.t) =
    let length_lower_bound = Unsigned.UInt32.to_int64 length_bounds.lower in
    let length_upper_bound = Unsigned.UInt32.to_int64 length_bounds.upper in
    let value = { length_lower_bound; length_upper_bound } in
    Mina_caqti.select_insert_into_cols ~select:("id", Caqti_type.int)
      ~table_name ~cols:(Fields.names, typ)
      (module Conn)
      value

  let load (module Conn : CONNECTION) id =
    Conn.find
      (Caqti_request.find Caqti_type.int typ
         (Mina_caqti.select_cols_from_id ~table_name ~cols:Fields.names))
      id
end

module Snapp_amount_bounds = struct
  type t = { amount_lower_bound : int64; amount_upper_bound : int64 }
  [@@deriving fields, hlist]

  let typ =
    Mina_caqti.Type_spec.custom_type ~to_hlist ~of_hlist
      Caqti_type.[ int64; int64 ]

  let table_name = "snapp_amount_bounds"

  let add_if_doesn't_exist (module Conn : CONNECTION)
      (amount_bounds :
        Currency.Amount.t Mina_base.Snapp_predicate.Closed_interval.t) =
    let amount_lower_bound =
      Currency.Amount.to_uint64 amount_bounds.lower |> Unsigned.UInt64.to_int64
    in
    let amount_upper_bound =
      Currency.Amount.to_uint64 amount_bounds.upper |> Unsigned.UInt64.to_int64
    in
    let value = { amount_lower_bound; amount_upper_bound } in
    Mina_caqti.select_insert_into_cols ~select:("id", Caqti_type.int)
      ~table_name ~cols:(Fields.names, typ)
      (module Conn)
      value

  let load (module Conn : CONNECTION) id =
    Conn.find
      (Caqti_request.find Caqti_type.int typ
         (Mina_caqti.select_cols_from_id ~table_name ~cols:Fields.names))
      id
end

module Snapp_global_slot_bounds = struct
  type t = { global_slot_lower_bound : int64; global_slot_upper_bound : int64 }
  [@@deriving fields, hlist]

  let typ =
    Mina_caqti.Type_spec.custom_type ~to_hlist ~of_hlist
      Caqti_type.[ int64; int64 ]

  let table_name = "snapp_global_slot_bounds"

  let add_if_doesn't_exist (module Conn : CONNECTION)
      (global_slot_bounds :
        Mina_numbers.Global_slot.t Mina_base.Snapp_predicate.Closed_interval.t)
      =
    let global_slot_lower_bound =
      Mina_numbers.Global_slot.to_uint32 global_slot_bounds.lower
      |> Unsigned.UInt32.to_int64
    in
    let global_slot_upper_bound =
      Mina_numbers.Global_slot.to_uint32 global_slot_bounds.upper
      |> Unsigned.UInt32.to_int64
    in
    let value = { global_slot_lower_bound; global_slot_upper_bound } in
    Mina_caqti.select_insert_into_cols ~select:("id", Caqti_type.int)
      ~table_name ~cols:(Fields.names, typ)
      (module Conn)
      value

  let load (module Conn : CONNECTION) id =
    Conn.find
      (Caqti_request.find Caqti_type.int typ
         (Mina_caqti.select_cols_from_id ~table_name ~cols:Fields.names))
      id
end

module Timing_info = struct
  type t =
    { public_key_id : int
    ; token : int64
    ; initial_balance : int64
    ; initial_minimum_balance : int64
    ; cliff_time : int64
    ; cliff_amount : int64
    ; vesting_period : int64
    ; vesting_increment : int64
    }
  [@@deriving hlist]

  let typ =
    Mina_caqti.Type_spec.custom_type ~to_hlist ~of_hlist
      Caqti_type.[ int; int64; int64; int64; int64; int64; int64; int64 ]

  let find (module Conn : CONNECTION) (acc : Account.t) =
    let open Deferred.Result.Let_syntax in
    let%bind pk_id = Public_key.find (module Conn) acc.public_key in
    Conn.find
      (Caqti_request.find Caqti_type.int typ
         {sql| SELECT public_key_id, token, initial_balance,
                      initial_minimum_balance, cliff_time, cliff_amount,
                      vesting_period, vesting_increment
               FROM timing_info
               WHERE public_key_id = ?
         |sql})
      pk_id

  let find_by_pk_opt (module Conn : CONNECTION) public_key =
    let open Deferred.Result.Let_syntax in
    let%bind pk_id = Public_key.find (module Conn) public_key in
    Conn.find_opt
      (Caqti_request.find_opt Caqti_type.int typ
         {sql| SELECT public_key_id, token, initial_balance,
                     initial_minimum_balance, cliff_time, cliff_amount,
                     vesting_period, vesting_increment
               FROM timing_info
               WHERE public_key_id = ?
         |sql})
      pk_id

  let add_if_doesn't_exist (module Conn : CONNECTION) (acc : Account.t) =
    let open Deferred.Result.Let_syntax in
    let amount_to_int64 x =
      Unsigned.UInt64.to_int64 (Currency.Amount.to_uint64 x)
    in
    let balance_to_int64 x = amount_to_int64 (Currency.Balance.to_amount x) in
    let slot_to_int64 x =
      Mina_numbers.Global_slot.to_uint32 x |> Unsigned.UInt32.to_int64
    in
    let%bind public_key_id =
      Public_key.add_if_doesn't_exist (module Conn) acc.public_key
    in
    match%bind
      Conn.find_opt
        (Caqti_request.find_opt Caqti_type.int Caqti_type.int
           "SELECT id FROM timing_info WHERE public_key_id = ?")
        public_key_id
    with
    | Some id ->
        return id
    | None ->
        let values =
          let token =
            Token_id.to_uint64 (Account.token acc) |> Unsigned.UInt64.to_int64
          in
          match acc.timing with
          | Timed timing ->
              { public_key_id
              ; token
              ; initial_balance = balance_to_int64 acc.balance
              ; initial_minimum_balance =
                  balance_to_int64 timing.initial_minimum_balance
              ; cliff_time = slot_to_int64 timing.cliff_time
              ; cliff_amount = amount_to_int64 timing.cliff_amount
              ; vesting_period = slot_to_int64 timing.vesting_period
              ; vesting_increment = amount_to_int64 timing.vesting_increment
              }
          | Untimed ->
              let zero = Int64.zero in
              { public_key_id
              ; token
              ; initial_balance = balance_to_int64 acc.balance
              ; initial_minimum_balance = zero
              ; cliff_time = zero
              ; cliff_amount = zero
              ; vesting_period = zero
              ; vesting_increment = zero
              }
        in
        Conn.find
          (Caqti_request.find typ Caqti_type.int
             {sql| INSERT INTO timing_info
                    (public_key_id,token,initial_balance,initial_minimum_balance,
                     cliff_time, cliff_amount, vesting_period, vesting_increment)
                   VALUES (?, ?, ?, ?, ?, ?, ?, ?)
                   RETURNING id
             |sql})
          values
end

module Snarked_ledger_hash = struct
  let find (module Conn : CONNECTION) (t : Frozen_ledger_hash.t) =
    let hash = Frozen_ledger_hash.to_base58_check t in
    Conn.find
      (Caqti_request.find Caqti_type.string Caqti_type.int
         "SELECT id FROM snarked_ledger_hashes WHERE value = ?")
      hash

  let add_if_doesn't_exist (module Conn : CONNECTION) (t : Frozen_ledger_hash.t)
      =
    let open Deferred.Result.Let_syntax in
    let hash = Frozen_ledger_hash.to_base58_check t in
    match%bind
      Conn.find_opt
        (Caqti_request.find_opt Caqti_type.string Caqti_type.int
           "SELECT id FROM snarked_ledger_hashes WHERE value = ?")
        hash
    with
    | Some id ->
        return id
    | None ->
        Conn.find
          (Caqti_request.find Caqti_type.string Caqti_type.int
             "INSERT INTO snarked_ledger_hashes (value) VALUES (?) RETURNING id")
          hash

  let load (module Conn : CONNECTION) id =
    Conn.find
      (Caqti_request.find Caqti_type.int Caqti_type.string
         "SELECT value FROM snarked_ledger_hashes WHERE id = ?")
      id
end

module Snapp_epoch_ledger = struct
  type t = { hash_id : int option; total_currency_id : int option }
  [@@deriving fields, hlist]

  let typ =
    Mina_caqti.Type_spec.custom_type ~to_hlist ~of_hlist
      Caqti_type.[ option int; option int ]

  let table_name = "snapp_epoch_ledger"

  let add_if_doesn't_exist (module Conn : CONNECTION)
      (epoch_ledger : _ Epoch_ledger.Poly.t) =
    let open Deferred.Result.Let_syntax in
    let%bind hash_id =
      Mina_caqti.add_if_snapp_check
        (Snarked_ledger_hash.add_if_doesn't_exist (module Conn))
        epoch_ledger.hash
    in
    let%bind total_currency_id =
      Mina_caqti.add_if_snapp_check
        (Snapp_amount_bounds.add_if_doesn't_exist (module Conn))
        epoch_ledger.total_currency
    in
    let value = { hash_id; total_currency_id } in
    Mina_caqti.select_insert_into_cols ~select:("id", Caqti_type.int)
      ~table_name ~cols:(Fields.names, typ)
      (module Conn)
      value

  let load (module Conn : CONNECTION) id =
    Conn.find
      (Caqti_request.find Caqti_type.int typ
         (Mina_caqti.select_cols_from_id ~table_name ~cols:Fields.names))
      id
end

module Snapp_epoch_data = struct
  type t =
    { epoch_ledger_id : int
    ; epoch_seed : string option
    ; start_checkpoint : string option
    ; lock_checkpoint : string option
    ; epoch_length_id : int option
    }
  [@@deriving fields, hlist]

  let typ =
    Mina_caqti.Type_spec.custom_type ~to_hlist ~of_hlist
      Caqti_type.
        [ int; option string; option string; option string; option int ]

  let table_name = "snapp_epoch_data"

  let add_if_doesn't_exist (module Conn : CONNECTION)
      (epoch_data : Mina_base.Snapp_predicate.Protocol_state.Epoch_data.t) =
    let open Deferred.Result.Let_syntax in
    let%bind epoch_ledger_id =
      Snapp_epoch_ledger.add_if_doesn't_exist (module Conn) epoch_data.ledger
    in
    let%bind epoch_length_id =
      Mina_caqti.add_if_snapp_check
        (Snapp_length_bounds.add_if_doesn't_exist (module Conn))
        epoch_data.epoch_length
    in
    let epoch_seed =
      Snapp_basic.Or_ignore.to_option epoch_data.seed
      |> Option.map ~f:Kimchi_backend.Pasta.Basic.Fp.to_string
    in
    let start_checkpoint =
      Snapp_basic.Or_ignore.to_option epoch_data.start_checkpoint
      |> Option.map ~f:Kimchi_backend.Pasta.Basic.Fp.to_string
    in
    let lock_checkpoint =
      Snapp_basic.Or_ignore.to_option epoch_data.lock_checkpoint
      |> Option.map ~f:Kimchi_backend.Pasta.Basic.Fp.to_string
    in
    let value =
      { epoch_ledger_id
      ; epoch_seed
      ; start_checkpoint
      ; lock_checkpoint
      ; epoch_length_id
      }
    in
    Mina_caqti.select_insert_into_cols ~select:("id", Caqti_type.int)
      ~table_name ~cols:(Fields.names, typ)
      (module Conn)
      value

  let load (module Conn : CONNECTION) id =
    Conn.find
      (Caqti_request.find Caqti_type.int typ
         (Mina_caqti.select_cols_from_id ~table_name ~cols:Fields.names))
      id
end

module Snapp_predicate_protocol_states = struct
  type t =
    { snarked_ledger_hash_id : int option
    ; snarked_next_available_token_id : int option
    ; timestamp_id : int option
    ; blockchain_length_id : int option
    ; min_window_density_id : int option
    ; total_currency_id : int option
    ; curr_global_slot_since_hard_fork : int option
    ; global_slot_since_genesis : int option
    ; staking_epoch_data_id : int
    ; next_epoch_data_id : int
    }
  [@@deriving fields, hlist]

  let typ =
    Mina_caqti.Type_spec.custom_type ~to_hlist ~of_hlist
      Caqti_type.
        [ option int
        ; option int
        ; option int
        ; option int
        ; option int
        ; option int
        ; option int
        ; option int
        ; int
        ; int
        ]

  let table_name = "snapp_predicate_protocol_states"

  let add_if_doesn't_exist (module Conn : CONNECTION)
      (ps : Mina_base.Snapp_predicate.Protocol_state.t) =
    let open Deferred.Result.Let_syntax in
    let%bind snarked_ledger_hash_id =
      Mina_caqti.add_if_snapp_check
        (Snarked_ledger_hash.add_if_doesn't_exist (module Conn))
        ps.snarked_ledger_hash
    in
    let%bind snarked_next_available_token_id =
      Mina_caqti.add_if_snapp_check
        (Snapp_token_id_bounds.add_if_doesn't_exist (module Conn))
        ps.snarked_next_available_token
    in
    let%bind timestamp_id =
      Mina_caqti.add_if_snapp_check
        (Snapp_timestamp_bounds.add_if_doesn't_exist (module Conn))
        ps.timestamp
    in
    let%bind blockchain_length_id =
      Mina_caqti.add_if_snapp_check
        (Snapp_length_bounds.add_if_doesn't_exist (module Conn))
        ps.blockchain_length
    in
    let%bind min_window_density_id =
      Mina_caqti.add_if_snapp_check
        (Snapp_length_bounds.add_if_doesn't_exist (module Conn))
        ps.min_window_density
    in
    let%bind total_currency_id =
      Mina_caqti.add_if_snapp_check
        (Snapp_amount_bounds.add_if_doesn't_exist (module Conn))
        ps.total_currency
    in
    let%bind curr_global_slot_since_hard_fork =
      Mina_caqti.add_if_snapp_check
        (Snapp_global_slot_bounds.add_if_doesn't_exist (module Conn))
        ps.global_slot_since_hard_fork
    in
    let%bind global_slot_since_genesis =
      Mina_caqti.add_if_snapp_check
        (Snapp_global_slot_bounds.add_if_doesn't_exist (module Conn))
        ps.global_slot_since_genesis
    in
    let%bind staking_epoch_data_id =
      Snapp_epoch_data.add_if_doesn't_exist (module Conn) ps.staking_epoch_data
    in
    let%bind next_epoch_data_id =
      Snapp_epoch_data.add_if_doesn't_exist (module Conn) ps.next_epoch_data
    in
    let value =
      { snarked_ledger_hash_id
      ; snarked_next_available_token_id
      ; timestamp_id
      ; blockchain_length_id
      ; min_window_density_id
      ; total_currency_id
      ; curr_global_slot_since_hard_fork
      ; global_slot_since_genesis
      ; staking_epoch_data_id
      ; next_epoch_data_id
      }
    in
    Mina_caqti.select_insert_into_cols ~select:("id", Caqti_type.int)
      ~table_name ~cols:(Fields.names, typ)
      (module Conn)
      value

  let load (module Conn : CONNECTION) id =
    Conn.find
      (Caqti_request.find Caqti_type.int typ
         (Mina_caqti.select_cols_from_id ~table_name ~cols:Fields.names))
      id
end

module Snapp_party_body = struct
  type t =
    { public_key_id : int
    ; update_id : int
    ; token_id : int64
    ; balance_change : int64
    ; increment_nonce : bool
    ; events_ids : int array
    ; sequence_events_ids : int array
    ; call_data_id : int
    ; call_depth : int
    ; snapp_predicate_protocol_state_id : int
    ; use_full_commitment : bool
    }
  [@@deriving fields, hlist]

  let typ =
    Mina_caqti.Type_spec.custom_type ~to_hlist ~of_hlist
      Caqti_type.
        [ int
        ; int
        ; int64
        ; int64
        ; bool
        ; Mina_caqti.array_int_typ
        ; Mina_caqti.array_int_typ
        ; int
        ; int
        ; int
        ; bool
        ]

  let table_name = "snapp_party_body"

  let add_if_doesn't_exist (module Conn : CONNECTION) (body : Party.Body.t) =
    let open Deferred.Result.Let_syntax in
    let%bind public_key_id =
      Public_key.add_if_doesn't_exist (module Conn) body.public_key
    in
    let%bind update_id =
      Snapp_updates.add_if_doesn't_exist (module Conn) body.update
    in
    let increment_nonce = body.increment_nonce in
    let%bind events_ids =
      Mina_caqti.deferred_result_list_map body.events
        ~f:(Snapp_state_data_array.add_if_doesn't_exist (module Conn))
      >>| Array.of_list
    in
    let%bind sequence_events_ids =
      Mina_caqti.deferred_result_list_map body.sequence_events
        ~f:(Snapp_state_data_array.add_if_doesn't_exist (module Conn))
      >>| Array.of_list
    in
    let%bind call_data_id =
      Snapp_state_data.add_if_doesn't_exist (module Conn) body.call_data
    in
    let%bind snapp_predicate_protocol_state_id =
      Snapp_predicate_protocol_states.add_if_doesn't_exist
        (module Conn)
        body.protocol_state
    in
    let token_id =
      Unsigned.UInt64.to_int64 @@ Token_id.to_uint64 body.token_id
    in
    let balance_change =
      let magnitude =
        Currency.Amount.to_uint64 body.balance_change.magnitude
        |> Unsigned.UInt64.to_int64
      in
      match body.balance_change.sgn with
      | Sgn.Pos ->
          magnitude
      | Sgn.Neg ->
          Int64.neg magnitude
    in
    let call_depth = body.call_depth in
    let use_full_commitment = body.use_full_commitment in
    let value =
      { public_key_id
      ; update_id
      ; token_id
      ; balance_change
      ; increment_nonce
      ; events_ids
      ; sequence_events_ids
      ; call_data_id
      ; call_depth
      ; snapp_predicate_protocol_state_id
      ; use_full_commitment
      }
    in
    Mina_caqti.select_insert_into_cols ~select:("id", Caqti_type.int)
      ~table_name ~cols:(Fields.names, typ)
      ~tannot:(function
        | "events_ids" | "sequence_events_ids" -> Some "int[]" | _ -> None)
      (module Conn)
      value

  let load (module Conn : CONNECTION) id =
    Conn.find
      (Caqti_request.find Caqti_type.int typ
         (Mina_caqti.select_cols_from_id ~table_name ~cols:Fields.names))
      id
end

module Snapp_party = struct
  type t =
    { body_id : int; predicate_id : int; authorization_kind : Control.Tag.t }
  [@@deriving fields, hlist]

  let authorization_kind_typ =
    let encode = function
      | Control.Tag.Proof ->
          "proof"
      | Control.Tag.Signature ->
          "signature"
      | Control.Tag.None_given ->
          "none_given"
    in
    let decode = function
      | "proof" ->
          Result.return Control.Tag.Proof
      | "signature" ->
          Result.return Control.Tag.Signature
      | "none_given" ->
          Result.return Control.Tag.None_given
      | _ ->
          Result.failf "Failed to decode authorization_kind_typ"
    in
    Caqti_type.enum "snapp_authorization_kind_type" ~encode ~decode

  let typ =
    Mina_caqti.Type_spec.custom_type ~to_hlist ~of_hlist
      Caqti_type.[ int; int; authorization_kind_typ ]

  let table_name = "snapp_party"

  let add_if_doesn't_exist (module Conn : CONNECTION) (party : Party.t) =
    let open Deferred.Result.Let_syntax in
    let%bind body_id =
      Snapp_party_body.add_if_doesn't_exist (module Conn) party.data.body
    in
    let%bind predicate_id =
      Snapp_predicate.add_if_doesn't_exist (module Conn) party.data.predicate
    in
    let authorization_kind = Control.tag party.authorization in
    let value = { body_id; predicate_id; authorization_kind } in
    Mina_caqti.select_insert_into_cols ~select:("id", Caqti_type.int)
      ~table_name ~cols:(Fields.names, typ)
      (module Conn)
      value

  let load (module Conn : CONNECTION) id =
    Conn.find
      (Caqti_request.find Caqti_type.int typ
         (Mina_caqti.select_cols_from_id ~table_name ~cols:Fields.names))
      id
end

module Snapp_fee_payers = struct
  type t = { body_id : int; nonce : int64 } [@@deriving fields, hlist]

  let typ =
    Mina_caqti.Type_spec.custom_type ~to_hlist ~of_hlist
      Caqti_type.[ int; int64 ]

  let table_name = "snapp_fee_payers"

  let add_if_doesn't_exist (module Conn : CONNECTION)
      (fp : Party.Predicated.Fee_payer.t) =
    let open Deferred.Result.Let_syntax in
    let%bind body_id =
      Snapp_party_body.add_if_doesn't_exist
        (module Conn)
        (Party.Body.of_fee_payer fp.body)
    in
    let nonce = fp.predicate |> Unsigned.UInt32.to_int64 in
    let value = { body_id; nonce } in
    Mina_caqti.select_insert_into_cols ~select:("id", Caqti_type.int)
      ~table_name ~cols:(Fields.names, typ)
      (module Conn)
      value

  let load (module Conn : CONNECTION) id =
    Conn.find
      (Caqti_request.find Caqti_type.int typ
         (Mina_caqti.select_cols_from_id ~table_name ~cols:Fields.names))
      id
end

module Epoch_data = struct
  type t =
    { seed : string
    ; ledger_hash_id : int
    ; total_currency : int64
    ; start_checkpoint : string
    ; lock_checkpoint : string
    ; epoch_length : int64
    }
  [@@deriving hlist, fields]

  let typ =
    Mina_caqti.Type_spec.custom_type ~to_hlist ~of_hlist
      Caqti_type.[ string; int; int64; string; string; int64 ]

  let add_if_doesn't_exist (module Conn : CONNECTION)
      (t : Mina_base.Epoch_data.Value.t) =
    let open Deferred.Result.Let_syntax in
    let Mina_base.Epoch_ledger.Poly.{ hash; total_currency } =
      Mina_base.Epoch_data.Poly.ledger t
    in
    let%bind ledger_hash_id =
      Snarked_ledger_hash.add_if_doesn't_exist (module Conn) hash
    in
    let seed = t.seed |> Epoch_seed.to_base58_check in
    let total_currency =
      total_currency |> Currency.Amount.to_uint64 |> Unsigned.UInt64.to_int64
    in
    let start_checkpoint = t.start_checkpoint |> State_hash.to_base58_check in
    let lock_checkpoint = t.lock_checkpoint |> State_hash.to_base58_check in
    let epoch_length =
      t.epoch_length |> Mina_numbers.Length.to_uint32
      |> Unsigned.UInt32.to_int64
    in
    match%bind
      Conn.find_opt
        (Caqti_request.find_opt typ Caqti_type.int
           {sql| SELECT id FROM epoch_data
                 WHERE seed = $1
                 AND ledger_hash_id = $2
                 AND total_currency = $3
                 AND start_checkpoint = $4
                 AND lock_checkpoint = $5
                 AND epoch_length = $6
           |sql})
        { seed
        ; ledger_hash_id
        ; total_currency
        ; start_checkpoint
        ; lock_checkpoint
        ; epoch_length
        }
    with
    | Some id ->
        return id
    | None ->
        Mina_caqti.select_insert_into_cols ~select:("id", Caqti_type.int)
          ~table_name:"epoch_data" ~cols:(Fields.names, typ)
          (module Conn)
          { seed
          ; ledger_hash_id
          ; total_currency
          ; start_checkpoint
          ; lock_checkpoint
          ; epoch_length
          }

  let load (module Conn : CONNECTION) id =
    Conn.find
      (Caqti_request.find Caqti_type.int typ
         (Mina_caqti.select_cols_from_id ~table_name:"epoch_data"
            ~cols:Fields.names))
      id
end

module User_command = struct
  module Signed_command = struct
    type t =
      { typ : string
      ; fee_payer_id : int
      ; source_id : int
      ; receiver_id : int
      ; fee_token : int64
      ; token : int64
      ; nonce : int
      ; amount : int64 option
      ; fee : int64
      ; valid_until : int64 option
      ; memo : string
      ; hash : string
      }
    [@@deriving hlist]

    let typ =
      Mina_caqti.Type_spec.custom_type ~to_hlist ~of_hlist
        Caqti_type.
          [ string
          ; int
          ; int
          ; int
          ; int64
          ; int64
          ; int
          ; option int64
          ; int64
          ; option int64
          ; string
          ; string
          ]

    let find (module Conn : CONNECTION) ~(transaction_hash : Transaction_hash.t)
        =
      Conn.find_opt
        (Caqti_request.find_opt Caqti_type.string Caqti_type.int
           "SELECT id FROM user_commands WHERE hash = ?")
        (Transaction_hash.to_base58_check transaction_hash)

    let load (module Conn : CONNECTION) ~(id : int) =
      Conn.find
        (Caqti_request.find Caqti_type.int typ
           {sql| SELECT type,fee_payer_id,source_id,receiver_id,
                 fee_token,token,
                 nonce,amount,fee,valid_until,memo,hash
                 FROM user_commands
                 WHERE id = ?
           |sql})
        id

    type balance_public_key_ids =
      { fee_payer_id : int; source_id : int; receiver_id : int }

    let add_balance_public_keys_if_don't_exist (module Conn : CONNECTION)
        (t : Signed_command.t) =
      let open Deferred.Result.Let_syntax in
      let%bind fee_payer_id =
        Public_key.add_if_doesn't_exist
          (module Conn)
          (Signed_command.fee_payer_pk t)
      in
      let%bind source_id =
        Public_key.add_if_doesn't_exist
          (module Conn)
          (Signed_command.source_pk t)
      in
      let%map receiver_id =
        Public_key.add_if_doesn't_exist
          (module Conn)
          (Signed_command.receiver_pk t)
      in
      { fee_payer_id; source_id; receiver_id }

    let add_if_doesn't_exist ?(via = `Ident) (module Conn : CONNECTION)
        (t : Signed_command.t) =
      let open Deferred.Result.Let_syntax in
      let transaction_hash = Transaction_hash.hash_command (Signed_command t) in
      match%bind find (module Conn) ~transaction_hash with
      | Some user_command_id ->
          return user_command_id
      | None ->
          let%bind { fee_payer_id; source_id; receiver_id } =
            add_balance_public_keys_if_don't_exist (module Conn) t
          in
          let valid_until =
            let open Mina_numbers in
            let slot = Signed_command.valid_until t in
            if Global_slot.equal slot Global_slot.max_value then None
            else
              Some
                ( slot |> Mina_numbers.Global_slot.to_uint32
                |> Unsigned.UInt32.to_int64 )
          in
          (* TODO: Converting these uint64s to int64 can overflow; see #5419 *)
          Conn.find
            (Caqti_request.find typ Caqti_type.int
               {sql| INSERT INTO user_commands (type, fee_payer_id, source_id,
                      receiver_id, fee_token, token, nonce, amount, fee,
                      valid_until, memo, hash)
                    VALUES (?::user_command_type, ?, ?, ?, ?, ?, ?, ?, ?, ?, ?, ?)
                    RETURNING id |sql})
            { typ =
                ( match via with
                | `Ident ->
                    Signed_command.tag_string t
                | `Parties ->
                    "snapp" )
            ; fee_payer_id
            ; source_id
            ; receiver_id
            ; fee_token =
                Signed_command.fee_token t |> Token_id.to_uint64
                |> Unsigned.UInt64.to_int64
            ; token =
                Signed_command.token t |> Token_id.to_uint64
                |> Unsigned.UInt64.to_int64
            ; nonce = Signed_command.nonce t |> Unsigned.UInt32.to_int
            ; amount =
                Signed_command.amount t
                |> Core.Option.map ~f:(fun amt ->
                       Currency.Amount.to_uint64 amt |> Unsigned.UInt64.to_int64)
            ; fee =
                ( Signed_command.fee t
                |> fun amt ->
                Currency.Fee.to_uint64 amt |> Unsigned.UInt64.to_int64 )
            ; valid_until
            ; memo =
                Signed_command.memo t |> Signed_command_memo.to_base58_check
            ; hash = transaction_hash |> Transaction_hash.to_base58_check
            }
  end

  module Snapp_command = struct
    type t =
      { snapp_fee_payer_id : int
      ; snapp_other_parties_ids : int array
      ; hash : string
      }
    [@@deriving fields, hlist]

    let typ =
      Mina_caqti.Type_spec.custom_type ~to_hlist ~of_hlist
        Caqti_type.[ int; Mina_caqti.array_int_typ; string ]

    let find_opt (module Conn : CONNECTION)
        ~(transaction_hash : Transaction_hash.t) =
      Conn.find_opt
        ( Caqti_request.find_opt Caqti_type.string Caqti_type.int
        @@ Mina_caqti.select_cols ~select:"id" ~table_name:"snapp_commands"
             [ "hash" ] )
        (Transaction_hash.to_base58_check transaction_hash)

    let add_if_doesn't_exist (module Conn : CONNECTION) (ps : Parties.t) =
      let open Deferred.Result.Let_syntax in
      let%bind snapp_fee_payer_id =
        Snapp_fee_payers.add_if_doesn't_exist (module Conn) ps.fee_payer.data
      in
      let%bind snapp_other_parties_ids =
        Mina_caqti.deferred_result_list_map ps.other_parties
          ~f:(Snapp_party.add_if_doesn't_exist (module Conn))
        >>| Array.of_list
      in
      let hash =
        Transaction_hash.hash_command (Parties ps)
        |> Transaction_hash.to_base58_check
      in
      let value = { snapp_fee_payer_id; snapp_other_parties_ids; hash } in
      Mina_caqti.select_insert_into_cols ~select:("id", Caqti_type.int)
        ~table_name:"snapp_commands" ~cols:(Fields.names, typ)
        ~tannot:(function
          | "snapp_other_parties_ids" -> Some "int[]" | _ -> None)
        (module Conn)
        value
  end

  let as_signed_command (t : User_command.t) : Mina_base.Signed_command.t =
    match t with
    | Signed_command c ->
        c
    | Parties _ ->
        let `Needs_some_work_for_snapps_on_mainnet =
          Mina_base.Util.todo_snapps
        in
        failwith "TODO"

  let via (t : User_command.t) : [ `Parties | `Ident ] =
    match t with Signed_command _ -> `Ident | Parties _ -> `Parties

  let add_if_doesn't_exist conn (t : User_command.t) =
    match t with
    | Signed_command sc ->
        Signed_command.add_if_doesn't_exist conn ~via:(via t) sc
    | Parties ps ->
        Snapp_command.add_if_doesn't_exist conn ps

  let find conn ~(transaction_hash : Transaction_hash.t) =
    let open Deferred.Result.Let_syntax in
    let%bind signed_command_id =
      Signed_command.find conn ~transaction_hash
      >>| Option.map ~f:(fun id -> `Signed_command_id id)
    in
    let%map snapp_command_id =
      Snapp_command.find_opt conn ~transaction_hash
      >>| Option.map ~f:(fun id -> `Snapp_command_id id)
    in
    Option.first_some signed_command_id snapp_command_id

  (* meant to work with either a signed command, or a snapp *)
  let add_extensional (module Conn : CONNECTION)
      (user_cmd : Extensional.User_command.t) =
    let amount_opt_to_int64_opt amt_opt =
      Option.map amt_opt
        ~f:(Fn.compose Unsigned.UInt64.to_int64 Currency.Amount.to_uint64)
    in
    let open Deferred.Result.Let_syntax in
    let%bind fee_payer_id =
      Public_key.add_if_doesn't_exist (module Conn) user_cmd.fee_payer
    in
    let%bind source_id =
      Public_key.add_if_doesn't_exist (module Conn) user_cmd.source
    in
    let%bind receiver_id =
      Public_key.add_if_doesn't_exist (module Conn) user_cmd.receiver
    in
    Conn.find
      (Caqti_request.find Signed_command.typ Caqti_type.int
         {sql| INSERT INTO user_commands (type, fee_payer_id, source_id,
                      receiver_id, fee_token, token, nonce, amount, fee,
                      valid_until, memo, hash)
                    VALUES (?::user_command_type, ?, ?, ?, ?, ?, ?, ?, ?, ?, ?, ?)
                    RETURNING id
         |sql})
      { typ = user_cmd.typ
      ; fee_payer_id
      ; source_id
      ; receiver_id
      ; fee_token =
          user_cmd.fee_token |> Token_id.to_uint64 |> Unsigned.UInt64.to_int64
      ; token = user_cmd.token |> Token_id.to_uint64 |> Unsigned.UInt64.to_int64
      ; nonce = user_cmd.nonce |> Unsigned.UInt32.to_int
      ; amount = user_cmd.amount |> amount_opt_to_int64_opt
      ; fee =
          user_cmd.fee
          |> Fn.compose Unsigned.UInt64.to_int64 Currency.Fee.to_uint64
      ; valid_until =
          Option.map user_cmd.valid_until
            ~f:
              (Fn.compose Unsigned.UInt32.to_int64
                 Mina_numbers.Global_slot.to_uint32)
      ; memo = user_cmd.memo |> Signed_command_memo.to_base58_check
      ; hash = user_cmd.hash |> Transaction_hash.to_base58_check
      }

  let add_extensional_if_doesn't_exist (module Conn : CONNECTION)
      (user_cmd : Extensional.User_command.t) =
    let open Deferred.Result.Let_syntax in
    match%bind find (module Conn) ~transaction_hash:user_cmd.hash with
    | None ->
        add_extensional (module Conn) user_cmd
    | Some (`Signed_command_id user_cmd_id) ->
        return user_cmd_id
    | Some (`Snapp_command_id _user_cmd_id) ->
        failwith "Unexpected snapp command"
end

module Internal_command = struct
  type t =
    { typ : string
    ; receiver_id : int
    ; fee : int64
    ; token : int64
    ; hash : string
    }

  let typ =
    let encode t = Ok ((t.typ, t.receiver_id, t.fee, t.token), t.hash) in
    let decode ((typ, receiver_id, fee, token), hash) =
      Ok { typ; receiver_id; fee; token; hash }
    in
    let rep = Caqti_type.(tup2 (tup4 string int int64 int64) string) in
    Caqti_type.custom ~encode ~decode rep

  let find (module Conn : CONNECTION) ~(transaction_hash : Transaction_hash.t)
      ~(typ : string) =
    Conn.find_opt
      (Caqti_request.find_opt
         Caqti_type.(tup2 string string)
         Caqti_type.int
         "SELECT id FROM internal_commands WHERE hash = $1 AND type = \
          $2::internal_command_type")
      (Transaction_hash.to_base58_check transaction_hash, typ)

  let load (module Conn : CONNECTION) ~(id : int) =
    Conn.find
      (Caqti_request.find Caqti_type.int typ
         {sql| SELECT type,receiver_id,fee,token,hash
               FROM internal_commands
               WHERE id = ?
         |sql})
      id

  let add_extensional_if_doesn't_exist (module Conn : CONNECTION)
      (internal_cmd : Extensional.Internal_command.t) =
    let open Deferred.Result.Let_syntax in
    match%bind
      find
        (module Conn)
        ~transaction_hash:internal_cmd.hash ~typ:internal_cmd.typ
    with
    | Some internal_command_id ->
        return internal_command_id
    | None ->
        let%bind receiver_id =
          Public_key.add_if_doesn't_exist (module Conn) internal_cmd.receiver
        in
        Conn.find
          (Caqti_request.find typ Caqti_type.int
             {sql| INSERT INTO internal_commands
                    (type, receiver_id, fee, token,hash)
                   VALUES (?::internal_command_type, ?, ?, ?, ?)
                   RETURNING id
             |sql})
          { typ = internal_cmd.typ
          ; receiver_id
          ; fee =
              internal_cmd.fee |> Currency.Fee.to_uint64
              |> Unsigned.UInt64.to_int64
          ; token =
              internal_cmd.token |> Token_id.to_uint64
              |> Unsigned.UInt64.to_int64
          ; hash = internal_cmd.hash |> Transaction_hash.to_base58_check
          }
end

module Fee_transfer = struct
  module Kind = struct
    type t = [ `Normal | `Via_coinbase ]

    let to_string : t -> string = function
      | `Normal ->
          "fee_transfer"
      | `Via_coinbase ->
          "fee_transfer_via_coinbase"
  end

  type t =
    { kind : Kind.t
    ; receiver_id : int
    ; fee : int64
    ; token : int64
    ; hash : string
    }

  let typ =
    let encode t =
      let kind = Kind.to_string t.kind in
      Ok ((kind, t.receiver_id, t.fee, t.token), t.hash)
    in
    let decode ((kind, receiver_id, fee, token), hash) =
      let open Result.Let_syntax in
      let%bind kind =
        match kind with
        | "fee_transfer" ->
            return `Normal
        | "fee_transfer_via_coinbase" ->
            return `Via_coinbase
        | s ->
            Result.fail (sprintf "Bad kind %s in decode attempt" s)
      in
      Ok { kind; receiver_id; fee; token; hash }
    in
    let rep = Caqti_type.(tup2 (tup4 string int int64 int64) string) in
    Caqti_type.custom ~encode ~decode rep

  let add_if_doesn't_exist (module Conn : CONNECTION)
      (t : Fee_transfer.Single.t) (kind : [ `Normal | `Via_coinbase ]) =
    let open Deferred.Result.Let_syntax in
    let transaction_hash = Transaction_hash.hash_fee_transfer t in
    match%bind
      Internal_command.find
        (module Conn)
        ~transaction_hash ~typ:(Kind.to_string kind)
    with
    | Some internal_command_id ->
        return internal_command_id
    | None ->
        let%bind receiver_id =
          Public_key.add_if_doesn't_exist
            (module Conn)
            (Fee_transfer.Single.receiver_pk t)
        in
        Conn.find
          (Caqti_request.find typ Caqti_type.int
             {sql| INSERT INTO internal_commands
                    (type, receiver_id, fee, token, hash)
                   VALUES (?::internal_command_type, ?, ?, ?, ?)
                   RETURNING id
             |sql})
          { kind
          ; receiver_id
          ; fee =
              Fee_transfer.Single.fee t |> Currency.Fee.to_uint64
              |> Unsigned.UInt64.to_int64
          ; token = Token_id.to_string t.fee_token |> Int64.of_string
          ; hash = transaction_hash |> Transaction_hash.to_base58_check
          }
end

module Coinbase = struct
  type t = { receiver_id : int; amount : int64; hash : string }

  let coinbase_typ = "coinbase"

  let typ =
    let encode t =
      Ok
        ( ( coinbase_typ
          , t.receiver_id
          , t.amount
          , Token_id.(to_string default) |> Int64.of_string )
        , t.hash )
    in
    let decode ((_, receiver_id, amount, _), hash) =
      Ok { receiver_id; amount; hash }
    in
    let rep = Caqti_type.(tup2 (tup4 string int int64 int64) string) in
    Caqti_type.custom ~encode ~decode rep

  let add_if_doesn't_exist (module Conn : CONNECTION) (t : Coinbase.t) =
    let open Deferred.Result.Let_syntax in
    let transaction_hash = Transaction_hash.hash_coinbase t in
    match%bind
      Internal_command.find (module Conn) ~transaction_hash ~typ:coinbase_typ
    with
    | Some internal_command_id ->
        return internal_command_id
    | None ->
        let%bind receiver_id =
          Public_key.add_if_doesn't_exist (module Conn) (Coinbase.receiver_pk t)
        in
        Conn.find
          (Caqti_request.find typ Caqti_type.int
             {sql| INSERT INTO internal_commands
                    (type, receiver_id, fee, token, hash)
                   VALUES (?::internal_command_type, ?, ?, ?, ?)
                   RETURNING id
             |sql})
          { receiver_id
          ; amount =
              Coinbase.amount t |> Currency.Amount.to_uint64
              |> Unsigned.UInt64.to_int64
          ; hash = transaction_hash |> Transaction_hash.to_base58_check
          }
end

module Find_nonce = struct
  let sql_template public_keys_sql_list =
    (* using a string containing the comma-delimited public keys list as an SQL parameter results
       in syntax errors, so we inline that list into the query
    *)
    sprintf
      {sql|
SELECT t.pk_id, MAX(pk), MAX(t.height) as height, MAX(t.nonce) AS nonce FROM
(
WITH RECURSIVE pending_chain_nonce AS (

               (SELECT id, state_hash, parent_id, height, global_slot_since_genesis, timestamp, chain_status

                FROM blocks b
                WHERE id = $1
                LIMIT 1)

                UNION ALL

                SELECT b.id, b.state_hash, b.parent_id, b.height, b.global_slot_since_genesis, b.timestamp, b.chain_status

                FROM blocks b
                INNER JOIN pending_chain_nonce
                ON b.id = pending_chain_nonce.parent_id AND pending_chain_nonce.id <> pending_chain_nonce.parent_id
                AND pending_chain_nonce.chain_status <> 'canonical'

               )

              /* Slot and balance are NULL here */
              SELECT pks.id AS pk_id,pks.value AS pk,full_chain.height,cmds.nonce

              FROM (SELECT
                    id, state_hash, parent_id, height, global_slot_since_genesis, timestamp, chain_status
                    FROM pending_chain_nonce

                    UNION ALL

                    SELECT id, state_hash, parent_id, height, global_slot_since_genesis, timestamp, chain_status

                    FROM blocks b
                    WHERE chain_status = 'canonical') AS full_chain

              INNER JOIN blocks_user_commands busc ON busc.block_id = full_chain.id
              INNER JOIN user_commands        cmds ON cmds.id = busc.user_command_id
              INNER JOIN public_keys          pks  ON pks.id = cmds.source_id

              WHERE pks.value IN (%s)
              AND busc.user_command_id = cmds.id

              ORDER BY (full_chain.height, busc.sequence_no) DESC
            ) t
            GROUP BY t.pk_id LIMIT $2
    |sql}
      public_keys_sql_list

  type t =
    { public_key_id : int; public_key : string; height : int; nonce : int64 }
  [@@deriving hlist]

  let typ =
    let open Mina_caqti.Type_spec in
    let spec = Caqti_type.[ int; string; int; int64 ] in
    let encode t = Ok (hlist_to_tuple spec (to_hlist t)) in
    let decode t = Ok (of_hlist (tuple_to_hlist spec t)) in
    Caqti_type.custom ~encode ~decode (to_rep spec)

  let collect (module Conn : CONNECTION) ~public_keys ~parent_id =
    if List.is_empty public_keys then
      (* SQL query would fail, because `IN ()` is invalid syntax *)
      return @@ Ok []
    else
      let public_keys_sql_list =
        public_keys
        |> List.map ~f:(fun pk ->
               sprintf "'%s'"
                 (Signature_lib.Public_key.Compressed.to_base58_check pk))
        |> String.concat ~sep:","
      in
      Conn.collect_list
        (Caqti_request.collect
           Caqti_type.(tup2 int int)
           typ
           (sql_template public_keys_sql_list))
        (parent_id, List.length public_keys)

  (* INVARIANT: The map is populated with all the public_keys present *)
  let initialize_nonce_map (module Conn : CONNECTION) ~public_keys ~parent_id =
    let open Deferred.Result.Let_syntax in
    let%map ts = collect (module Conn) ~public_keys ~parent_id in
    let alist =
      List.map ts ~f:(fun t ->
          ( Signature_lib.Public_key.Compressed.of_base58_check_exn t.public_key
          , Account.Nonce.of_uint32 Unsigned.UInt32.(of_int64 t.nonce |> succ)
          ))
    in
    let map = Signature_lib.Public_key.Compressed.Map.of_alist_exn alist in
    List.fold public_keys ~init:map ~f:(fun map key ->
        match
          Signature_lib.Public_key.Compressed.Map.add map ~key
            ~data:Account.Nonce.zero
        with
        | `Ok map' ->
            map'
        | `Duplicate ->
            map)
end

module Balance = struct
  type t =
    { id : int
    ; public_key_id : int
    ; balance : int64
    ; block_id : int
    ; block_height : int64
    ; block_sequence_no : int
    ; block_secondary_sequence_no : int
    ; nonce : int64 option
    }
  [@@deriving hlist]

  let typ =
    Mina_caqti.Type_spec.custom_type ~to_hlist ~of_hlist
      Caqti_type.[ int; int; int64; int; int64; int; int; option int64 ]

  let balance_to_int64 (balance : Currency.Balance.t) : int64 =
    balance |> Currency.Balance.to_amount |> Currency.Amount.to_uint64
    |> Unsigned.UInt64.to_int64

  let find (module Conn : CONNECTION) ~(public_key_id : int)
      ~(balance : Currency.Balance.t) ~block_id ~block_height ~block_sequence_no
      ~block_secondary_sequence_no =
    (* TODO: Do we need to query with the nonce here? *)
    Conn.find_opt
      (Caqti_request.find_opt
         Caqti_type.(tup2 (tup2 int int64) (tup4 int int64 int int))
         Caqti_type.int
         {sql| SELECT id FROM balances
               WHERE public_key_id = $1
               AND balance = $2
               AND block_id = $3
               AND block_height = $4
               AND block_sequence_no = $5
               AND block_secondary_sequence_no = $6
         |sql})
      ( (public_key_id, balance_to_int64 balance)
      , (block_id, block_height, block_sequence_no, block_secondary_sequence_no)
      )

  let load (module Conn : CONNECTION) ~(id : int) =
    Conn.find
      (Caqti_request.find Caqti_type.int typ
         {sql| SELECT id, public_key_id, balance,
                      block_id, block_height,
                      block_sequence_no, block_secondary_sequence_no, nonce
               FROM balances
               WHERE id = $1
         |sql})
      id

  let add (module Conn : CONNECTION) ~(public_key_id : int)
      ~(balance : Currency.Balance.t) ~block_id ~block_height ~block_sequence_no
      ~block_secondary_sequence_no ~nonce =
    Conn.find
      (Caqti_request.find
         Caqti_type.(
           tup2 (tup2 int int64) (tup4 int int64 (tup2 int int) (option int64)))
         Caqti_type.int
         {sql| INSERT INTO balances (public_key_id, balance,
                                     block_id, block_height, block_sequence_no, block_secondary_sequence_no, nonce)
               VALUES (?, ?, ?, ?, ?, ?, ?)
               RETURNING id |sql})
      ( (public_key_id, balance_to_int64 balance)
      , ( block_id
        , block_height
        , (block_sequence_no, block_secondary_sequence_no)
        , nonce ) )

  let add_if_doesn't_exist (module Conn : CONNECTION) ~(public_key_id : int)
      ~(balance : Currency.Balance.t) ~block_id ~block_height ~block_sequence_no
      ~block_secondary_sequence_no ~nonce =
    let open Deferred.Result.Let_syntax in
    match%bind
      find
        (module Conn)
        ~public_key_id ~balance ~block_id ~block_height ~block_sequence_no
        ~block_secondary_sequence_no
    with
    | Some balance_id ->
        return balance_id
    | None ->
        add
          (module Conn)
          ~public_key_id ~balance ~block_id ~block_height ~block_sequence_no
          ~block_secondary_sequence_no ~nonce
end

module Block_and_internal_command = struct
  type t =
    { block_id : int
    ; internal_command_id : int
    ; sequence_no : int
    ; secondary_sequence_no : int
    ; receiver_account_creation_fee_paid : int64 option
    ; receiver_balance_id : int
    }
  [@@deriving hlist]

  let typ =
    Mina_caqti.Type_spec.custom_type ~to_hlist ~of_hlist
      Caqti_type.[ int; int; int; int; option int64; int ]

  let add (module Conn : CONNECTION) ~block_id ~internal_command_id ~sequence_no
      ~secondary_sequence_no ~receiver_account_creation_fee_paid
      ~receiver_balance_id =
    Conn.exec
      (Caqti_request.exec typ
         {sql| INSERT INTO blocks_internal_commands
                (block_id, internal_command_id, sequence_no, secondary_sequence_no,
                 receiver_account_creation_fee_paid,receiver_balance)
                VALUES (?, ?, ?, ?, ?, ?)
         |sql})
      { block_id
      ; internal_command_id
      ; sequence_no
      ; secondary_sequence_no
      ; receiver_account_creation_fee_paid
      ; receiver_balance_id
      }

  let find (module Conn : CONNECTION) ~block_id ~internal_command_id
      ~sequence_no ~secondary_sequence_no =
    Conn.find_opt
      (Caqti_request.find_opt
         Caqti_type.(tup4 int int int int)
         Caqti_type.string
         {sql| SELECT 'exists' FROM blocks_internal_commands
               WHERE block_id = $1
               AND internal_command_id = $2
               AND sequence_no = $3
               AND secondary_sequence_no = $4
         |sql})
      (block_id, internal_command_id, sequence_no, secondary_sequence_no)

  let add_if_doesn't_exist (module Conn : CONNECTION) ~block_id
      ~internal_command_id ~sequence_no ~secondary_sequence_no
      ~receiver_account_creation_fee_paid ~receiver_balance_id =
    let open Deferred.Result.Let_syntax in
    match%bind
      find
        (module Conn)
        ~block_id ~internal_command_id ~sequence_no ~secondary_sequence_no
    with
    | Some _ ->
        return ()
    | None ->
        add
          (module Conn)
          ~block_id ~internal_command_id ~sequence_no ~secondary_sequence_no
          ~receiver_account_creation_fee_paid ~receiver_balance_id
end

module Block_and_signed_command = struct
  type t =
    { block_id : int
    ; user_command_id : int
    ; sequence_no : int
    ; status : string
    ; failure_reason : string option
    ; fee_payer_account_creation_fee_paid : int64 option
    ; receiver_account_creation_fee_paid : int64 option
    ; created_token : int64 option
    ; fee_payer_balance_id : int
    ; source_balance_id : int option
    ; receiver_balance_id : int option
    }
  [@@deriving hlist]

  let typ =
    Mina_caqti.Type_spec.custom_type ~to_hlist ~of_hlist
      Caqti_type.
        [ int
        ; int
        ; int
        ; string
        ; option string
        ; option int64
        ; option int64
        ; option int64
        ; int
        ; option int
        ; option int
        ]

  let add (module Conn : CONNECTION) ~block_id ~user_command_id ~sequence_no
      ~status ~failure_reason ~fee_payer_account_creation_fee_paid
      ~receiver_account_creation_fee_paid ~created_token ~fee_payer_balance_id
      ~source_balance_id ~receiver_balance_id =
    let failure_reason =
      Option.map ~f:Transaction_status.Failure.to_string failure_reason
    in
    let amount_to_int64 x =
      Unsigned.UInt64.to_int64 (Currency.Amount.to_uint64 x)
    in
    let fee_payer_account_creation_fee_paid =
      Option.map ~f:amount_to_int64 fee_payer_account_creation_fee_paid
    in
    let receiver_account_creation_fee_paid =
      Option.map ~f:amount_to_int64 receiver_account_creation_fee_paid
    in
    let created_token =
      Option.map created_token ~f:(fun tid ->
          Unsigned.UInt64.to_int64 (Token_id.to_uint64 tid))
    in
    Conn.exec
      (Caqti_request.exec typ
         {sql| INSERT INTO blocks_user_commands
                 (block_id,
                 user_command_id,
                 sequence_no,
                 status,
                 failure_reason,
                 fee_payer_account_creation_fee_paid,
                 receiver_account_creation_fee_paid,
                 created_token,
                 fee_payer_balance,
                 source_balance,
                 receiver_balance)
               VALUES (?, ?, ?, ?::user_command_status, ?, ?, ?, ?, ?, ?, ?)
         |sql})
      { block_id
      ; user_command_id
      ; sequence_no
      ; status
      ; failure_reason
      ; fee_payer_account_creation_fee_paid
      ; receiver_account_creation_fee_paid
      ; created_token
      ; fee_payer_balance_id
      ; source_balance_id
      ; receiver_balance_id
      }

  let add_with_status (module Conn : CONNECTION) ~block_id ~block_height
      ~user_command_id ~sequence_no ~(status : Transaction_status.t)
      ~fee_payer_id ~source_id ~receiver_id ~nonce_map =
    let open Deferred.Result.Let_syntax in
    let ( status_str
        , failure_reason
        , fee_payer_account_creation_fee_paid
        , receiver_account_creation_fee_paid
        , created_token
        , { Transaction_status.Balance_data.fee_payer_balance
          ; source_balance
          ; receiver_balance
          } ) =
      match status with
      | Applied
          ( { fee_payer_account_creation_fee_paid
            ; receiver_account_creation_fee_paid
            ; created_token
            }
          , balances ) ->
          ( "applied"
          , None
          , fee_payer_account_creation_fee_paid
          , receiver_account_creation_fee_paid
          , created_token
          , balances )
      | Failed (failure, balances) ->
          ("failed", Some failure, None, None, None, balances)
    in
    let pk_of_id id =
      let%map pk_str = Public_key.find_by_id (module Conn) id in
      Signature_lib.Public_key.Compressed.of_base58_check pk_str
      |> Or_error.ok_exn
      (* Note: This is safe because the database will already have the
       * correctly formatted public key by this point. *)
    in
    let nonce_int64_of_pk pk =
      Signature_lib.Public_key.Compressed.Map.find nonce_map pk
      |> Option.map ~f:(fun nonce ->
             Account.Nonce.to_uint32 nonce |> Unsigned.UInt32.to_int64)
    in
    let add_optional_balance id balance ~block_id ~block_height
        ~block_sequence_no ~block_secondary_sequence_no ~nonce =
      match balance with
      | None ->
          Deferred.Result.return None
      | Some balance ->
          let%map balance_id =
            Balance.add_if_doesn't_exist
              (module Conn)
              ~public_key_id:id ~balance ~block_id ~block_height
              ~block_sequence_no ~block_secondary_sequence_no ~nonce
          in
          Some balance_id
    in
    (* Any transaction included in a block will have had its fee paid, so we can
     * assume the fee payer balance will be Some here *)
    let fee_payer_balance = Option.value_exn fee_payer_balance in
    let%bind fee_payer_balance_id =
      let%bind fee_payer_pk = pk_of_id fee_payer_id in
      let nonce = nonce_int64_of_pk fee_payer_pk in
      Balance.add_if_doesn't_exist
        (module Conn)
        ~public_key_id:fee_payer_id ~balance:fee_payer_balance ~block_id
        ~block_height ~block_sequence_no:sequence_no
        ~block_secondary_sequence_no:0 ~nonce
    in
    let%bind source_balance_id =
      let%bind source_pk = pk_of_id source_id in
      let nonce = nonce_int64_of_pk source_pk in
      add_optional_balance source_id source_balance ~block_id ~block_height
        ~block_sequence_no:sequence_no ~block_secondary_sequence_no:0 ~nonce
    in
    let%bind receiver_balance_id =
      let%bind receiver_pk = pk_of_id receiver_id in
      let nonce = nonce_int64_of_pk receiver_pk in
      add_optional_balance receiver_id receiver_balance ~block_id ~block_height
        ~block_sequence_no:sequence_no ~block_secondary_sequence_no:0 ~nonce
    in
    add
      (module Conn)
      ~block_id ~user_command_id ~sequence_no ~status:status_str ~failure_reason
      ~fee_payer_account_creation_fee_paid ~receiver_account_creation_fee_paid
      ~created_token ~fee_payer_balance_id ~source_balance_id
      ~receiver_balance_id

  let add_if_doesn't_exist (module Conn : CONNECTION) ~block_id ~user_command_id
      ~sequence_no ~(status : string) ~failure_reason
      ~fee_payer_account_creation_fee_paid ~receiver_account_creation_fee_paid
      ~created_token ~fee_payer_balance_id ~source_balance_id
      ~receiver_balance_id =
    let open Deferred.Result.Let_syntax in
    match%bind
      Conn.find_opt
        (Caqti_request.find_opt
           Caqti_type.(tup3 int int int)
           Caqti_type.string
           {sql| SELECT 'exists' FROM blocks_user_commands
                 WHERE block_id = $1
                 AND user_command_id = $2
                 AND sequence_no = $3
           |sql})
        (block_id, user_command_id, sequence_no)
    with
    | Some _ ->
        return ()
    | None ->
        add
          (module Conn)
          ~block_id ~user_command_id ~sequence_no ~status ~failure_reason
          ~fee_payer_account_creation_fee_paid
          ~receiver_account_creation_fee_paid ~created_token
          ~fee_payer_balance_id ~source_balance_id ~receiver_balance_id

  let load (module Conn : CONNECTION) ~block_id ~user_command_id =
    Conn.find
      (Caqti_request.find
         Caqti_type.(tup2 int int)
         typ
         {sql| SELECT block_id, user_command_id,
               sequence_no,
               status,failure_reason,
               fee_payer_account_creation_fee_paid,
               receiver_account_creation_fee_paid,
               created_token,
               fee_payer_balance,
               source_balance,
               receiver_balance
               FROM blocks_user_commands
               WHERE block_id = $1
               AND user_command_id = $2
           |sql})
      (block_id, user_command_id)
end

module Block = struct
  type t =
    { state_hash : string
    ; parent_id : int option
    ; parent_hash : string
    ; creator_id : int
    ; block_winner_id : int
    ; snarked_ledger_hash_id : int
    ; staking_epoch_data_id : int
    ; next_epoch_data_id : int
    ; min_window_density : int64
    ; total_currency : int64
    ; next_available_token : int64
    ; ledger_hash : string
    ; height : int64
    ; global_slot_since_hard_fork : int64
    ; global_slot_since_genesis : int64
    ; timestamp : int64
    ; chain_status : string
    }
  [@@deriving hlist, fields]

  let typ =
    Mina_caqti.Type_spec.custom_type ~to_hlist ~of_hlist
      Caqti_type.
        [ string
        ; option int
        ; string
        ; int
        ; int
        ; int
        ; int
        ; int
        ; int64
        ; int64
        ; int64
        ; string
        ; int64
        ; int64
        ; int64
        ; int64
        ; string
        ]

  let find (module Conn : CONNECTION) ~(state_hash : State_hash.t) =
    Conn.find
      (Caqti_request.find Caqti_type.string Caqti_type.int
         "SELECT id FROM blocks WHERE state_hash = ?")
      (State_hash.to_base58_check state_hash)

  let find_opt (module Conn : CONNECTION) ~(state_hash : State_hash.t) =
    Conn.find_opt
      (Caqti_request.find_opt Caqti_type.string Caqti_type.int
         "SELECT id FROM blocks WHERE state_hash = ?")
      (State_hash.to_base58_check state_hash)

  let load (module Conn : CONNECTION) ~id =
    Conn.find
      (Caqti_request.find Caqti_type.int typ
         (Mina_caqti.select_cols_from_id ~table_name:"blocks"
            ~cols:Fields.names))
      id

  let add_parts_if_doesn't_exist (module Conn : CONNECTION)
      ~constraint_constants ~protocol_state ~staged_ledger_diff ~hash =
    let open Deferred.Result.Let_syntax in
    match%bind find_opt (module Conn) ~state_hash:hash with
    | Some block_id ->
        return block_id
    | None ->
        let consensus_state = Protocol_state.consensus_state protocol_state in
        let%bind parent_id =
          find_opt
            (module Conn)
            ~state_hash:(Protocol_state.previous_state_hash protocol_state)
        in
        let%bind creator_id =
          Public_key.add_if_doesn't_exist
            (module Conn)
            (Consensus.Data.Consensus_state.block_creator consensus_state)
        in
        let%bind block_winner_id =
          Public_key.add_if_doesn't_exist
            (module Conn)
            (Consensus.Data.Consensus_state.block_stake_winner consensus_state)
        in
        let%bind snarked_ledger_hash_id =
          Snarked_ledger_hash.add_if_doesn't_exist
            (module Conn)
            ( Protocol_state.blockchain_state protocol_state
            |> Blockchain_state.snarked_ledger_hash )
        in
        let%bind staking_epoch_data_id =
          Epoch_data.add_if_doesn't_exist
            (module Conn)
            (Consensus.Data.Consensus_state.staking_epoch_data consensus_state)
        in
        let%bind next_epoch_data_id =
          Epoch_data.add_if_doesn't_exist
            (module Conn)
            (Consensus.Data.Consensus_state.next_epoch_data consensus_state)
        in
        let height =
          consensus_state |> Consensus.Data.Consensus_state.blockchain_length
          |> Unsigned.UInt32.to_int64
        in
        let transactions =
          let coinbase_receiver =
            Consensus.Data.Consensus_state.coinbase_receiver consensus_state
          in
          let supercharge_coinbase =
            Consensus.Data.Consensus_state.supercharge_coinbase consensus_state
          in
          match
            Staged_ledger.Pre_diff_info.get_transactions ~constraint_constants
              ~coinbase_receiver ~supercharge_coinbase staged_ledger_diff
          with
          | Ok transactions ->
              transactions
          | Error e ->
              Error.raise (Staged_ledger.Pre_diff_info.Error.to_error e)
        in
        (* grab all the nonces associated with every public key in all of these
         * transactions for blocks earlier than this one. *)
        let%bind initial_nonce_map :
            ( Account.Nonce.t Signature_lib.Public_key.Compressed.Map.t
            , _ )
            Deferred.Result.t =
          let public_keys =
            transactions
            |> List.map ~f:(fun x -> Transaction.public_keys x.data)
            |> List.concat
          in
          (* if this block is disconnected and doesn't have a parent, the nonce map will need to start empty *)
          match parent_id with
          | None ->
              Deferred.Result.return
                Signature_lib.Public_key.Compressed.Map.empty
          | Some parent_id ->
              Find_nonce.initialize_nonce_map
                (module Conn)
                ~public_keys ~parent_id
        in
        let%bind block_id =
          Conn.find
            (Caqti_request.find typ Caqti_type.int
               {sql| INSERT INTO blocks (state_hash, parent_id, parent_hash,
                      creator_id, block_winner_id,
                      snarked_ledger_hash_id, staking_epoch_data_id, next_epoch_data_id,
                      min_window_density, total_currency, next_available_token,
                      ledger_hash, height, global_slot_since_hard_fork,
                      global_slot_since_genesis, timestamp, chain_status)
                     VALUES (?, ?, ?, ?, ?, ?, ?, ?, ?, ?, ?, ?, ?, ?, ?, ?, ?::chain_status_type) RETURNING id
               |sql})
            { state_hash = hash |> State_hash.to_base58_check
            ; parent_id
            ; parent_hash =
                Protocol_state.previous_state_hash protocol_state
                |> State_hash.to_base58_check
            ; creator_id
            ; block_winner_id
            ; snarked_ledger_hash_id
            ; staking_epoch_data_id
            ; next_epoch_data_id
            ; min_window_density =
                Protocol_state.consensus_state protocol_state
                |> Consensus.Data.Consensus_state.min_window_density
                |> Mina_numbers.Length.to_uint32 |> Unsigned.UInt32.to_int64
            ; total_currency =
                Protocol_state.consensus_state protocol_state
                |> Consensus.Data.Consensus_state.total_currency
                |> Currency.Amount.to_uint64 |> Unsigned.UInt64.to_int64
            ; next_available_token =
                Protocol_state.blockchain_state protocol_state
                |> Blockchain_state.registers |> Registers.next_available_token
                |> Token_id.to_uint64 |> Unsigned.UInt64.to_int64
            ; ledger_hash =
                Protocol_state.blockchain_state protocol_state
                |> Blockchain_state.staged_ledger_hash
                |> Staged_ledger_hash.ledger_hash |> Ledger_hash.to_base58_check
            ; height
            ; global_slot_since_hard_fork =
                Consensus.Data.Consensus_state.curr_global_slot consensus_state
                |> Unsigned.UInt32.to_int64
            ; global_slot_since_genesis =
                consensus_state
                |> Consensus.Data.Consensus_state.global_slot_since_genesis
                |> Unsigned.UInt32.to_int64
            ; timestamp =
                Protocol_state.blockchain_state protocol_state
                |> Blockchain_state.timestamp |> Block_time.to_int64
                (* we don't yet know the chain status for a block we're adding *)
            ; chain_status = Chain_status.(to_string Pending)
            }
        in
        let account_creation_fee_of_fees_and_balance ?additional_fee fee balance
            =
          (* TODO: add transaction statuses to internal commands
             the archive lib should not know the details of
             account creation fees; the calculation below is
             a temporizing hack
          *)
          let fee_uint64 = Currency.Fee.to_uint64 fee in
          let balance_uint64 = Currency.Balance.to_uint64 balance in
          let account_creation_fee_uint64 =
            Currency.Fee.to_uint64 constraint_constants.account_creation_fee
          in
          (* for coinbases, an associated fee transfer may reduce
             the amount given to the coinbase receiver beyond
             the account creation fee
          *)
          let creation_deduction_uint64 =
            match additional_fee with
            | None ->
                account_creation_fee_uint64
            | Some fee' ->
                Unsigned.UInt64.add
                  (Currency.Fee.to_uint64 fee')
                  account_creation_fee_uint64
          in
          (* first compare guards against underflow in subtraction *)
          if
            Unsigned.UInt64.compare fee_uint64 creation_deduction_uint64 >= 0
            && Unsigned.UInt64.equal balance_uint64
                 (Unsigned.UInt64.sub fee_uint64 creation_deduction_uint64)
          then Some (Unsigned.UInt64.to_int64 account_creation_fee_uint64)
          else None
        in
        let nonce_int64_of_pk nonce_map pk =
          Signature_lib.Public_key.Compressed.Map.find nonce_map pk
          |> Option.map ~f:(fun nonce ->
                 Account.Nonce.to_uint32 nonce |> Unsigned.UInt32.to_int64)
        in
        let%bind (_
                   : int
                     * Account.Nonce.t Signature_lib.Public_key.Compressed.Map.t)
            =
          Mina_caqti.deferred_result_list_fold transactions
            ~init:(0, initial_nonce_map) ~f:(fun (sequence_no, nonce_map) ->
            function
            | { Mina_base.With_status.status
              ; data = Mina_base.Transaction.Command command
              } ->
                let user_command =
                  { Mina_base.With_status.status; data = command }
                in
                (* This is the only place we adjust the nonce_map -- we want to modify the public key associated with the fee_payer for this user-command to increment its nonce.
                   Note: Intentionally shadowing `nonce_map` here as we want to pass the updated map. *)
                let nonce_map =
                  Signature_lib.Public_key.Compressed.Map.change
                    initial_nonce_map
                    ( Mina_base.User_command.fee_payer command
                    |> Account_id.public_key )
                    ~f:(fun _ ->
                      Some
                        ( Mina_base.User_command.nonce_exn command
                        |> Unsigned.UInt32.succ ))
                in
                let%bind id =
                  User_command.add_if_doesn't_exist
                    (module Conn)
                    user_command.data
                in
                let%map () =
                  match command with
                  | Signed_command c ->
                      let%bind { fee_payer_id; source_id; receiver_id } =
                        User_command.Signed_command
                        .add_balance_public_keys_if_don't_exist
                          (module Conn)
                          c
                      in
                      Block_and_signed_command.add_with_status
                        (module Conn)
                        ~block_id ~block_height:height ~user_command_id:id
                        ~sequence_no ~status:user_command.status ~fee_payer_id
                        ~source_id ~receiver_id ~nonce_map
                      >>| ignore
                  | Parties _ ->
                      Deferred.Result.return ()
                in
                (sequence_no + 1, nonce_map)
            | { data = Fee_transfer fee_transfer_bundled; status } ->
                let balances =
                  Transaction_status.Fee_transfer_balance_data
                  .of_balance_data_exn
                    (Transaction_status.balance_data status)
                in
                let fee_transfers =
                  Mina_base.Fee_transfer.to_numbered_list fee_transfer_bundled
                in
                (* balances.receiver1_balance is for receiver of head of fee_transfers
                   balances.receiver2_balance, if it exists, is for receiver of
                     next element of fee_transfers
                *)
                let%bind fee_transfer_infos =
                  Mina_caqti.deferred_result_list_fold fee_transfers ~init:[]
                    ~f:(fun acc (secondary_sequence_no, fee_transfer) ->
                      let%map id =
                        Fee_transfer.add_if_doesn't_exist
                          (module Conn)
                          fee_transfer `Normal
                      in
                      ( id
                      , secondary_sequence_no
                      , fee_transfer.fee
                      , fee_transfer.receiver_pk )
                      :: acc)
                in
                let fee_transfer_infos_with_balances =
                  match fee_transfer_infos with
                  | [ id ] ->
                      [ (id, balances.receiver1_balance) ]
                  | [ id2; id1 ] ->
                      (* the fold reverses the order of the infos from the fee transfers *)
                      [ (id1, balances.receiver1_balance)
                      ; (id2, Option.value_exn balances.receiver2_balance)
                      ]
                  | _ ->
                      failwith
                        "Unexpected number of single fee transfers in a fee \
                         transfer transaction"
                in
                let%map () =
                  Mina_caqti.deferred_result_list_fold
                    fee_transfer_infos_with_balances ~init:()
                    ~f:(fun
                         ()
                         ( ( fee_transfer_id
                           , secondary_sequence_no
                           , fee
                           , receiver_pk )
                         , balance )
                       ->
                      let%bind receiver_id =
                        Public_key.add_if_doesn't_exist
                          (module Conn)
                          receiver_pk
                      in
                      let nonce = nonce_int64_of_pk nonce_map receiver_pk in
                      let%bind receiver_balance_id =
                        Balance.add_if_doesn't_exist
                          (module Conn)
                          ~public_key_id:receiver_id ~balance ~block_id
                          ~block_height:height ~block_sequence_no:sequence_no
                          ~block_secondary_sequence_no:secondary_sequence_no
                          ~nonce
                      in
                      let receiver_account_creation_fee_paid =
                        account_creation_fee_of_fees_and_balance fee balance
                      in
                      Block_and_internal_command.add
                        (module Conn)
                        ~block_id ~internal_command_id:fee_transfer_id
                        ~sequence_no ~secondary_sequence_no
                        ~receiver_account_creation_fee_paid ~receiver_balance_id
                      >>| ignore)
                in
                (sequence_no + 1, nonce_map)
            | { data = Coinbase coinbase; status } ->
                let balances =
                  Transaction_status.Coinbase_balance_data.of_balance_data_exn
                    (Transaction_status.balance_data status)
                in
                let%bind additional_fee =
                  match Mina_base.Coinbase.fee_transfer coinbase with
                  | None ->
                      return None
                  | Some { receiver_pk; fee } ->
                      let fee_transfer =
                        Mina_base.Fee_transfer.Single.create ~receiver_pk ~fee
                          ~fee_token:Token_id.default
                      in
                      let%bind id =
                        Fee_transfer.add_if_doesn't_exist
                          (module Conn)
                          fee_transfer `Via_coinbase
                      in
                      let%bind fee_transfer_receiver_id =
                        Public_key.add_if_doesn't_exist
                          (module Conn)
                          receiver_pk
                      in
                      let nonce = nonce_int64_of_pk nonce_map receiver_pk in
                      let balance =
                        Option.value_exn balances.fee_transfer_receiver_balance
                      in
                      let%bind receiver_balance_id =
                        Balance.add_if_doesn't_exist
                          (module Conn)
                          ~public_key_id:fee_transfer_receiver_id ~balance
                          ~block_id ~block_height:height
                          ~block_sequence_no:sequence_no
                          ~block_secondary_sequence_no:0 ~nonce
                      in
                      let receiver_account_creation_fee_paid =
                        account_creation_fee_of_fees_and_balance fee balance
                      in
                      let%bind () =
                        Block_and_internal_command.add
                          (module Conn)
                          ~block_id ~internal_command_id:id ~sequence_no
                          ~secondary_sequence_no:0
                          ~receiver_account_creation_fee_paid
                          ~receiver_balance_id
                      in
                      return (Some fee)
                in
                let%bind id =
                  Coinbase.add_if_doesn't_exist (module Conn) coinbase
                in
                let%bind coinbase_receiver_id =
                  Public_key.add_if_doesn't_exist
                    (module Conn)
                    coinbase.receiver
                in
                let nonce = nonce_int64_of_pk nonce_map coinbase.receiver in
                let%bind receiver_balance_id =
                  Balance.add_if_doesn't_exist
                    (module Conn)
                    ~public_key_id:coinbase_receiver_id
                    ~balance:balances.coinbase_receiver_balance ~block_id
                    ~block_height:height ~block_sequence_no:sequence_no
                    ~block_secondary_sequence_no:0 ~nonce
                in
                let receiver_account_creation_fee_paid =
                  account_creation_fee_of_fees_and_balance ?additional_fee
                    (Currency.Amount.to_fee coinbase.amount)
                    balances.coinbase_receiver_balance
                in
                let%map () =
                  Block_and_internal_command.add
                    (module Conn)
                    ~block_id ~internal_command_id:id ~sequence_no
                    ~secondary_sequence_no:0 ~receiver_account_creation_fee_paid
                    ~receiver_balance_id
                  >>| ignore
                in
                (sequence_no + 1, nonce_map))
        in
        return block_id

  let add_if_doesn't_exist conn ~constraint_constants
      ({ data = t; hash } : (External_transition.t, State_hash.t) With_hash.t) =
    add_parts_if_doesn't_exist conn ~constraint_constants
      ~protocol_state:(External_transition.protocol_state t)
      ~staged_ledger_diff:(External_transition.staged_ledger_diff t)
      ~hash

  let add_from_precomputed conn ~constraint_constants
      (t : External_transition.Precomputed_block.t) =
    add_parts_if_doesn't_exist conn ~constraint_constants
      ~protocol_state:t.protocol_state ~staged_ledger_diff:t.staged_ledger_diff
      ~hash:(Protocol_state.hashes t.protocol_state).state_hash

  let add_from_extensional (module Conn : CONNECTION)
      (block : Extensional.Block.t) =
    (* modelled on query in Rosetta.Lib.Account.query_pending
       except that all we need is the nonce, not the balance

       see the comment explaining the design there
    *)
    let nonce_query =
      Caqti_request.find_opt
        Caqti_type.(tup2 string int64)
        Caqti_type.int64
        {sql| SELECT nonce
              FROM (WITH RECURSIVE chain AS (

                     (SELECT id, state_hash, parent_id, height, global_slot_since_genesis, timestamp, chain_status

                      FROM blocks b
                      WHERE height = (select MAX(height) from blocks)
                      ORDER BY timestamp ASC, state_hash ASC
                      LIMIT 1)

                      UNION ALL

                      SELECT b.id, b.state_hash, b.parent_id, b.height, b.global_slot_since_genesis, b.timestamp, b.chain_status
                      FROM blocks b
                      INNER JOIN chain

                      ON b.id = chain.parent_id AND chain.id <> chain.parent_id AND chain.chain_status <> 'canonical'

                     )

                    SELECT nonce

                    FROM (SELECT id, state_hash, parent_id, height, global_slot_since_genesis, timestamp, chain_status

                          FROM chain

                          UNION ALL

                          SELECT id, state_hash, parent_id, height, global_slot_since_genesis, timestamp, chain_status

                          FROM blocks b

                          WHERE chain_status = 'canonical') AS full_chain

                    INNER JOIN blocks_user_commands busc ON busc.block_id = full_chain.id
                    INNER JOIN user_commands        cmds ON cmds.id = busc.user_command_id
                    INNER JOIN public_keys          pks  ON pks.id = cmds.source_id

                    WHERE pks.value = $1
                    AND full_chain.height <= $2

                    ORDER BY (full_chain.height,busc.sequence_no) DESC
                    LIMIT 1
                )
                AS result
        |sql}
    in
    let run_nonce_query pk =
      let pk_str = Signature_lib.Public_key.Compressed.to_base58_check pk in
      let%map last_nonce =
        Conn.find_opt nonce_query
          (pk_str, block.height |> Unsigned.UInt32.to_int64)
      in
      (* last nonce was in the last user_command for the public key, add 1 to get current nonce
         if no nonce found, leave as None (it could be 0, but could also be missing data)
      *)
      Result.map last_nonce ~f:(Option.map ~f:Int64.succ)
    in
    let open Deferred.Result.Let_syntax in
    let%bind block_id =
      match%bind find_opt (module Conn) ~state_hash:block.state_hash with
      | Some block_id ->
          return block_id
      | None ->
          let%bind parent_id =
            find_opt (module Conn) ~state_hash:block.parent_hash
          in
          let%bind creator_id =
            Public_key.add_if_doesn't_exist (module Conn) block.creator
          in
          let%bind block_winner_id =
            Public_key.add_if_doesn't_exist (module Conn) block.block_winner
          in
          let%bind snarked_ledger_hash_id =
            Snarked_ledger_hash.add_if_doesn't_exist
              (module Conn)
              block.snarked_ledger_hash
          in
          let%bind staking_epoch_data_id =
            Epoch_data.add_if_doesn't_exist
              (module Conn)
              block.staking_epoch_data
          in
          let%bind next_epoch_data_id =
            Epoch_data.add_if_doesn't_exist (module Conn) block.next_epoch_data
          in
          Conn.find
            (Caqti_request.find typ Caqti_type.int
               {sql| INSERT INTO blocks
                     (state_hash, parent_id, parent_hash,
                      creator_id, block_winner_id,
                      snarked_ledger_hash_id, staking_epoch_data_id,
                      next_epoch_data_id,
                      min_window_density, total_currency, next_available_token,
                      ledger_hash, height, global_slot_since_hard_fork,
                      global_slot_since_genesis, timestamp, chain_status)
                     VALUES (?, ?, ?, ?, ?, ?, ?, ?, ?, ?, ?, ?, ?, ?, ?, ?, ?::chain_status_type)
                     RETURNING id
               |sql})
            { state_hash = block.state_hash |> State_hash.to_base58_check
            ; parent_id
            ; parent_hash = block.parent_hash |> State_hash.to_base58_check
            ; creator_id
            ; block_winner_id
            ; snarked_ledger_hash_id
            ; staking_epoch_data_id
            ; next_epoch_data_id
            ; min_window_density =
                block.min_window_density |> Mina_numbers.Length.to_uint32
                |> Unsigned.UInt32.to_int64
            ; total_currency =
                block.total_currency |> Currency.Amount.to_uint64
                |> Unsigned.UInt64.to_int64
            ; next_available_token =
                block.next_available_token |> Token_id.to_uint64
                |> Unsigned.UInt64.to_int64
            ; ledger_hash = block.ledger_hash |> Ledger_hash.to_base58_check
            ; height = block.height |> Unsigned.UInt32.to_int64
            ; global_slot_since_hard_fork =
                block.global_slot_since_hard_fork |> Unsigned.UInt32.to_int64
            ; global_slot_since_genesis =
                block.global_slot_since_genesis |> Unsigned.UInt32.to_int64
            ; timestamp = block.timestamp |> Block_time.to_int64
            ; chain_status = Chain_status.to_string block.chain_status
            }
    in
    (* add user commands *)
    let%bind user_cmds_with_ids =
      let%map user_cmd_ids_rev =
        Mina_caqti.deferred_result_list_fold block.user_cmds ~init:[]
          ~f:(fun acc user_cmd ->
            let%map cmd_id =
              User_command.add_extensional_if_doesn't_exist
                (module Conn)
                user_cmd
            in
            cmd_id :: acc)
      in
      List.zip_exn block.user_cmds (List.rev user_cmd_ids_rev)
    in
    let balance_id_of_info pk balance ~block_sequence_no
        ~block_secondary_sequence_no ~nonce =
      let%bind public_key_id =
        Public_key.add_if_doesn't_exist (module Conn) pk
      in
      Balance.add_if_doesn't_exist
        (module Conn)
        ~public_key_id ~balance ~block_id
        ~block_height:(block.height |> Unsigned.UInt32.to_int64)
        ~block_sequence_no ~block_secondary_sequence_no ~nonce
    in
    let balance_id_of_info_balance_opt pk balance_opt ~block_sequence_no
        ~block_secondary_sequence_no ~nonce =
      Option.value_map balance_opt ~default:(Deferred.Result.return None)
        ~f:(fun balance ->
          let%map id =
            balance_id_of_info pk balance ~block_sequence_no
              ~block_secondary_sequence_no ~nonce
          in
          Some id)
    in
    (* add user commands to join table *)
    let%bind () =
      Mina_caqti.deferred_result_list_fold user_cmds_with_ids ~init:()
        ~f:(fun () (user_command, user_command_id) ->
          let fee_payer_nonce =
            user_command.nonce |> Unsigned.UInt32.to_int64
          in
          let%bind fee_payer_balance_id =
            balance_id_of_info user_command.fee_payer
              user_command.fee_payer_balance
              ~block_sequence_no:user_command.sequence_no
              ~block_secondary_sequence_no:0 ~nonce:(Some fee_payer_nonce)
          in
          let%bind source_balance_id =
            balance_id_of_info_balance_opt user_command.source
              user_command.source_balance
              ~block_sequence_no:user_command.sequence_no
              ~block_secondary_sequence_no:0 ~nonce:(Some fee_payer_nonce)
          in
          let%bind receiver_balance_id =
            let%bind nonce = run_nonce_query user_command.receiver in
            balance_id_of_info_balance_opt user_command.receiver
              user_command.receiver_balance
              ~block_sequence_no:user_command.sequence_no
              ~block_secondary_sequence_no:0 ~nonce
          in
          Block_and_signed_command.add_if_doesn't_exist
            (module Conn)
            ~block_id ~user_command_id ~sequence_no:user_command.sequence_no
            ~status:user_command.status
            ~failure_reason:user_command.failure_reason
            ~fee_payer_account_creation_fee_paid:
              user_command.fee_payer_account_creation_fee_paid
            ~receiver_account_creation_fee_paid:
              user_command.receiver_account_creation_fee_paid
            ~created_token:user_command.created_token ~fee_payer_balance_id
            ~source_balance_id ~receiver_balance_id)
    in
    (* add internal commands *)
    let%bind internal_cmds_ids_and_seq_nos =
      let%map internal_cmds_and_ids_rev =
        Mina_caqti.deferred_result_list_fold block.internal_cmds ~init:[]
          ~f:(fun acc internal_cmd ->
            let%map cmd_id =
              Internal_command.add_extensional_if_doesn't_exist
                (module Conn)
                internal_cmd
            in
            (internal_cmd, cmd_id) :: acc)
      in
      let sequence_nos =
        List.map block.internal_cmds ~f:(fun internal_cmd ->
            (internal_cmd.sequence_no, internal_cmd.secondary_sequence_no))
      in
      List.zip_exn (List.rev internal_cmds_and_ids_rev) sequence_nos
    in
    (* add internal commands to join table *)
    let%bind () =
      Mina_caqti.deferred_result_list_fold internal_cmds_ids_and_seq_nos
        ~init:()
        ~f:(fun
             ()
             ( (internal_command, internal_command_id)
             , (sequence_no, secondary_sequence_no) )
           ->
          let%bind receiver_balance_id =
            let%bind nonce = run_nonce_query internal_command.receiver in
            balance_id_of_info internal_command.receiver
              internal_command.receiver_balance
              ~block_sequence_no:internal_command.sequence_no
              ~block_secondary_sequence_no:
                internal_command.secondary_sequence_no ~nonce
          in
          let receiver_account_creation_fee_paid =
            internal_command.receiver_account_creation_fee_paid
            |> Option.map ~f:(fun amount ->
                   Currency.Amount.to_uint64 amount |> Unsigned.UInt64.to_int64)
          in
          Block_and_internal_command.add_if_doesn't_exist
            (module Conn)
            ~block_id ~internal_command_id ~sequence_no ~secondary_sequence_no
            ~receiver_account_creation_fee_paid ~receiver_balance_id)
    in
    return block_id

  let set_parent_id_if_null (module Conn : CONNECTION) ~parent_hash
      ~(parent_id : int) =
    Conn.exec
      (Caqti_request.exec
         Caqti_type.(tup2 int string)
         {sql| UPDATE blocks SET parent_id = ?
               WHERE parent_hash = ?
               AND parent_id IS NULL
         |sql})
      (parent_id, State_hash.to_base58_check parent_hash)

  let get_subchain (module Conn : CONNECTION) ~start_block_id ~end_block_id =
    Conn.collect_list
      (Caqti_request.collect
         Caqti_type.(tup2 int int)
         typ
         {sql| WITH RECURSIVE chain AS (
              SELECT id,state_hash,parent_id,parent_hash,creator_id,block_winner_id,snarked_ledger_hash_id,staking_epoch_data_id,
                     next_epoch_data_id,ledger_hash,height,global_slot,global_slot_since_genesis,timestamp, chain_status
              FROM blocks b WHERE b.id = $1

              UNION ALL

              SELECT b.id,b.state_hash,b.parent_id,b.parent_hash,b.creator_id,b.block_winner_id,b.snarked_ledger_hash_id,b.staking_epoch_data_id,
                     b.next_epoch_data_id,b.ledger_hash,b.height,b.global_slot,b.global_slot_since_genesis,b.timestamp,b.chain_status
              FROM blocks b

              INNER JOIN chain

              ON b.id = chain.parent_id AND (chain.id <> $2 OR b.id = $2)

           )

           SELECT state_hash,parent_id,parent_hash,creator_id,block_winner_id,snarked_ledger_hash_id,staking_epoch_data_id,
                  next_epoch_data_id,ledger_hash,height,global_slot,global_slot_since_genesis,timestamp,chain_status
           FROM chain ORDER BY height ASC
      |sql})
      (end_block_id, start_block_id)

  let get_highest_canonical_block_opt (module Conn : CONNECTION) =
    Conn.find_opt
      (Caqti_request.find_opt Caqti_type.unit
         Caqti_type.(tup2 int int64)
         "SELECT id,height FROM blocks WHERE chain_status='canonical' ORDER BY \
          height DESC LIMIT 1")

  let get_nearest_canonical_block_above (module Conn : CONNECTION) height =
    Conn.find
      (Caqti_request.find Caqti_type.int64
         Caqti_type.(tup2 int int64)
         "SELECT id,height FROM blocks WHERE chain_status='canonical' AND \
          height > ? ORDER BY height ASC LIMIT 1")
      height

  let get_nearest_canonical_block_below (module Conn : CONNECTION) height =
    Conn.find
      (Caqti_request.find Caqti_type.int64
         Caqti_type.(tup2 int int64)
         "SELECT id,height FROM blocks WHERE chain_status='canonical' AND \
          height < ? ORDER BY height DESC LIMIT 1")
      height

  let mark_as_canonical (module Conn : CONNECTION) ~state_hash =
    Conn.exec
      (Caqti_request.exec Caqti_type.string
         "UPDATE blocks SET chain_status='canonical' WHERE state_hash = ?")
      state_hash

  let mark_as_orphaned (module Conn : CONNECTION) ~state_hash ~height =
    Conn.exec
      (Caqti_request.exec
         Caqti_type.(tup2 string int64)
         {sql| UPDATE blocks SET chain_status='orphaned'
               WHERE height = $2
               AND state_hash <> $1
         |sql})
      (state_hash, height)

  (* update chain_status for blocks now known to be canonical or orphaned *)
  let update_chain_status (module Conn : CONNECTION) ~block_id =
    let open Deferred.Result.Let_syntax in
    match%bind get_highest_canonical_block_opt (module Conn) () with
    | None ->
        (* unit tests, no canonical block, can't mark any block as canonical *)
        Deferred.Result.return ()
    | Some (highest_canonical_block_id, greatest_canonical_height) ->
        let k_int64 = Genesis_constants.k |> Int64.of_int in
        let%bind block = load (module Conn) ~id:block_id in
        if
          Int64.( > ) block.height
            (Int64.( + ) greatest_canonical_height k_int64)
        then
          (* a new block, allows marking some pending blocks as canonical *)
          let%bind subchain_blocks =
            get_subchain
              (module Conn)
              ~start_block_id:highest_canonical_block_id ~end_block_id:block_id
          in
          let block_height_less_k_int64 = Int64.( - ) block.height k_int64 in
          (* mark canonical, orphaned blocks in subchain at least k behind the new block *)
          let canonical_blocks =
            List.filter subchain_blocks ~f:(fun subchain_block ->
                Int64.( <= ) subchain_block.height block_height_less_k_int64)
          in
          Mina_caqti.deferred_result_list_fold canonical_blocks ~init:()
            ~f:(fun () block ->
              let%bind () =
                mark_as_canonical (module Conn) ~state_hash:block.state_hash
              in
              mark_as_orphaned
                (module Conn)
                ~state_hash:block.state_hash ~height:block.height)
        else if Int64.( < ) block.height greatest_canonical_height then
          (* a missing block added in the middle of canonical chain *)
          let%bind canonical_block_above_id, _above_height =
            get_nearest_canonical_block_above (module Conn) block.height
          in
          let%bind canonical_block_below_id, _below_height =
            get_nearest_canonical_block_below (module Conn) block.height
          in
          (* we can always find this chain: the genesis block should be marked as canonical, and we've found a
             canonical block above this one *)
          let%bind canonical_blocks =
            get_subchain
              (module Conn)
              ~start_block_id:canonical_block_below_id
              ~end_block_id:canonical_block_above_id
          in
          Mina_caqti.deferred_result_list_fold canonical_blocks ~init:()
            ~f:(fun () block ->
              let%bind () =
                mark_as_canonical (module Conn) ~state_hash:block.state_hash
              in
              mark_as_orphaned
                (module Conn)
                ~state_hash:block.state_hash ~height:block.height)
        else
          (* a block at or above highest canonical block, not high enough to mark any blocks as canonical *)
          Deferred.Result.return ()

  let delete_if_older_than ?height ?num_blocks ?timestamp
      (module Conn : CONNECTION) =
    let open Deferred.Result.Let_syntax in
    let%bind height =
      match (height, num_blocks) with
      | Some height, _ ->
          return height
      | None, Some num_blocks -> (
          match%map
            Conn.find_opt
              (Caqti_request.find_opt Caqti_type.unit Caqti_type.int
                 "SELECT MAX(height) FROM blocks")
              ()
          with
          | Some max_block_height ->
              max_block_height - num_blocks
          | _ ->
              0 )
      | None, None ->
          return 0
    in
    let timestamp = Option.value ~default:Int64.zero timestamp in
    if height > 0 || Int64.(timestamp > 0L) then
      let%bind () =
        (* Delete user commands from old blocks. *)
        Conn.exec
          (Caqti_request.exec
             Caqti_type.(tup2 int int64)
             "DELETE FROM user_commands\n\
              WHERE id IN\n\
              (SELECT user_command_id FROM blocks_user_commands\n\
              INNER JOIN blocks ON blocks.id = block_id\n\
              WHERE (blocks.height < ? OR blocks.timestamp < ?))")
          (height, timestamp)
      in
      let%bind () =
        (* Delete old blocks. *)
        Conn.exec
          (Caqti_request.exec
             Caqti_type.(tup2 int int64)
             "DELETE FROM blocks WHERE blocks.height < ? OR blocks.timestamp < \
              ?")
          (height, timestamp)
      in
      let%bind () =
        (* Delete orphaned internal commands. *)
        Conn.exec
          (Caqti_request.exec Caqti_type.unit
             "DELETE FROM internal_commands\n\
              WHERE id NOT IN\n\
              (SELECT internal_commands.id FROM internal_commands\n\
              INNER JOIN blocks_internal_commands ON\n\
              internal_command_id = internal_commands.id)")
          ()
      in
      let%bind () =
        (* Delete orphaned snarked ledger hashes. *)
        Conn.exec
          (Caqti_request.exec Caqti_type.unit
             "DELETE FROM snarked_ledger_hashes\n\
              WHERE id NOT IN\n\
              (SELECT snarked_ledger_hash_id FROM blocks)")
          ()
      in
      let%bind () =
        (* Delete orphaned public keys. *)
        Conn.exec
          (Caqti_request.exec Caqti_type.unit
             "DELETE FROM public_keys\n\
              WHERE id NOT IN (SELECT fee_payer_id FROM user_commands)\n\
              AND id NOT IN (SELECT source_id FROM user_commands)\n\
              AND id NOT IN (SELECT receiver_id FROM user_commands)\n\
              AND id NOT IN (SELECT receiver_id FROM internal_commands)\n\
              AND id NOT IN (SELECT creator_id FROM blocks)")
          ()
      in
      return ()
    else return ()
end

let retry ~f ~logger ~error_str retries =
  let rec go retry_count =
    match%bind f () with
    | Error e ->
        if retry_count <= 0 then return (Error e)
        else (
          [%log warn] "Error in %s : $error. Retrying..." error_str
            ~metadata:[ ("error", `String (Caqti_error.show e)) ] ;
          let wait_for = Random.float_range 20. 2000. in
          let%bind () = after (Time.Span.of_ms wait_for) in
          go (retry_count - 1) )
    | Ok res ->
        return (Ok res)
  in
  go retries

let add_block_aux ?(retries = 3) ~logger ~add_block ~hash ~delete_older_than
    pool block =
  let add () =
    Caqti_async.Pool.use
      (fun (module Conn : CONNECTION) ->
        let%bind res =
          let open Deferred.Result.Let_syntax in
          let%bind () = Conn.start () in
          let%bind block_id = add_block (module Conn : CONNECTION) block in
          (* if an existing block has a parent hash that's for the block just added,
             set its parent id
          *)
          let%bind () =
            Block.set_parent_id_if_null
              (module Conn)
              ~parent_hash:(hash block) ~parent_id:block_id
          in
          (* update chain status for existing blocks *)
          let%bind () = Block.update_chain_status (module Conn) ~block_id in
          match delete_older_than with
          | Some num_blocks ->
              Block.delete_if_older_than ~num_blocks (module Conn)
          | None ->
              return ()
        in
        match res with
        | Error e as err ->
            (*Error in the current transaction*)
            [%log warn]
              "Error when adding block data to the database, rolling it back: \
               $error"
              ~metadata:[ ("error", `String (Caqti_error.show e)) ] ;
            let%map _ = Conn.rollback () in
            err
        | Ok _ ->
            [%log info] "Committing block data for $state_hash"
              ~metadata:
                [ ("state_hash", Mina_base.State_hash.to_yojson (hash block)) ] ;
            Conn.commit ())
      pool
  in
  retry ~f:add ~logger ~error_str:"add_block_aux" retries

let add_block_aux_precomputed ~constraint_constants =
  add_block_aux ~add_block:(Block.add_from_precomputed ~constraint_constants)
    ~hash:(fun block ->
<<<<<<< HEAD
      block.External_transition.Precomputed_block.protocol_state
      |> Protocol_state.hash)
=======
      (block.External_transition.Precomputed_block.protocol_state
      |> Protocol_state.hashes).state_hash )
>>>>>>> 19f1fcdc

let add_block_aux_extensional =
  add_block_aux ~add_block:Block.add_from_extensional
    ~hash:(fun (block : Extensional.Block.t) -> block.state_hash)

let run pool reader ~constraint_constants ~logger ~delete_older_than =
  Strict_pipe.Reader.iter reader ~f:(function
    | Diff.Transition_frontier (Breadcrumb_added { block; _ }) -> (
        let add_block = Block.add_if_doesn't_exist ~constraint_constants in
        let hash block = With_hash.hash block in
        match%map
          add_block_aux ~logger ~delete_older_than ~hash ~add_block pool block
        with
        | Error e ->
            [%log warn]
              ~metadata:
                [ ("block", With_hash.hash block |> State_hash.to_yojson)
                ; ("error", `String (Caqti_error.show e))
                ]
              "Failed to archive block: $block, see $error"
        | Ok () ->
            () )
    | Transition_frontier _ ->
        Deferred.return ()
    | Transaction_pool { added; removed = _ } ->
        let%map _ =
          Caqti_async.Pool.use
            (fun (module Conn : CONNECTION) ->
              let%map () =
                Deferred.List.iter added ~f:(fun command ->
                    match%map
                      User_command.add_if_doesn't_exist (module Conn) command
                    with
                    | Ok _ ->
                        ()
                    | Error e ->
                        [%log warn]
                          ~metadata:
                            [ ("error", `String (Caqti_error.show e))
                            ; ( "command"
                              , Mina_base.User_command.to_yojson command )
                            ]
                          "Failed to archive user command $command from \
                           transaction pool: $block, see $error")
              in
              Ok ())
            pool
        in
        ())

let add_genesis_accounts ~logger ~(runtime_config_opt : Runtime_config.t option)
    pool =
  match runtime_config_opt with
  | None ->
      Deferred.unit
  | Some runtime_config -> (
      let accounts =
        match Option.map runtime_config.ledger ~f:(fun l -> l.base) with
        | Some (Accounts accounts) ->
            Genesis_ledger_helper.Accounts.to_full accounts
        | Some (Named name) -> (
            match Genesis_ledger.fetch_ledger name with
            | Some (module M) ->
                [%log info] "Found ledger with name $ledger_name"
                  ~metadata:[ ("ledger_name", `String name) ] ;
                Lazy.force M.accounts
            | None ->
                [%log error]
                  "Could not find a built-in ledger named $ledger_name"
                  ~metadata:[ ("ledger_name", `String name) ] ;
                failwith
                  "Could not add genesis accounts: Named ledger not found" )
        | _ ->
            failwith "No accounts found in runtime config file"
      in
      let add_accounts () =
        Caqti_async.Pool.use
          (fun (module Conn : CONNECTION) ->
            let open Deferred.Result.Let_syntax in
            let%bind () = Conn.start () in
            let rec go accounts =
              let open Deferred.Let_syntax in
              match accounts with
              | [] ->
                  Deferred.Result.return ()
              | (_, account) :: accounts' -> (
                  match%bind
                    Timing_info.add_if_doesn't_exist (module Conn) account
                  with
                  | Error e as err ->
                      [%log error]
                        ~metadata:
                          [ ("account", Account.to_yojson account)
                          ; ("error", `String (Caqti_error.show e))
                          ]
                        "Failed to add genesis account: $account, see $error" ;
                      let%map _ = Conn.rollback () in
                      err
                  | Ok _ ->
                      go accounts' )
            in
            let%bind () = go accounts in
            Conn.commit ())
          pool
      in
      match%map
        retry ~f:add_accounts ~logger ~error_str:"add_genesis_accounts" 3
      with
      | Error e ->
          [%log warn] "genesis accounts could not be added"
            ~metadata:[ ("error", `String (Caqti_error.show e)) ] ;
          failwith "Failed to add genesis accounts"
      | Ok () ->
          () )

let create_metrics_server ~logger ~metrics_server_port ~missing_blocks_width
    pool =
  match metrics_server_port with
  | None ->
      return ()
  | Some port ->
      let missing_blocks_width =
        Option.value ~default:Metrics.default_missing_blocks_width
          missing_blocks_width
      in
      let%bind metric_server =
        Mina_metrics.Archive.create_archive_server ~port ~logger ()
      in
      let interval =
        Float.of_int (Mina_compile_config.block_window_duration_ms * 2)
      in
      let rec go () =
        let%bind () =
          Metrics.update pool metric_server ~logger ~missing_blocks_width
        in
        let%bind () = after (Time.Span.of_ms interval) in
        go ()
      in
      go ()

let setup_server ~metrics_server_port ~constraint_constants ~logger
    ~postgres_address ~server_port ~delete_older_than ~runtime_config_opt
    ~missing_blocks_width =
  let where_to_listen =
    Async.Tcp.Where_to_listen.bind_to All_addresses (On_port server_port)
  in
  let reader, writer = Strict_pipe.create ~name:"archive" Synchronous in
  let precomputed_block_reader, precomputed_block_writer =
    Strict_pipe.create ~name:"precomputed_archive_block" Synchronous
  in
  let extensional_block_reader, extensional_block_writer =
    Strict_pipe.create ~name:"extensional_archive_block" Synchronous
  in
  let implementations =
    [ Async.Rpc.Rpc.implement Archive_rpc.t (fun () archive_diff ->
          Strict_pipe.Writer.write writer archive_diff)
    ; Async.Rpc.Rpc.implement Archive_rpc.precomputed_block
        (fun () precomputed_block ->
          Strict_pipe.Writer.write precomputed_block_writer precomputed_block)
    ; Async.Rpc.Rpc.implement Archive_rpc.extensional_block
        (fun () extensional_block ->
          Strict_pipe.Writer.write extensional_block_writer extensional_block)
    ]
  in
  match Caqti_async.connect_pool ~max_size:30 postgres_address with
  | Error e ->
      [%log error]
        "Failed to create a Caqti pool for Postgresql, see error: $error"
        ~metadata:[ ("error", `String (Caqti_error.show e)) ] ;
      Deferred.unit
  | Ok pool ->
      let%bind () = add_genesis_accounts pool ~logger ~runtime_config_opt in
      run ~constraint_constants pool reader ~logger ~delete_older_than
      |> don't_wait_for ;
      Strict_pipe.Reader.iter precomputed_block_reader
        ~f:(fun precomputed_block ->
          match%map
            add_block_aux_precomputed ~logger ~constraint_constants
              ~delete_older_than pool precomputed_block
          with
          | Error e ->
              [%log warn]
                "Precomputed block $block could not be archived: $error"
                ~metadata:
                  [ ( "block"
                    , (Protocol_state.hashes precomputed_block.protocol_state).state_hash
                      |> State_hash.to_yojson )
                  ; ("error", `String (Caqti_error.show e))
                  ]
          | Ok () ->
              ())
      |> don't_wait_for ;
      Strict_pipe.Reader.iter extensional_block_reader
        ~f:(fun extensional_block ->
          match%map
            add_block_aux_extensional ~logger ~delete_older_than pool
              extensional_block
          with
          | Error e ->
              [%log warn]
                "Extensional block $block could not be archived: $error"
                ~metadata:
                  [ ( "block"
                    , extensional_block.state_hash |> State_hash.to_yojson )
                  ; ("error", `String (Caqti_error.show e))
                  ]
          | Ok () ->
              ())
      |> don't_wait_for ;
      Deferred.ignore_m
      @@ Tcp.Server.create
           ~on_handler_error:
             (`Call
               (fun _net exn ->
                 [%log error]
                   "Exception while handling TCP server request: $error"
                   ~metadata:
                     [ ("error", `String (Core.Exn.to_string_mach exn))
                     ; ("context", `String "rpc_tcp_server")
                     ]))
           where_to_listen
           (fun address reader writer ->
             let address = Socket.Address.Inet.addr address in
             Async.Rpc.Connection.server_with_close reader writer
               ~implementations:
                 (Async.Rpc.Implementations.create_exn ~implementations
                    ~on_unknown_rpc:`Raise)
               ~connection_state:(fun _ -> ())
               ~on_handshake_error:
                 (`Call
                   (fun exn ->
                     [%log error]
                       "Exception while handling RPC server request from \
                        $address: $error"
                       ~metadata:
                         [ ("error", `String (Core.Exn.to_string_mach exn))
                         ; ("context", `String "rpc_server")
                         ; ( "address"
                           , `String (Unix.Inet_addr.to_string address) )
                         ] ;
                     Deferred.unit)))
      |> don't_wait_for ;
      (*Update archive metrics*)
      create_metrics_server ~logger ~metrics_server_port ~missing_blocks_width
        pool
      |> don't_wait_for ;
      [%log info] "Archive process ready. Clients can now connect" ;
      Async.never ()

module For_test = struct
  let assert_parent_exist ~parent_id ~parent_hash conn =
    let open Deferred.Result.Let_syntax in
    match parent_id with
    | Some id ->
        let%map Block.{ state_hash = actual; _ } = Block.load conn ~id in
        [%test_result: string]
          ~expect:(parent_hash |> State_hash.to_base58_check)
          actual
    | None ->
        failwith "Failed to find parent block in database"
end<|MERGE_RESOLUTION|>--- conflicted
+++ resolved
@@ -2739,7 +2739,8 @@
         return block_id
 
   let add_if_doesn't_exist conn ~constraint_constants
-      ({ data = t; hash } : (External_transition.t, State_hash.t) With_hash.t) =
+      ({ data = t; hash = { state_hash = hash; _ } } :
+        External_transition.t State_hash.With_state_hashes.t) =
     add_parts_if_doesn't_exist conn ~constraint_constants
       ~protocol_state:(External_transition.protocol_state t)
       ~staged_ledger_diff:(External_transition.staged_ledger_diff t)
@@ -3290,13 +3291,9 @@
 let add_block_aux_precomputed ~constraint_constants =
   add_block_aux ~add_block:(Block.add_from_precomputed ~constraint_constants)
     ~hash:(fun block ->
-<<<<<<< HEAD
-      block.External_transition.Precomputed_block.protocol_state
-      |> Protocol_state.hash)
-=======
-      (block.External_transition.Precomputed_block.protocol_state
-      |> Protocol_state.hashes).state_hash )
->>>>>>> 19f1fcdc
+      ( block.External_transition.Precomputed_block.protocol_state
+      |> Protocol_state.hashes )
+        .state_hash)
 
 let add_block_aux_extensional =
   add_block_aux ~add_block:Block.add_from_extensional
@@ -3306,14 +3303,16 @@
   Strict_pipe.Reader.iter reader ~f:(function
     | Diff.Transition_frontier (Breadcrumb_added { block; _ }) -> (
         let add_block = Block.add_if_doesn't_exist ~constraint_constants in
-        let hash block = With_hash.hash block in
+        let hash = State_hash.With_state_hashes.state_hash in
         match%map
           add_block_aux ~logger ~delete_older_than ~hash ~add_block pool block
         with
         | Error e ->
             [%log warn]
               ~metadata:
-                [ ("block", With_hash.hash block |> State_hash.to_yojson)
+                [ ( "block"
+                  , State_hash.With_state_hashes.state_hash block
+                    |> State_hash.to_yojson )
                 ; ("error", `String (Caqti_error.show e))
                 ]
               "Failed to archive block: $block, see $error"
@@ -3482,8 +3481,8 @@
                 "Precomputed block $block could not be archived: $error"
                 ~metadata:
                   [ ( "block"
-                    , (Protocol_state.hashes precomputed_block.protocol_state).state_hash
-                      |> State_hash.to_yojson )
+                    , (Protocol_state.hashes precomputed_block.protocol_state)
+                        .state_hash |> State_hash.to_yojson )
                   ; ("error", `String (Caqti_error.show e))
                   ]
           | Ok () ->
