--- conflicted
+++ resolved
@@ -1539,14 +1539,10 @@
     in
     let call_depth = body.call_depth in
     let use_full_commitment = body.use_full_commitment in
-<<<<<<< HEAD
-    let caller = Party.Call_type.to_string body.caller in
+    let caller = Account_update.Call_type.to_string body.caller in
     let authorization_kind =
-      Party.Authorization_kind.to_string body.authorization_kind
-    in
-=======
-    let caller = Account_update.Call_type.to_string body.caller in
->>>>>>> 9d721c93
+      Account_update.Authorization_kind.to_string body.authorization_kind
+    in
     let value =
       { account_identifier_id
       ; update_id
