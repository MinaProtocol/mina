module Archive_rpc = Rpc
open Async
open Core
open Caqti_async
open Coda_base
<<<<<<< HEAD
=======
open Coda_state
open Coda_transition
open Pipe_lib
open Signature_lib
>>>>>>> 99183a66

let rec deferred_result_list_fold ls ~init ~f =
  let open Deferred.Result.Let_syntax in
  match ls with
  | [] ->
      return init
  | h :: t ->
      let%bind init = f init h in
      deferred_result_list_fold t ~init ~f

module Public_key = struct
  let add_if_doesn't_exist (module Conn : CONNECTION)
      (t : Public_key.Compressed.t) =
    let open Deferred.Result.Let_syntax in
    let public_key = Public_key.Compressed.to_base58_check t in
    match%bind
      Conn.find_opt
        (Caqti_request.find_opt Caqti_type.string Caqti_type.int
           "SELECT id FROM public_keys WHERE value = ?")
        public_key
    with
    | Some id ->
        return id
    | None ->
        Conn.find
          (Caqti_request.find Caqti_type.string Caqti_type.int
             "INSERT INTO public_keys (value) VALUES (?) RETURNING id")
          public_key
end

module Snarked_ledger_hash = struct
  let add_if_doesn't_exist (module Conn : CONNECTION)
      (t : Frozen_ledger_hash.t) =
    let open Deferred.Result.Let_syntax in
    let hash = Frozen_ledger_hash.to_string t in
    match%bind
      Conn.find_opt
        (Caqti_request.find_opt Caqti_type.string Caqti_type.int
           "SELECT id FROM snarked_ledger_hashes WHERE value = ?")
        hash
    with
    | Some id ->
        return id
    | None ->
        Conn.find
          (Caqti_request.find Caqti_type.string Caqti_type.int
             "INSERT INTO snarked_ledger_hashes (value) VALUES (?) RETURNING id")
          hash
end

module User_command = struct
  type t =
    { typ: string
    ; sender_id: int
    ; receiver_id: int
    ; nonce: int
    ; amount: int option
    ; fee: int
    ; memo: string
    ; hash: string }

  let typ =
    let encode t =
      Ok
        ( t.typ
        , ( t.sender_id
          , ( t.receiver_id
            , (t.nonce, (t.amount, (t.fee, (t.memo, (t.hash, ()))))) ) ) )
    in
    let decode
        ( typ
        , ( sender_id
          , (receiver_id, (nonce, (amount, (fee, (memo, (hash, ())))))) ) ) =
      Ok {typ; sender_id; receiver_id; nonce; amount; fee; memo; hash}
    in
    let rep =
      Caqti_type.(
        tup2 string
          (tup2 int
             (tup2 int
                (tup2 int
                   (tup2 (option int)
                      (tup2 int (tup2 string (tup2 string unit))))))))
    in
    Caqti_type.custom ~encode ~decode rep

<<<<<<< HEAD
  let compute_with_receipt_chains
      (user_commands :
        ((User_command.t, Transaction_hash.t) With_hash.t * Block_time.t option)
        list)
      (sender_receipt_chains_from_parent_ledger :
        Receipt.Chain_hash.t Account_id.Map.t) :
      ( (User_command.t, Transaction_hash.t) With_hash.t
      * Block_time.t option
      * Types.Receipt_chain_hash.t option )
      list =
    (* The user commands should be sorted by nonces *)
    let sorted_user_commands =
      List.sort user_commands
        ~compare:
          (Comparable.lift Account.Nonce.compare
             ~f:(fun ({With_hash.data= user_command; _}, _) ->
               User_command.nonce user_command ))
    in
    List.folding_map sorted_user_commands
      ~init:sender_receipt_chains_from_parent_ledger
      ~f:(fun acc_sender_receipt_chains
         ( ({With_hash.data= user_command; _} as user_command_with_hash)
         , block_time )
         ->
        let user_command_payload = User_command.payload user_command in
        let fee_payer = User_command.fee_payer user_command in
        let udpated_sender_receipt_chain, new_receipt_chain =
          Option.value_map ~default:(acc_sender_receipt_chains, None)
            (Map.find acc_sender_receipt_chains fee_payer)
            ~f:(fun previous_receipt_chain ->
              let new_receipt_chain =
                Receipt.Chain_hash.cons user_command_payload
                  previous_receipt_chain
              in
              let updated_receipt_chain_hash =
                Map.set acc_sender_receipt_chains ~key:fee_payer
                  ~data:new_receipt_chain
              in
              let receipt_chain_input =
                Types.
                  { Receipt_chain_hash.value= new_receipt_chain
                  ; parent= previous_receipt_chain }
              in
              (updated_receipt_chain_hash, Some receipt_chain_input) )
=======
  let find (module Conn : CONNECTION) ~(transaction_hash : Transaction_hash.t)
      =
    Conn.find_opt
      (Caqti_request.find_opt Caqti_type.string Caqti_type.int
         "SELECT id FROM user_commands WHERE hash = ?")
      (Transaction_hash.to_base58_check transaction_hash)

  let add_if_doesn't_exist (module Conn : CONNECTION) (t : User_command.t) =
    let open Deferred.Result.Let_syntax in
    let transaction_hash = Transaction_hash.hash_user_command t in
    match%bind find (module Conn) ~transaction_hash with
    | Some user_command_id ->
        return user_command_id
    | None ->
        let%bind sender_id =
          Public_key.add_if_doesn't_exist (module Conn) (User_command.sender t)
>>>>>>> 99183a66
        in
        let%bind receiver_id =
          Public_key.add_if_doesn't_exist
            (module Conn)
            (User_command.receiver t)
        in
        Conn.find
          (Caqti_request.find typ Caqti_type.int
             "INSERT INTO user_commands (type, sender_id, receiver_id, nonce, \
              amount, fee, memo, hash) VALUES (?, ?, ?, ?, ?, ?, ?, ?) \
              RETURNING id")
          { typ= (if User_command.is_payment t then "payment" else "delegation")
          ; sender_id
          ; receiver_id
          ; nonce= User_command.nonce t |> Unsigned.UInt32.to_int
          ; amount=
              User_command.amount t
              |> Core.Option.map ~f:Currency.Amount.to_int
          ; fee= User_command.fee t |> Currency.Fee.to_int
          ; memo= User_command.memo t |> User_command_memo.to_string
          ; hash= transaction_hash |> Transaction_hash.to_base58_check }
end

module Internal_command = struct
  let find (module Conn : CONNECTION) ~(transaction_hash : Transaction_hash.t)
      =
    Conn.find_opt
      (Caqti_request.find_opt Caqti_type.string Caqti_type.int
         "SELECT id FROM internal_commands WHERE hash = ?")
      (Transaction_hash.to_base58_check transaction_hash)
end

module Fee_transfer = struct
  type t = {receiver_id: int; fee: int; hash: string}

  let typ =
    let encode t = Ok ("fee_transfer", t.receiver_id, t.fee, t.hash) in
    let decode (_, receiver_id, fee, hash) = Ok {receiver_id; fee; hash} in
    let rep = Caqti_type.(tup4 string int int string) in
    Caqti_type.custom ~encode ~decode rep

  let add_if_doesn't_exist (module Conn : CONNECTION)
      (t : Fee_transfer.Single.t) =
    let open Deferred.Result.Let_syntax in
    let transaction_hash = Transaction_hash.hash_fee_transfer t in
    match%bind Internal_command.find (module Conn) ~transaction_hash with
    | Some internal_command_id ->
        return internal_command_id
    | None ->
        let%bind receiver_id =
          Public_key.add_if_doesn't_exist
            (module Conn)
            (Fee_transfer.Single.receiver t)
        in
        Conn.find
          (Caqti_request.find typ Caqti_type.int
             "INSERT INTO internal_commands (type, receiver_id, fee, hash) \
              VALUES (?, ?, ?, ?) RETURNING id")
          { receiver_id
          ; fee= Fee_transfer.Single.fee t |> Currency.Fee.to_int
          ; hash= transaction_hash |> Transaction_hash.to_base58_check }
end

module Coinbase = struct
  type t = {receiver_id: int; amount: int; hash: string}

  let typ =
    let encode t = Ok ("coinbase", t.receiver_id, t.amount, t.hash) in
    let decode (_, receiver_id, amount, hash) =
      Ok {receiver_id; amount; hash}
    in
    let rep = Caqti_type.(tup4 string int int string) in
    Caqti_type.custom ~encode ~decode rep

<<<<<<< HEAD
  let added_transition t
      ({With_hash.data= block; hash= _} as block_with_hash :
        (External_transition.t, State_hash.t) With_hash.t)
      (sender_receipt_chains_from_parent_ledger :
        Receipt.Chain_hash.t Account_id.Map.t) =
=======
  let add_if_doesn't_exist (module Conn : CONNECTION) (t : Coinbase.t) =
>>>>>>> 99183a66
    let open Deferred.Result.Let_syntax in
    let transaction_hash = Transaction_hash.hash_coinbase t in
    match%bind Internal_command.find (module Conn) ~transaction_hash with
    | Some internal_command_id ->
        return internal_command_id
    | None ->
        let%bind receiver_id =
          Public_key.add_if_doesn't_exist (module Conn) (Coinbase.receiver t)
        in
        Conn.find
          (Caqti_request.find typ Caqti_type.int
             "INSERT INTO internal_commands (type, receiver_id, fee, hash) \
              VALUES (?, ?, ?, ?) RETURNING id")
          { receiver_id
          ; amount= Coinbase.amount t |> Currency.Amount.to_int
          ; hash= transaction_hash |> Transaction_hash.to_base58_check }
end

module Block_and_Internal_command = struct
  let add (module Conn : CONNECTION) ~block_id ~internal_command_id =
    Conn.exec
      (Caqti_request.exec
         Caqti_type.(tup2 int int)
         "INSERT INTO blocks_internal_commands (block_id, \
          internal_command_id) VALUES (?, ?)")
      (block_id, internal_command_id)
end

module Block_and_User_command = struct
  let add (module Conn : CONNECTION) ~block_id ~user_command_id =
    Conn.exec
      (Caqti_request.exec
         Caqti_type.(tup2 int int)
         "INSERT INTO blocks_user_commands (block_id, user_command_id) VALUES \
          (?, ?)")
      (block_id, user_command_id)
end

module Block = struct
  type t =
    { state_hash: string
    ; parent_id: int option
    ; creator_id: int
    ; snarked_ledger_hash_id: int
    ; ledger_hash: string
    ; height: int
    ; timestamp: int64
    ; coinbase_id: int option }

  let typ =
    let encode t =
      Ok
        ( t.state_hash
        , ( t.parent_id
          , ( t.creator_id
            , ( t.snarked_ledger_hash_id
              , (t.ledger_hash, (t.height, (t.timestamp, (t.coinbase_id, ()))))
              ) ) ) )
    in
    let decode
        ( state_hash
        , ( parent_id
          , ( creator_id
            , ( snarked_ledger_hash_id
              , (ledger_hash, (height, (timestamp, (coinbase_id, ())))) ) ) )
        ) =
      Ok
        { state_hash
        ; parent_id
        ; creator_id
        ; snarked_ledger_hash_id
        ; ledger_hash
        ; height
        ; timestamp
        ; coinbase_id }
    in
    let rep =
      Caqti_type.(
        tup2 string
          (tup2 (option int)
             (tup2 int
                (tup2 int
                   (tup2 string
                      (tup2 int (tup2 int64 (tup2 (option int) unit))))))))
    in
    Caqti_type.custom ~encode ~decode rep

  let find (module Conn : CONNECTION) ~(state_hash : State_hash.t) =
    Conn.find_opt
      (Caqti_request.find_opt Caqti_type.string Caqti_type.int
         "SELECT id FROM blocks WHERE state_hash = ?")
      (State_hash.to_string state_hash)

  let load (module Conn : CONNECTION) ~(id : int) =
    Conn.find
      (Caqti_request.find Caqti_type.int typ
         "SELECT state_hash, parent_id, creator_id, snarked_ledger_hash_id, \
          ledger_hash, height, timestamp, coinbase_id FROM blocks WHERE id = ?")
      id

  let add_if_doesn't_exist (module Conn : CONNECTION)
      ({data= t; hash} : (External_transition.t, State_hash.t) With_hash.t) =
    let open Deferred.Result.Let_syntax in
    match%bind find (module Conn) ~state_hash:hash with
    | Some block_id ->
        return block_id
    | None ->
        let%bind parent_id =
          find (module Conn) ~state_hash:(External_transition.parent_hash t)
        in
        let%bind creator_id =
          Public_key.add_if_doesn't_exist
            (module Conn)
            (External_transition.block_producer t)
        in
        let%bind snarked_ledger_hash_id =
          Snarked_ledger_hash.add_if_doesn't_exist
            (module Conn)
            ( External_transition.blockchain_state t
            |> Blockchain_state.snarked_ledger_hash )
        in
        let%bind block_id =
          Conn.find
            (Caqti_request.find typ Caqti_type.int
               "INSERT INTO blocks (state_hash, parent_id, creator_id, \
                snarked_ledger_hash_id, ledger_hash, height, timestamp, \
                coinbase_id) VALUES (?, ?, ?, ?, ?, ?, ?, ?) RETURNING id")
            { state_hash= hash |> State_hash.to_string
            ; parent_id
            ; creator_id
            ; snarked_ledger_hash_id
            ; ledger_hash=
                External_transition.blockchain_state t
                |> Blockchain_state.staged_ledger_hash
                |> Staged_ledger_hash.ledger_hash |> Ledger_hash.to_string
            ; height=
                External_transition.blockchain_length t
                |> Unsigned.UInt32.to_int
            ; timestamp= External_transition.timestamp t |> Block_time.to_int64
            ; coinbase_id= None }
        in
        let transactions = External_transition.transactions t in
        let user_commands, fee_transfers, coinbases =
          Core.List.fold transactions ~init:([], [], [])
            ~f:(fun (acc_user_commands, acc_fee_transfers, acc_coinbases) ->
            function
            | Coda_base.Transaction.User_command user_command_checked ->
                let user_command =
                  Coda_base.User_command.forget_check user_command_checked
                in
                ( user_command :: acc_user_commands
                , acc_fee_transfers
                , acc_coinbases )
            | Fee_transfer fee_transfer_bundled ->
                let fee_transfers = One_or_two.to_list fee_transfer_bundled in
                ( acc_user_commands
                , fee_transfers @ acc_fee_transfers
                , acc_coinbases )
            | Coinbase coinbase -> (
              match Coda_base.Coinbase.fee_transfer coinbase with
              | None ->
                  ( acc_user_commands
                  , acc_fee_transfers
                  , coinbase :: acc_coinbases )
              | Some fee_transfer ->
                  ( acc_user_commands
                  , fee_transfer :: acc_fee_transfers
                  , coinbase :: acc_coinbases ) ) )
        in
        let%bind user_command_ids =
          deferred_result_list_fold user_commands ~init:[]
            ~f:(fun acc user_command ->
              let%map id =
                User_command.add_if_doesn't_exist (module Conn) user_command
              in
              id :: acc )
        in
        let%bind () =
          deferred_result_list_fold user_command_ids ~init:()
            ~f:(fun () user_command_id ->
              Block_and_User_command.add
                (module Conn)
                ~block_id ~user_command_id
              >>| ignore )
        in
        (* For technique reasons, there might be multiple fee transfers for
           one receiver. As suggested by deepthi, I combine all the fee transfer
           that goes to one public key here *)
        let fee_transfer_table =
          Core.Hashtbl.create (module Signature_lib.Public_key.Compressed)
        in
        let () =
          let open Coda_base in
          Core.List.iter fee_transfers ~f:(fun fee_transfer ->
              let receiver = Fee_transfer.Single.receiver fee_transfer in
              Base.Hashtbl.update fee_transfer_table receiver ~f:(function
                | None ->
                    fee_transfer
                | Some acc ->
                    ( receiver
                    , Currency.Fee.add
                        (Fee_transfer.Single.fee acc)
                        (Fee_transfer.Single.fee fee_transfer)
                      |> Core.Option.value_exn ) ) )
        in
        let combined_fee_transfers = Core.Hashtbl.data fee_transfer_table in
        let%bind fee_transfer_ids =
          deferred_result_list_fold combined_fee_transfers ~init:[]
            ~f:(fun acc fee_transfer ->
              let%map id =
                Fee_transfer.add_if_doesn't_exist (module Conn) fee_transfer
              in
              id :: acc )
        in
        let%bind () =
          deferred_result_list_fold fee_transfer_ids ~init:()
            ~f:(fun () fee_transfer_id ->
              Block_and_Internal_command.add
                (module Conn)
                ~block_id ~internal_command_id:fee_transfer_id
              >>| ignore )
        in
        (* For technical reasons, each block might have up to 2 coinbases.
           I would combine the coinbases if there are 2 of them.
        *)
        let%bind () =
          if List.length coinbases = 0 then return ()
          else
            let%bind combined_coinbase =
              match coinbases with
              | [coinbase] ->
                  return coinbase
              | [coinbase1; coinbase2] ->
                  let open Coda_base in
                  Coinbase.create
                    ~amount:
                      ( Currency.Amount.add
                          (Coinbase.amount coinbase1)
                          (Coinbase.amount coinbase2)
                      |> Core.Option.value_exn )
                    ~receiver:(Coinbase.receiver coinbase1)
                    ~fee_transfer:None
                  |> Core.Result.map_error ~f:(fun _ ->
                         failwith "Coinbase_combination_failed" )
                  |> Deferred.return
              | _ ->
                  failwith "There_can't_be_more_than_2_coinbases"
            in
            let%bind coinbase_id =
              Coinbase.add_if_doesn't_exist (module Conn) combined_coinbase
            in
            let%bind () =
              Block_and_Internal_command.add
                (module Conn)
                ~block_id ~internal_command_id:coinbase_id
            in
            Conn.exec
              (Caqti_request.exec
                 Caqti_type.(tup2 int int)
                 "UPDATE blocks SET coinbase_id = ? WHERE id = ?")
              (coinbase_id, block_id)
        in
        return block_id
end

let run (module Conn : CONNECTION) reader ~logger =
  Strict_pipe.Reader.iter reader ~f:(function
    | Diff.Transition_frontier (Breadcrumb_added {block; _}) -> (
        match%bind
          let open Deferred.Result.Let_syntax in
          let%bind () = Conn.start () in
          Block.add_if_doesn't_exist (module Conn) block
        with
        | Error e ->
            Logger.warn logger ~module_:__MODULE__ ~location:__LOC__
              ~metadata:
                [ ("block", With_hash.hash block |> State_hash.to_yojson)
                ; ("error", `String (Caqti_error.show e)) ]
              "Failed to archive block: $block, see $error" ;
            Conn.rollback () >>| ignore
        | Ok _ ->
            Conn.commit () >>| ignore )
    | Transition_frontier _ ->
        Deferred.return ()
    | Transaction_pool {added; removed= _} ->
        Deferred.List.iter added ~f:(fun user_command ->
            User_command.add_if_doesn't_exist (module Conn) user_command
            >>| ignore ) )

let setup_server ~logger ~postgres_address ~server_port =
  let where_to_listen =
    Async.Tcp.Where_to_listen.bind_to All_addresses (On_port server_port)
  in
  let reader, writer = Strict_pipe.create ~name:"archive" Synchronous in
  let implementations =
    [ Async.Rpc.Rpc.implement Archive_rpc.t (fun () archive_diff ->
          Strict_pipe.Writer.write writer archive_diff ) ]
  in
  match%bind Caqti_async.connect postgres_address with
  | Error e ->
      Logger.error logger ~module_:__MODULE__ ~location:__LOC__
        "Failed to connect to postgresql database, see error: $error"
        ~metadata:[("error", `String (Caqti_error.show e))] ;
      Deferred.unit
  | Ok conn ->
      run conn reader ~logger |> don't_wait_for ;
      Deferred.ignore
      @@ Tcp.Server.create
           ~on_handler_error:
             (`Call
               (fun _net exn ->
                 Logger.error logger ~module_:__MODULE__ ~location:__LOC__
                   "Exception while handling TCP server request: $error"
                   ~metadata:
                     [ ("error", `String (Core.Exn.to_string_mach exn))
                     ; ("context", `String "rpc_tcp_server") ] ))
           where_to_listen
           (fun address reader writer ->
             let address = Socket.Address.Inet.addr address in
             Async.Rpc.Connection.server_with_close reader writer
               ~implementations:
                 (Async.Rpc.Implementations.create_exn ~implementations
                    ~on_unknown_rpc:`Raise)
               ~connection_state:(fun _ -> ())
               ~on_handshake_error:
                 (`Call
                   (fun exn ->
                     Logger.error logger ~module_:__MODULE__ ~location:__LOC__
                       "Exception while handling RPC server request from \
                        $address: $error"
                       ~metadata:
                         [ ("error", `String (Core.Exn.to_string_mach exn))
                         ; ("context", `String "rpc_server")
                         ; ( "address"
                           , `String (Unix.Inet_addr.to_string address) ) ] ;
                     Deferred.unit )) )
      |> don't_wait_for ;
      Logger.info logger ~module_:__MODULE__ ~location:__LOC__
        "Archive process ready. Clients can now connect" ;
      Async.never ()

<<<<<<< HEAD
  let run t reader =
    Strict_pipe.Reader.iter reader ~f:(function
      | Diff.Transition_frontier
          (Breadcrumb_added {block; sender_receipt_chains_from_parent_ledger})
        -> (
          match%bind
            added_transition t block
              (Account_id.Map.of_alist_exn
                 sender_receipt_chains_from_parent_ledger)
          with
          | Error e ->
              Graphql_lib.Client.Connection_error.ok_exn e
          | Ok () ->
              Deferred.return () )
      | Diff.Transition_frontier _ ->
          (* TODO: Implement *)
          Deferred.return ()
      | Transaction_pool {added; removed= _} -> (
          match%bind
            added_transactions t @@ User_command.Map.of_alist_exn added
          with
          | Ok result ->
              Deferred.return result
          | Error e ->
              Graphql_lib.Client.Connection_error.ok_exn e ) )
=======
module For_test = struct
  let assert_parent_exist ~parent_id ~parent_hash conn =
    let open Deferred.Result.Let_syntax in
    match parent_id with
    | Some id ->
        let%map Block.{state_hash= actual; _} = Block.load conn ~id in
        [%test_result: string]
          ~expect:(parent_hash |> State_hash.to_base58_check)
          actual
    | None ->
        failwith "Failed to find parent block in database"
>>>>>>> 99183a66
end<|MERGE_RESOLUTION|>--- conflicted
+++ resolved
@@ -3,13 +3,10 @@
 open Core
 open Caqti_async
 open Coda_base
-<<<<<<< HEAD
-=======
 open Coda_state
 open Coda_transition
 open Pipe_lib
 open Signature_lib
->>>>>>> 99183a66
 
 let rec deferred_result_list_fold ls ~init ~f =
   let open Deferred.Result.Let_syntax in
@@ -96,52 +93,6 @@
     in
     Caqti_type.custom ~encode ~decode rep
 
-<<<<<<< HEAD
-  let compute_with_receipt_chains
-      (user_commands :
-        ((User_command.t, Transaction_hash.t) With_hash.t * Block_time.t option)
-        list)
-      (sender_receipt_chains_from_parent_ledger :
-        Receipt.Chain_hash.t Account_id.Map.t) :
-      ( (User_command.t, Transaction_hash.t) With_hash.t
-      * Block_time.t option
-      * Types.Receipt_chain_hash.t option )
-      list =
-    (* The user commands should be sorted by nonces *)
-    let sorted_user_commands =
-      List.sort user_commands
-        ~compare:
-          (Comparable.lift Account.Nonce.compare
-             ~f:(fun ({With_hash.data= user_command; _}, _) ->
-               User_command.nonce user_command ))
-    in
-    List.folding_map sorted_user_commands
-      ~init:sender_receipt_chains_from_parent_ledger
-      ~f:(fun acc_sender_receipt_chains
-         ( ({With_hash.data= user_command; _} as user_command_with_hash)
-         , block_time )
-         ->
-        let user_command_payload = User_command.payload user_command in
-        let fee_payer = User_command.fee_payer user_command in
-        let udpated_sender_receipt_chain, new_receipt_chain =
-          Option.value_map ~default:(acc_sender_receipt_chains, None)
-            (Map.find acc_sender_receipt_chains fee_payer)
-            ~f:(fun previous_receipt_chain ->
-              let new_receipt_chain =
-                Receipt.Chain_hash.cons user_command_payload
-                  previous_receipt_chain
-              in
-              let updated_receipt_chain_hash =
-                Map.set acc_sender_receipt_chains ~key:fee_payer
-                  ~data:new_receipt_chain
-              in
-              let receipt_chain_input =
-                Types.
-                  { Receipt_chain_hash.value= new_receipt_chain
-                  ; parent= previous_receipt_chain }
-              in
-              (updated_receipt_chain_hash, Some receipt_chain_input) )
-=======
   let find (module Conn : CONNECTION) ~(transaction_hash : Transaction_hash.t)
       =
     Conn.find_opt
@@ -158,7 +109,6 @@
     | None ->
         let%bind sender_id =
           Public_key.add_if_doesn't_exist (module Conn) (User_command.sender t)
->>>>>>> 99183a66
         in
         let%bind receiver_id =
           Public_key.add_if_doesn't_exist
@@ -233,15 +183,7 @@
     let rep = Caqti_type.(tup4 string int int string) in
     Caqti_type.custom ~encode ~decode rep
 
-<<<<<<< HEAD
-  let added_transition t
-      ({With_hash.data= block; hash= _} as block_with_hash :
-        (External_transition.t, State_hash.t) With_hash.t)
-      (sender_receipt_chains_from_parent_ledger :
-        Receipt.Chain_hash.t Account_id.Map.t) =
-=======
   let add_if_doesn't_exist (module Conn : CONNECTION) (t : Coinbase.t) =
->>>>>>> 99183a66
     let open Deferred.Result.Let_syntax in
     let transaction_hash = Transaction_hash.hash_coinbase t in
     match%bind Internal_command.find (module Conn) ~transaction_hash with
@@ -583,33 +525,6 @@
         "Archive process ready. Clients can now connect" ;
       Async.never ()
 
-<<<<<<< HEAD
-  let run t reader =
-    Strict_pipe.Reader.iter reader ~f:(function
-      | Diff.Transition_frontier
-          (Breadcrumb_added {block; sender_receipt_chains_from_parent_ledger})
-        -> (
-          match%bind
-            added_transition t block
-              (Account_id.Map.of_alist_exn
-                 sender_receipt_chains_from_parent_ledger)
-          with
-          | Error e ->
-              Graphql_lib.Client.Connection_error.ok_exn e
-          | Ok () ->
-              Deferred.return () )
-      | Diff.Transition_frontier _ ->
-          (* TODO: Implement *)
-          Deferred.return ()
-      | Transaction_pool {added; removed= _} -> (
-          match%bind
-            added_transactions t @@ User_command.Map.of_alist_exn added
-          with
-          | Ok result ->
-              Deferred.return result
-          | Error e ->
-              Graphql_lib.Client.Connection_error.ok_exn e ) )
-=======
 module For_test = struct
   let assert_parent_exist ~parent_id ~parent_hash conn =
     let open Deferred.Result.Let_syntax in
@@ -621,5 +536,4 @@
           actual
     | None ->
         failwith "Failed to find parent block in database"
->>>>>>> 99183a66
 end