--- conflicted
+++ resolved
@@ -1494,16 +1494,10 @@
       let%bind zkapp_fee_payer_id =
         Zkapp_fee_payers.add_if_doesn't_exist (module Conn) ps.fee_payer.data
       in
-<<<<<<< HEAD
-      let%bind snapp_other_parties_ids =
+      let%bind zkapp_other_parties_ids =
         Mina_caqti.deferred_result_list_map
           (Parties.Call_forest.to_parties_list ps.other_parties)
-          ~f:(Snapp_party.add_if_doesn't_exist (module Conn))
-=======
-      let%bind zkapp_other_parties_ids =
-        Mina_caqti.deferred_result_list_map ps.other_parties
           ~f:(Zkapp_party.add_if_doesn't_exist (module Conn))
->>>>>>> efc8e4ae
         >>| Array.of_list
       in
       let hash =
