(* processor.ml -- database processing for archive node *)

module Archive_rpc = Rpc
open Async
open Core
open Caqti_async
open Mina_base
open Mina_transaction
open Mina_state
open Mina_block
open Pipe_lib
open Signature_lib
open Pickles_types

let applied_str = "applied"

let failed_str = "failed"

module Public_key = struct
  let find (module Conn : CONNECTION) (t : Public_key.Compressed.t) =
    let public_key = Public_key.Compressed.to_base58_check t in
    Conn.find
      (Caqti_request.find Caqti_type.string Caqti_type.int
         "SELECT id FROM public_keys WHERE value = ?" )
      public_key

  let find_opt (module Conn : CONNECTION) (t : Public_key.Compressed.t) =
    let public_key = Public_key.Compressed.to_base58_check t in
    Conn.find_opt
      (Caqti_request.find_opt Caqti_type.string Caqti_type.int
         "SELECT id FROM public_keys WHERE value = ?" )
      public_key

  let find_by_id (module Conn : CONNECTION) id =
    Conn.find
      (Caqti_request.find Caqti_type.int Caqti_type.string
         "SELECT value FROM public_keys WHERE id = ?" )
      id

  let add_if_doesn't_exist (module Conn : CONNECTION)
      (t : Public_key.Compressed.t) =
    let open Deferred.Result.Let_syntax in
    match%bind find_opt (module Conn) t with
    | Some id ->
        return id
    | None ->
        let public_key = Public_key.Compressed.to_base58_check t in
        Conn.find
          (Caqti_request.find Caqti_type.string Caqti_type.int
             "INSERT INTO public_keys (value) VALUES (?) RETURNING id" )
          public_key
end

<<<<<<< HEAD
=======
module Token_owners = struct
  (* hash table of token owners, updated for each block *)
  let owner_tbl : Account_id.t Token_id.Table.t = Token_id.Table.create ()

  let add_if_doesn't_exist token_id owner =
    match Token_id.Table.add owner_tbl ~key:token_id ~data:owner with
    | `Ok | `Duplicate ->
        ()

  let find_owner token_id = Token_id.Table.find owner_tbl token_id
end

>>>>>>> 2a77cca7
module Token = struct
  type t =
    { value : string
    ; owner_public_key_id : int option
    ; owner_token_id : int option
    }
  [@@deriving hlist, fields]

  let typ =
    Mina_caqti.Type_spec.custom_type ~to_hlist ~of_hlist
      Caqti_type.[ string; option int; option int ]

  let table_name = "tokens"

  let find_by_id (module Conn : CONNECTION) id =
    Conn.find
      (Caqti_request.find Caqti_type.int typ
         (Mina_caqti.select_cols_from_id ~table_name ~cols:Fields.names) )
      id

  let make_finder conn_finder req_finder token_id =
    conn_finder
      (req_finder Caqti_type.string Caqti_type.int
         (Mina_caqti.select_cols ~table_name ~select:"id" ~cols:[ "value" ] ()) )
      (Token_id.to_string token_id)

  let find (module Conn : CONNECTION) = make_finder Conn.find Caqti_request.find

  let find_opt (module Conn : CONNECTION) =
    make_finder Conn.find_opt Caqti_request.find_opt

<<<<<<< HEAD
  let add_if_doesn't_exist (module Conn : CONNECTION)
      ~(owner : Account_id.t option) token_id =
    let open Deferred.Result.Let_syntax in
    let value = Token_id.(to_string token_id) in
    match owner with
=======
  let add_if_doesn't_exist (module Conn : CONNECTION) token_id =
    let open Deferred.Result.Let_syntax in
    let value = Token_id.(to_string token_id) in
    match Token_owners.find_owner token_id with
>>>>>>> 2a77cca7
    | None ->
        assert (Token_id.(equal default) token_id) ;
        Mina_caqti.select_insert_into_cols ~select:("id", Caqti_type.int)
          ~table_name ~cols:(Fields.names, typ)
          (module Conn)
          { value; owner_public_key_id = None; owner_token_id = None }
    | Some acct_id ->
        assert (not @@ Token_id.(equal default) token_id) ;
        (* we can only add this token if its owner exists
           that means if we add several tokens in a block,
           we must add them in topologically sorted order
        *)
        let%bind owner_public_key_id =
          let owner_pk = Account_id.public_key acct_id in
          let%map id = Public_key.add_if_doesn't_exist (module Conn) owner_pk in
          Some id
        in
        let%bind owner_token_id =
          let owner_tid = Account_id.token_id acct_id in
          let%map id = find (module Conn) owner_tid in
          Some id
        in
        Mina_caqti.select_insert_into_cols ~select:("id", Caqti_type.int)
          ~table_name ~cols:(Fields.names, typ)
          (module Conn)
          { value; owner_public_key_id; owner_token_id }
end

module Voting_for = struct
  type t = string

  let typ = Caqti_type.string

  let table_name = "voting_for"

  let add_if_doesn't_exist (module Conn : CONNECTION) voting_for =
    Mina_caqti.select_insert_into_cols ~select:("id", Caqti_type.int)
      ~table_name
      ~cols:([ "value" ], typ)
      (module Conn)
      (State_hash.to_base58_check voting_for)

  let load (module Conn : CONNECTION) id =
    Conn.find
      (Caqti_request.find Caqti_type.int Caqti_type.string
         (Mina_caqti.select_cols_from_id ~table_name ~cols:[ "value" ]) )
      id
end

module Token_symbols = struct
  type t = string

  let typ = Caqti_type.string

  let table_name = "token_symbols"

  let add_if_doesn't_exist (module Conn : CONNECTION) token_symbol =
    Mina_caqti.select_insert_into_cols ~select:("id", Caqti_type.int)
      ~table_name
      ~cols:([ "value" ], typ)
      (module Conn)
      token_symbol

  let load (module Conn : CONNECTION) id =
    Conn.find
      (Caqti_request.find Caqti_type.int Caqti_type.string
         (Mina_caqti.select_cols_from_id ~table_name ~cols:[ "value" ]) )
      id
end

module Account_identifiers = struct
  type t = { public_key_id : int; token_id : int } [@@deriving hlist, fields]

  let typ =
    Mina_caqti.Type_spec.custom_type ~to_hlist ~of_hlist Caqti_type.[ int; int ]

  let table_name = "account_identifiers"

<<<<<<< HEAD
  let add_if_doesn't_exist (module Conn : CONNECTION) ~token_owner account_id =
=======
  let add_if_doesn't_exist (module Conn : CONNECTION) account_id =
>>>>>>> 2a77cca7
    let open Deferred.Result.Let_syntax in
    let pk = Account_id.public_key account_id in
    (* this token_id is Token_id.t *)
    let token_id = Account_id.token_id account_id in
    let%bind public_key_id = Public_key.add_if_doesn't_exist (module Conn) pk in
    (* this token_id is a Postgresql table id *)
<<<<<<< HEAD
    let%bind token_id =
      Token.add_if_doesn't_exist (module Conn) ~owner:token_owner token_id
    in
=======
    let%bind token_id = Token.add_if_doesn't_exist (module Conn) token_id in
>>>>>>> 2a77cca7
    let t = { public_key_id; token_id } in
    Mina_caqti.select_insert_into_cols ~select:("id", Caqti_type.int)
      ~table_name ~cols:(Fields.names, typ)
      (module Conn)
      t

  let find_opt (module Conn : CONNECTION) account_id =
    let open Deferred.Result.Let_syntax in
    let pk = Account_id.public_key account_id in
    match%bind Public_key.find_opt (module Conn) pk with
    | None ->
        return None
    | Some pk_id -> (
        let token = Account_id.token_id account_id in
        match%bind Token.find_opt (module Conn) token with
        | None ->
            return None
        | Some tok_id ->
            Conn.find_opt
              (Caqti_request.find_opt
                 Caqti_type.(tup2 int int)
                 Caqti_type.int
                 (Mina_caqti.select_cols ~select:"id" ~table_name
                    ~cols:Fields.names () ) )
              (pk_id, tok_id) )

  let find (module Conn : CONNECTION) account_id =
    let open Deferred.Result.Let_syntax in
    let pk = Account_id.public_key account_id in
    let%bind public_key_id = Public_key.find (module Conn) pk in
    let token = Account_id.token_id account_id in
    let%bind token_id = Token.find (module Conn) token in
    Conn.find
      (Caqti_request.find
         Caqti_type.(tup2 int int)
         Caqti_type.int
         (Mina_caqti.select_cols ~select:"id" ~table_name ~cols:Fields.names ()) )
      (public_key_id, token_id)

  let load (module Conn : CONNECTION) id =
    Conn.find
      (Caqti_request.find Caqti_type.int typ
         (Mina_caqti.select_cols_from_id ~table_name ~cols:Fields.names) )
      id
end

module Zkapp_state_data = struct
  let table_name = "zkapp_state_data"

  let add_if_doesn't_exist (module Conn : CONNECTION)
      (fp : Pickles.Backend.Tick.Field.t) =
    Mina_caqti.select_insert_into_cols ~select:("id", Caqti_type.int)
      ~table_name
      ~cols:([ "field" ], Caqti_type.string)
      (module Conn)
      (Pickles.Backend.Tick.Field.to_string fp)

  let load (module Conn : CONNECTION) id =
    Conn.find
      (Caqti_request.find Caqti_type.int Caqti_type.string
         (Mina_caqti.select_cols_from_id ~table_name ~cols:[ "field" ]) )
      id
end

module Zkapp_state_data_array = struct
  let table_name = "zkapp_state_data_array"

  let add_if_doesn't_exist (module Conn : CONNECTION)
      (fps : Pickles.Backend.Tick.Field.t array) =
    let open Deferred.Result.Let_syntax in
    let%bind (element_ids : int array) =
      Mina_caqti.deferred_result_list_map (Array.to_list fps)
        ~f:(Zkapp_state_data.add_if_doesn't_exist (module Conn))
      >>| Array.of_list
    in
    Mina_caqti.select_insert_into_cols ~select:("id", Caqti_type.int)
      ~table_name
      ~cols:([ "element_ids" ], Mina_caqti.array_int_typ)
      ~tannot:(function "element_ids" -> Some "int[]" | _ -> None)
      (module Conn)
      element_ids

  let load (module Conn : CONNECTION) id =
    Conn.find
      (Caqti_request.find Caqti_type.int Mina_caqti.array_int_typ
         (Mina_caqti.select_cols_from_id ~table_name ~cols:[ "element_ids" ]) )
      id
end

module Zkapp_states = struct
  let table_name = "zkapp_states"

  let add_if_doesn't_exist (module Conn : CONNECTION)
      (fps : (Pickles.Backend.Tick.Field.t option, 'n) Vector.vec) =
    let open Deferred.Result.Let_syntax in
    let%bind (element_ids : int option array) =
      Mina_caqti.deferred_result_list_map (Vector.to_list fps)
        ~f:
          ( Mina_caqti.add_if_some
          @@ Zkapp_state_data.add_if_doesn't_exist (module Conn) )
      >>| Array.of_list
    in
    Mina_caqti.select_insert_into_cols ~select:("id", Caqti_type.int)
      ~table_name
      ~cols:([ "element_ids" ], Mina_caqti.array_nullable_int_typ)
      ~tannot:(function "element_ids" -> Some "int[]" | _ -> None)
      (module Conn)
      element_ids

  let load (module Conn : CONNECTION) id =
    Conn.find
      (Caqti_request.find Caqti_type.int Mina_caqti.array_nullable_int_typ
         (Mina_caqti.select_cols_from_id ~table_name ~cols:[ "element_ids" ]) )
      id
end

module Zkapp_sequence_states = struct
  let table_name = "zkapp_sequence_states"

  let add_if_doesn't_exist (module Conn : CONNECTION)
      (fps : (Pickles.Backend.Tick.Field.t, 'n) Vector.vec) =
    let open Deferred.Result.Let_syntax in
    let%bind (element_ids : int array) =
      Mina_caqti.deferred_result_list_map (Vector.to_list fps) ~f:(fun field ->
          Zkapp_state_data.add_if_doesn't_exist (module Conn) field )
      >>| Array.of_list
    in
    Mina_caqti.select_insert_into_cols ~select:("id", Caqti_type.int)
      ~table_name
      ~cols:([ "element_ids" ], Mina_caqti.array_int_typ)
      ~tannot:(function "element_ids" -> Some "int[]" | _ -> None)
      (module Conn)
      element_ids

  let load (module Conn : CONNECTION) id =
    Conn.find
      (Caqti_request.find Caqti_type.int Mina_caqti.array_int_typ
         (Mina_caqti.select_cols_from_id ~table_name ~cols:[ "element_ids" ]) )
      id
end

module Zkapp_verification_keys = struct
  type t = { verification_key : string; hash : string }
  [@@deriving fields, hlist]

  let typ =
    Mina_caqti.Type_spec.custom_type ~to_hlist ~of_hlist
      Caqti_type.[ string; string ]

  let table_name = "zkapp_verification_keys"

  let add_if_doesn't_exist (module Conn : CONNECTION)
      (vk :
        ( Pickles.Side_loaded.Verification_key.t
        , Pickles.Backend.Tick.Field.t )
        With_hash.t ) =
    let verification_key =
      Binable.to_string
        (module Pickles.Side_loaded.Verification_key.Stable.Latest)
        vk.data
      |> Base64.encode_exn
    in
    let hash = Pickles.Backend.Tick.Field.to_string vk.hash in
    let value = { hash; verification_key } in
    Mina_caqti.select_insert_into_cols ~select:("id", Caqti_type.int)
      ~table_name ~cols:(Fields.names, typ)
      (module Conn)
      value

  let load (module Conn : CONNECTION) id =
    Conn.find
      (Caqti_request.find Caqti_type.int typ
         (Mina_caqti.select_cols_from_id ~table_name ~cols:Fields.names) )
      id
end

module Zkapp_permissions = struct
  let auth_required_typ =
    let encode = function
      | Permissions.Auth_required.None ->
          "none"
      | Permissions.Auth_required.Either ->
          "either"
      | Permissions.Auth_required.Proof ->
          "proof"
      | Permissions.Auth_required.Signature ->
          "signature"
      | Permissions.Auth_required.Impossible ->
          "impossible"
    in
    let decode = function
      | "none" ->
          Result.return Permissions.Auth_required.None
      | "either" ->
          Result.return Permissions.Auth_required.Either
      | "proof" ->
          Result.return Permissions.Auth_required.Proof
      | "signature" ->
          Result.return Permissions.Auth_required.Signature
      | "impossible" ->
          Result.return Permissions.Auth_required.Impossible
      | s ->
          Result.Error (sprintf "Failed to decode: \"%s\"" s)
    in
    Caqti_type.enum ~encode ~decode "zkapp_auth_required_type"

  type t =
    { edit_state : Permissions.Auth_required.t
    ; send : Permissions.Auth_required.t
    ; receive : Permissions.Auth_required.t
    ; set_delegate : Permissions.Auth_required.t
    ; set_permissions : Permissions.Auth_required.t
    ; set_verification_key : Permissions.Auth_required.t
    ; set_zkapp_uri : Permissions.Auth_required.t
    ; edit_sequence_state : Permissions.Auth_required.t
    ; set_token_symbol : Permissions.Auth_required.t
    ; increment_nonce : Permissions.Auth_required.t
    ; set_voting_for : Permissions.Auth_required.t
    }
  [@@deriving fields, hlist]

  let typ =
    Mina_caqti.Type_spec.custom_type ~to_hlist ~of_hlist
      [ auth_required_typ
      ; auth_required_typ
      ; auth_required_typ
      ; auth_required_typ
      ; auth_required_typ
      ; auth_required_typ
      ; auth_required_typ
      ; auth_required_typ
      ; auth_required_typ
      ; auth_required_typ
      ; auth_required_typ
      ]

  let table_name = "zkapp_permissions"

  let add_if_doesn't_exist (module Conn : CONNECTION) (perms : Permissions.t) =
    let value =
      { edit_state = perms.edit_state
      ; send = perms.send
      ; receive = perms.receive
      ; set_delegate = perms.set_delegate
      ; set_permissions = perms.set_permissions
      ; set_verification_key = perms.set_verification_key
      ; set_zkapp_uri = perms.set_zkapp_uri
      ; edit_sequence_state = perms.edit_sequence_state
      ; set_token_symbol = perms.set_token_symbol
      ; increment_nonce = perms.increment_nonce
      ; set_voting_for = perms.set_voting_for
      }
    in
    Mina_caqti.select_insert_into_cols ~select:("id", Caqti_type.int)
      ~table_name ~cols:(Fields.names, typ)
      (module Conn)
      value

  let load (module Conn : CONNECTION) id =
    Conn.find
      (Caqti_request.find Caqti_type.int typ
         (Mina_caqti.select_cols_from_id ~table_name ~cols:Fields.names) )
      id
end

module Zkapp_timing_info = struct
  type t =
    { initial_minimum_balance : int64
    ; cliff_time : int64
    ; cliff_amount : int64
    ; vesting_period : int64
    ; vesting_increment : int64
    }
  [@@deriving fields, hlist]

  let typ =
    Mina_caqti.Type_spec.custom_type ~to_hlist ~of_hlist
      Caqti_type.[ int64; int64; int64; int64; int64 ]

  let table_name = "zkapp_timing_info"

  let add_if_doesn't_exist (module Conn : CONNECTION)
      (timing_info : Party.Update.Timing_info.t) =
    let initial_minimum_balance =
      timing_info.initial_minimum_balance |> Currency.Balance.to_uint64
      |> Unsigned.UInt64.to_int64
    in
    let cliff_time = timing_info.cliff_time |> Unsigned.UInt32.to_int64 in
    let cliff_amount =
      timing_info.cliff_amount |> Currency.Amount.to_uint64
      |> Unsigned.UInt64.to_int64
    in
    let vesting_period =
      timing_info.vesting_period |> Unsigned.UInt32.to_int64
    in
    let vesting_increment =
      timing_info.vesting_increment |> Currency.Amount.to_uint64
      |> Unsigned.UInt64.to_int64
    in
    let value =
      { initial_minimum_balance
      ; cliff_time
      ; cliff_amount
      ; vesting_period
      ; vesting_increment
      }
    in
    Mina_caqti.select_insert_into_cols ~select:("id", Caqti_type.int)
      ~table_name ~cols:(Fields.names, typ)
      (module Conn)
      value

  let load (module Conn : CONNECTION) id =
    Conn.find
      (Caqti_request.find Caqti_type.int typ
         (Mina_caqti.select_cols_from_id ~table_name ~cols:Fields.names) )
      id
end

module Zkapp_uri = struct
  type t = string

  let typ = Caqti_type.string

  let table_name = "zkapp_uris"

  let add_if_doesn't_exist (module Conn : CONNECTION) zkapp_uri =
    Mina_caqti.select_insert_into_cols ~select:("id", Caqti_type.int)
      ~table_name
      ~cols:([ "value" ], typ)
      (module Conn)
      zkapp_uri

  let load (module Conn : CONNECTION) id =
    Conn.find
      (Caqti_request.find Caqti_type.int Caqti_type.string
         (Mina_caqti.select_cols_from_id ~table_name ~cols:[ "value" ]) )
      id
end

module Zkapp_updates = struct
  type t =
    { app_state_id : int
    ; delegate_id : int option
    ; verification_key_id : int option
    ; permissions_id : int option
    ; zkapp_uri_id : int option
    ; token_symbol_id : int option
    ; timing_id : int option
    ; voting_for_id : int option
    }
  [@@deriving fields, hlist]

  let typ =
    Mina_caqti.Type_spec.custom_type ~to_hlist ~of_hlist
      Caqti_type.
        [ int
        ; option int
        ; option int
        ; option int
        ; option int
        ; option int
        ; option int
        ; option int
        ]

  let table_name = "zkapp_updates"

  let add_if_doesn't_exist (module Conn : CONNECTION) (update : Party.Update.t)
      =
    let open Deferred.Result.Let_syntax in
    let%bind app_state_id =
      Vector.map ~f:Zkapp_basic.Set_or_keep.to_option update.app_state
      |> Zkapp_states.add_if_doesn't_exist (module Conn)
    in
    let%bind delegate_id =
      Mina_caqti.add_if_zkapp_set
        (Public_key.add_if_doesn't_exist (module Conn))
        update.delegate
    in
    let%bind verification_key_id =
      Mina_caqti.add_if_zkapp_set
        (Zkapp_verification_keys.add_if_doesn't_exist (module Conn))
        update.verification_key
    in
    let%bind permissions_id =
      Mina_caqti.add_if_zkapp_set
        (Zkapp_permissions.add_if_doesn't_exist (module Conn))
        update.permissions
    in
    let%bind timing_id =
      Mina_caqti.add_if_zkapp_set
        (Zkapp_timing_info.add_if_doesn't_exist (module Conn))
        update.timing
    in
    let%bind zkapp_uri_id =
      Mina_caqti.add_if_zkapp_set
        (Zkapp_uri.add_if_doesn't_exist (module Conn))
        update.zkapp_uri
    in
    let%bind token_symbol_id =
      Mina_caqti.add_if_zkapp_set
        (Token_symbols.add_if_doesn't_exist (module Conn))
        update.token_symbol
    in
    let%bind voting_for_id =
      Mina_caqti.add_if_zkapp_set
        (Voting_for.add_if_doesn't_exist (module Conn))
        update.voting_for
    in
    let value =
      { app_state_id
      ; delegate_id
      ; verification_key_id
      ; permissions_id
      ; zkapp_uri_id
      ; token_symbol_id
      ; timing_id
      ; voting_for_id
      }
    in
    Mina_caqti.select_insert_into_cols ~select:("id", Caqti_type.int)
      ~table_name ~cols:(Fields.names, typ)
      (module Conn)
      value

  let load (module Conn : CONNECTION) id =
    Conn.find
      (Caqti_request.find Caqti_type.int typ
         (Mina_caqti.select_cols_from_id ~table_name ~cols:Fields.names) )
      id
end

module Zkapp_balance_bounds = struct
  type t = { balance_lower_bound : int64; balance_upper_bound : int64 }
  [@@deriving fields, hlist]

  let typ =
    Mina_caqti.Type_spec.custom_type ~to_hlist ~of_hlist
      Caqti_type.[ int64; int64 ]

  let table_name = "zkapp_balance_bounds"

  let add_if_doesn't_exist (module Conn : CONNECTION)
      (balance_bounds :
        Currency.Balance.t Mina_base.Zkapp_precondition.Closed_interval.t ) =
    let balance_lower_bound =
      balance_bounds.lower |> Currency.Balance.to_uint64
      |> Unsigned.UInt64.to_int64
    in
    let balance_upper_bound =
      balance_bounds.upper |> Currency.Balance.to_uint64
      |> Unsigned.UInt64.to_int64
    in
    let value = { balance_lower_bound; balance_upper_bound } in
    Mina_caqti.select_insert_into_cols ~select:("id", Caqti_type.int)
      ~table_name ~cols:(Fields.names, typ)
      (module Conn)
      value

  let load (module Conn : CONNECTION) id =
    Conn.find
      (Caqti_request.find Caqti_type.int typ
         (Mina_caqti.select_cols_from_id ~table_name ~cols:Fields.names) )
      id
end

module Zkapp_nonce_bounds = struct
  type t = { nonce_lower_bound : int64; nonce_upper_bound : int64 }
  [@@deriving fields, hlist]

  let typ =
    Mina_caqti.Type_spec.custom_type ~to_hlist ~of_hlist
      Caqti_type.[ int64; int64 ]

  let table_name = "zkapp_nonce_bounds"

  let add_if_doesn't_exist (module Conn : CONNECTION)
      (nonce_bounds :
        Mina_numbers.Account_nonce.t
        Mina_base.Zkapp_precondition.Closed_interval.t ) =
    let nonce_lower_bound = Unsigned.UInt32.to_int64 nonce_bounds.lower in
    let nonce_upper_bound = Unsigned.UInt32.to_int64 nonce_bounds.upper in
    let value = { nonce_lower_bound; nonce_upper_bound } in
    Mina_caqti.select_insert_into_cols ~select:("id", Caqti_type.int)
      ~table_name ~cols:(Fields.names, typ)
      (module Conn)
      value

  let load (module Conn : CONNECTION) id =
    Conn.find
      (Caqti_request.find Caqti_type.int typ
         (Mina_caqti.select_cols_from_id ~table_name ~cols:Fields.names) )
      id
<<<<<<< HEAD
end

module Zkapp_precondition_account = struct
  type t =
    { balance_id : int option
    ; nonce_id : int option
    ; receipt_chain_hash : string option
    ; delegate_id : int option
    ; state_id : int
    ; sequence_state_id : int option
    ; proved_state : bool option
    }
  [@@deriving fields, hlist]

  let typ =
    Mina_caqti.Type_spec.custom_type ~to_hlist ~of_hlist
      Caqti_type.
        [ option int
        ; option int
        ; option string
        ; option int
        ; int
        ; option int
        ; option bool
        ]

  let table_name = "zkapp_precondition_accounts"

  let add_if_doesn't_exist (module Conn : CONNECTION)
      (acct : Zkapp_precondition.Account.t) =
    let open Deferred.Result.Let_syntax in
    let%bind balance_id =
      Mina_caqti.add_if_zkapp_check
        (Zkapp_balance_bounds.add_if_doesn't_exist (module Conn))
        acct.balance
    in
    let%bind nonce_id =
      Mina_caqti.add_if_zkapp_check
        (Zkapp_nonce_bounds.add_if_doesn't_exist (module Conn))
        acct.nonce
    in
    let%bind delegate_id =
      Mina_caqti.add_if_zkapp_check
        (Public_key.add_if_doesn't_exist (module Conn))
        acct.delegate
    in
    let%bind state_id =
      Vector.map ~f:Zkapp_basic.Or_ignore.to_option acct.state
      |> Zkapp_states.add_if_doesn't_exist (module Conn)
    in
    let%bind sequence_state_id =
      Mina_caqti.add_if_zkapp_check
        (Zkapp_state_data.add_if_doesn't_exist (module Conn))
        acct.sequence_state
    in
    let receipt_chain_hash =
      Zkapp_basic.Or_ignore.to_option acct.receipt_chain_hash
      |> Option.map ~f:Kimchi_backend.Pasta.Basic.Fp.to_string
    in
    let proved_state = Zkapp_basic.Or_ignore.to_option acct.proved_state in
    let value =
      { balance_id
      ; nonce_id
      ; receipt_chain_hash
      ; delegate_id
      ; state_id
      ; sequence_state_id
      ; proved_state
      }
    in
    Mina_caqti.select_insert_into_cols ~select:("id", Caqti_type.int)
      ~table_name ~cols:(Fields.names, typ)
      (module Conn)
      value

  let load (module Conn : CONNECTION) id =
    Conn.find
      (Caqti_request.find Caqti_type.int typ
         (Mina_caqti.select_cols_from_id ~table_name ~cols:Fields.names) )
      id
end

module Zkapp_account_precondition = struct
  type t =
    { kind : Party.Account_precondition.Tag.t
    ; precondition_account_id : int option
    ; nonce : int64 option
    }
  [@@deriving fields, hlist]

  let zkapp_account_precondition_kind_typ =
    let encode = function
      | Party.Account_precondition.Tag.Full ->
          "full"
      | Nonce ->
          "nonce"
      | Accept ->
          "accept"
    in
    let decode = function
      | "full" ->
          Result.return Party.Account_precondition.Tag.Full
      | "nonce" ->
          Result.return Party.Account_precondition.Tag.Nonce
      | "accept" ->
          Result.return Party.Account_precondition.Tag.Accept
      | _ ->
          Result.failf "Failed to decode zkapp_account_precondition_kind_typ"
    in
    Caqti_type.enum "zkapp_precondition_type" ~encode ~decode

  let typ =
    Mina_caqti.Type_spec.custom_type ~to_hlist ~of_hlist
      Caqti_type.
        [ zkapp_account_precondition_kind_typ; option int; option int64 ]

  let table_name = "zkapp_account_precondition"

  let add_if_doesn't_exist (module Conn : CONNECTION)
      (account_precondition : Party.Account_precondition.t) =
    let open Deferred.Result.Let_syntax in
    let%bind precondition_account_id =
      match account_precondition with
      | Party.Account_precondition.Full acct ->
          Zkapp_precondition_account.add_if_doesn't_exist (module Conn) acct
          >>| Option.some
      | _ ->
          return None
    in
    let kind = Party.Account_precondition.tag account_precondition in
    let nonce =
      match account_precondition with
      | Party.Account_precondition.Nonce nonce ->
          Option.some @@ Unsigned.UInt32.to_int64 nonce
      | _ ->
          None
    in
    Mina_caqti.select_insert_into_cols ~select:("id", Caqti_type.int)
      ~table_name ~cols:(Fields.names, typ)
      (module Conn)
      { kind; precondition_account_id; nonce }

  let load (module Conn : CONNECTION) id =
    Conn.find
      (Caqti_request.find Caqti_type.int typ
         (Mina_caqti.select_cols_from_id ~table_name ~cols:Fields.names) )
      id
end

module Zkapp_token_id_bounds = struct
  type t = { token_id_lower_bound : string; token_id_upper_bound : string }
  [@@deriving fields, hlist]

  let typ =
    Mina_caqti.Type_spec.custom_type ~to_hlist ~of_hlist
      Caqti_type.[ string; string ]

  let table_name = "zkapp_token_id_bounds"

  let add_if_doesn't_exist (module Conn : CONNECTION)
      (token_id_bounds :
        Token_id.t Mina_base.Zkapp_precondition.Closed_interval.t ) =
    let token_id_lower_bound = token_id_bounds.lower |> Token_id.to_string in
    let token_id_upper_bound = token_id_bounds.upper |> Token_id.to_string in
    let value = { token_id_lower_bound; token_id_upper_bound } in
    Mina_caqti.select_insert_into_cols ~select:("id", Caqti_type.int)
      ~table_name ~cols:(Fields.names, typ)
      (module Conn)
      value

  let load (module Conn : CONNECTION) id =
    Conn.find
      (Caqti_request.find Caqti_type.int typ
         (Mina_caqti.select_cols_from_id ~table_name ~cols:Fields.names) )
      id
end

module Zkapp_timestamp_bounds = struct
  type t = { timestamp_lower_bound : int64; timestamp_upper_bound : int64 }
  [@@deriving fields, hlist]

  let typ =
    Mina_caqti.Type_spec.custom_type ~to_hlist ~of_hlist
      Caqti_type.[ int64; int64 ]

  let table_name = "zkapp_timestamp_bounds"

  let add_if_doesn't_exist (module Conn : CONNECTION)
      (timestamp_bounds :
        Block_time.t Mina_base.Zkapp_precondition.Closed_interval.t ) =
    let timestamp_lower_bound = Block_time.to_int64 timestamp_bounds.lower in
    let timestamp_upper_bound = Block_time.to_int64 timestamp_bounds.upper in
    let value = { timestamp_lower_bound; timestamp_upper_bound } in
    Mina_caqti.select_insert_into_cols ~select:("id", Caqti_type.int)
      ~table_name ~cols:(Fields.names, typ)
      (module Conn)
      value

  let load (module Conn : CONNECTION) id =
    Conn.find
      (Caqti_request.find Caqti_type.int typ
         (Mina_caqti.select_cols_from_id ~table_name ~cols:Fields.names) )
      id
end

module Zkapp_length_bounds = struct
  type t = { length_lower_bound : int64; length_upper_bound : int64 }
  [@@deriving fields, hlist]

  let typ =
    Mina_caqti.Type_spec.custom_type ~to_hlist ~of_hlist
      Caqti_type.[ int64; int64 ]

  let table_name = "zkapp_length_bounds"

  let add_if_doesn't_exist (module Conn : CONNECTION)
      (length_bounds :
        Unsigned.uint32 Mina_base.Zkapp_precondition.Closed_interval.t ) =
    let length_lower_bound = Unsigned.UInt32.to_int64 length_bounds.lower in
    let length_upper_bound = Unsigned.UInt32.to_int64 length_bounds.upper in
    let value = { length_lower_bound; length_upper_bound } in
    Mina_caqti.select_insert_into_cols ~select:("id", Caqti_type.int)
      ~table_name ~cols:(Fields.names, typ)
      (module Conn)
      value

  let load (module Conn : CONNECTION) id =
    Conn.find
      (Caqti_request.find Caqti_type.int typ
         (Mina_caqti.select_cols_from_id ~table_name ~cols:Fields.names) )
      id
end

module Zkapp_amount_bounds = struct
  type t = { amount_lower_bound : int64; amount_upper_bound : int64 }
  [@@deriving fields, hlist]

  let typ =
    Mina_caqti.Type_spec.custom_type ~to_hlist ~of_hlist
      Caqti_type.[ int64; int64 ]

  let table_name = "zkapp_amount_bounds"

  let add_if_doesn't_exist (module Conn : CONNECTION)
      (amount_bounds :
        Currency.Amount.t Mina_base.Zkapp_precondition.Closed_interval.t ) =
    let amount_lower_bound =
      Currency.Amount.to_uint64 amount_bounds.lower |> Unsigned.UInt64.to_int64
    in
    let amount_upper_bound =
      Currency.Amount.to_uint64 amount_bounds.upper |> Unsigned.UInt64.to_int64
    in
    let value = { amount_lower_bound; amount_upper_bound } in
    Mina_caqti.select_insert_into_cols ~select:("id", Caqti_type.int)
      ~table_name ~cols:(Fields.names, typ)
      (module Conn)
      value

=======
end

module Zkapp_precondition_account = struct
  type t =
    { balance_id : int option
    ; nonce_id : int option
    ; receipt_chain_hash : string option
    ; delegate_id : int option
    ; state_id : int
    ; sequence_state_id : int option
    ; proved_state : bool option
    }
  [@@deriving fields, hlist]

  let typ =
    Mina_caqti.Type_spec.custom_type ~to_hlist ~of_hlist
      Caqti_type.
        [ option int
        ; option int
        ; option string
        ; option int
        ; int
        ; option int
        ; option bool
        ]

  let table_name = "zkapp_precondition_accounts"

  let add_if_doesn't_exist (module Conn : CONNECTION)
      (acct : Zkapp_precondition.Account.t) =
    let open Deferred.Result.Let_syntax in
    let%bind balance_id =
      Mina_caqti.add_if_zkapp_check
        (Zkapp_balance_bounds.add_if_doesn't_exist (module Conn))
        acct.balance
    in
    let%bind nonce_id =
      Mina_caqti.add_if_zkapp_check
        (Zkapp_nonce_bounds.add_if_doesn't_exist (module Conn))
        acct.nonce
    in
    let%bind delegate_id =
      Mina_caqti.add_if_zkapp_check
        (Public_key.add_if_doesn't_exist (module Conn))
        acct.delegate
    in
    let%bind state_id =
      Vector.map ~f:Zkapp_basic.Or_ignore.to_option acct.state
      |> Zkapp_states.add_if_doesn't_exist (module Conn)
    in
    let%bind sequence_state_id =
      Mina_caqti.add_if_zkapp_check
        (Zkapp_state_data.add_if_doesn't_exist (module Conn))
        acct.sequence_state
    in
    let receipt_chain_hash =
      Zkapp_basic.Or_ignore.to_option acct.receipt_chain_hash
      |> Option.map ~f:Kimchi_backend.Pasta.Basic.Fp.to_string
    in
    let proved_state = Zkapp_basic.Or_ignore.to_option acct.proved_state in
    let value =
      { balance_id
      ; nonce_id
      ; receipt_chain_hash
      ; delegate_id
      ; state_id
      ; sequence_state_id
      ; proved_state
      }
    in
    Mina_caqti.select_insert_into_cols ~select:("id", Caqti_type.int)
      ~table_name ~cols:(Fields.names, typ)
      (module Conn)
      value

  let load (module Conn : CONNECTION) id =
    Conn.find
      (Caqti_request.find Caqti_type.int typ
         (Mina_caqti.select_cols_from_id ~table_name ~cols:Fields.names) )
      id
end

module Zkapp_account_precondition = struct
  type t =
    { kind : Party.Account_precondition.Tag.t
    ; precondition_account_id : int option
    ; nonce : int64 option
    }
  [@@deriving fields, hlist]

  let zkapp_account_precondition_kind_typ =
    let encode = function
      | Party.Account_precondition.Tag.Full ->
          "full"
      | Nonce ->
          "nonce"
      | Accept ->
          "accept"
    in
    let decode = function
      | "full" ->
          Result.return Party.Account_precondition.Tag.Full
      | "nonce" ->
          Result.return Party.Account_precondition.Tag.Nonce
      | "accept" ->
          Result.return Party.Account_precondition.Tag.Accept
      | _ ->
          Result.failf "Failed to decode zkapp_account_precondition_kind_typ"
    in
    Caqti_type.enum "zkapp_precondition_type" ~encode ~decode

  let typ =
    Mina_caqti.Type_spec.custom_type ~to_hlist ~of_hlist
      Caqti_type.
        [ zkapp_account_precondition_kind_typ; option int; option int64 ]

  let table_name = "zkapp_account_precondition"

  let add_if_doesn't_exist (module Conn : CONNECTION)
      (account_precondition : Party.Account_precondition.t) =
    let open Deferred.Result.Let_syntax in
    let%bind precondition_account_id =
      match account_precondition with
      | Party.Account_precondition.Full acct ->
          Zkapp_precondition_account.add_if_doesn't_exist (module Conn) acct
          >>| Option.some
      | _ ->
          return None
    in
    let kind = Party.Account_precondition.tag account_precondition in
    let nonce =
      match account_precondition with
      | Party.Account_precondition.Nonce nonce ->
          Option.some @@ Unsigned.UInt32.to_int64 nonce
      | _ ->
          None
    in
    Mina_caqti.select_insert_into_cols ~select:("id", Caqti_type.int)
      ~table_name ~cols:(Fields.names, typ)
      (module Conn)
      { kind; precondition_account_id; nonce }

  let load (module Conn : CONNECTION) id =
    Conn.find
      (Caqti_request.find Caqti_type.int typ
         (Mina_caqti.select_cols_from_id ~table_name ~cols:Fields.names) )
      id
end

module Zkapp_token_id_bounds = struct
  type t = { token_id_lower_bound : string; token_id_upper_bound : string }
  [@@deriving fields, hlist]

  let typ =
    Mina_caqti.Type_spec.custom_type ~to_hlist ~of_hlist
      Caqti_type.[ string; string ]

  let table_name = "zkapp_token_id_bounds"

  let add_if_doesn't_exist (module Conn : CONNECTION)
      (token_id_bounds :
        Token_id.t Mina_base.Zkapp_precondition.Closed_interval.t ) =
    let token_id_lower_bound = token_id_bounds.lower |> Token_id.to_string in
    let token_id_upper_bound = token_id_bounds.upper |> Token_id.to_string in
    let value = { token_id_lower_bound; token_id_upper_bound } in
    Mina_caqti.select_insert_into_cols ~select:("id", Caqti_type.int)
      ~table_name ~cols:(Fields.names, typ)
      (module Conn)
      value

  let load (module Conn : CONNECTION) id =
    Conn.find
      (Caqti_request.find Caqti_type.int typ
         (Mina_caqti.select_cols_from_id ~table_name ~cols:Fields.names) )
      id
end

module Zkapp_timestamp_bounds = struct
  type t = { timestamp_lower_bound : int64; timestamp_upper_bound : int64 }
  [@@deriving fields, hlist]

  let typ =
    Mina_caqti.Type_spec.custom_type ~to_hlist ~of_hlist
      Caqti_type.[ int64; int64 ]

  let table_name = "zkapp_timestamp_bounds"

  let add_if_doesn't_exist (module Conn : CONNECTION)
      (timestamp_bounds :
        Block_time.t Mina_base.Zkapp_precondition.Closed_interval.t ) =
    let timestamp_lower_bound = Block_time.to_int64 timestamp_bounds.lower in
    let timestamp_upper_bound = Block_time.to_int64 timestamp_bounds.upper in
    let value = { timestamp_lower_bound; timestamp_upper_bound } in
    Mina_caqti.select_insert_into_cols ~select:("id", Caqti_type.int)
      ~table_name ~cols:(Fields.names, typ)
      (module Conn)
      value

  let load (module Conn : CONNECTION) id =
    Conn.find
      (Caqti_request.find Caqti_type.int typ
         (Mina_caqti.select_cols_from_id ~table_name ~cols:Fields.names) )
      id
end

module Zkapp_length_bounds = struct
  type t = { length_lower_bound : int64; length_upper_bound : int64 }
  [@@deriving fields, hlist]

  let typ =
    Mina_caqti.Type_spec.custom_type ~to_hlist ~of_hlist
      Caqti_type.[ int64; int64 ]

  let table_name = "zkapp_length_bounds"

  let add_if_doesn't_exist (module Conn : CONNECTION)
      (length_bounds :
        Unsigned.uint32 Mina_base.Zkapp_precondition.Closed_interval.t ) =
    let length_lower_bound = Unsigned.UInt32.to_int64 length_bounds.lower in
    let length_upper_bound = Unsigned.UInt32.to_int64 length_bounds.upper in
    let value = { length_lower_bound; length_upper_bound } in
    Mina_caqti.select_insert_into_cols ~select:("id", Caqti_type.int)
      ~table_name ~cols:(Fields.names, typ)
      (module Conn)
      value

  let load (module Conn : CONNECTION) id =
    Conn.find
      (Caqti_request.find Caqti_type.int typ
         (Mina_caqti.select_cols_from_id ~table_name ~cols:Fields.names) )
      id
end

module Zkapp_amount_bounds = struct
  type t = { amount_lower_bound : int64; amount_upper_bound : int64 }
  [@@deriving fields, hlist]

  let typ =
    Mina_caqti.Type_spec.custom_type ~to_hlist ~of_hlist
      Caqti_type.[ int64; int64 ]

  let table_name = "zkapp_amount_bounds"

  let add_if_doesn't_exist (module Conn : CONNECTION)
      (amount_bounds :
        Currency.Amount.t Mina_base.Zkapp_precondition.Closed_interval.t ) =
    let amount_lower_bound =
      Currency.Amount.to_uint64 amount_bounds.lower |> Unsigned.UInt64.to_int64
    in
    let amount_upper_bound =
      Currency.Amount.to_uint64 amount_bounds.upper |> Unsigned.UInt64.to_int64
    in
    let value = { amount_lower_bound; amount_upper_bound } in
    Mina_caqti.select_insert_into_cols ~select:("id", Caqti_type.int)
      ~table_name ~cols:(Fields.names, typ)
      (module Conn)
      value

>>>>>>> 2a77cca7
  let load (module Conn : CONNECTION) id =
    Conn.find
      (Caqti_request.find Caqti_type.int typ
         (Mina_caqti.select_cols_from_id ~table_name ~cols:Fields.names) )
      id
end

module Zkapp_global_slot_bounds = struct
  type t = { global_slot_lower_bound : int64; global_slot_upper_bound : int64 }
  [@@deriving fields, hlist]

  let typ =
    Mina_caqti.Type_spec.custom_type ~to_hlist ~of_hlist
      Caqti_type.[ int64; int64 ]

  let table_name = "zkapp_global_slot_bounds"

  let add_if_doesn't_exist (module Conn : CONNECTION)
      (global_slot_bounds :
        Mina_numbers.Global_slot.t
        Mina_base.Zkapp_precondition.Closed_interval.t ) =
    let global_slot_lower_bound =
      Mina_numbers.Global_slot.to_uint32 global_slot_bounds.lower
      |> Unsigned.UInt32.to_int64
    in
    let global_slot_upper_bound =
      Mina_numbers.Global_slot.to_uint32 global_slot_bounds.upper
      |> Unsigned.UInt32.to_int64
    in
    let value = { global_slot_lower_bound; global_slot_upper_bound } in
    Mina_caqti.select_insert_into_cols ~select:("id", Caqti_type.int)
      ~table_name ~cols:(Fields.names, typ)
      (module Conn)
      value

  let load (module Conn : CONNECTION) id =
    Conn.find
      (Caqti_request.find Caqti_type.int typ
         (Mina_caqti.select_cols_from_id ~table_name ~cols:Fields.names) )
      id
end

module Timing_info = struct
  type t =
    { account_identifier_id : int
    ; initial_minimum_balance : int64
    ; cliff_time : int64
    ; cliff_amount : int64
    ; vesting_period : int64
    ; vesting_increment : int64
    }
  [@@deriving hlist, fields]

  let typ =
    Mina_caqti.Type_spec.custom_type ~to_hlist ~of_hlist
      Caqti_type.[ int; int64; int64; int64; int64; int64 ]

  let table_name = "timing_info"

  let find (module Conn : CONNECTION) (acc : Account.t) =
    let open Deferred.Result.Let_syntax in
    let%bind account_identifier_id =
      let account_id = Account_id.create acc.public_key acc.token_id in
      Account_identifiers.find (module Conn) account_id
    in
    Conn.find
      (Caqti_request.find Caqti_type.int typ
         {sql| SELECT account_identifier_id, initial_minimum_balance,
                      cliff_time, cliff_amount,
                      vesting_period, vesting_increment
               FROM timing_info
               WHERE account_identifier_id = ?
         |sql} )
      account_identifier_id

  let find_by_account_identifier_id_opt (module Conn : CONNECTION)
      account_identifier_id =
    Conn.find_opt
      (Caqti_request.find_opt Caqti_type.int typ
         {sql| SELECT account_identifier_id, initial_minimum_balance,
                      cliff_time, cliff_amount,
                      vesting_period, vesting_increment
               FROM timing_info
               WHERE account_identifier_id = ?
         |sql} )
      account_identifier_id

  let add_if_doesn't_exist (module Conn : CONNECTION) account_identifier_id
      (timing : Account_timing.t) =
    let open Deferred.Result.Let_syntax in
    let amount_to_int64 x =
      Unsigned.UInt64.to_int64 (Currency.Amount.to_uint64 x)
    in
    let balance_to_int64 x = amount_to_int64 (Currency.Balance.to_amount x) in
    let slot_to_int64 x =
      Mina_numbers.Global_slot.to_uint32 x |> Unsigned.UInt32.to_int64
    in
    match%bind
      Conn.find_opt
        (Caqti_request.find_opt Caqti_type.int Caqti_type.int
           "SELECT id FROM timing_info WHERE account_identifier_id = ?" )
        account_identifier_id
    with
    | Some id ->
        return id
    | None ->
        let values =
          match timing with
          | Timed timing ->
              { account_identifier_id
              ; initial_minimum_balance =
                  balance_to_int64 timing.initial_minimum_balance
              ; cliff_time = slot_to_int64 timing.cliff_time
              ; cliff_amount = amount_to_int64 timing.cliff_amount
              ; vesting_period = slot_to_int64 timing.vesting_period
              ; vesting_increment = amount_to_int64 timing.vesting_increment
              }
          | Untimed ->
              let zero = Int64.zero in
              { account_identifier_id
              ; initial_minimum_balance = zero
              ; cliff_time = zero
              ; cliff_amount = zero
              ; vesting_period = zero
              ; vesting_increment = zero
              }
        in
        Conn.find
          (Caqti_request.find typ Caqti_type.int
             {sql| INSERT INTO timing_info
                    (account_identifier_id,initial_minimum_balance,
                     cliff_time, cliff_amount, vesting_period, vesting_increment)
                   VALUES (?, ?, ?, ?, ?, ?)
                   RETURNING id
             |sql} )
          values

  let load (module Conn : CONNECTION) id =
    Conn.find
      (Caqti_request.find Caqti_type.int typ
         (Mina_caqti.select_cols_from_id ~table_name ~cols:Fields.names) )
      id

  let load_opt (module Conn : CONNECTION) id =
    Conn.find_opt
      (Caqti_request.find_opt Caqti_type.int typ
         (Mina_caqti.select_cols_from_id ~table_name ~cols:Fields.names) )
      id
end

module Snarked_ledger_hash = struct
  let find (module Conn : CONNECTION) (t : Frozen_ledger_hash.t) =
    let hash = Frozen_ledger_hash.to_base58_check t in
    Conn.find
      (Caqti_request.find Caqti_type.string Caqti_type.int
         "SELECT id FROM snarked_ledger_hashes WHERE value = ?" )
      hash

  let find_by_id (module Conn : CONNECTION) id =
    Conn.find
      (Caqti_request.find Caqti_type.int Caqti_type.string
         "SELECT value FROM snarked_ledger_hashes WHERE id = ?" )
      id

  let add_if_doesn't_exist (module Conn : CONNECTION) (t : Frozen_ledger_hash.t)
      =
    let open Deferred.Result.Let_syntax in
    let hash = Frozen_ledger_hash.to_base58_check t in
    match%bind
      Conn.find_opt
        (Caqti_request.find_opt Caqti_type.string Caqti_type.int
           "SELECT id FROM snarked_ledger_hashes WHERE value = ?" )
        hash
    with
    | Some id ->
        return id
    | None ->
        Conn.find
          (Caqti_request.find Caqti_type.string Caqti_type.int
             "INSERT INTO snarked_ledger_hashes (value) VALUES (?) RETURNING id" )
          hash

  let load (module Conn : CONNECTION) id =
    Conn.find
      (Caqti_request.find Caqti_type.int Caqti_type.string
         "SELECT value FROM snarked_ledger_hashes WHERE id = ?" )
      id
end

module Zkapp_epoch_ledger = struct
  type t = { hash_id : int option; total_currency_id : int option }
  [@@deriving fields, hlist]

  let typ =
    Mina_caqti.Type_spec.custom_type ~to_hlist ~of_hlist
      Caqti_type.[ option int; option int ]

  let table_name = "zkapp_epoch_ledger"

  let add_if_doesn't_exist (module Conn : CONNECTION)
      (epoch_ledger : _ Epoch_ledger.Poly.t) =
    let open Deferred.Result.Let_syntax in
    let%bind hash_id =
      Mina_caqti.add_if_zkapp_check
        (Snarked_ledger_hash.add_if_doesn't_exist (module Conn))
        epoch_ledger.hash
    in
    let%bind total_currency_id =
      Mina_caqti.add_if_zkapp_check
        (Zkapp_amount_bounds.add_if_doesn't_exist (module Conn))
        epoch_ledger.total_currency
    in
    let value = { hash_id; total_currency_id } in
    Mina_caqti.select_insert_into_cols ~select:("id", Caqti_type.int)
      ~table_name ~cols:(Fields.names, typ)
      (module Conn)
      value

  let load (module Conn : CONNECTION) id =
    Conn.find
      (Caqti_request.find Caqti_type.int typ
         (Mina_caqti.select_cols_from_id ~table_name ~cols:Fields.names) )
      id
end

module Zkapp_epoch_data = struct
  type t =
    { epoch_ledger_id : int
    ; epoch_seed : string option
    ; start_checkpoint : string option
    ; lock_checkpoint : string option
    ; epoch_length_id : int option
    }
  [@@deriving fields, hlist]

  let typ =
    Mina_caqti.Type_spec.custom_type ~to_hlist ~of_hlist
      Caqti_type.
        [ int; option string; option string; option string; option int ]

  let table_name = "zkapp_epoch_data"

  let add_if_doesn't_exist (module Conn : CONNECTION)
      (epoch_data : Mina_base.Zkapp_precondition.Protocol_state.Epoch_data.t) =
    let open Deferred.Result.Let_syntax in
    let%bind epoch_ledger_id =
      Zkapp_epoch_ledger.add_if_doesn't_exist (module Conn) epoch_data.ledger
    in
    let%bind epoch_length_id =
      Mina_caqti.add_if_zkapp_check
        (Zkapp_length_bounds.add_if_doesn't_exist (module Conn))
        epoch_data.epoch_length
    in
    let epoch_seed =
      Zkapp_basic.Or_ignore.to_option epoch_data.seed
      |> Option.map ~f:Kimchi_backend.Pasta.Basic.Fp.to_string
    in
    let start_checkpoint =
      Zkapp_basic.Or_ignore.to_option epoch_data.start_checkpoint
      |> Option.map ~f:Kimchi_backend.Pasta.Basic.Fp.to_string
    in
    let lock_checkpoint =
      Zkapp_basic.Or_ignore.to_option epoch_data.lock_checkpoint
      |> Option.map ~f:Kimchi_backend.Pasta.Basic.Fp.to_string
    in
    let value =
      { epoch_ledger_id
      ; epoch_seed
      ; start_checkpoint
      ; lock_checkpoint
      ; epoch_length_id
      }
    in
    Mina_caqti.select_insert_into_cols ~select:("id", Caqti_type.int)
      ~table_name ~cols:(Fields.names, typ)
      (module Conn)
      value

  let load (module Conn : CONNECTION) id =
    Conn.find
      (Caqti_request.find Caqti_type.int typ
         (Mina_caqti.select_cols_from_id ~table_name ~cols:Fields.names) )
      id
end

module Zkapp_protocol_state_precondition = struct
  type t =
    { snarked_ledger_hash_id : int option
    ; timestamp_id : int option
    ; blockchain_length_id : int option
    ; min_window_density_id : int option
    ; total_currency_id : int option
    ; curr_global_slot_since_hard_fork : int option
    ; global_slot_since_genesis : int option
    ; staking_epoch_data_id : int
    ; next_epoch_data_id : int
    }
  [@@deriving fields, hlist]

  let typ =
    Mina_caqti.Type_spec.custom_type ~to_hlist ~of_hlist
      Caqti_type.
        [ option int
        ; option int
        ; option int
        ; option int
        ; option int
        ; option int
        ; option int
        ; int
        ; int
        ]

  let table_name = "zkapp_protocol_state_precondition"

  let add_if_doesn't_exist (module Conn : CONNECTION)
      (ps : Mina_base.Zkapp_precondition.Protocol_state.t) =
    let open Deferred.Result.Let_syntax in
    let%bind snarked_ledger_hash_id =
      Mina_caqti.add_if_zkapp_check
        (Snarked_ledger_hash.add_if_doesn't_exist (module Conn))
        ps.snarked_ledger_hash
    in
    let%bind timestamp_id =
      Mina_caqti.add_if_zkapp_check
        (Zkapp_timestamp_bounds.add_if_doesn't_exist (module Conn))
        ps.timestamp
    in
    let%bind blockchain_length_id =
      Mina_caqti.add_if_zkapp_check
        (Zkapp_length_bounds.add_if_doesn't_exist (module Conn))
        ps.blockchain_length
    in
    let%bind min_window_density_id =
      Mina_caqti.add_if_zkapp_check
        (Zkapp_length_bounds.add_if_doesn't_exist (module Conn))
        ps.min_window_density
    in
    let%bind total_currency_id =
      Mina_caqti.add_if_zkapp_check
        (Zkapp_amount_bounds.add_if_doesn't_exist (module Conn))
        ps.total_currency
    in
    let%bind curr_global_slot_since_hard_fork =
      Mina_caqti.add_if_zkapp_check
        (Zkapp_global_slot_bounds.add_if_doesn't_exist (module Conn))
        ps.global_slot_since_hard_fork
    in
    let%bind global_slot_since_genesis =
      Mina_caqti.add_if_zkapp_check
        (Zkapp_global_slot_bounds.add_if_doesn't_exist (module Conn))
        ps.global_slot_since_genesis
    in
    let%bind staking_epoch_data_id =
      Zkapp_epoch_data.add_if_doesn't_exist (module Conn) ps.staking_epoch_data
    in
    let%bind next_epoch_data_id =
      Zkapp_epoch_data.add_if_doesn't_exist (module Conn) ps.next_epoch_data
    in
    let value =
      { snarked_ledger_hash_id
      ; timestamp_id
      ; blockchain_length_id
      ; min_window_density_id
      ; total_currency_id
      ; curr_global_slot_since_hard_fork
      ; global_slot_since_genesis
      ; staking_epoch_data_id
      ; next_epoch_data_id
      }
    in
    Mina_caqti.select_insert_into_cols ~select:("id", Caqti_type.int)
      ~table_name ~cols:(Fields.names, typ)
      (module Conn)
      value

  let load (module Conn : CONNECTION) id =
    Conn.find
      (Caqti_request.find Caqti_type.int typ
         (Mina_caqti.select_cols_from_id ~table_name ~cols:Fields.names) )
      id
end

module Zkapp_events = struct
  type t = int array

  let typ = Mina_caqti.array_int_typ

  let table_name = "zkapp_events"

  let add_if_doesn't_exist (module Conn : CONNECTION)
      (events : Party.Body.Events'.t) =
    let open Deferred.Result.Let_syntax in
    let%bind (element_ids : int array) =
      Mina_caqti.deferred_result_list_map events
        ~f:(Zkapp_state_data_array.add_if_doesn't_exist (module Conn))
      >>| Array.of_list
    in
    Mina_caqti.select_insert_into_cols ~select:("id", Caqti_type.int)
      ~table_name
      ~cols:([ "element_ids" ], Mina_caqti.array_int_typ)
      ~tannot:(function "element_ids" -> Some "int[]" | _ -> None)
      (module Conn)
      element_ids

  let load (module Conn : CONNECTION) id =
    Conn.find
      (Caqti_request.find Caqti_type.int Mina_caqti.array_int_typ
         (Mina_caqti.select_cols_from_id ~table_name ~cols:[ "element_ids" ]) )
      id
end

module Zkapp_other_party_body = struct
  type t =
    { account_identifier_id : int
    ; update_id : int
    ; balance_change : int64
    ; increment_nonce : bool
    ; events_id : int
    ; sequence_events_id : int
    ; call_data_id : int
    ; call_depth : int
    ; zkapp_protocol_state_precondition_id : int
    ; zkapp_account_precondition_id : int
    ; use_full_commitment : bool
    ; caller : string
    }
  [@@deriving fields, hlist]

  let typ =
    Mina_caqti.Type_spec.custom_type ~to_hlist ~of_hlist
      Caqti_type.
        [ int; int; int64; bool; int; int; int; int; int; int; bool; string ]

  let table_name = "zkapp_other_party_body"

  let add_if_doesn't_exist (module Conn : CONNECTION) (body : Party.Body.Wire.t)
      =
    let open Deferred.Result.Let_syntax in
    let account_identifier = Account_id.create body.public_key body.token_id in
<<<<<<< HEAD
    (* TODO: TEMP!!!! get real token owner *)
    let%bind account_identifier_id =
      Account_identifiers.add_if_doesn't_exist
        (module Conn)
        ~token_owner:None account_identifier
=======
    let%bind account_identifier_id =
      Account_identifiers.add_if_doesn't_exist (module Conn) account_identifier
>>>>>>> 2a77cca7
    in
    let%bind update_id =
      Zkapp_updates.add_if_doesn't_exist (module Conn) body.update
    in
    let increment_nonce = body.increment_nonce in
    let%bind events_id =
      Zkapp_events.add_if_doesn't_exist (module Conn) body.events
    in
    let%bind sequence_events_id =
      Zkapp_events.add_if_doesn't_exist (module Conn) body.sequence_events
    in
    let%bind call_data_id =
      Zkapp_state_data.add_if_doesn't_exist (module Conn) body.call_data
    in
    let%bind zkapp_protocol_state_precondition_id =
      Zkapp_protocol_state_precondition.add_if_doesn't_exist
        (module Conn)
        body.protocol_state_precondition
    in
    let%bind zkapp_account_precondition_id =
      Zkapp_account_precondition.add_if_doesn't_exist
        (module Conn)
        body.account_precondition
    in
    let balance_change =
      let magnitude =
        Currency.Amount.to_uint64 body.balance_change.magnitude
        |> Unsigned.UInt64.to_int64
      in
      match body.balance_change.sgn with
      | Sgn.Pos ->
          magnitude
      | Sgn.Neg ->
          Int64.neg magnitude
    in
    let call_depth = body.call_depth in
    let use_full_commitment = body.use_full_commitment in
    let caller = Party.Call_type.to_string body.caller in
    let value =
      { account_identifier_id
      ; update_id
      ; balance_change
      ; increment_nonce
      ; events_id
      ; sequence_events_id
      ; call_data_id
      ; call_depth
      ; zkapp_protocol_state_precondition_id
      ; zkapp_account_precondition_id
      ; use_full_commitment
      ; caller
      }
    in
    Mina_caqti.select_insert_into_cols ~select:("id", Caqti_type.int)
      ~table_name ~cols:(Fields.names, typ)
      ~tannot:(function
        | "events_ids" | "sequence_events_ids" ->
            Some "int[]"
        | "caller" ->
            Some "call_type_type"
        | _ ->
            None )
      (module Conn)
      value

  let load (module Conn : CONNECTION) id =
    Conn.find
      (Caqti_request.find Caqti_type.int typ
         (Mina_caqti.select_cols_from_id ~table_name ~cols:Fields.names) )
      id
end

module Zkapp_other_party = struct
  type t = { body_id : int; authorization_kind : Control.Tag.t }
  [@@deriving fields, hlist]

  let authorization_kind_typ =
    let encode = function
      | Control.Tag.Proof ->
          "proof"
      | Control.Tag.Signature ->
          "signature"
      | Control.Tag.None_given ->
          "none_given"
    in
    let decode = function
      | "proof" ->
          Result.return Control.Tag.Proof
      | "signature" ->
          Result.return Control.Tag.Signature
      | "none_given" ->
          Result.return Control.Tag.None_given
      | _ ->
          Result.failf "Failed to decode authorization_kind_typ"
    in
    Caqti_type.enum "zkapp_authorization_kind_type" ~encode ~decode

  let typ =
    Mina_caqti.Type_spec.custom_type ~to_hlist ~of_hlist
      Caqti_type.[ int; authorization_kind_typ ]

  let table_name = "zkapp_other_party"

  let add_if_doesn't_exist (module Conn : CONNECTION) (party : Party.Wire.t) =
    let open Deferred.Result.Let_syntax in
    let%bind body_id =
      Zkapp_other_party_body.add_if_doesn't_exist (module Conn) party.body
    in
    let authorization_kind = Control.tag party.authorization in
    let value = { body_id; authorization_kind } in
    Mina_caqti.select_insert_into_cols ~select:("id", Caqti_type.int)
      ~table_name ~cols:(Fields.names, typ)
      (module Conn)
      value

  let load (module Conn : CONNECTION) id =
    Conn.find
      (Caqti_request.find Caqti_type.int typ
         (Mina_caqti.select_cols_from_id ~table_name ~cols:Fields.names) )
      id
end

module Zkapp_fee_payer_body = struct
  type t =
    { account_identifier_id : int
    ; update_id : int
    ; fee : int64
    ; events_id : int
    ; sequence_events_id : int
    ; zkapp_protocol_state_precondition_id : int
    ; nonce : int64
    }
  [@@deriving fields, hlist]

  let typ =
    Mina_caqti.Type_spec.custom_type ~to_hlist ~of_hlist
      Caqti_type.[ int; int; int64; int; int; int; int64 ]

  let table_name = "zkapp_fee_payer_body"

  let add_if_doesn't_exist (module Conn : CONNECTION)
      (body : Party.Body.Fee_payer.t) =
    let open Deferred.Result.Let_syntax in
    let account_identifier =
      Account_id.create body.public_key Token_id.default
    in
    let%bind account_identifier_id =
<<<<<<< HEAD
      Account_identifiers.add_if_doesn't_exist
        (module Conn)
        ~token_owner:None account_identifier
=======
      Account_identifiers.add_if_doesn't_exist (module Conn) account_identifier
>>>>>>> 2a77cca7
    in
    let%bind update_id =
      Zkapp_updates.add_if_doesn't_exist (module Conn) body.update
    in
    let%bind events_id =
      Zkapp_events.add_if_doesn't_exist (module Conn) body.events
    in
    let%bind sequence_events_id =
      Zkapp_events.add_if_doesn't_exist (module Conn) body.sequence_events
    in
    let%bind zkapp_protocol_state_precondition_id =
      Zkapp_protocol_state_precondition.add_if_doesn't_exist
        (module Conn)
        body.protocol_state_precondition
    in
    let nonce =
      body.nonce |> Mina_numbers.Account_nonce.to_uint32
      |> Unsigned.UInt32.to_int64
    in
    let fee = Currency.Fee.to_uint64 body.fee |> Unsigned.UInt64.to_int64 in
    let value =
      { account_identifier_id
      ; update_id
      ; fee
      ; events_id
      ; sequence_events_id
      ; zkapp_protocol_state_precondition_id
      ; nonce
      }
    in
    Mina_caqti.select_insert_into_cols ~select:("id", Caqti_type.int)
      ~table_name ~cols:(Fields.names, typ)
      ~tannot:(function
        | "events_ids" | "sequence_events_ids" -> Some "int[]" | _ -> None )
      (module Conn)
      value

  let load (module Conn : CONNECTION) id =
    Conn.find
      (Caqti_request.find Caqti_type.int typ
         (Mina_caqti.select_cols_from_id ~table_name ~cols:Fields.names) )
      id
end

module Epoch_data = struct
  type t =
    { seed : string
    ; ledger_hash_id : int
    ; total_currency : int64
    ; start_checkpoint : string
    ; lock_checkpoint : string
    ; epoch_length : int64
    }
  [@@deriving hlist, fields]

  let typ =
    Mina_caqti.Type_spec.custom_type ~to_hlist ~of_hlist
      Caqti_type.[ string; int; int64; string; string; int64 ]

  let table_name = "epoch_data"

  let add_if_doesn't_exist (module Conn : CONNECTION)
      (t : Mina_base.Epoch_data.Value.t) =
    let open Deferred.Result.Let_syntax in
    let Mina_base.Epoch_ledger.Poly.{ hash; total_currency } =
      Mina_base.Epoch_data.Poly.ledger t
    in
    let%bind ledger_hash_id =
      Snarked_ledger_hash.add_if_doesn't_exist (module Conn) hash
    in
    let seed = t.seed |> Epoch_seed.to_base58_check in
    let total_currency =
      total_currency |> Currency.Amount.to_uint64 |> Unsigned.UInt64.to_int64
    in
    let start_checkpoint = t.start_checkpoint |> State_hash.to_base58_check in
    let lock_checkpoint = t.lock_checkpoint |> State_hash.to_base58_check in
    let epoch_length =
      t.epoch_length |> Mina_numbers.Length.to_uint32
      |> Unsigned.UInt32.to_int64
    in
    Mina_caqti.select_insert_into_cols ~select:("id", Caqti_type.int)
      ~table_name ~cols:(Fields.names, typ)
      (module Conn)
      { seed
      ; ledger_hash_id
      ; total_currency
      ; start_checkpoint
      ; lock_checkpoint
      ; epoch_length
      }

  let load (module Conn : CONNECTION) id =
    Conn.find
      (Caqti_request.find Caqti_type.int typ
         (Mina_caqti.select_cols_from_id ~table_name ~cols:Fields.names) )
      id
end

module User_command = struct
  module Signed_command = struct
    type t =
      { typ : string
      ; fee_payer_id : int
      ; source_id : int
      ; receiver_id : int
      ; nonce : int64
      ; amount : int64 option
      ; fee : int64
      ; valid_until : int64 option
      ; memo : string
      ; hash : string
      }
    [@@deriving hlist, fields]

    let typ =
      Mina_caqti.Type_spec.custom_type ~to_hlist ~of_hlist
        Caqti_type.
          [ string
          ; int
          ; int
          ; int
          ; int64
          ; option int64
          ; int64
          ; option int64
          ; string
          ; string
          ]

    let table_name = "user_commands"

    let find (module Conn : CONNECTION) ~(transaction_hash : Transaction_hash.t)
        =
      Conn.find_opt
        (Caqti_request.find_opt Caqti_type.string Caqti_type.int
           (Mina_caqti.select_cols ~select:"id" ~table_name ~cols:[ "hash" ] ()) )
        (Transaction_hash.to_base58_check transaction_hash)

    let load (module Conn : CONNECTION) ~(id : int) =
      Conn.find
        (Caqti_request.find Caqti_type.int typ
           (Mina_caqti.select_cols_from_id ~table_name ~cols:Fields.names) )
        id

    type balance_public_key_ids =
      { fee_payer_id : int; source_id : int; receiver_id : int }

    let add_account_ids_if_don't_exist (module Conn : CONNECTION)
        (t : Signed_command.t) =
      let open Deferred.Result.Let_syntax in
      let%bind fee_payer_id =
        let pk = Signed_command.fee_payer_pk t in
        let token_id = Signed_command.fee_token t in
        assert (Token_id.(equal default) token_id) ;
        let acct_id = Account_id.create pk token_id in
<<<<<<< HEAD
        Account_identifiers.add_if_doesn't_exist
          (module Conn)
          ~token_owner:None acct_id
=======
        Account_identifiers.add_if_doesn't_exist (module Conn) acct_id
>>>>>>> 2a77cca7
      in
      let%bind source_id =
        let pk = Signed_command.source_pk t in
        let token_id = Signed_command.token t in
        assert (Token_id.(equal default) token_id) ;
        let acct_id = Account_id.create pk token_id in
<<<<<<< HEAD
        Account_identifiers.add_if_doesn't_exist
          (module Conn)
          ~token_owner:None acct_id
=======
        Account_identifiers.add_if_doesn't_exist (module Conn) acct_id
>>>>>>> 2a77cca7
      in
      let%map receiver_id =
        let pk = Signed_command.receiver_pk t in
        let token_id = Signed_command.token t in
        assert (Token_id.(equal default) token_id) ;
        let acct_id = Account_id.create pk token_id in
<<<<<<< HEAD
        Account_identifiers.add_if_doesn't_exist
          (module Conn)
          ~token_owner:None acct_id
=======
        Account_identifiers.add_if_doesn't_exist (module Conn) acct_id
>>>>>>> 2a77cca7
      in
      { fee_payer_id; source_id; receiver_id }

    let add_if_doesn't_exist ?(via = `Ident) (module Conn : CONNECTION)
        (t : Signed_command.t) =
      let open Deferred.Result.Let_syntax in
      let transaction_hash = Transaction_hash.hash_command (Signed_command t) in
      match%bind find (module Conn) ~transaction_hash with
      | Some user_command_id ->
          return user_command_id
      | None ->
          let%bind { fee_payer_id; source_id; receiver_id } =
            add_account_ids_if_don't_exist (module Conn) t
          in
          let valid_until =
            let open Mina_numbers in
            let slot = Signed_command.valid_until t in
            if Global_slot.equal slot Global_slot.max_value then None
            else
              Some
                ( slot |> Mina_numbers.Global_slot.to_uint32
                |> Unsigned.UInt32.to_int64 )
          in
          (* TODO: Converting these uint64s to int64 can overflow; see #5419 *)
          Conn.find
            (Caqti_request.find typ Caqti_type.int
               (Mina_caqti.insert_into_cols ~returning:"id" ~table_name
                  ~tannot:(function
                    | "typ" -> Some "user_command_type" | _ -> None )
                  ~cols:Fields.names () ) )
            { typ =
                ( match via with
                | `Ident ->
                    Signed_command.tag_string t
                | `Parties ->
                    "zkapp" )
            ; fee_payer_id
            ; source_id
            ; receiver_id
            ; nonce = Signed_command.nonce t |> Unsigned.UInt32.to_int64
            ; amount =
                Signed_command.amount t
                |> Core.Option.map ~f:(fun amt ->
                       Currency.Amount.to_uint64 amt |> Unsigned.UInt64.to_int64 )
            ; fee =
                ( Signed_command.fee t
                |> fun amt ->
                Currency.Fee.to_uint64 amt |> Unsigned.UInt64.to_int64 )
            ; valid_until
            ; memo =
                Signed_command.memo t |> Signed_command_memo.to_base58_check
            ; hash = transaction_hash |> Transaction_hash.to_base58_check
            }
<<<<<<< HEAD

    let add_extensional_if_doesn't_exist (module Conn : CONNECTION)
        (user_cmd : Extensional.User_command.t) =
      let open Deferred.Result.Let_syntax in
      match%bind find (module Conn) ~transaction_hash:user_cmd.hash with
      | Some id ->
          return id
      | None ->
          let amount_opt_to_int64_opt amt_opt =
            Option.map amt_opt
              ~f:(Fn.compose Unsigned.UInt64.to_int64 Currency.Amount.to_uint64)
          in
          let open Deferred.Result.Let_syntax in
          (* TODO : use real token owners *)
          let%bind fee_payer_id =
            Account_identifiers.add_if_doesn't_exist
              (module Conn)
              ~token_owner:None user_cmd.fee_payer
          in
          let%bind source_id =
            Account_identifiers.add_if_doesn't_exist
              (module Conn)
              ~token_owner:None user_cmd.source
          in
          let%bind receiver_id =
            Account_identifiers.add_if_doesn't_exist
              (module Conn)
              ~token_owner:None user_cmd.receiver
          in
          Conn.find
            (Caqti_request.find typ Caqti_type.int
               (Mina_caqti.insert_into_cols ~returning:"id" ~table_name
                  ~tannot:(function
                    | "typ" -> Some "user_command_type" | _ -> None )
                  ~cols:Fields.names () ) )
            { typ = user_cmd.typ
            ; fee_payer_id
            ; source_id
            ; receiver_id
            ; nonce = user_cmd.nonce |> Unsigned.UInt32.to_int64
            ; amount = user_cmd.amount |> amount_opt_to_int64_opt
            ; fee =
                user_cmd.fee
                |> Fn.compose Unsigned.UInt64.to_int64 Currency.Fee.to_uint64
            ; valid_until =
                Option.map user_cmd.valid_until
                  ~f:
                    (Fn.compose Unsigned.UInt32.to_int64
                       Mina_numbers.Global_slot.to_uint32 )
            ; memo = user_cmd.memo |> Signed_command_memo.to_base58_check
            ; hash = user_cmd.hash |> Transaction_hash.to_base58_check
            }
  end

  module Zkapp_command = struct
    type t =
      { zkapp_fee_payer_body_id : int
      ; zkapp_other_parties_ids : int array
      ; memo : string
      ; hash : string
      }
    [@@deriving fields, hlist]

    let typ =
      Mina_caqti.Type_spec.custom_type ~to_hlist ~of_hlist
        Caqti_type.[ int; Mina_caqti.array_int_typ; string; string ]

    let table_name = "zkapp_commands"

    let find_opt (module Conn : CONNECTION)
        ~(transaction_hash : Transaction_hash.t) =
      Conn.find_opt
        ( Caqti_request.find_opt Caqti_type.string Caqti_type.int
        @@ Mina_caqti.select_cols ~select:"id" ~table_name ~cols:[ "hash" ] ()
        )
        (Transaction_hash.to_base58_check transaction_hash)

    let load (module Conn : CONNECTION) id =
      Conn.find
        ( Caqti_request.find Caqti_type.int typ
        @@ Mina_caqti.select_cols_from_id ~table_name ~cols:Fields.names )
        id

    let add_if_doesn't_exist (module Conn : CONNECTION) (ps : Parties.t) =
      let open Deferred.Result.Let_syntax in
      let parties = Parties.to_wire ps in
      let%bind zkapp_fee_payer_body_id =
        Zkapp_fee_payer_body.add_if_doesn't_exist
          (module Conn)
          parties.fee_payer.body
      in
      let%bind zkapp_other_parties_ids =
        Mina_caqti.deferred_result_list_map parties.other_parties
          ~f:(Zkapp_other_party.add_if_doesn't_exist (module Conn))
        >>| Array.of_list
      in
      let memo = ps.memo |> Signed_command_memo.to_base58_check in
      let hash =
        Transaction_hash.hash_command (Parties ps)
        |> Transaction_hash.to_base58_check
      in
      Mina_caqti.select_insert_into_cols ~select:("id", Caqti_type.int)
        ~table_name:"zkapp_commands" ~cols:(Fields.names, typ)
        ~tannot:(function
          | "zkapp_other_parties_ids" -> Some "int[]" | _ -> None )
        (module Conn)
        { zkapp_fee_payer_body_id; zkapp_other_parties_ids; memo; hash }
  end

  let as_signed_command (t : User_command.t) : Mina_base.Signed_command.t =
    match t with
    | Signed_command c ->
        c
    | Parties _ ->
        let `Needs_some_work_for_zkapps_on_mainnet =
          Mina_base.Util.todo_zkapps
        in
        failwith "TODO"

=======

    let add_extensional_if_doesn't_exist (module Conn : CONNECTION)
        (user_cmd : Extensional.User_command.t) =
      let open Deferred.Result.Let_syntax in
      match%bind find (module Conn) ~transaction_hash:user_cmd.hash with
      | Some id ->
          return id
      | None ->
          let amount_opt_to_int64_opt amt_opt =
            Option.map amt_opt
              ~f:(Fn.compose Unsigned.UInt64.to_int64 Currency.Amount.to_uint64)
          in
          let open Deferred.Result.Let_syntax in
          let%bind fee_payer_id =
            Account_identifiers.add_if_doesn't_exist
              (module Conn)
              user_cmd.fee_payer
          in
          let%bind source_id =
            Account_identifiers.add_if_doesn't_exist
              (module Conn)
              user_cmd.source
          in
          let%bind receiver_id =
            Account_identifiers.add_if_doesn't_exist
              (module Conn)
              user_cmd.receiver
          in
          Conn.find
            (Caqti_request.find typ Caqti_type.int
               (Mina_caqti.insert_into_cols ~returning:"id" ~table_name
                  ~tannot:(function
                    | "typ" -> Some "user_command_type" | _ -> None )
                  ~cols:Fields.names () ) )
            { typ = user_cmd.typ
            ; fee_payer_id
            ; source_id
            ; receiver_id
            ; nonce = user_cmd.nonce |> Unsigned.UInt32.to_int64
            ; amount = user_cmd.amount |> amount_opt_to_int64_opt
            ; fee =
                user_cmd.fee
                |> Fn.compose Unsigned.UInt64.to_int64 Currency.Fee.to_uint64
            ; valid_until =
                Option.map user_cmd.valid_until
                  ~f:
                    (Fn.compose Unsigned.UInt32.to_int64
                       Mina_numbers.Global_slot.to_uint32 )
            ; memo = user_cmd.memo |> Signed_command_memo.to_base58_check
            ; hash = user_cmd.hash |> Transaction_hash.to_base58_check
            }
  end

  module Zkapp_command = struct
    type t =
      { zkapp_fee_payer_body_id : int
      ; zkapp_other_parties_ids : int array
      ; memo : string
      ; hash : string
      }
    [@@deriving fields, hlist]

    let typ =
      Mina_caqti.Type_spec.custom_type ~to_hlist ~of_hlist
        Caqti_type.[ int; Mina_caqti.array_int_typ; string; string ]

    let table_name = "zkapp_commands"

    let find_opt (module Conn : CONNECTION)
        ~(transaction_hash : Transaction_hash.t) =
      Conn.find_opt
        ( Caqti_request.find_opt Caqti_type.string Caqti_type.int
        @@ Mina_caqti.select_cols ~select:"id" ~table_name ~cols:[ "hash" ] ()
        )
        (Transaction_hash.to_base58_check transaction_hash)

    let load (module Conn : CONNECTION) id =
      Conn.find
        ( Caqti_request.find Caqti_type.int typ
        @@ Mina_caqti.select_cols_from_id ~table_name ~cols:Fields.names )
        id

    let add_if_doesn't_exist (module Conn : CONNECTION) (ps : Parties.t) =
      let open Deferred.Result.Let_syntax in
      let parties = Parties.to_wire ps in
      let%bind zkapp_fee_payer_body_id =
        Zkapp_fee_payer_body.add_if_doesn't_exist
          (module Conn)
          parties.fee_payer.body
      in
      let%bind zkapp_other_parties_ids =
        Mina_caqti.deferred_result_list_map parties.other_parties
          ~f:(Zkapp_other_party.add_if_doesn't_exist (module Conn))
        >>| Array.of_list
      in
      let memo = ps.memo |> Signed_command_memo.to_base58_check in
      let hash =
        Transaction_hash.hash_command (Parties ps)
        |> Transaction_hash.to_base58_check
      in
      Mina_caqti.select_insert_into_cols ~select:("id", Caqti_type.int)
        ~table_name:"zkapp_commands" ~cols:(Fields.names, typ)
        ~tannot:(function
          | "zkapp_other_parties_ids" -> Some "int[]" | _ -> None )
        (module Conn)
        { zkapp_fee_payer_body_id; zkapp_other_parties_ids; memo; hash }
  end

>>>>>>> 2a77cca7
  let via (t : User_command.t) : [ `Parties | `Ident ] =
    match t with Signed_command _ -> `Ident | Parties _ -> `Parties

  let add_if_doesn't_exist conn (t : User_command.t) =
    match t with
    | Signed_command sc ->
        Signed_command.add_if_doesn't_exist conn ~via:(via t) sc
    | Parties ps ->
        Zkapp_command.add_if_doesn't_exist conn ps

  let find conn ~(transaction_hash : Transaction_hash.t) =
    let open Deferred.Result.Let_syntax in
    let%bind signed_command_id =
      Signed_command.find conn ~transaction_hash
      >>| Option.map ~f:(fun id -> `Signed_command_id id)
    in
    let%map zkapp_command_id =
      Zkapp_command.find_opt conn ~transaction_hash
      >>| Option.map ~f:(fun id -> `Zkapp_command_id id)
    in
    Option.first_some signed_command_id zkapp_command_id
end

module Internal_command = struct
  type t = { typ : string; receiver_id : int; fee : int64; hash : string }
  [@@deriving hlist, fields]

  let typ =
    Mina_caqti.Type_spec.custom_type ~to_hlist ~of_hlist
      Caqti_type.[ string; int; int64; string ]

  let table_name = "internal_commands"

  let find_opt (module Conn : CONNECTION)
      ~(transaction_hash : Transaction_hash.t) ~(typ : string) =
    Conn.find_opt
      (Caqti_request.find_opt
         Caqti_type.(tup2 string string)
         Caqti_type.int
         (Mina_caqti.select_cols ~select:"id" ~table_name
            ~tannot:(function
              | "typ" -> Some "internal_command_type" | _ -> None )
            ~cols:[ "hash"; "typ" ] () ) )
      (Transaction_hash.to_base58_check transaction_hash, typ)

  let load (module Conn : CONNECTION) ~(id : int) =
    Conn.find
      (Caqti_request.find Caqti_type.int typ
         (Mina_caqti.select_cols_from_id ~table_name ~cols:Fields.names) )
      id

  let add_extensional_if_doesn't_exist (module Conn : CONNECTION)
      (internal_cmd : Extensional.Internal_command.t) =
    let open Deferred.Result.Let_syntax in
    match%bind
      find_opt
        (module Conn)
        ~transaction_hash:internal_cmd.hash ~typ:internal_cmd.typ
    with
    | Some internal_command_id ->
        return internal_command_id
    | None ->
        let%bind receiver_id =
          Account_identifiers.add_if_doesn't_exist
            (module Conn)
<<<<<<< HEAD
            ~token_owner:None internal_cmd.receiver
=======
            internal_cmd.receiver
>>>>>>> 2a77cca7
        in
        Conn.find
          (Caqti_request.find typ Caqti_type.int
             (Mina_caqti.insert_into_cols ~returning:"id" ~table_name
                ~tannot:(function
                  | "typ" -> Some "internal_command_type" | _ -> None )
                ~cols:Fields.names () ) )
          { typ = internal_cmd.typ
          ; receiver_id
          ; fee =
              internal_cmd.fee |> Currency.Fee.to_uint64
              |> Unsigned.UInt64.to_int64
          ; hash = internal_cmd.hash |> Transaction_hash.to_base58_check
          }
end

module Fee_transfer = struct
  module Kind = struct
    type t = [ `Normal | `Via_coinbase ]

    let to_string : t -> string = function
      | `Normal ->
          "fee_transfer"
      | `Via_coinbase ->
          "fee_transfer_via_coinbase"
  end

  type t = { kind : Kind.t; receiver_id : int; fee : int64; hash : string }

  let typ =
    let encode t =
      let kind = Kind.to_string t.kind in
      Ok (kind, t.receiver_id, t.fee, t.hash)
    in
    let decode (kind, receiver_id, fee, hash) =
      let open Result.Let_syntax in
      let%bind kind =
        match kind with
        | "fee_transfer" ->
            return `Normal
        | "fee_transfer_via_coinbase" ->
            return `Via_coinbase
        | s ->
            Result.fail (sprintf "Bad kind %s in decode attempt" s)
      in
      Ok { kind; receiver_id; fee; hash }
    in
    let rep = Caqti_type.(tup4 string int int64 string) in
    Caqti_type.custom ~encode ~decode rep

  let add_if_doesn't_exist (module Conn : CONNECTION)
      (t : Fee_transfer.Single.t) (kind : [ `Normal | `Via_coinbase ]) =
    let open Deferred.Result.Let_syntax in
    let transaction_hash = Transaction_hash.hash_fee_transfer t in
    match%bind
      Internal_command.find_opt
        (module Conn)
        ~transaction_hash ~typ:(Kind.to_string kind)
    with
    | Some internal_command_id ->
        return internal_command_id
    | None ->
        let%bind receiver_id =
          let account_id =
            Account_id.create
              (Fee_transfer.Single.receiver_pk t)
              Token_id.default
          in
<<<<<<< HEAD
          Account_identifiers.add_if_doesn't_exist
            (module Conn)
            ~token_owner:None account_id
=======
          Account_identifiers.add_if_doesn't_exist (module Conn) account_id
>>>>>>> 2a77cca7
        in
        Conn.find
          (Caqti_request.find typ Caqti_type.int
             {sql| INSERT INTO internal_commands
                    (typ, receiver_id, fee, hash)
                   VALUES (?::internal_command_type, ?, ?, ?)
                   RETURNING id
             |sql} )
          { kind
          ; receiver_id
          ; fee =
              Fee_transfer.Single.fee t |> Currency.Fee.to_uint64
              |> Unsigned.UInt64.to_int64
          ; hash = transaction_hash |> Transaction_hash.to_base58_check
          }
end

module Coinbase = struct
  type t = { receiver_id : int; amount : int64; hash : string }

  let coinbase_typ = "coinbase"

  let typ =
    let encode t = Ok (coinbase_typ, t.receiver_id, t.amount, t.hash) in
    let decode (_, receiver_id, amount, hash) =
      Ok { receiver_id; amount; hash }
    in
    let rep = Caqti_type.(tup4 string int int64 string) in
    Caqti_type.custom ~encode ~decode rep

  let add_if_doesn't_exist (module Conn : CONNECTION) (t : Coinbase.t) =
    let open Deferred.Result.Let_syntax in
    let transaction_hash = Transaction_hash.hash_coinbase t in
    match%bind
      Internal_command.find_opt
        (module Conn)
        ~transaction_hash ~typ:coinbase_typ
    with
    | Some internal_command_id ->
        return internal_command_id
    | None ->
        let%bind receiver_id =
          let account_id =
            Account_id.create (Coinbase.receiver_pk t) Token_id.default
          in
<<<<<<< HEAD
          Account_identifiers.add_if_doesn't_exist
            (module Conn)
            ~token_owner:None account_id
=======
          Account_identifiers.add_if_doesn't_exist (module Conn) account_id
>>>>>>> 2a77cca7
        in
        Conn.find
          (Caqti_request.find typ Caqti_type.int
             {sql| INSERT INTO internal_commands
                    (typ, receiver_id, fee, hash)
                   VALUES (?::internal_command_type, ?, ?, ?)
                   RETURNING id
             |sql} )
          { receiver_id
          ; amount =
              Coinbase.amount t |> Currency.Amount.to_uint64
              |> Unsigned.UInt64.to_int64
          ; hash = transaction_hash |> Transaction_hash.to_base58_check
          }
end

module Block_and_internal_command = struct
  type t =
    { block_id : int
    ; internal_command_id : int
    ; sequence_no : int
    ; secondary_sequence_no : int
    }
  [@@deriving hlist]

  let typ =
    Mina_caqti.Type_spec.custom_type ~to_hlist ~of_hlist
      Caqti_type.[ int; int; int; int ]

  let add (module Conn : CONNECTION) ~block_id ~internal_command_id ~sequence_no
      ~secondary_sequence_no =
    Conn.exec
      (Caqti_request.exec typ
         {sql| INSERT INTO blocks_internal_commands
                (block_id, internal_command_id, sequence_no, secondary_sequence_no)
                VALUES (?, ?, ?, ?)
         |sql} )
      { block_id; internal_command_id; sequence_no; secondary_sequence_no }

  let find (module Conn : CONNECTION) ~block_id ~internal_command_id
      ~sequence_no ~secondary_sequence_no =
    Conn.find_opt
      (Caqti_request.find_opt
         Caqti_type.(tup4 int int int int)
         Caqti_type.string
         {sql| SELECT 'exists' FROM blocks_internal_commands
               WHERE block_id = $1
               AND internal_command_id = $2
               AND sequence_no = $3
               AND secondary_sequence_no = $4
         |sql} )
      (block_id, internal_command_id, sequence_no, secondary_sequence_no)

  let add_if_doesn't_exist (module Conn : CONNECTION) ~block_id
      ~internal_command_id ~sequence_no ~secondary_sequence_no =
    let open Deferred.Result.Let_syntax in
    match%bind
      find
        (module Conn)
        ~block_id ~internal_command_id ~sequence_no ~secondary_sequence_no
    with
    | Some _ ->
        return ()
    | None ->
        add
          (module Conn)
          ~block_id ~internal_command_id ~sequence_no ~secondary_sequence_no
end

module Block_and_signed_command = struct
  type t =
    { block_id : int
    ; user_command_id : int
    ; sequence_no : int
    ; status : string
    ; failure_reason : string option
    }
  [@@deriving hlist, fields]

  let typ =
    Mina_caqti.Type_spec.custom_type ~to_hlist ~of_hlist
      Caqti_type.[ int; int; int; string; option string ]

  let add (module Conn : CONNECTION) ~block_id ~user_command_id ~sequence_no
      ~status ~failure_reason =
    let failure_reason =
      Option.map ~f:Transaction_status.Failure.to_string failure_reason
    in
    Conn.exec
      (Caqti_request.exec typ
         {sql| INSERT INTO blocks_user_commands
                 (block_id,
                 user_command_id,
                 sequence_no,
                 status,
                 failure_reason)
               VALUES (?, ?, ?, ?::user_command_status, ?)
         |sql} )
      { block_id; user_command_id; sequence_no; status; failure_reason }

  let add_with_status (module Conn : CONNECTION) ~block_id ~user_command_id
      ~sequence_no ~(status : Transaction_status.t) =
    let status_str, failure_reason =
      match status with
      | Applied ->
          (applied_str, None)
      | Failed failures ->
          (* for signed commands, there's exactly one failure *)
          (failed_str, Some (List.concat failures |> List.hd_exn))
    in
    add
      (module Conn)
      ~block_id ~user_command_id ~sequence_no ~status:status_str ~failure_reason

  let add_if_doesn't_exist (module Conn : CONNECTION) ~block_id ~user_command_id
      ~sequence_no ~(status : string) ~failure_reason =
    let open Deferred.Result.Let_syntax in
    match%bind
      Conn.find_opt
        (Caqti_request.find_opt
           Caqti_type.(tup3 int int int)
           Caqti_type.string
           {sql| SELECT 'exists' FROM blocks_user_commands
                 WHERE block_id = $1
                 AND user_command_id = $2
                 AND sequence_no = $3
           |sql} )
        (block_id, user_command_id, sequence_no)
    with
    | Some _ ->
        return ()
    | None ->
        add
          (module Conn)
          ~block_id ~user_command_id ~sequence_no ~status ~failure_reason

  let load (module Conn : CONNECTION) ~block_id ~user_command_id ~sequence_no =
    let comma_cols = String.concat Fields.names ~sep:"," in
    Conn.find
      (Caqti_request.find
         Caqti_type.(tup3 int int int)
         typ
         (sprintf
            {sql| SELECT %s FROM blocks_user_commands
               WHERE block_id = $1
               AND user_command_id = $2
               AND sequence_no = $3
           |sql}
            comma_cols ) )
      (block_id, user_command_id, sequence_no)
end

module Zkapp_party_failures = struct
  type t = { index : int; failures : string array } [@@deriving fields, hlist]

  let typ =
    Mina_caqti.Type_spec.custom_type ~to_hlist ~of_hlist
      Caqti_type.[ int; Mina_caqti.array_string_typ ]

  let table_name = "zkapp_party_failures"

  let add_if_doesn't_exist (module Conn : CONNECTION) index failures =
    let failures =
      List.map failures ~f:Transaction_status.Failure.to_string |> Array.of_list
    in
    Mina_caqti.select_insert_into_cols ~select:("id", Caqti_type.int)
      ~table_name
      ~tannot:(function "failures" -> Some "text[]" | _ -> None)
      ~cols:([ "index"; "failures" ], typ)
      (module Conn)
      { index; failures }

  let load (module Conn : CONNECTION) id =
    Conn.find
      (Caqti_request.find Caqti_type.int typ
         (Mina_caqti.select_cols_from_id ~table_name
            ~cols:[ "index"; "failures" ] ) )
      id
end

module Block_and_zkapp_command = struct
  type t =
    { block_id : int
    ; zkapp_command_id : int
    ; sequence_no : int
    ; status : string
    ; failure_reasons_ids : int array option
    }
  [@@deriving hlist, fields]

  let table_name = "blocks_zkapp_commands"

  let typ =
    Mina_caqti.Type_spec.custom_type ~to_hlist ~of_hlist
      Caqti_type.[ int; int; int; string; option Mina_caqti.array_int_typ ]

  let add_if_doesn't_exist (module Conn : CONNECTION) ~block_id
      ~zkapp_command_id ~sequence_no ~status
      ~(failure_reasons : Transaction_status.Failure.Collection.display option)
      =
    let open Deferred.Result.Let_syntax in
    let%bind failure_reasons_ids =
      match failure_reasons with
      | None ->
          return None
      | Some reasons ->
          let%map failure_reasons_ids_list =
            Mina_caqti.deferred_result_list_map reasons
              ~f:(fun (ndx, failure_reasons) ->
                Zkapp_party_failures.add_if_doesn't_exist
                  (module Conn)
                  ndx failure_reasons )
          in
          Some (Array.of_list failure_reasons_ids_list)
    in
    Mina_caqti.select_insert_into_cols
      ~select:
        ( "block_id, zkapp_command_id, sequence_no"
        , Caqti_type.(tup3 int int int) )
      ~table_name
      ~cols:
        ( [ "block_id"
          ; "zkapp_command_id"
          ; "sequence_no"
          ; "status"
          ; "failure_reasons_ids"
          ]
        , typ )
      ~tannot:(function
        | "status" ->
            Some "user_command_status"
        | "failure_reasons_ids" ->
            Some "int[]"
        | _ ->
            None )
      (module Conn)
      { block_id; zkapp_command_id; sequence_no; status; failure_reasons_ids }

  let load (module Conn : CONNECTION) ~block_id ~zkapp_command_id ~sequence_no =
    let comma_cols = String.concat Fields.names ~sep:"," in
    Conn.find
      (Caqti_request.find
         Caqti_type.(tup3 int int int)
         typ
         (Mina_caqti.select_cols ~table_name ~select:comma_cols
            ~cols:[ "block_id"; "zkapp_command_id"; "sequence_no" ]
            () ) )
      (block_id, zkapp_command_id, sequence_no)
<<<<<<< HEAD
=======

  let all_from_block (module Conn : CONNECTION) ~block_id =
    let comma_cols = String.concat Fields.names ~sep:"," in
    Conn.collect_list
      (Caqti_request.collect Caqti_type.int typ
         (Mina_caqti.select_cols ~table_name ~select:comma_cols
            ~cols:[ "block_id" ] () ) )
      block_id
>>>>>>> 2a77cca7
end

module Zkapp_account = struct
  type t =
    { app_state_id : int
    ; verification_key_id : int option
    ; zkapp_version : int64
    ; sequence_state_id : int
    ; last_sequence_slot : int64
    ; proved_state : bool
    ; zkapp_uri_id : int
    }
  [@@deriving fields, hlist]

  let typ =
    Mina_caqti.Type_spec.custom_type ~to_hlist ~of_hlist
      Caqti_type.[ int; option int; int64; int; int64; bool; int ]

  let table_name = "zkapp_accounts"

  (* TODO: when zkapp_uri moved to Zkapp.Account in OCaml, no need to pass it in separately *)
  let add_if_doesn't_exist (module Conn : CONNECTION) zkapp_uri zkapp_account =
    let open Deferred.Result.Let_syntax in
    let ({ app_state
         ; verification_key
         ; zkapp_version
         ; sequence_state
         ; last_sequence_slot
         ; proved_state
         }
          : Mina_base.Zkapp_account.t ) =
      zkapp_account
    in
    let app_state = Vector.map app_state ~f:(fun field -> Some field) in
    let%bind app_state_id =
      Zkapp_states.add_if_doesn't_exist (module Conn) app_state
    in
    let%bind verification_key_id =
      Option.value_map verification_key ~default:(return None) ~f:(fun vk ->
          let%map id =
            Zkapp_verification_keys.add_if_doesn't_exist (module Conn) vk
          in
          Some id )
    in
    let zkapp_version = zkapp_version |> Unsigned.UInt32.to_int64 in
    let%bind sequence_state_id =
      Zkapp_sequence_states.add_if_doesn't_exist (module Conn) sequence_state
    in
    let last_sequence_slot =
      Mina_numbers.Global_slot.to_uint32 last_sequence_slot
      |> Unsigned.UInt32.to_int64
    in
    let%bind zkapp_uri_id =
      Zkapp_uri.add_if_doesn't_exist (module Conn) zkapp_uri
    in
    Mina_caqti.select_insert_into_cols ~select:("id", Caqti_type.int)
      ~table_name ~cols:(Fields.names, typ)
      (module Conn)
      { app_state_id
      ; verification_key_id
      ; zkapp_version
      ; sequence_state_id
      ; last_sequence_slot
      ; proved_state
      ; zkapp_uri_id
      }

  let load (module Conn : CONNECTION) id =
    Conn.find
      (Caqti_request.find Caqti_type.int typ
         (Mina_caqti.select_cols_from_id ~table_name ~cols:Fields.names) )
      id
end

module Accounts_accessed = struct
  type t =
    { ledger_index : int
    ; block_id : int
    ; account_identifier_id : int
    ; token_symbol_id : int
    ; balance : int64
    ; nonce : int64
    ; receipt_chain_hash : string
    ; delegate_id : int option
    ; voting_for_id : int
    ; timing_id : int
    ; permissions_id : int
    ; zkapp_id : int option
    }
  [@@deriving hlist, fields]

  let typ =
    Mina_caqti.Type_spec.custom_type ~to_hlist ~of_hlist
      Caqti_type.
        [ int
        ; int
        ; int
        ; int
        ; int64
        ; int64
        ; string
        ; option int
        ; int
        ; int
        ; int
        ; option int
        ]

  let table_name = "accounts_accessed"

  let find_opt (module Conn : CONNECTION) ~block_id ~account_identifier_id =
    let comma_cols = String.concat Fields.names ~sep:"," in
    Conn.find_opt
      (Caqti_request.find_opt
         Caqti_type.(tup2 int int)
         typ
         (sprintf
            {sql| SELECT %s
                  FROM %s
                  WHERE block_id = $1
                  AND   account_identifier_id = $2
            |sql}
            comma_cols table_name ) )
      (block_id, account_identifier_id)

  let add_if_doesn't_exist (module Conn : CONNECTION) block_id
      (ledger_index, (account : Account.t)) =
    let open Deferred.Result.Let_syntax in
    let account_id = Account_id.create account.public_key account.token_id in
<<<<<<< HEAD
    (* TODO!!! TEMP!!!! need to get real token owner *)
    let%bind account_identifier_id =
      Account_identifiers.add_if_doesn't_exist
        (module Conn)
        ~token_owner:None account_id
=======
    let%bind account_identifier_id =
      Account_identifiers.add_if_doesn't_exist (module Conn) account_id
>>>>>>> 2a77cca7
    in
    match%bind find_opt (module Conn) ~block_id ~account_identifier_id with
    | Some result ->
        return (result.block_id, result.account_identifier_id)
    | None ->
        let%bind token_symbol_id =
          Token_symbols.add_if_doesn't_exist (module Conn) account.token_symbol
        in
        let balance =
          account.balance |> Currency.Balance.to_uint64
          |> Unsigned.UInt64.to_int64
        in
        let nonce =
          account.nonce |> Account.Nonce.to_uint32 |> Unsigned.UInt32.to_int64
        in
        let receipt_chain_hash =
          account.receipt_chain_hash |> Receipt.Chain_hash.to_base58_check
        in
        let%bind delegate_id =
          Mina_caqti.add_if_some
            (Public_key.add_if_doesn't_exist (module Conn))
            account.delegate
        in
        let%bind voting_for_id =
          Voting_for.add_if_doesn't_exist (module Conn) account.voting_for
        in
        let%bind timing_id =
          Timing_info.add_if_doesn't_exist
            (module Conn)
            account_identifier_id account.timing
        in
        let%bind permissions_id =
          Zkapp_permissions.add_if_doesn't_exist
            (module Conn)
            account.permissions
        in
        let%bind zkapp_id =
          (* TODO: when zkapp_uri part of Zkapp.Account.t, don't pass it separately here *)
          Mina_caqti.add_if_some
            (Zkapp_account.add_if_doesn't_exist (module Conn) account.zkapp_uri)
            account.zkapp
        in
        let account_accessed : t =
          { ledger_index
          ; block_id
          ; account_identifier_id
          ; token_symbol_id
          ; balance
          ; nonce
          ; receipt_chain_hash
          ; delegate_id
          ; voting_for_id
          ; timing_id
          ; permissions_id
          ; zkapp_id
          }
        in
        Mina_caqti.select_insert_into_cols
          ~select:("block_id,account_identifier_id", Caqti_type.(tup2 int int))
          ~table_name ~cols:(Fields.names, typ)
          (module Conn)
          account_accessed

  let add_accounts_if_don't_exist (module Conn : CONNECTION) block_id
      (accounts : (int * Account.t) list) =
    let%map results =
      Deferred.List.map accounts ~f:(fun account ->
          add_if_doesn't_exist (module Conn) block_id account )
    in
    Result.all results
<<<<<<< HEAD

  let all_from_block (module Conn : CONNECTION) block_id =
    let comma_cols = String.concat Fields.names ~sep:"," in
    Conn.collect_list
      (Caqti_request.collect Caqti_type.int typ
         (Mina_caqti.select_cols ~select:comma_cols ~table_name
            ~cols:[ "block_id" ] () ) )
      block_id
end

module Accounts_created = struct
  type t = { block_id : int; account_identifier_id : int; creation_fee : int64 }
  [@@deriving hlist, fields]

  let typ =
    Mina_caqti.Type_spec.custom_type ~to_hlist ~of_hlist
      Caqti_type.[ int; int; int64 ]

  let table_name = "accounts_created"

=======

  let all_from_block (module Conn : CONNECTION) block_id =
    let comma_cols = String.concat Fields.names ~sep:"," in
    Conn.collect_list
      (Caqti_request.collect Caqti_type.int typ
         (Mina_caqti.select_cols ~select:comma_cols ~table_name
            ~cols:[ "block_id" ] () ) )
      block_id
end

module Accounts_created = struct
  type t = { block_id : int; account_identifier_id : int; creation_fee : int64 }
  [@@deriving hlist, fields]

  let typ =
    Mina_caqti.Type_spec.custom_type ~to_hlist ~of_hlist
      Caqti_type.[ int; int; int64 ]

  let table_name = "accounts_created"

>>>>>>> 2a77cca7
  let add_if_doesn't_exist (module Conn : CONNECTION) block_id account_id
      creation_fee =
    let open Deferred.Result.Let_syntax in
    let%bind account_identifier_id =
<<<<<<< HEAD
      (* TODO: TEMP!!!! -- add real token owner *)
      Account_identifiers.add_if_doesn't_exist
        (module Conn)
        ~token_owner:None account_id
=======
      Account_identifiers.add_if_doesn't_exist (module Conn) account_id
>>>>>>> 2a77cca7
    in
    let creation_fee =
      Currency.Fee.to_uint64 creation_fee |> Unsigned.UInt64.to_int64
    in
    Mina_caqti.select_insert_into_cols
      ~select:("block_id,account_identifier_id", Caqti_type.(tup2 int int))
      ~table_name ~cols:(Fields.names, typ)
      (module Conn)
      { block_id; account_identifier_id; creation_fee }

  let add_accounts_created_if_don't_exist (module Conn : CONNECTION) block_id
      accounts_created =
    let%map results =
      Deferred.List.map accounts_created ~f:(fun (pk, creation_fee) ->
          add_if_doesn't_exist (module Conn) block_id pk creation_fee )
    in
    Result.all results

  let all_from_block (module Conn : CONNECTION) block_id =
    Conn.collect_list
      (Caqti_request.collect Caqti_type.int typ
         {sql| SELECT block_id, account_identifier_id, creation_fee
               FROM accounts_created
               WHERE block_id = ?
         |sql} )
      block_id
end

module Block = struct
  type t =
    { state_hash : string
    ; parent_id : int option
    ; parent_hash : string
    ; creator_id : int
    ; block_winner_id : int
    ; snarked_ledger_hash_id : int
    ; staking_epoch_data_id : int
    ; next_epoch_data_id : int
    ; min_window_density : int64
    ; total_currency : int64
    ; ledger_hash : string
    ; height : int64
    ; global_slot_since_hard_fork : int64
    ; global_slot_since_genesis : int64
    ; timestamp : int64
    ; chain_status : string
    }
  [@@deriving hlist, fields]

  let typ =
    Mina_caqti.Type_spec.custom_type ~to_hlist ~of_hlist
      Caqti_type.
        [ string
        ; option int
        ; string
        ; int
        ; int
        ; int
        ; int
        ; int
        ; int64
        ; int64
        ; string
        ; int64
        ; int64
        ; int64
        ; int64
        ; string
        ]

  let table_name = "blocks"

  let make_finder conn_finder req_finder ~state_hash =
    conn_finder
      (req_finder Caqti_type.string Caqti_type.int
         "SELECT id FROM blocks WHERE state_hash = ?" )
      (State_hash.to_base58_check state_hash)

  let find (module Conn : CONNECTION) = make_finder Conn.find Caqti_request.find

  let find_opt (module Conn : CONNECTION) =
    make_finder Conn.find_opt Caqti_request.find_opt

  let load (module Conn : CONNECTION) ~id =
    Conn.find
      (Caqti_request.find Caqti_type.int typ
         (Mina_caqti.select_cols_from_id ~table_name:"blocks" ~cols:Fields.names) )
      id

  let add_parts_if_doesn't_exist (module Conn : CONNECTION)
      ~constraint_constants ~protocol_state ~staged_ledger_diff ~hash =
    let open Deferred.Result.Let_syntax in
    match%bind find_opt (module Conn) ~state_hash:hash with
    | Some block_id ->
        return block_id
    | None ->
        let consensus_state = Protocol_state.consensus_state protocol_state in
        let%bind parent_id =
          find_opt
            (module Conn)
            ~state_hash:(Protocol_state.previous_state_hash protocol_state)
        in
        let%bind creator_id =
          Public_key.add_if_doesn't_exist
            (module Conn)
            (Consensus.Data.Consensus_state.block_creator consensus_state)
        in
        let%bind block_winner_id =
          Public_key.add_if_doesn't_exist
            (module Conn)
            (Consensus.Data.Consensus_state.block_stake_winner consensus_state)
        in
        let%bind snarked_ledger_hash_id =
          Snarked_ledger_hash.add_if_doesn't_exist
            (module Conn)
            ( Protocol_state.blockchain_state protocol_state
            |> Blockchain_state.snarked_ledger_hash )
        in
        let%bind staking_epoch_data_id =
          Epoch_data.add_if_doesn't_exist
            (module Conn)
            (Consensus.Data.Consensus_state.staking_epoch_data consensus_state)
        in
        let%bind next_epoch_data_id =
          Epoch_data.add_if_doesn't_exist
            (module Conn)
            (Consensus.Data.Consensus_state.next_epoch_data consensus_state)
        in
        let height =
          consensus_state |> Consensus.Data.Consensus_state.blockchain_length
          |> Unsigned.UInt32.to_int64
        in
        let transactions =
          let coinbase_receiver =
            Consensus.Data.Consensus_state.coinbase_receiver consensus_state
          in
          let supercharge_coinbase =
            Consensus.Data.Consensus_state.supercharge_coinbase consensus_state
          in
          match
            Staged_ledger.Pre_diff_info.get_transactions ~constraint_constants
              ~coinbase_receiver ~supercharge_coinbase staged_ledger_diff
          with
          | Ok transactions ->
              transactions
          | Error e ->
              Error.raise (Staged_ledger.Pre_diff_info.Error.to_error e)
        in
        let global_slot_since_hard_fork =
          Consensus.Data.Consensus_state.curr_global_slot consensus_state
          |> Unsigned.UInt32.to_int64
        in
        let chain_status =
          if Int64.equal global_slot_since_hard_fork 0L then
            (* at-launch genesis block, or genesis block at hard fork *)
            Chain_status.(to_string Canonical)
          else Chain_status.(to_string Pending)
        in
        let%bind block_id =
          Conn.find
            (Caqti_request.find typ Caqti_type.int
               (Mina_caqti.insert_into_cols ~returning:"id" ~table_name
                  ~tannot:(function
                    | "chain_status" -> Some "chain_status_type" | _ -> None )
                  ~cols:Fields.names () ) )
            { state_hash = hash |> State_hash.to_base58_check
            ; parent_id
            ; parent_hash =
                Protocol_state.previous_state_hash protocol_state
                |> State_hash.to_base58_check
            ; creator_id
            ; block_winner_id
            ; snarked_ledger_hash_id
            ; staking_epoch_data_id
            ; next_epoch_data_id
            ; min_window_density =
                Protocol_state.consensus_state protocol_state
                |> Consensus.Data.Consensus_state.min_window_density
                |> Mina_numbers.Length.to_uint32 |> Unsigned.UInt32.to_int64
            ; total_currency =
                Protocol_state.consensus_state protocol_state
                |> Consensus.Data.Consensus_state.total_currency
                |> Currency.Amount.to_uint64 |> Unsigned.UInt64.to_int64
            ; ledger_hash =
                Protocol_state.blockchain_state protocol_state
                |> Blockchain_state.staged_ledger_hash
                |> Staged_ledger_hash.ledger_hash |> Ledger_hash.to_base58_check
            ; height
            ; global_slot_since_hard_fork
            ; global_slot_since_genesis =
                consensus_state
                |> Consensus.Data.Consensus_state.global_slot_since_genesis
                |> Unsigned.UInt32.to_int64
            ; timestamp =
                Protocol_state.blockchain_state protocol_state
                |> Blockchain_state.timestamp |> Block_time.to_int64
            ; chain_status
            }
        in
        let%bind _seq_no =
          Mina_caqti.deferred_result_list_fold transactions ~init:0
            ~f:(fun sequence_no -> function
            | { Mina_base.With_status.status
              ; data = Transaction.Command command
              } ->
                let user_command =
                  { Mina_base.With_status.status; data = command }
                in
                let%bind id =
                  User_command.add_if_doesn't_exist
                    (module Conn)
                    user_command.data
                in
                let%map () =
                  match command with
                  | Signed_command _ ->
                      Block_and_signed_command.add_with_status
                        (module Conn)
                        ~block_id ~user_command_id:id ~sequence_no
                        ~status:user_command.status
                      >>| ignore
                  | Parties _ ->
                      let status, failure_reasons =
                        match user_command.status with
                        | Applied ->
                            (applied_str, None)
                        | Failed failures ->
                            let display =
                              Transaction_status.Failure.Collection.to_display
                                failures
                            in
                            (failed_str, Some display)
                      in
                      Block_and_zkapp_command.add_if_doesn't_exist
                        (module Conn)
                        ~block_id ~zkapp_command_id:id ~sequence_no ~status
                        ~failure_reasons
                      >>| ignore
                in
                sequence_no + 1
            | { data = Fee_transfer fee_transfer_bundled; _ } ->
                let fee_transfers =
                  Mina_base.Fee_transfer.to_numbered_list fee_transfer_bundled
                in
                (* balances.receiver1_balance is for receiver of head of fee_transfers
                   balances.receiver2_balance, if it exists, is for receiver of
                     next element of fee_transfers
                *)
                let%bind fee_transfer_infos =
                  Mina_caqti.deferred_result_list_fold fee_transfers ~init:[]
                    ~f:(fun acc (secondary_sequence_no, fee_transfer) ->
                      let%map id =
                        Fee_transfer.add_if_doesn't_exist
                          (module Conn)
                          fee_transfer `Normal
                      in
                      ( id
                      , secondary_sequence_no
                      , fee_transfer.fee
                      , fee_transfer.receiver_pk )
                      :: acc )
                in
                let fee_transfer_infos_with_balances =
                  match fee_transfer_infos with
                  | [ id ] ->
                      [ id ]
                  | [ id2; id1 ] ->
                      (* the fold reverses the order of the infos from the fee transfers *)
                      [ id1; id2 ]
                  | _ ->
                      failwith
                        "Unexpected number of single fee transfers in a fee \
                         transfer transaction"
                in
                let%map () =
                  Mina_caqti.deferred_result_list_fold
                    fee_transfer_infos_with_balances ~init:()
                    ~f:(fun () (fee_transfer_id, secondary_sequence_no, _, _) ->
                      Block_and_internal_command.add
                        (module Conn)
                        ~block_id ~internal_command_id:fee_transfer_id
                        ~sequence_no ~secondary_sequence_no
                      >>| ignore )
                in
                sequence_no + 1
            | { data = Coinbase coinbase; _ } ->
                let%bind () =
                  match Mina_base.Coinbase.fee_transfer coinbase with
                  | None ->
                      return ()
                  | Some { receiver_pk; fee } ->
                      let fee_transfer =
                        Mina_base.Fee_transfer.Single.create ~receiver_pk ~fee
                          ~fee_token:Token_id.default
                      in
                      let%bind id =
                        Fee_transfer.add_if_doesn't_exist
                          (module Conn)
                          fee_transfer `Via_coinbase
                      in
                      Block_and_internal_command.add
                        (module Conn)
                        ~block_id ~internal_command_id:id ~sequence_no
                        ~secondary_sequence_no:0
                in
                let%bind id =
                  Coinbase.add_if_doesn't_exist (module Conn) coinbase
                in
                let%map () =
                  Block_and_internal_command.add
                    (module Conn)
                    ~block_id ~internal_command_id:id ~sequence_no
                    ~secondary_sequence_no:0
                  >>| ignore
                in
                sequence_no + 1 )
        in
        return block_id

  let add_if_doesn't_exist conn ~constraint_constants
      ({ data = t; hash = { state_hash = hash; _ } } :
        Mina_block.t State_hash.With_state_hashes.t ) =
    add_parts_if_doesn't_exist conn ~constraint_constants
      ~protocol_state:(Header.protocol_state @@ Mina_block.header t)
      ~staged_ledger_diff:(Body.staged_ledger_diff @@ Mina_block.body t)
      ~hash

  let add_from_precomputed conn ~constraint_constants (t : Precomputed.t) =
    add_parts_if_doesn't_exist conn ~constraint_constants
      ~protocol_state:t.protocol_state ~staged_ledger_diff:t.staged_ledger_diff
      ~hash:(Protocol_state.hashes t.protocol_state).state_hash

  let add_from_extensional (module Conn : CONNECTION)
      (block : Extensional.Block.t) =
    let open Deferred.Result.Let_syntax in
    let%bind block_id =
      match%bind find_opt (module Conn) ~state_hash:block.state_hash with
      | Some block_id ->
          return block_id
      | None ->
          let%bind parent_id =
            find_opt (module Conn) ~state_hash:block.parent_hash
          in
          let%bind creator_id =
            Public_key.add_if_doesn't_exist (module Conn) block.creator
          in
          let%bind block_winner_id =
            Public_key.add_if_doesn't_exist (module Conn) block.block_winner
          in
          let%bind snarked_ledger_hash_id =
            Snarked_ledger_hash.add_if_doesn't_exist
              (module Conn)
              block.snarked_ledger_hash
          in
          let%bind staking_epoch_data_id =
            Epoch_data.add_if_doesn't_exist
              (module Conn)
              block.staking_epoch_data
          in
          let%bind next_epoch_data_id =
            Epoch_data.add_if_doesn't_exist (module Conn) block.next_epoch_data
          in
          Conn.find
            (Caqti_request.find typ Caqti_type.int
               {sql| INSERT INTO blocks
                     (state_hash, parent_id, parent_hash,
                      creator_id, block_winner_id,
                      snarked_ledger_hash_id, staking_epoch_data_id,
                      next_epoch_data_id,
                      min_window_density, total_currency,
                      ledger_hash, height, global_slot_since_hard_fork,
                      global_slot_since_genesis, timestamp, chain_status)
                     VALUES (?, ?, ?, ?, ?, ?, ?, ?, ?, ?, ?, ?, ?, ?, ?, ?::chain_status_type)
                     RETURNING id
               |sql} )
            { state_hash = block.state_hash |> State_hash.to_base58_check
            ; parent_id
            ; parent_hash = block.parent_hash |> State_hash.to_base58_check
            ; creator_id
            ; block_winner_id
            ; snarked_ledger_hash_id
            ; staking_epoch_data_id
            ; next_epoch_data_id
            ; min_window_density =
                block.min_window_density |> Mina_numbers.Length.to_uint32
                |> Unsigned.UInt32.to_int64
            ; total_currency =
                block.total_currency |> Currency.Amount.to_uint64
                |> Unsigned.UInt64.to_int64
            ; ledger_hash = block.ledger_hash |> Ledger_hash.to_base58_check
            ; height = block.height |> Unsigned.UInt32.to_int64
            ; global_slot_since_hard_fork =
                block.global_slot_since_hard_fork |> Unsigned.UInt32.to_int64
            ; global_slot_since_genesis =
                block.global_slot_since_genesis |> Unsigned.UInt32.to_int64
            ; timestamp = block.timestamp |> Block_time.to_int64
            ; chain_status = Chain_status.to_string block.chain_status
            }
    in
    (* add user commands *)
    let%bind user_cmds_with_ids =
      let%map user_cmd_ids_rev =
        Mina_caqti.deferred_result_list_fold block.user_cmds ~init:[]
          ~f:(fun acc user_cmd ->
            let%map cmd_id =
              User_command.Signed_command.add_extensional_if_doesn't_exist
                (module Conn)
                user_cmd
            in
            cmd_id :: acc )
      in
      List.zip_exn block.user_cmds (List.rev user_cmd_ids_rev)
    in
    (* add user commands to join table *)
    let%bind () =
      Mina_caqti.deferred_result_list_fold user_cmds_with_ids ~init:()
        ~f:(fun () (user_command, user_command_id) ->
          Block_and_signed_command.add_if_doesn't_exist
            (module Conn)
            ~block_id ~user_command_id ~sequence_no:user_command.sequence_no
            ~status:user_command.status
            ~failure_reason:user_command.failure_reason )
    in
    (* add internal commands *)
    let%bind internal_cmds_ids_and_seq_nos =
      let%map internal_cmds_and_ids_rev =
        Mina_caqti.deferred_result_list_fold block.internal_cmds ~init:[]
          ~f:(fun acc internal_cmd ->
            let%map cmd_id =
              Internal_command.add_extensional_if_doesn't_exist
                (module Conn)
                internal_cmd
            in
            (internal_cmd, cmd_id) :: acc )
      in
      let sequence_nos =
        List.map block.internal_cmds ~f:(fun internal_cmd ->
            (internal_cmd.sequence_no, internal_cmd.secondary_sequence_no) )
      in
      List.zip_exn (List.rev internal_cmds_and_ids_rev) sequence_nos
    in
    (* add internal commands to join table *)
    let%bind () =
      Mina_caqti.deferred_result_list_fold internal_cmds_ids_and_seq_nos
        ~init:()
        ~f:(fun
             ()
             ( (_internal_command, internal_command_id)
             , (sequence_no, secondary_sequence_no) )
           ->
          Block_and_internal_command.add_if_doesn't_exist
            (module Conn)
            ~block_id ~internal_command_id ~sequence_no ~secondary_sequence_no )
    in
    (* add zkApp commands *)
    let%bind zkapp_cmds_ids_and_seq_nos =
      let%map zkapp_cmds_and_ids_rev =
        Mina_caqti.deferred_result_list_fold block.zkapp_cmds ~init:[]
          ~f:(fun acc ({ fee_payer; other_parties; memo; _ } as zkapp_cmd) ->
            (* add authorizations, not stored in the db *)
            let (fee_payer : Party.Fee_payer.t) =
              { body = fee_payer; authorization = Signature.dummy }
            in
            let (other_parties : Party.Wire.t list) =
              List.map other_parties
                ~f:(fun (body : Party.Body.Wire.t) : Party.Wire.t ->
                  { body; authorization = None_given } )
            in
            let%map cmd_id =
              User_command.Zkapp_command.add_if_doesn't_exist
                (module Conn)
                (Parties.of_wire { fee_payer; other_parties; memo })
            in
            (zkapp_cmd, cmd_id) :: acc )
      in
      let sequence_nos =
        List.map block.zkapp_cmds ~f:(fun { sequence_no; _ } -> sequence_no)
      in
      List.zip_exn (List.rev zkapp_cmds_and_ids_rev) sequence_nos
    in
    (* add zkapp commands to join table *)
    let%bind () =
      Mina_caqti.deferred_result_list_fold zkapp_cmds_ids_and_seq_nos ~init:()
        ~f:(fun () ((zkapp_command, zkapp_command_id), sequence_no) ->
          let%map _block_id, _cmd_id, _sequence_no =
            Block_and_zkapp_command.add_if_doesn't_exist
              (module Conn)
              ~block_id ~zkapp_command_id ~sequence_no
              ~status:zkapp_command.status
              ~failure_reasons:zkapp_command.failure_reasons
          in
          () )
    in
    (* add accounts accessed *)
    let%bind _block_and_account_ids =
      Accounts_accessed.add_accounts_if_don't_exist
        (module Conn)
        block_id block.accounts_accessed
    in
    (* add accounts created *)
    let%bind _block_and_pk_ids =
      Accounts_created.add_accounts_created_if_don't_exist
        (module Conn)
        block_id block.accounts_created
    in
    return block_id

  let set_parent_id_if_null (module Conn : CONNECTION) ~parent_hash
      ~(parent_id : int) =
    Conn.exec
      (Caqti_request.exec
         Caqti_type.(tup2 int string)
         {sql| UPDATE blocks SET parent_id = ?
               WHERE parent_hash = ?
               AND parent_id IS NULL
         |sql} )
      (parent_id, State_hash.to_base58_check parent_hash)

  let get_subchain (module Conn : CONNECTION) ~start_block_id ~end_block_id =
    Conn.collect_list
      (Caqti_request.collect
         Caqti_type.(tup2 int int)
         typ
         {sql| WITH RECURSIVE chain AS (
              SELECT id,state_hash,parent_id,parent_hash,creator_id,block_winner_id,snarked_ledger_hash_id,
                     staking_epoch_data_id,next_epoch_data_id,
                     min_window_density,total_currency,
                     ledger_hash,height,global_slot_since_hard_fork,global_slot_since_genesis,
                     timestamp,chain_status
              FROM blocks b WHERE b.id = $1

              UNION ALL

              SELECT b.id,b.state_hash,b.parent_id,b.parent_hash,b.creator_id,b.block_winner_id,b.snarked_ledger_hash_id,
                     b.staking_epoch_data_id,b.next_epoch_data_id,
                     b.min_window_density,b.total_currency,
                     b.ledger_hash,b.height,b.global_slot_since_hard_fork,b.global_slot_since_genesis,
                     b.timestamp,b.chain_status
              FROM blocks b

              INNER JOIN chain

              ON b.id = chain.parent_id AND (chain.id <> $2 OR b.id = $2)

           )

           SELECT state_hash,parent_id,parent_hash,creator_id,block_winner_id,snarked_ledger_hash_id,
                  staking_epoch_data_id, next_epoch_data_id,
                  min_window_density, total_currency,
                  ledger_hash,height,
                  global_slot_since_hard_fork,global_slot_since_genesis,
                  timestamp,chain_status
           FROM chain ORDER BY height ASC
      |sql} )
      (end_block_id, start_block_id)

  let get_highest_canonical_block_opt (module Conn : CONNECTION) =
    Conn.find_opt
      (Caqti_request.find_opt Caqti_type.unit
         Caqti_type.(tup2 int int64)
         "SELECT id,height FROM blocks WHERE chain_status='canonical' ORDER BY \
          height DESC LIMIT 1" )

  let get_nearest_canonical_block_above (module Conn : CONNECTION) height =
    Conn.find
      (Caqti_request.find Caqti_type.int64
         Caqti_type.(tup2 int int64)
         "SELECT id,height FROM blocks WHERE chain_status='canonical' AND \
          height > ? ORDER BY height ASC LIMIT 1" )
      height

  let get_nearest_canonical_block_below (module Conn : CONNECTION) height =
    Conn.find
      (Caqti_request.find Caqti_type.int64
         Caqti_type.(tup2 int int64)
         "SELECT id,height FROM blocks WHERE chain_status='canonical' AND \
          height < ? ORDER BY height DESC LIMIT 1" )
      height

  let mark_as_canonical (module Conn : CONNECTION) ~state_hash =
    Conn.exec
      (Caqti_request.exec Caqti_type.string
         "UPDATE blocks SET chain_status='canonical' WHERE state_hash = ?" )
      state_hash

  let mark_as_orphaned (module Conn : CONNECTION) ~state_hash ~height =
    Conn.exec
      (Caqti_request.exec
         Caqti_type.(tup2 string int64)
         {sql| UPDATE blocks SET chain_status='orphaned'
               WHERE height = $2
               AND state_hash <> $1
         |sql} )
      (state_hash, height)

  (* update chain_status for blocks now known to be canonical or orphaned *)
  let update_chain_status (module Conn : CONNECTION) ~block_id =
    let open Deferred.Result.Let_syntax in
    match%bind get_highest_canonical_block_opt (module Conn) () with
    | None ->
        (* unit tests, no canonical block, can't mark any block as canonical *)
        Deferred.Result.return ()
    | Some (highest_canonical_block_id, greatest_canonical_height) ->
        let k_int64 = Genesis_constants.k |> Int64.of_int in
        let%bind block = load (module Conn) ~id:block_id in
        if
          Int64.( > ) block.height
            (Int64.( + ) greatest_canonical_height k_int64)
        then
          (* a new block, allows marking some pending blocks as canonical *)
          let%bind subchain_blocks =
            get_subchain
              (module Conn)
              ~start_block_id:highest_canonical_block_id ~end_block_id:block_id
          in
          let block_height_less_k_int64 = Int64.( - ) block.height k_int64 in
          (* mark canonical, orphaned blocks in subchain at least k behind the new block *)
          let canonical_blocks =
            List.filter subchain_blocks ~f:(fun subchain_block ->
                Int64.( <= ) subchain_block.height block_height_less_k_int64 )
          in
          Mina_caqti.deferred_result_list_fold canonical_blocks ~init:()
            ~f:(fun () block ->
              let%bind () =
                mark_as_canonical (module Conn) ~state_hash:block.state_hash
              in
              mark_as_orphaned
                (module Conn)
                ~state_hash:block.state_hash ~height:block.height )
        else if Int64.( < ) block.height greatest_canonical_height then
          (* a missing block added in the middle of canonical chain *)
          let%bind canonical_block_above_id, _above_height =
            get_nearest_canonical_block_above (module Conn) block.height
          in
          let%bind canonical_block_below_id, _below_height =
            get_nearest_canonical_block_below (module Conn) block.height
          in
          (* we can always find this chain: the genesis block should be marked as canonical, and we've found a
             canonical block above this one *)
          let%bind canonical_blocks =
            get_subchain
              (module Conn)
              ~start_block_id:canonical_block_below_id
              ~end_block_id:canonical_block_above_id
          in
          Mina_caqti.deferred_result_list_fold canonical_blocks ~init:()
            ~f:(fun () block ->
              let%bind () =
                mark_as_canonical (module Conn) ~state_hash:block.state_hash
              in
              mark_as_orphaned
                (module Conn)
                ~state_hash:block.state_hash ~height:block.height )
        else
          (* a block at or above highest canonical block, not high enough to mark any blocks as canonical *)
          Deferred.Result.return ()

  let delete_if_older_than ?height ?num_blocks ?timestamp
      (module Conn : CONNECTION) =
    let open Deferred.Result.Let_syntax in
    let%bind height =
      match (height, num_blocks) with
      | Some height, _ ->
          return height
      | None, Some num_blocks -> (
          match%map
            Conn.find_opt
              (Caqti_request.find_opt Caqti_type.unit Caqti_type.int
                 "SELECT MAX(height) FROM blocks" )
              ()
          with
          | Some max_block_height ->
              max_block_height - num_blocks
          | _ ->
              0 )
      | None, None ->
          return 0
    in
    let timestamp = Option.value ~default:Int64.zero timestamp in
    if height > 0 || Int64.(timestamp > 0L) then
      let%bind () =
        (* Delete user commands from old blocks. *)
        Conn.exec
          (Caqti_request.exec
             Caqti_type.(tup2 int int64)
             "DELETE FROM user_commands\n\
              WHERE id IN\n\
              (SELECT user_command_id FROM blocks_user_commands\n\
              INNER JOIN blocks ON blocks.id = block_id\n\
              WHERE (blocks.height < ? OR blocks.timestamp < ?))" )
          (height, timestamp)
      in
      let%bind () =
        (* Delete old blocks. *)
        Conn.exec
          (Caqti_request.exec
             Caqti_type.(tup2 int int64)
             "DELETE FROM blocks WHERE blocks.height < ? OR blocks.timestamp < \
              ?" )
          (height, timestamp)
      in
      let%bind () =
        (* Delete orphaned internal commands. *)
        Conn.exec
          (Caqti_request.exec Caqti_type.unit
             "DELETE FROM internal_commands\n\
              WHERE id NOT IN\n\
              (SELECT internal_commands.id FROM internal_commands\n\
              INNER JOIN blocks_internal_commands ON\n\
              internal_command_id = internal_commands.id)" )
          ()
      in
      let%bind () =
        (* Delete orphaned snarked ledger hashes. *)
        Conn.exec
          (Caqti_request.exec Caqti_type.unit
             "DELETE FROM snarked_ledger_hashes\n\
              WHERE id NOT IN\n\
              (SELECT snarked_ledger_hash_id FROM blocks)" )
          ()
      in
      let%bind () =
        (* Delete orphaned public keys. *)
        Conn.exec
          (Caqti_request.exec Caqti_type.unit
             "DELETE FROM public_keys\n\
              WHERE id NOT IN (SELECT fee_payer_id FROM user_commands)\n\
              AND id NOT IN (SELECT source_id FROM user_commands)\n\
              AND id NOT IN (SELECT receiver_id FROM user_commands)\n\
              AND id NOT IN (SELECT receiver_id FROM internal_commands)\n\
              AND id NOT IN (SELECT creator_id FROM blocks)" )
          ()
      in
      return ()
    else return ()
end

let retry ~f ~logger ~error_str retries =
  let rec go retry_count =
    match%bind f () with
    | Error e ->
        if retry_count <= 0 then return (Error e)
        else (
          [%log warn] "Error in %s : $error. Retrying..." error_str
            ~metadata:[ ("error", `String (Caqti_error.show e)) ] ;
          let wait_for = Random.float_range 20. 2000. in
          let%bind () = after (Time.Span.of_ms wait_for) in
          go (retry_count - 1) )
    | Ok res ->
        return (Ok res)
  in
  go retries

let add_block_aux ?(retries = 3) ~logger ~pool ~add_block ~hash
<<<<<<< HEAD
    ~delete_older_than ~accounts_accessed ~accounts_created block =
=======
    ~delete_older_than ~accounts_accessed ~accounts_created ~tokens_used block =
>>>>>>> 2a77cca7
  let state_hash = hash block in

  (* the block itself is added in a single transaction with a transaction block

     once that transaction is committed, we can get a block id

     so we add accounts accessed, accounts created, contained in another
     transaction block
  *)
  let add () =
    [%log info]
      "Populating token owners table for block with state hash $state_hash"
      ~metadata:[ ("state_hash", Mina_base.State_hash.to_yojson state_hash) ] ;
    List.iter tokens_used ~f:(fun (token_id, owner) ->
        match owner with
        | None ->
            ()
        | Some acct_id ->
            Token_owners.add_if_doesn't_exist token_id acct_id ) ;
    Caqti_async.Pool.use
      (fun (module Conn : CONNECTION) ->
        let%bind res =
          let open Deferred.Result.Let_syntax in
          let%bind () = Conn.start () in
          [%log info] "Attempting to add block data for $state_hash"
            ~metadata:
              [ ("state_hash", Mina_base.State_hash.to_yojson state_hash) ] ;
          let%bind block_id = add_block (module Conn : CONNECTION) block in
          (* if an existing block has a parent hash that's for the block just added,
             set its parent id
          *)
          let%bind () =
            Block.set_parent_id_if_null
              (module Conn)
              ~parent_hash:(hash block) ~parent_id:block_id
          in
          (* update chain status for existing blocks *)
          let%bind () = Block.update_chain_status (module Conn) ~block_id in
          let%bind () =
            match delete_older_than with
            | Some num_blocks ->
                Block.delete_if_older_than ~num_blocks (module Conn)
            | None ->
                return ()
          in
          return block_id
        in
        match res with
        | Error e as err ->
            (*Error in the current transaction*)
            [%log warn]
              "Error when adding block data to the database, rolling back \
               transaction: $error"
              ~metadata:[ ("error", `String (Caqti_error.show e)) ] ;
            let%map _ = Conn.rollback () in
            err
        | Ok block_id -> (
            match%bind Conn.commit () with
            | Error err ->
                [%log warn]
                  "Could not commit data for block with state hash \
                   $state_hash, rolling back transaction: $error"
                  ~metadata:
                    [ ("state_hash", State_hash.to_yojson state_hash)
                    ; ("error", `String (Caqti_error.show err))
                    ] ;
                Conn.rollback ()
            | Ok () -> (
                (* added block data, now add accounts accessed *)
                [%log info]
                  "Added block with state hash $state_hash to archive database"
                  ~metadata:
                    [ ("state_hash", State_hash.to_yojson state_hash)
                    ; ( "num_accounts_accessed"
                      , `Int (List.length accounts_accessed) )
                    ] ;
                let%bind.Deferred.Result () = Conn.start () in
                match%bind
                  Caqti_async.Pool.use
                    (fun (module Conn : CONNECTION) ->
                      Accounts_accessed.add_accounts_if_don't_exist
                        (module Conn)
                        block_id accounts_accessed )
                    pool
                with
                | Error err ->
                    [%log error]
                      "Could not add accounts accessed in block with state \
                       hash $state_hash to archive database: $error"
                      ~metadata:
                        [ ("state_hash", State_hash.to_yojson state_hash)
                        ; ("error", `String (Caqti_error.show err))
                        ] ;
                    Conn.rollback ()
                | Ok _block_and_account_ids -> (
                    [%log info]
                      "Added accounts accessed for block with state hash \
                       $state_hash to archive database"
                      ~metadata:
                        [ ("state_hash", State_hash.to_yojson state_hash)
                        ; ( "num_accounts_accessed"
                          , `Int (List.length accounts_accessed) )
                        ] ;
                    match%bind
                      Caqti_async.Pool.use
                        (fun (module Conn : CONNECTION) ->
                          Accounts_created.add_accounts_created_if_don't_exist
                            (module Conn)
                            block_id accounts_created )
                        pool
                    with
                    | Ok _block_and_public_key_ids ->
                        [%log info]
                          "Added accounts created for block with state hash \
                           $state_hash to archive database"
                          ~metadata:
                            [ ( "state_hash"
                              , Mina_base.State_hash.to_yojson (hash block) )
                            ; ( "num_accounts_created"
                              , `Int (List.length accounts_created) )
                            ] ;
                        Conn.commit ()
                    | Error err ->
                        [%log warn]
                          "Could not add accounts created in block with state \
                           hash $state_hash to archive database: $error"
                          ~metadata:
                            [ ("state_hash", State_hash.to_yojson state_hash)
                            ; ("error", `String (Caqti_error.show err))
                            ] ;

                        Conn.rollback () ) ) ) )
      pool
  in
  retry ~f:add ~logger ~error_str:"add_block_aux" retries

let add_block_aux_precomputed ~constraint_constants ~logger ?retries ~pool
    ~delete_older_than block =
  add_block_aux ~logger ?retries ~pool ~delete_older_than
    ~add_block:(Block.add_from_precomputed ~constraint_constants)
    ~hash:(fun block ->
      (block.Precomputed.protocol_state |> Protocol_state.hashes).state_hash )
    ~accounts_accessed:block.Precomputed.accounts_accessed
<<<<<<< HEAD
    ~accounts_created:block.Precomputed.accounts_created block
=======
    ~accounts_created:block.Precomputed.accounts_created
    ~tokens_used:block.Precomputed.tokens_used block
>>>>>>> 2a77cca7

let add_block_aux_extensional ~logger ?retries ~pool ~delete_older_than block =
  add_block_aux ~logger ?retries ~pool ~delete_older_than
    ~add_block:Block.add_from_extensional
    ~hash:(fun (block : Extensional.Block.t) -> block.state_hash)
    ~accounts_accessed:block.Extensional.Block.accounts_accessed
<<<<<<< HEAD
    ~accounts_created:block.Extensional.Block.accounts_created block
=======
    ~accounts_created:block.Extensional.Block.accounts_created
    ~tokens_used:block.Extensional.Block.tokens_used block
>>>>>>> 2a77cca7

let run pool reader ~constraint_constants ~logger ~delete_older_than :
    unit Deferred.t =
  Strict_pipe.Reader.iter reader ~f:(function
    | Diff.Transition_frontier
<<<<<<< HEAD
        (Breadcrumb_added { block; accounts_accessed; accounts_created; _ })
      -> (
=======
        (Breadcrumb_added
          { block; accounts_accessed; accounts_created; tokens_used; _ } ) -> (
>>>>>>> 2a77cca7
        let add_block = Block.add_if_doesn't_exist ~constraint_constants in
        let hash = State_hash.With_state_hashes.state_hash in
        match%bind
          add_block_aux ~logger ~pool ~delete_older_than ~hash ~add_block
<<<<<<< HEAD
            ~accounts_accessed ~accounts_created
=======
            ~accounts_accessed ~accounts_created ~tokens_used
>>>>>>> 2a77cca7
            (With_hash.map ~f:External_transition.decompose block)
        with
        | Error e ->
            let state_hash = hash block in
            [%log warn]
              ~metadata:
                [ ("state_hash", State_hash.to_yojson state_hash)
                ; ("error", `String (Caqti_error.show e))
                ]
              "Failed to archive block with state hash $state_hash, see $error" ;
            Deferred.unit
        | Ok () ->
            Deferred.unit )
    | Transition_frontier _ ->
        Deferred.unit
    | Transaction_pool { added; removed = _ } ->
        let%map _ =
          Caqti_async.Pool.use
            (fun (module Conn : CONNECTION) ->
              let%map () =
                Deferred.List.iter added ~f:(fun command ->
                    match%map
                      User_command.add_if_doesn't_exist (module Conn) command
                    with
                    | Ok _ ->
                        ()
                    | Error e ->
                        [%log warn]
                          ~metadata:
                            [ ("error", `String (Caqti_error.show e))
                            ; ( "command"
                              , Mina_base.User_command.to_yojson command )
                            ]
                          "Failed to archive user command $command from \
                           transaction pool: see $error" )
              in
              Ok () )
            pool
        in
        () )

let add_genesis_accounts ~logger ~(runtime_config_opt : Runtime_config.t option)
    pool =
  match runtime_config_opt with
  | None ->
      Deferred.unit
  | Some runtime_config -> (
      match runtime_config.ledger with
      | None ->
          [%log fatal] "Runtime config does not contain a ledger" ;
          failwith
            "Runtime config does not contain a ledger, could not add genesis \
             accounts"
      | Some runtime_config_ledger -> (
          (* blocks depend on having the protocol version set, which the daemon does on startup;
             the actual value doesn't affect the block state hash, which is how we
             identify a block in the archive db

             here, we just set the protocol version to a dummy value
          *)
          Protocol_version.(set_current zero) ;
          let proof_level = Genesis_constants.Proof_level.compiled in
          let%bind precomputed_values =
            match%map
              Genesis_ledger_helper.init_from_config_file ~logger
                ~proof_level:(Some proof_level) runtime_config
            with
            | Ok (precomputed_values, _) ->
                precomputed_values
            | Error err ->
                failwithf "Could not get precomputed values, error: %s"
                  (Error.to_string_hum err) ()
          in
          (* code modeled on replayer ledger initialization *)
          let%bind padded_accounts =
            match
              Genesis_ledger_helper.Ledger
              .padded_accounts_from_runtime_config_opt ~logger ~proof_level
                runtime_config_ledger ~ledger_name_prefix:"genesis_ledger"
            with
            | None ->
                [%log fatal]
                  "Could not load accounts from runtime config ledger" ;
                exit 1
            | Some accounts ->
                return accounts
          in
          let constraint_constants =
            Genesis_constants.Constraint_constants.compiled
          in
          let packed_ledger =
            Genesis_ledger_helper.Ledger.packed_genesis_ledger_of_accounts
              ~depth:constraint_constants.ledger_depth padded_accounts
          in
          let ledger = Lazy.force @@ Genesis_ledger.Packed.t packed_ledger in
          let account_ids =
            Mina_ledger.Ledger.accounts ledger |> Account_id.Set.to_list
          in
          let genesis_block =
            let With_hash.{ data = block; hash = the_hash }, _ =
              Mina_block.genesis ~precomputed_values
            in
            With_hash.{ data = block; hash = the_hash }
          in
          let add_accounts () =
            Caqti_async.Pool.use
              (fun (module Conn : CONNECTION) ->
                let%bind.Deferred.Result genesis_block_id =
                  Block.add_if_doesn't_exist
                    (module Conn)
                    ~constraint_constants genesis_block
                in
                let%bind.Deferred.Result { ledger_hash; _ } =
                  Block.load (module Conn) ~id:genesis_block_id
                in
                let db_ledger_hash =
                  Ledger_hash.of_base58_check_exn ledger_hash
                in
                let actual_ledger_hash =
                  Mina_ledger.Ledger.merkle_root ledger
                in
                if Ledger_hash.equal db_ledger_hash actual_ledger_hash then
                  [%log info]
                    "Archived genesis block ledger hash equals actual genesis \
                     ledger hash"
                    ~metadata:
                      [ ("ledger_hash", Ledger_hash.to_yojson actual_ledger_hash)
                      ]
                else (
                  [%log error]
                    "Archived genesis block ledger hash different than actual \
                     genesis ledger hash"
                    ~metadata:
                      [ ( "archived_ledger_hash"
                        , Ledger_hash.to_yojson db_ledger_hash )
                      ; ( "actual_ledger_hash"
                        , Ledger_hash.to_yojson actual_ledger_hash )
                      ] ;
                  exit 1 ) ;
                let%bind.Deferred.Result () = Conn.start () in
                let open Deferred.Let_syntax in
                let%bind () =
                  Deferred.List.iter account_ids ~f:(fun acct_id ->
                      match
                        Mina_ledger.Ledger.location_of_account ledger acct_id
                      with
                      | None ->
                          [%log error] "Could not get location for account"
                            ~metadata:
                              [ ("account_id", Account_id.to_yojson acct_id) ] ;
                          failwith "Could not get location for genesis account"
                      | Some loc -> (
                          let index =
                            Mina_ledger.Ledger.index_of_account_exn ledger
                              acct_id
                          in
                          let acct =
                            match Mina_ledger.Ledger.get ledger loc with
                            | None ->
                                [%log error]
                                  "Could not get account, given a location"
                                  ~metadata:
                                    [ ( "account_id"
                                      , Account_id.to_yojson acct_id )
                                    ] ;
                                failwith
                                  "Could not get genesis account, given a \
                                   location"
                            | Some acct ->
                                acct
                          in
                          match%bind
                            Accounts_accessed.add_if_doesn't_exist
                              (module Conn)
                              genesis_block_id (index, acct)
                          with
                          | Ok _ ->
                              return ()
                          | Error err ->
                              [%log error] "Could not add genesis account"
                                ~metadata:
                                  [ ("account_id", Account_id.to_yojson acct_id)
                                  ; ("error", `String (Caqti_error.show err))
                                  ] ;
                              failwith "Could not add add genesis account" ) )
                in
                Conn.commit () )
              pool
          in
          match%map
            retry ~f:add_accounts ~logger ~error_str:"add_genesis_accounts" 3
          with
          | Error e ->
              [%log warn] "genesis accounts could not be added"
                ~metadata:[ ("error", `String (Caqti_error.show e)) ] ;
              failwith "Failed to add genesis accounts"
          | Ok () ->
              () ) )

let create_metrics_server ~logger ~metrics_server_port ~missing_blocks_width
    pool =
  match metrics_server_port with
  | None ->
      return ()
  | Some port ->
      let missing_blocks_width =
        Option.value ~default:Metrics.default_missing_blocks_width
          missing_blocks_width
      in
      let%bind metric_server =
        Mina_metrics.Archive.create_archive_server ~port ~logger ()
      in
      let interval =
        Float.of_int (Mina_compile_config.block_window_duration_ms * 2)
      in
      let rec go () =
        let%bind () =
          Metrics.update pool metric_server ~logger ~missing_blocks_width
        in
        let%bind () = after (Time.Span.of_ms interval) in
        go ()
      in
      go ()

let setup_server ~metrics_server_port ~constraint_constants ~logger
    ~postgres_address ~server_port ~delete_older_than ~runtime_config_opt
    ~missing_blocks_width =
  let where_to_listen =
    Async.Tcp.Where_to_listen.bind_to All_addresses (On_port server_port)
  in
  let reader, writer = Strict_pipe.create ~name:"archive" Synchronous in
  let precomputed_block_reader, precomputed_block_writer =
    Strict_pipe.create ~name:"precomputed_archive_block" Synchronous
  in
  let extensional_block_reader, extensional_block_writer =
    Strict_pipe.create ~name:"extensional_archive_block" Synchronous
  in
  let implementations =
    [ Async.Rpc.Rpc.implement Archive_rpc.t (fun () archive_diff ->
          Strict_pipe.Writer.write writer archive_diff )
    ; Async.Rpc.Rpc.implement Archive_rpc.precomputed_block
        (fun () precomputed_block ->
          Strict_pipe.Writer.write precomputed_block_writer precomputed_block )
    ; Async.Rpc.Rpc.implement Archive_rpc.extensional_block
        (fun () extensional_block ->
          Strict_pipe.Writer.write extensional_block_writer extensional_block )
    ]
  in
  match Caqti_async.connect_pool ~max_size:30 postgres_address with
  | Error e ->
      [%log error]
        "Failed to create a Caqti pool for Postgresql, see error: $error"
        ~metadata:[ ("error", `String (Caqti_error.show e)) ] ;
      Deferred.unit
  | Ok pool ->
      [%log info]
        "Starting archive process; built with commit $commit on branch $branch"
        ~metadata:
          [ ("commit", `String Mina_version.commit_id)
          ; ("branch", `String Mina_version.branch)
          ; ("commit_date", `String Mina_version.commit_date)
          ] ;
      let%bind () = add_genesis_accounts pool ~logger ~runtime_config_opt in
      run ~constraint_constants pool reader ~logger ~delete_older_than
      |> don't_wait_for ;
      Strict_pipe.Reader.iter precomputed_block_reader
        ~f:(fun precomputed_block ->
          match%map
            add_block_aux_precomputed ~logger ~pool ~constraint_constants
              ~delete_older_than precomputed_block
          with
          | Error e ->
              [%log warn]
                "Precomputed block $block could not be archived: $error"
                ~metadata:
                  [ ( "block"
                    , (Protocol_state.hashes precomputed_block.protocol_state)
                        .state_hash |> State_hash.to_yojson )
                  ; ("error", `String (Caqti_error.show e))
                  ]
          | Ok _block_id ->
              () )
      |> don't_wait_for ;
      Strict_pipe.Reader.iter extensional_block_reader
        ~f:(fun extensional_block ->
          match%map
            add_block_aux_extensional ~logger ~pool ~delete_older_than
              extensional_block
          with
          | Error e ->
              [%log warn]
                "Extensional block $block could not be archived: $error"
                ~metadata:
                  [ ( "block"
                    , extensional_block.state_hash |> State_hash.to_yojson )
                  ; ("error", `String (Caqti_error.show e))
                  ]
          | Ok _block_id ->
              () )
      |> don't_wait_for ;
      Deferred.ignore_m
      @@ Tcp.Server.create
           ~on_handler_error:
             (`Call
               (fun _net exn ->
                 [%log error]
                   "Exception while handling TCP server request: $error"
                   ~metadata:
                     [ ("error", `String (Core.Exn.to_string_mach exn))
                     ; ("context", `String "rpc_tcp_server")
                     ] ) )
           where_to_listen
           (fun address reader writer ->
             let address = Socket.Address.Inet.addr address in
             Async.Rpc.Connection.server_with_close reader writer
               ~implementations:
                 (Async.Rpc.Implementations.create_exn ~implementations
                    ~on_unknown_rpc:`Raise )
               ~connection_state:(fun _ -> ())
               ~on_handshake_error:
                 (`Call
                   (fun exn ->
                     [%log error]
                       "Exception while handling RPC server request from \
                        $address: $error"
                       ~metadata:
                         [ ("error", `String (Core.Exn.to_string_mach exn))
                         ; ("context", `String "rpc_server")
                         ; ( "address"
                           , `String (Unix.Inet_addr.to_string address) )
                         ] ;
                     Deferred.unit ) ) )
      |> don't_wait_for ;
      (*Update archive metrics*)
      create_metrics_server ~logger ~metrics_server_port ~missing_blocks_width
        pool
      |> don't_wait_for ;
      [%log info] "Archive process ready. Clients can now connect" ;
      Async.never ()

module For_test = struct
  let assert_parent_exist ~parent_id ~parent_hash conn =
    let open Deferred.Result.Let_syntax in
    match parent_id with
    | Some id ->
        let%map Block.{ state_hash = actual; _ } = Block.load conn ~id in
        [%test_result: string]
          ~expect:(parent_hash |> State_hash.to_base58_check)
          actual
    | None ->
        failwith "Failed to find parent block in database"
end<|MERGE_RESOLUTION|>--- conflicted
+++ resolved
@@ -51,8 +51,6 @@
           public_key
 end
 
-<<<<<<< HEAD
-=======
 module Token_owners = struct
   (* hash table of token owners, updated for each block *)
   let owner_tbl : Account_id.t Token_id.Table.t = Token_id.Table.create ()
@@ -65,7 +63,6 @@
   let find_owner token_id = Token_id.Table.find owner_tbl token_id
 end
 
->>>>>>> 2a77cca7
 module Token = struct
   type t =
     { value : string
@@ -97,18 +94,10 @@
   let find_opt (module Conn : CONNECTION) =
     make_finder Conn.find_opt Caqti_request.find_opt
 
-<<<<<<< HEAD
-  let add_if_doesn't_exist (module Conn : CONNECTION)
-      ~(owner : Account_id.t option) token_id =
-    let open Deferred.Result.Let_syntax in
-    let value = Token_id.(to_string token_id) in
-    match owner with
-=======
   let add_if_doesn't_exist (module Conn : CONNECTION) token_id =
     let open Deferred.Result.Let_syntax in
     let value = Token_id.(to_string token_id) in
     match Token_owners.find_owner token_id with
->>>>>>> 2a77cca7
     | None ->
         assert (Token_id.(equal default) token_id) ;
         Mina_caqti.select_insert_into_cols ~select:("id", Caqti_type.int)
@@ -187,24 +176,14 @@
 
   let table_name = "account_identifiers"
 
-<<<<<<< HEAD
-  let add_if_doesn't_exist (module Conn : CONNECTION) ~token_owner account_id =
-=======
   let add_if_doesn't_exist (module Conn : CONNECTION) account_id =
->>>>>>> 2a77cca7
     let open Deferred.Result.Let_syntax in
     let pk = Account_id.public_key account_id in
     (* this token_id is Token_id.t *)
     let token_id = Account_id.token_id account_id in
     let%bind public_key_id = Public_key.add_if_doesn't_exist (module Conn) pk in
     (* this token_id is a Postgresql table id *)
-<<<<<<< HEAD
-    let%bind token_id =
-      Token.add_if_doesn't_exist (module Conn) ~owner:token_owner token_id
-    in
-=======
     let%bind token_id = Token.add_if_doesn't_exist (module Conn) token_id in
->>>>>>> 2a77cca7
     let t = { public_key_id; token_id } in
     Mina_caqti.select_insert_into_cols ~select:("id", Caqti_type.int)
       ~table_name ~cols:(Fields.names, typ)
@@ -699,7 +678,6 @@
       (Caqti_request.find Caqti_type.int typ
          (Mina_caqti.select_cols_from_id ~table_name ~cols:Fields.names) )
       id
-<<<<<<< HEAD
 end
 
 module Zkapp_precondition_account = struct
@@ -958,266 +936,6 @@
       (module Conn)
       value
 
-=======
-end
-
-module Zkapp_precondition_account = struct
-  type t =
-    { balance_id : int option
-    ; nonce_id : int option
-    ; receipt_chain_hash : string option
-    ; delegate_id : int option
-    ; state_id : int
-    ; sequence_state_id : int option
-    ; proved_state : bool option
-    }
-  [@@deriving fields, hlist]
-
-  let typ =
-    Mina_caqti.Type_spec.custom_type ~to_hlist ~of_hlist
-      Caqti_type.
-        [ option int
-        ; option int
-        ; option string
-        ; option int
-        ; int
-        ; option int
-        ; option bool
-        ]
-
-  let table_name = "zkapp_precondition_accounts"
-
-  let add_if_doesn't_exist (module Conn : CONNECTION)
-      (acct : Zkapp_precondition.Account.t) =
-    let open Deferred.Result.Let_syntax in
-    let%bind balance_id =
-      Mina_caqti.add_if_zkapp_check
-        (Zkapp_balance_bounds.add_if_doesn't_exist (module Conn))
-        acct.balance
-    in
-    let%bind nonce_id =
-      Mina_caqti.add_if_zkapp_check
-        (Zkapp_nonce_bounds.add_if_doesn't_exist (module Conn))
-        acct.nonce
-    in
-    let%bind delegate_id =
-      Mina_caqti.add_if_zkapp_check
-        (Public_key.add_if_doesn't_exist (module Conn))
-        acct.delegate
-    in
-    let%bind state_id =
-      Vector.map ~f:Zkapp_basic.Or_ignore.to_option acct.state
-      |> Zkapp_states.add_if_doesn't_exist (module Conn)
-    in
-    let%bind sequence_state_id =
-      Mina_caqti.add_if_zkapp_check
-        (Zkapp_state_data.add_if_doesn't_exist (module Conn))
-        acct.sequence_state
-    in
-    let receipt_chain_hash =
-      Zkapp_basic.Or_ignore.to_option acct.receipt_chain_hash
-      |> Option.map ~f:Kimchi_backend.Pasta.Basic.Fp.to_string
-    in
-    let proved_state = Zkapp_basic.Or_ignore.to_option acct.proved_state in
-    let value =
-      { balance_id
-      ; nonce_id
-      ; receipt_chain_hash
-      ; delegate_id
-      ; state_id
-      ; sequence_state_id
-      ; proved_state
-      }
-    in
-    Mina_caqti.select_insert_into_cols ~select:("id", Caqti_type.int)
-      ~table_name ~cols:(Fields.names, typ)
-      (module Conn)
-      value
-
-  let load (module Conn : CONNECTION) id =
-    Conn.find
-      (Caqti_request.find Caqti_type.int typ
-         (Mina_caqti.select_cols_from_id ~table_name ~cols:Fields.names) )
-      id
-end
-
-module Zkapp_account_precondition = struct
-  type t =
-    { kind : Party.Account_precondition.Tag.t
-    ; precondition_account_id : int option
-    ; nonce : int64 option
-    }
-  [@@deriving fields, hlist]
-
-  let zkapp_account_precondition_kind_typ =
-    let encode = function
-      | Party.Account_precondition.Tag.Full ->
-          "full"
-      | Nonce ->
-          "nonce"
-      | Accept ->
-          "accept"
-    in
-    let decode = function
-      | "full" ->
-          Result.return Party.Account_precondition.Tag.Full
-      | "nonce" ->
-          Result.return Party.Account_precondition.Tag.Nonce
-      | "accept" ->
-          Result.return Party.Account_precondition.Tag.Accept
-      | _ ->
-          Result.failf "Failed to decode zkapp_account_precondition_kind_typ"
-    in
-    Caqti_type.enum "zkapp_precondition_type" ~encode ~decode
-
-  let typ =
-    Mina_caqti.Type_spec.custom_type ~to_hlist ~of_hlist
-      Caqti_type.
-        [ zkapp_account_precondition_kind_typ; option int; option int64 ]
-
-  let table_name = "zkapp_account_precondition"
-
-  let add_if_doesn't_exist (module Conn : CONNECTION)
-      (account_precondition : Party.Account_precondition.t) =
-    let open Deferred.Result.Let_syntax in
-    let%bind precondition_account_id =
-      match account_precondition with
-      | Party.Account_precondition.Full acct ->
-          Zkapp_precondition_account.add_if_doesn't_exist (module Conn) acct
-          >>| Option.some
-      | _ ->
-          return None
-    in
-    let kind = Party.Account_precondition.tag account_precondition in
-    let nonce =
-      match account_precondition with
-      | Party.Account_precondition.Nonce nonce ->
-          Option.some @@ Unsigned.UInt32.to_int64 nonce
-      | _ ->
-          None
-    in
-    Mina_caqti.select_insert_into_cols ~select:("id", Caqti_type.int)
-      ~table_name ~cols:(Fields.names, typ)
-      (module Conn)
-      { kind; precondition_account_id; nonce }
-
-  let load (module Conn : CONNECTION) id =
-    Conn.find
-      (Caqti_request.find Caqti_type.int typ
-         (Mina_caqti.select_cols_from_id ~table_name ~cols:Fields.names) )
-      id
-end
-
-module Zkapp_token_id_bounds = struct
-  type t = { token_id_lower_bound : string; token_id_upper_bound : string }
-  [@@deriving fields, hlist]
-
-  let typ =
-    Mina_caqti.Type_spec.custom_type ~to_hlist ~of_hlist
-      Caqti_type.[ string; string ]
-
-  let table_name = "zkapp_token_id_bounds"
-
-  let add_if_doesn't_exist (module Conn : CONNECTION)
-      (token_id_bounds :
-        Token_id.t Mina_base.Zkapp_precondition.Closed_interval.t ) =
-    let token_id_lower_bound = token_id_bounds.lower |> Token_id.to_string in
-    let token_id_upper_bound = token_id_bounds.upper |> Token_id.to_string in
-    let value = { token_id_lower_bound; token_id_upper_bound } in
-    Mina_caqti.select_insert_into_cols ~select:("id", Caqti_type.int)
-      ~table_name ~cols:(Fields.names, typ)
-      (module Conn)
-      value
-
-  let load (module Conn : CONNECTION) id =
-    Conn.find
-      (Caqti_request.find Caqti_type.int typ
-         (Mina_caqti.select_cols_from_id ~table_name ~cols:Fields.names) )
-      id
-end
-
-module Zkapp_timestamp_bounds = struct
-  type t = { timestamp_lower_bound : int64; timestamp_upper_bound : int64 }
-  [@@deriving fields, hlist]
-
-  let typ =
-    Mina_caqti.Type_spec.custom_type ~to_hlist ~of_hlist
-      Caqti_type.[ int64; int64 ]
-
-  let table_name = "zkapp_timestamp_bounds"
-
-  let add_if_doesn't_exist (module Conn : CONNECTION)
-      (timestamp_bounds :
-        Block_time.t Mina_base.Zkapp_precondition.Closed_interval.t ) =
-    let timestamp_lower_bound = Block_time.to_int64 timestamp_bounds.lower in
-    let timestamp_upper_bound = Block_time.to_int64 timestamp_bounds.upper in
-    let value = { timestamp_lower_bound; timestamp_upper_bound } in
-    Mina_caqti.select_insert_into_cols ~select:("id", Caqti_type.int)
-      ~table_name ~cols:(Fields.names, typ)
-      (module Conn)
-      value
-
-  let load (module Conn : CONNECTION) id =
-    Conn.find
-      (Caqti_request.find Caqti_type.int typ
-         (Mina_caqti.select_cols_from_id ~table_name ~cols:Fields.names) )
-      id
-end
-
-module Zkapp_length_bounds = struct
-  type t = { length_lower_bound : int64; length_upper_bound : int64 }
-  [@@deriving fields, hlist]
-
-  let typ =
-    Mina_caqti.Type_spec.custom_type ~to_hlist ~of_hlist
-      Caqti_type.[ int64; int64 ]
-
-  let table_name = "zkapp_length_bounds"
-
-  let add_if_doesn't_exist (module Conn : CONNECTION)
-      (length_bounds :
-        Unsigned.uint32 Mina_base.Zkapp_precondition.Closed_interval.t ) =
-    let length_lower_bound = Unsigned.UInt32.to_int64 length_bounds.lower in
-    let length_upper_bound = Unsigned.UInt32.to_int64 length_bounds.upper in
-    let value = { length_lower_bound; length_upper_bound } in
-    Mina_caqti.select_insert_into_cols ~select:("id", Caqti_type.int)
-      ~table_name ~cols:(Fields.names, typ)
-      (module Conn)
-      value
-
-  let load (module Conn : CONNECTION) id =
-    Conn.find
-      (Caqti_request.find Caqti_type.int typ
-         (Mina_caqti.select_cols_from_id ~table_name ~cols:Fields.names) )
-      id
-end
-
-module Zkapp_amount_bounds = struct
-  type t = { amount_lower_bound : int64; amount_upper_bound : int64 }
-  [@@deriving fields, hlist]
-
-  let typ =
-    Mina_caqti.Type_spec.custom_type ~to_hlist ~of_hlist
-      Caqti_type.[ int64; int64 ]
-
-  let table_name = "zkapp_amount_bounds"
-
-  let add_if_doesn't_exist (module Conn : CONNECTION)
-      (amount_bounds :
-        Currency.Amount.t Mina_base.Zkapp_precondition.Closed_interval.t ) =
-    let amount_lower_bound =
-      Currency.Amount.to_uint64 amount_bounds.lower |> Unsigned.UInt64.to_int64
-    in
-    let amount_upper_bound =
-      Currency.Amount.to_uint64 amount_bounds.upper |> Unsigned.UInt64.to_int64
-    in
-    let value = { amount_lower_bound; amount_upper_bound } in
-    Mina_caqti.select_insert_into_cols ~select:("id", Caqti_type.int)
-      ~table_name ~cols:(Fields.names, typ)
-      (module Conn)
-      value
-
->>>>>>> 2a77cca7
   let load (module Conn : CONNECTION) id =
     Conn.find
       (Caqti_request.find Caqti_type.int typ
@@ -1658,16 +1376,8 @@
       =
     let open Deferred.Result.Let_syntax in
     let account_identifier = Account_id.create body.public_key body.token_id in
-<<<<<<< HEAD
-    (* TODO: TEMP!!!! get real token owner *)
-    let%bind account_identifier_id =
-      Account_identifiers.add_if_doesn't_exist
-        (module Conn)
-        ~token_owner:None account_identifier
-=======
     let%bind account_identifier_id =
       Account_identifiers.add_if_doesn't_exist (module Conn) account_identifier
->>>>>>> 2a77cca7
     in
     let%bind update_id =
       Zkapp_updates.add_if_doesn't_exist (module Conn) body.update
@@ -1815,13 +1525,7 @@
       Account_id.create body.public_key Token_id.default
     in
     let%bind account_identifier_id =
-<<<<<<< HEAD
-      Account_identifiers.add_if_doesn't_exist
-        (module Conn)
-        ~token_owner:None account_identifier
-=======
       Account_identifiers.add_if_doesn't_exist (module Conn) account_identifier
->>>>>>> 2a77cca7
     in
     let%bind update_id =
       Zkapp_updates.add_if_doesn't_exist (module Conn) body.update
@@ -1977,39 +1681,21 @@
         let token_id = Signed_command.fee_token t in
         assert (Token_id.(equal default) token_id) ;
         let acct_id = Account_id.create pk token_id in
-<<<<<<< HEAD
-        Account_identifiers.add_if_doesn't_exist
-          (module Conn)
-          ~token_owner:None acct_id
-=======
         Account_identifiers.add_if_doesn't_exist (module Conn) acct_id
->>>>>>> 2a77cca7
       in
       let%bind source_id =
         let pk = Signed_command.source_pk t in
         let token_id = Signed_command.token t in
         assert (Token_id.(equal default) token_id) ;
         let acct_id = Account_id.create pk token_id in
-<<<<<<< HEAD
-        Account_identifiers.add_if_doesn't_exist
-          (module Conn)
-          ~token_owner:None acct_id
-=======
         Account_identifiers.add_if_doesn't_exist (module Conn) acct_id
->>>>>>> 2a77cca7
       in
       let%map receiver_id =
         let pk = Signed_command.receiver_pk t in
         let token_id = Signed_command.token t in
         assert (Token_id.(equal default) token_id) ;
         let acct_id = Account_id.create pk token_id in
-<<<<<<< HEAD
-        Account_identifiers.add_if_doesn't_exist
-          (module Conn)
-          ~token_owner:None acct_id
-=======
         Account_identifiers.add_if_doesn't_exist (module Conn) acct_id
->>>>>>> 2a77cca7
       in
       { fee_payer_id; source_id; receiver_id }
 
@@ -2063,127 +1749,6 @@
                 Signed_command.memo t |> Signed_command_memo.to_base58_check
             ; hash = transaction_hash |> Transaction_hash.to_base58_check
             }
-<<<<<<< HEAD
-
-    let add_extensional_if_doesn't_exist (module Conn : CONNECTION)
-        (user_cmd : Extensional.User_command.t) =
-      let open Deferred.Result.Let_syntax in
-      match%bind find (module Conn) ~transaction_hash:user_cmd.hash with
-      | Some id ->
-          return id
-      | None ->
-          let amount_opt_to_int64_opt amt_opt =
-            Option.map amt_opt
-              ~f:(Fn.compose Unsigned.UInt64.to_int64 Currency.Amount.to_uint64)
-          in
-          let open Deferred.Result.Let_syntax in
-          (* TODO : use real token owners *)
-          let%bind fee_payer_id =
-            Account_identifiers.add_if_doesn't_exist
-              (module Conn)
-              ~token_owner:None user_cmd.fee_payer
-          in
-          let%bind source_id =
-            Account_identifiers.add_if_doesn't_exist
-              (module Conn)
-              ~token_owner:None user_cmd.source
-          in
-          let%bind receiver_id =
-            Account_identifiers.add_if_doesn't_exist
-              (module Conn)
-              ~token_owner:None user_cmd.receiver
-          in
-          Conn.find
-            (Caqti_request.find typ Caqti_type.int
-               (Mina_caqti.insert_into_cols ~returning:"id" ~table_name
-                  ~tannot:(function
-                    | "typ" -> Some "user_command_type" | _ -> None )
-                  ~cols:Fields.names () ) )
-            { typ = user_cmd.typ
-            ; fee_payer_id
-            ; source_id
-            ; receiver_id
-            ; nonce = user_cmd.nonce |> Unsigned.UInt32.to_int64
-            ; amount = user_cmd.amount |> amount_opt_to_int64_opt
-            ; fee =
-                user_cmd.fee
-                |> Fn.compose Unsigned.UInt64.to_int64 Currency.Fee.to_uint64
-            ; valid_until =
-                Option.map user_cmd.valid_until
-                  ~f:
-                    (Fn.compose Unsigned.UInt32.to_int64
-                       Mina_numbers.Global_slot.to_uint32 )
-            ; memo = user_cmd.memo |> Signed_command_memo.to_base58_check
-            ; hash = user_cmd.hash |> Transaction_hash.to_base58_check
-            }
-  end
-
-  module Zkapp_command = struct
-    type t =
-      { zkapp_fee_payer_body_id : int
-      ; zkapp_other_parties_ids : int array
-      ; memo : string
-      ; hash : string
-      }
-    [@@deriving fields, hlist]
-
-    let typ =
-      Mina_caqti.Type_spec.custom_type ~to_hlist ~of_hlist
-        Caqti_type.[ int; Mina_caqti.array_int_typ; string; string ]
-
-    let table_name = "zkapp_commands"
-
-    let find_opt (module Conn : CONNECTION)
-        ~(transaction_hash : Transaction_hash.t) =
-      Conn.find_opt
-        ( Caqti_request.find_opt Caqti_type.string Caqti_type.int
-        @@ Mina_caqti.select_cols ~select:"id" ~table_name ~cols:[ "hash" ] ()
-        )
-        (Transaction_hash.to_base58_check transaction_hash)
-
-    let load (module Conn : CONNECTION) id =
-      Conn.find
-        ( Caqti_request.find Caqti_type.int typ
-        @@ Mina_caqti.select_cols_from_id ~table_name ~cols:Fields.names )
-        id
-
-    let add_if_doesn't_exist (module Conn : CONNECTION) (ps : Parties.t) =
-      let open Deferred.Result.Let_syntax in
-      let parties = Parties.to_wire ps in
-      let%bind zkapp_fee_payer_body_id =
-        Zkapp_fee_payer_body.add_if_doesn't_exist
-          (module Conn)
-          parties.fee_payer.body
-      in
-      let%bind zkapp_other_parties_ids =
-        Mina_caqti.deferred_result_list_map parties.other_parties
-          ~f:(Zkapp_other_party.add_if_doesn't_exist (module Conn))
-        >>| Array.of_list
-      in
-      let memo = ps.memo |> Signed_command_memo.to_base58_check in
-      let hash =
-        Transaction_hash.hash_command (Parties ps)
-        |> Transaction_hash.to_base58_check
-      in
-      Mina_caqti.select_insert_into_cols ~select:("id", Caqti_type.int)
-        ~table_name:"zkapp_commands" ~cols:(Fields.names, typ)
-        ~tannot:(function
-          | "zkapp_other_parties_ids" -> Some "int[]" | _ -> None )
-        (module Conn)
-        { zkapp_fee_payer_body_id; zkapp_other_parties_ids; memo; hash }
-  end
-
-  let as_signed_command (t : User_command.t) : Mina_base.Signed_command.t =
-    match t with
-    | Signed_command c ->
-        c
-    | Parties _ ->
-        let `Needs_some_work_for_zkapps_on_mainnet =
-          Mina_base.Util.todo_zkapps
-        in
-        failwith "TODO"
-
-=======
 
     let add_extensional_if_doesn't_exist (module Conn : CONNECTION)
         (user_cmd : Extensional.User_command.t) =
@@ -2292,7 +1857,6 @@
         { zkapp_fee_payer_body_id; zkapp_other_parties_ids; memo; hash }
   end
 
->>>>>>> 2a77cca7
   let via (t : User_command.t) : [ `Parties | `Ident ] =
     match t with Signed_command _ -> `Ident | Parties _ -> `Parties
 
@@ -2358,11 +1922,7 @@
         let%bind receiver_id =
           Account_identifiers.add_if_doesn't_exist
             (module Conn)
-<<<<<<< HEAD
-            ~token_owner:None internal_cmd.receiver
-=======
             internal_cmd.receiver
->>>>>>> 2a77cca7
         in
         Conn.find
           (Caqti_request.find typ Caqti_type.int
@@ -2431,13 +1991,7 @@
               (Fee_transfer.Single.receiver_pk t)
               Token_id.default
           in
-<<<<<<< HEAD
-          Account_identifiers.add_if_doesn't_exist
-            (module Conn)
-            ~token_owner:None account_id
-=======
           Account_identifiers.add_if_doesn't_exist (module Conn) account_id
->>>>>>> 2a77cca7
         in
         Conn.find
           (Caqti_request.find typ Caqti_type.int
@@ -2483,13 +2037,7 @@
           let account_id =
             Account_id.create (Coinbase.receiver_pk t) Token_id.default
           in
-<<<<<<< HEAD
-          Account_identifiers.add_if_doesn't_exist
-            (module Conn)
-            ~token_owner:None account_id
-=======
           Account_identifiers.add_if_doesn't_exist (module Conn) account_id
->>>>>>> 2a77cca7
         in
         Conn.find
           (Caqti_request.find typ Caqti_type.int
@@ -2738,8 +2286,6 @@
             ~cols:[ "block_id"; "zkapp_command_id"; "sequence_no" ]
             () ) )
       (block_id, zkapp_command_id, sequence_no)
-<<<<<<< HEAD
-=======
 
   let all_from_block (module Conn : CONNECTION) ~block_id =
     let comma_cols = String.concat Fields.names ~sep:"," in
@@ -2748,7 +2294,6 @@
          (Mina_caqti.select_cols ~table_name ~select:comma_cols
             ~cols:[ "block_id" ] () ) )
       block_id
->>>>>>> 2a77cca7
 end
 
 module Zkapp_account = struct
@@ -2878,16 +2423,8 @@
       (ledger_index, (account : Account.t)) =
     let open Deferred.Result.Let_syntax in
     let account_id = Account_id.create account.public_key account.token_id in
-<<<<<<< HEAD
-    (* TODO!!! TEMP!!!! need to get real token owner *)
-    let%bind account_identifier_id =
-      Account_identifiers.add_if_doesn't_exist
-        (module Conn)
-        ~token_owner:None account_id
-=======
     let%bind account_identifier_id =
       Account_identifiers.add_if_doesn't_exist (module Conn) account_id
->>>>>>> 2a77cca7
     in
     match%bind find_opt (module Conn) ~block_id ~account_identifier_id with
     | Some result ->
@@ -2958,7 +2495,6 @@
           add_if_doesn't_exist (module Conn) block_id account )
     in
     Result.all results
-<<<<<<< HEAD
 
   let all_from_block (module Conn : CONNECTION) block_id =
     let comma_cols = String.concat Fields.names ~sep:"," in
@@ -2979,40 +2515,11 @@
 
   let table_name = "accounts_created"
 
-=======
-
-  let all_from_block (module Conn : CONNECTION) block_id =
-    let comma_cols = String.concat Fields.names ~sep:"," in
-    Conn.collect_list
-      (Caqti_request.collect Caqti_type.int typ
-         (Mina_caqti.select_cols ~select:comma_cols ~table_name
-            ~cols:[ "block_id" ] () ) )
-      block_id
-end
-
-module Accounts_created = struct
-  type t = { block_id : int; account_identifier_id : int; creation_fee : int64 }
-  [@@deriving hlist, fields]
-
-  let typ =
-    Mina_caqti.Type_spec.custom_type ~to_hlist ~of_hlist
-      Caqti_type.[ int; int; int64 ]
-
-  let table_name = "accounts_created"
-
->>>>>>> 2a77cca7
   let add_if_doesn't_exist (module Conn : CONNECTION) block_id account_id
       creation_fee =
     let open Deferred.Result.Let_syntax in
     let%bind account_identifier_id =
-<<<<<<< HEAD
-      (* TODO: TEMP!!!! -- add real token owner *)
-      Account_identifiers.add_if_doesn't_exist
-        (module Conn)
-        ~token_owner:None account_id
-=======
       Account_identifiers.add_if_doesn't_exist (module Conn) account_id
->>>>>>> 2a77cca7
     in
     let creation_fee =
       Currency.Fee.to_uint64 creation_fee |> Unsigned.UInt64.to_int64
@@ -3767,11 +3274,7 @@
   go retries
 
 let add_block_aux ?(retries = 3) ~logger ~pool ~add_block ~hash
-<<<<<<< HEAD
-    ~delete_older_than ~accounts_accessed ~accounts_created block =
-=======
     ~delete_older_than ~accounts_accessed ~accounts_created ~tokens_used block =
->>>>>>> 2a77cca7
   let state_hash = hash block in
 
   (* the block itself is added in a single transaction with a transaction block
@@ -3915,45 +3418,28 @@
     ~hash:(fun block ->
       (block.Precomputed.protocol_state |> Protocol_state.hashes).state_hash )
     ~accounts_accessed:block.Precomputed.accounts_accessed
-<<<<<<< HEAD
-    ~accounts_created:block.Precomputed.accounts_created block
-=======
     ~accounts_created:block.Precomputed.accounts_created
     ~tokens_used:block.Precomputed.tokens_used block
->>>>>>> 2a77cca7
 
 let add_block_aux_extensional ~logger ?retries ~pool ~delete_older_than block =
   add_block_aux ~logger ?retries ~pool ~delete_older_than
     ~add_block:Block.add_from_extensional
     ~hash:(fun (block : Extensional.Block.t) -> block.state_hash)
     ~accounts_accessed:block.Extensional.Block.accounts_accessed
-<<<<<<< HEAD
-    ~accounts_created:block.Extensional.Block.accounts_created block
-=======
     ~accounts_created:block.Extensional.Block.accounts_created
     ~tokens_used:block.Extensional.Block.tokens_used block
->>>>>>> 2a77cca7
 
 let run pool reader ~constraint_constants ~logger ~delete_older_than :
     unit Deferred.t =
   Strict_pipe.Reader.iter reader ~f:(function
     | Diff.Transition_frontier
-<<<<<<< HEAD
-        (Breadcrumb_added { block; accounts_accessed; accounts_created; _ })
-      -> (
-=======
         (Breadcrumb_added
           { block; accounts_accessed; accounts_created; tokens_used; _ } ) -> (
->>>>>>> 2a77cca7
         let add_block = Block.add_if_doesn't_exist ~constraint_constants in
         let hash = State_hash.With_state_hashes.state_hash in
         match%bind
           add_block_aux ~logger ~pool ~delete_older_than ~hash ~add_block
-<<<<<<< HEAD
-            ~accounts_accessed ~accounts_created
-=======
             ~accounts_accessed ~accounts_created ~tokens_used
->>>>>>> 2a77cca7
             (With_hash.map ~f:External_transition.decompose block)
         with
         | Error e ->
