--- conflicted
+++ resolved
@@ -77,17 +77,10 @@
     ; creator : Public_key.Compressed.Stable.Latest.t
     ; block_winner : Public_key.Compressed.Stable.Latest.t
     ; snarked_ledger_hash : Frozen_ledger_hash.Stable.Latest.t
-<<<<<<< HEAD
-    ; staking_epoch_seed : Epoch_seed.Stable.Latest.t
-    ; staking_epoch_ledger_hash : Frozen_ledger_hash.Stable.Latest.t
-    ; next_epoch_seed : Epoch_seed.Stable.Latest.t
-    ; next_epoch_ledger_hash : Frozen_ledger_hash.Stable.Latest.t
-=======
     ; staking_epoch_data : Mina_base.Epoch_data.Value.Stable.Latest.t
     ; next_epoch_data : Mina_base.Epoch_data.Value.Stable.Latest.t
     ; min_window_density : Mina_numbers.Length.Stable.Latest.t
     ; total_currency : Currency.Amount.Stable.Latest.t
->>>>>>> cf858b4f
     ; ledger_hash : Ledger_hash.Stable.Latest.t
     ; height : Unsigned_extended.UInt32.Stable.Latest.t
     ; global_slot_since_hard_fork : Mina_numbers.Global_slot.Stable.Latest.t
