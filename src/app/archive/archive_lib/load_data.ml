(* load_data.ml -- load archive db data to "native" OCaml data *)

open Core_kernel
open Async
open Mina_base

let pk_of_id pool pk_id =
  let%map pk_str =
    Mina_caqti.query pool ~f:(fun db ->
        Processor.Public_key.find_by_id db pk_id )
  in
  Signature_lib.Public_key.Compressed.of_base58_check_exn pk_str

let token_of_id pool token_id =
  let%map { value; _ } =
    Mina_caqti.query pool ~f:(fun db -> Processor.Token.find_by_id db token_id)
  in
  Token_id.of_string value

let account_identifier_of_id pool account_identifier_id =
  let%bind { public_key_id; token_id } =
    Mina_caqti.query pool ~f:(fun db ->
        Processor.Account_identifiers.load db account_identifier_id )
  in
  let%bind pk = pk_of_id pool public_key_id in
  let%map token = token_of_id pool token_id in
  Account_id.create pk token

let get_amount_bounds pool amount_id =
  let open Zkapp_basic in
  let query_db ~f = Mina_caqti.query ~f pool in
  let%map amount_db_opt =
    Option.value_map amount_id ~default:(return None) ~f:(fun id ->
        let%map amount =
          query_db ~f:(fun db -> Processor.Zkapp_amount_bounds.load db id)
        in
        Some amount )
  in
  let amount_opt =
    Option.map amount_db_opt
      ~f:(fun { amount_lower_bound; amount_upper_bound } ->
        let lower = Currency.Amount.of_string amount_lower_bound in
        let upper = Currency.Amount.of_string amount_upper_bound in
        ( { lower; upper }
          : Currency.Amount.t Zkapp_precondition.Closed_interval.t ) )
  in
  Or_ignore.of_option amount_opt

let get_global_slot_bounds pool id =
  let open Zkapp_basic in
  let query_db ~f = Mina_caqti.query ~f pool in
  let%map bounds_opt =
    Option.value_map id ~default:(return None) ~f:(fun id ->
        let%map bounds =
          query_db ~f:(fun db -> Processor.Zkapp_global_slot_bounds.load db id)
        in
        let slot_of_int64 int64 =
          int64 |> Unsigned.UInt32.of_int64
          |> Mina_numbers.Global_slot.of_uint32
        in
        let lower = slot_of_int64 bounds.global_slot_lower_bound in
        let upper = slot_of_int64 bounds.global_slot_upper_bound in
        Some ({ lower; upper } : _ Zkapp_precondition.Closed_interval.t) )
  in
  Or_ignore.of_option bounds_opt

let get_length_bounds pool id =
  let open Zkapp_basic in
  let query_db ~f = Mina_caqti.query ~f pool in
  let%map bl_db_opt =
    Option.value_map id ~default:(return None) ~f:(fun id ->
        let%map ts =
          query_db ~f:(fun db -> Processor.Zkapp_length_bounds.load db id)
        in
        Some ts )
  in
  let bl_opt =
    Option.map bl_db_opt ~f:(fun { length_lower_bound; length_upper_bound } ->
        let lower = Unsigned.UInt32.of_int64 length_lower_bound in
        let upper = Unsigned.UInt32.of_int64 length_upper_bound in
        ( { lower; upper }
          : Unsigned.UInt32.t Zkapp_precondition.Closed_interval.t ) )
  in
  Or_ignore.of_option bl_opt

let update_of_id pool update_id =
  let open Zkapp_basic in
  let query_db ~f = Mina_caqti.query ~f pool in
  let with_pool ~f arg =
    let open Caqti_async in
    Pool.use
      (fun (module Conn : CONNECTION) -> f (module Conn : CONNECTION) arg)
      pool
  in
  let%bind { app_state_id
           ; delegate_id
           ; verification_key_id
           ; permissions_id
           ; zkapp_uri_id
           ; token_symbol_id
           ; timing_id
           ; voting_for_id
           } =
    query_db ~f:(fun db -> Processor.Zkapp_updates.load db update_id)
  in
  let%bind app_state =
    let%bind { element0
             ; element1
             ; element2
             ; element3
             ; element4
             ; element5
             ; element6
             ; element7
             } =
      query_db ~f:(fun db ->
          Processor.Zkapp_states_nullable.load db app_state_id )
    in
    let field_ids =
      [ element0
      ; element1
      ; element2
      ; element3
      ; element4
      ; element5
      ; element6
      ; element7
      ]
    in
    let%map field_strs =
      Deferred.List.map field_ids ~f:(fun id_opt ->
          Option.value_map id_opt ~default:(return None) ~f:(fun id ->
              let%map field =
                query_db ~f:(fun db -> Processor.Zkapp_state_data.load db id)
              in
              Some field ) )
    in
    let fields =
      List.map field_strs ~f:(fun str_opt ->
          Option.value_map str_opt ~default:Set_or_keep.Keep ~f:(fun str ->
              Set_or_keep.Set (F.of_string str) ) )
    in
    Zkapp_state.V.of_list_exn fields
  in
  let%bind delegate =
    let%map pk_str =
      Mina_caqti.get_opt_item delegate_id
        ~f:(with_pool ~f:Processor.Public_key.find_by_id)
    in
    Option.map pk_str ~f:Signature_lib.Public_key.Compressed.of_base58_check_exn
    |> Set_or_keep.of_option
  in
  let%bind verification_key =
    let%map vk_opt =
      Option.value_map verification_key_id ~default:(return None) ~f:(fun id ->
          let%map vk =
            query_db ~f:(fun db -> Processor.Zkapp_verification_keys.load db id)
          in
          Some vk )
    in
    Set_or_keep.of_option
      (Option.map vk_opt ~f:(fun { verification_key; hash } ->
           match Base64.decode verification_key with
           | Ok s ->
               let data =
                 Binable.of_string
                   (module Pickles.Side_loaded.Verification_key.Stable.Latest)
                   s
               in
               let hash = Pickles.Backend.Tick.Field.of_string hash in
               { With_hash.data; hash }
           | Error (`Msg err) ->
               failwithf "Could not Base64-decode verification key: %s" err () )
      )
  in
  let%bind permissions =
    let%map perms_opt =
      Option.value_map permissions_id ~default:(return None) ~f:(fun id ->
          let%map { edit_state
                  ; send
                  ; receive
                  ; set_delegate
                  ; set_permissions
                  ; set_verification_key
                  ; set_zkapp_uri
                  ; edit_sequence_state
                  ; set_token_symbol
                  ; increment_nonce
                  ; set_voting_for
                  } =
            query_db ~f:(fun db -> Processor.Zkapp_permissions.load db id)
          in
          (* same fields, different types *)
          Some
            ( { edit_state
              ; send
              ; receive
              ; set_delegate
              ; set_permissions
              ; set_verification_key
              ; set_zkapp_uri
              ; edit_sequence_state
              ; set_token_symbol
              ; increment_nonce
              ; set_voting_for
              }
              : Permissions.t ) )
    in
    Set_or_keep.of_option perms_opt
  in
  let%bind zkapp_uri =
    Mina_caqti.get_zkapp_set_or_keep zkapp_uri_id
      ~f:(with_pool ~f:Processor.Zkapp_uri.load)
  in
  let%bind token_symbol =
    Mina_caqti.get_zkapp_set_or_keep token_symbol_id
      ~f:(with_pool ~f:Processor.Token_symbols.load)
  in
  let%bind timing =
    let%map tm_opt =
      Option.value_map timing_id ~default:(return None) ~f:(fun id ->
          let%map { initial_minimum_balance
                  ; cliff_time
                  ; cliff_amount
                  ; vesting_period
                  ; vesting_increment
                  } =
            query_db ~f:(fun db -> Processor.Zkapp_timing_info.load db id)
          in
          let initial_minimum_balance =
            Currency.Balance.of_string initial_minimum_balance
          in
          let cliff_time =
            cliff_time |> Unsigned.UInt32.of_int64
            |> Mina_numbers.Global_slot.of_uint32
          in
          let cliff_amount = Currency.Amount.of_string cliff_amount in
          let vesting_period =
            vesting_period |> Unsigned.UInt32.of_int64
            |> Mina_numbers.Global_slot.of_uint32
          in
          let vesting_increment = Currency.Amount.of_string vesting_increment in
          Some
            ( { initial_minimum_balance
              ; cliff_time
              ; cliff_amount
              ; vesting_period
              ; vesting_increment
              }
              : Account_update.Update.Timing_info.t ) )
    in
    Set_or_keep.of_option tm_opt
  in
  let%bind voting_for =
    let%map str_opt =
      Mina_caqti.get_opt_item
        ~f:(with_pool ~f:Processor.Voting_for.load)
        voting_for_id
    in
    Option.map str_opt ~f:State_hash.of_base58_check_exn
    |> Set_or_keep.of_option
  in
  return
    ( { app_state
      ; delegate
      ; verification_key
      ; permissions
      ; zkapp_uri
      ; token_symbol
      ; timing
      ; voting_for
      }
      : Account_update.Update.t )

let staking_data_of_id pool id =
  let open Zkapp_basic in
  let query_db ~f = Mina_caqti.query ~f pool in
  let%bind { epoch_ledger_id
           ; epoch_seed
           ; start_checkpoint
           ; lock_checkpoint
           ; epoch_length_id
           } =
    query_db ~f:(fun db -> Processor.Zkapp_epoch_data.load db id)
  in
  let%bind ledger =
    let%bind { hash_id; total_currency_id } =
      query_db ~f:(fun db ->
          Processor.Zkapp_epoch_ledger.load db epoch_ledger_id )
    in
    let%bind hash =
      let%map hash_opt =
        Option.value_map hash_id ~default:(return None) ~f:(fun id ->
            let%map hash_str =
              query_db ~f:(fun db -> Processor.Snarked_ledger_hash.load db id)
            in
            Some (Frozen_ledger_hash.of_base58_check_exn hash_str) )
      in
      Or_ignore.of_option hash_opt
    in
    let%bind total_currency = get_amount_bounds pool total_currency_id in
    return
      ( { hash; total_currency }
        : ( Frozen_ledger_hash.t Or_ignore.t
          , Currency.Amount.t Zkapp_precondition.Numeric.t )
          Epoch_ledger.Poly.t )
  in
  let seed =
    Option.map epoch_seed ~f:Snark_params.Tick.Field.of_string
    |> Or_ignore.of_option
  in
  let start_checkpoint =
    Option.map start_checkpoint ~f:State_hash.of_base58_check_exn
    |> Or_ignore.of_option
  in
  let lock_checkpoint =
    Option.map lock_checkpoint ~f:State_hash.of_base58_check_exn
    |> Or_ignore.of_option
  in
  let%map epoch_length = get_length_bounds pool epoch_length_id in
  ( { ledger; seed; start_checkpoint; lock_checkpoint; epoch_length }
    : Zkapp_precondition.Protocol_state.Epoch_data.t )

let protocol_state_precondition_of_id pool id =
  let open Zkapp_basic in
  let query_db ~f = Mina_caqti.query ~f pool in
  let%bind ({ snarked_ledger_hash_id
            ; timestamp_id
            ; blockchain_length_id
            ; min_window_density_id
            ; total_currency_id
            ; curr_global_slot_since_hard_fork
            ; global_slot_since_genesis
            ; staking_epoch_data_id
            ; next_epoch_data_id
            }
             : Processor.Zkapp_network_precondition.t ) =
    query_db ~f:(fun db -> Processor.Zkapp_network_precondition.load db id)
  in
  let%bind snarked_ledger_hash =
    let%map hash_opt =
      Option.value_map snarked_ledger_hash_id ~default:(return None)
        ~f:(fun id ->
          let%map hash =
            query_db ~f:(fun db -> Processor.Snarked_ledger_hash.load db id)
          in
          Some (Frozen_ledger_hash.of_base58_check_exn hash) )
    in
    Or_ignore.of_option hash_opt
  in
  let%bind timestamp =
    let%map ts_db_opt =
      Option.value_map timestamp_id ~default:(return None) ~f:(fun id ->
          let%map ts =
            query_db ~f:(fun db -> Processor.Zkapp_timestamp_bounds.load db id)
          in
          Some ts )
    in
    let ts_opt =
      Option.map ts_db_opt
        ~f:(fun { timestamp_lower_bound; timestamp_upper_bound } ->
          let lower = Block_time.of_string_exn timestamp_lower_bound in
          let upper = Block_time.of_string_exn timestamp_upper_bound in
          ({ lower; upper } : Block_time.t Zkapp_precondition.Closed_interval.t) )
    in
    Or_ignore.of_option ts_opt
  in
  let%bind blockchain_length = get_length_bounds pool blockchain_length_id in
  let%bind min_window_density = get_length_bounds pool min_window_density_id in
  let%bind total_currency = get_amount_bounds pool total_currency_id in
  let%bind global_slot_since_hard_fork =
    get_global_slot_bounds pool curr_global_slot_since_hard_fork
  in
  let%bind global_slot_since_genesis =
    get_global_slot_bounds pool global_slot_since_genesis
  in
  let%bind staking_epoch_data = staking_data_of_id pool staking_epoch_data_id in
  let%map next_epoch_data = staking_data_of_id pool next_epoch_data_id in
  ( { snarked_ledger_hash
    ; timestamp
    ; blockchain_length
    ; min_window_density
    ; last_vrf_output = ()
    ; total_currency
    ; global_slot_since_hard_fork
    ; global_slot_since_genesis
    ; staking_epoch_data
    ; next_epoch_data
    }
    : Zkapp_precondition.Protocol_state.t )

let load_events pool id =
  let query_db ~f = Mina_caqti.query ~f pool in
  let%map fields_list =
    (* each id refers to an item in 'zkapp_state_data_array' *)
    let%bind field_array_ids =
      query_db ~f:(fun db -> Processor.Zkapp_events.load db id)
    in
    Deferred.List.map (Array.to_list field_array_ids) ~f:(fun array_id ->
        let%bind field_ids =
          query_db ~f:(fun db ->
              Processor.Zkapp_state_data_array.load db array_id )
        in
        Deferred.List.map (Array.to_list field_ids) ~f:(fun field_id ->
            let%map field_str =
              query_db ~f:(fun db ->
                  Processor.Zkapp_state_data.load db field_id )
            in
            Zkapp_basic.F.of_string field_str ) )
  in
  List.map fields_list ~f:Array.of_list

let get_fee_payer_body ~pool body_id =
  let query_db ~f = Mina_caqti.query ~f pool in
  let%bind { account_identifier_id; fee; valid_until; nonce } =
    query_db ~f:(fun db -> Processor.Zkapp_fee_payer_body.load db body_id)
  in
  let%bind account_id = account_identifier_of_id pool account_identifier_id in
  let public_key = Account_id.public_key account_id in
  let fee = Currency.Fee.of_string fee in
  let valid_until =
    let open Option.Let_syntax in
    valid_until >>| Unsigned.UInt32.of_int64
    >>| Mina_numbers.Global_slot.of_uint32
  in
  let nonce =
    nonce |> Unsigned.UInt32.of_int64 |> Mina_numbers.Account_nonce.of_uint32
  in
  return
    ({ public_key; fee; valid_until; nonce } : Account_update.Body.Fee_payer.t)

let get_account_update_body ~pool body_id =
  let open Zkapp_basic in
  let query_db ~f = Mina_caqti.query ~f pool in
  let pk_of_id = pk_of_id pool in
  let%bind { account_identifier_id
           ; update_id
           ; balance_change
           ; increment_nonce
           ; events_id
           ; sequence_events_id
           ; call_data_id
           ; call_depth
           ; zkapp_network_precondition_id
           ; zkapp_account_precondition_id
           ; use_full_commitment
           ; caller
           ; authorization_kind
           } =
    query_db ~f:(fun db -> Processor.Zkapp_account_update_body.load db body_id)
  in
  let%bind account_id = account_identifier_of_id pool account_identifier_id in
  let public_key = Account_id.public_key account_id in
  let token_id = Account_id.token_id account_id in
  let%bind update = update_of_id pool update_id in
  let balance_change =
    let magnitude, sgn =
      match String.split balance_change ~on:'-' with
      | [ s ] ->
          (Currency.Amount.of_string s, Sgn.Pos)
      | [ ""; s ] ->
          (Currency.Amount.of_string s, Sgn.Neg)
      | _ ->
          failwith "Ill-formatted string for balance change"
    in
    Currency.Amount.Signed.create ~magnitude ~sgn
  in
  let%bind events = load_events pool events_id in
  let%bind sequence_events = load_events pool sequence_events_id in
  let%bind call_data =
    let%map field_str =
      query_db ~f:(fun db -> Processor.Zkapp_state_data.load db call_data_id)
    in
    Zkapp_basic.F.of_string field_str
  in
  let%bind protocol_state_precondition =
    protocol_state_precondition_of_id pool zkapp_network_precondition_id
  in
  let%bind account_precondition =
    let%bind ({ kind; precondition_account_id; nonce }
               : Processor.Zkapp_account_precondition.t ) =
      query_db ~f:(fun db ->
          Processor.Zkapp_account_precondition.load db
            zkapp_account_precondition_id )
    in
    match kind with
    | Nonce ->
        assert (Option.is_some nonce) ;
        let nonce =
          Option.value_exn nonce |> Unsigned.UInt32.of_int64
          |> Mina_numbers.Account_nonce.of_uint32
        in
        return @@ Account_update.Account_precondition.Nonce nonce
    | Accept ->
        return Account_update.Account_precondition.Accept
    | Full ->
        assert (Option.is_some precondition_account_id) ;
        let%bind { balance_id
                 ; nonce_id
                 ; receipt_chain_hash
                 ; delegate_id
                 ; state_id
                 ; sequence_state_id
                 ; proved_state
                 ; is_new
                 } =
          query_db ~f:(fun db ->
              Processor.Zkapp_precondition_account.load db
                (Option.value_exn precondition_account_id) )
        in
        let%bind balance =
          let%map balance_opt =
            Option.value_map balance_id ~default:(return None) ~f:(fun id ->
                let%map { balance_lower_bound; balance_upper_bound } =
                  query_db ~f:(fun db ->
                      Processor.Zkapp_balance_bounds.load db id )
                in
                let lower = Currency.Balance.of_string balance_lower_bound in
                let upper = Currency.Balance.of_string balance_upper_bound in
                Some ({ lower; upper } : _ Zkapp_precondition.Closed_interval.t) )
          in
          Or_ignore.of_option balance_opt
        in
        let%bind nonce =
          let%map nonce_opt =
            Option.value_map nonce_id ~default:(return None) ~f:(fun id ->
                let%map { nonce_lower_bound; nonce_upper_bound } =
                  query_db ~f:(fun db ->
                      Processor.Zkapp_nonce_bounds.load db id )
                in
                let balance_of_int64 int64 =
                  int64 |> Unsigned.UInt32.of_int64
                  |> Mina_numbers.Account_nonce.of_uint32
                in
                let lower = balance_of_int64 nonce_lower_bound in
                let upper = balance_of_int64 nonce_upper_bound in
                Some ({ lower; upper } : _ Zkapp_precondition.Closed_interval.t) )
          in
          Or_ignore.of_option nonce_opt
        in
        let receipt_chain_hash =
          Option.map receipt_chain_hash
            ~f:Receipt.Chain_hash.of_base58_check_exn
          |> Or_ignore.of_option
        in
        let get_pk id =
          let%map pk_opt =
            Option.value_map id ~default:(return None) ~f:(fun id ->
                let%map pk = pk_of_id id in
                Some pk )
          in
          Or_ignore.of_option pk_opt
        in
        let%bind delegate = get_pk delegate_id in
        let%bind state =
          let%bind { element0
                   ; element1
                   ; element2
                   ; element3
                   ; element4
                   ; element5
                   ; element6
                   ; element7
                   } =
            query_db ~f:(fun db ->
                Processor.Zkapp_states_nullable.load db state_id )
          in
          let elements =
            [ element0
            ; element1
            ; element2
            ; element3
            ; element4
            ; element5
            ; element6
            ; element7
            ]
          in
          let%map fields =
            Deferred.List.map elements ~f:(fun id_opt ->
                Option.value_map id_opt ~default:(return None) ~f:(fun id ->
                    let%map field_str =
                      query_db ~f:(fun db ->
                          Processor.Zkapp_state_data.load db id )
                    in
                    Some (Zkapp_basic.F.of_string field_str) ) )
          in
          List.map fields ~f:Or_ignore.of_option |> Zkapp_state.V.of_list_exn
        in
        let%bind sequence_state =
          let%map sequence_state_opt =
            Option.value_map sequence_state_id ~default:(return None)
              ~f:(fun id ->
                let%map field_str =
                  query_db ~f:(fun db -> Processor.Zkapp_state_data.load db id)
                in
                Some (Zkapp_basic.F.of_string field_str) )
          in
          Or_ignore.of_option sequence_state_opt
        in
        let proved_state = Or_ignore.of_option proved_state in
        let is_new = Or_ignore.of_option is_new in
        return
          (Account_update.Account_precondition.Full
             { balance
             ; nonce
             ; receipt_chain_hash
             ; delegate
             ; state
             ; sequence_state
             ; proved_state
             ; is_new
             } )
  in
<<<<<<< HEAD
  let caller = Party.Call_type.of_string caller in
  let authorization_kind =
    Party.Authorization_kind.of_string_exn authorization_kind
  in
=======
  let caller = Account_update.Call_type.of_string caller in
>>>>>>> 9d721c93
  return
    ( { public_key
      ; token_id
      ; update
      ; balance_change
      ; increment_nonce
      ; events
      ; sequence_events
      ; call_data
      ; call_depth
      ; preconditions =
          { Account_update.Preconditions.network = protocol_state_precondition
          ; account = account_precondition
          }
      ; use_full_commitment
      ; caller
      ; authorization_kind
      }
      : Account_update.Body.Simple.t )

let get_account_accessed ~pool (account : Processor.Accounts_accessed.t) :
    (int * Account.t) Deferred.t =
  let query_db ~f = Mina_caqti.query ~f pool in
  let with_pool ~f arg =
    let open Caqti_async in
    Pool.use
      (fun (module Conn : CONNECTION) -> f (module Conn : CONNECTION) arg)
      pool
  in
  let pk_of_id = pk_of_id pool in
  let token_of_id = token_of_id pool in
  let ({ ledger_index
       ; block_id = _
       ; account_identifier_id
       ; token_symbol_id
       ; balance
       ; nonce
       ; receipt_chain_hash
       ; delegate_id
       ; voting_for_id
       ; timing_id
       ; permissions_id
       ; zkapp_id
       }
        : Processor.Accounts_accessed.t ) =
    account
  in
  let%bind ({ public_key_id; token_id } : Processor.Account_identifiers.t) =
    query_db ~f:(fun db ->
        Processor.Account_identifiers.load db account_identifier_id )
  in
  let%bind public_key = pk_of_id public_key_id in
  let%bind token_id = token_of_id token_id in
  let%bind token_symbol =
    query_db ~f:(fun db -> Processor.Token_symbols.load db token_symbol_id)
  in
  let balance = Currency.Balance.of_string balance in
  let nonce = nonce |> Unsigned.UInt32.of_int64 |> Account.Nonce.of_uint32 in
  let receipt_chain_hash =
    receipt_chain_hash |> Receipt.Chain_hash.of_base58_check_exn
  in
  let%bind delegate =
    let%map pk_str_opt =
      Mina_caqti.get_opt_item delegate_id
        ~f:(with_pool ~f:Processor.Public_key.find_by_id)
    in
    Option.map pk_str_opt
      ~f:Signature_lib.Public_key.Compressed.of_base58_check_exn
  in
  let%bind voting_for =
    let%map hash_str =
      query_db ~f:(fun db -> Processor.Voting_for.load db voting_for_id)
    in
    State_hash.of_base58_check_exn hash_str
  in
  let%bind timing =
    match%map
      query_db ~f:(fun db -> Processor.Timing_info.load_opt db timing_id)
    with
    | None ->
        Account_timing.Untimed
    | Some timing ->
        let ({ initial_minimum_balance
             ; cliff_time
             ; cliff_amount
             ; vesting_period
             ; vesting_increment
             ; _
             }
              : Processor.Timing_info.t ) =
          timing
        in
        if
          List.for_all [ cliff_time; vesting_period ] ~f:Int64.(equal zero)
          && List.for_all
               [ initial_minimum_balance; cliff_amount; vesting_increment ]
               ~f:String.(equal "0")
        then Untimed
        else
          let initial_minimum_balance =
            Currency.Balance.of_string initial_minimum_balance
          in
          let cliff_time =
            cliff_time |> Unsigned.UInt32.of_int64
            |> Mina_numbers.Global_slot.of_uint32
          in
          let cliff_amount = Currency.Amount.of_string cliff_amount in
          let vesting_period =
            vesting_period |> Unsigned.UInt32.of_int64
            |> Mina_numbers.Global_slot.of_uint32
          in
          let vesting_increment = Currency.Amount.of_string vesting_increment in
          Timed
            { initial_minimum_balance
            ; cliff_time
            ; cliff_amount
            ; vesting_period
            ; vesting_increment
            }
  in
  let%bind permissions =
    let%map { edit_state
            ; send
            ; receive
            ; set_delegate
            ; set_permissions
            ; set_verification_key
            ; set_zkapp_uri
            ; edit_sequence_state
            ; set_token_symbol
            ; increment_nonce
            ; set_voting_for
            } =
      query_db ~f:(fun db -> Processor.Zkapp_permissions.load db permissions_id)
    in
    ( { edit_state
      ; send
      ; receive
      ; set_delegate
      ; set_permissions
      ; set_verification_key
      ; set_zkapp_uri
      ; edit_sequence_state
      ; set_token_symbol
      ; increment_nonce
      ; set_voting_for
      }
      : Permissions.t )
  in
  let%bind zkapp_db =
    Mina_caqti.get_opt_item zkapp_id
      ~f:(with_pool ~f:Processor.Zkapp_account.load)
  in
  let%bind zkapp =
    Option.value_map ~default:(return None) zkapp_db
      ~f:(fun
           { app_state_id
           ; verification_key_id
           ; zkapp_version
           ; sequence_state_id
           ; last_sequence_slot
           ; proved_state (* TODO : we'll have this at some point *)
           ; zkapp_uri_id = _
           }
         ->
        let%bind { element0
                 ; element1
                 ; element2
                 ; element3
                 ; element4
                 ; element5
                 ; element6
                 ; element7
                 } =
          query_db ~f:(fun db -> Processor.Zkapp_states.load db app_state_id)
        in
        let elements =
          [ element0
          ; element1
          ; element2
          ; element3
          ; element4
          ; element5
          ; element6
          ; element7
          ]
        in
        let%bind app_state =
          let%map field_strs =
            Deferred.List.map elements ~f:(fun id ->
                query_db ~f:(fun db -> Processor.Zkapp_state_data.load db id) )
          in
          let fields = List.map field_strs ~f:Zkapp_basic.F.of_string in
          Zkapp_state.V.of_list_exn fields
        in
        let%bind verification_key =
          Option.value_map verification_key_id ~default:(return None)
            ~f:(fun id ->
              let%map { verification_key; hash } =
                query_db ~f:(fun db ->
                    Processor.Zkapp_verification_keys.load db id )
              in
              let data =
                match Base64.decode verification_key with
                | Ok s ->
                    Binable.of_string
                      (module Pickles.Side_loaded.Verification_key.Stable.Latest)
                      s
                | Error (`Msg err) ->
                    failwithf "Could not Base64-decode verification key: %s" err
                      ()
              in
              let hash = Zkapp_basic.F.of_string hash in
              Some ({ data; hash } : _ With_hash.t) )
        in
        let zkapp_version =
          zkapp_version |> Unsigned.UInt32.of_int64
          |> Mina_numbers.Zkapp_version.of_uint32
        in
        let%bind { element0; element1; element2; element3; element4 } =
          query_db ~f:(fun db ->
              Processor.Zkapp_sequence_states.load db sequence_state_id )
        in
        let elements = [ element0; element1; element2; element3; element4 ] in
        let%map sequence_state =
          let%map field_strs =
            Deferred.List.map elements ~f:(fun id ->
                query_db ~f:(fun db -> Processor.Zkapp_state_data.load db id) )
          in
          let fields = List.map field_strs ~f:Zkapp_basic.F.of_string in
          Pickles_types.Vector.Vector_5.of_list_exn fields
        in
        let last_sequence_slot =
          last_sequence_slot |> Unsigned.UInt32.of_int64
          |> Mina_numbers.Global_slot.of_uint32
        in
        Some
          ( { app_state
            ; verification_key
            ; zkapp_version
            ; sequence_state
            ; last_sequence_slot
            ; proved_state
            }
            : Mina_base.Zkapp_account.t ) )
  in
  (* TODO: the URI will be moved to the zkApp, no longer in the account *)
  let%bind zkapp_uri =
    Option.value_map zkapp_db ~default:(return "https://dummy.com")
      ~f:(fun zkapp ->
        query_db ~f:(fun db -> Processor.Zkapp_uri.load db zkapp.zkapp_uri_id) )
  in
  (* TODO: token permissions is going away *)
  let account =
    ( { public_key
      ; token_id
      ; token_permissions =
          Token_permissions.Not_owned { account_disabled = false }
      ; token_symbol
      ; balance
      ; nonce
      ; receipt_chain_hash
      ; delegate
      ; voting_for
      ; timing
      ; permissions
      ; zkapp
      ; zkapp_uri
      }
      : Mina_base.Account.t )
  in
  return (ledger_index, account)<|MERGE_RESOLUTION|>--- conflicted
+++ resolved
@@ -612,14 +612,10 @@
              ; is_new
              } )
   in
-<<<<<<< HEAD
-  let caller = Party.Call_type.of_string caller in
+  let caller = Account_update.Call_type.of_string caller in
   let authorization_kind =
-    Party.Authorization_kind.of_string_exn authorization_kind
-  in
-=======
-  let caller = Account_update.Call_type.of_string caller in
->>>>>>> 9d721c93
+    Account_update.Authorization_kind.of_string_exn authorization_kind
+  in
   return
     ( { public_key
       ; token_id
