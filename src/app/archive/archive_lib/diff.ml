open Mina_transition
open Core_kernel
open Mina_base
module Breadcrumb = Transition_frontier.Breadcrumb

(* TODO: We should be able to fully deserialize and serialize via json *)

module Transition_frontier = struct
  [%%versioned
  module Stable = struct
    module V2 = struct
      type t =
        | Breadcrumb_added of
            { block :
                ( External_transition.Raw.Stable.V1.t
                , State_hash.Stable.V1.t )
                With_hash.Stable.V1.t
            ; sender_receipt_chains_from_parent_ledger :
                (Account_id.Stable.V1.t * Receipt.Chain_hash.Stable.V1.t) list
            }
        | Root_transitioned of
            Transition_frontier.Diff.Root_transition.Lite.Stable.V2.t
        | Bootstrap of { lost_blocks : State_hash.Stable.V1.t list }

      let to_latest = Fn.id
    end
  end]
end

module Transaction_pool = struct
  [%%versioned
  module Stable = struct
    module V1 = struct
      type t =
        { added : User_command.Stable.V1.t list
        ; removed : User_command.Stable.V1.t list
        }

      let to_latest = Fn.id
    end
  end]
end

[%%versioned
module Stable = struct
  module V2 = struct
    type t =
      | Transition_frontier of Transition_frontier.Stable.V2.t
      | Transaction_pool of Transaction_pool.Stable.V1.t

    let to_latest = Fn.id
  end
end]

module Builder = struct
  let breadcrumb_added breadcrumb =
    let validated_block = Breadcrumb.validated_transition breadcrumb in
    let block, _ =
      External_transition.Validated.Stable.V1.of_v2 validated_block
    in
<<<<<<< HEAD
    let block = 
      With_hash.data @@ Mina_block.Validated.forget validated_block
    in
    let hash = Mina_block.Validated.state_hash validated_block in
    let commands = Mina_block.Validated.valid_commands validated_block in
=======
    let commands = External_transition.Validated.commands validated_block in
>>>>>>> 4248a04c
    let sender_receipt_chains_from_parent_ledger =
      let senders =
        commands
        |> List.map ~f:(fun { data; _ } ->
               User_command.(fee_payer (forget_check data)))
        |> Account_id.Set.of_list
      in
      let ledger =
        Staged_ledger.ledger @@ Breadcrumb.staged_ledger breadcrumb
      in
      Set.to_list senders
      |> List.map ~f:(fun sender ->
             Option.value_exn
               (let open Option.Let_syntax in
               let%bind ledger_location =
                 Ledger.location_of_account ledger sender
               in
               let%map { receipt_chain_hash; _ } =
                 Ledger.get ledger ledger_location
               in
               (sender, receipt_chain_hash)))
    in
    Transition_frontier.Breadcrumb_added
<<<<<<< HEAD
      {block = {With_hash.hash; data = External_transition.compose block}; sender_receipt_chains_from_parent_ledger}
=======
      { block = With_hash.map ~f:External_transition.compose block
      ; sender_receipt_chains_from_parent_ledger
      }
>>>>>>> 4248a04c

  let user_commands user_commands =
    Transaction_pool { Transaction_pool.added = user_commands; removed = [] }
end<|MERGE_RESOLUTION|>--- conflicted
+++ resolved
@@ -55,18 +55,12 @@
 module Builder = struct
   let breadcrumb_added breadcrumb =
     let validated_block = Breadcrumb.validated_transition breadcrumb in
-    let block, _ =
-      External_transition.Validated.Stable.V1.of_v2 validated_block
+    let block =
+      With_hash.map_hash ~f:State_hash.State_hashes.state_hash
+      @@ With_hash.map ~f:External_transition.compose
+      @@ Mina_block.Validated.forget validated_block
     in
-<<<<<<< HEAD
-    let block = 
-      With_hash.data @@ Mina_block.Validated.forget validated_block
-    in
-    let hash = Mina_block.Validated.state_hash validated_block in
     let commands = Mina_block.Validated.valid_commands validated_block in
-=======
-    let commands = External_transition.Validated.commands validated_block in
->>>>>>> 4248a04c
     let sender_receipt_chains_from_parent_ledger =
       let senders =
         commands
@@ -90,13 +84,7 @@
                (sender, receipt_chain_hash)))
     in
     Transition_frontier.Breadcrumb_added
-<<<<<<< HEAD
-      {block = {With_hash.hash; data = External_transition.compose block}; sender_receipt_chains_from_parent_ledger}
-=======
-      { block = With_hash.map ~f:External_transition.compose block
-      ; sender_receipt_chains_from_parent_ledger
-      }
->>>>>>> 4248a04c
+      { block; sender_receipt_chains_from_parent_ledger }
 
   let user_commands user_commands =
     Transaction_pool { Transaction_pool.added = user_commands; removed = [] }
