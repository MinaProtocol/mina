--- conflicted
+++ resolved
@@ -17,13 +17,10 @@
         { block :
             External_transition.Raw.Stable.Latest.t
             State_hash.With_state_hashes.Stable.Latest.t
-<<<<<<< HEAD
-=======
               (* ledger index, account *)
         ; accounts_accessed : (int * Mina_base.Account.Stable.Latest.t) list
         ; accounts_created :
             (Account_id.Stable.Latest.t * Currency.Fee.Stable.Latest.t) list
->>>>>>> 392c8fa1
         ; sender_receipt_chains_from_parent_ledger :
             (Account_id.Stable.Latest.t * Receipt.Chain_hash.Stable.Latest.t)
             list
@@ -48,21 +45,11 @@
 [@@deriving bin_io_unversioned]
 
 module Builder = struct
-<<<<<<< HEAD
-  let breadcrumb_added breadcrumb =
-    let ((block, _) as validated_block) =
-      Breadcrumb.validated_transition breadcrumb
-    in
+  let breadcrumb_added ~(precomputed_values : Precomputed_values.t) breadcrumb =
+    let validated_block = Breadcrumb.validated_transition breadcrumb in
     let commands = Mina_block.Validated.valid_commands validated_block in
-=======
-  let breadcrumb_added ~(precomputed_values : Precomputed_values.t) breadcrumb =
-    let ((block, _) as validated_block) =
-      Breadcrumb.validated_transition breadcrumb
-    in
-    let commands = External_transition.Validated.commands validated_block in
     let staged_ledger = Breadcrumb.staged_ledger breadcrumb in
     let ledger = Staged_ledger.ledger staged_ledger in
->>>>>>> 392c8fa1
     let sender_receipt_chains_from_parent_ledger =
       let senders =
         commands
@@ -81,16 +68,11 @@
                  Mina_ledger.Ledger.get ledger ledger_location
                in
                (sender, receipt_chain_hash)))
-<<<<<<< HEAD
     in
-    Transition_frontier.Breadcrumb_added
-      { block = With_hash.map ~f:External_transition.compose block
-=======
-    in
+    let block_with_hash = Mina_block.Validated.forget validated_block in
+    let block = With_hash.data block_with_hash in
     let accounts_accessed =
-      let account_ids_accessed =
-        External_transition.Validated.account_ids_accessed validated_block
-      in
+      let account_ids_accessed = Mina_block.account_ids_accessed block in
       List.filter_map account_ids_accessed ~f:(fun acct_id ->
           (* an accessed account may not be the ledger *)
           let%bind.Option index =
@@ -105,7 +87,7 @@
         precomputed_values.constraint_constants.account_creation_fee
       in
       let previous_block_state_hash =
-        External_transition.Validated.protocol_state validated_block
+        Mina_block.header block |> Header.protocol_state
         |> Mina_state.Protocol_state.previous_state_hash
       in
       List.map
@@ -114,10 +96,9 @@
           (acct_id, account_creation_fee))
     in
     Transition_frontier.Breadcrumb_added
-      { block = With_hash.map ~f:External_transition.compose block
+      { block = With_hash.map ~f:External_transition.compose block_with_hash
       ; accounts_accessed
       ; accounts_created
->>>>>>> 392c8fa1
       ; sender_receipt_chains_from_parent_ledger
       }
 
