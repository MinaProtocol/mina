(library
 (name archive_cli)
 (public_name archive.cli)
 (libraries
<<<<<<< HEAD
  ;;opam libraries
  async_kernel
  caqti
  archive_lib
  core
  async
  caqti-async
  core_kernel
  async.async_command
  ;;local libraries
  genesis_constants
  mina_runtime_config
  cli_lib
  logger
  block_time
  mina_version)
 (instrumentation
  (backend bisect_ppx --bisect-sigterm))
 (preprocess
  (pps ppx_version ppx_jane ppx_mina)))
=======
   ;;opam libraries
   async_kernel
   caqti
   archive_lib
   core
   async
   caqti-async
   core_kernel
   async.async_command
   ;;local libraries
   genesis_constants
   mina_runtime_config
   cli_lib
   logger
   block_time
   mina_version
   mina_caqti
 )
 (instrumentation (backend bisect_ppx))
 (preprocess (pps ppx_version ppx_jane ppx_mina)))
>>>>>>> c7034b8e
<|MERGE_RESOLUTION|>--- conflicted
+++ resolved
@@ -2,7 +2,6 @@
  (name archive_cli)
  (public_name archive.cli)
  (libraries
-<<<<<<< HEAD
   ;;opam libraries
   async_kernel
   caqti
@@ -18,30 +17,9 @@
   cli_lib
   logger
   block_time
-  mina_version)
+  mina_version
+  mina_caqti)
  (instrumentation
   (backend bisect_ppx --bisect-sigterm))
  (preprocess
-  (pps ppx_version ppx_jane ppx_mina)))
-=======
-   ;;opam libraries
-   async_kernel
-   caqti
-   archive_lib
-   core
-   async
-   caqti-async
-   core_kernel
-   async.async_command
-   ;;local libraries
-   genesis_constants
-   mina_runtime_config
-   cli_lib
-   logger
-   block_time
-   mina_version
-   mina_caqti
- )
- (instrumentation (backend bisect_ppx))
- (preprocess (pps ppx_version ppx_jane ppx_mina)))
->>>>>>> c7034b8e
+  (pps ppx_version ppx_jane ppx_mina)))