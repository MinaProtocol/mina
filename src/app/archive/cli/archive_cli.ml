open Core
open Async
open Cli_lib

let command_run =
  let open Command.Let_syntax in
  Command.async
    ~summary:"Run an archive process that can store all of the data of Mina"
    (let%map_open log_json = Flag.Log.json
     and log_level = Flag.Log.level
     and server_port = Flag.Port.Archive.server
     and metrics_server_port =
       flag "--metrics-port" ~aliases:[ "-metrics-port" ]
         ~doc:
           "PORT metrics server for scraping via Prometheus (default no \
            metrics-server)"
         (optional Cli_lib.Arg_type.int16)
     and missing_blocks_width =
       flag "--missing-blocks-width"
         ~aliases:[ "-missing-blocks-width" ]
         ~doc:
           (sprintf
              "int The width of block heights within which missing blocks are \
               reported in Prometheus metrics. If the maximum height in the \
               database is h and missing-blocks-width is n, then \
               Coda_Archive_missing_blocks will report missing blocks between \
               heights max(1, h-n) and h (default %d)"
              Archive_lib.Metrics.default_missing_blocks_width )
         (optional int)
     and postgres = Flag.Uri.Archive.postgres
     and runtime_config_file =
       flag "--config-file" ~aliases:[ "-config-file" ] (optional string)
         ~doc:"PATH to the configuration file containing the genesis ledger"
     and delete_older_than =
       flag "--delete-older-than" ~aliases:[ "-delete-older-than" ]
         (optional int)
         ~doc:
           "int Delete blocks that are more than n blocks lower than the \
            maximum seen block."
     in
     fun () ->
       let logger = Logger.create () in
<<<<<<< HEAD
       let genesis_constants = Genesis_constants.Compiled.genesis_constants in
       let constraint_constants =
         Genesis_constants.Compiled.constraint_constants
=======
       let open Deferred.Let_syntax in
       let%bind config =
         Runtime_config.Json_loader.load_config_files ~logger
           (Option.to_list runtime_config_file)
         |> Deferred.Or_error.ok_exn
       in
       let constants = Runtime_config.Constants.load_constants' config in
       let%bind precomputed_values_opt =
         match runtime_config_file with
         | None ->
             return None
         | Some _ ->
             Deferred.Or_error.(
               Genesis_ledger_helper.Config_loader.init_from_config_file ~logger
                 ~constants config
               >>| fun (a, _) -> Option.some a)
             |> Deferred.Or_error.ok_exn
>>>>>>> 97ab3010
       in
       Stdout_log.setup log_json log_level ;
       [%log info] "Starting archive process; built with commit $commit"
         ~metadata:[ ("commit", `String Mina_version.commit_id) ] ;
       Archive_lib.Processor.setup_server ~metrics_server_port ~logger
<<<<<<< HEAD
         ~genesis_constants ~constraint_constants
=======
         ~genesis_constants:
           (Runtime_config.Constants.genesis_constants constants)
         ~constraint_constants:
           (Runtime_config.Constants.constraint_constants constants)
>>>>>>> 97ab3010
         ~postgres_address:postgres.value
         ~server_port:
           (Option.value server_port.value ~default:server_port.default)
         ~delete_older_than ~precomputed_values_opt ~missing_blocks_width )

let time_arg =
  (* Same timezone as Genesis_constants.genesis_state_timestamp. *)
  let default_timezone = Core.Time.Zone.of_utc_offset ~hours:(-8) in
  Command.Arg_type.create
    (Time.of_string_gen ~if_no_timezone:(`Use_this_one default_timezone))

let command_prune =
  let open Command.Let_syntax in
  Command.async ~summary:"Prune old blocks and their transactions"
    (let%map_open height =
       flag "--height" ~aliases:[ "-height" ] (optional int)
         ~doc:"int Delete blocks with height lower than the given height"
     and num_blocks =
       flag "--num-blocks" ~aliases:[ "-num-blocks" ] (optional int)
         ~doc:
           "int Delete blocks that are more than n blocks lower than the \
            maximum seen block. This argument is ignored if the --height \
            argument is also given"
     and timestamp =
       flag "--timestamp" ~aliases:[ "-timestamp" ] (optional time_arg)
         ~doc:
           "timestamp Delete blocks that are older than the given timestamp. \
            Format: 2000-00-00 12:00:00+0100"
     and postgres = Flag.Uri.Archive.postgres in
     fun () ->
       let timestamp =
         timestamp
         |> Option.map ~f:Block_time.of_time
         |> Option.map ~f:Block_time.to_int64
       in
       let go () =
         let open Deferred.Result.Let_syntax in
         let%bind ((module Conn) as conn) =
           Caqti_async.connect postgres.value
         in
         let%bind () = Conn.start () in
         match%bind.Async.Deferred
           let%bind () =
             Archive_lib.Processor.Block.delete_if_older_than ?height
               ?num_blocks ?timestamp conn
           in
           Conn.commit ()
         with
         | Ok () ->
             return ()
         | Error err ->
             let%bind.Async.Deferred _ = Conn.rollback () in
             Deferred.Result.fail err
       in
       let logger = Logger.create () in
       let cmd_metadata =
         List.filter_opt
           [ Option.map height ~f:(fun v -> ("height", `Int v))
           ; Option.map num_blocks ~f:(fun v -> ("num_blocks", `Int v))
           ; Option.map timestamp ~f:(fun v ->
                 ("timestamp", `String (Int64.to_string v)) )
           ]
       in
       match%map.Async.Deferred go () with
       | Ok () ->
           [%log info] "Successfully purged blocks." ~metadata:cmd_metadata
       | Error err ->
           [%log error] "Failed to purge blocks"
             ~metadata:
               (("error", `String (Caqti_error.show err)) :: cmd_metadata) )

let commands = [ ("run", command_run); ("prune", command_prune) ]<|MERGE_RESOLUTION|>--- conflicted
+++ resolved
@@ -40,11 +40,6 @@
      in
      fun () ->
        let logger = Logger.create () in
-<<<<<<< HEAD
-       let genesis_constants = Genesis_constants.Compiled.genesis_constants in
-       let constraint_constants =
-         Genesis_constants.Compiled.constraint_constants
-=======
        let open Deferred.Let_syntax in
        let%bind config =
          Runtime_config.Json_loader.load_config_files ~logger
@@ -62,20 +57,15 @@
                  ~constants config
                >>| fun (a, _) -> Option.some a)
              |> Deferred.Or_error.ok_exn
->>>>>>> 97ab3010
        in
        Stdout_log.setup log_json log_level ;
        [%log info] "Starting archive process; built with commit $commit"
          ~metadata:[ ("commit", `String Mina_version.commit_id) ] ;
        Archive_lib.Processor.setup_server ~metrics_server_port ~logger
-<<<<<<< HEAD
-         ~genesis_constants ~constraint_constants
-=======
          ~genesis_constants:
            (Runtime_config.Constants.genesis_constants constants)
          ~constraint_constants:
            (Runtime_config.Constants.constraint_constants constants)
->>>>>>> 97ab3010
          ~postgres_address:postgres.value
          ~server_port:
            (Option.value server_port.value ~default:server_port.default)
