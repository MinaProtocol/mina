--- conflicted
+++ resolved
@@ -3464,31 +3464,9 @@
       | Ptime_span ->
           failwith "todo: support caqti ptime_span"
       | Enum _ ->
-<<<<<<< HEAD
-          failwith "todo: support caqti enums"
-     (* | _ -> (
-         match Caqti_type.Field.coding Conn.driver_info typ with
-         | None ->
-             failwithf "unable to render caqti field: %s"
-               (Caqti_type.Field.to_string typ)
-               ()
-         | Some (Coding coding) ->
-             render_field coding.rep
-               (Result.ok_or_failwith @@ coding.encode value) ) *)
-=======
           (* we are ignoring the enum annotation in this context because it's not always valid to apply *)
           (* NOTE: we assume enum values do not contain special characters (eg "'") *)
           "'" ^ value ^ "'"
-      | _ -> (
-          match Caqti_type.Field.coding Conn.driver_info typ with
-          | None ->
-              failwithf "unable to render caqti field: %s"
-                (Caqti_type.Field.to_string typ)
-                ()
-          | Some (Coding coding) ->
-              render_field coding.rep
-                (Result.ok_or_failwith @@ coding.encode value) )
->>>>>>> 03ba1ef7
     in
     let rec render_type : type a. a Caqti_type.t -> a -> string list =
      fun typ value ->
@@ -4010,12 +3988,14 @@
           Caqti_type.[ string; command_type ]
 
       let of_command : Internal_command.t -> t =
-        fun {hash; command_type; _} -> {hash; command_type}
+       fun { hash; command_type; _ } -> { hash; command_type }
     end in
-
     let%bind internal_cmd_ids =
-      let compare_by_primary_key (a : Internal_command.t) (b : Internal_command.t) =
-        Internal_command_primary_key.compare (Internal_command_primary_key.of_command a) (Internal_command_primary_key.of_command b)
+      let compare_by_primary_key (a : Internal_command.t)
+          (b : Internal_command.t) =
+        Internal_command_primary_key.compare
+          (Internal_command_primary_key.of_command a)
+          (Internal_command_primary_key.of_command b)
       in
       List.bind missing_blocks ~f:(fun block ->
           List.map
@@ -4023,15 +4003,16 @@
               (internal_cmd_to_repr
                  ~find_public_key_id:(Map.find_exn public_key_ids) )
             block.internal_cmds )
-      |> Staged.unstage (List.stable_dedup_staged ~compare:compare_by_primary_key)
+      |> Staged.unstage
+           (List.stable_dedup_staged ~compare:compare_by_primary_key)
       |> differential_insert
            (module Internal_command_primary_key)
-           ~get_key:Internal_command_primary_key.of_command
-           ~get_value:Fn.id
+           ~get_key:Internal_command_primary_key.of_command ~get_value:Fn.id
            ~load_index:
              (load_index
                 (module Internal_command_primary_key)
-                Internal_command_primary_key.typ ~table:Internal_command.table_name
+                Internal_command_primary_key.typ
+                ~table:Internal_command.table_name
                 ~fields:Internal_command_primary_key.Fields.names )
            ~insert_values:
              (bulk_insert Internal_command.typ
@@ -4055,7 +4036,10 @@
                     Map.find_exn block_ids block.state_hash
                 ; internal_command_id =
                     Map.find_exn internal_cmd_ids
-                      {hash = txn_hash_to_base58_check ~v1_transaction_hash hash; command_type}
+                      { hash =
+                          txn_hash_to_base58_check ~v1_transaction_hash hash
+                      ; command_type
+                      }
                 ; sequence_no
                 ; secondary_sequence_no
                 ; status
