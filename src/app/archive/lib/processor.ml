--- conflicted
+++ resolved
@@ -1566,11 +1566,7 @@
 
   let table_name = "zkapp_account_update_body"
 
-<<<<<<< HEAD
-  let add_if_doesn't_exist ~logger (module Conn : CONNECTION)
-=======
   let add_if_doesn't_exist ~logger (module Conn : Mina_caqti.CONNECTION)
->>>>>>> 15caeeec
       (body : Account_update.Body.Simple.t) =
     let open Deferred.Result.Let_syntax in
     let account_identifier = Account_id.create body.public_key body.token_id in
@@ -1686,11 +1682,7 @@
 
   let table_name = "zkapp_account_update"
 
-<<<<<<< HEAD
-  let add_if_doesn't_exist ~logger (module Conn : CONNECTION)
-=======
   let add_if_doesn't_exist ~logger (module Conn : Mina_caqti.CONNECTION)
->>>>>>> 15caeeec
       (account_update : Account_update.Simple.t) =
     let open Deferred.Result.Let_syntax in
     let%bind body_id =
@@ -2000,11 +1992,7 @@
         @@ Mina_caqti.select_cols_from_id ~table_name ~cols:Fields.names )
         id
 
-<<<<<<< HEAD
-    let add_if_doesn't_exist ~logger (module Conn : CONNECTION)
-=======
     let add_if_doesn't_exist ~logger (module Conn : Mina_caqti.CONNECTION)
->>>>>>> 15caeeec
         (ps : Zkapp_command.t) =
       let open Deferred.Result.Let_syntax in
       let zkapp_command = Zkapp_command.to_simple ps in
@@ -2843,11 +2831,7 @@
          (Mina_caqti.select_cols_from_id ~table_name:"blocks" ~cols:Fields.names) )
       id
 
-<<<<<<< HEAD
-  let add_parts_if_doesn't_exist (module Conn : CONNECTION) ~logger
-=======
   let add_parts_if_doesn't_exist ~logger (module Conn : Mina_caqti.CONNECTION)
->>>>>>> 15caeeec
       ~constraint_constants ~protocol_state ~staged_ledger_diff
       ~protocol_version ~proposed_protocol_version ~hash ~v1_transaction_hash =
     let open Deferred.Result.Let_syntax in
@@ -3999,15 +3983,9 @@
     in
     return ()
 
-<<<<<<< HEAD
-  let add_from_extensional (module Conn : CONNECTION) ~logger ~proof_cache_db
-      ?(v1_transaction_hash = false) (block : Extensional.Block.t) =
-    let signature_kind = Mina_signature_kind.t_DEPRECATED in
-=======
   let add_from_extensional ~logger ~proof_cache_db ~signature_kind
       ?(v1_transaction_hash = false) (module Conn : Mina_caqti.CONNECTION)
       (block : Extensional.Block.t) =
->>>>>>> 15caeeec
     let open Deferred.Result.Let_syntax in
     let%bind block_id =
       match%bind find_opt (module Conn) ~state_hash:block.state_hash with
@@ -4316,11 +4294,7 @@
       (state_hash, height)
 
   (* update chain_status for blocks now known to be canonical or orphaned *)
-<<<<<<< HEAD
-  let update_chain_status (module Conn : CONNECTION) ~logger
-=======
   let update_chain_status ~logger (module Conn : Mina_caqti.CONNECTION)
->>>>>>> 15caeeec
       ~(genesis_constants : Genesis_constants.t) ~block_id =
     let open Deferred.Result.Let_syntax in
     match%bind get_highest_canonical_block_opt (module Conn) () with
@@ -4525,11 +4499,7 @@
             O1trace.thread "archive_processor.add_block"
             @@ fun () ->
             Metrics.time ~label:"add_block" ~logger
-<<<<<<< HEAD
-            @@ fun () -> add_block (module Conn : CONNECTION) block
-=======
             @@ fun () -> add_block (module Conn : Mina_caqti.CONNECTION) block
->>>>>>> 15caeeec
           in
           (* if an existing block has a parent hash that's for the block just added,
              set its parent id
@@ -4662,11 +4632,7 @@
   add_block_aux ~logger ?retries ~pool ~delete_older_than
     ~add_block:
       (Block.add_from_extensional ~logger ~proof_cache_db
-<<<<<<< HEAD
-         ~v1_transaction_hash:false )
-=======
          ~v1_transaction_hash:false ~signature_kind )
->>>>>>> 15caeeec
     ~hash:(fun (block : Extensional.Block.t) -> block.state_hash)
     ~accounts_accessed:block.Extensional.Block.accounts_accessed
     ~accounts_created:block.Extensional.Block.accounts_created
@@ -4743,13 +4709,8 @@
       in
       let add_accounts () =
         let%bind.Deferred.Result ledger_hash, genesis_block_id =
-<<<<<<< HEAD
-          Pool.use
-            (fun (module Conn : CONNECTION) ->
-=======
           Mina_caqti.Pool.use
             (fun (module Conn : Mina_caqti.CONNECTION) ->
->>>>>>> 15caeeec
               let%bind.Deferred.Result genesis_block_id =
                 Block.add_if_doesn't_exist
                   (module Conn)
@@ -4870,12 +4831,8 @@
 let setup_server ~proof_cache_db ~(genesis_constants : Genesis_constants.t)
     ~(constraint_constants : Genesis_constants.Constraint_constants.t)
     ~metrics_server_port ~logger ~postgres_address ~server_port ~chunks_length
-<<<<<<< HEAD
-    ~delete_older_than ~runtime_config_opt ~missing_blocks_width =
-=======
     ~delete_older_than ~runtime_config_opt ~missing_blocks_width ~signature_kind
     =
->>>>>>> 15caeeec
   let where_to_listen =
     Async.Tcp.Where_to_listen.bind_to All_addresses (On_port server_port)
   in
