(* processor.ml -- database processing for archive node *)

(* For each table in the archive database schema, a
   corresponding module contains code to read from and write to
   that table. The module defines a type `t`, a record with fields
   corresponding to columns in the table; typically, the `id` column
   that does not have an associated field.

   The more recently written modules use the Mina_caqti library to
   construct the SQL for those queries. For consistency and
   simplicity, the older modules should probably be refactored to use
   Mina_caqti.

   Module `Account_identifiers` is a good example of how Mina_caqti
   can be used.

   After these table-related modules, there are functions related to
   running the archive process and archive-related apps.
*)

module Archive_rpc = Rpc
open Async
open Core
open Caqti_async
open Mina_base
open Mina_transaction
open Mina_state
open Mina_block
open Pipe_lib
open Signature_lib
open Pickles_types

let applied_str = "applied"

let failed_str = "failed"

let txn_hash_to_base58_check ?(v1_transaction_hash = false) hash =
  if v1_transaction_hash then Transaction_hash.to_base58_check_v1 hash
  else Transaction_hash.to_base58_check hash

module Public_key = struct
  let find (module Conn : CONNECTION) (t : Public_key.Compressed.t) =
    let public_key = Public_key.Compressed.to_base58_check t in
    Conn.find
      (Caqti_request.find Caqti_type.string Caqti_type.int
         "SELECT id FROM public_keys WHERE value = ?" )
      public_key

  let find_opt (module Conn : CONNECTION) (t : Public_key.Compressed.t) =
    let public_key = Public_key.Compressed.to_base58_check t in
    Conn.find_opt
      (Caqti_request.find_opt Caqti_type.string Caqti_type.int
         "SELECT id FROM public_keys WHERE value = ?" )
      public_key

  let find_by_id (module Conn : CONNECTION) id =
    Conn.find
      (Caqti_request.find Caqti_type.int Caqti_type.string
         "SELECT value FROM public_keys WHERE id = ?" )
      id

  let add_if_doesn't_exist (module Conn : CONNECTION)
      (t : Public_key.Compressed.t) =
    let open Deferred.Result.Let_syntax in
    match%bind find_opt (module Conn) t with
    | Some id ->
        return id
    | None ->
        let public_key = Public_key.Compressed.to_base58_check t in
        Conn.find
          (Caqti_request.find Caqti_type.string Caqti_type.int
             "INSERT INTO public_keys (value) VALUES (?) RETURNING id" )
          public_key
end

(* Unlike other modules here, `Token_owners` does not correspond with a database table *)
module Token_owners = struct
  (* hash table of token owners, updated for each block *)
  let owner_tbl : Account_id.t Token_id.Table.t = Token_id.Table.create ()

  let add_if_doesn't_exist token_id owner =
    match Token_id.Table.add owner_tbl ~key:token_id ~data:owner with
    | `Ok | `Duplicate ->
        ()

  let find_owner token_id = Token_id.Table.find owner_tbl token_id
end

module Token = struct
  module T = struct
    type t =
      { value : string
      ; owner_public_key_id : int option
      ; owner_token_id : int option
      }
    [@@deriving hlist, fields, sexp, compare]
  end

  include T
  include Comparable.Make (T)

  let typ =
    Mina_caqti.Type_spec.custom_type ~to_hlist ~of_hlist
      Caqti_type.[ string; option int; option int ]

  let table_name = "tokens"

  let find_by_id (module Conn : CONNECTION) id =
    Conn.find
      (Caqti_request.find Caqti_type.int typ
         (Mina_caqti.select_cols_from_id ~table_name ~cols:Fields.names) )
      id

  let make_finder conn_finder req_finder token_id =
    conn_finder
      (req_finder Caqti_type.string Caqti_type.int
         (Mina_caqti.select_cols ~table_name ~select:"id" ~cols:[ "value" ] ()) )
      (Token_id.to_string token_id)

  let find (module Conn : CONNECTION) = make_finder Conn.find Caqti_request.find

  let find_opt (module Conn : CONNECTION) =
    make_finder Conn.find_opt Caqti_request.find_opt

  let find_no_owner_opt (module Conn : CONNECTION) token_id =
    let value = Token_id.to_string token_id in
    Conn.find_opt
      (Caqti_request.find_opt Caqti_type.string Caqti_type.int
         {sql| SELECT id
               FROM tokens
               WHERE value = $1
               AND owner_public_key_id IS NULL
               AND owner_token_id IS NULL
         |sql} )
      value

  let set_owner (module Conn : CONNECTION) ~id ~owner_public_key_id
      ~owner_token_id =
    Conn.find
      (Caqti_request.find
         Caqti_type.(tup3 int int int)
         Caqti_type.int
         {sql| UPDATE tokens
               SET owner_public_key_id = $2, owner_token_id = $3
               WHERE id = $1
               RETURNING id
         |sql} )
      (id, owner_public_key_id, owner_token_id)

  let add_if_doesn't_exist (module Conn : CONNECTION) token_id =
    let open Deferred.Result.Let_syntax in
    let value = Token_id.to_string token_id in
    match Token_owners.find_owner token_id with
    | None ->
        (* not necessarily the default token *)
        Mina_caqti.select_insert_into_cols ~select:("id", Caqti_type.int)
          ~table_name ~cols:(Fields.names, typ)
          (module Conn)
          { value; owner_public_key_id = None; owner_token_id = None }
    | Some acct_id -> (
        assert (not @@ Token_id.(equal default) token_id) ;
        assert (
          Token_id.equal (Account_id.derive_token_id ~owner:acct_id) token_id ) ;
        (* we can only add this token if its owner exists
           that means if we add several tokens in a block,
           we must add them in topologically sorted order
        *)
        let%bind owner_public_key_id =
          let owner_pk = Account_id.public_key acct_id in
          Public_key.add_if_doesn't_exist (module Conn) owner_pk
        in
        let%bind owner_token_id =
          let owner_tid = Account_id.token_id acct_id in
          find (module Conn) owner_tid
        in
        match%bind find_no_owner_opt (module Conn) token_id with
        | Some id ->
            (* existing entry, no owner *)
            set_owner (module Conn) ~id ~owner_public_key_id ~owner_token_id
        | None ->
            let owner_public_key_id = Some owner_public_key_id in
            let owner_token_id = Some owner_token_id in
            Mina_caqti.select_insert_into_cols ~select:("id", Caqti_type.int)
              ~table_name ~cols:(Fields.names, typ)
              (module Conn)
              { value; owner_public_key_id; owner_token_id } )
end

module Voting_for = struct
  type t = string

  let typ = Caqti_type.string

  let table_name = "voting_for"

  let add_if_doesn't_exist (module Conn : CONNECTION) voting_for =
    Mina_caqti.select_insert_into_cols ~select:("id", Caqti_type.int)
      ~table_name
      ~cols:([ "value" ], typ)
      (module Conn)
      (State_hash.to_base58_check voting_for)

  let load (module Conn : CONNECTION) id =
    Conn.find
      (Caqti_request.find Caqti_type.int Caqti_type.string
         (Mina_caqti.select_cols_from_id ~table_name ~cols:[ "value" ]) )
      id
end

module Token_symbols = struct
  type t = string

  let typ = Caqti_type.string

  let table_name = "token_symbols"

  let add_if_doesn't_exist (module Conn : CONNECTION) token_symbol =
    Mina_caqti.select_insert_into_cols ~select:("id", Caqti_type.int)
      ~table_name
      ~cols:([ "value" ], typ)
      (module Conn)
      token_symbol

  let load (module Conn : CONNECTION) id =
    Conn.find
      (Caqti_request.find Caqti_type.int Caqti_type.string
         (Mina_caqti.select_cols_from_id ~table_name ~cols:[ "value" ]) )
      id
end

module Account_identifiers = struct
  module T = struct
    type t = { public_key_id : int; token_id : int }
    [@@deriving hlist, fields, sexp, compare]
  end

  include T
  include Comparable.Make (T)

  let typ =
    Mina_caqti.Type_spec.custom_type ~to_hlist ~of_hlist Caqti_type.[ int; int ]

  let table_name = "account_identifiers"

  let add_if_doesn't_exist (module Conn : CONNECTION) account_id =
    let open Deferred.Result.Let_syntax in
    let pk = Account_id.public_key account_id in
    (* this token_id is Token_id.t *)
    let token_id = Account_id.token_id account_id in
    let%bind public_key_id = Public_key.add_if_doesn't_exist (module Conn) pk in
    (* this token_id is a Postgresql table id *)
    let%bind token_id = Token.add_if_doesn't_exist (module Conn) token_id in
    let t = { public_key_id; token_id } in
    Mina_caqti.select_insert_into_cols ~select:("id", Caqti_type.int)
      ~table_name ~cols:(Fields.names, typ)
      (module Conn)
      t

  let find_opt (module Conn : CONNECTION) account_id =
    let open Deferred.Result.Let_syntax in
    let pk = Account_id.public_key account_id in
    match%bind Public_key.find_opt (module Conn) pk with
    | None ->
        return None
    | Some pk_id -> (
        let token = Account_id.token_id account_id in
        match%bind Token.find_opt (module Conn) token with
        | None ->
            return None
        | Some tok_id ->
            Conn.find_opt
              (Caqti_request.find_opt
                 Caqti_type.(tup2 int int)
                 Caqti_type.int
                 (Mina_caqti.select_cols ~select:"id" ~table_name
                    ~cols:Fields.names () ) )
              (pk_id, tok_id) )

  let find (module Conn : CONNECTION) account_id =
    let open Deferred.Result.Let_syntax in
    let pk = Account_id.public_key account_id in
    let%bind public_key_id = Public_key.find (module Conn) pk in
    let token = Account_id.token_id account_id in
    let%bind token_id = Token.find (module Conn) token in
    Conn.find
      (Caqti_request.find
         Caqti_type.(tup2 int int)
         Caqti_type.int
         (Mina_caqti.select_cols ~select:"id" ~table_name ~cols:Fields.names ()) )
      (public_key_id, token_id)

  let load (module Conn : CONNECTION) id =
    Conn.find
      (Caqti_request.find Caqti_type.int typ
         (Mina_caqti.select_cols_from_id ~table_name ~cols:Fields.names) )
      id
end

module Zkapp_field = struct
  let table_name = "zkapp_field"

  let add_if_doesn't_exist (module Conn : CONNECTION)
      (fp : Pickles.Backend.Tick.Field.t) =
    Mina_caqti.select_insert_into_cols ~select:("id", Caqti_type.int)
      ~table_name
      ~cols:([ "field" ], Caqti_type.string)
      (module Conn)
      (Pickles.Backend.Tick.Field.to_string fp)

  let load (module Conn : CONNECTION) id =
    Conn.find
      (Caqti_request.find Caqti_type.int Caqti_type.string
         (Mina_caqti.select_cols_from_id ~table_name ~cols:[ "field" ]) )
      id
end

module Zkapp_field_array = struct
  let table_name = "zkapp_field_array"

  let add_if_doesn't_exist (module Conn : CONNECTION)
      (fps : Pickles.Backend.Tick.Field.t array) =
    let open Deferred.Result.Let_syntax in
    let%bind (element_ids : int array) =
      Mina_caqti.deferred_result_list_map (Array.to_list fps)
        ~f:(Zkapp_field.add_if_doesn't_exist (module Conn))
      >>| Array.of_list
    in
    Mina_caqti.select_insert_into_cols ~select:("id", Caqti_type.int)
      ~table_name
      ~cols:([ "element_ids" ], Mina_caqti.array_int_typ)
      ~tannot:(function "element_ids" -> Some "int[]" | _ -> None)
      (module Conn)
      element_ids

  let load (module Conn : CONNECTION) id =
    Conn.find
      (Caqti_request.find Caqti_type.int Mina_caqti.array_int_typ
         (Mina_caqti.select_cols_from_id ~table_name ~cols:[ "element_ids" ]) )
      id
end

module Zkapp_states_nullable = struct
  type t =
    { element0 : int option
    ; element1 : int option
    ; element2 : int option
    ; element3 : int option
    ; element4 : int option
    ; element5 : int option
    ; element6 : int option
    ; element7 : int option
    }
  [@@deriving fields, hlist]

  let typ =
    Mina_caqti.Type_spec.custom_type ~to_hlist ~of_hlist
      Caqti_type.
        [ option int
        ; option int
        ; option int
        ; option int
        ; option int
        ; option int
        ; option int
        ; option int
        ]

  let table_name = "zkapp_states_nullable"

  let add_if_doesn't_exist (module Conn : CONNECTION)
      (fps : (Pickles.Backend.Tick.Field.t option, 'n) Vector.vec) =
    let open Deferred.Result.Let_syntax in
    let%bind (element_ids : int option list) =
      Mina_caqti.deferred_result_list_map (Vector.to_list fps)
        ~f:
          ( Mina_caqti.add_if_some
          @@ Zkapp_field.add_if_doesn't_exist (module Conn) )
    in
    let t =
      match element_ids with
      | [ element0
        ; element1
        ; element2
        ; element3
        ; element4
        ; element5
        ; element6
        ; element7
        ] ->
          { element0
          ; element1
          ; element2
          ; element3
          ; element4
          ; element5
          ; element6
          ; element7
          }
      | _ ->
          failwith "Invalid number of nullable app state elements"
    in
    Mina_caqti.select_insert_into_cols ~select:("id", Caqti_type.int)
      ~table_name ~cols:(Fields.names, typ)
      (module Conn)
      t

  let load (module Conn : CONNECTION) id =
    Conn.find
      (Caqti_request.find Caqti_type.int typ
         (Mina_caqti.select_cols_from_id ~table_name ~cols:Fields.names) )
      id
end

module Zkapp_states = struct
  type t =
    { element0 : int
    ; element1 : int
    ; element2 : int
    ; element3 : int
    ; element4 : int
    ; element5 : int
    ; element6 : int
    ; element7 : int
    }
  [@@deriving fields, hlist]

  let typ =
    Mina_caqti.Type_spec.custom_type ~to_hlist ~of_hlist
      Caqti_type.[ int; int; int; int; int; int; int; int ]

  let table_name = "zkapp_states"

  let add_if_doesn't_exist (module Conn : CONNECTION)
      (fps : (Pickles.Backend.Tick.Field.t, 'n) Vector.vec) =
    let open Deferred.Result.Let_syntax in
    let%bind (element_ids : int list) =
      Mina_caqti.deferred_result_list_map (Vector.to_list fps)
        ~f:(Zkapp_field.add_if_doesn't_exist (module Conn))
    in
    let t =
      match element_ids with
      | [ element0
        ; element1
        ; element2
        ; element3
        ; element4
        ; element5
        ; element6
        ; element7
        ] ->
          { element0
          ; element1
          ; element2
          ; element3
          ; element4
          ; element5
          ; element6
          ; element7
          }
      | _ ->
          failwith "Invalid number of app state elements"
    in
    Mina_caqti.select_insert_into_cols ~select:("id", Caqti_type.int)
      ~table_name ~cols:(Fields.names, typ)
      (module Conn)
      t

  let load (module Conn : CONNECTION) id =
    Conn.find
      (Caqti_request.find Caqti_type.int typ
         (Mina_caqti.select_cols_from_id ~table_name ~cols:Fields.names) )
      id
end

module Zkapp_action_states = struct
  type t =
    { element0 : int
    ; element1 : int
    ; element2 : int
    ; element3 : int
    ; element4 : int
    }
  [@@deriving fields, hlist]

  let typ =
    Mina_caqti.Type_spec.custom_type ~to_hlist ~of_hlist
      Caqti_type.[ int; int; int; int; int ]

  let table_name = "zkapp_action_states"

  let add_if_doesn't_exist (module Conn : CONNECTION)
      (fps : (Pickles.Backend.Tick.Field.t, 'n) Vector.vec) =
    let open Deferred.Result.Let_syntax in
    let%bind (element_ids : int list) =
      Mina_caqti.deferred_result_list_map (Vector.to_list fps) ~f:(fun field ->
          Zkapp_field.add_if_doesn't_exist (module Conn) field )
    in
    let t =
      match element_ids with
      | [ element0; element1; element2; element3; element4 ] ->
          { element0; element1; element2; element3; element4 }
      | _ ->
          failwith "Invalid number of action state elements"
    in
    Mina_caqti.select_insert_into_cols ~select:("id", Caqti_type.int)
      ~table_name ~cols:(Fields.names, typ)
      (module Conn)
      t

  let load (module Conn : CONNECTION) id =
    Conn.find
      (Caqti_request.find Caqti_type.int typ
         (Mina_caqti.select_cols_from_id ~table_name ~cols:Fields.names) )
      id
end

module Zkapp_verification_key_hashes = struct
  type t = int array

  let typ = Caqti_type.string

  let table_name = "zkapp_verification_key_hashes"

  let add_if_doesn't_exist (module Conn : CONNECTION)
      (verification_key_hash : Pickles.Backend.Tick.Field.t) =
    Mina_caqti.select_insert_into_cols ~select:("id", Caqti_type.int)
      ~table_name
      ~cols:([ "value" ], typ)
      (module Conn)
      (Pickles.Backend.Tick.Field.to_string verification_key_hash)

  let load (module Conn : CONNECTION) id =
    Conn.find
      (Caqti_request.find Caqti_type.int Caqti_type.string
         (Mina_caqti.select_cols_from_id ~table_name ~cols:[ "value" ]) )
      id
end

module Zkapp_verification_keys = struct
  type t = { verification_key : string; hash_id : int }
  [@@deriving fields, hlist]

  let typ =
    Mina_caqti.Type_spec.custom_type ~to_hlist ~of_hlist
      Caqti_type.[ string; int ]

  let table_name = "zkapp_verification_keys"

  let add_if_doesn't_exist (module Conn : CONNECTION)
      (vk :
        ( Pickles.Side_loaded.Verification_key.t
        , Pickles.Backend.Tick.Field.t )
        With_hash.t ) =
    let open Deferred.Result.Let_syntax in
    let verification_key =
      Pickles.Side_loaded.Verification_key.to_base64 vk.data
    in
    let%bind hash_id =
      Zkapp_verification_key_hashes.add_if_doesn't_exist (module Conn) vk.hash
    in
    let value = { verification_key; hash_id } in
    Mina_caqti.select_insert_into_cols ~select:("id", Caqti_type.int)
      ~table_name ~cols:(Fields.names, typ)
      (module Conn)
      value

  let load (module Conn : CONNECTION) id =
    Conn.find
      (Caqti_request.find Caqti_type.int typ
         (Mina_caqti.select_cols_from_id ~table_name ~cols:Fields.names) )
      id
end

module Protocol_versions = struct
  module T = struct
    type t = { transaction : int; network : int; patch : int }
    [@@deriving hlist, fields, compare, sexp, hash]
  end

  include T
  include Comparable.Make (T)

  let typ =
    Mina_caqti.Type_spec.custom_type ~to_hlist ~of_hlist
      Caqti_type.[ int; int; int ]

  let table_name = "protocol_versions"

  let add_if_doesn't_exist (module Conn : CONNECTION) ~transaction ~network
      ~patch =
    let t = { transaction; network; patch } in
    Mina_caqti.select_insert_into_cols ~select:("id", Caqti_type.int)
      ~table_name ~cols:(Fields.names, typ)
      (module Conn)
      t

  let find (module Conn : CONNECTION) ~transaction ~network ~patch =
    Conn.find
      (Caqti_request.find
         Caqti_type.(tup3 int int int)
         Caqti_type.int
         (Mina_caqti.select_cols ~select:"id" ~table_name ~cols:Fields.names ()) )
      (transaction, network, patch)

  let find_txn_version (module Conn : CONNECTION) ~transaction =
    Conn.collect_list
      (Caqti_request.collect Caqti_type.int Caqti_type.int
         {sql| SELECT id FROM protocol_versions WHERE transaction = ?
        |sql} )
      transaction

  let load (module Conn : CONNECTION) id =
    Conn.find
      (Caqti_request.find Caqti_type.int typ
         (Mina_caqti.select_cols_from_id ~table_name ~cols:Fields.names) )
      id
end

module Zkapp_permissions = struct
  let auth_required_typ =
    let encode = function
      | Permissions.Auth_required.None ->
          "none"
      | Permissions.Auth_required.Either ->
          "either"
      | Permissions.Auth_required.Proof ->
          "proof"
      | Permissions.Auth_required.Signature ->
          "signature"
      | Permissions.Auth_required.Impossible ->
          "impossible"
    in
    let decode = function
      | "none" ->
          Result.return Permissions.Auth_required.None
      | "either" ->
          Result.return Permissions.Auth_required.Either
      | "proof" ->
          Result.return Permissions.Auth_required.Proof
      | "signature" ->
          Result.return Permissions.Auth_required.Signature
      | "impossible" ->
          Result.return Permissions.Auth_required.Impossible
      | s ->
          Result.Error (sprintf "Failed to decode: \"%s\"" s)
    in
    Caqti_type.enum ~encode ~decode "zkapp_auth_required_type"

  type t =
    { edit_state : Permissions.Auth_required.t
    ; send : Permissions.Auth_required.t
    ; receive : Permissions.Auth_required.t
    ; access : Permissions.Auth_required.t
    ; set_delegate : Permissions.Auth_required.t
    ; set_permissions : Permissions.Auth_required.t
    ; set_verification_key_auth : Permissions.Auth_required.t
    ; set_verification_key_txn_version : int
    ; set_zkapp_uri : Permissions.Auth_required.t
    ; edit_action_state : Permissions.Auth_required.t
    ; set_token_symbol : Permissions.Auth_required.t
    ; increment_nonce : Permissions.Auth_required.t
    ; set_voting_for : Permissions.Auth_required.t
    ; set_timing : Permissions.Auth_required.t
    }
  [@@deriving fields, hlist]

  let typ =
    Mina_caqti.Type_spec.custom_type ~to_hlist ~of_hlist
      [ auth_required_typ
      ; auth_required_typ
      ; auth_required_typ
      ; auth_required_typ
      ; auth_required_typ
      ; auth_required_typ
      ; auth_required_typ
      ; Caqti_type.int
      ; auth_required_typ
      ; auth_required_typ
      ; auth_required_typ
      ; auth_required_typ
      ; auth_required_typ
      ; auth_required_typ
      ]

  let table_name = "zkapp_permissions"

  let add_if_doesn't_exist (module Conn : CONNECTION) (perms : Permissions.t)
      ~logger =
    let txn_version =
      Mina_numbers.Txn_version.to_int @@ snd perms.set_verification_key
    in
    let%bind versions =
      Protocol_versions.find_txn_version (module Conn) ~transaction:txn_version
    in
    ( match versions with
    | Ok [] ->
        [%log error]
          ~metadata:[ ("perms", Permissions.to_yojson perms) ]
          "No transaction version exists for the permission"
    | Ok _ ->
        ()
    | Error e ->
        [%log error]
          ~metadata:[ ("error", `String (Caqti_error.show e)) ]
          "fail to query protocol_versions table, see $error" ) ;
    let value =
      { edit_state = perms.edit_state
      ; send = perms.send
      ; receive = perms.receive
      ; access = perms.access
      ; set_delegate = perms.set_delegate
      ; set_permissions = perms.set_permissions
      ; set_verification_key_auth = fst perms.set_verification_key
      ; set_verification_key_txn_version =
          Mina_numbers.Txn_version.to_int @@ snd perms.set_verification_key
      ; set_zkapp_uri = perms.set_zkapp_uri
      ; edit_action_state = perms.edit_action_state
      ; set_token_symbol = perms.set_token_symbol
      ; increment_nonce = perms.increment_nonce
      ; set_voting_for = perms.set_voting_for
      ; set_timing = perms.set_timing
      }
    in
    Mina_caqti.select_insert_into_cols ~select:("id", Caqti_type.int)
      ~table_name ~cols:(Fields.names, typ)
      (module Conn)
      value

  let load (module Conn : CONNECTION) id =
    Conn.find
      (Caqti_request.find Caqti_type.int typ
         (Mina_caqti.select_cols_from_id ~table_name ~cols:Fields.names) )
      id
end

module Zkapp_timing_info = struct
  type t =
    { initial_minimum_balance : string
    ; cliff_time : int64
    ; cliff_amount : string
    ; vesting_period : int64
    ; vesting_increment : string
    }
  [@@deriving fields, hlist]

  let typ =
    Mina_caqti.Type_spec.custom_type ~to_hlist ~of_hlist
      Caqti_type.[ string; int64; string; int64; string ]

  let table_name = "zkapp_timing_info"

  let add_if_doesn't_exist (module Conn : CONNECTION)
      (timing_info : Account_update.Update.Timing_info.t) =
    let initial_minimum_balance =
      Currency.Balance.to_string timing_info.initial_minimum_balance
    in
    let cliff_time =
      Mina_numbers.Global_slot_since_genesis.to_uint32 timing_info.cliff_time
      |> Unsigned.UInt32.to_int64
    in
    let cliff_amount = Currency.Amount.to_string timing_info.cliff_amount in
    let vesting_period =
      Mina_numbers.Global_slot_span.to_uint32 timing_info.vesting_period
      |> Unsigned.UInt32.to_int64
    in
    let vesting_increment =
      Currency.Amount.to_string timing_info.vesting_increment
    in
    let value =
      { initial_minimum_balance
      ; cliff_time
      ; cliff_amount
      ; vesting_period
      ; vesting_increment
      }
    in
    Mina_caqti.select_insert_into_cols ~select:("id", Caqti_type.int)
      ~table_name ~cols:(Fields.names, typ)
      (module Conn)
      value

  let load (module Conn : CONNECTION) id =
    Conn.find
      (Caqti_request.find Caqti_type.int typ
         (Mina_caqti.select_cols_from_id ~table_name ~cols:Fields.names) )
      id
end

module Zkapp_uri = struct
  type t = string

  let typ = Caqti_type.string

  let table_name = "zkapp_uris"

  let add_if_doesn't_exist (module Conn : CONNECTION) zkapp_uri =
    Mina_caqti.select_insert_into_cols ~select:("id", Caqti_type.int)
      ~table_name
      ~cols:([ "value" ], typ)
      (module Conn)
      zkapp_uri

  let load (module Conn : CONNECTION) id =
    Conn.find
      (Caqti_request.find Caqti_type.int Caqti_type.string
         (Mina_caqti.select_cols_from_id ~table_name ~cols:[ "value" ]) )
      id
end

module Zkapp_updates = struct
  type t =
    { app_state_id : int
    ; delegate_id : int option
    ; verification_key_id : int option
    ; permissions_id : int option
    ; zkapp_uri_id : int option
    ; token_symbol_id : int option
    ; timing_id : int option
    ; voting_for_id : int option
    }
  [@@deriving fields, hlist]

  let typ =
    Mina_caqti.Type_spec.custom_type ~to_hlist ~of_hlist
      Caqti_type.
        [ int
        ; option int
        ; option int
        ; option int
        ; option int
        ; option int
        ; option int
        ; option int
        ]

  let table_name = "zkapp_updates"

  let add_if_doesn't_exist (module Conn : CONNECTION) ~logger
      (update : Account_update.Update.t) =
    let open Deferred.Result.Let_syntax in
    let%bind app_state_id =
      Vector.map ~f:Zkapp_basic.Set_or_keep.to_option update.app_state
      |> Zkapp_states_nullable.add_if_doesn't_exist (module Conn)
    in
    let%bind delegate_id =
      Mina_caqti.add_if_zkapp_set
        (Public_key.add_if_doesn't_exist (module Conn))
        update.delegate
    in
    let%bind verification_key_id =
      Mina_caqti.add_if_zkapp_set
        (Zkapp_verification_keys.add_if_doesn't_exist (module Conn))
        update.verification_key
    in
    let%bind permissions_id =
      Mina_caqti.add_if_zkapp_set
        (Zkapp_permissions.add_if_doesn't_exist (module Conn) ~logger)
        update.permissions
    in
    let%bind timing_id =
      Mina_caqti.add_if_zkapp_set
        (Zkapp_timing_info.add_if_doesn't_exist (module Conn))
        update.timing
    in
    let%bind zkapp_uri_id =
      Mina_caqti.add_if_zkapp_set
        (Zkapp_uri.add_if_doesn't_exist (module Conn))
        update.zkapp_uri
    in
    let%bind token_symbol_id =
      Mina_caqti.add_if_zkapp_set
        (Token_symbols.add_if_doesn't_exist (module Conn))
        update.token_symbol
    in
    let%bind voting_for_id =
      Mina_caqti.add_if_zkapp_set
        (Voting_for.add_if_doesn't_exist (module Conn))
        update.voting_for
    in
    let value =
      { app_state_id
      ; delegate_id
      ; verification_key_id
      ; permissions_id
      ; zkapp_uri_id
      ; token_symbol_id
      ; timing_id
      ; voting_for_id
      }
    in
    Mina_caqti.select_insert_into_cols ~select:("id", Caqti_type.int)
      ~table_name ~cols:(Fields.names, typ)
      (module Conn)
      value

  let load (module Conn : CONNECTION) id =
    Conn.find
      (Caqti_request.find Caqti_type.int typ
         (Mina_caqti.select_cols_from_id ~table_name ~cols:Fields.names) )
      id
end

module Zkapp_balance_bounds = struct
  type t = { balance_lower_bound : string; balance_upper_bound : string }
  [@@deriving fields, hlist]

  let typ =
    Mina_caqti.Type_spec.custom_type ~to_hlist ~of_hlist
      Caqti_type.[ string; string ]

  let table_name = "zkapp_balance_bounds"

  let add_if_doesn't_exist (module Conn : CONNECTION)
      (balance_bounds :
        Currency.Balance.t Mina_base.Zkapp_precondition.Closed_interval.t ) =
    let balance_lower_bound = Currency.Balance.to_string balance_bounds.lower in
    let balance_upper_bound = Currency.Balance.to_string balance_bounds.upper in
    let value = { balance_lower_bound; balance_upper_bound } in
    Mina_caqti.select_insert_into_cols ~select:("id", Caqti_type.int)
      ~table_name ~cols:(Fields.names, typ)
      (module Conn)
      value

  let load (module Conn : CONNECTION) id =
    Conn.find
      (Caqti_request.find Caqti_type.int typ
         (Mina_caqti.select_cols_from_id ~table_name ~cols:Fields.names) )
      id
end

module Zkapp_nonce_bounds = struct
  type t = { nonce_lower_bound : int64; nonce_upper_bound : int64 }
  [@@deriving fields, hlist]

  let typ =
    Mina_caqti.Type_spec.custom_type ~to_hlist ~of_hlist
      Caqti_type.[ int64; int64 ]

  let table_name = "zkapp_nonce_bounds"

  let add_if_doesn't_exist (module Conn : CONNECTION)
      (nonce_bounds :
        Mina_numbers.Account_nonce.t
        Mina_base.Zkapp_precondition.Closed_interval.t ) =
    let nonce_lower_bound = Unsigned.UInt32.to_int64 nonce_bounds.lower in
    let nonce_upper_bound = Unsigned.UInt32.to_int64 nonce_bounds.upper in
    let value = { nonce_lower_bound; nonce_upper_bound } in
    Mina_caqti.select_insert_into_cols ~select:("id", Caqti_type.int)
      ~table_name ~cols:(Fields.names, typ)
      (module Conn)
      value

  let load (module Conn : CONNECTION) id =
    Conn.find
      (Caqti_request.find Caqti_type.int typ
         (Mina_caqti.select_cols_from_id ~table_name ~cols:Fields.names) )
      id
end

module Zkapp_account_precondition = struct
  type t =
    { balance_id : int option
    ; nonce_id : int option
    ; receipt_chain_hash : string option
    ; delegate_id : int option
    ; state_id : int
    ; action_state_id : int option
    ; proved_state : bool option
    ; is_new : bool option
    }
  [@@deriving fields, hlist]

  let typ =
    Mina_caqti.Type_spec.custom_type ~to_hlist ~of_hlist
      Caqti_type.
        [ option int
        ; option int
        ; option string
        ; option int
        ; int
        ; option int
        ; option bool
        ; option bool
        ]

  let table_name = "zkapp_account_precondition"

  let add_if_doesn't_exist (module Conn : CONNECTION)
      (acct : Zkapp_precondition.Account.t) =
    let open Deferred.Result.Let_syntax in
    let%bind balance_id =
      Mina_caqti.add_if_zkapp_check
        (Zkapp_balance_bounds.add_if_doesn't_exist (module Conn))
        acct.balance
    in
    let%bind nonce_id =
      Mina_caqti.add_if_zkapp_check
        (Zkapp_nonce_bounds.add_if_doesn't_exist (module Conn))
        acct.nonce
    in
    let%bind delegate_id =
      Mina_caqti.add_if_zkapp_check
        (Public_key.add_if_doesn't_exist (module Conn))
        acct.delegate
    in
    let%bind state_id =
      Vector.map ~f:Zkapp_basic.Or_ignore.to_option acct.state
      |> Zkapp_states_nullable.add_if_doesn't_exist (module Conn)
    in
    let%bind action_state_id =
      Mina_caqti.add_if_zkapp_check
        (Zkapp_field.add_if_doesn't_exist (module Conn))
        acct.action_state
    in
    let receipt_chain_hash =
      Zkapp_basic.Or_ignore.to_option acct.receipt_chain_hash
      |> Option.map ~f:Receipt.Chain_hash.to_base58_check
    in
    let proved_state = Zkapp_basic.Or_ignore.to_option acct.proved_state in
    let is_new = Zkapp_basic.Or_ignore.to_option acct.is_new in
    let value =
      { balance_id
      ; nonce_id
      ; receipt_chain_hash
      ; delegate_id
      ; state_id
      ; action_state_id
      ; proved_state
      ; is_new
      }
    in
    Mina_caqti.select_insert_into_cols ~select:("id", Caqti_type.int)
      ~table_name ~cols:(Fields.names, typ)
      (module Conn)
      value

  let load (module Conn : CONNECTION) id =
    Conn.find
      (Caqti_request.find Caqti_type.int typ
         (Mina_caqti.select_cols_from_id ~table_name ~cols:Fields.names) )
      id
end

module Zkapp_token_id_bounds = struct
  type t = { token_id_lower_bound : string; token_id_upper_bound : string }
  [@@deriving fields, hlist]

  let typ =
    Mina_caqti.Type_spec.custom_type ~to_hlist ~of_hlist
      Caqti_type.[ string; string ]

  let table_name = "zkapp_token_id_bounds"

  let add_if_doesn't_exist (module Conn : CONNECTION)
      (token_id_bounds :
        Token_id.t Mina_base.Zkapp_precondition.Closed_interval.t ) =
    let token_id_lower_bound = token_id_bounds.lower |> Token_id.to_string in
    let token_id_upper_bound = token_id_bounds.upper |> Token_id.to_string in
    let value = { token_id_lower_bound; token_id_upper_bound } in
    Mina_caqti.select_insert_into_cols ~select:("id", Caqti_type.int)
      ~table_name ~cols:(Fields.names, typ)
      (module Conn)
      value

  let load (module Conn : CONNECTION) id =
    Conn.find
      (Caqti_request.find Caqti_type.int typ
         (Mina_caqti.select_cols_from_id ~table_name ~cols:Fields.names) )
      id
end

module Zkapp_timestamp_bounds = struct
  type t = { timestamp_lower_bound : string; timestamp_upper_bound : string }
  [@@deriving fields, hlist]

  let typ =
    Mina_caqti.Type_spec.custom_type ~to_hlist ~of_hlist
      Caqti_type.[ string; string ]

  let table_name = "zkapp_timestamp_bounds"

  let add_if_doesn't_exist (module Conn : CONNECTION)
      (timestamp_bounds :
        Block_time.t Mina_base.Zkapp_precondition.Closed_interval.t ) =
    let timestamp_lower_bound =
      Block_time.to_string_exn timestamp_bounds.lower
    in
    let timestamp_upper_bound =
      Block_time.to_string_exn timestamp_bounds.upper
    in
    let value = { timestamp_lower_bound; timestamp_upper_bound } in
    Mina_caqti.select_insert_into_cols ~select:("id", Caqti_type.int)
      ~table_name ~cols:(Fields.names, typ)
      (module Conn)
      value

  let load (module Conn : CONNECTION) id =
    Conn.find
      (Caqti_request.find Caqti_type.int typ
         (Mina_caqti.select_cols_from_id ~table_name ~cols:Fields.names) )
      id
end

module Zkapp_length_bounds = struct
  type t = { length_lower_bound : int64; length_upper_bound : int64 }
  [@@deriving fields, hlist]

  let typ =
    Mina_caqti.Type_spec.custom_type ~to_hlist ~of_hlist
      Caqti_type.[ int64; int64 ]

  let table_name = "zkapp_length_bounds"

  let add_if_doesn't_exist (module Conn : CONNECTION)
      (length_bounds :
        Unsigned.uint32 Mina_base.Zkapp_precondition.Closed_interval.t ) =
    let length_lower_bound = Unsigned.UInt32.to_int64 length_bounds.lower in
    let length_upper_bound = Unsigned.UInt32.to_int64 length_bounds.upper in
    let value = { length_lower_bound; length_upper_bound } in
    Mina_caqti.select_insert_into_cols ~select:("id", Caqti_type.int)
      ~table_name ~cols:(Fields.names, typ)
      (module Conn)
      value

  let load (module Conn : CONNECTION) id =
    Conn.find
      (Caqti_request.find Caqti_type.int typ
         (Mina_caqti.select_cols_from_id ~table_name ~cols:Fields.names) )
      id
end

module Zkapp_amount_bounds = struct
  type t = { amount_lower_bound : string; amount_upper_bound : string }
  [@@deriving fields, hlist]

  let typ =
    Mina_caqti.Type_spec.custom_type ~to_hlist ~of_hlist
      Caqti_type.[ string; string ]

  let table_name = "zkapp_amount_bounds"

  let add_if_doesn't_exist (module Conn : CONNECTION)
      (amount_bounds :
        Currency.Amount.t Mina_base.Zkapp_precondition.Closed_interval.t ) =
    let amount_lower_bound = Currency.Amount.to_string amount_bounds.lower in
    let amount_upper_bound = Currency.Amount.to_string amount_bounds.upper in
    let value = { amount_lower_bound; amount_upper_bound } in
    Mina_caqti.select_insert_into_cols ~select:("id", Caqti_type.int)
      ~table_name ~cols:(Fields.names, typ)
      (module Conn)
      value

  let load (module Conn : CONNECTION) id =
    Conn.find
      (Caqti_request.find Caqti_type.int typ
         (Mina_caqti.select_cols_from_id ~table_name ~cols:Fields.names) )
      id
end

module Zkapp_global_slot_bounds = struct
  type t = { global_slot_lower_bound : int64; global_slot_upper_bound : int64 }
  [@@deriving fields, hlist]

  let typ =
    Mina_caqti.Type_spec.custom_type ~to_hlist ~of_hlist
      Caqti_type.[ int64; int64 ]

  let table_name = "zkapp_global_slot_bounds"

  let add_if_doesn't_exist (module Conn : CONNECTION)
      (global_slot_bounds :
        Mina_numbers.Global_slot_since_genesis.t
        Mina_base.Zkapp_precondition.Closed_interval.t ) =
    let global_slot_lower_bound =
      Mina_numbers.Global_slot_since_genesis.to_uint32 global_slot_bounds.lower
      |> Unsigned.UInt32.to_int64
    in
    let global_slot_upper_bound =
      Mina_numbers.Global_slot_since_genesis.to_uint32 global_slot_bounds.upper
      |> Unsigned.UInt32.to_int64
    in
    let value = { global_slot_lower_bound; global_slot_upper_bound } in
    Mina_caqti.select_insert_into_cols ~select:("id", Caqti_type.int)
      ~table_name ~cols:(Fields.names, typ)
      (module Conn)
      value

  let load (module Conn : CONNECTION) id =
    Conn.find
      (Caqti_request.find Caqti_type.int typ
         (Mina_caqti.select_cols_from_id ~table_name ~cols:Fields.names) )
      id
end

module Timing_info = struct
  type t =
    { account_identifier_id : int
    ; initial_minimum_balance : string
    ; cliff_time : int64
    ; cliff_amount : string
    ; vesting_period : int64
    ; vesting_increment : string
    }
  [@@deriving hlist, fields]

  let typ =
    Mina_caqti.Type_spec.custom_type ~to_hlist ~of_hlist
      Caqti_type.[ int; string; int64; string; int64; string ]

  let table_name = "timing_info"

  let find (module Conn : CONNECTION) (acc : Account.t) =
    let open Deferred.Result.Let_syntax in
    let%bind account_identifier_id =
      let account_id = Account_id.create acc.public_key acc.token_id in
      Account_identifiers.find (module Conn) account_id
    in
    Conn.find
      (Caqti_request.find Caqti_type.int typ
         {sql| SELECT account_identifier_id, initial_minimum_balance,
                      cliff_time, cliff_amount,
                      vesting_period, vesting_increment
               FROM timing_info
               WHERE account_identifier_id = ?
         |sql} )
      account_identifier_id

  let find_by_account_identifier_id_opt (module Conn : CONNECTION)
      account_identifier_id =
    Conn.find_opt
      (Caqti_request.find_opt Caqti_type.int typ
         {sql| SELECT account_identifier_id, initial_minimum_balance,
                      cliff_time, cliff_amount,
                      vesting_period, vesting_increment
               FROM timing_info
               WHERE account_identifier_id = ?
         |sql} )
      account_identifier_id

  let add_if_doesn't_exist (module Conn : CONNECTION) account_identifier_id
      (timing : Account_timing.t) =
    let open Deferred.Result.Let_syntax in
    let slot_to_int64 x =
      Mina_numbers.Global_slot_since_genesis.to_uint32 x
      |> Unsigned.UInt32.to_int64
    in
    let slot_span_to_int64 x =
      Mina_numbers.Global_slot_span.to_uint32 x |> Unsigned.UInt32.to_int64
    in
    let values =
      match timing with
      | Timed timing ->
          { account_identifier_id
          ; initial_minimum_balance =
              Currency.Balance.to_string timing.initial_minimum_balance
          ; cliff_time = slot_to_int64 timing.cliff_time
          ; cliff_amount = Currency.Amount.to_string timing.cliff_amount
          ; vesting_period = slot_span_to_int64 timing.vesting_period
          ; vesting_increment =
              Currency.Amount.to_string timing.vesting_increment
          }
      | Untimed ->
          let zero = "0" in
          { account_identifier_id
          ; initial_minimum_balance = zero
          ; cliff_time = 0L
          ; cliff_amount = zero
          ; vesting_period = 0L
          ; vesting_increment = zero
          }
    in
    match%bind
      Conn.find_opt
        (Caqti_request.find_opt typ Caqti_type.int
           {sql| SELECT id FROM timing_info
                 WHERE account_identifier_id = ?
                 AND initial_minimum_balance = ?
                 AND cliff_time = ?
                 AND cliff_amount = ?
                 AND vesting_period = ?
                 AND vesting_increment = ? |sql} )
        values
    with
    | Some id ->
        return id
    | None ->
        Conn.find
          (Caqti_request.find typ Caqti_type.int
             {sql| INSERT INTO timing_info
                    (account_identifier_id,initial_minimum_balance,
                     cliff_time, cliff_amount, vesting_period, vesting_increment)
                   VALUES (?, ?, ?, ?, ?, ?)
                   RETURNING id
             |sql} )
          values

  let load (module Conn : CONNECTION) id =
    Conn.find
      (Caqti_request.find Caqti_type.int typ
         (Mina_caqti.select_cols_from_id ~table_name ~cols:Fields.names) )
      id

  let load_opt (module Conn : CONNECTION) id =
    Conn.find_opt
      (Caqti_request.find_opt Caqti_type.int typ
         (Mina_caqti.select_cols_from_id ~table_name ~cols:Fields.names) )
      id
end

module Snarked_ledger_hash = struct
  let find (module Conn : CONNECTION) (t : Frozen_ledger_hash.t) =
    let hash = Frozen_ledger_hash.to_base58_check t in
    Conn.find
      (Caqti_request.find Caqti_type.string Caqti_type.int
         "SELECT id FROM snarked_ledger_hashes WHERE value = ?" )
      hash

  let find_by_id (module Conn : CONNECTION) id =
    Conn.find
      (Caqti_request.find Caqti_type.int Caqti_type.string
         "SELECT value FROM snarked_ledger_hashes WHERE id = ?" )
      id

  let add_if_doesn't_exist (module Conn : CONNECTION) (t : Frozen_ledger_hash.t)
      =
    let open Deferred.Result.Let_syntax in
    let hash = Frozen_ledger_hash.to_base58_check t in
    match%bind
      Conn.find_opt
        (Caqti_request.find_opt Caqti_type.string Caqti_type.int
           "SELECT id FROM snarked_ledger_hashes WHERE value = ?" )
        hash
    with
    | Some id ->
        return id
    | None ->
        Conn.find
          (Caqti_request.find Caqti_type.string Caqti_type.int
             "INSERT INTO snarked_ledger_hashes (value) VALUES (?) RETURNING id" )
          hash

  let load (module Conn : CONNECTION) id =
    Conn.find
      (Caqti_request.find Caqti_type.int Caqti_type.string
         "SELECT value FROM snarked_ledger_hashes WHERE id = ?" )
      id
end

module Zkapp_epoch_ledger = struct
  type t = { hash_id : int option; total_currency_id : int option }
  [@@deriving fields, hlist]

  let typ =
    Mina_caqti.Type_spec.custom_type ~to_hlist ~of_hlist
      Caqti_type.[ option int; option int ]

  let table_name = "zkapp_epoch_ledger"

  let add_if_doesn't_exist (module Conn : CONNECTION)
      (epoch_ledger : _ Epoch_ledger.Poly.t) =
    let open Deferred.Result.Let_syntax in
    let%bind hash_id =
      Mina_caqti.add_if_zkapp_check
        (Snarked_ledger_hash.add_if_doesn't_exist (module Conn))
        epoch_ledger.hash
    in
    let%bind total_currency_id =
      Mina_caqti.add_if_zkapp_check
        (Zkapp_amount_bounds.add_if_doesn't_exist (module Conn))
        epoch_ledger.total_currency
    in
    let value = { hash_id; total_currency_id } in
    Mina_caqti.select_insert_into_cols ~select:("id", Caqti_type.int)
      ~table_name ~cols:(Fields.names, typ)
      (module Conn)
      value

  let load (module Conn : CONNECTION) id =
    Conn.find
      (Caqti_request.find Caqti_type.int typ
         (Mina_caqti.select_cols_from_id ~table_name ~cols:Fields.names) )
      id
end

module Zkapp_epoch_data = struct
  type t =
    { epoch_ledger_id : int
    ; epoch_seed : string option
    ; start_checkpoint : string option
    ; lock_checkpoint : string option
    ; epoch_length_id : int option
    }
  [@@deriving fields, hlist]

  let typ =
    Mina_caqti.Type_spec.custom_type ~to_hlist ~of_hlist
      Caqti_type.
        [ int; option string; option string; option string; option int ]

  let table_name = "zkapp_epoch_data"

  let add_if_doesn't_exist (module Conn : CONNECTION)
      (epoch_data : Mina_base.Zkapp_precondition.Protocol_state.Epoch_data.t) =
    let open Deferred.Result.Let_syntax in
    let%bind epoch_ledger_id =
      Zkapp_epoch_ledger.add_if_doesn't_exist (module Conn) epoch_data.ledger
    in
    let%bind epoch_length_id =
      Mina_caqti.add_if_zkapp_check
        (Zkapp_length_bounds.add_if_doesn't_exist (module Conn))
        epoch_data.epoch_length
    in
    let epoch_seed =
      Zkapp_basic.Or_ignore.to_option epoch_data.seed
      |> Option.map ~f:Kimchi_backend.Pasta.Basic.Fp.to_string
    in
    let start_checkpoint =
      Zkapp_basic.Or_ignore.to_option epoch_data.start_checkpoint
      |> Option.map ~f:Kimchi_backend.Pasta.Basic.Fp.to_string
    in
    let lock_checkpoint =
      Zkapp_basic.Or_ignore.to_option epoch_data.lock_checkpoint
      |> Option.map ~f:Kimchi_backend.Pasta.Basic.Fp.to_string
    in
    let value =
      { epoch_ledger_id
      ; epoch_seed
      ; start_checkpoint
      ; lock_checkpoint
      ; epoch_length_id
      }
    in
    Mina_caqti.select_insert_into_cols ~select:("id", Caqti_type.int)
      ~table_name ~cols:(Fields.names, typ)
      (module Conn)
      value

  let load (module Conn : CONNECTION) id =
    Conn.find
      (Caqti_request.find Caqti_type.int typ
         (Mina_caqti.select_cols_from_id ~table_name ~cols:Fields.names) )
      id
end

module Zkapp_network_precondition = struct
  type t =
    { snarked_ledger_hash_id : int option
    ; blockchain_length_id : int option
    ; min_window_density_id : int option
    ; total_currency_id : int option
    ; global_slot_since_genesis : int option
    ; staking_epoch_data_id : int
    ; next_epoch_data_id : int
    }
  [@@deriving fields, hlist]

  let typ =
    Mina_caqti.Type_spec.custom_type ~to_hlist ~of_hlist
      Caqti_type.
        [ option int; option int; option int; option int; option int; int; int ]

  let table_name = "zkapp_network_precondition"

  let add_if_doesn't_exist (module Conn : CONNECTION)
      (ps : Mina_base.Zkapp_precondition.Protocol_state.t) =
    let open Deferred.Result.Let_syntax in
    let%bind snarked_ledger_hash_id =
      Mina_caqti.add_if_zkapp_check
        (Snarked_ledger_hash.add_if_doesn't_exist (module Conn))
        ps.snarked_ledger_hash
    in
    let%bind blockchain_length_id =
      Mina_caqti.add_if_zkapp_check
        (Zkapp_length_bounds.add_if_doesn't_exist (module Conn))
        ps.blockchain_length
    in
    let%bind min_window_density_id =
      Mina_caqti.add_if_zkapp_check
        (Zkapp_length_bounds.add_if_doesn't_exist (module Conn))
        ps.min_window_density
    in
    let%bind total_currency_id =
      Mina_caqti.add_if_zkapp_check
        (Zkapp_amount_bounds.add_if_doesn't_exist (module Conn))
        ps.total_currency
    in
    let%bind global_slot_since_genesis =
      Mina_caqti.add_if_zkapp_check
        (Zkapp_global_slot_bounds.add_if_doesn't_exist (module Conn))
        ps.global_slot_since_genesis
    in
    let%bind staking_epoch_data_id =
      Zkapp_epoch_data.add_if_doesn't_exist (module Conn) ps.staking_epoch_data
    in
    let%bind next_epoch_data_id =
      Zkapp_epoch_data.add_if_doesn't_exist (module Conn) ps.next_epoch_data
    in
    let value =
      { snarked_ledger_hash_id
      ; blockchain_length_id
      ; min_window_density_id
      ; total_currency_id
      ; global_slot_since_genesis
      ; staking_epoch_data_id
      ; next_epoch_data_id
      }
    in
    Mina_caqti.select_insert_into_cols ~select:("id", Caqti_type.int)
      ~table_name ~cols:(Fields.names, typ)
      (module Conn)
      value

  let load (module Conn : CONNECTION) id =
    Conn.find
      (Caqti_request.find Caqti_type.int typ
         (Mina_caqti.select_cols_from_id ~table_name ~cols:Fields.names) )
      id
end

module Zkapp_events = struct
  type t = int array

  let typ = Mina_caqti.array_int_typ

  let table_name = "zkapp_events"

  module Field_array_map = Map.Make (struct
    type t = int array [@@deriving sexp]

    let compare = Array.compare Int.compare
  end)

  (* Account_update.Body.Events'.t is defined as `field array list`,
     which is ismorphic to a list of list of fields.

     We are batching the insertion of field and field_array to optimize
     the speed of archiving max-cost zkapps.

     1. we flatten the list of list of fields to get all the field elements
     2. insert all the field elements in one query
     3. construct a map "M" from `field_id` to `field` by querying against the zkapp_field table
     4. use "M" and the list of list of fields to compute the list of list of field_ids
     5. insert all list of `list of field_ids` in one query
     6. construct a map "M'" from `field_array_id` to `field_id array` by querying against
        the zkapp_field_array table
     7. use "M'" and the list of list of field_ids to compute the list of field_array_ids
     8. insert the list of field_arrays
  *)
  let add_if_doesn't_exist (module Conn : CONNECTION)
      (events : Account_update.Body.Events'.t) =
    let open Deferred.Result.Let_syntax in
    let%bind field_array_id_list =
      if not @@ List.is_empty events then
        let field_list_list =
          List.map events ~f:(fun field_array ->
              Array.map field_array ~f:Pickles.Backend.Tick.Field.to_string
              |> Array.to_list )
        in
        let fields = field_list_list |> List.concat in
        let%bind field_id_list_list =
          if not @@ List.is_empty fields then
            let%map field_map =
              Mina_caqti.insert_multi_into_col ~table_name:"zkapp_field"
                ~col:("field", Caqti_type.string)
                (module Conn)
                fields
              >>| String.Map.of_alist_exn
            in
            let field_id_list_list =
              List.map field_list_list ~f:(List.map ~f:(Map.find_exn field_map))
            in
            field_id_list_list
          else
            (* if there's no fields, then we must have some list of empty lists *)
            return @@ List.map field_list_list ~f:(fun _ -> [])
        in
        (* this conversion should be done by caqti using `typ`, FIX this in the future *)
        let field_array_list =
          List.map field_id_list_list ~f:(fun id_list ->
              List.map id_list ~f:Int.to_string
              |> String.concat ~sep:", " |> sprintf "{%s}" )
        in
        let%map field_array_map =
          Mina_caqti.insert_multi_into_col ~table_name:"zkapp_field_array"
            ~col:("element_ids", Mina_caqti.array_int_typ)
            (module Conn)
            field_array_list
          >>| Field_array_map.of_alist_exn
        in
        let field_array_id_list =
          List.map field_id_list_list ~f:(fun field_id_list ->
              Map.find_exn field_array_map (Array.of_list field_id_list) )
          |> Array.of_list
        in
        field_array_id_list
      else return @@ Array.of_list []
    in
    Mina_caqti.select_insert_into_cols ~select:("id", Caqti_type.int)
      ~table_name
      ~cols:([ "element_ids" ], Mina_caqti.array_int_typ)
      ~tannot:(function "element_ids" -> Some "int[]" | _ -> None)
      (module Conn)
      field_array_id_list

  let load (module Conn : CONNECTION) id =
    Conn.find
      (Caqti_request.find Caqti_type.int Mina_caqti.array_int_typ
         (Mina_caqti.select_cols_from_id ~table_name ~cols:[ "element_ids" ]) )
      id
end

module Zkapp_account_update_body = struct
  type t =
    { account_identifier_id : int
    ; update_id : int
    ; balance_change : string
    ; increment_nonce : bool
    ; events_id : int
    ; actions_id : int
    ; call_data_id : int
    ; call_depth : int
    ; zkapp_network_precondition_id : int
    ; zkapp_account_precondition_id : int
    ; zkapp_valid_while_precondition_id : int option
    ; use_full_commitment : bool
    ; implicit_account_creation_fee : bool
    ; may_use_token : string
    ; authorization_kind : string
    ; verification_key_hash_id : int option
    }
  [@@deriving fields, hlist]

  let typ =
    Mina_caqti.Type_spec.custom_type ~to_hlist ~of_hlist
      Caqti_type.
        [ int
        ; int
        ; string
        ; bool
        ; int
        ; int
        ; int
        ; int
        ; int
        ; int
        ; option int
        ; bool
        ; bool
        ; string
        ; string
        ; option int
        ]

  let table_name = "zkapp_account_update_body"

  let add_if_doesn't_exist (module Conn : CONNECTION) ~logger
      (body : Account_update.Body.Simple.t) =
    let open Deferred.Result.Let_syntax in
    let account_identifier = Account_id.create body.public_key body.token_id in
    let%bind account_identifier_id =
      Account_identifiers.add_if_doesn't_exist (module Conn) account_identifier
    in
    let%bind update_id =
      Metrics.time ~label:"zkapp_updates.add"
      @@ fun () ->
      Zkapp_updates.add_if_doesn't_exist (module Conn) ~logger body.update
    in
    let increment_nonce = body.increment_nonce in
    let%bind events_id =
      Metrics.time ~label:"Zkapp_events.add"
      @@ fun () -> Zkapp_events.add_if_doesn't_exist (module Conn) body.events
    in
    let%bind actions_id =
      Metrics.time ~label:"Zkapp_actions.add"
      @@ fun () -> Zkapp_events.add_if_doesn't_exist (module Conn) body.actions
    in
    let%bind call_data_id =
      Zkapp_field.add_if_doesn't_exist (module Conn) body.call_data
    in
    let%bind zkapp_network_precondition_id =
      Zkapp_network_precondition.add_if_doesn't_exist
        (module Conn)
        body.preconditions.network
    in
    let%bind zkapp_account_precondition_id =
      Zkapp_account_precondition.add_if_doesn't_exist
        (module Conn)
        body.preconditions.account
    in
    let%bind zkapp_valid_while_precondition_id =
      Mina_caqti.add_if_zkapp_check
        (Zkapp_global_slot_bounds.add_if_doesn't_exist (module Conn))
        body.preconditions.valid_while
    in
    let balance_change =
      let magnitude = Currency.Amount.to_string body.balance_change.magnitude in
      match body.balance_change.sgn with
      | Sgn.Pos ->
          magnitude
      | Sgn.Neg ->
          "-" ^ magnitude
    in
    let call_depth = body.call_depth in
    let use_full_commitment = body.use_full_commitment in
    let implicit_account_creation_fee = body.implicit_account_creation_fee in
    let may_use_token =
      Account_update.May_use_token.to_string body.may_use_token
    in
    let authorization_kind =
      Account_update.Authorization_kind.to_control_tag body.authorization_kind
      |> Control.Tag.to_string
    in
    let%bind verification_key_hash_id =
      match body.authorization_kind with
      | Account_update.Authorization_kind.Proof vk_hash ->
          let%map id =
            Zkapp_verification_key_hashes.add_if_doesn't_exist
              (module Conn)
              vk_hash
          in
          Some id
      | _ ->
          return None
    in
    let value =
      { account_identifier_id
      ; update_id
      ; balance_change
      ; increment_nonce
      ; events_id
      ; actions_id
      ; call_data_id
      ; call_depth
      ; zkapp_network_precondition_id
      ; zkapp_account_precondition_id
      ; zkapp_valid_while_precondition_id
      ; use_full_commitment
      ; implicit_account_creation_fee
      ; may_use_token
      ; authorization_kind
      ; verification_key_hash_id
      }
    in
    Mina_caqti.select_insert_into_cols ~select:("id", Caqti_type.int)
      ~table_name ~cols:(Fields.names, typ)
      ~tannot:(function
        | "events_ids" | "actions_ids" ->
            Some "int[]"
        | "may_use_token" ->
            Some "may_use_token"
        | "authorization_kind" ->
            Some "authorization_kind_type"
        | _ ->
            None )
      (module Conn)
      value

  let load (module Conn : CONNECTION) id =
    Conn.find
      (Caqti_request.find Caqti_type.int typ
         (Mina_caqti.select_cols_from_id ~table_name ~cols:Fields.names) )
      id
end

module Zkapp_account_update = struct
  type t = { body_id : int } [@@deriving fields, hlist]

  let typ =
    Mina_caqti.Type_spec.custom_type ~to_hlist ~of_hlist Caqti_type.[ int ]

  let table_name = "zkapp_account_update"

  let add_if_doesn't_exist (module Conn : CONNECTION) ~logger
      (account_update : Account_update.Simple.t) =
    let open Deferred.Result.Let_syntax in
    let%bind body_id =
      Metrics.time ~label:"Zkapp_account_update_body.add"
      @@ fun () ->
      Zkapp_account_update_body.add_if_doesn't_exist
        (module Conn)
        ~logger account_update.body
    in
    let value = { body_id } in
    Mina_caqti.select_insert_into_cols ~select:("id", Caqti_type.int)
      ~table_name ~cols:(Fields.names, typ)
      (module Conn)
      value

  let load (module Conn : CONNECTION) id =
    Conn.find
      (Caqti_request.find Caqti_type.int typ
         (Mina_caqti.select_cols_from_id ~table_name ~cols:Fields.names) )
      id
end

module Zkapp_fee_payer_body = struct
  type t =
    { public_key_id : int
    ; fee : string
    ; valid_until : int64 option
    ; nonce : int64
    }
  [@@deriving fields, hlist]

  let typ =
    Mina_caqti.Type_spec.custom_type ~to_hlist ~of_hlist
      Caqti_type.[ int; string; option int64; int64 ]

  let table_name = "zkapp_fee_payer_body"

  let add_if_doesn't_exist (module Conn : CONNECTION)
      (body : Account_update.Body.Fee_payer.t) =
    let open Deferred.Result.Let_syntax in
    let%bind public_key_id =
      Public_key.add_if_doesn't_exist (module Conn) body.public_key
    in
    let valid_until =
      let open Option.Let_syntax in
      body.valid_until >>| Mina_numbers.Global_slot_since_genesis.to_uint32
      >>| Unsigned.UInt32.to_int64
    in
    let nonce =
      body.nonce |> Mina_numbers.Account_nonce.to_uint32
      |> Unsigned.UInt32.to_int64
    in
    let fee = Currency.Fee.to_string body.fee in
    let value = { public_key_id; fee; valid_until; nonce } in
    Mina_caqti.select_insert_into_cols ~select:("id", Caqti_type.int)
      ~table_name ~cols:(Fields.names, typ)
      (module Conn)
      value

  let load (module Conn : CONNECTION) id =
    Conn.find
      (Caqti_request.find Caqti_type.int typ
         (Mina_caqti.select_cols_from_id ~table_name ~cols:Fields.names) )
      id
end

module Epoch_data = struct
  module T = struct
    type t =
      { seed : string
      ; ledger_hash_id : int
      ; total_currency : string
      ; start_checkpoint : string
      ; lock_checkpoint : string
      ; epoch_length : int64
      }
    [@@deriving sexp, compare, equal, hlist, fields]
  end

  include T
  include Comparable.Make (T)

  let typ =
    Mina_caqti.Type_spec.custom_type ~to_hlist ~of_hlist
      Caqti_type.[ string; int; string; string; string; int64 ]

  let table_name = "epoch_data"

  let add_if_doesn't_exist (module Conn : CONNECTION)
      (t : Mina_base.Epoch_data.Value.t) =
    let open Deferred.Result.Let_syntax in
    let Mina_base.Epoch_ledger.Poly.{ hash; total_currency } =
      Mina_base.Epoch_data.Poly.ledger t
    in
    let%bind ledger_hash_id =
      Snarked_ledger_hash.add_if_doesn't_exist (module Conn) hash
    in
    let seed = t.seed |> Epoch_seed.to_base58_check in
    let total_currency = Currency.Amount.to_string total_currency in
    let start_checkpoint = t.start_checkpoint |> State_hash.to_base58_check in
    let lock_checkpoint = t.lock_checkpoint |> State_hash.to_base58_check in
    let epoch_length =
      t.epoch_length |> Mina_numbers.Length.to_uint32
      |> Unsigned.UInt32.to_int64
    in
    Mina_caqti.select_insert_into_cols ~select:("id", Caqti_type.int)
      ~table_name ~cols:(Fields.names, typ)
      (module Conn)
      { seed
      ; ledger_hash_id
      ; total_currency
      ; start_checkpoint
      ; lock_checkpoint
      ; epoch_length
      }

  let load (module Conn : CONNECTION) id =
    Conn.find
      (Caqti_request.find Caqti_type.int typ
         (Mina_caqti.select_cols_from_id ~table_name ~cols:Fields.names) )
      id
end

module User_command = struct
  module Signed_command = struct
    type t =
      { command_type : string
      ; fee_payer_id : int
      ; source_id : int
      ; receiver_id : int
      ; nonce : int64
      ; amount : string option
      ; fee : string
      ; valid_until : int64 option
      ; memo : string
      ; hash : string
      }
    [@@deriving hlist, fields]

    let typ =
      Mina_caqti.Type_spec.custom_type ~to_hlist ~of_hlist
        Caqti_type.
          [ string
          ; int
          ; int
          ; int
          ; int64
          ; option string
          ; string
          ; option int64
          ; string
          ; string
          ]

    let table_name = "user_commands"

    let find (module Conn : CONNECTION) ~(transaction_hash : Transaction_hash.t)
        ~v1_transaction_hash =
      Conn.find_opt
        (Caqti_request.find_opt Caqti_type.string Caqti_type.int
           (Mina_caqti.select_cols ~select:"id" ~table_name ~cols:[ "hash" ] ()) )
        (txn_hash_to_base58_check transaction_hash ~v1_transaction_hash)

    let load (module Conn : CONNECTION) ~(id : int) =
      Conn.find
        (Caqti_request.find Caqti_type.int typ
           (Mina_caqti.select_cols_from_id ~table_name ~cols:Fields.names) )
        id

    type balance_public_key_ids = { fee_payer_id : int; receiver_id : int }

    let add_account_ids_if_don't_exist (module Conn : CONNECTION)
        (t : Signed_command.t) =
      let open Deferred.Result.Let_syntax in
      let%bind fee_payer_id =
        let pk = Signed_command.fee_payer_pk t in
        Public_key.add_if_doesn't_exist (module Conn) pk
      in
      let%map receiver_id =
        let pk = Signed_command.receiver_pk t in
        Public_key.add_if_doesn't_exist (module Conn) pk
      in
      { fee_payer_id; receiver_id }

    let add_if_doesn't_exist ?(via = `Ident) (module Conn : CONNECTION)
        (t : Signed_command.t) ~v1_transaction_hash =
      let open Deferred.Result.Let_syntax in
      let transaction_hash = Transaction_hash.hash_command (Signed_command t) in
      match%bind find (module Conn) ~transaction_hash ~v1_transaction_hash with
      | Some user_command_id ->
          return user_command_id
      | None ->
          let%bind { fee_payer_id; receiver_id } =
            add_account_ids_if_don't_exist (module Conn) t
          in
          let valid_until =
            let open Mina_numbers in
            let slot = Signed_command.valid_until t in
            if
              Global_slot_since_genesis.equal slot
                Global_slot_since_genesis.max_value
            then None
            else
              Some
                ( slot |> Mina_numbers.Global_slot_since_genesis.to_uint32
                |> Unsigned.UInt32.to_int64 )
          in
          (* TODO: Converting these uint64s to int64 can overflow; see #5419 *)
          Conn.find
            (Caqti_request.find typ Caqti_type.int
               (Mina_caqti.insert_into_cols ~returning:"id" ~table_name
                  ~tannot:(function
                    | "command_type" -> Some "user_command_type" | _ -> None )
                  ~cols:Fields.names () ) )
            { command_type =
                ( match via with
                | `Ident ->
                    Signed_command.tag_string t
                | `Zkapp_command ->
                    "zkapp" )
            ; fee_payer_id
            ; source_id = fee_payer_id
            ; receiver_id
            ; nonce = Signed_command.nonce t |> Unsigned.UInt32.to_int64
            ; amount =
                Option.map (Signed_command.amount t)
                  ~f:Currency.Amount.to_string
            ; fee = Currency.Fee.to_string (Signed_command.fee t)
            ; valid_until
            ; memo =
                Signed_command.memo t |> Signed_command_memo.to_base58_check
            ; hash =
                transaction_hash
                |> txn_hash_to_base58_check ~v1_transaction_hash
            }

    let add_extensional_if_doesn't_exist (module Conn : CONNECTION)
        ?(v1_transaction_hash = false) (user_cmd : Extensional.User_command.t) =
      let open Deferred.Result.Let_syntax in
      match%bind
        find (module Conn) ~transaction_hash:user_cmd.hash ~v1_transaction_hash
      with
      | Some id ->
          return id
      | None ->
          let open Deferred.Result.Let_syntax in
          let%bind fee_payer_id =
            Public_key.add_if_doesn't_exist (module Conn) user_cmd.fee_payer
          in
          let%bind source_id =
            Public_key.add_if_doesn't_exist (module Conn) user_cmd.source
          in
          let%bind receiver_id =
            Public_key.add_if_doesn't_exist (module Conn) user_cmd.receiver
          in
          Conn.find
            (Caqti_request.find typ Caqti_type.int
               (Mina_caqti.insert_into_cols ~returning:"id" ~table_name
                  ~tannot:(function
                    | "command_type" -> Some "user_command_type" | _ -> None )
                  ~cols:Fields.names () ) )
            { command_type = user_cmd.command_type
            ; fee_payer_id
            ; source_id
            ; receiver_id
            ; nonce = user_cmd.nonce |> Unsigned.UInt32.to_int64
            ; amount = Option.map user_cmd.amount ~f:Currency.Amount.to_string
            ; fee = Currency.Fee.to_string user_cmd.fee
            ; valid_until =
                Option.map user_cmd.valid_until
                  ~f:
                    (Fn.compose Unsigned.UInt32.to_int64
                       Mina_numbers.Global_slot_since_genesis.to_uint32 )
            ; memo = user_cmd.memo |> Signed_command_memo.to_base58_check
            ; hash =
                user_cmd.hash |> txn_hash_to_base58_check ~v1_transaction_hash
            }
  end

  module Zkapp_command = struct
    type t =
      { zkapp_fee_payer_body_id : int
      ; zkapp_account_updates_ids : int array
      ; memo : string
      ; hash : string
      }
    [@@deriving fields, hlist]

    let typ =
      Mina_caqti.Type_spec.custom_type ~to_hlist ~of_hlist
        Caqti_type.[ int; Mina_caqti.array_int_typ; string; string ]

    let table_name = "zkapp_commands"

    let find_opt (module Conn : CONNECTION)
        ~(transaction_hash : Transaction_hash.t) =
      Conn.find_opt
        ( Caqti_request.find_opt Caqti_type.string Caqti_type.int
        @@ Mina_caqti.select_cols ~select:"id" ~table_name ~cols:[ "hash" ] ()
        )
        (Transaction_hash.to_base58_check transaction_hash)

    let load (module Conn : CONNECTION) id =
      Conn.find
        ( Caqti_request.find Caqti_type.int typ
        @@ Mina_caqti.select_cols_from_id ~table_name ~cols:Fields.names )
        id

    let add_if_doesn't_exist (module Conn : CONNECTION) ~logger
        (ps : Zkapp_command.t) =
      let open Deferred.Result.Let_syntax in
      let zkapp_command = Zkapp_command.to_simple ps in
      let%bind zkapp_fee_payer_body_id =
        Metrics.time ~label:"Zkapp_fee_payer_body.add"
        @@ fun () ->
        Zkapp_fee_payer_body.add_if_doesn't_exist
          (module Conn)
          zkapp_command.fee_payer.body
      in
      let%bind zkapp_account_updates_ids =
        Metrics.time ~label:"Zkapp_account_update.add"
        @@ fun () ->
        Mina_caqti.deferred_result_list_map zkapp_command.account_updates
          ~f:(Zkapp_account_update.add_if_doesn't_exist (module Conn) ~logger)
        >>| Array.of_list
      in
      let memo = ps.memo |> Signed_command_memo.to_base58_check in
      let hash =
        Transaction_hash.hash_command (Zkapp_command ps)
        |> Transaction_hash.to_base58_check
      in
      Mina_caqti.select_insert_into_cols ~select:("id", Caqti_type.int)
        ~table_name:"zkapp_commands" ~cols:(Fields.names, typ)
        ~tannot:(function
          | "zkapp_account_updates_ids" -> Some "int[]" | _ -> None )
        (module Conn)
        { zkapp_fee_payer_body_id; zkapp_account_updates_ids; memo; hash }
  end

  let via (t : User_command.t) : [ `Zkapp_command | `Ident ] =
    match t with
    | Signed_command _ ->
        `Ident
    | Zkapp_command _ ->
        `Zkapp_command

  let add_if_doesn't_exist conn ~logger (t : User_command.t)
      ~v1_transaction_hash =
    match t with
    | Signed_command sc ->
        Signed_command.add_if_doesn't_exist conn ~via:(via t)
          ~v1_transaction_hash sc
    | Zkapp_command ps ->
        Zkapp_command.add_if_doesn't_exist conn ~logger ps

  let find conn ~(transaction_hash : Transaction_hash.t) ~v1_transaction_hash =
    let open Deferred.Result.Let_syntax in
    let%bind signed_command_id =
      Signed_command.find conn ~transaction_hash ~v1_transaction_hash
      >>| Option.map ~f:(fun id -> `Signed_command_id id)
    in
    let%map zkapp_command_id =
      Zkapp_command.find_opt conn ~transaction_hash
      >>| Option.map ~f:(fun id -> `Zkapp_command_id id)
    in
    Option.first_some signed_command_id zkapp_command_id
end

module Internal_command = struct
  type t =
    { command_type : string; receiver_id : int; fee : string; hash : string }
  [@@deriving hlist, fields]

  let typ =
    Mina_caqti.Type_spec.custom_type ~to_hlist ~of_hlist
      Caqti_type.[ string; int; string; string ]

  let table_name = "internal_commands"

  let find_opt (module Conn : CONNECTION) ~(v1_transaction_hash : bool)
      ~(transaction_hash : Transaction_hash.t) ~(command_type : string) =
    Conn.find_opt
      (Caqti_request.find_opt
         Caqti_type.(tup2 string string)
         Caqti_type.int
         (Mina_caqti.select_cols ~select:"id" ~table_name
            ~tannot:(function
              | "command_type" -> Some "internal_command_type" | _ -> None )
            ~cols:[ "hash"; "command_type" ] () ) )
      ( txn_hash_to_base58_check ~v1_transaction_hash transaction_hash
      , command_type )

  let load (module Conn : CONNECTION) ~(id : int) =
    Conn.find
      (Caqti_request.find Caqti_type.int typ
         (Mina_caqti.select_cols_from_id ~table_name ~cols:Fields.names) )
      id

  let add_extensional_if_doesn't_exist (module Conn : CONNECTION)
      ?(v1_transaction_hash = false)
      (internal_cmd : Extensional.Internal_command.t) =
    let open Deferred.Result.Let_syntax in
    match%bind
      find_opt
        (module Conn)
        ~v1_transaction_hash ~transaction_hash:internal_cmd.hash
        ~command_type:internal_cmd.command_type
    with
    | Some internal_command_id ->
        return internal_command_id
    | None ->
        let%bind receiver_id =
          Public_key.add_if_doesn't_exist (module Conn) internal_cmd.receiver
        in
        Conn.find
          (Caqti_request.find typ Caqti_type.int
             (Mina_caqti.insert_into_cols ~returning:"id" ~table_name
                ~tannot:(function
                  | "command_type" -> Some "internal_command_type" | _ -> None
                  )
                ~cols:Fields.names () ) )
          { command_type = internal_cmd.command_type
          ; receiver_id
          ; fee = Currency.Fee.to_string internal_cmd.fee
          ; hash =
              internal_cmd.hash |> txn_hash_to_base58_check ~v1_transaction_hash
          }
end

module Fee_transfer = struct
  module Kind = struct
    type t = [ `Normal | `Via_coinbase ]

    let to_string : t -> string = function
      | `Normal ->
          "fee_transfer"
      | `Via_coinbase ->
          "fee_transfer_via_coinbase"
  end

  type t = { kind : Kind.t; receiver_id : int; fee : int64; hash : string }

  let typ =
    let encode t =
      let kind = Kind.to_string t.kind in
      Ok (kind, t.receiver_id, t.fee, t.hash)
    in
    let decode (kind, receiver_id, fee, hash) =
      let open Result.Let_syntax in
      let%bind kind =
        match kind with
        | "fee_transfer" ->
            return `Normal
        | "fee_transfer_via_coinbase" ->
            return `Via_coinbase
        | s ->
            Result.fail (sprintf "Bad kind %s in decode attempt" s)
      in
      Ok { kind; receiver_id; fee; hash }
    in
    let rep = Caqti_type.(tup4 string int int64 string) in
    Caqti_type.custom ~encode ~decode rep

  let add_if_doesn't_exist (module Conn : CONNECTION)
      ?(v1_transaction_hash = false) (t : Fee_transfer.Single.t)
      (kind : [ `Normal | `Via_coinbase ]) =
    let open Deferred.Result.Let_syntax in
    let transaction_hash = Transaction_hash.hash_fee_transfer t in
    match%bind
      Internal_command.find_opt
        (module Conn)
        ~v1_transaction_hash ~transaction_hash
        ~command_type:(Kind.to_string kind)
    with
    | Some internal_command_id ->
        return internal_command_id
    | None ->
        let%bind receiver_id =
          let pk = Fee_transfer.Single.receiver_pk t in
          Public_key.add_if_doesn't_exist (module Conn) pk
        in
        Conn.find
          (Caqti_request.find typ Caqti_type.int
             {sql| INSERT INTO internal_commands
                    (command_type, receiver_id, fee, hash)
                   VALUES (?::internal_command_type, ?, ?, ?)
                   RETURNING id
             |sql} )
          { kind
          ; receiver_id
          ; fee =
              Fee_transfer.Single.fee t |> Currency.Fee.to_uint64
              |> Unsigned.UInt64.to_int64
          ; hash =
              transaction_hash |> txn_hash_to_base58_check ~v1_transaction_hash
          }
end

module Coinbase = struct
  type t = { receiver_id : int; amount : int64; hash : string }

  let coinbase_command_type = "coinbase"

  let typ =
    let encode t =
      Ok (coinbase_command_type, t.receiver_id, t.amount, t.hash)
    in
    let decode (_, receiver_id, amount, hash) =
      Ok { receiver_id; amount; hash }
    in
    let rep = Caqti_type.(tup4 string int int64 string) in
    Caqti_type.custom ~encode ~decode rep

  let add_if_doesn't_exist (module Conn : CONNECTION)
      ?(v1_transaction_hash = false) (t : Coinbase.t) =
    let open Deferred.Result.Let_syntax in
    let transaction_hash = Transaction_hash.hash_coinbase t in
    match%bind
      Internal_command.find_opt
        (module Conn)
        ~v1_transaction_hash ~transaction_hash
        ~command_type:coinbase_command_type
    with
    | Some internal_command_id ->
        return internal_command_id
    | None ->
        let%bind receiver_id =
          let pk = Coinbase.receiver_pk t in
          Public_key.add_if_doesn't_exist (module Conn) pk
        in
        Conn.find
          (Caqti_request.find typ Caqti_type.int
             {sql| INSERT INTO internal_commands
                    (command_type, receiver_id, fee, hash)
                   VALUES (?::internal_command_type, ?, ?, ?)
                   RETURNING id
             |sql} )
          { receiver_id
          ; amount =
              Coinbase.amount t |> Currency.Amount.to_uint64
              |> Unsigned.UInt64.to_int64
          ; hash =
              transaction_hash |> txn_hash_to_base58_check ~v1_transaction_hash
          }
end

module Block_and_internal_command = struct
  type t =
    { block_id : int
    ; internal_command_id : int
    ; sequence_no : int
    ; secondary_sequence_no : int
    ; status : string
    ; failure_reason : string option
    }
  [@@deriving hlist, fields]

  let table_name = "blocks_internal_commands"

  let typ =
    Mina_caqti.Type_spec.custom_type ~to_hlist ~of_hlist
      Caqti_type.[ int; int; int; int; string; option string ]

  let add (module Conn : CONNECTION) ~block_id ~internal_command_id ~sequence_no
      ~secondary_sequence_no ~status
      ~(failure_reason : Transaction_status.Failure.t option) =
    let failure_reason =
      Option.map ~f:Transaction_status.Failure.to_string failure_reason
    in
    Conn.exec
      (Caqti_request.exec typ
         {sql| INSERT INTO blocks_internal_commands
                 (block_id,
                 internal_command_id,
                 sequence_no,
                 secondary_sequence_no,
                 status,
                 failure_reason)
               VALUES (?, ?, ?, ?, ?::transaction_status, ?)
         |sql} )
      { block_id
      ; internal_command_id
      ; sequence_no
      ; secondary_sequence_no
      ; status
      ; failure_reason
      }

  let find (module Conn : CONNECTION) ~block_id ~internal_command_id
      ~sequence_no ~secondary_sequence_no =
    Conn.find_opt
      (Caqti_request.find_opt
         Caqti_type.(tup4 int int int int)
         Caqti_type.string
         {sql| SELECT 'exists' FROM blocks_internal_commands
               WHERE block_id = $1
               AND internal_command_id = $2
               AND sequence_no = $3
               AND secondary_sequence_no = $4
         |sql} )
      (block_id, internal_command_id, sequence_no, secondary_sequence_no)

  let add_if_doesn't_exist (module Conn : CONNECTION) ~block_id
      ~internal_command_id ~sequence_no ~secondary_sequence_no ~status
      ~failure_reason =
    let open Deferred.Result.Let_syntax in
    match%bind
      find
        (module Conn)
        ~block_id ~internal_command_id ~sequence_no ~secondary_sequence_no
    with
    | Some _ ->
        return ()
    | None ->
        add
          (module Conn)
          ~block_id ~internal_command_id ~sequence_no ~secondary_sequence_no
          ~status ~failure_reason

  let load (module Conn : CONNECTION) ~block_id ~internal_command_id
      ~sequence_no ~secondary_sequence_no =
    let comma_cols = String.concat Fields.names ~sep:"," in
    Conn.find
      (Caqti_request.find
         Caqti_type.(tup4 int int int int)
         typ
         (sprintf
            {sql| SELECT %s FROM blocks_internal_commands
               WHERE block_id = $1
               AND internal_command_id = $2
               AND sequence_no = $3
               AND secondary_sequence_no = $4
           |sql}
            comma_cols ) )
      (block_id, internal_command_id, sequence_no, secondary_sequence_no)
end

module Block_and_signed_command = struct
  type t =
    { block_id : int
    ; user_command_id : int
    ; sequence_no : int
    ; status : string
    ; failure_reason : string option
    }
  [@@deriving hlist, fields]

  let typ =
    Mina_caqti.Type_spec.custom_type ~to_hlist ~of_hlist
      Caqti_type.[ int; int; int; string; option string ]

  let table_name = "blocks_user_commands"

  let add (module Conn : CONNECTION) ~block_id ~user_command_id ~sequence_no
      ~status ~failure_reason =
    let failure_reason =
      Option.map ~f:Transaction_status.Failure.to_string failure_reason
    in
    Conn.exec
      (Caqti_request.exec typ
         {sql| INSERT INTO blocks_user_commands
                 (block_id,
                 user_command_id,
                 sequence_no,
                 status,
                 failure_reason)
               VALUES (?, ?, ?, ?::transaction_status, ?)
         |sql} )
      { block_id; user_command_id; sequence_no; status; failure_reason }

  let add_with_status (module Conn : CONNECTION) ~block_id ~user_command_id
      ~sequence_no ~(status : Transaction_status.t) =
    let status_str, failure_reason =
      match status with
      | Applied ->
          (applied_str, None)
      | Failed failures ->
          (* for signed commands, there's exactly one failure *)
          (failed_str, Some (List.concat failures |> List.hd_exn))
    in
    add
      (module Conn)
      ~block_id ~user_command_id ~sequence_no ~status:status_str ~failure_reason

  let add_if_doesn't_exist (module Conn : CONNECTION) ~block_id ~user_command_id
      ~sequence_no ~(status : string) ~failure_reason =
    let open Deferred.Result.Let_syntax in
    match%bind
      Conn.find_opt
        (Caqti_request.find_opt
           Caqti_type.(tup3 int int int)
           Caqti_type.string
           {sql| SELECT 'exists' FROM blocks_user_commands
                 WHERE block_id = $1
                 AND user_command_id = $2
                 AND sequence_no = $3
           |sql} )
        (block_id, user_command_id, sequence_no)
    with
    | Some _ ->
        return ()
    | None ->
        add
          (module Conn)
          ~block_id ~user_command_id ~sequence_no ~status ~failure_reason

  let load (module Conn : CONNECTION) ~block_id ~user_command_id ~sequence_no =
    let comma_cols = String.concat Fields.names ~sep:"," in
    Conn.find
      (Caqti_request.find
         Caqti_type.(tup3 int int int)
         typ
         (sprintf
            {sql| SELECT %s FROM blocks_user_commands
               WHERE block_id = $1
               AND user_command_id = $2
               AND sequence_no = $3
           |sql}
            comma_cols ) )
      (block_id, user_command_id, sequence_no)
end

module Zkapp_account_update_failures = struct
  type t = { index : int; failures : string array } [@@deriving fields, hlist]

  let typ =
    Mina_caqti.Type_spec.custom_type ~to_hlist ~of_hlist
      Caqti_type.[ int; Mina_caqti.array_string_typ ]

  let table_name = "zkapp_account_update_failures"

  let add_if_doesn't_exist (module Conn : CONNECTION) index failures =
    let failures =
      List.map failures ~f:Transaction_status.Failure.to_string |> Array.of_list
    in
    Mina_caqti.select_insert_into_cols ~select:("id", Caqti_type.int)
      ~table_name
      ~tannot:(function "failures" -> Some "text[]" | _ -> None)
      ~cols:([ "index"; "failures" ], typ)
      (module Conn)
      { index; failures }

  let load (module Conn : CONNECTION) id =
    Conn.find
      (Caqti_request.find Caqti_type.int typ
         (Mina_caqti.select_cols_from_id ~table_name
            ~cols:[ "index"; "failures" ] ) )
      id
end

module Block_and_zkapp_command = struct
  type t =
    { block_id : int
    ; zkapp_command_id : int
    ; sequence_no : int
    ; status : string
    ; failure_reasons_ids : int array option
    }
  [@@deriving hlist, fields]

  let table_name = "blocks_zkapp_commands"

  let typ =
    Mina_caqti.Type_spec.custom_type ~to_hlist ~of_hlist
      Caqti_type.[ int; int; int; string; option Mina_caqti.array_int_typ ]

  let add_if_doesn't_exist (module Conn : CONNECTION) ~block_id
      ~zkapp_command_id ~sequence_no ~status
      ~(failure_reasons : Transaction_status.Failure.Collection.Display.t option)
      =
    let open Deferred.Result.Let_syntax in
    let%bind failure_reasons_ids =
      match failure_reasons with
      | None ->
          return None
      | Some reasons ->
          let%map failure_reasons_ids_list =
            Mina_caqti.deferred_result_list_map reasons
              ~f:(fun (ndx, failure_reasons) ->
                Zkapp_account_update_failures.add_if_doesn't_exist
                  (module Conn)
                  ndx failure_reasons )
          in
          Some (Array.of_list failure_reasons_ids_list)
    in
    Mina_caqti.select_insert_into_cols
      ~select:
        ( "block_id, zkapp_command_id, sequence_no"
        , Caqti_type.(tup3 int int int) )
      ~table_name
      ~cols:
        ( [ "block_id"
          ; "zkapp_command_id"
          ; "sequence_no"
          ; "status"
          ; "failure_reasons_ids"
          ]
        , typ )
      ~tannot:(function
        | "status" ->
            Some "transaction_status"
        | "failure_reasons_ids" ->
            Some "int[]"
        | _ ->
            None )
      (module Conn)
      { block_id; zkapp_command_id; sequence_no; status; failure_reasons_ids }

  let load (module Conn : CONNECTION) ~block_id ~zkapp_command_id ~sequence_no =
    let comma_cols = String.concat Fields.names ~sep:"," in
    Conn.find
      (Caqti_request.find
         Caqti_type.(tup3 int int int)
         typ
         (Mina_caqti.select_cols ~table_name ~select:comma_cols
            ~cols:[ "block_id"; "zkapp_command_id"; "sequence_no" ]
            () ) )
      (block_id, zkapp_command_id, sequence_no)

  let all_from_block (module Conn : CONNECTION) ~block_id =
    let comma_cols = String.concat Fields.names ~sep:"," in
    Conn.collect_list
      (Caqti_request.collect Caqti_type.int typ
         (Mina_caqti.select_cols ~table_name ~select:comma_cols
            ~cols:[ "block_id" ] () ) )
      block_id
end

module Zkapp_account = struct
  type t =
    { app_state_id : int
    ; verification_key_id : int option
    ; zkapp_version : int64
    ; action_state_id : int
    ; last_action_slot : int64
    ; proved_state : bool
    ; zkapp_uri_id : int
    }
  [@@deriving fields, hlist]

  let typ =
    Mina_caqti.Type_spec.custom_type ~to_hlist ~of_hlist
      Caqti_type.[ int; option int; int64; int; int64; bool; int ]

  let table_name = "zkapp_accounts"

  let add_if_doesn't_exist (module Conn : CONNECTION) zkapp_account =
    let open Deferred.Result.Let_syntax in
    let ({ app_state
         ; verification_key
         ; zkapp_version
         ; action_state
         ; last_action_slot
         ; proved_state
         ; zkapp_uri
         }
          : Mina_base.Zkapp_account.t ) =
      zkapp_account
    in
    let%bind app_state_id =
      Zkapp_states.add_if_doesn't_exist (module Conn) app_state
    in
    let%bind verification_key_id =
      Option.value_map verification_key ~default:(return None) ~f:(fun vk ->
          let%map id =
            Zkapp_verification_keys.add_if_doesn't_exist (module Conn) vk
          in
          Some id )
    in
    let zkapp_version = zkapp_version |> Unsigned.UInt32.to_int64 in
    let%bind action_state_id =
      Zkapp_action_states.add_if_doesn't_exist (module Conn) action_state
    in
    let last_action_slot =
      Mina_numbers.Global_slot_since_genesis.to_uint32 last_action_slot
      |> Unsigned.UInt32.to_int64
    in
    let%bind zkapp_uri_id =
      Zkapp_uri.add_if_doesn't_exist (module Conn) zkapp_uri
    in
    Mina_caqti.select_insert_into_cols ~select:("id", Caqti_type.int)
      ~table_name ~cols:(Fields.names, typ)
      (module Conn)
      { app_state_id
      ; verification_key_id
      ; zkapp_version
      ; action_state_id
      ; last_action_slot
      ; proved_state
      ; zkapp_uri_id
      }

  let load (module Conn : CONNECTION) id =
    Conn.find
      (Caqti_request.find Caqti_type.int typ
         (Mina_caqti.select_cols_from_id ~table_name ~cols:Fields.names) )
      id
end

module Accounts_accessed = struct
  type t =
    { ledger_index : int
    ; block_id : int
    ; account_identifier_id : int
    ; token_symbol_id : int
    ; balance : string
    ; nonce : int64
    ; receipt_chain_hash : string
    ; delegate_id : int option
    ; voting_for_id : int
    ; timing_id : int
    ; permissions_id : int
    ; zkapp_id : int option
    }
  [@@deriving hlist, fields]

  let typ =
    Mina_caqti.Type_spec.custom_type ~to_hlist ~of_hlist
      Caqti_type.
        [ int
        ; int
        ; int
        ; int
        ; string
        ; int64
        ; string
        ; option int
        ; int
        ; int
        ; int
        ; option int
        ]

  let table_name = "accounts_accessed"

  let find_opt (module Conn : CONNECTION) ~block_id ~account_identifier_id =
    let comma_cols = String.concat Fields.names ~sep:"," in
    Conn.find_opt
      (Caqti_request.find_opt
         Caqti_type.(tup2 int int)
         typ
         (sprintf
            {sql| SELECT %s
                  FROM %s
                  WHERE block_id = $1
                  AND   account_identifier_id = $2
            |sql}
            comma_cols table_name ) )
      (block_id, account_identifier_id)

  let add_if_doesn't_exist (module Conn : CONNECTION) ~logger block_id
      (ledger_index, (account : Account.t)) =
    let open Deferred.Result.Let_syntax in
    let account_id = Account_id.create account.public_key account.token_id in
    let%bind account_identifier_id =
      Account_identifiers.add_if_doesn't_exist (module Conn) account_id
    in
    match%bind find_opt (module Conn) ~block_id ~account_identifier_id with
    | Some result ->
        return (result.block_id, result.account_identifier_id)
    | None ->
        let%bind token_symbol_id =
          Token_symbols.add_if_doesn't_exist (module Conn) account.token_symbol
        in
        let balance = Currency.Balance.to_string account.balance in
        let nonce =
          account.nonce |> Account.Nonce.to_uint32 |> Unsigned.UInt32.to_int64
        in
        let receipt_chain_hash =
          account.receipt_chain_hash |> Receipt.Chain_hash.to_base58_check
        in
        let%bind delegate_id =
          Mina_caqti.add_if_some
            (Public_key.add_if_doesn't_exist (module Conn))
            account.delegate
        in
        let%bind voting_for_id =
          Voting_for.add_if_doesn't_exist (module Conn) account.voting_for
        in
        let%bind timing_id =
          Timing_info.add_if_doesn't_exist
            (module Conn)
            account_identifier_id account.timing
        in
        let%bind permissions_id =
          Zkapp_permissions.add_if_doesn't_exist
            (module Conn)
            ~logger account.permissions
        in
        let%bind zkapp_id =
          Mina_caqti.add_if_some
            (Zkapp_account.add_if_doesn't_exist (module Conn))
            account.zkapp
        in
        let account_accessed : t =
          { ledger_index
          ; block_id
          ; account_identifier_id
          ; token_symbol_id
          ; balance
          ; nonce
          ; receipt_chain_hash
          ; delegate_id
          ; voting_for_id
          ; timing_id
          ; permissions_id
          ; zkapp_id
          }
        in
        Mina_caqti.select_insert_into_cols
          ~select:("block_id,account_identifier_id", Caqti_type.(tup2 int int))
          ~table_name ~cols:(Fields.names, typ)
          (module Conn)
          account_accessed

  let add_accounts_if_don't_exist (module Conn : CONNECTION) ~logger block_id
      (accounts : (int * Account.t) list) =
    let%map results =
      Deferred.List.map accounts ~f:(fun account ->
          add_if_doesn't_exist (module Conn) ~logger block_id account )
    in
    Result.all results

  let all_from_block (module Conn : CONNECTION) block_id =
    let comma_cols = String.concat Fields.names ~sep:"," in
    Conn.collect_list
      (Caqti_request.collect Caqti_type.int typ
         (Mina_caqti.select_cols ~select:comma_cols ~table_name
            ~cols:[ "block_id" ] () ) )
      block_id
end

module Accounts_created = struct
  type t =
    { block_id : int; account_identifier_id : int; creation_fee : string }
  [@@deriving hlist, fields]

  let typ =
    Mina_caqti.Type_spec.custom_type ~to_hlist ~of_hlist
      Caqti_type.[ int; int; string ]

  let table_name = "accounts_created"

  let add_if_doesn't_exist (module Conn : CONNECTION) block_id account_id
      creation_fee =
    let open Deferred.Result.Let_syntax in
    let%bind account_identifier_id =
      Account_identifiers.add_if_doesn't_exist (module Conn) account_id
    in
    let creation_fee = Currency.Fee.to_string creation_fee in
    Mina_caqti.select_insert_into_cols
      ~select:("block_id,account_identifier_id", Caqti_type.(tup2 int int))
      ~table_name ~cols:(Fields.names, typ)
      (module Conn)
      { block_id; account_identifier_id; creation_fee }

  let add_accounts_created_if_don't_exist (module Conn : CONNECTION) block_id
      accounts_created =
    let%map results =
      Deferred.List.map accounts_created ~f:(fun (pk, creation_fee) ->
          add_if_doesn't_exist (module Conn) block_id pk creation_fee )
    in
    Result.all results

  let all_from_block (module Conn : CONNECTION) block_id =
    Conn.collect_list
      (Caqti_request.collect Caqti_type.int typ
         {sql| SELECT block_id, account_identifier_id, creation_fee
               FROM accounts_created
               WHERE block_id = ?
         |sql} )
      block_id
end

module Block = struct
  type t =
    { state_hash : string
    ; parent_id : int option
    ; parent_hash : string
    ; creator_id : int
    ; block_winner_id : int
    ; last_vrf_output : string
    ; snarked_ledger_hash_id : int
    ; staking_epoch_data_id : int
    ; next_epoch_data_id : int
    ; min_window_density : int64
    ; sub_window_densities : int64 array
    ; total_currency : string
    ; ledger_hash : string
    ; height : int64
    ; global_slot_since_hard_fork : int64
    ; global_slot_since_genesis : int64
    ; protocol_version_id : int
    ; proposed_protocol_version_id : int option
    ; timestamp : string
    ; chain_status : string
    }
  [@@deriving hlist, fields]

  let typ =
    Mina_caqti.Type_spec.custom_type ~to_hlist ~of_hlist
      Caqti_type.
        [ string
        ; option int
        ; string
        ; int
        ; int
        ; string
        ; int
        ; int
        ; int
        ; int64
        ; Mina_caqti.array_int64_typ
        ; string
        ; string
        ; int64
        ; int64
        ; int64
        ; int
        ; option int
        ; string
        ; string
        ]

  let table_name = "blocks"

  let make_finder conn_finder req_finder ~state_hash =
    conn_finder
      (req_finder Caqti_type.string Caqti_type.int
         "SELECT id FROM blocks WHERE state_hash = ?" )
      (State_hash.to_base58_check state_hash)

  let find (module Conn : CONNECTION) = make_finder Conn.find Caqti_request.find

  let find_opt (module Conn : CONNECTION) =
    make_finder Conn.find_opt Caqti_request.find_opt

  let load (module Conn : CONNECTION) ~id =
    Conn.find
      (Caqti_request.find Caqti_type.int typ
         (Mina_caqti.select_cols_from_id ~table_name:"blocks" ~cols:Fields.names) )
      id

  let add_parts_if_doesn't_exist (module Conn : CONNECTION) ~logger
      ~constraint_constants ~protocol_state ~staged_ledger_diff
      ~protocol_version ~proposed_protocol_version ~hash ~v1_transaction_hash =
    let open Deferred.Result.Let_syntax in
    match%bind find_opt (module Conn) ~state_hash:hash with
    | Some block_id ->
        return block_id
    | None ->
        let consensus_state = Protocol_state.consensus_state protocol_state in
        let%bind parent_id =
          find_opt
            (module Conn)
            ~state_hash:(Protocol_state.previous_state_hash protocol_state)
        in
        let%bind creator_id =
          Public_key.add_if_doesn't_exist
            (module Conn)
            (Consensus.Data.Consensus_state.block_creator consensus_state)
        in
        let%bind block_winner_id =
          Public_key.add_if_doesn't_exist
            (module Conn)
            (Consensus.Data.Consensus_state.block_stake_winner consensus_state)
        in
        let last_vrf_output =
          (* encode as base64, same as in precomputed blocks JSON *)
          Consensus.Data.Consensus_state.last_vrf_output consensus_state
          |> Base64.encode_exn ~alphabet:Base64.uri_safe_alphabet
        in
        let%bind snarked_ledger_hash_id =
          Snarked_ledger_hash.add_if_doesn't_exist
            (module Conn)
            ( Protocol_state.blockchain_state protocol_state
            |> Blockchain_state.snarked_ledger_hash )
        in
        let%bind staking_epoch_data_id =
          Epoch_data.add_if_doesn't_exist
            (module Conn)
            (Consensus.Data.Consensus_state.staking_epoch_data consensus_state)
        in
        let%bind next_epoch_data_id =
          Epoch_data.add_if_doesn't_exist
            (module Conn)
            (Consensus.Data.Consensus_state.next_epoch_data consensus_state)
        in
        let height =
          consensus_state |> Consensus.Data.Consensus_state.blockchain_length
          |> Unsigned.UInt32.to_int64
        in
        let transactions =
          let coinbase_receiver =
            Consensus.Data.Consensus_state.coinbase_receiver consensus_state
          in
          let supercharge_coinbase =
            Consensus.Data.Consensus_state.supercharge_coinbase consensus_state
          in
          match
            Staged_ledger.Pre_diff_info.get_transactions ~constraint_constants
              ~coinbase_receiver ~supercharge_coinbase staged_ledger_diff
          with
          | Ok transactions ->
              transactions
          | Error e ->
              Error.raise (Staged_ledger.Pre_diff_info.Error.to_error e)
        in
        let global_slot_since_hard_fork =
          Mina_numbers.Global_slot_since_hard_fork.to_uint32
          @@ Consensus.Data.Consensus_state.curr_global_slot consensus_state
          |> Unsigned.UInt32.to_int64
        in
        let%bind protocol_version_id =
          let transaction = Protocol_version.transaction protocol_version in
          let network = Protocol_version.network protocol_version in
          let patch = Protocol_version.patch protocol_version in
          Protocol_versions.add_if_doesn't_exist
            (module Conn)
            ~transaction ~network ~patch
        in
        let%bind proposed_protocol_version_id =
          Option.value_map proposed_protocol_version ~default:(return None)
            ~f:(fun ppv ->
              let transaction = Protocol_version.transaction ppv in
              let network = Protocol_version.network ppv in
              let patch = Protocol_version.patch ppv in
              let%map id =
                Protocol_versions.add_if_doesn't_exist
                  (module Conn)
                  ~transaction ~network ~patch
              in
              Some id )
        in
        let chain_status =
          if Int64.equal global_slot_since_hard_fork 0L then
            (* at-launch genesis block, or genesis block at hard fork *)
            Chain_status.(to_string Canonical)
          else Chain_status.(to_string Pending)
        in
        let consensus_state = Protocol_state.consensus_state protocol_state in
        let blockchain_state = Protocol_state.blockchain_state protocol_state in
        let%bind block_id =
          Conn.find
            (Caqti_request.find typ Caqti_type.int
               (Mina_caqti.insert_into_cols ~returning:"id" ~table_name
                  ~tannot:(function
                    | "chain_status" ->
                        Some "chain_status_type"
                    | "sub_window_densities" ->
                        Some "bigint[]"
                    | _ ->
                        None )
                  ~cols:Fields.names () ) )
            { state_hash = hash |> State_hash.to_base58_check
            ; parent_id
            ; parent_hash =
                Protocol_state.previous_state_hash protocol_state
                |> State_hash.to_base58_check
            ; creator_id
            ; block_winner_id
            ; last_vrf_output
            ; snarked_ledger_hash_id
            ; staking_epoch_data_id
            ; next_epoch_data_id
            ; min_window_density =
                consensus_state
                |> Consensus.Data.Consensus_state.min_window_density
                |> Mina_numbers.Length.to_uint32 |> Unsigned.UInt32.to_int64
            ; sub_window_densities =
                consensus_state
                |> Consensus.Data.Consensus_state.sub_window_densities
                |> List.map ~f:(fun length ->
                       Mina_numbers.Length.to_uint32 length
                       |> Unsigned.UInt32.to_int64 )
                |> Array.of_list
            ; total_currency =
                consensus_state |> Consensus.Data.Consensus_state.total_currency
                |> Currency.Amount.to_string
            ; ledger_hash =
                blockchain_state |> Blockchain_state.staged_ledger_hash
                |> Staged_ledger_hash.ledger_hash |> Ledger_hash.to_base58_check
            ; height
            ; global_slot_since_hard_fork
            ; global_slot_since_genesis =
                consensus_state
                |> Consensus.Data.Consensus_state.global_slot_since_genesis
                |> Mina_numbers.Global_slot_since_genesis.to_uint32
                |> Unsigned.UInt32.to_int64
            ; protocol_version_id
            ; proposed_protocol_version_id
            ; timestamp =
                blockchain_state |> Blockchain_state.timestamp
                |> Block_time.to_string_exn
            ; chain_status
            }
        in
        let applied_status = (applied_str, None) in
        let failure_reasons status =
          match status with
          | Transaction_status.Applied ->
              applied_status
          | Failed failures ->
              let display =
                Transaction_status.Failure.Collection.to_display failures
              in
              (failed_str, Some display)
        in
        let%bind _seq_no =
          Metrics.time ~label:"adding_transactions"
          @@ fun () ->
          Mina_caqti.deferred_result_list_fold transactions ~init:0
            ~f:(fun sequence_no -> function
            | { Mina_base.With_status.status
              ; data = Transaction.Command command
              } ->
                let user_command =
                  { Mina_base.With_status.status; data = command }
                in
                let%bind id =
                  User_command.add_if_doesn't_exist
                    (module Conn)
                    ~logger ~v1_transaction_hash user_command.data
                in
                let%map () =
                  match command with
                  | Signed_command _ ->
                      Block_and_signed_command.add_with_status
                        (module Conn)
                        ~block_id ~user_command_id:id ~sequence_no
                        ~status:user_command.status
                      >>| ignore
                  | Zkapp_command _ ->
                      let status, failure_reasons =
                        failure_reasons user_command.status
                      in
                      Metrics.time
                        ~label:"block_and_zkapp_command.add_if_doesn't_exist"
                      @@ fun () ->
                      Block_and_zkapp_command.add_if_doesn't_exist
                        (module Conn)
                        ~block_id ~zkapp_command_id:id ~sequence_no ~status
                        ~failure_reasons
                      >>| ignore
                in
                sequence_no + 1
            | { data = Fee_transfer fee_transfer_bundled; status } ->
                let fee_transfers =
                  Mina_base.Fee_transfer.to_numbered_list fee_transfer_bundled
                in
                (* balances.receiver1_balance is for receiver of head of fee_transfers
                   balances.receiver2_balance, if it exists, is for receiver of
                     next element of fee_transfers
                *)
                let%bind fee_transfer_infos =
                  Mina_caqti.deferred_result_list_fold fee_transfers ~init:[]
                    ~f:(fun acc (secondary_sequence_no, fee_transfer) ->
                      let%map id =
                        Fee_transfer.add_if_doesn't_exist
                          (module Conn)
                          fee_transfer `Normal
                      in
                      ( id
                      , secondary_sequence_no
                      , fee_transfer.fee
                      , fee_transfer.receiver_pk )
                      :: acc )
                in
                let fee_transfer_infos_with_balances =
                  (*Structure of the failure status:
                    I. Only one fee transfer in the transaction (`One) and it fails:
                        [[failure]]
                    II. Two fee transfers in the transaction (`Two)-
                        Both fee transfers fail:
                          [[failure-of-first-fee-transfer]; [failure-of-second-fee-transfer]]
                        First succeeds and second one fails:
                          [[];[failure-of-second-fee-transfer]]
                        First fails and second succeeds:
                          [[failure-of-first-fee-transfer];[]]
                  *)
                  match fee_transfer_infos with
                  | [ id ] ->
                      let status =
                        match status with
                        | Applied ->
                            (applied_str, None)
                        | Failed failures -> (
                            (* for a single fee transfer, there's exactly one failure *)
                            match failures with
                            | [ [ failure ] ] ->
                                (failed_str, Some failure)
                            | _ ->
                                failwithf
                                  !"Invalid failure status %{sexp: \
                                    Transaction_status.Failure.Collection.t} \
                                    for fee transfer %{sexp: \
                                    Mina_base.Fee_transfer.t}"
                                  failures fee_transfer_bundled () )
                      in
                      [ (id, status) ]
                  | [ id2; id1 ] ->
                      (* the fold reverses the order of the infos from the fee transfers *)
                      let status1, status2 =
                        match status with
                        | Applied ->
                            (applied_status, applied_status)
                        | Failed failures -> (
                            (* at most two failures for a fee transfer *)
                            match failures with
                            | [ [ failure1 ]; [ failure2 ] ] ->
                                ( (failed_str, Some failure1)
                                , (failed_str, Some failure2) )
                            | [ [ failure1 ]; [] ] ->
                                ((failed_str, Some failure1), applied_status)
                            | [ []; [ failure2 ] ] ->
                                (applied_status, (failed_str, Some failure2))
                            | _ ->
                                failwithf
                                  !"Invalid failure status %{sexp: \
                                    Transaction_status.Failure.Collection.t} \
                                    for fee transfer %{sexp: \
                                    Mina_base.Fee_transfer.t}"
                                  failures fee_transfer_bundled () )
                      in
                      [ (id1, status1); (id2, status2) ]
                  | _ ->
                      failwithf
                        !"Unexpected number of single fee transfers in a fee \
                          transfer transaction %{sexp: \
                          Mina_base.Fee_transfer.t}"
                        fee_transfer_bundled ()
                in
                let%map () =
                  Mina_caqti.deferred_result_list_fold
                    fee_transfer_infos_with_balances ~init:()
                    ~f:(fun
                         ()
                         ( (fee_transfer_id, secondary_sequence_no, _, _)
                         , (status, failure_reason) )
                       ->
                      Block_and_internal_command.add
                        (module Conn)
                        ~block_id ~internal_command_id:fee_transfer_id
                        ~sequence_no ~secondary_sequence_no ~status
                        ~failure_reason
                      >>| ignore )
                in
                sequence_no + 1
            | { data = Coinbase coinbase; status } ->
                let fee_transfer_via_coinbase =
                  Mina_base.Coinbase.fee_transfer coinbase
                in
                (*Structure of the failure status:
                  I. No fee transfer and coinbase transfer fails: [[failure]]
                  II. With fee transfer-
                    Both fee transfer and coinbase fails:
                      [[failure-of-fee-transfer]; [failure-of-coinbase]]
                    Fee transfer succeeds and coinbase fails:
                      [[];[failure-of-coinbase]]
                    Fee transfer fails and coinbase succeeds:
                      [[failure-of-fee-transfer];[]]
                *)
                let%bind () =
                  match fee_transfer_via_coinbase with
                  | None ->
                      return ()
                  | Some { receiver_pk; fee } ->
                      let fee_transfer =
                        Mina_base.Fee_transfer.Single.create ~receiver_pk ~fee
                          ~fee_token:Token_id.default
                      in
                      let%bind id =
                        Fee_transfer.add_if_doesn't_exist
                          (module Conn)
                          fee_transfer `Via_coinbase
                      in
                      let status, failure_reason =
                        match status with
                        | Applied ->
                            (applied_str, None)
                        | Failed failures -> (
                            (* at most two failures in a coinbase transaction First one for the fee transfer and the second for reward transfer*)
                            match failures with
                            | [ []; _ ] ->
                                applied_status
                            | [ [ failure1 ]; _ ] ->
                                (failed_str, Some failure1)
                            | _ ->
                                failwithf
                                  !"Invalid failure status %{sexp: \
                                    Transaction_status.Failure.Collection.t} \
                                    for fee transfer in a coinbase transaction \
                                    %{sexp: Mina_base.Coinbase.t}"
                                  failures coinbase () )
                      in
                      Block_and_internal_command.add
                        (module Conn)
                        ~block_id ~internal_command_id:id ~sequence_no
                        ~secondary_sequence_no:0 ~status ~failure_reason
                in
                let%bind id =
                  Coinbase.add_if_doesn't_exist (module Conn) coinbase
                in
                let status, failure_reason =
                  match status with
                  | Applied ->
                      (applied_str, None)
                  | Failed failures -> (
                      (* at most two failures in a coinbase transaction First one for the fee transfer (if any) and the second for reward transfer*)
                      match
                        (failures, Option.is_none fee_transfer_via_coinbase)
                      with
                      | [ [] ], true ->
                          failwithf
                            !"Expecting the status to be Applied if there are \
                              no failures in coinbase transaction %{sexp: \
                              Mina_base.Coinbase.t}"
                            coinbase ()
                      | [ _; [] ], false ->
                          applied_status
                      | [ [ failure2 ] ], true ->
                          (failed_str, Some failure2)
                      | [ _; [ failure2 ] ], false ->
                          (failed_str, Some failure2)
                      | _ ->
                          failwithf
                            !"Invalid failure status %{sexp: \
                              Transaction_status.Failure.Collection.t} for \
                              reward transfer in coinbase transaction %{sexp: \
                              Mina_base.Coinbase.t}"
                            failures coinbase () )
                in
                let%map () =
                  Block_and_internal_command.add
                    (module Conn)
                    ~block_id ~internal_command_id:id ~sequence_no
                    ~secondary_sequence_no:0 ~status ~failure_reason
                  >>| ignore
                in
                sequence_no + 1 )
        in
        return block_id

  let add_if_doesn't_exist conn ~constraint_constants
      ({ data = t; hash = { state_hash = hash; _ } } :
        Mina_block.t State_hash.With_state_hashes.t ) =
    add_parts_if_doesn't_exist conn ~constraint_constants
      ~protocol_state:(Header.protocol_state @@ Mina_block.header t)
      ~staged_ledger_diff:(Body.staged_ledger_diff @@ Mina_block.body t)
      ~protocol_version:(Header.current_protocol_version @@ Mina_block.header t)
      ~proposed_protocol_version:
        (Header.proposed_protocol_version_opt @@ Mina_block.header t)
      ~hash ~v1_transaction_hash:false

  let add_from_precomputed conn ~constraint_constants (t : Precomputed.t) =
    add_parts_if_doesn't_exist conn ~constraint_constants
      ~protocol_state:t.protocol_state ~staged_ledger_diff:t.staged_ledger_diff
      ~protocol_version:t.protocol_version
      ~proposed_protocol_version:t.proposed_protocol_version
      ~hash:(Protocol_state.hashes t.protocol_state).state_hash
      ~v1_transaction_hash:false

  (* NB: this batching logic an lead to partial writes; it is acceptable to be used with the
     migration tool, but not acceptable to be used with the archive node in its current form *)
  let add_from_extensional_batch (module Conn : CONNECTION)
<<<<<<< HEAD
      ?(v1_transaction_hash = false) ~(genesis_block_hash : State_hash.t)
      (blocks : Extensional.Block.t list) =
=======
      ?(v1_transaction_hash = false) (blocks : Extensional.Block.t list) =
>>>>>>> bd360ff5
    let open Deferred.Result.Let_syntax in
    (* zkapps are currently unsupported in the batch implementation of this function *)
    assert (List.for_all blocks ~f:(fun block -> List.is_empty block.zkapp_cmds)) ;

    let epoch_data_to_repr (e : Mina_base.Epoch_data.t)
        ~(find_ledger_hash_id : Ledger_hash.t -> int) : Epoch_data.t =
      { seed = Epoch_seed.to_base58_check e.seed
      ; ledger_hash_id = find_ledger_hash_id e.ledger.hash
      ; total_currency = Currency.Amount.to_string e.ledger.total_currency
      ; start_checkpoint = State_hash.to_base58_check e.start_checkpoint
      ; lock_checkpoint = State_hash.to_base58_check e.lock_checkpoint
      ; epoch_length =
          Unsigned_extended.UInt32.to_int64
          @@ Mina_numbers.Length.to_uint32 e.epoch_length
      }
    in
    (* TODO: this doesn't handle non-default tokens, and doesn't cache token owners like the old implementation *)
    let token_id_to_repr (id : Token_id.t) : Token.t =
      assert (Token_id.equal id Token_id.default) ;
      { value = Token_id.to_string id
      ; owner_public_key_id = None
      ; owner_token_id = None
      }
    in
    let user_cmd_to_repr (c : Extensional.User_command.t)
        ~(find_public_key_id : Signature_lib.Public_key.Compressed.t -> int) :
        User_command.Signed_command.t =
      let hash = txn_hash_to_base58_check c.hash ~v1_transaction_hash in
      (* let fee_payer_id = find_account_id (Account_id.create c.fee_payer Token_id.default) in *)
      (* let receiver_id = find_account_id (Account_id.create c.receiver Token_id.default) in *)
      let fee_payer_id = find_public_key_id c.fee_payer in
      let receiver_id = find_public_key_id c.receiver in
      { command_type = c.command_type
      ; hash
      ; fee_payer_id
      ; source_id = fee_payer_id
      ; receiver_id
      ; nonce = Unsigned_extended.UInt32.to_int64 c.nonce
      ; amount = Option.map c.amount ~f:Currency.Amount.to_string
      ; fee = Currency.Fee.to_string c.fee
      ; valid_until =
          Option.map c.valid_until
            ~f:
              (Fn.compose Unsigned.UInt32.to_int64
                 Mina_numbers.Global_slot_since_genesis.to_uint32 )
      ; memo = Mina_base.Signed_command_memo.to_base58_check c.memo
      }
    in
    let internal_cmd_to_repr (c : Extensional.Internal_command.t)
        ~(find_public_key_id : Signature_lib.Public_key.Compressed.t -> int) :
        Internal_command.t =
      let hash = txn_hash_to_base58_check c.hash ~v1_transaction_hash in
      { command_type = c.command_type
      ; hash
      ; receiver_id = find_public_key_id c.receiver
      ; fee = Currency.Fee.to_string c.fee
      }
    in

    (* we don't need to specify all types here, just the ones that sql may infer incorrectly *)
    let field_name : type a. a Caqti_type.Field.t -> string option =
      let open Caqti_type in
      function
      | Bool ->
          Some "BOOL"
      | Int ->
          Some "INT"
      | Int16 ->
          Some "SMALLINT"
      | Int32 ->
          Some "INT"
      | Int64 ->
          Some "BIGINT"
      | Float ->
          Some "FLOAT"
      | Enum name ->
          Some name
      | _ ->
          None
    in

    let rec type_field_names : type a. a Caqti_type.t -> string option list =
      function
      | Unit ->
          []
      | Field f ->
          [ field_name f ]
      | Option t ->
          type_field_names t
      | Tup2 (at, bt) ->
          List.concat [ type_field_names at; type_field_names bt ]
      | Tup3 (at, bt, ct) ->
          List.concat
            [ type_field_names at; type_field_names bt; type_field_names ct ]
      | Tup4 (at, bt, ct, dt) ->
          List.concat
            [ type_field_names at
            ; type_field_names bt
            ; type_field_names ct
            ; type_field_names dt
            ]
      | Custom custom ->
          type_field_names custom.rep
    in

    let rec render_field : type a. a Caqti_type.Field.t -> a -> string =
     fun typ value ->
      let open Caqti_type in
      match typ with
      | Bool ->
          Bool.to_string value
      | Int ->
          Int.to_string value
      | Int16 ->
          Int.to_string value
      | Int32 ->
          Int32.to_string value
      | Int64 ->
          Int64.to_string value
      | Float ->
          Float.to_string value
      | String ->
          "'" ^ value ^ "'"
      | Octets ->
          failwith "todo: support caqti octets"
      | Pdate ->
          failwith "todo: support caqti date"
      | Ptime ->
          failwith "todo: support caqti ptime"
      | Ptime_span ->
          failwith "todo: support caqti ptime_span"
      | Enum _ ->
          (* we are ignoring the enum annotation in this context because it's not always valid to apply *)
          (* NOTE: we assume enum values do not contain special characters (eg "'") *)
          "'" ^ value ^ "'"
      | _ -> (
          match Caqti_type.Field.coding Conn.driver_info typ with
          | None ->
              failwithf "unable to render caqti field: %s"
                (Caqti_type.Field.to_string typ)
                ()
          | Some (Coding coding) ->
              render_field coding.rep
                (Result.ok_or_failwith @@ coding.encode value) )
    in
    let rec render_type : type a. a Caqti_type.t -> a -> string list =
     fun typ value ->
      match typ with
      | Unit ->
          []
      | Field f ->
          [ render_field f value ]
      | Option t -> (
          match value with
          | None ->
              List.init (Caqti_type.length typ) ~f:(Fn.const "NULL")
          | Some x ->
              render_type t x )
      | Tup2 (at, bt) ->
          let a, b = value in
          List.concat [ render_type at a; render_type bt b ]
      | Tup3 (at, bt, ct) ->
          let a, b, c = value in
          List.concat [ render_type at a; render_type bt b; render_type ct c ]
      | Tup4 (at, bt, ct, dt) ->
          let a, b, c, d = value in
          List.concat
            [ render_type at a
            ; render_type bt b
            ; render_type ct c
            ; render_type dt d
            ]
      | Custom custom ->
          render_type custom.rep (Result.ok_or_failwith @@ custom.encode value)
    in
    let render_row (type a) (typ : a Caqti_type.t) (value : a) : string =
      "(" ^ String.concat ~sep:"," (render_type typ value) ^ ")"
    in

    let load_index (type a cmp) (comparator : (a, cmp) Map.comparator)
        (typ : a Caqti_type.t) (values : a list) ~table ~(fields : string list)
        : ((a, int, cmp) Map.t, 'err) Deferred.Result.t =
      assert (Caqti_type.length typ = List.length fields) ;
      if List.is_empty values then return (Map.empty comparator)
      else
        let fields_sql = String.concat ~sep:"," fields in
        let query =
          if List.length fields > 1 then
            let src_fields_sql =
              String.concat ~sep:","
              @@ List.map fields ~f:(fun field -> sprintf "src.%s" field)
            in
            let join_on_sql =
              (* we use distinction instead of equality here, as NULL != NULL, but NULL IS NOT DISTINCT FROM NULL *)
              List.zip_exn fields (type_field_names typ)
              |> List.map ~f:(fun (field, type_name_opt) ->
                     match type_name_opt with
                     | None ->
                         sprintf "src.%s IS NOT DISTINCT FROM data.%s" field
                           field
                     | Some type_name ->
                         sprintf
                           "src.%s IS NOT DISTINCT FROM CAST(data.%s AS %s)"
                           field field type_name )
              |> String.concat ~sep:" AND "
            in
            let values_sql =
              String.concat ~sep:"," @@ List.map values ~f:(render_row typ)
            in
            sprintf
              "SELECT %s, src.id FROM %s AS src JOIN (VALUES %s) as data (%s) \
               ON %s"
              src_fields_sql table values_sql fields_sql join_on_sql
          else
            let values_sql =
              "("
              ^ String.concat ~sep:"," (List.bind values ~f:(render_type typ))
              ^ ")"
            in
            sprintf "SELECT %s, id FROM %s WHERE %s IN %s" fields_sql table
              fields_sql values_sql
        in
        let%map entries =
          Conn.collect_list
            (Caqti_request.collect Caqti_type.unit
               Caqti_type.(tup2 typ int)
               query )
            ()
        in
        Map.of_alist_exn comparator entries
    in

    let bulk_insert (type value) (typ : value Caqti_type.t)
        (values : value list) ~(fields : string list) ~(table : string) :
        (int list, 'err) Deferred.Result.t =
      if List.is_empty values then return []
      else (
        assert (Caqti_type.length typ = List.length fields) ;
        let fields_sql = String.concat ~sep:"," fields in
        let values_sql =
          String.concat ~sep:"," @@ List.map ~f:(render_row typ) values
        in
        Conn.collect_list
          (Caqti_request.collect Caqti_type.unit Caqti_type.int
             (sprintf "INSERT INTO %s (%s) VALUES %s RETURNING id" table
                fields_sql values_sql ) )
          () )
    in

    let partition_existing (type a key key_cmp) (entries : a list)
        ~(get_key : a -> key)
        ~(load_index :
           key list -> ((key, int, key_cmp) Map.t, 'err) Deferred.Result.t ) :
        ( [ `Existing of (key, int, key_cmp) Map.t ] * [ `Missing of a list ]
        , 'err )
        Deferred.Result.t =
      let%map ids = load_index (List.map entries ~f:get_key) in
      let missing =
        List.filter entries ~f:(fun value -> not (Map.mem ids (get_key value)))
      in
      (`Existing ids, `Missing missing)
    in
    (* TODO: undo the unused key vs value abstraction *)
    let differential_insert (type a value key key_cmp)
        (key_comparator : (key, key_cmp) Map.comparator) (entries : a list)
        ~(get_key : a -> key) ~(get_value : a -> value)
        ~(load_index :
           key list -> ((key, int, key_cmp) Map.t, 'err) Deferred.Result.t )
        ~(insert_values : value list -> (int list, 'err) Deferred.Result.t) :
        ((key, int, key_cmp) Map.t, 'err) Deferred.Result.t =
      let%bind `Existing existing_entries, `Missing missing_entries =
        partition_existing entries ~get_key ~load_index
      in
      let missing_values = List.map missing_entries ~f:get_value in
      let%map created_ids = insert_values missing_values in
      let new_entries =
        Map.of_alist_exn key_comparator
          (List.zip_exn (List.map ~f:get_key missing_entries) created_ids)
      in
      Map.merge existing_entries new_entries ~f:(fun ~key:_ conflict ->
          match conflict with
          | `Both _ ->
              failwith "duplicate data loaded during differential insertion"
          | `Left x | `Right x ->
              Some x )
    in

    let state_hash_typ : State_hash.t Caqti_type.t =
      let encode h = Ok (State_hash.to_base58_check h) in
      let decode s =
        Result.map_error ~f:Error.to_string_hum (State_hash.of_base58_check s)
      in
      Caqti_type.custom ~encode ~decode Caqti_type.string
    in
    let public_key_typ : Signature_lib.Public_key.Compressed.t Caqti_type.t =
      let encode h =
        Ok (Signature_lib.Public_key.Compressed.to_base58_check h)
      in
      let decode s =
        Result.map_error ~f:Error.to_string_hum
          (Signature_lib.Public_key.Compressed.of_base58_check s)
      in
      Caqti_type.custom ~encode ~decode Caqti_type.string
    in
    let ledger_hash_typ : Ledger_hash.t Caqti_type.t =
      let encode h = Ok (Ledger_hash.to_base58_check h) in
      let decode s =
        Result.map_error ~f:Error.to_string_hum (Ledger_hash.of_base58_check s)
      in
      Caqti_type.custom ~encode ~decode Caqti_type.string
    in

    let external_block_hashes =
      let block_hashes =
        State_hash.Set.of_list
        @@ List.map blocks ~f:(fun { state_hash; _ } -> state_hash)
      in
      let dependency_hashes =
        State_hash.Set.of_list
        @@ List.map blocks ~f:(fun { parent_hash; _ } -> parent_hash)
      in
      Set.diff dependency_hashes block_hashes
    in
    let%bind `Existing existing_block_ids, `Missing missing_blocks =
      partition_existing
        ~get_key:(fun { state_hash; _ } -> state_hash)
        ~load_index:
          (load_index
             (module State_hash)
             state_hash_typ ~table:table_name ~fields:[ "state_hash" ] )
        blocks
    in
    ( match Set.find external_block_hashes ~f:(Map.mem existing_block_ids) with
    | Some state_hash ->
        failwithf
          "Missing external dependency from batch: failed to find block with \
           state hash %s"
          (State_hash.to_base58_check state_hash)
          ()
    | None ->
        () ) ;
    let%bind external_block_ids =
      load_index
        (module State_hash)
        state_hash_typ
        (Set.to_list external_block_hashes)
        ~table:table_name ~fields:[ "state_hash" ]
    in

    let missing_block_staking_epochs =
      List.map missing_blocks ~f:(fun { staking_epoch_data; _ } ->
          staking_epoch_data )
    in
    let missing_block_next_epochs =
      List.map missing_blocks ~f:(fun { next_epoch_data; _ } -> next_epoch_data)
    in
    let all_missing_epochs =
      Staged.unstage
        (List.stable_dedup_staged ~compare:Mina_base.Epoch_data.compare)
        (missing_block_staking_epochs @ missing_block_next_epochs)
    in

    let missing_snarked_ledger_hashes =
      List.map missing_blocks ~f:(fun { snarked_ledger_hash; _ } ->
          snarked_ledger_hash )
    in
    let missing_epoch_ledger_hashes =
      List.map all_missing_epochs ~f:(fun { ledger = { hash; _ }; _ } -> hash)
    in
    let all_missing_ledger_hashes =
      Staged.unstage
        (List.stable_dedup_staged ~compare:Ledger_hash.compare)
        (missing_snarked_ledger_hashes @ missing_epoch_ledger_hashes)
    in

    (* TODO: move user_cmd and internal_cmd portions down directly into public_keys requirements (we don't need their account ids allocated) *)
    let missing_user_cmd_accounts =
      List.bind missing_blocks ~f:(fun { user_cmds; _ } ->
          List.bind user_cmds ~f:Extensional.User_command.accounts_referenced )
    in
    let missing_internal_cmd_accounts =
      List.bind missing_blocks ~f:(fun { internal_cmds; _ } ->
          List.map internal_cmds
            ~f:Extensional.Internal_command.account_referenced )
    in
    let missing_zkapp_cmd_accounts =
      List.bind missing_blocks ~f:(fun { zkapp_cmds; _ } ->
          List.bind zkapp_cmds ~f:Extensional.Zkapp_command.accounts_referenced )
    in
    let all_missing_accounts =
      Staged.unstage
        (List.stable_dedup_staged ~compare:Account_id.compare)
        ( missing_user_cmd_accounts @ missing_internal_cmd_accounts
        @ missing_zkapp_cmd_accounts )
    in

    (* TODO *)
    let all_missing_tokens = [ Token_id.default ] in

    let missing_block_creators =
      List.map missing_blocks ~f:(fun { creator; _ } -> creator)
    in
    let missing_block_winners =
      List.map missing_blocks ~f:(fun { block_winner; _ } -> block_winner)
    in
    let missing_account_keys =
      List.map all_missing_accounts ~f:Account_id.public_key
    in
    let all_missing_public_keys =
      Staged.unstage
        (List.stable_dedup_staged
           ~compare:Signature_lib.Public_key.Compressed.compare )
        (missing_block_creators @ missing_block_winners @ missing_account_keys)
    in

    let%bind public_key_ids =
      differential_insert
        (module Signature_lib.Public_key.Compressed)
        all_missing_public_keys ~get_key:Fn.id ~get_value:Fn.id
        ~load_index:
          (load_index
             (module Signature_lib.Public_key.Compressed)
             public_key_typ ~table:"public_keys" ~fields:[ "value" (* TODO *) ] )
        ~insert_values:
          (bulk_insert public_key_typ ~table:"public_keys"
             ~fields:[ "value" (* TODO *) ] )
    in
    let%bind ledger_hash_ids =
      differential_insert
        (module Ledger_hash)
        all_missing_ledger_hashes ~get_key:Fn.id ~get_value:Fn.id
        ~load_index:
          (load_index
             (module Ledger_hash)
             ledger_hash_typ ~table:"snarked_ledger_hashes"
             ~fields:[ "value" (* TODO *) ] )
        ~insert_values:
          (bulk_insert ledger_hash_typ ~table:"snarked_ledger_hashes"
             ~fields:[ "value" (* TODO *) ] )
    in
    let%bind epoch_ids =
      let all_missing_epoch_reprs =
        List.map all_missing_epochs
          ~f:
            (epoch_data_to_repr
               ~find_ledger_hash_id:(Map.find_exn ledger_hash_ids) )
      in
      (* TODO: avoid this silly repr type in between, just go directly to and from Mina_base.Epoch_data *)
      differential_insert
        (module Epoch_data)
        all_missing_epoch_reprs ~get_key:Fn.id ~get_value:Fn.id
        ~load_index:
          (load_index
             (module Epoch_data)
             Epoch_data.typ ~table:Epoch_data.table_name
             ~fields:Epoch_data.Fields.names )
        ~insert_values:
          (bulk_insert Epoch_data.typ ~table:Epoch_data.table_name
             ~fields:Epoch_data.Fields.names )
    in
<<<<<<< HEAD
    let%bind token_ids =
=======
    let%bind _token_ids =
>>>>>>> bd360ff5
      let tokens =
        List.map all_missing_tokens ~f:(fun token ->
            (token, token_id_to_repr token) )
      in
      let%map token_repr_ids =
        differential_insert
          (module Token)
          tokens ~get_key:snd ~get_value:snd
          ~load_index:
            (load_index
               (module Token)
               Token.typ ~table:Token.table_name ~fields:Token.Fields.names )
          ~insert_values:
            (bulk_insert Token.typ ~table:Token.table_name
               ~fields:Token.Fields.names )
      in
      Token_id.Map.of_alist_exn
      @@ List.map tokens ~f:(fun (token, token_repr) ->
             (token, Map.find_exn token_repr_ids token_repr) )
    in

    (* We only expect a single protocol version at any migration, so we use the old non-batched functions here (which already cache ids) *)
    let all_protocol_versions =
      Staged.unstage
        (List.stable_dedup_staged ~compare:Protocol_version.compare)
        (List.map blocks ~f:(fun block -> block.protocol_version))
    in
    let%bind protocol_version_ids =
      Mina_stdlib.Deferred.Result.List.fold all_protocol_versions
        ~init:Protocol_version.Map.empty ~f:(fun acc version ->
          let transaction = Protocol_version.transaction version in
          let network = Protocol_version.network version in
          let patch = Protocol_version.patch version in
          let%map id =
            Protocol_versions.add_if_doesn't_exist
              (module Conn)
              ~transaction ~network ~patch
          in
          Map.add_exn acc ~key:version ~data:id )
    in

    (* pre-allocate some block rows for missing blocks so that we can resolve references between blocks *)
    (* TODO: share insert-and-index code with other functions *)
    let%bind new_block_ids =
      let partial_missing_blocks =
        List.map missing_blocks ~f:(fun block ->
            let last_vrf_output =
              (* encode as base64, same as in precomputed blocks JSON *)
              block.last_vrf_output
              |> Base64.encode_exn ~alphabet:Base64.uri_safe_alphabet
            in
            { state_hash = block.state_hash |> State_hash.to_base58_check
            ; parent_id =
                None (* NB: this field gets filled in after this step *)
            ; parent_hash = block.parent_hash |> State_hash.to_base58_check
            ; creator_id = Map.find_exn public_key_ids block.creator
            ; block_winner_id = Map.find_exn public_key_ids block.block_winner
            ; last_vrf_output
            ; snarked_ledger_hash_id =
                Map.find_exn ledger_hash_ids block.snarked_ledger_hash
            ; staking_epoch_data_id =
                Map.find_exn epoch_ids
                  (epoch_data_to_repr block.staking_epoch_data
                     ~find_ledger_hash_id:(Map.find_exn ledger_hash_ids) )
            ; next_epoch_data_id =
                Map.find_exn epoch_ids
                  (epoch_data_to_repr block.next_epoch_data
                     ~find_ledger_hash_id:(Map.find_exn ledger_hash_ids) )
            ; min_window_density =
                block.min_window_density |> Mina_numbers.Length.to_uint32
                |> Unsigned.UInt32.to_int64
            ; sub_window_densities =
                block.sub_window_densities
                |> List.map ~f:(fun length ->
                       Mina_numbers.Length.to_uint32 length
                       |> Unsigned.UInt32.to_int64 )
                |> Array.of_list
            ; total_currency = Currency.Amount.to_string block.total_currency
            ; ledger_hash = block.ledger_hash |> Ledger_hash.to_base58_check
            ; height = block.height |> Unsigned.UInt32.to_int64
            ; global_slot_since_hard_fork =
                block.global_slot_since_hard_fork
                |> Mina_numbers.Global_slot_since_hard_fork.to_uint32
                |> Unsigned.UInt32.to_int64
            ; global_slot_since_genesis =
                block.global_slot_since_genesis
                |> Mina_numbers.Global_slot_since_genesis.to_uint32
                |> Unsigned.UInt32.to_int64
            ; protocol_version_id =
                Map.find_exn protocol_version_ids block.protocol_version
            ; proposed_protocol_version_id =
                Option.map block.proposed_protocol_version
                  ~f:(Map.find_exn protocol_version_ids)
            ; timestamp = Block_time.to_string_exn block.timestamp
            ; chain_status = Chain_status.to_string block.chain_status
            } )
      in
      let%map ids =
        bulk_insert typ partial_missing_blocks ~table:table_name
          ~fields:Fields.names
      in
      State_hash.Map.of_alist_exn
      @@ List.zip_exn
           (List.map missing_blocks ~f:(fun { state_hash; _ } -> state_hash))
           ids
    in
    let block_ids =
      let check_conflict ~key:_ conflict =
        match conflict with
        | `Both _ ->
            failwith "duplicate data loaded during differential insertion"
        | `Left x | `Right x ->
            Some x
      in
      Map.merge existing_block_ids new_block_ids ~f:check_conflict
      |> Map.merge external_block_ids ~f:check_conflict
    in
    let%bind () =
      (* filter out direct descendants of the genesis block, as those maintain the NULL parent reference *)
      let ids, parent_ids =
        missing_blocks
        |> List.filter ~f:(fun block ->
               (*
            not (State_hash.equal block.parent_hash genesis_block_hash))
            *)
               Unsigned.UInt32.to_int block.height > 1 )
        |> List.map ~f:(fun block ->
               ( Int.to_string @@ Map.find_exn block_ids block.state_hash
               , Int.to_string @@ Map.find_exn block_ids block.parent_hash ) )
        |> List.unzip
      in
      let ids_sql = String.concat ~sep:"," ids in
      let parent_ids_sql = String.concat ~sep:"," parent_ids in
      Conn.exec
        (Caqti_request.exec Caqti_type.unit
           (sprintf
              "UPDATE %s AS b SET parent_id = data.parent_id FROM (SELECT \
               unnest(array[%s]) as id, unnest(array[%s]) as parent_id) AS \
               data WHERE b.id = data.id"
              table_name ids_sql parent_ids_sql ) )
        ()
    in

    let%bind user_cmd_ids =
      let compare_by_hash (a : User_command.Signed_command.t)
          (b : User_command.Signed_command.t) =
        String.compare a.hash b.hash
      in
      List.bind missing_blocks ~f:(fun block ->
          List.map
            ~f:
              (user_cmd_to_repr
                 ~find_public_key_id:(Map.find_exn public_key_ids) )
            block.user_cmds )
      |> Staged.unstage (List.stable_dedup_staged ~compare:compare_by_hash)
      |> differential_insert
           (module String)
           ~get_key:(fun { hash; _ } -> hash)
           ~get_value:Fn.id
           ~load_index:
             (load_index
                (module String)
                Caqti_type.string ~table:User_command.Signed_command.table_name
                ~fields:[ "hash" ] )
           ~insert_values:
             (bulk_insert User_command.Signed_command.typ
                ~table:User_command.Signed_command.table_name
                ~fields:User_command.Signed_command.Fields.names )
    in
    let%bind () =
      let joins =
        List.bind missing_blocks ~f:(fun block ->
            List.map block.user_cmds
              ~f:(fun { sequence_no; hash; status; failure_reason; _ } ->
                { Block_and_signed_command.block_id =
                    Map.find_exn block_ids block.state_hash
                ; user_command_id =
                    Map.find_exn user_cmd_ids
                      (txn_hash_to_base58_check ~v1_transaction_hash hash)
                ; sequence_no
                ; status
                ; failure_reason =
                    Option.map ~f:Transaction_status.Failure.to_string
                      failure_reason
                } ) )
      in
      Conn.populate Block_and_signed_command.typ
        (Caqti_async.Stream.of_list joins)
        ~table:Block_and_signed_command.table_name
        ~columns:Block_and_signed_command.Fields.names
    in

    let module Internal_command_primary_key = struct
      module T = struct
        type t = { hash : string; command_type : string }
        [@@deriving compare, fields, hlist, sexp]
      end

      include T
      include Comparable.Make (T)

      let typ =
        let command_type =
          let encode = Fn.id in
          let decode = Result.return in
          Caqti_type.enum ~encode ~decode "internal_command_type"
        in
        Mina_caqti.Type_spec.custom_type ~to_hlist ~of_hlist
          Caqti_type.[ string; command_type ]

      let of_command : Internal_command.t -> t =
<<<<<<< HEAD
        fun {hash; command_type; _} -> {hash; command_type}
    end in

    let%bind internal_cmd_ids =
      let compare_by_primary_key (a : Internal_command.t) (b : Internal_command.t) =
        Internal_command_primary_key.compare (Internal_command_primary_key.of_command a) (Internal_command_primary_key.of_command b)
=======
       fun { hash; command_type; _ } -> { hash; command_type }
    end in
    let%bind internal_cmd_ids =
      let compare_by_primary_key (a : Internal_command.t)
          (b : Internal_command.t) =
        Internal_command_primary_key.compare
          (Internal_command_primary_key.of_command a)
          (Internal_command_primary_key.of_command b)
>>>>>>> bd360ff5
      in
      List.bind missing_blocks ~f:(fun block ->
          List.map
            ~f:
              (internal_cmd_to_repr
                 ~find_public_key_id:(Map.find_exn public_key_ids) )
            block.internal_cmds )
<<<<<<< HEAD
      |> Staged.unstage (List.stable_dedup_staged ~compare:compare_by_primary_key)
      |> differential_insert
           (module Internal_command_primary_key)
           ~get_key:Internal_command_primary_key.of_command
           ~get_value:Fn.id
           ~load_index:
             (load_index
                (module Internal_command_primary_key)
                Internal_command_primary_key.typ ~table:Internal_command.table_name
=======
      |> Staged.unstage
           (List.stable_dedup_staged ~compare:compare_by_primary_key)
      |> differential_insert
           (module Internal_command_primary_key)
           ~get_key:Internal_command_primary_key.of_command ~get_value:Fn.id
           ~load_index:
             (load_index
                (module Internal_command_primary_key)
                Internal_command_primary_key.typ
                ~table:Internal_command.table_name
>>>>>>> bd360ff5
                ~fields:Internal_command_primary_key.Fields.names )
           ~insert_values:
             (bulk_insert Internal_command.typ
                ~table:Internal_command.table_name
                ~fields:Internal_command.Fields.names )
    in
    let%bind () =
      let joins =
        List.bind missing_blocks ~f:(fun block ->
            List.map block.internal_cmds
              ~f:(fun
                   { hash
                   ; sequence_no
                   ; secondary_sequence_no
                   ; status
                   ; failure_reason
                   ; command_type
<<<<<<< HEAD
=======
                   ; fee = _
                   ; receiver = _
>>>>>>> bd360ff5
                   }
                 ->
                { Block_and_internal_command.block_id =
                    Map.find_exn block_ids block.state_hash
                ; internal_command_id =
                    Map.find_exn internal_cmd_ids
<<<<<<< HEAD
                      {hash = txn_hash_to_base58_check ~v1_transaction_hash hash; command_type}
=======
                      { hash =
                          txn_hash_to_base58_check ~v1_transaction_hash hash
                      ; command_type
                      }
>>>>>>> bd360ff5
                ; sequence_no
                ; secondary_sequence_no
                ; status
                ; failure_reason =
                    Option.map ~f:Transaction_status.Failure.to_string
                      failure_reason
                } ) )
      in
      Conn.populate Block_and_internal_command.typ
        (Caqti_async.Stream.of_list joins)
        ~table:Block_and_internal_command.table_name
        ~columns:Block_and_internal_command.Fields.names
    in

    (* TODO: currently unsupported *)
    assert (List.for_all blocks ~f:(fun block -> List.is_empty block.zkapp_cmds)) ;
    let _zkapp_cmd_ids = () in

    return ()

  let add_from_extensional (module Conn : CONNECTION) ~logger
      ?(v1_transaction_hash = false) (block : Extensional.Block.t) =
    let open Deferred.Result.Let_syntax in
    let%bind block_id =
      match%bind find_opt (module Conn) ~state_hash:block.state_hash with
      | Some block_id ->
          return block_id
      | None ->
          let%bind parent_id =
            find_opt (module Conn) ~state_hash:block.parent_hash
          in
          let%bind creator_id =
            Public_key.add_if_doesn't_exist (module Conn) block.creator
          in
          let%bind block_winner_id =
            Public_key.add_if_doesn't_exist (module Conn) block.block_winner
          in
          let last_vrf_output =
            (* encode as base64, same as in precomputed blocks JSON *)
            block.last_vrf_output
            |> Base64.encode_exn ~alphabet:Base64.uri_safe_alphabet
          in
          let%bind snarked_ledger_hash_id =
            Snarked_ledger_hash.add_if_doesn't_exist
              (module Conn)
              block.snarked_ledger_hash
          in
          let%bind staking_epoch_data_id =
            Epoch_data.add_if_doesn't_exist
              (module Conn)
              block.staking_epoch_data
          in
          let%bind next_epoch_data_id =
            Epoch_data.add_if_doesn't_exist (module Conn) block.next_epoch_data
          in
          let%bind protocol_version_id =
            let transaction =
              Protocol_version.transaction block.protocol_version
            in
            let network = Protocol_version.network block.protocol_version in
            let patch = Protocol_version.patch block.protocol_version in
            Protocol_versions.add_if_doesn't_exist
              (module Conn)
              ~transaction ~network ~patch
          in
          let%bind proposed_protocol_version_id =
            Option.value_map block.proposed_protocol_version
              ~default:(return None) ~f:(fun ppv ->
                let transaction = Protocol_version.transaction ppv in
                let network = Protocol_version.network ppv in
                let patch = Protocol_version.patch ppv in
                let%map id =
                  Protocol_versions.add_if_doesn't_exist
                    (module Conn)
                    ~transaction ~network ~patch
                in
                Some id )
          in
          Conn.find
            (Caqti_request.find typ Caqti_type.int
               (Mina_caqti.insert_into_cols ~returning:"id" ~table_name
                  ~tannot:(function
                    | "sub_window_densities" ->
                        Some "bigint[]"
                    | "chain_status" ->
                        Some "chain_status_type"
                    | _ ->
                        None )
                  ~cols:Fields.names () ) )
            { state_hash = block.state_hash |> State_hash.to_base58_check
            ; parent_id
            ; parent_hash = block.parent_hash |> State_hash.to_base58_check
            ; creator_id
            ; block_winner_id
            ; last_vrf_output
            ; snarked_ledger_hash_id
            ; staking_epoch_data_id
            ; next_epoch_data_id
            ; min_window_density =
                block.min_window_density |> Mina_numbers.Length.to_uint32
                |> Unsigned.UInt32.to_int64
            ; sub_window_densities =
                block.sub_window_densities
                |> List.map ~f:(fun length ->
                       Mina_numbers.Length.to_uint32 length
                       |> Unsigned.UInt32.to_int64 )
                |> Array.of_list
            ; total_currency = Currency.Amount.to_string block.total_currency
            ; ledger_hash = block.ledger_hash |> Ledger_hash.to_base58_check
            ; height = block.height |> Unsigned.UInt32.to_int64
            ; global_slot_since_hard_fork =
                block.global_slot_since_hard_fork
                |> Mina_numbers.Global_slot_since_hard_fork.to_uint32
                |> Unsigned.UInt32.to_int64
            ; global_slot_since_genesis =
                block.global_slot_since_genesis
                |> Mina_numbers.Global_slot_since_genesis.to_uint32
                |> Unsigned.UInt32.to_int64
            ; protocol_version_id
            ; proposed_protocol_version_id
            ; timestamp = Block_time.to_string_exn block.timestamp
            ; chain_status = Chain_status.to_string block.chain_status
            }
    in
    (* add user commands *)
    let%bind user_cmds_with_ids =
      let%map user_cmd_ids_rev =
        Mina_caqti.deferred_result_list_fold block.user_cmds ~init:[]
          ~f:(fun acc user_cmd ->
            let%map cmd_id =
              User_command.Signed_command.add_extensional_if_doesn't_exist
                (module Conn)
                user_cmd ~v1_transaction_hash
            in
            cmd_id :: acc )
      in
      List.zip_exn block.user_cmds (List.rev user_cmd_ids_rev)
    in
    (* add user commands to join table *)
    let%bind () =
      Mina_caqti.deferred_result_list_fold user_cmds_with_ids ~init:()
        ~f:(fun () (user_command, user_command_id) ->
          Block_and_signed_command.add_if_doesn't_exist
            (module Conn)
            ~block_id ~user_command_id ~sequence_no:user_command.sequence_no
            ~status:user_command.status
            ~failure_reason:user_command.failure_reason )
    in
    (* add internal commands *)
    let%bind internal_cmds_ids_and_seq_nos =
      let%map internal_cmds_and_ids_rev =
        Mina_caqti.deferred_result_list_fold block.internal_cmds ~init:[]
          ~f:(fun acc internal_cmd ->
            let%map cmd_id =
              Internal_command.add_extensional_if_doesn't_exist
                (module Conn)
                internal_cmd ~v1_transaction_hash
            in
            (internal_cmd, cmd_id) :: acc )
      in
      let sequence_nos =
        List.map block.internal_cmds ~f:(fun internal_cmd ->
            (internal_cmd.sequence_no, internal_cmd.secondary_sequence_no) )
      in
      List.zip_exn (List.rev internal_cmds_and_ids_rev) sequence_nos
    in
    (* add internal commands to join table *)
    let%bind () =
      Mina_caqti.deferred_result_list_fold internal_cmds_ids_and_seq_nos
        ~init:()
        ~f:(fun
             ()
             ( (internal_command, internal_command_id)
             , (sequence_no, secondary_sequence_no) )
           ->
          Block_and_internal_command.add_if_doesn't_exist
            (module Conn)
            ~block_id ~internal_command_id ~sequence_no ~secondary_sequence_no
            ~status:internal_command.status
            ~failure_reason:internal_command.failure_reason )
    in
    (* add zkApp commands *)
    let%bind zkapp_cmds_ids_and_seq_nos =
      let%map zkapp_cmds_and_ids_rev =
        Mina_caqti.deferred_result_list_fold block.zkapp_cmds ~init:[]
          ~f:(fun acc ({ fee_payer; account_updates; memo; _ } as zkapp_cmd) ->
            (* add authorizations, not stored in the db *)
            let (fee_payer : Account_update.Fee_payer.t) =
              { body = fee_payer; authorization = Signature.dummy }
            in
            let (account_updates : Account_update.Simple.t list) =
              List.map account_updates
                ~f:(fun
                     (body : Account_update.Body.Simple.t)
                     :
                     Account_update.Simple.t
                   -> { body; authorization = None_given } )
            in
            let%map cmd_id =
              User_command.Zkapp_command.add_if_doesn't_exist
                (module Conn)
                ~logger
                (Zkapp_command.of_simple { fee_payer; account_updates; memo })
            in
            (zkapp_cmd, cmd_id) :: acc )
      in
      let sequence_nos =
        List.map block.zkapp_cmds ~f:(fun { sequence_no; _ } -> sequence_no)
      in
      List.zip_exn (List.rev zkapp_cmds_and_ids_rev) sequence_nos
    in
    (* add zkapp commands to join table *)
    let%bind () =
      Mina_caqti.deferred_result_list_fold zkapp_cmds_ids_and_seq_nos ~init:()
        ~f:(fun () ((zkapp_command, zkapp_command_id), sequence_no) ->
          let%map _block_id, _cmd_id, _sequence_no =
            Block_and_zkapp_command.add_if_doesn't_exist
              (module Conn)
              ~block_id ~zkapp_command_id ~sequence_no
              ~status:zkapp_command.status
              ~failure_reasons:zkapp_command.failure_reasons
          in
          () )
    in
    (* add accounts accessed *)
    let%bind _block_and_account_ids =
      Accounts_accessed.add_accounts_if_don't_exist
        (module Conn)
        ~logger block_id block.accounts_accessed
    in
    (* add accounts created *)
    let%bind _block_and_pk_ids =
      Accounts_created.add_accounts_created_if_don't_exist
        (module Conn)
        block_id block.accounts_created
    in
    return block_id

  let set_parent_id_if_null (module Conn : CONNECTION) ~parent_hash
      ~(parent_id : int) =
    Conn.exec
      (Caqti_request.exec
         Caqti_type.(tup2 int string)
         {sql| UPDATE blocks SET parent_id = ?
               WHERE parent_hash = ?
               AND parent_id IS NULL
         |sql} )
      (parent_id, State_hash.to_base58_check parent_hash)

  let get_subchain (module Conn : CONNECTION) ~start_block_id ~end_block_id =
    (* derive query from type `t` *)
    let concat = String.concat ~sep:"," in
    let columns_with_id = concat ("id" :: Fields.names) in
    let b_columns_with_id =
      concat (List.map ("id" :: Fields.names) ~f:(fun s -> "b." ^ s))
    in
    let columns = concat Fields.names in
    Conn.collect_list
      (Caqti_request.collect
         Caqti_type.(tup2 int int)
         typ
         (sprintf
            {sql| WITH RECURSIVE chain AS (
              SELECT %s
              FROM blocks b WHERE b.id = $1

              UNION ALL

              SELECT %s
              FROM blocks b

              INNER JOIN chain

              ON b.id = chain.parent_id AND (chain.id <> $2 OR b.id = $2)

           )

           SELECT %s
           FROM chain ORDER BY height ASC
         |sql}
            columns_with_id b_columns_with_id columns ) )
      (end_block_id, start_block_id)

  let get_highest_canonical_block_opt (module Conn : CONNECTION) =
    Conn.find_opt
      (Caqti_request.find_opt Caqti_type.unit
         Caqti_type.(tup2 int int64)
         "SELECT id,height FROM blocks WHERE chain_status='canonical' ORDER BY \
          height DESC LIMIT 1" )

  let get_nearest_canonical_block_above (module Conn : CONNECTION) height =
    Conn.find
      (Caqti_request.find Caqti_type.int64
         Caqti_type.(tup2 int int64)
         "SELECT id,height FROM blocks WHERE chain_status='canonical' AND \
          height > ? ORDER BY height ASC LIMIT 1" )
      height

  let get_nearest_canonical_block_below (module Conn : CONNECTION) height =
    Conn.find
      (Caqti_request.find Caqti_type.int64
         Caqti_type.(tup2 int int64)
         "SELECT id,height FROM blocks WHERE chain_status='canonical' AND \
          height < ? ORDER BY height DESC LIMIT 1" )
      height

  let mark_as_canonical (module Conn : CONNECTION) ~state_hash =
    Conn.exec
      (Caqti_request.exec Caqti_type.string
         "UPDATE blocks SET chain_status='canonical' WHERE state_hash = ?" )
      state_hash

  let mark_as_orphaned (module Conn : CONNECTION) ~state_hash ~height =
    Conn.exec
      (Caqti_request.exec
         Caqti_type.(tup2 string int64)
         {sql| UPDATE blocks SET chain_status='orphaned'
               WHERE height = $2
               AND state_hash <> $1
         |sql} )
      (state_hash, height)

  (* update chain_status for blocks now known to be canonical or orphaned *)
  let update_chain_status (module Conn : CONNECTION) ~block_id =
    let open Deferred.Result.Let_syntax in
    match%bind get_highest_canonical_block_opt (module Conn) () with
    | None ->
        (* unit tests, no canonical block, can't mark any block as canonical *)
        Deferred.Result.return ()
    | Some (highest_canonical_block_id, greatest_canonical_height) ->
        let k_int64 = Genesis_constants.k |> Int64.of_int in
        let%bind block = load (module Conn) ~id:block_id in
        if
          Int64.( > ) block.height
            (Int64.( + ) greatest_canonical_height k_int64)
        then
          (* a new block, allows marking some pending blocks as canonical *)
          let%bind subchain_blocks =
            Metrics.time ~label:"get_subchain (> canonical_height + k)"
              (fun () ->
                get_subchain
                  (module Conn)
                  ~start_block_id:highest_canonical_block_id
                  ~end_block_id:block_id )
          in
          let block_height_less_k_int64 = Int64.( - ) block.height k_int64 in
          (* mark canonical, orphaned blocks in subchain at least k behind the new block *)
          let canonical_blocks =
            List.filter subchain_blocks ~f:(fun subchain_block ->
                Int64.( <= ) subchain_block.height block_height_less_k_int64 )
          in
          Metrics.time ~label:"mark_as_canonical (> canonical_height + k)"
            (fun () ->
              Mina_caqti.deferred_result_list_fold canonical_blocks ~init:()
                ~f:(fun () block ->
                  let%bind () =
                    mark_as_canonical (module Conn) ~state_hash:block.state_hash
                  in
                  mark_as_orphaned
                    (module Conn)
                    ~state_hash:block.state_hash ~height:block.height ) )
        else if Int64.( < ) block.height greatest_canonical_height then
          (* a missing block added in the middle of canonical chain *)
          let%bind canonical_block_above_id, _above_height =
            Metrics.time ~label:"get_nearest_canonical_block_above" (fun () ->
                get_nearest_canonical_block_above (module Conn) block.height )
          in
          let%bind canonical_block_below_id, _below_height =
            Metrics.time ~label:"get_neareast_canonical_block_below" (fun () ->
                get_nearest_canonical_block_below (module Conn) block.height )
          in
          (* we can always find this chain: the genesis block should be marked as canonical, and we've found a
             canonical block above this one *)
          let%bind canonical_blocks =
            Metrics.time ~label:"get_subchain (< canonical_height)" (fun () ->
                get_subchain
                  (module Conn)
                  ~start_block_id:canonical_block_below_id
                  ~end_block_id:canonical_block_above_id )
          in
          Metrics.time ~label:"mark_as_canonical (< canonical_height)"
            (fun () ->
              Mina_caqti.deferred_result_list_fold canonical_blocks ~init:()
                ~f:(fun () block ->
                  let%bind () =
                    mark_as_canonical (module Conn) ~state_hash:block.state_hash
                  in
                  mark_as_orphaned
                    (module Conn)
                    ~state_hash:block.state_hash ~height:block.height ) )
        else
          (* a block at or above highest canonical block, not high enough to mark any blocks as canonical *)
          Deferred.Result.return ()

  let delete_if_older_than ?height ?num_blocks ?timestamp
      (module Conn : CONNECTION) =
    let open Deferred.Result.Let_syntax in
    let%bind height =
      match (height, num_blocks) with
      | Some height, _ ->
          return height
      | None, Some num_blocks -> (
          match%map
            Conn.find_opt
              (Caqti_request.find_opt Caqti_type.unit Caqti_type.int
                 "SELECT MAX(height) FROM blocks" )
              ()
          with
          | Some max_block_height ->
              max_block_height - num_blocks
          | _ ->
              0 )
      | None, None ->
          return 0
    in
    let timestamp = Option.value ~default:Int64.zero timestamp in
    if height > 0 || Int64.(timestamp > 0L) then
      let%bind () =
        (* Delete user commands from old blocks. *)
        Conn.exec
          (Caqti_request.exec
             Caqti_type.(tup2 int int64)
             "DELETE FROM user_commands\n\
              WHERE id IN\n\
              (SELECT user_command_id FROM blocks_user_commands\n\
              INNER JOIN blocks ON blocks.id = block_id\n\
              WHERE (blocks.height < ? OR blocks.timestamp < ?))" )
          (height, timestamp)
      in
      let%bind () =
        (* Delete old blocks. *)
        Conn.exec
          (Caqti_request.exec
             Caqti_type.(tup2 int int64)
             "DELETE FROM blocks WHERE blocks.height < ? OR blocks.timestamp < \
              ?" )
          (height, timestamp)
      in
      let%bind () =
        (* Delete orphaned internal commands. *)
        Conn.exec
          (Caqti_request.exec Caqti_type.unit
             "DELETE FROM internal_commands\n\
              WHERE id NOT IN\n\
              (SELECT internal_commands.id FROM internal_commands\n\
              INNER JOIN blocks_internal_commands ON\n\
              internal_command_id = internal_commands.id)" )
          ()
      in
      let%bind () =
        (* Delete orphaned snarked ledger hashes. *)
        Conn.exec
          (Caqti_request.exec Caqti_type.unit
             "DELETE FROM snarked_ledger_hashes\n\
              WHERE id NOT IN\n\
              (SELECT snarked_ledger_hash_id FROM blocks)" )
          ()
      in
      let%bind () =
        (* Delete orphaned public keys. *)
        Conn.exec
          (Caqti_request.exec Caqti_type.unit
             "DELETE FROM public_keys\n\
              WHERE id NOT IN (SELECT fee_payer_id FROM user_commands)\n\
              AND id NOT IN (SELECT source_id FROM user_commands)\n\
              AND id NOT IN (SELECT receiver_id FROM user_commands)\n\
              AND id NOT IN (SELECT receiver_id FROM internal_commands)\n\
              AND id NOT IN (SELECT creator_id FROM blocks)" )
          ()
      in
      return ()
    else return ()
end

let retry ~f ~logger ~error_str retries =
  let rec go retry_count =
    match%bind f () with
    | Error e ->
        if retry_count <= 0 then return (Error e)
        else (
          [%log warn] "Error in %s : $error. Retrying..." error_str
            ~metadata:[ ("error", `String (Caqti_error.show e)) ] ;
          let wait_for = Random.float_range 20. 2000. in
          let%bind () = after (Time.Span.of_ms wait_for) in
          go (retry_count - 1) )
    | Ok res ->
        return (Ok res)
  in
  go retries

let add_block_aux ?(retries = 3) ~logger ~pool ~add_block ~hash
    ~delete_older_than ~accounts_accessed ~accounts_created ~tokens_used block =
  let state_hash = hash block in

  (* the block itself is added in a single transaction with a transaction block

     once that transaction is committed, we can get a block id

     so we add accounts accessed, accounts created, contained in another
     transaction block
  *)
  let add () =
    [%log info]
      "Populating token owners table for block with state hash $state_hash"
      ~metadata:[ ("state_hash", Mina_base.State_hash.to_yojson state_hash) ] ;
    List.iter tokens_used ~f:(fun (token_id, owner) ->
        match owner with
        | None ->
            ()
        | Some acct_id ->
            Token_owners.add_if_doesn't_exist token_id acct_id ) ;
    Caqti_async.Pool.use
      (fun (module Conn : CONNECTION) ->
        let%bind res =
          let open Deferred.Result.Let_syntax in
          let%bind () = Conn.start () in
          [%log info] "Attempting to add block data for $state_hash"
            ~metadata:
              [ ("state_hash", Mina_base.State_hash.to_yojson state_hash) ] ;
          let%bind block_id =
            O1trace.thread "archive_processor.add_block"
            @@ fun () ->
            Metrics.time ~label:"add_block"
            @@ fun () -> add_block (module Conn : CONNECTION) block
          in
          (* if an existing block has a parent hash that's for the block just added,
             set its parent id
          *)
          let%bind () =
            Block.set_parent_id_if_null
              (module Conn)
              ~parent_hash:(hash block) ~parent_id:block_id
          in
          (* update chain status for existing blocks *)
          let%bind () =
            Metrics.time ~label:"update_chain_status" (fun () ->
                Block.update_chain_status (module Conn) ~block_id )
          in
          let%bind () =
            match delete_older_than with
            | Some num_blocks ->
                Block.delete_if_older_than ~num_blocks (module Conn)
            | None ->
                return ()
          in
          return block_id
        in
        match res with
        | Error e as err ->
            (*Error in the current transaction*)
            [%log warn]
              "Error when adding block data to the database, rolling back \
               transaction: $error"
              ~metadata:[ ("error", `String (Caqti_error.show e)) ] ;
            let%map _ = Conn.rollback () in
            err
        | Ok block_id -> (
            match%bind Conn.commit () with
            | Error err ->
                [%log warn]
                  "Could not commit data for block with state hash \
                   $state_hash, rolling back transaction: $error"
                  ~metadata:
                    [ ("state_hash", State_hash.to_yojson state_hash)
                    ; ("error", `String (Caqti_error.show err))
                    ] ;
                Conn.rollback ()
            | Ok () -> (
                (* added block data, now add accounts accessed *)
                [%log info]
                  "Added block with state hash $state_hash to archive database"
                  ~metadata:
                    [ ("state_hash", State_hash.to_yojson state_hash)
                    ; ( "num_accounts_accessed"
                      , `Int (List.length accounts_accessed) )
                    ] ;
                let%bind.Deferred.Result () = Conn.start () in
                match%bind
                  Caqti_async.Pool.use
                    (fun (module Conn : CONNECTION) ->
                      Accounts_accessed.add_accounts_if_don't_exist
                        (module Conn)
                        ~logger block_id accounts_accessed )
                    pool
                with
                | Error err ->
                    [%log error]
                      "Could not add accounts accessed in block with state \
                       hash $state_hash to archive database: $error"
                      ~metadata:
                        [ ("state_hash", State_hash.to_yojson state_hash)
                        ; ("error", `String (Caqti_error.show err))
                        ] ;
                    Conn.rollback ()
                | Ok _block_and_account_ids -> (
                    [%log info]
                      "Added accounts accessed for block with state hash \
                       $state_hash to archive database"
                      ~metadata:
                        [ ("state_hash", State_hash.to_yojson state_hash)
                        ; ( "num_accounts_accessed"
                          , `Int (List.length accounts_accessed) )
                        ] ;
                    match%bind
                      Caqti_async.Pool.use
                        (fun (module Conn : CONNECTION) ->
                          Accounts_created.add_accounts_created_if_don't_exist
                            (module Conn)
                            block_id accounts_created )
                        pool
                    with
                    | Ok _block_and_public_key_ids ->
                        [%log info]
                          "Added accounts created for block with state hash \
                           $state_hash to archive database"
                          ~metadata:
                            [ ( "state_hash"
                              , Mina_base.State_hash.to_yojson (hash block) )
                            ; ( "num_accounts_created"
                              , `Int (List.length accounts_created) )
                            ] ;
                        Conn.commit ()
                    | Error err ->
                        [%log warn]
                          "Could not add accounts created in block with state \
                           hash $state_hash to archive database: $error"
                          ~metadata:
                            [ ("state_hash", State_hash.to_yojson state_hash)
                            ; ("error", `String (Caqti_error.show err))
                            ] ;

                        Conn.rollback () ) ) ) )
      pool
  in
  retry ~f:add ~logger ~error_str:"add_block_aux" retries

(* used by `archive_blocks` app *)
let add_block_aux_precomputed ~constraint_constants ~logger ?retries ~pool
    ~delete_older_than block =
  add_block_aux ~logger ?retries ~pool ~delete_older_than
    ~add_block:(Block.add_from_precomputed ~constraint_constants ~logger)
    ~hash:(fun block ->
      (block.Precomputed.protocol_state |> Protocol_state.hashes).state_hash )
    ~accounts_accessed:block.Precomputed.accounts_accessed
    ~accounts_created:block.Precomputed.accounts_created
    ~tokens_used:block.Precomputed.tokens_used block

(* used by `archive_blocks` app *)
let add_block_aux_extensional ~logger ?retries ~pool ~delete_older_than block =
  add_block_aux ~logger ?retries ~pool ~delete_older_than
    ~add_block:(Block.add_from_extensional ~logger ~v1_transaction_hash:false)
    ~hash:(fun (block : Extensional.Block.t) -> block.state_hash)
    ~accounts_accessed:block.Extensional.Block.accounts_accessed
    ~accounts_created:block.Extensional.Block.accounts_created
    ~tokens_used:block.Extensional.Block.tokens_used block

(* receive blocks from a daemon, write them to the database *)
let run pool reader ~constraint_constants ~logger ~delete_older_than :
    unit Deferred.t =
  Strict_pipe.Reader.iter reader ~f:(function
    | Diff.Transition_frontier
        (Breadcrumb_added
          { block; accounts_accessed; accounts_created; tokens_used; _ } ) -> (
        let add_block = Block.add_if_doesn't_exist ~constraint_constants in
        let hash = State_hash.With_state_hashes.state_hash in
        match%bind
          add_block_aux ~logger ~pool ~delete_older_than ~hash
            ~add_block:(add_block ~logger) ~accounts_accessed ~accounts_created
            ~tokens_used block
        with
        | Error e ->
            let state_hash = hash block in
            [%log warn]
              ~metadata:
                [ ("state_hash", State_hash.to_yojson state_hash)
                ; ("error", `String (Caqti_error.show e))
                ]
              "Failed to archive block with state hash $state_hash, see $error" ;
            Deferred.unit
        | Ok () ->
            Deferred.unit )
    | Transition_frontier _ ->
        Deferred.unit )

(* [add_genesis_accounts] is called when starting the archive process *)
let add_genesis_accounts ~logger ~(runtime_config_opt : Runtime_config.t option)
    pool =
  match runtime_config_opt with
  | None ->
      Deferred.unit
  | Some runtime_config -> (
      match runtime_config.ledger with
      | None ->
          [%log fatal] "Runtime config does not contain a ledger" ;
          failwith
            "Runtime config does not contain a ledger, could not add genesis \
             accounts"
      | Some runtime_config_ledger -> (
          let proof_level = Genesis_constants.Proof_level.compiled in
          let%bind precomputed_values =
            match%map
              Genesis_ledger_helper.init_from_config_file ~logger
                ~proof_level:(Some proof_level) runtime_config
            with
            | Ok (precomputed_values, _) ->
                precomputed_values
            | Error err ->
                failwithf "Could not get precomputed values, error: %s"
                  (Error.to_string_hum err) ()
          in
          (* code modeled on replayer ledger initialization *)
          let%bind padded_accounts =
            match
              Genesis_ledger_helper.Ledger
              .padded_accounts_from_runtime_config_opt ~logger ~proof_level
                runtime_config_ledger ~ledger_name_prefix:"genesis_ledger"
            with
            | None ->
                [%log fatal]
                  "Could not load accounts from runtime config ledger" ;
                exit 1
            | Some accounts ->
                return accounts
          in
          let constraint_constants =
            Genesis_constants.Constraint_constants.compiled
          in
          let packed_ledger =
            Genesis_ledger_helper.Ledger.packed_genesis_ledger_of_accounts
              ~depth:constraint_constants.ledger_depth padded_accounts
          in
          let ledger = Lazy.force @@ Genesis_ledger.Packed.t packed_ledger in
          let%bind account_ids =
            let%map account_id_set = Mina_ledger.Ledger.accounts ledger in
            Account_id.Set.to_list account_id_set
          in
          let genesis_block =
            let With_hash.{ data = block; hash = the_hash }, _ =
              Mina_block.genesis ~precomputed_values
            in
            With_hash.{ data = block; hash = the_hash }
          in
          let add_accounts () =
            Caqti_async.Pool.use
              (fun (module Conn : CONNECTION) ->
                let%bind.Deferred.Result genesis_block_id =
                  Block.add_if_doesn't_exist
                    (module Conn)
                    ~logger ~constraint_constants genesis_block
                in
                let%bind.Deferred.Result { ledger_hash; _ } =
                  Block.load (module Conn) ~id:genesis_block_id
                in
                let db_ledger_hash =
                  Ledger_hash.of_base58_check_exn ledger_hash
                in
                let actual_ledger_hash =
                  Mina_ledger.Ledger.merkle_root ledger
                in
                if Ledger_hash.equal db_ledger_hash actual_ledger_hash then
                  [%log info]
                    "Archived genesis block ledger hash equals actual genesis \
                     ledger hash"
                    ~metadata:
                      [ ("ledger_hash", Ledger_hash.to_yojson actual_ledger_hash)
                      ]
                else (
                  [%log error]
                    "Archived genesis block ledger hash different than actual \
                     genesis ledger hash"
                    ~metadata:
                      [ ( "archived_ledger_hash"
                        , Ledger_hash.to_yojson db_ledger_hash )
                      ; ( "actual_ledger_hash"
                        , Ledger_hash.to_yojson actual_ledger_hash )
                      ] ;
                  exit 1 ) ;
                let%bind.Deferred.Result () = Conn.start () in
                let open Deferred.Let_syntax in
                let%bind () =
                  Deferred.List.iter account_ids ~f:(fun acct_id ->
                      match
                        Mina_ledger.Ledger.location_of_account ledger acct_id
                      with
                      | None ->
                          [%log error] "Could not get location for account"
                            ~metadata:
                              [ ("account_id", Account_id.to_yojson acct_id) ] ;
                          failwith "Could not get location for genesis account"
                      | Some loc -> (
                          let index =
                            Mina_ledger.Ledger.index_of_account_exn ledger
                              acct_id
                          in
                          let acct =
                            match Mina_ledger.Ledger.get ledger loc with
                            | None ->
                                [%log error]
                                  "Could not get account, given a location"
                                  ~metadata:
                                    [ ( "account_id"
                                      , Account_id.to_yojson acct_id )
                                    ] ;
                                failwith
                                  "Could not get genesis account, given a \
                                   location"
                            | Some acct ->
                                acct
                          in
                          match%bind
                            Accounts_accessed.add_if_doesn't_exist
                              (module Conn)
                              ~logger genesis_block_id (index, acct)
                          with
                          | Ok _ ->
                              return ()
                          | Error err ->
                              [%log error] "Could not add genesis account"
                                ~metadata:
                                  [ ("account_id", Account_id.to_yojson acct_id)
                                  ; ("error", `String (Caqti_error.show err))
                                  ] ;
                              failwith "Could not add add genesis account" ) )
                in
                Conn.commit () )
              pool
          in
          match%map
            retry ~f:add_accounts ~logger ~error_str:"add_genesis_accounts" 3
          with
          | Error e ->
              [%log warn] "genesis accounts could not be added"
                ~metadata:[ ("error", `String (Caqti_error.show e)) ] ;
              failwith "Failed to add genesis accounts"
          | Ok () ->
              () ) )

let create_metrics_server ~logger ~metrics_server_port ~missing_blocks_width
    pool =
  match metrics_server_port with
  | None ->
      return ()
  | Some port ->
      let missing_blocks_width =
        Option.value ~default:Metrics.default_missing_blocks_width
          missing_blocks_width
      in
      let%bind metric_server =
        Mina_metrics.Archive.create_archive_server ~port ~logger ()
      in
      let interval =
        Float.of_int (Mina_compile_config.block_window_duration_ms * 2)
      in
      let rec go () =
        let%bind () =
          Metrics.update pool metric_server ~logger ~missing_blocks_width
        in
        let%bind () = after (Time.Span.of_ms interval) in
        go ()
      in
      go ()

(* for running the archive process *)
let setup_server ~metrics_server_port ~constraint_constants ~logger
    ~postgres_address ~server_port ~delete_older_than ~runtime_config_opt
    ~missing_blocks_width =
  let where_to_listen =
    Async.Tcp.Where_to_listen.bind_to All_addresses (On_port server_port)
  in
  let reader, writer = Strict_pipe.create ~name:"archive" Synchronous in
  let precomputed_block_reader, precomputed_block_writer =
    Strict_pipe.create ~name:"precomputed_archive_block" Synchronous
  in
  let extensional_block_reader, extensional_block_writer =
    Strict_pipe.create ~name:"extensional_archive_block" Synchronous
  in
  let implementations =
    [ Async.Rpc.Rpc.implement Archive_rpc.t (fun () archive_diff ->
          Strict_pipe.Writer.write writer archive_diff )
    ; Async.Rpc.Rpc.implement Archive_rpc.precomputed_block
        (fun () precomputed_block ->
          Strict_pipe.Writer.write precomputed_block_writer precomputed_block )
    ; Async.Rpc.Rpc.implement Archive_rpc.extensional_block
        (fun () extensional_block ->
          Strict_pipe.Writer.write extensional_block_writer extensional_block )
    ]
  in
  match Caqti_async.connect_pool ~max_size:30 postgres_address with
  | Error e ->
      [%log error]
        "Failed to create a Caqti pool for Postgresql, see error: $error"
        ~metadata:[ ("error", `String (Caqti_error.show e)) ] ;
      Deferred.unit
  | Ok pool ->
      [%log info]
        "Starting archive process; built with commit $commit on branch $branch"
        ~metadata:
          [ ("commit", `String Mina_version.commit_id)
          ; ("branch", `String Mina_version.branch)
          ; ("commit_date", `String Mina_version.commit_date)
          ] ;
      let%bind () = add_genesis_accounts pool ~logger ~runtime_config_opt in
      run ~constraint_constants pool reader ~logger ~delete_older_than
      |> don't_wait_for ;
      Strict_pipe.Reader.iter precomputed_block_reader
        ~f:(fun precomputed_block ->
          match%map
            add_block_aux_precomputed ~logger ~pool ~constraint_constants
              ~delete_older_than precomputed_block
          with
          | Error e ->
              [%log warn]
                "Precomputed block $block could not be archived: $error"
                ~metadata:
                  [ ( "block"
                    , (Protocol_state.hashes precomputed_block.protocol_state)
                        .state_hash |> State_hash.to_yojson )
                  ; ("error", `String (Caqti_error.show e))
                  ]
          | Ok _block_id ->
              () )
      |> don't_wait_for ;
      Strict_pipe.Reader.iter extensional_block_reader
        ~f:(fun extensional_block ->
          match%map
            add_block_aux_extensional ~logger ~pool ~delete_older_than
              extensional_block
          with
          | Error e ->
              [%log warn]
                "Extensional block $block could not be archived: $error"
                ~metadata:
                  [ ( "block"
                    , extensional_block.state_hash |> State_hash.to_yojson )
                  ; ("error", `String (Caqti_error.show e))
                  ]
          | Ok _block_id ->
              () )
      |> don't_wait_for ;
      Deferred.ignore_m
      @@ Tcp.Server.create
           ~on_handler_error:
             (`Call
               (fun _net exn ->
                 [%log error]
                   "Exception while handling TCP server request: $error"
                   ~metadata:
                     [ ("error", `String (Core.Exn.to_string_mach exn))
                     ; ("context", `String "rpc_tcp_server")
                     ] ) )
           where_to_listen
           (fun address reader writer ->
             let address = Socket.Address.Inet.addr address in
             Async.Rpc.Connection.server_with_close reader writer
               ~implementations:
                 (Async.Rpc.Implementations.create_exn ~implementations
                    ~on_unknown_rpc:`Raise )
               ~connection_state:(fun _ -> ())
               ~on_handshake_error:
                 (`Call
                   (fun exn ->
                     [%log error]
                       "Exception while handling RPC server request from \
                        $address: $error"
                       ~metadata:
                         [ ("error", `String (Core.Exn.to_string_mach exn))
                         ; ("context", `String "rpc_server")
                         ; ( "address"
                           , `String (Unix.Inet_addr.to_string address) )
                         ] ;
                     Deferred.unit ) ) )
      |> don't_wait_for ;
      (*Update archive metrics*)
      create_metrics_server ~logger ~metrics_server_port ~missing_blocks_width
        pool
      |> don't_wait_for ;
      [%log info] "Archive process ready. Clients can now connect" ;
      Async.never ()

module For_test = struct
  let assert_parent_exist ~parent_id ~parent_hash conn =
    let open Deferred.Result.Let_syntax in
    match parent_id with
    | Some id ->
        let%map Block.{ state_hash = actual; _ } = Block.load conn ~id in
        [%test_result: string]
          ~expect:(parent_hash |> State_hash.to_base58_check)
          actual
    | None ->
        failwith "Failed to find parent block in database"
end<|MERGE_RESOLUTION|>--- conflicted
+++ resolved
@@ -3336,12 +3336,7 @@
   (* NB: this batching logic an lead to partial writes; it is acceptable to be used with the
      migration tool, but not acceptable to be used with the archive node in its current form *)
   let add_from_extensional_batch (module Conn : CONNECTION)
-<<<<<<< HEAD
-      ?(v1_transaction_hash = false) ~(genesis_block_hash : State_hash.t)
-      (blocks : Extensional.Block.t list) =
-=======
       ?(v1_transaction_hash = false) (blocks : Extensional.Block.t list) =
->>>>>>> bd360ff5
     let open Deferred.Result.Let_syntax in
     (* zkapps are currently unsupported in the batch implementation of this function *)
     assert (List.for_all blocks ~f:(fun block -> List.is_empty block.zkapp_cmds)) ;
@@ -3802,11 +3797,7 @@
           (bulk_insert Epoch_data.typ ~table:Epoch_data.table_name
              ~fields:Epoch_data.Fields.names )
     in
-<<<<<<< HEAD
-    let%bind token_ids =
-=======
     let%bind _token_ids =
->>>>>>> bd360ff5
       let tokens =
         List.map all_missing_tokens ~f:(fun token ->
             (token, token_id_to_repr token) )
@@ -4018,14 +4009,6 @@
           Caqti_type.[ string; command_type ]
 
       let of_command : Internal_command.t -> t =
-<<<<<<< HEAD
-        fun {hash; command_type; _} -> {hash; command_type}
-    end in
-
-    let%bind internal_cmd_ids =
-      let compare_by_primary_key (a : Internal_command.t) (b : Internal_command.t) =
-        Internal_command_primary_key.compare (Internal_command_primary_key.of_command a) (Internal_command_primary_key.of_command b)
-=======
        fun { hash; command_type; _ } -> { hash; command_type }
     end in
     let%bind internal_cmd_ids =
@@ -4034,7 +4017,6 @@
         Internal_command_primary_key.compare
           (Internal_command_primary_key.of_command a)
           (Internal_command_primary_key.of_command b)
->>>>>>> bd360ff5
       in
       List.bind missing_blocks ~f:(fun block ->
           List.map
@@ -4042,17 +4024,6 @@
               (internal_cmd_to_repr
                  ~find_public_key_id:(Map.find_exn public_key_ids) )
             block.internal_cmds )
-<<<<<<< HEAD
-      |> Staged.unstage (List.stable_dedup_staged ~compare:compare_by_primary_key)
-      |> differential_insert
-           (module Internal_command_primary_key)
-           ~get_key:Internal_command_primary_key.of_command
-           ~get_value:Fn.id
-           ~load_index:
-             (load_index
-                (module Internal_command_primary_key)
-                Internal_command_primary_key.typ ~table:Internal_command.table_name
-=======
       |> Staged.unstage
            (List.stable_dedup_staged ~compare:compare_by_primary_key)
       |> differential_insert
@@ -4063,7 +4034,6 @@
                 (module Internal_command_primary_key)
                 Internal_command_primary_key.typ
                 ~table:Internal_command.table_name
->>>>>>> bd360ff5
                 ~fields:Internal_command_primary_key.Fields.names )
            ~insert_values:
              (bulk_insert Internal_command.typ
@@ -4081,25 +4051,18 @@
                    ; status
                    ; failure_reason
                    ; command_type
-<<<<<<< HEAD
-=======
                    ; fee = _
                    ; receiver = _
->>>>>>> bd360ff5
                    }
                  ->
                 { Block_and_internal_command.block_id =
                     Map.find_exn block_ids block.state_hash
                 ; internal_command_id =
                     Map.find_exn internal_cmd_ids
-<<<<<<< HEAD
-                      {hash = txn_hash_to_base58_check ~v1_transaction_hash hash; command_type}
-=======
                       { hash =
                           txn_hash_to_base58_check ~v1_transaction_hash hash
                       ; command_type
                       }
->>>>>>> bd360ff5
                 ; sequence_no
                 ; secondary_sequence_no
                 ; status
