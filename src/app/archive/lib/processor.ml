(* processor.ml -- database processing for archive node *)

(* For each table in the archive database schema, a
   corresponding module contains code to read from and write to
   that table. The module defines a type `t`, a record with fields
   corresponding to columns in the table; typically, the `id` column
   that does not have an associated field.

   The more recently written modules use the Mina_caqti library to
   construct the SQL for those queries. For consistency and
   simplicity, the older modules should probably be refactored to use
   Mina_caqti.

   Module `Account_identifiers` is a good example of how Mina_caqti
   can be used.

   After these table-related modules, there are functions related to
   running the archive process and archive-related apps.
*)

module Archive_rpc = Rpc
open Async
open Core
open Caqti_async
open Mina_base
open Mina_transaction
open Mina_state
open Mina_block
open Pipe_lib
open Signature_lib
open Pickles_types

let applied_str = "applied"

let failed_str = "failed"

let txn_hash_to_base58_check ?(v1_transaction_hash = false) hash =
  if v1_transaction_hash then Transaction_hash.to_base58_check_v1 hash
  else Transaction_hash.to_base58_check hash

module Public_key = struct
  let find (module Conn : CONNECTION) (t : Public_key.Compressed.t) =
    let public_key = Public_key.Compressed.to_base58_check t in
    Conn.find
      (Caqti_request.find Caqti_type.string Caqti_type.int
         "SELECT id FROM public_keys WHERE value = ?" )
      public_key

  let find_opt (module Conn : CONNECTION) (t : Public_key.Compressed.t) =
    let public_key = Public_key.Compressed.to_base58_check t in
    Conn.find_opt
      (Caqti_request.find_opt Caqti_type.string Caqti_type.int
         "SELECT id FROM public_keys WHERE value = ?" )
      public_key

  let find_by_id (module Conn : CONNECTION) id =
    Conn.find
      (Caqti_request.find Caqti_type.int Caqti_type.string
         "SELECT value FROM public_keys WHERE id = ?" )
      id

  let add_if_doesn't_exist (module Conn : CONNECTION)
      (t : Public_key.Compressed.t) =
    let open Deferred.Result.Let_syntax in
    match%bind find_opt (module Conn) t with
    | Some id ->
        return id
    | None ->
        let public_key = Public_key.Compressed.to_base58_check t in
        Conn.find
          (Caqti_request.find Caqti_type.string Caqti_type.int
             "INSERT INTO public_keys (value) VALUES (?) RETURNING id" )
          public_key
end

(* Unlike other modules here, `Token_owners` does not correspond with a database table *)
module Token_owners = struct
  (* hash table of token owners, updated for each block *)
  let owner_tbl : Account_id.t Token_id.Table.t = Token_id.Table.create ()

  let add_if_doesn't_exist token_id owner =
    match Token_id.Table.add owner_tbl ~key:token_id ~data:owner with
    | `Ok | `Duplicate ->
        ()

  let find_owner token_id = Token_id.Table.find owner_tbl token_id
end

module Token = struct
  module T = struct
    type t =
      { value : string
      ; owner_public_key_id : int option
      ; owner_token_id : int option
      }
    [@@deriving hlist, fields, sexp, compare]
  end

  include T
  include Comparable.Make (T)

  let typ =
    Mina_caqti.Type_spec.custom_type ~to_hlist ~of_hlist
      Caqti_type.[ string; option int; option int ]

  let table_name = "tokens"

  let find_by_id (module Conn : CONNECTION) id =
    Conn.find
      (Caqti_request.find Caqti_type.int typ
         (Mina_caqti.select_cols_from_id ~table_name ~cols:Fields.names) )
      id

  let make_finder conn_finder req_finder token_id =
    conn_finder
      (req_finder Caqti_type.string Caqti_type.int
         (Mina_caqti.select_cols ~table_name ~select:"id" ~cols:[ "value" ] ()) )
      (Token_id.to_string token_id)

  let find (module Conn : CONNECTION) = make_finder Conn.find Caqti_request.find

  let find_opt (module Conn : CONNECTION) =
    make_finder Conn.find_opt Caqti_request.find_opt

  let find_no_owner_opt (module Conn : CONNECTION) token_id =
    let value = Token_id.to_string token_id in
    Conn.find_opt
      (Caqti_request.find_opt Caqti_type.string Caqti_type.int
         {sql| SELECT id
               FROM tokens
               WHERE value = $1
               AND owner_public_key_id IS NULL
               AND owner_token_id IS NULL
         |sql} )
      value

  let set_owner (module Conn : CONNECTION) ~id ~owner_public_key_id
      ~owner_token_id =
    Conn.find
      (Caqti_request.find
         Caqti_type.(tup3 int int int)
         Caqti_type.int
         {sql| UPDATE tokens
               SET owner_public_key_id = $2, owner_token_id = $3
               WHERE id = $1
               RETURNING id
         |sql} )
      (id, owner_public_key_id, owner_token_id)

  let add_if_doesn't_exist (module Conn : CONNECTION) token_id =
    let open Deferred.Result.Let_syntax in
    let value = Token_id.to_string token_id in
    match Token_owners.find_owner token_id with
    | None ->
        (* not necessarily the default token *)
        Mina_caqti.select_insert_into_cols ~select:("id", Caqti_type.int)
          ~table_name ~cols:(Fields.names, typ)
          (module Conn)
          { value; owner_public_key_id = None; owner_token_id = None }
    | Some acct_id -> (
        assert (not @@ Token_id.(equal default) token_id) ;
        assert (
          Token_id.equal (Account_id.derive_token_id ~owner:acct_id) token_id ) ;
        (* we can only add this token if its owner exists
           that means if we add several tokens in a block,
           we must add them in topologically sorted order
        *)
        let%bind owner_public_key_id =
          let owner_pk = Account_id.public_key acct_id in
          Public_key.add_if_doesn't_exist (module Conn) owner_pk
        in
        let%bind owner_token_id =
          let owner_tid = Account_id.token_id acct_id in
          find (module Conn) owner_tid
        in
        match%bind find_no_owner_opt (module Conn) token_id with
        | Some id ->
            (* existing entry, no owner *)
            set_owner (module Conn) ~id ~owner_public_key_id ~owner_token_id
        | None ->
            let owner_public_key_id = Some owner_public_key_id in
            let owner_token_id = Some owner_token_id in
            Mina_caqti.select_insert_into_cols ~select:("id", Caqti_type.int)
              ~table_name ~cols:(Fields.names, typ)
              (module Conn)
              { value; owner_public_key_id; owner_token_id } )
end

module Voting_for = struct
  type t = string

  let typ = Caqti_type.string

  let table_name = "voting_for"

  let add_if_doesn't_exist (module Conn : CONNECTION) voting_for =
    Mina_caqti.select_insert_into_cols ~select:("id", Caqti_type.int)
      ~table_name
      ~cols:([ "value" ], typ)
      (module Conn)
      (State_hash.to_base58_check voting_for)

  let load (module Conn : CONNECTION) id =
    Conn.find
      (Caqti_request.find Caqti_type.int Caqti_type.string
         (Mina_caqti.select_cols_from_id ~table_name ~cols:[ "value" ]) )
      id
end

module Token_symbols = struct
  type t = string

  let typ = Caqti_type.string

  let table_name = "token_symbols"

  let add_if_doesn't_exist (module Conn : CONNECTION) token_symbol =
    Mina_caqti.select_insert_into_cols ~select:("id", Caqti_type.int)
      ~table_name
      ~cols:([ "value" ], typ)
      (module Conn)
      token_symbol

  let load (module Conn : CONNECTION) id =
    Conn.find
      (Caqti_request.find Caqti_type.int Caqti_type.string
         (Mina_caqti.select_cols_from_id ~table_name ~cols:[ "value" ]) )
      id
end

module Account_identifiers = struct
  module T = struct
    type t = { public_key_id : int; token_id : int }
    [@@deriving hlist, fields, sexp, compare]
  end

  include T
  include Comparable.Make (T)

  let typ =
    Mina_caqti.Type_spec.custom_type ~to_hlist ~of_hlist Caqti_type.[ int; int ]

  let table_name = "account_identifiers"

  let add_if_doesn't_exist (module Conn : CONNECTION) account_id =
    let open Deferred.Result.Let_syntax in
    let pk = Account_id.public_key account_id in
    (* this token_id is Token_id.t *)
    let token_id = Account_id.token_id account_id in
    let%bind public_key_id = Public_key.add_if_doesn't_exist (module Conn) pk in
    (* this token_id is a Postgresql table id *)
    let%bind token_id = Token.add_if_doesn't_exist (module Conn) token_id in
    let t = { public_key_id; token_id } in
    Mina_caqti.select_insert_into_cols ~select:("id", Caqti_type.int)
      ~table_name ~cols:(Fields.names, typ)
      (module Conn)
      t

  let find_opt (module Conn : CONNECTION) account_id =
    let open Deferred.Result.Let_syntax in
    let pk = Account_id.public_key account_id in
    match%bind Public_key.find_opt (module Conn) pk with
    | None ->
        return None
    | Some pk_id -> (
        let token = Account_id.token_id account_id in
        match%bind Token.find_opt (module Conn) token with
        | None ->
            return None
        | Some tok_id ->
            Conn.find_opt
              (Caqti_request.find_opt
                 Caqti_type.(tup2 int int)
                 Caqti_type.int
                 (Mina_caqti.select_cols ~select:"id" ~table_name
                    ~cols:Fields.names () ) )
              (pk_id, tok_id) )

  let find (module Conn : CONNECTION) account_id =
    let open Deferred.Result.Let_syntax in
    let pk = Account_id.public_key account_id in
    let%bind public_key_id = Public_key.find (module Conn) pk in
    let token = Account_id.token_id account_id in
    let%bind token_id = Token.find (module Conn) token in
    Conn.find
      (Caqti_request.find
         Caqti_type.(tup2 int int)
         Caqti_type.int
         (Mina_caqti.select_cols ~select:"id" ~table_name ~cols:Fields.names ()) )
      (public_key_id, token_id)

  let load (module Conn : CONNECTION) id =
    Conn.find
      (Caqti_request.find Caqti_type.int typ
         (Mina_caqti.select_cols_from_id ~table_name ~cols:Fields.names) )
      id
end

module Zkapp_field = struct
  let table_name = "zkapp_field"

  let add_if_doesn't_exist (module Conn : CONNECTION)
      (fp : Pickles.Backend.Tick.Field.t) =
    Mina_caqti.select_insert_into_cols ~select:("id", Caqti_type.int)
      ~table_name
      ~cols:([ "field" ], Caqti_type.string)
      (module Conn)
      (Pickles.Backend.Tick.Field.to_string fp)

  let load (module Conn : CONNECTION) id =
    Conn.find
      (Caqti_request.find Caqti_type.int Caqti_type.string
         (Mina_caqti.select_cols_from_id ~table_name ~cols:[ "field" ]) )
      id
end

module Zkapp_field_array = struct
  let table_name = "zkapp_field_array"

  let add_if_doesn't_exist (module Conn : CONNECTION)
      (fps : Pickles.Backend.Tick.Field.t array) =
    let open Deferred.Result.Let_syntax in
    let%bind (element_ids : int array) =
      Mina_caqti.deferred_result_list_map (Array.to_list fps)
        ~f:(Zkapp_field.add_if_doesn't_exist (module Conn))
      >>| Array.of_list
    in
    Mina_caqti.select_insert_into_cols ~select:("id", Caqti_type.int)
      ~table_name
      ~cols:([ "element_ids" ], Mina_caqti.array_int_typ)
      ~tannot:(function "element_ids" -> Some "int[]" | _ -> None)
      (module Conn)
      element_ids

  let load (module Conn : CONNECTION) id =
    Conn.find
      (Caqti_request.find Caqti_type.int Mina_caqti.array_int_typ
         (Mina_caqti.select_cols_from_id ~table_name ~cols:[ "element_ids" ]) )
      id
end

module Zkapp_states_nullable = struct
  type t =
    { element0 : int option
    ; element1 : int option
    ; element2 : int option
    ; element3 : int option
    ; element4 : int option
    ; element5 : int option
    ; element6 : int option
    ; element7 : int option
    }
  [@@deriving fields, hlist]

  let typ =
    Mina_caqti.Type_spec.custom_type ~to_hlist ~of_hlist
      Caqti_type.
        [ option int
        ; option int
        ; option int
        ; option int
        ; option int
        ; option int
        ; option int
        ; option int
        ]

  let table_name = "zkapp_states_nullable"

  let add_if_doesn't_exist (module Conn : CONNECTION)
      (fps : (Pickles.Backend.Tick.Field.t option, 'n) Vector.vec) =
    let open Deferred.Result.Let_syntax in
    let%bind (element_ids : int option list) =
      Mina_caqti.deferred_result_list_map (Vector.to_list fps)
        ~f:
          ( Mina_caqti.add_if_some
          @@ Zkapp_field.add_if_doesn't_exist (module Conn) )
    in
    let t =
      match element_ids with
      | [ element0
        ; element1
        ; element2
        ; element3
        ; element4
        ; element5
        ; element6
        ; element7
        ] ->
          { element0
          ; element1
          ; element2
          ; element3
          ; element4
          ; element5
          ; element6
          ; element7
          }
      | _ ->
          failwith "Invalid number of nullable app state elements"
    in
    Mina_caqti.select_insert_into_cols ~select:("id", Caqti_type.int)
      ~table_name ~cols:(Fields.names, typ)
      (module Conn)
      t

  let load (module Conn : CONNECTION) id =
    Conn.find
      (Caqti_request.find Caqti_type.int typ
         (Mina_caqti.select_cols_from_id ~table_name ~cols:Fields.names) )
      id
end

module Zkapp_states = struct
  type t =
    { element0 : int
    ; element1 : int
    ; element2 : int
    ; element3 : int
    ; element4 : int
    ; element5 : int
    ; element6 : int
    ; element7 : int
    }
  [@@deriving fields, hlist]

  let typ =
    Mina_caqti.Type_spec.custom_type ~to_hlist ~of_hlist
      Caqti_type.[ int; int; int; int; int; int; int; int ]

  let table_name = "zkapp_states"

  let add_if_doesn't_exist (module Conn : CONNECTION)
      (fps : (Pickles.Backend.Tick.Field.t, 'n) Vector.vec) =
    let open Deferred.Result.Let_syntax in
    let%bind (element_ids : int list) =
      Mina_caqti.deferred_result_list_map (Vector.to_list fps)
        ~f:(Zkapp_field.add_if_doesn't_exist (module Conn))
    in
    let t =
      match element_ids with
      | [ element0
        ; element1
        ; element2
        ; element3
        ; element4
        ; element5
        ; element6
        ; element7
        ] ->
          { element0
          ; element1
          ; element2
          ; element3
          ; element4
          ; element5
          ; element6
          ; element7
          }
      | _ ->
          failwith "Invalid number of app state elements"
    in
    Mina_caqti.select_insert_into_cols ~select:("id", Caqti_type.int)
      ~table_name ~cols:(Fields.names, typ)
      (module Conn)
      t

  let load (module Conn : CONNECTION) id =
    Conn.find
      (Caqti_request.find Caqti_type.int typ
         (Mina_caqti.select_cols_from_id ~table_name ~cols:Fields.names) )
      id
end

module Zkapp_action_states = struct
  type t =
    { element0 : int
    ; element1 : int
    ; element2 : int
    ; element3 : int
    ; element4 : int
    }
  [@@deriving fields, hlist]

  let typ =
    Mina_caqti.Type_spec.custom_type ~to_hlist ~of_hlist
      Caqti_type.[ int; int; int; int; int ]

  let table_name = "zkapp_action_states"

  let add_if_doesn't_exist (module Conn : CONNECTION)
      (fps : (Pickles.Backend.Tick.Field.t, 'n) Vector.vec) =
    let open Deferred.Result.Let_syntax in
    let%bind (element_ids : int list) =
      Mina_caqti.deferred_result_list_map (Vector.to_list fps) ~f:(fun field ->
          Zkapp_field.add_if_doesn't_exist (module Conn) field )
    in
    let t =
      match element_ids with
      | [ element0; element1; element2; element3; element4 ] ->
          { element0; element1; element2; element3; element4 }
      | _ ->
          failwith "Invalid number of action state elements"
    in
    Mina_caqti.select_insert_into_cols ~select:("id", Caqti_type.int)
      ~table_name ~cols:(Fields.names, typ)
      (module Conn)
      t

  let load (module Conn : CONNECTION) id =
    Conn.find
      (Caqti_request.find Caqti_type.int typ
         (Mina_caqti.select_cols_from_id ~table_name ~cols:Fields.names) )
      id
end

module Zkapp_verification_key_hashes = struct
  type t = int array

  let typ = Caqti_type.string

  let table_name = "zkapp_verification_key_hashes"

  let add_if_doesn't_exist (module Conn : CONNECTION)
      (verification_key_hash : Pickles.Backend.Tick.Field.t) =
    Mina_caqti.select_insert_into_cols ~select:("id", Caqti_type.int)
      ~table_name
      ~cols:([ "value" ], typ)
      (module Conn)
      (Pickles.Backend.Tick.Field.to_string verification_key_hash)

  let load (module Conn : CONNECTION) id =
    Conn.find
      (Caqti_request.find Caqti_type.int Caqti_type.string
         (Mina_caqti.select_cols_from_id ~table_name ~cols:[ "value" ]) )
      id
end

module Zkapp_verification_keys = struct
  type t = { verification_key : string; hash_id : int }
  [@@deriving fields, hlist]

  let typ =
    Mina_caqti.Type_spec.custom_type ~to_hlist ~of_hlist
      Caqti_type.[ string; int ]

  let table_name = "zkapp_verification_keys"

  let add_if_doesn't_exist (module Conn : CONNECTION)
      (vk :
        ( Pickles.Side_loaded.Verification_key.t
        , Pickles.Backend.Tick.Field.t )
        With_hash.t ) =
    let open Deferred.Result.Let_syntax in
    let verification_key =
      Pickles.Side_loaded.Verification_key.to_base64 vk.data
    in
    let%bind hash_id =
      Zkapp_verification_key_hashes.add_if_doesn't_exist (module Conn) vk.hash
    in
    let value = { verification_key; hash_id } in
    Mina_caqti.select_insert_into_cols ~select:("id", Caqti_type.int)
      ~table_name ~cols:(Fields.names, typ)
      (module Conn)
      value

  let load (module Conn : CONNECTION) id =
    Conn.find
      (Caqti_request.find Caqti_type.int typ
         (Mina_caqti.select_cols_from_id ~table_name ~cols:Fields.names) )
      id
end

module Protocol_versions = struct
  module T = struct
    type t = { transaction : int; network : int; patch : int }
    [@@deriving hlist, fields, compare, sexp, hash]
  end

  include T
  include Comparable.Make (T)

  let typ =
    Mina_caqti.Type_spec.custom_type ~to_hlist ~of_hlist
      Caqti_type.[ int; int; int ]

  let table_name = "protocol_versions"

  let add_if_doesn't_exist (module Conn : CONNECTION) ~transaction ~network
      ~patch =
    let t = { transaction; network; patch } in
    Mina_caqti.select_insert_into_cols ~select:("id", Caqti_type.int)
      ~table_name ~cols:(Fields.names, typ)
      (module Conn)
      t

  let find (module Conn : CONNECTION) ~transaction ~network ~patch =
    Conn.find
      (Caqti_request.find
         Caqti_type.(tup3 int int int)
         Caqti_type.int
         (Mina_caqti.select_cols ~select:"id" ~table_name ~cols:Fields.names ()) )
      (transaction, network, patch)

  let find_txn_version (module Conn : CONNECTION) ~transaction =
    Conn.collect_list
      (Caqti_request.collect Caqti_type.int Caqti_type.int
         {sql| SELECT id FROM protocol_versions WHERE transaction = ?
        |sql} )
      transaction

  let load (module Conn : CONNECTION) id =
    Conn.find
      (Caqti_request.find Caqti_type.int typ
         (Mina_caqti.select_cols_from_id ~table_name ~cols:Fields.names) )
      id
end

module Zkapp_permissions = struct
  let auth_required_typ =
    let encode = function
      | Permissions.Auth_required.None ->
          "none"
      | Permissions.Auth_required.Either ->
          "either"
      | Permissions.Auth_required.Proof ->
          "proof"
      | Permissions.Auth_required.Signature ->
          "signature"
      | Permissions.Auth_required.Impossible ->
          "impossible"
    in
    let decode = function
      | "none" ->
          Result.return Permissions.Auth_required.None
      | "either" ->
          Result.return Permissions.Auth_required.Either
      | "proof" ->
          Result.return Permissions.Auth_required.Proof
      | "signature" ->
          Result.return Permissions.Auth_required.Signature
      | "impossible" ->
          Result.return Permissions.Auth_required.Impossible
      | s ->
          Result.Error (sprintf "Failed to decode: \"%s\"" s)
    in
    Caqti_type.enum ~encode ~decode "zkapp_auth_required_type"

  type t =
    { edit_state : Permissions.Auth_required.t
    ; send : Permissions.Auth_required.t
    ; receive : Permissions.Auth_required.t
    ; access : Permissions.Auth_required.t
    ; set_delegate : Permissions.Auth_required.t
    ; set_permissions : Permissions.Auth_required.t
    ; set_verification_key_auth : Permissions.Auth_required.t
    ; set_verification_key_txn_version : int
    ; set_zkapp_uri : Permissions.Auth_required.t
    ; edit_action_state : Permissions.Auth_required.t
    ; set_token_symbol : Permissions.Auth_required.t
    ; increment_nonce : Permissions.Auth_required.t
    ; set_voting_for : Permissions.Auth_required.t
    ; set_timing : Permissions.Auth_required.t
    }
  [@@deriving fields, hlist]

  let typ =
    Mina_caqti.Type_spec.custom_type ~to_hlist ~of_hlist
      [ auth_required_typ
      ; auth_required_typ
      ; auth_required_typ
      ; auth_required_typ
      ; auth_required_typ
      ; auth_required_typ
      ; auth_required_typ
      ; Caqti_type.int
      ; auth_required_typ
      ; auth_required_typ
      ; auth_required_typ
      ; auth_required_typ
      ; auth_required_typ
      ; auth_required_typ
      ]

  let table_name = "zkapp_permissions"

  let add_if_doesn't_exist (module Conn : CONNECTION) (perms : Permissions.t) =
    let value =
      { edit_state = perms.edit_state
      ; send = perms.send
      ; receive = perms.receive
      ; access = perms.access
      ; set_delegate = perms.set_delegate
      ; set_permissions = perms.set_permissions
      ; set_verification_key_auth = fst perms.set_verification_key
      ; set_verification_key_txn_version =
          Mina_numbers.Txn_version.to_int @@ snd perms.set_verification_key
      ; set_zkapp_uri = perms.set_zkapp_uri
      ; edit_action_state = perms.edit_action_state
      ; set_token_symbol = perms.set_token_symbol
      ; increment_nonce = perms.increment_nonce
      ; set_voting_for = perms.set_voting_for
      ; set_timing = perms.set_timing
      }
    in
    Mina_caqti.select_insert_into_cols ~select:("id", Caqti_type.int)
      ~table_name ~cols:(Fields.names, typ)
      (module Conn)
      value

  let load (module Conn : CONNECTION) id =
    Conn.find
      (Caqti_request.find Caqti_type.int typ
         (Mina_caqti.select_cols_from_id ~table_name ~cols:Fields.names) )
      id
end

module Zkapp_timing_info = struct
  type t =
    { initial_minimum_balance : string
    ; cliff_time : int64
    ; cliff_amount : string
    ; vesting_period : int64
    ; vesting_increment : string
    }
  [@@deriving fields, hlist]

  let typ =
    Mina_caqti.Type_spec.custom_type ~to_hlist ~of_hlist
      Caqti_type.[ string; int64; string; int64; string ]

  let table_name = "zkapp_timing_info"

  let add_if_doesn't_exist (module Conn : CONNECTION)
      (timing_info : Account_update.Update.Timing_info.t) =
    let initial_minimum_balance =
      Currency.Balance.to_string timing_info.initial_minimum_balance
    in
    let cliff_time =
      Mina_numbers.Global_slot_since_genesis.to_uint32 timing_info.cliff_time
      |> Unsigned.UInt32.to_int64
    in
    let cliff_amount = Currency.Amount.to_string timing_info.cliff_amount in
    let vesting_period =
      Mina_numbers.Global_slot_span.to_uint32 timing_info.vesting_period
      |> Unsigned.UInt32.to_int64
    in
    let vesting_increment =
      Currency.Amount.to_string timing_info.vesting_increment
    in
    let value =
      { initial_minimum_balance
      ; cliff_time
      ; cliff_amount
      ; vesting_period
      ; vesting_increment
      }
    in
    Mina_caqti.select_insert_into_cols ~select:("id", Caqti_type.int)
      ~table_name ~cols:(Fields.names, typ)
      (module Conn)
      value

  let load (module Conn : CONNECTION) id =
    Conn.find
      (Caqti_request.find Caqti_type.int typ
         (Mina_caqti.select_cols_from_id ~table_name ~cols:Fields.names) )
      id
end

module Zkapp_uri = struct
  type t = string

  let typ = Caqti_type.string

  let table_name = "zkapp_uris"

  let add_if_doesn't_exist (module Conn : CONNECTION) zkapp_uri =
    Mina_caqti.select_insert_into_cols ~select:("id", Caqti_type.int)
      ~table_name
      ~cols:([ "value" ], typ)
      (module Conn)
      zkapp_uri

  let load (module Conn : CONNECTION) id =
    Conn.find
      (Caqti_request.find Caqti_type.int Caqti_type.string
         (Mina_caqti.select_cols_from_id ~table_name ~cols:[ "value" ]) )
      id
end

module Zkapp_updates = struct
  type t =
    { app_state_id : int
    ; delegate_id : int option
    ; verification_key_id : int option
    ; permissions_id : int option
    ; zkapp_uri_id : int option
    ; token_symbol_id : int option
    ; timing_id : int option
    ; voting_for_id : int option
    }
  [@@deriving fields, hlist]

  let typ =
    Mina_caqti.Type_spec.custom_type ~to_hlist ~of_hlist
      Caqti_type.
        [ int
        ; option int
        ; option int
        ; option int
        ; option int
        ; option int
        ; option int
        ; option int
        ]

  let table_name = "zkapp_updates"

  let add_if_doesn't_exist (module Conn : CONNECTION)
      (update : Account_update.Update.t) =
    let open Deferred.Result.Let_syntax in
    let%bind app_state_id =
      Vector.map ~f:Zkapp_basic.Set_or_keep.to_option update.app_state
      |> Zkapp_states_nullable.add_if_doesn't_exist (module Conn)
    in
    let%bind delegate_id =
      Mina_caqti.add_if_zkapp_set
        (Public_key.add_if_doesn't_exist (module Conn))
        update.delegate
    in
    let%bind verification_key_id =
      Mina_caqti.add_if_zkapp_set
        (Zkapp_verification_keys.add_if_doesn't_exist (module Conn))
        update.verification_key
    in
    let%bind permissions_id =
      Mina_caqti.add_if_zkapp_set
        (Zkapp_permissions.add_if_doesn't_exist (module Conn))
        update.permissions
    in
    let%bind timing_id =
      Mina_caqti.add_if_zkapp_set
        (Zkapp_timing_info.add_if_doesn't_exist (module Conn))
        update.timing
    in
    let%bind zkapp_uri_id =
      Mina_caqti.add_if_zkapp_set
        (Zkapp_uri.add_if_doesn't_exist (module Conn))
        update.zkapp_uri
    in
    let%bind token_symbol_id =
      Mina_caqti.add_if_zkapp_set
        (Token_symbols.add_if_doesn't_exist (module Conn))
        update.token_symbol
    in
    let%bind voting_for_id =
      Mina_caqti.add_if_zkapp_set
        (Voting_for.add_if_doesn't_exist (module Conn))
        update.voting_for
    in
    let value =
      { app_state_id
      ; delegate_id
      ; verification_key_id
      ; permissions_id
      ; zkapp_uri_id
      ; token_symbol_id
      ; timing_id
      ; voting_for_id
      }
    in
    Mina_caqti.select_insert_into_cols ~select:("id", Caqti_type.int)
      ~table_name ~cols:(Fields.names, typ)
      (module Conn)
      value

  let load (module Conn : CONNECTION) id =
    Conn.find
      (Caqti_request.find Caqti_type.int typ
         (Mina_caqti.select_cols_from_id ~table_name ~cols:Fields.names) )
      id
end

module Zkapp_balance_bounds = struct
  type t = { balance_lower_bound : string; balance_upper_bound : string }
  [@@deriving fields, hlist]

  let typ =
    Mina_caqti.Type_spec.custom_type ~to_hlist ~of_hlist
      Caqti_type.[ string; string ]

  let table_name = "zkapp_balance_bounds"

  let add_if_doesn't_exist (module Conn : CONNECTION)
      (balance_bounds :
        Currency.Balance.t Mina_base.Zkapp_precondition.Closed_interval.t ) =
    let balance_lower_bound = Currency.Balance.to_string balance_bounds.lower in
    let balance_upper_bound = Currency.Balance.to_string balance_bounds.upper in
    let value = { balance_lower_bound; balance_upper_bound } in
    Mina_caqti.select_insert_into_cols ~select:("id", Caqti_type.int)
      ~table_name ~cols:(Fields.names, typ)
      (module Conn)
      value

  let load (module Conn : CONNECTION) id =
    Conn.find
      (Caqti_request.find Caqti_type.int typ
         (Mina_caqti.select_cols_from_id ~table_name ~cols:Fields.names) )
      id
end

module Zkapp_nonce_bounds = struct
  type t = { nonce_lower_bound : int64; nonce_upper_bound : int64 }
  [@@deriving fields, hlist]

  let typ =
    Mina_caqti.Type_spec.custom_type ~to_hlist ~of_hlist
      Caqti_type.[ int64; int64 ]

  let table_name = "zkapp_nonce_bounds"

  let add_if_doesn't_exist (module Conn : CONNECTION)
      (nonce_bounds :
        Mina_numbers.Account_nonce.t
        Mina_base.Zkapp_precondition.Closed_interval.t ) =
    let nonce_lower_bound = Unsigned.UInt32.to_int64 nonce_bounds.lower in
    let nonce_upper_bound = Unsigned.UInt32.to_int64 nonce_bounds.upper in
    let value = { nonce_lower_bound; nonce_upper_bound } in
    Mina_caqti.select_insert_into_cols ~select:("id", Caqti_type.int)
      ~table_name ~cols:(Fields.names, typ)
      (module Conn)
      value

  let load (module Conn : CONNECTION) id =
    Conn.find
      (Caqti_request.find Caqti_type.int typ
         (Mina_caqti.select_cols_from_id ~table_name ~cols:Fields.names) )
      id
end

module Zkapp_account_precondition = struct
  type t =
    { balance_id : int option
    ; nonce_id : int option
    ; receipt_chain_hash : string option
    ; delegate_id : int option
    ; state_id : int
    ; action_state_id : int option
    ; proved_state : bool option
    ; is_new : bool option
    }
  [@@deriving fields, hlist]

  let typ =
    Mina_caqti.Type_spec.custom_type ~to_hlist ~of_hlist
      Caqti_type.
        [ option int
        ; option int
        ; option string
        ; option int
        ; int
        ; option int
        ; option bool
        ; option bool
        ]

  let table_name = "zkapp_account_precondition"

  let add_if_doesn't_exist (module Conn : CONNECTION)
      (acct : Zkapp_precondition.Account.t) =
    let open Deferred.Result.Let_syntax in
    let%bind balance_id =
      Mina_caqti.add_if_zkapp_check
        (Zkapp_balance_bounds.add_if_doesn't_exist (module Conn))
        acct.balance
    in
    let%bind nonce_id =
      Mina_caqti.add_if_zkapp_check
        (Zkapp_nonce_bounds.add_if_doesn't_exist (module Conn))
        acct.nonce
    in
    let%bind delegate_id =
      Mina_caqti.add_if_zkapp_check
        (Public_key.add_if_doesn't_exist (module Conn))
        acct.delegate
    in
    let%bind state_id =
      Vector.map ~f:Zkapp_basic.Or_ignore.to_option acct.state
      |> Zkapp_states_nullable.add_if_doesn't_exist (module Conn)
    in
    let%bind action_state_id =
      Mina_caqti.add_if_zkapp_check
        (Zkapp_field.add_if_doesn't_exist (module Conn))
        acct.action_state
    in
    let receipt_chain_hash =
      Zkapp_basic.Or_ignore.to_option acct.receipt_chain_hash
      |> Option.map ~f:Receipt.Chain_hash.to_base58_check
    in
    let proved_state = Zkapp_basic.Or_ignore.to_option acct.proved_state in
    let is_new = Zkapp_basic.Or_ignore.to_option acct.is_new in
    let value =
      { balance_id
      ; nonce_id
      ; receipt_chain_hash
      ; delegate_id
      ; state_id
      ; action_state_id
      ; proved_state
      ; is_new
      }
    in
    Mina_caqti.select_insert_into_cols ~select:("id", Caqti_type.int)
      ~table_name ~cols:(Fields.names, typ)
      (module Conn)
      value

  let load (module Conn : CONNECTION) id =
    Conn.find
      (Caqti_request.find Caqti_type.int typ
         (Mina_caqti.select_cols_from_id ~table_name ~cols:Fields.names) )
      id
end

module Zkapp_token_id_bounds = struct
  type t = { token_id_lower_bound : string; token_id_upper_bound : string }
  [@@deriving fields, hlist]

  let typ =
    Mina_caqti.Type_spec.custom_type ~to_hlist ~of_hlist
      Caqti_type.[ string; string ]

  let table_name = "zkapp_token_id_bounds"

  let add_if_doesn't_exist (module Conn : CONNECTION)
      (token_id_bounds :
        Token_id.t Mina_base.Zkapp_precondition.Closed_interval.t ) =
    let token_id_lower_bound = token_id_bounds.lower |> Token_id.to_string in
    let token_id_upper_bound = token_id_bounds.upper |> Token_id.to_string in
    let value = { token_id_lower_bound; token_id_upper_bound } in
    Mina_caqti.select_insert_into_cols ~select:("id", Caqti_type.int)
      ~table_name ~cols:(Fields.names, typ)
      (module Conn)
      value

  let load (module Conn : CONNECTION) id =
    Conn.find
      (Caqti_request.find Caqti_type.int typ
         (Mina_caqti.select_cols_from_id ~table_name ~cols:Fields.names) )
      id
end

module Zkapp_timestamp_bounds = struct
  type t = { timestamp_lower_bound : string; timestamp_upper_bound : string }
  [@@deriving fields, hlist]

  let typ =
    Mina_caqti.Type_spec.custom_type ~to_hlist ~of_hlist
      Caqti_type.[ string; string ]

  let table_name = "zkapp_timestamp_bounds"

  let add_if_doesn't_exist (module Conn : CONNECTION)
      (timestamp_bounds :
        Block_time.t Mina_base.Zkapp_precondition.Closed_interval.t ) =
    let timestamp_lower_bound =
      Block_time.to_string_exn timestamp_bounds.lower
    in
    let timestamp_upper_bound =
      Block_time.to_string_exn timestamp_bounds.upper
    in
    let value = { timestamp_lower_bound; timestamp_upper_bound } in
    Mina_caqti.select_insert_into_cols ~select:("id", Caqti_type.int)
      ~table_name ~cols:(Fields.names, typ)
      (module Conn)
      value

  let load (module Conn : CONNECTION) id =
    Conn.find
      (Caqti_request.find Caqti_type.int typ
         (Mina_caqti.select_cols_from_id ~table_name ~cols:Fields.names) )
      id
end

module Zkapp_length_bounds = struct
  type t = { length_lower_bound : int64; length_upper_bound : int64 }
  [@@deriving fields, hlist]

  let typ =
    Mina_caqti.Type_spec.custom_type ~to_hlist ~of_hlist
      Caqti_type.[ int64; int64 ]

  let table_name = "zkapp_length_bounds"

  let add_if_doesn't_exist (module Conn : CONNECTION)
      (length_bounds :
        Unsigned.uint32 Mina_base.Zkapp_precondition.Closed_interval.t ) =
    let length_lower_bound = Unsigned.UInt32.to_int64 length_bounds.lower in
    let length_upper_bound = Unsigned.UInt32.to_int64 length_bounds.upper in
    let value = { length_lower_bound; length_upper_bound } in
    Mina_caqti.select_insert_into_cols ~select:("id", Caqti_type.int)
      ~table_name ~cols:(Fields.names, typ)
      (module Conn)
      value

  let load (module Conn : CONNECTION) id =
    Conn.find
      (Caqti_request.find Caqti_type.int typ
         (Mina_caqti.select_cols_from_id ~table_name ~cols:Fields.names) )
      id
end

module Zkapp_amount_bounds = struct
  type t = { amount_lower_bound : string; amount_upper_bound : string }
  [@@deriving fields, hlist]

  let typ =
    Mina_caqti.Type_spec.custom_type ~to_hlist ~of_hlist
      Caqti_type.[ string; string ]

  let table_name = "zkapp_amount_bounds"

  let add_if_doesn't_exist (module Conn : CONNECTION)
      (amount_bounds :
        Currency.Amount.t Mina_base.Zkapp_precondition.Closed_interval.t ) =
    let amount_lower_bound = Currency.Amount.to_string amount_bounds.lower in
    let amount_upper_bound = Currency.Amount.to_string amount_bounds.upper in
    let value = { amount_lower_bound; amount_upper_bound } in
    Mina_caqti.select_insert_into_cols ~select:("id", Caqti_type.int)
      ~table_name ~cols:(Fields.names, typ)
      (module Conn)
      value

  let load (module Conn : CONNECTION) id =
    Conn.find
      (Caqti_request.find Caqti_type.int typ
         (Mina_caqti.select_cols_from_id ~table_name ~cols:Fields.names) )
      id
end

module Zkapp_global_slot_bounds = struct
  type t = { global_slot_lower_bound : int64; global_slot_upper_bound : int64 }
  [@@deriving fields, hlist]

  let typ =
    Mina_caqti.Type_spec.custom_type ~to_hlist ~of_hlist
      Caqti_type.[ int64; int64 ]

  let table_name = "zkapp_global_slot_bounds"

  let add_if_doesn't_exist (module Conn : CONNECTION)
      (global_slot_bounds :
        Mina_numbers.Global_slot_since_genesis.t
        Mina_base.Zkapp_precondition.Closed_interval.t ) =
    let global_slot_lower_bound =
      Mina_numbers.Global_slot_since_genesis.to_uint32 global_slot_bounds.lower
      |> Unsigned.UInt32.to_int64
    in
    let global_slot_upper_bound =
      Mina_numbers.Global_slot_since_genesis.to_uint32 global_slot_bounds.upper
      |> Unsigned.UInt32.to_int64
    in
    let value = { global_slot_lower_bound; global_slot_upper_bound } in
    Mina_caqti.select_insert_into_cols ~select:("id", Caqti_type.int)
      ~table_name ~cols:(Fields.names, typ)
      (module Conn)
      value

  let load (module Conn : CONNECTION) id =
    Conn.find
      (Caqti_request.find Caqti_type.int typ
         (Mina_caqti.select_cols_from_id ~table_name ~cols:Fields.names) )
      id
end

module Timing_info = struct
  type t =
    { account_identifier_id : int
    ; initial_minimum_balance : string
    ; cliff_time : int64
    ; cliff_amount : string
    ; vesting_period : int64
    ; vesting_increment : string
    }
  [@@deriving hlist, fields]

  let typ =
    Mina_caqti.Type_spec.custom_type ~to_hlist ~of_hlist
      Caqti_type.[ int; string; int64; string; int64; string ]

  let table_name = "timing_info"

  let find (module Conn : CONNECTION) (acc : Account.t) =
    let open Deferred.Result.Let_syntax in
    let%bind account_identifier_id =
      let account_id = Account_id.create acc.public_key acc.token_id in
      Account_identifiers.find (module Conn) account_id
    in
    Conn.find
      (Caqti_request.find Caqti_type.int typ
         {sql| SELECT account_identifier_id, initial_minimum_balance,
                      cliff_time, cliff_amount,
                      vesting_period, vesting_increment
               FROM timing_info
               WHERE account_identifier_id = ?
         |sql} )
      account_identifier_id

  let find_by_account_identifier_id_opt (module Conn : CONNECTION)
      account_identifier_id =
    Conn.find_opt
      (Caqti_request.find_opt Caqti_type.int typ
         {sql| SELECT account_identifier_id, initial_minimum_balance,
                      cliff_time, cliff_amount,
                      vesting_period, vesting_increment
               FROM timing_info
               WHERE account_identifier_id = ?
         |sql} )
      account_identifier_id

  let add_if_doesn't_exist (module Conn : CONNECTION) account_identifier_id
      (timing : Account_timing.t) =
    let open Deferred.Result.Let_syntax in
    let slot_to_int64 x =
      Mina_numbers.Global_slot_since_genesis.to_uint32 x
      |> Unsigned.UInt32.to_int64
    in
    let slot_span_to_int64 x =
      Mina_numbers.Global_slot_span.to_uint32 x |> Unsigned.UInt32.to_int64
    in
    let values =
      match timing with
      | Timed timing ->
          { account_identifier_id
          ; initial_minimum_balance =
              Currency.Balance.to_string timing.initial_minimum_balance
          ; cliff_time = slot_to_int64 timing.cliff_time
          ; cliff_amount = Currency.Amount.to_string timing.cliff_amount
          ; vesting_period = slot_span_to_int64 timing.vesting_period
          ; vesting_increment =
              Currency.Amount.to_string timing.vesting_increment
          }
      | Untimed ->
          let zero = "0" in
          { account_identifier_id
          ; initial_minimum_balance = zero
          ; cliff_time = 0L
          ; cliff_amount = zero
          ; vesting_period = 0L
          ; vesting_increment = zero
          }
    in
    match%bind
      Conn.find_opt
        (Caqti_request.find_opt typ Caqti_type.int
           {sql| SELECT id FROM timing_info
                 WHERE account_identifier_id = ?
                 AND initial_minimum_balance = ?
                 AND cliff_time = ?
                 AND cliff_amount = ?
                 AND vesting_period = ?
                 AND vesting_increment = ? |sql} )
        values
    with
    | Some id ->
        return id
    | None ->
        Conn.find
          (Caqti_request.find typ Caqti_type.int
             {sql| INSERT INTO timing_info
                    (account_identifier_id,initial_minimum_balance,
                     cliff_time, cliff_amount, vesting_period, vesting_increment)
                   VALUES (?, ?, ?, ?, ?, ?)
                   RETURNING id
             |sql} )
          values

  let load (module Conn : CONNECTION) id =
    Conn.find
      (Caqti_request.find Caqti_type.int typ
         (Mina_caqti.select_cols_from_id ~table_name ~cols:Fields.names) )
      id

  let load_opt (module Conn : CONNECTION) id =
    Conn.find_opt
      (Caqti_request.find_opt Caqti_type.int typ
         (Mina_caqti.select_cols_from_id ~table_name ~cols:Fields.names) )
      id
end

module Snarked_ledger_hash = struct
  let find (module Conn : CONNECTION) (t : Frozen_ledger_hash.t) =
    let hash = Frozen_ledger_hash.to_base58_check t in
    Conn.find
      (Caqti_request.find Caqti_type.string Caqti_type.int
         "SELECT id FROM snarked_ledger_hashes WHERE value = ?" )
      hash

  let find_by_id (module Conn : CONNECTION) id =
    Conn.find
      (Caqti_request.find Caqti_type.int Caqti_type.string
         "SELECT value FROM snarked_ledger_hashes WHERE id = ?" )
      id

  let add_if_doesn't_exist (module Conn : CONNECTION) (t : Frozen_ledger_hash.t)
      =
    let open Deferred.Result.Let_syntax in
    let hash = Frozen_ledger_hash.to_base58_check t in
    match%bind
      Conn.find_opt
        (Caqti_request.find_opt Caqti_type.string Caqti_type.int
           "SELECT id FROM snarked_ledger_hashes WHERE value = ?" )
        hash
    with
    | Some id ->
        return id
    | None ->
        Conn.find
          (Caqti_request.find Caqti_type.string Caqti_type.int
             "INSERT INTO snarked_ledger_hashes (value) VALUES (?) RETURNING id" )
          hash

  let load (module Conn : CONNECTION) id =
    Conn.find
      (Caqti_request.find Caqti_type.int Caqti_type.string
         "SELECT value FROM snarked_ledger_hashes WHERE id = ?" )
      id
end

module Zkapp_epoch_ledger = struct
  type t = { hash_id : int option; total_currency_id : int option }
  [@@deriving fields, hlist]

  let typ =
    Mina_caqti.Type_spec.custom_type ~to_hlist ~of_hlist
      Caqti_type.[ option int; option int ]

  let table_name = "zkapp_epoch_ledger"

  let add_if_doesn't_exist (module Conn : CONNECTION)
      (epoch_ledger : _ Epoch_ledger.Poly.t) =
    let open Deferred.Result.Let_syntax in
    let%bind hash_id =
      Mina_caqti.add_if_zkapp_check
        (Snarked_ledger_hash.add_if_doesn't_exist (module Conn))
        epoch_ledger.hash
    in
    let%bind total_currency_id =
      Mina_caqti.add_if_zkapp_check
        (Zkapp_amount_bounds.add_if_doesn't_exist (module Conn))
        epoch_ledger.total_currency
    in
    let value = { hash_id; total_currency_id } in
    Mina_caqti.select_insert_into_cols ~select:("id", Caqti_type.int)
      ~table_name ~cols:(Fields.names, typ)
      (module Conn)
      value

  let load (module Conn : CONNECTION) id =
    Conn.find
      (Caqti_request.find Caqti_type.int typ
         (Mina_caqti.select_cols_from_id ~table_name ~cols:Fields.names) )
      id
end

module Zkapp_epoch_data = struct
  type t =
    { epoch_ledger_id : int
    ; epoch_seed : string option
    ; start_checkpoint : string option
    ; lock_checkpoint : string option
    ; epoch_length_id : int option
    }
  [@@deriving fields, hlist]

  let typ =
    Mina_caqti.Type_spec.custom_type ~to_hlist ~of_hlist
      Caqti_type.
        [ int; option string; option string; option string; option int ]

  let table_name = "zkapp_epoch_data"

  let add_if_doesn't_exist (module Conn : CONNECTION)
      (epoch_data : Mina_base.Zkapp_precondition.Protocol_state.Epoch_data.t) =
    let open Deferred.Result.Let_syntax in
    let%bind epoch_ledger_id =
      Zkapp_epoch_ledger.add_if_doesn't_exist (module Conn) epoch_data.ledger
    in
    let%bind epoch_length_id =
      Mina_caqti.add_if_zkapp_check
        (Zkapp_length_bounds.add_if_doesn't_exist (module Conn))
        epoch_data.epoch_length
    in
    let epoch_seed =
      Zkapp_basic.Or_ignore.to_option epoch_data.seed
      |> Option.map ~f:Kimchi_backend.Pasta.Basic.Fp.to_string
    in
    let start_checkpoint =
      Zkapp_basic.Or_ignore.to_option epoch_data.start_checkpoint
      |> Option.map ~f:Kimchi_backend.Pasta.Basic.Fp.to_string
    in
    let lock_checkpoint =
      Zkapp_basic.Or_ignore.to_option epoch_data.lock_checkpoint
      |> Option.map ~f:Kimchi_backend.Pasta.Basic.Fp.to_string
    in
    let value =
      { epoch_ledger_id
      ; epoch_seed
      ; start_checkpoint
      ; lock_checkpoint
      ; epoch_length_id
      }
    in
    Mina_caqti.select_insert_into_cols ~select:("id", Caqti_type.int)
      ~table_name ~cols:(Fields.names, typ)
      (module Conn)
      value

  let load (module Conn : CONNECTION) id =
    Conn.find
      (Caqti_request.find Caqti_type.int typ
         (Mina_caqti.select_cols_from_id ~table_name ~cols:Fields.names) )
      id
end

module Zkapp_network_precondition = struct
  type t =
    { snarked_ledger_hash_id : int option
    ; blockchain_length_id : int option
    ; min_window_density_id : int option
    ; total_currency_id : int option
    ; global_slot_since_genesis : int option
    ; staking_epoch_data_id : int
    ; next_epoch_data_id : int
    }
  [@@deriving fields, hlist]

  let typ =
    Mina_caqti.Type_spec.custom_type ~to_hlist ~of_hlist
      Caqti_type.
        [ option int; option int; option int; option int; option int; int; int ]

  let table_name = "zkapp_network_precondition"

  let add_if_doesn't_exist (module Conn : CONNECTION)
      (ps : Mina_base.Zkapp_precondition.Protocol_state.t) =
    let open Deferred.Result.Let_syntax in
    let%bind snarked_ledger_hash_id =
      Mina_caqti.add_if_zkapp_check
        (Snarked_ledger_hash.add_if_doesn't_exist (module Conn))
        ps.snarked_ledger_hash
    in
    let%bind blockchain_length_id =
      Mina_caqti.add_if_zkapp_check
        (Zkapp_length_bounds.add_if_doesn't_exist (module Conn))
        ps.blockchain_length
    in
    let%bind min_window_density_id =
      Mina_caqti.add_if_zkapp_check
        (Zkapp_length_bounds.add_if_doesn't_exist (module Conn))
        ps.min_window_density
    in
    let%bind total_currency_id =
      Mina_caqti.add_if_zkapp_check
        (Zkapp_amount_bounds.add_if_doesn't_exist (module Conn))
        ps.total_currency
    in
    let%bind global_slot_since_genesis =
      Mina_caqti.add_if_zkapp_check
        (Zkapp_global_slot_bounds.add_if_doesn't_exist (module Conn))
        ps.global_slot_since_genesis
    in
    let%bind staking_epoch_data_id =
      Zkapp_epoch_data.add_if_doesn't_exist (module Conn) ps.staking_epoch_data
    in
    let%bind next_epoch_data_id =
      Zkapp_epoch_data.add_if_doesn't_exist (module Conn) ps.next_epoch_data
    in
    let value =
      { snarked_ledger_hash_id
      ; blockchain_length_id
      ; min_window_density_id
      ; total_currency_id
      ; global_slot_since_genesis
      ; staking_epoch_data_id
      ; next_epoch_data_id
      }
    in
    Mina_caqti.select_insert_into_cols ~select:("id", Caqti_type.int)
      ~table_name ~cols:(Fields.names, typ)
      (module Conn)
      value

  let load (module Conn : CONNECTION) id =
    Conn.find
      (Caqti_request.find Caqti_type.int typ
         (Mina_caqti.select_cols_from_id ~table_name ~cols:Fields.names) )
      id
end

module Zkapp_events = struct
  type t = int array

  let typ = Mina_caqti.array_int_typ

  let table_name = "zkapp_events"

  module Field_array_map = Map.Make (struct
    type t = int array [@@deriving sexp]

    let compare = Array.compare Int.compare
  end)

  (* Account_update.Body.Events'.t is defined as `field array list`,
     which is ismorphic to a list of list of fields.

     We are batching the insertion of field and field_array to optimize
     the speed of archiving max-cost zkapps.

     1. we flatten the list of list of fields to get all the field elements
     2. insert all the field elements in one query
     3. construct a map "M" from `field_id` to `field` by querying against the zkapp_field table
     4. use "M" and the list of list of fields to compute the list of list of field_ids
     5. insert all list of `list of field_ids` in one query
     6. construct a map "M'" from `field_array_id` to `field_id array` by querying against
        the zkapp_field_array table
     7. use "M'" and the list of list of field_ids to compute the list of field_array_ids
     8. insert the list of field_arrays
  *)
  let add_if_doesn't_exist (module Conn : CONNECTION)
      (events : Account_update.Body.Events'.t) =
    let open Deferred.Result.Let_syntax in
    let%bind field_array_id_list =
      if not @@ List.is_empty events then
        let field_list_list =
          List.map events ~f:(fun field_array ->
              Array.map field_array ~f:Pickles.Backend.Tick.Field.to_string
              |> Array.to_list )
        in
        let fields = field_list_list |> List.concat in
        let%bind field_id_list_list =
          if not @@ List.is_empty fields then
            let%map field_map =
              Mina_caqti.insert_multi_into_col ~table_name:"zkapp_field"
                ~col:("field", Caqti_type.string)
                (module Conn)
                fields
              >>| String.Map.of_alist_exn
            in
            let field_id_list_list =
              List.map field_list_list ~f:(List.map ~f:(Map.find_exn field_map))
            in
            field_id_list_list
          else
            (* if there's no fields, then we must have some list of empty lists *)
            return @@ List.map field_list_list ~f:(fun _ -> [])
        in
        (* this conversion should be done by caqti using `typ`, FIX this in the future *)
        let field_array_list =
          List.map field_id_list_list ~f:(fun id_list ->
              List.map id_list ~f:Int.to_string
              |> String.concat ~sep:", " |> sprintf "{%s}" )
        in
        let%map field_array_map =
          Mina_caqti.insert_multi_into_col ~table_name:"zkapp_field_array"
            ~col:("element_ids", Mina_caqti.array_int_typ)
            (module Conn)
            field_array_list
          >>| Field_array_map.of_alist_exn
        in
        let field_array_id_list =
          List.map field_id_list_list ~f:(fun field_id_list ->
              Map.find_exn field_array_map (Array.of_list field_id_list) )
          |> Array.of_list
        in
        field_array_id_list
      else return @@ Array.of_list []
    in
    Mina_caqti.select_insert_into_cols ~select:("id", Caqti_type.int)
      ~table_name
      ~cols:([ "element_ids" ], Mina_caqti.array_int_typ)
      ~tannot:(function "element_ids" -> Some "int[]" | _ -> None)
      (module Conn)
      field_array_id_list

  let load (module Conn : CONNECTION) id =
    Conn.find
      (Caqti_request.find Caqti_type.int Mina_caqti.array_int_typ
         (Mina_caqti.select_cols_from_id ~table_name ~cols:[ "element_ids" ]) )
      id
end

module Zkapp_account_update_body = struct
  type t =
    { account_identifier_id : int
    ; update_id : int
    ; balance_change : string
    ; increment_nonce : bool
    ; events_id : int
    ; actions_id : int
    ; call_data_id : int
    ; call_depth : int
    ; zkapp_network_precondition_id : int
    ; zkapp_account_precondition_id : int
    ; zkapp_valid_while_precondition_id : int option
    ; use_full_commitment : bool
    ; implicit_account_creation_fee : bool
    ; may_use_token : string
    ; authorization_kind : string
    ; verification_key_hash_id : int option
    }
  [@@deriving fields, hlist]

  let typ =
    Mina_caqti.Type_spec.custom_type ~to_hlist ~of_hlist
      Caqti_type.
        [ int
        ; int
        ; string
        ; bool
        ; int
        ; int
        ; int
        ; int
        ; int
        ; int
        ; option int
        ; bool
        ; bool
        ; string
        ; string
        ; option int
        ]

  let table_name = "zkapp_account_update_body"

  let add_if_doesn't_exist (module Conn : CONNECTION)
      (body : Account_update.Body.Simple.t) =
    let open Deferred.Result.Let_syntax in
    let account_identifier = Account_id.create body.public_key body.token_id in
    let%bind account_identifier_id =
      Account_identifiers.add_if_doesn't_exist (module Conn) account_identifier
    in
    let%bind update_id =
      Metrics.time ~label:"zkapp_updates.add"
      @@ fun () -> Zkapp_updates.add_if_doesn't_exist (module Conn) body.update
    in
    let increment_nonce = body.increment_nonce in
    let%bind events_id =
      Metrics.time ~label:"Zkapp_events.add"
      @@ fun () -> Zkapp_events.add_if_doesn't_exist (module Conn) body.events
    in
    let%bind actions_id =
      Metrics.time ~label:"Zkapp_actions.add"
      @@ fun () -> Zkapp_events.add_if_doesn't_exist (module Conn) body.actions
    in
    let%bind call_data_id =
      Zkapp_field.add_if_doesn't_exist (module Conn) body.call_data
    in
    let%bind zkapp_network_precondition_id =
      Zkapp_network_precondition.add_if_doesn't_exist
        (module Conn)
        body.preconditions.network
    in
    let%bind zkapp_account_precondition_id =
      Zkapp_account_precondition.add_if_doesn't_exist
        (module Conn)
        body.preconditions.account
    in
    let%bind zkapp_valid_while_precondition_id =
      Mina_caqti.add_if_zkapp_check
        (Zkapp_global_slot_bounds.add_if_doesn't_exist (module Conn))
        body.preconditions.valid_while
    in
    let balance_change =
      let magnitude = Currency.Amount.to_string body.balance_change.magnitude in
      match body.balance_change.sgn with
      | Sgn.Pos ->
          magnitude
      | Sgn.Neg ->
          "-" ^ magnitude
    in
    let call_depth = body.call_depth in
    let use_full_commitment = body.use_full_commitment in
    let implicit_account_creation_fee = body.implicit_account_creation_fee in
    let may_use_token =
      Account_update.May_use_token.to_string body.may_use_token
    in
    let authorization_kind =
      Account_update.Authorization_kind.to_control_tag body.authorization_kind
      |> Control.Tag.to_string
    in
    let%bind verification_key_hash_id =
      match body.authorization_kind with
      | Account_update.Authorization_kind.Proof vk_hash ->
          let%map id =
            Zkapp_verification_key_hashes.add_if_doesn't_exist
              (module Conn)
              vk_hash
          in
          Some id
      | _ ->
          return None
    in
    let value =
      { account_identifier_id
      ; update_id
      ; balance_change
      ; increment_nonce
      ; events_id
      ; actions_id
      ; call_data_id
      ; call_depth
      ; zkapp_network_precondition_id
      ; zkapp_account_precondition_id
      ; zkapp_valid_while_precondition_id
      ; use_full_commitment
      ; implicit_account_creation_fee
      ; may_use_token
      ; authorization_kind
      ; verification_key_hash_id
      }
    in
    Mina_caqti.select_insert_into_cols ~select:("id", Caqti_type.int)
      ~table_name ~cols:(Fields.names, typ)
      ~tannot:(function
        | "events_ids" | "actions_ids" ->
            Some "int[]"
        | "may_use_token" ->
            Some "may_use_token"
        | "authorization_kind" ->
            Some "authorization_kind_type"
        | _ ->
            None )
      (module Conn)
      value

  let load (module Conn : CONNECTION) id =
    Conn.find
      (Caqti_request.find Caqti_type.int typ
         (Mina_caqti.select_cols_from_id ~table_name ~cols:Fields.names) )
      id
end

module Zkapp_account_update = struct
  type t = { body_id : int } [@@deriving fields, hlist]

  let typ =
    Mina_caqti.Type_spec.custom_type ~to_hlist ~of_hlist Caqti_type.[ int ]

  let table_name = "zkapp_account_update"

  let add_if_doesn't_exist (module Conn : CONNECTION)
      (account_update : Account_update.Simple.t) =
    let open Deferred.Result.Let_syntax in
    let%bind body_id =
      Metrics.time ~label:"Zkapp_account_update_body.add"
      @@ fun () ->
      Zkapp_account_update_body.add_if_doesn't_exist
        (module Conn)
        account_update.body
    in
    let value = { body_id } in
    Mina_caqti.select_insert_into_cols ~select:("id", Caqti_type.int)
      ~table_name ~cols:(Fields.names, typ)
      (module Conn)
      value

  let load (module Conn : CONNECTION) id =
    Conn.find
      (Caqti_request.find Caqti_type.int typ
         (Mina_caqti.select_cols_from_id ~table_name ~cols:Fields.names) )
      id
end

module Zkapp_fee_payer_body = struct
  type t =
    { public_key_id : int
    ; fee : string
    ; valid_until : int64 option
    ; nonce : int64
    }
  [@@deriving fields, hlist]

  let typ =
    Mina_caqti.Type_spec.custom_type ~to_hlist ~of_hlist
      Caqti_type.[ int; string; option int64; int64 ]

  let table_name = "zkapp_fee_payer_body"

  let add_if_doesn't_exist (module Conn : CONNECTION)
      (body : Account_update.Body.Fee_payer.t) =
    let open Deferred.Result.Let_syntax in
    let%bind public_key_id =
      Public_key.add_if_doesn't_exist (module Conn) body.public_key
    in
    let valid_until =
      let open Option.Let_syntax in
      body.valid_until >>| Mina_numbers.Global_slot_since_genesis.to_uint32
      >>| Unsigned.UInt32.to_int64
    in
    let nonce =
      body.nonce |> Mina_numbers.Account_nonce.to_uint32
      |> Unsigned.UInt32.to_int64
    in
    let fee = Currency.Fee.to_string body.fee in
    let value = { public_key_id; fee; valid_until; nonce } in
    Mina_caqti.select_insert_into_cols ~select:("id", Caqti_type.int)
      ~table_name ~cols:(Fields.names, typ)
      (module Conn)
      value

  let load (module Conn : CONNECTION) id =
    Conn.find
      (Caqti_request.find Caqti_type.int typ
         (Mina_caqti.select_cols_from_id ~table_name ~cols:Fields.names) )
      id
end

module Epoch_data = struct
  module T = struct
    type t =
      { seed : string
      ; ledger_hash_id : int
      ; total_currency : string
      ; start_checkpoint : string
      ; lock_checkpoint : string
      ; epoch_length : int64
      }
    [@@deriving sexp, compare, equal, hlist, fields]
  end

  include T
  include Comparable.Make (T)

  let typ =
    Mina_caqti.Type_spec.custom_type ~to_hlist ~of_hlist
      Caqti_type.[ string; int; string; string; string; int64 ]

  let table_name = "epoch_data"

  let add_if_doesn't_exist (module Conn : CONNECTION)
      (t : Mina_base.Epoch_data.Value.t) =
    let open Deferred.Result.Let_syntax in
    let Mina_base.Epoch_ledger.Poly.{ hash; total_currency } =
      Mina_base.Epoch_data.Poly.ledger t
    in
    let%bind ledger_hash_id =
      Snarked_ledger_hash.add_if_doesn't_exist (module Conn) hash
    in
    let seed = t.seed |> Epoch_seed.to_base58_check in
    let total_currency = Currency.Amount.to_string total_currency in
    let start_checkpoint = t.start_checkpoint |> State_hash.to_base58_check in
    let lock_checkpoint = t.lock_checkpoint |> State_hash.to_base58_check in
    let epoch_length =
      t.epoch_length |> Mina_numbers.Length.to_uint32
      |> Unsigned.UInt32.to_int64
    in
    Mina_caqti.select_insert_into_cols ~select:("id", Caqti_type.int)
      ~table_name ~cols:(Fields.names, typ)
      (module Conn)
      { seed
      ; ledger_hash_id
      ; total_currency
      ; start_checkpoint
      ; lock_checkpoint
      ; epoch_length
      }

  let load (module Conn : CONNECTION) id =
    Conn.find
      (Caqti_request.find Caqti_type.int typ
         (Mina_caqti.select_cols_from_id ~table_name ~cols:Fields.names) )
      id
end

module User_command = struct
  module Signed_command = struct
    type t =
      { command_type : string
      ; fee_payer_id : int
      ; source_id : int
      ; receiver_id : int
      ; nonce : int64
      ; amount : string option
      ; fee : string
      ; valid_until : int64 option
      ; memo : string
      ; hash : string
      }
    [@@deriving hlist, fields]

    let typ =
      Mina_caqti.Type_spec.custom_type ~to_hlist ~of_hlist
        Caqti_type.
          [ string
          ; int
          ; int
          ; int
          ; int64
          ; option string
          ; string
          ; option int64
          ; string
          ; string
          ]

    let table_name = "user_commands"

    let find (module Conn : CONNECTION) ~(transaction_hash : Transaction_hash.t)
        ~v1_transaction_hash =
      Conn.find_opt
        (Caqti_request.find_opt Caqti_type.string Caqti_type.int
           (Mina_caqti.select_cols ~select:"id" ~table_name ~cols:[ "hash" ] ()) )
        (txn_hash_to_base58_check transaction_hash ~v1_transaction_hash)

    let load (module Conn : CONNECTION) ~(id : int) =
      Conn.find
        (Caqti_request.find Caqti_type.int typ
           (Mina_caqti.select_cols_from_id ~table_name ~cols:Fields.names) )
        id

    type balance_public_key_ids = { fee_payer_id : int; receiver_id : int }

    let add_account_ids_if_don't_exist (module Conn : CONNECTION)
        (t : Signed_command.t) =
      let open Deferred.Result.Let_syntax in
      let%bind fee_payer_id =
        let pk = Signed_command.fee_payer_pk t in
        Public_key.add_if_doesn't_exist (module Conn) pk
      in
      let%map receiver_id =
        let pk = Signed_command.receiver_pk t in
        Public_key.add_if_doesn't_exist (module Conn) pk
      in
      { fee_payer_id; receiver_id }

    let add_if_doesn't_exist ?(via = `Ident) (module Conn : CONNECTION)
        (t : Signed_command.t) ~v1_transaction_hash =
      let open Deferred.Result.Let_syntax in
      let transaction_hash = Transaction_hash.hash_command (Signed_command t) in
      match%bind find (module Conn) ~transaction_hash ~v1_transaction_hash with
      | Some user_command_id ->
          return user_command_id
      | None ->
          let%bind { fee_payer_id; receiver_id } =
            add_account_ids_if_don't_exist (module Conn) t
          in
          let valid_until =
            let open Mina_numbers in
            let slot = Signed_command.valid_until t in
            if
              Global_slot_since_genesis.equal slot
                Global_slot_since_genesis.max_value
            then None
            else
              Some
                ( slot |> Mina_numbers.Global_slot_since_genesis.to_uint32
                |> Unsigned.UInt32.to_int64 )
          in
          (* TODO: Converting these uint64s to int64 can overflow; see #5419 *)
          Conn.find
            (Caqti_request.find typ Caqti_type.int
               (Mina_caqti.insert_into_cols ~returning:"id" ~table_name
                  ~tannot:(function
                    | "command_type" -> Some "user_command_type" | _ -> None )
                  ~cols:Fields.names () ) )
            { command_type =
                ( match via with
                | `Ident ->
                    Signed_command.tag_string t
                | `Zkapp_command ->
                    "zkapp" )
            ; fee_payer_id
            ; source_id = fee_payer_id
            ; receiver_id
            ; nonce = Signed_command.nonce t |> Unsigned.UInt32.to_int64
            ; amount =
                Option.map (Signed_command.amount t)
                  ~f:Currency.Amount.to_string
            ; fee = Currency.Fee.to_string (Signed_command.fee t)
            ; valid_until
            ; memo =
                Signed_command.memo t |> Signed_command_memo.to_base58_check
            ; hash =
                transaction_hash
                |> txn_hash_to_base58_check ~v1_transaction_hash
            }

    let add_extensional_if_doesn't_exist (module Conn : CONNECTION)
        ?(v1_transaction_hash = false) (user_cmd : Extensional.User_command.t) =
      let open Deferred.Result.Let_syntax in
      match%bind
        find (module Conn) ~transaction_hash:user_cmd.hash ~v1_transaction_hash
      with
      | Some id ->
          return id
      | None ->
          let open Deferred.Result.Let_syntax in
          let%bind fee_payer_id =
            Public_key.add_if_doesn't_exist (module Conn) user_cmd.fee_payer
          in
          let%bind source_id =
            Public_key.add_if_doesn't_exist (module Conn) user_cmd.source
          in
          let%bind receiver_id =
            Public_key.add_if_doesn't_exist (module Conn) user_cmd.receiver
          in
          Conn.find
            (Caqti_request.find typ Caqti_type.int
               (Mina_caqti.insert_into_cols ~returning:"id" ~table_name
                  ~tannot:(function
                    | "command_type" -> Some "user_command_type" | _ -> None )
                  ~cols:Fields.names () ) )
            { command_type = user_cmd.command_type
            ; fee_payer_id
            ; source_id
            ; receiver_id
            ; nonce = user_cmd.nonce |> Unsigned.UInt32.to_int64
            ; amount = Option.map user_cmd.amount ~f:Currency.Amount.to_string
            ; fee = Currency.Fee.to_string user_cmd.fee
            ; valid_until =
                Option.map user_cmd.valid_until
                  ~f:
                    (Fn.compose Unsigned.UInt32.to_int64
                       Mina_numbers.Global_slot_since_genesis.to_uint32 )
            ; memo = user_cmd.memo |> Signed_command_memo.to_base58_check
            ; hash =
                user_cmd.hash |> txn_hash_to_base58_check ~v1_transaction_hash
            }
  end

  module Zkapp_command = struct
    type t =
      { zkapp_fee_payer_body_id : int
      ; zkapp_account_updates_ids : int array
      ; memo : string
      ; hash : string
      }
    [@@deriving fields, hlist]

    let typ =
      Mina_caqti.Type_spec.custom_type ~to_hlist ~of_hlist
        Caqti_type.[ int; Mina_caqti.array_int_typ; string; string ]

    let table_name = "zkapp_commands"

    let find_opt (module Conn : CONNECTION)
        ~(transaction_hash : Transaction_hash.t) =
      Conn.find_opt
        ( Caqti_request.find_opt Caqti_type.string Caqti_type.int
        @@ Mina_caqti.select_cols ~select:"id" ~table_name ~cols:[ "hash" ] ()
        )
        (Transaction_hash.to_base58_check transaction_hash)

    let load (module Conn : CONNECTION) id =
      Conn.find
        ( Caqti_request.find Caqti_type.int typ
        @@ Mina_caqti.select_cols_from_id ~table_name ~cols:Fields.names )
        id

    let add_if_doesn't_exist (module Conn : CONNECTION) (ps : Zkapp_command.t) =
      let open Deferred.Result.Let_syntax in
      let zkapp_command = Zkapp_command.to_simple ps in
      let%bind zkapp_fee_payer_body_id =
        Metrics.time ~label:"Zkapp_fee_payer_body.add"
        @@ fun () ->
        Zkapp_fee_payer_body.add_if_doesn't_exist
          (module Conn)
          zkapp_command.fee_payer.body
      in
      let%bind zkapp_account_updates_ids =
        Metrics.time ~label:"Zkapp_account_update.add"
        @@ fun () ->
        Mina_caqti.deferred_result_list_map zkapp_command.account_updates
          ~f:(Zkapp_account_update.add_if_doesn't_exist (module Conn))
        >>| Array.of_list
      in
      let memo = ps.memo |> Signed_command_memo.to_base58_check in
      let hash =
        Transaction_hash.hash_command (Zkapp_command ps)
        |> Transaction_hash.to_base58_check
      in
      Mina_caqti.select_insert_into_cols ~select:("id", Caqti_type.int)
        ~table_name:"zkapp_commands" ~cols:(Fields.names, typ)
        ~tannot:(function
          | "zkapp_account_updates_ids" -> Some "int[]" | _ -> None )
        (module Conn)
        { zkapp_fee_payer_body_id; zkapp_account_updates_ids; memo; hash }
  end

  let via (t : User_command.t) : [ `Zkapp_command | `Ident ] =
    match t with
    | Signed_command _ ->
        `Ident
    | Zkapp_command _ ->
        `Zkapp_command

  let add_if_doesn't_exist conn (t : User_command.t) ~v1_transaction_hash =
    match t with
    | Signed_command sc ->
        Signed_command.add_if_doesn't_exist conn ~via:(via t)
          ~v1_transaction_hash sc
    | Zkapp_command ps ->
        Zkapp_command.add_if_doesn't_exist conn ps

  let find conn ~(transaction_hash : Transaction_hash.t) ~v1_transaction_hash =
    let open Deferred.Result.Let_syntax in
    let%bind signed_command_id =
      Signed_command.find conn ~transaction_hash ~v1_transaction_hash
      >>| Option.map ~f:(fun id -> `Signed_command_id id)
    in
    let%map zkapp_command_id =
      Zkapp_command.find_opt conn ~transaction_hash
      >>| Option.map ~f:(fun id -> `Zkapp_command_id id)
    in
    Option.first_some signed_command_id zkapp_command_id
end

module Internal_command = struct
  type t =
    { command_type : string; receiver_id : int; fee : string; hash : string }
  [@@deriving hlist, fields]

  let typ =
    Mina_caqti.Type_spec.custom_type ~to_hlist ~of_hlist
      Caqti_type.[ string; int; string; string ]

  let table_name = "internal_commands"

  let find_opt (module Conn : CONNECTION) ~(v1_transaction_hash : bool)
      ~(transaction_hash : Transaction_hash.t) ~(command_type : string) =
    Conn.find_opt
      (Caqti_request.find_opt
         Caqti_type.(tup2 string string)
         Caqti_type.int
         (Mina_caqti.select_cols ~select:"id" ~table_name
            ~tannot:(function
              | "command_type" -> Some "internal_command_type" | _ -> None )
            ~cols:[ "hash"; "command_type" ] () ) )
      ( txn_hash_to_base58_check ~v1_transaction_hash transaction_hash
      , command_type )

  let load (module Conn : CONNECTION) ~(id : int) =
    Conn.find
      (Caqti_request.find Caqti_type.int typ
         (Mina_caqti.select_cols_from_id ~table_name ~cols:Fields.names) )
      id

  let add_extensional_if_doesn't_exist (module Conn : CONNECTION)
      ?(v1_transaction_hash = false)
      (internal_cmd : Extensional.Internal_command.t) =
    let open Deferred.Result.Let_syntax in
    match%bind
      find_opt
        (module Conn)
        ~v1_transaction_hash ~transaction_hash:internal_cmd.hash
        ~command_type:internal_cmd.command_type
    with
    | Some internal_command_id ->
        return internal_command_id
    | None ->
        let%bind receiver_id =
          Public_key.add_if_doesn't_exist (module Conn) internal_cmd.receiver
        in
        Conn.find
          (Caqti_request.find typ Caqti_type.int
             (Mina_caqti.insert_into_cols ~returning:"id" ~table_name
                ~tannot:(function
                  | "command_type" -> Some "internal_command_type" | _ -> None
                  )
                ~cols:Fields.names () ) )
          { command_type = internal_cmd.command_type
          ; receiver_id
          ; fee = Currency.Fee.to_string internal_cmd.fee
          ; hash =
              internal_cmd.hash |> txn_hash_to_base58_check ~v1_transaction_hash
          }
end

module Fee_transfer = struct
  module Kind = struct
    type t = [ `Normal | `Via_coinbase ]

    let to_string : t -> string = function
      | `Normal ->
          "fee_transfer"
      | `Via_coinbase ->
          "fee_transfer_via_coinbase"
  end

  type t = { kind : Kind.t; receiver_id : int; fee : int64; hash : string }

  let typ =
    let encode t =
      let kind = Kind.to_string t.kind in
      Ok (kind, t.receiver_id, t.fee, t.hash)
    in
    let decode (kind, receiver_id, fee, hash) =
      let open Result.Let_syntax in
      let%bind kind =
        match kind with
        | "fee_transfer" ->
            return `Normal
        | "fee_transfer_via_coinbase" ->
            return `Via_coinbase
        | s ->
            Result.fail (sprintf "Bad kind %s in decode attempt" s)
      in
      Ok { kind; receiver_id; fee; hash }
    in
    let rep = Caqti_type.(tup4 string int int64 string) in
    Caqti_type.custom ~encode ~decode rep

  let add_if_doesn't_exist (module Conn : CONNECTION)
      ?(v1_transaction_hash = false) (t : Fee_transfer.Single.t)
      (kind : [ `Normal | `Via_coinbase ]) =
    let open Deferred.Result.Let_syntax in
    let transaction_hash = Transaction_hash.hash_fee_transfer t in
    match%bind
      Internal_command.find_opt
        (module Conn)
        ~v1_transaction_hash ~transaction_hash
        ~command_type:(Kind.to_string kind)
    with
    | Some internal_command_id ->
        return internal_command_id
    | None ->
        let%bind receiver_id =
          let pk = Fee_transfer.Single.receiver_pk t in
          Public_key.add_if_doesn't_exist (module Conn) pk
        in
        Conn.find
          (Caqti_request.find typ Caqti_type.int
             {sql| INSERT INTO internal_commands
                    (command_type, receiver_id, fee, hash)
                   VALUES (?::internal_command_type, ?, ?, ?)
                   RETURNING id
             |sql} )
          { kind
          ; receiver_id
          ; fee =
              Fee_transfer.Single.fee t |> Currency.Fee.to_uint64
              |> Unsigned.UInt64.to_int64
          ; hash =
              transaction_hash |> txn_hash_to_base58_check ~v1_transaction_hash
          }
end

module Coinbase = struct
  type t = { receiver_id : int; amount : int64; hash : string }

  let coinbase_command_type = "coinbase"

  let typ =
    let encode t =
      Ok (coinbase_command_type, t.receiver_id, t.amount, t.hash)
    in
    let decode (_, receiver_id, amount, hash) =
      Ok { receiver_id; amount; hash }
    in
    let rep = Caqti_type.(tup4 string int int64 string) in
    Caqti_type.custom ~encode ~decode rep

  let add_if_doesn't_exist (module Conn : CONNECTION)
      ?(v1_transaction_hash = false) (t : Coinbase.t) =
    let open Deferred.Result.Let_syntax in
    let transaction_hash = Transaction_hash.hash_coinbase t in
    match%bind
      Internal_command.find_opt
        (module Conn)
        ~v1_transaction_hash ~transaction_hash
        ~command_type:coinbase_command_type
    with
    | Some internal_command_id ->
        return internal_command_id
    | None ->
        let%bind receiver_id =
          let pk = Coinbase.receiver_pk t in
          Public_key.add_if_doesn't_exist (module Conn) pk
        in
        Conn.find
          (Caqti_request.find typ Caqti_type.int
             {sql| INSERT INTO internal_commands
                    (command_type, receiver_id, fee, hash)
                   VALUES (?::internal_command_type, ?, ?, ?)
                   RETURNING id
             |sql} )
          { receiver_id
          ; amount =
              Coinbase.amount t |> Currency.Amount.to_uint64
              |> Unsigned.UInt64.to_int64
          ; hash =
              transaction_hash |> txn_hash_to_base58_check ~v1_transaction_hash
          }
end

module Block_and_internal_command = struct
  type t =
    { block_id : int
    ; internal_command_id : int
    ; sequence_no : int
    ; secondary_sequence_no : int
    ; status : string
    ; failure_reason : string option
    }
  [@@deriving hlist, fields]

  let table_name = "blocks_internal_commands"

  let typ =
    Mina_caqti.Type_spec.custom_type ~to_hlist ~of_hlist
      Caqti_type.[ int; int; int; int; string; option string ]

  let add (module Conn : CONNECTION) ~block_id ~internal_command_id ~sequence_no
      ~secondary_sequence_no ~status
      ~(failure_reason : Transaction_status.Failure.t option) =
    let failure_reason =
      Option.map ~f:Transaction_status.Failure.to_string failure_reason
    in
    Conn.exec
      (Caqti_request.exec typ
         {sql| INSERT INTO blocks_internal_commands
                 (block_id,
                 internal_command_id,
                 sequence_no,
                 secondary_sequence_no,
                 status,
                 failure_reason)
               VALUES (?, ?, ?, ?, ?::transaction_status, ?)
         |sql} )
      { block_id
      ; internal_command_id
      ; sequence_no
      ; secondary_sequence_no
      ; status
      ; failure_reason
      }

  let find (module Conn : CONNECTION) ~block_id ~internal_command_id
      ~sequence_no ~secondary_sequence_no =
    Conn.find_opt
      (Caqti_request.find_opt
         Caqti_type.(tup4 int int int int)
         Caqti_type.string
         {sql| SELECT 'exists' FROM blocks_internal_commands
               WHERE block_id = $1
               AND internal_command_id = $2
               AND sequence_no = $3
               AND secondary_sequence_no = $4
         |sql} )
      (block_id, internal_command_id, sequence_no, secondary_sequence_no)

  let add_if_doesn't_exist (module Conn : CONNECTION) ~block_id
      ~internal_command_id ~sequence_no ~secondary_sequence_no ~status
      ~failure_reason =
    let open Deferred.Result.Let_syntax in
    match%bind
      find
        (module Conn)
        ~block_id ~internal_command_id ~sequence_no ~secondary_sequence_no
    with
    | Some _ ->
        return ()
    | None ->
        add
          (module Conn)
          ~block_id ~internal_command_id ~sequence_no ~secondary_sequence_no
          ~status ~failure_reason

  let load (module Conn : CONNECTION) ~block_id ~internal_command_id
      ~sequence_no ~secondary_sequence_no =
    let comma_cols = String.concat Fields.names ~sep:"," in
    Conn.find
      (Caqti_request.find
         Caqti_type.(tup4 int int int int)
         typ
         (sprintf
            {sql| SELECT %s FROM blocks_internal_commands
               WHERE block_id = $1
               AND internal_command_id = $2
               AND sequence_no = $3
               AND secondary_sequence_no = $4
           |sql}
            comma_cols ) )
      (block_id, internal_command_id, sequence_no, secondary_sequence_no)
end

module Block_and_signed_command = struct
  type t =
    { block_id : int
    ; user_command_id : int
    ; sequence_no : int
    ; status : string
    ; failure_reason : string option
    }
  [@@deriving hlist, fields]

  let typ =
    Mina_caqti.Type_spec.custom_type ~to_hlist ~of_hlist
      Caqti_type.[ int; int; int; string; option string ]

  let table_name = "blocks_user_commands"

  let add (module Conn : CONNECTION) ~block_id ~user_command_id ~sequence_no
      ~status ~failure_reason =
    let failure_reason =
      Option.map ~f:Transaction_status.Failure.to_string failure_reason
    in
    Conn.exec
      (Caqti_request.exec typ
         {sql| INSERT INTO blocks_user_commands
                 (block_id,
                 user_command_id,
                 sequence_no,
                 status,
                 failure_reason)
               VALUES (?, ?, ?, ?::transaction_status, ?)
         |sql} )
      { block_id; user_command_id; sequence_no; status; failure_reason }

  let add_with_status (module Conn : CONNECTION) ~block_id ~user_command_id
      ~sequence_no ~(status : Transaction_status.t) =
    let status_str, failure_reason =
      match status with
      | Applied ->
          (applied_str, None)
      | Failed failures ->
          (* for signed commands, there's exactly one failure *)
          (failed_str, Some (List.concat failures |> List.hd_exn))
    in
    add
      (module Conn)
      ~block_id ~user_command_id ~sequence_no ~status:status_str ~failure_reason

  let add_if_doesn't_exist (module Conn : CONNECTION) ~block_id ~user_command_id
      ~sequence_no ~(status : string) ~failure_reason =
    let open Deferred.Result.Let_syntax in
    match%bind
      Conn.find_opt
        (Caqti_request.find_opt
           Caqti_type.(tup3 int int int)
           Caqti_type.string
           {sql| SELECT 'exists' FROM blocks_user_commands
                 WHERE block_id = $1
                 AND user_command_id = $2
                 AND sequence_no = $3
           |sql} )
        (block_id, user_command_id, sequence_no)
    with
    | Some _ ->
        return ()
    | None ->
        add
          (module Conn)
          ~block_id ~user_command_id ~sequence_no ~status ~failure_reason

  let load (module Conn : CONNECTION) ~block_id ~user_command_id ~sequence_no =
    let comma_cols = String.concat Fields.names ~sep:"," in
    Conn.find
      (Caqti_request.find
         Caqti_type.(tup3 int int int)
         typ
         (sprintf
            {sql| SELECT %s FROM blocks_user_commands
               WHERE block_id = $1
               AND user_command_id = $2
               AND sequence_no = $3
           |sql}
            comma_cols ) )
      (block_id, user_command_id, sequence_no)
end

module Zkapp_account_update_failures = struct
  type t = { index : int; failures : string array } [@@deriving fields, hlist]

  let typ =
    Mina_caqti.Type_spec.custom_type ~to_hlist ~of_hlist
      Caqti_type.[ int; Mina_caqti.array_string_typ ]

  let table_name = "zkapp_account_update_failures"

  let add_if_doesn't_exist (module Conn : CONNECTION) index failures =
    let failures =
      List.map failures ~f:Transaction_status.Failure.to_string |> Array.of_list
    in
    Mina_caqti.select_insert_into_cols ~select:("id", Caqti_type.int)
      ~table_name
      ~tannot:(function "failures" -> Some "text[]" | _ -> None)
      ~cols:([ "index"; "failures" ], typ)
      (module Conn)
      { index; failures }

  let load (module Conn : CONNECTION) id =
    Conn.find
      (Caqti_request.find Caqti_type.int typ
         (Mina_caqti.select_cols_from_id ~table_name
            ~cols:[ "index"; "failures" ] ) )
      id
end

module Block_and_zkapp_command = struct
  type t =
    { block_id : int
    ; zkapp_command_id : int
    ; sequence_no : int
    ; status : string
    ; failure_reasons_ids : int array option
    }
  [@@deriving hlist, fields]

  let table_name = "blocks_zkapp_commands"

  let typ =
    Mina_caqti.Type_spec.custom_type ~to_hlist ~of_hlist
      Caqti_type.[ int; int; int; string; option Mina_caqti.array_int_typ ]

  let add_if_doesn't_exist (module Conn : CONNECTION) ~block_id
      ~zkapp_command_id ~sequence_no ~status
      ~(failure_reasons : Transaction_status.Failure.Collection.Display.t option)
      =
    let open Deferred.Result.Let_syntax in
    let%bind failure_reasons_ids =
      match failure_reasons with
      | None ->
          return None
      | Some reasons ->
          let%map failure_reasons_ids_list =
            Mina_caqti.deferred_result_list_map reasons
              ~f:(fun (ndx, failure_reasons) ->
                Zkapp_account_update_failures.add_if_doesn't_exist
                  (module Conn)
                  ndx failure_reasons )
          in
          Some (Array.of_list failure_reasons_ids_list)
    in
    Mina_caqti.select_insert_into_cols
      ~select:
        ( "block_id, zkapp_command_id, sequence_no"
        , Caqti_type.(tup3 int int int) )
      ~table_name
      ~cols:
        ( [ "block_id"
          ; "zkapp_command_id"
          ; "sequence_no"
          ; "status"
          ; "failure_reasons_ids"
          ]
        , typ )
      ~tannot:(function
        | "status" ->
            Some "transaction_status"
        | "failure_reasons_ids" ->
            Some "int[]"
        | _ ->
            None )
      (module Conn)
      { block_id; zkapp_command_id; sequence_no; status; failure_reasons_ids }

  let load (module Conn : CONNECTION) ~block_id ~zkapp_command_id ~sequence_no =
    let comma_cols = String.concat Fields.names ~sep:"," in
    Conn.find
      (Caqti_request.find
         Caqti_type.(tup3 int int int)
         typ
         (Mina_caqti.select_cols ~table_name ~select:comma_cols
            ~cols:[ "block_id"; "zkapp_command_id"; "sequence_no" ]
            () ) )
      (block_id, zkapp_command_id, sequence_no)

  let all_from_block (module Conn : CONNECTION) ~block_id =
    let comma_cols = String.concat Fields.names ~sep:"," in
    Conn.collect_list
      (Caqti_request.collect Caqti_type.int typ
         (Mina_caqti.select_cols ~table_name ~select:comma_cols
            ~cols:[ "block_id" ] () ) )
      block_id
end

module Zkapp_account = struct
  type t =
    { app_state_id : int
    ; verification_key_id : int option
    ; zkapp_version : int64
    ; action_state_id : int
    ; last_action_slot : int64
    ; proved_state : bool
    ; zkapp_uri_id : int
    }
  [@@deriving fields, hlist]

  let typ =
    Mina_caqti.Type_spec.custom_type ~to_hlist ~of_hlist
      Caqti_type.[ int; option int; int64; int; int64; bool; int ]

  let table_name = "zkapp_accounts"

  let add_if_doesn't_exist (module Conn : CONNECTION) zkapp_account =
    let open Deferred.Result.Let_syntax in
    let ({ app_state
         ; verification_key
         ; zkapp_version
         ; action_state
         ; last_action_slot
         ; proved_state
         ; zkapp_uri
         }
          : Mina_base.Zkapp_account.t ) =
      zkapp_account
    in
    let%bind app_state_id =
      Zkapp_states.add_if_doesn't_exist (module Conn) app_state
    in
    let%bind verification_key_id =
      Option.value_map verification_key ~default:(return None) ~f:(fun vk ->
          let%map id =
            Zkapp_verification_keys.add_if_doesn't_exist (module Conn) vk
          in
          Some id )
    in
    let zkapp_version = zkapp_version |> Unsigned.UInt32.to_int64 in
    let%bind action_state_id =
      Zkapp_action_states.add_if_doesn't_exist (module Conn) action_state
    in
    let last_action_slot =
      Mina_numbers.Global_slot_since_genesis.to_uint32 last_action_slot
      |> Unsigned.UInt32.to_int64
    in
    let%bind zkapp_uri_id =
      Zkapp_uri.add_if_doesn't_exist (module Conn) zkapp_uri
    in
    Mina_caqti.select_insert_into_cols ~select:("id", Caqti_type.int)
      ~table_name ~cols:(Fields.names, typ)
      (module Conn)
      { app_state_id
      ; verification_key_id
      ; zkapp_version
      ; action_state_id
      ; last_action_slot
      ; proved_state
      ; zkapp_uri_id
      }

  let load (module Conn : CONNECTION) id =
    Conn.find
      (Caqti_request.find Caqti_type.int typ
         (Mina_caqti.select_cols_from_id ~table_name ~cols:Fields.names) )
      id
end

module Accounts_accessed = struct
  type t =
    { ledger_index : int
    ; block_id : int
    ; account_identifier_id : int
    ; token_symbol_id : int
    ; balance : string
    ; nonce : int64
    ; receipt_chain_hash : string
    ; delegate_id : int option
    ; voting_for_id : int
    ; timing_id : int
    ; permissions_id : int
    ; zkapp_id : int option
    }
  [@@deriving hlist, fields]

  let typ =
    Mina_caqti.Type_spec.custom_type ~to_hlist ~of_hlist
      Caqti_type.
        [ int
        ; int
        ; int
        ; int
        ; string
        ; int64
        ; string
        ; option int
        ; int
        ; int
        ; int
        ; option int
        ]

  let table_name = "accounts_accessed"

  let find_opt (module Conn : CONNECTION) ~block_id ~account_identifier_id =
    let comma_cols = String.concat Fields.names ~sep:"," in
    Conn.find_opt
      (Caqti_request.find_opt
         Caqti_type.(tup2 int int)
         typ
         (sprintf
            {sql| SELECT %s
                  FROM %s
                  WHERE block_id = $1
                  AND   account_identifier_id = $2
            |sql}
            comma_cols table_name ) )
      (block_id, account_identifier_id)

  let add_if_doesn't_exist (module Conn : CONNECTION) block_id
      (ledger_index, (account : Account.t)) =
    let open Deferred.Result.Let_syntax in
    let account_id = Account_id.create account.public_key account.token_id in
    let%bind account_identifier_id =
      Account_identifiers.add_if_doesn't_exist (module Conn) account_id
    in
    match%bind find_opt (module Conn) ~block_id ~account_identifier_id with
    | Some result ->
        return (result.block_id, result.account_identifier_id)
    | None ->
        let%bind token_symbol_id =
          Token_symbols.add_if_doesn't_exist (module Conn) account.token_symbol
        in
        let balance = Currency.Balance.to_string account.balance in
        let nonce =
          account.nonce |> Account.Nonce.to_uint32 |> Unsigned.UInt32.to_int64
        in
        let receipt_chain_hash =
          account.receipt_chain_hash |> Receipt.Chain_hash.to_base58_check
        in
        let%bind delegate_id =
          Mina_caqti.add_if_some
            (Public_key.add_if_doesn't_exist (module Conn))
            account.delegate
        in
        let%bind voting_for_id =
          Voting_for.add_if_doesn't_exist (module Conn) account.voting_for
        in
        let%bind timing_id =
          Timing_info.add_if_doesn't_exist
            (module Conn)
            account_identifier_id account.timing
        in
        let%bind permissions_id =
          Zkapp_permissions.add_if_doesn't_exist
            (module Conn)
            account.permissions
        in
        let%bind zkapp_id =
          Mina_caqti.add_if_some
            (Zkapp_account.add_if_doesn't_exist (module Conn))
            account.zkapp
        in
        let account_accessed : t =
          { ledger_index
          ; block_id
          ; account_identifier_id
          ; token_symbol_id
          ; balance
          ; nonce
          ; receipt_chain_hash
          ; delegate_id
          ; voting_for_id
          ; timing_id
          ; permissions_id
          ; zkapp_id
          }
        in
        Mina_caqti.select_insert_into_cols
          ~select:("block_id,account_identifier_id", Caqti_type.(tup2 int int))
          ~table_name ~cols:(Fields.names, typ)
          (module Conn)
          account_accessed

  let add_accounts_if_don't_exist (module Conn : CONNECTION) block_id
      (accounts : (int * Account.t) list) =
    let%map results =
      Deferred.List.map accounts ~f:(fun account ->
          add_if_doesn't_exist (module Conn) block_id account )
    in
    Result.all results

  let all_from_block (module Conn : CONNECTION) block_id =
    let comma_cols = String.concat Fields.names ~sep:"," in
    Conn.collect_list
      (Caqti_request.collect Caqti_type.int typ
         (Mina_caqti.select_cols ~select:comma_cols ~table_name
            ~cols:[ "block_id" ] () ) )
      block_id
end

module Accounts_created = struct
  type t =
    { block_id : int; account_identifier_id : int; creation_fee : string }
  [@@deriving hlist, fields]

  let typ =
    Mina_caqti.Type_spec.custom_type ~to_hlist ~of_hlist
      Caqti_type.[ int; int; string ]

  let table_name = "accounts_created"

  let add_if_doesn't_exist (module Conn : CONNECTION) block_id account_id
      creation_fee =
    let open Deferred.Result.Let_syntax in
    let%bind account_identifier_id =
      Account_identifiers.add_if_doesn't_exist (module Conn) account_id
    in
    let creation_fee = Currency.Fee.to_string creation_fee in
    Mina_caqti.select_insert_into_cols
      ~select:("block_id,account_identifier_id", Caqti_type.(tup2 int int))
      ~table_name ~cols:(Fields.names, typ)
      (module Conn)
      { block_id; account_identifier_id; creation_fee }

  let add_accounts_created_if_don't_exist (module Conn : CONNECTION) block_id
      accounts_created =
    let%map results =
      Deferred.List.map accounts_created ~f:(fun (pk, creation_fee) ->
          add_if_doesn't_exist (module Conn) block_id pk creation_fee )
    in
    Result.all results

  let all_from_block (module Conn : CONNECTION) block_id =
    Conn.collect_list
      (Caqti_request.collect Caqti_type.int typ
         {sql| SELECT block_id, account_identifier_id, creation_fee
               FROM accounts_created
               WHERE block_id = ?
         |sql} )
      block_id
end

module Block = struct
  type t =
    { state_hash : string
    ; parent_id : int option
    ; parent_hash : string
    ; creator_id : int
    ; block_winner_id : int
    ; last_vrf_output : string
    ; snarked_ledger_hash_id : int
    ; staking_epoch_data_id : int
    ; next_epoch_data_id : int
    ; min_window_density : int64
    ; sub_window_densities : int64 array
    ; total_currency : string
    ; ledger_hash : string
    ; height : int64
    ; global_slot_since_hard_fork : int64
    ; global_slot_since_genesis : int64
    ; protocol_version_id : int
    ; proposed_protocol_version_id : int option
    ; timestamp : string
    ; chain_status : string
    }
  [@@deriving hlist, fields]

  let typ =
    Mina_caqti.Type_spec.custom_type ~to_hlist ~of_hlist
      Caqti_type.
        [ string
        ; option int
        ; string
        ; int
        ; int
        ; string
        ; int
        ; int
        ; int
        ; int64
        ; Mina_caqti.array_int64_typ
        ; string
        ; string
        ; int64
        ; int64
        ; int64
        ; int
        ; option int
        ; string
        ; string
        ]

  let table_name = "blocks"

  let make_finder conn_finder req_finder ~state_hash =
    conn_finder
      (req_finder Caqti_type.string Caqti_type.int
         "SELECT id FROM blocks WHERE state_hash = ?" )
      (State_hash.to_base58_check state_hash)

  let find (module Conn : CONNECTION) = make_finder Conn.find Caqti_request.find

  let find_opt (module Conn : CONNECTION) =
    make_finder Conn.find_opt Caqti_request.find_opt

  let load (module Conn : CONNECTION) ~id =
    Conn.find
      (Caqti_request.find Caqti_type.int typ
         (Mina_caqti.select_cols_from_id ~table_name:"blocks" ~cols:Fields.names) )
      id

  let add_parts_if_doesn't_exist (module Conn : CONNECTION)
      ~constraint_constants ~protocol_state ~staged_ledger_diff
      ~protocol_version ~proposed_protocol_version ~hash ~v1_transaction_hash =
    let open Deferred.Result.Let_syntax in
    match%bind find_opt (module Conn) ~state_hash:hash with
    | Some block_id ->
        return block_id
    | None ->
        let consensus_state = Protocol_state.consensus_state protocol_state in
        let%bind parent_id =
          find_opt
            (module Conn)
            ~state_hash:(Protocol_state.previous_state_hash protocol_state)
        in
        let%bind creator_id =
          Public_key.add_if_doesn't_exist
            (module Conn)
            (Consensus.Data.Consensus_state.block_creator consensus_state)
        in
        let%bind block_winner_id =
          Public_key.add_if_doesn't_exist
            (module Conn)
            (Consensus.Data.Consensus_state.block_stake_winner consensus_state)
        in
        let last_vrf_output =
          (* encode as base64, same as in precomputed blocks JSON *)
          Consensus.Data.Consensus_state.last_vrf_output consensus_state
          |> Base64.encode_exn ~alphabet:Base64.uri_safe_alphabet
        in
        let%bind snarked_ledger_hash_id =
          Snarked_ledger_hash.add_if_doesn't_exist
            (module Conn)
            ( Protocol_state.blockchain_state protocol_state
            |> Blockchain_state.snarked_ledger_hash )
        in
        let%bind staking_epoch_data_id =
          Epoch_data.add_if_doesn't_exist
            (module Conn)
            (Consensus.Data.Consensus_state.staking_epoch_data consensus_state)
        in
        let%bind next_epoch_data_id =
          Epoch_data.add_if_doesn't_exist
            (module Conn)
            (Consensus.Data.Consensus_state.next_epoch_data consensus_state)
        in
        let height =
          consensus_state |> Consensus.Data.Consensus_state.blockchain_length
          |> Unsigned.UInt32.to_int64
        in
        let transactions =
          let coinbase_receiver =
            Consensus.Data.Consensus_state.coinbase_receiver consensus_state
          in
          let supercharge_coinbase =
            Consensus.Data.Consensus_state.supercharge_coinbase consensus_state
          in
          match
            Staged_ledger.Pre_diff_info.get_transactions ~constraint_constants
              ~coinbase_receiver ~supercharge_coinbase staged_ledger_diff
          with
          | Ok transactions ->
              transactions
          | Error e ->
              Error.raise (Staged_ledger.Pre_diff_info.Error.to_error e)
        in
        let global_slot_since_hard_fork =
          Mina_numbers.Global_slot_since_hard_fork.to_uint32
          @@ Consensus.Data.Consensus_state.curr_global_slot consensus_state
          |> Unsigned.UInt32.to_int64
        in
        let%bind protocol_version_id =
          let transaction = Protocol_version.transaction protocol_version in
          let network = Protocol_version.network protocol_version in
          let patch = Protocol_version.patch protocol_version in
          Protocol_versions.add_if_doesn't_exist
            (module Conn)
            ~transaction ~network ~patch
        in
        let%bind proposed_protocol_version_id =
          Option.value_map proposed_protocol_version ~default:(return None)
            ~f:(fun ppv ->
              let transaction = Protocol_version.transaction ppv in
              let network = Protocol_version.network ppv in
              let patch = Protocol_version.patch ppv in
              let%map id =
                Protocol_versions.add_if_doesn't_exist
                  (module Conn)
                  ~transaction ~network ~patch
              in
              Some id )
        in
        let chain_status =
          if Int64.equal global_slot_since_hard_fork 0L then
            (* at-launch genesis block, or genesis block at hard fork *)
            Chain_status.(to_string Canonical)
          else Chain_status.(to_string Pending)
        in
        let consensus_state = Protocol_state.consensus_state protocol_state in
        let blockchain_state = Protocol_state.blockchain_state protocol_state in
        let%bind block_id =
          Conn.find
            (Caqti_request.find typ Caqti_type.int
               (Mina_caqti.insert_into_cols ~returning:"id" ~table_name
                  ~tannot:(function
                    | "chain_status" ->
                        Some "chain_status_type"
                    | "sub_window_densities" ->
                        Some "bigint[]"
                    | _ ->
                        None )
                  ~cols:Fields.names () ) )
            { state_hash = hash |> State_hash.to_base58_check
            ; parent_id
            ; parent_hash =
                Protocol_state.previous_state_hash protocol_state
                |> State_hash.to_base58_check
            ; creator_id
            ; block_winner_id
            ; last_vrf_output
            ; snarked_ledger_hash_id
            ; staking_epoch_data_id
            ; next_epoch_data_id
            ; min_window_density =
                consensus_state
                |> Consensus.Data.Consensus_state.min_window_density
                |> Mina_numbers.Length.to_uint32 |> Unsigned.UInt32.to_int64
            ; sub_window_densities =
                consensus_state
                |> Consensus.Data.Consensus_state.sub_window_densities
                |> List.map ~f:(fun length ->
                       Mina_numbers.Length.to_uint32 length
                       |> Unsigned.UInt32.to_int64 )
                |> Array.of_list
            ; total_currency =
                consensus_state |> Consensus.Data.Consensus_state.total_currency
                |> Currency.Amount.to_string
            ; ledger_hash =
                blockchain_state |> Blockchain_state.staged_ledger_hash
                |> Staged_ledger_hash.ledger_hash |> Ledger_hash.to_base58_check
            ; height
            ; global_slot_since_hard_fork
            ; global_slot_since_genesis =
                consensus_state
                |> Consensus.Data.Consensus_state.global_slot_since_genesis
                |> Mina_numbers.Global_slot_since_genesis.to_uint32
                |> Unsigned.UInt32.to_int64
            ; protocol_version_id
            ; proposed_protocol_version_id
            ; timestamp =
                blockchain_state |> Blockchain_state.timestamp
                |> Block_time.to_string_exn
            ; chain_status
            }
        in
        let applied_status = (applied_str, None) in
        let failure_reasons status =
          match status with
          | Transaction_status.Applied ->
              applied_status
          | Failed failures ->
              let display =
                Transaction_status.Failure.Collection.to_display failures
              in
              (failed_str, Some display)
        in
        let%bind _seq_no =
          Metrics.time ~label:"adding_transactions"
          @@ fun () ->
          Mina_caqti.deferred_result_list_fold transactions ~init:0
            ~f:(fun sequence_no -> function
            | { Mina_base.With_status.status
              ; data = Transaction.Command command
              } ->
                let user_command =
                  { Mina_base.With_status.status; data = command }
                in
                let%bind id =
                  User_command.add_if_doesn't_exist
                    (module Conn)
                    ~v1_transaction_hash user_command.data
                in
                let%map () =
                  match command with
                  | Signed_command _ ->
                      Block_and_signed_command.add_with_status
                        (module Conn)
                        ~block_id ~user_command_id:id ~sequence_no
                        ~status:user_command.status
                      >>| ignore
                  | Zkapp_command _ ->
                      let status, failure_reasons =
                        failure_reasons user_command.status
                      in
                      Metrics.time
                        ~label:"block_and_zkapp_command.add_if_doesn't_exist"
                      @@ fun () ->
                      Block_and_zkapp_command.add_if_doesn't_exist
                        (module Conn)
                        ~block_id ~zkapp_command_id:id ~sequence_no ~status
                        ~failure_reasons
                      >>| ignore
                in
                sequence_no + 1
            | { data = Fee_transfer fee_transfer_bundled; status } ->
                let fee_transfers =
                  Mina_base.Fee_transfer.to_numbered_list fee_transfer_bundled
                in
                (* balances.receiver1_balance is for receiver of head of fee_transfers
                   balances.receiver2_balance, if it exists, is for receiver of
                     next element of fee_transfers
                *)
                let%bind fee_transfer_infos =
                  Mina_caqti.deferred_result_list_fold fee_transfers ~init:[]
                    ~f:(fun acc (secondary_sequence_no, fee_transfer) ->
                      let%map id =
                        Fee_transfer.add_if_doesn't_exist
                          (module Conn)
                          fee_transfer `Normal
                      in
                      ( id
                      , secondary_sequence_no
                      , fee_transfer.fee
                      , fee_transfer.receiver_pk )
                      :: acc )
                in
                let fee_transfer_infos_with_balances =
                  (*Structure of the failure status:
                    I. Only one fee transfer in the transaction (`One) and it fails:
                        [[failure]]
                    II. Two fee transfers in the transaction (`Two)-
                        Both fee transfers fail:
                          [[failure-of-first-fee-transfer]; [failure-of-second-fee-transfer]]
                        First succeeds and second one fails:
                          [[];[failure-of-second-fee-transfer]]
                        First fails and second succeeds:
                          [[failure-of-first-fee-transfer];[]]
                  *)
                  match fee_transfer_infos with
                  | [ id ] ->
                      let status =
                        match status with
                        | Applied ->
                            (applied_str, None)
                        | Failed failures -> (
                            (* for a single fee transfer, there's exactly one failure *)
                            match failures with
                            | [ [ failure ] ] ->
                                (failed_str, Some failure)
                            | _ ->
                                failwithf
                                  !"Invalid failure status %{sexp: \
                                    Transaction_status.Failure.Collection.t} \
                                    for fee transfer %{sexp: \
                                    Mina_base.Fee_transfer.t}"
                                  failures fee_transfer_bundled () )
                      in
                      [ (id, status) ]
                  | [ id2; id1 ] ->
                      (* the fold reverses the order of the infos from the fee transfers *)
                      let status1, status2 =
                        match status with
                        | Applied ->
                            (applied_status, applied_status)
                        | Failed failures -> (
                            (* at most two failures for a fee transfer *)
                            match failures with
                            | [ [ failure1 ]; [ failure2 ] ] ->
                                ( (failed_str, Some failure1)
                                , (failed_str, Some failure2) )
                            | [ [ failure1 ]; [] ] ->
                                ((failed_str, Some failure1), applied_status)
                            | [ []; [ failure2 ] ] ->
                                (applied_status, (failed_str, Some failure2))
                            | _ ->
                                failwithf
                                  !"Invalid failure status %{sexp: \
                                    Transaction_status.Failure.Collection.t} \
                                    for fee transfer %{sexp: \
                                    Mina_base.Fee_transfer.t}"
                                  failures fee_transfer_bundled () )
                      in
                      [ (id1, status1); (id2, status2) ]
                  | _ ->
                      failwithf
                        !"Unexpected number of single fee transfers in a fee \
                          transfer transaction %{sexp: \
                          Mina_base.Fee_transfer.t}"
                        fee_transfer_bundled ()
                in
                let%map () =
                  Mina_caqti.deferred_result_list_fold
                    fee_transfer_infos_with_balances ~init:()
                    ~f:(fun
                         ()
                         ( (fee_transfer_id, secondary_sequence_no, _, _)
                         , (status, failure_reason) )
                       ->
                      Block_and_internal_command.add
                        (module Conn)
                        ~block_id ~internal_command_id:fee_transfer_id
                        ~sequence_no ~secondary_sequence_no ~status
                        ~failure_reason
                      >>| ignore )
                in
                sequence_no + 1
            | { data = Coinbase coinbase; status } ->
                let fee_transfer_via_coinbase =
                  Mina_base.Coinbase.fee_transfer coinbase
                in
                (*Structure of the failure status:
                  I. No fee transfer and coinbase transfer fails: [[failure]]
                  II. With fee transfer-
                    Both fee transfer and coinbase fails:
                      [[failure-of-fee-transfer]; [failure-of-coinbase]]
                    Fee transfer succeeds and coinbase fails:
                      [[];[failure-of-coinbase]]
                    Fee transfer fails and coinbase succeeds:
                      [[failure-of-fee-transfer];[]]
                *)
                let%bind () =
                  match fee_transfer_via_coinbase with
                  | None ->
                      return ()
                  | Some { receiver_pk; fee } ->
                      let fee_transfer =
                        Mina_base.Fee_transfer.Single.create ~receiver_pk ~fee
                          ~fee_token:Token_id.default
                      in
                      let%bind id =
                        Fee_transfer.add_if_doesn't_exist
                          (module Conn)
                          fee_transfer `Via_coinbase
                      in
                      let status, failure_reason =
                        match status with
                        | Applied ->
                            (applied_str, None)
                        | Failed failures -> (
                            (* at most two failures in a coinbase transaction First one for the fee transfer and the second for reward transfer*)
                            match failures with
                            | [ []; _ ] ->
                                applied_status
                            | [ [ failure1 ]; _ ] ->
                                (failed_str, Some failure1)
                            | _ ->
                                failwithf
                                  !"Invalid failure status %{sexp: \
                                    Transaction_status.Failure.Collection.t} \
                                    for fee transfer in a coinbase transaction \
                                    %{sexp: Mina_base.Coinbase.t}"
                                  failures coinbase () )
                      in
                      Block_and_internal_command.add
                        (module Conn)
                        ~block_id ~internal_command_id:id ~sequence_no
                        ~secondary_sequence_no:0 ~status ~failure_reason
                in
                let%bind id =
                  Coinbase.add_if_doesn't_exist (module Conn) coinbase
                in
                let status, failure_reason =
                  match status with
                  | Applied ->
                      (applied_str, None)
                  | Failed failures -> (
                      (* at most two failures in a coinbase transaction First one for the fee transfer (if any) and the second for reward transfer*)
                      match
                        (failures, Option.is_none fee_transfer_via_coinbase)
                      with
                      | [ [] ], true ->
                          failwithf
                            !"Expecting the status to be Applied if there are \
                              no failures in coinbase transaction %{sexp: \
                              Mina_base.Coinbase.t}"
                            coinbase ()
                      | [ _; [] ], false ->
                          applied_status
                      | [ [ failure2 ] ], true ->
                          (failed_str, Some failure2)
                      | [ _; [ failure2 ] ], false ->
                          (failed_str, Some failure2)
                      | _ ->
                          failwithf
                            !"Invalid failure status %{sexp: \
                              Transaction_status.Failure.Collection.t} for \
                              reward transfer in coinbase transaction %{sexp: \
                              Mina_base.Coinbase.t}"
                            failures coinbase () )
                in
                let%map () =
                  Block_and_internal_command.add
                    (module Conn)
                    ~block_id ~internal_command_id:id ~sequence_no
                    ~secondary_sequence_no:0 ~status ~failure_reason
                  >>| ignore
                in
                sequence_no + 1 )
        in
        return block_id

  let add_if_doesn't_exist conn ~constraint_constants
      ({ data = t; hash = { state_hash = hash; _ } } :
        Mina_block.t State_hash.With_state_hashes.t ) =
    add_parts_if_doesn't_exist conn ~constraint_constants
      ~protocol_state:(Header.protocol_state @@ Mina_block.header t)
      ~staged_ledger_diff:(Body.staged_ledger_diff @@ Mina_block.body t)
      ~protocol_version:(Header.current_protocol_version @@ Mina_block.header t)
      ~proposed_protocol_version:
        (Header.proposed_protocol_version_opt @@ Mina_block.header t)
      ~hash ~v1_transaction_hash:false

  let add_from_precomputed conn ~constraint_constants (t : Precomputed.t) =
    add_parts_if_doesn't_exist conn ~constraint_constants
      ~protocol_state:t.protocol_state ~staged_ledger_diff:t.staged_ledger_diff
      ~protocol_version:t.protocol_version
      ~proposed_protocol_version:t.proposed_protocol_version
      ~hash:(Protocol_state.hashes t.protocol_state).state_hash
      ~v1_transaction_hash:false

  (* NB: this batching logic an lead to partial writes; it is acceptable to be used with the
     migration tool, but not acceptable to be used with the archive node in its current form *)
  let add_from_extensional_batch (module Conn : CONNECTION)
      ?(v1_transaction_hash = false) (blocks : Extensional.Block.t list) =
    let open Deferred.Result.Let_syntax in
    (* zkapps are currently unsupported in the batch implementation of this function *)
    assert (List.for_all blocks ~f:(fun block -> List.is_empty block.zkapp_cmds)) ;

    let epoch_data_to_repr (e : Mina_base.Epoch_data.t)
        ~(find_ledger_hash_id : Ledger_hash.t -> int) : Epoch_data.t =
      { seed = Epoch_seed.to_base58_check e.seed
      ; ledger_hash_id = find_ledger_hash_id e.ledger.hash
      ; total_currency = Currency.Amount.to_string e.ledger.total_currency
      ; start_checkpoint = State_hash.to_base58_check e.start_checkpoint
      ; lock_checkpoint = State_hash.to_base58_check e.lock_checkpoint
      ; epoch_length =
          Unsigned_extended.UInt32.to_int64
          @@ Mina_numbers.Length.to_uint32 e.epoch_length
      }
    in
    (* TODO: this doesn't handle non-default tokens, and doesn't cache token owners like the old implementation *)
    let token_id_to_repr (id : Token_id.t) : Token.t =
      assert (Token_id.equal id Token_id.default) ;
      { value = Token_id.to_string id
      ; owner_public_key_id = None
      ; owner_token_id = None
      }
    in
    let user_cmd_to_repr (c : Extensional.User_command.t)
        ~(find_public_key_id : Signature_lib.Public_key.Compressed.t -> int) :
        User_command.Signed_command.t =
      let hash = txn_hash_to_base58_check c.hash ~v1_transaction_hash in
      (* let fee_payer_id = find_account_id (Account_id.create c.fee_payer Token_id.default) in *)
      (* let receiver_id = find_account_id (Account_id.create c.receiver Token_id.default) in *)
      let fee_payer_id = find_public_key_id c.fee_payer in
      let receiver_id = find_public_key_id c.receiver in
      { command_type = c.command_type
      ; hash
      ; fee_payer_id
      ; source_id = fee_payer_id
      ; receiver_id
      ; nonce = Unsigned_extended.UInt32.to_int64 c.nonce
      ; amount = Option.map c.amount ~f:Currency.Amount.to_string
      ; fee = Currency.Fee.to_string c.fee
      ; valid_until =
          Option.map c.valid_until
            ~f:
              (Fn.compose Unsigned.UInt32.to_int64
                 Mina_numbers.Global_slot_since_genesis.to_uint32 )
      ; memo = Mina_base.Signed_command_memo.to_base58_check c.memo
      }
    in
    let internal_cmd_to_repr (c : Extensional.Internal_command.t)
        ~(find_public_key_id : Signature_lib.Public_key.Compressed.t -> int) :
        Internal_command.t =
      let hash = txn_hash_to_base58_check c.hash ~v1_transaction_hash in
      { command_type = c.command_type
      ; hash
      ; receiver_id = find_public_key_id c.receiver
      ; fee = Currency.Fee.to_string c.fee
      }
    in

    (* we don't need to specify all types here, just the ones that sql may infer incorrectly *)
    let field_name : type a. a Caqti_type.Field.t -> string option =
      let open Caqti_type in
      function
      | Bool ->
          Some "BOOL"
      | Int ->
          Some "INT"
      | Int16 ->
          Some "SMALLINT"
      | Int32 ->
          Some "INT"
      | Int64 ->
          Some "BIGINT"
      | Float ->
          Some "FLOAT"
      | Enum name ->
          Some name
      | _ ->
          None
    in

    let rec type_field_names : type a. a Caqti_type.t -> string option list =
      function
      | Unit ->
          []
      | Field f ->
          [ field_name f ]
      | Option t ->
          type_field_names t
      | Tup2 (at, bt) ->
          List.concat [ type_field_names at; type_field_names bt ]
      | Tup3 (at, bt, ct) ->
          List.concat
            [ type_field_names at; type_field_names bt; type_field_names ct ]
      | Tup4 (at, bt, ct, dt) ->
          List.concat
            [ type_field_names at
            ; type_field_names bt
            ; type_field_names ct
            ; type_field_names dt
            ]
      | Custom custom ->
          type_field_names custom.rep
    in

    let rec render_field : type a. a Caqti_type.Field.t -> a -> string =
     fun typ value ->
      let open Caqti_type in
      match typ with
      | Bool ->
          Bool.to_string value
      | Int ->
          Int.to_string value
      | Int16 ->
          Int.to_string value
      | Int32 ->
          Int32.to_string value
      | Int64 ->
          Int64.to_string value
      | Float ->
          Float.to_string value
      | String ->
          "'" ^ value ^ "'"
      | Octets ->
          failwith "todo: support caqti octets"
      | Pdate ->
          failwith "todo: support caqti date"
      | Ptime ->
          failwith "todo: support caqti ptime"
      | Ptime_span ->
          failwith "todo: support caqti ptime_span"
      | Enum _ ->
          (* we are ignoring the enum annotation in this context because it's not always valid to apply *)
          (* NOTE: we assume enum values do not contain special characters (eg "'") *)
          "'" ^ value ^ "'"
      | _ -> (
          match Caqti_type.Field.coding Conn.driver_info typ with
          | None ->
              failwithf "unable to render caqti field: %s"
                (Caqti_type.Field.to_string typ)
                ()
          | Some (Coding coding) ->
              render_field coding.rep
                (Result.ok_or_failwith @@ coding.encode value) )
    in
    let rec render_type : type a. a Caqti_type.t -> a -> string list =
     fun typ value ->
      match typ with
      | Unit ->
          []
      | Field f ->
          [ render_field f value ]
      | Option t -> (
          match value with
          | None ->
              List.init (Caqti_type.length typ) ~f:(Fn.const "NULL")
          | Some x ->
              render_type t x )
      | Tup2 (at, bt) ->
          let a, b = value in
          List.concat [ render_type at a; render_type bt b ]
      | Tup3 (at, bt, ct) ->
          let a, b, c = value in
          List.concat [ render_type at a; render_type bt b; render_type ct c ]
      | Tup4 (at, bt, ct, dt) ->
          let a, b, c, d = value in
          List.concat
            [ render_type at a
            ; render_type bt b
            ; render_type ct c
            ; render_type dt d
            ]
      | Custom custom ->
          render_type custom.rep (Result.ok_or_failwith @@ custom.encode value)
    in
    let render_row (type a) (typ : a Caqti_type.t) (value : a) : string =
      "(" ^ String.concat ~sep:"," (render_type typ value) ^ ")"
    in

    let load_index (type a cmp) (comparator : (a, cmp) Map.comparator)
        (typ : a Caqti_type.t) (values : a list) ~table ~(fields : string list)
        : ((a, int, cmp) Map.t, 'err) Deferred.Result.t =
      assert (Caqti_type.length typ = List.length fields) ;
      if List.is_empty values then return (Map.empty comparator)
      else
        let fields_sql = String.concat ~sep:"," fields in
        let query =
          if List.length fields > 1 then
            let src_fields_sql =
              String.concat ~sep:","
              @@ List.map fields ~f:(fun field -> sprintf "src.%s" field)
            in
            let join_on_sql =
              (* we use distinction instead of equality here, as NULL != NULL, but NULL IS NOT DISTINCT FROM NULL *)
              List.zip_exn fields (type_field_names typ)
              |> List.map ~f:(fun (field, type_name_opt) ->
                     match type_name_opt with
                     | None ->
                         sprintf "src.%s IS NOT DISTINCT FROM data.%s" field
                           field
                     | Some type_name ->
                         sprintf
                           "src.%s IS NOT DISTINCT FROM CAST(data.%s AS %s)"
                           field field type_name )
              |> String.concat ~sep:" AND "
            in
            let values_sql =
              String.concat ~sep:"," @@ List.map values ~f:(render_row typ)
            in
            sprintf
              "SELECT %s, src.id FROM %s AS src JOIN (VALUES %s) as data (%s) \
               ON %s"
              src_fields_sql table values_sql fields_sql join_on_sql
          else
            let values_sql =
              "("
              ^ String.concat ~sep:"," (List.bind values ~f:(render_type typ))
              ^ ")"
            in
            sprintf "SELECT %s, id FROM %s WHERE %s IN %s" fields_sql table
              fields_sql values_sql
        in
        let%map entries =
          Conn.collect_list
            (Caqti_request.collect Caqti_type.unit
               Caqti_type.(tup2 typ int)
               query )
            ()
        in
        Map.of_alist_exn comparator entries
    in

    let bulk_insert (type value) (typ : value Caqti_type.t)
        (values : value list) ~(fields : string list) ~(table : string) :
        (int list, 'err) Deferred.Result.t =
      if List.is_empty values then return []
      else (
        assert (Caqti_type.length typ = List.length fields) ;
        let fields_sql = String.concat ~sep:"," fields in
        let values_sql =
          String.concat ~sep:"," @@ List.map ~f:(render_row typ) values
        in
        Conn.collect_list
          (Caqti_request.collect Caqti_type.unit Caqti_type.int
             (sprintf "INSERT INTO %s (%s) VALUES %s RETURNING id" table
                fields_sql values_sql ) )
          () )
    in

    let partition_existing (type a key key_cmp) (entries : a list)
        ~(get_key : a -> key)
        ~(load_index :
           key list -> ((key, int, key_cmp) Map.t, 'err) Deferred.Result.t ) :
        ( [ `Existing of (key, int, key_cmp) Map.t ] * [ `Missing of a list ]
        , 'err )
        Deferred.Result.t =
      let%map ids = load_index (List.map entries ~f:get_key) in
      let missing =
        List.filter entries ~f:(fun value -> not (Map.mem ids (get_key value)))
      in
      (`Existing ids, `Missing missing)
    in
    (* TODO: undo the unused key vs value abstraction *)
    let differential_insert (type a value key key_cmp)
        (key_comparator : (key, key_cmp) Map.comparator) (entries : a list)
        ~(get_key : a -> key) ~(get_value : a -> value)
        ~(load_index :
           key list -> ((key, int, key_cmp) Map.t, 'err) Deferred.Result.t )
        ~(insert_values : value list -> (int list, 'err) Deferred.Result.t) :
        ((key, int, key_cmp) Map.t, 'err) Deferred.Result.t =
      let%bind `Existing existing_entries, `Missing missing_entries =
        partition_existing entries ~get_key ~load_index
      in
      let missing_values = List.map missing_entries ~f:get_value in
      let%map created_ids = insert_values missing_values in
      let new_entries =
        Map.of_alist_exn key_comparator
          (List.zip_exn (List.map ~f:get_key missing_entries) created_ids)
      in
      Map.merge existing_entries new_entries ~f:(fun ~key:_ conflict ->
          match conflict with
          | `Both _ ->
              failwith "duplicate data loaded during differential insertion"
          | `Left x | `Right x ->
              Some x )
    in

    let state_hash_typ : State_hash.t Caqti_type.t =
      let encode h = Ok (State_hash.to_base58_check h) in
      let decode s =
        Result.map_error ~f:Error.to_string_hum (State_hash.of_base58_check s)
      in
      Caqti_type.custom ~encode ~decode Caqti_type.string
    in
    let public_key_typ : Signature_lib.Public_key.Compressed.t Caqti_type.t =
      let encode h =
        Ok (Signature_lib.Public_key.Compressed.to_base58_check h)
      in
      let decode s =
        Result.map_error ~f:Error.to_string_hum
          (Signature_lib.Public_key.Compressed.of_base58_check s)
      in
      Caqti_type.custom ~encode ~decode Caqti_type.string
    in
    let ledger_hash_typ : Ledger_hash.t Caqti_type.t =
      let encode h = Ok (Ledger_hash.to_base58_check h) in
      let decode s =
        Result.map_error ~f:Error.to_string_hum (Ledger_hash.of_base58_check s)
      in
      Caqti_type.custom ~encode ~decode Caqti_type.string
    in

    let external_block_hashes =
      let block_hashes =
        State_hash.Set.of_list
        @@ List.map blocks ~f:(fun { state_hash; _ } -> state_hash)
      in
      let dependency_hashes =
        State_hash.Set.of_list
        @@ List.map blocks ~f:(fun { parent_hash; _ } -> parent_hash)
      in
      Set.diff dependency_hashes block_hashes
    in
    let%bind `Existing existing_block_ids, `Missing missing_blocks =
      partition_existing
        ~get_key:(fun { state_hash; _ } -> state_hash)
        ~load_index:
          (load_index
             (module State_hash)
             state_hash_typ ~table:table_name ~fields:[ "state_hash" ] )
        blocks
    in
    ( match Set.find external_block_hashes ~f:(Map.mem existing_block_ids) with
    | Some state_hash ->
        failwithf
          "Missing external dependency from batch: failed to find block with \
           state hash %s"
          (State_hash.to_base58_check state_hash)
          ()
    | None ->
        () ) ;
    let%bind external_block_ids =
      load_index
        (module State_hash)
        state_hash_typ
        (Set.to_list external_block_hashes)
        ~table:table_name ~fields:[ "state_hash" ]
    in

    let missing_block_staking_epochs =
      List.map missing_blocks ~f:(fun { staking_epoch_data; _ } ->
          staking_epoch_data )
    in
    let missing_block_next_epochs =
      List.map missing_blocks ~f:(fun { next_epoch_data; _ } -> next_epoch_data)
    in
    let all_missing_epochs =
      Staged.unstage
        (List.stable_dedup_staged ~compare:Mina_base.Epoch_data.compare)
        (missing_block_staking_epochs @ missing_block_next_epochs)
    in

    let missing_snarked_ledger_hashes =
      List.map missing_blocks ~f:(fun { snarked_ledger_hash; _ } ->
          snarked_ledger_hash )
    in
    let missing_epoch_ledger_hashes =
      List.map all_missing_epochs ~f:(fun { ledger = { hash; _ }; _ } -> hash)
    in
    let all_missing_ledger_hashes =
      Staged.unstage
        (List.stable_dedup_staged ~compare:Ledger_hash.compare)
        (missing_snarked_ledger_hashes @ missing_epoch_ledger_hashes)
    in

    (* TODO: move user_cmd and internal_cmd portions down directly into public_keys requirements (we don't need their account ids allocated) *)
    let missing_user_cmd_accounts =
      List.bind missing_blocks ~f:(fun { user_cmds; _ } ->
          List.bind user_cmds ~f:Extensional.User_command.accounts_referenced )
    in
    let missing_internal_cmd_accounts =
      List.bind missing_blocks ~f:(fun { internal_cmds; _ } ->
          List.map internal_cmds
            ~f:Extensional.Internal_command.account_referenced )
    in
    let missing_zkapp_cmd_accounts =
      List.bind missing_blocks ~f:(fun { zkapp_cmds; _ } ->
          List.bind zkapp_cmds ~f:Extensional.Zkapp_command.accounts_referenced )
    in
    let all_missing_accounts =
      Staged.unstage
        (List.stable_dedup_staged ~compare:Account_id.compare)
        ( missing_user_cmd_accounts @ missing_internal_cmd_accounts
        @ missing_zkapp_cmd_accounts )
    in

    (* TODO *)
    let all_missing_tokens = [ Token_id.default ] in

    let missing_block_creators =
      List.map missing_blocks ~f:(fun { creator; _ } -> creator)
    in
    let missing_block_winners =
      List.map missing_blocks ~f:(fun { block_winner; _ } -> block_winner)
    in
    let missing_account_keys =
      List.map all_missing_accounts ~f:Account_id.public_key
    in
    let all_missing_public_keys =
      Staged.unstage
        (List.stable_dedup_staged
           ~compare:Signature_lib.Public_key.Compressed.compare )
        (missing_block_creators @ missing_block_winners @ missing_account_keys)
    in

    let%bind public_key_ids =
      differential_insert
        (module Signature_lib.Public_key.Compressed)
        all_missing_public_keys ~get_key:Fn.id ~get_value:Fn.id
        ~load_index:
          (load_index
             (module Signature_lib.Public_key.Compressed)
             public_key_typ ~table:"public_keys" ~fields:[ "value" (* TODO *) ] )
        ~insert_values:
          (bulk_insert public_key_typ ~table:"public_keys"
             ~fields:[ "value" (* TODO *) ] )
    in
    let%bind ledger_hash_ids =
      differential_insert
        (module Ledger_hash)
        all_missing_ledger_hashes ~get_key:Fn.id ~get_value:Fn.id
        ~load_index:
          (load_index
             (module Ledger_hash)
             ledger_hash_typ ~table:"snarked_ledger_hashes"
             ~fields:[ "value" (* TODO *) ] )
        ~insert_values:
          (bulk_insert ledger_hash_typ ~table:"snarked_ledger_hashes"
             ~fields:[ "value" (* TODO *) ] )
    in
    let%bind epoch_ids =
      let all_missing_epoch_reprs =
        List.map all_missing_epochs
          ~f:
            (epoch_data_to_repr
               ~find_ledger_hash_id:(Map.find_exn ledger_hash_ids) )
      in
      (* TODO: avoid this silly repr type in between, just go directly to and from Mina_base.Epoch_data *)
      differential_insert
        (module Epoch_data)
        all_missing_epoch_reprs ~get_key:Fn.id ~get_value:Fn.id
        ~load_index:
          (load_index
             (module Epoch_data)
             Epoch_data.typ ~table:Epoch_data.table_name
             ~fields:Epoch_data.Fields.names )
        ~insert_values:
          (bulk_insert Epoch_data.typ ~table:Epoch_data.table_name
             ~fields:Epoch_data.Fields.names )
    in
    let%bind _token_ids =
      let tokens =
        List.map all_missing_tokens ~f:(fun token ->
            (token, token_id_to_repr token) )
      in
      let%map token_repr_ids =
        differential_insert
          (module Token)
          tokens ~get_key:snd ~get_value:snd
          ~load_index:
            (load_index
               (module Token)
               Token.typ ~table:Token.table_name ~fields:Token.Fields.names )
          ~insert_values:
            (bulk_insert Token.typ ~table:Token.table_name
               ~fields:Token.Fields.names )
      in
      Token_id.Map.of_alist_exn
      @@ List.map tokens ~f:(fun (token, token_repr) ->
             (token, Map.find_exn token_repr_ids token_repr) )
    in

    (* We only expect a single protocol version at any migration, so we use the old non-batched functions here (which already cache ids) *)
    let all_protocol_versions =
      Staged.unstage
        (List.stable_dedup_staged ~compare:Protocol_version.compare)
        (List.map blocks ~f:(fun block -> block.protocol_version))
    in
    let%bind protocol_version_ids =
      Mina_stdlib.Deferred.Result.List.fold all_protocol_versions
        ~init:Protocol_version.Map.empty ~f:(fun acc version ->
          let transaction = Protocol_version.transaction version in
          let network = Protocol_version.network version in
          let patch = Protocol_version.patch version in
          let%map id =
            Protocol_versions.add_if_doesn't_exist
              (module Conn)
              ~transaction ~network ~patch
          in
          Map.add_exn acc ~key:version ~data:id )
    in

    (* pre-allocate some block rows for missing blocks so that we can resolve references between blocks *)
    (* TODO: share insert-and-index code with other functions *)
    let%bind new_block_ids =
      let partial_missing_blocks =
        List.map missing_blocks ~f:(fun block ->
            let last_vrf_output =
              (* encode as base64, same as in precomputed blocks JSON *)
              block.last_vrf_output
              |> Base64.encode_exn ~alphabet:Base64.uri_safe_alphabet
            in
            { state_hash = block.state_hash |> State_hash.to_base58_check
            ; parent_id =
                None (* NB: this field gets filled in after this step *)
            ; parent_hash = block.parent_hash |> State_hash.to_base58_check
            ; creator_id = Map.find_exn public_key_ids block.creator
            ; block_winner_id = Map.find_exn public_key_ids block.block_winner
            ; last_vrf_output
            ; snarked_ledger_hash_id =
                Map.find_exn ledger_hash_ids block.snarked_ledger_hash
            ; staking_epoch_data_id =
                Map.find_exn epoch_ids
                  (epoch_data_to_repr block.staking_epoch_data
                     ~find_ledger_hash_id:(Map.find_exn ledger_hash_ids) )
            ; next_epoch_data_id =
                Map.find_exn epoch_ids
                  (epoch_data_to_repr block.next_epoch_data
                     ~find_ledger_hash_id:(Map.find_exn ledger_hash_ids) )
            ; min_window_density =
                block.min_window_density |> Mina_numbers.Length.to_uint32
                |> Unsigned.UInt32.to_int64
            ; sub_window_densities =
                block.sub_window_densities
                |> List.map ~f:(fun length ->
                       Mina_numbers.Length.to_uint32 length
                       |> Unsigned.UInt32.to_int64 )
                |> Array.of_list
            ; total_currency = Currency.Amount.to_string block.total_currency
            ; ledger_hash = block.ledger_hash |> Ledger_hash.to_base58_check
            ; height = block.height |> Unsigned.UInt32.to_int64
            ; global_slot_since_hard_fork =
                block.global_slot_since_hard_fork
                |> Mina_numbers.Global_slot_since_hard_fork.to_uint32
                |> Unsigned.UInt32.to_int64
            ; global_slot_since_genesis =
                block.global_slot_since_genesis
                |> Mina_numbers.Global_slot_since_genesis.to_uint32
                |> Unsigned.UInt32.to_int64
            ; protocol_version_id =
                Map.find_exn protocol_version_ids block.protocol_version
            ; proposed_protocol_version_id =
                Option.map block.proposed_protocol_version
                  ~f:(Map.find_exn protocol_version_ids)
            ; timestamp = Block_time.to_string_exn block.timestamp
            ; chain_status = Chain_status.to_string block.chain_status
            } )
      in
      let%map ids =
        bulk_insert typ partial_missing_blocks ~table:table_name
          ~fields:Fields.names
      in
      State_hash.Map.of_alist_exn
      @@ List.zip_exn
           (List.map missing_blocks ~f:(fun { state_hash; _ } -> state_hash))
           ids
    in
    let block_ids =
      let check_conflict ~key:_ conflict =
        match conflict with
        | `Both _ ->
            failwith "duplicate data loaded during differential insertion"
        | `Left x | `Right x ->
            Some x
      in
      Map.merge existing_block_ids new_block_ids ~f:check_conflict
      |> Map.merge external_block_ids ~f:check_conflict
    in
    let%bind user_cmd_ids =
      let compare_by_hash (a : User_command.Signed_command.t)
          (b : User_command.Signed_command.t) =
        String.compare a.hash b.hash
      in
      List.bind missing_blocks ~f:(fun block ->
          List.map
            ~f:
              (user_cmd_to_repr
                 ~find_public_key_id:(Map.find_exn public_key_ids) )
            block.user_cmds )
      |> Staged.unstage (List.stable_dedup_staged ~compare:compare_by_hash)
      |> differential_insert
           (module String)
           ~get_key:(fun { hash; _ } -> hash)
           ~get_value:Fn.id
           ~load_index:
             (load_index
                (module String)
                Caqti_type.string ~table:User_command.Signed_command.table_name
                ~fields:[ "hash" ] )
           ~insert_values:
             (bulk_insert User_command.Signed_command.typ
                ~table:User_command.Signed_command.table_name
                ~fields:User_command.Signed_command.Fields.names )
    in
    let%bind () =
      let joins =
        List.bind missing_blocks ~f:(fun block ->
            List.map block.user_cmds
              ~f:(fun { sequence_no; hash; status; failure_reason; _ } ->
                { Block_and_signed_command.block_id =
                    Map.find_exn block_ids block.state_hash
                ; user_command_id =
                    Map.find_exn user_cmd_ids
                      (txn_hash_to_base58_check ~v1_transaction_hash hash)
                ; sequence_no
                ; status
                ; failure_reason =
                    Option.map ~f:Transaction_status.Failure.to_string
                      failure_reason
                } ) )
      in
      Conn.populate Block_and_signed_command.typ
        (Caqti_async.Stream.of_list joins)
        ~table:Block_and_signed_command.table_name
        ~columns:Block_and_signed_command.Fields.names
    in

    let module Internal_command_primary_key = struct
      module T = struct
        type t = { hash : string; command_type : string }
        [@@deriving compare, fields, hlist, sexp]
      end

      include T
      include Comparable.Make (T)

      let typ =
        let command_type =
          let encode = Fn.id in
          let decode = Result.return in
          Caqti_type.enum ~encode ~decode "internal_command_type"
        in
        Mina_caqti.Type_spec.custom_type ~to_hlist ~of_hlist
          Caqti_type.[ string; command_type ]

      let of_command : Internal_command.t -> t =
       fun { hash; command_type; _ } -> { hash; command_type }
    end in
    let%bind internal_cmd_ids =
      let compare_by_primary_key (a : Internal_command.t)
          (b : Internal_command.t) =
        Internal_command_primary_key.compare
          (Internal_command_primary_key.of_command a)
          (Internal_command_primary_key.of_command b)
      in
      List.bind missing_blocks ~f:(fun block ->
          List.map
            ~f:
              (internal_cmd_to_repr
                 ~find_public_key_id:(Map.find_exn public_key_ids) )
            block.internal_cmds )
      |> Staged.unstage
           (List.stable_dedup_staged ~compare:compare_by_primary_key)
      |> differential_insert
           (module Internal_command_primary_key)
           ~get_key:Internal_command_primary_key.of_command ~get_value:Fn.id
           ~load_index:
             (load_index
                (module Internal_command_primary_key)
                Internal_command_primary_key.typ
                ~table:Internal_command.table_name
                ~fields:Internal_command_primary_key.Fields.names )
           ~insert_values:
             (bulk_insert Internal_command.typ
                ~table:Internal_command.table_name
                ~fields:Internal_command.Fields.names )
    in
    let%bind () =
      let joins =
        List.bind missing_blocks ~f:(fun block ->
            List.map block.internal_cmds
              ~f:(fun
                   { hash
                   ; sequence_no
                   ; secondary_sequence_no
                   ; status
                   ; failure_reason
                   ; command_type
                   ; fee = _
                   ; receiver = _
                   }
                 ->
                { Block_and_internal_command.block_id =
                    Map.find_exn block_ids block.state_hash
                ; internal_command_id =
                    Map.find_exn internal_cmd_ids
                      { hash =
                          txn_hash_to_base58_check ~v1_transaction_hash hash
                      ; command_type
                      }
                ; sequence_no
                ; secondary_sequence_no
                ; status
                ; failure_reason =
                    Option.map ~f:Transaction_status.Failure.to_string
                      failure_reason
                } ) )
      in
      Conn.populate Block_and_internal_command.typ
        (Caqti_async.Stream.of_list joins)
        ~table:Block_and_internal_command.table_name
        ~columns:Block_and_internal_command.Fields.names
    in

    (* TODO: currently unsupported *)
    assert (List.for_all blocks ~f:(fun block -> List.is_empty block.zkapp_cmds)) ;
    let _zkapp_cmd_ids = () in
    let%bind () =
      (* filter out direct descendants of the genesis block, as those maintain the NULL parent reference *)
      let ids, parent_ids =
        missing_blocks
        |> List.filter ~f:(fun block ->
               (*
            not (State_hash.equal block.parent_hash genesis_block_hash))
            *)
               Unsigned.UInt32.to_int block.height > 1 )
        |> List.map ~f:(fun block ->
               ( Int.to_string @@ Map.find_exn block_ids block.state_hash
               , Int.to_string @@ Map.find_exn block_ids block.parent_hash ) )
        |> List.unzip
      in
      let ids_sql = String.concat ~sep:"," ids in
      let parent_ids_sql = String.concat ~sep:"," parent_ids in
      Conn.exec
        (Caqti_request.exec Caqti_type.unit
           (sprintf
              "UPDATE %s AS b SET parent_id = data.parent_id FROM (SELECT \
               unnest(array[%s]) as id, unnest(array[%s]) as parent_id) AS \
               data WHERE b.id = data.id"
              table_name ids_sql parent_ids_sql ) )
        ()
    in
    return ()

  let add_from_extensional (module Conn : CONNECTION)
      ?(v1_transaction_hash = false) (block : Extensional.Block.t) =
    let open Deferred.Result.Let_syntax in
    let%bind block_id =
      match%bind find_opt (module Conn) ~state_hash:block.state_hash with
      | Some block_id ->
          return block_id
      | None ->
          let%bind parent_id =
            find_opt (module Conn) ~state_hash:block.parent_hash
          in
          let%bind creator_id =
            Public_key.add_if_doesn't_exist (module Conn) block.creator
          in
          let%bind block_winner_id =
            Public_key.add_if_doesn't_exist (module Conn) block.block_winner
          in
          let last_vrf_output =
            (* encode as base64, same as in precomputed blocks JSON *)
            block.last_vrf_output
            |> Base64.encode_exn ~alphabet:Base64.uri_safe_alphabet
          in
          let%bind snarked_ledger_hash_id =
            Snarked_ledger_hash.add_if_doesn't_exist
              (module Conn)
              block.snarked_ledger_hash
          in
          let%bind staking_epoch_data_id =
            Epoch_data.add_if_doesn't_exist
              (module Conn)
              block.staking_epoch_data
          in
          let%bind next_epoch_data_id =
            Epoch_data.add_if_doesn't_exist (module Conn) block.next_epoch_data
          in
          let%bind protocol_version_id =
            let transaction =
              Protocol_version.transaction block.protocol_version
            in
            let network = Protocol_version.network block.protocol_version in
            let patch = Protocol_version.patch block.protocol_version in
            Protocol_versions.add_if_doesn't_exist
              (module Conn)
              ~transaction ~network ~patch
          in
          let%bind proposed_protocol_version_id =
            Option.value_map block.proposed_protocol_version
              ~default:(return None) ~f:(fun ppv ->
                let transaction = Protocol_version.transaction ppv in
                let network = Protocol_version.network ppv in
                let patch = Protocol_version.patch ppv in
                let%map id =
                  Protocol_versions.add_if_doesn't_exist
                    (module Conn)
                    ~transaction ~network ~patch
                in
                Some id )
          in
          Conn.find
            (Caqti_request.find typ Caqti_type.int
               (Mina_caqti.insert_into_cols ~returning:"id" ~table_name
                  ~tannot:(function
                    | "sub_window_densities" ->
                        Some "bigint[]"
                    | "chain_status" ->
                        Some "chain_status_type"
                    | _ ->
                        None )
                  ~cols:Fields.names () ) )
            { state_hash = block.state_hash |> State_hash.to_base58_check
            ; parent_id
            ; parent_hash = block.parent_hash |> State_hash.to_base58_check
            ; creator_id
            ; block_winner_id
            ; last_vrf_output
            ; snarked_ledger_hash_id
            ; staking_epoch_data_id
            ; next_epoch_data_id
            ; min_window_density =
                block.min_window_density |> Mina_numbers.Length.to_uint32
                |> Unsigned.UInt32.to_int64
            ; sub_window_densities =
                block.sub_window_densities
                |> List.map ~f:(fun length ->
                       Mina_numbers.Length.to_uint32 length
                       |> Unsigned.UInt32.to_int64 )
                |> Array.of_list
            ; total_currency = Currency.Amount.to_string block.total_currency
            ; ledger_hash = block.ledger_hash |> Ledger_hash.to_base58_check
            ; height = block.height |> Unsigned.UInt32.to_int64
            ; global_slot_since_hard_fork =
                block.global_slot_since_hard_fork
                |> Mina_numbers.Global_slot_since_hard_fork.to_uint32
                |> Unsigned.UInt32.to_int64
            ; global_slot_since_genesis =
                block.global_slot_since_genesis
                |> Mina_numbers.Global_slot_since_genesis.to_uint32
                |> Unsigned.UInt32.to_int64
            ; protocol_version_id
            ; proposed_protocol_version_id
            ; timestamp = Block_time.to_string_exn block.timestamp
            ; chain_status = Chain_status.to_string block.chain_status
            }
    in
    (* add user commands *)
    let%bind user_cmds_with_ids =
      let%map user_cmd_ids_rev =
        Mina_caqti.deferred_result_list_fold block.user_cmds ~init:[]
          ~f:(fun acc user_cmd ->
            let%map cmd_id =
              User_command.Signed_command.add_extensional_if_doesn't_exist
                (module Conn)
                user_cmd ~v1_transaction_hash
            in
            cmd_id :: acc )
      in
      List.zip_exn block.user_cmds (List.rev user_cmd_ids_rev)
    in
    (* add user commands to join table *)
    let%bind () =
      Mina_caqti.deferred_result_list_fold user_cmds_with_ids ~init:()
        ~f:(fun () (user_command, user_command_id) ->
          Block_and_signed_command.add_if_doesn't_exist
            (module Conn)
            ~block_id ~user_command_id ~sequence_no:user_command.sequence_no
            ~status:user_command.status
            ~failure_reason:user_command.failure_reason )
    in
    (* add internal commands *)
    let%bind internal_cmds_ids_and_seq_nos =
      let%map internal_cmds_and_ids_rev =
        Mina_caqti.deferred_result_list_fold block.internal_cmds ~init:[]
          ~f:(fun acc internal_cmd ->
            let%map cmd_id =
              Internal_command.add_extensional_if_doesn't_exist
                (module Conn)
                internal_cmd ~v1_transaction_hash
            in
            (internal_cmd, cmd_id) :: acc )
      in
      let sequence_nos =
        List.map block.internal_cmds ~f:(fun internal_cmd ->
            (internal_cmd.sequence_no, internal_cmd.secondary_sequence_no) )
      in
      List.zip_exn (List.rev internal_cmds_and_ids_rev) sequence_nos
    in
    (* add internal commands to join table *)
    let%bind () =
      Mina_caqti.deferred_result_list_fold internal_cmds_ids_and_seq_nos
        ~init:()
        ~f:(fun
             ()
             ( (internal_command, internal_command_id)
             , (sequence_no, secondary_sequence_no) )
           ->
          Block_and_internal_command.add_if_doesn't_exist
            (module Conn)
            ~block_id ~internal_command_id ~sequence_no ~secondary_sequence_no
            ~status:internal_command.status
            ~failure_reason:internal_command.failure_reason )
    in
    (* add zkApp commands *)
    let%bind zkapp_cmds_ids_and_seq_nos =
      let%map zkapp_cmds_and_ids_rev =
        Mina_caqti.deferred_result_list_fold block.zkapp_cmds ~init:[]
          ~f:(fun acc ({ fee_payer; account_updates; memo; _ } as zkapp_cmd) ->
            (* add authorizations, not stored in the db *)
            let (fee_payer : Account_update.Fee_payer.t) =
              { body = fee_payer; authorization = Signature.dummy }
            in
            let (account_updates : Account_update.Simple.t list) =
              List.map account_updates
                ~f:(fun
                     (body : Account_update.Body.Simple.t)
                     :
                     Account_update.Simple.t
                   -> { body; authorization = None_given } )
            in
            let%map cmd_id =
              User_command.Zkapp_command.add_if_doesn't_exist
                (module Conn)
                (Zkapp_command.of_simple { fee_payer; account_updates; memo })
            in
            (zkapp_cmd, cmd_id) :: acc )
      in
      let sequence_nos =
        List.map block.zkapp_cmds ~f:(fun { sequence_no; _ } -> sequence_no)
      in
      List.zip_exn (List.rev zkapp_cmds_and_ids_rev) sequence_nos
    in
    (* add zkapp commands to join table *)
    let%bind () =
      Mina_caqti.deferred_result_list_fold zkapp_cmds_ids_and_seq_nos ~init:()
        ~f:(fun () ((zkapp_command, zkapp_command_id), sequence_no) ->
          let%map _block_id, _cmd_id, _sequence_no =
            Block_and_zkapp_command.add_if_doesn't_exist
              (module Conn)
              ~block_id ~zkapp_command_id ~sequence_no
              ~status:zkapp_command.status
              ~failure_reasons:zkapp_command.failure_reasons
          in
          () )
    in
    (* add accounts accessed *)
    let%bind _block_and_account_ids =
      Accounts_accessed.add_accounts_if_don't_exist
        (module Conn)
        block_id block.accounts_accessed
    in
    (* add accounts created *)
    let%bind _block_and_pk_ids =
      Accounts_created.add_accounts_created_if_don't_exist
        (module Conn)
        block_id block.accounts_created
    in
    return block_id

  let set_parent_id_if_null (module Conn : CONNECTION) ~parent_hash
      ~(parent_id : int) =
    Conn.exec
      (Caqti_request.exec
         Caqti_type.(tup2 int string)
         {sql| UPDATE blocks SET parent_id = ?
               WHERE parent_hash = ?
               AND parent_id IS NULL
         |sql} )
      (parent_id, State_hash.to_base58_check parent_hash)

  let get_subchain (module Conn : CONNECTION) ~start_block_id ~end_block_id =
    (* derive query from type `t` *)
    let concat = String.concat ~sep:"," in
    let columns_with_id = concat ("id" :: Fields.names) in
    let b_columns_with_id =
      concat (List.map ("id" :: Fields.names) ~f:(fun s -> "b." ^ s))
    in
    let columns = concat Fields.names in
    Conn.collect_list
      (Caqti_request.collect
         Caqti_type.(tup2 int int)
         typ
         (sprintf
            {sql| WITH RECURSIVE chain AS (
              SELECT %s
              FROM blocks b WHERE b.id = $1

              UNION ALL

              SELECT %s
              FROM blocks b

              INNER JOIN chain

              ON b.id = chain.parent_id AND (chain.id <> $2 OR b.id = $2)

           )

           SELECT %s
           FROM chain ORDER BY height ASC
         |sql}
            columns_with_id b_columns_with_id columns ) )
      (end_block_id, start_block_id)

  let get_highest_canonical_block_opt (module Conn : CONNECTION) =
    Conn.find_opt
      (Caqti_request.find_opt Caqti_type.unit
         Caqti_type.(tup2 int int64)
         "SELECT id,height FROM blocks WHERE chain_status='canonical' ORDER BY \
          height DESC LIMIT 1" )

  let get_nearest_canonical_block_above (module Conn : CONNECTION) height =
    Conn.find
      (Caqti_request.find Caqti_type.int64
         Caqti_type.(tup2 int int64)
         "SELECT id,height FROM blocks WHERE chain_status='canonical' AND \
          height > ? ORDER BY height ASC LIMIT 1" )
      height

  let get_nearest_canonical_block_below (module Conn : CONNECTION) height =
    Conn.find
      (Caqti_request.find Caqti_type.int64
         Caqti_type.(tup2 int int64)
         "SELECT id,height FROM blocks WHERE chain_status='canonical' AND \
          height < ? ORDER BY height DESC LIMIT 1" )
      height

  let mark_as_canonical (module Conn : CONNECTION) ~state_hash =
    Conn.exec
      (Caqti_request.exec Caqti_type.string
         "UPDATE blocks SET chain_status='canonical' WHERE state_hash = ?" )
      state_hash

  let mark_as_orphaned (module Conn : CONNECTION) ~state_hash ~height =
    Conn.exec
      (Caqti_request.exec
         Caqti_type.(tup2 string int64)
         {sql| UPDATE blocks SET chain_status='orphaned'
               WHERE height = $2
               AND state_hash <> $1
         |sql} )
      (state_hash, height)

  (* update chain_status for blocks now known to be canonical or orphaned *)
  let update_chain_status (module Conn : CONNECTION)
      ~(genesis_constants : Genesis_constants.t) ~block_id =
    let open Deferred.Result.Let_syntax in
    match%bind get_highest_canonical_block_opt (module Conn) () with
    | None ->
        (* unit tests, no canonical block, can't mark any block as canonical *)
        Deferred.Result.return ()
    | Some (highest_canonical_block_id, greatest_canonical_height) ->
        let k_int64 = genesis_constants.protocol.k |> Int64.of_int in
        let%bind block = load (module Conn) ~id:block_id in
        if
          Int64.( > ) block.height
            (Int64.( + ) greatest_canonical_height k_int64)
        then
          (* a new block, allows marking some pending blocks as canonical *)
          let%bind subchain_blocks =
            Metrics.time ~label:"get_subchain (> canonical_height + k)"
              (fun () ->
                get_subchain
                  (module Conn)
                  ~start_block_id:highest_canonical_block_id
                  ~end_block_id:block_id )
          in
          let block_height_less_k_int64 = Int64.( - ) block.height k_int64 in
          (* mark canonical, orphaned blocks in subchain at least k behind the new block *)
          let canonical_blocks =
            List.filter subchain_blocks ~f:(fun subchain_block ->
                Int64.( <= ) subchain_block.height block_height_less_k_int64 )
          in
          Metrics.time ~label:"mark_as_canonical (> canonical_height + k)"
            (fun () ->
              Mina_caqti.deferred_result_list_fold canonical_blocks ~init:()
                ~f:(fun () block ->
                  let%bind () =
                    mark_as_canonical (module Conn) ~state_hash:block.state_hash
                  in
                  mark_as_orphaned
                    (module Conn)
                    ~state_hash:block.state_hash ~height:block.height ) )
        else if Int64.( < ) block.height greatest_canonical_height then
          (* a missing block added in the middle of canonical chain *)
          let%bind canonical_block_above_id, _above_height =
            Metrics.time ~label:"get_nearest_canonical_block_above" (fun () ->
                get_nearest_canonical_block_above (module Conn) block.height )
          in
          let%bind canonical_block_below_id, _below_height =
            Metrics.time ~label:"get_neareast_canonical_block_below" (fun () ->
                get_nearest_canonical_block_below (module Conn) block.height )
          in
          (* we can always find this chain: the genesis block should be marked as canonical, and we've found a
             canonical block above this one *)
          let%bind canonical_blocks =
            Metrics.time ~label:"get_subchain (< canonical_height)" (fun () ->
                get_subchain
                  (module Conn)
                  ~start_block_id:canonical_block_below_id
                  ~end_block_id:canonical_block_above_id )
          in
          Metrics.time ~label:"mark_as_canonical (< canonical_height)"
            (fun () ->
              Mina_caqti.deferred_result_list_fold canonical_blocks ~init:()
                ~f:(fun () block ->
                  let%bind () =
                    mark_as_canonical (module Conn) ~state_hash:block.state_hash
                  in
                  mark_as_orphaned
                    (module Conn)
                    ~state_hash:block.state_hash ~height:block.height ) )
        else
          (* a block at or above highest canonical block, not high enough to mark any blocks as canonical *)
          Deferred.Result.return ()

  let delete_if_older_than ?height ?num_blocks ?timestamp
      (module Conn : CONNECTION) =
    let open Deferred.Result.Let_syntax in
    let%bind height =
      match (height, num_blocks) with
      | Some height, _ ->
          return height
      | None, Some num_blocks -> (
          match%map
            Conn.find_opt
              (Caqti_request.find_opt Caqti_type.unit Caqti_type.int
                 "SELECT MAX(height) FROM blocks" )
              ()
          with
          | Some max_block_height ->
              max_block_height - num_blocks
          | _ ->
              0 )
      | None, None ->
          return 0
    in
    let timestamp = Option.value ~default:Int64.zero timestamp in
    if height > 0 || Int64.(timestamp > 0L) then
      let%bind () =
        (* Delete user commands from old blocks. *)
        Conn.exec
          (Caqti_request.exec
             Caqti_type.(tup2 int int64)
             "DELETE FROM user_commands\n\
              WHERE id IN\n\
              (SELECT user_command_id FROM blocks_user_commands\n\
              INNER JOIN blocks ON blocks.id = block_id\n\
              WHERE (blocks.height < ? OR blocks.timestamp < ?))" )
          (height, timestamp)
      in
      let%bind () =
        (* Delete old blocks. *)
        Conn.exec
          (Caqti_request.exec
             Caqti_type.(tup2 int int64)
             "DELETE FROM blocks WHERE blocks.height < ? OR blocks.timestamp < \
              ?" )
          (height, timestamp)
      in
      let%bind () =
        (* Delete orphaned internal commands. *)
        Conn.exec
          (Caqti_request.exec Caqti_type.unit
             "DELETE FROM internal_commands\n\
              WHERE id NOT IN\n\
              (SELECT internal_commands.id FROM internal_commands\n\
              INNER JOIN blocks_internal_commands ON\n\
              internal_command_id = internal_commands.id)" )
          ()
      in
      let%bind () =
        (* Delete orphaned snarked ledger hashes. *)
        Conn.exec
          (Caqti_request.exec Caqti_type.unit
             "DELETE FROM snarked_ledger_hashes\n\
              WHERE id NOT IN\n\
              (SELECT snarked_ledger_hash_id FROM blocks)" )
          ()
      in
      let%bind () =
        (* Delete orphaned public keys. *)
        Conn.exec
          (Caqti_request.exec Caqti_type.unit
             "DELETE FROM public_keys\n\
              WHERE id NOT IN (SELECT fee_payer_id FROM user_commands)\n\
              AND id NOT IN (SELECT source_id FROM user_commands)\n\
              AND id NOT IN (SELECT receiver_id FROM user_commands)\n\
              AND id NOT IN (SELECT receiver_id FROM internal_commands)\n\
              AND id NOT IN (SELECT creator_id FROM blocks)" )
          ()
      in
      return ()
    else return ()
end

let retry ~f ~logger ~error_str retries =
  let rec go retry_count =
    match%bind f () with
    | Error e ->
        if retry_count <= 0 then return (Error e)
        else (
          [%log warn] "Error in %s : $error. Retrying..." error_str
            ~metadata:[ ("error", `String (Caqti_error.show e)) ] ;
          let wait_for = Random.float_range 20. 2000. in
          let%bind () = after (Time.Span.of_ms wait_for) in
          go (retry_count - 1) )
    | Ok res ->
        return (Ok res)
  in
  go retries

let add_block_aux ?(retries = 3) ~logger ~genesis_constants ~pool ~add_block
    ~hash ~delete_older_than ~accounts_accessed ~accounts_created ~tokens_used
    block =
  let state_hash = hash block in

  (* the block itself is added in a single transaction with a transaction block

     once that transaction is committed, we can get a block id

     so we add accounts accessed, accounts created, contained in another
     transaction block
  *)
  let add () =
    [%log info]
      "Populating token owners table for block with state hash $state_hash"
      ~metadata:[ ("state_hash", Mina_base.State_hash.to_yojson state_hash) ] ;
    List.iter tokens_used ~f:(fun (token_id, owner) ->
        match owner with
        | None ->
            ()
        | Some acct_id ->
            Token_owners.add_if_doesn't_exist token_id acct_id ) ;
    Caqti_async.Pool.use
      (fun (module Conn : CONNECTION) ->
        let%bind res =
          let open Deferred.Result.Let_syntax in
          let%bind () = Conn.start () in
          [%log info] "Attempting to add block data for $state_hash"
            ~metadata:
              [ ("state_hash", Mina_base.State_hash.to_yojson state_hash) ] ;
          let%bind block_id =
            O1trace.thread "archive_processor.add_block"
            @@ fun () ->
            Metrics.time ~label:"add_block"
            @@ fun () -> add_block (module Conn : CONNECTION) block
          in
          (* if an existing block has a parent hash that's for the block just added,
             set its parent id
          *)
          let%bind () =
            Block.set_parent_id_if_null
              (module Conn)
              ~parent_hash:(hash block) ~parent_id:block_id
          in
          (* update chain status for existing blocks *)
          let%bind () =
            Metrics.time ~label:"update_chain_status" (fun () ->
                Block.update_chain_status
                  (module Conn)
                  ~genesis_constants ~block_id )
          in
          let%bind () =
            match delete_older_than with
            | Some num_blocks ->
                Block.delete_if_older_than ~num_blocks (module Conn)
            | None ->
                return ()
          in
          return block_id
        in
        match res with
        | Error e as err ->
            (*Error in the current transaction*)
            [%log warn]
              "Error when adding block data to the database, rolling back \
               transaction: $error"
              ~metadata:[ ("error", `String (Caqti_error.show e)) ] ;
            let%map _ = Conn.rollback () in
            err
        | Ok block_id -> (
            match%bind Conn.commit () with
            | Error err ->
                [%log warn]
                  "Could not commit data for block with state hash \
                   $state_hash, rolling back transaction: $error"
                  ~metadata:
                    [ ("state_hash", State_hash.to_yojson state_hash)
                    ; ("error", `String (Caqti_error.show err))
                    ] ;
                Conn.rollback ()
            | Ok () -> (
                (* added block data, now add accounts accessed *)
                [%log info]
                  "Added block with state hash $state_hash to archive database"
                  ~metadata:
                    [ ("state_hash", State_hash.to_yojson state_hash)
                    ; ( "num_accounts_accessed"
                      , `Int (List.length accounts_accessed) )
                    ] ;
                let%bind.Deferred.Result () = Conn.start () in
                match%bind
                  Caqti_async.Pool.use
                    (fun (module Conn : CONNECTION) ->
                      Accounts_accessed.add_accounts_if_don't_exist
                        (module Conn)
                        block_id accounts_accessed )
                    pool
                with
                | Error err ->
                    [%log error]
                      "Could not add accounts accessed in block with state \
                       hash $state_hash to archive database: $error"
                      ~metadata:
                        [ ("state_hash", State_hash.to_yojson state_hash)
                        ; ("error", `String (Caqti_error.show err))
                        ] ;
                    Conn.rollback ()
                | Ok _block_and_account_ids -> (
                    [%log info]
                      "Added accounts accessed for block with state hash \
                       $state_hash to archive database"
                      ~metadata:
                        [ ("state_hash", State_hash.to_yojson state_hash)
                        ; ( "num_accounts_accessed"
                          , `Int (List.length accounts_accessed) )
                        ] ;
                    match%bind
                      Caqti_async.Pool.use
                        (fun (module Conn : CONNECTION) ->
                          Accounts_created.add_accounts_created_if_don't_exist
                            (module Conn)
                            block_id accounts_created )
                        pool
                    with
                    | Ok _block_and_public_key_ids ->
                        [%log info]
                          "Added accounts created for block with state hash \
                           $state_hash to archive database"
                          ~metadata:
                            [ ( "state_hash"
                              , Mina_base.State_hash.to_yojson (hash block) )
                            ; ( "num_accounts_created"
                              , `Int (List.length accounts_created) )
                            ] ;
                        Conn.commit ()
                    | Error err ->
                        [%log warn]
                          "Could not add accounts created in block with state \
                           hash $state_hash to archive database: $error"
                          ~metadata:
                            [ ("state_hash", State_hash.to_yojson state_hash)
                            ; ("error", `String (Caqti_error.show err))
                            ] ;

                        Conn.rollback () ) ) ) )
      pool
  in
  retry ~f:add ~logger ~error_str:"add_block_aux" retries

(* used by `archive_blocks` app *)
let add_block_aux_precomputed ~constraint_constants ~logger ?retries ~pool
    ~delete_older_than block =
  add_block_aux ~logger ?retries ~pool ~delete_older_than
    ~add_block:(Block.add_from_precomputed ~constraint_constants)
    ~hash:(fun block ->
      (block.Precomputed.protocol_state |> Protocol_state.hashes).state_hash )
    ~accounts_accessed:block.Precomputed.accounts_accessed
    ~accounts_created:block.Precomputed.accounts_created
    ~tokens_used:block.Precomputed.tokens_used block

(* used by `archive_blocks` app *)
let add_block_aux_extensional ~logger ?retries ~pool ~delete_older_than block =
  add_block_aux ~logger ?retries ~pool ~delete_older_than
    ~add_block:(Block.add_from_extensional ~v1_transaction_hash:false)
    ~hash:(fun (block : Extensional.Block.t) -> block.state_hash)
    ~accounts_accessed:block.Extensional.Block.accounts_accessed
    ~accounts_created:block.Extensional.Block.accounts_created
    ~tokens_used:block.Extensional.Block.tokens_used block

(* receive blocks from a daemon, write them to the database *)
let run pool reader ~genesis_constants ~constraint_constants ~logger
    ~delete_older_than : unit Deferred.t =
  Strict_pipe.Reader.iter reader ~f:(function
    | Diff.Transition_frontier
        (Breadcrumb_added
          { block; accounts_accessed; accounts_created; tokens_used; _ } ) -> (
        let add_block = Block.add_if_doesn't_exist ~constraint_constants in
        let hash = State_hash.With_state_hashes.state_hash in
        match%bind
          add_block_aux ~logger ~genesis_constants ~pool ~delete_older_than
            ~hash ~add_block ~accounts_accessed ~accounts_created ~tokens_used
            block
        with
        | Error e ->
            let state_hash = hash block in
            [%log warn]
              ~metadata:
                [ ("state_hash", State_hash.to_yojson state_hash)
                ; ("error", `String (Caqti_error.show e))
                ]
              "Failed to archive block with state hash $state_hash, see $error" ;
            Deferred.unit
        | Ok () ->
            Deferred.unit )
    | Transition_frontier _ ->
        Deferred.unit )

(* [add_genesis_accounts] is called when starting the archive process *)
let add_genesis_accounts ~logger ~(runtime_config_opt : Runtime_config.t option)
    ~compiled:
      ((module Genesis_constants_compiled : Genesis_constants.S) as compiled)
    pool =
  match runtime_config_opt with
  | None ->
      Deferred.unit
  | Some runtime_config -> (
      let%bind precomputed_values =
        match%map
          Genesis_ledger_helper.init_from_config_file ~logger ~proof_level:None
            ~compiled runtime_config
        with
        | Ok (precomputed_values, _) ->
            precomputed_values
        | Error err ->
            failwithf "Could not get precomputed values, error: %s"
              (Error.to_string_hum err) ()
      in
      let constraint_constants =
        Genesis_constants_compiled.Constraint_constants.t
      in
      let ledger =
        Precomputed_values.genesis_ledger precomputed_values |> Lazy.force
      in
      let%bind account_ids =
        let%map account_id_set = Mina_ledger.Ledger.accounts ledger in
        Account_id.Set.to_list account_id_set
      in
      let genesis_block =
        let With_hash.{ data = block; hash = the_hash }, _ =
          Mina_block.genesis ~precomputed_values
        in
        With_hash.{ data = block; hash = the_hash }
      in
      let add_accounts () =
        Caqti_async.Pool.use
          (fun (module Conn : CONNECTION) ->
            let%bind.Deferred.Result genesis_block_id =
              Block.add_if_doesn't_exist
                (module Conn)
                ~constraint_constants genesis_block
            in
            let%bind.Deferred.Result { ledger_hash; _ } =
              Block.load (module Conn) ~id:genesis_block_id
            in
            let db_ledger_hash = Ledger_hash.of_base58_check_exn ledger_hash in
            let actual_ledger_hash = Mina_ledger.Ledger.merkle_root ledger in
            if Ledger_hash.equal db_ledger_hash actual_ledger_hash then
              [%log info]
                "Archived genesis block ledger hash equals actual genesis \
                 ledger hash"
                ~metadata:
                  [ ("ledger_hash", Ledger_hash.to_yojson actual_ledger_hash) ]
            else (
              [%log error]
                "Archived genesis block ledger hash different than actual \
                 genesis ledger hash"
                ~metadata:
                  [ ( "archived_ledger_hash"
                    , Ledger_hash.to_yojson db_ledger_hash )
                  ; ( "actual_ledger_hash"
                    , Ledger_hash.to_yojson actual_ledger_hash )
                  ] ;
              exit 1 ) ;
            let%bind.Deferred.Result () = Conn.start () in
            let open Deferred.Let_syntax in
            let%bind () =
              Deferred.List.iter account_ids ~f:(fun acct_id ->
                  match
                    Mina_ledger.Ledger.location_of_account ledger acct_id
                  with
                  | None ->
                      [%log error] "Could not get location for account"
                        ~metadata:
                          [ ("account_id", Account_id.to_yojson acct_id) ] ;
                      failwith "Could not get location for genesis account"
                  | Some loc -> (
                      let index =
                        Mina_ledger.Ledger.index_of_account_exn ledger acct_id
                      in
                      let acct =
                        match Mina_ledger.Ledger.get ledger loc with
                        | None ->
                            [%log error]
                              "Could not get account, given a location"
                              ~metadata:
                                [ ("account_id", Account_id.to_yojson acct_id) ] ;
                            failwith
                              "Could not get genesis account, given a location"
                        | Some acct ->
                            acct
                      in
                      match%bind
                        Accounts_accessed.add_if_doesn't_exist
                          (module Conn)
                          genesis_block_id (index, acct)
                      with
                      | Ok _ ->
                          return ()
                      | Error err ->
                          [%log error] "Could not add genesis account"
                            ~metadata:
                              [ ("account_id", Account_id.to_yojson acct_id)
                              ; ("error", `String (Caqti_error.show err))
                              ] ;
                          failwith "Could not add add genesis account" ) )
            in
            Conn.commit () )
          pool
      in
      match%map
        retry ~f:add_accounts ~logger ~error_str:"add_genesis_accounts" 3
      with
      | Error e ->
          [%log warn] "genesis accounts could not be added"
            ~metadata:[ ("error", `String (Caqti_error.show e)) ] ;
          failwith "Failed to add genesis accounts"
      | Ok () ->
          () )

let create_metrics_server ~logger ~metrics_server_port ~missing_blocks_width
    ~block_window_duration_ms pool =
  match metrics_server_port with
  | None ->
      return ()
  | Some port ->
      let missing_blocks_width =
        Option.value ~default:Metrics.default_missing_blocks_width
          missing_blocks_width
      in
      let%bind metric_server =
        Mina_metrics.Archive.create_archive_server ~port ~logger ()
      in
      let interval = Float.of_int (block_window_duration_ms * 2) in
      let rec go () =
        let%bind () =
          Metrics.update pool metric_server ~logger ~missing_blocks_width
        in
        let%bind () = after (Time.Span.of_ms interval) in
        go ()
      in
      go ()

(* for running the archive process *)
let setup_server ~metrics_server_port
    ~compiled:
      ((module Genesis_constants_compiled : Genesis_constants.S) as compiled)
    ~logger ~postgres_address ~server_port ~delete_older_than
    ~runtime_config_opt ~missing_blocks_width =
  let where_to_listen =
    Async.Tcp.Where_to_listen.bind_to All_addresses (On_port server_port)
  in
  let reader, writer = Strict_pipe.create ~name:"archive" Synchronous in
  let precomputed_block_reader, precomputed_block_writer =
    Strict_pipe.create ~name:"precomputed_archive_block" Synchronous
  in
  let extensional_block_reader, extensional_block_writer =
    Strict_pipe.create ~name:"extensional_archive_block" Synchronous
  in
  let implementations =
    [ Async.Rpc.Rpc.implement Archive_rpc.t (fun () archive_diff ->
          Strict_pipe.Writer.write writer archive_diff )
    ; Async.Rpc.Rpc.implement Archive_rpc.precomputed_block
        (fun () precomputed_block ->
          Strict_pipe.Writer.write precomputed_block_writer precomputed_block )
    ; Async.Rpc.Rpc.implement Archive_rpc.extensional_block
        (fun () extensional_block ->
          Strict_pipe.Writer.write extensional_block_writer extensional_block )
    ]
  in
  match Caqti_async.connect_pool ~max_size:30 postgres_address with
  | Error e ->
      [%log error]
        "Failed to create a Caqti pool for Postgresql, see error: $error"
        ~metadata:[ ("error", `String (Caqti_error.show e)) ] ;
      Deferred.unit
  | Ok pool ->
<<<<<<< HEAD
      let%bind () = add_genesis_accounts pool ~logger ~runtime_config_opt in
      run ~constraint_constants pool reader ~logger ~delete_older_than
=======
      let genesis_constants = Genesis_constants_compiled.t in
      let constraint_constants =
        Genesis_constants_compiled.Constraint_constants.t
      in
      let%bind () =
        add_genesis_accounts pool ~logger ~compiled ~runtime_config_opt
      in
      run ~constraint_constants ~genesis_constants pool reader ~logger
        ~delete_older_than
>>>>>>> e4f3e1df
      |> don't_wait_for ;
      Strict_pipe.Reader.iter precomputed_block_reader
        ~f:(fun precomputed_block ->
          match%map
            add_block_aux_precomputed ~logger ~pool ~genesis_constants
              ~constraint_constants ~delete_older_than precomputed_block
          with
          | Error e ->
              [%log warn]
                "Precomputed block $block could not be archived: $error"
                ~metadata:
                  [ ( "block"
                    , (Protocol_state.hashes precomputed_block.protocol_state)
                        .state_hash |> State_hash.to_yojson )
                  ; ("error", `String (Caqti_error.show e))
                  ]
          | Ok _block_id ->
              () )
      |> don't_wait_for ;
      Strict_pipe.Reader.iter extensional_block_reader
        ~f:(fun extensional_block ->
          match%map
            add_block_aux_extensional ~genesis_constants ~logger ~pool
              ~delete_older_than extensional_block
          with
          | Error e ->
              [%log warn]
                "Extensional block $block could not be archived: $error"
                ~metadata:
                  [ ( "block"
                    , extensional_block.state_hash |> State_hash.to_yojson )
                  ; ("error", `String (Caqti_error.show e))
                  ]
          | Ok _block_id ->
              () )
      |> don't_wait_for ;
      Deferred.ignore_m
      @@ Tcp.Server.create
           ~on_handler_error:
             (`Call
               (fun _net exn ->
                 [%log error]
                   "Exception while handling TCP server request: $error"
                   ~metadata:
                     [ ("error", `String (Core.Exn.to_string_mach exn))
                     ; ("context", `String "rpc_tcp_server")
                     ] ) )
           where_to_listen
           (fun address reader writer ->
             let address = Socket.Address.Inet.addr address in
             Async.Rpc.Connection.server_with_close reader writer
               ~implementations:
                 (Async.Rpc.Implementations.create_exn ~implementations
                    ~on_unknown_rpc:`Raise )
               ~connection_state:(fun _ -> ())
               ~on_handshake_error:
                 (`Call
                   (fun exn ->
                     [%log error]
                       "Exception while handling RPC server request from \
                        $address: $error"
                       ~metadata:
                         [ ("error", `String (Core.Exn.to_string_mach exn))
                         ; ("context", `String "rpc_server")
                         ; ( "address"
                           , `String (Unix.Inet_addr.to_string address) )
                         ] ;
                     Deferred.unit ) ) )
      |> don't_wait_for ;
      (*Update archive metrics*)
      create_metrics_server ~logger ~metrics_server_port ~missing_blocks_width
        ~block_window_duration_ms:constraint_constants.block_window_duration_ms
        pool
      |> don't_wait_for ;
      [%log info] "Archive process ready. Clients can now connect" ;
      Async.never ()

module For_test = struct
  let assert_parent_exist ~parent_id ~parent_hash conn =
    let open Deferred.Result.Let_syntax in
    match parent_id with
    | Some id ->
        let%map Block.{ state_hash = actual; _ } = Block.load conn ~id in
        [%test_result: string]
          ~expect:(parent_hash |> State_hash.to_base58_check)
          actual
    | None ->
        failwith "Failed to find parent block in database"
end<|MERGE_RESOLUTION|>--- conflicted
+++ resolved
@@ -4906,10 +4906,6 @@
         ~metadata:[ ("error", `String (Caqti_error.show e)) ] ;
       Deferred.unit
   | Ok pool ->
-<<<<<<< HEAD
-      let%bind () = add_genesis_accounts pool ~logger ~runtime_config_opt in
-      run ~constraint_constants pool reader ~logger ~delete_older_than
-=======
       let genesis_constants = Genesis_constants_compiled.t in
       let constraint_constants =
         Genesis_constants_compiled.Constraint_constants.t
@@ -4919,7 +4915,6 @@
       in
       run ~constraint_constants ~genesis_constants pool reader ~logger
         ~delete_older_than
->>>>>>> e4f3e1df
       |> don't_wait_for ;
       Strict_pipe.Reader.iter precomputed_block_reader
         ~f:(fun precomputed_block ->
