(library
 (name archive_lib)
 (public_name archive_lib)
 (libraries
   ;;opam libraries
   sexplib0
   async_unix
   base64
   async_rpc_kernel
   base.caml
   base.base_internalhash_types
   bin_prot.shape
   async_kernel
   caqti-driver-postgresql
   core
   async
   core_kernel
   caqti
   caqti-async
   async.async_rpc
   integers
   ppx_inline_test.config
   uri
   ;;local libraries
   bounded_types
   mina_wire_types
   kimchi_backend
   child_processes
   precomputed_values
   coda_genesis_ledger
   consensus.vrf
   mina_runtime_config
   sgn
   mina_base.util
   kimchi_pasta
   kimchi_pasta.basic
   pickles
   random_oracle
   pipe_lib
   block_time
   currency
   staged_ledger
   data_hash_lib
   transition_frontier_base
   genesis_ledger_helper
   one_or_two
   mina_caqti
   mina_generators
   zkapp_command_builder
   mina_base
   mina_ledger
   mina_block
   transition_frontier
   logger
   mina_metrics
   signature_lib
   mina_numbers
   unsigned_extended
   mina_state
   pickles_types
   pickles.backend
   with_hash
   mina_base.import
   consensus
   genesis_constants
   genesis_ledger_helper.lib
   mina_compile_config
   verifier
   quickcheck_lib
   snark_params
   mina_transaction
   protocol_version
   staged_ledger_diff
   error_json
   ppx_deriving_yojson.runtime
   ppx_version.runtime
<<<<<<< HEAD
   mina_intf
=======
   o1trace
>>>>>>> 2126bdac
 )
 (inline_tests (flags -verbose -show-counts))
 (modes native)
 (instrumentation (backend bisect_ppx))
 (preprocess (pps ppx_mina ppx_version ppx_jane ppx_custom_printf ppx_deriving_yojson h_list.ppx)))<|MERGE_RESOLUTION|>--- conflicted
+++ resolved
@@ -74,11 +74,8 @@
    error_json
    ppx_deriving_yojson.runtime
    ppx_version.runtime
-<<<<<<< HEAD
    mina_intf
-=======
    o1trace
->>>>>>> 2126bdac
  )
  (inline_tests (flags -verbose -show-counts))
  (modes native)
