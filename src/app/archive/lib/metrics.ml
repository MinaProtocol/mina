--- conflicted
+++ resolved
@@ -38,11 +38,7 @@
     Mina_caqti.find_req Caqti_type.unit Caqti_type.int
       "SELECT GREATEST(0, MAX(height)) FROM blocks"
 
-<<<<<<< HEAD
-  let update ~logger (module Conn : Caqti_async.CONNECTION) metric_server =
-=======
   let update ~logger (module Conn : Mina_caqti.CONNECTION) metric_server =
->>>>>>> 15caeeec
     time ~label:"max_block_height" ~logger (fun () ->
         let open Deferred.Result.Let_syntax in
         let%map max_height = Conn.find query () in
@@ -65,13 +61,8 @@
       |sql}
          missing_blocks_width )
 
-<<<<<<< HEAD
-  let update ~logger ~missing_blocks_width
-      (module Conn : Caqti_async.CONNECTION) metric_server =
-=======
   let update ~logger ~missing_blocks_width (module Conn : Mina_caqti.CONNECTION)
       metric_server =
->>>>>>> 15caeeec
     let open Deferred.Result.Let_syntax in
     time ~label:"missing_blocks" ~logger (fun () ->
         let%map missing_blocks = Conn.find (query missing_blocks_width) () in
@@ -91,11 +82,7 @@
            WHERE parent_id IS NULL
       |sql}
 
-<<<<<<< HEAD
-  let update ~logger (module Conn : Caqti_async.CONNECTION) metric_server =
-=======
   let update ~logger (module Conn : Mina_caqti.CONNECTION) metric_server =
->>>>>>> 15caeeec
     let open Deferred.Result.Let_syntax in
     time ~label:"unparented_blocks" ~logger (fun () ->
         let%map unparented_block_count = Conn.find query () in
