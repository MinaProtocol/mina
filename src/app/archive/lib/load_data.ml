--- conflicted
+++ resolved
@@ -604,8 +604,7 @@
   let%bind valid_while_precondition =
     get_global_slot_bounds pool zkapp_valid_while_precondition_id
   in
-<<<<<<< HEAD
-  let call_type = Account_update.Call_type.of_string call_type in
+  let may_use_token = Account_update.May_use_token.of_string may_use_token in
   let%bind authorization_kind =
     match Control.Tag.of_string_exn authorization_kind with
     | Proof -> (
@@ -627,11 +626,6 @@
     | None_given ->
         assert (Option.is_none verification_key_hash_id) ;
         return Account_update.Authorization_kind.None_given
-=======
-  let may_use_token = Account_update.May_use_token.of_string may_use_token in
-  let authorization_kind =
-    Account_update.Authorization_kind.of_string_exn authorization_kind
->>>>>>> f7f67003
   in
   return
     ( { public_key
