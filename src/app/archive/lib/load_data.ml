(* load_data.ml -- load archive db data to "native" OCaml data *)

open Core_kernel
open Async
open Mina_base

let pk_of_id pool pk_id =
  let%map pk_str =
    Mina_caqti.query pool ~f:(fun db ->
        Processor.Public_key.find_by_id db pk_id )
  in
  Signature_lib.Public_key.Compressed.of_base58_check_exn pk_str

let token_of_id pool token_id =
  let%map { value; _ } =
    Mina_caqti.query pool ~f:(fun db -> Processor.Token.find_by_id db token_id)
  in
  Token_id.of_string value

let account_identifier_of_id pool account_identifier_id =
  let%bind { public_key_id; token_id } =
    Mina_caqti.query pool ~f:(fun db ->
        Processor.Account_identifiers.load db account_identifier_id )
  in
  let%bind pk = pk_of_id pool public_key_id in
  let%map token = token_of_id pool token_id in
  Account_id.create pk token

let get_amount_bounds pool amount_id =
  let open Zkapp_basic in
  let query_db ~f = Mina_caqti.query ~f pool in
  let%map amount_db_opt =
    Option.value_map amount_id ~default:(return None) ~f:(fun id ->
        let%map amount =
          query_db ~f:(fun db -> Processor.Zkapp_amount_bounds.load db id)
        in
        Some amount )
  in
  let amount_opt =
    Option.map amount_db_opt
      ~f:(fun { amount_lower_bound; amount_upper_bound } ->
        let lower = Currency.Amount.of_string amount_lower_bound in
        let upper = Currency.Amount.of_string amount_upper_bound in
        ( { lower; upper }
          : Currency.Amount.t Zkapp_precondition.Closed_interval.t ) )
  in
  Or_ignore.of_option amount_opt

let get_global_slot_bounds pool id =
  let open Zkapp_basic in
  let query_db ~f = Mina_caqti.query ~f pool in
  let%map bounds_opt =
    Option.value_map id ~default:(return None) ~f:(fun id ->
        let%map bounds =
          query_db ~f:(fun db -> Processor.Zkapp_global_slot_bounds.load db id)
        in
        let slot_of_int64 int64 =
          int64 |> Unsigned.UInt32.of_int64
          |> Mina_numbers.Global_slot.of_uint32
        in
        let lower = slot_of_int64 bounds.global_slot_lower_bound in
        let upper = slot_of_int64 bounds.global_slot_upper_bound in
        Some ({ lower; upper } : _ Zkapp_precondition.Closed_interval.t) )
  in
  Or_ignore.of_option bounds_opt

let get_length_bounds pool id =
  let open Zkapp_basic in
  let query_db ~f = Mina_caqti.query ~f pool in
  let%map bl_db_opt =
    Option.value_map id ~default:(return None) ~f:(fun id ->
        let%map ts =
          query_db ~f:(fun db -> Processor.Zkapp_length_bounds.load db id)
        in
        Some ts )
  in
  let bl_opt =
    Option.map bl_db_opt ~f:(fun { length_lower_bound; length_upper_bound } ->
        let lower = Unsigned.UInt32.of_int64 length_lower_bound in
        let upper = Unsigned.UInt32.of_int64 length_upper_bound in
        ( { lower; upper }
          : Unsigned.UInt32.t Zkapp_precondition.Closed_interval.t ) )
  in
  Or_ignore.of_option bl_opt

let update_of_id pool update_id =
  let open Zkapp_basic in
  let query_db ~f = Mina_caqti.query ~f pool in
  let with_pool ~f arg =
    let open Caqti_async in
    Pool.use
      (fun (module Conn : CONNECTION) -> f (module Conn : CONNECTION) arg)
      pool
  in
  let%bind { app_state_id
           ; delegate_id
           ; verification_key_id
           ; permissions_id
           ; zkapp_uri_id
           ; token_symbol_id
           ; timing_id
           ; voting_for_id
           } =
    query_db ~f:(fun db -> Processor.Zkapp_updates.load db update_id)
  in
  let%bind app_state =
    let%bind { element0
             ; element1
             ; element2
             ; element3
             ; element4
             ; element5
             ; element6
             ; element7
             } =
      query_db ~f:(fun db ->
          Processor.Zkapp_states_nullable.load db app_state_id )
    in
    let field_ids =
      [ element0
      ; element1
      ; element2
      ; element3
      ; element4
      ; element5
      ; element6
      ; element7
      ]
    in
    let%map field_strs =
      Deferred.List.map field_ids ~f:(fun id_opt ->
          Option.value_map id_opt ~default:(return None) ~f:(fun id ->
              let%map field =
                query_db ~f:(fun db -> Processor.Zkapp_state_data.load db id)
              in
              Some field ) )
    in
    let fields =
      List.map field_strs ~f:(fun str_opt ->
          Option.value_map str_opt ~default:Set_or_keep.Keep ~f:(fun str ->
              Set_or_keep.Set (F.of_string str) ) )
    in
    Zkapp_state.V.of_list_exn fields
  in
  let%bind delegate =
    let%map pk_str =
      Mina_caqti.get_opt_item delegate_id
        ~f:(with_pool ~f:Processor.Public_key.find_by_id)
    in
    Option.map pk_str ~f:Signature_lib.Public_key.Compressed.of_base58_check_exn
    |> Set_or_keep.of_option
  in
  let%bind verification_key =
    let%bind vk_opt =
      Option.value_map verification_key_id ~default:(return None) ~f:(fun id ->
          let%map vk =
            query_db ~f:(fun db -> Processor.Zkapp_verification_keys.load db id)
          in
          Some vk )
    in
    match vk_opt with
    | None ->
        return Set_or_keep.Keep
    | Some { verification_key; hash_id } -> (
        match
          Pickles.Side_loaded.Verification_key.of_base64 verification_key
        with
        | Ok vk ->
            let data = vk in
            let%bind hash =
              let%map hash_str =
                query_db ~f:(fun db ->
                    Processor.Zkapp_verification_key_hashes.load db hash_id )
              in
              Pickles.Backend.Tick.Field.of_string hash_str
            in
            return @@ Set_or_keep.Set { With_hash.data; hash }
        | Error err ->
            failwithf "Could not Base64-decode verification key: %s"
              (Error.to_string_hum err) () )
  in
  let%bind permissions =
    let%map perms_opt =
      Option.value_map permissions_id ~default:(return None) ~f:(fun id ->
          let%map { edit_state
                  ; send
                  ; receive
                  ; access
                  ; set_delegate
                  ; set_permissions
                  ; set_verification_key
                  ; set_zkapp_uri
                  ; edit_sequence_state
                  ; set_token_symbol
                  ; increment_nonce
                  ; set_voting_for
                  } =
            query_db ~f:(fun db -> Processor.Zkapp_permissions.load db id)
          in
          (* same fields, different types *)
          Some
            ( { edit_state
              ; send
              ; receive
              ; access
              ; set_delegate
              ; set_permissions
              ; set_verification_key
              ; set_zkapp_uri
              ; edit_sequence_state
              ; set_token_symbol
              ; increment_nonce
              ; set_voting_for
              }
              : Permissions.t ) )
    in
    Set_or_keep.of_option perms_opt
  in
  let%bind zkapp_uri =
    Mina_caqti.get_zkapp_set_or_keep zkapp_uri_id
      ~f:(with_pool ~f:Processor.Zkapp_uri.load)
  in
  let%bind token_symbol =
    Mina_caqti.get_zkapp_set_or_keep token_symbol_id
      ~f:(with_pool ~f:Processor.Token_symbols.load)
  in
  let%bind timing =
    let%map tm_opt =
      Option.value_map timing_id ~default:(return None) ~f:(fun id ->
          let%map { initial_minimum_balance
                  ; cliff_time
                  ; cliff_amount
                  ; vesting_period
                  ; vesting_increment
                  } =
            query_db ~f:(fun db -> Processor.Zkapp_timing_info.load db id)
          in
          let initial_minimum_balance =
            Currency.Balance.of_string initial_minimum_balance
          in
          let cliff_time =
            cliff_time |> Unsigned.UInt32.of_int64
            |> Mina_numbers.Global_slot.of_uint32
          in
          let cliff_amount = Currency.Amount.of_string cliff_amount in
          let vesting_period =
            vesting_period |> Unsigned.UInt32.of_int64
            |> Mina_numbers.Global_slot.of_uint32
          in
          let vesting_increment = Currency.Amount.of_string vesting_increment in
          Some
            ( { initial_minimum_balance
              ; cliff_time
              ; cliff_amount
              ; vesting_period
              ; vesting_increment
              }
              : Account_update.Update.Timing_info.t ) )
    in
    Set_or_keep.of_option tm_opt
  in
  let%bind voting_for =
    let%map str_opt =
      Mina_caqti.get_opt_item
        ~f:(with_pool ~f:Processor.Voting_for.load)
        voting_for_id
    in
    Option.map str_opt ~f:State_hash.of_base58_check_exn
    |> Set_or_keep.of_option
  in
  return
    ( { app_state
      ; delegate
      ; verification_key
      ; permissions
      ; zkapp_uri
      ; token_symbol
      ; timing
      ; voting_for
      }
      : Account_update.Update.t )

let staking_data_of_id pool id =
  let open Zkapp_basic in
  let query_db ~f = Mina_caqti.query ~f pool in
  let%bind { epoch_ledger_id
           ; epoch_seed
           ; start_checkpoint
           ; lock_checkpoint
           ; epoch_length_id
           } =
    query_db ~f:(fun db -> Processor.Zkapp_epoch_data.load db id)
  in
  let%bind ledger =
    let%bind { hash_id; total_currency_id } =
      query_db ~f:(fun db ->
          Processor.Zkapp_epoch_ledger.load db epoch_ledger_id )
    in
    let%bind hash =
      let%map hash_opt =
        Option.value_map hash_id ~default:(return None) ~f:(fun id ->
            let%map hash_str =
              query_db ~f:(fun db -> Processor.Snarked_ledger_hash.load db id)
            in
            Some (Frozen_ledger_hash.of_base58_check_exn hash_str) )
      in
      Or_ignore.of_option hash_opt
    in
    let%bind total_currency = get_amount_bounds pool total_currency_id in
    return
      ( { hash; total_currency }
        : ( Frozen_ledger_hash.t Or_ignore.t
          , Currency.Amount.t Zkapp_precondition.Numeric.t )
          Epoch_ledger.Poly.t )
  in
  let seed =
    Option.map epoch_seed ~f:Snark_params.Tick.Field.of_string
    |> Or_ignore.of_option
  in
  let start_checkpoint =
    Option.map start_checkpoint ~f:State_hash.of_base58_check_exn
    |> Or_ignore.of_option
  in
  let lock_checkpoint =
    Option.map lock_checkpoint ~f:State_hash.of_base58_check_exn
    |> Or_ignore.of_option
  in
  let%map epoch_length = get_length_bounds pool epoch_length_id in
  ( { ledger; seed; start_checkpoint; lock_checkpoint; epoch_length }
    : Zkapp_precondition.Protocol_state.Epoch_data.t )

let protocol_state_precondition_of_id pool id =
  let open Zkapp_basic in
  let query_db ~f = Mina_caqti.query ~f pool in
  let%bind ({ snarked_ledger_hash_id
            ; blockchain_length_id
            ; min_window_density_id
            ; total_currency_id
            ; global_slot_since_genesis
            ; staking_epoch_data_id
            ; next_epoch_data_id
            }
             : Processor.Zkapp_network_precondition.t ) =
    query_db ~f:(fun db -> Processor.Zkapp_network_precondition.load db id)
  in
  let%bind snarked_ledger_hash =
    let%map hash_opt =
      Option.value_map snarked_ledger_hash_id ~default:(return None)
        ~f:(fun id ->
          let%map hash =
            query_db ~f:(fun db -> Processor.Snarked_ledger_hash.load db id)
          in
          Some (Frozen_ledger_hash.of_base58_check_exn hash) )
    in
    Or_ignore.of_option hash_opt
  in
  let%bind blockchain_length = get_length_bounds pool blockchain_length_id in
  let%bind min_window_density = get_length_bounds pool min_window_density_id in
  let%bind total_currency = get_amount_bounds pool total_currency_id in
  let%bind global_slot_since_genesis =
    get_global_slot_bounds pool global_slot_since_genesis
  in
  let%bind staking_epoch_data = staking_data_of_id pool staking_epoch_data_id in
  let%map next_epoch_data = staking_data_of_id pool next_epoch_data_id in
  ( { snarked_ledger_hash
    ; blockchain_length
    ; min_window_density
    ; last_vrf_output = ()
    ; total_currency
    ; global_slot_since_genesis
    ; staking_epoch_data
    ; next_epoch_data
    }
    : Zkapp_precondition.Protocol_state.t )

let load_events pool id =
  let query_db ~f = Mina_caqti.query ~f pool in
  let%map fields_list =
    (* each id refers to an item in 'zkapp_state_data_array' *)
    let%bind field_array_ids =
      query_db ~f:(fun db -> Processor.Zkapp_events.load db id)
    in
    Deferred.List.map (Array.to_list field_array_ids) ~f:(fun array_id ->
        let%bind field_ids =
          query_db ~f:(fun db ->
              Processor.Zkapp_state_data_array.load db array_id )
        in
        Deferred.List.map (Array.to_list field_ids) ~f:(fun field_id ->
            let%map field_str =
              query_db ~f:(fun db ->
                  Processor.Zkapp_state_data.load db field_id )
            in
            Zkapp_basic.F.of_string field_str ) )
  in
  List.map fields_list ~f:Array.of_list

let get_fee_payer_body ~pool body_id =
  let query_db ~f = Mina_caqti.query ~f pool in
  let%bind { account_identifier_id; fee; valid_until; nonce } =
    query_db ~f:(fun db -> Processor.Zkapp_fee_payer_body.load db body_id)
  in
  let%bind account_id = account_identifier_of_id pool account_identifier_id in
  let public_key = Account_id.public_key account_id in
  let fee = Currency.Fee.of_string fee in
  let valid_until =
    let open Option.Let_syntax in
    valid_until >>| Unsigned.UInt32.of_int64
    >>| Mina_numbers.Global_slot.of_uint32
  in
  let nonce =
    nonce |> Unsigned.UInt32.of_int64 |> Mina_numbers.Account_nonce.of_uint32
  in
  return
    ({ public_key; fee; valid_until; nonce } : Account_update.Body.Fee_payer.t)

let get_account_update_body ~pool body_id =
  let open Zkapp_basic in
  let query_db ~f = Mina_caqti.query ~f pool in
  let pk_of_id = pk_of_id pool in
  let%bind { account_identifier_id
           ; update_id
           ; balance_change
           ; increment_nonce
           ; events_id
           ; actions_id
           ; call_data_id
           ; call_depth
           ; zkapp_network_precondition_id
           ; zkapp_account_precondition_id
           ; use_full_commitment
           ; implicit_account_creation_fee
           ; call_type
           ; authorization_kind
           ; verification_key_hash_id
           } =
    query_db ~f:(fun db -> Processor.Zkapp_account_update_body.load db body_id)
  in
  let%bind account_id = account_identifier_of_id pool account_identifier_id in
  let public_key = Account_id.public_key account_id in
  let token_id = Account_id.token_id account_id in
  let%bind update = update_of_id pool update_id in
  let balance_change =
    let magnitude, sgn =
      match String.split balance_change ~on:'-' with
      | [ s ] ->
          (Currency.Amount.of_string s, Sgn.Pos)
      | [ ""; s ] ->
          (Currency.Amount.of_string s, Sgn.Neg)
      | _ ->
          failwith "Ill-formatted string for balance change"
    in
    Currency.Amount.Signed.create ~magnitude ~sgn
  in
  let%bind events = load_events pool events_id in
  let%bind actions = load_events pool actions_id in
  let%bind call_data =
    let%map field_str =
      query_db ~f:(fun db -> Processor.Zkapp_state_data.load db call_data_id)
    in
    Zkapp_basic.F.of_string field_str
  in
  let%bind protocol_state_precondition =
    protocol_state_precondition_of_id pool zkapp_network_precondition_id
  in
  let%bind account_precondition =
    let%bind ({ kind; account_precondition_values_id; nonce }
               : Processor.Zkapp_account_precondition.t ) =
      query_db ~f:(fun db ->
          Processor.Zkapp_account_precondition.load db
            zkapp_account_precondition_id )
    in
    match kind with
    | Nonce ->
        assert (Option.is_some nonce) ;
        let nonce =
          Option.value_exn nonce |> Unsigned.UInt32.of_int64
          |> Mina_numbers.Account_nonce.of_uint32
        in
        return @@ Account_update.Account_precondition.Nonce nonce
    | Accept ->
        return Account_update.Account_precondition.Accept
    | Full ->
        assert (Option.is_some account_precondition_values_id) ;
        let%bind { balance_id
                 ; nonce_id
                 ; receipt_chain_hash
                 ; delegate_id
                 ; state_id
                 ; sequence_state_id
                 ; proved_state
                 ; is_new
                 } =
          query_db ~f:(fun db ->
              Processor.Zkapp_account_precondition_values.load db
                (Option.value_exn account_precondition_values_id) )
        in
        let%bind balance =
          let%map balance_opt =
            Option.value_map balance_id ~default:(return None) ~f:(fun id ->
                let%map { balance_lower_bound; balance_upper_bound } =
                  query_db ~f:(fun db ->
                      Processor.Zkapp_balance_bounds.load db id )
                in
                let lower = Currency.Balance.of_string balance_lower_bound in
                let upper = Currency.Balance.of_string balance_upper_bound in
                Some ({ lower; upper } : _ Zkapp_precondition.Closed_interval.t) )
          in
          Or_ignore.of_option balance_opt
        in
        let%bind nonce =
          let%map nonce_opt =
            Option.value_map nonce_id ~default:(return None) ~f:(fun id ->
                let%map { nonce_lower_bound; nonce_upper_bound } =
                  query_db ~f:(fun db ->
                      Processor.Zkapp_nonce_bounds.load db id )
                in
                let balance_of_int64 int64 =
                  int64 |> Unsigned.UInt32.of_int64
                  |> Mina_numbers.Account_nonce.of_uint32
                in
                let lower = balance_of_int64 nonce_lower_bound in
                let upper = balance_of_int64 nonce_upper_bound in
                Some ({ lower; upper } : _ Zkapp_precondition.Closed_interval.t) )
          in
          Or_ignore.of_option nonce_opt
        in
        let receipt_chain_hash =
          Option.map receipt_chain_hash
            ~f:Receipt.Chain_hash.of_base58_check_exn
          |> Or_ignore.of_option
        in
        let get_pk id =
          let%map pk_opt =
            Option.value_map id ~default:(return None) ~f:(fun id ->
                let%map pk = pk_of_id id in
                Some pk )
          in
          Or_ignore.of_option pk_opt
        in
        let%bind delegate = get_pk delegate_id in
        let%bind state =
          let%bind { element0
                   ; element1
                   ; element2
                   ; element3
                   ; element4
                   ; element5
                   ; element6
                   ; element7
                   } =
            query_db ~f:(fun db ->
                Processor.Zkapp_states_nullable.load db state_id )
          in
          let elements =
            [ element0
            ; element1
            ; element2
            ; element3
            ; element4
            ; element5
            ; element6
            ; element7
            ]
          in
          let%map fields =
            Deferred.List.map elements ~f:(fun id_opt ->
                Option.value_map id_opt ~default:(return None) ~f:(fun id ->
                    let%map field_str =
                      query_db ~f:(fun db ->
                          Processor.Zkapp_state_data.load db id )
                    in
                    Some (Zkapp_basic.F.of_string field_str) ) )
          in
          List.map fields ~f:Or_ignore.of_option |> Zkapp_state.V.of_list_exn
        in
        let%bind sequence_state =
          let%map sequence_state_opt =
            Option.value_map sequence_state_id ~default:(return None)
              ~f:(fun id ->
                let%map field_str =
                  query_db ~f:(fun db -> Processor.Zkapp_state_data.load db id)
                in
                Some (Zkapp_basic.F.of_string field_str) )
          in
          Or_ignore.of_option sequence_state_opt
        in
        let proved_state = Or_ignore.of_option proved_state in
        let is_new = Or_ignore.of_option is_new in
        return
          (Account_update.Account_precondition.Full
             { balance
             ; nonce
             ; receipt_chain_hash
             ; delegate
             ; state
             ; sequence_state
             ; proved_state
             ; is_new
             } )
  in
<<<<<<< HEAD
  let caller = Account_update.Call_type.of_string caller in
  let%bind authorization_kind =
    match Control.Tag.of_string_exn authorization_kind with
    | Proof -> (
        match verification_key_hash_id with
        | Some id ->
            let%map vk_hash_str =
              Mina_caqti.query pool ~f:(fun db ->
                  Processor.Zkapp_verification_key_hashes.load db id )
            in
            Account_update.Authorization_kind.Proof
              (Zkapp_basic.F.of_string vk_hash_str)
        | None ->
            failwith
              "Expected non-NULL verification_key_hash_id for Proof \
               authorization kind" )
    | Signature ->
        assert (Option.is_none verification_key_hash_id) ;
        return Account_update.Authorization_kind.Signature
    | None_given ->
        assert (Option.is_none verification_key_hash_id) ;
        return Account_update.Authorization_kind.None_given
=======
  let call_type = Account_update.Call_type.of_string call_type in
  let authorization_kind =
    Account_update.Authorization_kind.of_string_exn authorization_kind
>>>>>>> 12a95a9c
  in
  return
    ( { public_key
      ; token_id
      ; update
      ; balance_change
      ; increment_nonce
      ; events
      ; actions
      ; call_data
      ; call_depth
      ; preconditions =
          { Account_update.Preconditions.network = protocol_state_precondition
          ; account = account_precondition
          }
      ; use_full_commitment
      ; implicit_account_creation_fee
      ; call_type
      ; authorization_kind
      }
      : Account_update.Body.Simple.t )

let get_account_accessed ~pool (account : Processor.Accounts_accessed.t) :
    (int * Account.t) Deferred.t =
  let query_db ~f = Mina_caqti.query ~f pool in
  let with_pool ~f arg =
    let open Caqti_async in
    Pool.use
      (fun (module Conn : CONNECTION) -> f (module Conn : CONNECTION) arg)
      pool
  in
  let pk_of_id = pk_of_id pool in
  let token_of_id = token_of_id pool in
  let ({ ledger_index
       ; block_id = _
       ; account_identifier_id
       ; token_symbol_id
       ; balance
       ; nonce
       ; receipt_chain_hash
       ; delegate_id
       ; voting_for_id
       ; timing_id
       ; permissions_id
       ; zkapp_id
       }
        : Processor.Accounts_accessed.t ) =
    account
  in
  let%bind ({ public_key_id; token_id } : Processor.Account_identifiers.t) =
    query_db ~f:(fun db ->
        Processor.Account_identifiers.load db account_identifier_id )
  in
  let%bind public_key = pk_of_id public_key_id in
  let%bind token_id = token_of_id token_id in
  let%bind token_symbol =
    query_db ~f:(fun db -> Processor.Token_symbols.load db token_symbol_id)
  in
  let balance = Currency.Balance.of_string balance in
  let nonce = nonce |> Unsigned.UInt32.of_int64 |> Account.Nonce.of_uint32 in
  let receipt_chain_hash =
    receipt_chain_hash |> Receipt.Chain_hash.of_base58_check_exn
  in
  let%bind delegate =
    let%map pk_str_opt =
      Mina_caqti.get_opt_item delegate_id
        ~f:(with_pool ~f:Processor.Public_key.find_by_id)
    in
    Option.map pk_str_opt
      ~f:Signature_lib.Public_key.Compressed.of_base58_check_exn
  in
  let%bind voting_for =
    let%map hash_str =
      query_db ~f:(fun db -> Processor.Voting_for.load db voting_for_id)
    in
    State_hash.of_base58_check_exn hash_str
  in
  let%bind timing =
    match%map
      query_db ~f:(fun db -> Processor.Timing_info.load_opt db timing_id)
    with
    | None ->
        Account_timing.Untimed
    | Some timing ->
        let ({ initial_minimum_balance
             ; cliff_time
             ; cliff_amount
             ; vesting_period
             ; vesting_increment
             ; _
             }
              : Processor.Timing_info.t ) =
          timing
        in
        if
          List.for_all [ cliff_time; vesting_period ] ~f:Int64.(equal zero)
          && List.for_all
               [ initial_minimum_balance; cliff_amount; vesting_increment ]
               ~f:String.(equal "0")
        then Untimed
        else
          let initial_minimum_balance =
            Currency.Balance.of_string initial_minimum_balance
          in
          let cliff_time =
            cliff_time |> Unsigned.UInt32.of_int64
            |> Mina_numbers.Global_slot.of_uint32
          in
          let cliff_amount = Currency.Amount.of_string cliff_amount in
          let vesting_period =
            vesting_period |> Unsigned.UInt32.of_int64
            |> Mina_numbers.Global_slot.of_uint32
          in
          let vesting_increment = Currency.Amount.of_string vesting_increment in
          Timed
            { initial_minimum_balance
            ; cliff_time
            ; cliff_amount
            ; vesting_period
            ; vesting_increment
            }
  in
  let%bind permissions =
    let%map { edit_state
            ; send
            ; receive
            ; access
            ; set_delegate
            ; set_permissions
            ; set_verification_key
            ; set_zkapp_uri
            ; edit_sequence_state
            ; set_token_symbol
            ; increment_nonce
            ; set_voting_for
            } =
      query_db ~f:(fun db -> Processor.Zkapp_permissions.load db permissions_id)
    in
    ( { edit_state
      ; send
      ; receive
      ; access
      ; set_delegate
      ; set_permissions
      ; set_verification_key
      ; set_zkapp_uri
      ; edit_sequence_state
      ; set_token_symbol
      ; increment_nonce
      ; set_voting_for
      }
      : Permissions.t )
  in
  let%bind zkapp_db =
    Mina_caqti.get_opt_item zkapp_id
      ~f:(with_pool ~f:Processor.Zkapp_account.load)
  in
  let%bind zkapp =
    Option.value_map ~default:(return None) zkapp_db
      ~f:(fun
           { app_state_id
           ; verification_key_id
           ; zkapp_version
           ; sequence_state_id
           ; last_sequence_slot
           ; proved_state
           ; zkapp_uri_id
           }
         ->
        let%bind { element0
                 ; element1
                 ; element2
                 ; element3
                 ; element4
                 ; element5
                 ; element6
                 ; element7
                 } =
          query_db ~f:(fun db -> Processor.Zkapp_states.load db app_state_id)
        in
        let elements =
          [ element0
          ; element1
          ; element2
          ; element3
          ; element4
          ; element5
          ; element6
          ; element7
          ]
        in
        let%bind app_state =
          let%map field_strs =
            Deferred.List.map elements ~f:(fun id ->
                query_db ~f:(fun db -> Processor.Zkapp_state_data.load db id) )
          in
          let fields = List.map field_strs ~f:Zkapp_basic.F.of_string in
          Zkapp_state.V.of_list_exn fields
        in
        let%bind verification_key =
          Option.value_map verification_key_id ~default:(return None)
            ~f:(fun id ->
              let%bind { verification_key; hash_id } =
                query_db ~f:(fun db ->
                    Processor.Zkapp_verification_keys.load db id )
              in
              let data =
                match Base64.decode verification_key with
                | Ok s ->
                    Binable.of_string
                      (module Pickles.Side_loaded.Verification_key.Stable.Latest)
                      s
                | Error (`Msg err) ->
                    failwithf "Could not Base64-decode verification key: %s" err
                      ()
              in
              let%map hash =
                let%map hash_str =
                  query_db ~f:(fun db ->
                      Processor.Zkapp_verification_key_hashes.load db hash_id )
                in
                Zkapp_basic.F.of_string hash_str
              in
              Some ({ data; hash } : _ With_hash.t) )
        in
        let zkapp_version =
          zkapp_version |> Unsigned.UInt32.of_int64
          |> Mina_numbers.Zkapp_version.of_uint32
        in
        let%bind { element0; element1; element2; element3; element4 } =
          query_db ~f:(fun db ->
              Processor.Zkapp_sequence_states.load db sequence_state_id )
        in
        let elements = [ element0; element1; element2; element3; element4 ] in
        let%bind sequence_state =
          let%map field_strs =
            Deferred.List.map elements ~f:(fun id ->
                query_db ~f:(fun db -> Processor.Zkapp_state_data.load db id) )
          in
          let fields = List.map field_strs ~f:Zkapp_basic.F.of_string in
          Pickles_types.Vector.Vector_5.of_list_exn fields
        in
        let last_sequence_slot =
          last_sequence_slot |> Unsigned.UInt32.of_int64
          |> Mina_numbers.Global_slot.of_uint32
        in
        let%map zkapp_uri =
          query_db ~f:(fun db -> Processor.Zkapp_uri.load db zkapp_uri_id)
        in
        Some
          ( { app_state
            ; verification_key
            ; zkapp_version
            ; sequence_state
            ; last_sequence_slot
            ; proved_state
            ; zkapp_uri
            }
            : Mina_base.Zkapp_account.t ) )
  in
  (* TODO: token permissions is going away *)
  let account =
    ( { public_key
      ; token_id
      ; token_symbol
      ; balance
      ; nonce
      ; receipt_chain_hash
      ; delegate
      ; voting_for
      ; timing
      ; permissions
      ; zkapp
      }
      : Mina_base.Account.t )
  in
  return (ledger_index, account)<|MERGE_RESOLUTION|>--- conflicted
+++ resolved
@@ -598,8 +598,7 @@
              ; is_new
              } )
   in
-<<<<<<< HEAD
-  let caller = Account_update.Call_type.of_string caller in
+  let call_type = Account_update.Call_type.of_string call_type in
   let%bind authorization_kind =
     match Control.Tag.of_string_exn authorization_kind with
     | Proof -> (
@@ -621,11 +620,6 @@
     | None_given ->
         assert (Option.is_none verification_key_hash_id) ;
         return Account_update.Authorization_kind.None_given
-=======
-  let call_type = Account_update.Call_type.of_string call_type in
-  let authorization_kind =
-    Account_update.Authorization_kind.of_string_exn authorization_kind
->>>>>>> 12a95a9c
   in
   return
     ( { public_key
