--- conflicted
+++ resolved
@@ -590,14 +590,10 @@
              ; is_new
              } )
   in
-<<<<<<< HEAD
-  let may_use_token = Account_update.May_use_token.of_string may_use_token in
-=======
   let%bind valid_while_precondition =
     get_global_slot_bounds pool zkapp_valid_while_precondition_id
   in
-  let call_type = Account_update.Call_type.of_string call_type in
->>>>>>> 1fc9e3ee
+  let may_use_token = Account_update.May_use_token.of_string may_use_token in
   let authorization_kind =
     Account_update.Authorization_kind.of_string_exn authorization_kind
   in
