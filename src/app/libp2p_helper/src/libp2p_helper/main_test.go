package main

import (
	"bufio"
	"context"
	crand "crypto/rand"
	"fmt"
	"io"
	"io/ioutil"
	"net/http"
	"os"
	"strconv"
	"strings"
	"sync"
	"testing"
	"time"

	"codanet"
	logging "github.com/ipfs/go-log"
	"github.com/prometheus/client_golang/prometheus/promhttp"

	"github.com/libp2p/go-libp2p-core/crypto"
	"github.com/libp2p/go-libp2p-core/host"
	net "github.com/libp2p/go-libp2p-core/network"
	peer "github.com/libp2p/go-libp2p-core/peer"
	peerstore "github.com/libp2p/go-libp2p-core/peerstore"
	protocol "github.com/libp2p/go-libp2p-core/protocol"
	pubsub "github.com/libp2p/go-libp2p-pubsub"

	ma "github.com/multiformats/go-multiaddr"

	"github.com/stretchr/testify/require"
)

var (
	testTimeout  = 10 * time.Second
	testProtocol = protocol.ID("/mina/")
)

var port = 7000

func TestMain(m *testing.M) {
	_ = logging.SetLogLevel("codanet.Helper", "debug")
	_ = logging.SetLogLevel("codanet.CodaGatingState", "debug")
	codanet.WithPrivate = true

	os.Exit(m.Run())
}

const (
	maxStatsMsg = 1 << 6
	minStatsMsg = 1 << 3
)

func newTestKey(t *testing.T) crypto.PrivKey {
	r := crand.Reader
	key, _, err := crypto.GenerateEd25519Key(r)
	require.NoError(t, err)

	return key
}

func testStreamHandler(_ net.Stream) {}

<<<<<<< HEAD
func newTestAppWithMaxConns(t *testing.T, seeds []peer.AddrInfo, maxConns int, maxConsensusNode int64) *app {
=======
func newTestAppWithMaxConns(t *testing.T, seeds []peer.AddrInfo, noUpcalls bool, maxConns int) *app {
>>>>>>> 2d84d9b5
	dir, err := ioutil.TempDir("", "mina_test_*")
	require.NoError(t, err)

	addr, err := ma.NewMultiaddr(fmt.Sprintf("/ip4/0.0.0.0/tcp/%d", port))
	require.NoError(t, err)

	helper, err := codanet.MakeHelper(context.Background(),
		[]ma.Multiaddr{addr},
		nil,
		dir,
		newTestKey(t),
		string(testProtocol),
		seeds,
		codanet.NewCodaGatingState(nil, nil, nil, nil),
		maxConns,
		true,
		maxConsensusNode,
	)
	require.NoError(t, err)
	port++

	helper.GatingState.TrustedAddrFilters = ma.NewFilters()
	helper.Host.SetStreamHandler(testProtocol, testStreamHandler)

	t.Cleanup(func() {
		err := helper.Host.Close()
		if err != nil {
			panic(err)
		}
	})

	return &app{
		P2p:                helper,
		Ctx:                context.Background(),
		Subs:               make(map[int]subscription),
		Topics:             make(map[string]*pubsub.Topic),
		ValidatorMutex:     &sync.Mutex{},
		Validators:         make(map[int]*validationStatus),
		Streams:            make(map[int]net.Stream),
		AddedPeers:         make([]peer.AddrInfo, 0, 512),
		OutChan:            make(chan interface{}),
		MetricsRefreshTime: time.Second * 2,
		NoUpcalls:          noUpcalls,
	}
}

<<<<<<< HEAD
func newTestApp(t *testing.T, seeds []peer.AddrInfo) *app {
	return newTestAppWithMaxConns(t, seeds, 50, 0)
=======
func newTestApp(t *testing.T, seeds []peer.AddrInfo, noUpcalls bool) *app {
	return newTestAppWithMaxConns(t, seeds, noUpcalls, 50)
>>>>>>> 2d84d9b5
}

func addrInfos(h host.Host) (addrInfos []peer.AddrInfo, err error) {
	for _, multiaddr := range multiaddrs(h) {
		addrInfo, err := peer.AddrInfoFromP2pAddr(multiaddr)
		if err != nil {
			return nil, err
		}
		addrInfos = append(addrInfos, *addrInfo)
	}
	return addrInfos, nil
}

func multiaddrs(h host.Host) (multiaddrs []ma.Multiaddr) {
	addrs := h.Addrs()
	for _, addr := range addrs {
		multiaddr, err := ma.NewMultiaddr(fmt.Sprintf("%s/p2p/%s", addr, h.ID()))
		if err != nil {
			continue
		}
		multiaddrs = append(multiaddrs, multiaddr)
	}
	return multiaddrs
}

func TestDHTDiscovery_TwoNodes(t *testing.T) {
	appA := newTestApp(t, nil, true)
	appA.NoMDNS = true

	appAInfos, err := addrInfos(appA.P2p.Host)
	require.NoError(t, err)

	appB := newTestApp(t, appAInfos, true)
	appB.AddedPeers = appAInfos
	appB.NoMDNS = true

	// begin appB and appC's DHT advertising
	ret, err := new(beginAdvertisingMsg).run(appB)
	require.NoError(t, err)
	require.Equal(t, ret, "beginAdvertising success")

	ret, err = new(beginAdvertisingMsg).run(appA)
	require.NoError(t, err)
	require.Equal(t, ret, "beginAdvertising success")

	time.Sleep(time.Second)
}

func TestDHTDiscovery_ThreeNodes(t *testing.T) {
	appA := newTestApp(t, nil, true)
	appA.NoMDNS = true

	appAInfos, err := addrInfos(appA.P2p.Host)
	require.NoError(t, err)

	appB := newTestApp(t, appAInfos, true)
	appB.NoMDNS = true

	err = appB.P2p.Host.Connect(appB.Ctx, appAInfos[0])
	require.NoError(t, err)

	appC := newTestApp(t, appAInfos, true)
	appC.NoMDNS = true

	err = appC.P2p.Host.Connect(appC.Ctx, appAInfos[0])
	require.NoError(t, err)

	time.Sleep(time.Second)

	// begin appB and appC's DHT advertising
	ret, err := new(beginAdvertisingMsg).run(appB)
	require.NoError(t, err)
	require.Equal(t, ret, "beginAdvertising success")

	ret, err = new(beginAdvertisingMsg).run(appC)
	require.NoError(t, err)
	require.Equal(t, ret, "beginAdvertising success")

	done := make(chan struct{})

	go func() {
		for {
			// check if peerB knows about peerC
			addrs := appB.P2p.Host.Peerstore().Addrs(appC.P2p.Host.ID())
			if len(addrs) != 0 {
				// send a stream message
				// then exit
				close(done)
				return
			}
			time.Sleep(time.Millisecond * 100)
		}
	}()

	select {
	case <-time.After(testTimeout):
		t.Fatal("B did not discover C via DHT")
	case <-done:
	}

	time.Sleep(time.Second)
}

func TestMDNSDiscovery(t *testing.T) {
	appA := newTestApp(t, nil, true)
	appA.NoDHT = true

	appB := newTestApp(t, nil, true)
	appB.NoDHT = true

	// begin appA and appB's mDNS advertising
	ret, err := new(beginAdvertisingMsg).run(appB)
	require.NoError(t, err)
	require.Equal(t, ret, "beginAdvertising success")

	ret, err = new(beginAdvertisingMsg).run(appA)
	require.NoError(t, err)
	require.Equal(t, ret, "beginAdvertising success")

	done := make(chan struct{})

	go func() {
		for {
			// check if peerB knows about peerA
			addrs := appB.P2p.Host.Peerstore().Addrs(appA.P2p.Host.ID())
			if len(addrs) != 0 {
				close(done)
				return
			}
			time.Sleep(time.Millisecond * 100)
		}
	}()

	select {
	case <-time.After(testTimeout):
		t.Fatal("B did not discover A via mDNS")
	case <-done:
	}

	time.Sleep(time.Second * 3)
}

func createMessage(size uint64) []byte {
	return make([]byte, size)
}

func TestMplex_SendLargeMessage(t *testing.T) {
	// assert we are able to send and receive a message with size up to 1 << 30 bytes
	appA := newTestApp(t, nil, true)
	appA.NoDHT = true

	appB := newTestApp(t, nil, true)
	appB.NoDHT = true

	// connect the two nodes
	appAInfos, err := addrInfos(appA.P2p.Host)
	require.NoError(t, err)

	err = appB.P2p.Host.Connect(appB.Ctx, appAInfos[0])
	require.NoError(t, err)

	// create handler that reads 1<<30 bytes
	done := make(chan struct{})
	handler := func(stream net.Stream) {
		r := bufio.NewReader(stream)
		i := 0

		for {
			_, err := r.ReadByte()
			if err == io.EOF {
				break
			}

			i++
			if i == 1<<30 {
				close(done)
				return
			}
		}
	}

	appB.P2p.Host.SetStreamHandler(testProtocol, handler)

	// send large message from A to B
	msg := createMessage(1 << 30)

	stream, err := appA.P2p.Host.NewStream(context.Background(), appB.P2p.Host.ID(), testProtocol)
	require.NoError(t, err)

	_, err = stream.Write(msg)
	require.NoError(t, err)

	select {
	case <-time.After(testTimeout):
		t.Fatal("B did not receive a large message from A")
	case <-done:
	}
}

func TestConfigurationMsg(t *testing.T) {
	testApp := newApp()

	dir, err := ioutil.TempDir("", "mina_test_*")
	require.NoError(t, err)

	key, _, err := crypto.GenerateEd25519Key(crand.Reader)
	require.NoError(t, err)
	keyBytes, err := key.Bytes()
	require.NoError(t, err)
	keyEnc := codaEncode(keyBytes)

	external := "/ip4/0.0.0.0/tcp/7000"

	msg := &configureMsg{
		Statedir:            dir,
		Privk:               keyEnc,
		NetworkID:           string(testProtocol),
		ListenOn:            []string{"/ip4/127.0.0.1/tcp/7000"},
		MetricsPort:         "9000",
		External:            external,
		ValidationQueueSize: 16,
	}

	ret, err := msg.run(testApp)
	require.NoError(t, err)
	require.Equal(t, "configure success", ret)
}

func TestListenMsg(t *testing.T) {
	addrStr := "/ip4/127.0.0.2/tcp/8000"

	addr, err := ma.NewMultiaddr(addrStr)
	require.NoError(t, err)

	testApp := newTestApp(t, nil, true)

	msg := &listenMsg{
		Iface: addrStr,
	}

	addrs, err := msg.run(testApp)
	require.NoError(t, err)

	found := false
	for _, a := range addrs.([]ma.Multiaddr) {
		if a.Equal(addr) {
			found = true
			break
		}
	}

	require.True(t, found)
}

func TestPublishMsg(t *testing.T) {
	var err error
	testApp := newTestApp(t, nil, true)
	testApp.P2p.Pubsub, err = pubsub.NewGossipSub(testApp.Ctx, testApp.P2p.Host)
	require.NoError(t, err)

	topic := "testtopic"
	data := "testdata"

	msg := &publishMsg{
		Topic: topic,
		Data:  data,
	}

	ret, err := msg.run(testApp)
	require.NoError(t, err)
	require.Equal(t, "publish success", ret)

	_, has := testApp.Topics[topic]
	require.True(t, has)
}

func TestSubscribeMsg(t *testing.T) {
	var err error
	testApp := newTestApp(t, nil, true)
	testApp.P2p.Pubsub, err = pubsub.NewGossipSub(testApp.Ctx, testApp.P2p.Host)
	require.NoError(t, err)

	topic := "testtopic"
	idx := 0

	msg := &subscribeMsg{
		Topic:        topic,
		Subscription: idx,
	}

	ret, err := msg.run(testApp)
	require.NoError(t, err)
	require.Equal(t, "subscribe success", ret)

	_, has := testApp.Topics[topic]
	require.True(t, has)
	_, has = testApp.Subs[idx]
	require.True(t, has)
}

func TestUnsubscribeMsg(t *testing.T) {
	var err error
	testApp := newTestApp(t, nil, true)
	testApp.P2p.Pubsub, err = pubsub.NewGossipSub(testApp.Ctx, testApp.P2p.Host)
	require.NoError(t, err)

	topic := "testtopic"
	idx := 0

	msg := &subscribeMsg{
		Topic:        topic,
		Subscription: idx,
	}

	ret, err := msg.run(testApp)
	require.NoError(t, err)
	require.Equal(t, "subscribe success", ret)

	_, has := testApp.Topics[topic]
	require.True(t, has)
	_, has = testApp.Subs[idx]
	require.True(t, has)

	unsubMsg := &unsubscribeMsg{
		Subscription: idx,
	}
	ret, err = unsubMsg.run(testApp)
	require.NoError(t, err)
	require.Equal(t, "unsubscribe success", ret)

	_, has = testApp.Subs[idx]
	require.False(t, has)
}

func TestValidationCompleteMsg(t *testing.T) {
	testApp := newTestApp(t, nil, true)

	var result string
	idx := 0
	status := &validationStatus{
		Completion: make(chan string),
	}

	testApp.Validators[idx] = status

	go func() {
		result = <-status.Completion
	}()

	msg := &validationCompleteMsg{
		Seqno: idx,
		Valid: acceptResult,
	}

	ret, err := msg.run(testApp)
	require.NoError(t, err)
	require.Equal(t, "validationComplete success", ret)
	require.Equal(t, acceptResult, result)
}

func TestGenerateKeypairMsg(t *testing.T) {
	testApp := newTestApp(t, nil, true)

	ret, err := (&generateKeypairMsg{}).run(testApp)
	require.NoError(t, err)

	kp, ok := ret.(generatedKeypair)
	require.True(t, ok)
	require.NotEqual(t, "", kp.Private)
	require.NotEqual(t, "", kp.Public)
	require.NotEqual(t, "", kp.PeerID)
}

func TestOpenStreamMsg(t *testing.T) {
	appA := newTestApp(t, nil, true)
	appAInfos, err := addrInfos(appA.P2p.Host)
	require.NoError(t, err)

	appB := newTestApp(t, appAInfos, true)
	err = appB.P2p.Host.Connect(appB.Ctx, appAInfos[0])
	require.NoError(t, err)

	msg := &openStreamMsg{
		Peer:       appB.P2p.Host.ID().String(),
		ProtocolID: string(testProtocol),
	}

	go func() {
		seqs <- 1
	}()

	ret, err := msg.run(appA)
	require.NoError(t, err)

	expectedHost, err := appB.P2p.Host.Addrs()[0].ValueForProtocol(4)
	require.NoError(t, err)
	expectedPort := port - 1
	expected := codaPeerInfo{
		Libp2pPort: expectedPort,
		Host:       expectedHost,
		PeerID:     appB.P2p.Host.ID().String(),
	}

	res, ok := ret.(openStreamResult)
	require.True(t, ok)
	require.Equal(t, res.StreamIdx, 1)
	require.Equal(t, res.Peer, expected)
}

func TestCloseStreamMsg(t *testing.T) {
	appA := newTestApp(t, nil, true)
	appAInfos, err := addrInfos(appA.P2p.Host)
	require.NoError(t, err)

	appB := newTestApp(t, appAInfos, true)
	err = appB.P2p.Host.Connect(appB.Ctx, appAInfos[0])
	require.NoError(t, err)

	msg := &openStreamMsg{
		Peer:       appB.P2p.Host.ID().String(),
		ProtocolID: string(testProtocol),
	}

	go func() {
		seqs <- 1
	}()

	ret, err := msg.run(appA)
	require.NoError(t, err)

	expectedHost, err := appB.P2p.Host.Addrs()[0].ValueForProtocol(4)
	require.NoError(t, err)
	expectedPort := port - 1
	expected := codaPeerInfo{
		Libp2pPort: expectedPort,
		Host:       expectedHost,
		PeerID:     appB.P2p.Host.ID().String(),
	}

	res, ok := ret.(openStreamResult)
	require.True(t, ok)
	require.Equal(t, res.StreamIdx, 1)
	require.Equal(t, res.Peer, expected)

	closeMsg := &closeStreamMsg{
		StreamIdx: 1,
	}

	ret, err = closeMsg.run(appA)
	require.NoError(t, err)
	require.Equal(t, "closeStream success", ret)

	_, has := appA.Streams[1]
	require.False(t, has)
}

func TestResetStreamMsg(t *testing.T) {
	appA := newTestApp(t, nil, true)
	appAInfos, err := addrInfos(appA.P2p.Host)
	require.NoError(t, err)

	appB := newTestApp(t, appAInfos, true)
	err = appB.P2p.Host.Connect(appB.Ctx, appAInfos[0])
	require.NoError(t, err)

	msg := &openStreamMsg{
		Peer:       appB.P2p.Host.ID().String(),
		ProtocolID: string(testProtocol),
	}

	go func() {
		seqs <- 1
	}()

	ret, err := msg.run(appA)
	require.NoError(t, err)

	expectedHost, err := appB.P2p.Host.Addrs()[0].ValueForProtocol(4)
	require.NoError(t, err)
	expectedPort := port - 1
	expected := codaPeerInfo{
		Libp2pPort: expectedPort,
		Host:       expectedHost,
		PeerID:     appB.P2p.Host.ID().String(),
	}

	res, ok := ret.(openStreamResult)
	require.True(t, ok)
	require.Equal(t, res.StreamIdx, 1)
	require.Equal(t, res.Peer, expected)

	resetMsg := &resetStreamMsg{
		StreamIdx: 1,
	}

	ret, err = resetMsg.run(appA)
	require.NoError(t, err)
	require.Equal(t, "resetStream success", ret)

	_, has := appA.Streams[1]
	require.False(t, has)
}

func TestSendStreamMsg(t *testing.T) {
	appA := newTestApp(t, nil, true)
	appAInfos, err := addrInfos(appA.P2p.Host)
	require.NoError(t, err)

	appB := newTestApp(t, appAInfos, true)
	err = appB.P2p.Host.Connect(appB.Ctx, appAInfos[0])
	require.NoError(t, err)

	msg := &openStreamMsg{
		Peer:       appB.P2p.Host.ID().String(),
		ProtocolID: string(testProtocol),
	}

	go func() {
		seqs <- 1
	}()

	ret, err := msg.run(appA)
	require.NoError(t, err)

	expectedHost, err := appB.P2p.Host.Addrs()[0].ValueForProtocol(4)
	require.NoError(t, err)
	expectedPort := port - 1
	expected := codaPeerInfo{
		Libp2pPort: expectedPort,
		Host:       expectedHost,
		PeerID:     appB.P2p.Host.ID().String(),
	}

	res, ok := ret.(openStreamResult)
	require.True(t, ok)
	require.Equal(t, res.StreamIdx, 1)
	require.Equal(t, res.Peer, expected)

	sendMsg := &sendStreamMsgMsg{
		StreamIdx: 1,
		Data:      "somedata",
	}

	ret, err = sendMsg.run(appA)
	require.NoError(t, err)
	require.Equal(t, "sendStreamMsg success", ret)
}

func TestAddStreamHandlerMsg(t *testing.T) {
	newProtocol := "/mina/99"

	appA := newTestApp(t, nil, true)
	appAInfos, err := addrInfos(appA.P2p.Host)
	require.NoError(t, err)

	appB := newTestApp(t, appAInfos, true)
	err = appB.P2p.Host.Connect(appB.Ctx, appAInfos[0])
	require.NoError(t, err)

	addMsg := &addStreamHandlerMsg{
		Protocol: newProtocol,
	}

	ret, err := addMsg.run(appA)
	require.NoError(t, err)
	require.Equal(t, "addStreamHandler success", ret)
	ret, err = addMsg.run(appB)
	require.NoError(t, err)
	require.Equal(t, "addStreamHandler success", ret)

	msg := &openStreamMsg{
		Peer:       appB.P2p.Host.ID().String(),
		ProtocolID: newProtocol,
	}

	go func() {
		seqs <- 1
	}()

	ret, err = msg.run(appA)
	require.NoError(t, err)

	expectedHost, err := appB.P2p.Host.Addrs()[0].ValueForProtocol(4)
	require.NoError(t, err)
	expectedPort := port - 1
	expected := codaPeerInfo{
		Libp2pPort: expectedPort,
		Host:       expectedHost,
		PeerID:     appB.P2p.Host.ID().String(),
	}

	res, ok := ret.(openStreamResult)
	require.True(t, ok)
	require.Equal(t, res.StreamIdx, 1)
	require.Equal(t, res.Peer, expected)
}

func TestRemoveStreamHandlerMsg(t *testing.T) {
	newProtocol := "/mina/99"

	appA := newTestApp(t, nil, true)
	appAInfos, err := addrInfos(appA.P2p.Host)
	require.NoError(t, err)

	appB := newTestApp(t, appAInfos, true)
	err = appB.P2p.Host.Connect(appB.Ctx, appAInfos[0])
	require.NoError(t, err)

	addMsg := &addStreamHandlerMsg{
		Protocol: newProtocol,
	}

	ret, err := addMsg.run(appA)
	require.NoError(t, err)
	require.Equal(t, "addStreamHandler success", ret)
	ret, err = addMsg.run(appB)
	require.NoError(t, err)
	require.Equal(t, "addStreamHandler success", ret)

	removeMsg := &removeStreamHandlerMsg{
		Protocol: newProtocol,
	}
	ret, err = removeMsg.run(appB)
	require.NoError(t, err)
	require.Equal(t, "removeStreamHandler success", ret)

	msg := &openStreamMsg{
		Peer:       appB.P2p.Host.ID().String(),
		ProtocolID: newProtocol,
	}

	go func() {
		seqs <- 1
		seqs <- 2
	}()

	_, err = msg.run(appA)
	require.Equal(t, "protocol not supported", err.(wrappedError).Unwrap().Error())
}

func TestListeningAddrsMsg(t *testing.T) {
	testApp := newTestApp(t, nil, true)

	ret, err := (&listeningAddrsMsg{}).run(testApp)
	require.NoError(t, err)
	require.Equal(t, testApp.P2p.Host.Addrs(), ret)
}

func TestAddPeerMsg(t *testing.T) {
	appA := newTestApp(t, nil, true)
	appAInfos, err := addrInfos(appA.P2p.Host)
	require.NoError(t, err)

	appB := newTestApp(t, appAInfos, true)

	msg := &addPeerMsg{
		Multiaddr: fmt.Sprintf("%s/p2p/%s", appAInfos[0].Addrs[0], appAInfos[0].ID),
	}

	ret, err := msg.run(appB)
	require.NoError(t, err)
	require.Equal(t, "addPeer success", ret)

	addrs := appB.P2p.Host.Peerstore().Addrs(appA.P2p.Host.ID())
	require.NotEqual(t, 0, len(addrs))
}

func TestFindPeerMsg(t *testing.T) {
	appA := newTestApp(t, nil, true)
	appAInfos, err := addrInfos(appA.P2p.Host)
	require.NoError(t, err)

	appB := newTestApp(t, appAInfos, true)

	msg := &addPeerMsg{
		Multiaddr: fmt.Sprintf("%s/p2p/%s", appAInfos[0].Addrs[0], appAInfos[0].ID),
	}

	ret, err := msg.run(appB)
	require.NoError(t, err)
	require.Equal(t, "addPeer success", ret)

	addrs := appB.P2p.Host.Peerstore().Addrs(appA.P2p.Host.ID())
	require.NotEqual(t, 0, len(addrs))

	findMsg := &findPeerMsg{
		PeerID: appA.P2p.Host.ID().String(),
	}

	expectedHost, err := appA.P2p.Host.Addrs()[0].ValueForProtocol(4)
	require.NoError(t, err)
	expectedPort := port - 2
	expected := codaPeerInfo{
		Libp2pPort: expectedPort,
		Host:       expectedHost,
		PeerID:     appA.P2p.Host.ID().String(),
	}

	ret, err = findMsg.run(appB)
	require.NoError(t, err)
	require.Equal(t, expected, ret)
}

func TestListPeersMsg(t *testing.T) {
	appA := newTestApp(t, nil, true)
	appAInfos, err := addrInfos(appA.P2p.Host)
	require.NoError(t, err)

	appB := newTestApp(t, appAInfos, true)

	msg := &addPeerMsg{
		Multiaddr: fmt.Sprintf("%s/p2p/%s", appAInfos[0].Addrs[0], appAInfos[0].ID),
	}

	ret, err := msg.run(appB)
	require.NoError(t, err)
	require.Equal(t, "addPeer success", ret)

	addrs := appB.P2p.Host.Peerstore().Addrs(appA.P2p.Host.ID())
	require.NotEqual(t, 0, len(addrs))

	expectedHost, err := appA.P2p.Host.Addrs()[0].ValueForProtocol(4)
	require.NoError(t, err)
	expectedPort := port - 2
	expected := codaPeerInfo{
		Libp2pPort: expectedPort,
		Host:       expectedHost,
		PeerID:     appA.P2p.Host.ID().String(),
	}

	ret, err = (&listPeersMsg{}).run(appB)
	require.NoError(t, err)
	infos := ret.([]codaPeerInfo)
	require.Equal(t, 1, len(infos))
	require.Equal(t, expected, infos[0])
}

func TestSetGatingConfigMsg(t *testing.T) {
	testApp := newTestApp(t, nil, true)

	allowedID := "12D3KooWJDGPa2hiYCJ2o7XPqEq2tjrWpFJzqa4dy538Gfs7Vn2r"
	allowedMultiaddr, err := ma.NewMultiaddr("/ip4/7.8.9.0/tcp/7000")
	require.NoError(t, err)

	bannedID := "12D3KooWGnQ4vat8EybAeFEK3jk78vmwDu9qMhZzcyQBPb16VCnS"
	bannedMultiaddr, err := ma.NewMultiaddr("/ip4/1.2.3.4/tcp/7000")
	require.NoError(t, err)

	msg := &setGatingConfigMsg{
		BannedIPs:      []string{"1.2.3.4"},
		BannedPeerIDs:  []string{bannedID},
		TrustedPeerIDs: []string{allowedID},
		TrustedIPs:     []string{"7.8.9.0"},
	}

	ret, err := msg.run(testApp)
	require.NoError(t, err)
	require.Equal(t, "ok", ret)

	ok := testApp.P2p.GatingState.InterceptPeerDial(peer.ID(bannedID))
	require.False(t, ok)

	ok = testApp.P2p.GatingState.InterceptPeerDial(peer.ID(allowedID))
	require.True(t, ok)

	ok = testApp.P2p.GatingState.InterceptAddrDial(peer.ID(bannedID), bannedMultiaddr)
	require.False(t, ok)

	ok = testApp.P2p.GatingState.InterceptAddrDial(peer.ID(bannedID), allowedMultiaddr)
	require.False(t, ok)

	ok = testApp.P2p.GatingState.InterceptAddrDial(peer.ID(allowedID), allowedMultiaddr)
	require.True(t, ok)
}

func TestGetPeerMessage(t *testing.T) {
	codanet.NoDHT = true
	defer func() {
		codanet.NoDHT = false
	}()

	// only allow peer count of 2 for node A
	maxCount := 2
<<<<<<< HEAD
	appA := newTestAppWithMaxConns(t, nil, maxCount, 0)
=======
	appA := newTestAppWithMaxConns(t, nil, true, maxCount)
>>>>>>> 2d84d9b5
	appAInfos, err := addrInfos(appA.P2p.Host)
	require.NoError(t, err)

	appB := newTestApp(t, nil, true)
	err = appB.P2p.Host.Connect(appB.Ctx, appAInfos[0])
	require.NoError(t, err)

	appC := newTestApp(t, nil, true)
	err = appC.P2p.Host.Connect(appC.Ctx, appAInfos[0])
	require.NoError(t, err)

	// appD will try to connect to appA, appA will send peer msg containing B and C and disconnect
	appD := newTestApp(t, appAInfos, true)
	err = appD.P2p.Host.Connect(appD.Ctx, appAInfos[0])
	require.NoError(t, err)

	t.Logf("a=%s", appA.P2p.Host.ID())
	t.Logf("b=%s", appB.P2p.Host.ID())
	t.Logf("c=%s", appC.P2p.Host.ID())
	t.Logf("d=%s", appD.P2p.Host.ID())

	done := make(chan struct{})

	go func() {
		for {
			// check if appC is connected to appB
			for _, peer := range appD.P2p.Host.Network().Peers() {
				if peer == appB.P2p.Host.ID() || peer == appC.P2p.Host.ID() {
					close(done)
					return
				}
			}
			time.Sleep(time.Millisecond * 100)
		}
	}()

	select {
	case <-time.After(testTimeout):
		t.Fatal("D did not connect to B or C via A")
	case <-done:
	}

	time.Sleep(time.Second)
	require.Equal(t, maxCount, len(appA.P2p.Host.Network().Peers()))
}

func TestGetNodeStatus(t *testing.T) {
	codanet.NoDHT = true
	defer func() {
		codanet.NoDHT = false
	}()

	// only allow peer count of 1 for node A
	maxCount := 1
<<<<<<< HEAD
	appA := newTestAppWithMaxConns(t, nil, maxCount, 0)
=======
	appA := newTestAppWithMaxConns(t, nil, true, maxCount)
>>>>>>> 2d84d9b5
	appAInfos, err := addrInfos(appA.P2p.Host)
	require.NoError(t, err)
	appA.P2p.NodeStatus = "testdata"

	appB := newTestApp(t, nil, true)
	err = appB.P2p.Host.Connect(appB.Ctx, appAInfos[0])
	require.NoError(t, err)

	appC := newTestApp(t, nil, true)
	appC.P2p.Host.Peerstore().AddAddrs(appA.P2p.Host.ID(), appAInfos[0].Addrs, peerstore.ConnectedAddrTTL)

	maStrs := multiaddrs(appA.P2p.Host)

	// ensure we can receive data before being disconnected
	msg := &getPeerNodeStatusMsg{
		PeerMultiaddr: maStrs[0].String(),
	}

	ret, err := msg.run(appC)
	require.NoError(t, err)
	require.Equal(t, appA.P2p.NodeStatus, ret)
}

<<<<<<< HEAD
func TestTotalConsensusNode(t *testing.T) {
	codanet.NoDHT = true
	defer func() {
		codanet.NoDHT = false
	}()

	expected := &setConsensusNodeMsg{
		IsConsensusNode: true,
	}

	// Only allow one active connection for node A.
	maxCount := 1
	appA := newTestAppWithMaxConns(t, nil, maxCount, 0)
	appB := newTestAppWithMaxConns(t, nil, maxCount, 0)
	appC := newTestAppWithMaxConns(t, nil, maxCount, 1)

	appAInfos, err := addrInfos(appA.P2p.Host)
	require.NoError(t, err)
	err = appC.P2p.Host.Connect(appA.Ctx, appAInfos[0])
	require.NoError(t, err)

	appBInfos, err := addrInfos(appB.P2p.Host)
	require.NoError(t, err)
	err = appC.P2p.Host.Connect(appB.Ctx, appBInfos[0])
	require.NoError(t, err)

	ret, err := expected.run(appA)
	require.NoError(t, err)
	require.Equal(t, "consensusNodeMsg set successfully", ret)

	ret, err = expected.run(appB)
	require.NoError(t, err)
	require.Equal(t, "consensusNodeMsg set successfully", ret)

	// Ensure handshake data is exchanged.
	getCnsNodeA := &getConsensusNodeMsg{
		PeerMultiaddr: multiaddrs(appA.P2p.Host)[0].String(),
	}

	ret, err = getCnsNodeA.run(appC)
	require.NoError(t, err)
	isConsensusNode, ok := ret.(bool)
	require.True(t, ok)
	require.Equal(t, expected.IsConsensusNode, isConsensusNode)

	getCnsNodeB := &getConsensusNodeMsg{
		PeerMultiaddr: multiaddrs(appB.P2p.Host)[0].String(),
	}

	ret, err = getCnsNodeB.run(appC)
	require.NoError(t, err)
	isConsensusNode, ok = ret.(bool)
	require.True(t, ok)
	require.Equal(t, expected.IsConsensusNode, isConsensusNode)

	// maxConsensusNode limit is set to 1, so only 1 peer will be protected.
	require.True(t, appC.P2p.ConnectionManager.IsProtected(appA.P2p.Me, ""))
	require.False(t, appC.P2p.ConnectionManager.IsProtected(appB.P2p.Me, ""))
	require.Equal(t, 2, len(appC.P2p.Host.Network().Peers()))

	appC.P2p.ConnectionManager.TrimOpenConns(context.Background())

	time.Sleep(1 * time.Second)

	require.Equal(t, 1, len(appC.P2p.Host.Network().Peers()))
	require.Equal(t, appC.P2p.Host.Network().Peers()[0].Pretty(), appA.P2p.Me.Pretty())
	require.True(t, appC.P2p.ConnectionManager.IsProtected(appA.P2p.Me, ""))
=======
func sendStreamMessage(t *testing.T, from *app, to *app, msg []byte) {
	stream, err := from.P2p.Host.NewStream(context.Background(), to.P2p.Host.ID(), testProtocol)
	_, err = stream.Write(msg)
	require.NoError(t, err)
	err = stream.Close()
	require.NoError(t, err)
}

func waitForMessages(t *testing.T, app *app, numExpectedMessages int) [][]byte {
	done := make(chan struct{})
	msgStates := make(map[int][]byte)
	receivedMsgs := make([][]byte, 0, numExpectedMessages)

	go (func() {
		awaiting := numExpectedMessages
		for {
			data := <-app.OutChan
			switch msg := data.(type) {
			case incomingMsgUpcall:
				decodedData, err := codaDecode(msg.Data)
				require.NoError(t, err)
				msgStates[msg.StreamIdx] = append(msgStates[msg.StreamIdx], decodedData...)
			case streamReadCompleteUpcall:
				receivedMsgs = append(receivedMsgs, msgStates[msg.StreamIdx])

				awaiting -= 1
				if awaiting <= 0 {
					close(done)
					return
				}
			}
		}
	})()

	select {
	case <-time.After(testTimeout):
		t.Fatal("did not receive all expected messages")
	case <-done:
	}

	return receivedMsgs
}

func TestMplex_SendMultipleMessage(t *testing.T) {
	// assert we are able to send and receive multiple messages with size up to 1 << 10 bytes
	appA := newTestApp(t, nil, false)
	appA.NoDHT = true
	defer appA.P2p.Host.Close()

	appB := newTestApp(t, nil, false)
	appB.NoDHT = true
	defer appB.P2p.Host.Close()

	// connect the two nodes
	appAInfos, err := addrInfos(appA.P2p.Host)
	require.NoError(t, err)

	err = appB.P2p.Host.Connect(appB.Ctx, appAInfos[0])
	require.NoError(t, err)

	streamIdx := 0
	handler := func(stream net.Stream) {
		handleStreamReads(appB, stream, streamIdx)
		streamIdx++
	}

	appB.P2p.Host.SetStreamHandler(testProtocol, handler)

	// Send multiple messages from A to B
	msg := createMessage(1 << 10)
	sendStreamMessage(t, appA, appB, msg)
	sendStreamMessage(t, appA, appB, msg)
	sendStreamMessage(t, appA, appB, msg)

	// Assert all messages were received intact
	receivedMsgs := waitForMessages(t, appB, 3)
	require.Equal(t, [][]byte{msg, msg, msg}, receivedMsgs)
}

func TestLibp2pMetrics(t *testing.T) {
	// assert we are able to get the correct metrics of libp2p node
	appA := newTestApp(t, nil, false)
	appA.NoDHT = true
	defer appA.P2p.Host.Close()

	appB := newTestApp(t, nil, false)
	appB.NoDHT = true
	defer appB.P2p.Host.Close()

	// connect the two nodes
	appAInfos, err := addrInfos(appA.P2p.Host)
	require.NoError(t, err)

	err = appB.P2p.Host.Connect(appB.Ctx, appAInfos[0])
	require.NoError(t, err)

	streamIdx := 0
	handler := func(stream net.Stream) {
		handleStreamReads(appB, stream, streamIdx)
		streamIdx++
	}

	appB.P2p.Host.SetStreamHandler(testProtocol, handler)

	server := http.NewServeMux()
	server.Handle("/metrics", promhttp.Handler())
	go http.ListenAndServe(":9001", server)

	go appA.checkPeerCount(appA.P2p.Me)
	go appA.checkMessageExchanged(appA.P2p.Me)
	go appB.checkMessageStats(appB.P2p.Me)

	// Send multiple messages from A to B
	sendStreamMessage(t, appA, appB, createMessage(maxStatsMsg))
	sendStreamMessage(t, appA, appB, createMessage(minStatsMsg))
	waitForMessages(t, appB, 2)

	time.Sleep(5 * time.Second) // Wait for metrics to be reported.

	avgStatsMsg := (maxStatsMsg + minStatsMsg) / 2 // Total message sent count
	expectedPeerCount := appA.P2p.Host.Network().Peers()
	expectedCurrentConnCount := appA.P2p.ConnectionManager.GetInfo().ConnCount

	resp, err := http.Get("http://localhost:9001/metrics")
	require.NoError(t, err)
	defer resp.Body.Close()

	body, err := ioutil.ReadAll(resp.Body)
	require.NoError(t, err)

	respBody := string(body)
	peerCount := getMetricsValue(t, respBody, "\npeer_count_"+appA.P2p.Me.String())
	require.Equal(t, strconv.Itoa(expectedCurrentConnCount), peerCount)

	peerConn := getMetricsValue(t, respBody, "\nmessage_exchanged_"+appA.P2p.Me.String())
	require.Equal(t, strconv.Itoa(len(expectedPeerCount)), peerConn)

	maxStats := getMetricsValue(t, respBody, "\nmessage_max_stats_"+appB.P2p.Me.String())
	require.Equal(t, strconv.Itoa(maxStatsMsg), maxStats)

	avgStats := getMetricsValue(t, respBody, "\nmessage_avg_stats_"+appB.P2p.Me.String())
	require.Equal(t, strconv.Itoa(avgStatsMsg), avgStats)

	minStats := getMetricsValue(t, respBody, "\nmessage_min_stats_"+appB.P2p.Me.String())
	require.Equal(t, strconv.Itoa(minStatsMsg), minStats)
}

func getMetricsValue(t *testing.T, str string, pattern string) string {
	t.Helper()

	indx := strings.Index(str, pattern)
	endIdx := strings.Index(str[indx+len(pattern):], "\n")
	endIdx = endIdx + indx + len(pattern)

	u := str[indx+1 : endIdx]
	metricsData := strings.Split(u, " ")
	require.Len(t, metricsData, 2)

	return metricsData[1]
>>>>>>> 2d84d9b5
}<|MERGE_RESOLUTION|>--- conflicted
+++ resolved
@@ -16,6 +16,7 @@
 	"time"
 
 	"codanet"
+
 	logging "github.com/ipfs/go-log"
 	"github.com/prometheus/client_golang/prometheus/promhttp"
 
@@ -62,11 +63,7 @@
 
 func testStreamHandler(_ net.Stream) {}
 
-<<<<<<< HEAD
-func newTestAppWithMaxConns(t *testing.T, seeds []peer.AddrInfo, maxConns int, maxConsensusNode int64) *app {
-=======
-func newTestAppWithMaxConns(t *testing.T, seeds []peer.AddrInfo, noUpcalls bool, maxConns int) *app {
->>>>>>> 2d84d9b5
+func newTestAppWithMaxConns(t *testing.T, seeds []peer.AddrInfo, noUpcalls bool, maxConns int, maxConsensusNode int64) *app {
 	dir, err := ioutil.TempDir("", "mina_test_*")
 	require.NoError(t, err)
 
@@ -113,13 +110,8 @@
 	}
 }
 
-<<<<<<< HEAD
-func newTestApp(t *testing.T, seeds []peer.AddrInfo) *app {
-	return newTestAppWithMaxConns(t, seeds, 50, 0)
-=======
 func newTestApp(t *testing.T, seeds []peer.AddrInfo, noUpcalls bool) *app {
-	return newTestAppWithMaxConns(t, seeds, noUpcalls, 50)
->>>>>>> 2d84d9b5
+	return newTestAppWithMaxConns(t, seeds, noUpcalls, 50, 0)
 }
 
 func addrInfos(h host.Host) (addrInfos []peer.AddrInfo, err error) {
@@ -903,11 +895,7 @@
 
 	// only allow peer count of 2 for node A
 	maxCount := 2
-<<<<<<< HEAD
-	appA := newTestAppWithMaxConns(t, nil, maxCount, 0)
-=======
-	appA := newTestAppWithMaxConns(t, nil, true, maxCount)
->>>>>>> 2d84d9b5
+	appA := newTestAppWithMaxConns(t, nil, true, maxCount, 0)
 	appAInfos, err := addrInfos(appA.P2p.Host)
 	require.NoError(t, err)
 
@@ -962,11 +950,7 @@
 
 	// only allow peer count of 1 for node A
 	maxCount := 1
-<<<<<<< HEAD
-	appA := newTestAppWithMaxConns(t, nil, maxCount, 0)
-=======
-	appA := newTestAppWithMaxConns(t, nil, true, maxCount)
->>>>>>> 2d84d9b5
+	appA := newTestAppWithMaxConns(t, nil, true, maxCount, 0)
 	appAInfos, err := addrInfos(appA.P2p.Host)
 	require.NoError(t, err)
 	appA.P2p.NodeStatus = "testdata"
@@ -990,7 +974,6 @@
 	require.Equal(t, appA.P2p.NodeStatus, ret)
 }
 
-<<<<<<< HEAD
 func TestTotalConsensusNode(t *testing.T) {
 	codanet.NoDHT = true
 	defer func() {
@@ -1003,9 +986,9 @@
 
 	// Only allow one active connection for node A.
 	maxCount := 1
-	appA := newTestAppWithMaxConns(t, nil, maxCount, 0)
-	appB := newTestAppWithMaxConns(t, nil, maxCount, 0)
-	appC := newTestAppWithMaxConns(t, nil, maxCount, 1)
+	appA := newTestAppWithMaxConns(t, nil, false, maxCount, 0)
+	appB := newTestAppWithMaxConns(t, nil, false, maxCount, 0)
+	appC := newTestAppWithMaxConns(t, nil, false, maxCount, 1)
 
 	appAInfos, err := addrInfos(appA.P2p.Host)
 	require.NoError(t, err)
@@ -1058,7 +1041,8 @@
 	require.Equal(t, 1, len(appC.P2p.Host.Network().Peers()))
 	require.Equal(t, appC.P2p.Host.Network().Peers()[0].Pretty(), appA.P2p.Me.Pretty())
 	require.True(t, appC.P2p.ConnectionManager.IsProtected(appA.P2p.Me, ""))
-=======
+}
+
 func sendStreamMessage(t *testing.T, from *app, to *app, msg []byte) {
 	stream, err := from.P2p.Host.NewStream(context.Background(), to.P2p.Host.ID(), testProtocol)
 	_, err = stream.Write(msg)
@@ -1218,5 +1202,4 @@
 	require.Len(t, metricsData, 2)
 
 	return metricsData[1]
->>>>>>> 2d84d9b5
 }