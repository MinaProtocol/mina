--- conflicted
+++ resolved
@@ -257,75 +257,6 @@
 	time.Sleep(time.Second * 3)
 }
 
-<<<<<<< HEAD
-func createMessage(size uint64) []byte {
-	return make([]byte, size)
-}
-
-func TestMplex_SendLargeMessage(t *testing.T) {
-	// assert we are able to send and receive a message with size up to 1 << 30 bytes
-	appA := newTestApp(t, nil, true)
-	appA.NoDHT = true
-
-	appB := newTestApp(t, nil, false)
-	appB.NoDHT = true
-
-	// connect the two nodes
-	appAInfos, err := addrInfos(appA.P2p.Host)
-	require.NoError(t, err)
-
-	err = appB.P2p.Host.Connect(appB.Ctx, appAInfos[0])
-	require.NoError(t, err)
-
-	// send large message from A to B
-	actualMessage := createMessage(1 << 30)
-
-	// create handler that reads 1<<30 bytes
-	done := make(chan struct{})
-	handler := func(stream net.Stream) {
-		handleStreamReads(appB, stream, 0)
-
-		data := <-appB.OutChan
-		require.NotEmpty(t, data)
-
-		bytes, err := json.Marshal(data)
-		require.NoError(t, err)
-
-		var result map[string]interface{}
-		err = json.Unmarshal(bytes, &result)
-		require.NoError(t, err)
-
-		data, ok := result["data"]
-		require.True(t, ok)
-
-		expectedMessage, err := codaDecode(data.(string))
-		require.NoError(t, err)
-
-		require.Equal(t, expectedMessage, actualMessage)
-		close(done)
-	}
-
-	appB.P2p.Host.SetStreamHandler(testProtocol, handler)
-
-	stream, err := appA.P2p.Host.NewStream(context.Background(), appB.P2p.Host.ID(), testProtocol)
-	require.NoError(t, err)
-
-	msgLen := uint64(len(actualMessage))
-	lenBytes := uint64ToLEB128(msgLen)
-	msg := append(lenBytes, actualMessage...)
-
-	_, err = stream.Write(msg)
-	require.NoError(t, err)
-
-	select {
-	case <-time.After(testTimeout):
-		t.Fatal("B did not receive a large message from A")
-	case <-done:
-	}
-}
-
-=======
->>>>>>> 91d6d536
 func TestConfigurationMsg(t *testing.T) {
 	testApp := newApp()
 
@@ -1036,7 +967,7 @@
 
 		upcall, ok := result["upcall"]
 		require.True(t, ok)
-		require.Equal(t, upcall, "incomingStreamMsg")
+		require.Equal(t, "incomingStreamMsg", upcall)
 
 		data, ok := result["data"]
 		require.True(t, ok)
