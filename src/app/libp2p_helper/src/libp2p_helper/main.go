package main

import (
	"bufio"
	"codanet"
	"context"
	cryptorand "crypto/rand"
	"encoding/base64"
	"encoding/json"
	"fmt"
	"io"
	"log"
	gonet "net"
	"net/http"
	"os"
	"runtime/debug"
	"strconv"
	"sync"
	"time"

	"github.com/go-errors/errors"
	logging "github.com/ipfs/go-log/v2"
	crypto "github.com/libp2p/go-libp2p-core/crypto"
	net "github.com/libp2p/go-libp2p-core/network"
	peer "github.com/libp2p/go-libp2p-core/peer"
	peerstore "github.com/libp2p/go-libp2p-core/peerstore"
	protocol "github.com/libp2p/go-libp2p-core/protocol"
	discovery "github.com/libp2p/go-libp2p-discovery"
	pubsub "github.com/libp2p/go-libp2p-pubsub"
	mdns "github.com/libp2p/go-libp2p/p2p/discovery"
	"github.com/multiformats/go-multiaddr"
	ma "github.com/multiformats/go-multiaddr"
	"github.com/prometheus/client_golang/prometheus"
	"github.com/prometheus/client_golang/prometheus/promhttp"
)

type subscription struct {
	Sub    *pubsub.Subscription
	Idx    int
	Ctx    context.Context
	Cancel context.CancelFunc
}

type validationStatus struct {
	Completion chan string
	TimedOutAt *time.Time
}

type app struct {
	P2p             *codanet.Helper
	Ctx             context.Context
	Subs            map[int]subscription
	Topics          map[string]*pubsub.Topic
	Validators      map[int]*validationStatus
	ValidatorMutex  *sync.Mutex
	Streams         map[int]net.Stream
	StreamsMutex    sync.Mutex
	Out             *bufio.Writer
	OutChan         chan interface{}
	Bootstrapper    io.Closer
	AddedPeers      []peer.AddrInfo
	UnsafeNoTrustIP bool

	// development configuration options
	NoMDNS    bool
	NoDHT     bool
	NoUpcalls bool
}

var seqs = make(chan int)

type methodIdx int

const (
	// when editing this block, see the README for how to update methodidx_jsonenum
	configure methodIdx = iota
	listen
	publish
	subscribe
	unsubscribe
	validationComplete
	generateKeypair
	openStream
	closeStream
	resetStream
	sendStreamMsg
	removeStreamHandler
	addStreamHandler
	listeningAddrs
	addPeer
	beginAdvertising
	findPeer
	listPeers
	setGatingConfig
)

const validationTimeout = 5 * time.Minute

type codaPeerInfo struct {
	Libp2pPort int    `json:"libp2p_port"`
	Host       string `json:"host"`
	PeerID     string `json:"peer_id"`
}

type envelope struct {
	Method methodIdx   `json:"method"`
	Seqno  int         `json:"seqno"`
	Body   interface{} `json:"body"`
}

func (app *app) writeMsg(msg interface{}) {
	if app.NoUpcalls {
		return
	}

	app.OutChan <- msg
}

type action interface {
	run(app *app) (interface{}, error)
}

// TODO: wrap these in a new type, encode them differently in the rpc mainloop

type wrappedError struct {
	e   error
	tag string
}

func (w wrappedError) Error() string {
	return fmt.Sprintf("%s error: %s", w.tag, w.e.Error())
}

func (w wrappedError) Unwrap() error {
	return w.e
}

func wrapError(e error, tag string) error { return wrappedError{e: e, tag: tag} }

func badRPC(e error) error {
	return wrapError(e, "internal RPC error")
}

func badp2p(e error) error {
	return wrapError(e, "libp2p error")
}

func badHelper(e error) error {
	return wrapError(e, "initializing helper")
}

func badAddr(e error) error {
	return wrapError(e, "initializing external addr")
}

func needsConfigure() error {
	return badRPC(errors.New("helper not yet configured"))
}

func needsDHT() error {
	return badRPC(errors.New("helper not yet joined to pubsub"))
}

func parseMultiaddrWithID(ma multiaddr.Multiaddr, id peer.ID) (*codaPeerInfo, error) {
	ipComponent, tcpMaddr := multiaddr.SplitFirst(ma)
	if !(ipComponent.Protocol().Code == multiaddr.P_IP4 || ipComponent.Protocol().Code == multiaddr.P_IP6) {
		return nil, badRPC(errors.New(fmt.Sprintf("only IP connections are supported right now, how did this peer connect?: %s", ma.String())))
	}

	tcpComponent, _ := multiaddr.SplitFirst(tcpMaddr)
	if tcpComponent.Protocol().Code != multiaddr.P_TCP {
		return nil, badRPC(errors.New("only TCP connections are supported right now, how did this peer connect?"))
	}

	port, err := strconv.Atoi(tcpComponent.Value())
	if err != nil {
		return nil, err
	}

	return &codaPeerInfo{Libp2pPort: port, Host: ipComponent.Value(), PeerID: peer.Encode(id)}, nil
}

func findPeerInfo(app *app, id peer.ID) (*codaPeerInfo, error) {
	if app.P2p == nil {
		return nil, needsConfigure()
	}

	conns := app.P2p.Host.Network().ConnsToPeer(id)

	if len(conns) == 0 {
		if app.UnsafeNoTrustIP {
			app.P2p.Logger.Info("UnsafeNoTrustIP: pretending it's localhost")
			return &codaPeerInfo{Libp2pPort: 0, Host: "127.0.0.1", PeerID: peer.Encode(id)}, nil
		}
		return nil, badp2p(errors.New("tried to find peer info but no open connections to that peer ID"))
	}

	conn := conns[0]

	maybePeer, err := parseMultiaddrWithID(conn.RemoteMultiaddr(), conn.RemotePeer())
	if err != nil {
		return nil, err
	}
	return maybePeer, nil
}

type codaMetricsServer struct {
	port   string
	server *http.Server
	done   *sync.WaitGroup
}

func startMetricsServer(port string) *codaMetricsServer {
	log := logging.Logger("metrics server")
	done := &sync.WaitGroup{}
	done.Add(1)
	server := &http.Server{Addr: ":" + port}

	// does this need re-registered every time?
	// http.Handle("/metrics", promhttp.Handler())

	go func() {
		defer done.Done()

		if err := server.ListenAndServe(); err != http.ErrServerClosed {
			log.Fatalf("http server error: %v", err)
		}
	}()

	return &codaMetricsServer{
		port:   port,
		server: server,
		done:   done,
	}
}

func (ms *codaMetricsServer) Shutdown() {
	if err := ms.server.Shutdown(context.Background()); err != nil {
		panic(err)
	}

	ms.done.Wait()
}

var (
	metricsServer *codaMetricsServer
)

type configureMsg struct {
	Statedir            string             `json:"statedir"`
	Privk               string             `json:"privk"`
	NetworkID           string             `json:"network_id"`
	ListenOn            []string           `json:"ifaces"`
	MetricsPort         string             `json:"metrics_port"`
	External            string             `json:"external_maddr"`
	UnsafeNoTrustIP     bool               `json:"unsafe_no_trust_ip"`
	Flood               bool               `json:"flood"`
	PeerExchange        bool               `json:"peer_exchange"`
	DirectPeers         []string           `json:"direct_peers"`
	SeedPeers           []string           `json:"seed_peers"`
	GatingConfig        setGatingConfigMsg `json:"gating_config"`
	MaxConnections      int                `json:"max_connections"`
	ValidationQueueSize int                `json:"validation_queue_size"`
	MinaPeerExchange    bool               `json:"mina_peer_exchange"`
}

type peerConnectionUpcall struct {
	ID     string `json:"peer_id"`
	Upcall string `json:"upcall"`
}

func (m *configureMsg) run(app *app) (interface{}, error) {
	app.UnsafeNoTrustIP = m.UnsafeNoTrustIP
	privkBytes, err := codaDecode(m.Privk)
	if err != nil {
		return nil, badRPC(err)
	}
	privk, err := crypto.UnmarshalPrivateKey(privkBytes)
	if err != nil {
		return nil, badRPC(err)
	}
	maddrs := make([]multiaddr.Multiaddr, len(m.ListenOn))
	for i, v := range m.ListenOn {
		res, err := multiaddr.NewMultiaddr(v)
		if err != nil {
			return nil, badRPC(err)
		}
		maddrs[i] = res
	}

	seeds := make([]peer.AddrInfo, 0, len(m.SeedPeers))
	for _, v := range m.SeedPeers {
		addr, err := addrInfoOfString(v)
		if err != nil {
			// TODO: this isn't necessarily an RPC error. Perhaps the encoded multiaddr
			// isn't supported by this version of libp2p.
			// But more likely, it is an RPC error.
			return nil, badRPC(err)
		}
		seeds = append(seeds, *addr)
	}

	app.AddedPeers = append(app.AddedPeers, seeds...)

	directPeers := make([]peer.AddrInfo, 0, len(m.DirectPeers))
	for _, v := range m.DirectPeers {
		addr, err := addrInfoOfString(v)
		if err != nil {
			// TODO: this isn't necessarily an RPC error. Perhaps the encoded multiaddr
			// isn't supported by this version of libp2p.
			// But more likely, it is an RPC error.
			return nil, badRPC(err)
		}
		directPeers = append(directPeers, *addr)
	}

	externalMaddr, err := multiaddr.NewMultiaddr(m.External)
	if err != nil {
		return nil, badAddr(err)
	}

	gatingConfig, err := gatingConfigFromJson(&(m.GatingConfig), app.AddedPeers)
	if err != nil {
		return nil, badRPC(err)
	}

	helper, err := codanet.MakeHelper(app.Ctx, maddrs, externalMaddr, m.Statedir, privk, m.NetworkID, seeds, gatingConfig, m.MaxConnections, m.MinaPeerExchange)
	if err != nil {
		return nil, badHelper(err)
	}

	// SOMEDAY:
	// - stop putting block content on the mesh.
	// - bigger than 32MiB block size?
	opts := []pubsub.Option{pubsub.WithMaxMessageSize(1024 * 1024 * 32),
		pubsub.WithPeerExchange(m.PeerExchange),
		pubsub.WithFloodPublish(m.Flood),
		pubsub.WithDirectPeers(directPeers),
		pubsub.WithValidateQueueSize(m.ValidationQueueSize),
	}

	var ps *pubsub.PubSub
	ps, err = pubsub.NewGossipSub(app.Ctx, helper.Host, opts...)
	if err != nil {
		return nil, badHelper(err)
	}

	helper.Pubsub = ps
	app.P2p = helper

	app.P2p.Logger.Infof("here are the seeds: %v", seeds)

	if metricsServer != nil && metricsServer.port != m.MetricsPort {
		metricsServer.Shutdown()
	}
	if len(m.MetricsPort) > 0 {
		metricsServer = startMetricsServer(m.MetricsPort)
	}

	return "configure success", nil
}

type listenMsg struct {
	Iface string `json:"iface"`
}

func (m *listenMsg) run(app *app) (interface{}, error) {
	if app.P2p == nil {
		return nil, needsConfigure()
	}
	ma, err := multiaddr.NewMultiaddr(m.Iface)
	if err != nil {
		return nil, badp2p(err)
	}
	if err := app.P2p.Host.Network().Listen(ma); err != nil {
		return nil, badp2p(err)
	}
	return app.P2p.Host.Addrs(), nil
}

type listeningAddrsMsg struct {
}

func (m *listeningAddrsMsg) run(app *app) (interface{}, error) {
	if app.P2p == nil {
		return nil, needsConfigure()
	}
	return app.P2p.Host.Addrs(), nil
}

type publishMsg struct {
	Topic string `json:"topic"`
	Data  string `json:"data"`
}

func (t *publishMsg) run(app *app) (interface{}, error) {
	if app.P2p == nil {
		return nil, needsConfigure()
	}
	if app.P2p.Dht == nil {
		return nil, needsDHT()
	}

	data, err := codaDecode(t.Data)
	if err != nil {
		return nil, badRPC(err)
	}

	var topic *pubsub.Topic
	var has bool

	if topic, has = app.Topics[t.Topic]; !has {
		topic, err = app.P2p.Pubsub.Join(t.Topic)
		if err != nil {
			return nil, badp2p(err)
		}
		app.Topics[t.Topic] = topic
	}

	if err := topic.Publish(app.Ctx, data); err != nil {
		return nil, badp2p(err)
	}

	return "publish success", nil
}

type subscribeMsg struct {
	Topic        string `json:"topic"`
	Subscription int    `json:"subscription_idx"`
}

// we use base64 for encoding blobs in our JSON protocol. there are more
// efficient options but this one is easy to reach to.

func codaEncode(data []byte) string {
	return base64.StdEncoding.EncodeToString(data)
}

func codaDecode(data string) ([]byte, error) {
	return base64.StdEncoding.DecodeString(data)
}

var (
	acceptResult = "accept"
	rejectResult = "reject"
	ignoreResult = "ignore"
)

func (s *subscribeMsg) run(app *app) (interface{}, error) {
	if app.P2p == nil {
		return nil, needsConfigure()
	}
	if app.P2p.Dht == nil {
		return nil, needsDHT()
	}

	topic, err := app.P2p.Pubsub.Join(s.Topic)
	if err != nil {
		return nil, badp2p(err)
	}

	app.Topics[s.Topic] = topic

	err = app.P2p.Pubsub.RegisterTopicValidator(s.Topic, func(ctx context.Context, id peer.ID, msg *pubsub.Message) pubsub.ValidationResult {
		if id == app.P2p.Me {
			// messages from ourself are valid.
			app.P2p.Logger.Info("would have validated but it's from us!")
			return pubsub.ValidationAccept
		}

		seqno := <-seqs
		ch := make(chan string)
		app.ValidatorMutex.Lock()
		app.Validators[seqno] = new(validationStatus)
		app.Validators[seqno].Completion = ch
		app.ValidatorMutex.Unlock()

		app.P2p.Logger.Info("validating a new pubsub message ...")

		sender, err := findPeerInfo(app, id)

		if err != nil && !app.UnsafeNoTrustIP {
			app.P2p.Logger.Errorf("failed to connect to peer %s that just sent us a pubsub message, dropping it", peer.Encode(id))
			app.ValidatorMutex.Lock()
			defer app.ValidatorMutex.Unlock()
			delete(app.Validators, seqno)
			return pubsub.ValidationIgnore
		}

		deadline, ok := ctx.Deadline()
		if !ok {
			app.P2p.Logger.Errorf("no deadline set on validation context")
			defer app.ValidatorMutex.Unlock()
			delete(app.Validators, seqno)
			return pubsub.ValidationIgnore
		}

		app.writeMsg(validateUpcall{
			Sender:     sender,
			Expiration: deadline.UnixNano(),
			Data:       codaEncode(msg.Data),
			Seqno:      seqno,
			Upcall:     "validate",
			Idx:        s.Subscription,
		})

		// Wait for the validation response, but be sure to honor any timeout/deadline in ctx
		select {
		case <-ctx.Done():
			// XXX: do 🅽🅾🆃  delete app.Validators[seqno] here! the ocaml side doesn't
			// care about the timeout and will validate it anyway.
			// validationComplete will remove app.Validators[seqno] once the
			// coda process gets around to it.
			app.P2p.Logger.Error("validation timed out :(")

			app.ValidatorMutex.Lock()

			now := time.Now()
			app.Validators[seqno].TimedOutAt = &now

			app.ValidatorMutex.Unlock()

			if app.UnsafeNoTrustIP {
				app.P2p.Logger.Info("validated anyway!")
				return pubsub.ValidationAccept
			}
			app.P2p.Logger.Info("unvalidated :(")
			return pubsub.ValidationReject
		case res := <-ch:
			switch res {
			case rejectResult:
				app.P2p.Logger.Info("why u fail to validate :(")
				return pubsub.ValidationReject
			case acceptResult:
				app.P2p.Logger.Info("validated!")
				return pubsub.ValidationAccept
			case ignoreResult:
				app.P2p.Logger.Info("ignoring valid message!")
				return pubsub.ValidationIgnore
			default:
				app.P2p.Logger.Info("ignoring message that falled off the end!")
				return pubsub.ValidationIgnore
			}
		}
	}, pubsub.WithValidatorTimeout(validationTimeout))

	if err != nil {
		return nil, badp2p(err)
	}

	sub, err := topic.Subscribe()
	if err != nil {
		return nil, badp2p(err)
	}

	ctx, cancel := context.WithCancel(app.Ctx)
	app.Subs[s.Subscription] = subscription{
		Sub:    sub,
		Idx:    s.Subscription,
		Ctx:    ctx,
		Cancel: cancel,
	}
	go func() {
		for {
			_, err = sub.Next(ctx)
			if err != nil {
				if ctx.Err() != context.Canceled {
					app.P2p.Logger.Error("sub.Next failed: ", err)
				} else {
					break
				}
			}
		}
	}()
	return "subscribe success", nil
}

type unsubscribeMsg struct {
	Subscription int `json:"subscription_idx"`
}

func (u *unsubscribeMsg) run(app *app) (interface{}, error) {
	if app.P2p == nil {
		return nil, needsConfigure()
	}
	if sub, ok := app.Subs[u.Subscription]; ok {
		sub.Sub.Cancel()
		sub.Cancel()
		delete(app.Subs, u.Subscription)
		return "unsubscribe success", nil
	}
	return nil, badRPC(errors.New("subscription not found"))
}

type validateUpcall struct {
	Sender     *codaPeerInfo `json:"sender"`
	Expiration int64         `json:"expiration"`
	Data       string        `json:"data"`
	Seqno      int           `json:"seqno"`
	Upcall     string        `json:"upcall"`
	Idx        int           `json:"subscription_idx"`
}

type validationCompleteMsg struct {
	Seqno int    `json:"seqno"`
	Valid string `json:"is_valid"`
}

func (r *validationCompleteMsg) run(app *app) (interface{}, error) {
	if app.P2p == nil {
		return nil, needsConfigure()
	}
	app.ValidatorMutex.Lock()
	defer app.ValidatorMutex.Unlock()
	if st, ok := app.Validators[r.Seqno]; ok {
		st.Completion <- r.Valid
		if st.TimedOutAt != nil {
			app.P2p.Logger.Errorf("validation for item %d took %d seconds", r.Seqno, time.Now().Add(validationTimeout).Sub(*st.TimedOutAt))
		}
		delete(app.Validators, r.Seqno)
		return "validationComplete success", nil
	}
	return nil, badRPC(errors.New("validation seqno unknown"))
}

type generateKeypairMsg struct {
}

type generatedKeypair struct {
	Private string `json:"sk"`
	Public  string `json:"pk"`
	PeerID  string `json:"peer_id"`
}

func (*generateKeypairMsg) run(app *app) (interface{}, error) {
	privk, pubk, err := crypto.GenerateEd25519Key(cryptorand.Reader)
	if err != nil {
		return nil, badp2p(err)
	}
	privkBytes, err := crypto.MarshalPrivateKey(privk)
	if err != nil {
		return nil, badRPC(err)
	}

	pubkBytes, err := crypto.MarshalPublicKey(pubk)
	if err != nil {
		return nil, badRPC(err)
	}

	peerID, err := peer.IDFromPublicKey(pubk)
	if err != nil {
		return nil, badp2p(err)
	}

	return generatedKeypair{Private: codaEncode(privkBytes), Public: codaEncode(pubkBytes), PeerID: peer.Encode(peerID)}, nil
}

type streamLostUpcall struct {
	Upcall    string `json:"upcall"`
	StreamIdx int    `json:"stream_idx"`
	Reason    string `json:"reason"`
}

type streamReadCompleteUpcall struct {
	Upcall    string `json:"upcall"`
	StreamIdx int    `json:"stream_idx"`
}

type incomingMsgUpcall struct {
	Upcall    string `json:"upcall"`
	StreamIdx int    `json:"stream_idx"`
	Data      string `json:"data"`
}

func handleStreamReads(app *app, stream net.Stream, idx int) {
	go func() {
		defer func() {
			_ = stream.Close()
		}()

		buf := make([]byte, 4096)
		for {
			len, err := stream.Read(buf)

			if len != 0 {
				app.writeMsg(incomingMsgUpcall{
					Upcall:    "incomingStreamMsg",
					Data:      codaEncode(buf[:len]),
					StreamIdx: idx,
				})
			}

			if err != nil && err != io.EOF {
				app.writeMsg(streamLostUpcall{
					Upcall:    "streamLost",
					StreamIdx: idx,
					Reason:    fmt.Sprintf("read failure: %s", err.Error()),
				})
				break
			}

			if err == io.EOF {
				break
			}
		}
		app.writeMsg(streamReadCompleteUpcall{
			Upcall:    "streamReadComplete",
			StreamIdx: idx,
		})
	}()
}

type openStreamMsg struct {
	Peer       string `json:"peer"`
	ProtocolID string `json:"protocol"`
}

type openStreamResult struct {
	StreamIdx int          `json:"stream_idx"`
	Peer      codaPeerInfo `json:"peer"`
}

func (o *openStreamMsg) run(app *app) (interface{}, error) {
	if app.P2p == nil {
		return nil, needsConfigure()
	}

	streamIdx := <-seqs

	peer, err := peer.Decode(o.Peer)
	if err != nil {
		// TODO: this isn't necessarily an RPC error. Perhaps the encoded Peer ID
		// isn't supported by this version of libp2p.
		return nil, badRPC(err)
	}

	ctx, cancel := context.WithTimeout(app.Ctx, 30*time.Second)
	defer cancel()

	stream, err := app.P2p.Host.NewStream(ctx, peer, protocol.ID(o.ProtocolID))
	if err != nil {
		return nil, badp2p(err)
	}

	maybePeer, err := parseMultiaddrWithID(stream.Conn().RemoteMultiaddr(), stream.Conn().RemotePeer())
	if err != nil {
		_ = stream.Reset()
		return nil, badp2p(err)
	}

	app.StreamsMutex.Lock()
	defer app.StreamsMutex.Unlock()
	app.Streams[streamIdx] = stream
	go func() {
		// FIXME HACK: allow time for the openStreamResult to get printed before we start inserting stream events
		time.Sleep(250 * time.Millisecond)
		// Note: It is _very_ important that we call handleStreamReads here -- this is how the "caller" side of the stream starts listening to the responses from the RPCs. Do not remove.
		handleStreamReads(app, stream, streamIdx)
	}()
	return openStreamResult{StreamIdx: streamIdx, Peer: *maybePeer}, nil
}

type closeStreamMsg struct {
	StreamIdx int `json:"stream_idx"`
}

func (cs *closeStreamMsg) run(app *app) (interface{}, error) {
	if app.P2p == nil {
		return nil, needsConfigure()
	}
	app.StreamsMutex.Lock()
	defer app.StreamsMutex.Unlock()
	if stream, ok := app.Streams[cs.StreamIdx]; ok {
		delete(app.Streams, cs.StreamIdx)
		err := stream.Close()
		if err != nil {
			return nil, badp2p(err)
		}
		return "closeStream success", nil
	}
	return nil, badRPC(errors.New("unknown stream_idx"))
}

type resetStreamMsg struct {
	StreamIdx int `json:"stream_idx"`
}

func (cs *resetStreamMsg) run(app *app) (interface{}, error) {
	if app.P2p == nil {
		return nil, needsConfigure()
	}
	app.StreamsMutex.Lock()
	defer app.StreamsMutex.Unlock()
	if stream, ok := app.Streams[cs.StreamIdx]; ok {
		err := stream.Reset()
		delete(app.Streams, cs.StreamIdx)
		if err != nil {
			return nil, badp2p(err)
		}
		return "resetStream success", nil
	}
	return nil, badRPC(errors.New("unknown stream_idx"))
}

type sendStreamMsgMsg struct {
	StreamIdx int    `json:"stream_idx"`
	Data      string `json:"data"`
}

func (cs *sendStreamMsgMsg) run(app *app) (interface{}, error) {
	if app.P2p == nil {
		return nil, needsConfigure()
	}
	data, err := codaDecode(cs.Data)
	if err != nil {
		return nil, badRPC(err)
	}

	app.StreamsMutex.Lock()
	defer app.StreamsMutex.Unlock()
	if stream, ok := app.Streams[cs.StreamIdx]; ok {
		n, err := stream.Write(data)
		if err != nil {
			return nil, wrapError(badp2p(err), fmt.Sprintf("only wrote %d out of %d bytes", n, len(data)))
		}
		return "sendStreamMsg success", nil
	}
	return nil, badRPC(errors.New("unknown stream_idx"))
}

type addStreamHandlerMsg struct {
	Protocol string `json:"protocol"`
}

type incomingStreamUpcall struct {
	Upcall    string       `json:"upcall"`
	Peer      codaPeerInfo `json:"peer"`
	StreamIdx int          `json:"stream_idx"`
	Protocol  string       `json:"protocol"`
}

func (as *addStreamHandlerMsg) run(app *app) (interface{}, error) {
	if app.P2p == nil {
		return nil, needsConfigure()
	}
	app.P2p.Host.SetStreamHandler(protocol.ID(as.Protocol), func(stream net.Stream) {
		peerinfo, err := parseMultiaddrWithID(stream.Conn().RemoteMultiaddr(), stream.Conn().RemotePeer())
		if err != nil {
			app.P2p.Logger.Errorf("failed to parse remote connection information, silently dropping stream: %s", err.Error())
			return
		}
		streamIdx := <-seqs
		app.StreamsMutex.Lock()
		defer app.StreamsMutex.Unlock()
		app.Streams[streamIdx] = stream
		app.writeMsg(incomingStreamUpcall{
			Upcall:    "incomingStream",
			Peer:      *peerinfo,
			StreamIdx: streamIdx,
			Protocol:  as.Protocol,
		})
		handleStreamReads(app, stream, streamIdx)
	})

	return "addStreamHandler success", nil
}

type removeStreamHandlerMsg struct {
	Protocol string `json:"protocol"`
}

func (rs *removeStreamHandlerMsg) run(app *app) (interface{}, error) {
	if app.P2p == nil {
		return nil, needsConfigure()
	}
	app.P2p.Host.RemoveStreamHandler(protocol.ID(rs.Protocol))

	return "removeStreamHandler success", nil
}

type addPeerMsg struct {
	Multiaddr string `json:"multiaddr"`
}

func addrInfoOfString(maddr string) (*peer.AddrInfo, error) {
	multiaddr, err := multiaddr.NewMultiaddr(maddr)
	if err != nil {
		return nil, err
	}
	info, err := peer.AddrInfoFromP2pAddr(multiaddr)
	if err != nil {
		return nil, err
	}

	return info, nil
}

func (ap *addPeerMsg) run(app *app) (interface{}, error) {
	if app.P2p == nil {
		return nil, needsConfigure()
	}

	info, err := addrInfoOfString(ap.Multiaddr)
	if err != nil {
		return nil, err
	}

	app.AddedPeers = append(app.AddedPeers, *info)
	app.P2p.GatingState.TrustedPeers.Add(info.ID)

	if app.Bootstrapper != nil {
		app.Bootstrapper.Close()
	}

	err = app.P2p.Host.Connect(app.Ctx, *info)
	if err != nil {
		return nil, badp2p(err)
	}

	return "addPeer success", nil
}

type beginAdvertisingMsg struct {
}

type peerDisoverySource int

const (
	PEER_DISCOVERY_SOURCE_MDNS peerDisoverySource = iota
	PEER_DISCOVERY_SOURCE_ROUTING
)

func (source peerDisoverySource) String() string {
	switch source {
	case PEER_DISCOVERY_SOURCE_MDNS:
		return "PEER_DISCOVERY_SOURCE_MDNS"
	case PEER_DISCOVERY_SOURCE_ROUTING:
		return "PEER_DISCOVERY_SOURCE_ROUTING"
	default:
		return fmt.Sprintf("%d", int(source))
	}
}

type peerDiscovery struct {
	info   peer.AddrInfo
	source peerDisoverySource
}

type mdnsListener struct {
	FoundPeer chan peerDiscovery
	app       *app
}

func (l *mdnsListener) HandlePeerFound(info peer.AddrInfo) {
	l.FoundPeer <- peerDiscovery{
		info:   info,
		source: PEER_DISCOVERY_SOURCE_MDNS,
	}
}

func beginMDNS(app *app, foundPeerCh chan peerDiscovery) error {
	mdns, err := mdns.NewMdnsService(app.Ctx, app.P2p.Host, time.Minute, "_coda-discovery._udp.local")
	if err != nil {
		return err
	}
	app.P2p.Mdns = &mdns
	l := &mdnsListener{
		FoundPeer: foundPeerCh,
		app:       app,
	}
	mdns.RegisterNotifee(l)

	return nil
}

func (ap *beginAdvertisingMsg) run(app *app) (interface{}, error) {
	if app.P2p == nil {
		return nil, needsConfigure()
	}

	for _, info := range app.AddedPeers {
		app.P2p.Logger.Debug("Trying to connect to: ", info)
		err := app.P2p.Host.Connect(app.Ctx, info)
		if err != nil {
			app.P2p.Logger.Error("failed to connect to peer: ", info, err.Error())
			continue
		}
	}

<<<<<<< HEAD
	app.P2p.Logger.Debug("connected to seed peers")

	foundPeerCh := make(chan peer.AddrInfo)
=======
	foundPeerCh := make(chan peerDiscovery)
>>>>>>> 636338b5

	validPeer := func(who peer.ID) bool {
		return who.Validate() == nil && who != app.P2p.Me
	}

	// report discovery peers local and remote
	go func() {
<<<<<<< HEAD
		for info := range foundPeerCh {
			if validPeer(info.ID) {
				app.P2p.Logger.Debugf("discovered peer: %s", info.ID)
				app.P2p.Host.Peerstore().AddAddrs(info.ID, info.Addrs, peerstore.ConnectedAddrTTL)
=======
		for discovery := range foundPeerCh {
			if validPeer(discovery.info.ID) {
				app.P2p.Logger.Debugf("discovered peer %v via %v; processing", discovery.info.ID, discovery.source)
				app.P2p.Host.Peerstore().AddAddrs(discovery.info.ID, discovery.info.Addrs, peerstore.ConnectedAddrTTL)

				if discovery.source == PEER_DISCOVERY_SOURCE_MDNS {
					for _, addr := range discovery.info.Addrs {
						app.P2p.GatingState.MarkPrivateAddrAsKnown(addr)
					}
				}
>>>>>>> 636338b5

				// now connect to the peer we discovered
				err := app.P2p.Host.Connect(app.Ctx, discovery.info)
				if err != nil {
					app.P2p.Logger.Error("failed to connect to peer after discovering it: ", discovery.info, err.Error())
					continue
				}
			} else {
				app.P2p.Logger.Debugf("discovered peer %v via %v; not processing as it is not a valid peer", discovery.info.ID, discovery.source)
			}
		}
	}()

	if !app.NoMDNS {
		app.P2p.Logger.Infof("beginning mDNS discovery")
		err := beginMDNS(app, foundPeerCh)
		if err != nil {
			app.P2p.Logger.Error("failed to connect to begin mdns: ", err.Error())
			return nil, badp2p(err)
		}
	}

	if !app.NoDHT {
		app.P2p.Logger.Infof("beginning DHT discovery")
		routingDiscovery := discovery.NewRoutingDiscovery(app.P2p.Dht)
		if routingDiscovery == nil {
			return nil, errors.New("failed to create routing discovery")
		}

		app.P2p.Discovery = routingDiscovery

		err := app.P2p.Dht.Bootstrap(app.Ctx)
		if err != nil {
			app.P2p.Logger.Error("failed to dht bootstrap: ", err.Error())
			return nil, badp2p(err)
		}

		time.Sleep(time.Millisecond * 100)
		app.P2p.Logger.Debugf("beginning DHT advertising")

		_, err = routingDiscovery.Advertise(app.Ctx, app.P2p.Rendezvous)
		if err != nil {
			app.P2p.Logger.Error("failed to routing advertise: ", err.Error())
			return nil, badp2p(err)
		}

		go func() {
			peerCh, err := routingDiscovery.FindPeers(app.Ctx, app.P2p.Rendezvous)
			if err != nil {
				app.P2p.Logger.Error("error while trying to find some peers: ", err.Error())
			}

			for peer := range peerCh {
				foundPeerCh <- peerDiscovery{
					info:   peer,
					source: PEER_DISCOVERY_SOURCE_ROUTING,
				}
			}
		}()
	}

	app.P2p.ConnectionManager.OnConnect = func(net net.Network, c net.Conn) {
		app.updateConnectionMetrics()

		id := c.RemotePeer()

		app.writeMsg(peerConnectionUpcall{
			ID:     peer.Encode(id),
			Upcall: "peerConnected",
		})

		// Note: These are disabled because we see weirdness on our networks
		//       caused by this prometheus issues.
		// go app.checkBandwidth(id)
		// go app.checkLatency(id)
	}

	app.P2p.ConnectionManager.OnDisconnect = func(net net.Network, c net.Conn) {
		app.updateConnectionMetrics()

		id := c.RemotePeer()

		app.writeMsg(peerConnectionUpcall{
			ID:     peer.Encode(id),
			Upcall: "peerDisconnected",
		})
	}

	return "beginAdvertising success", nil
}

const (
	latencyMeasurementTime = time.Second * 5
	metricsRefreshTime     = time.Minute
)

func (app *app) updateConnectionMetrics() {
	info := app.P2p.ConnectionManager.GetInfo()
	connectionCountMetric.Set(float64(info.ConnCount))
}

func (a *app) checkBandwidth(id peer.ID) {
	totalIn := prometheus.NewGauge(prometheus.GaugeOpts{
		Name: fmt.Sprintf("total_bandwidth_in_%s", id),
		Help: "The bandwidth used by the given peer.",
	})
	totalOut := prometheus.NewGauge(prometheus.GaugeOpts{
		Name: fmt.Sprintf("total_bandwidth_out_%s", id),
		Help: "The bandwidth used by the given peer.",
	})
	rateIn := prometheus.NewGauge(prometheus.GaugeOpts{
		Name: fmt.Sprintf("bandwidth_rate_in_%s", id),
		Help: "The bandwidth used by the given peer.",
	})
	rateOut := prometheus.NewGauge(prometheus.GaugeOpts{
		Name: fmt.Sprintf("bandwidth_rate_out_%s", id),
		Help: "The bandwidth used by the given peer.",
	})

	err := prometheus.Register(totalIn)
	if err != nil {
		a.P2p.Logger.Debugf("couldn't register total-in bandwidth gauge for id", id, "perhaps we've already done so", err.Error())
		return
	}

	err = prometheus.Register(totalOut)
	if err != nil {
		a.P2p.Logger.Debugf("couldn't register total-out bandwidth gauge for id", id, "perhaps we've already done so", err.Error())
		return
	}

	err = prometheus.Register(rateIn)
	if err != nil {
		a.P2p.Logger.Debugf("couldn't register rate-in bandwidth gauge for id", id, "perhaps we've already done so", err.Error())
		return
	}

	err = prometheus.Register(rateOut)
	if err != nil {
		a.P2p.Logger.Debugf("couldn't register rate-out bandwidth gauge for id", id, "perhaps we've already done so", err.Error())
		return
	}

	for {
		stats := a.P2p.BandwidthCounter.GetBandwidthForPeer(id)
		totalIn.Set(float64(stats.TotalIn))
		totalOut.Set(float64(stats.TotalOut))
		rateIn.Set(stats.RateIn)
		rateOut.Set(stats.RateOut)

		time.Sleep(metricsRefreshTime)
	}
}

func (a *app) checkLatency(id peer.ID) {
	latencyGauge := prometheus.NewGauge(prometheus.GaugeOpts{
		Name: fmt.Sprintf("latency_%s", id),
		Help: "The latency for the given peer.",
	})

	err := prometheus.Register(latencyGauge)
	if err != nil {
		a.P2p.Logger.Debugf("couldn't register latency gauge for id", id, "perhaps we've already done so", err.Error())
		return
	}

	for {
		a.P2p.Host.Peerstore().RecordLatency(id, latencyMeasurementTime)
		latency := a.P2p.Host.Peerstore().LatencyEWMA(id)
		latencyGauge.Set(float64(latency))

		time.Sleep(metricsRefreshTime)
	}
}

type findPeerMsg struct {
	PeerID string `json:"peer_id"`
}

func (ap *findPeerMsg) run(app *app) (interface{}, error) {
	id, err := peer.Decode(ap.PeerID)
	if err != nil {
		return nil, err
	}

	maybePeer, err := findPeerInfo(app, id)

	if err != nil {
		return nil, err
	}

	return *maybePeer, nil
}

type listPeersMsg struct {
}

func (lp *listPeersMsg) run(app *app) (interface{}, error) {
	if app.P2p == nil {
		return nil, needsConfigure()
	}

	connsHere := app.P2p.Host.Network().Conns()

	peerInfos := make([]codaPeerInfo, 0, len(connsHere))

	for _, conn := range connsHere {
		maybePeer, err := parseMultiaddrWithID(conn.RemoteMultiaddr(), conn.RemotePeer())
		if err != nil {
			app.P2p.Logger.Warning("skipping maddr ", conn.RemoteMultiaddr().String(), " because it failed to parse: ", err.Error())
			continue
		}
		peerInfos = append(peerInfos, *maybePeer)
	}

	return peerInfos, nil
}

func filterIPString(filters *ma.Filters, ip string, action ma.Action) error {
	realIP := gonet.ParseIP(ip).To4()

	if realIP == nil {
		// TODO: how to compute mask for IPv6?
		return badRPC(errors.New("unparsable IP or IPv6"))
	}

	ipnet := gonet.IPNet{Mask: gonet.IPv4Mask(255, 255, 255, 255), IP: realIP}

	filters.AddFilter(ipnet, action)

	return nil
}

type setGatingConfigMsg struct {
	BannedIPs      []string `json:"banned_ips"`
	BannedPeerIDs  []string `json:"banned_peers"`
	TrustedPeerIDs []string `json:"trusted_peers"`
	TrustedIPs     []string `json:"trusted_ips"`
	Isolate        bool     `json:"isolate"`
}

<<<<<<< HEAD
func gatingConfigFromJson(gc *setGatingConfigMsg) (*codanet.CodaGatingState, error) {
	newFilter := ma.NewFilters()
=======
func gatingConfigFromJson(gc *setGatingConfigMsg, addedPeers []peer.AddrInfo) (*codanet.CodaGatingState, error) {
	logger := logging.Logger("libp2p_helper.gatingConfigFromJson")

	_, totalIpNet, err := gonet.ParseCIDR("0.0.0.0/0")
	if err != nil {
		return nil, err
	}
>>>>>>> 636338b5

	// TODO: perhaps the isolate option should just be passed down to the gating state instead
	bannedAddrFilters := ma.NewFilters()
	if gc.Isolate {
		bannedAddrFilters.AddFilter(*totalIpNet, ma.ActionDeny)
	}
	for _, ip := range gc.BannedIPs {
		err := filterIPString(bannedAddrFilters, ip, ma.ActionDeny)
		if err != nil {
			return nil, err
		}
	}

	trustedAddrFilters := ma.NewFilters()
	trustedAddrFilters.AddFilter(*totalIpNet, ma.ActionDeny)
	for _, ip := range gc.TrustedIPs {
		err := filterIPString(trustedAddrFilters, ip, ma.ActionAccept)
		if err != nil {
			return nil, err
		}
	}

	bannedPeers := peer.NewSet()
	for _, peerID := range gc.BannedPeerIDs {
		id := peer.ID(peerID)
		bannedPeers.Add(id)
	}

	trustedPeers := peer.NewSet()
	for _, peerID := range gc.TrustedPeerIDs {
		id := peer.ID(peerID)
		trustedPeers.Add(id)
	}
	for _, peer := range addedPeers {
		trustedPeers.Add(peer.ID)
	}

	return codanet.NewCodaGatingState(bannedAddrFilters, trustedAddrFilters, bannedPeers, trustedPeers), nil
}

func (gc *setGatingConfigMsg) run(app *app) (interface{}, error) {
	if app.P2p == nil {
		return nil, needsConfigure()
	}

<<<<<<< HEAD
	newState, err := gatingConfigFromJson(gc)
=======
	newState, err := gatingConfigFromJson(gc, app.AddedPeers)

>>>>>>> 636338b5
	if err != nil {
		return nil, badRPC(err)
	}

	app.P2p.GatingState = newState

	return "ok", nil
}

var msgHandlers = map[methodIdx]func() action{
	configure:           func() action { return &configureMsg{} },
	listen:              func() action { return &listenMsg{} },
	publish:             func() action { return &publishMsg{} },
	subscribe:           func() action { return &subscribeMsg{} },
	unsubscribe:         func() action { return &unsubscribeMsg{} },
	validationComplete:  func() action { return &validationCompleteMsg{} },
	generateKeypair:     func() action { return &generateKeypairMsg{} },
	openStream:          func() action { return &openStreamMsg{} },
	closeStream:         func() action { return &closeStreamMsg{} },
	resetStream:         func() action { return &resetStreamMsg{} },
	sendStreamMsg:       func() action { return &sendStreamMsgMsg{} },
	removeStreamHandler: func() action { return &removeStreamHandlerMsg{} },
	addStreamHandler:    func() action { return &addStreamHandlerMsg{} },
	listeningAddrs:      func() action { return &listeningAddrsMsg{} },
	addPeer:             func() action { return &addPeerMsg{} },
	beginAdvertising:    func() action { return &beginAdvertisingMsg{} },
	findPeer:            func() action { return &findPeerMsg{} },
	listPeers:           func() action { return &listPeersMsg{} },
	setGatingConfig:     func() action { return &setGatingConfigMsg{} },
}

type errorResult struct {
	Seqno  int    `json:"seqno"`
	Errorr string `json:"error"`
}

type successResult struct {
	Seqno    int             `json:"seqno"`
	Success  json.RawMessage `json:"success"`
	Duration string          `json:"duration"`
}

var connectionCountMetric = prometheus.NewGauge(prometheus.GaugeOpts{
	Name: "connection_count",
	Help: "Number of active connections, according to the CodaConnectionManager.",
})

func init() {
	// === Register metrics collectors here ===
	prometheus.MustRegister(connectionCountMetric)
	http.Handle("/metrics", promhttp.Handler())
}

func newApp() *app {
	return &app{
		P2p:            nil,
		Ctx:            context.Background(),
		Subs:           make(map[int]subscription),
		Topics:         make(map[string]*pubsub.Topic),
		ValidatorMutex: &sync.Mutex{},
		Validators:     make(map[int]*validationStatus),
		Streams:        make(map[int]net.Stream),
		OutChan:        make(chan interface{}, 4096),
		Out:            bufio.NewWriter(os.Stdout),
		AddedPeers:     []peer.AddrInfo{},
	}
}

func main() {
	codanet.Init()

	logging.SetupLogging(logging.Config{
		Format: logging.JSONOutput,
		Stderr: true,
		Stdout: false,
		Level:  logging.LevelDebug,
		File:   "",
	})
	helperLog := logging.Logger("helper top-level JSON handling")

	helperLog.Infof("libp2p_helper has the following logging subsystems active: %v", logging.GetSubsystems())

	// === Set subsystem log levels ===
	// All subsystems that have been considered are explicitly listed. Any that
	// are added when modifying this code should be considered and added to
	// this list.
	// The levels below set the **minimum** log level for each subsystem.
	// Messages emitted at lower levels than the given level will not be
	// emitted.
	_ = logging.SetLogLevel("mplex", "debug")
	_ = logging.SetLogLevel("addrutil", "info")     // Logs every resolve call at debug
	_ = logging.SetLogLevel("net/identify", "info") // Logs every message sent/received at debug
	_ = logging.SetLogLevel("ping", "info")         // Logs every ping timeout at debug
	_ = logging.SetLogLevel("basichost", "info")    // Spammy at debug
	_ = logging.SetLogLevel("test-logger", "debug")
	_ = logging.SetLogLevel("blankhost", "debug")
	_ = logging.SetLogLevel("connmgr", "debug")
	_ = logging.SetLogLevel("eventlog", "debug")
	_ = logging.SetLogLevel("p2p-config", "debug")
	_ = logging.SetLogLevel("ipns", "debug")
	_ = logging.SetLogLevel("nat", "debug")
	_ = logging.SetLogLevel("autorelay", "info") // Logs relayed byte counts spammily
	_ = logging.SetLogLevel("providers", "debug")
	_ = logging.SetLogLevel("dht/RtRefreshManager", "warn") // Ping logs are spammy at debug, cpl logs are spammy at info
	_ = logging.SetLogLevel("dht", "info")                  // Logs every operation to debug
	_ = logging.SetLogLevel("peerstore", "debug")
	_ = logging.SetLogLevel("diversityFilter", "debug")
	_ = logging.SetLogLevel("table", "debug")
	_ = logging.SetLogLevel("stream-upgrader", "debug")
	_ = logging.SetLogLevel("helper top-level JSON handling", "debug")
	_ = logging.SetLogLevel("dht.pb", "debug")
	_ = logging.SetLogLevel("tcp-tpt", "debug")
	_ = logging.SetLogLevel("autonat", "debug")
	_ = logging.SetLogLevel("discovery", "debug")
	_ = logging.SetLogLevel("routing/record", "debug")
	_ = logging.SetLogLevel("pubsub", "debug") // Spammy about blacklisted peers, maybe should be info?
	_ = logging.SetLogLevel("badger", "debug")
	_ = logging.SetLogLevel("relay", "info") // Log relayed byte counts spammily
	_ = logging.SetLogLevel("routedhost", "debug")
	_ = logging.SetLogLevel("swarm2", "info") // Logs a new stream to each peer when opended at debug
	_ = logging.SetLogLevel("peerstore/ds", "debug")
	_ = logging.SetLogLevel("mdns", "info") // Logs each mdns call
	_ = logging.SetLogLevel("bootstrap", "debug")
	_ = logging.SetLogLevel("reuseport-transport", "debug")

	go func() {
		i := 0
		for {
			seqs <- i
			i++
		}
	}()

	lines := bufio.NewScanner(os.Stdin)
	// 22MiB buffer size, larger than the 21.33MB minimum for 16MiB to be b64'd
	// 4 * (2^24/3) / 2^20 = 21.33
	bufsize := (1024 * 1024) * 1024
	lines.Buffer(make([]byte, bufsize), bufsize)

	app := newApp()

	go func() {
		for {
			msg := <-app.OutChan
			bytes, err := json.Marshal(msg)
			if err != nil {
				panic(err)
			}

			n, err := app.Out.Write(bytes)
			if err != nil {
				panic(err)
			}

			if n != len(bytes) {
				// TODO: handle this correctly.
				panic("short write :(")
			}

			err = app.Out.WriteByte(0x0a)
			if err != nil {
				panic(err)
			}

			if err := app.Out.Flush(); err != nil {
				panic(err)
			}
		}
	}()

	var line string

	defer func() {
		if r := recover(); r != nil {
			helperLog.Error("While handling RPC:", line, "\nThe following panic occurred: ", r, "\nstack:\n", string(debug.Stack()))
		}
	}()

	for lines.Scan() {
		line = lines.Text()
		helperLog.Debugf("message size is %d", len(line))
		var raw json.RawMessage
		env := envelope{
			Body: &raw,
		}
		if err := json.Unmarshal([]byte(line), &env); err != nil {
			log.Print("when unmarshaling the envelope...")
			log.Panic(err)
		}
		msg := msgHandlers[env.Method]()
		if err := json.Unmarshal(raw, msg); err != nil {
			log.Print("when unmarshaling the method invocation...")
			log.Panic(err)
		}

		go func() {
			start := time.Now()
			ret, err := msg.run(app)
			if err != nil {
				app.writeMsg(errorResult{Seqno: env.Seqno, Errorr: err.Error()})
				return
			}

			res, err := json.Marshal(ret)
			if err != nil {
				app.writeMsg(errorResult{Seqno: env.Seqno, Errorr: err.Error()})
				return
			}

			app.writeMsg(successResult{Seqno: env.Seqno, Success: res, Duration: time.Since(start).String()})
		}()
	}
	app.writeMsg(errorResult{Seqno: 0, Errorr: fmt.Sprintf("helper stdin scanning stopped because %v", lines.Err())})
	// we never want the helper to get here, it should be killed or gracefully
	// shut down instead of stdin closed.
	os.Exit(1)
}

var _ json.Marshaler = (*methodIdx)(nil)<|MERGE_RESOLUTION|>--- conflicted
+++ resolved
@@ -987,13 +987,7 @@
 		}
 	}
 
-<<<<<<< HEAD
-	app.P2p.Logger.Debug("connected to seed peers")
-
-	foundPeerCh := make(chan peer.AddrInfo)
-=======
 	foundPeerCh := make(chan peerDiscovery)
->>>>>>> 636338b5
 
 	validPeer := func(who peer.ID) bool {
 		return who.Validate() == nil && who != app.P2p.Me
@@ -1001,12 +995,6 @@
 
 	// report discovery peers local and remote
 	go func() {
-<<<<<<< HEAD
-		for info := range foundPeerCh {
-			if validPeer(info.ID) {
-				app.P2p.Logger.Debugf("discovered peer: %s", info.ID)
-				app.P2p.Host.Peerstore().AddAddrs(info.ID, info.Addrs, peerstore.ConnectedAddrTTL)
-=======
 		for discovery := range foundPeerCh {
 			if validPeer(discovery.info.ID) {
 				app.P2p.Logger.Debugf("discovered peer %v via %v; processing", discovery.info.ID, discovery.source)
@@ -1017,7 +1005,6 @@
 						app.P2p.GatingState.MarkPrivateAddrAsKnown(addr)
 					}
 				}
->>>>>>> 636338b5
 
 				// now connect to the peer we discovered
 				err := app.P2p.Host.Connect(app.Ctx, discovery.info)
@@ -1259,18 +1246,11 @@
 	Isolate        bool     `json:"isolate"`
 }
 
-<<<<<<< HEAD
-func gatingConfigFromJson(gc *setGatingConfigMsg) (*codanet.CodaGatingState, error) {
-	newFilter := ma.NewFilters()
-=======
 func gatingConfigFromJson(gc *setGatingConfigMsg, addedPeers []peer.AddrInfo) (*codanet.CodaGatingState, error) {
-	logger := logging.Logger("libp2p_helper.gatingConfigFromJson")
-
 	_, totalIpNet, err := gonet.ParseCIDR("0.0.0.0/0")
 	if err != nil {
 		return nil, err
 	}
->>>>>>> 636338b5
 
 	// TODO: perhaps the isolate option should just be passed down to the gating state instead
 	bannedAddrFilters := ma.NewFilters()
@@ -1316,12 +1296,7 @@
 		return nil, needsConfigure()
 	}
 
-<<<<<<< HEAD
-	newState, err := gatingConfigFromJson(gc)
-=======
 	newState, err := gatingConfigFromJson(gc, app.AddedPeers)
-
->>>>>>> 636338b5
 	if err != nil {
 		return nil, badRPC(err)
 	}
@@ -1391,8 +1366,6 @@
 }
 
 func main() {
-	codanet.Init()
-
 	logging.SetupLogging(logging.Config{
 		Format: logging.JSONOutput,
 		Stderr: true,
