--- conflicted
+++ resolved
@@ -691,12 +691,6 @@
 		defer func() {
 			_ = stream.Close()
 		}()
-<<<<<<< HEAD
-=======
-
-		buf := make([]byte, 4096)
-		tot := uint64(0)
->>>>>>> e22441ab
 		for {
 			length, err := readLEB128ToUint64(r)
 			if err == io.EOF {
@@ -725,7 +719,6 @@
 				return
 			}
 
-<<<<<<< HEAD
 			msgType := msgBytes[0]
 			_ = msgType // TODO: use message type
 
@@ -738,14 +731,11 @@
 				Upcall:    "streamReadComplete",
 				StreamIdx: idx,
 			})
-=======
-			tot += uint64(len)
 
 			if err == io.EOF {
-				app.P2p.MsgStats.UpdateMetrics(tot)
+				app.P2p.MsgStats.UpdateMetrics(length)
 				break
 			}
->>>>>>> e22441ab
 		}
 	}()
 }
