--- conflicted
+++ resolved
@@ -1033,14 +1033,10 @@
 			app.writeMsg(errorResult{Seqno: env.Seqno, Errorr: err.Error()})
 		}
 	}
-<<<<<<< HEAD
-	os.Exit(100)
-=======
 	app.writeMsg(errorResult{Seqno: 0, Errorr: fmt.Sprintf("helper stdin scanning stopped because %v", lines.Err())})
 	// we never want the helper to get here, it should be killed or gracefully
 	// shut down instead of stdin closed.
 	os.Exit(1)
->>>>>>> abfe4d13
 }
 
 var _ json.Marshaler = (*methodIdx)(nil)