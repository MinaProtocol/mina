--- conflicted
+++ resolved
@@ -10,13 +10,6 @@
 	"github.com/stretchr/testify/require"
 )
 
-<<<<<<< HEAD
-func TestConnectionGating(t *testing.T) {
-	t.Skip() // TODO: it seems like private addresses are no longer blocked?
-	
-	initPrivateIpFilter()
-	gs := NewCodaGatingState(nil, nil, nil, nil)
-=======
 func TestTrustedPrivateConnectionGating(t *testing.T) {
 	initPrivateIpFilter()
 
@@ -26,7 +19,6 @@
 	trustedAddrFilters.AddFilter(*totalIpNet, ma.ActionDeny)
 
 	gs := NewCodaGatingState(nil, trustedAddrFilters, nil, nil)
->>>>>>> a10215ea
 
 	testMa, err := ma.NewMultiaddr("/ip4/10.0.0.1/tcp/80")
 	require.NoError(t, err)
