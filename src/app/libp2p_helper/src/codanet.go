package codanet

import (
	"bytes"
	"context"
	"encoding/json"
	"fmt"
	"io"
	"log"
	"math/rand"
	gonet "net"
	"path"
	"time"

	dsb "github.com/ipfs/go-ds-badger"
	logging "github.com/ipfs/go-log"
	p2p "github.com/libp2p/go-libp2p"
	p2pconnmgr "github.com/libp2p/go-libp2p-connmgr"
	"github.com/libp2p/go-libp2p-core/connmgr"
	"github.com/libp2p/go-libp2p-core/control"
	"github.com/libp2p/go-libp2p-core/crypto"
	"github.com/libp2p/go-libp2p-core/host"
	"github.com/libp2p/go-libp2p-core/metrics"
	"github.com/libp2p/go-libp2p-core/network"
	"github.com/libp2p/go-libp2p-core/peer"
	protocol "github.com/libp2p/go-libp2p-core/protocol"
	"github.com/libp2p/go-libp2p-core/routing"
	discovery "github.com/libp2p/go-libp2p-discovery"
	dht "github.com/libp2p/go-libp2p-kad-dht"
	"github.com/libp2p/go-libp2p-kad-dht/dual"
	"github.com/libp2p/go-libp2p-peerstore/pstoreds"
	pubsub "github.com/libp2p/go-libp2p-pubsub"
	record "github.com/libp2p/go-libp2p-record"
	p2pconfig "github.com/libp2p/go-libp2p/config"
	mdns "github.com/libp2p/go-libp2p/p2p/discovery"
	ma "github.com/multiformats/go-multiaddr"
	manet "github.com/multiformats/go-multiaddr/net"
	"golang.org/x/crypto/blake2b"

	libp2pmplex "github.com/libp2p/go-libp2p-mplex"
	mplex "github.com/libp2p/go-mplex"
)

func parseCIDR(cidr string) gonet.IPNet {
	_, ipnet, err := gonet.ParseCIDR(cidr)
	if err != nil {
		panic(err)
	}
	return *ipnet
}

var (
<<<<<<< HEAD
	logger   = logging.Logger("codanet.Helper")
	gsLogger = logging.Logger("codanet.CodaGatingState")
	NoDHT bool // option for testing to completely disable the DHT

	privateIPs = []string{
=======
	privateCIDRs = []string{
>>>>>>> 636338b5
		"10.0.0.0/8",
		"172.16.0.0/12",
		"192.168.0.0/16",
		"100.64.0.0/10",
		"198.18.0.0/15",
		"169.254.0.0/16",
	}
<<<<<<< HEAD

	pxProtocolID = protocol.ID("/mina/peer-exchange")
)

type getRandomPeersFunc func(num int, from peer.ID) []peer.AddrInfo

func parseCIDR(cidr string) gonet.IPNet {
	_, ipnet, err := gonet.ParseCIDR(cidr)
	if err != nil {
		panic(err)
=======
	privateIpFilter *ma.Filters = nil
)

func initPrivateIpFilter() {
	privateIpFilter = ma.NewFilters()
	for _, cidr := range privateCIDRs {
		privateIpFilter.AddFilter(parseCIDR(cidr), ma.ActionDeny)
>>>>>>> 636338b5
	}
}

func Init() {
	initPrivateIpFilter()
}

func isPrivateAddr(addr ma.Multiaddr) bool {
	return privateIpFilter.AddrBlocked(addr)
}

type CodaConnectionManager struct {
	ctx context.Context
	host host.Host
	p2pManager   *p2pconnmgr.BasicConnMgr
	minaPeerExchange bool
	getRandomPeers getRandomPeersFunc
	OnConnect    func(network.Network, network.Conn)
	OnDisconnect func(network.Network, network.Conn)
}

func newCodaConnectionManager(maxConnections int, minaPeerExchange bool) *CodaConnectionManager {
	noop := func(net network.Network, c network.Conn) {}

	return &CodaConnectionManager{
		p2pManager:   p2pconnmgr.NewConnManager(25, maxConnections, time.Duration(30*time.Second)),
		OnConnect:    noop,
		OnDisconnect: noop,
		minaPeerExchange: minaPeerExchange,
	}
}

// proxy connmgr.ConnManager interface to p2pconnmgr.BasicConnMgr
func (cm *CodaConnectionManager) TagPeer(p peer.ID, tag string, weight int) {
	cm.p2pManager.TagPeer(p, tag, weight)
}
func (cm *CodaConnectionManager) UntagPeer(p peer.ID, tag string) { cm.p2pManager.UntagPeer(p, tag) }
func (cm *CodaConnectionManager) UpsertTag(p peer.ID, tag string, upsert func(int) int) {
	cm.p2pManager.UpsertTag(p, tag, upsert)
}
func (cm *CodaConnectionManager) GetTagInfo(p peer.ID) *connmgr.TagInfo {
	return cm.p2pManager.GetTagInfo(p)
}
func (cm *CodaConnectionManager) TrimOpenConns(ctx context.Context) { cm.p2pManager.TrimOpenConns(ctx) }
func (cm *CodaConnectionManager) Protect(p peer.ID, tag string)     { cm.p2pManager.Protect(p, tag) }
func (cm *CodaConnectionManager) Unprotect(p peer.ID, tag string) bool {
	return cm.p2pManager.Unprotect(p, tag)
}
func (cm *CodaConnectionManager) IsProtected(p peer.ID, tag string) bool {
	return cm.p2pManager.IsProtected(p, tag)
}
func (cm *CodaConnectionManager) Close() error { return cm.p2pManager.Close() }

// proxy connmgr.Decayer interface to p2pconnmgr.BasicConnMgr (which implements connmgr.Decayer via struct inheritance)
func (cm *CodaConnectionManager) RegisterDecayingTag(name string, interval time.Duration, decayFn connmgr.DecayFn, bumpFn connmgr.BumpFn) (connmgr.DecayingTag, error) {
	// casting to Decayer here should always succeed
	decayer, _ := interface{}(cm.p2pManager).(connmgr.Decayer)
	tag, err := decayer.RegisterDecayingTag(name, interval, decayFn, bumpFn)
	return tag, err
}

// redirect Notifee() to self for notification interception
func (cm *CodaConnectionManager) Notifee() network.Notifiee { return cm }

// proxy Notifee notifications to p2pconnmgr.BasicConnMgr, intercepting Connected and Disconnected
func (cm *CodaConnectionManager) Listen(net network.Network, addr ma.Multiaddr) {
	cm.p2pManager.Notifee().Listen(net, addr)
}
func (cm *CodaConnectionManager) ListenClose(net network.Network, addr ma.Multiaddr) {
	cm.p2pManager.Notifee().ListenClose(net, addr)
}
func (cm *CodaConnectionManager) OpenedStream(net network.Network, stream network.Stream) {
	cm.p2pManager.Notifee().OpenedStream(net, stream)
}
func (cm *CodaConnectionManager) ClosedStream(net network.Network, stream network.Stream) {
	cm.p2pManager.Notifee().ClosedStream(net, stream)
}
func (cm *CodaConnectionManager) Connected(net network.Network, c network.Conn) {
	logger.Debugf("%s connected to %s", c.LocalPeer(), c.RemotePeer())
	cm.OnConnect(net, c)
	cm.p2pManager.Notifee().Connected(net, c)

	if !cm.minaPeerExchange {
		return
	}

	info := cm.GetInfo()
	if len(net.Peers()) <= info.HighWater {
		return
	}

	logger.Debugf("node=%s disconnecting from peer=%s; max peers=%d peercount=%d", c.LocalPeer(), c.RemotePeer(), info.HighWater, len(net.Peers()))

	defer func() {
		_ = c.Close()
	}()

	// select random subset of our peers to send over, then disconnect
	if cm.getRandomPeers == nil {
		logger.Error("getRandomPeers function not set")
		return
	}

	peers := cm.getRandomPeers(info.LowWater, c.RemotePeer())
	bz, err := json.Marshal(peers)
	if err != nil {
		logger.Error("failed to marshal peers", err)
		return
	}

	stream, err := cm.host.NewStream(cm.ctx, c.RemotePeer(), pxProtocolID)
	if err != nil {
		logger.Error("failed to open stream", err)
		return
	}

	n, err := stream.Write(bz)
	if err != nil {
		logger.Error("failed to write to stream", err)
		return		
	} else if n != len(bz) {
		logger.Error("failed to write all data to stream")
		return		
	}

	logger.Debugf("wrote peers to stream %s", stream.Protocol())

	// small delay to allow for remote peer to read from stream
	time.Sleep(time.Millisecond * 400)
}

func (cm *CodaConnectionManager) Disconnected(net network.Network, c network.Conn) {
	cm.OnDisconnect(net, c)
	cm.p2pManager.Notifee().Disconnected(net, c)
}

// proxy remaining p2pconnmgr.BasicConnMgr methods for access
func (cm *CodaConnectionManager) GetInfo() p2pconnmgr.CMInfo {
	return cm.p2pManager.GetInfo()
}

<<<<<<< HEAD
// Helper contains all the daemon state
type Helper struct {
	Host              host.Host
	Mdns              *mdns.Service
	Dht               *dual.DHT
	Ctx               context.Context
	Pubsub            *pubsub.PubSub
	Logger            logging.EventLogger
	Rendezvous        string
	Discovery         *discovery.RoutingDiscovery
	Me                peer.ID
	GatingState       *CodaGatingState
	ConnectionManager *CodaConnectionManager
	BandwidthCounter  *metrics.BandwidthCounter
	Seeds []peer.AddrInfo
}

type customValidator struct {
	Base record.Validator
}

=======
>>>>>>> 636338b5
// this type implements the ConnectionGating interface
// https://godoc.org/github.com/libp2p/go-libp2p-core/connmgr#ConnectionGating
// the comments of the functions below are taken from those docs.
type CodaGatingState struct {
	logger                  logging.EventLogger
	KnownPrivateAddrFilters *ma.Filters
	BannedAddrFilters       *ma.Filters
	TrustedAddrFilters      *ma.Filters
	BannedPeers             *peer.Set
	TrustedPeers            *peer.Set
}

// NewCodaGatingState returns a new CodaGatingState
<<<<<<< HEAD
func NewCodaGatingState(addrFilters *ma.Filters, denied *peer.Set, allowed *peer.Set) *CodaGatingState {
	if addrFilters == nil {
		addrFilters = ma.NewFilters()
=======
func NewCodaGatingState(bannedAddrFilters *ma.Filters, trustedAddrFilters *ma.Filters, bannedPeers *peer.Set, trustedPeers *peer.Set) *CodaGatingState {
	logger := logging.Logger("codanet.CodaGatingState")

	if bannedAddrFilters == nil {
		bannedAddrFilters = ma.NewFilters()
>>>>>>> 636338b5
	}

	if trustedAddrFilters == nil {
		trustedAddrFilters = ma.NewFilters()
	}

	if bannedPeers == nil {
		bannedPeers = peer.NewSet()
	}

	if trustedPeers == nil {
		trustedPeers = peer.NewSet()
	}

<<<<<<< HEAD
	logger.Info("computed gating state addr filters: %#v", addrFilters)	

	return &CodaGatingState{
		logger:              gsLogger,
		AddrFilters:         addrFilters,
		InternalAddrFilters: internalAddrFilters,
		DeniedPeers:         denied,
		AllowedPeers:        allowed,
=======
	// we initialize the known private addr filters to reject all ip addresses initially
	knownPrivateAddrFilters := ma.NewFilters()
	knownPrivateAddrFilters.AddFilter(parseCIDR("0.0.0.0/0"), ma.ActionDeny)

	return &CodaGatingState{
		logger:                  logger,
		BannedAddrFilters:       bannedAddrFilters,
		TrustedAddrFilters:      trustedAddrFilters,
		KnownPrivateAddrFilters: knownPrivateAddrFilters,
		BannedPeers:             bannedPeers,
		TrustedPeers:            trustedPeers,
	}
}

func (gs *CodaGatingState) MarkPrivateAddrAsKnown(addr ma.Multiaddr) {
	if isPrivateAddr(addr) && gs.KnownPrivateAddrFilters.AddrBlocked(addr) {
		gs.logger.Infof("marking private addr %v as known", addr)

		ip, err := manet.ToIP(addr)
		if err != nil {
			panic(err)
		}

		bits := len(ip) * 8
		ipNet := gonet.IPNet{
			IP:   ip,
			Mask: gonet.CIDRMask(bits, bits),
		}
		gs.KnownPrivateAddrFilters.AddFilter(ipNet, ma.ActionAccept)
>>>>>>> 636338b5
	}
}

func (gs *CodaGatingState) isPeerTrusted(p peer.ID) bool {
	return gs.TrustedPeers.Contains(p)
}

func (gs *CodaGatingState) isPeerBanned(p peer.ID) bool {
	return gs.BannedPeers.Contains(p)
}

// checks if a peer id is allowed to dial/accept
func (gs *CodaGatingState) isAllowedPeer(p peer.ID) bool {
	return gs.isPeerTrusted(p) || !gs.isPeerBanned(p)
}

func (gs *CodaGatingState) isAddrTrusted(addr ma.Multiaddr) bool {
	return !gs.TrustedAddrFilters.AddrBlocked(addr)
}

func (gs *CodaGatingState) isAddrBanned(addr ma.Multiaddr) bool {
	return gs.BannedAddrFilters.AddrBlocked(addr)
}

// checks if an address is allowed to dial/accept
func (gs *CodaGatingState) isAllowedAddr(addr ma.Multiaddr) bool {
	publicOrKnownPrivate := !isPrivateAddr(addr) || !gs.KnownPrivateAddrFilters.AddrBlocked(addr)
	return gs.isAddrTrusted(addr) || (!gs.isAddrBanned(addr) && publicOrKnownPrivate)
}

// checks if a peer is allowed to dial/accept; if the peer is in the trustlist, the address checks are overriden
func (gs *CodaGatingState) isAllowedPeerWithAddr(p peer.ID, addr ma.Multiaddr) bool {
	return gs.isPeerTrusted(p) || (gs.isAllowedPeer(p) && gs.isAllowedAddr(addr))
}

func (gs *CodaGatingState) logGate() {
	gs.logger.Debugf("gated a connection with config: %+v", gs)
}

// InterceptPeerDial tests whether we're permitted to Dial the specified peer.
//
// This is called by the network.Network implementation when dialling a peer.
func (gs *CodaGatingState) InterceptPeerDial(p peer.ID) (allow bool) {
	allow = gs.isAllowedPeer(p)

	if !allow {
		gs.logger.Infof("disallowing peer dial to: %v (peer)", p)
		gs.logGate()
	}

	return
}

// InterceptAddrDial tests whether we're permitted to dial the specified
// multiaddr for the given peer.
//
// This is called by the network.Network implementation after it has
// resolved the peer's addrs, and prior to dialling each.
func (gs *CodaGatingState) InterceptAddrDial(id peer.ID, addr ma.Multiaddr) (allow bool) {
	allow = gs.isAllowedPeerWithAddr(id, addr)

	if !allow {
		gs.logger.Infof("disallowing peer dial to: %v + %v (peer + address)", id, addr)
		gs.logGate()
	}

	return
}

// InterceptAccept tests whether an incipient inbound connection is allowed.
//
// This is called by the upgrader, or by the transport directly (e.g. QUIC,
// Bluetooth), straight after it has accepted a connection from its socket.
func (gs *CodaGatingState) InterceptAccept(addrs network.ConnMultiaddrs) (allow bool) {
	remoteAddr := addrs.RemoteMultiaddr()
<<<<<<< HEAD

	allow = !gs.AddrFilters.AddrBlocked(remoteAddr)
=======
	allow = gs.isAddrTrusted(remoteAddr) || !gs.isAddrBanned(remoteAddr)
>>>>>>> 636338b5

	if !allow {
		gs.logger.Infof("refusing to accept inbound connection from addr: %v", remoteAddr)
		gs.logGate()
	}

	// If we are receiving a connection, and the remote address is private,
	// then we infer that we should be able to connect to that private address.
	if allow {
		gs.MarkPrivateAddrAsKnown(remoteAddr)
	}

	return
}

// InterceptSecured tests whether a given connection, now authenticated,
// is allowed.
//
// This is called by the upgrader, after it has performed the security
// handshake, and before it negotiates the muxer, or by the directly by the
// transport, at the exact same checkpoint.
func (gs *CodaGatingState) InterceptSecured(_ network.Direction, id peer.ID, addrs network.ConnMultiaddrs) (allow bool) {
	// note: we don't care about the direction (inbound/outbound). all
	// connections in coda are symmetric: if i am allowed to connect to
	// you, you are allowed to connect to me.
	remoteAddr := addrs.RemoteMultiaddr()
	allow = gs.isAllowedPeerWithAddr(id, remoteAddr)

	if !allow {
		gs.logger.Infof("refusing to accept inbound connection from authenticated addr: %v", remoteAddr)
		gs.logGate()
	}

	return
}

// InterceptUpgraded tests whether a fully capable connection is allowed.
//
// At this point, the connection a multiplexer has been selected.
// When rejecting a connection, the gater can return a DisconnectReason.
// Refer to the godoc on the ConnectionGating type for more information.
//
// NOTE: the go-libp2p implementation currently IGNORES the disconnect reason.
func (gs *CodaGatingState) InterceptUpgraded(network.Conn) (allow bool, reason control.DisconnectReason) {
	allow = true
	reason = control.DisconnectReason(0)
	return
}

type customValidator struct {
	Base record.Validator
}

func (cv customValidator) Validate(key string, value []byte) error {
	log.Printf("DHT Validating: %s = %s", key, value)
	return cv.Base.Validate(key, value)
}

func (cv customValidator) Select(key string, values [][]byte) (int, error) {
	log.Printf("DHT Selecting Among: %s = %s", key, bytes.Join(values, []byte("; ")))
	return cv.Base.Select(key, values)
}

func (h *Helper) getRandomPeers(num int, from peer.ID) []peer.AddrInfo {
	peers := h.Host.Peerstore().Peers()
	if len(peers)-2 < num {
		num = len(peers)-2 // -2 because excluding ourself and the peer we are sending this to
	}

	ret := make([]peer.AddrInfo, num)
	rand.Shuffle(len(peers), func(i, j int) { peers[i], peers[j] = peers[j], peers[i] })
	idx := 0

	for i := 0; i < num; i++ {
	  for {
	    if idx >= len(peers) {
	       return ret
	    } else if peers[idx] != h.Host.ID() && peers[idx] != from {
	      break
	    } else {
	      idx += 1
	    }
	  }

	  ret[i] = h.Host.Peerstore().PeerInfo(peers[idx])
	  idx += 1
	}

	logger.Debugf("node=%s sending random peers", h.Host.ID(), ret)
	return ret
}

func (h *Helper) handlePxStreams(s network.Stream) {
	fromSeed := false

	for _, seed := range h.Seeds {
		if s.Conn().RemotePeer() == seed.ID {
			fromSeed = true
			break
		}
	}

	if !fromSeed {
		logger.Debugf("ignoring peer-exchange stream from non-seed peer=%s", s.Conn().RemotePeer())
		_ = s.Close()
		return
	}

	for {
		dec := json.NewDecoder(s)
		peers := []peer.AddrInfo{}
		err := dec.Decode(&peers)
		if err != nil && err == io.EOF {
			continue
		} else if err != nil && err.Error() == "stream reset" {
			return
		} else if err != nil {
			logger.Errorf("failed to decode list of peers err=%s", err)
			continue
		}

		for _, peer := range peers {
			go func() {
				err = h.Host.Connect(h.Ctx, peer)
				if err != nil {
					logger.Errorf("failed to connect to peer err=%s", err)
				}
				logger.Debugf("connected to peer! %s", peer)
			}()
		}

		_ = s.Close()
	}
}

// TODO: just put this into main.go?
// Helper contains all the daemon state
type Helper struct {
	Host              host.Host
	Mdns              *mdns.Service
	Dht               *dual.DHT
	Ctx               context.Context
	Pubsub            *pubsub.PubSub
	Logger            logging.EventLogger
	Rendezvous        string
	Discovery         *discovery.RoutingDiscovery
	Me                peer.ID
	GatingState       *CodaGatingState
	ConnectionManager *CodaConnectionManager
	BandwidthCounter  *metrics.BandwidthCounter
}

// MakeHelper does all the initialization to run one host
func MakeHelper(ctx context.Context, listenOn []ma.Multiaddr, externalAddr ma.Multiaddr, statedir string, pk crypto.PrivKey, networkID string, seeds []peer.AddrInfo, gatingState *CodaGatingState, maxConnections int, minaPeerExchange bool) (*Helper, error) {
	me, err := peer.IDFromPrivateKey(pk)
	if err != nil {
		return nil, err
	}

	dso := dsb.DefaultOptions

	ds, err := dsb.NewDatastore(path.Join(statedir, "libp2p-peerstore-v0"), &dso)
	if err != nil {
		return nil, err
	}

	dsoDht := dsb.DefaultOptions
	dsDht, err := dsb.NewDatastore(path.Join(statedir, "libp2p-dht-v0"), &dsoDht)
	if err != nil {
		return nil, err
	}

	ps, err := pstoreds.NewPeerstore(ctx, ds, pstoreds.DefaultOpts())
	if err != nil {
		return nil, err
	}

	rendezvousString := fmt.Sprintf("/coda/0.0.1/%s", networkID)

	pnetKey := blake2b.Sum256([]byte(rendezvousString))

	// custom validator to omit the ipns validation.
	rv := customValidator{Base: record.NamespacedValidator{"pk": record.PublicKeyValidator{}}}

	var kad *dual.DHT

	mplex.MaxMessageSize = 1 << 30

	connManager := newCodaConnectionManager(maxConnections, minaPeerExchange)
	bandwidthCounter := metrics.NewBandwidthCounter()

	host, err := p2p.New(ctx,
		p2p.Muxer("/coda/mplex/1.0.0", libp2pmplex.DefaultTransport),
		p2p.Identity(pk),
		p2p.Peerstore(ps),
		p2p.DisableRelay(),
		p2p.ConnectionGater(gatingState),
		p2p.ConnectionManager(connManager),
		p2p.ListenAddrs(listenOn...),
		p2p.AddrsFactory(func(as []ma.Multiaddr) []ma.Multiaddr {
			if externalAddr != nil {
				as = append(as, externalAddr)
			}

			return as
		}),
		p2p.NATPortMap(),
		p2p.Routing(
			p2pconfig.RoutingC(func(host host.Host) (routing.PeerRouting, error) {
				if NoDHT {
					return nil, nil
				}

				kad, err = dual.New(ctx, host,
					dual.WanDHTOption(dht.Datastore(dsDht)),
					dual.DHTOption(dht.Validator(rv)),
					dual.DHTOption(dht.BootstrapPeers(seeds...)),
					dual.DHTOption(dht.ProtocolPrefix("/coda")),
				)
				return kad, err
			})),
		p2p.UserAgent("github.com/codaprotocol/coda/tree/master/src/app/libp2p_helper"),
		p2p.PrivateNetwork(pnetKey[:]),
		p2p.BandwidthReporter(bandwidthCounter),
	)

	if err != nil {
		return nil, err
	}

	// nil fields are initialized by beginAdvertising
	h := &Helper{
		Host:              host,
		Ctx:               ctx,
		Mdns:              nil,
		Dht:               kad,
		Pubsub:            nil,
		Logger:            logger,
		Rendezvous:        rendezvousString,
		Discovery:         nil,
		Me:                me,
		GatingState:       gatingState,
		ConnectionManager: connManager,
		BandwidthCounter:  bandwidthCounter,
		Seeds: 		seeds,
	}

	if !minaPeerExchange {
		return h, nil
	}

	connManager.getRandomPeers = h.getRandomPeers
	connManager.ctx = ctx
	connManager.host = host
	h.Host.SetStreamHandler(pxProtocolID, h.handlePxStreams)
	return h, nil
}<|MERGE_RESOLUTION|>--- conflicted
+++ resolved
@@ -6,7 +6,6 @@
 	"encoding/json"
 	"fmt"
 	"io"
-	"log"
 	"math/rand"
 	gonet "net"
 	"path"
@@ -49,16 +48,15 @@
 	return *ipnet
 }
 
+type getRandomPeersFunc func(num int, from peer.ID) []peer.AddrInfo
+
 var (
-<<<<<<< HEAD
 	logger   = logging.Logger("codanet.Helper")
 	gsLogger = logging.Logger("codanet.CodaGatingState")
 	NoDHT bool // option for testing to completely disable the DHT
-
-	privateIPs = []string{
-=======
+	WithPrivate bool // option for testing to allow private IPs
+
 	privateCIDRs = []string{
->>>>>>> 636338b5
 		"10.0.0.0/8",
 		"172.16.0.0/12",
 		"192.168.0.0/16",
@@ -66,31 +64,21 @@
 		"198.18.0.0/15",
 		"169.254.0.0/16",
 	}
-<<<<<<< HEAD
 
 	pxProtocolID = protocol.ID("/mina/peer-exchange")
-)
-
-type getRandomPeersFunc func(num int, from peer.ID) []peer.AddrInfo
-
-func parseCIDR(cidr string) gonet.IPNet {
-	_, ipnet, err := gonet.ParseCIDR(cidr)
-	if err != nil {
-		panic(err)
-=======
+
 	privateIpFilter *ma.Filters = nil
 )
 
 func initPrivateIpFilter() {
 	privateIpFilter = ma.NewFilters()
+	if WithPrivate {
+		return 
+	}
+	
 	for _, cidr := range privateCIDRs {
 		privateIpFilter.AddFilter(parseCIDR(cidr), ma.ActionDeny)
->>>>>>> 636338b5
-	}
-}
-
-func Init() {
-	initPrivateIpFilter()
+	}
 }
 
 func isPrivateAddr(addr ma.Multiaddr) bool {
@@ -227,7 +215,6 @@
 	return cm.p2pManager.GetInfo()
 }
 
-<<<<<<< HEAD
 // Helper contains all the daemon state
 type Helper struct {
 	Host              host.Host
@@ -245,12 +232,6 @@
 	Seeds []peer.AddrInfo
 }
 
-type customValidator struct {
-	Base record.Validator
-}
-
-=======
->>>>>>> 636338b5
 // this type implements the ConnectionGating interface
 // https://godoc.org/github.com/libp2p/go-libp2p-core/connmgr#ConnectionGating
 // the comments of the functions below are taken from those docs.
@@ -264,17 +245,11 @@
 }
 
 // NewCodaGatingState returns a new CodaGatingState
-<<<<<<< HEAD
-func NewCodaGatingState(addrFilters *ma.Filters, denied *peer.Set, allowed *peer.Set) *CodaGatingState {
-	if addrFilters == nil {
-		addrFilters = ma.NewFilters()
-=======
 func NewCodaGatingState(bannedAddrFilters *ma.Filters, trustedAddrFilters *ma.Filters, bannedPeers *peer.Set, trustedPeers *peer.Set) *CodaGatingState {
 	logger := logging.Logger("codanet.CodaGatingState")
 
 	if bannedAddrFilters == nil {
 		bannedAddrFilters = ma.NewFilters()
->>>>>>> 636338b5
 	}
 
 	if trustedAddrFilters == nil {
@@ -289,16 +264,6 @@
 		trustedPeers = peer.NewSet()
 	}
 
-<<<<<<< HEAD
-	logger.Info("computed gating state addr filters: %#v", addrFilters)	
-
-	return &CodaGatingState{
-		logger:              gsLogger,
-		AddrFilters:         addrFilters,
-		InternalAddrFilters: internalAddrFilters,
-		DeniedPeers:         denied,
-		AllowedPeers:        allowed,
-=======
 	// we initialize the known private addr filters to reject all ip addresses initially
 	knownPrivateAddrFilters := ma.NewFilters()
 	knownPrivateAddrFilters.AddFilter(parseCIDR("0.0.0.0/0"), ma.ActionDeny)
@@ -328,7 +293,6 @@
 			Mask: gonet.CIDRMask(bits, bits),
 		}
 		gs.KnownPrivateAddrFilters.AddFilter(ipNet, ma.ActionAccept)
->>>>>>> 636338b5
 	}
 }
 
@@ -404,12 +368,7 @@
 // Bluetooth), straight after it has accepted a connection from its socket.
 func (gs *CodaGatingState) InterceptAccept(addrs network.ConnMultiaddrs) (allow bool) {
 	remoteAddr := addrs.RemoteMultiaddr()
-<<<<<<< HEAD
-
-	allow = !gs.AddrFilters.AddrBlocked(remoteAddr)
-=======
 	allow = gs.isAddrTrusted(remoteAddr) || !gs.isAddrBanned(remoteAddr)
->>>>>>> 636338b5
 
 	if !allow {
 		gs.logger.Infof("refusing to accept inbound connection from addr: %v", remoteAddr)
@@ -459,20 +418,6 @@
 	return
 }
 
-type customValidator struct {
-	Base record.Validator
-}
-
-func (cv customValidator) Validate(key string, value []byte) error {
-	log.Printf("DHT Validating: %s = %s", key, value)
-	return cv.Base.Validate(key, value)
-}
-
-func (cv customValidator) Select(key string, values [][]byte) (int, error) {
-	log.Printf("DHT Selecting Among: %s = %s", key, bytes.Join(values, []byte("; ")))
-	return cv.Base.Select(key, values)
-}
-
 func (h *Helper) getRandomPeers(num int, from peer.ID) []peer.AddrInfo {
 	peers := h.Host.Peerstore().Peers()
 	if len(peers)-2 < num {
@@ -500,6 +445,20 @@
 
 	logger.Debugf("node=%s sending random peers", h.Host.ID(), ret)
 	return ret
+}
+
+type customValidator struct {
+	Base record.Validator
+}
+
+func (cv customValidator) Validate(key string, value []byte) error {
+	logger.Debugf("DHT Validating: %s = %s", key, value)
+	return cv.Base.Validate(key, value)
+}
+
+func (cv customValidator) Select(key string, values [][]byte) (int, error) {
+	logger.Debugf("DHT Selecting Among: %s = %s", key, bytes.Join(values, []byte("; ")))
+	return cv.Base.Select(key, values)
 }
 
 func (h *Helper) handlePxStreams(s network.Stream) {
@@ -545,29 +504,14 @@
 	}
 }
 
-// TODO: just put this into main.go?
-// Helper contains all the daemon state
-type Helper struct {
-	Host              host.Host
-	Mdns              *mdns.Service
-	Dht               *dual.DHT
-	Ctx               context.Context
-	Pubsub            *pubsub.PubSub
-	Logger            logging.EventLogger
-	Rendezvous        string
-	Discovery         *discovery.RoutingDiscovery
-	Me                peer.ID
-	GatingState       *CodaGatingState
-	ConnectionManager *CodaConnectionManager
-	BandwidthCounter  *metrics.BandwidthCounter
-}
-
 // MakeHelper does all the initialization to run one host
 func MakeHelper(ctx context.Context, listenOn []ma.Multiaddr, externalAddr ma.Multiaddr, statedir string, pk crypto.PrivKey, networkID string, seeds []peer.AddrInfo, gatingState *CodaGatingState, maxConnections int, minaPeerExchange bool) (*Helper, error) {
 	me, err := peer.IDFromPrivateKey(pk)
 	if err != nil {
 		return nil, err
 	}
+
+	initPrivateIpFilter()
 
 	dso := dsb.DefaultOptions
 
