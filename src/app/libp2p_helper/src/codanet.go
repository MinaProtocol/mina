--- conflicted
+++ resolved
@@ -268,11 +268,7 @@
 	// connections in coda are symmetric: if i am allowed to connect to
 	// you, you are allowed to connect to me.
 	remoteAddr := addrs.RemoteMultiaddr()
-<<<<<<< HEAD
-	allow = gs.AllowedPeers.Contains(id) || (!gs.DeniedPeers.Contains(id) && !gs.AddrFilters.AddrBlocked(remoteAddr) && !gs.blockedInternalAddr(remoteAddr))
-=======
 	allow = gs.AllowedPeers.Contains(id) || !gs.DeniedPeers.Contains(id)
->>>>>>> 2a20309d
 
 	if !allow {
 		gs.logger.Infof("refusing to accept inbound connection from authenticated addr: %v", remoteAddr)
