--- conflicted
+++ resolved
@@ -4,58 +4,6 @@
 
 type t = Ledger.t
 
-<<<<<<< HEAD
-let generate_base_proof ~ledger ~(genesis_constants : Genesis_constants.t) =
-  let%map ((module Keys) as keys) = Keys_lib.Keys.create () in
-  let protocol_state_with_hash =
-    Coda_state.Genesis_protocol_state.t
-      ~genesis_ledger:(Genesis_ledger.Packed.t ledger)
-      ~genesis_constants
-  in
-  let base_hash = Keys.Step.instance_hash protocol_state_with_hash.data in
-  let computed_values =
-    Genesis_proof.create_values ~keys ~proof_level:Full
-      { genesis_ledger= ledger
-      ; protocol_state_with_hash
-      ; base_hash
-      ; genesis_constants }
-  in
-  (base_hash, computed_values.genesis_proof)
-
-let compiled_accounts_json () : Account_config.t =
-  List.map (Lazy.force Test_genesis_ledger.accounts) ~f:(fun (sk_opt, acc) ->
-      { Account_config.pk= acc.public_key
-      ; sk= sk_opt
-      ; balance= acc.balance
-      ; delegate= Some acc.delegate } )
-
-let generate_ledger :
-    directory_name:string -> Account_config.t -> Genesis_ledger.Packed.t =
- fun ~directory_name accounts ->
-  let ledger = Ledger.create ~directory_name () in
-  let accounts =
-    List.map accounts ~f:(fun {pk; sk; balance; delegate} ->
-        let account =
-          let account_id = Account_id.create pk Token_id.default in
-          let base_acct = Account.create account_id balance in
-          {base_acct with delegate= Option.value ~default:pk delegate}
-        in
-        Ledger.create_new_account_exn ledger
-          (Account.identifier account)
-          account ;
-        (sk, account) )
-  in
-  Ledger.commit ledger ;
-  ( module struct
-    include Genesis_ledger.Make (struct
-      let accounts = lazy accounts
-    end)
-
-    let t = lazy ledger
-  end )
-
-=======
->>>>>>> 8214da1d
 let get_accounts accounts_json_file n =
   let open Deferred.Or_error.Let_syntax in
   let%map accounts =
@@ -143,18 +91,8 @@
           |> Result.ok_or_failwith
         in
         let%bind _base_hash, base_proof =
-<<<<<<< HEAD
-          match proof_level with
-          | Genesis_constants.Proof_level.Full ->
-              generate_base_proof ~ledger ~genesis_constants
-          | Check | None ->
-              return
-                ( Snark_params.Tick.Field.zero
-                , Dummy_values.Tock.Bowe_gabizon18.proof )
-=======
-          Genesis_ledger_helper.Genesis_proof.generate ~ledger
+          Genesis_ledger_helper.Genesis_proof.generate ~proof_level ~ledger
             ~genesis_constants
->>>>>>> 8214da1d
         in
         Deferred.Or_error.ok_exn
         @@ Genesis_ledger_helper.Genesis_proof.store ~filename:proof_path
@@ -163,11 +101,9 @@
         failwithf "Failed to create genesis ledger\n%s" (Error.to_string_hum e)
           ()
   in
-<<<<<<< HEAD
-  create_tar ~genesis_dirname top_dir ;
-=======
-  let%bind () = Deferred.Or_error.ok_exn @@ create_tar top_dir in
->>>>>>> 8214da1d
+  let%bind () =
+    Deferred.Or_error.ok_exn @@ create_tar ~genesis_dirname top_dir
+  in
   File_system.remove_dir genesis_dir
 
 let () =
