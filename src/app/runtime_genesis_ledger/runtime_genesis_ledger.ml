--- conflicted
+++ resolved
@@ -15,11 +15,7 @@
 
 let logger = Logger.create ()
 
-<<<<<<< HEAD
-let load_ledger
-=======
 let load_ledger ~ignore_missing_fields
->>>>>>> 97ab3010
     ~(constraint_constants : Genesis_constants.Constraint_constants.t)
     (accounts : Runtime_config.Accounts.t) =
   let accounts =
@@ -119,36 +115,21 @@
   , Option.map ~f:extract_accounts_exn next_ledger )
 
 let main ~(constraint_constants : Genesis_constants.Constraint_constants.t)
-<<<<<<< HEAD
-    ~config_file ~genesis_dir ~hash_output_file () =
-=======
     ~config_file ~genesis_dir ~hash_output_file ~ignore_missing_fields () =
->>>>>>> 97ab3010
   let%bind accounts, staking_accounts_opt, next_accounts_opt =
     load_config_exn ~logger config_file
   in
-<<<<<<< HEAD
-  let ledger = load_ledger ~constraint_constants accounts in
-  let staking_ledger : Ledger.t =
-    Option.value_map ~default:ledger
-      ~f:(load_ledger ~constraint_constants)
-=======
   let ledger =
     load_ledger ~ignore_missing_fields ~constraint_constants accounts
   in
   let staking_ledger : Ledger.t =
     Option.value_map ~default:ledger
       ~f:(load_ledger ~ignore_missing_fields ~constraint_constants)
->>>>>>> 97ab3010
       staking_accounts_opt
   in
   let next_ledger =
     Option.value_map ~default:staking_ledger
-<<<<<<< HEAD
-      ~f:(load_ledger ~constraint_constants)
-=======
       ~f:(load_ledger ~ignore_missing_fields ~constraint_constants)
->>>>>>> 97ab3010
       next_accounts_opt
   in
   let%bind hash_json =
@@ -190,9 +171,5 @@
                "BOOL whether to ignore missing fields in account definition \
                 (and replace with default values)"
          in
-<<<<<<< HEAD
-         main ~constraint_constants ~config_file ~genesis_dir ~hash_output_file) )
-=======
          main ~constraint_constants ~config_file ~genesis_dir ~hash_output_file
-           ~ignore_missing_fields) )
->>>>>>> 97ab3010
+           ~ignore_missing_fields) )