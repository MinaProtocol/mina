--- conflicted
+++ resolved
@@ -4,152 +4,6 @@
 
 type t = Ledger.t
 
-<<<<<<< HEAD
-let generate_base_proof ~ledger ~(genesis_constants : Genesis_constants.t) =
-  let%map (module Keys) = Keys_lib.Keys.create () in
-  let genesis_ledger = lazy ledger in
-  let genesis_state =
-    Coda_state.Genesis_protocol_state.t ~genesis_ledger ~genesis_constants
-  in
-  let base_hash = Keys.Step.instance_hash genesis_state.data in
-  let wrap hash proof =
-    let open Snark_params in
-    let module Wrap = Keys.Wrap in
-    let input = Wrap_input.of_tick_field hash in
-    let proof =
-      Tock.prove
-        (Tock.Keypair.pk Wrap.keys)
-        Wrap.input {Wrap.Prover_state.proof} Wrap.main input
-    in
-    assert (Tock.verify proof (Tock.Keypair.vk Wrap.keys) Wrap.input input) ;
-    proof
-  in
-  let base_proof =
-    let open Snark_params in
-    let prover_state =
-      { Keys.Step.Prover_state.prev_proof= Tock.Proof.dummy
-      ; wrap_vk= Tock.Keypair.vk Keys.Wrap.keys
-      ; prev_state=
-          Coda_state.Protocol_state.negative_one ~genesis_ledger
-            ~protocol_constants:genesis_constants.protocol
-      ; genesis_state_hash= genesis_state.hash
-      ; expected_next_state= None
-      ; update= Coda_state.Snark_transition.genesis ~genesis_ledger }
-    in
-    let main x =
-      Tick.handle
-        (Keys.Step.main ~logger:(Logger.create ()) x)
-        (Consensus.Data.Prover_state.precomputed_handler ~genesis_ledger)
-    in
-    let tick =
-      Tick.prove
-        (Tick.Keypair.pk Keys.Step.keys)
-        (Keys.Step.input ()) prover_state main base_hash
-    in
-    assert (
-      Tick.verify tick
-        (Tick.Keypair.vk Keys.Step.keys)
-        (Keys.Step.input ()) base_hash ) ;
-    wrap base_hash tick
-  in
-  (base_hash, base_proof)
-
-let compiled_accounts_json () : Account_config.t =
-  List.map (Lazy.force Test_genesis_ledger.accounts) ~f:(fun (sk_opt, acc) ->
-      { Account_config.pk= acc.public_key
-      ; sk= sk_opt
-      ; balance= acc.balance
-      ; delegate= Some acc.delegate } )
-
-let generate_ledger : directory_name:string -> Account_config.t -> t =
- fun ~directory_name accounts ->
-  let ledger = Ledger.create ~directory_name () in
-  List.iter accounts ~f:(fun {pk; balance; delegate; _} ->
-      let account =
-        let account_id = Account_id.create pk Token_id.default in
-        let base_acct = Account.create account_id balance in
-        {base_acct with delegate= Option.value ~default:pk delegate}
-      in
-      Ledger.create_new_account_exn ledger (Account.identifier account) account
-  ) ;
-  ledger
-
-let commit ledger = Ledger.commit ledger
-
-let get_accounts accounts_json_file n =
-  let open Deferred.Or_error.Let_syntax in
-  let%map accounts =
-    match accounts_json_file with
-    | Some file -> (
-        let open Deferred.Let_syntax in
-        match%map
-          Deferred.Or_error.try_with_join (fun () ->
-              let%map accounts_str = Reader.file_contents file in
-              let res = Yojson.Safe.from_string accounts_str in
-              match Account_config.of_yojson res with
-              | Ok res ->
-                  Ok res
-              | Error s ->
-                  Error
-                    (Error.of_string
-                       (sprintf "Account_config.of_yojson failed: %s" s)) )
-        with
-        | Ok res ->
-            Ok res
-        | Error e ->
-            Or_error.errorf "Could not read accounts from file: %s\n%s" file
-              (Error.to_string_hum e) )
-    | None ->
-        Deferred.return (Ok (compiled_accounts_json ()))
-  in
-  let real_accounts =
-    let genesis_winner_account : Account_config.account_data =
-      let pk, _ = Coda_state.Consensus_state_hooks.genesis_winner in
-      {pk; sk= None; balance= Currency.Balance.of_int 1000; delegate= None}
-    in
-    if
-      List.exists accounts ~f:(fun acc ->
-          Signature_lib.Public_key.Compressed.equal acc.pk
-            genesis_winner_account.pk )
-    then accounts
-    else genesis_winner_account :: accounts
-  in
-  let all_accounts =
-    let fake_accounts =
-      Account_config.Fake_accounts.generate
-        (max (n - List.length real_accounts) 0)
-    in
-    real_accounts @ fake_accounts
-  in
-  (*the accounts file that can be edited later*)
-  Out_channel.with_file "accounts.json" ~f:(fun json_file ->
-      Yojson.Safe.pretty_to_channel json_file
-        (Account_config.to_yojson all_accounts) ) ;
-  all_accounts
-
-let genesis_dir_name =
-  Cache_dir.genesis_dir_name ~commit_id_short:Coda_version.commit_id_short
-    Genesis_constants.compiled
-
-let create_tar top_dir =
-  let tar_file = top_dir ^/ genesis_dir_name ^ ".tar.gz" in
-  let tar_command =
-    sprintf "tar -C %s -czf %s %s" top_dir tar_file genesis_dir_name
-  in
-  let exit = Core.Sys.command tar_command in
-  if exit = 2 then
-    failwith
-      (sprintf "Error generating the tar for genesis ledger. Exit code: %d"
-         exit)
-
-let read_write_constants read_from_opt write_to =
-  let open Result.Let_syntax in
-  let%map constants =
-    match read_from_opt with
-    | Some file ->
-        let%map t =
-          Yojson.Safe.from_file file |> Genesis_constants.Config_file.of_yojson
-=======
 let main ~config_file ~genesis_dir ~proof_level () =
   let%bind config =
     match config_file with
@@ -157,7 +11,6 @@
         let%map config_json =
           Deferred.Or_error.ok_exn
           @@ Genesis_ledger_helper.load_config_json config_file
->>>>>>> 616e7625
         in
         match Runtime_config.of_yojson config_json with
         | Ok config ->
@@ -165,23 +18,7 @@
         | Error err ->
             failwithf "Could not parse configuration: %s" err () )
     | None ->
-<<<<<<< HEAD
-        Ok Genesis_constants.compiled
-  in
-  Yojson.Safe.to_file write_to
-    Genesis_constants.(to_config_file constants |> Config_file.to_yojson) ;
-  constants
-
-let main accounts_json_file dir n constants_file =
-  let open Deferred.Let_syntax in
-  let top_dir = Option.value ~default:Cache_dir.autogen_path dir in
-  let%bind genesis_dir =
-    let dir = top_dir ^/ genesis_dir_name in
-    let%map () = File_system.create_dir dir ~clear_if_exists:true in
-    dir
-=======
         return Runtime_config.default
->>>>>>> 616e7625
   in
   let constraint_constants = Genesis_constants.Constraint_constants.compiled in
   let proof_level =
