open Core
open Async
open Coda_base

type t = Ledger.t

let get_accounts accounts_json_file n =
  let open Deferred.Or_error.Let_syntax in
  let%map accounts =
    match accounts_json_file with
    | Some file ->
        Genesis_ledger_helper.Accounts.load file
    | None ->
        Deferred.return (Ok (Genesis_ledger_helper.Accounts.compiled ()))
  in
  let real_accounts =
    let genesis_winner_account : Account_config.account_data =
      let pk, _ = Coda_state.Consensus_state_hooks.genesis_winner in
      {pk; sk= None; balance= Currency.Balance.of_int 1000; delegate= None}
    in
    if
      List.exists accounts ~f:(fun acc ->
          Signature_lib.Public_key.Compressed.equal acc.pk
            genesis_winner_account.pk )
    then accounts
    else genesis_winner_account :: accounts
  in
  let num_real_accounts = List.length real_accounts in
  let num_fake_accounts = max 0 (n - num_real_accounts) in
  let num_accounts =
    Option.some_if (num_fake_accounts > 0)
      (num_real_accounts + num_fake_accounts)
  in
  let all_accounts =
    let fake_accounts =
      Account_config.Fake_accounts.generate num_fake_accounts
    in
    real_accounts @ fake_accounts
  in
  (*the accounts file that can be edited later*)
<<<<<<< HEAD
  Out_channel.with_file "accounts.json" ~f:(fun json_file ->
      Yojson.Safe.pretty_to_channel json_file
        (Account_config.to_yojson all_accounts) ) ;
  (all_accounts, num_accounts)
=======
  Genesis_ledger_helper.Accounts.store ~filename:"accounts.json" all_accounts ;
  all_accounts
>>>>>>> 8214da1d

let genesis_dirname = Cache_dir.genesis_dir_name Genesis_constants.compiled

let create_tar top_dir =
  let tar_file = top_dir ^/ genesis_dirname ^ ".tar.gz" in
  Genesis_ledger_helper.Tar.create ~root:top_dir ~file:tar_file
    ~directory:genesis_dirname ()

let read_write_constants ~f read_from_opt write_to =
  let open Result.Let_syntax in
  let%map constants =
    match read_from_opt with
    | Some file ->
        let%map t =
          Yojson.Safe.from_file file |> Genesis_constants.Config_file.of_yojson
        in
        Genesis_constants.Config_file.to_genesis_constants
          ~default:Genesis_constants.compiled t
    | None ->
        Ok Genesis_constants.compiled
  in
  let constants = f constants in
  Yojson.Safe.to_file write_to
    Genesis_constants.(
      Config_file.(of_genesis_constants constants |> to_yojson)) ;
  constants

let main accounts_json_file dir num_accounts constants_file =
  let open Deferred.Let_syntax in
  let top_dir = Option.value ~default:Cache_dir.autogen_path dir in
  let%bind genesis_dir =
    let dir = top_dir ^/ genesis_dirname in
    let%map () = File_system.create_dir dir ~clear_if_exists:true in
    dir
  in
  let ledger_path = Genesis_ledger_helper.Ledger.path ~root:genesis_dir in
  let proof_path =
    Genesis_ledger_helper.Genesis_proof.path ~root:genesis_dir
  in
  let constants_path = genesis_dir ^/ "genesis_constants.json" in
  let%bind accounts = get_accounts accounts_json_file num_accounts in
  let%bind () =
    match
      Or_error.try_with_join (fun () ->
          let open Or_error.Let_syntax in
<<<<<<< HEAD
          let%map accounts, num_accounts = accounts in
          let ledger = generate_ledger ~directory_name:ledger_path accounts in
          (ledger, num_accounts) )
=======
          let%map accounts = accounts in
          Genesis_ledger_helper.Ledger.generate ~directory_name:ledger_path
            accounts )
>>>>>>> 8214da1d
    with
    | Ok (ledger, num_accounts) ->
        let genesis_constants =
          read_write_constants constants_file constants_path
            ~f:(fun (genesis_constants : Genesis_constants.t) ->
              (* Store the true number of accounts in the configuration. *)
              {genesis_constants with num_accounts} )
          |> Result.ok_or_failwith
        in
        let%bind _base_hash, base_proof =
          Genesis_ledger_helper.Genesis_proof.generate ~ledger
            ~genesis_constants
        in
        Deferred.Or_error.ok_exn
        @@ Genesis_ledger_helper.Genesis_proof.store ~filename:proof_path
             base_proof
    | Error e ->
        failwithf "Failed to create genesis ledger\n%s" (Error.to_string_hum e)
          ()
  in
  let%bind () = Deferred.Or_error.ok_exn @@ create_tar top_dir in
  File_system.remove_dir genesis_dir

let () =
  Command.run
    (Command.async
       ~summary:
         "Create the genesis ledger with configurable accounts, balances, and \
          delegates "
       Command.(
         let open Let_syntax in
         let open Command.Param in
         let%map accounts_json =
           flag "account-file"
             ~doc:
               "Filepath of the json file that has all the account data in \
                the format: [{\"pk\":public-key-string, \
                \"sk\":optional-secret-key-string, \"balance\":int, \
                \"delegate\":optional-public-key-string}] (default: \
                Compile-time generated accounts)"
             (optional string)
         and genesis_dir =
           flag "genesis-dir"
             ~doc:
               (sprintf
                  "Dir where the genesis ledger and genesis proof is to be \
                   saved (default: %s)"
                  Cache_dir.autogen_path)
             (optional string)
         and n =
           flag "n"
             ~doc:
               (sprintf
                  "Int Total number of accounts in the ledger (Maximum: %d). \
                   If the number of accounts in the account file, say x, is \
                   less than n then the tool will generate (n-x) fake \
                   accounts (default: x)."
                  (Int.pow 2 Coda_compile_config.ledger_depth))
             (optional int)
         and constants =
           flag "constants"
             ~doc:
               (sprintf
                  "Filepath of the json file that has Coda constants. \
                   (default: %s)"
                  ( Genesis_constants.(
                      Config_file.(of_genesis_constants compiled |> to_yojson))
                  |> Yojson.Safe.to_string ))
             (optional string)
         in
         fun () ->
           let max = Int.pow 2 Coda_compile_config.ledger_depth in
           let n = Option.value ~default:0 n in
           if n >= max then
             failwith (sprintf "Invalid value for n (0 <= n <= %d)" max)
           else main accounts_json genesis_dir n constants))<|MERGE_RESOLUTION|>--- conflicted
+++ resolved
@@ -38,15 +38,8 @@
     real_accounts @ fake_accounts
   in
   (*the accounts file that can be edited later*)
-<<<<<<< HEAD
-  Out_channel.with_file "accounts.json" ~f:(fun json_file ->
-      Yojson.Safe.pretty_to_channel json_file
-        (Account_config.to_yojson all_accounts) ) ;
+  Genesis_ledger_helper.Accounts.store ~filename:"accounts.json" all_accounts ;
   (all_accounts, num_accounts)
-=======
-  Genesis_ledger_helper.Accounts.store ~filename:"accounts.json" all_accounts ;
-  all_accounts
->>>>>>> 8214da1d
 
 let genesis_dirname = Cache_dir.genesis_dir_name Genesis_constants.compiled
 
@@ -92,15 +85,12 @@
     match
       Or_error.try_with_join (fun () ->
           let open Or_error.Let_syntax in
-<<<<<<< HEAD
           let%map accounts, num_accounts = accounts in
-          let ledger = generate_ledger ~directory_name:ledger_path accounts in
+          let ledger =
+            Genesis_ledger_helper.Ledger.generate ~directory_name:ledger_path
+              accounts
+          in
           (ledger, num_accounts) )
-=======
-          let%map accounts = accounts in
-          Genesis_ledger_helper.Ledger.generate ~directory_name:ledger_path
-            accounts )
->>>>>>> 8214da1d
     with
     | Ok (ledger, num_accounts) ->
         let genesis_constants =
