[%%import
"../../config.mlh"]

open Core
open Async
open Coda_base

[%%if
proof_level = "full"]

let use_dummy_values = false

[%%else]

let use_dummy_values = true

[%%endif]

type t = Ledger.t

let generate_base_proof ~ledger ~(genesis_constants : Genesis_constants.t) =
  let%map (module Keys) = Keys_lib.Keys.create () in
  let genesis_ledger = lazy ledger in
  let genesis_state =
    Coda_state.Genesis_protocol_state.t ~genesis_ledger ~genesis_constants
  in
  let base_hash = Keys.Step.instance_hash genesis_state.data in
  let wrap hash proof =
    let open Snark_params in
    let module Wrap = Keys.Wrap in
    let input = Wrap_input.of_tick_field hash in
    let proof =
      Tock.prove
        (Tock.Keypair.pk Wrap.keys)
        Wrap.input {Wrap.Prover_state.proof} Wrap.main input
    in
    assert (Tock.verify proof (Tock.Keypair.vk Wrap.keys) Wrap.input input) ;
    proof
  in
  let base_proof =
    let open Snark_params in
    let prover_state =
      { Keys.Step.Prover_state.prev_proof= Tock.Proof.dummy
      ; wrap_vk= Tock.Keypair.vk Keys.Wrap.keys
      ; prev_state=
          Coda_state.Protocol_state.negative_one ~genesis_ledger
            ~protocol_constants:genesis_constants.protocol
      ; genesis_state_hash= genesis_state.hash
      ; expected_next_state= None
      ; update= Coda_state.Snark_transition.genesis ~genesis_ledger }
    in
    let main x =
      Tick.handle
        (Keys.Step.main ~logger:(Logger.create ()) x)
        (Consensus.Data.Prover_state.precomputed_handler ~genesis_ledger)
    in
    let tick =
      Tick.prove
        (Tick.Keypair.pk Keys.Step.keys)
        (Keys.Step.input ()) prover_state main base_hash
    in
    assert (
      Tick.verify tick
        (Tick.Keypair.vk Keys.Step.keys)
        (Keys.Step.input ()) base_hash ) ;
    wrap base_hash tick
  in
  (base_hash, base_proof)

let compiled_accounts_json () : Account_config.t =
  List.map (Lazy.force Test_genesis_ledger.accounts) ~f:(fun (sk_opt, acc) ->
      { Account_config.pk= acc.public_key
      ; sk= sk_opt
      ; balance= acc.balance
      ; delegate= Some acc.delegate } )

let generate_ledger : directory_name:string -> Account_config.t -> t =
 fun ~directory_name accounts ->
  let ledger = Ledger.create ~directory_name () in
  List.iter accounts ~f:(fun {pk; balance; delegate; _} ->
      let account =
        let account_id = Account_id.create pk Token_id.default in
        let base_acct = Account.create account_id balance in
        {base_acct with delegate= Option.value ~default:pk delegate}
      in
      Ledger.create_new_account_exn ledger (Account.identifier account) account
  ) ;
  ledger

let commit ledger = Ledger.commit ledger

let get_accounts accounts_json_file n =
  let open Deferred.Or_error.Let_syntax in
  let%map accounts =
    match accounts_json_file with
    | Some file -> (
        let open Deferred.Let_syntax in
        match%map
          Deferred.Or_error.try_with_join (fun () ->
              let%map accounts_str = Reader.file_contents file in
              let res = Yojson.Safe.from_string accounts_str in
              match Account_config.of_yojson res with
              | Ok res ->
                  Ok res
              | Error s ->
                  Error
                    (Error.of_string
                       (sprintf "Account_config.of_yojson failed: %s" s)) )
        with
        | Ok res ->
            Ok res
        | Error e ->
            Or_error.errorf "Could not read accounts from file: %s\n%s" file
              (Error.to_string_hum e) )
    | None ->
        Deferred.return (Ok (compiled_accounts_json ()))
  in
  let real_accounts =
    let genesis_winner_account : Account_config.account_data =
      let pk, _ = Coda_state.Consensus_state_hooks.genesis_winner in
      {pk; sk= None; balance= Currency.Balance.of_int 1000; delegate= None}
    in
    if
      List.exists accounts ~f:(fun acc ->
          Signature_lib.Public_key.Compressed.equal acc.pk
            genesis_winner_account.pk )
    then accounts
    else genesis_winner_account :: accounts
  in
  let all_accounts =
    let fake_accounts =
      Account_config.Fake_accounts.generate
        (max (n - List.length real_accounts) 0)
    in
    real_accounts @ fake_accounts
  in
  (*the accounts file that can be edited later*)
  Out_channel.with_file "accounts.json" ~f:(fun json_file ->
      Yojson.Safe.pretty_to_channel json_file
        (Account_config.to_yojson all_accounts) ) ;
  all_accounts

<<<<<<< HEAD
let genesis_dir_name =
  Cache_dir.genesis_dir_name ~commit_id_short:Coda_version.commit_id_short

let create_tar top_dir =
  let tar_file = top_dir ^/ genesis_dir_name ^ ".tar.gz" in
  let tar_command =
    sprintf "tar -C %s -czf %s %s" top_dir tar_file genesis_dir_name
=======
let genesis_dirname = Cache_dir.genesis_dir_name Genesis_constants.compiled

let create_tar top_dir =
  let tar_file = top_dir ^/ genesis_dirname ^ ".tar.gz" in
  let tar_command =
    sprintf "tar -C %s -czf %s %s" top_dir tar_file genesis_dirname
>>>>>>> a1a1019e
  in
  let exit = Core.Sys.command tar_command in
  if exit = 2 then
    failwith
      (sprintf "Error generating the tar for genesis ledger. Exit code: %d"
         exit)

let read_write_constants read_from_opt write_to =
  let open Result.Let_syntax in
  let%map constants =
    match read_from_opt with
    | Some file ->
        let%map t =
          Yojson.Safe.from_file file |> Genesis_constants.Config_file.of_yojson
        in
        Genesis_constants.of_config_file ~default:Genesis_constants.compiled t
    | None ->
        Ok Genesis_constants.compiled
  in
  Yojson.Safe.to_file write_to
    Genesis_constants.(to_config_file constants |> Config_file.to_yojson) ;
  constants

let main accounts_json_file dir n constants_file =
  let open Deferred.Let_syntax in
  let top_dir = Option.value ~default:Cache_dir.autogen_path dir in
  let%bind genesis_dir =
<<<<<<< HEAD
    let dir = top_dir ^/ genesis_dir_name in
=======
    let dir = top_dir ^/ genesis_dirname in
>>>>>>> a1a1019e
    let%map () = File_system.create_dir dir ~clear_if_exists:true in
    dir
  in
  let ledger_path = genesis_dir ^/ "ledger" in
  let proof_path = genesis_dir ^/ "genesis_proof" in
  let constants_path = genesis_dir ^/ "genesis_constants.json" in
  let%bind accounts = get_accounts accounts_json_file n in
  let%bind () =
    match
      Or_error.try_with_join (fun () ->
          let open Or_error.Let_syntax in
          let%map accounts = accounts in
          let ledger = generate_ledger ~directory_name:ledger_path accounts in
          let () = commit ledger in
          ledger )
    with
    | Ok ledger ->
        let genesis_constants =
          read_write_constants constants_file constants_path
          |> Result.ok_or_failwith
        in
        let%bind _base_hash, base_proof =
          if use_dummy_values then
            return
              ( Snark_params.Tick.Field.zero
              , Dummy_values.Tock.Bowe_gabizon18.proof )
          else generate_base_proof ~ledger ~genesis_constants
        in
        let%bind wr = Writer.open_file proof_path in
        Writer.write wr (Proof.Stable.V1.sexp_of_t base_proof |> Sexp.to_string) ;
        Writer.close wr
    | Error e ->
        failwithf "Failed to create genesis ledger\n%s" (Error.to_string_hum e)
          ()
  in
  create_tar top_dir ;
  File_system.remove_dir genesis_dir

let () =
  Command.run
    (Command.async
       ~summary:
         "Create the genesis ledger with configurable accounts, balances, and \
          delegates "
       Command.(
         let open Let_syntax in
         let open Command.Param in
         let%map accounts_json =
           flag "account-file"
             ~doc:
               "Filepath of the json file that has all the account data in \
                the format: [{\"pk\":public-key-string, \
                \"sk\":optional-secret-key-string, \"balance\":int, \
                \"delegate\":optional-public-key-string}] (default: \
                Compile-time generated accounts)"
             (optional string)
         and genesis_dir =
           flag "genesis-dir"
             ~doc:
               (sprintf
                  "Dir where the genesis ledger and genesis proof is to be \
                   saved (default: %s)"
                  Cache_dir.autogen_path)
             (optional string)
         and n =
           flag "n"
             ~doc:
               (sprintf
                  "Int Total number of accounts in the ledger (Maximum: %d). \
                   If the number of accounts in the account file, say x, is \
                   less than n then the tool will generate (n-x) fake \
                   accounts (default: x)."
                  (Int.pow 2 Coda_compile_config.ledger_depth))
             (optional int)
         and constants =
           flag "constants"
             ~doc:
               (sprintf
                  "Filepath of the json file that has Coda constants. \
                   (default: %s)"
                  ( Genesis_constants.(
                      compiled |> to_config_file |> Config_file.to_yojson)
                  |> Yojson.Safe.to_string ))
             (optional string)
         in
         fun () ->
           let max = Int.pow 2 Coda_compile_config.ledger_depth in
           if Option.value ~default:0 n >= max then
             failwith (sprintf "Invalid value for n (0 <= n <= %d)" max)
           else
             main accounts_json genesis_dir
               (Option.value ~default:0 n)
               constants))<|MERGE_RESOLUTION|>--- conflicted
+++ resolved
@@ -140,22 +140,14 @@
         (Account_config.to_yojson all_accounts) ) ;
   all_accounts
 
-<<<<<<< HEAD
 let genesis_dir_name =
   Cache_dir.genesis_dir_name ~commit_id_short:Coda_version.commit_id_short
-
-let create_tar top_dir =
-  let tar_file = top_dir ^/ genesis_dir_name ^ ".tar.gz" in
-  let tar_command =
-    sprintf "tar -C %s -czf %s %s" top_dir tar_file genesis_dir_name
-=======
-let genesis_dirname = Cache_dir.genesis_dir_name Genesis_constants.compiled
+    Genesis_constants.compiled
 
 let create_tar top_dir =
   let tar_file = top_dir ^/ genesis_dirname ^ ".tar.gz" in
   let tar_command =
     sprintf "tar -C %s -czf %s %s" top_dir tar_file genesis_dirname
->>>>>>> a1a1019e
   in
   let exit = Core.Sys.command tar_command in
   if exit = 2 then
@@ -183,11 +175,7 @@
   let open Deferred.Let_syntax in
   let top_dir = Option.value ~default:Cache_dir.autogen_path dir in
   let%bind genesis_dir =
-<<<<<<< HEAD
-    let dir = top_dir ^/ genesis_dir_name in
-=======
     let dir = top_dir ^/ genesis_dirname in
->>>>>>> a1a1019e
     let%map () = File_system.create_dir dir ~clear_if_exists:true in
     dir
   in
