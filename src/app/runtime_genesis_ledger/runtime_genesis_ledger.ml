--- conflicted
+++ resolved
@@ -15,11 +15,7 @@
 
 let logger = Logger.create ()
 
-<<<<<<< HEAD
-let load_ledger
-=======
 let load_ledger ~ignore_missing_fields
->>>>>>> 5a5a5472
     ~(constraint_constants : Genesis_constants.Constraint_constants.t)
     (accounts : Runtime_config.Accounts.t) =
   let accounts =
@@ -125,16 +121,6 @@
   , Option.map ~f:extract_accounts_exn next_ledger )
 
 let main ~(constraint_constants : Genesis_constants.Constraint_constants.t)
-<<<<<<< HEAD
-    ~config_file ~genesis_dir ~hash_output_file () =
-  let%bind accounts, staking_accounts_opt, next_accounts_opt =
-    load_config_exn config_file
-  in
-  let ledger = load_ledger ~constraint_constants accounts in
-  let staking_ledger : Ledger.t =
-    Option.value_map ~default:ledger
-      ~f:(load_ledger ~constraint_constants)
-=======
     ~config_file ~genesis_dir ~hash_output_file ~ignore_missing_fields () =
   let%bind accounts, staking_accounts_opt, next_accounts_opt =
     load_config_exn config_file
@@ -145,16 +131,11 @@
   let staking_ledger : Ledger.t =
     Option.value_map ~default:ledger
       ~f:(load_ledger ~ignore_missing_fields ~constraint_constants)
->>>>>>> 5a5a5472
       staking_accounts_opt
   in
   let next_ledger =
     Option.value_map ~default:staking_ledger
-<<<<<<< HEAD
-      ~f:(load_ledger ~constraint_constants)
-=======
       ~f:(load_ledger ~ignore_missing_fields ~constraint_constants)
->>>>>>> 5a5a5472
       next_accounts_opt
   in
   let%bind hash_json =
@@ -196,9 +177,5 @@
                "BOOL whether to ignore missing fields in account definition \
                 (and replace with default values)"
          in
-<<<<<<< HEAD
-         main ~constraint_constants ~config_file ~genesis_dir ~hash_output_file) )
-=======
          main ~constraint_constants ~config_file ~genesis_dir ~hash_output_file
-           ~ignore_missing_fields) )
->>>>>>> 5a5a5472
+           ~ignore_missing_fields) )