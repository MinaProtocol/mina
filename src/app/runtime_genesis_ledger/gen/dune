--- conflicted
+++ resolved
@@ -2,9 +2,5 @@
  (name gen)
  (libraries async core ppxlib yojson cache_dir)
  (preprocess
-<<<<<<< HEAD
-  (pps ppx_coda ppx_jane ppxlib.metaquot ppxlib.runner))
-=======
-  (pps ppx_jane ppxlib.metaquot))
->>>>>>> ba630315
+  (pps ppx_coda ppx_jane ppxlib.metaquot))
  (modes native))