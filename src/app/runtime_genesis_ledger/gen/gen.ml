open Core

let main genesis_constants =
  Out_channel.write_all "genesis_filename.txt"
    ~data:
      (Cache_dir.genesis_dir_name ~genesis_constants
<<<<<<< HEAD
         ~proof_level:Genesis_constants.Proof_level.compiled
         ~ledger_depth:Genesis_constants.ledger_depth) ;
=======
         ~constraint_constants:Genesis_constants.Constraint_constants.compiled
         ~proof_level:Genesis_constants.Proof_level.compiled) ;
>>>>>>> dc89aaa2
  exit 0

let () = main Genesis_constants.compiled<|MERGE_RESOLUTION|>--- conflicted
+++ resolved
@@ -4,13 +4,8 @@
   Out_channel.write_all "genesis_filename.txt"
     ~data:
       (Cache_dir.genesis_dir_name ~genesis_constants
-<<<<<<< HEAD
-         ~proof_level:Genesis_constants.Proof_level.compiled
-         ~ledger_depth:Genesis_constants.ledger_depth) ;
-=======
          ~constraint_constants:Genesis_constants.Constraint_constants.compiled
          ~proof_level:Genesis_constants.Proof_level.compiled) ;
->>>>>>> dc89aaa2
   exit 0
 
 let () = main Genesis_constants.compiled