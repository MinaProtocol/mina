--- conflicted
+++ resolved
@@ -62,15 +62,10 @@
          in
          let fee_payer = payload_of_fee_payer_party_js fee_payer_party_js in
          let full_commitment =
-<<<<<<< HEAD
            Parties.Transaction_commitment.create_complete commitment
              ~memo_hash:(Signed_command_memo.hash memo)
-             ~fee_payer_hash:Party.(digest (of_fee_payer fee_payer))
-=======
-           Parties.Transaction_commitment.with_fee_payer commitment
              ~fee_payer_hash:
                (Parties.Digest.Party.create (Party.of_fee_payer fee_payer))
->>>>>>> 98d492f0
          in
          let sk =
            Js.to_string sk_base58_check_js |> Private_key.of_base58_check_exn
