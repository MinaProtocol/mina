package itn_orchestrator

import (
	"encoding/json"
	"fmt"
	"itn_json_types"
)

type ZkappCommandParams struct {
<<<<<<< HEAD
	ExperimentName       string
	Tps                  float64
	DurationInMinutes    int
	ZkappsToDeploy       int
	NewAccounts          int
	FeePayers            []itn_json_types.MinaPrivateKey
	Nodes                []NodeAddress
	NoPrecondition       bool
	RecentlyUsedAccounts int
=======
	ExperimentName    string
	Tps               float64
	DurationInMinutes int
	ZkappsToDeploy    int
	NewAccounts       int
	FeePayers         []itn_json_types.MinaPrivateKey
	Nodes             []NodeAddress
	NoPrecondition    bool
	MinBalanceChange  string 
	MaxBalanceChange  string 
	InitBalance       string
	MinFee            string 
	MaxFee            string 
	DeploymentFee     string
>>>>>>> 6b685d58
}

type ScheduledZkappCommandsReceipt struct {
	Address NodeAddress `json:"address"`
	Handle  string      `json:"handle"`
}

func SendZkappCommands(config Config, params ZkappCommandParams, output func(ScheduledZkappCommandsReceipt)) error {
	feePayersPerNode := len(params.FeePayers) / len(params.Nodes)
	for nodeIx, nodeAddress := range params.Nodes {
		paymentInput := ZkappCommandsDetails{
			MemoPrefix:            params.ExperimentName,
			DurationInMinutes:     params.DurationInMinutes,
			TransactionsPerSecond: params.Tps,
			NumZkappsToDeploy:     params.ZkappsToDeploy,
			NumNewAccounts:        params.NewAccounts,
			FeePayers:             params.FeePayers[nodeIx*feePayersPerNode : (nodeIx+1)*feePayersPerNode],
			NoPrecondition:        params.NoPrecondition,
<<<<<<< HEAD
			RecentlyUsedAccounts:  params.RecentlyUsedAccounts,
=======
			MinBalanceChange:      params.MinBalanceChange, 
			MaxBalanceChange:      params.MaxBalanceChange, 
			InitBalance:           params.InitBalance,
			MinFee:                params.MinFee, 
			MaxFee:                params.MaxFee,
			DeploymentFee:         params.DeploymentFee,
>>>>>>> 6b685d58
		}
		client, err := config.GetGqlClient(config.Ctx, nodeAddress)
		if err != nil {
			return fmt.Errorf("error allocating client for %s: %v", nodeAddress, err)
		}
		handle, err := ScheduleZkappCommands(config.Ctx, client, paymentInput)
		if err != nil {
			return fmt.Errorf("error scheduling payments to %s: %v", nodeAddress, err)
		}
		output(ScheduledZkappCommandsReceipt{
			Address: nodeAddress,
			Handle:  handle,
		})
		config.Log.Infof("scheduled payments for %s: %s", nodeAddress, handle)
	}
	return nil
}

type ZkappCommandsAction struct{}

func (ZkappCommandsAction) Run(config Config, rawParams json.RawMessage, output OutputF) error {
	var params ZkappCommandParams
	if err := json.Unmarshal(rawParams, &params); err != nil {
		return err
	}
	return SendZkappCommands(config, params, func(receipt ScheduledZkappCommandsReceipt) {
		output("receipt", receipt, true, false)
	})
}

var _ Action = ZkappCommandsAction{}<|MERGE_RESOLUTION|>--- conflicted
+++ resolved
@@ -7,17 +7,6 @@
 )
 
 type ZkappCommandParams struct {
-<<<<<<< HEAD
-	ExperimentName       string
-	Tps                  float64
-	DurationInMinutes    int
-	ZkappsToDeploy       int
-	NewAccounts          int
-	FeePayers            []itn_json_types.MinaPrivateKey
-	Nodes                []NodeAddress
-	NoPrecondition       bool
-	RecentlyUsedAccounts int
-=======
 	ExperimentName    string
 	Tps               float64
 	DurationInMinutes int
@@ -26,13 +15,13 @@
 	FeePayers         []itn_json_types.MinaPrivateKey
 	Nodes             []NodeAddress
 	NoPrecondition    bool
+	RecentlyUsedAccounts int
 	MinBalanceChange  string 
 	MaxBalanceChange  string 
 	InitBalance       string
 	MinFee            string 
 	MaxFee            string 
 	DeploymentFee     string
->>>>>>> 6b685d58
 }
 
 type ScheduledZkappCommandsReceipt struct {
@@ -51,16 +40,13 @@
 			NumNewAccounts:        params.NewAccounts,
 			FeePayers:             params.FeePayers[nodeIx*feePayersPerNode : (nodeIx+1)*feePayersPerNode],
 			NoPrecondition:        params.NoPrecondition,
-<<<<<<< HEAD
 			RecentlyUsedAccounts:  params.RecentlyUsedAccounts,
-=======
 			MinBalanceChange:      params.MinBalanceChange, 
 			MaxBalanceChange:      params.MaxBalanceChange, 
 			InitBalance:           params.InitBalance,
 			MinFee:                params.MinFee, 
 			MaxFee:                params.MaxFee,
 			DeploymentFee:         params.DeploymentFee,
->>>>>>> 6b685d58
 		}
 		client, err := config.GetGqlClient(config.Ctx, nodeAddress)
 		if err != nil {
