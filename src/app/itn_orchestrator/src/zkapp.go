package itn_orchestrator

import (
	"encoding/json"
	"fmt"
	"itn_json_types"
)

type ZkappCommandParams struct {
	ExperimentName    string
	Tps               float64
	DurationInMinutes int
	ZkappsToDeploy    int
	NewAccounts       int
	FeePayers         []itn_json_types.MinaPrivateKey
	Nodes             []NodeAddress
	NoPrecondition    bool
	MaxCost           bool
	AccountQueueSize  int
	MinBalanceChange  string 
	MaxBalanceChange  string 
	InitBalance       string
	MinFee            string
	MaxFee            string
	DeploymentFee     string
<<<<<<< HEAD
=======
	AccountQueueSize  int
	MaxCost           bool
>>>>>>> e73fb026
}

type ScheduledZkappCommandsReceipt struct {
	Address NodeAddress `json:"address"`
	Handle  string      `json:"handle"`
}

func SendZkappCommands(config Config, params ZkappCommandParams, output func(ScheduledZkappCommandsReceipt)) error {
	feePayersPerNode := len(params.FeePayers) / len(params.Nodes)
	for nodeIx, nodeAddress := range params.Nodes {
		paymentInput := ZkappCommandsDetails{
			MemoPrefix:            params.ExperimentName,
			DurationInMinutes:     params.DurationInMinutes,
			TransactionsPerSecond: params.Tps,
			NumZkappsToDeploy:     params.ZkappsToDeploy,
			NumNewAccounts:        params.NewAccounts,
			FeePayers:             params.FeePayers[nodeIx*feePayersPerNode : (nodeIx+1)*feePayersPerNode],
			NoPrecondition:        params.NoPrecondition,
			MaxCost:               params.MaxCost,
			AccountQueueSize:      params.AccountQueueSize,
			MinBalanceChange:      params.MinBalanceChange, 
			MaxBalanceChange:      params.MaxBalanceChange, 
			InitBalance:           params.InitBalance,
			MinFee:                params.MinFee,
			MaxFee:                params.MaxFee,
			DeploymentFee:         params.DeploymentFee,
<<<<<<< HEAD
=======
			AccountQueueSize:      params.AccountQueueSize,
			MaxCost:               params.MaxCost,
>>>>>>> e73fb026
		}
		client, err := config.GetGqlClient(config.Ctx, nodeAddress)
		if err != nil {
			return fmt.Errorf("error allocating client for %s: %v", nodeAddress, err)
		}
		handle, err := ScheduleZkappCommands(config.Ctx, client, paymentInput)
		if err != nil {
			return fmt.Errorf("error scheduling payments to %s: %v", nodeAddress, err)
		}
		output(ScheduledZkappCommandsReceipt{
			Address: nodeAddress,
			Handle:  handle,
		})
		config.Log.Infof("scheduled payments for %s: %s", nodeAddress, handle)
	}
	return nil
}

type ZkappCommandsAction struct{}

func (ZkappCommandsAction) Run(config Config, rawParams json.RawMessage, output OutputF) error {
	var params ZkappCommandParams
	if err := json.Unmarshal(rawParams, &params); err != nil {
		return err
	}
	return SendZkappCommands(config, params, func(receipt ScheduledZkappCommandsReceipt) {
		output("receipt", receipt, true, false)
	})
}

var _ Action = ZkappCommandsAction{}<|MERGE_RESOLUTION|>--- conflicted
+++ resolved
@@ -15,19 +15,14 @@
 	FeePayers         []itn_json_types.MinaPrivateKey
 	Nodes             []NodeAddress
 	NoPrecondition    bool
-	MaxCost           bool
-	AccountQueueSize  int
 	MinBalanceChange  string 
 	MaxBalanceChange  string 
 	InitBalance       string
 	MinFee            string
 	MaxFee            string
 	DeploymentFee     string
-<<<<<<< HEAD
-=======
 	AccountQueueSize  int
 	MaxCost           bool
->>>>>>> e73fb026
 }
 
 type ScheduledZkappCommandsReceipt struct {
@@ -46,19 +41,14 @@
 			NumNewAccounts:        params.NewAccounts,
 			FeePayers:             params.FeePayers[nodeIx*feePayersPerNode : (nodeIx+1)*feePayersPerNode],
 			NoPrecondition:        params.NoPrecondition,
-			MaxCost:               params.MaxCost,
-			AccountQueueSize:      params.AccountQueueSize,
 			MinBalanceChange:      params.MinBalanceChange, 
 			MaxBalanceChange:      params.MaxBalanceChange, 
 			InitBalance:           params.InitBalance,
 			MinFee:                params.MinFee,
 			MaxFee:                params.MaxFee,
 			DeploymentFee:         params.DeploymentFee,
-<<<<<<< HEAD
-=======
 			AccountQueueSize:      params.AccountQueueSize,
 			MaxCost:               params.MaxCost,
->>>>>>> e73fb026
 		}
 		client, err := config.GetGqlClient(config.Ctx, nodeAddress)
 		if err != nil {
