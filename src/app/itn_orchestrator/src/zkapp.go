package itn_orchestrator

import (
	"encoding/json"
	"fmt"
	"itn_json_types"
)

type ZkappCommandParams struct {
	ExperimentName    string
	Tps               float64
	DurationInMinutes int
	ZkappsToDeploy    int
	NewAccounts       int
	FeePayers         []itn_json_types.MinaPrivateKey
	Nodes             []NodeAddress
	NoPrecondition    bool
<<<<<<< HEAD
	MaxCost           bool
	AccountQueueSize  int
	MinBalanceChange  string 
	MaxBalanceChange  string 
=======
	MinBalanceChange  string
	MaxBalanceChange  string
>>>>>>> 8e4c9fd5
	InitBalance       string
	MinFee            string
	MaxFee            string
	DeploymentFee     string
	AccountQueueSize  int
}

type ScheduledZkappCommandsReceipt struct {
	Address NodeAddress `json:"address"`
	Handle  string      `json:"handle"`
}

func SendZkappCommands(config Config, params ZkappCommandParams, output func(ScheduledZkappCommandsReceipt)) error {
	feePayersPerNode := len(params.FeePayers) / len(params.Nodes)
	for nodeIx, nodeAddress := range params.Nodes {
		paymentInput := ZkappCommandsDetails{
			MemoPrefix:            params.ExperimentName,
			DurationInMinutes:     params.DurationInMinutes,
			TransactionsPerSecond: params.Tps,
			NumZkappsToDeploy:     params.ZkappsToDeploy,
			NumNewAccounts:        params.NewAccounts,
			FeePayers:             params.FeePayers[nodeIx*feePayersPerNode : (nodeIx+1)*feePayersPerNode],
			NoPrecondition:        params.NoPrecondition,
<<<<<<< HEAD
			MaxCost:               params.MaxCost,
			AccountQueueSize:      params.AccountQueueSize,
			MinBalanceChange:      params.MinBalanceChange, 
			MaxBalanceChange:      params.MaxBalanceChange, 
=======
			MinBalanceChange:      params.MinBalanceChange,
			MaxBalanceChange:      params.MaxBalanceChange,
>>>>>>> 8e4c9fd5
			InitBalance:           params.InitBalance,
			MinFee:                params.MinFee,
			MaxFee:                params.MaxFee,
			DeploymentFee:         params.DeploymentFee,
			AccountQueueSize:      params.AccountQueueSize,
		}
		client, err := config.GetGqlClient(config.Ctx, nodeAddress)
		if err != nil {
			return fmt.Errorf("error allocating client for %s: %v", nodeAddress, err)
		}
		handle, err := ScheduleZkappCommands(config.Ctx, client, paymentInput)
		if err != nil {
			return fmt.Errorf("error scheduling payments to %s: %v", nodeAddress, err)
		}
		output(ScheduledZkappCommandsReceipt{
			Address: nodeAddress,
			Handle:  handle,
		})
		config.Log.Infof("scheduled payments for %s: %s", nodeAddress, handle)
	}
	return nil
}

type ZkappCommandsAction struct{}

func (ZkappCommandsAction) Run(config Config, rawParams json.RawMessage, output OutputF) error {
	var params ZkappCommandParams
	if err := json.Unmarshal(rawParams, &params); err != nil {
		return err
	}
	return SendZkappCommands(config, params, func(receipt ScheduledZkappCommandsReceipt) {
		output("receipt", receipt, true, false)
	})
}

var _ Action = ZkappCommandsAction{}<|MERGE_RESOLUTION|>--- conflicted
+++ resolved
@@ -15,15 +15,10 @@
 	FeePayers         []itn_json_types.MinaPrivateKey
 	Nodes             []NodeAddress
 	NoPrecondition    bool
-<<<<<<< HEAD
 	MaxCost           bool
 	AccountQueueSize  int
 	MinBalanceChange  string 
 	MaxBalanceChange  string 
-=======
-	MinBalanceChange  string
-	MaxBalanceChange  string
->>>>>>> 8e4c9fd5
 	InitBalance       string
 	MinFee            string
 	MaxFee            string
@@ -47,15 +42,10 @@
 			NumNewAccounts:        params.NewAccounts,
 			FeePayers:             params.FeePayers[nodeIx*feePayersPerNode : (nodeIx+1)*feePayersPerNode],
 			NoPrecondition:        params.NoPrecondition,
-<<<<<<< HEAD
 			MaxCost:               params.MaxCost,
 			AccountQueueSize:      params.AccountQueueSize,
 			MinBalanceChange:      params.MinBalanceChange, 
 			MaxBalanceChange:      params.MaxBalanceChange, 
-=======
-			MinBalanceChange:      params.MinBalanceChange,
-			MaxBalanceChange:      params.MaxBalanceChange,
->>>>>>> 8e4c9fd5
 			InitBalance:           params.InitBalance,
 			MinFee:                params.MinFee,
 			MaxFee:                params.MaxFee,
