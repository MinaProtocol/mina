--- conflicted
+++ resolved
@@ -143,13 +143,11 @@
 
   noPrecondition: Boolean!
 
-<<<<<<< HEAD
   """
   Avoid recently used accounts when generating new zkapp commands
   """
   recentlyUsedAccounts: Int!
-}
-=======
+  
   minBalanceChange: String!
 
   maxBalanceChange: String!
@@ -164,5 +162,4 @@
 }
 
 """String representing a uint16 number in base 10"""
-scalar UInt16
->>>>>>> 6b685d58
+scalar UInt16