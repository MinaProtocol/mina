open Core
open Signature_lib
open Coda_base
open Snark_params

(* We're just profiling, so okay to monkey-patch here *)
module Sparse_ledger = struct
  include Sparse_ledger

  let merkle_root t = Frozen_ledger_hash.of_ledger_hash @@ merkle_root t
end

let create_ledger_and_transactions num_transitions =
  let open Tick in
  let num_accounts = 4 in
  let ledger = Ledger.create () in
  let keys =
    Array.init num_accounts ~f:(fun _ -> Signature_lib.Keypair.create ())
  in
  Array.iter keys ~f:(fun k ->
      let public_key = Public_key.compress k.public_key in
      Ledger.create_new_account_exn ledger public_key
        { public_key
        ; balance= Currency.Balance.of_int 10_000
        ; receipt_chain_hash= Receipt.Chain_hash.empty
        ; nonce= Account.Nonce.zero } ) ;
  let txn from_kp (to_kp : Signature_lib.Keypair.t) amount fee nonce =
<<<<<<< HEAD
    let payload : Transaction.Payload.t =
      { receiver= Public_key.compress to_kp.public_key
      ; fee
      ; amount
      ; nonce
      ; memo= Sha256_lib.Sha256.dummy }
=======
    let payload : Payment.Payload.t =
      {receiver= Public_key.compress to_kp.public_key; fee; amount; nonce}
>>>>>>> c9eabcc7
    in
    Payment.sign from_kp payload
  in
  let nonces =
    Public_key.Compressed.Table.of_alist_exn
      (List.map (Array.to_list keys) ~f:(fun k ->
           (Public_key.compress k.public_key, Account.Nonce.zero) ))
  in
  let random_transaction () : Payment.With_valid_signature.t =
    let sender_idx = Random.int num_accounts in
    let sender = keys.(sender_idx) in
    let receiver = keys.(Random.int num_accounts) in
    let sender_pk = Public_key.compress sender.public_key in
    let nonce = Hashtbl.find_exn nonces sender_pk in
    Hashtbl.change nonces sender_pk ~f:(Option.map ~f:Account.Nonce.succ) ;
    let fee = Currency.Fee.of_int (1 + Random.int 100) in
    let amount = Currency.Amount.of_int (1 + Random.int 100) in
    txn sender receiver amount fee nonce
  in
  match num_transitions with
  | `Count n ->
      let num_transactions = n - 2 in
      let transactions =
        List.rev (List.init num_transactions (fun _ -> random_transaction ()))
      in
      let fee_transfer =
        let open Currency.Fee in
        let total_fee =
          List.fold transactions ~init:zero ~f:(fun acc t ->
              Option.value_exn (add acc (t :> Payment.t).payload.fee) )
        in
        Fee_transfer.One (Public_key.compress keys.(0).public_key, total_fee)
      in
      let coinbase =
        Coinbase.create ~amount:Protocols.Coda_praos.coinbase_amount
          ~proposer:(Public_key.compress keys.(0).public_key)
          ~fee_transfer:None
        |> Or_error.ok_exn
      in
      let transitions =
        List.map transactions ~f:(fun t ->
            Transaction_snark.Transition.Payment t )
        @ [Coinbase coinbase; Fee_transfer fee_transfer]
      in
      (ledger, transitions)
  | `Two_from_same ->
      let a =
        txn keys.(0) keys.(1)
          (Currency.Amount.of_int 10)
          Currency.Fee.zero Account.Nonce.zero
      in
      let b =
        txn keys.(0) keys.(1)
          (Currency.Amount.of_int 10)
          Currency.Fee.zero
          (Account.Nonce.succ Account.Nonce.zero)
      in
      (ledger, [Payment a; Payment b])

let time thunk =
  let start = Time.now () in
  let x = thunk () in
  let stop = Time.now () in
  (Time.diff stop start, x)

let rec pair_up = function
  | [] -> []
  | x :: y :: xs -> (x, y) :: pair_up xs
  | _ -> failwith "Expected even length list"

(* This gives the "wall-clock time" to snarkify the given list of transactions, assuming
   unbounded parallelism. *)
let profile (module T : Transaction_snark.S) sparse_ledger0
    (transitions : Transaction_snark.Transition.t list) =
  let (base_proof_time, _), base_proofs =
    List.fold_map transitions ~init:(Time.Span.zero, sparse_ledger0)
      ~f:(fun (max_span, sparse_ledger) t ->
        let sparse_ledger' =
          Sparse_ledger.apply_transaction_exn sparse_ledger t
        in
        let span, proof =
          time (fun () ->
              T.of_transition ~sok_digest:Sok_message.Digest.default
                ~source:(Sparse_ledger.merkle_root sparse_ledger)
                ~target:(Sparse_ledger.merkle_root sparse_ledger')
                t
                (unstage (Sparse_ledger.handler sparse_ledger)) )
        in
        ((Time.Span.max span max_span, sparse_ledger'), proof) )
  in
  let rec merge_all serial_time proofs =
    match proofs with
    | [x] -> serial_time
    | _ ->
        let layer_time, new_proofs =
          List.fold_map (pair_up proofs) ~init:Time.Span.zero
            ~f:(fun max_time (x, y) ->
              let pair_time, proof =
                time (fun () ->
                    T.merge ~sok_digest:Sok_message.Digest.default x y
                    |> Or_error.ok_exn )
              in
              (Time.Span.max max_time pair_time, proof) )
        in
        merge_all (Time.Span.( + ) serial_time layer_time) new_proofs
  in
  let total_time = merge_all base_proof_time base_proofs in
  Printf.sprintf !"Total time was: %{Time.Span}" total_time

let check_base_snarks sparse_ledger0
    (transitions : Transaction_snark.Transition.t list) =
  let _ =
    let sok_message =
      Sok_message.create ~fee:Currency.Fee.zero
        ~prover:
          Public_key.(compress (of_private_key_exn (Private_key.create ())))
    in
    List.fold transitions ~init:sparse_ledger0 ~f:(fun sparse_ledger t ->
        let sparse_ledger' =
          Sparse_ledger.apply_transaction_exn sparse_ledger t
        in
        let () =
          Transaction_snark.check_transition ~sok_message
            ~source:(Sparse_ledger.merkle_root sparse_ledger)
            ~target:(Sparse_ledger.merkle_root sparse_ledger')
            t
            (unstage (Sparse_ledger.handler sparse_ledger))
        in
        sparse_ledger' )
  in
  "Base constraint system satisfied"

let run profiler num_transactions =
  let ledger, transitions = create_ledger_and_transactions num_transactions in
  let sparse_ledger =
    Coda_base.Sparse_ledger.of_ledger_subset_exn ledger
      (List.concat_map transitions ~f:(fun t ->
           match t with
           | Fee_transfer t ->
               List.map (Fee_transfer.to_list t) ~f:(fun (pk, _) -> pk)
           | Payment t ->
               let t = (t :> Payment.t) in
               [t.payload.receiver; Public_key.compress t.sender]
           | Coinbase {proposer; fee_transfer} ->
               proposer :: Option.to_list (Option.map fee_transfer ~f:fst) ))
  in
  let message = profiler sparse_ledger transitions in
  Core.printf !"%s\n%!" message ;
  exit 0

let main num_transactions () =
  Test_util.with_randomness 123456789 (fun () ->
      let keys = Transaction_snark.Keys.create () in
      let module T = Transaction_snark.Make (struct
        let keys = keys
      end) in
      run (profile (module T)) num_transactions )

let dry num_transactions () =
  Test_util.with_randomness 123456789 (fun () ->
      run check_base_snarks num_transactions )

let command =
  let open Command.Let_syntax in
  Command.basic ~summary:"transaction snark profiler"
    (let%map_open n =
       flag "k"
         ~doc:
           "log_2(number of transactions to snark) or none for the mocked ones"
         (optional int)
     and check_only =
       flag "check-only"
         ~doc:"Just check base snarks, don't keys or time anything" no_arg
     in
     let num_transactions =
       Option.map n ~f:(fun n -> `Count (Int.pow 2 n))
       |> Option.value ~default:`Two_from_same
     in
     if check_only then dry num_transactions else main num_transactions)<|MERGE_RESOLUTION|>--- conflicted
+++ resolved
@@ -25,17 +25,12 @@
         ; receipt_chain_hash= Receipt.Chain_hash.empty
         ; nonce= Account.Nonce.zero } ) ;
   let txn from_kp (to_kp : Signature_lib.Keypair.t) amount fee nonce =
-<<<<<<< HEAD
-    let payload : Transaction.Payload.t =
+    let payload : Payment.Payload.t =
       { receiver= Public_key.compress to_kp.public_key
       ; fee
       ; amount
       ; nonce
       ; memo= Sha256_lib.Sha256.dummy }
-=======
-    let payload : Payment.Payload.t =
-      {receiver= Public_key.compress to_kp.public_key; fee; amount; nonce}
->>>>>>> c9eabcc7
     in
     Payment.sign from_kp payload
   in
