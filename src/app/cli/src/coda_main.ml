--- conflicted
+++ resolved
@@ -864,14 +864,8 @@
     module Transaction_snark_work = Transaction_snark_work
     module Ledger_proof_statement = Ledger_proof_statement
     module Staged_ledger_aux_hash = Staged_ledger_aux_hash
-<<<<<<< HEAD
-    module Syncable_ledger = Sync_root_ledger
-    module Merkle_address = Ledger.Db.Addr
     module Consensus_mechanism = Consensus
-=======
     module Root_sync_ledger = Root_sync_ledger
-    module Consensus_mechanism = Consensus.Mechanism
->>>>>>> 299a6fdb
     module Protocol_state_validator = Protocol_state_validator
     module Network = Net
   end)
