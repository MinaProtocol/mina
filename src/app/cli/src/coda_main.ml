--- conflicted
+++ resolved
@@ -298,11 +298,8 @@
        and type staged_ledger_diff := Staged_ledger_diff.t
        and type transaction_snark_scan_state := Staged_ledger.Scan_state.t
        and type consensus_local_state := Consensus.Local_state.t
-<<<<<<< HEAD
+       and type user_command := User_command.t
        and type Extensions.Work.t = Transaction_snark_work.Statement.t
-=======
-       and type user_command := User_command.t
->>>>>>> ba075140
   end
 
   module Config : sig
@@ -718,14 +715,10 @@
     end
 
     module Pool = Snark_pool.Make (Proof) (Fee) (Work) (Transition_frontier)
-<<<<<<< HEAD
     module Diff =
       Network_pool.Snark_pool_diff.Make (Proof) (Fee) (Work)
         (Transition_frontier)
         (Pool)
-=======
-    module Diff = Network_pool.Snark_pool_diff.Make (Proof) (Fee) (Work) (Pool)
->>>>>>> ba075140
 
     type pool_diff = Diff.t
 
@@ -741,16 +734,12 @@
     let load ~parent_log ~disk_location ~incoming_diffs
         ~frontier_broadcast_pipe =
       match%map Reader.load_bin_prot disk_location Pool.bin_reader_t with
-<<<<<<< HEAD
       | Ok pool ->
           let network_pool =
             of_pool_and_diffs pool ~parent_log ~incoming_diffs
           in
           Pool.listen_to_frontier_broadcast_pipe frontier_broadcast_pipe pool ;
           network_pool
-=======
-      | Ok pool -> of_pool_and_diffs pool ~parent_log ~incoming_diffs
->>>>>>> ba075140
       | Error _e -> create ~parent_log ~incoming_diffs ~frontier_broadcast_pipe
 
     open Snark_work_lib.Work
