--- conflicted
+++ resolved
@@ -1429,12 +1429,7 @@
           ; state_hash
           ; consensus_time_best_tip } ) =
       match active_status () with
-<<<<<<< HEAD
-      | `Active result ->
-          (false, result)
-=======
       | `Active result -> result
->>>>>>> 09b4bf3d
       | `Bootstrapping ->
           ( `Bootstrap
           , { num_accounts= None
