[%%import
"../../../config.mlh"]

open Core
open Async
open Coda_base
open Signature_lib
open Blockchain_snark
open Coda_numbers
open Pipe_lib
open O1trace
module Fee = Protocols.Coda_pow.Fee

[%%if
with_snark]

module Ledger_proof = Ledger_proof.Prod

[%%else]

module Ledger_proof = struct
  module Statement = Transaction_snark.Statement
  include Ledger_proof.Debug
end

[%%endif]

<<<<<<< HEAD
module Ledger_builder_aux_hash = struct
  include Ledger_builder_hash.Aux_hash.Stable.V1

  let of_bytes = Ledger_builder_hash.Aux_hash.of_bytes
end

module Ledger_builder_hash = struct
  include Ledger_builder_hash.Stable.V1

  let ledger_hash = Ledger_builder_hash.ledger_hash

  let aux_hash = Ledger_builder_hash.aux_hash

  let of_aux_and_ledger_hash = Ledger_builder_hash.of_aux_and_ledger_hash
end

module Ledger_hash = struct
  include Ledger_hash.Stable.V1

  let of_digest = Ledger_hash.of_digest

  let merge = Ledger_hash.merge

  let to_bytes = Ledger_hash.to_bytes
end

module Frozen_ledger_hash = struct
  include Frozen_ledger_hash.Stable.V1

  let to_bytes = Frozen_ledger_hash.to_bytes

  let of_ledger_hash = Frozen_ledger_hash.of_ledger_hash
end

=======
>>>>>>> 58f39264
module type Ledger_proof_verifier_intf = sig
  val verify :
       Ledger_proof.t
    -> Transaction_snark.Statement.t
    -> message:Sok_message.t
    -> bool Deferred.t
end

module type Work_selector_F = functor
  (Inputs : Work_selector.Inputs.Inputs_intf)
  -> Protocols.Coda_pow.Work_selector_intf
     with type ledger_builder := Inputs.Ledger_builder.t
      and type work :=
                 ( Inputs.Ledger_proof_statement.t
                 , Inputs.Transaction.t
                 , Inputs.Sparse_ledger.t
                 , Inputs.Ledger_proof.t )
                 Snark_work_lib.Work.Single.Spec.t
      and type snark_pool := Inputs.Snark_pool.t
      and type fee := Inputs.Fee.t

module type Config_intf = sig
  val logger : Logger.t

  val conf_dir : string

  val lbc_tree_max_depth : [`Infinity | `Finite of int]

  val propose_keypair : Keypair.t option

  val genesis_proof : Snark_params.Tock.Proof.t

  val transaction_capacity_log_2 : int
  (** Capacity of transactions per block *)

  val commit_id : Client_lib.Git_sha.t option

  val work_selection : Protocols.Coda_pow.Work_selection.t
end

module type Kernel_intf = sig
  module Completed_work :
    Protocols.Coda_pow.Completed_work_intf
    with type public_key := Public_key.Compressed.t
     and type statement := Transaction_snark.Statement.t
     and type proof := Ledger_proof.t

  module Ledger_builder_diff :
    Protocols.Coda_pow.Ledger_builder_diff_intf
    with type completed_work_checked := Completed_work.Checked.t
     and type completed_work := Completed_work.t
     and type public_key := Public_key.Compressed.t
     and type ledger_builder_hash := Ledger_builder_hash.t
     and type user_command := User_command.t
     and type user_command_with_valid_signature :=
                User_command.With_valid_signature.t

  module Consensus_mechanism :
    Consensus.Mechanism.S
    with type Internal_transition.Ledger_builder_diff.t = Ledger_builder_diff.t
     and type External_transition.Ledger_builder_diff.t = Ledger_builder_diff.t

  module Blockchain :
    Blockchain.S with module Consensus_mechanism = Consensus_mechanism

  module Prover :
    Prover.S
    with module Consensus_mechanism = Consensus_mechanism
     and module Blockchain = Blockchain

  module Verifier : Verifier.S with type blockchain := Blockchain.t
end

module type Init_intf = sig
  include Config_intf

  include Kernel_intf

  module Make_work_selector : Work_selector_F

  val proposer_prover : [`Proposer of Prover.t | `Non_proposer]

  val verifier : Verifier.t

  val genesis_proof : Proof.t
end

module type Main_intf = sig
  module Inputs : sig
    module Time : Protocols.Coda_pow.Time_intf

    module Ledger : sig
      type t [@@deriving sexp]

      type account

      val copy : t -> t

      val location_of_key :
        t -> Public_key.Compressed.t -> Ledger.Location.t option

      val get : t -> Ledger.Location.t -> Account.t option

      val merkle_path :
           t
        -> Ledger.Location.t
        -> [`Left of Ledger_hash.t | `Right of Ledger_hash.t] list

      val num_accounts : t -> int

      val depth : int

      val merkle_root : t -> Ledger_hash.t

      val to_list : t -> Account.t list

      val fold_until :
           t
        -> init:'accum
        -> f:('accum -> Account.t -> ('accum, 'stop) Base.Continue_or_stop.t)
        -> finish:('accum -> 'stop)
        -> 'stop
    end

    module Ledger_builder_diff : sig
      type t [@@deriving sexp, bin_io]
    end

    module Consensus_mechanism :
      Consensus.Mechanism.S
      with type Internal_transition.Ledger_builder_diff.t =
                  Ledger_builder_diff.t
       and type External_transition.Ledger_builder_diff.t =
                  Ledger_builder_diff.t

    module Net : sig
      type t

      module Peer : sig
        type t = Host_and_port.Stable.V1.t * int
        [@@deriving bin_io, sexp, compare, hash]

        val external_rpc : t -> Host_and_port.Stable.V1.t
      end

      module Gossip_net : sig
        module Config : Gossip_net.Config_intf
      end

      module Config :
        Coda_networking.Config_intf
        with type gossip_config := Gossip_net.Config.t
    end

    module Sparse_ledger : sig
      type t
    end

    module Ledger_proof : sig
      type t

      type statement
    end

    module Transaction : sig
      type t
    end

    module Snark_worker :
      Snark_worker_lib.Intf.S
      with type proof := Ledger_proof.t
       and type statement := Ledger_proof.statement
       and type transition := Transaction.t
       and type sparse_ledger := Sparse_ledger.t

    module Snark_pool : sig
      type t

      val add_completed_work :
        t -> Snark_worker.Work.Result.t -> unit Deferred.t
    end

    module Transaction_pool : sig
      type t

      val add : t -> User_command.t -> unit Deferred.t
    end

    module Protocol_state_proof : sig
      type t
    end

    module Ledger_builder_hash : sig
      type t [@@deriving sexp]
    end

    module Ledger_builder : sig
      type t

      val hash : t -> Ledger_builder_hash.t
    end
  end

  module Consensus_mechanism : Consensus.Mechanism.S

  module Blockchain :
    Blockchain.S with module Consensus_mechanism = Consensus_mechanism

  module Prover :
    Prover.S
    with module Consensus_mechanism = Consensus_mechanism
     and module Blockchain = Blockchain

  module Config : sig
    type t =
      { log: Logger.t
      ; propose_keypair: Keypair.t option
      ; run_snark_worker: bool
      ; net_config: Inputs.Net.Config.t
      ; ledger_builder_persistant_location: string
      ; transaction_pool_disk_location: string
      ; snark_pool_disk_location: string
      ; ledger_builder_transition_backup_capacity: int [@default 10]
      ; time_controller: Inputs.Time.Controller.t
      ; banlist: Banlist.t
      ; receipt_chain_database: Receipt_chain_database.t
      ; snark_work_fee: Currency.Fee.t }
    [@@deriving make]
  end

  type t

  val propose_keypair : t -> Keypair.t option

  val run_snark_worker : t -> bool

  val request_work : t -> Inputs.Snark_worker.Work.Spec.t option

  val best_ledger_builder : t -> Inputs.Ledger_builder.t

  val best_ledger : t -> Inputs.Ledger.t

  val best_tip :
       t
    -> Inputs.Ledger.t
       * Inputs.Consensus_mechanism.Protocol_state.value
       * Inputs.Protocol_state_proof.t

  val best_protocol_state :
    t -> Inputs.Consensus_mechanism.Protocol_state.value

  val best_tip :
       t
    -> Inputs.Ledger.t
       * Inputs.Consensus_mechanism.Protocol_state.value
       * Proof.t

  val peers : t -> Kademlia.Peer.t list

  val strongest_ledgers :
    t -> Inputs.Consensus_mechanism.External_transition.t Linear_pipe.Reader.t

  val transaction_pool : t -> Inputs.Transaction_pool.t

  val snark_pool : t -> Inputs.Snark_pool.t

  val create : Config.t -> t Deferred.t

  val ledger_builder_ledger_proof : t -> Inputs.Ledger_proof.t option

  val get_ledger :
    t -> Ledger_builder_hash.t -> Account.t list Deferred.Or_error.t

  val receipt_chain_database : t -> Receipt_chain_database.t
end

module Ledger_builder_aux_hash = struct
  include Ledger_builder_hash.Aux_hash.Stable.V1

  let of_bytes = Ledger_builder_hash.Aux_hash.of_bytes
end

module Ledger_builder_hash = struct
  include Ledger_builder_hash.Stable.V1

  let ledger_hash = Ledger_builder_hash.ledger_hash

  let of_aux_and_ledger_hash = Ledger_builder_hash.of_aux_and_ledger_hash
end

module Ledger_hash = struct
  include Ledger_hash.Stable.V1

  let of_digest = Ledger_hash.of_digest

  let merge = Ledger_hash.merge

  let to_bytes = Ledger_hash.to_bytes
end

module Frozen_ledger_hash = struct
  include Frozen_ledger_hash.Stable.V1

  let to_bytes = Frozen_ledger_hash.to_bytes

  let of_ledger_hash = Frozen_ledger_hash.of_ledger_hash
end

module User_command = struct
  include (
    User_command :
      module type of User_command
      with module With_valid_signature := User_command.With_valid_signature )

  let fee (t : t) = Payload.fee t.payload

  let sender (t : t) = Public_key.compress t.sender

  let seed = Secure_random.string ()

  let compare t1 t2 = User_command.Stable.V1.compare ~seed t1 t2

  module With_valid_signature = struct
    module T = struct
      include User_command.With_valid_signature

      let compare t1 t2 = User_command.With_valid_signature.compare ~seed t1 t2
    end

    include T
    include Comparable.Make (T)
  end
end

module Ledger_proof_statement = Transaction_snark.Statement
module Completed_work =
  Ledger_builder.Make_completed_work (Public_key.Compressed) (Ledger_proof)
    (Ledger_proof_statement)

module Ledger_builder_diff = Ledger_builder.Make_diff (struct
  module Ledger_proof = Ledger_proof
  module Ledger_hash = Ledger_hash
  module Ledger_builder_hash = Ledger_builder_hash
  module Ledger_builder_aux_hash = Ledger_builder_aux_hash
  module Compressed_public_key = Public_key.Compressed
  module User_command = User_command
  module Completed_work = Completed_work
end)

module Consensus_mechanism = Consensus.Mechanism.Make (Ledger_builder_diff)
module Blockchain = Blockchain.Make (Consensus_mechanism)
module Prover = Prover.Make (Consensus_mechanism) (Blockchain)
module Verifier = Verifier.Make (Consensus_mechanism) (Blockchain)

let make_init ~should_propose (module Config : Config_intf) :
    (module Init_intf) Deferred.t =
  let open Config in
  let%bind proposer_prover =
    if should_propose then Prover.create ~conf_dir >>| fun p -> `Proposer p
    else return `Non_proposer
  in
  let%map verifier = Verifier.create ~conf_dir in
  let (module Make_work_selector : Work_selector_F) =
    match work_selection with
    | Seq -> (module Work_selector.Sequence.Make : Work_selector_F)
    | Random -> (module Work_selector.Random.Make : Work_selector_F)
  in
  let module Init = struct
    module Completed_work = Completed_work
    module Ledger_builder_diff = Ledger_builder_diff
    module Consensus_mechanism = Consensus_mechanism
    module Blockchain = Blockchain
    module Prover = Prover
    module Verifier = Verifier
    module Make_work_selector = Make_work_selector
    include Config

    let proposer_prover = proposer_prover

    let verifier = verifier
  end in
  (module Init : Init_intf)

module Make_inputs0
    (Init : Init_intf)
    (Ledger_proof_verifier : Ledger_proof_verifier_intf) =
struct
  open Protocols.Coda_pow
  open Init
  module Consensus_mechanism = Consensus_mechanism
  module Protocol_state = Consensus_mechanism.Protocol_state
  module Protocol_state_hash = State_hash.Stable.V1

  module Time : Time_intf with type t = Block_time.t = Block_time

  module Time_close_validator = struct
    let limit = Block_time.Span.of_time_span (Core.Time.Span.of_sec 15.)

    let validate t =
      let now = Block_time.now () in
      (* t should be at most [limit] greater than now *)
      Block_time.Span.( < ) (Block_time.diff t now) limit
  end

  module Sok_message = Sok_message

  module Amount = struct
    module Signed = struct
      include Currency.Amount.Signed

      include (
        Currency.Amount.Signed.Stable.V1 :
          module type of Currency.Amount.Signed.Stable.V1
          with type t := t
           and type ('a, 'b) t_ := ('a, 'b) t_ )
    end
  end

  module Protocol_state_proof = struct
    include Proof.Stable.V1

    type input = Protocol_state.value

    let verify state_proof state =
      match%map
        Init.Verifier.verify_blockchain Init.verifier
          {proof= state_proof; state}
      with
      | Ok b -> b
      | Error e ->
          Logger.error Init.logger
            !"Could not connect to verifier: %{sexp:Error.t}"
            e ;
          false
  end

  module Fee_transfer = Coda_base.Fee_transfer
  module Coinbase = Coda_base.Coinbase

  module Transaction = struct
    module T = struct
      type t = Coda_base.Transaction.t =
        | User_command of User_command.With_valid_signature.t
        | Fee_transfer of Fee_transfer.t
        | Coinbase of Coinbase.t
      [@@deriving compare, eq]
    end

    let fee_excess = Transaction.fee_excess

    let supply_increase = Transaction.supply_increase

    include T

    include (
      Coda_base.Transaction :
        module type of Coda_base.Transaction with type t := t )
  end

  module Ledger = Ledger

  module Transaction_snark = struct
    include Ledger_proof
    include Ledger_proof_verifier
  end

  module Proof = Coda_base.Proof.Stable.V1
  module Ledger_proof = Ledger_proof
  module Sparse_ledger = Coda_base.Sparse_ledger

  module Completed_work_proof = struct
    type t = Ledger_proof.t list [@@deriving sexp, bin_io]
  end

  module Ledger_builder = struct
    module Inputs = struct
      module Sok_message = Sok_message
      module Proof = Proof
      module Sparse_ledger = Sparse_ledger
      module Amount = Amount
      module Completed_work = Completed_work
      module Compressed_public_key = Public_key.Compressed
      module User_command = User_command
      module Fee_transfer = Fee_transfer
      module Coinbase = Coinbase
      module Transaction = Transaction
      module Ledger = Ledger
      module Ledger_proof = Ledger_proof
      module Ledger_proof_verifier = Ledger_proof_verifier
      module Ledger_proof_statement = Ledger_proof_statement
      module Ledger_hash = Ledger_hash
      module Frozen_ledger_hash = Frozen_ledger_hash
      module Ledger_builder_diff = Ledger_builder_diff
      module Ledger_builder_hash = Ledger_builder_hash
      module Ledger_builder_aux_hash = Ledger_builder_aux_hash
      module Config = Init

      let check (Completed_work.({fee; prover; proofs}) as t) stmts =
        let message = Sok_message.create ~fee ~prover in
        match List.zip proofs stmts with
        | None -> return None
        | Some ps ->
            let%map good =
              Deferred.List.for_all ps ~f:(fun (proof, stmt) ->
                  Transaction_snark.verify ~message proof stmt )
            in
            Option.some_if good (Completed_work.Checked.create_unsafe t)
    end

    include Ledger_builder.Make (Inputs)
  end

  module Ledger_builder_aux = Ledger_builder.Aux

  module Ledger_builder_transition = struct
    type t = {old: Ledger_builder.t; diff: Ledger_builder_diff.t}
    [@@deriving sexp]

    module With_valid_signatures_and_proofs = struct
      type t =
        { old: Ledger_builder.t
        ; diff: Ledger_builder_diff.With_valid_signatures_and_proofs.t }
      [@@deriving sexp]
    end

    let forget {With_valid_signatures_and_proofs.old; diff} =
      {old; diff= Ledger_builder_diff.forget diff}
  end

  module External_transition = Consensus_mechanism.External_transition
  module Internal_transition = Consensus_mechanism.Internal_transition

  module Transaction_pool = struct
    module Pool = Transaction_pool.Make (User_command)
    include Network_pool.Make (Pool) (Pool.Diff)

    type pool_diff = Pool.Diff.t [@@deriving bin_io]

    (* TODO *)
    let load ~parent_log ~disk_location:_ ~incoming_diffs =
      return (create ~parent_log ~incoming_diffs)

    let transactions t = Pool.transactions (pool t)

    (* TODO: This causes the signature to get checked twice as it is checked
   below before feeding it to add *)
    let add t txn = apply_and_broadcast t [txn]
  end

  module Transaction_pool_diff = Transaction_pool.Pool.Diff

  module Tip = struct
    type t =
      { protocol_state: Protocol_state.value
      ; proof: Protocol_state_proof.t
      ; ledger_builder: Ledger_builder.t }
    [@@deriving sexp, bin_io, fields]

    let of_transition_and_lb transition ledger_builder =
      { protocol_state=
          Consensus_mechanism.External_transition.protocol_state transition
      ; proof=
          Consensus_mechanism.External_transition.protocol_state_proof
            transition
      ; ledger_builder }

    let copy t = {t with ledger_builder= Ledger_builder.copy t.ledger_builder}
  end
end

module Make_inputs
    (Init : Init_intf)
    (Ledger_proof_verifier : Ledger_proof_verifier_intf)
    (Store : Storage.With_checksum_intf with type location = string) =
struct
  open Init
  module Inputs0 = Make_inputs0 (Init) (Ledger_proof_verifier)
  include Inputs0
  module Blockchain_state = Coda_base.Blockchain_state
  module Ledger_builder_diff = Ledger_builder_diff
  module Completed_work = Completed_work
  module Ledger_builder_hash = Ledger_builder_hash
  module Ledger_builder_aux_hash = Ledger_builder_aux_hash
  module Ledger_proof_verifier = Ledger_proof_verifier
  module Ledger_hash = Ledger_hash
  module Frozen_ledger_hash = Frozen_ledger_hash
  module User_command = User_command
  module Public_key = Public_key
  module Compressed_public_key = Public_key.Compressed
  module Private_key = Private_key
  module Keypair = Keypair

  module Proof_carrying_state = struct
    type t =
      ( Protocol_state.value
      , Protocol_state_proof.t )
      Protocols.Coda_pow.Proof_carrying_data.t
    [@@deriving sexp, bin_io]
  end

  module State_with_witness = struct
    type t =
      { ledger_builder_transition:
          Ledger_builder_transition.With_valid_signatures_and_proofs.t
      ; state: Proof_carrying_state.t }
    [@@deriving sexp]

    module Stripped = struct
      type t =
        { ledger_builder_transition: Ledger_builder_transition.t
        ; state: Proof_carrying_state.t }
    end

    let strip {ledger_builder_transition; state} =
      { Stripped.ledger_builder_transition=
          Ledger_builder_transition.forget ledger_builder_transition
      ; state }

    let forget_witness {ledger_builder_transition; state} = state

    (* TODO: How do we check this *)
    let add_witness ledger_builder_transition state =
      Or_error.return {ledger_builder_transition; state}

    let add_witness_exn l s = add_witness l s |> Or_error.ok_exn
  end

  module Genesis = struct
    let state = Consensus_mechanism.genesis_protocol_state

    let ledger = Genesis_ledger.t

    let proof = Init.genesis_proof
  end

  module Snark_pool = struct
    module Work = Completed_work.Statement
    module Proof = Completed_work_proof

    module Fee = struct
      module T = struct
        type t = {fee: Fee.Unsigned.t; prover: Public_key.Compressed.t}
        [@@deriving bin_io, sexp]

        (* TODO: Compare in a better way than with public key, like in transaction pool *)
        let compare t1 t2 =
          let r = compare t1.fee t2.fee in
          if Int.( <> ) r 0 then r
          else Public_key.Compressed.compare t1.prover t2.prover
      end

      include T
      include Comparable.Make (T)

      let gen =
        (* This isn't really a valid public key, but good enough for testing *)
        let pk =
          let open Snark_params.Tick in
          let open Quickcheck.Generator.Let_syntax in
          let%map x = Bignum_bigint.(gen_incl zero (Field.size - one))
          and is_odd = Bool.gen in
          let x = Bigint.(to_field (of_bignum_bigint x)) in
          {Public_key.Compressed.x; is_odd}
        in
        Quickcheck.Generator.map2 Fee.Unsigned.gen pk ~f:(fun fee prover ->
            {fee; prover} )
    end

    module Pool = Snark_pool.Make (Proof) (Fee) (Work)
    module Diff = Network_pool.Snark_pool_diff.Make (Proof) (Fee) (Work) (Pool)

    type pool_diff = Diff.t

    include Network_pool.Make (Pool) (Diff)

    let get_completed_work t statement =
      Option.map
        (Pool.request_proof (pool t) statement)
        ~f:(fun {proof; fee= {fee; prover}} ->
          Completed_work.Checked.create_unsafe
            {Completed_work.fee; proofs= proof; prover} )

    let load ~parent_log ~disk_location ~incoming_diffs =
      match%map Reader.load_bin_prot disk_location Pool.bin_reader_t with
      | Ok pool -> of_pool_and_diffs pool ~parent_log ~incoming_diffs
      | Error _e -> create ~parent_log ~incoming_diffs

    open Snark_work_lib.Work

    let add_completed_work t
        (res :
          (('a, 'b, 'c, 'd) Single.Spec.t Spec.t, Ledger_proof.t) Result.t) =
      apply_and_broadcast t
        (Add_solved_work
           ( List.map res.spec.instances ~f:Single.Spec.statement
           , {proof= res.proofs; fee= {fee= res.spec.fee; prover= res.prover}}
           ))
  end

  module type S_tmp =
    Coda_lib.Network_intf
    with type state_with_witness := State_with_witness.t
     and type ledger_builder := Ledger_builder.t
     and type protocol_state := Protocol_state.value
     and type ledger_builder_hash := Ledger_builder_hash.t

  module Sync_ledger =
    Syncable_ledger.Make (Ledger.Addr) (Account)
      (struct
        include Ledger_hash

        let hash_account = Fn.compose Ledger_hash.of_digest Account.digest

        let empty_account = hash_account Account.empty
      end)
      (struct
        include Ledger_hash

        let to_hash (h : t) =
          Ledger_hash.of_digest (h :> Snark_params.Tick.Pedersen.Digest.t)
      end)
      (struct
        include Ledger

        let f = Account.hash
      end)
      (struct
        let subtree_height = 3
      end)

  module Net = Coda_networking.Make (struct
    include Inputs0
    module Snark_pool = Snark_pool
    module Snark_pool_diff = Snark_pool.Diff
    module Sync_ledger = Sync_ledger
    module Ledger_builder_hash = Ledger_builder_hash
    module Ledger_hash = Ledger_hash
    module Ledger_builder_aux_hash = Ledger_builder_aux_hash
    module Blockchain_state = Consensus_mechanism.Blockchain_state
  end)

  module Ledger_builder_controller = struct
    module Inputs = struct
      module Security = struct
        let max_depth = Init.lbc_tree_max_depth
      end

      module Tip = Tip
      module Snark_pool = Snark_pool
      module Ledger_hash = Ledger_hash
      module Frozen_ledger_hash = Frozen_ledger_hash
      module Ledger_proof = Transaction_snark
      module Private_key = Private_key

      module Public_key = struct
        module Private_key = Private_key
        include Public_key
      end

      module Keypair = Keypair
      module Ledger_proof_statement = Ledger_proof_statement
      module Ledger_builder_hash = Ledger_builder_hash
      module Ledger = Ledger
      module Ledger_builder_diff = Ledger_builder_diff
      module Ledger_builder_aux_hash = Ledger_builder_aux_hash
      module Ledger_builder = Ledger_builder
      module Blockchain_state = Blockchain_state
      module Consensus_mechanism = Consensus_mechanism
      module Protocol_state = Protocol_state
      module Protocol_state_proof = Protocol_state_proof
      module State_hash = State_hash
      module Valid_user_command = User_command.With_valid_signature
      module Internal_transition = Internal_transition

      module Net = struct
        type net = Net.t

        include Net.Ledger_builder_io
      end

      module Store = Store
      module Sync_ledger = Sync_ledger

      let verify_blockchain proof state =
        Init.Verifier.verify_blockchain Init.verifier {proof; state}
    end

    include Ledger_builder_controller.Make (Inputs)
  end

  module Proposer = Proposer.Make (struct
    include Inputs0
    module Ledger_builder_diff = Ledger_builder_diff
    module Ledger_proof_verifier = Ledger_proof_verifier
    module Completed_work = Completed_work
    module Ledger_builder_hash = Ledger_builder_hash
    module Ledger_builder_aux_hash = Ledger_builder_aux_hash
    module Ledger_proof_statement = Ledger_proof_statement
    module Ledger_hash = Ledger_hash
    module Frozen_ledger_hash = Frozen_ledger_hash
    module User_command = User_command
    module Public_key = Public_key
    module Private_key = Private_key
    module Keypair = Keypair
    module Compressed_public_key = Public_key.Compressed

    module Prover = struct
      let prove ~prev_state ~prev_state_proof ~next_state
          (transition : Init.Consensus_mechanism.Internal_transition.t) =
        match Init.proposer_prover with
        | `Non_proposer -> failwith "prove: Coda not run as proposer"
        | `Proposer prover ->
            let open Deferred.Or_error.Let_syntax in
            Init.Prover.extend_blockchain prover
              (Init.Blockchain.create ~proof:prev_state_proof ~state:prev_state)
              next_state
              (Init.Consensus_mechanism.Internal_transition.snark_transition
                 transition)
              (Init.Consensus_mechanism.Internal_transition.prover_state
                 transition)
            >>| fun {Init.Blockchain.proof; _} -> proof
    end
  end)

  module Work_selector_inputs = struct
    module Ledger_proof_statement = Ledger_proof_statement
    module Sparse_ledger = Sparse_ledger
    module Transaction = Transaction
    module Ledger_hash = Ledger_hash
    module Ledger_proof = Ledger_proof
    module Ledger_builder = Ledger_builder
    module Fee = Fee.Unsigned
    module Snark_pool = Snark_pool

    module Completed_work = struct
      type t = Completed_work.Checked.t

      let fee t =
        let {Completed_work.fee; _} = Completed_work.forget t in
        fee
    end
  end

  module Work_selector = Make_work_selector (Work_selector_inputs)

  let request_work ~best_ledger_builder
      ~(seen_jobs : 'a -> Work_selector.State.t)
      ~(set_seen_jobs : 'a -> Work_selector.State.t -> unit)
      ~(snark_pool : 'a -> Snark_pool.t) (t : 'a) (fee : Fee.Unsigned.t) =
    let lb = best_ledger_builder t in
    let instances, seen_jobs =
      Work_selector.work ~fee ~snark_pool:(snark_pool t) lb (seen_jobs t)
    in
    set_seen_jobs t seen_jobs ;
    if List.is_empty instances then None
    else Some {Snark_work_lib.Work.Spec.instances; fee}
end

[%%if
with_snark]

module Make_coda (Init : Init_intf) = struct
  module Ledger_proof_verifier = struct
    let verify t stmt ~message =
      if
        not
          (Int.( = )
             (Transaction_snark.Statement.compare (Ledger_proof.statement t)
                stmt)
             0)
      then Deferred.return false
      else
        match%map
          Init.Verifier.verify_transaction_snark Init.verifier t ~message
        with
        | Ok b -> b
        | Error e ->
            Logger.warn Init.logger
              !"Bad transaction snark: %{sexp: Error.t}"
              e ;
            false
  end

  module Inputs = struct
    include Make_inputs (Init) (Ledger_proof_verifier) (Storage.Disk)
    module Ledger_proof_statement = Ledger_proof_statement
    module Snark_worker = Snark_worker_lib.Prod.Worker
  end

  module Consensus_mechanism = Init.Consensus_mechanism
  module Blockchain = Init.Blockchain
  module Prover = Init.Prover
  include Coda_lib.Make (Inputs)

  let request_work t =
    Inputs.request_work ~best_ledger_builder ~seen_jobs ~set_seen_jobs
      ~snark_pool t (snark_work_fee t)
end

[%%else]

module Make_coda (Init : Init_intf) = struct
  module Ledger_proof_verifier = struct
    let verify _ _ ~message:_ = return true
  end

  module Inputs = struct
    include Make_inputs (Init) (Ledger_proof_verifier) (Storage.Disk)
    module Ledger_proof_statement = Ledger_proof_statement
    module Snark_worker = Snark_worker_lib.Debug.Worker
  end

  module Consensus_mechanism = Init.Consensus_mechanism
  module Blockchain = Init.Blockchain
  module Prover = Init.Prover
  include Coda_lib.Make (Inputs)

  let request_work t =
    Inputs.request_work ~best_ledger_builder ~seen_jobs ~set_seen_jobs
      ~snark_pool t t.snark_work_fee
end

[%%endif]

module Run (Config_in : Config_intf) (Program : Main_intf) = struct
  include Program
  open Inputs

  module For_tests = struct
    let ledger_proof t = ledger_builder_ledger_proof t
  end

  module Lite_compat = Lite_compat.Make (Consensus_mechanism.Blockchain_state)

  let get_account t (addr : Public_key.Compressed.t) =
    let open Option.Let_syntax in
    let ledger = best_ledger t in
    let%bind location = Ledger.location_of_key ledger addr in
    Ledger.get ledger location

  let get_balance t (addr : Public_key.Compressed.t) =
    let open Option.Let_syntax in
    let%map account = get_account t addr in
    account.Account.balance

  let get_accounts t =
    let ledger = best_ledger t in
    Ledger.to_list ledger

  let string_of_public_key =
    Fn.compose Public_key.Compressed.to_base64 Account.public_key

  let get_public_keys t = get_accounts t |> List.map ~f:string_of_public_key

  let get_keys_with_balances t =
    get_accounts t
    |> List.map ~f:(fun account ->
           ( Account.balance account |> Currency.Balance.to_int
           , string_of_public_key account ) )

  let is_valid_payment t (txn : User_command.t) account_opt =
    let remainder =
      let open Option.Let_syntax in
      let%bind account = account_opt
      and cost =
        let fee = txn.payload.common.fee in
        match txn.payload.body with
        | Stake_delegation (Set_delegate _) ->
            Some (Currency.Amount.of_fee fee)
        | Payment {amount; _} -> Currency.Amount.add_fee amount fee
      in
      Currency.Balance.sub_amount account.Account.balance cost
    in
    Option.is_some remainder

  (** For status *)
  let txn_count = ref 0

  let record_payment ~log t (txn : User_command.t) account =
    let previous = Account.receipt_chain_hash account in
    let receipt_chain_database = receipt_chain_database t in
    match Receipt_chain_database.add receipt_chain_database ~previous txn with
    | `Ok hash ->
        Logger.debug log
          !"Added  payment %{sexp:User_command.t} into receipt_chain \
            database. You should wait for a bit to see your account's receipt \
            chain hash update as %{sexp:Receipt.Chain_hash.t}"
          txn hash ;
        hash
    | `Duplicate hash ->
        Logger.warn log !"Already sent transaction %{sexp:User_command.t}" txn ;
        hash
    | `Error_multiple_previous_receipts parent_hash ->
        Logger.fatal log
          !"A payment is derived from two different blockchain states \
            (%{sexp:Receipt.Chain_hash.t}, %{sexp:Receipt.Chain_hash.t}). \
            Receipt.Chain_hash is supposed to be collision resistant. This \
            collision should not happen."
          parent_hash previous ;
        Core.exit 1

  module Payment_verifier =
    Receipt_chain_database_lib.Verifier.Make
      (User_command)
      (Receipt.Chain_hash)

  let verify_payment t (addr : Public_key.Compressed.Stable.V1.t)
      (verifying_txn : User_command.t) proof =
    let account = get_account t addr |> Option.value_exn in
    let resulting_receipt = Account.receipt_chain_hash account in
    let open Or_error.Let_syntax in
    let%bind () = Payment_verifier.verify ~resulting_receipt proof in
    if
      List.exists proof ~f:(fun (_, txn) ->
          User_command.equal verifying_txn txn )
    then Ok ()
    else
      Or_error.errorf
        !"Merkle list proof does not contain payment %{sexp:User_command.t}"
        verifying_txn

  let schedule_payment log t (txn : User_command.t) account_opt =
    if not (is_valid_payment t txn account_opt) then (
      Core.Printf.eprintf "Invalid payment: account balance is too low" ;
      Core.exit 1 ) ;
    let txn_pool = transaction_pool t in
    don't_wait_for (Transaction_pool.add txn_pool txn) ;
    Logger.info log
      !"Added payment %{sexp: User_command.t} to pool successfully"
      txn ;
    txn_count := !txn_count + 1

  let send_payment log t (txn : User_command.t) =
    let public_key = Public_key.compress txn.sender in
    let account_opt = get_account t public_key in
    schedule_payment log t txn account_opt ;
    Deferred.return @@ record_payment ~log t txn (Option.value_exn account_opt)

  (* TODO: Properly record receipt_chain_hash for multiple transactions. See #1143 *)
  let schedule_payments log t txns =
    List.iter txns ~f:(fun (txn : User_command.t) ->
        let public_key = Public_key.compress txn.sender in
        let account_opt = get_account t public_key in
        schedule_payment log t txn account_opt )

  let prove_receipt t ~proving_receipt ~resulting_receipt :
      Payment_proof.t Deferred.Or_error.t =
    let receipt_chain_database = receipt_chain_database t in
    (* TODO: since we are making so many reads to `receipt_chain_database`, 
    reads should be async to not get IO-blocked. See #1125 *)
    let result =
      Receipt_chain_database.prove receipt_chain_database ~proving_receipt
        ~resulting_receipt
    in
    Deferred.return result

  let get_nonce t (addr : Public_key.Compressed.t) =
    let open Option.Let_syntax in
    let ledger = best_ledger t in
    let%bind location = Ledger.location_of_key ledger addr in
    let%map account = Ledger.get ledger location in
    account.Account.nonce

  let start_time = Time_ns.now ()

  let get_status t =
    let ledger = best_ledger t in
    let ledger_merkle_root =
      Ledger.merkle_root ledger |> [%sexp_of: Ledger_hash.t] |> Sexp.to_string
    in
    let num_accounts = Ledger.num_accounts ledger in
    let state = best_protocol_state t in
    let state_hash =
      Consensus_mechanism.Protocol_state.hash state
      |> [%sexp_of: State_hash.t] |> Sexp.to_string
    in
    let block_count =
      state |> Consensus_mechanism.Protocol_state.consensus_state
      |> Consensus_mechanism.Consensus_state.length
    in
    let uptime_secs =
      Time_ns.diff (Time_ns.now ()) start_time
      |> Time_ns.Span.to_sec |> Int.of_float
    in
    { Client_lib.Status.num_accounts
    ; block_count= Int.of_string (Length.to_string block_count)
    ; uptime_secs
    ; ledger_merkle_root
    ; ledger_builder_hash=
        best_ledger_builder t |> Ledger_builder.hash
        |> Ledger_builder_hash.sexp_of_t |> Sexp.to_string
    ; state_hash
    ; external_transition_latency=
        Perf_histograms.report ~name:"external_transition_latency"
    ; snark_worker_transition_time=
        Perf_histograms.report ~name:"snark_worker_transition_time"
    ; snark_worker_merge_time=
        Perf_histograms.report ~name:"snark_worker_merge_time"
    ; commit_id= Config_in.commit_id
    ; conf_dir= Config_in.conf_dir
    ; peers= List.map (peers t) ~f:(fun (p, _) -> Host_and_port.to_string p)
    ; user_commands_sent= !txn_count
    ; run_snark_worker= run_snark_worker t
    ; propose_pubkey=
        Option.map ~f:(fun kp -> kp.public_key) (propose_keypair t) }

  let get_lite_chain :
      (t -> Public_key.Compressed.t list -> Lite_base.Lite_chain.t) option =
    Option.map Consensus_mechanism.Consensus_state.to_lite
      ~f:(fun consensus_state_to_lite t pks ->
        let ledger, state, proof = best_tip t in
        let ledger =
          List.fold pks
            ~f:(fun acc key ->
              let loc = Option.value_exn (Ledger.location_of_key ledger key) in
              Lite_lib.Sparse_ledger.add_path acc
                (Lite_compat.merkle_path (Ledger.merkle_path ledger loc))
                (Lite_compat.public_key key)
                (Lite_compat.account (Option.value_exn (Ledger.get ledger loc)))
              )
            ~init:
              (Lite_lib.Sparse_ledger.of_hash ~depth:Ledger.depth
                 (Lite_compat.digest
                    ( Ledger.merkle_root ledger
                      :> Snark_params.Tick.Pedersen.Digest.t )))
        in
        let protocol_state : Lite_base.Protocol_state.t =
          { previous_state_hash=
              Lite_compat.digest
                ( Consensus_mechanism.Protocol_state.previous_state_hash state
                  :> Snark_params.Tick.Pedersen.Digest.t )
          ; blockchain_state=
              Lite_compat.blockchain_state
                (Consensus_mechanism.Protocol_state.blockchain_state state)
          ; consensus_state=
              consensus_state_to_lite
                (Consensus_mechanism.Protocol_state.consensus_state state) }
        in
        let proof = Lite_compat.proof proof in
        {Lite_base.Lite_chain.proof; ledger; protocol_state} )

  let clear_hist_status t = Perf_histograms.wipe () ; get_status t

  let setup_local_server ?(client_whitelist = []) ?rest_server_port ~coda ~log
      ~client_port () =
    let client_whitelist =
      Unix.Inet_addr.Set.of_list (Unix.Inet_addr.localhost :: client_whitelist)
    in
    let log = Logger.child log "client" in
    (* Setup RPC server for client interactions *)
    let client_impls =
      [ Rpc.Rpc.implement Client_lib.Send_user_command.rpc (fun () tx ->
            send_payment log coda tx )
      ; Rpc.Rpc.implement Client_lib.Send_user_commands.rpc (fun () ts ->
            schedule_payments log coda ts ;
            Deferred.unit )
      ; Rpc.Rpc.implement Client_lib.Get_balance.rpc (fun () pk ->
            return (get_balance coda pk) )
      ; Rpc.Rpc.implement Client_lib.Verify_proof.rpc
          (fun () (pk, tx, proof) -> return (verify_payment coda pk tx proof)
        )
      ; Rpc.Rpc.implement Client_lib.Prove_receipt.rpc
          (fun () (proving_receipt, pk) ->
            let open Deferred.Or_error.Let_syntax in
            let%bind account =
              get_account coda pk
              |> Result.of_option
                   ~error:
                     (Error.of_string
                        (sprintf
                           !"Could not find account of public key %{sexp: \
                             Public_key.Compressed.t}"
                           pk))
              |> Deferred.return
            in
            prove_receipt coda ~proving_receipt
              ~resulting_receipt:(Account.receipt_chain_hash account) )
      ; Rpc.Rpc.implement Client_lib.Get_public_keys_with_balances.rpc
          (fun () () -> return (get_keys_with_balances coda) )
      ; Rpc.Rpc.implement Client_lib.Get_public_keys.rpc (fun () () ->
            return (get_public_keys coda) )
      ; Rpc.Rpc.implement Client_lib.Get_nonce.rpc (fun () pk ->
            return (get_nonce coda pk) )
      ; Rpc.Rpc.implement Client_lib.Get_status.rpc (fun () () ->
            return (get_status coda) )
      ; Rpc.Rpc.implement Client_lib.Clear_hist_status.rpc (fun () () ->
            return (clear_hist_status coda) )
      ; Rpc.Rpc.implement Client_lib.Get_ledger.rpc (fun () lh ->
            get_ledger coda lh ) ]
    in
    let snark_worker_impls =
      [ Rpc.Rpc.implement Snark_worker.Rpcs.Get_work.rpc (fun () () ->
            let r = request_work coda in
            Option.iter r ~f:(fun r ->
                Logger.info log !"Get_work: %{sexp:Snark_worker.Work.Spec.t}" r
            ) ;
            return r )
      ; Rpc.Rpc.implement Snark_worker.Rpcs.Submit_work.rpc
          (fun () (work : Snark_worker.Work.Result.t) ->
            Logger.info log
              !"Submit_work: %{sexp:Snark_worker.Work.Spec.t}"
              work.spec ;
            List.iter work.metrics ~f:(fun (total, tag) ->
                match tag with
                | `Merge ->
                    Perf_histograms.add_span ~name:"snark_worker_merge_time"
                      total
                | `Transition ->
                    Perf_histograms.add_span
                      ~name:"snark_worker_transition_time" total ) ;
            Snark_pool.add_completed_work (snark_pool coda) work ) ]
    in
    Option.iter rest_server_port ~f:(fun rest_server_port ->
        trace_task "REST server" (fun () ->
            Cohttp_async.(
              Server.create
                ~on_handler_error:
                  (`Call
                    (fun net exn ->
                      Logger.error log "%s" (Exn.to_string_mach exn) ))
                (Tcp.Where_to_listen.bind_to Localhost
                   (On_port rest_server_port))
                (fun ~body _sock req ->
                  let uri = Cohttp.Request.uri req in
                  let route_not_found () =
                    Server.respond_string ~status:`Not_found "Route not found"
                  in
                  match Uri.path uri with
                  | "/status" ->
                      Server.respond_string
                        ( get_status coda |> Client_lib.Status.to_yojson
                        |> Yojson.Safe.pretty_to_string )
                  | _ -> route_not_found () )) )
        |> ignore ) ;
    let where_to_listen =
      Tcp.Where_to_listen.bind_to All_addresses (On_port client_port)
    in
    trace_task "client RPC handling" (fun () ->
        Tcp.Server.create
          ~on_handler_error:
            (`Call
              (fun net exn -> Logger.error log "%s" (Exn.to_string_mach exn)))
          where_to_listen
          (fun address reader writer ->
            let address = Socket.Address.Inet.addr address in
            if not (Set.mem client_whitelist address) then (
              Logger.error log
                !"Rejecting client connection from \
                  %{sexp:Unix.Inet_addr.Blocking_sexp.t}"
                address ;
              Deferred.unit )
            else
              Rpc.Connection.server_with_close reader writer
                ~implementations:
                  (Rpc.Implementations.create_exn
                     ~implementations:(client_impls @ snark_worker_impls)
                     ~on_unknown_rpc:`Raise)
                ~connection_state:(fun _ -> ())
                ~on_handshake_error:
                  (`Call
                    (fun exn ->
                      Logger.error log "%s" (Exn.to_string_mach exn) ;
                      Deferred.unit )) ) )
    |> ignore

  let create_snark_worker ~log ~public_key ~client_port ~shutdown_on_disconnect
      =
    let open Snark_worker_lib in
    let%map p =
      let our_binary = Sys.executable_name in
      Process.create_exn () ~prog:our_binary
        ~args:
          ( "internal" :: Snark_worker_lib.Intf.command_name
          :: Snark_worker.arguments ~public_key
               ~daemon_address:
                 (Host_and_port.create ~host:"127.0.0.1" ~port:client_port)
               ~shutdown_on_disconnect )
    in
    let log = Logger.child log "snark_worker" in
    Pipe.iter_without_pushback
      (Reader.pipe (Process.stdout p))
      ~f:(fun s -> Logger.info log "%s" s)
    |> don't_wait_for ;
    Pipe.iter_without_pushback
      (Reader.pipe (Process.stderr p))
      ~f:(fun s -> Logger.error log "%s" s)
    |> don't_wait_for ;
    Deferred.unit

  let run_snark_worker ?shutdown_on_disconnect:(s = true) ~log ~client_port
      run_snark_worker =
    match run_snark_worker with
    | `Don't_run -> ()
    | `With_public_key public_key ->
        create_snark_worker ~shutdown_on_disconnect:s ~log ~public_key
          ~client_port
        |> ignore
end<|MERGE_RESOLUTION|>--- conflicted
+++ resolved
@@ -25,43 +25,6 @@
 
 [%%endif]
 
-<<<<<<< HEAD
-module Ledger_builder_aux_hash = struct
-  include Ledger_builder_hash.Aux_hash.Stable.V1
-
-  let of_bytes = Ledger_builder_hash.Aux_hash.of_bytes
-end
-
-module Ledger_builder_hash = struct
-  include Ledger_builder_hash.Stable.V1
-
-  let ledger_hash = Ledger_builder_hash.ledger_hash
-
-  let aux_hash = Ledger_builder_hash.aux_hash
-
-  let of_aux_and_ledger_hash = Ledger_builder_hash.of_aux_and_ledger_hash
-end
-
-module Ledger_hash = struct
-  include Ledger_hash.Stable.V1
-
-  let of_digest = Ledger_hash.of_digest
-
-  let merge = Ledger_hash.merge
-
-  let to_bytes = Ledger_hash.to_bytes
-end
-
-module Frozen_ledger_hash = struct
-  include Frozen_ledger_hash.Stable.V1
-
-  let to_bytes = Frozen_ledger_hash.to_bytes
-
-  let of_ledger_hash = Frozen_ledger_hash.of_ledger_hash
-end
-
-=======
->>>>>>> 58f39264
 module type Ledger_proof_verifier_intf = sig
   val verify :
        Ledger_proof.t
