[%%import
"../../../config.mlh"]

open Core
open Async
open Coda_base
open Signature_lib
open Blockchain_snark
open Coda_numbers
open Pipe_lib
open O1trace
module Fee = Protocols.Coda_pow.Fee

[%%if
with_snark]

module Ledger_proof = Ledger_proof.Prod

[%%else]

module Ledger_proof = struct
  module Statement = Transaction_snark.Statement
  include Ledger_proof.Debug
end

[%%endif]

module Staged_ledger_aux_hash = struct
  include Staged_ledger_hash.Aux_hash.Stable.V1

  let of_bytes = Staged_ledger_hash.Aux_hash.of_bytes
end

module Staged_ledger_hash = struct
  include Staged_ledger_hash.Stable.V1

  let ledger_hash = Staged_ledger_hash.ledger_hash

  let aux_hash = Staged_ledger_hash.aux_hash

  let of_aux_and_ledger_hash = Staged_ledger_hash.of_aux_and_ledger_hash
end

module Ledger_hash = struct
  include Ledger_hash.Stable.V1

  let of_digest = Ledger_hash.of_digest

  let merge = Ledger_hash.merge

  let to_bytes = Ledger_hash.to_bytes

  let of_digest = Ledger_hash.of_digest

  let merge = Ledger_hash.merge
end

module Frozen_ledger_hash = struct
  include Frozen_ledger_hash.Stable.V1

  let to_bytes = Frozen_ledger_hash.to_bytes

  let of_ledger_hash = Frozen_ledger_hash.of_ledger_hash
end

module type Ledger_proof_verifier_intf = sig
  val verify :
       Ledger_proof.t
    -> Transaction_snark.Statement.t
    -> message:Sok_message.t
    -> bool Deferred.t
end

module type Work_selector_F = functor
  (Inputs : Work_selector.Inputs.Inputs_intf)
  -> Protocols.Coda_pow.Work_selector_intf
     with type staged_ledger := Inputs.Staged_ledger.t
      and type work :=
                 ( Inputs.Ledger_proof_statement.t
                 , Inputs.Transaction.t
                 , Inputs.Sparse_ledger.t
                 , Inputs.Ledger_proof.t )
                 Snark_work_lib.Work.Single.Spec.t
      and type snark_pool := Inputs.Snark_pool.t
      and type fee := Inputs.Fee.t

module type Config_intf = sig
  val logger : Logger.t

  val conf_dir : string

  val lbc_tree_max_depth : [`Infinity | `Finite of int]

  val propose_keypair : Keypair.t option

  val genesis_proof : Snark_params.Tock.Proof.t

  val transaction_capacity_log_2 : int
  (** Capacity of transactions per block *)

  val commit_id : Daemon_rpcs.Types.Git_sha.t option

  val work_selection : Protocols.Coda_pow.Work_selection.t
end

module type Init_intf = sig
  include Config_intf

  module Transaction_snark_work :
    Protocols.Coda_pow.Transaction_snark_work_intf
    with type proof := Ledger_proof.t
     and type statement := Transaction_snark.Statement.t
     and type public_key := Public_key.Compressed.t

  module Staged_ledger_diff :
    Protocols.Coda_pow.Staged_ledger_diff_intf
    with type completed_work_checked := Transaction_snark_work.Checked.t
     and type completed_work := Transaction_snark_work.t
     and type public_key := Public_key.Compressed.t
     and type staged_ledger_hash := Staged_ledger_hash.t
     and type user_command := User_command.t
     and type user_command_with_valid_signature :=
                User_command.With_valid_signature.t
     and type fee_transfer_single := Fee_transfer.single

  module Make_work_selector : Work_selector_F

  val proposer_prover : [`Proposer of Prover.t | `Non_proposer]

  val verifier : Verifier.t

  val genesis_proof : Proof.t
end

module type Main_intf = sig
  module Inputs : sig
    module Time : Protocols.Coda_pow.Time_intf

    module Ledger : sig
      type t [@@deriving sexp]

      val copy : t -> t

      val location_of_key :
        t -> Public_key.Compressed.t -> Ledger.Location.t option

      val get : t -> Ledger.Location.t -> Account.t option

      val merkle_path :
           t
        -> Ledger.Location.t
        -> [`Left of Ledger_hash.t | `Right of Ledger_hash.t] list

      val num_accounts : t -> int

      val depth : int

      val merkle_root : t -> Ledger_hash.t

      val to_list : t -> Account.t list

      val fold_until :
           t
        -> init:'accum
        -> f:('accum -> Account.t -> ('accum, 'stop) Base.Continue_or_stop.t)
        -> finish:('accum -> 'stop)
        -> 'stop
    end

    module Net : sig
      type t

      module Peer : sig
        type t = Host_and_port.Stable.V1.t * int
        [@@deriving bin_io, sexp, compare, hash]

        val external_rpc : t -> Host_and_port.Stable.V1.t
      end

      module Gossip_net : sig
        module Config : Gossip_net.Config_intf
      end

      module Config :
        Coda_networking.Config_intf
        with type gossip_config := Gossip_net.Config.t
         and type time_controller := Time.Controller.t
    end

    module Sparse_ledger : sig
      type t
    end

    module Ledger_proof : sig
      type t

      type statement
    end

    module Transaction : sig
      type t
    end

    module Snark_worker :
      Snark_worker_lib.Intf.S
      with type proof := Ledger_proof.t
       and type statement := Ledger_proof.statement
       and type transition := Transaction.t
       and type sparse_ledger := Sparse_ledger.t

    module Snark_pool : sig
      type t

      val add_completed_work :
        t -> Snark_worker.Work.Result.t -> unit Deferred.t
    end

    module Transaction_pool : sig
      type t

      val add : t -> User_command.t -> unit Deferred.t
    end

    module Protocol_state_proof : sig
      type t

      val dummy : t
    end

    module Staged_ledger_hash : sig
      type t [@@deriving sexp]
    end

    module Staged_ledger : sig
      type t

      val hash : t -> Staged_ledger_hash.t

      module Scan_state : sig
        type t
      end
    end

    module Staged_ledger_diff : sig
      type t [@@deriving sexp, bin_io]
    end

    module Internal_transition :
      Coda_base.Internal_transition.S
      with module Snark_transition = Consensus.Mechanism.Snark_transition
       and module Prover_state := Consensus.Mechanism.Prover_state
       and module Staged_ledger_diff := Staged_ledger_diff

    module External_transition :
      Coda_base.External_transition.S
      with module Protocol_state = Consensus.Mechanism.Protocol_state
       and module Staged_ledger_diff := Staged_ledger_diff

    module Transition_frontier :
      Protocols.Coda_pow.Transition_frontier_intf
      with type state_hash := State_hash.t
       and type external_transition_verified := External_transition.Verified.t
       and type ledger_database := Coda_base.Ledger.Db.t
       and type masked_ledger := Coda_base.Ledger.t
       and type staged_ledger := Staged_ledger.t
       and type staged_ledger_diff := Staged_ledger_diff.t
       and type transaction_snark_scan_state := Staged_ledger.Scan_state.t
  end

  module Config : sig
    (** If ledger_db_location is None, will auto-generate a db based on a UUID *)
    type t =
      { log: Logger.t
      ; propose_keypair: Keypair.t option
      ; run_snark_worker: bool
      ; net_config: Inputs.Net.Config.t
      ; staged_ledger_persistant_location: string
      ; transaction_pool_disk_location: string
      ; snark_pool_disk_location: string
      ; ledger_db_location: string option
      ; staged_ledger_transition_backup_capacity: int [@default 10]
      ; time_controller: Inputs.Time.Controller.t
      ; banlist: Banlist.t
      ; receipt_chain_database: Receipt_chain_database.t
      ; snark_work_fee: Currency.Fee.t }
    [@@deriving make]
  end

  type t

  val propose_keypair : t -> Keypair.t option

  val run_snark_worker : t -> bool

  val request_work : t -> Inputs.Snark_worker.Work.Spec.t option

  val best_staged_ledger : t -> Inputs.Staged_ledger.t Participating_state.t

  val best_ledger : t -> Inputs.Ledger.t Participating_state.t

  val best_protocol_state :
    t -> Consensus.Mechanism.Protocol_state.value Participating_state.t

  val best_tip :
    t -> Inputs.Transition_frontier.Breadcrumb.t Participating_state.t

  val peers : t -> Kademlia.Peer.t list

  val strongest_ledgers :
       t
    -> (Inputs.External_transition.Verified.t, State_hash.t) With_hash.t
       Strict_pipe.Reader.t

  val transaction_pool : t -> Inputs.Transaction_pool.t

  val snark_pool : t -> Inputs.Snark_pool.t

  val create : Config.t -> t Deferred.t

  val staged_ledger_ledger_proof : t -> Inputs.Ledger_proof.t option

  val get_ledger :
    t -> Staged_ledger_hash.t -> Account.t list Deferred.Or_error.t

  val receipt_chain_database : t -> Receipt_chain_database.t
end

module User_command = struct
  include (
    User_command :
      module type of User_command
      with module With_valid_signature := User_command.With_valid_signature )

  let fee (t : t) = Payload.fee t.payload

  let sender (t : t) = Public_key.compress t.sender

  let seed = Secure_random.string ()

  let compare t1 t2 = User_command.Stable.V1.compare ~seed t1 t2

  module With_valid_signature = struct
    module T = struct
      include User_command.With_valid_signature

      let compare t1 t2 = User_command.With_valid_signature.compare ~seed t1 t2
    end

    include T
    include Comparable.Make (T)
  end
end

module Fee_transfer = Coda_base.Fee_transfer
module Ledger_proof_statement = Transaction_snark.Statement
module Transaction_snark_work =
  Staged_ledger.Make_completed_work (Public_key.Compressed) (Ledger_proof)
    (Ledger_proof_statement)

module Staged_ledger_diff = Staged_ledger.Make_diff (struct
  module Ledger_proof = Ledger_proof
  module Ledger_hash = Ledger_hash
  module Staged_ledger_hash = Staged_ledger_hash
  module Staged_ledger_aux_hash = Staged_ledger_aux_hash
  module Compressed_public_key = Public_key.Compressed
  module User_command = User_command
<<<<<<< HEAD
  module Completed_work = Completed_work
  module Fee_transfer = Fee_transfer
=======
  module Transaction_snark_work = Transaction_snark_work
>>>>>>> 78114431
end)

let make_init ~should_propose (module Config : Config_intf) :
    (module Init_intf) Deferred.t =
  let open Config in
  let%bind proposer_prover =
    if should_propose then Prover.create ~conf_dir >>| fun p -> `Proposer p
    else return `Non_proposer
  in
  let%map verifier = Verifier.create ~conf_dir in
  let (module Make_work_selector : Work_selector_F) =
    match work_selection with
    | Seq -> (module Work_selector.Sequence.Make : Work_selector_F)
    | Random -> (module Work_selector.Random.Make : Work_selector_F)
  in
  let module Init = struct
    module Ledger_proof_statement = Ledger_proof_statement
    module Transaction_snark_work = Transaction_snark_work
    module Staged_ledger_diff = Staged_ledger_diff
    module Make_work_selector = Make_work_selector
    include Config

    let proposer_prover = proposer_prover

    let verifier = verifier
  end in
  (module Init : Init_intf)

module Make_inputs0
    (Init : Init_intf)
    (Ledger_proof_verifier : Ledger_proof_verifier_intf) =
struct
  open Protocols.Coda_pow
  open Init
  module Protocol_state = Consensus.Mechanism.Protocol_state
  module Protocol_state_hash = State_hash.Stable.V1

  module Time : Time_intf with type t = Block_time.t = Block_time

  module Time_close_validator = struct
    let limit = Block_time.Span.of_time_span (Core.Time.Span.of_sec 15.)

    let validate t =
      let now = Block_time.now () in
      (* t should be at most [limit] greater than now *)
      Block_time.Span.( < ) (Block_time.diff t now) limit
  end

  module Masked_ledger = Ledger.Mask.Attached
  module Sok_message = Sok_message

  module Amount = struct
    module Signed = struct
      include Currency.Amount.Signed

      include (
        Currency.Amount.Signed.Stable.V1 :
          module type of Currency.Amount.Signed.Stable.V1
          with type t := t
           and type ('a, 'b) t_ := ('a, 'b) t_ )
    end
  end

  module Protocol_state_proof = struct
    include Proof.Stable.V1

    type input = Protocol_state.value

    let dummy = Coda_base.Proof.dummy

    let verify state_proof state =
      match%map
        Verifier.verify_blockchain Init.verifier {proof= state_proof; state}
      with
      | Ok b -> b
      | Error e ->
          Logger.error Init.logger
            !"Could not connect to verifier: %{sexp:Error.t}"
            e ;
          false
  end

  module Coinbase = Coda_base.Coinbase
<<<<<<< HEAD
  module Fee_transfer = Fee_transfer
=======
  module Account = Account
>>>>>>> 78114431

  module Transaction = struct
    module T = struct
      type t = Coda_base.Transaction.t =
        | User_command of User_command.With_valid_signature.t
        | Fee_transfer of Fee_transfer.t
        | Coinbase of Coinbase.t
      [@@deriving compare, eq]
    end

    let fee_excess = Transaction.fee_excess

    let supply_increase = Transaction.supply_increase

    include T

    include (
      Coda_base.Transaction :
        module type of Coda_base.Transaction with type t := t )
  end

  module Ledger = Ledger
  module Ledger_db = Ledger.Db
  module Ledger_transfer = Ledger_transfer.Make (Ledger) (Ledger_db)

  module Transaction_snark = struct
    include Ledger_proof
    include Ledger_proof_verifier
  end

  module Proof = Coda_base.Proof.Stable.V1
  module Ledger_proof = Ledger_proof
  module Sparse_ledger = Coda_base.Sparse_ledger

  module Transaction_snark_work_proof = struct
    type t = Ledger_proof.t list [@@deriving sexp, bin_io]
  end

  module Staged_ledger = struct
    module Inputs = struct
      module Sok_message = Sok_message
      module Account = Account
      module Proof = Proof
      module Sparse_ledger = Sparse_ledger
      module Amount = Amount
      module Transaction_snark_work = Transaction_snark_work
      module Compressed_public_key = Public_key.Compressed
      module User_command = User_command
      module Fee_transfer = Fee_transfer
      module Coinbase = Coinbase
      module Transaction = Transaction
      module Ledger = Ledger
      module Ledger_proof = Ledger_proof
      module Ledger_proof_verifier = Ledger_proof_verifier
      module Ledger_proof_statement = Ledger_proof_statement
      module Ledger_hash = Ledger_hash
      module Frozen_ledger_hash = Frozen_ledger_hash
      module Staged_ledger_diff = Staged_ledger_diff
      module Staged_ledger_hash = Staged_ledger_hash
      module Staged_ledger_aux_hash = Staged_ledger_aux_hash
      module Config = Init

      let check (Transaction_snark_work.({fee; prover; proofs}) as t) stmts =
        let message = Sok_message.create ~fee ~prover in
        match List.zip proofs stmts with
        | None -> return None
        | Some ps ->
            let%map good =
              Deferred.List.for_all ps ~f:(fun (proof, stmt) ->
                  Transaction_snark.verify ~message proof stmt )
            in
            Option.some_if good
              (Transaction_snark_work.Checked.create_unsafe t)
    end

    include Staged_ledger.Make (Inputs)
  end

  module Staged_ledger_aux = Staged_ledger.Scan_state

  module Staged_ledger_transition = struct
    type t = {old: Staged_ledger.t sexp_opaque; diff: Staged_ledger_diff.t}
    [@@deriving sexp]

    module With_valid_signatures_and_proofs = struct
      type t =
        { old: Staged_ledger.t sexp_opaque
        ; diff: Staged_ledger_diff.With_valid_signatures_and_proofs.t }
      [@@deriving sexp]
    end

    let forget {With_valid_signatures_and_proofs.old; diff} =
      {old; diff= Staged_ledger_diff.forget diff}
  end

  module Internal_transition =
    Coda_base.Internal_transition.Make
      (Staged_ledger_diff)
      (Consensus.Mechanism.Snark_transition)
      (Consensus.Mechanism.Prover_state)
  module External_transition =
    Coda_base.External_transition.Make (Staged_ledger_diff) (Protocol_state)

  module Transition_frontier = Transition_frontier.Make (struct
    module Staged_ledger_aux_hash = Staged_ledger_aux_hash
    module Ledger_proof_statement = Ledger_proof_statement
    module Ledger_proof = Ledger_proof
    module Transaction_snark_work = Transaction_snark_work
    module Staged_ledger_diff = Staged_ledger_diff
    module External_transition = External_transition
    module Staged_ledger = Staged_ledger
  end)

  module Transaction_pool = struct
    module Pool = Transaction_pool.Make (User_command)
    include Network_pool.Make (Pool) (Pool.Diff)

    type pool_diff = Pool.Diff.t [@@deriving bin_io]

    (* TODO *)
    let load ~parent_log ~disk_location:_ ~incoming_diffs =
      return (create ~parent_log ~incoming_diffs)

    let transactions t = Pool.transactions (pool t)

    (* TODO: This causes the signature to get checked twice as it is checked
   below before feeding it to add *)
    let add t txn = apply_and_broadcast t (Envelope.Incoming.local [txn])
  end

  module Transaction_pool_diff = Transaction_pool.Pool.Diff

  module Tip = struct
    type t =
      { state: Protocol_state.value
      ; proof: Protocol_state_proof.t
      ; staged_ledger: Staged_ledger.t sexp_opaque }
    [@@deriving sexp, fields]

    type external_transition_verified = External_transition.Verified.t

    let of_verified_transition_and_staged_ledger transition staged_ledger =
      { state= External_transition.Verified.protocol_state transition
      ; proof= External_transition.Verified.protocol_state_proof transition
      ; staged_ledger }

    let bin_tip =
      [%bin_type_class:
        Protocol_state.value
        * Protocol_state_proof.t
        * Staged_ledger.serializable]

    let copy t = {t with staged_ledger= Staged_ledger.copy t.staged_ledger}
  end
end

module Make_inputs
    (Init : Init_intf)
    (Ledger_proof_verifier : Ledger_proof_verifier_intf)
    (Store : Storage.With_checksum_intf with type location = string) =
struct
  open Init
  module Inputs0 = Make_inputs0 (Init) (Ledger_proof_verifier)
  include Inputs0
  module Blockchain_state = Coda_base.Blockchain_state
  module Staged_ledger_diff = Staged_ledger_diff
  module Transaction_snark_work = Transaction_snark_work
  module State_body_hash = State_body_hash
  module Staged_ledger_hash = Staged_ledger_hash
  module Staged_ledger_aux_hash = Staged_ledger_aux_hash
  module Ledger_proof_verifier = Ledger_proof_verifier
  module Ledger_hash = Ledger_hash
  module Frozen_ledger_hash = Frozen_ledger_hash
  module User_command = User_command
  module Public_key = Public_key
  module Compressed_public_key = Public_key.Compressed
  module Private_key = Private_key
  module Keypair = Keypair

  module Proof_carrying_state = struct
    type t =
      ( Protocol_state.value
      , Protocol_state_proof.t )
      Protocols.Coda_pow.Proof_carrying_data.t
    [@@deriving sexp, bin_io]
  end

  module State_with_witness = struct
    type t =
      { staged_ledger_transition:
          Staged_ledger_transition.With_valid_signatures_and_proofs.t
      ; state: Proof_carrying_state.t }
    [@@deriving sexp]

    module Stripped = struct
      type t =
        { staged_ledger_transition: Staged_ledger_transition.t
        ; state: Proof_carrying_state.t }
    end

    let strip {staged_ledger_transition; state} =
      { Stripped.staged_ledger_transition=
          Staged_ledger_transition.forget staged_ledger_transition
      ; state }

    let forget_witness {staged_ledger_transition; state} = state

    (* TODO: How do we check this *)
    let add_witness staged_ledger_transition state =
      Or_error.return {staged_ledger_transition; state}

    let add_witness_exn l s = add_witness l s |> Or_error.ok_exn
  end

  module Genesis = struct
    let state = Consensus.Mechanism.genesis_protocol_state

    let ledger = Genesis_ledger.t

    let proof = Init.genesis_proof
  end

  module Snark_pool = struct
    module Work = Transaction_snark_work.Statement
    module Proof = Transaction_snark_work_proof

    module Fee = struct
      module T = struct
        type t = {fee: Fee.Unsigned.t; prover: Public_key.Compressed.t}
        [@@deriving bin_io, sexp]

        (* TODO: Compare in a better way than with public key, like in transaction pool *)
        let compare t1 t2 =
          let r = compare t1.fee t2.fee in
          if Int.( <> ) r 0 then r
          else Public_key.Compressed.compare t1.prover t2.prover
      end

      include T
      include Comparable.Make (T)

      let gen =
        (* This isn't really a valid public key, but good enough for testing *)
        let pk =
          let open Snark_params.Tick in
          let open Quickcheck.Generator.Let_syntax in
          let%map x = Bignum_bigint.(gen_incl zero (Field.size - one))
          and is_odd = Bool.gen in
          let x = Bigint.(to_field (of_bignum_bigint x)) in
          {Public_key.Compressed.x; is_odd}
        in
        Quickcheck.Generator.map2 Fee.Unsigned.gen pk ~f:(fun fee prover ->
            {fee; prover} )
    end

    module Pool = Snark_pool.Make (Proof) (Fee) (Work)
    module Diff = Network_pool.Snark_pool_diff.Make (Proof) (Fee) (Work) (Pool)

    type pool_diff = Diff.t

    include Network_pool.Make (Pool) (Diff)

    let get_completed_work t statement =
      Option.map
        (Pool.request_proof (pool t) statement)
        ~f:(fun {proof; fee= {fee; prover}} ->
          Transaction_snark_work.Checked.create_unsafe
            {Transaction_snark_work.fee; proofs= proof; prover} )

    let load ~parent_log ~disk_location ~incoming_diffs =
      match%map Reader.load_bin_prot disk_location Pool.bin_reader_t with
      | Ok pool -> of_pool_and_diffs pool ~parent_log ~incoming_diffs
      | Error _e -> create ~parent_log ~incoming_diffs

    open Snark_work_lib.Work
    open Network_pool.Snark_pool_diff

    let add_completed_work t
        (res :
          (('a, 'b, 'c, 'd) Single.Spec.t Spec.t, Ledger_proof.t) Result.t) =
      apply_and_broadcast t
        (Envelope.Incoming.wrap
           ~data:
             (Add_solved_work
                ( List.map res.spec.instances ~f:Single.Spec.statement
                , { Diff.proof= res.proofs
                  ; fee= {fee= res.spec.fee; prover= res.prover} } ))
           ~sender:(Host_and_port.of_string "127.0.0.1:0"))
  end

  module Sync_ledger =
    Syncable_ledger.Make (Ledger.Addr) (Account)
      (struct
        include Ledger_hash

        let hash_account = Fn.compose Ledger_hash.of_digest Account.digest

        let empty_account = hash_account Account.empty
      end)
      (struct
        include Ledger_hash

        let to_hash (h : t) =
          Ledger_hash.of_digest (h :> Snark_params.Tick.Pedersen.Digest.t)
      end)
      (struct
        include Ledger

        let f = Account.hash
      end)
      (struct
        let subtree_height = 3
      end)

  module Sync_root_ledger =
    Syncable_ledger.Make (Ledger.Db.Addr) (Account)
      (struct
        include Ledger_hash

        let hash_account = Fn.compose Ledger_hash.of_digest Account.digest

        let empty_account = hash_account Account.empty
      end)
      (struct
        include Ledger_hash

        let to_hash (h : t) =
          Ledger_hash.of_digest (h :> Snark_params.Tick.Pedersen.Digest.t)
      end)
      (struct
        include Ledger.Db

        let f = Account.hash
      end)
      (struct
        let subtree_height = 3
      end)

  module Net = Coda_networking.Make (struct
    include Inputs0
    module Snark_pool = Snark_pool
    module Snark_pool_diff = Snark_pool.Diff
    module Sync_ledger = Sync_ledger
    module Staged_ledger_hash = Staged_ledger_hash
    module Ledger_hash = Ledger_hash
    module Staged_ledger_aux_hash = Staged_ledger_aux_hash
    module Blockchain_state = Consensus.Mechanism.Blockchain_state
  end)

  module Sync_handler = Sync_handler.Make (struct
    include Inputs0
    module Staged_ledger_diff = Staged_ledger_diff
    module Transaction_snark_work = Transaction_snark_work
    module Syncable_ledger = Sync_ledger
    module Ledger_proof_statement = Ledger_proof_statement
    module Staged_ledger_aux_hash = Staged_ledger_aux_hash
  end)

  module Transition_handler = Transition_handler.Make (struct
    include Inputs0
    module State_proof = Protocol_state_proof
    module Transaction_snark_work = Transaction_snark_work
    module Staged_ledger_diff = Staged_ledger_diff
    module Ledger_proof_statement = Ledger_proof_statement
    module Staged_ledger_aux_hash = Staged_ledger_aux_hash
  end)

  module Protocol_state_validator = Protocol_state_validator.Make (struct
    include Inputs0
    module State_proof = Protocol_state_proof
    module Transaction_snark_work = Transaction_snark_work
    module Staged_ledger_diff = Staged_ledger_diff
    module Ledger_proof_statement = Ledger_proof_statement
    module Staged_ledger_aux_hash = Staged_ledger_aux_hash
  end)

  module Ledger_catchup = Ledger_catchup.Make (struct
    include Inputs0
    module Staged_ledger_diff = Staged_ledger_diff
    module Transaction_snark_work = Transaction_snark_work
    module Transition_handler_validator = Transition_handler.Validator
    module Ledger_proof_statement = Ledger_proof_statement
    module Staged_ledger_aux_hash = Staged_ledger_aux_hash
    module Protocol_state_validator = Protocol_state_validator
    module Network = Net
  end)

  module Bootstrap_controller = Bootstrap_controller.Make (struct
    include Inputs0
    module Staged_ledger_diff = Staged_ledger_diff
    module Transaction_snark_work = Transaction_snark_work
    module Ledger_proof_statement = Ledger_proof_statement
    module Staged_ledger_aux_hash = Staged_ledger_aux_hash
    module Syncable_ledger = Sync_root_ledger
    module Merkle_address = Ledger.Db.Addr
    module Consensus_mechanism = Consensus.Mechanism
    module Protocol_state_validator = Protocol_state_validator
    module Network = Net
  end)

  module Transition_frontier_controller =
  Transition_frontier_controller.Make (struct
    include Inputs0
    module Transaction_snark_work = Transaction_snark_work
    module Syncable_ledger = Sync_ledger
    module Sync_handler = Sync_handler
    module Merkle_address = Ledger.Addr
    module Catchup = Ledger_catchup
    module Transition_handler = Transition_handler
    module Staged_ledger_diff = Staged_ledger_diff
    module Ledger_diff = Staged_ledger_diff
    module Consensus_mechanism = Consensus.Mechanism
    module Ledger_proof_statement = Ledger_proof_statement
    module Staged_ledger_aux_hash = Staged_ledger_aux_hash
    module Network = Net
  end)

  module Transition_router = Transition_router.Make (struct
    include Inputs0
    module Transaction_snark_work = Transaction_snark_work
    module Syncable_ledger = Sync_root_ledger
    module Sync_handler = Sync_handler
    module Merkle_address = Ledger.Addr
    module Catchup = Ledger_catchup
    module Transition_handler = Transition_handler
    module Staged_ledger_diff = Staged_ledger_diff
    module Ledger_diff = Staged_ledger_diff
    module Consensus_mechanism = Consensus.Mechanism
    module Ledger_proof_statement = Ledger_proof_statement
    module Staged_ledger_aux_hash = Staged_ledger_aux_hash
    module Network = Net
    module Bootstrap_controller = Bootstrap_controller
    module Transition_frontier_controller = Transition_frontier_controller
    module Protocol_state_validator = Protocol_state_validator
    module State_proof = Protocol_state_proof
  end)

  module Proposer = Proposer.Make (struct
    include Inputs0
    module Genesis_ledger = Genesis_ledger
    module State_hash = State_hash
    module Staged_ledger_diff = Staged_ledger_diff
    module Ledger_proof_verifier = Ledger_proof_verifier
    module Transaction_snark_work = Transaction_snark_work
    module Staged_ledger_hash = Staged_ledger_hash
    module Staged_ledger_aux_hash = Staged_ledger_aux_hash
    module Ledger_proof_statement = Ledger_proof_statement
    module Ledger_hash = Ledger_hash
    module Frozen_ledger_hash = Frozen_ledger_hash
    module User_command = User_command
    module Public_key = Public_key
    module Private_key = Private_key
    module Keypair = Keypair
    module Compressed_public_key = Public_key.Compressed
    module Consensus_mechanism = Consensus.Mechanism

    module Prover = struct
      let prove ~prev_state ~prev_state_proof ~next_state
          (transition : Internal_transition.t) =
        match Init.proposer_prover with
        | `Non_proposer -> failwith "prove: Coda not run as proposer"
        | `Proposer prover ->
            let open Deferred.Or_error.Let_syntax in
            Prover.extend_blockchain prover
              (Blockchain.create ~proof:prev_state_proof ~state:prev_state)
              next_state
              (Internal_transition.snark_transition transition)
              (Internal_transition.prover_state transition)
            >>| fun {Blockchain.proof; _} -> proof
    end
  end)

  module Work_selector_inputs = struct
    module Ledger_proof_statement = Ledger_proof_statement
    module Sparse_ledger = Sparse_ledger
    module Transaction = Transaction
    module Ledger_hash = Ledger_hash
    module Ledger_proof = Ledger_proof
    module Staged_ledger = Staged_ledger
    module Fee = Fee.Unsigned
    module Snark_pool = Snark_pool

    module Transaction_snark_work = struct
      type t = Transaction_snark_work.Checked.t

      let fee t =
        let {Transaction_snark_work.fee; _} =
          Transaction_snark_work.forget t
        in
        fee
    end
  end

  module Work_selector = Make_work_selector (Work_selector_inputs)

  let request_work ~log ~best_staged_ledger
      ~(seen_jobs : 'a -> Work_selector.State.t)
      ~(set_seen_jobs : 'a -> Work_selector.State.t -> unit)
      ~(snark_pool : 'a -> Snark_pool.t) (t : 'a) (fee : Fee.Unsigned.t) =
    let best_staged_ledger t =
      match best_staged_ledger t with
      | `Active staged_ledger -> Some staged_ledger
      | `Bootstrapping ->
          Logger.info log
            "Could not retrieve staged_ledger due to bootstrapping" ;
          None
    in
    let open Option.Let_syntax in
    let%bind sl = best_staged_ledger t in
    let instances, seen_jobs =
      Work_selector.work ~fee ~snark_pool:(snark_pool t) sl (seen_jobs t)
    in
    set_seen_jobs t seen_jobs ;
    if List.is_empty instances then None
    else Some {Snark_work_lib.Work.Spec.instances; fee}
end

[%%if
with_snark]

module Make_coda (Init : Init_intf) = struct
  module Ledger_proof_verifier = struct
    let verify t stmt ~message =
      if
        not
          (Int.( = )
             (Transaction_snark.Statement.compare (Ledger_proof.statement t)
                stmt)
             0)
      then Deferred.return false
      else
        match%map
          Verifier.verify_transaction_snark Init.verifier t ~message
        with
        | Ok b -> b
        | Error e ->
            Logger.warn Init.logger
              !"Bad transaction snark: %{sexp: Error.t}"
              e ;
            false
  end

  module Inputs = struct
    include Make_inputs (Init) (Ledger_proof_verifier) (Storage.Disk)
    module Genesis_ledger = Genesis_ledger
    module Ledger_proof_statement = Ledger_proof_statement
    module Snark_worker = Snark_worker_lib.Prod.Worker
    module Consensus_mechanism = Consensus.Mechanism
  end

  include Coda_lib.Make (Inputs)

  let request_work t =
    Inputs.request_work ~log:t.log ~best_staged_ledger ~seen_jobs
      ~set_seen_jobs ~snark_pool t (snark_work_fee t)
end

[%%else]

module Make_coda (Init : Init_intf) = struct
  module Ledger_proof_verifier = struct
    let verify _ _ ~message:_ = return true
  end

  module Inputs = struct
    include Make_inputs (Init) (Ledger_proof_verifier) (Storage.Disk)
    module Genesis_ledger = Genesis_ledger
    module Ledger_proof_statement = Ledger_proof_statement
    module Snark_worker = Snark_worker_lib.Debug.Worker
    module Consensus_mechanism = Consensus.Mechanism
  end

  include Coda_lib.Make (Inputs)

  let request_work t =
    Inputs.request_work ~log:t.log ~best_staged_ledger ~seen_jobs
      ~set_seen_jobs ~snark_pool t (snark_work_fee t)
end

[%%endif]

module Run (Config_in : Config_intf) (Program : Main_intf) = struct
  include Program
  open Inputs

  module For_tests = struct
    let ledger_proof t = staged_ledger_ledger_proof t
  end

  module Lite_compat = Lite_compat.Make (Consensus.Mechanism.Blockchain_state)

  let get_account t (addr : Public_key.Compressed.t) =
    let open Participating_state.Let_syntax in
    let%map ledger = best_ledger t in
    Ledger.location_of_key ledger addr |> Option.bind ~f:(Ledger.get ledger)

  let get_balance t (addr : Public_key.Compressed.t) =
    let open Participating_state.Option.Let_syntax in
    let%map account = get_account t addr in
    account.Account.balance

  let get_accounts t =
    let open Participating_state.Let_syntax in
    let%map ledger = best_ledger t in
    Ledger.to_list ledger

  let string_of_public_key =
    Fn.compose Public_key.Compressed.to_base64 Account.public_key

  let get_public_keys t =
    let open Participating_state.Let_syntax in
    let%map account = get_accounts t in
    List.map account ~f:string_of_public_key

  let get_keys_with_balances t =
    let open Participating_state.Let_syntax in
    let%map accounts = get_accounts t in
    List.map accounts ~f:(fun account ->
        ( Account.balance account |> Currency.Balance.to_int
        , string_of_public_key account ) )

  let is_valid_payment t (txn : User_command.t) account_opt =
    let remainder =
      let open Option.Let_syntax in
      let%bind account = account_opt
      and cost =
        let fee = txn.payload.common.fee in
        match txn.payload.body with
        | Stake_delegation (Set_delegate _) ->
            Some (Currency.Amount.of_fee fee)
        | Payment {amount; _} -> Currency.Amount.add_fee amount fee
      in
      Currency.Balance.sub_amount account.Account.balance cost
    in
    Option.is_some remainder

  (** For status *)
  let txn_count = ref 0

  let record_payment ~log t (txn : User_command.t) account =
    let previous = Account.receipt_chain_hash account in
    let receipt_chain_database = receipt_chain_database t in
    match Receipt_chain_database.add receipt_chain_database ~previous txn with
    | `Ok hash ->
        Logger.debug log
          !"Added  payment %{sexp:User_command.t} into receipt_chain \
            database. You should wait for a bit to see your account's receipt \
            chain hash update as %s"
          txn
          (Receipt.Chain_hash.to_string hash) ;
        hash
    | `Duplicate hash ->
        Logger.warn log !"Already sent transaction %{sexp:User_command.t}" txn ;
        hash
    | `Error_multiple_previous_receipts parent_hash ->
        Logger.fatal log
          !"A payment is derived from two different blockchain states (%s, \
            %s). Receipt.Chain_hash is supposed to be collision resistant. \
            This collision should not happen."
          (Receipt.Chain_hash.to_string parent_hash)
          (Receipt.Chain_hash.to_string previous) ;
        Core.exit 1

  module Payment_verifier =
    Receipt_chain_database_lib.Verifier.Make
      (User_command)
      (Receipt.Chain_hash)

  let verify_payment t log (addr : Public_key.Compressed.Stable.V1.t)
      (verifying_txn : User_command.t) proof =
    let open Participating_state.Let_syntax in
    let%map account = get_account t addr in
    let account = account |> Option.value_exn in
    let resulting_receipt = Account.receipt_chain_hash account in
    let open Or_error.Let_syntax in
    let%bind () = Payment_verifier.verify ~resulting_receipt proof in
    if
      List.exists (Payment_proof.payments proof) ~f:(fun txn ->
          User_command.equal verifying_txn txn )
    then Ok ()
    else
      Or_error.errorf
        !"Merkle list proof does not contain payment %{sexp:User_command.t}"
        verifying_txn

  let schedule_payment log t (txn : User_command.t) account_opt =
    if not (is_valid_payment t txn account_opt) then
      Or_error.error_string "Invalid payment: account balance is too low"
    else
      let txn_pool = transaction_pool t in
      don't_wait_for (Transaction_pool.add txn_pool txn) ;
      Logger.info log
        !"Added payment %{sexp: User_command.t} to pool successfully"
        txn ;
      txn_count := !txn_count + 1 ;
      Or_error.return ()

  let send_payment log t (txn : User_command.t) =
    Deferred.return
    @@
    let public_key = Public_key.compress txn.sender in
    let open Participating_state.Let_syntax in
    let%map account_opt = get_account t public_key in
    let open Or_error.Let_syntax in
    let%map () = schedule_payment log t txn account_opt in
    record_payment ~log t txn (Option.value_exn account_opt)

  (* TODO: Properly record receipt_chain_hash for multiple transactions. See #1143 *)
  let schedule_payments log t txns =
    List.map txns ~f:(fun (txn : User_command.t) ->
        let public_key = Public_key.compress txn.sender in
        let open Participating_state.Let_syntax in
        let%map account_opt = get_account t public_key in
        match schedule_payment log t txn account_opt with
        | Ok () -> ()
        | Error err ->
            Logger.warn log
              !"Failure in schedule_payments: %{sexp:Error.t}. This is not \
                yet reported to the client, see #1143"
              err )
    |> Participating_state.sequence
    |> Participating_state.map ~f:ignore

  let prove_receipt t ~proving_receipt ~resulting_receipt :
      Payment_proof.t Deferred.Or_error.t =
    let receipt_chain_database = receipt_chain_database t in
    (* TODO: since we are making so many reads to `receipt_chain_database`,
    reads should be async to not get IO-blocked. See #1125 *)
    let result =
      Receipt_chain_database.prove receipt_chain_database ~proving_receipt
        ~resulting_receipt
    in
    Deferred.return result

  let get_nonce t (addr : Public_key.Compressed.t) =
    let open Participating_state.Let_syntax in
    let%map ledger = best_ledger t in
    let open Option.Let_syntax in
    let%bind location = Ledger.location_of_key ledger addr in
    let%map account = Ledger.get ledger location in
    account.Account.nonce

  let start_time = Time_ns.now ()

  let get_status t =
    let open Participating_state.Let_syntax in
    let%bind ledger = best_ledger t in
    let ledger_merkle_root =
      Ledger.merkle_root ledger |> [%sexp_of: Ledger_hash.t] |> Sexp.to_string
    in
    let num_accounts = Ledger.num_accounts ledger in
    let%bind state = best_protocol_state t in
    let state_hash =
      Consensus.Mechanism.Protocol_state.hash state
      |> [%sexp_of: State_hash.t] |> Sexp.to_string
    in
    let block_count =
      state |> Consensus.Mechanism.Protocol_state.consensus_state
      |> Consensus.Mechanism.Consensus_state.length
    in
    let uptime_secs =
      Time_ns.diff (Time_ns.now ()) start_time
      |> Time_ns.Span.to_sec |> Int.of_float
    in
    let%map staged_ledger = best_staged_ledger t in
    { Daemon_rpcs.Types.Status.num_accounts
    ; block_count= Int.of_string (Length.to_string block_count)
    ; uptime_secs
    ; ledger_merkle_root
    ; staged_ledger_hash=
        staged_ledger |> Staged_ledger.hash |> Staged_ledger_hash.sexp_of_t
        |> Sexp.to_string
    ; state_hash
    ; external_transition_latency=
        Perf_histograms.report ~name:"external_transition_latency"
    ; snark_worker_transition_time=
        Perf_histograms.report ~name:"snark_worker_transition_time"
    ; snark_worker_merge_time=
        Perf_histograms.report ~name:"snark_worker_merge_time"
    ; commit_id= Config_in.commit_id
    ; conf_dir= Config_in.conf_dir
    ; peers= List.map (peers t) ~f:(fun (p, _) -> Host_and_port.to_string p)
    ; user_commands_sent= !txn_count
    ; run_snark_worker= run_snark_worker t
    ; proposal_interval= Int64.to_int_exn Consensus.Mechanism.block_interval_ms
    ; propose_pubkey=
        Option.map ~f:(fun kp -> kp.public_key) (propose_keypair t) }

  let get_lite_chain :
      (t -> Public_key.Compressed.t list -> Lite_base.Lite_chain.t) option =
    Option.map Consensus.Mechanism.Consensus_state.to_lite
      ~f:(fun consensus_state_to_lite t pks ->
        let ledger = best_ledger t |> Participating_state.active_exn in
        let transition =
          With_hash.data
            (Transition_frontier.Breadcrumb.transition_with_hash
               (best_tip t |> Participating_state.active_exn))
        in
        let state = External_transition.Verified.protocol_state transition in
        let proof =
          External_transition.Verified.protocol_state_proof transition
        in
        let ledger =
          List.fold pks
            ~f:(fun acc key ->
              let loc = Option.value_exn (Ledger.location_of_key ledger key) in
              Lite_lib.Sparse_ledger.add_path acc
                (Lite_compat.merkle_path (Ledger.merkle_path ledger loc))
                (Lite_compat.public_key key)
                (Lite_compat.account (Option.value_exn (Ledger.get ledger loc)))
              )
            ~init:
              (Lite_lib.Sparse_ledger.of_hash ~depth:Ledger.depth
                 (Lite_compat.digest
                    ( Ledger.merkle_root ledger
                      :> Snark_params.Tick.Pedersen.Digest.t )))
        in
        let protocol_state : Lite_base.Protocol_state.t =
          { previous_state_hash=
              Lite_compat.digest
                ( Consensus.Mechanism.Protocol_state.previous_state_hash state
                  :> Snark_params.Tick.Pedersen.Digest.t )
          ; body=
              { blockchain_state=
                  Lite_compat.blockchain_state
                    (Consensus.Mechanism.Protocol_state.blockchain_state state)
              ; consensus_state=
                  consensus_state_to_lite
                    (Consensus.Mechanism.Protocol_state.consensus_state state)
              } }
        in
        let proof = Lite_compat.proof proof in
        {Lite_base.Lite_chain.proof; ledger; protocol_state} )

  let clear_hist_status t = Perf_histograms.wipe () ; get_status t

  (* TODO: handle participation_status more appropriately than doing participate_exn *)
  let setup_local_server ?(client_whitelist = []) ?rest_server_port ~coda ~log
      ~client_port () =
    let client_whitelist =
      Unix.Inet_addr.Set.of_list (Unix.Inet_addr.localhost :: client_whitelist)
    in
    let log = Logger.child log "client" in
    (* Setup RPC server for client interactions *)
    let client_impls =
      [ Rpc.Rpc.implement Daemon_rpcs.Send_user_command.rpc (fun () tx ->
            let%map result = send_payment log coda tx in
            result |> Participating_state.active_exn )
      ; Rpc.Rpc.implement Daemon_rpcs.Send_user_commands.rpc (fun () ts ->
            schedule_payments log coda ts |> Participating_state.active_exn ;
            Deferred.unit )
      ; Rpc.Rpc.implement Daemon_rpcs.Get_balance.rpc (fun () pk ->
            return (get_balance coda pk |> Participating_state.active_exn) )
      ; Rpc.Rpc.implement Daemon_rpcs.Verify_proof.rpc
          (fun () (pk, tx, proof) ->
            return
              ( verify_payment coda log pk tx proof
              |> Participating_state.active_exn ) )
      ; Rpc.Rpc.implement Daemon_rpcs.Prove_receipt.rpc
          (fun () (proving_receipt, pk) ->
            let open Deferred.Or_error.Let_syntax in
            let%bind account =
              get_account coda pk |> Participating_state.active_exn
              |> Result.of_option
                   ~error:
                     (Error.of_string
                        (sprintf
                           !"Could not find account of public key %{sexp: \
                             Public_key.Compressed.t}"
                           pk))
              |> Deferred.return
            in
            prove_receipt coda ~proving_receipt
              ~resulting_receipt:(Account.receipt_chain_hash account) )
      ; Rpc.Rpc.implement Daemon_rpcs.Get_public_keys_with_balances.rpc
          (fun () () ->
            return
              (get_keys_with_balances coda |> Participating_state.active_exn)
        )
      ; Rpc.Rpc.implement Daemon_rpcs.Get_public_keys.rpc (fun () () ->
            return (get_public_keys coda |> Participating_state.active_exn) )
      ; Rpc.Rpc.implement Daemon_rpcs.Get_nonce.rpc (fun () pk ->
            return (get_nonce coda pk |> Participating_state.active_exn) )
      ; Rpc.Rpc.implement Daemon_rpcs.Get_status.rpc (fun () () ->
            return (get_status coda |> Participating_state.active_exn) )
      ; Rpc.Rpc.implement Daemon_rpcs.Clear_hist_status.rpc (fun () () ->
            return (clear_hist_status coda |> Participating_state.active_exn)
        )
      ; Rpc.Rpc.implement Daemon_rpcs.Get_ledger.rpc (fun () lh ->
            get_ledger coda lh )
      ; Rpc.Rpc.implement Daemon_rpcs.Stop_daemon.rpc (fun () () ->
            Scheduler.yield () >>= (fun () -> exit 0) |> don't_wait_for ;
            Deferred.unit ) ]
    in
    let snark_worker_impls =
      [ Rpc.Rpc.implement Snark_worker.Rpcs.Get_work.rpc (fun () () ->
            let r = request_work coda in
            Option.iter r ~f:(fun r ->
                Logger.info log !"Get_work: %{sexp:Snark_worker.Work.Spec.t}" r
            ) ;
            return r )
      ; Rpc.Rpc.implement Snark_worker.Rpcs.Submit_work.rpc
          (fun () (work : Snark_worker.Work.Result.t) ->
            Logger.info log
              !"Submit_work: %{sexp:Snark_worker.Work.Spec.t}"
              work.spec ;
            List.iter work.metrics ~f:(fun (total, tag) ->
                match tag with
                | `Merge ->
                    Perf_histograms.add_span ~name:"snark_worker_merge_time"
                      total
                | `Transition ->
                    Perf_histograms.add_span
                      ~name:"snark_worker_transition_time" total ) ;
            Snark_pool.add_completed_work (snark_pool coda) work ) ]
    in
    Option.iter rest_server_port ~f:(fun rest_server_port ->
        trace_task "REST server" (fun () ->
            Cohttp_async.(
              Server.create
                ~on_handler_error:
                  (`Call
                    (fun net exn ->
                      Logger.error log "%s" (Exn.to_string_mach exn) ))
                (Tcp.Where_to_listen.bind_to Localhost
                   (On_port rest_server_port))
                (fun ~body _sock req ->
                  let uri = Cohttp.Request.uri req in
                  let route_not_found () =
                    Server.respond_string ~status:`Not_found "Route not found"
                  in
                  match Uri.path uri with
                  | "/status" ->
                      Server.respond_string
                        ( get_status coda |> Participating_state.active_exn
                        |> Daemon_rpcs.Types.Status.to_yojson
                        |> Yojson.Safe.pretty_to_string )
                  | _ -> route_not_found () )) )
        |> ignore ) ;
    let where_to_listen =
      Tcp.Where_to_listen.bind_to All_addresses (On_port client_port)
    in
    trace_task "client RPC handling" (fun () ->
        Tcp.Server.create
          ~on_handler_error:
            (`Call
              (fun net exn -> Logger.error log "%s" (Exn.to_string_mach exn)))
          where_to_listen
          (fun address reader writer ->
            let address = Socket.Address.Inet.addr address in
            if not (Set.mem client_whitelist address) then (
              Logger.error log
                !"Rejecting client connection from \
                  %{sexp:Unix.Inet_addr.Blocking_sexp.t}"
                address ;
              Deferred.unit )
            else
              Rpc.Connection.server_with_close reader writer
                ~implementations:
                  (Rpc.Implementations.create_exn
                     ~implementations:(client_impls @ snark_worker_impls)
                     ~on_unknown_rpc:`Raise)
                ~connection_state:(fun _ -> ())
                ~on_handshake_error:
                  (`Call
                    (fun exn ->
                      Logger.error log "%s" (Exn.to_string_mach exn) ;
                      Deferred.unit )) ) )
    |> ignore

  let create_snark_worker ~log ~public_key ~client_port ~shutdown_on_disconnect
      =
    let open Snark_worker_lib in
    let%map p =
      let our_binary = Sys.executable_name in
      Process.create_exn () ~prog:our_binary
        ~args:
          ( "internal" :: Snark_worker_lib.Intf.command_name
          :: Snark_worker.arguments ~public_key
               ~daemon_address:
                 (Host_and_port.create ~host:"127.0.0.1" ~port:client_port)
               ~shutdown_on_disconnect )
    in
    let log = Logger.child log "snark_worker" in
    Pipe.iter_without_pushback
      (Reader.pipe (Process.stdout p))
      ~f:(fun s -> Logger.info log "%s" s)
    |> don't_wait_for ;
    Pipe.iter_without_pushback
      (Reader.pipe (Process.stderr p))
      ~f:(fun s -> Logger.error log "%s" s)
    |> don't_wait_for ;
    Deferred.unit

  let run_snark_worker ?shutdown_on_disconnect:(s = true) ~log ~client_port
      run_snark_worker =
    match run_snark_worker with
    | `Don't_run -> ()
    | `With_public_key public_key ->
        create_snark_worker ~shutdown_on_disconnect:s ~log ~public_key
          ~client_port
        |> ignore
end<|MERGE_RESOLUTION|>--- conflicted
+++ resolved
@@ -364,12 +364,8 @@
   module Staged_ledger_aux_hash = Staged_ledger_aux_hash
   module Compressed_public_key = Public_key.Compressed
   module User_command = User_command
-<<<<<<< HEAD
-  module Completed_work = Completed_work
+  module Transaction_snark_work = Transaction_snark_work
   module Fee_transfer = Fee_transfer
-=======
-  module Transaction_snark_work = Transaction_snark_work
->>>>>>> 78114431
 end)
 
 let make_init ~should_propose (module Config : Config_intf) :
@@ -453,11 +449,8 @@
   end
 
   module Coinbase = Coda_base.Coinbase
-<<<<<<< HEAD
   module Fee_transfer = Fee_transfer
-=======
   module Account = Account
->>>>>>> 78114431
 
   module Transaction = struct
     module T = struct
