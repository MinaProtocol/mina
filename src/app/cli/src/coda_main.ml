[%%import
"../../../config.mlh"]

open Core
open Async
open Coda_base
open Signature_lib
open Blockchain_snark
open Coda_numbers
open Pipe_lib
open O1trace
module Fee = Protocols.Coda_pow.Fee

[%%if
proof_level = "full"]

module Ledger_proof = Ledger_proof.Prod

[%%else]

(* TODO #1698: proof_level=check *)

module Ledger_proof = struct
  module Statement = Transaction_snark.Statement
  include Ledger_proof.Debug
end

[%%endif]

module Graphql_cohttp_async =
  Graphql_cohttp.Make (Graphql_async.Schema) (Cohttp_async.Body)

module Staged_ledger_aux_hash = struct
  include Staged_ledger_hash.Aux_hash.Stable.Latest

  let of_bytes = Staged_ledger_hash.Aux_hash.of_bytes

  let to_bytes = Staged_ledger_hash.Aux_hash.to_bytes
end

module Staged_ledger_hash = struct
  include Staged_ledger_hash.Stable.Latest

  let ledger_hash = Staged_ledger_hash.ledger_hash

  let aux_hash = Staged_ledger_hash.aux_hash

  let of_aux_and_ledger_hash = Staged_ledger_hash.of_aux_and_ledger_hash
end

module Ledger_hash = struct
  include Ledger_hash

  let of_digest = Ledger_hash.of_digest

  let merge = Ledger_hash.merge

  let to_bytes = Ledger_hash.to_bytes

  let of_digest = Ledger_hash.of_digest

  let merge = Ledger_hash.merge
end

module Frozen_ledger_hash = struct
  include Frozen_ledger_hash

  let to_bytes = Frozen_ledger_hash.to_bytes

  let of_ledger_hash = Frozen_ledger_hash.of_ledger_hash
end

module type Ledger_proof_verifier_intf = sig
  val verify :
       Ledger_proof.t
    -> Transaction_snark.Statement.t
    -> message:Sok_message.t
    -> bool Deferred.t
end

module type Work_selector_F = functor
  (Inputs : Work_selector.Inputs.Inputs_intf)
  -> Protocols.Coda_pow.Work_selector_intf
     with type staged_ledger := Inputs.Staged_ledger.t
      and type work :=
                 ( Inputs.Ledger_proof_statement.t
                 , Inputs.Transaction.t
                 , Inputs.Sparse_ledger.t
                 , Inputs.Ledger_proof.t )
                 Snark_work_lib.Work.Single.Spec.t
      and type snark_pool := Inputs.Snark_pool.t
      and type fee := Inputs.Fee.t

module type Config_intf = sig
  val logger : Logger.t

  val conf_dir : string

  val lbc_tree_max_depth : [`Infinity | `Finite of int]

  val propose_keypair : Keypair.t option

  val genesis_proof : Snark_params.Tock.Proof.t

  val commit_id : Daemon_rpcs.Types.Git_sha.t option

  val work_selection : Protocols.Coda_pow.Work_selection.t
end

module type Init_intf = sig
  include Config_intf

  module Transaction_snark_work :
    Protocols.Coda_pow.Transaction_snark_work_intf
    with type proof := Ledger_proof.t
     and type statement := Transaction_snark.Statement.t
     and type public_key := Public_key.Compressed.t

  module Staged_ledger_diff :
    Protocols.Coda_pow.Staged_ledger_diff_intf
    with type completed_work_checked := Transaction_snark_work.Checked.t
     and type completed_work := Transaction_snark_work.t
     and type public_key := Public_key.Compressed.t
     and type staged_ledger_hash := Staged_ledger_hash.t
     and type user_command := User_command.t
     and type user_command_with_valid_signature :=
                User_command.With_valid_signature.t
     and type fee_transfer_single := Fee_transfer.single

  module Make_work_selector : Work_selector_F

  val proposer_prover : [`Proposer of Prover.t | `Non_proposer]

  val verifier : Verifier.t

  val genesis_proof : Proof.t
end

module type Main_intf = sig
  module Inputs : sig
    module Time : Protocols.Coda_pow.Time_intf

    module Ledger : sig
      type t [@@deriving sexp]

      val copy : t -> t

      val location_of_key :
        t -> Public_key.Compressed.t -> Ledger.Location.t option

      val get : t -> Ledger.Location.t -> Account.t option

      val merkle_path :
           t
        -> Ledger.Location.t
        -> [`Left of Ledger_hash.t | `Right of Ledger_hash.t] list

      val num_accounts : t -> int

      val depth : int

      val merkle_root : t -> Ledger_hash.t

      val to_list : t -> Account.t list

      val fold_until :
           t
        -> init:'accum
        -> f:('accum -> Account.t -> ('accum, 'stop) Base.Continue_or_stop.t)
        -> finish:('accum -> 'stop)
        -> 'stop
    end

    module Net : sig
      type t

      module Peer : sig
        type t =
          { host: Unix.Inet_addr.Blocking_sexp.t
          ; discovery_port: int (* UDP *)
          ; communication_port: int
          (* TCP *) }
        [@@deriving bin_io, sexp, compare, hash]
      end

      module Gossip_net : sig
        module Config : Gossip_net.Config_intf
      end

      module Config :
        Coda_networking.Config_intf
        with type gossip_config := Gossip_net.Config.t
         and type time_controller := Time.Controller.t
    end

    module Sparse_ledger : sig
      type t
    end

    module Ledger_proof : sig
      type t

      type statement
    end

    module Ledger_proof_statement : sig
      type t

      include Comparable.S with type t := t
    end

    module Transaction : sig
      type t
    end

    module Snark_worker :
      Snark_worker_lib.Intf.S
      with type proof := Ledger_proof.t
       and type statement := Ledger_proof.statement
       and type transition := Transaction.t
       and type sparse_ledger := Sparse_ledger.t

    module Snark_pool : sig
      type t

      val add_completed_work :
        t -> Snark_worker.Work.Result.t -> unit Deferred.t
    end

    module Transaction_pool : sig
      type t

      val add : t -> User_command.t -> unit Deferred.t
    end

    module Protocol_state_proof : sig
      type t

      val dummy : t
    end

    module Transaction_snark_work :
      Protocols.Coda_pow.Transaction_snark_work_intf
      with type proof := Ledger_proof.t
       and type statement := Transaction_snark.Statement.t
       and type public_key := Public_key.Compressed.t

    module Staged_ledger_diff :
      Protocols.Coda_pow.Staged_ledger_diff_intf
      with type completed_work := Transaction_snark_work.t
       and type completed_work_checked := Transaction_snark_work.Checked.t
       and type user_command := User_command.t
       and type user_command_with_valid_signature :=
                  User_command.With_valid_signature.t
       and type public_key := Public_key.Compressed.t
       and type staged_ledger_hash := Staged_ledger_hash.t
       and type fee_transfer_single := Fee_transfer.single

    module Staged_ledger :
      Protocols.Coda_pow.Staged_ledger_intf
      with type diff := Staged_ledger_diff.t
       and type valid_diff :=
                  Staged_ledger_diff.With_valid_signatures_and_proofs.t
       and type staged_ledger_hash := Staged_ledger_hash.t
       and type staged_ledger_aux_hash := Staged_ledger_aux_hash.t
       and type ledger_hash := Ledger_hash.t
       and type frozen_ledger_hash := Frozen_ledger_hash.t
       and type public_key := Public_key.Compressed.t
       and type ledger := Ledger.t
       and type ledger_proof := Ledger_proof.t
       and type user_command_with_valid_signature :=
                  User_command.With_valid_signature.t
       and type statement := Transaction_snark_work.Statement.t
       and type completed_work_checked := Transaction_snark_work.Checked.t
       and type sparse_ledger := Sparse_ledger.t
       and type ledger_proof_statement := Ledger_proof_statement.t
       and type ledger_proof_statement_set := Ledger_proof_statement.Set.t
       and type transaction := Transaction.t
       and type user_command := User_command.t

    module Internal_transition :
      Coda_base.Internal_transition.S
      with module Snark_transition = Consensus.Snark_transition
       and module Prover_state := Consensus.Prover_state
       and module Staged_ledger_diff := Staged_ledger_diff

    module External_transition :
      Coda_base.External_transition.S
      with module Protocol_state = Consensus.Protocol_state
       and module Staged_ledger_diff := Staged_ledger_diff

    module Transition_frontier :
      Protocols.Coda_pow.Transition_frontier_intf
      with type state_hash := State_hash.t
       and type external_transition_verified := External_transition.Verified.t
       and type ledger_database := Coda_base.Ledger.Db.t
       and type masked_ledger := Coda_base.Ledger.t
       and type staged_ledger := Staged_ledger.t
       and type staged_ledger_diff := Staged_ledger_diff.t
       and type transaction_snark_scan_state := Staged_ledger.Scan_state.t
       and type consensus_local_state := Consensus.Local_state.t
       and type user_command := User_command.t
       and type Extensions.Work.t = Transaction_snark_work.Statement.t
  end

  module Config : sig
    (** If ledger_db_location is None, will auto-generate a db based on a UUID *)
    type t =
      { logger: Logger.t
      ; propose_keypair: Keypair.t option
      ; run_snark_worker: bool
      ; net_config: Inputs.Net.Config.t
      ; staged_ledger_persistant_location: string
      ; transaction_pool_disk_location: string
      ; snark_pool_disk_location: string
      ; ledger_db_location: string option
      ; staged_ledger_transition_backup_capacity: int [@default 10]
      ; time_controller: Inputs.Time.Controller.t
      ; banlist: Banlist.t
      ; receipt_chain_database: Receipt_chain_database.t
      ; snark_work_fee: Currency.Fee.t
      ; monitor: Async.Monitor.t option }
    [@@deriving make]
  end

  type t

  val propose_keypair : t -> Keypair.t option

  val run_snark_worker : t -> bool

  val request_work : t -> Inputs.Snark_worker.Work.Spec.t option

  val best_staged_ledger : t -> Inputs.Staged_ledger.t Participating_state.t

  val best_ledger : t -> Inputs.Ledger.t Participating_state.t

  val best_protocol_state :
    t -> Consensus.Protocol_state.value Participating_state.t

  val best_tip :
    t -> Inputs.Transition_frontier.Breadcrumb.t Participating_state.t

  val visualize_frontier : filename:string -> t -> unit Participating_state.t

  val peers : t -> Network_peer.Peer.t list

  val strongest_ledgers :
       t
    -> (Inputs.External_transition.Verified.t, State_hash.t) With_hash.t
       Strict_pipe.Reader.t

  val transaction_pool : t -> Inputs.Transaction_pool.t

  val snark_pool : t -> Inputs.Snark_pool.t

  val create : Config.t -> t Deferred.t

  val staged_ledger_ledger_proof : t -> Inputs.Ledger_proof.t option

  val get_ledger :
    t -> Staged_ledger_hash.t -> Account.t list Deferred.Or_error.t

  val receipt_chain_database : t -> Receipt_chain_database.t
end

module Fee_transfer = Coda_base.Fee_transfer
module Ledger_proof_statement = Transaction_snark.Statement
module Transaction_snark_work =
  Staged_ledger.Make_completed_work
    (Public_key.Compressed)
    (Ledger_proof.Stable.V1)
    (Ledger_proof_statement)

module Staged_ledger_diff = Staged_ledger.Make_diff (struct
  module Ledger_proof = Ledger_proof.Stable.V1
  module Ledger_hash = Ledger_hash
  module Staged_ledger_hash = Staged_ledger_hash
  module Staged_ledger_aux_hash = Staged_ledger_aux_hash
  module Compressed_public_key = Public_key.Compressed
  module User_command = User_command
  module Transaction_snark_work = Transaction_snark_work
  module Fee_transfer = Fee_transfer
end)

let make_init ~should_propose (module Config : Config_intf) :
    (module Init_intf) Deferred.t =
  let open Config in
  let%bind proposer_prover =
    if should_propose then Prover.create ~conf_dir >>| fun p -> `Proposer p
    else return `Non_proposer
  in
  let%map verifier = Verifier.create ~conf_dir in
  let (module Make_work_selector : Work_selector_F) =
    match work_selection with
    | Seq -> (module Work_selector.Sequence.Make : Work_selector_F)
    | Random -> (module Work_selector.Random.Make : Work_selector_F)
  in
  let module Init = struct
    module Ledger_proof_statement = Ledger_proof_statement
    module Transaction_snark_work = Transaction_snark_work
    module Staged_ledger_diff = Staged_ledger_diff
    module Make_work_selector = Make_work_selector
    include Config

    let proposer_prover = proposer_prover

    let verifier = verifier
  end in
  (module Init : Init_intf)

module Make_inputs0
    (Init : Init_intf)
    (Ledger_proof_verifier : Ledger_proof_verifier_intf) =
struct
  open Protocols.Coda_pow
  open Init
  module Protocol_state = Consensus.Protocol_state
  module Protocol_state_hash = State_hash.Stable.Latest

  module Time : Time_intf with type t = Block_time.t = Block_time

  module Time_close_validator = struct
    let limit = Block_time.Span.of_time_span (Core.Time.Span.of_sec 15.)

    let validate t =
      let now = Block_time.now Block_time.Controller.basic in
      (* t should be at most [limit] greater than now *)
      Block_time.Span.( < ) (Block_time.diff t now) limit
  end

  module Masked_ledger = Ledger.Mask.Attached
  module Sok_message = Sok_message

  module Amount = struct
    module Signed = struct
      include Currency.Amount.Signed

      include (
        Currency.Amount.Signed.Stable.Latest :
          module type of Currency.Amount.Signed.Stable.Latest
          with type t := t
           and type ('a, 'b) t_ := ('a, 'b) t_ )
    end
  end

  module Protocol_state_proof = struct
    include Proof.Stable.V1

    type input = Protocol_state.value

    let dummy = Coda_base.Proof.dummy

    let verify state_proof state =
      match%map
        Verifier.verify_blockchain Init.verifier {proof= state_proof; state}
      with
      | Ok b -> b
      | Error e ->
          Logger.error Init.logger ~module_:__MODULE__ ~location:__LOC__
            ~metadata:[("error", `String (Error.to_string_hum e))]
            "Could not connect to verifier: $error" ;
          false
  end

  module Coinbase = Coda_base.Coinbase
  module Fee_transfer = Fee_transfer
  module Account = Account

  module Transaction = struct
    module T = struct
      type t = Coda_base.Transaction.t =
        | User_command of User_command.With_valid_signature.t
        | Fee_transfer of Fee_transfer.t
        | Coinbase of Coinbase.t
      [@@deriving compare, eq]
    end

    let fee_excess = Transaction.fee_excess

    let supply_increase = Transaction.supply_increase

    include T

    include (
      Coda_base.Transaction :
        module type of Coda_base.Transaction with type t := t )
  end

  module Ledger = Ledger
  module Ledger_db = Ledger.Db
  module Ledger_transfer = Ledger_transfer.Make (Ledger) (Ledger_db)

  module Transaction_snark = struct
    include Ledger_proof
    include Ledger_proof_verifier
  end

  module Proof = Coda_base.Proof.Stable.V1
  module Ledger_proof = Ledger_proof
  module Sparse_ledger = Coda_base.Sparse_ledger

  module Transaction_snark_work_proof = struct
    type t = Ledger_proof.Stable.V1.t list [@@deriving sexp, bin_io]
  end

  module Staged_ledger = struct
    module Inputs = struct
      module Sok_message = Sok_message
      module Account = Account
      module Proof = Proof
      module Sparse_ledger = Sparse_ledger
      module Amount = Amount
      module Transaction_snark_work = Transaction_snark_work
      module Compressed_public_key = Public_key.Compressed
      module User_command = User_command
      module Fee_transfer = Fee_transfer
      module Coinbase = Coinbase
      module Transaction = Transaction
      module Ledger = Ledger
      module Ledger_proof = Ledger_proof
      module Ledger_proof_verifier = Ledger_proof_verifier
      module Ledger_proof_statement = Ledger_proof_statement
      module Ledger_hash = Ledger_hash
      module Frozen_ledger_hash = Frozen_ledger_hash
      module Staged_ledger_diff = Staged_ledger_diff
      module Staged_ledger_hash = Staged_ledger_hash
      module Staged_ledger_aux_hash = Staged_ledger_aux_hash
      module Transaction_validator = Transaction_validator
      module Config = Init

      let check (Transaction_snark_work.({fee; prover; proofs}) as t) stmts =
        let message = Sok_message.create ~fee ~prover in
        match List.zip proofs stmts with
        | None -> return None
        | Some ps ->
            let%map good =
              Deferred.List.for_all ps ~f:(fun (proof, stmt) ->
                  Transaction_snark.verify ~message proof stmt )
            in
            Option.some_if good
              (Transaction_snark_work.Checked.create_unsafe t)
    end

    include Staged_ledger.Make (Inputs)
  end

  module Staged_ledger_aux = Staged_ledger.Scan_state

  module Staged_ledger_transition = struct
    type t = {old: Staged_ledger.t sexp_opaque; diff: Staged_ledger_diff.t}
    [@@deriving sexp]

    module With_valid_signatures_and_proofs = struct
      type t =
        { old: Staged_ledger.t sexp_opaque
        ; diff: Staged_ledger_diff.With_valid_signatures_and_proofs.t }
      [@@deriving sexp]
    end

    let forget {With_valid_signatures_and_proofs.old; diff} =
      {old; diff= Staged_ledger_diff.forget diff}
  end

  module Internal_transition =
    Coda_base.Internal_transition.Make
      (Staged_ledger_diff)
      (Consensus.Snark_transition)
      (Consensus.Prover_state)
  module External_transition =
    Coda_base.External_transition.Make (Staged_ledger_diff) (Protocol_state)

  let max_length = Consensus.Constants.k

  module Transition_frontier = Transition_frontier.Make (struct
    module Staged_ledger_aux_hash = Staged_ledger_aux_hash
    module Ledger_proof_statement = Ledger_proof_statement
    module Ledger_proof = Ledger_proof
    module Transaction_snark_work = Transaction_snark_work
    module Staged_ledger_diff = Staged_ledger_diff
    module External_transition = External_transition
    module Staged_ledger = Staged_ledger

    let max_length = max_length
  end)

  module Transaction_pool = struct
    module Pool = Transaction_pool.Make (Staged_ledger) (Transition_frontier)
    include Network_pool.Make (Transition_frontier) (Pool) (Pool.Diff)

    type pool_diff = Pool.Diff.t [@@deriving bin_io]

    (* TODO *)
    let load ~logger ~disk_location:_ ~incoming_diffs ~frontier_broadcast_pipe
        =
      return (create ~logger ~incoming_diffs ~frontier_broadcast_pipe)

    let transactions t = Pool.transactions (pool t)

    (* TODO: This causes the signature to get checked twice as it is checked
       below before feeding it to add *)
    let add t txn = apply_and_broadcast t (Envelope.Incoming.local [txn])
  end

  module Transaction_pool_diff = Transaction_pool.Pool.Diff

  module Tip = struct
    type t =
      { state: Protocol_state.value
      ; proof: Protocol_state_proof.t
      ; staged_ledger: Staged_ledger.t sexp_opaque }
    [@@deriving sexp, fields]

    type external_transition_verified = External_transition.Verified.t

    let of_verified_transition_and_staged_ledger transition staged_ledger =
      { state= External_transition.Verified.protocol_state transition
      ; proof= External_transition.Verified.protocol_state_proof transition
      ; staged_ledger }

    let bin_tip =
      [%bin_type_class:
        Protocol_state.value
        * Protocol_state_proof.t
        * Staged_ledger.serializable]

    let copy t = {t with staged_ledger= Staged_ledger.copy t.staged_ledger}
  end
end

module Make_inputs
    (Init : Init_intf)
    (Ledger_proof_verifier : Ledger_proof_verifier_intf)
    (Store : Storage.With_checksum_intf with type location = string) =
struct
  open Init
  module Inputs0 = Make_inputs0 (Init) (Ledger_proof_verifier)
  include Inputs0
  module Blockchain_state = Coda_base.Blockchain_state
  module Staged_ledger_diff = Staged_ledger_diff
  module Transaction_snark_work = Transaction_snark_work
  module State_body_hash = State_body_hash
  module Staged_ledger_hash = Staged_ledger_hash
  module Staged_ledger_aux_hash = Staged_ledger_aux_hash
  module Ledger_proof_verifier = Ledger_proof_verifier
  module Ledger_hash = Ledger_hash
  module Frozen_ledger_hash = Frozen_ledger_hash
  module User_command = User_command
  module Public_key = Public_key
  module Compressed_public_key = Public_key.Compressed
  module Private_key = Private_key
  module Keypair = Keypair

  module Genesis = struct
    let state = Consensus.genesis_protocol_state

    let ledger = Genesis_ledger.t

    let proof = Init.genesis_proof
  end

  module Snark_pool = struct
    module Work = Transaction_snark_work.Statement
    module Proof = Transaction_snark_work_proof

    module Fee = struct
      module T = struct
        type t = {fee: Fee.Unsigned.t; prover: Public_key.Compressed.t}
        [@@deriving bin_io, sexp]

        (* TODO: Compare in a better way than with public key, like in transaction pool *)
        let compare t1 t2 =
          let r = compare t1.fee t2.fee in
          if Int.( <> ) r 0 then r
          else Public_key.Compressed.compare t1.prover t2.prover
      end

      include T
      include Comparable.Make (T)

      let gen =
        (* This isn't really a valid public key, but good enough for testing *)
        let pk =
          let open Snark_params.Tick in
          let open Quickcheck.Generator.Let_syntax in
          let%map x = Bignum_bigint.(gen_incl zero (Field.size - one))
          and is_odd = Bool.gen in
          let x = Bigint.(to_field (of_bignum_bigint x)) in
          {Public_key.Compressed.x; is_odd}
        in
        Quickcheck.Generator.map2 Fee.Unsigned.gen pk ~f:(fun fee prover ->
            {fee; prover} )
    end

    module Pool = Snark_pool.Make (Proof) (Fee) (Work) (Transition_frontier)
    module Diff =
      Network_pool.Snark_pool_diff.Make (Proof) (Fee) (Work)
        (Transition_frontier)
        (Pool)

    type pool_diff = Diff.t

    include Network_pool.Make (Transition_frontier) (Pool) (Diff)

    let get_completed_work t statement =
      Option.map
        (Pool.request_proof (pool t) statement)
        ~f:(fun {proof; fee= {fee; prover}} ->
          Transaction_snark_work.Checked.create_unsafe
            {Transaction_snark_work.fee; proofs= proof; prover} )

    let load ~logger ~disk_location ~incoming_diffs ~frontier_broadcast_pipe =
      match%map Reader.load_bin_prot disk_location Pool.bin_reader_t with
      | Ok pool ->
          let network_pool = of_pool_and_diffs pool ~logger ~incoming_diffs in
          Pool.listen_to_frontier_broadcast_pipe frontier_broadcast_pipe pool ;
          network_pool
      | Error _e -> create ~logger ~incoming_diffs ~frontier_broadcast_pipe

    open Snark_work_lib.Work
    open Network_pool.Snark_pool_diff

    let add_completed_work t
        (res :
          (('a, 'b, 'c, 'd) Single.Spec.t Spec.t, Ledger_proof.t) Result.t) =
      apply_and_broadcast t
        (Envelope.Incoming.wrap
           ~data:
             (Add_solved_work
                ( List.map res.spec.instances ~f:Single.Spec.statement
                , { Diff.proof= res.proofs
                  ; fee= {fee= res.spec.fee; prover= res.prover} } ))
           ~sender:Envelope.Sender.Local)
  end

  module Root_sync_ledger = Sync_ledger.Db

  module Net = Coda_networking.Make (struct
    include Inputs0
    module Snark_pool = Snark_pool
    module Snark_pool_diff = Snark_pool.Diff
    module Sync_ledger = Sync_ledger
    module Staged_ledger_hash = Staged_ledger_hash
    module Ledger_hash = Ledger_hash
    module Staged_ledger_aux_hash = Staged_ledger_aux_hash
    module Blockchain_state = Consensus.Blockchain_state
  end)

  module Protocol_state_validator = Protocol_state_validator.Make (struct
    include Inputs0
    module State_proof = Protocol_state_proof
    module Transaction_snark_work = Transaction_snark_work
    module Staged_ledger_diff = Staged_ledger_diff
    module Ledger_proof_statement = Ledger_proof_statement
    module Staged_ledger_aux_hash = Staged_ledger_aux_hash
  end)

  module Sync_handler = Sync_handler.Make (struct
    include Inputs0
    module Staged_ledger_diff = Staged_ledger_diff
    module Transaction_snark_work = Transaction_snark_work
    module Syncable_ledger = Sync_ledger
    module Ledger_proof_statement = Ledger_proof_statement
    module Staged_ledger_aux_hash = Staged_ledger_aux_hash
    module Protocol_state_validator = Protocol_state_validator
  end)

  module Transition_handler = Transition_handler.Make (struct
    include Inputs0
    module State_proof = Protocol_state_proof
    module Transaction_snark_work = Transaction_snark_work
    module Staged_ledger_diff = Staged_ledger_diff
    module Ledger_proof_statement = Ledger_proof_statement
    module Staged_ledger_aux_hash = Staged_ledger_aux_hash
  end)

  module Ledger_catchup = Ledger_catchup.Make (struct
    include Inputs0
    module Staged_ledger_diff = Staged_ledger_diff
    module Transaction_snark_work = Transaction_snark_work
    module Transition_handler_validator = Transition_handler.Validator
    module Unprocessed_transition_cache =
      Transition_handler.Unprocessed_transition_cache
    module Ledger_proof_statement = Ledger_proof_statement
    module Staged_ledger_aux_hash = Staged_ledger_aux_hash
    module Protocol_state_validator = Protocol_state_validator
    module Network = Net
  end)

  module Root_prover = Root_prover.Make (struct
    include Inputs0
    module Staged_ledger_diff = Staged_ledger_diff
    module Transaction_snark_work = Transaction_snark_work
    module Ledger_proof_statement = Ledger_proof_statement
    module Staged_ledger_aux_hash = Staged_ledger_aux_hash
    module Protocol_state_validator = Protocol_state_validator
  end)

  module Bootstrap_controller = Bootstrap_controller.Make (struct
    include Inputs0
    module Staged_ledger_diff = Staged_ledger_diff
    module Transaction_snark_work = Transaction_snark_work
    module Ledger_proof_statement = Ledger_proof_statement
    module Staged_ledger_aux_hash = Staged_ledger_aux_hash
    module Consensus_mechanism = Consensus
    module Root_sync_ledger = Root_sync_ledger
    module Protocol_state_validator = Protocol_state_validator
    module Network = Net
    module Sync_handler = Sync_handler
    module Root_prover = Root_prover
  end)

  module Transition_frontier_controller =
  Transition_frontier_controller.Make (struct
    include Inputs0
    module Protocol_state_validator = Protocol_state_validator
    module Transaction_snark_work = Transaction_snark_work
    module Syncable_ledger = Sync_ledger
    module Sync_handler = Sync_handler
    module Catchup = Ledger_catchup
    module Transition_handler = Transition_handler
    module Staged_ledger_diff = Staged_ledger_diff
    module Ledger_diff = Staged_ledger_diff
    module Consensus_mechanism = Consensus
    module Ledger_proof_statement = Ledger_proof_statement
    module Staged_ledger_aux_hash = Staged_ledger_aux_hash
    module Network = Net
  end)

  module Transition_router = Transition_router.Make (struct
    include Inputs0
    module Transaction_snark_work = Transaction_snark_work
    module Syncable_ledger = Root_sync_ledger
    module Sync_handler = Sync_handler
    module Catchup = Ledger_catchup
    module Transition_handler = Transition_handler
    module Staged_ledger_diff = Staged_ledger_diff
    module Ledger_diff = Staged_ledger_diff
    module Consensus_mechanism = Consensus
    module Ledger_proof_statement = Ledger_proof_statement
    module Staged_ledger_aux_hash = Staged_ledger_aux_hash
    module Network = Net
    module Bootstrap_controller = Bootstrap_controller
    module Transition_frontier_controller = Transition_frontier_controller
    module Protocol_state_validator = Protocol_state_validator
    module State_proof = Protocol_state_proof
  end)

  module Proposer = Proposer.Make (struct
    include Inputs0
    module Genesis_ledger = Genesis_ledger
    module State_hash = State_hash
    module Staged_ledger_diff = Staged_ledger_diff
    module Ledger_proof_verifier = Ledger_proof_verifier
    module Transaction_snark_work = Transaction_snark_work
    module Staged_ledger_hash = Staged_ledger_hash
    module Staged_ledger_aux_hash = Staged_ledger_aux_hash
    module Ledger_proof_statement = Ledger_proof_statement
    module Ledger_hash = Ledger_hash
    module Frozen_ledger_hash = Frozen_ledger_hash
    module User_command = User_command
    module Public_key = Public_key
    module Private_key = Private_key
    module Keypair = Keypair
    module Compressed_public_key = Public_key.Compressed
    module Consensus_mechanism = Consensus
    module Transaction_validator = Transaction_validator

    module Prover = struct
      let prove ~prev_state ~prev_state_proof ~next_state
          (transition : Internal_transition.t) =
        match Init.proposer_prover with
        | `Non_proposer -> failwith "prove: Coda not run as proposer"
        | `Proposer prover ->
            let open Deferred.Or_error.Let_syntax in
            Prover.extend_blockchain prover
              (Blockchain.create ~proof:prev_state_proof ~state:prev_state)
              next_state
              (Internal_transition.snark_transition transition)
              (Internal_transition.prover_state transition)
            >>| fun {Blockchain.proof; _} -> proof
    end
  end)

  module Work_selector_inputs = struct
    module Ledger_proof_statement = Ledger_proof_statement
    module Sparse_ledger = Sparse_ledger
    module Transaction = Transaction
    module Ledger_hash = Ledger_hash
    module Ledger_proof = Ledger_proof
    module Staged_ledger = Staged_ledger
    module Fee = Fee.Unsigned
    module Snark_pool = Snark_pool

    module Transaction_snark_work = struct
      type t = Transaction_snark_work.Checked.t

      let fee t =
        let {Transaction_snark_work.fee; _} =
          Transaction_snark_work.forget t
        in
        fee
    end
  end

  module Work_selector = Make_work_selector (Work_selector_inputs)

  let request_work ~logger ~best_staged_ledger
      ~(seen_jobs : 'a -> Work_selector.State.t)
      ~(set_seen_jobs : 'a -> Work_selector.State.t -> unit)
      ~(snark_pool : 'a -> Snark_pool.t) (t : 'a) (fee : Fee.Unsigned.t) =
    let best_staged_ledger t =
      match best_staged_ledger t with
      | `Active staged_ledger -> Some staged_ledger
      | `Bootstrapping ->
          Logger.info logger ~module_:__MODULE__ ~location:__LOC__
            "Could not retrieve staged_ledger due to bootstrapping" ;
          None
    in
    let open Option.Let_syntax in
    let%bind sl = best_staged_ledger t in
    let instances, seen_jobs =
      Work_selector.work ~fee ~snark_pool:(snark_pool t) sl (seen_jobs t)
    in
    set_seen_jobs t seen_jobs ;
    if List.is_empty instances then None
    else Some {Snark_work_lib.Work.Spec.instances; fee}
end

[%%if
proof_level = "full"]

module Make_coda (Init : Init_intf) = struct
  module Ledger_proof_verifier = struct
    let verify t stmt ~message =
      if
        not
          (Int.( = )
             (Transaction_snark.Statement.compare (Ledger_proof.statement t)
                stmt)
             0)
      then Deferred.return false
      else
        match%map
          Verifier.verify_transaction_snark Init.verifier t ~message
        with
        | Ok b -> b
        | Error e ->
            Logger.warn Init.logger ~module_:__MODULE__ ~location:__LOC__
              ~metadata:[("error", `String (Error.to_string_hum e))]
              "Bad transaction snark: $error" ;
            false
  end

  module Inputs = struct
    include Make_inputs (Init) (Ledger_proof_verifier) (Storage.Disk)
    module Genesis_ledger = Genesis_ledger
    module Ledger_proof_statement = Ledger_proof_statement
    module Snark_worker = Snark_worker_lib.Prod.Worker
    module Consensus_mechanism = Consensus
    module Transaction_validator = Transaction_validator
  end

  include Coda_lib.Make (Inputs)

  let request_work t =
    Inputs.request_work ~log:t.log ~best_staged_ledger ~seen_jobs
      ~set_seen_jobs ~snark_pool t (snark_work_fee t)
end

[%%else]

(* TODO #1698: proof_level=check ledger proofs *)
module Make_coda (Init : Init_intf) = struct
  module Ledger_proof_verifier = struct
    let verify _ _ ~message:_ = return true
  end

  module Inputs = struct
    include Make_inputs (Init) (Ledger_proof_verifier) (Storage.Disk)
    module Genesis_ledger = Genesis_ledger
    module Ledger_proof_statement = Ledger_proof_statement
    module Snark_worker = Snark_worker_lib.Debug.Worker
    module Consensus_mechanism = Consensus
    module Transaction_validator = Transaction_validator
  end

  include Coda_lib.Make (Inputs)

  let request_work t =
    Inputs.request_work ~logger:t.logger ~best_staged_ledger ~seen_jobs
      ~set_seen_jobs ~snark_pool t (snark_work_fee t)
end

[%%endif]

module Run (Config_in : Config_intf) (Program : Main_intf) = struct
  include Program
  open Inputs

  module For_tests = struct
    let ledger_proof t = staged_ledger_ledger_proof t
  end

  module Lite_compat = Lite_compat.Make (Consensus.Blockchain_state)

  let get_account t (addr : Public_key.Compressed.t) =
    let open Participating_state.Let_syntax in
    let%map ledger = best_ledger t in
    Ledger.location_of_key ledger addr |> Option.bind ~f:(Ledger.get ledger)

  let get_balance t (addr : Public_key.Compressed.t) =
    let open Participating_state.Option.Let_syntax in
    let%map account = get_account t addr in
    account.Account.balance

  let get_accounts t =
    let open Participating_state.Let_syntax in
    let%map ledger = best_ledger t in
    Ledger.to_list ledger

  let string_of_public_key =
    Fn.compose Public_key.Compressed.to_base64 Account.public_key

  let get_public_keys t =
    let open Participating_state.Let_syntax in
    let%map account = get_accounts t in
    List.map account ~f:string_of_public_key

  let get_keys_with_balances t =
    let open Participating_state.Let_syntax in
    let%map accounts = get_accounts t in
    List.map accounts ~f:(fun account ->
        ( string_of_public_key account
        , Account.balance account |> Currency.Balance.to_int ) )

  let is_valid_payment t (txn : User_command.t) account_opt =
    let remainder =
      let open Option.Let_syntax in
      let%bind account = account_opt
      and cost =
        let fee = txn.payload.common.fee in
        match txn.payload.body with
        | Stake_delegation (Set_delegate _) ->
            Some (Currency.Amount.of_fee fee)
        | Payment {amount; _} -> Currency.Amount.add_fee amount fee
      in
      Currency.Balance.sub_amount account.Account.balance cost
    in
    Option.is_some remainder

  (** For status *)
  let txn_count = ref 0

  let record_payment ~logger t (txn : User_command.t) account =
    let previous = Account.receipt_chain_hash account in
    let receipt_chain_database = receipt_chain_database t in
    match Receipt_chain_database.add receipt_chain_database ~previous txn with
    | `Ok hash ->
        Logger.debug logger ~module_:__MODULE__ ~location:__LOC__
          ~metadata:
            [ ("user_command", User_command.to_yojson txn)
            ; ("receipt_chain_hash", Receipt.Chain_hash.to_yojson hash) ]
          "Added  payment $user_command into receipt_chain database. You \
           should wait for a bit to see your account's receipt chain hash \
           update as $receipt_chain_hash" ;
        hash
    | `Duplicate hash ->
        Logger.warn logger ~module_:__MODULE__ ~location:__LOC__
          ~metadata:[("user_command", User_command.to_yojson txn)]
          "Already sent transaction $user_command" ;
        hash
    | `Error_multiple_previous_receipts parent_hash ->
        Logger.fatal logger ~module_:__MODULE__ ~location:__LOC__
          ~metadata:
            [ ( "parent_receipt_chain_hash"
              , Receipt.Chain_hash.to_yojson parent_hash )
            ; ( "previous_receipt_chain_hash"
              , Receipt.Chain_hash.to_yojson previous ) ]
          "A payment is derived from two different blockchain states \
           ($parent_receipt_chain_hash, $previous_receipt_chain_hash). \
           Receipt.Chain_hash is supposed to be collision resistant. This \
           collision should not happen." ;
        Core.exit 1

  module Payment_verifier =
    Receipt_chain_database_lib.Verifier.Make
      (User_command)
      (Receipt.Chain_hash)

  let verify_payment t log (addr : Public_key.Compressed.Stable.Latest.t)
      (verifying_txn : User_command.t) proof =
    let open Participating_state.Let_syntax in
    let%map account = get_account t addr in
    let account = Option.value_exn account in
    let resulting_receipt = Account.receipt_chain_hash account in
    let open Or_error.Let_syntax in
    let%bind () = Payment_verifier.verify ~resulting_receipt proof in
    if
      List.exists (Payment_proof.payments proof) ~f:(fun txn ->
          User_command.equal verifying_txn txn )
    then Ok ()
    else
      Or_error.errorf
        !"Merkle list proof does not contain payment %{sexp:User_command.t}"
        verifying_txn

  let schedule_payment log t (txn : User_command.t) account_opt =
    if not (is_valid_payment t txn account_opt) then
      Or_error.error_string "Invalid payment: account balance is too low"
    else
      let txn_pool = transaction_pool t in
      don't_wait_for (Transaction_pool.add txn_pool txn) ;
      Logger.info log ~module_:__MODULE__ ~location:__LOC__
        ~metadata:[("user_command", User_command.to_yojson txn)]
        "Added payment $user_command to pool successfully" ;
      txn_count := !txn_count + 1 ;
      Or_error.return ()

  let send_payment logger t (txn : User_command.t) =
    Deferred.return
    @@
    let public_key = Public_key.compress txn.sender in
    let open Participating_state.Let_syntax in
    let%map account_opt = get_account t public_key in
    let open Or_error.Let_syntax in
    let%map () = schedule_payment logger t txn account_opt in
    record_payment ~logger t txn (Option.value_exn account_opt)

  (* TODO: Properly record receipt_chain_hash for multiple transactions. See #1143 *)
  let schedule_payments logger t txns =
    List.map txns ~f:(fun (txn : User_command.t) ->
        let public_key = Public_key.compress txn.sender in
        let open Participating_state.Let_syntax in
        let%map account_opt = get_account t public_key in
        match schedule_payment logger t txn account_opt with
        | Ok () -> ()
        | Error err ->
            Logger.warn logger ~module_:__MODULE__ ~location:__LOC__
              ~metadata:[("error", `String (Error.to_string_hum err))]
              "Failure in schedule_payments: $error. This is not yet reported \
               to the client, see #1143" )
    |> Participating_state.sequence
    |> Participating_state.map ~f:ignore

  let prove_receipt t ~proving_receipt ~resulting_receipt :
      Payment_proof.t Deferred.Or_error.t =
    let receipt_chain_database = receipt_chain_database t in
    (* TODO: since we are making so many reads to `receipt_chain_database`,
       reads should be async to not get IO-blocked. See #1125 *)
    let result =
      Receipt_chain_database.prove receipt_chain_database ~proving_receipt
        ~resulting_receipt
    in
    Deferred.return result

  let get_nonce t (addr : Public_key.Compressed.t) =
    let open Participating_state.Let_syntax in
    let%map ledger = best_ledger t in
    let open Option.Let_syntax in
    let%bind location = Ledger.location_of_key ledger addr in
    let%map account = Ledger.get ledger location in
    account.Account.nonce

  let start_time = Time_ns.now ()

  let snark_job_list_json t =
    let open Participating_state.Let_syntax in
    let%map sl = best_staged_ledger t in
    Staged_ledger.Scan_state.snark_job_list_json (Staged_ledger.scan_state sl)

  let get_status ~flag t =
    let open Participating_state.Let_syntax in
    let%bind ledger = best_ledger t in
    let ledger_merkle_root =
      Ledger.merkle_root ledger |> [%sexp_of: Ledger_hash.t] |> Sexp.to_string
    in
    let num_accounts = Ledger.num_accounts ledger in
    let%bind state = best_protocol_state t in
    let state_hash =
      Consensus.Protocol_state.hash state
      |> [%sexp_of: State_hash.t] |> Sexp.to_string
    in
    let consensus_state = state |> Consensus.Protocol_state.consensus_state in
    let block_count = Consensus.Consensus_state.length consensus_state in
    let uptime_secs =
      Time_ns.diff (Time_ns.now ()) start_time
      |> Time_ns.Span.to_sec |> Int.of_float
    in
    let r = Perf_histograms.report in
    let histograms =
      match flag with
      | `Performance ->
          let rpc_timings =
            let open Daemon_rpcs.Types.Status.Rpc_timings in
            { get_staged_ledger_aux=
                { Rpc_pair.dispatch=
                    r ~name:"rpc_dispatch_get_staged_ledger_aux"
                ; impl= r ~name:"rpc_impl_get_staged_ledger_aux" }
            ; answer_sync_ledger_query=
                { Rpc_pair.dispatch=
                    r ~name:"rpc_dispatch_answer_sync_ledger_query"
                ; impl= r ~name:"rpc_impl_answer_sync_ledger_query" }
            ; get_ancestry=
                { Rpc_pair.dispatch= r ~name:"rpc_dispatch_get_ancestry"
                ; impl= r ~name:"rpc_impl_get_ancestry" }
            ; transition_catchup=
                { Rpc_pair.dispatch= r ~name:"rpc_dispatch_transition_catchup"
                ; impl= r ~name:"rpc_impl_transition_catchup" } }
          in
          Some
            { Daemon_rpcs.Types.Status.Histograms.rpc_timings
            ; external_transition_latency=
                r ~name:"external_transition_latency"
            ; accepted_transition_local_latency=
                r ~name:"accepted_transition_local_latency"
            ; accepted_transition_remote_latency=
                r ~name:"accepted_transition_remote_latency"
            ; snark_worker_transition_time=
                r ~name:"snark_worker_transition_time"
            ; snark_worker_merge_time= r ~name:"snark_worker_merge_time" }
      | `None -> None
    in
    let%map staged_ledger = best_staged_ledger t in
    { Daemon_rpcs.Types.Status.num_accounts
    ; block_count= Int.of_string (Length.to_string block_count)
    ; uptime_secs
    ; ledger_merkle_root
    ; staged_ledger_hash=
        staged_ledger |> Staged_ledger.hash |> Staged_ledger_hash.sexp_of_t
        |> Sexp.to_string
    ; state_hash
    ; consensus_time_best_tip=
        Consensus.Consensus_state.time_hum consensus_state
    ; commit_id= Config_in.commit_id
    ; conf_dir= Config_in.conf_dir
    ; peers=
        List.map (peers t) ~f:(fun peer ->
            Network_peer.Peer.to_discovery_host_and_port peer
            |> Host_and_port.to_string )
    ; user_commands_sent= !txn_count
    ; run_snark_worker= run_snark_worker t
    ; propose_pubkey=
        Option.map ~f:(fun kp -> kp.public_key) (propose_keypair t)
    ; histograms
    ; consensus_time_now= Consensus.time_hum (Core_kernel.Time.now ())
    ; consensus_mechanism= Consensus.name
    ; consensus_configuration= Consensus.Configuration.t }

  let get_lite_chain :
      (t -> Public_key.Compressed.t list -> Lite_base.Lite_chain.t) option =
    Option.map Consensus.Consensus_state.to_lite
      ~f:(fun consensus_state_to_lite t pks ->
        let ledger = best_ledger t |> Participating_state.active_exn in
        let transition =
          With_hash.data
            (Transition_frontier.Breadcrumb.transition_with_hash
               (best_tip t |> Participating_state.active_exn))
        in
        let state = External_transition.Verified.protocol_state transition in
        let proof =
          External_transition.Verified.protocol_state_proof transition
        in
        let ledger =
          List.fold pks
            ~f:(fun acc key ->
              let loc = Option.value_exn (Ledger.location_of_key ledger key) in
              Lite_lib.Sparse_ledger.add_path acc
                (Lite_compat.merkle_path (Ledger.merkle_path ledger loc))
                (Lite_compat.public_key key)
                (Lite_compat.account (Option.value_exn (Ledger.get ledger loc)))
              )
            ~init:
              (Lite_lib.Sparse_ledger.of_hash ~depth:Ledger.depth
                 (Lite_compat.digest
                    ( Ledger.merkle_root ledger
                      :> Snark_params.Tick.Pedersen.Digest.t )))
        in
        let protocol_state : Lite_base.Protocol_state.t =
          { previous_state_hash=
              Lite_compat.digest
                ( Consensus.Protocol_state.previous_state_hash state
                  :> Snark_params.Tick.Pedersen.Digest.t )
          ; body=
              { blockchain_state=
                  Lite_compat.blockchain_state
                    (Consensus.Protocol_state.blockchain_state state)
              ; consensus_state=
                  consensus_state_to_lite
                    (Consensus.Protocol_state.consensus_state state) } }
        in
        let proof = Lite_compat.proof proof in
        {Lite_base.Lite_chain.proof; ledger; protocol_state} )

  let clear_hist_status ~flag t = Perf_histograms.wipe () ; get_status ~flag t

<<<<<<< HEAD
  let log_shutdown ~frontier_file ~logger t =
    visualize_frontier ~filename:frontier_file t |> ignore ;
    Logger.info logger ~module_:__MODULE__ ~location:__LOC__
      "Logging the transition_frontier at %s" frontier_file
=======
  let log_shutdown ~frontier_file ~log t =
    match visualize_frontier ~filename:frontier_file t with
    | `Active () ->
        Logger.info log
          "Successfully wrote the visualization of frontier at location: %s"
          frontier_file
    | `Bootstrapping ->
        Logger.info log
          "Could not visualize frontier since daemon is currently bootstrapping"
>>>>>>> 382d083f

  (* TODO: handle participation_status more appropriately than doing participate_exn *)
  let setup_local_server ?(client_whitelist = []) ?rest_server_port ~coda
      ~logger ~client_port () =
    let client_whitelist =
      Unix.Inet_addr.Set.of_list (Unix.Inet_addr.localhost :: client_whitelist)
    in
    (* Setup RPC server for client interactions *)
    let implement rpc f =
      Rpc.Rpc.implement rpc (fun () input ->
          trace_recurring_task (Rpc.Rpc.name rpc) (fun () -> f () input) )
    in
    let client_impls =
      [ implement Daemon_rpcs.Send_user_command.rpc (fun () tx ->
            let%map result = send_payment logger coda tx in
            result |> Participating_state.active_exn )
      ; implement Daemon_rpcs.Send_user_commands.rpc (fun () ts ->
            schedule_payments logger coda ts |> Participating_state.active_exn ;
            Deferred.unit )
      ; implement Daemon_rpcs.Get_balance.rpc (fun () pk ->
            return (get_balance coda pk |> Participating_state.active_exn) )
      ; implement Daemon_rpcs.Verify_proof.rpc (fun () (pk, tx, proof) ->
            return
              ( verify_payment coda logger pk tx proof
              |> Participating_state.active_exn ) )
      ; implement Daemon_rpcs.Prove_receipt.rpc
          (fun () (proving_receipt, pk) ->
            let open Deferred.Or_error.Let_syntax in
            let%bind account =
              get_account coda pk |> Participating_state.active_exn
              |> Result.of_option
                   ~error:
                     (Error.of_string
                        (sprintf
                           !"Could not find account of public key %{sexp: \
                             Public_key.Compressed.t}"
                           pk))
              |> Deferred.return
            in
            prove_receipt coda ~proving_receipt
              ~resulting_receipt:(Account.receipt_chain_hash account) )
      ; implement Daemon_rpcs.Get_public_keys_with_balances.rpc (fun () () ->
            return
              (get_keys_with_balances coda |> Participating_state.active_exn)
        )
      ; implement Daemon_rpcs.Get_public_keys.rpc (fun () () ->
            return (get_public_keys coda |> Participating_state.active_exn) )
      ; implement Daemon_rpcs.Get_nonce.rpc (fun () pk ->
            return (get_nonce coda pk |> Participating_state.active_exn) )
      ; implement Daemon_rpcs.Get_status.rpc (fun () flag ->
            return (get_status ~flag coda |> Participating_state.active_exn) )
      ; implement Daemon_rpcs.Clear_hist_status.rpc (fun () flag ->
            return
              (clear_hist_status ~flag coda |> Participating_state.active_exn)
        )
      ; implement Daemon_rpcs.Get_ledger.rpc (fun () lh -> get_ledger coda lh)
      ; implement Daemon_rpcs.Stop_daemon.rpc (fun () () ->
            Scheduler.yield () >>= (fun () -> exit 0) |> don't_wait_for ;
            Deferred.unit )
      ; implement Daemon_rpcs.Snark_job_list.rpc (fun () () ->
            return (snark_job_list_json coda |> Participating_state.active_exn)
        )
      ; implement Daemon_rpcs.Start_tracing.rpc (fun () () ->
            Coda_tracing.start Config_in.conf_dir )
      ; implement Daemon_rpcs.Stop_tracing.rpc (fun () () ->
            Coda_tracing.stop () ; Deferred.unit )
      ; implement Daemon_rpcs.Visualize_frontier.rpc (fun () filename ->
            return (visualize_frontier ~filename coda) ) ]
    in
    let snark_worker_impls =
      [ implement Snark_worker.Rpcs.Get_work.rpc (fun () () ->
            let r = request_work coda in
            Option.iter r ~f:(fun r ->
                Logger.trace logger ~module_:__MODULE__ ~location:__LOC__
                  !"Get_work: %{sexp:Snark_worker.Work.Spec.t}"
                  r ) ;
            return r )
      ; implement Snark_worker.Rpcs.Submit_work.rpc
          (fun () (work : Snark_worker.Work.Result.t) ->
            Logger.trace logger ~module_:__MODULE__ ~location:__LOC__
              !"Submit_work: %{sexp:Snark_worker.Work.Spec.t}"
              work.spec ;
            List.iter work.metrics ~f:(fun (total, tag) ->
                match tag with
                | `Merge ->
                    Perf_histograms.add_span ~name:"snark_worker_merge_time"
                      total
                | `Transition ->
                    Perf_histograms.add_span
                      ~name:"snark_worker_transition_time" total ) ;
            Snark_pool.add_completed_work (snark_pool coda) work ) ]
    in
    Option.iter rest_server_port ~f:(fun rest_server_port ->
        trace_task "REST server" (fun () ->
            let graphql_schema =
              Graphql_async.Schema.(
                schema
                  [ field "greeting" ~typ:(non_null string)
                      ~args:Arg.[]
                      ~resolve:(fun _ () -> "hello coda") ])
            in
            let graphql_callback =
              Graphql_cohttp_async.make_callback
                (fun _req -> ())
                graphql_schema
            in
            Cohttp_async.(
              Server.create
                ~on_handler_error:
                  (`Call
                    (fun net exn ->
                      Logger.error logger ~module_:__MODULE__ ~location:__LOC__
                        "%s" (Exn.to_string_mach exn) ))
                (Tcp.Where_to_listen.bind_to Localhost
                   (On_port rest_server_port))
                (fun ~body _sock req ->
                  let uri = Cohttp.Request.uri req in
                  let status flag =
                    Server.respond_string
                      ( get_status ~flag coda |> Participating_state.active_exn
                      |> Daemon_rpcs.Types.Status.to_yojson
                      |> Yojson.Safe.pretty_to_string )
                  in
                  match Uri.path uri with
                  | "/graphql" -> graphql_callback () req body
                  | "/status" -> status `None
                  | "/status/performance" -> status `Performance
                  | _ ->
                      Server.respond_string ~status:`Not_found
                        "Route not found" )) )
        |> ignore ) ;
    let where_to_listen =
      Tcp.Where_to_listen.bind_to All_addresses (On_port client_port)
    in
    trace_task "client RPC handling" (fun () ->
        Tcp.Server.create
          ~on_handler_error:
            (`Call
              (fun net exn ->
                Logger.error logger ~module_:__MODULE__ ~location:__LOC__ "%s"
                  (Exn.to_string_mach exn) ))
          where_to_listen
          (fun address reader writer ->
            let address = Socket.Address.Inet.addr address in
            if not (Set.mem client_whitelist address) then (
              Logger.error logger ~module_:__MODULE__ ~location:__LOC__
                !"Rejecting client connection from \
                  %{sexp:Unix.Inet_addr.Blocking_sexp.t}"
                address ;
              Deferred.unit )
            else
              Rpc.Connection.server_with_close reader writer
                ~implementations:
                  (Rpc.Implementations.create_exn
                     ~implementations:(client_impls @ snark_worker_impls)
                     ~on_unknown_rpc:`Raise)
                ~connection_state:(fun _ -> ())
                ~on_handshake_error:
                  (`Call
                    (fun exn ->
                      Logger.error logger ~module_:__MODULE__ ~location:__LOC__
                        "%s" (Exn.to_string_mach exn) ;
                      Deferred.unit )) ) )
    |> ignore

  let create_snark_worker ~logger ~public_key ~client_port
      ~shutdown_on_disconnect =
    let open Snark_worker_lib in
    let%map p =
      let our_binary = Sys.executable_name in
      Process.create_exn () ~prog:our_binary
        ~args:
          ( "internal" :: Snark_worker_lib.Intf.command_name
          :: Snark_worker.arguments ~public_key
               ~daemon_address:
                 (Host_and_port.create ~host:"127.0.0.1" ~port:client_port)
               ~shutdown_on_disconnect )
    in
    (* We want these to be printfs so we don't double encode our logs here *)
    Pipe.iter_without_pushback
      (Reader.pipe (Process.stdout p))
      ~f:(fun s -> printf "%s" s)
    |> don't_wait_for ;
    Pipe.iter_without_pushback
      (Reader.pipe (Process.stderr p))
      ~f:(fun s -> printf "%s" s)
    |> don't_wait_for ;
    Deferred.unit

  let run_snark_worker ?shutdown_on_disconnect:(s = true) ~logger ~client_port
      run_snark_worker =
    match run_snark_worker with
    | `Don't_run -> ()
    | `With_public_key public_key ->
        create_snark_worker ~shutdown_on_disconnect:s ~logger ~public_key
          ~client_port
        |> ignore

  let handle_shutdown ~monitor ~frontier_file ~logger t =
    Monitor.detach_and_iter_errors monitor ~f:(fun exn ->
        log_shutdown ~frontier_file ~logger t ;
        raise exn ) ;
    Async_unix.Signal.(
      handle terminating ~f:(fun signal ->
          log_shutdown ~frontier_file ~logger t ;
          Logger.info logger ~module_:__MODULE__ ~location:__LOC__
            !"Coda process got interrupted by signal %{sexp:t}"
            signal ))
end<|MERGE_RESOLUTION|>--- conflicted
+++ resolved
@@ -1294,22 +1294,15 @@
 
   let clear_hist_status ~flag t = Perf_histograms.wipe () ; get_status ~flag t
 
-<<<<<<< HEAD
   let log_shutdown ~frontier_file ~logger t =
-    visualize_frontier ~filename:frontier_file t |> ignore ;
-    Logger.info logger ~module_:__MODULE__ ~location:__LOC__
-      "Logging the transition_frontier at %s" frontier_file
-=======
-  let log_shutdown ~frontier_file ~log t =
     match visualize_frontier ~filename:frontier_file t with
     | `Active () ->
-        Logger.info log
+        Logger.info logger ~module_:__MODULE__ ~location:__LOC__
           "Successfully wrote the visualization of frontier at location: %s"
           frontier_file
     | `Bootstrapping ->
-        Logger.info log
+        Logger.info logger ~module_:__MODULE__ ~location:__LOC__
           "Could not visualize frontier since daemon is currently bootstrapping"
->>>>>>> 382d083f
 
   (* TODO: handle participation_status more appropriately than doing participate_exn *)
   let setup_local_server ?(client_whitelist = []) ?rest_server_port ~coda
