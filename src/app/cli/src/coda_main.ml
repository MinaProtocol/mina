--- conflicted
+++ resolved
@@ -234,6 +234,10 @@
       type t
 
       val hash : t -> Staged_ledger_hash.t
+
+      module Scan_state : sig
+        type t
+      end
     end
 
     module Staged_ledger_diff : sig
@@ -249,10 +253,7 @@
     module External_transition :
       Coda_base.External_transition.S
       with module Protocol_state = Consensus.Mechanism.Protocol_state
-<<<<<<< HEAD
        and module Staged_ledger_diff := Staged_ledger_diff
-=======
-       and module Ledger_builder_diff := Ledger_builder_diff
 
     module Transition_frontier :
       Protocols.Coda_pow.Transition_frontier_intf
@@ -260,8 +261,8 @@
        and type external_transition := External_transition.t
        and type ledger_database := Coda_base.Ledger.Db.t
        and type masked_ledger := Coda_base.Ledger.t
-       and type ledger_builder := Ledger_builder.t
->>>>>>> aff9c3b3
+       and type staged_ledger := Staged_ledger.t
+       and type transaction_snark_scan_state := Staged_ledger.Scan_state.t
   end
 
   module Config : sig
