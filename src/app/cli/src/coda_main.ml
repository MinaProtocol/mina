--- conflicted
+++ resolved
@@ -299,6 +299,7 @@
        and type scan_state := Staged_ledger.Scan_state.t
        and type hash := Diff_hash.t
        and type consensus_state := Consensus.Consensus_state.Value.Stable.V1.t
+       and type pending_coinbases := Pending_coinbase.t
 
     module Transition_frontier :
       Protocols.Coda_pow.Transition_frontier_intf
@@ -634,13 +635,10 @@
     module Staged_ledger_diff = Staged_ledger_diff
     module External_transition = External_transition
     module Staged_ledger = Staged_ledger
-<<<<<<< HEAD
     module Diff_hash = Diff_hash
     module Diff_mutant = Diff_mutant
-=======
     module Pending_coinbase_stack_state = Pending_coinbase_stack_state
     module Pending_coinbase = Pending_coinbase
->>>>>>> ccf76d2a
 
     let max_length = max_length
   end)
