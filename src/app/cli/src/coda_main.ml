--- conflicted
+++ resolved
@@ -474,30 +474,7 @@
     type t = Ledger_proof.t list [@@deriving sexp, bin_io]
   end
 
-<<<<<<< HEAD
   module Staged_ledger = struct
-=======
-  module Ledger_builder :
-    Protocols.Coda_pow.Ledger_builder_intf
-    with type diff := Ledger_builder_diff.t
-     and type valid_diff :=
-                Ledger_builder_diff.With_valid_signatures_and_proofs.t
-     and type ledger_hash := Ledger_hash.t
-     and type frozen_ledger_hash := Frozen_ledger_hash.t
-     and type ledger_builder_hash := Ledger_builder_hash.t
-     and type public_key := Public_key.Compressed.t
-     and type ledger := Ledger.t
-     and type user_command_with_valid_signature :=
-                User_command.With_valid_signature.t
-     and type statement := Completed_work.Statement.t
-     and type completed_work := Completed_work.Checked.t
-     and type ledger_proof := Ledger_proof.t
-     and type ledger_builder_aux_hash := Ledger_builder_aux_hash.t
-     and type sparse_ledger := Sparse_ledger.t
-     and type ledger_proof_statement := Ledger_proof_statement.t
-     and type ledger_proof_statement_set := Ledger_proof_statement.Set.t
-     and type transaction := Transaction.t = struct
->>>>>>> ce6a17df
     module Inputs = struct
       module Sok_message = Sok_message
       module Account = Account
@@ -560,45 +537,19 @@
       (Consensus.Mechanism.Snark_transition)
       (Consensus.Mechanism.Prover_state)
   module External_transition =
-<<<<<<< HEAD
     Coda_base.External_transition.Make (Staged_ledger_diff) (Protocol_state)
-  module Transition_frontier =
-    Transition_frontier.Make (Staged_ledger_aux_hash) (Ledger_proof_statement)
-      (Ledger_proof)
-      (Transaction_snark_work)
-      (Staged_ledger_diff)
-      (External_transition)
-      (Staged_ledger)
-=======
-    Coda_base.External_transition.Make (Ledger_builder_diff) (Protocol_state)
-
-  module Patched_ledger_builder = struct
-    (* This monkey patching is justified because we're about to rip out
-     * ledger builder *)
-    include Ledger_builder
-
-    type sparse_ledger = Sparse_ledger.t
-
-    type ledger_proof_statement_set = Ledger_proof_statement.Set.t
-
-    type ledger_proof_statement = Ledger_proof_statement.t
-
-    type statement = Completed_work.Statement.t
-
-    type transaction = Transaction.t
-
-    type ledger_proof = Ledger_proof.t
-
-    type ledger_builder_aux_hash = Ledger_builder_aux_hash.t
-  end
-
-  module Transition_frontier = Transition_frontier.Make (struct
-    module Completed_work = Completed_work
-    module Ledger_builder_diff = Ledger_builder_diff
+
+  module Tf_inputs = struct
+    module Staged_ledger_aux_hash = Staged_ledger_aux_hash
+    module Ledger_proof_statement = Ledger_proof_statement
+    module Ledger_proof = Ledger_proof
+    module Transaction_snark_work = Transaction_snark_work
+    module Staged_ledger_diff = Staged_ledger_diff
     module External_transition = External_transition
-    module Ledger_builder = Patched_ledger_builder
-  end)
->>>>>>> ce6a17df
+    module Staged_ledger = Staged_ledger
+  end
+
+  module Transition_frontier = Transition_frontier.Make (Tf_inputs)
 
   module Transaction_pool = struct
     module Pool = Transaction_pool.Make (User_command)
@@ -810,60 +761,51 @@
   end)
 
   module Sync_handler = Sync_handler.Make (struct
+    include Inputs0
+    module Staged_ledger_diff = Staged_ledger_diff
+    module Transaction_snark_work = Transaction_snark_work
+    module Syncable_ledger = Sync_ledger
+    module Ledger_proof_statement = Ledger_proof_statement
+    module Staged_ledger_aux_hash = Staged_ledger_aux_hash
+  end)
+
+  module Ledger_catchup = Ledger_catchup.Make (struct
+    include Inputs0
+    module Staged_ledger_diff = Staged_ledger_diff
+    module Transaction_snark_work = Transaction_snark_work
+    module Ledger_proof_statement = Ledger_proof_statement
+    module Staged_ledger_aux_hash = Staged_ledger_aux_hash
+  end)
+
+  module Transition_handler = Transition_handler.Make (struct
+    (*module Hack_proof = Inputs0.Proof
+
     include (
       Inputs0 :
         module type of Inputs0
-        with module Ledger_builder := Patched_ledger_builder )
-
-    module Ledger_builder = Patched_ledger_builder
-    module Ledger_builder_diff = Ledger_builder_diff
-    module Completed_work = Completed_work
-    module Syncable_ledger = Sync_ledger
-  end)
-
-  module Ledger_catchup = Ledger_catchup.Make (struct
-    include (
-      Inputs0 :
-        module type of Inputs0
-        with module Ledger_builder := Patched_ledger_builder )
-
-    module Ledger_builder_diff = Ledger_builder_diff
-    module Completed_work = Completed_work
-    module Ledger_builder = Patched_ledger_builder
-  end)
-
-  module Transition_handler = Transition_handler.Make (struct
-    module Hack_proof = Inputs0.Proof
-
-    include (
-      Inputs0 :
-        module type of Inputs0
-        with module Ledger_builder := Patched_ledger_builder
-         and module Proof := Hack_proof )
-
-    module Proof = Protocol_state_proof
-    module Completed_work = Completed_work
-    module Ledger_builder_diff = Ledger_builder_diff
-    module Ledger_builder = Patched_ledger_builder
+        with module Proof := Hack_proof )*)
+    include Inputs0
+    module State_proof = Protocol_state_proof
+    module Transaction_snark_work = Transaction_snark_work
+    module Staged_ledger_diff = Staged_ledger_diff
+    module Ledger_proof_statement = Ledger_proof_statement
+    module Staged_ledger_aux_hash = Staged_ledger_aux_hash
   end)
 
   module Transition_frontier_controller =
   Transition_frontier_controller.Make (struct
-    include (
-      Inputs0 :
-        module type of Inputs0
-        with module Ledger_builder := Patched_ledger_builder )
-
-    module Ledger_builder = Patched_ledger_builder
-    module Completed_work = Completed_work
+    include Inputs0
+    module Transaction_snark_work = Transaction_snark_work
     module Syncable_ledger = Sync_ledger
     module Sync_handler = Sync_handler
     module Merkle_address = Ledger.Addr
     module Catchup = Ledger_catchup
     module Transition_handler = Transition_handler
-    module Ledger_builder_diff = Ledger_builder_diff
-    module Ledger_diff = Ledger_builder_diff
+    module Staged_ledger_diff = Staged_ledger_diff
+    module Ledger_diff = Staged_ledger_diff
     module Consensus_mechanism = Consensus.Mechanism
+    module Ledger_proof_statement = Ledger_proof_statement
+    module Staged_ledger_aux_hash = Staged_ledger_aux_hash
   end)
 
   module Ledger_builder_controller = struct
@@ -888,15 +830,9 @@
       module Ledger_proof_statement = Ledger_proof_statement
       module Staged_ledger_hash = Staged_ledger_hash
       module Ledger = Ledger
-<<<<<<< HEAD
       module Staged_ledger_diff = Staged_ledger_diff
       module Staged_ledger_aux_hash = Staged_ledger_aux_hash
       module Staged_ledger = Staged_ledger
-=======
-      module Ledger_builder = Ledger_builder
-      module Ledger_builder_diff = Ledger_builder_diff
-      module Ledger_builder_aux_hash = Ledger_builder_aux_hash
->>>>>>> ce6a17df
       module Blockchain_state = Blockchain_state
       module Consensus_mechanism = Consensus.Mechanism
       module Protocol_state = Protocol_state
