--- conflicted
+++ resolved
@@ -996,40 +996,31 @@
            ( Account.balance account |> Currency.Balance.to_int
            , string_of_public_key account ) )
 
-<<<<<<< HEAD
-  let is_valid_payment t (txn : Payment.t) account_opt =
+  let is_valid_payment t (txn : User_command.t) account_opt =
     let remainder =
       let open Option.Let_syntax in
       let%bind account = account_opt
-      and cost = Currency.Amount.add_fee txn.payload.amount txn.payload.fee in
+      and cost = User_command.Payload.sender_cost txn.payload |> Or_error.ok in
       Currency.Balance.sub_amount account.Account.balance cost
-=======
-  let is_valid_payment t (txn : User_command.t) =
-    let remainder =
-      let open Option.Let_syntax in
-      let%bind balance = get_balance t (Public_key.compress txn.sender)
-      and cost = User_command.Payload.sender_cost txn.payload |> Or_error.ok in
-      Currency.Balance.sub_amount balance cost
->>>>>>> 05c2e12b
     in
     Option.is_some remainder
 
   (** For status *)
   let txn_count = ref 0
 
-  let record_payment ~log t (txn : Payment.t) account =
+  let record_payment ~log t (txn : User_command.t) account =
     let previous = Account.receipt_chain_hash account in
     let receipt_chain_database = receipt_chain_database t in
     match Receipt_chain_database.add receipt_chain_database ~previous txn with
     | `Ok hash ->
         Logger.debug log
-          !"Added  payment %{sexp:Payment.t} into receipt_chain database. You \
+          !"Added  payment %{sexp:User_command.t} into receipt_chain database. You \
             should wait for a bit to see your account's receipt chain hash \
             update as %{sexp:Receipt.Chain_hash.t}"
           txn hash ;
         hash
     | `Duplicate hash ->
-        Logger.warn log !"Already sent transaction %{sexp:Payment.t}" txn ;
+        Logger.warn log !"Already sent transaction %{sexp:User_command.t}" txn ;
         hash
     | `Error_multiple_previous_receipts parent_hash ->
         Logger.fatal log
@@ -1040,7 +1031,7 @@
           parent_hash previous ;
         Core.exit 1
 
-  let schedule_payment log t (txn : Payment.t) account_opt =
+  let schedule_payment log t (txn : User_command.t) account_opt =
     if not (is_valid_payment t txn account_opt) then (
       Core.Printf.eprintf "Invalid payment: account balance is too low" ;
       Core.exit 1 ) ;
@@ -1051,7 +1042,7 @@
       txn ;
     txn_count := !txn_count + 1
 
-  let send_payment log t (txn : Payment.t) =
+  let send_payment log t (txn : User_command.t) =
     let public_key = Public_key.compress txn.sender in
     let account_opt = get_account t public_key in
     schedule_payment log t txn account_opt ;
@@ -1059,13 +1050,13 @@
 
   (* TODO: Properly record receipt_chain_hash for multiple transactions. See #1143 *)
   let schedule_payments log t txns =
-    List.iter txns ~f:(fun (txn : Payment.t) ->
+    List.iter txns ~f:(fun (txn : User_command.t) ->
         let public_key = Public_key.compress txn.sender in
         let account_opt = get_account t public_key in
         schedule_payment log t txn account_opt )
 
   let prove_receipt t ~proving_receipt ~resulting_receipt :
-      (Receipt.Chain_hash.t * Payment.t) list Deferred.t =
+      (Receipt.Chain_hash.t * User_command.t) list Deferred.t =
     let receipt_chain_database = receipt_chain_database t in
     (* TODO: since we are making so many reads to `receipt_chain_database`, 
     reads should be async to not get IO-blocked. See #1125 *)
