[%%import
"../../../config.mlh"]

open Core
open Async
open Coda_base
open Signature_lib
open Blockchain_snark
open Coda_numbers
open Pipe_lib
open O1trace
module Fee = Protocols.Coda_pow.Fee

[%%if
proof_level = "full"]

module Ledger_proof = Ledger_proof.Prod

[%%else]

(* TODO #1698: proof_level=check *)

module Ledger_proof = struct
  module Statement = Transaction_snark.Statement
  include Ledger_proof.Debug
end

[%%endif]

module Graphql_cohttp_async =
  Graphql_cohttp.Make (Graphql_async.Schema) (Cohttp_async.Body)

module Staged_ledger_aux_hash = struct
  include Staged_ledger_hash.Aux_hash.Stable.Latest

  let of_bytes = Staged_ledger_hash.Aux_hash.of_bytes

  let to_bytes = Staged_ledger_hash.Aux_hash.to_bytes
end

module Staged_ledger_hash = struct
  include Staged_ledger_hash.Stable.Latest

  let ledger_hash = Staged_ledger_hash.ledger_hash

  let aux_hash = Staged_ledger_hash.aux_hash

  let of_aux_and_ledger_hash = Staged_ledger_hash.of_aux_and_ledger_hash
end

module Ledger_hash = struct
  include Ledger_hash

  let of_digest = Ledger_hash.of_digest

  let merge = Ledger_hash.merge

  let to_bytes = Ledger_hash.to_bytes

  let of_digest = Ledger_hash.of_digest

  let merge = Ledger_hash.merge
end

module Frozen_ledger_hash = struct
  include Frozen_ledger_hash

  let to_bytes = Frozen_ledger_hash.to_bytes

  let of_ledger_hash = Frozen_ledger_hash.of_ledger_hash
end

module type Ledger_proof_verifier_intf = sig
  val verify :
       Ledger_proof.t
    -> Transaction_snark.Statement.t
    -> message:Sok_message.t
    -> bool Deferred.t
end

module type Work_selector_F = functor
  (Inputs : Work_selector.Inputs.Inputs_intf)
  -> Protocols.Coda_pow.Work_selector_intf
     with type staged_ledger := Inputs.Staged_ledger.t
      and type work :=
                 ( Inputs.Ledger_proof_statement.t
                 , Inputs.Transaction.t
                 , Inputs.Sparse_ledger.t
                 , Inputs.Ledger_proof.t )
                 Snark_work_lib.Work.Single.Spec.t
      and type snark_pool := Inputs.Snark_pool.t
      and type fee := Inputs.Fee.t

module type Config_intf = sig
  val logger : Logger.t

  val conf_dir : string

  val lbc_tree_max_depth : [`Infinity | `Finite of int]

  val propose_keypair : Keypair.t option

  val genesis_proof : Snark_params.Tock.Proof.t

  val commit_id : Daemon_rpcs.Types.Git_sha.t option

  val work_selection : Protocols.Coda_pow.Work_selection.t
end

module type Init_intf = sig
  include Config_intf

  module Transaction_snark_work :
    Protocols.Coda_pow.Transaction_snark_work_intf
    with type proof := Ledger_proof.t
     and type statement := Transaction_snark.Statement.t
     and type public_key := Public_key.Compressed.t

  module Staged_ledger_diff :
    Protocols.Coda_pow.Staged_ledger_diff_intf
    with type completed_work_checked := Transaction_snark_work.Checked.t
     and type completed_work := Transaction_snark_work.t
     and type public_key := Public_key.Compressed.t
     and type staged_ledger_hash := Staged_ledger_hash.t
     and type user_command := User_command.t
     and type user_command_with_valid_signature :=
                User_command.With_valid_signature.t
     and type fee_transfer_single := Fee_transfer.single

  module Make_work_selector : Work_selector_F

  val proposer_prover : [`Proposer of Prover.t | `Non_proposer]

  val verifier : Verifier.t

  val genesis_proof : Proof.t
end

module type Main_intf = sig
  module Inputs : sig
    module Time : Protocols.Coda_pow.Time_intf

    module Ledger : sig
      type t [@@deriving sexp]

      val copy : t -> t

      val location_of_key :
        t -> Public_key.Compressed.t -> Ledger.Location.t option

      val get : t -> Ledger.Location.t -> Account.t option

      val merkle_path :
           t
        -> Ledger.Location.t
        -> [`Left of Ledger_hash.t | `Right of Ledger_hash.t] list

      val num_accounts : t -> int

      val depth : int

      val merkle_root : t -> Ledger_hash.t

      val to_list : t -> Account.t list

      val fold_until :
           t
        -> init:'accum
        -> f:('accum -> Account.t -> ('accum, 'stop) Base.Continue_or_stop.t)
        -> finish:('accum -> 'stop)
        -> 'stop
    end

    module Net : sig
      type t

      module Peer : sig
        type t =
          { host: Unix.Inet_addr.Blocking_sexp.t
          ; discovery_port: int (* UDP *)
          ; communication_port: int
          (* TCP *) }
        [@@deriving bin_io, sexp, compare, hash]
      end

      module Gossip_net : sig
        module Config : Gossip_net.Config_intf
      end

      module Config :
        Coda_networking.Config_intf
        with type gossip_config := Gossip_net.Config.t
         and type time_controller := Time.Controller.t
    end

    module Sparse_ledger : sig
      type t
    end

    module Ledger_proof : sig
      type t

      type statement
    end

    module Ledger_proof_statement : sig
      type t

      include Comparable.S with type t := t
    end

    module Transaction : sig
      type t
    end

    module Snark_worker :
      Snark_worker_lib.Intf.S
      with type proof := Ledger_proof.t
       and type statement := Ledger_proof.statement
       and type transition := Transaction.t
       and type sparse_ledger := Sparse_ledger.t

    module Snark_pool : sig
      type t

      val add_completed_work :
        t -> Snark_worker.Work.Result.t -> unit Deferred.t
    end

    module Transaction_pool : sig
      type t

      val add : t -> User_command.t -> unit Deferred.t
    end

    module Protocol_state_proof : sig
      type t

      val dummy : t
    end

    module Transaction_snark_work :
      Protocols.Coda_pow.Transaction_snark_work_intf
      with type proof := Ledger_proof.t
       and type statement := Transaction_snark.Statement.t
       and type public_key := Public_key.Compressed.t

    module Staged_ledger_diff :
      Protocols.Coda_pow.Staged_ledger_diff_intf
      with type completed_work := Transaction_snark_work.t
       and type completed_work_checked := Transaction_snark_work.Checked.t
       and type user_command := User_command.t
       and type user_command_with_valid_signature :=
                  User_command.With_valid_signature.t
       and type public_key := Public_key.Compressed.t
       and type staged_ledger_hash := Staged_ledger_hash.t
       and type fee_transfer_single := Fee_transfer.single

    module Staged_ledger :
      Protocols.Coda_pow.Staged_ledger_intf
      with type diff := Staged_ledger_diff.t
       and type valid_diff :=
                  Staged_ledger_diff.With_valid_signatures_and_proofs.t
       and type staged_ledger_hash := Staged_ledger_hash.t
       and type staged_ledger_aux_hash := Staged_ledger_aux_hash.t
       and type ledger_hash := Ledger_hash.t
       and type frozen_ledger_hash := Frozen_ledger_hash.t
       and type public_key := Public_key.Compressed.t
       and type ledger := Ledger.t
       and type ledger_proof := Ledger_proof.t
       and type user_command_with_valid_signature :=
                  User_command.With_valid_signature.t
       and type statement := Transaction_snark_work.Statement.t
       and type completed_work_checked := Transaction_snark_work.Checked.t
       and type sparse_ledger := Sparse_ledger.t
       and type ledger_proof_statement := Ledger_proof_statement.t
       and type ledger_proof_statement_set := Ledger_proof_statement.Set.t
       and type transaction := Transaction.t
       and type user_command := User_command.t

    module Internal_transition :
      Coda_base.Internal_transition.S
      with module Snark_transition = Consensus.Snark_transition
       and module Prover_state := Consensus.Prover_state
       and module Staged_ledger_diff := Staged_ledger_diff

    module External_transition :
      Coda_base.External_transition.S
      with module Protocol_state = Consensus.Protocol_state
       and module Staged_ledger_diff := Staged_ledger_diff

    module Transition_frontier :
      Protocols.Coda_pow.Transition_frontier_intf
      with type state_hash := State_hash.t
       and type external_transition_verified := External_transition.Verified.t
       and type ledger_database := Coda_base.Ledger.Db.t
       and type masked_ledger := Coda_base.Ledger.t
       and type staged_ledger := Staged_ledger.t
       and type staged_ledger_diff := Staged_ledger_diff.t
       and type transaction_snark_scan_state := Staged_ledger.Scan_state.t
       and type consensus_local_state := Consensus.Local_state.t
       and type user_command := User_command.t
       and type Extensions.Work.t = Transaction_snark_work.Statement.t
  end

  module Config : sig
    (** If ledger_db_location is None, will auto-generate a db based on a UUID *)
    type t =
      { logger: Logger.t
      ; propose_keypair: Keypair.t option
      ; run_snark_worker: bool
      ; net_config: Inputs.Net.Config.t
      ; staged_ledger_persistant_location: string
      ; transaction_pool_disk_location: string
      ; snark_pool_disk_location: string
      ; ledger_db_location: string option
      ; staged_ledger_transition_backup_capacity: int [@default 10]
      ; time_controller:
          Inputs.Time.Controller.t (* FIXME trust system goes here? *)
      ; receipt_chain_database: Receipt_chain_database.t
      ; snark_work_fee: Currency.Fee.t
      ; monitor: Async.Monitor.t option }
    [@@deriving make]
  end

  type t

  val propose_keypair : t -> Keypair.t option

  val run_snark_worker : t -> bool

  val request_work : t -> Inputs.Snark_worker.Work.Spec.t option

  val best_staged_ledger : t -> Inputs.Staged_ledger.t Participating_state.t

  val best_ledger : t -> Inputs.Ledger.t Participating_state.t

  val best_protocol_state :
    t -> Consensus.Protocol_state.Value.t Participating_state.t

  val best_tip :
    t -> Inputs.Transition_frontier.Breadcrumb.t Participating_state.t

  val visualize_frontier : filename:string -> t -> unit Participating_state.t

  val peers : t -> Network_peer.Peer.t list

  val strongest_ledgers :
       t
    -> (Inputs.External_transition.Verified.t, State_hash.t) With_hash.t
       Strict_pipe.Reader.t

  val transaction_pool : t -> Inputs.Transaction_pool.t

  val snark_pool : t -> Inputs.Snark_pool.t

  val create : Config.t -> t Deferred.t

  val staged_ledger_ledger_proof : t -> Inputs.Ledger_proof.t option

  val get_ledger :
    t -> Staged_ledger_hash.t -> Account.t list Deferred.Or_error.t

  val receipt_chain_database : t -> Receipt_chain_database.t
end

module Fee_transfer = Coda_base.Fee_transfer
module Ledger_proof_statement = Transaction_snark.Statement
module Transaction_snark_work =
  Staged_ledger.Make_completed_work
    (Public_key.Compressed)
    (Ledger_proof.Stable.V1)
    (Ledger_proof_statement)

module Staged_ledger_diff = Staged_ledger.Make_diff (struct
  module Ledger_proof = Ledger_proof.Stable.V1
  module Ledger_hash = Ledger_hash
  module Staged_ledger_hash = Staged_ledger_hash
  module Staged_ledger_aux_hash = Staged_ledger_aux_hash
  module Compressed_public_key = Public_key.Compressed
  module User_command = User_command
  module Transaction_snark_work = Transaction_snark_work
  module Fee_transfer = Fee_transfer
end)

let make_init ~should_propose (module Config : Config_intf) :
    (module Init_intf) Deferred.t =
  let open Config in
  let%bind proposer_prover =
    if should_propose then Prover.create ~conf_dir >>| fun p -> `Proposer p
    else return `Non_proposer
  in
  let%map verifier = Verifier.create ~conf_dir in
  let (module Make_work_selector : Work_selector_F) =
    match work_selection with
    | Seq -> (module Work_selector.Sequence.Make : Work_selector_F)
    | Random -> (module Work_selector.Random.Make : Work_selector_F)
  in
  let module Init = struct
    module Ledger_proof_statement = Ledger_proof_statement
    module Transaction_snark_work = Transaction_snark_work
    module Staged_ledger_diff = Staged_ledger_diff
    module Make_work_selector = Make_work_selector
    include Config

    let proposer_prover = proposer_prover

    let verifier = verifier
  end in
  (module Init : Init_intf)

module Make_inputs0
    (Init : Init_intf)
    (Ledger_proof_verifier : Ledger_proof_verifier_intf) =
struct
  open Protocols.Coda_pow
  open Init
  module Protocol_state = Consensus.Protocol_state
  module Protocol_state_hash = State_hash.Stable.Latest

  module Time : Time_intf with type t = Block_time.t = Block_time

  module Time_close_validator = struct
    let limit = Block_time.Span.of_time_span (Core.Time.Span.of_sec 15.)

    let validate t =
      let now = Block_time.now Block_time.Controller.basic in
      (* t should be at most [limit] greater than now *)
      Block_time.Span.( < ) (Block_time.diff t now) limit
  end

  module Masked_ledger = Ledger.Mask.Attached
  module Sok_message = Sok_message

  module Amount = struct
    module Signed = struct
      include Currency.Amount.Signed

      include (
        Currency.Amount.Signed.Stable.Latest :
          module type of Currency.Amount.Signed.Stable.Latest
          with type t := t
           and type ('a, 'b) t_ := ('a, 'b) t_ )
    end
  end

  module Protocol_state_proof = struct
    include Proof.Stable.V1

    type input = Protocol_state.Value.t

    let dummy = Coda_base.Proof.dummy

    let verify state_proof state =
      match%map
        Verifier.verify_blockchain Init.verifier {proof= state_proof; state}
      with
      | Ok b -> b
      | Error e ->
          Logger.error Init.logger ~module_:__MODULE__ ~location:__LOC__
            ~metadata:[("error", `String (Error.to_string_hum e))]
            "Could not connect to verifier: $error" ;
          false
  end

  module Coinbase = Coda_base.Coinbase
  module Fee_transfer = Fee_transfer
  module Account = Account

  module Transaction = struct
    module T = struct
      type t = Coda_base.Transaction.t =
        | User_command of User_command.With_valid_signature.t
        | Fee_transfer of Fee_transfer.t
        | Coinbase of Coinbase.t
      [@@deriving compare, eq]
    end

    let fee_excess = Transaction.fee_excess

    let supply_increase = Transaction.supply_increase

    include T

    include (
      Coda_base.Transaction :
        module type of Coda_base.Transaction with type t := t )
  end

  module Ledger = Ledger
  module Ledger_db = Ledger.Db
  module Ledger_transfer = Ledger_transfer.Make (Ledger) (Ledger_db)

  module Transaction_snark = struct
    include Ledger_proof
    include Ledger_proof_verifier
  end

  module Proof = Coda_base.Proof.Stable.V1
  module Ledger_proof = Ledger_proof
  module Sparse_ledger = Coda_base.Sparse_ledger

  module Transaction_snark_work_proof = struct
    type t = Ledger_proof.Stable.V1.t list [@@deriving sexp, bin_io]
  end

  module Staged_ledger = struct
    module Inputs = struct
      module Sok_message = Sok_message
      module Account = Account
      module Proof = Proof
      module Sparse_ledger = Sparse_ledger
      module Amount = Amount
      module Transaction_snark_work = Transaction_snark_work
      module Compressed_public_key = Public_key.Compressed
      module User_command = User_command
      module Fee_transfer = Fee_transfer
      module Coinbase = Coinbase
      module Transaction = Transaction
      module Ledger = Ledger
      module Ledger_proof = Ledger_proof
      module Ledger_proof_verifier = Ledger_proof_verifier
      module Ledger_proof_statement = Ledger_proof_statement
      module Ledger_hash = Ledger_hash
      module Frozen_ledger_hash = Frozen_ledger_hash
      module Staged_ledger_diff = Staged_ledger_diff
      module Staged_ledger_hash = Staged_ledger_hash
      module Staged_ledger_aux_hash = Staged_ledger_aux_hash
      module Transaction_validator = Transaction_validator
      module Config = Init

      let check (Transaction_snark_work.({fee; prover; proofs}) as t) stmts =
        let message = Sok_message.create ~fee ~prover in
        match List.zip proofs stmts with
        | None -> return None
        | Some ps ->
            let%map good =
              Deferred.List.for_all ps ~f:(fun (proof, stmt) ->
                  Transaction_snark.verify ~message proof stmt )
            in
            Option.some_if good
              (Transaction_snark_work.Checked.create_unsafe t)
    end

    include Staged_ledger.Make (Inputs)
  end

  module Staged_ledger_aux = Staged_ledger.Scan_state

  module Staged_ledger_transition = struct
    type t = {old: Staged_ledger.t sexp_opaque; diff: Staged_ledger_diff.t}
    [@@deriving sexp]

    module With_valid_signatures_and_proofs = struct
      type t =
        { old: Staged_ledger.t sexp_opaque
        ; diff: Staged_ledger_diff.With_valid_signatures_and_proofs.t }
      [@@deriving sexp]
    end

    let forget {With_valid_signatures_and_proofs.old; diff} =
      {old; diff= Staged_ledger_diff.forget diff}
  end

  module Internal_transition =
    Coda_base.Internal_transition.Make
      (Staged_ledger_diff)
      (Consensus.Snark_transition)
      (Consensus.Prover_state)
  module External_transition =
    Coda_base.External_transition.Make (Staged_ledger_diff) (Protocol_state)

  let max_length = Consensus.Constants.k

  module Transition_frontier = Transition_frontier.Make (struct
    module Staged_ledger_aux_hash = Staged_ledger_aux_hash
    module Ledger_proof_statement = Ledger_proof_statement
    module Ledger_proof = Ledger_proof
    module Transaction_snark_work = Transaction_snark_work
    module Staged_ledger_diff = Staged_ledger_diff
    module External_transition = External_transition
    module Staged_ledger = Staged_ledger

    let max_length = max_length
  end)

  module Transaction_pool = struct
    module Pool = Transaction_pool.Make (Staged_ledger) (Transition_frontier)
    include Network_pool.Make (Transition_frontier) (Pool) (Pool.Diff)

    type pool_diff = Pool.Diff.t [@@deriving bin_io]

    (* TODO *)
    let load ~logger ~disk_location:_ ~incoming_diffs ~frontier_broadcast_pipe
        =
      return (create ~logger ~incoming_diffs ~frontier_broadcast_pipe)

    let transactions t = Pool.transactions (pool t)

    (* TODO: This causes the signature to get checked twice as it is checked
       below before feeding it to add *)
    let add t txn = apply_and_broadcast t (Envelope.Incoming.local [txn])
  end

  module Transaction_pool_diff = Transaction_pool.Pool.Diff

  module Tip = struct
    type t =
      { state: Protocol_state.Value.t
      ; proof: Protocol_state_proof.t
      ; staged_ledger: Staged_ledger.t sexp_opaque }
    [@@deriving sexp, fields]

    type external_transition_verified = External_transition.Verified.t

    let of_verified_transition_and_staged_ledger transition staged_ledger =
      { state= External_transition.Verified.protocol_state transition
      ; proof= External_transition.Verified.protocol_state_proof transition
      ; staged_ledger }

    let bin_tip =
      [%bin_type_class:
        Protocol_state.Value.Stable.V1.t
        * Protocol_state_proof.t
        * Staged_ledger.serializable]

    let copy t = {t with staged_ledger= Staged_ledger.copy t.staged_ledger}
  end
end

module Make_inputs
    (Init : Init_intf)
    (Ledger_proof_verifier : Ledger_proof_verifier_intf)
    (Store : Storage.With_checksum_intf with type location = string) =
struct
  open Init
  module Inputs0 = Make_inputs0 (Init) (Ledger_proof_verifier)
  include Inputs0
  module Blockchain_state = Coda_base.Blockchain_state
  module Staged_ledger_diff = Staged_ledger_diff
  module Transaction_snark_work = Transaction_snark_work
  module State_body_hash = State_body_hash
  module Staged_ledger_hash = Staged_ledger_hash
  module Staged_ledger_aux_hash = Staged_ledger_aux_hash
  module Ledger_proof_verifier = Ledger_proof_verifier
  module Ledger_hash = Ledger_hash
  module Frozen_ledger_hash = Frozen_ledger_hash
  module User_command = User_command
  module Public_key = Public_key
  module Compressed_public_key = Public_key.Compressed
  module Private_key = Private_key
  module Keypair = Keypair

  module Genesis = struct
    let state = Consensus.genesis_protocol_state

    let ledger = Genesis_ledger.t

    let proof = Init.genesis_proof
  end

  module Snark_pool = struct
    module Work = Transaction_snark_work.Statement
    module Proof = Transaction_snark_work_proof

    module Fee = struct
      module T = struct
        type t = {fee: Fee.Unsigned.t; prover: Public_key.Compressed.t}
        [@@deriving bin_io, sexp]

        (* TODO: Compare in a better way than with public key, like in transaction pool *)
        let compare t1 t2 =
          let r = compare t1.fee t2.fee in
          if Int.( <> ) r 0 then r
          else Public_key.Compressed.compare t1.prover t2.prover
      end

      include T
      include Comparable.Make (T)

      let gen =
        (* This isn't really a valid public key, but good enough for testing *)
        let pk =
          let open Snark_params.Tick in
          let open Quickcheck.Generator.Let_syntax in
          let%map x = Bignum_bigint.(gen_incl zero (Field.size - one))
          and is_odd = Bool.gen in
          let x = Bigint.(to_field (of_bignum_bigint x)) in
          {Public_key.Compressed.x; is_odd}
        in
        Quickcheck.Generator.map2 Fee.Unsigned.gen pk ~f:(fun fee prover ->
            {fee; prover} )
    end

    module Pool = Snark_pool.Make (Proof) (Fee) (Work) (Transition_frontier)
    module Diff =
      Network_pool.Snark_pool_diff.Make (Proof) (Fee) (Work)
        (Transition_frontier)
        (Pool)

    type pool_diff = Diff.t

    include Network_pool.Make (Transition_frontier) (Pool) (Diff)

    let get_completed_work t statement =
      Option.map
        (Pool.request_proof (pool t) statement)
        ~f:(fun {proof; fee= {fee; prover}} ->
          Transaction_snark_work.Checked.create_unsafe
            {Transaction_snark_work.fee; proofs= proof; prover} )

    let load ~logger ~disk_location ~incoming_diffs ~frontier_broadcast_pipe =
      match%map Reader.load_bin_prot disk_location Pool.bin_reader_t with
      | Ok pool ->
          let network_pool = of_pool_and_diffs pool ~logger ~incoming_diffs in
          Pool.listen_to_frontier_broadcast_pipe frontier_broadcast_pipe pool ;
          network_pool
      | Error _e -> create ~logger ~incoming_diffs ~frontier_broadcast_pipe

    open Snark_work_lib.Work
    open Network_pool.Snark_pool_diff

    let add_completed_work t
        (res :
          (('a, 'b, 'c, 'd) Single.Spec.t Spec.t, Ledger_proof.t) Result.t) =
      apply_and_broadcast t
        (Envelope.Incoming.wrap
           ~data:
             (Add_solved_work
                ( List.map res.spec.instances ~f:Single.Spec.statement
                , Diff.Priced_proof.
                    { proof= res.proofs
                    ; fee= {fee= res.spec.fee; prover= res.prover} } ))
           ~sender:Envelope.Sender.Local)
  end

  module Root_sync_ledger = Sync_ledger.Db

  module Net = Coda_networking.Make (struct
    include Inputs0
    module Snark_pool = Snark_pool
    module Snark_pool_diff = Snark_pool.Diff
    module Sync_ledger = Sync_ledger
    module Staged_ledger_hash = Staged_ledger_hash
    module Ledger_hash = Ledger_hash
    module Staged_ledger_aux_hash = Staged_ledger_aux_hash
    module Blockchain_state = Consensus.Blockchain_state
  end)

  module Protocol_state_validator = Protocol_state_validator.Make (struct
    include Inputs0
    module State_proof = Protocol_state_proof
    module Transaction_snark_work = Transaction_snark_work
    module Staged_ledger_diff = Staged_ledger_diff
    module Ledger_proof_statement = Ledger_proof_statement
    module Staged_ledger_aux_hash = Staged_ledger_aux_hash
  end)

  module Sync_handler = Sync_handler.Make (struct
    include Inputs0
    module Staged_ledger_diff = Staged_ledger_diff
    module Transaction_snark_work = Transaction_snark_work
    module Syncable_ledger = Sync_ledger
    module Ledger_proof_statement = Ledger_proof_statement
    module Staged_ledger_aux_hash = Staged_ledger_aux_hash
    module Protocol_state_validator = Protocol_state_validator
  end)

  module Transition_handler = Transition_handler.Make (struct
    include Inputs0
    module State_proof = Protocol_state_proof
    module Transaction_snark_work = Transaction_snark_work
    module Staged_ledger_diff = Staged_ledger_diff
    module Ledger_proof_statement = Ledger_proof_statement
    module Staged_ledger_aux_hash = Staged_ledger_aux_hash
  end)

  module Ledger_catchup = Ledger_catchup.Make (struct
    include Inputs0
    module Staged_ledger_diff = Staged_ledger_diff
    module Transaction_snark_work = Transaction_snark_work
    module Transition_handler_validator = Transition_handler.Validator
    module Unprocessed_transition_cache =
      Transition_handler.Unprocessed_transition_cache
    module Ledger_proof_statement = Ledger_proof_statement
    module Staged_ledger_aux_hash = Staged_ledger_aux_hash
    module Protocol_state_validator = Protocol_state_validator
    module Network = Net
  end)

  module Root_prover = Root_prover.Make (struct
    include Inputs0
    module Staged_ledger_diff = Staged_ledger_diff
    module Transaction_snark_work = Transaction_snark_work
    module Ledger_proof_statement = Ledger_proof_statement
    module Staged_ledger_aux_hash = Staged_ledger_aux_hash
    module Protocol_state_validator = Protocol_state_validator
  end)

  module Bootstrap_controller = Bootstrap_controller.Make (struct
    include Inputs0
    module Staged_ledger_diff = Staged_ledger_diff
    module Transaction_snark_work = Transaction_snark_work
    module Ledger_proof_statement = Ledger_proof_statement
    module Staged_ledger_aux_hash = Staged_ledger_aux_hash
    module Consensus_mechanism = Consensus
    module Root_sync_ledger = Root_sync_ledger
    module Protocol_state_validator = Protocol_state_validator
    module Network = Net
    module Sync_handler = Sync_handler
    module Root_prover = Root_prover
  end)

  module Transition_frontier_controller =
  Transition_frontier_controller.Make (struct
    include Inputs0
    module Protocol_state_validator = Protocol_state_validator
    module Transaction_snark_work = Transaction_snark_work
    module Syncable_ledger = Sync_ledger
    module Sync_handler = Sync_handler
    module Catchup = Ledger_catchup
    module Transition_handler = Transition_handler
    module Staged_ledger_diff = Staged_ledger_diff
    module Ledger_diff = Staged_ledger_diff
    module Consensus_mechanism = Consensus
    module Ledger_proof_statement = Ledger_proof_statement
    module Staged_ledger_aux_hash = Staged_ledger_aux_hash
    module Network = Net
  end)

  module Transition_router = Transition_router.Make (struct
    include Inputs0
    module Transaction_snark_work = Transaction_snark_work
    module Syncable_ledger = Root_sync_ledger
    module Sync_handler = Sync_handler
    module Catchup = Ledger_catchup
    module Transition_handler = Transition_handler
    module Staged_ledger_diff = Staged_ledger_diff
    module Ledger_diff = Staged_ledger_diff
    module Consensus_mechanism = Consensus
    module Ledger_proof_statement = Ledger_proof_statement
    module Staged_ledger_aux_hash = Staged_ledger_aux_hash
    module Network = Net
    module Bootstrap_controller = Bootstrap_controller
    module Transition_frontier_controller = Transition_frontier_controller
    module Protocol_state_validator = Protocol_state_validator
    module State_proof = Protocol_state_proof
  end)

  module Proposer = Proposer.Make (struct
    include Inputs0
    module Genesis_ledger = Genesis_ledger
    module State_hash = State_hash
    module Staged_ledger_diff = Staged_ledger_diff
    module Ledger_proof_verifier = Ledger_proof_verifier
    module Transaction_snark_work = Transaction_snark_work
    module Staged_ledger_hash = Staged_ledger_hash
    module Staged_ledger_aux_hash = Staged_ledger_aux_hash
    module Ledger_proof_statement = Ledger_proof_statement
    module Ledger_hash = Ledger_hash
    module Frozen_ledger_hash = Frozen_ledger_hash
    module User_command = User_command
    module Public_key = Public_key
    module Private_key = Private_key
    module Keypair = Keypair
    module Compressed_public_key = Public_key.Compressed
    module Consensus_mechanism = Consensus
    module Transaction_validator = Transaction_validator

    module Prover = struct
      let prove ~prev_state ~prev_state_proof ~next_state
          (transition : Internal_transition.t) =
        match Init.proposer_prover with
        | `Non_proposer -> failwith "prove: Coda not run as proposer"
        | `Proposer prover ->
            let open Deferred.Or_error.Let_syntax in
            Prover.extend_blockchain prover
              (Blockchain.create ~proof:prev_state_proof ~state:prev_state)
              next_state
              (Internal_transition.snark_transition transition)
              (Internal_transition.prover_state transition)
            >>| fun {Blockchain.proof; _} -> proof
    end
  end)

  module Work_selector_inputs = struct
    module Ledger_proof_statement = Ledger_proof_statement
    module Sparse_ledger = Sparse_ledger
    module Transaction = Transaction
    module Ledger_hash = Ledger_hash
    module Ledger_proof = Ledger_proof
    module Staged_ledger = Staged_ledger
    module Fee = Fee.Unsigned
    module Snark_pool = Snark_pool

    module Transaction_snark_work = struct
      type t = Transaction_snark_work.Checked.t

      let fee t =
        let {Transaction_snark_work.fee; _} =
          Transaction_snark_work.forget t
        in
        fee
    end
  end

  module Work_selector = Make_work_selector (Work_selector_inputs)

  let request_work ~logger ~best_staged_ledger
      ~(seen_jobs : 'a -> Work_selector.State.t)
      ~(set_seen_jobs : 'a -> Work_selector.State.t -> unit)
      ~(snark_pool : 'a -> Snark_pool.t) (t : 'a) (fee : Fee.Unsigned.t) =
    let best_staged_ledger t =
      match best_staged_ledger t with
      | `Active staged_ledger -> Some staged_ledger
      | `Bootstrapping ->
          Logger.info logger ~module_:__MODULE__ ~location:__LOC__
            "Could not retrieve staged_ledger due to bootstrapping" ;
          None
    in
    let open Option.Let_syntax in
    let%bind sl = best_staged_ledger t in
    let instances, seen_jobs =
      Work_selector.work ~fee ~snark_pool:(snark_pool t) sl (seen_jobs t)
    in
    set_seen_jobs t seen_jobs ;
    if List.is_empty instances then None
    else Some {Snark_work_lib.Work.Spec.instances; fee}
end

[%%if
proof_level = "full"]

module Make_coda (Init : Init_intf) = struct
  module Ledger_proof_verifier = struct
    let verify t stmt ~message =
      if
        not
          (Int.( = )
             (Transaction_snark.Statement.compare (Ledger_proof.statement t)
                stmt)
             0)
      then Deferred.return false
      else
        match%map
          Verifier.verify_transaction_snark Init.verifier t ~message
        with
        | Ok b -> b
        | Error e ->
            Logger.warn Init.logger ~module_:__MODULE__ ~location:__LOC__
              ~metadata:[("error", `String (Error.to_string_hum e))]
              "Bad transaction snark: $error" ;
            false
  end

  module Inputs = struct
    include Make_inputs (Init) (Ledger_proof_verifier) (Storage.Disk)
    module Genesis_ledger = Genesis_ledger
    module Ledger_proof_statement = Ledger_proof_statement
    module Snark_worker = Snark_worker_lib.Prod.Worker
    module Consensus_mechanism = Consensus
    module Transaction_validator = Transaction_validator
  end

  include Coda_lib.Make (Inputs)

  let request_work t =
    Inputs.request_work ~logger:t.logger ~best_staged_ledger ~seen_jobs
      ~set_seen_jobs ~snark_pool t (snark_work_fee t)
end

[%%else]

(* TODO #1698: proof_level=check ledger proofs *)
module Make_coda (Init : Init_intf) = struct
  module Ledger_proof_verifier = struct
    let verify _ _ ~message:_ = return true
  end

  module Inputs = struct
    include Make_inputs (Init) (Ledger_proof_verifier) (Storage.Disk)
    module Genesis_ledger = Genesis_ledger
    module Ledger_proof_statement = Ledger_proof_statement
    module Snark_worker = Snark_worker_lib.Debug.Worker
    module Consensus_mechanism = Consensus
    module Transaction_validator = Transaction_validator
  end

  include Coda_lib.Make (Inputs)

  let request_work t =
    Inputs.request_work ~logger:t.logger ~best_staged_ledger ~seen_jobs
      ~set_seen_jobs ~snark_pool t (snark_work_fee t)
end

[%%endif]

module Run (Config_in : Config_intf) (Program : Main_intf) = struct
  include Program
  open Inputs

  module For_tests = struct
    let ledger_proof t = staged_ledger_ledger_proof t
  end

  module Lite_compat = Lite_compat.Make (Consensus.Blockchain_state)

  let get_account t (addr : Public_key.Compressed.t) =
    let open Participating_state.Let_syntax in
    let%map ledger = best_ledger t in
    Ledger.location_of_key ledger addr |> Option.bind ~f:(Ledger.get ledger)

  let get_balance t (addr : Public_key.Compressed.t) =
    let open Participating_state.Option.Let_syntax in
    let%map account = get_account t addr in
    account.Account.balance

  let get_accounts t =
    let open Participating_state.Let_syntax in
    let%map ledger = best_ledger t in
    Ledger.to_list ledger

  let string_of_public_key =
    Fn.compose Public_key.Compressed.to_base64 Account.public_key

  let get_public_keys t =
    let open Participating_state.Let_syntax in
    let%map account = get_accounts t in
    List.map account ~f:string_of_public_key

  let get_keys_with_balances t =
    let open Participating_state.Let_syntax in
    let%map accounts = get_accounts t in
    List.map accounts ~f:(fun account ->
        ( string_of_public_key account
        , Account.balance account |> Currency.Balance.to_int ) )

  let is_valid_payment t (txn : User_command.t) account_opt =
    let remainder =
      let open Option.Let_syntax in
      let%bind account = account_opt
      and cost =
        let fee = txn.payload.common.fee in
        match txn.payload.body with
        | Stake_delegation (Set_delegate _) ->
            Some (Currency.Amount.of_fee fee)
        | Payment {amount; _} -> Currency.Amount.add_fee amount fee
      in
      Currency.Balance.sub_amount account.Account.balance cost
    in
    Option.is_some remainder

  (** For status *)
  let txn_count = ref 0

  let record_payment ~logger t (txn : User_command.t) account =
    let previous = Account.receipt_chain_hash account in
    let receipt_chain_database = receipt_chain_database t in
    match Receipt_chain_database.add receipt_chain_database ~previous txn with
    | `Ok hash ->
        Logger.debug logger ~module_:__MODULE__ ~location:__LOC__
          ~metadata:
            [ ("user_command", User_command.to_yojson txn)
            ; ("receipt_chain_hash", Receipt.Chain_hash.to_yojson hash) ]
          "Added  payment $user_command into receipt_chain database. You \
           should wait for a bit to see your account's receipt chain hash \
           update as $receipt_chain_hash" ;
        hash
    | `Duplicate hash ->
        Logger.warn logger ~module_:__MODULE__ ~location:__LOC__
          ~metadata:[("user_command", User_command.to_yojson txn)]
          "Already sent transaction $user_command" ;
        hash
    | `Error_multiple_previous_receipts parent_hash ->
        Logger.fatal logger ~module_:__MODULE__ ~location:__LOC__
          ~metadata:
            [ ( "parent_receipt_chain_hash"
              , Receipt.Chain_hash.to_yojson parent_hash )
            ; ( "previous_receipt_chain_hash"
              , Receipt.Chain_hash.to_yojson previous ) ]
          "A payment is derived from two different blockchain states \
           ($parent_receipt_chain_hash, $previous_receipt_chain_hash). \
           Receipt.Chain_hash is supposed to be collision resistant. This \
           collision should not happen." ;
        Core.exit 1

  module Payment_verifier =
    Receipt_chain_database_lib.Verifier.Make
      (User_command)
      (Receipt.Chain_hash)

  let verify_payment t log (addr : Public_key.Compressed.Stable.Latest.t)
      (verifying_txn : User_command.t) proof =
    let open Participating_state.Let_syntax in
    let%map account = get_account t addr in
    let account = Option.value_exn account in
    let resulting_receipt = Account.receipt_chain_hash account in
    let open Or_error.Let_syntax in
    let%bind () = Payment_verifier.verify ~resulting_receipt proof in
    if
      List.exists (Payment_proof.payments proof) ~f:(fun txn ->
          User_command.equal verifying_txn txn )
    then Ok ()
    else
      Or_error.errorf
        !"Merkle list proof does not contain payment %{sexp:User_command.t}"
        verifying_txn

  let schedule_payment log t (txn : User_command.t) account_opt =
    if not (is_valid_payment t txn account_opt) then
      Or_error.error_string "Invalid payment: account balance is too low"
    else
      let txn_pool = transaction_pool t in
      don't_wait_for (Transaction_pool.add txn_pool txn) ;
      Logger.info log ~module_:__MODULE__ ~location:__LOC__
        ~metadata:[("user_command", User_command.to_yojson txn)]
        "Added payment $user_command to pool successfully" ;
      txn_count := !txn_count + 1 ;
      Or_error.return ()

  let send_payment logger t (txn : User_command.t) =
    Deferred.return
    @@
    let public_key = Public_key.compress txn.sender in
    let open Participating_state.Let_syntax in
    let%map account_opt = get_account t public_key in
    let open Or_error.Let_syntax in
    let%map () = schedule_payment logger t txn account_opt in
    record_payment ~logger t txn (Option.value_exn account_opt)

  (* TODO: Properly record receipt_chain_hash for multiple transactions. See #1143 *)
  let schedule_payments logger t txns =
    List.map txns ~f:(fun (txn : User_command.t) ->
        let public_key = Public_key.compress txn.sender in
        let open Participating_state.Let_syntax in
        let%map account_opt = get_account t public_key in
        match schedule_payment logger t txn account_opt with
        | Ok () -> ()
        | Error err ->
            Logger.warn logger ~module_:__MODULE__ ~location:__LOC__
              ~metadata:[("error", `String (Error.to_string_hum err))]
              "Failure in schedule_payments: $error. This is not yet reported \
               to the client, see #1143" )
    |> Participating_state.sequence
    |> Participating_state.map ~f:ignore

  let prove_receipt t ~proving_receipt ~resulting_receipt :
      Payment_proof.t Deferred.Or_error.t =
    let receipt_chain_database = receipt_chain_database t in
    (* TODO: since we are making so many reads to `receipt_chain_database`,
       reads should be async to not get IO-blocked. See #1125 *)
    let result =
      Receipt_chain_database.prove receipt_chain_database ~proving_receipt
        ~resulting_receipt
    in
    Deferred.return result

  let get_nonce t (addr : Public_key.Compressed.t) =
    let open Participating_state.Let_syntax in
    let%map ledger = best_ledger t in
    let open Option.Let_syntax in
    let%bind location = Ledger.location_of_key ledger addr in
    let%map account = Ledger.get ledger location in
    account.Account.nonce

  let start_time = Time_ns.now ()

  let snark_job_list_json t =
    let open Participating_state.Let_syntax in
    let%map sl = best_staged_ledger t in
    Staged_ledger.Scan_state.snark_job_list_json (Staged_ledger.scan_state sl)

  type active_state_fields =
    { num_accounts: int option
    ; block_count: int option
    ; ledger_merkle_root: string option
    ; staged_ledger_hash: string option
    ; state_hash: string option
    ; consensus_time_best_tip: string option }

  let get_status ~flag t =
    let uptime_secs =
      Time_ns.diff (Time_ns.now ()) start_time
      |> Time_ns.Span.to_sec |> Int.of_float
    in
    let commit_id = Config_in.commit_id in
    let conf_dir = Config_in.conf_dir in
    let peers =
      List.map (peers t) ~f:(fun peer ->
          Network_peer.Peer.to_discovery_host_and_port peer
          |> Host_and_port.to_string )
    in
    let user_commands_sent = !txn_count in
    let run_snark_worker = run_snark_worker t in
    let propose_pubkey =
      Option.map ~f:(fun kp -> kp.public_key) (propose_keypair t)
    in
    let consensus_mechanism = Consensus.name in
    let consensus_time_now = Consensus.time_hum (Core_kernel.Time.now ()) in
    let consensus_configuration = Consensus.Configuration.t in
    let r = Perf_histograms.report in
    let histograms =
      match flag with
      | `Performance ->
          let rpc_timings =
            let open Daemon_rpcs.Types.Status.Rpc_timings in
            { get_staged_ledger_aux=
                { Rpc_pair.dispatch=
                    r ~name:"rpc_dispatch_get_staged_ledger_aux"
                ; impl= r ~name:"rpc_impl_get_staged_ledger_aux" }
            ; answer_sync_ledger_query=
                { Rpc_pair.dispatch=
                    r ~name:"rpc_dispatch_answer_sync_ledger_query"
                ; impl= r ~name:"rpc_impl_answer_sync_ledger_query" }
            ; get_ancestry=
                { Rpc_pair.dispatch= r ~name:"rpc_dispatch_get_ancestry"
                ; impl= r ~name:"rpc_impl_get_ancestry" }
            ; transition_catchup=
                { Rpc_pair.dispatch= r ~name:"rpc_dispatch_transition_catchup"
                ; impl= r ~name:"rpc_impl_transition_catchup" } }
          in
          Some
            { Daemon_rpcs.Types.Status.Histograms.rpc_timings
            ; external_transition_latency=
                r ~name:"external_transition_latency"
            ; accepted_transition_local_latency=
                r ~name:"accepted_transition_local_latency"
            ; accepted_transition_remote_latency=
                r ~name:"accepted_transition_remote_latency"
            ; snark_worker_transition_time=
                r ~name:"snark_worker_transition_time"
            ; snark_worker_merge_time= r ~name:"snark_worker_merge_time" }
      | `None -> None
    in
    let active_status () =
      let open Participating_state.Let_syntax in
      let%bind ledger = best_ledger t in
      let ledger_merkle_root =
        Ledger.merkle_root ledger |> [%sexp_of: Ledger_hash.t]
        |> Sexp.to_string
      in
      let num_accounts = Ledger.num_accounts ledger in
      let%bind state = best_protocol_state t in
      let state_hash =
        Consensus.Protocol_state.hash state
        |> [%sexp_of: State_hash.t] |> Sexp.to_string
      in
      let consensus_state =
        state |> Consensus.Protocol_state.consensus_state
      in
      let block_count =
        Length.to_int @@ Consensus.Consensus_state.length consensus_state
      in
      let%map staged_ledger = best_staged_ledger t in
      let staged_ledger_hash =
        staged_ledger |> Staged_ledger.hash |> Staged_ledger_hash.sexp_of_t
        |> Sexp.to_string
      in
      let consensus_time_best_tip =
        Consensus.Consensus_state.time_hum consensus_state
      in
      { num_accounts= Some num_accounts
      ; block_count= Some block_count
      ; ledger_merkle_root= Some ledger_merkle_root
      ; staged_ledger_hash= Some staged_ledger_hash
      ; state_hash= Some state_hash
      ; consensus_time_best_tip= Some consensus_time_best_tip }
    in
    let ( is_bootstrapping
        , { num_accounts
          ; block_count
          ; ledger_merkle_root
          ; staged_ledger_hash
          ; state_hash
          ; consensus_time_best_tip } ) =
      match active_status () with
      | `Active result -> (false, result)
      | `Bootstrapping ->
          ( true
          , { num_accounts= None
            ; block_count= None
            ; ledger_merkle_root= None
            ; staged_ledger_hash= None
            ; state_hash= None
            ; consensus_time_best_tip= None } )
    in
    { Daemon_rpcs.Types.Status.num_accounts
    ; is_bootstrapping
    ; block_count
    ; uptime_secs
    ; ledger_merkle_root
    ; staged_ledger_hash
    ; state_hash
    ; consensus_time_best_tip
    ; commit_id
    ; conf_dir
    ; peers
    ; user_commands_sent
    ; run_snark_worker
    ; propose_pubkey
    ; histograms
    ; consensus_time_now
    ; consensus_mechanism
    ; consensus_configuration }

  let get_lite_chain :
      (t -> Public_key.Compressed.t list -> Lite_base.Lite_chain.t) option =
    Option.map Consensus.Consensus_state.to_lite
      ~f:(fun consensus_state_to_lite t pks ->
        let ledger = best_ledger t |> Participating_state.active_exn in
        let transition =
          With_hash.data
            (Transition_frontier.Breadcrumb.transition_with_hash
               (best_tip t |> Participating_state.active_exn))
        in
        let state = External_transition.Verified.protocol_state transition in
        let proof =
          External_transition.Verified.protocol_state_proof transition
        in
        let ledger =
          List.fold pks
            ~f:(fun acc key ->
              let loc = Option.value_exn (Ledger.location_of_key ledger key) in
              Lite_lib.Sparse_ledger.add_path acc
                (Lite_compat.merkle_path (Ledger.merkle_path ledger loc))
                (Lite_compat.public_key key)
                (Lite_compat.account (Option.value_exn (Ledger.get ledger loc)))
              )
            ~init:
              (Lite_lib.Sparse_ledger.of_hash ~depth:Ledger.depth
                 (Lite_compat.digest
                    ( Ledger.merkle_root ledger
                      :> Snark_params.Tick.Pedersen.Digest.t )))
        in
        let protocol_state : Lite_base.Protocol_state.t =
          { previous_state_hash=
              Lite_compat.digest
                ( Consensus.Protocol_state.previous_state_hash state
                  :> Snark_params.Tick.Pedersen.Digest.t )
          ; body=
              { blockchain_state=
                  Lite_compat.blockchain_state
                    (Consensus.Protocol_state.blockchain_state state)
              ; consensus_state=
                  consensus_state_to_lite
                    (Consensus.Protocol_state.consensus_state state) } }
        in
        let proof = Lite_compat.proof proof in
        {Lite_base.Lite_chain.proof; ledger; protocol_state} )

  let clear_hist_status ~flag t = Perf_histograms.wipe () ; get_status ~flag t

<<<<<<< HEAD
  let log_shutdown ~conf_dir ~log t =
=======
  let visualize_registered_masks = Coda_base.Ledger.Debug.visualize

  let log_shutdown ~conf_dir ~logger t =
>>>>>>> 35d400d3
    let frontier_file = conf_dir ^/ "frontier.dot" in
    let mask_file = conf_dir ^/ "registered_masks.dot" in
    Logger.info logger ~module_:__MODULE__ ~location:__LOC__ "%s"
      (Visualization_message.success "registered masks" frontier_file) ;
    Coda_base.Ledger.Debug.visualize ~filename:mask_file ;
    match visualize_frontier ~filename:frontier_file t with
    | `Active () ->
        Logger.info logger ~module_:__MODULE__ ~location:__LOC__ "%s"
          (Visualization_message.success "transition frontier" frontier_file)
    | `Bootstrapping ->
        Logger.info logger ~module_:__MODULE__ ~location:__LOC__ "%s"
          (Visualization_message.bootstrap "transition frontier")

  (* TODO: handle participation_status more appropriately than doing participate_exn *)
  let setup_local_server ?(client_whitelist = []) ?rest_server_port ~coda
      ~logger ~client_port () =
    let client_whitelist =
      Unix.Inet_addr.Set.of_list (Unix.Inet_addr.localhost :: client_whitelist)
    in
    (* Setup RPC server for client interactions *)
    let implement rpc f =
      Rpc.Rpc.implement rpc (fun () input ->
          trace_recurring_task (Rpc.Rpc.name rpc) (fun () -> f () input) )
    in
    let client_impls =
      [ implement Daemon_rpcs.Send_user_command.rpc (fun () tx ->
            let%map result = send_payment logger coda tx in
            result |> Participating_state.active_exn )
      ; implement Daemon_rpcs.Send_user_commands.rpc (fun () ts ->
            schedule_payments logger coda ts |> Participating_state.active_exn ;
            Deferred.unit )
      ; implement Daemon_rpcs.Get_balance.rpc (fun () pk ->
            return (get_balance coda pk |> Participating_state.active_exn) )
      ; implement Daemon_rpcs.Verify_proof.rpc (fun () (pk, tx, proof) ->
            return
              ( verify_payment coda logger pk tx proof
              |> Participating_state.active_exn ) )
      ; implement Daemon_rpcs.Prove_receipt.rpc
          (fun () (proving_receipt, pk) ->
            let open Deferred.Or_error.Let_syntax in
            let%bind account =
              get_account coda pk |> Participating_state.active_exn
              |> Result.of_option
                   ~error:
                     (Error.of_string
                        (sprintf
                           !"Could not find account of public key %{sexp: \
                             Public_key.Compressed.t}"
                           pk))
              |> Deferred.return
            in
            prove_receipt coda ~proving_receipt
              ~resulting_receipt:(Account.receipt_chain_hash account) )
      ; implement Daemon_rpcs.Get_public_keys_with_balances.rpc (fun () () ->
            return
              (get_keys_with_balances coda |> Participating_state.active_exn)
        )
      ; implement Daemon_rpcs.Get_public_keys.rpc (fun () () ->
            return (get_public_keys coda |> Participating_state.active_exn) )
      ; implement Daemon_rpcs.Get_nonce.rpc (fun () pk ->
            return (get_nonce coda pk |> Participating_state.active_exn) )
      ; implement Daemon_rpcs.Get_status.rpc (fun () flag ->
            return (get_status ~flag coda) )
      ; implement Daemon_rpcs.Clear_hist_status.rpc (fun () flag ->
            return (clear_hist_status ~flag coda) )
      ; implement Daemon_rpcs.Get_ledger.rpc (fun () lh -> get_ledger coda lh)
      ; implement Daemon_rpcs.Stop_daemon.rpc (fun () () ->
            Scheduler.yield () >>= (fun () -> exit 0) |> don't_wait_for ;
            Deferred.unit )
      ; implement Daemon_rpcs.Snark_job_list.rpc (fun () () ->
            return (snark_job_list_json coda |> Participating_state.active_exn)
        )
      ; implement Daemon_rpcs.Start_tracing.rpc (fun () () ->
            Coda_tracing.start Config_in.conf_dir )
      ; implement Daemon_rpcs.Stop_tracing.rpc (fun () () ->
            Coda_tracing.stop () ; Deferred.unit )
      ; implement Daemon_rpcs.Visualization.Frontier.rpc (fun () filename ->
            return (visualize_frontier ~filename coda) )
      ; implement Daemon_rpcs.Visualization.Registered_masks.rpc
          (fun () filename ->
            return (Coda_base.Ledger.Debug.visualize ~filename) ) ]
    in
    let snark_worker_impls =
      [ implement Snark_worker.Rpcs.Get_work.rpc (fun () () ->
            let r = request_work coda in
            Option.iter r ~f:(fun r ->
                Logger.trace logger ~module_:__MODULE__ ~location:__LOC__
                  !"Get_work: %{sexp:Snark_worker.Work.Spec.t}"
                  r ) ;
            return r )
      ; implement Snark_worker.Rpcs.Submit_work.rpc
          (fun () (work : Snark_worker.Work.Result.t) ->
            Logger.trace logger ~module_:__MODULE__ ~location:__LOC__
              !"Submit_work: %{sexp:Snark_worker.Work.Spec.t}"
              work.spec ;
            List.iter work.metrics ~f:(fun (total, tag) ->
                match tag with
                | `Merge ->
                    Perf_histograms.add_span ~name:"snark_worker_merge_time"
                      total
                | `Transition ->
                    Perf_histograms.add_span
                      ~name:"snark_worker_transition_time" total ) ;
            Snark_pool.add_completed_work (snark_pool coda) work ) ]
    in
    Option.iter rest_server_port ~f:(fun rest_server_port ->
        trace_task "REST server" (fun () ->
            let graphql_schema =
              Graphql_async.Schema.(
                schema
                  [ field "greeting" ~typ:(non_null string)
                      ~args:Arg.[]
                      ~resolve:(fun _ () -> "hello coda") ])
            in
            let graphql_callback =
              Graphql_cohttp_async.make_callback
                (fun _req -> ())
                graphql_schema
            in
            Cohttp_async.(
              Server.create
                ~on_handler_error:
                  (`Call
                    (fun net exn ->
                      Logger.error logger ~module_:__MODULE__ ~location:__LOC__
                        "%s" (Exn.to_string_mach exn) ))
                (Tcp.Where_to_listen.bind_to Localhost
                   (On_port rest_server_port))
                (fun ~body _sock req ->
                  let uri = Cohttp.Request.uri req in
                  let status flag =
                    Server.respond_string
                      ( get_status ~flag coda
                      |> Daemon_rpcs.Types.Status.to_yojson
                      |> Yojson.Safe.pretty_to_string )
                  in
                  match Uri.path uri with
                  | "/graphql" -> graphql_callback () req body
                  | "/status" -> status `None
                  | "/status/performance" -> status `Performance
                  | _ ->
                      Server.respond_string ~status:`Not_found
                        "Route not found" )) )
        |> ignore ) ;
    let where_to_listen =
      Tcp.Where_to_listen.bind_to All_addresses (On_port client_port)
    in
    trace_task "client RPC handling" (fun () ->
        Tcp.Server.create
          ~on_handler_error:
            (`Call
              (fun net exn ->
                Logger.error logger ~module_:__MODULE__ ~location:__LOC__ "%s"
                  (Exn.to_string_mach exn) ))
          where_to_listen
          (fun address reader writer ->
            let address = Socket.Address.Inet.addr address in
            if not (Set.mem client_whitelist address) then (
              Logger.error logger ~module_:__MODULE__ ~location:__LOC__
                !"Rejecting client connection from \
                  %{sexp:Unix.Inet_addr.Blocking_sexp.t}"
                address ;
              Deferred.unit )
            else
              Rpc.Connection.server_with_close reader writer
                ~implementations:
                  (Rpc.Implementations.create_exn
                     ~implementations:(client_impls @ snark_worker_impls)
                     ~on_unknown_rpc:`Raise)
                ~connection_state:(fun _ -> ())
                ~on_handshake_error:
                  (`Call
                    (fun exn ->
                      Logger.error logger ~module_:__MODULE__ ~location:__LOC__
                        "%s" (Exn.to_string_mach exn) ;
                      Deferred.unit )) ) )
    |> ignore

  let create_snark_worker ~logger ~public_key ~client_port
      ~shutdown_on_disconnect =
    let open Snark_worker_lib in
    let%map p =
      let our_binary = Sys.executable_name in
      Process.create_exn () ~prog:our_binary
        ~args:
          ( "internal" :: Snark_worker_lib.Intf.command_name
          :: Snark_worker.arguments ~public_key
               ~daemon_address:
                 (Host_and_port.create ~host:"127.0.0.1" ~port:client_port)
               ~shutdown_on_disconnect )
    in
    (* We want these to be printfs so we don't double encode our logs here *)
    Pipe.iter_without_pushback
      (Reader.pipe (Process.stdout p))
      ~f:(fun s -> printf "%s" s)
    |> don't_wait_for ;
    Pipe.iter_without_pushback
      (Reader.pipe (Process.stderr p))
      ~f:(fun s -> printf "%s" s)
    |> don't_wait_for ;
    Deferred.unit

  let run_snark_worker ?shutdown_on_disconnect:(s = true) ~logger ~client_port
      run_snark_worker =
    match run_snark_worker with
    | `Don't_run -> ()
    | `With_public_key public_key ->
        create_snark_worker ~shutdown_on_disconnect:s ~logger ~public_key
          ~client_port
        |> ignore

  let handle_shutdown ~monitor ~conf_dir ~logger t =
    Monitor.detach_and_iter_errors monitor ~f:(fun exn ->
        log_shutdown ~conf_dir ~logger t ;
        raise exn ) ;
    Async_unix.Signal.(
      handle terminating ~f:(fun signal ->
          log_shutdown ~conf_dir ~logger t ;
          Logger.info logger ~module_:__MODULE__ ~location:__LOC__
            !"Coda process got interrupted by signal %{sexp:t}"
            signal ))
end<|MERGE_RESOLUTION|>--- conflicted
+++ resolved
@@ -1350,13 +1350,7 @@
 
   let clear_hist_status ~flag t = Perf_histograms.wipe () ; get_status ~flag t
 
-<<<<<<< HEAD
   let log_shutdown ~conf_dir ~log t =
-=======
-  let visualize_registered_masks = Coda_base.Ledger.Debug.visualize
-
-  let log_shutdown ~conf_dir ~logger t =
->>>>>>> 35d400d3
     let frontier_file = conf_dir ^/ "frontier.dot" in
     let mask_file = conf_dir ^/ "registered_masks.dot" in
     Logger.info logger ~module_:__MODULE__ ~location:__LOC__ "%s"
