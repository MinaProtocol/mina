open Core
open Async
open Graphql_async
open Pipe_lib
open Coda_base
open Signature_lib
open Currency

module Make (Commands : Coda_commands.Intf) = struct
  module Program = Commands.Program
  module Config_in = Commands.Config_in
  open Program.Inputs

  module Types = struct
    open Schema

    module Stringable = struct
      (** base64 representation of public key that is compressed to make snark computation efficent *)
      let public_key = Public_key.Compressed.to_base64

      (** Unix form of time, which is the number of milliseconds that elapsed from January 1, 1970 *)
      let date time =
        Time.to_span_since_epoch time |> Time.Span.to_ms |> Int64.to_string

      (** Javascript only has 53-bit integers so we need to make them into strings  *)
      let uint64 uint64 = Unsigned.UInt64.to_string uint64

      (** Balance of Coda (a uint64 under the hood) *)
      let balance b = Balance.to_uint64 b |> uint64
    end

    let uint64_field name ~doc =
      field name ~typ:(non_null string)
        ~doc:(sprintf !"%s (%s is uint64 and is coerced as a string" doc name)

    let get_payments external_transition =
      let staged_ledger_diff =
        External_transition.staged_ledger_diff external_transition
      in
      let user_commands =
        Staged_ledger_diff.user_commands staged_ledger_diff
      in
      List.filter user_commands
        ~f:(Fn.compose User_command_payload.is_payment User_command.payload)

    (* TODO: include submitted_at (date) and included_at (date). These two fields are not exposed in the user_command *)
<<<<<<< HEAD
    let payment : (t, User_command.t option) typ =
=======
    let payment : (Program.t, User_command.t option) typ =
>>>>>>> 23d8e862
      obj "Payment" ~fields:(fun _ ->
          [ field "nonce" ~typ:(non_null int) ~doc:"Nonce of the transaction"
              ~args:Arg.[]
              ~resolve:(fun _ payment ->
                User_command_payload.nonce @@ User_command.payload payment
                |> Account.Nonce.to_int )
          ; field "sender" ~typ:(non_null string)
              ~doc:"Public key of the sender"
              ~args:Arg.[]
              ~resolve:(fun _ payment ->
                User_command.sender payment |> Stringable.public_key )
          ; field "receiver" ~typ:(non_null string)
              ~doc:"Public key of the receiver"
              ~args:Arg.[]
              ~resolve:(fun _ payment ->
                match
                  User_command_payload.body (User_command.payload payment)
                with
                | Payment {Payment_payload.Poly.receiver; _} ->
                    receiver |> Stringable.public_key
                | Stake_delegation _ ->
                    failwith "Payment should not consist of a stake delegation"
                )
          ; uint64_field "amount" ~doc:"Amount that sender send to receiver"
              ~args:Arg.[]
              ~resolve:(fun _ payment ->
                match
                  User_command_payload.body (User_command.payload payment)
                with
                | Payment {Payment_payload.Poly.amount; _} ->
                    amount |> Currency.Amount.to_uint64 |> Stringable.uint64
                | Stake_delegation _ ->
                    failwith "Payment should not consist of a stake delegation"
                )
          ; uint64_field "fee"
              ~doc:
                "Fee that sender is willing to pay for making the transaction"
              ~args:Arg.[]
              ~resolve:(fun _ payment ->
                User_command.fee payment |> Currency.Fee.to_uint64
                |> Stringable.uint64 )
          ; field "memo" ~typ:(non_null string) ~doc:"Note of the transaction"
              ~args:Arg.[]
              ~resolve:(fun _ payment ->
                User_command_payload.memo @@ User_command.payload payment
                |> User_command_memo.to_string ) ] )

<<<<<<< HEAD
    let snark_fee : (t, Transaction_snark_work.t option) typ =
=======
    let snark_fee : (Program.t, Transaction_snark_work.t option) typ =
>>>>>>> 23d8e862
      obj "SnarkFee" ~fields:(fun _ ->
          [ field "snarkCreator" ~typ:(non_null string)
              ~doc:"public key of the snarker"
              ~args:Arg.[]
              ~resolve:(fun _ {Transaction_snark_work.prover; _} ->
                Stringable.public_key prover )
          ; field "fee" ~typ:(non_null string)
              ~doc:"the cost of creating the proof"
              ~args:Arg.[]
              ~resolve:(fun _ {Transaction_snark_work.fee; _} ->
                Currency.Fee.to_uint64 fee |> Unsigned.UInt64.to_string ) ] )

    let block_proposer external_transition =
      let staged_ledger_diff =
        External_transition.staged_ledger_diff external_transition
      in
      staged_ledger_diff.creator

    let block : ('context, External_transition.t option) typ =
      obj "Block" ~fields:(fun _ ->
          [ uint64_field "coinbase" ~doc:"Total coinbase awarded to proposer"
              ~args:Arg.[]
              ~resolve:(fun _ external_transition ->
                let staged_ledger_diff =
                  External_transition.staged_ledger_diff external_transition
                in
                staged_ledger_diff |> Staged_ledger_diff.coinbase
                |> Currency.Amount.to_uint64 |> Stringable.uint64 )
          ; field "creator" ~typ:(non_null string)
              ~doc:"Public key of the proposer creating the block"
              ~args:Arg.[]
              ~resolve:(fun _ external_transition ->
                Stringable.public_key @@ block_proposer external_transition )
          ; field "payments" ~doc:"List of payments in the block"
              ~typ:(non_null (list @@ non_null payment))
              ~args:Arg.[]
              ~resolve:(fun _ external_transition ->
                get_payments external_transition )
          ; field "snarkFees"
              ~doc:"Fees that a proposer for constructing proofs"
              ~typ:(non_null (list @@ non_null snark_fee))
              ~args:Arg.[]
              ~resolve:(fun _ external_transition ->
                let staged_ledger_diff =
                  External_transition.staged_ledger_diff external_transition
                in
                Staged_ledger_diff.completed_works staged_ledger_diff ) ] )

    let sync_status : ('context, [`Offline | `Synced | `Bootstrap]) typ =
      non_null
        (enum "SyncStatus" ~doc:"Sync status as daemon node"
           ~values:
             [ enum_value "BOOTSTRAP" ~value:`Bootstrap
             ; enum_value "SYNCED" ~value:`Synced
             ; enum_value "OFFLINE" ~value:`Offline ])

    let pubkey_field ~resolve =
      field "publicKey" ~typ:(non_null string)
        ~doc:"The public identity of a wallet"
        ~args:Arg.[]
        ~resolve

    module Wallet = struct
      module AnnotatedBalance = struct
        type t = {total: Balance.t; unknown: Balance.t}

        let obj =
          obj "AnnotatedBalance"
            ~doc:
              "A total balance annotated with the amount that is currently \
               unknown. Invariant: unknown <= total" ~fields:(fun _ ->
              [ field "total" ~typ:(non_null string)
                  ~doc:"A balance of Coda as a stringified uint64"
                  ~args:Arg.[]
                  ~resolve:(fun _ (b : t) -> Stringable.balance b.total)
              ; field "unknown" ~typ:(non_null string)
                  ~doc:"A balance of Coda as a stringified uint64"
                  ~args:Arg.[]
                  ~resolve:(fun _ (b : t) -> Stringable.balance b.unknown) ] )
      end

      let wallet =
        obj "Wallet" ~doc:"An account record according to the daemon"
          ~fields:(fun _ ->
            [ pubkey_field ~resolve:(fun _ account ->
                  Stringable.public_key account.Account.Poly.public_key )
            ; field "balance"
                ~typ:(non_null AnnotatedBalance.obj)
                ~doc:"A balance of Coda as a stringified uint64"
                ~args:Arg.[]
                ~resolve:(fun _ account -> account.Account.Poly.balance)
            ; field "nonce" ~typ:(non_null string)
                ~doc:
                  "Nonces are natural numbers that increase each transaction. \
                   Stringified uint32"
                ~args:Arg.[]
                ~resolve:(fun _ account ->
                  Account.Nonce.to_string account.Account.Poly.nonce )
            ; field "receiptChainHash" ~typ:(non_null string)
                ~doc:"Top hash of the receipt chain merkle-list"
                ~args:Arg.[]
                ~resolve:(fun _ account ->
                  Receipt.Chain_hash.to_string
                    account.Account.Poly.receipt_chain_hash )
            ; field "delegate" ~typ:(non_null string)
                ~doc:
                  "The public key to which you are delegating (including the \
                   empty key!)"
                ~args:Arg.[]
                ~resolve:(fun _ account ->
                  Stringable.public_key account.Account.Poly.delegate )
            ; field "participated" ~typ:(non_null bool)
                ~doc:"TODO, not sure what this is"
                ~args:Arg.[]
                ~resolve:(fun _ account -> account.Account.Poly.participated)
            ] )
    end

    let snark_worker =
      obj "SnarkWorker" ~fields:(fun _ ->
          [ field "key" ~typ:(non_null string)
              ~doc:"Public key of current snark worker."
              ~args:Arg.[]
              ~resolve:(fun {ctx= coda; _} (key, _) ->
                Stringable.public_key key )
          ; field "fee" ~typ:(non_null string)
              ~doc:
                "Fee that snark worker is charging to generate a snark proof \
                 (fee is uint64 and is coerced as a string)"
              ~args:Arg.[]
              ~resolve:(fun {ctx= coda; _} (_, fee) ->
                Stringable.uint64 (Currency.Fee.to_uint64 fee) ) ] )

    module Payload = struct
      let add_wallet =
        obj "AddWalletPayload" ~fields:(fun _ ->
            [pubkey_field ~resolve:(fun _ key -> Stringable.public_key key)] )

      let create_payment =
        obj "CreatePaymentPayload" ~fields:(fun _ ->
            [ field "payment" ~typ:(non_null payment)
                ~args:Arg.[]
                ~resolve:(fun _ cmd -> cmd) ] )
    end

    module Input = struct
      open Schema.Arg

      let create_payment =
        obj "CreatePaymentInput"
          ~coerce:(fun from to_ amount fee memo ->
            (from, to_, amount, fee, memo) )
          ~fields:
            [ arg "from" ~doc:"Public key of recipient of payment"
                ~typ:(non_null string)
            ; arg "to" ~doc:"Public key of sender of payment"
                ~typ:(non_null string)
            ; arg "amount"
                ~doc:"String representation of uint64 number of tokens to send"
                ~typ:(non_null string)
            ; arg "fee"
                ~doc:
                  "String representation of uint64 number of tokens to pay as \
                   a transaction fee"
                ~typ:(non_null string)
            ; arg "memo" ~doc:"Public description of payment" ~typ:string ]
    end
  end

  let account_of_pk coda pk =
    let account =
      Program.best_ledger coda |> Participating_state.active
      |> Option.bind ~f:(fun ledger ->
             Ledger.location_of_key ledger pk
             |> Option.bind ~f:(Ledger.get ledger) )
    in
    Option.map account
      ~f:(fun { Account.Poly.public_key
              ; nonce
              ; balance
              ; receipt_chain_hash
              ; delegate
              ; participated }
         ->
        { Account.Poly.public_key
        ; nonce
        ; delegate
        ; balance=
            {Types.Wallet.AnnotatedBalance.total= balance; unknown= balance}
        ; receipt_chain_hash
        ; participated } )

  module Queries = struct
    open Schema

    let sync_state =
      io_field "syncStatus" ~typ:Types.sync_status
        ~args:Arg.[]
        ~resolve:(fun {ctx= coda; _} () ->
          Deferred.return
            (Coda_incremental.Status.Observer.value @@ Program.sync_status coda)
          >>| Result.map_error ~f:Error.to_string_hum )

    let version =
      field "version" ~typ:string
        ~args:Arg.[]
        ~doc:"The version of the node (git commit hash)"
        ~resolve:(fun _ _ -> Config_in.commit_id)

    let owned_wallets =
      field "ownedWallets"
        ~doc:
          "Wallets for which the daemon knows the private key that are found \
           in our ledger"
        ~typ:(non_null (list (non_null Types.Wallet.wallet)))
        ~args:Arg.[]
        ~resolve:(fun {ctx= coda; _} () ->
          Program.wallets coda |> Secrets.Wallets.pks
          |> List.filter_map ~f:(fun pk -> account_of_pk coda pk) )

    let wallet =
      field "wallet"
        ~doc:
          "Find any wallet via a public key. Null if the key was not found \
           for some reason (i.e. we're bootstrapping, or the account doesn't \
           exist)"
        ~typ:
          Types.Wallet.wallet
          (* TODO: Is there anyway to describe `public_key` arg in a more typesafe way on our ocaml-side *)
        ~args:Arg.[arg "publicKey" ~typ:(non_null string)]
        ~resolve:(fun {ctx= coda; _} () pk_string ->
          let pk = Public_key.Compressed.of_base64_exn pk_string in
          account_of_pk coda pk )

    let current_snark_worker =
      field "currentSnarkWorker" ~typ:Types.snark_worker
        ~args:Arg.[]
        ~doc:"Get information about the current snark worker."
        ~resolve:(fun {ctx= coda; _} _ ->
          Option.map (Program.snark_worker_key coda) ~f:(fun k ->
              (k, Program.snark_work_fee coda) ) )

    let commands =
      [sync_state; version; owned_wallets; wallet; current_snark_worker]
  end

  module Subscriptions = struct
    open Schema

    let new_sync_update =
      subscription_field "newSyncUpdate"
        ~doc:"Subscribes on sync update from Coda" ~deprecated:NotDeprecated
        ~typ:Types.sync_status
        ~args:Arg.[]
        ~resolve:(fun {ctx= coda; _} ->
          Program.sync_status coda |> Coda_incremental.Status.to_pipe
          |> Deferred.Result.return )
<<<<<<< HEAD

    (* Creates a global pipe to feed a subscription that will be available throughout the entire duration that a daemon is runnning  *)
    let global_pipe coda ~to_pipe =
      let global_reader, global_writer = Pipe.create () in
      let init, _ = Pipe.create () in
      Broadcast_pipe.Reader.fold (Program.transition_frontier coda) ~init
        ~f:(fun acc_pipe -> function
        | None ->
            Deferred.return acc_pipe
        | Some transition_frontier ->
            Pipe.close_read acc_pipe ;
            let new_block_incr =
              Transition_frontier.new_transition transition_frontier
            in
            let frontier_pipe = to_pipe new_block_incr in
            Pipe.transfer frontier_pipe global_writer ~f:Fn.id
            |> don't_wait_for ;
            Deferred.return frontier_pipe )
      |> Deferred.ignore |> don't_wait_for ;
      Deferred.Result.return global_reader

    let new_block =
      subscription_field "newBlock"
        ~doc:
          "Subscribes on a new block created by a proposer with a public key \
           KEY"
        ~typ:(non_null Types.block)
        ~args:Arg.[arg "publicKey" ~typ:(non_null string)]
        ~resolve:(fun {ctx= coda; _} public_key ->
          let public_key = Public_key.Compressed.of_base64_exn public_key in
          (* Pipes that will alert a subscriber of any new blocks throughout the entire time the daemon is on *)
          global_pipe coda ~to_pipe:(fun new_block_incr ->
              let new_block_observer =
                Coda_incremental.New_transition.observe new_block_incr
              in
              Coda_incremental.New_transition.stabilize () ;
              let frontier_new_block_reader =
                Coda_incremental.New_transition.to_pipe new_block_observer
              in
              Pipe.filter_map frontier_new_block_reader ~f:(fun new_block ->
                  let unverified_new_block =
                    External_transition.of_verified new_block
                  in
                  Option.some_if
                    (Public_key.Compressed.equal
                       (Types.block_proposer unverified_new_block)
                       public_key)
                    unverified_new_block ) ) )

    let new_payment_update =
      subscription_field "newPaymentUpdate"
        ~doc:
          "Subscribes for payments with the sender's public key KEY whenever \
           we receive a block"
        ~typ:(non_null Types.payment)
        ~args:Arg.[arg "publicKey" ~typ:(non_null string)]
        ~resolve:(fun {ctx= coda; _} public_key ->
          let public_key = Public_key.Compressed.of_base64_exn public_key in
          let transaction_database = transaction_database coda in
          global_pipe coda ~to_pipe:(fun new_block_incr ->
              let payments_incr =
                Coda_incremental.New_transition.map new_block_incr
                  ~f:
                    (Fn.compose Types.get_payments
                       External_transition.of_verified)
              in
              let payments_observer =
                Coda_incremental.New_transition.observe payments_incr
              in
              Coda_incremental.New_transition.stabilize () ;
              let frontier_payment_reader, frontier_payment_writer =
                (* TODO: should be the max amount of transactions in a block *)
                Strict_pipe.(
                  create (Buffered (`Capacity 20, `Overflow Drop_head)))
              in
              let write_payments payments =
                List.filter payments ~f:(fun payment ->
                    Public_key.Compressed.equal
                      (User_command.sender payment)
                      public_key )
                |> List.iter ~f:(fun payment ->
                       Option.iter (User_command.check payment)
                         ~f:(fun checked_user_command ->
                           Transaction_database.add transaction_database
                             public_key
                             (Coda_base.Transaction.User_command
                                checked_user_command) ) ;
                       Strict_pipe.Writer.write frontier_payment_writer payment
                   )
              in
              Coda_incremental.New_transition.Observer.on_update_exn
                payments_observer ~f:(function
                | Initialized payments ->
                    write_payments payments
                | Changed (_, payments) ->
                    write_payments payments
                | Invalidated ->
                    () ) ;
              (Strict_pipe.Reader.to_linear_pipe frontier_payment_reader)
                .Linear_pipe.Reader.pipe ) )

=======

    (* Creates a global pipe to feed a subscription that will be available throughout the entire duration that a daemon is runnning  *)
    let global_pipe coda ~to_pipe =
      let global_reader, global_writer = Pipe.create () in
      let init, _ = Pipe.create () in
      Broadcast_pipe.Reader.fold (Program.transition_frontier coda) ~init
        ~f:(fun acc_pipe -> function
        | None ->
            Deferred.return acc_pipe
        | Some transition_frontier ->
            Pipe.close_read acc_pipe ;
            let new_block_incr =
              Transition_frontier.new_transition transition_frontier
            in
            let frontier_pipe = to_pipe new_block_incr in
            Pipe.transfer frontier_pipe global_writer ~f:Fn.id
            |> don't_wait_for ;
            Deferred.return frontier_pipe )
      |> Deferred.ignore |> don't_wait_for ;
      Deferred.Result.return global_reader

    let new_block =
      subscription_field "newBlock"
        ~doc:
          "Subscribes on a new block created by a proposer with a public key \
           KEY"
        ~typ:(non_null Types.block)
        ~args:Arg.[arg "publicKey" ~typ:(non_null string)]
        ~resolve:(fun {ctx= coda; _} public_key ->
          let public_key = Public_key.Compressed.of_base64_exn public_key in
          (* Pipes that will alert a subscriber of any new blocks throughout the entire time the daemon is on *)
          global_pipe coda ~to_pipe:(fun new_block_incr ->
              let new_block_observer =
                Coda_incremental.New_transition.observe new_block_incr
              in
              Coda_incremental.New_transition.stabilize () ;
              let frontier_new_block_reader =
                Coda_incremental.New_transition.to_pipe new_block_observer
              in
              Pipe.filter_map frontier_new_block_reader ~f:(fun new_block ->
                  let unverified_new_block =
                    External_transition.of_verified new_block
                  in
                  Option.some_if
                    (Public_key.Compressed.equal
                       (Types.block_proposer unverified_new_block)
                       public_key)
                    unverified_new_block ) ) )

    let new_payment_update =
      subscription_field "newPaymentUpdate"
        ~doc:
          "Subscribes for payments with the sender's public key KEY whenever \
           we receive a block"
        ~typ:(non_null Types.payment)
        ~args:Arg.[arg "publicKey" ~typ:(non_null string)]
        ~resolve:(fun {ctx= coda; _} public_key ->
          let public_key = Public_key.Compressed.of_base64_exn public_key in
          global_pipe coda ~to_pipe:(fun new_block_incr ->
              let payments_incr =
                Coda_incremental.New_transition.map new_block_incr
                  ~f:
                    (Fn.compose Types.get_payments
                       External_transition.of_verified)
              in
              let payments_observer =
                Coda_incremental.New_transition.observe payments_incr
              in
              Coda_incremental.New_transition.stabilize () ;
              let frontier_payment_reader, frontier_payment_writer =
                (* TODO: should be the max amount of transactions in a block *)
                Strict_pipe.(
                  create (Buffered (`Capacity 20, `Overflow Drop_head)))
              in
              let write_payments payments =
                List.filter payments ~f:(fun payment ->
                    Public_key.Compressed.equal
                      (User_command.sender payment)
                      public_key )
                |> List.iter ~f:(fun payment ->
                       Strict_pipe.Writer.write frontier_payment_writer payment
                   )
              in
              Coda_incremental.New_transition.Observer.on_update_exn
                payments_observer ~f:(function
                | Initialized payments ->
                    write_payments payments
                | Changed (_, payments) ->
                    write_payments payments
                | Invalidated ->
                    () ) ;
              (Strict_pipe.Reader.to_linear_pipe frontier_payment_reader)
                .Linear_pipe.Reader.pipe ) )

>>>>>>> 23d8e862
    let commands = [new_sync_update; new_block; new_payment_update]
  end

  module Mutations = struct
    open Schema

    let add_wallet =
      io_field "addWallet" ~doc:"Add a wallet"
        ~typ:
          (non_null Types.Payload.add_wallet)
          (* TODO: For now, not including add wallet input *)
        ~args:Arg.[]
        ~resolve:(fun {ctx= coda; _} () ->
          let open Deferred.Let_syntax in
          let%map pk = Program.wallets coda |> Secrets.Wallets.generate_new in
          Result.return pk )

    let result_of_exn f v ~error = try Ok (f v) with _ -> Error error

    let send_payment =
      io_field "sendPayment" ~doc:"Send a payment"
        ~typ:(non_null Types.Payload.create_payment)
        ~args:Arg.[arg "input" ~typ:(non_null Types.Input.create_payment)]
        ~resolve:(fun {ctx= coda; _} () (from, to_, amount, fee, maybe_memo) ->
          let open Result.Monad_infix in
          let maybe_info =
            result_of_exn Currency.Amount.of_string amount
              ~error:"Invalid payment `amount` provided."
            >>= fun amount ->
            result_of_exn Currency.Fee.of_string fee
              ~error:"Invalid payment `fee` provided."
            >>= fun fee ->
            result_of_exn Public_key.Compressed.of_base64_exn to_
              ~error:"`to` address is not a valid public key."
            >>= fun receiver ->
            result_of_exn Public_key.Compressed.of_base64_exn from
              ~error:"`from` address is not a valid public key."
            >>= fun sender ->
            Result.of_option
              (account_of_pk coda sender)
              ~error:"Couldn't find the account for specified `sender`."
            >>= fun account ->
            Result.of_option
              (Secrets.Wallets.find (Program.wallets coda) ~needle:sender)
              ~error:
                "Couldn't find the private key for specified `sender`. Do you \
                 own the wallet you're making a payment from?"
            >>= fun sender_kp ->
            ( match maybe_memo with
            | Some m ->
                result_of_exn User_command_memo.create_exn m
                  ~error:"Invalid `memo` provided."
            | None ->
                Ok User_command_memo.dummy )
            >>= fun memo ->
            Result.return (account, sender_kp, memo, receiver, amount, fee)
          in
          match maybe_info with
          | Ok (account, sender_kp, memo, receiver, amount, fee) ->
              let body =
                User_command_payload.Body.Payment {receiver; amount}
              in
              let payload =
                User_command.Payload.create ~fee ~nonce:account.nonce ~memo
                  ~body
              in
              let payment = User_command.sign sender_kp payload in
              let command = User_command.forget_check payment (*uhhh*) in
              let sent = Commands.send_payment Config_in.logger coda command in
              Deferred.map sent ~f:(function
                | `Active (Ok _) ->
                    Ok command
                | `Active (Error e) ->
                    Error ("Couldn't send payment: " ^ Error.to_string_hum e)
                | `Bootstrapping ->
                    Error "Daemon is bootstrapping" )
          | Error e ->
              Deferred.return (Error e) )

    let commands = [add_wallet; send_payment]
  end

  let schema =
    Graphql_async.Schema.(
      schema Queries.commands ~mutations:Mutations.commands
        ~subscriptions:Subscriptions.commands)
end<|MERGE_RESOLUTION|>--- conflicted
+++ resolved
@@ -44,11 +44,7 @@
         ~f:(Fn.compose User_command_payload.is_payment User_command.payload)
 
     (* TODO: include submitted_at (date) and included_at (date). These two fields are not exposed in the user_command *)
-<<<<<<< HEAD
-    let payment : (t, User_command.t option) typ =
-=======
     let payment : (Program.t, User_command.t option) typ =
->>>>>>> 23d8e862
       obj "Payment" ~fields:(fun _ ->
           [ field "nonce" ~typ:(non_null int) ~doc:"Nonce of the transaction"
               ~args:Arg.[]
@@ -96,11 +92,7 @@
                 User_command_payload.memo @@ User_command.payload payment
                 |> User_command_memo.to_string ) ] )
 
-<<<<<<< HEAD
-    let snark_fee : (t, Transaction_snark_work.t option) typ =
-=======
     let snark_fee : (Program.t, Transaction_snark_work.t option) typ =
->>>>>>> 23d8e862
       obj "SnarkFee" ~fields:(fun _ ->
           [ field "snarkCreator" ~typ:(non_null string)
               ~doc:"public key of the snarker"
@@ -358,7 +350,6 @@
         ~resolve:(fun {ctx= coda; _} ->
           Program.sync_status coda |> Coda_incremental.Status.to_pipe
           |> Deferred.Result.return )
-<<<<<<< HEAD
 
     (* Creates a global pipe to feed a subscription that will be available throughout the entire duration that a daemon is runnning  *)
     let global_pipe coda ~to_pipe =
@@ -417,7 +408,7 @@
         ~args:Arg.[arg "publicKey" ~typ:(non_null string)]
         ~resolve:(fun {ctx= coda; _} public_key ->
           let public_key = Public_key.Compressed.of_base64_exn public_key in
-          let transaction_database = transaction_database coda in
+          let transaction_database = Program.transaction_database coda in
           global_pipe coda ~to_pipe:(fun new_block_incr ->
               let payments_incr =
                 Coda_incremental.New_transition.map new_block_incr
@@ -460,102 +451,6 @@
               (Strict_pipe.Reader.to_linear_pipe frontier_payment_reader)
                 .Linear_pipe.Reader.pipe ) )
 
-=======
-
-    (* Creates a global pipe to feed a subscription that will be available throughout the entire duration that a daemon is runnning  *)
-    let global_pipe coda ~to_pipe =
-      let global_reader, global_writer = Pipe.create () in
-      let init, _ = Pipe.create () in
-      Broadcast_pipe.Reader.fold (Program.transition_frontier coda) ~init
-        ~f:(fun acc_pipe -> function
-        | None ->
-            Deferred.return acc_pipe
-        | Some transition_frontier ->
-            Pipe.close_read acc_pipe ;
-            let new_block_incr =
-              Transition_frontier.new_transition transition_frontier
-            in
-            let frontier_pipe = to_pipe new_block_incr in
-            Pipe.transfer frontier_pipe global_writer ~f:Fn.id
-            |> don't_wait_for ;
-            Deferred.return frontier_pipe )
-      |> Deferred.ignore |> don't_wait_for ;
-      Deferred.Result.return global_reader
-
-    let new_block =
-      subscription_field "newBlock"
-        ~doc:
-          "Subscribes on a new block created by a proposer with a public key \
-           KEY"
-        ~typ:(non_null Types.block)
-        ~args:Arg.[arg "publicKey" ~typ:(non_null string)]
-        ~resolve:(fun {ctx= coda; _} public_key ->
-          let public_key = Public_key.Compressed.of_base64_exn public_key in
-          (* Pipes that will alert a subscriber of any new blocks throughout the entire time the daemon is on *)
-          global_pipe coda ~to_pipe:(fun new_block_incr ->
-              let new_block_observer =
-                Coda_incremental.New_transition.observe new_block_incr
-              in
-              Coda_incremental.New_transition.stabilize () ;
-              let frontier_new_block_reader =
-                Coda_incremental.New_transition.to_pipe new_block_observer
-              in
-              Pipe.filter_map frontier_new_block_reader ~f:(fun new_block ->
-                  let unverified_new_block =
-                    External_transition.of_verified new_block
-                  in
-                  Option.some_if
-                    (Public_key.Compressed.equal
-                       (Types.block_proposer unverified_new_block)
-                       public_key)
-                    unverified_new_block ) ) )
-
-    let new_payment_update =
-      subscription_field "newPaymentUpdate"
-        ~doc:
-          "Subscribes for payments with the sender's public key KEY whenever \
-           we receive a block"
-        ~typ:(non_null Types.payment)
-        ~args:Arg.[arg "publicKey" ~typ:(non_null string)]
-        ~resolve:(fun {ctx= coda; _} public_key ->
-          let public_key = Public_key.Compressed.of_base64_exn public_key in
-          global_pipe coda ~to_pipe:(fun new_block_incr ->
-              let payments_incr =
-                Coda_incremental.New_transition.map new_block_incr
-                  ~f:
-                    (Fn.compose Types.get_payments
-                       External_transition.of_verified)
-              in
-              let payments_observer =
-                Coda_incremental.New_transition.observe payments_incr
-              in
-              Coda_incremental.New_transition.stabilize () ;
-              let frontier_payment_reader, frontier_payment_writer =
-                (* TODO: should be the max amount of transactions in a block *)
-                Strict_pipe.(
-                  create (Buffered (`Capacity 20, `Overflow Drop_head)))
-              in
-              let write_payments payments =
-                List.filter payments ~f:(fun payment ->
-                    Public_key.Compressed.equal
-                      (User_command.sender payment)
-                      public_key )
-                |> List.iter ~f:(fun payment ->
-                       Strict_pipe.Writer.write frontier_payment_writer payment
-                   )
-              in
-              Coda_incremental.New_transition.Observer.on_update_exn
-                payments_observer ~f:(function
-                | Initialized payments ->
-                    write_payments payments
-                | Changed (_, payments) ->
-                    write_payments payments
-                | Invalidated ->
-                    () ) ;
-              (Strict_pipe.Reader.to_linear_pipe frontier_payment_reader)
-                .Linear_pipe.Reader.pipe ) )
-
->>>>>>> 23d8e862
     let commands = [new_sync_update; new_block; new_payment_update]
   end
 
