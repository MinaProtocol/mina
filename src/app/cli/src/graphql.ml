--- conflicted
+++ resolved
@@ -357,32 +357,12 @@
         ~args:Arg.[arg "publicKey" ~typ:Types.Input.payment_filter_input]
         ~typ:(non_null @@ list @@ non_null Types.payment)
         ~resolve:(fun {ctx= coda; _} () public_key ->
-<<<<<<< HEAD
           let open Result.Let_syntax in
           let%map public_key =
             result_of_exn Public_key.Compressed.of_base64_exn public_key
               ~error:"publicKey address is not valid."
           in
-          let transaction_database = Program.transaction_database coda in
-          let transactions =
-            Transaction_database.get_transactions transaction_database
-              public_key
-          in
-          List.filter_map transactions ~f:(function
-            | Coda_base.Transaction.User_command checked_user_command ->
-                let user_command =
-                  User_command.forget_check checked_user_command
-                in
-                Option.some_if
-                  ( User_command_payload.is_payment
-                  @@ User_command.payload user_command )
-                  user_command
-            | _ ->
-                None ) )
-=======
-          let public_key = Public_key.Compressed.of_base64_exn public_key in
           Commands.get_all_payments coda public_key )
->>>>>>> 8c8c3b59
 
     let initial_peers =
       field "initialPeers"
@@ -444,64 +424,9 @@
         ~typ:(non_null Types.payment)
         ~args:Arg.[arg "publicKey" ~typ:(non_null string)]
         ~resolve:(fun {ctx= coda; _} public_key ->
-<<<<<<< HEAD
-          let open Deferred.Result.Let_syntax in
-          let%bind public_key =
-            Deferred.return
-            @@ result_of_exn Public_key.Compressed.of_base64_exn public_key
-                 ~error:"publicKey is not valid"
-          in
-          let transaction_database = Program.transaction_database coda in
-          global_pipe coda ~to_pipe:(fun new_block_incr ->
-              let payments_incr =
-                Coda_incremental.New_transition.map new_block_incr
-                  ~f:
-                    (Fn.compose Types.get_payments
-                       External_transition.of_verified)
-              in
-              let payments_observer =
-                Coda_incremental.New_transition.observe payments_incr
-              in
-              Coda_incremental.New_transition.stabilize () ;
-              let frontier_payment_reader, frontier_payment_writer =
-                (* TODO: should be the max amount of transactions in a block *)
-                Strict_pipe.(
-                  create (Buffered (`Capacity 20, `Overflow Drop_head)))
-              in
-              let write_user_commands user_commands =
-                List.filter user_commands ~f:(fun user_command ->
-                    Public_key.Compressed.equal
-                      (User_command.sender user_command)
-                      public_key )
-                |> List.iter ~f:(fun user_command ->
-                       match User_command.check user_command with
-                       | Some checked_user_command ->
-                           Transaction_database.add transaction_database
-                             public_key
-                             (Coda_base.Transaction.User_command
-                                checked_user_command) ;
-                           Strict_pipe.Writer.write frontier_payment_writer
-                             user_command
-                       | None ->
-                           Logger.error (Program.logger coda)
-                             ~module_:__MODULE__ ~location:__LOC__
-                             "Could not check user command correctly" )
-              in
-              Coda_incremental.New_transition.Observer.on_update_exn
-                payments_observer ~f:(function
-                | Initialized payments ->
-                    write_user_commands payments
-                | Changed (_, payments) ->
-                    write_user_commands payments
-                | Invalidated ->
-                    () ) ;
-              (Strict_pipe.Reader.to_linear_pipe frontier_payment_reader)
-                .Linear_pipe.Reader.pipe ) )
-=======
           let public_key = Public_key.Compressed.of_base64_exn public_key in
           Deferred.Result.return
           @@ Commands.Subscriptions.new_payment coda public_key )
->>>>>>> 8c8c3b59
 
     let commands = [new_sync_update; new_block; new_payment_update]
   end
