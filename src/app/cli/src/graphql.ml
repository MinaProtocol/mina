open Core
open Async
open Graphql_async
open Pipe_lib
open Coda_base
open Coda_transition
open Signature_lib
open Currency

module Make (Commands : Coda_commands.Intf) = struct
  module Program = Commands.Program
  module Config_in = Commands.Config_in
  open Program.Inputs

  let result_of_exn f v ~error = try Ok (f v) with _ -> Error error

  let result_field ~resolve =
    Schema.io_field ~resolve:(fun resolve_info src inputs ->
        Deferred.return @@ resolve resolve_info src inputs )

  let result_field_no_inputs ~resolve =
    Schema.io_field ~resolve:(fun resolve_info src ->
        Deferred.return @@ resolve resolve_info src )

  module Types = struct
    open Schema

    module Stringable = struct
      (** base64 representation of public key that is compressed to make snark computation efficent *)
      let public_key = Public_key.Compressed.to_base64

      (** Unix form of time, which is the number of milliseconds that elapsed from January 1, 1970 *)
      let date time =
        Time.to_span_since_epoch time |> Time.Span.to_ms |> Int64.to_string

      (** Javascript only has 53-bit integers so we need to make them into strings  *)
      let uint64 uint64 = Unsigned.UInt64.to_string uint64

      (** Balance of Coda (a uint64 under the hood) *)
      let balance b = Balance.to_uint64 b |> uint64
    end

    let uint64_doc = sprintf !"%s (%s is uint64 and is coerced as a string)"

    let uint64_arg name ~doc ~typ =
      let open Schema.Arg in
      arg name ~typ ~doc:(uint64_doc name doc)

    let uint64_field name ~doc =
      field name ~typ:(non_null string) ~doc:(uint64_doc doc name)

    let uint64_result_field name ~doc =
      result_field_no_inputs name ~typ:(non_null string)
        ~doc:(uint64_doc doc name)

    (* TODO: include submitted_at (date) and included_at (date). These two fields are not exposed in the user_command *)
    let user_command : (Program.t, User_command.t option) typ =
      obj "UserCommand" ~fields:(fun _ ->
          [ field "isDelegation" ~typ:(non_null bool)
              ~doc:
                "If true, then User command is a Stake Delegation kind, \
                 otherwise it is a payment kind"
              ~args:Arg.[]
              ~resolve:(fun _ user_command ->
                match
                  User_command.Payload.body
                  @@ User_command.payload user_command
                with
                | Stake_delegation _ ->
                    true
                | Payment _ ->
                    false )
          ; field "nonce" ~typ:(non_null int) ~doc:"Nonce of the transaction"
              ~args:Arg.[]
              ~resolve:(fun _ payment ->
                User_command_payload.nonce @@ User_command.payload payment
                |> Account.Nonce.to_int )
          ; field "sender" ~typ:(non_null string)
              ~doc:"Public key of the sender"
              ~args:Arg.[]
              ~resolve:(fun _ payment ->
                User_command.sender payment |> Stringable.public_key )
          ; field "receiver" ~typ:(non_null string)
              ~doc:"Public key of the receiver"
              ~args:Arg.[]
              ~resolve:(fun _ payment ->
                match
                  User_command_payload.body (User_command.payload payment)
                with
                | Payment {Payment_payload.Poly.receiver; _} ->
                    Stringable.public_key receiver
                | Stake_delegation (Set_delegate {new_delegate}) ->
                    Stringable.public_key new_delegate )
          ; uint64_result_field "amount"
              ~doc:"Amount that sender send to receiver"
              ~args:Arg.[]
              ~resolve:(fun _ payment ->
                match
                  User_command_payload.body (User_command.payload payment)
                with
                | Payment {Payment_payload.Poly.amount; _} ->
                    Ok
                      (amount |> Currency.Amount.to_uint64 |> Stringable.uint64)
                | Stake_delegation _ ->
                    Error "Payment should not consist of a stake delegation" )
          ; uint64_field "fee"
              ~doc:
                "Fee that sender is willing to pay for making the transaction"
              ~args:Arg.[]
              ~resolve:(fun _ payment ->
                User_command.fee payment |> Currency.Fee.to_uint64
                |> Stringable.uint64 )
          ; field "memo" ~typ:(non_null string) ~doc:"Note of the transaction"
              ~args:Arg.[]
              ~resolve:(fun _ payment ->
                User_command_payload.memo @@ User_command.payload payment
                |> User_command_memo.to_string ) ] )

    let delegation_update =
      obj "DelegationUpdate" ~fields:(fun _ ->
          [ field "status"
              ~args:Arg.[]
              ~typ:(non_null user_command)
              ~resolve:(fun _ user_command -> user_command)
            (* TODO: include active field *)
            (* TODO: include consensus field *)
           ] )

    let snark_fee : (Program.t, Transaction_snark_work.t option) typ =
      obj "SnarkFee" ~fields:(fun _ ->
          [ field "snarkCreator" ~typ:(non_null string)
              ~doc:"public key of the snarker"
              ~args:Arg.[]
              ~resolve:(fun _ {Transaction_snark_work.prover; _} ->
                Stringable.public_key prover )
          ; field "fee" ~typ:(non_null string)
              ~doc:"the cost of creating the proof"
              ~args:Arg.[]
              ~resolve:(fun _ {Transaction_snark_work.fee; _} ->
                Currency.Fee.to_uint64 fee |> Unsigned.UInt64.to_string ) ] )

    let block : ('context, External_transition.t option) typ =
      obj "Block" ~fields:(fun _ ->
          [ uint64_field "coinbase" ~doc:"Total coinbase awarded to proposer"
              ~args:Arg.[]
              ~resolve:(fun _ external_transition ->
                let staged_ledger_diff =
                  External_transition.staged_ledger_diff external_transition
                in
                staged_ledger_diff |> Staged_ledger_diff.coinbase
                |> Currency.Amount.to_uint64 |> Stringable.uint64 )
          ; field "creator" ~typ:(non_null string)
              ~doc:"Public key of the proposer creating the block"
              ~args:Arg.[]
              ~resolve:(fun _ external_transition ->
                Stringable.public_key
                @@ External_transition.proposer external_transition )
          ; field "userCommands" ~doc:"List of user commands in the block"
              ~typ:(non_null (list @@ non_null user_command))
              ~args:Arg.[]
              ~resolve:(fun _ external_transition ->
                External_transition.user_commands external_transition )
          ; field "snarkFees"
              ~doc:"Fees that a proposer for constructing proofs"
              ~typ:(non_null (list @@ non_null snark_fee))
              ~args:Arg.[]
              ~resolve:(fun _ external_transition ->
                let staged_ledger_diff =
                  External_transition.staged_ledger_diff external_transition
                in
                Staged_ledger_diff.completed_works staged_ledger_diff ) ] )

    let sync_status : ('context, [`Offline | `Synced | `Bootstrap]) typ =
      non_null
        (enum "SyncStatus" ~doc:"Sync status as daemon node"
           ~values:
             [ enum_value "BOOTSTRAP" ~value:`Bootstrap
             ; enum_value "SYNCED" ~value:`Synced
             ; enum_value "OFFLINE" ~value:`Offline ])

    let pubkey_field ~resolve =
      field "publicKey" ~typ:(non_null string)
        ~doc:"The public identity of a wallet"
        ~args:Arg.[]
        ~resolve

    module Wallet = struct
      module AnnotatedBalance = struct
        type t = {total: Balance.t; unknown: Balance.t}

        let obj =
          obj "AnnotatedBalance"
            ~doc:
              "A total balance annotated with the amount that is currently \
               unknown. Invariant: unknown <= total" ~fields:(fun _ ->
              [ field "total" ~typ:(non_null string)
                  ~doc:"A balance of Coda as a stringified uint64"
                  ~args:Arg.[]
                  ~resolve:(fun _ (b : t) -> Stringable.balance b.total)
              ; field "unknown" ~typ:(non_null string)
                  ~doc:"A balance of Coda as a stringified uint64"
                  ~args:Arg.[]
                  ~resolve:(fun _ (b : t) -> Stringable.balance b.unknown) ] )
      end

      let wallet =
        obj "Wallet" ~doc:"An account record according to the daemon"
          ~fields:(fun _ ->
            [ pubkey_field ~resolve:(fun _ account ->
                  Stringable.public_key account.Account.Poly.public_key )
            ; field "balance"
                ~typ:(non_null AnnotatedBalance.obj)
                ~doc:"A balance of Coda as a stringified uint64"
                ~args:Arg.[]
                ~resolve:(fun _ account -> account.Account.Poly.balance)
            ; field "nonce" ~typ:(non_null string)
                ~doc:
                  "Nonces are natural numbers that increase each transaction. \
                   Stringified uint32"
                ~args:Arg.[]
                ~resolve:(fun _ account ->
                  Account.Nonce.to_string account.Account.Poly.nonce )
            ; field "receiptChainHash" ~typ:(non_null string)
                ~doc:"Top hash of the receipt chain merkle-list"
                ~args:Arg.[]
                ~resolve:(fun _ account ->
                  Receipt.Chain_hash.to_string
                    account.Account.Poly.receipt_chain_hash )
            ; field "delegate" ~typ:(non_null string)
                ~doc:
                  "The public key to which you are delegating (including the \
                   empty key!)"
                ~args:Arg.[]
                ~resolve:(fun _ account ->
                  Stringable.public_key account.Account.Poly.delegate )
            ; field "votingFor" ~typ:(non_null string)
                ~doc:
                  "The previous epoch lock hash of the chain which you are \
                   voting for"
                ~args:Arg.[]
                ~resolve:(fun _ account ->
                  Coda_base.State_hash.to_bytes account.Account.Poly.voting_for
                  ) ] )
    end

    let snark_worker =
      obj "SnarkWorker" ~fields:(fun _ ->
          [ field "key" ~typ:(non_null string)
              ~doc:"Public key of current snark worker."
              ~args:Arg.[]
              ~resolve:(fun {ctx= coda; _} (key, _) ->
                Stringable.public_key key )
          ; field "fee" ~typ:(non_null string)
              ~doc:
                "Fee that snark worker is charging to generate a snark proof \
                 (fee is uint64 and is coerced as a string)"
              ~args:Arg.[]
              ~resolve:(fun {ctx= coda; _} (_, fee) ->
                Stringable.uint64 (Currency.Fee.to_uint64 fee) ) ] )

    module Payload = struct
      let add_wallet =
        obj "AddWalletPayload" ~fields:(fun _ ->
            [pubkey_field ~resolve:(fun _ key -> Stringable.public_key key)] )

      let create_payment =
        obj "CreatePaymentPayload" ~fields:(fun _ ->
            [ field "payment" ~typ:(non_null user_command)
                ~args:Arg.[]
                ~resolve:(fun _ -> Fn.id) ] )

      let set_delegation =
        obj "SetDelegationPayload" ~fields:(fun _ ->
            [ field "delegation" ~typ:(non_null user_command)
                ~args:Arg.[]
                ~resolve:(fun _ -> Fn.id) ] )
    end

    module Pagination = struct
      module Page_info = struct
        type t = {has_previous_page: bool; has_next_page: bool}

        let typ =
          obj "PageInfo" ~fields:(fun _ ->
              [ field "hasPreviousPage" ~typ:(non_null bool)
                  ~args:Arg.[]
                  ~resolve:(fun _ {has_previous_page; _} -> has_previous_page)
              ; field "hasNextPage" ~typ:(non_null bool)
                  ~args:Arg.[]
                  ~resolve:(fun _ {has_next_page; _} -> has_next_page) ] )
      end

      module Connection = struct
        type 'a t = {edges: 'a list; total_count: int; page_info: Page_info.t}
      end

      module User_command = struct
        module Cursor = struct
          let serialize payment =
            let bigstring =
              Bin_prot.Utils.bin_dump
                Coda_base.User_command.Stable.V1.bin_t.writer payment
            in
            Base64.encode_exn @@ Bigstring.to_string bigstring

          let deserialize serialized_payment =
            let serialized_transaction =
              Base64.decode_exn serialized_payment
            in
            Coda_base.User_command.Stable.V1.bin_t.reader.read
              (Bigstring.of_string serialized_transaction)
              ~pos_ref:(ref 0)
        end

        let edge =
          obj "PaymentEdge" ~fields:(fun _ ->
              [ field "cursor" ~typ:(non_null string)
                  ~doc:
                    "Cursor is the base64 version of a serialized user \
                     command (via Jane Street bin_prot)"
                  ~args:Arg.[]
                  ~resolve:(fun _ user_command -> Cursor.serialize user_command)
              ; field "node" ~typ:(non_null user_command)
                  ~args:Arg.[]
                  ~resolve:(fun _ -> Fn.id) ] )

        let connection =
          obj "PaymentConnection" ~fields:(fun _ ->
              [ field "edges"
                  ~typ:(non_null @@ list @@ non_null user_command)
                  ~args:Arg.[]
                  ~resolve:(fun _ {Connection.edges; _} -> edges)
              ; field "totalCount" ~typ:(non_null int)
                  ~doc:"Total number of payments that daemon holds"
                  ~args:Arg.[]
                  ~resolve:(fun _ {Connection.total_count; _} -> total_count)
              ; field "pageInfo" ~typ:(non_null Page_info.typ)
                  ~args:Arg.[]
                  ~resolve:(fun _ {Connection.page_info; _} -> page_info) ] )
      end
    end

    module Input = struct
      open Schema.Arg

      module Fields = struct
        let from ~doc = arg "from" ~typ:(non_null string) ~doc

        let to_ ~doc = arg "to" ~typ:(non_null string) ~doc

        let fee ~doc = uint64_arg "fee" ~typ:(non_null string) ~doc

        let memo ~doc = uint64_arg "memo" ~typ:string ~doc
      end

      let create_payment =
        let open Fields in
        obj "CreatePaymentInput"
          ~coerce:(fun from to_ amount fee memo ->
            (from, to_, amount, fee, memo) )
          ~fields:
            [ from ~doc:"Public key of recipient of payment"
            ; to_ ~doc:"Public key of sender of payment"
            ; uint64_arg "amount" ~doc:"amount to send to to receiver"
                ~typ:(non_null string)
            ; fee ~doc:"Fee amount in order to send payment"
            ; memo ~doc:"Public description of payment" ]

      let set_delegation =
        let open Fields in
        obj "SetDelegationInput"
          ~coerce:(fun from to_ fee memo -> (from, to_, fee, memo))
          ~fields:
            [ from ~doc:"Public key of recipient of a stake delegation"
            ; to_ ~doc:"Public key of sender of a stake delegation"
            ; fee ~doc:"Fee amount in order to send a stake delegation"
            ; memo ~doc:"Public description of a stake delegation" ]

      let user_command_filter_input =
        obj "UserCommandFilterType"
          ~coerce:(fun public_key -> public_key)
          ~fields:
            [ arg "toOrFrom"
                ~doc:"Public key of transactions you are looking for"
                ~typ:(non_null string) ]
    end
  end

  let account_of_pk coda pk =
    let account =
      Program.best_ledger coda |> Participating_state.active
      |> Option.bind ~f:(fun ledger ->
             Ledger.location_of_key ledger pk
             |> Option.bind ~f:(Ledger.get ledger) )
    in
    Option.map account
      ~f:(fun { Account.Poly.public_key
              ; nonce
              ; balance
              ; receipt_chain_hash
              ; delegate
              ; voting_for }
         ->
        { Account.Poly.public_key
        ; nonce
        ; delegate
        ; balance=
            {Types.Wallet.AnnotatedBalance.total= balance; unknown= balance}
        ; receipt_chain_hash
        ; voting_for } )

  module Arguments = struct
    let public_key ~name public_key =
      result_of_exn Public_key.Compressed.of_base64_exn public_key
        ~error:(sprintf !"%s address is not valid." name)
  end

  module Queries = struct
    open Schema

    let sync_state =
      result_field_no_inputs "syncStatus" ~args:[] ~typ:Types.sync_status
        ~resolve:(fun {ctx= coda; _} () ->
          Result.map_error
            (Coda_incremental.Status.Observer.value @@ Program.sync_status coda)
            ~f:Error.to_string_hum )

    let version =
      field "version" ~typ:string
        ~args:Arg.[]
        ~doc:"The version of the node (git commit hash)"
        ~resolve:(fun _ _ -> Config_in.commit_id)

    let owned_wallets =
      field "ownedWallets"
        ~doc:
          "Wallets for which the daemon knows the private key that are found \
           in our ledger"
        ~typ:(non_null (list (non_null Types.Wallet.wallet)))
        ~args:Arg.[]
        ~resolve:(fun {ctx= coda; _} () ->
          Program.wallets coda |> Secrets.Wallets.pks
          |> List.filter_map ~f:(fun pk -> account_of_pk coda pk) )

    let wallet =
      result_field "wallet"
        ~doc:
          "Find any wallet via a public key. Null if the key was not found \
           for some reason (i.e. we're bootstrapping, or the account doesn't \
           exist)"
        ~typ:
          Types.Wallet.wallet
          (* TODO: Is there anyway to describe `public_key` arg in a more typesafe way on our ocaml-side *)
        ~args:Arg.[arg "publicKey" ~typ:(non_null string)]
        ~resolve:(fun {ctx= coda; _} () pk_string ->
          let open Result.Let_syntax in
          let%map pk = Arguments.public_key ~name:"publicKey" pk_string in
          account_of_pk coda pk )

    let current_snark_worker =
      field "currentSnarkWorker" ~typ:Types.snark_worker
        ~args:Arg.[]
        ~doc:"Get information about the current snark worker."
        ~resolve:(fun {ctx= coda; _} _ ->
          Option.map (Program.snark_worker_key coda) ~f:(fun k ->
              (k, Program.snark_work_fee coda) ) )

    let build_connection ~query transaction_database public_key cursor
        num_to_query =
      let ( queried_transactions
          , `Has_earlier_page has_previous_page
          , `Has_later_page has_next_page ) =
        query transaction_database public_key
          (Option.map ~f:Types.Pagination.User_command.Cursor.deserialize
             cursor)
          num_to_query
      in
      let page_info =
        {Types.Pagination.Page_info.has_previous_page; has_next_page}
      in
      let total_count =
        Option.value_exn
          (Transaction_database.get_total_transactions transaction_database
             public_key)
      in
      { Types.Pagination.Connection.edges= queried_transactions
      ; page_info
      ; total_count }

    let user_command =
      io_field "user_command"
        ~args:
          Arg.
            [ arg "filter" ~typ:(non_null Types.Input.user_command_filter_input)
            ; arg "first" ~typ:int
            ; arg "after" ~typ:string
            ; arg "last" ~typ:int
            ; arg "before" ~typ:string ]
        ~typ:(non_null Types.Pagination.User_command.connection)
        ~resolve:(fun {ctx= coda; _} () public_key first after last before ->
          let open Deferred.Result.Let_syntax in
          let%bind public_key =
            Deferred.return
            @@ Arguments.public_key ~name:"publicKey" public_key
          in
          let transaction_database = Program.transaction_database coda in
          Deferred.return
          @@
          match (first, after, last, before) with
          | Some _n_queries_before, _, Some _n_queries_after, _ ->
              Error
                "Illegal query: first and last must not be non-null value at \
                 the same time"
          | num_to_query, cursor, None, _ ->
              Ok
                (build_connection
                   ~query:Transaction_database.get_earlier_transactions
                   transaction_database public_key cursor num_to_query)
          | None, _, num_to_query, cursor ->
              Ok
                (build_connection
                   ~query:Transaction_database.get_later_transactions
                   transaction_database public_key cursor num_to_query) )

    let delegation_status =
      result_field "delegationStatus"
        ~args:Arg.[arg "key" ~typ:(non_null string)]
        ~typ:Types.delegation_update
        ~resolve:(fun {ctx= coda; _} () public_key ->
          let open Result.Let_syntax in
          let%map public_key =
            Arguments.public_key ~name:"publicKey" public_key
          in
          let transaction_database = Program.transaction_database coda in
          Transaction_database.get_delegator transaction_database public_key )

    let initial_peers =
      field "initialPeers"
        ~doc:
          "The initial peers that a client syncs with is an inidication of \
           specifically the network they are in"
        ~args:Arg.[]
        ~typ:(non_null @@ list @@ non_null string)
        ~resolve:(fun {ctx= coda; _} () ->
          List.map (Program.initial_peers coda)
            ~f:(fun {Host_and_port.host; port} -> sprintf !"%s:%i" host port)
          )

    let commands =
      [ sync_state
      ; version
      ; owned_wallets
      ; wallet
      ; current_snark_worker
      ; user_command
      ; initial_peers ]
  end

  module Subscriptions = struct
    open Schema

    let new_sync_update =
      subscription_field "newSyncUpdate"
        ~doc:"Subscribes on sync update from Coda" ~deprecated:NotDeprecated
        ~typ:Types.sync_status
        ~args:Arg.[]
        ~resolve:(fun {ctx= coda; _} ->
          Program.sync_status coda |> Coda_incremental.Status.to_pipe
          |> Deferred.Result.return )

    let new_block =
      subscription_field "newBlock"
        ~doc:
          "Subscribes on a new block created by a proposer with a public key \
           KEY"
        ~typ:(non_null Types.block)
        ~args:Arg.[arg "publicKey" ~typ:(non_null string)]
        ~resolve:(fun {ctx= coda; _} public_key ->
          let open Deferred.Result.Let_syntax in
          let%bind public_key =
            Deferred.return
            @@ Arguments.public_key ~name:"publicKey" public_key
          in
          (* Pipes that will alert a subscriber of any new blocks throughout the entire time the daemon is on *)
          Deferred.Result.return
          @@ Commands.Subscriptions.new_block coda public_key )

    let new_user_command_update =
      subscription_field "newUserCommandUpdate"
        ~doc:
          "Subscribes for payments with the sender's public key KEY whenever \
           we receive a block"
        ~typ:(non_null Types.user_command)
        ~args:Arg.[arg "publicKey" ~typ:(non_null string)]
        ~resolve:(fun {ctx= coda; _} public_key ->
          let public_key = Public_key.Compressed.of_base64_exn public_key in
          Deferred.Result.return
          @@ Commands.Subscriptions.new_payment coda public_key )

    let commands = [new_sync_update; new_block; new_user_command_update]
  end

  module Mutations = struct
    open Schema

    let add_wallet =
      io_field "addWallet" ~doc:"Add a wallet"
        ~typ:
          (non_null Types.Payload.add_wallet)
          (* TODO: For now, not including add wallet input *)
        ~args:Arg.[]
        ~resolve:(fun {ctx= coda; _} () ->
          let open Deferred.Let_syntax in
          let%map pk = Program.wallets coda |> Secrets.Wallets.generate_new in
          Result.return pk )

<<<<<<< HEAD
    let user_command coda {Account.Poly.nonce; _} sender_kp memo payment_body
        fee =
=======
    let build_user_command coda {Account.Poly.nonce; _} sender_kp memo
        payment_body fee =
>>>>>>> afb42644
      let payload =
        User_command.Payload.create ~fee ~nonce ~memo ~body:payment_body
      in
      let payment = User_command.sign sender_kp payload in
<<<<<<< HEAD
      let command = User_command.forget_check payment (*uhhh*) in
=======
      let command = User_command.forget_check payment in
>>>>>>> afb42644
      match%map Commands.send_payment coda command with
      | `Active (Ok _) ->
          Ok command
      | `Active (Error e) ->
          Error ("Couldn't send user_command: " ^ Error.to_string_hum e)
      | `Bootstrapping ->
          Error "Daemon is bootstrapping"

    let parse_user_command_input ~kind coda from to_ fee maybe_memo =
      let open Result.Let_syntax in
<<<<<<< HEAD
      let%bind receiver = Arguments.public_key ~name:"to" to_ in
      let%bind sender = Arguments.public_key ~name:"from" from in
=======
      let%bind receiver =
        result_of_exn Public_key.Compressed.of_base64_exn to_
          ~error:"`to` address is not a valid public key."
      in
      let%bind sender =
        result_of_exn Public_key.Compressed.of_base64_exn from
          ~error:"`from` address is not a valid public key."
      in
>>>>>>> afb42644
      let%bind sender_account =
        Result.of_option
          (account_of_pk coda sender)
          ~error:"Couldn't find the account for specified `sender`."
      in
      let%bind fee =
        result_of_exn Currency.Fee.of_string fee
          ~error:(sprintf "Invalid %s `fee` provided." kind)
      in
      let%bind sender_kp =
        Result.of_option
          (Secrets.Wallets.find (Program.wallets coda) ~needle:sender)
          ~error:
            (sprintf
               "Couldn't find the private key for specified `sender`. Do you \
                own the wallet you're making a %s from?"
               kind)
      in
      let%map memo =
        Option.value_map maybe_memo ~default:(Ok User_command_memo.dummy)
          ~f:(fun memo ->
            result_of_exn User_command_memo.create_exn memo
              ~error:"Invalid `memo` provided." )
      in
      (sender_account, sender_kp, memo, receiver, fee)

    let set_delegation =
      io_field "sendPayment" ~doc:"Send a payment"
        ~typ:(non_null Types.Payload.create_payment)
        ~args:Arg.[arg "input" ~typ:(non_null Types.Input.create_payment)]
        ~resolve:(fun {ctx= coda; _} () (from, to_, amount, fee, maybe_memo) ->
          let open Deferred.Result.Let_syntax in
          let%bind sender_account, sender_kp, memo, new_delegate, fee =
            Deferred.return
            @@ parse_user_command_input ~kind:"stake delegation" coda from to_
                 fee maybe_memo
          in
          let body =
            User_command_payload.Body.Stake_delegation
              (Set_delegate {new_delegate})
          in
<<<<<<< HEAD
          user_command coda sender_account sender_kp memo body fee )
=======
          build_user_command coda sender_account sender_kp memo body fee )
>>>>>>> afb42644

    let send_payment =
      io_field "sendPayment" ~doc:"Send a payment"
        ~typ:(non_null Types.Payload.create_payment)
        ~args:Arg.[arg "input" ~typ:(non_null Types.Input.create_payment)]
        ~resolve:(fun {ctx= coda; _} () (from, to_, amount, fee, maybe_memo) ->
          let open Deferred.Result.Let_syntax in
          let%bind amount =
            Deferred.return
            @@ result_of_exn Currency.Amount.of_string amount
                 ~error:"Invalid payment `amount` provided."
          in
          let%bind sender_account, sender_kp, memo, receiver, fee =
            Deferred.return
            @@ parse_user_command_input ~kind:"payment" coda from to_ fee
                 maybe_memo
          in
          let body = User_command_payload.Body.Payment {receiver; amount} in
<<<<<<< HEAD
          user_command coda sender_account sender_kp memo body fee )
=======
          build_user_command coda sender_account sender_kp memo body fee )
>>>>>>> afb42644

    let commands = [add_wallet; send_payment; set_delegation]
  end

  let schema =
    Graphql_async.Schema.(
      schema Queries.commands ~mutations:Mutations.commands
        ~subscriptions:Subscriptions.commands)
end<|MERGE_RESOLUTION|>--- conflicted
+++ resolved
@@ -614,22 +614,13 @@
           let%map pk = Program.wallets coda |> Secrets.Wallets.generate_new in
           Result.return pk )
 
-<<<<<<< HEAD
-    let user_command coda {Account.Poly.nonce; _} sender_kp memo payment_body
-        fee =
-=======
     let build_user_command coda {Account.Poly.nonce; _} sender_kp memo
         payment_body fee =
->>>>>>> afb42644
       let payload =
         User_command.Payload.create ~fee ~nonce ~memo ~body:payment_body
       in
       let payment = User_command.sign sender_kp payload in
-<<<<<<< HEAD
-      let command = User_command.forget_check payment (*uhhh*) in
-=======
       let command = User_command.forget_check payment in
->>>>>>> afb42644
       match%map Commands.send_payment coda command with
       | `Active (Ok _) ->
           Ok command
@@ -640,19 +631,8 @@
 
     let parse_user_command_input ~kind coda from to_ fee maybe_memo =
       let open Result.Let_syntax in
-<<<<<<< HEAD
       let%bind receiver = Arguments.public_key ~name:"to" to_ in
       let%bind sender = Arguments.public_key ~name:"from" from in
-=======
-      let%bind receiver =
-        result_of_exn Public_key.Compressed.of_base64_exn to_
-          ~error:"`to` address is not a valid public key."
-      in
-      let%bind sender =
-        result_of_exn Public_key.Compressed.of_base64_exn from
-          ~error:"`from` address is not a valid public key."
-      in
->>>>>>> afb42644
       let%bind sender_account =
         Result.of_option
           (account_of_pk coda sender)
@@ -694,11 +674,7 @@
             User_command_payload.Body.Stake_delegation
               (Set_delegate {new_delegate})
           in
-<<<<<<< HEAD
-          user_command coda sender_account sender_kp memo body fee )
-=======
           build_user_command coda sender_account sender_kp memo body fee )
->>>>>>> afb42644
 
     let send_payment =
       io_field "sendPayment" ~doc:"Send a payment"
@@ -717,11 +693,7 @@
                  maybe_memo
           in
           let body = User_command_payload.Body.Payment {receiver; amount} in
-<<<<<<< HEAD
-          user_command coda sender_account sender_kp memo body fee )
-=======
           build_user_command coda sender_account sender_kp memo body fee )
->>>>>>> afb42644
 
     let commands = [add_wallet; send_payment; set_delegation]
   end
