open Core
open Async
open Coda_worker
open Coda_main
open Coda_processes

let name = "coda-peers-test"

let main () =
  let%bind program_dir = Unix.getcwd () in
  let n = 3 in
  let logger = Logger.create () in
  let proposal_interval = Consensus.Constants.block_window_duration_ms in
  let acceptable_delay =
    Time.Span.of_ms
      (proposal_interval * Consensus.Constants.delta |> Float.of_int)
  in
  let work_selection = Protocols.Coda_pow.Work_selection.Seq in
  Coda_processes.init () ;
  let configs =
    Coda_processes.local_configs n ~program_dir ~proposal_interval
      ~acceptable_delay ~snark_worker_public_keys:None
      ~proposers:(Fn.const None) ~work_selection
      ~trace_dir:(Unix.getenv "CODA_TRACING")
  in
  let%bind workers = Coda_processes.spawn_local_processes_exn configs in
  let _, _, expected_peers = Coda_processes.net_configs n in
  let%bind _ = after (Time.Span.of_sec 10.) in
<<<<<<< HEAD
  Deferred.all_unit
    (List.map2_exn workers expected_peers ~f:(fun worker expected_peers ->
         let%map peers = Coda_process.peers_exn worker in
         Logger.debug logger
           !"got peers %{sexp: Network_peer.Peer.t list} %{sexp: \
             Host_and_port.t list}\n"
           peers expected_peers ;
         let module S = Host_and_port.Set in
         assert (
           S.equal
             (S.of_list
                ( peers
                |> List.map ~f:Network_peer.Peer.to_discovery_host_and_port ))
             (S.of_list expected_peers) ) ))
=======
  let%bind () =
    Deferred.all_unit
      (List.map2_exn workers expected_peers ~f:(fun worker expected_peers ->
           let%map peers = Coda_process.peers_exn worker in
           Logger.debug log
             !"got peers %{sexp: Network_peer.Peer.t list} %{sexp: \
               Host_and_port.t list}\n"
             peers expected_peers ;
           let module S = Host_and_port.Set in
           assert (
             S.equal
               (S.of_list
                  ( peers
                  |> List.map ~f:Network_peer.Peer.to_discovery_host_and_port
                  ))
               (S.of_list expected_peers) ) ))
  in
  Deferred.List.iter workers ~f:Coda_process.disconnect
>>>>>>> ecbcccae

let command =
  Command.async
    ~summary:"integration test with two peers spawned alongside a seed"
    (Command.Param.return main)<|MERGE_RESOLUTION|>--- conflicted
+++ resolved
@@ -26,29 +26,13 @@
   let%bind workers = Coda_processes.spawn_local_processes_exn configs in
   let _, _, expected_peers = Coda_processes.net_configs n in
   let%bind _ = after (Time.Span.of_sec 10.) in
-<<<<<<< HEAD
-  Deferred.all_unit
-    (List.map2_exn workers expected_peers ~f:(fun worker expected_peers ->
-         let%map peers = Coda_process.peers_exn worker in
-         Logger.debug logger
-           !"got peers %{sexp: Network_peer.Peer.t list} %{sexp: \
-             Host_and_port.t list}\n"
-           peers expected_peers ;
-         let module S = Host_and_port.Set in
-         assert (
-           S.equal
-             (S.of_list
-                ( peers
-                |> List.map ~f:Network_peer.Peer.to_discovery_host_and_port ))
-             (S.of_list expected_peers) ) ))
-=======
   let%bind () =
     Deferred.all_unit
       (List.map2_exn workers expected_peers ~f:(fun worker expected_peers ->
            let%map peers = Coda_process.peers_exn worker in
-           Logger.debug log
-             !"got peers %{sexp: Network_peer.Peer.t list} %{sexp: \
-               Host_and_port.t list}\n"
+           Logger.debug logger ~module_:__MODULE__ ~location:__LOC__
+             "got peers %{sexp: Network_peer.Peer.t list} %{sexp: \
+              Host_and_port.t list}\n"
              peers expected_peers ;
            let module S = Host_and_port.Set in
            assert (
@@ -60,7 +44,6 @@
                (S.of_list expected_peers) ) ))
   in
   Deferred.List.iter workers ~f:Coda_process.disconnect
->>>>>>> ecbcccae
 
 let command =
   Command.async
