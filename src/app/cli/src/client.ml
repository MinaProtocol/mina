open Core
open Async
open Cli_lib
open Signature_lib
open Coda_base

let of_local_port port = Host_and_port.create ~host:"127.0.0.1" ~port

let dispatch rpc query port =
  Tcp.with_connection
    (Tcp.Where_to_connect.of_host_and_port (of_local_port port))
    ~timeout:(Time.Span.of_sec 1.)
    (fun _ r w ->
      let open Deferred.Let_syntax in
      match%bind Rpc.Connection.create r w ~connection_state:(fun _ -> ()) with
      | Error exn -> return (Or_error.of_exn exn)
      | Ok conn -> Rpc.Rpc.dispatch rpc conn query )

let json_flag =
  Command.Param.(
    flag "json" no_arg ~doc:"Use json output (default: plaintext)")

module Daemon_cli = struct
  module Flag = struct
    open Command.Param

    let port =
      flag "daemon-port"
        ~doc:
          (Printf.sprintf
             "PORT Client to daemon local communication (default: %d)"
             default_client_port)
        (optional int16)
  end

  type state = Start | Run_client | Abort | No_daemon

  let reader = Reader.stdin

  let does_daemon_exist port =
    let open Deferred.Let_syntax in
    let%map result =
      Rpc.Connection.client
        (Tcp.Where_to_connect.of_host_and_port (of_local_port port))
    in
    Result.is_ok result

  let kill p =
    Process.run_exn () ~prog:"kill" ~args:[Pid.to_string @@ Process.pid p]

  let timeout = Time.Span.of_sec 10.0

  let heartbeat = Time.Span.of_sec 0.5

  let invoke_daemon port =
    let rec check_daemon () =
      let%bind result = does_daemon_exist port in
      if result then Deferred.unit
      else
        let%bind () = Async.after heartbeat in
        check_daemon ()
    in
    let our_binary = Sys.executable_name in
    let args = ["daemon"; "-background"; "-client-port"; sprintf "%d" port] in
    let%bind p = Process.create_exn () ~prog:our_binary ~args in
    (* Wait for process to start the client server *)
    match%bind Async.Clock.with_timeout timeout (check_daemon ()) with
    | `Result _ -> Deferred.unit
    | `Timeout ->
        let%bind _ = kill p in
        failwith "Cannot connect to daemon"

  let run ~f port arg =
    let port = Option.value port ~default:default_client_port in
    let rec go = function
      | Start ->
          let%bind has_daemon = does_daemon_exist port in
          if has_daemon then go Run_client else go No_daemon
      | No_daemon ->
          Print.printf !"Error: daemon not running. See `coda daemon`\n" ;
          go Abort
      | Run_client -> f port arg
      | Abort -> Deferred.unit
    in
    go Start

  let init ~f arg_flag =
    let open Command.Param.Applicative_infix in
    Command.Param.return (fun port arg () -> run ~f port arg)
    <*> Flag.port <*> arg_flag
end

let get_balance =
  let open Command.Param in
  let open Deferred.Let_syntax in
  let address_flag =
    flag "address"
      ~doc:
        "PUBLICKEY Public-key address of which you want to check the balance"
      (required public_key)
  in
  Command.async ~summary:"Get balance associated with an address"
    (Daemon_cli.init address_flag ~f:(fun port address ->
         match%map
           dispatch Client_lib.Get_balance.rpc
             (Public_key.compress address)
             port
         with
         | Ok (Some b) -> printf "%s\n" (Currency.Balance.to_string b)
         | Ok None ->
             printf "No account found at that public_key (zero balance)\n"
         | Error e ->
             printf "Failed to get balance %s\n" (Error.to_string_hum e) ))

let get_public_keys =
  let open Deferred.Let_syntax in
  let open Client_lib in
  let open Command.Param in
  let with_balances_flag =
    flag "with-balances" no_arg
      ~doc:"Show corresponding balances to public keys"
  in
  Command.async ~summary:"Get public keys"
    (Daemon_cli.init
       (return (fun a b -> (a, b)) <*> with_balances_flag <*> json_flag)
       ~f:(fun port (is_balance_included, json) ->
         if is_balance_included then
           dispatch Get_public_keys_with_balances.rpc () port
           >>| print (module Public_key_with_balances) json
         else
           dispatch Get_public_keys.rpc () port
           >>| print (module String_list_formatter) json ))

let get_nonce addr port =
  let open Deferred.Let_syntax in
  match%map
    dispatch Client_lib.Get_nonce.rpc (Public_key.compress addr) port
  with
  | Ok (Some n) -> Ok n
  | Ok None -> Error "No account found at that public_key"
  | Error e -> Error (Error.to_string_hum e)

let get_nonce_cmd =
  let open Command.Param in
  let address_flag =
    flag "address" ~doc:"PUBLICKEY Public-key address you want the nonce for"
      (required public_key)
  in
  Command.async ~summary:"Get the current nonce for an account"
    (Daemon_cli.init address_flag ~f:(fun port address ->
         match%bind get_nonce address port with
         | Error e ->
             eprintf "Failed to get nonce: %s\n" e ;
             exit 1
         | Ok nonce ->
             printf "%s\n" (Account.Nonce.to_string nonce) ;
             exit 0 ))

let status =
  let open Deferred.Let_syntax in
  let open Client_lib in
  Command.async ~summary:"Get running daemon status"
    (Daemon_cli.init json_flag ~f:(fun port json ->
         dispatch Get_status.rpc () port >>| print (module Status) json ))

let status_clear_hist =
  let open Deferred.Let_syntax in
  let open Client_lib in
  Command.async ~summary:"Clear histograms reported in status"
    (Daemon_cli.init json_flag ~f:(fun port json ->
         dispatch Clear_hist_status.rpc () port >>| print (module Status) json
     ))

let rec prompt_password prompt =
  let open Deferred.Or_error.Let_syntax in
  let%bind pw1 = read_password_exn prompt in
  let%bind pw2 = read_password_exn "Again to confirm: " in
  if not (Bytes.equal pw1 pw2) then (
    eprintf "Error: passwords don't match, try again\n" ;
    prompt_password prompt )
  else return pw2

let privkey_path_flag =
  let open Command.Param in
  flag "privkey-path"
    ~doc:"FILE File to write private key into (public key will be FILE.pub)"
    (required file)

let privkey_read_path_flag =
  let open Command.Param in
  flag "privkey-path" ~doc:"FILE File to read private key from" (required file)

let get_nonce_exn public_key port =
  match%bind get_nonce public_key port with
  | Error e ->
      eprintf "Failed to get nonce %s\n" e ;
      exit 1
  | Ok nonce -> return nonce

let dispatch_with_message rpc arg port ~success ~error =
  match%bind dispatch rpc arg port with
  | Ok x ->
      printf "%s\n" (success x) ;
      Deferred.unit
  | Error e ->
      eprintf "%s\n" (error e) ;
      exit 1

<<<<<<< HEAD
=======
let handle_exception_nicely (type a) (f : unit -> a Deferred.t) () :
    a Deferred.t =
  match%bind Deferred.Or_error.try_with ~extract_exn:true f with
  | Ok e -> return e
  | Error e ->
      eprintf "Error: %s" (Error.to_string_hum e) ;
      exit 1

let read_keypair path =
  handle_exception_nicely
    (fun () ->
      read_keypair_exn ~privkey_path:path
        ~password:(lazy (read_password_exn "Secret key password: ")) )
    ()

>>>>>>> 0cef5efc
let batch_send_payments =
  let module Payment_info = struct
    type t = {receiver: string; amount: Currency.Amount.t; fee: Currency.Fee.t}
    [@@deriving sexp]
  end in
  let arg =
    let open Command.Let_syntax in
    let%map_open privkey_path = privkey_read_path_flag
    and payments_path = anon ("payments-file" %: string) in
    (privkey_path, payments_path)
  in
  let get_infos payments_path =
    match%bind
      Reader.load_sexp payments_path [%of_sexp: Payment_info.t list]
    with
    | Ok x -> return x
    | Error e ->
        let sample_info () : Payment_info.t =
          let keypair = Keypair.create () in
          { Payment_info.receiver=
              Public_key.(Compressed.to_base64 (compress keypair.public_key))
          ; amount= Currency.Amount.of_int (Random.int 100)
          ; fee= Currency.Fee.of_int (Random.int 100) }
        in
        eprintf "Could not read payments from %s.\n" payments_path ;
        eprintf
          "The file should be a sexp list of payments. Here is an example file:\n\
           %s\n"
          (Sexp.to_string_hum
             ([%sexp_of: Payment_info.t list]
                (List.init 3 ~f:(fun _ -> sample_info ())))) ;
        exit 1
  in
  let main port (privkey_path, payments_path) =
    let open Deferred.Let_syntax in
    let%bind keypair = read_keypair_exn' privkey_path
    and infos = get_infos payments_path in
    let%bind nonce0 = get_nonce_exn keypair.public_key port in
    let _, ts =
      List.fold_map ~init:nonce0 infos ~f:(fun nonce {receiver; amount; fee} ->
          ( Account.Nonce.succ nonce
          , Payment.sign keypair
              { receiver= Public_key.Compressed.of_base64_exn receiver
              ; amount
              ; fee
              ; nonce } ) )
    in
    dispatch_with_message Client_lib.Send_payments.rpc
      (ts :> Payment.t list)
      port
      ~success:(fun () -> "Successfully enqueued payments in pool")
      ~error:(fun e ->
        sprintf "Failed to send payments %s" (Error.to_string_hum e) )
  in
  Command.async ~summary:"send multiple payments from a file"
    (Daemon_cli.init arg ~f:main)

let send_payment =
  let open Command.Param in
  let address_flag =
    flag "receiver"
      ~doc:"PUBLICKEY Public-key address to which you want to send money"
      (required public_key)
  in
  let fee_flag =
    flag "fee" ~doc:"VALUE  Payment fee you're willing to pay (default: 1)"
      (optional txn_fee)
  in
  let amount_flag =
    flag "amount" ~doc:"VALUE Payment amount you want to send"
      (required txn_amount)
  in
  let flag =
    let open Command.Param in
    return (fun a b c d -> (a, b, c, d))
    <*> address_flag <*> privkey_read_path_flag <*> fee_flag <*> amount_flag
  in
  Command.async ~summary:"Send payment to an address"
    (Daemon_cli.init flag ~f:(fun port (address, from_account, fee, amount) ->
         let open Deferred.Let_syntax in
         let%bind sender_kp = read_keypair_exn' from_account in
         let%bind nonce = get_nonce_exn sender_kp.public_key port in
         let receiver_compressed = Public_key.compress address in
         let fee = Option.value ~default:(Currency.Fee.of_int 1) fee in
         let payload : Payment.Payload.t =
           {receiver= receiver_compressed; amount; fee; nonce}
         in
         let txn = Payment.sign sender_kp payload in
         dispatch_with_message Client_lib.Send_payments.rpc
           [(txn :> Payment.t)]
           port
           ~success:(fun () -> "Successfully enqueued payment in pool")
           ~error:(fun e ->
             sprintf "Failed to send payment %s" (Error.to_string_hum e) ) ))

let wrap_key =
  Command.async ~summary:"Wrap a private key into a private key file"
    (let open Command.Let_syntax in
    let%map_open privkey_path = privkey_path_flag in
    handle_exception_nicely
    @@ fun () ->
    let open Deferred.Let_syntax in
    let%bind privkey =
      hidden_line_or_env "Private key: " ~env:"CODA_PRIVKEY"
    in
    let pk =
      Private_key.of_base64_exn (privkey |> Or_error.ok_exn |> Bytes.to_string)
    in
    let kp = Keypair.of_private_key_exn pk in
    write_keypair_exn kp ~privkey_path
      ~password:(lazy (prompt_password "Password for new private key file: ")))

let dump_keypair =
  Command.async ~summary:"Print out a keypair from a private key file"
    (let open Command.Let_syntax in
    let%map_open privkey_path = privkey_read_path_flag in
    handle_exception_nicely
    @@ fun () ->
    let open Deferred.Let_syntax in
    let%map kp =
      read_keypair_exn ~privkey_path
        ~password:(lazy (read_password_exn "Password for private key file: "))
    in
    printf "Public key: %s\nPrivate key: %s\n"
      (kp.public_key |> Public_key.compress |> Public_key.Compressed.to_base64)
      (kp.private_key |> Private_key.to_base64))

let generate_keypair =
  Command.async ~summary:"Generate a new public-key/private-key pair"
    (let open Command.Let_syntax in
    let%map_open privkey_path = privkey_path_flag in
    handle_exception_nicely
    @@ fun () ->
    let open Deferred.Let_syntax in
    let kp = Keypair.create () in
    let%bind () =
      write_keypair_exn kp ~privkey_path
        ~password:(lazy (prompt_password "Password for new private key file: "))
    in
    printf "Public key: %s\n"
      (kp.public_key |> Public_key.compress |> Public_key.Compressed.to_base64) ;
    exit 0)

let dump_ledger =
  let lb_hash =
    let open Command.Param in
    let h =
      Arg_type.create (fun s ->
          Sexp.of_string_conv_exn s Ledger_builder_hash.Stable.V1.t_of_sexp )
    in
    anon ("ledger-builder-hash" %: h)
  in
  Command.async ~summary:"Print the ledger with given merkle root as a sexp"
    (Daemon_cli.init lb_hash ~f:(fun port lb_hash ->
         dispatch Client_lib.Get_ledger.rpc lb_hash port
         >>| function
         | Error e -> eprintf !"Error: %{sexp:Error.t}\n" e
         | Ok (Error e) -> printf !"Ledger not found: %{sexp:Error.t}\n" e
         | Ok (Ok ledger) -> printf !"%{sexp:Ledger.t}\n" ledger ))

let command =
  Command.group ~summary:"Lightweight client process"
    [ ("get-balance", get_balance)
    ; ("get-public-keys", get_public_keys)
    ; ("get-nonce", get_nonce_cmd)
    ; ("send-payment", send_payment)
    ; ("batch-send-payments", batch_send_payments)
    ; ("status", status)
    ; ("status-clear-hist", status_clear_hist)
    ; ("wrap-key", wrap_key)
    ; ("dump-keypair", dump_keypair)
    ; ("dump-ledger", dump_ledger)
    ; ("generate-keypair", generate_keypair) ]<|MERGE_RESOLUTION|>--- conflicted
+++ resolved
@@ -206,8 +206,6 @@
       eprintf "%s\n" (error e) ;
       exit 1
 
-<<<<<<< HEAD
-=======
 let handle_exception_nicely (type a) (f : unit -> a Deferred.t) () :
     a Deferred.t =
   match%bind Deferred.Or_error.try_with ~extract_exn:true f with
@@ -223,7 +221,6 @@
         ~password:(lazy (read_password_exn "Secret key password: ")) )
     ()
 
->>>>>>> 0cef5efc
 let batch_send_payments =
   let module Payment_info = struct
     type t = {receiver: string; amount: Currency.Amount.t; fee: Currency.Fee.t}
