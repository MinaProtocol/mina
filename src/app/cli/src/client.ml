open Core
open Async
open Signature_lib
open Coda_base

let print_rpc_error error =
  eprintf "RPC connection error: %s\n" (Error.to_string_hum error)

let dispatch rpc query port =
  Tcp.with_connection
    (Tcp.Where_to_connect.of_host_and_port (Cli_lib.Port.of_local port))
    ~timeout:(Time.Span.of_sec 1.)
    (fun _ r w ->
      let open Deferred.Let_syntax in
      match%bind Rpc.Connection.create r w ~connection_state:(fun _ -> ()) with
      | Error exn ->
          return
            (Or_error.errorf
               !"Error connecting to the daemon on port %d : %s"
               port (Exn.to_string exn))
      | Ok conn ->
          Rpc.Rpc.dispatch rpc conn query )

let dispatch_join_errors rpc query port =
  let open Deferred.Let_syntax in
  let%map res = dispatch rpc query port in
  Or_error.join res

(** Call an RPC, passing handlers for a successful call and a failing one. Note
    that a successful *call* may have failed on the server side and returned a
    failing result. To deal with that, the success handler returns an
    Or_error. *)
let dispatch_with_message rpc query port ~success ~error
    ~(join_error : 'a Or_error.t -> 'b Or_error.t) =
  let fail err = eprintf "%s\n%!" err ; exit 14 in
  let%bind res = dispatch rpc query port in
  match join_error res with
  | Ok x ->
      printf "%s\n" (success x) ;
      Deferred.unit
  | Error e ->
      fail (error e)

let dispatch_pretty_message (type t)
    (module Print : Cli_lib.Render.Printable_intf with type t = t)
    ?(json = true) ~(join_error : 'a Or_error.t -> t Or_error.t) ~error_ctx rpc
    query port =
  let%bind res = dispatch rpc query port in
  Cli_lib.Render.print (module Print) json (join_error res) ~error_ctx
  |> Deferred.return

module Args = struct
  open Command.Param

  let zip2 = map2 ~f:(fun arg1 arg2 -> (arg1, arg2))

  let zip3 = map3 ~f:(fun arg1 arg2 arg3 -> (arg1, arg2, arg3))

  let zip4 arg1 arg2 arg3 arg4 =
    return (fun a b c d -> (a, b, c, d)) <*> arg1 <*> arg2 <*> arg3 <*> arg4
end

let or_error_str ~f_ok ~error = function
  | Ok x ->
      f_ok x
  | Error e ->
      sprintf "%s\n%s\n" error (Error.to_string_hum e)

let stop_daemon =
  let open Deferred.Let_syntax in
  let open Daemon_rpcs in
  let open Command.Param in
  Command.async ~summary:"Stop the daemon"
    (Cli_lib.Background_daemon.init (return ()) ~f:(fun port () ->
         let%map res = dispatch Stop_daemon.rpc () port in
         printf "%s"
           (or_error_str res
              ~f_ok:(fun _ -> "Daemon stopping\n")
              ~error:"Daemon likely stopped") ))

let get_balance =
  let open Command.Param in
  let open Deferred.Let_syntax in
  let address_flag =
    flag "address"
      ~doc:"PUBLICKEY Public-key for which you want to check the balance"
      (required Cli_lib.Arg_type.public_key)
  in
  Command.async ~summary:"Get balance associated with a public key"
    (Cli_lib.Background_daemon.init address_flag ~f:(fun port address ->
         let%map res =
           dispatch_join_errors Daemon_rpcs.Get_balance.rpc
             (Public_key.compress address)
             port
         in
         let balance_str = function
           | Some b ->
               sprintf "Balance: %s coda\n" (Currency.Balance.to_string b)
           | None ->
               "There are no funds in this account\n"
         in
         printf "%s"
           (or_error_str res ~f_ok:balance_str ~error:"Failed to get balance")
     ))

let print_trust_status status json =
  if json then
    printf "%s\n"
      (Yojson.Safe.to_string (Trust_system.Peer_status.to_yojson status))
  else
    let ban_status =
      match status.banned with
      | Unbanned ->
          "Unbanned"
      | Banned_until tm ->
          sprintf "Banned_until %s" (Time.to_string_abs tm ~zone:Time.Zone.utc)
    in
    printf "%0.04f, %s\n" status.trust ban_status

let round_trust_score trust_status =
  let open Trust_system.Peer_status in
  let trust = Float.round_decimal trust_status.trust ~decimal_digits:4 in
  {trust_status with trust}

let get_trust_status =
  let open Command.Param in
  let open Deferred.Let_syntax in
  let address_flag =
    flag "ip-address"
      ~doc:
        "IP An IPv4 or IPv6 address for which you want to query the trust \
         status"
      (required Cli_lib.Arg_type.ip_address)
  in
  let json_flag = Cli_lib.Flag.json in
  let flags = Args.zip2 address_flag json_flag in
  Command.async ~summary:"Get the trust status associated with an IP address"
    (Cli_lib.Background_daemon.init flags ~f:(fun port (ip_address, json) ->
         match%map
           dispatch Daemon_rpcs.Get_trust_status.rpc ip_address port
         with
         | Ok status ->
             print_trust_status (round_trust_score status) json
         | Error e ->
             printf "Failed to get trust status %s\n" (Error.to_string_hum e)
     ))

let ip_trust_statuses_to_yojson ip_trust_statuses =
  let items =
    List.map ip_trust_statuses ~f:(fun (ip_addr, status) ->
        `Assoc
          [ ("ip", `String (Unix.Inet_addr.to_string ip_addr))
          ; ("status", Trust_system.Peer_status.to_yojson status) ] )
  in
  `List items

let print_ip_trust_statuses ip_statuses json =
  if json then
    printf "%s\n"
      (Yojson.Safe.to_string @@ ip_trust_statuses_to_yojson ip_statuses)
  else
    List.iter ip_statuses ~f:(fun (ip_addr, status) ->
        printf "%s : " (Unix.Inet_addr.to_string ip_addr) ;
        print_trust_status status false )

let get_trust_status_all =
  let open Command.Param in
  let open Deferred.Let_syntax in
  let nonzero_flag =
    flag "nonzero-only" no_arg
      ~doc:"Only show trust statuses whose trust score is nonzero"
  in
  let json_flag = Cli_lib.Flag.json in
  let flags = Args.zip2 nonzero_flag json_flag in
  Command.async
    ~summary:"Get trust statuses for all peers known to the trust system"
    (Cli_lib.Background_daemon.init flags ~f:(fun port (nonzero, json) ->
         match%map dispatch Daemon_rpcs.Get_trust_status_all.rpc () port with
         | Ok ip_trust_statuses ->
             (* always round the trust scores for display *)
             let ip_rounded_trust_statuses =
               List.map ip_trust_statuses ~f:(fun (ip_addr, status) ->
                   (ip_addr, round_trust_score status) )
             in
             let filtered_ip_trust_statuses =
               if nonzero then
                 List.filter ip_rounded_trust_statuses
                   ~f:(fun (_ip_addr, status) ->
                     not Float.(equal status.trust zero) )
               else ip_rounded_trust_statuses
             in
             print_ip_trust_statuses filtered_ip_trust_statuses json
         | Error e ->
             printf "Failed to get trust statuses %s\n" (Error.to_string_hum e)
     ))

let reset_trust_status =
  let open Command.Param in
  let open Deferred.Let_syntax in
  let address_flag =
    flag "ip-address"
      ~doc:
        "IP An IPv4 or IPv6 address for which you want to reset the trust \
         status"
      (required Cli_lib.Arg_type.ip_address)
  in
  let json_flag = Cli_lib.Flag.json in
  let flags = Args.zip2 address_flag json_flag in
  Command.async ~summary:"Reset the trust status associated with an IP address"
    (Cli_lib.Background_daemon.init flags ~f:(fun port (ip_address, json) ->
         match%map
           dispatch Daemon_rpcs.Reset_trust_status.rpc ip_address port
         with
         | Ok status ->
             print_trust_status status json
         | Error e ->
             printf "Failed to reset trust status %s\n" (Error.to_string_hum e)
     ))

let get_public_keys =
  let open Daemon_rpcs in
  let open Command.Param in
  let with_balances_flag =
    flag "with-balances" no_arg
      ~doc:"Show corresponding balances to public keys"
  in
  let error_ctx = "Failed to get public-keys" in
  Command.async ~summary:"Get public keys"
    (Cli_lib.Background_daemon.init
       (Args.zip2 with_balances_flag Cli_lib.Flag.json)
       ~f:(fun port (is_balance_included, json) ->
         if is_balance_included then
           dispatch_pretty_message ~json ~join_error:Or_error.join ~error_ctx
             (module Cli_lib.Render.Public_key_with_balances)
             Get_public_keys_with_balances.rpc () port
         else
           dispatch_pretty_message ~json ~join_error:Or_error.join ~error_ctx
             (module Cli_lib.Render.String_list_formatter)
             Get_public_keys.rpc () port ))

let generate_receipt =
  let open Daemon_rpcs in
  let open Command.Param in
  let open Cli_lib.Arg_type in
  let receipt_hash_flag =
    flag "receipt-chain-hash"
      ~doc:
        "RECEIPTHASH Receipt-chain-hash of the payment that you want to\n\
        \        generate a receipt for"
      (required receipt_chain_hash)
  in
  let address_flag =
    flag "address" ~doc:"PUBLICKEY Public-key address of sender"
      (required public_key_compressed)
  in
  Command.async ~summary:"Generate a receipt for a sent payment"
    (Cli_lib.Background_daemon.init (Args.zip2 receipt_hash_flag address_flag)
       ~f:(fun port (receipt_chain_hash, pk) ->
         dispatch_with_message Prove_receipt.rpc (receipt_chain_hash, pk) port
           ~success:Cli_lib.Render.Prove_receipt.to_text
           ~error:Error.to_string_hum ~join_error:Or_error.join ))

let read_json filepath ~flag =
  let%map res =
    Deferred.Or_error.try_with (fun () ->
        let%map json_contents = Reader.file_contents filepath in
        Ok (Yojson.Safe.from_string json_contents) )
  in
  match res with
  | Ok c ->
      c
  | Error e ->
      Or_error.errorf "Could not read %s at %s\n%s" flag filepath
        (Error.to_string_hum e)

let verify_receipt =
  let open Deferred.Let_syntax in
  let open Daemon_rpcs in
  let open Command.Param in
  let open Cli_lib.Arg_type in
  let proof_path_flag =
    flag "proof-path"
      ~doc:"PROOFFILE File to read json version of payment receipt"
      (required string)
  in
  let payment_path_flag =
    flag "payment-path"
      ~doc:"PAYMENTPATH File to read json version of verifying payment"
      (required string)
  in
  let address_flag =
    flag "address" ~doc:"PUBLICKEY Public-key address of sender"
      (required public_key_compressed)
  in
  Command.async ~summary:"Verify a receipt of a sent payment"
    (Cli_lib.Background_daemon.init
       (Args.zip3 payment_path_flag proof_path_flag address_flag)
       ~f:(fun port (payment_path, proof_path, pk) ->
         let dispatch_result =
           let open Deferred.Or_error.Let_syntax in
           let%bind payment_json =
             read_json payment_path ~flag:"payment-path"
           in
           let%bind proof_json = read_json proof_path ~flag:"proof-path" in
           let to_deferred_or_error result ~error =
             Result.map_error result ~f:(fun s ->
                 Error.of_string (sprintf "%s: %s" error s) )
             |> Deferred.return
           in
           let%bind payment =
             User_command.of_yojson payment_json
             |> to_deferred_or_error
                  ~error:
                    (sprintf "Payment file %s has invalid json format"
                       payment_path)
           and proof =
             Payment_proof.of_yojson proof_json
             |> to_deferred_or_error
                  ~error:
                    (sprintf "Proof file %s has invalid json format" proof_path)
           in
           dispatch Verify_proof.rpc (pk, payment, proof) port
         in
         match%map dispatch_result with
         | Ok (Ok ()) ->
             printf "Payment is valid on the existing blockchain!\n"
         | Error e | Ok (Error e) ->
             eprintf "Error verifying the receipt: %s\n"
               (Error.to_string_hum e) ))

let get_nonce :
       rpc:(Public_key.Compressed.t, Account.Nonce.t option) Rpc.Rpc.t
    -> Public_key.t
    -> int
    -> (Account.Nonce.t, string) Deferred.Result.t =
 fun ~rpc addr port ->
  let open Deferred.Let_syntax in
<<<<<<< HEAD
  let%map res =
    dispatch Daemon_rpcs.Get_nonce.rpc (Public_key.compress addr) port
  in
  match Or_error.join res with
=======
  match%map dispatch rpc (Public_key.compress addr) port with
>>>>>>> 3f93b3e3
  | Ok (Some n) ->
      Ok n
  | Ok None ->
      Error "No account found at that public_key"
  | Error e ->
      Error (Error.to_string_hum e)

let get_nonce_cmd =
  let open Command.Param in
  let address_flag =
    flag "address" ~doc:"PUBLICKEY Public-key address you want the nonce for"
      (required Cli_lib.Arg_type.public_key)
  in
  Command.async ~summary:"Get the current nonce for an account"
    (Cli_lib.Background_daemon.init address_flag ~f:(fun port address ->
         match%bind get_nonce ~rpc:Daemon_rpcs.Get_nonce.rpc address port with
         | Error e ->
             eprintf "Failed to get nonce\n%s\n" e ;
             exit 2
         | Ok nonce ->
             printf "%s\n" (Account.Nonce.to_string nonce) ;
             exit 0 ))

let status =
  let open Daemon_rpcs in
  let flag = Args.zip2 Cli_lib.Flag.json Cli_lib.Flag.performance in
  Command.async ~summary:"Get running daemon status"
    (Cli_lib.Background_daemon.init flag ~f:(fun port (json, performance) ->
         dispatch_pretty_message ~json ~join_error:Fn.id
           ~error_ctx:"Failed to get status"
           (module Daemon_rpcs.Types.Status)
           Get_status.rpc
           (if performance then `Performance else `None)
           port ))

let status_clear_hist =
  let open Daemon_rpcs in
  let flag = Args.zip2 Cli_lib.Flag.json Cli_lib.Flag.performance in
  Command.async ~summary:"Clear histograms reported in status"
    (Cli_lib.Background_daemon.init flag ~f:(fun port (json, performance) ->
         dispatch_pretty_message ~json ~join_error:Fn.id
           ~error_ctx:"Failed to clear histograms reported in status"
           (module Daemon_rpcs.Types.Status)
           Clear_hist_status.rpc
           (if performance then `Performance else `None)
           port ))

let get_nonce_exn ~rpc public_key port =
  match%bind get_nonce ~rpc public_key port with
  | Error e ->
      eprintf "Failed to get nonce\n%s\n" e ;
      exit 3
  | Ok nonce ->
      return nonce

let handle_exception_nicely (type a) (f : unit -> a Deferred.t) () :
    a Deferred.t =
  match%bind Deferred.Or_error.try_with ~extract_exn:true f with
  | Ok e ->
      return e
  | Error e ->
      eprintf "Error: %s" (Error.to_string_hum e) ;
      exit 4

let batch_send_payments =
  let module Payment_info = struct
    type t = {receiver: string; amount: Currency.Amount.t; fee: Currency.Fee.t}
    [@@deriving sexp]
  end in
  let payment_path_flag =
    Command.Param.(anon @@ ("payments-file" %: string))
  in
  let get_infos payments_path =
    match%bind
      Reader.load_sexp payments_path [%of_sexp: Payment_info.t list]
    with
    | Ok x ->
        return x
    | Error _ ->
        let sample_info () : Payment_info.t =
          let keypair = Keypair.create () in
          { Payment_info.receiver=
              Public_key.(
                Compressed.to_base58_check (compress keypair.public_key))
          ; amount= Currency.Amount.of_int (Random.int 100)
          ; fee= Currency.Fee.of_int (Random.int 100) }
        in
        eprintf "Could not read payments from %s.\n" payments_path ;
        eprintf
          "The file should be a sexp list of payments. Here is an example file:\n\
           %s\n"
          (Sexp.to_string_hum
             ([%sexp_of: Payment_info.t list]
                (List.init 3 ~f:(fun _ -> sample_info ())))) ;
        exit 5
  in
  let main port (privkey_path, payments_path) =
    let open Deferred.Let_syntax in
    let%bind keypair = Secrets.Keypair.Terminal_stdin.read_exn privkey_path
    and infos = get_infos payments_path in
    let%bind nonce0 =
      get_nonce_exn ~rpc:Daemon_rpcs.Get_nonce.rpc keypair.public_key port
    in
    let _, ts =
      List.fold_map ~init:nonce0 infos ~f:(fun nonce {receiver; amount; fee} ->
          ( Account.Nonce.succ nonce
          , User_command.sign keypair
              (User_command_payload.create ~fee ~nonce
                 ~memo:User_command_memo.dummy
                 ~body:
                   (Payment
                      { receiver=
                          Public_key.Compressed.of_base58_check_exn receiver
                      ; amount })) ) )
    in
    dispatch_with_message Daemon_rpcs.Send_user_commands.rpc
      (ts :> User_command.t list)
      port
      ~success:(fun _ -> "Successfully enqueued payments in pool")
      ~error:(fun e ->
        sprintf "Failed to send payments %s" (Error.to_string_hum e) )
      ~join_error:Or_error.join
  in
  Command.async ~summary:"Send multiple payments from a file"
    (Cli_lib.Background_daemon.init
       (Args.zip2 Cli_lib.Flag.privkey_read_path payment_path_flag)
       ~f:main)

let user_command (body_args : User_command_payload.Body.t Command.Param.t)
    ~label ~summary ~error =
  let open Command.Param in
  let open Cli_lib.Arg_type in
  let amount_flag =
    flag "fee"
      ~doc:
        (Printf.sprintf
           "FEE Amount you are willing to pay to process the transaction \
            (default: %d)"
           (Currency.Fee.to_int Cli_lib.Default.transaction_fee))
      (optional txn_fee)
  in
  let nonce_flag =
    flag "nonce"
      ~doc:
        "NONCE Nonce that you would like to set for your transaction \
         (default: nonce of your account on the best ledger or the successor \
         of highest value nonce of your sent transactions from the \
         transaction pool )"
      (optional txn_nonce)
  in
  let flag =
    Args.zip4 body_args Cli_lib.Flag.privkey_read_path amount_flag nonce_flag
  in
  Command.async ~summary
    (Cli_lib.Background_daemon.init flag
       ~f:(fun port (body, from_account, fee_opt, nonce_opt) ->
         let open Deferred.Let_syntax in
         let%bind sender_kp =
           Secrets.Keypair.Terminal_stdin.read_exn from_account
         in
         let%bind nonce =
           match nonce_opt with
           | Some nonce ->
               return nonce
           | None ->
               get_nonce_exn ~rpc:Daemon_rpcs.Get_inferred_nonce.rpc
                 sender_kp.public_key port
         in
         let fee =
           Option.value ~default:Cli_lib.Default.transaction_fee fee_opt
         in
<<<<<<< HEAD
         dispatch_with_message Daemon_rpcs.Send_user_command.rpc payment port
           ~success:(fun receipt_chain_hash ->
             sprintf "Dispatched %s with ID %s\nReceipt chain hash is now %s\n"
               label
               (User_command.to_base58_check payment)
               (Receipt.Chain_hash.to_string receipt_chain_hash) )
           ~error:(fun e -> sprintf "%s: %s" error (Error.to_string_hum e))
           ~join_error:Or_error.join ))
=======
         let command =
           Coda_commands.setup_user_command ~fee ~nonce
             ~memo:User_command_memo.dummy ~sender_kp body
         in
         dispatch_with_message Daemon_rpcs.Send_user_command.rpc command port
           ~success:
             (Or_error.map ~f:(fun receipt_chain_hash ->
                  sprintf
                    "Dispatched %s with ID %s\nReceipt chain hash is now %s\n"
                    label
                    (User_command.to_base58_check command)
                    (Receipt.Chain_hash.to_string receipt_chain_hash) ))
           ~error:(fun e -> sprintf "%s: %s" error (Error.to_string_hum e)) ))
>>>>>>> 3f93b3e3

let send_payment =
  let body =
    let open Command.Let_syntax in
    let open Cli_lib.Arg_type in
    let%map_open receiver =
      flag "receiver"
        ~doc:"PUBLICKEY Public key address to which you want to send money"
        (required public_key_compressed)
    and amount =
      flag "amount" ~doc:"VALUE Payment amount you want to send"
        (required txn_amount)
    in
    User_command_payload.Body.Payment {receiver; amount}
  in
  user_command body ~label:"payment" ~summary:"Send payment to an address"
    ~error:"Failed to send payment"

let get_transaction_status =
  Command.async ~summary:"Get the status of a transaction"
    (Cli_lib.Background_daemon.init
       Command.Param.(anon @@ ("txn" %: string))
       ~f:(fun port serialized_transaction ->
         match User_command.of_base58_check serialized_transaction with
         | Ok user_command ->
             dispatch_with_message Daemon_rpcs.Get_transaction_status.rpc
               user_command port
               ~success:(fun status ->
                 sprintf !"Transaction status : %s\n"
                 @@ Transaction_status.State.to_string status )
               ~error:(fun e ->
                 sprintf "Failed to get transaction status : %s"
                   (Error.to_string_hum e) )
               ~join_error:Or_error.join
         | Error _e ->
             eprintf "Could not deserialize user command" ;
             exit 16 ))

let delegate_stake =
  let body =
    let open Command.Let_syntax in
    let open Cli_lib.Arg_type in
    let%map_open new_delegate =
      flag "delegate"
        ~doc:
          "PUBLICKEY Public key address to which you want to which you want \
           to delegate your stake"
        (required public_key_compressed)
    in
    User_command_payload.Body.Stake_delegation (Set_delegate {new_delegate})
  in
  user_command body ~label:"delegate"
    ~summary:"Change the address to which you're delegating your coda"
    ~error:"Failed to change delegate"

let wrap_key =
  Command.async ~summary:"Wrap a private key into a private key file"
    (let open Command.Let_syntax in
    let%map_open privkey_path = Cli_lib.Flag.privkey_write_path in
    handle_exception_nicely
    @@ fun () ->
    let open Deferred.Let_syntax in
    let%bind privkey =
      Secrets.Password.hidden_line_or_env "Private key: " ~env:"CODA_PRIVKEY"
    in
    let pk =
      Private_key.of_base58_check_exn
        (privkey |> Or_error.ok_exn |> Bytes.to_string)
    in
    let kp = Keypair.of_private_key_exn pk in
    Secrets.Keypair.Terminal_stdin.write_exn kp ~privkey_path)

let dump_keypair =
  Command.async ~summary:"Print out a keypair from a private key file"
    (let open Command.Let_syntax in
    let%map_open privkey_path = Cli_lib.Flag.privkey_read_path in
    handle_exception_nicely
    @@ fun () ->
    let open Deferred.Let_syntax in
    let%map kp =
      Secrets.Keypair.read_exn ~privkey_path
        ~password:
          (lazy (Secrets.Password.read "Password for private key file: "))
    in
    printf "Public key: %s\nPrivate key: %s\n"
      ( kp.public_key |> Public_key.compress
      |> Public_key.Compressed.to_base58_check )
      (kp.private_key |> Private_key.to_base58_check))

let generate_keypair =
  Command.async ~summary:"Generate a new public-key/private-key pair"
    (let open Command.Let_syntax in
    let%map_open privkey_path = Cli_lib.Flag.privkey_write_path in
    handle_exception_nicely
    @@ fun () ->
    let open Deferred.Let_syntax in
    let kp = Keypair.create () in
    let%bind () = Secrets.Keypair.Terminal_stdin.write_exn kp ~privkey_path in
    printf "Keypair generated\nPublic key: %s\n"
      ( kp.public_key |> Public_key.compress
      |> Public_key.Compressed.to_base58_check ) ;
    exit 0)

let dump_ledger =
  let sl_hash_flag =
    Command.Param.(
      flag "staged-ledger-hash (default: hash of best staged ledger)"
        ~doc:"STAGED-LEDGER-HASH Staged ledger hash" (optional string))
  in
  let json_flag = Cli_lib.Flag.json in
  let flags = Args.zip2 sl_hash_flag json_flag in
  Command.async ~summary:"Print the ledger with given Merkle root"
    (Cli_lib.Background_daemon.init flags ~f:(fun port (sl_hash, json) ->
         (* TODO: allow input in Base58Check format: issue #3036 *)
         let staged_ledger_hash =
           Option.map sl_hash ~f:(fun s ->
               Sexp.of_string_conv_exn s Staged_ledger_hash.Stable.V1.t_of_sexp
           )
         in
         dispatch Daemon_rpcs.Get_ledger.rpc staged_ledger_hash port
         >>| function
         | Error e ->
             print_rpc_error e
         | Ok (Error e) ->
             printf !"Ledger not found: %s\n" (Error.to_string_hum e)
         | Ok (Ok accounts) ->
             if json then
               List.iter accounts ~f:(fun acct ->
                   printf "%s\n"
                     (Yojson.Safe.to_string
                        (Account.Stable.Latest.to_yojson acct)) )
             else printf !"%{sexp:Account.t list}\n" accounts ))

let constraint_system_digests =
  Command.async ~summary:"Print MD5 digest of each SNARK constraint"
    (Command.Param.return (fun () ->
         let all =
           Transaction_snark.constraint_system_digests ()
           @ Blockchain_snark.Blockchain_transition.constraint_system_digests
               ()
         in
         let all =
           List.sort ~compare:(fun (k1, _) (k2, _) -> String.compare k1 k2) all
         in
         List.iter all ~f:(fun (k, v) -> printf "%s\t%s\n" k (Md5.to_hex v)) ;
         Deferred.unit ))

let snark_job_list =
  let open Deferred.Let_syntax in
  let open Command.Param in
  Command.async ~summary:"List of snark jobs in JSON format"
    (Cli_lib.Background_daemon.init (return ()) ~f:(fun port () ->
         match%map
           dispatch_join_errors Daemon_rpcs.Snark_job_list.rpc () port
         with
         | Ok str ->
             printf "%s" str
         | Error e ->
             print_rpc_error e ))

let start_tracing =
  let open Deferred.Let_syntax in
  let open Command.Param in
  Command.async ~summary:"Start async tracing to $config-directory/$pid.trace"
    (Cli_lib.Background_daemon.init (return ()) ~f:(fun port () ->
         match%map dispatch Daemon_rpcs.Start_tracing.rpc () port with
         | Ok () ->
             printf "Daemon started tracing!"
         | Error e ->
             print_rpc_error e ))

let stop_tracing =
  let open Deferred.Let_syntax in
  let open Command.Param in
  Command.async ~summary:"Stop async tracing"
    (Cli_lib.Background_daemon.init (return ()) ~f:(fun port () ->
         match%map dispatch Daemon_rpcs.Stop_tracing.rpc () port with
         | Ok () ->
             printf "Daemon stopped printing!"
         | Error e ->
             print_rpc_error e ))

let set_staking =
  let privkey_path = Cli_lib.Flag.privkey_write_path in
  Command.async ~summary:"Set new block proposer keys"
    (Cli_lib.Background_daemon.init privkey_path ~f:(fun port privkey_path ->
         let%bind ({Keypair.public_key; _} as keypair) =
           Secrets.Keypair.Terminal_stdin.read_exn privkey_path
         in
         match%map dispatch Daemon_rpcs.Set_staking.rpc [keypair] port with
         | Error e ->
             print_rpc_error e
         | Ok () ->
             printf
               !"New block proposer public key : %s\n"
               (Public_key.Compressed.to_base58_check
                  (Public_key.compress public_key)) ))

module Visualization = struct
  let create_command (type rpc_response) ~name ~f
      (rpc : (string, rpc_response) Rpc.Rpc.t) =
    let open Deferred.Let_syntax in
    Command.async
      ~summary:(sprintf !"Produce a visualization of the %s" name)
      (Cli_lib.Background_daemon.init
         Command.Param.(anon @@ ("output-filepath" %: string))
         ~f:(fun port filename ->
           let%map message =
             match%map dispatch rpc filename port with
             | Ok response ->
                 f filename response
             | Error e ->
                 sprintf "Could not save file: %s\n" (Error.to_string_hum e)
           in
           print_string message ))

  module Frontier = struct
    let name = "transition-frontier"

    let command =
      create_command ~name Daemon_rpcs.Visualization.Frontier.rpc
        ~f:(fun filename -> function
        | `Active () ->
            Visualization_message.success name filename
        | `Bootstrapping ->
            Visualization_message.bootstrap name )
  end

  module Registered_masks = struct
    let name = "registered-masks"

    let command =
      create_command ~name Daemon_rpcs.Visualization.Registered_masks.rpc
        ~f:(fun filename () -> Visualization_message.success name filename)
  end

  let command_group =
    Command.group ~summary:"Visualize data structures special to Coda"
      [ (Frontier.name, Frontier.command)
      ; (Registered_masks.name, Registered_masks.command) ]
end

let command =
  Command.group ~summary:"Lightweight client commands"
    ~preserve_subcommand_order:()
    [ ("get-balance", get_balance)
    ; ("send-payment", send_payment)
    ; ("generate-keypair", generate_keypair)
    ; ("delegate-stake", delegate_stake)
    ; ("set-staking", set_staking)
    ; ("generate-receipt", generate_receipt)
    ; ("verify-receipt", verify_receipt)
    ; ("stop-daemon", stop_daemon)
    ; ("status", status) ]

let advanced =
  Command.group ~summary:"Advanced client commands"
    [ ("get-nonce", get_nonce_cmd)
    ; ("get-trust-status", get_trust_status)
    ; ("get-trust-status-all", get_trust_status_all)
    ; ("get-public-keys", get_public_keys)
    ; ("reset-trust-status", reset_trust_status)
    ; ("batch-send-payments", batch_send_payments)
    ; ("status-clear-hist", status_clear_hist)
    ; ("wrap-key", wrap_key)
    ; ("dump-keypair", dump_keypair)
    ; ("dump-ledger", dump_ledger)
    ; ("constraint-system-digests", constraint_system_digests)
    ; ("start-tracing", start_tracing)
    ; ("stop-tracing", stop_tracing)
    ; ("snark-job-list", snark_job_list)
    ; ("visualization", Visualization.command_group) ]<|MERGE_RESOLUTION|>--- conflicted
+++ resolved
@@ -329,20 +329,16 @@
                (Error.to_string_hum e) ))
 
 let get_nonce :
-       rpc:(Public_key.Compressed.t, Account.Nonce.t option) Rpc.Rpc.t
+       rpc:( Public_key.Compressed.t
+           , Account.Nonce.t option Or_error.t )
+           Rpc.Rpc.t
     -> Public_key.t
     -> int
     -> (Account.Nonce.t, string) Deferred.Result.t =
  fun ~rpc addr port ->
   let open Deferred.Let_syntax in
-<<<<<<< HEAD
-  let%map res =
-    dispatch Daemon_rpcs.Get_nonce.rpc (Public_key.compress addr) port
-  in
+  let%map res = dispatch rpc (Public_key.compress addr) port in
   match Or_error.join res with
-=======
-  match%map dispatch rpc (Public_key.compress addr) port with
->>>>>>> 3f93b3e3
   | Ok (Some n) ->
       Ok n
   | Ok None ->
@@ -514,30 +510,18 @@
          let fee =
            Option.value ~default:Cli_lib.Default.transaction_fee fee_opt
          in
-<<<<<<< HEAD
-         dispatch_with_message Daemon_rpcs.Send_user_command.rpc payment port
+         let command =
+           Coda_commands.setup_user_command ~fee ~nonce
+             ~memo:User_command_memo.dummy ~sender_kp body
+         in
+         dispatch_with_message Daemon_rpcs.Send_user_command.rpc command port
            ~success:(fun receipt_chain_hash ->
              sprintf "Dispatched %s with ID %s\nReceipt chain hash is now %s\n"
                label
-               (User_command.to_base58_check payment)
+               (User_command.to_base58_check command)
                (Receipt.Chain_hash.to_string receipt_chain_hash) )
            ~error:(fun e -> sprintf "%s: %s" error (Error.to_string_hum e))
            ~join_error:Or_error.join ))
-=======
-         let command =
-           Coda_commands.setup_user_command ~fee ~nonce
-             ~memo:User_command_memo.dummy ~sender_kp body
-         in
-         dispatch_with_message Daemon_rpcs.Send_user_command.rpc command port
-           ~success:
-             (Or_error.map ~f:(fun receipt_chain_hash ->
-                  sprintf
-                    "Dispatched %s with ID %s\nReceipt chain hash is now %s\n"
-                    label
-                    (User_command.to_base58_check command)
-                    (Receipt.Chain_hash.to_string receipt_chain_hash) ))
-           ~error:(fun e -> sprintf "%s: %s" error (Error.to_string_hum e)) ))
->>>>>>> 3f93b3e3
 
 let send_payment =
   let body =
