open Core
open Async

let name = "coda-transitive-peers-test"

let main () =
  let%bind program_dir = Unix.getcwd () in
  let n = 3 in
  let logger = Logger.create () in
  let proposal_interval = Consensus.Constants.block_window_duration_ms in
  let acceptable_delay =
    Time.Span.of_ms
      (proposal_interval * Consensus.Constants.delta |> Float.of_int)
  in
  let work_selection_method = Cli_lib.Arg_type.Sequence in
  Coda_processes.init () ;
  let trace_dir = Unix.getenv "CODA_TRACING" in
  let max_concurrent_connections = None in
  let configs =
    Coda_processes.local_configs n ~program_dir ~proposal_interval
      ~acceptable_delay ~snark_worker_public_keys:None
      ~proposers:(Fn.const None) ~work_selection_method ~trace_dir
      ~max_concurrent_connections
  in
  let%bind workers = Coda_processes.spawn_local_processes_exn configs in
  let addrs_and_ports_list, peers = Coda_processes.net_configs (n + 1) in
  let expected_peers = List.nth_exn peers n in
  let peers = [List.hd_exn expected_peers] in
  let addrs_and_ports = List.nth_exn addrs_and_ports_list n in
  Logger.debug logger ~module_:__MODULE__ ~location:__LOC__
    !"connecting to peers %{sexp: Host_and_port.t list}\n"
    peers ;
  let config =
    Coda_process.local_config ~peers ~addrs_and_ports ~acceptable_delay
<<<<<<< HEAD
      ~snark_worker_key:None ~proposer:None ~program_dir ~work_selection_method
      ~trace_dir ~offset:Time.Span.zero () ~max_concurrent_connections
=======
      ~snark_worker_config:None ~proposer:None ~program_dir
      ~work_selection_method ~trace_dir ~offset:Time.Span.zero ()
      ~max_concurrent_connections ~is_archive_node:false
>>>>>>> 8780a8e0
  in
  let%bind worker = Coda_process.spawn_exn config in
  let%bind _ = after (Time.Span.of_sec 10.) in
  let%bind peers = Coda_process.peers_exn worker in
  Logger.debug logger ~module_:__MODULE__ ~location:__LOC__
    !"got peers %{sexp: Network_peer.Peer.t list} %{sexp: Host_and_port.t list}\n"
    peers expected_peers ;
  let module S = Host_and_port.Set in
  assert (
    S.equal
      (S.of_list
         (peers |> List.map ~f:Network_peer.Peer.to_discovery_host_and_port))
      (S.of_list expected_peers) ) ;
  let%bind () = Coda_process.disconnect worker in
  Deferred.List.iter workers ~f:Coda_process.disconnect

let command =
  Command.async
    ~summary:"test that second-degree peers show up in the peer list"
    (Command.Param.return main)<|MERGE_RESOLUTION|>--- conflicted
+++ resolved
@@ -32,14 +32,9 @@
     peers ;
   let config =
     Coda_process.local_config ~peers ~addrs_and_ports ~acceptable_delay
-<<<<<<< HEAD
       ~snark_worker_key:None ~proposer:None ~program_dir ~work_selection_method
       ~trace_dir ~offset:Time.Span.zero () ~max_concurrent_connections
-=======
-      ~snark_worker_config:None ~proposer:None ~program_dir
-      ~work_selection_method ~trace_dir ~offset:Time.Span.zero ()
-      ~max_concurrent_connections ~is_archive_node:false
->>>>>>> 8780a8e0
+      ~is_archive_node:false
   in
   let%bind worker = Coda_process.spawn_exn config in
   let%bind _ = after (Time.Span.of_sec 10.) in
