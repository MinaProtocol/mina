--- conflicted
+++ resolved
@@ -42,13 +42,8 @@
   in
   let%bind worker = Coda_process.spawn_exn config in
   let%bind _ = after (Time.Span.of_sec 10.) in
-<<<<<<< HEAD
-  let%map peers = Coda_process.peers_exn worker in
+  let%bind peers = Coda_process.peers_exn worker in
   Logger.debug logger ~module_:__MODULE__ ~location:__LOC__
-=======
-  let%bind peers = Coda_process.peers_exn worker in
-  Logger.debug log
->>>>>>> ecbcccae
     !"got peers %{sexp: Network_peer.Peer.t list} %{sexp: Host_and_port.t list}\n"
     peers expected_peers ;
   let module S = Host_and_port.Set in
