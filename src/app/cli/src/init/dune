--- conflicted
+++ resolved
@@ -7,7 +7,6 @@
  (name init)
  (public_name init)
  (libraries
-<<<<<<< HEAD
    ;;opam libraries
    stdio
    integers
@@ -56,16 +55,7 @@
    graphql_lib
    node_status
    o1trace_webkit_event
-=======
-   ; opam deps
-   async cohttp core
-   ; libs
    generated_graphql_queries
-   snarky_log
-   cli_lib
-   mina_base mina_graphql mina_lib mina_state mina_ledger
-   consensus mina_transition mina_version
->>>>>>> daae6649
    mina_user_error
    mina_transition
    mina_ledger
