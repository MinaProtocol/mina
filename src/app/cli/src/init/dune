--- conflicted
+++ resolved
@@ -12,13 +12,8 @@
     ; libs
     snarky_log
     cli_lib
-<<<<<<< HEAD
     coda_base coda_graphql coda_lib coda_state coda_compile_config
-    consensus coda_transition coda_version lite_compat
-=======
-    coda_base coda_graphql coda_lib coda_state
     consensus coda_transition coda_version fork_id lite_compat
->>>>>>> 6490cd57
     lite_lib o1trace telemetry transition_frontier web_client_pipe
     web_request graphql_lib genesis_ledger_helper)
   (preprocessor_deps ../../../../config.mlh)
