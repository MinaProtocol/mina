open Core
open Async
open Signature_lib
open Pipe_lib

let request_service_name = "CODA_WEB_CLIENT_SERVICE"

module Base58_check = Base58_check.Make (struct
  let description = "CODA_WEB_CLIENT_SERVICE"

  let version_byte = Base58_check.Version_bytes.web_pipe
end)

let to_base58 m x = Base58_check.encode (Binable.to_string m x)

module Storage (Bin : Binable.S) = struct
  let store location data =
    Writer.save location ~contents:(to_base58 (module Bin) data)
end

module Make_broadcaster (Put_request : Web_request.Intf.S) = struct
  let get_block_producer_chain coda =
    let open Base in
    let open Keypair in
    let get_lite_chain_exn = Option.value_exn Coda_run.get_lite_chain in
<<<<<<< HEAD
    (* HACK: we are just passing in the block producer path for this demo *)
    let keypair = Genesis_ledger.largest_account_keypair_exn () in
=======
    (* HACK: we are just passing in the proposer path for this demo *)
    let keypair = Test_genesis_ledger.largest_account_keypair_exn () in
>>>>>>> 44243171
    let keys = [Public_key.compress keypair.public_key] in
    get_lite_chain_exn coda keys

  module Web_pipe =
    Web_client_pipe.Make
      (Lite_base.Lite_chain)
      (Storage (Lite_base.Lite_chain))
      (Put_request)

  let run ~filename ~logger coda =
    let%bind web_client_pipe = Web_pipe.create ~filename ~logger in
    Strict_pipe.Reader.iter (Coda_lib.validated_transitions coda) ~f:(fun _ ->
        let chain = get_block_producer_chain coda in
        Web_pipe.store web_client_pipe chain )
end

let get_service () =
  Unix.getenv request_service_name
  |> Option.value_map ~default:`None ~f:(function
       | "S3" ->
           `S3
       | path ->
           `Local path )

let verification_key_basename = "client_verification_key"

let verification_key_location () =
  let autogen = Cache_dir.autogen_path ^/ verification_key_basename in
  let manual = Cache_dir.manual_install_path ^/ verification_key_basename in
  let brew = Cache_dir.brew_install_path ^/ verification_key_basename in
  match%bind Sys.file_exists manual with
  | `Yes ->
      return (Ok manual)
  | `No | `Unknown -> (
      match%bind Sys.file_exists brew with
      | `Yes ->
          return (Ok brew)
      | `No | `Unknown -> (
          match%map Sys.file_exists autogen with
          | `Yes ->
              Ok autogen
          | `No | `Unknown ->
              Or_error.errorf
                !"IO ERROR: Verification key does not exist\n\
                 \        You should probably turn off snarks" ) )

let send_file_to_s3 logger filename =
  let open Deferred.Or_error.Let_syntax in
  Logger.trace logger ~module_:__MODULE__ ~location:__LOC__
    "Copying %s to s3 client" filename ;
  let%bind request = Web_request.S3_put_request.create () in
  Web_request.S3_put_request.put request filename

let store_file ~send ~logger filename object_name =
  let open Deferred.Let_syntax in
  match%map send logger filename with
  | Ok () ->
      Logger.trace logger ~module_:__MODULE__ ~location:__LOC__
        "Successfully sent %s" object_name
  | Error e ->
      Logger.error logger ~module_:__MODULE__ ~location:__LOC__
        "Could not send %s: %s" object_name (Error.to_string_hum e)

let store_verification_keys ~send ~logger =
  match%bind verification_key_location () with
  | Ok verification_key_location ->
      store_file ~send ~logger verification_key_location "verification keys"
  | Error e ->
      Logger.error logger ~module_:__MODULE__ ~location:__LOC__
        "Error getting verification key location: $error"
        ~metadata:[("error", `String (Error.to_string_hum e))] ;
      Deferred.unit

let copy ~src ~dst =
  Reader.file_contents src >>= fun contents -> Writer.save dst ~contents

let project_directory = "CODA_PROJECT_DIR"

let run_service coda ~conf_dir ~logger =
  O1trace.trace "web pipe" (fun () -> function
    | `None ->
        Logger.trace logger ~module_:__MODULE__ ~location:__LOC__
          "Not running a web client pipe" ;
        don't_wait_for
          (Strict_pipe.Reader.iter_without_pushback
             (Coda_lib.validated_transitions coda)
             ~f:ignore)
    | `Local path ->
        let open Keypair in
        Logger.trace logger ~module_:__MODULE__ ~location:__LOC__
          "Saving chain locally at path %s" path ;
        store_verification_keys ~logger ~send:(fun _log vk_location ->
            copy ~src:vk_location ~dst:(path ^/ verification_key_basename)
            >>| Or_error.return )
        |> don't_wait_for ;
        let get_lite_chain = Option.value_exn Coda_run.get_lite_chain in
        let keypair = Test_genesis_ledger.largest_account_keypair_exn () in
        Strict_pipe.Reader.iter (Coda_lib.validated_transitions coda)
          ~f:(fun _ ->
            Writer.save (path ^/ "chain")
              ~contents:
                (to_base58
                   (module Lite_base.Lite_chain)
                   (get_lite_chain coda [Public_key.compress keypair.public_key]))
        )
        |> don't_wait_for
    | `S3 ->
        Logger.info logger ~module_:__MODULE__ ~location:__LOC__
          "Running S3 web client pipe" ;
        let module Broadcaster = Make_broadcaster (struct
          include Web_request.S3_put_request

          let put = put ~options:["--cache-control"; "max-age=0,no-store"]
        end) in
        don't_wait_for
          (let location = conf_dir ^/ "snarkette-data" in
           let%bind () = Unix.mkdir location ~p:() in
           Broadcaster.run ~logger ~filename:(location ^/ "chain") coda) ;
        let js_file_storage_work =
          Unix.getenv project_directory
          |> Option.value_map ~default:Deferred.unit ~f:(fun file_dir ->
                 match%bind Sys.is_directory file_dir with
                 | `Yes ->
                     Deferred.all_unit
                       [ store_file
                           (file_dir ^/ "verifier_main.bc.js")
                           "Verifier Main" ~logger ~send:send_file_to_s3
                       ; store_file (file_dir ^/ "main.bc.js") "Main" ~logger
                           ~send:send_file_to_s3 ]
                 | `No | `Unknown ->
                     Logger.error logger ~module_:__MODULE__ ~location:__LOC__
                       "Javascript directory $file_dir does not exist, or is \
                        a file other than a directory"
                       ~metadata:[("file_dir", `String file_dir)] ;
                     Deferred.unit )
        in
        let work =
          Deferred.all_unit
            [ store_verification_keys ~send:send_file_to_s3 ~logger
            ; js_file_storage_work ]
        in
        don't_wait_for work )<|MERGE_RESOLUTION|>--- conflicted
+++ resolved
@@ -23,13 +23,8 @@
     let open Base in
     let open Keypair in
     let get_lite_chain_exn = Option.value_exn Coda_run.get_lite_chain in
-<<<<<<< HEAD
     (* HACK: we are just passing in the block producer path for this demo *)
-    let keypair = Genesis_ledger.largest_account_keypair_exn () in
-=======
-    (* HACK: we are just passing in the proposer path for this demo *)
     let keypair = Test_genesis_ledger.largest_account_keypair_exn () in
->>>>>>> 44243171
     let keys = [Public_key.compress keypair.public_key] in
     get_lite_chain_exn coda keys
 
