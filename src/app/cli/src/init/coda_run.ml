--- conflicted
+++ resolved
@@ -697,19 +697,12 @@
                handle_crash Mina_lib.Offline_shutdown ~time_controller ~conf_dir
                  ~child_pids ~top_logger coda_ref
            | _exn ->
-<<<<<<< HEAD
-=======
                let error = Error.of_exn ~backtrace:`Get exn in
->>>>>>> 455371f2
                let%bind () =
                  match node_error_url with
                  | Some node_error_url ->
                      Node_error_service.send_report ~logger:top_logger
-<<<<<<< HEAD
-                       ~node_error_url ~mina_ref:coda_ref ~exn ~contact_info
-=======
                        ~node_error_url ~mina_ref:coda_ref ~error ~contact_info
->>>>>>> 455371f2
                  | None ->
                      Deferred.unit
                in
