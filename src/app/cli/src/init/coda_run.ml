open Core
open Async
open Signature_lib
open Coda_base
open Coda_transition
open Coda_state
open O1trace
module Graphql_cohttp_async =
  Graphql_internal.Make (Graphql_async.Schema) (Cohttp_async.Io)
    (Cohttp_async.Body)

let snark_job_list_json t =
  let open Participating_state.Let_syntax in
  let%map sl = Coda_lib.best_staged_ledger t in
  Staged_ledger.Scan_state.snark_job_list_json (Staged_ledger.scan_state sl)

let snark_pool_list t =
  Coda_lib.snark_pool t |> Network_pool.Snark_pool.resource_pool
  |> Network_pool.Snark_pool.Resource_pool.snark_pool_json
  |> Yojson.Safe.to_string

let get_lite_chain :
    (Coda_lib.t -> Public_key.Compressed.t list -> Lite_base.Lite_chain.t)
    option =
  Option.map Consensus.Data.Consensus_state.to_lite
    ~f:(fun consensus_state_to_lite t pks ->
      let ledger = Coda_lib.best_ledger t |> Participating_state.active_exn in
      let transition =
        Transition_frontier.Breadcrumb.validated_transition
          (Coda_lib.best_tip t |> Participating_state.active_exn)
      in
      let state = External_transition.Validated.protocol_state transition in
      let proof =
        External_transition.Validated.protocol_state_proof transition
      in
      let ledger =
        List.fold pks
          ~f:(fun acc key ->
            let aid = Account_id.create key Token_id.default in
            let loc =
              Option.value_exn (Ledger.location_of_account ledger aid)
            in
            Lite_lib.Sparse_ledger.add_path acc
              (Lite_compat.merkle_path (Ledger.merkle_path ledger loc))
              (Lite_compat.public_key key)
              (Lite_compat.account (Option.value_exn (Ledger.get ledger loc)))
            )
          ~init:
            (Lite_lib.Sparse_ledger.of_hash ~depth:Ledger.depth
               (Lite_compat.digest
                  ( Ledger.merkle_root ledger
                    :> Snark_params.Tick.Pedersen.Digest.t )))
      in
      let protocol_state : Lite_base.Protocol_state.t =
        { previous_state_hash=
            Lite_compat.digest
              ( Protocol_state.previous_state_hash state
                :> Snark_params.Tick.Pedersen.Digest.t )
        ; body=
            { blockchain_state=
                Lite_compat.blockchain_state
                  (Protocol_state.blockchain_state state)
            ; consensus_state=
                consensus_state_to_lite (Protocol_state.consensus_state state)
            } }
      in
      let proof = Lite_compat.proof proof in
      {Lite_base.Lite_chain.proof; ledger; protocol_state} )

let get_current_fork_id ~compile_time_current_fork_id ~conf_dir ~logger =
  let current_fork_id_file = conf_dir ^/ "current_fork_id" in
  let read_fork_id () =
    let open Stdlib in
    let inp = open_in current_fork_id_file in
    let res = input_line inp in
    close_in inp ; res
  in
  let write_fork_id fork_id =
    let open Stdlib in
    let outp = open_out current_fork_id_file in
    output_string outp (fork_id ^ "\n") ;
    close_out outp
  in
  function
  | None -> (
    try
      (* not provided on command line, try to read from config dir *)
      let fork_id = read_fork_id () in
      Logger.info logger ~module_:__MODULE__ ~location:__LOC__
        "Setting current fork ID to $fork_id from config"
        ~metadata:[("fork_id", `String fork_id)] ;
      fork_id
    with Sys_error _ ->
      (* not on command-line, not in config dir, use compile-time value *)
      Logger.info logger ~module_:__MODULE__ ~location:__LOC__
        "Setting current fork ID to $fork_id from compile-time config"
        ~metadata:[("fork_id", `String compile_time_current_fork_id)] ;
      compile_time_current_fork_id )
  | Some fork_id -> (
    try
      (* it's an error if the command line value disagrees with the value in the config *)
      let config_fork_id = read_fork_id () in
      if String.equal config_fork_id fork_id then (
        Logger.info logger ~module_:__MODULE__ ~location:__LOC__
          "Using current fork ID $fork_id from command line, which matches \
           the one in the config"
          ~metadata:[("fork_id", `String fork_id)] ;
        config_fork_id )
      else (
        Logger.fatal logger ~module_:__MODULE__ ~location:__LOC__
          "Current fork ID $fork_id from the command line disagrees with \
           $config_fork_id from the Coda config"
          ~metadata:
            [ ("fork_id", `String fork_id)
            ; ("config_fork_id", `String config_fork_id) ] ;
        failwith
          "Current fork ID from command line disagrees with fork ID in Coda \
           config; please delete your Coda config if you wish to use a new \
           fork ID" )
    with Sys_error _ ->
      (* use value provided on command line, write to config dir, possibly overwriting existing entry *)
      write_fork_id fork_id ;
      Logger.info logger ~module_:__MODULE__ ~location:__LOC__
        "Using current fork ID $fork_id from command line, writing to config"
        ~metadata:[("fork_id", `String fork_id)] ;
      fork_id )

(*TODO check deferred now and copy theose files to the temp directory*)
let log_shutdown ~conf_dir ~top_logger coda_ref =
  let logger =
    Logger.extend top_logger
      [("coda_run", `String "Logging state before program ends")]
  in
  let frontier_file = conf_dir ^/ "frontier.dot" in
  let mask_file = conf_dir ^/ "registered_masks.dot" in
  (* ledger visualization *)
  Logger.debug logger ~module_:__MODULE__ ~location:__LOC__ "%s"
    (Visualization_message.success "registered masks" mask_file) ;
  Coda_base.Ledger.Debug.visualize ~filename:mask_file ;
  match !coda_ref with
  | None ->
      Logger.trace logger ~module_:__MODULE__ ~location:__LOC__
        "Shutdown before Coda instance was created, not saving a visualization"
  | Some t -> (
    (*Transition frontier visualization*)
    match Coda_lib.visualize_frontier ~filename:frontier_file t with
    | `Active () ->
        Logger.debug logger ~module_:__MODULE__ ~location:__LOC__ "%s"
          (Visualization_message.success "transition frontier" frontier_file)
    | `Bootstrapping ->
        Logger.debug logger ~module_:__MODULE__ ~location:__LOC__ "%s"
          (Visualization_message.bootstrap "transition frontier") )

let remove_prev_crash_reports ~conf_dir =
  Core.Sys.command (sprintf "rm -rf %s/coda_crash_report*" conf_dir)

let summary exn_str =
  let uname = Core.Unix.uname () in
  let daemon_command = sprintf !"Command: %{sexp: string array}" Sys.argv in
  `Assoc
    [ ("OS_type", `String Sys.os_type)
    ; ("Release", `String (Core.Unix.Utsname.release uname))
    ; ("Machine", `String (Core.Unix.Utsname.machine uname))
    ; ("Sys_name", `String (Core.Unix.Utsname.sysname uname))
    ; ("Exception", `String exn_str)
    ; ("Command", `String daemon_command)
    ; ("Coda_branch", `String Coda_version.branch)
    ; ("Coda_commit", `String Coda_version.commit_id) ]

let coda_status coda_ref =
  Option.value_map coda_ref
    ~default:
      (Deferred.return (`String "Shutdown before Coda instance was created"))
    ~f:(fun t ->
      Coda_commands.get_status ~flag:`Performance t
      >>| Daemon_rpcs.Types.Status.to_yojson )

let make_report exn_str ~conf_dir ~top_logger coda_ref =
  let _ = remove_prev_crash_reports ~conf_dir in
  let crash_time = Time.to_filename_string ~zone:Time.Zone.utc (Time.now ()) in
  let temp_config = conf_dir ^/ "coda_crash_report_" ^ crash_time in
  let () = Core.Unix.mkdir temp_config in
  (*Transition frontier and ledger visualization*)
  log_shutdown ~conf_dir:temp_config ~top_logger coda_ref ;
  let report_file = temp_config ^ ".tar.gz" in
  (*Coda status*)
  let status_file = temp_config ^/ "coda_status.json" in
  let%map status = coda_status !coda_ref in
  Yojson.Safe.to_file status_file status ;
  (*coda logs*)
  let coda_log = conf_dir ^/ "coda.log" in
  let () =
    match Core.Sys.file_exists coda_log with
    | `Yes ->
        let coda_short_log = temp_config ^/ "coda_short.log" in
        (*get the last 4MB of the log*)
        let log_size = 4 * 1024 * 1024 |> Int64.of_int in
        let log =
          In_channel.with_file coda_log ~f:(fun in_chan ->
              let len = In_channel.length in_chan in
              In_channel.seek in_chan
                Int64.(max 0L (Int64.( + ) len (Int64.neg log_size))) ;
              In_channel.input_all in_chan )
        in
        Out_channel.write_all coda_short_log ~data:log
    | _ ->
        ()
  in
  (*System info/crash summary*)
  let summary = summary exn_str in
  Yojson.to_file (temp_config ^/ "crash_summary.json") summary ;
  (*copy daemon_json to the temp dir *)
  let daemon_config = conf_dir ^/ "daemon.json" in
  let _ =
    if Core.Sys.file_exists daemon_config = `Yes then
      Core.Sys.command
        (sprintf "cp %s %s" daemon_config (temp_config ^/ "daemon.json"))
      |> ignore
  in
  (*Zip them all up*)
  let tmp_files =
    [ "coda_short.log"
    ; "registered_mask.dot"
    ; "frontier.dot"
    ; "coda_status.json"
    ; "crash_summary.json"
    ; "daemon.json" ]
    |> List.filter ~f:(fun f -> Core.Sys.file_exists (temp_config ^/ f) = `Yes)
  in
  let files = tmp_files |> String.concat ~sep:" " in
  let tar_command =
    sprintf "tar  -C %s -czf %s %s" temp_config report_file files
  in
  let exit = Core.Sys.command tar_command in
  if exit = 2 then (
    Logger.fatal top_logger ~module_:__MODULE__ ~location:__LOC__
      "Error making the crash report. Exit code: %d" exit ;
    None )
  else Some (report_file, temp_config)

(* TODO: handle participation_status more appropriately than doing participate_exn *)
let setup_local_server ?(client_trustlist = []) ?rest_server_port
    ?(insecure_rest_server = false) coda =
  let client_trustlist =
    ref
      (Unix.Inet_addr.Set.of_list (Unix.Inet_addr.localhost :: client_trustlist))
  in
  (* Setup RPC server for client interactions *)
  let implement rpc f =
    Rpc.Rpc.implement rpc (fun () input ->
        trace_recurring (Rpc.Rpc.name rpc) (fun () -> f () input) )
  in
  let implement_notrace = Rpc.Rpc.implement in
  let logger =
    Logger.extend
      (Coda_lib.top_level_logger coda)
      [("coda_run", `String "Setting up server logs")]
  in
  let client_impls =
    [ implement Daemon_rpcs.Send_user_commands.rpc (fun () ts ->
          Deferred.map
            ( Coda_commands.setup_and_submit_user_commands coda ts
            |> Participating_state.to_deferred_or_error )
            ~f:Or_error.join )
    ; implement Daemon_rpcs.Get_balance.rpc (fun () aid ->
          return
            ( Coda_commands.get_balance coda aid
            |> Participating_state.active_error ) )
    ; implement Daemon_rpcs.Get_trust_status.rpc (fun () ip_address ->
          return (Coda_commands.get_trust_status coda ip_address) )
    ; implement Daemon_rpcs.Get_trust_status_all.rpc (fun () () ->
          return (Coda_commands.get_trust_status_all coda) )
    ; implement Daemon_rpcs.Reset_trust_status.rpc (fun () ip_address ->
          return (Coda_commands.reset_trust_status coda ip_address) )
    ; implement Daemon_rpcs.Verify_proof.rpc (fun () (aid, tx, proof) ->
          return
            ( Coda_commands.verify_payment coda aid tx proof
            |> Participating_state.active_error |> Or_error.join ) )
    ; implement Daemon_rpcs.Prove_receipt.rpc (fun () (proving_receipt, aid) ->
          let open Deferred.Or_error.Let_syntax in
          let%bind acc_opt =
            Coda_commands.get_account coda aid
            |> Participating_state.active_error |> Deferred.return
          in
          let%bind account =
            Result.of_option acc_opt
              ~error:
                (Error.of_string
                   (sprintf
                      !"Could not find account of public key %{sexp: \
                        Account_id.t}"
                      aid))
            |> Deferred.return
          in
          Coda_commands.prove_receipt coda ~proving_receipt
            ~resulting_receipt:account.Account.Poly.receipt_chain_hash )
    ; implement Daemon_rpcs.Get_public_keys_with_details.rpc (fun () () ->
          return
            ( Coda_commands.get_keys_with_details coda
            |> Participating_state.active_error ) )
    ; implement Daemon_rpcs.Get_public_keys.rpc (fun () () ->
          return
            ( Coda_commands.get_public_keys coda
            |> Participating_state.active_error ) )
    ; implement Daemon_rpcs.Get_nonce.rpc (fun () aid ->
          return
            ( Coda_commands.get_nonce coda aid
            |> Participating_state.active_error ) )
    ; implement Daemon_rpcs.Get_inferred_nonce.rpc (fun () aid ->
          return
<<<<<<< HEAD
            ( Coda_commands.get_inferred_nonce_from_transaction_pool_and_ledger
                coda aid
=======
            ( Coda_lib.get_inferred_nonce_from_transaction_pool_and_ledger coda
                pk
>>>>>>> 63c1bea2
            |> Participating_state.active_error ) )
    ; implement_notrace Daemon_rpcs.Get_status.rpc (fun () flag ->
          Coda_commands.get_status ~flag coda )
    ; implement Daemon_rpcs.Clear_hist_status.rpc (fun () flag ->
          Coda_commands.clear_hist_status ~flag coda )
    ; implement Daemon_rpcs.Get_ledger.rpc (fun () lh ->
          Coda_lib.get_ledger coda lh )
    ; implement Daemon_rpcs.Stop_daemon.rpc (fun () () ->
          Scheduler.yield () >>= (fun () -> exit 0) |> don't_wait_for ;
          Deferred.unit )
    ; implement Daemon_rpcs.Snark_job_list.rpc (fun () () ->
          return (snark_job_list_json coda |> Participating_state.active_error)
      )
    ; implement Daemon_rpcs.Snark_pool_list.rpc (fun () () ->
          return (snark_pool_list coda) )
    ; implement Daemon_rpcs.Start_tracing.rpc (fun () () ->
          let open Coda_lib.Config in
          Coda_tracing.start (Coda_lib.config coda).conf_dir )
    ; implement Daemon_rpcs.Stop_tracing.rpc (fun () () ->
          Coda_tracing.stop () ; Deferred.unit )
    ; implement Daemon_rpcs.Visualization.Frontier.rpc (fun () filename ->
          return (Coda_lib.visualize_frontier ~filename coda) )
    ; implement Daemon_rpcs.Visualization.Registered_masks.rpc
        (fun () filename -> return (Coda_base.Ledger.Debug.visualize ~filename)
      )
    ; implement Daemon_rpcs.Set_staking.rpc (fun () keypairs ->
          let keypair_and_compressed_key =
            List.map keypairs
              ~f:(fun ({Keypair.Stable.Latest.public_key; _} as keypair) ->
                (keypair, Public_key.compress public_key) )
          in
          Coda_lib.replace_block_production_keypairs coda
            (Keypair.And_compressed_pk.Set.of_list keypair_and_compressed_key) ;
          Deferred.unit )
    ; implement Daemon_rpcs.Add_trustlist.rpc (fun () ip ->
          return
            (let ip_str = Unix.Inet_addr.to_string ip in
             if Unix.Inet_addr.Set.mem !client_trustlist ip then
               Or_error.errorf "%s already present in trustlist" ip_str
             else (
               client_trustlist := Unix.Inet_addr.Set.add !client_trustlist ip ;
               Ok () )) )
    ; implement Daemon_rpcs.Remove_trustlist.rpc (fun () ip ->
          return
            (let ip_str = Unix.Inet_addr.to_string ip in
             if not @@ Unix.Inet_addr.Set.mem !client_trustlist ip then
               Or_error.errorf "%s not present in trustlist" ip_str
             else (
               client_trustlist :=
                 Unix.Inet_addr.Set.remove !client_trustlist ip ;
               Ok () )) )
    ; implement Daemon_rpcs.Get_trustlist.rpc (fun () () ->
          return (Set.to_list !client_trustlist) )
    ; implement Daemon_rpcs.Get_telemetry_data.rpc (fun () peers ->
          Telemetry.get_telemetry_data_from_peers (Coda_lib.net coda) peers )
    ]
  in
  let snark_worker_impls =
    [ implement Snark_worker.Rpcs.Get_work.Latest.rpc (fun () () ->
          Deferred.return
            (let open Option.Let_syntax in
            let%bind snark_worker_key = Coda_lib.snark_worker_key coda in
            let%map r = Coda_lib.request_work coda in
            Logger.trace logger ~module_:__MODULE__ ~location:__LOC__
              ~metadata:
                [ ( "work_spec"
                  , `String (sprintf !"%{sexp:Snark_worker.Work.Spec.t}" r) )
                ]
              "responding to a Get_work request with some new work" ;
            Coda_metrics.(Counter.inc_one Snark_work.snark_work_assigned_rpc) ;
            (r, snark_worker_key)) )
    ; implement Snark_worker.Rpcs.Submit_work.Latest.rpc
        (fun () (work : Snark_worker.Work.Result.t) ->
          Coda_metrics.(
            Counter.inc_one Snark_work.completed_snark_work_received_rpc) ;
          Logger.trace logger ~module_:__MODULE__ ~location:__LOC__
            "received completed work from a snark worker"
            ~metadata:
              [ ( "work_spec"
                , `String
                    (sprintf !"%{sexp:Snark_worker.Work.Spec.t}" work.spec) )
              ] ;
          One_or_two.iter work.metrics ~f:(fun (total, tag) ->
              match tag with
              | `Merge ->
                  Perf_histograms.add_span ~name:"snark_worker_merge_time"
                    total
              | `Transition ->
                  Perf_histograms.add_span ~name:"snark_worker_transition_time"
                    total ) ;
          Deferred.return @@ Coda_lib.add_work coda work ) ]
  in
  Option.iter rest_server_port ~f:(fun rest_server_port ->
      trace_task "REST server" (fun () ->
          let graphql_callback =
            Graphql_cohttp_async.make_callback
              (fun _req -> coda)
              Coda_graphql.schema
          in
          Cohttp_async.(
            Server.create_expert
              ~on_handler_error:
                (`Call
                  (fun _net exn ->
                    Logger.error logger ~module_:__MODULE__ ~location:__LOC__
                      "Exception while handling REST server request: $error"
                      ~metadata:
                        [ ("error", `String (Exn.to_string_mach exn))
                        ; ("context", `String "rest_server") ] ))
              (Tcp.Where_to_listen.bind_to
                 (if insecure_rest_server then All_addresses else Localhost)
                 (On_port rest_server_port))
              (fun ~body _sock req ->
                let uri = Cohttp.Request.uri req in
                let status flag =
                  let%bind status = Coda_commands.get_status ~flag coda in
                  Server.respond_string
                    ( status |> Daemon_rpcs.Types.Status.to_yojson
                    |> Yojson.Safe.pretty_to_string )
                in
                let lift x = `Response x in
                match Uri.path uri with
                | "/graphql" ->
                    Logger.debug logger ~module_:__MODULE__ ~location:__LOC__
                      "Received graphql request. Uri: $uri"
                      ~metadata:
                        [ ("uri", `String (Uri.to_string uri))
                        ; ("context", `String "rest_server") ] ;
                    graphql_callback () req body
                | "/status" ->
                    status `None >>| lift
                | "/status/performance" ->
                    status `Performance >>| lift
                | _ ->
                    Server.respond_string ~status:`Not_found "Route not found"
                    >>| lift ))
          |> Deferred.map ~f:(fun _ ->
                 Logger.info logger
                   !"Created GraphQL server at: http://localhost:%i/graphql"
                   rest_server_port ~module_:__MODULE__ ~location:__LOC__ ) )
  ) ;
  let where_to_listen =
    Tcp.Where_to_listen.bind_to All_addresses
      (On_port (Coda_lib.client_port coda))
  in
  don't_wait_for
    (Deferred.ignore
       (trace "client RPC handling" (fun () ->
            Tcp.Server.create
              ~on_handler_error:
                (`Call
                  (fun _net exn ->
                    Logger.error logger ~module_:__MODULE__ ~location:__LOC__
                      "Exception while handling TCP server request: $error"
                      ~metadata:
                        [ ("error", `String (Exn.to_string_mach exn))
                        ; ("context", `String "rpc_tcp_server") ] ))
              where_to_listen
              (fun address reader writer ->
                let address = Socket.Address.Inet.addr address in
                if not (Set.mem !client_trustlist address) then (
                  Logger.error logger ~module_:__MODULE__ ~location:__LOC__
                    !"Rejecting client connection from $address, it is not \
                      present in the trustlist."
                    ~metadata:
                      [("$address", `String (Unix.Inet_addr.to_string address))] ;
                  Deferred.unit )
                else
                  Rpc.Connection.server_with_close reader writer
                    ~implementations:
                      (Rpc.Implementations.create_exn
                         ~implementations:(client_impls @ snark_worker_impls)
                         ~on_unknown_rpc:`Raise)
                    ~connection_state:(fun _ -> ())
                    ~on_handshake_error:
                      (`Call
                        (fun exn ->
                          Logger.error logger ~module_:__MODULE__
                            ~location:__LOC__
                            "Exception while handling RPC server request from \
                             $address: $error"
                            ~metadata:
                              [ ("error", `String (Exn.to_string_mach exn))
                              ; ("context", `String "rpc_server")
                              ; ( "address"
                                , `String (Unix.Inet_addr.to_string address) )
                              ] ;
                          Deferred.unit )) ) )))

let coda_crash_message ~log_issue ~action ~error =
  let followup =
    if log_issue then
      sprintf
        !{err| The Coda Protocol developers would like to know why!

    Please:
      Open an issue:
        <https://github.com/CodaProtocol/coda/issues/new>

      Briefly describe what you were doing and %s

    %!|err}
        action
    else action
  in
  sprintf !{err|

  ☠  Coda Daemon %s.
  %s
%!|err} error followup

let no_report exn_str status =
  sprintf
    "include the last 20 lines from .coda-config/coda.log and then paste the \
     following:\n\
     Summary:\n\
     %s\n\
     Status:\n\
     %s\n"
    (Yojson.Safe.to_string status)
    (Yojson.Safe.to_string (summary exn_str))

let handle_crash e ~conf_dir ~top_logger coda_ref =
  let exn_str = Exn.to_string e in
  Logger.fatal top_logger ~module_:__MODULE__ ~location:__LOC__
    "Unhandled top-level exception: $exn\nGenerating crash report"
    ~metadata:[("exn", `String exn_str)] ;
  let%bind status = coda_status !coda_ref in
  let%map action_string =
    match%map
      try make_report exn_str ~conf_dir coda_ref ~top_logger >>| fun k -> Ok k
      with exn -> return (Error (Error.of_exn exn))
    with
    | Ok (Some (report_file, temp_config)) ->
        ( try Core.Sys.command (sprintf "rm -rf %s" temp_config) |> ignore
          with _ -> () ) ;
        sprintf "attach the crash report %s" report_file
    | Ok None ->
        (*TODO: tar failed, should we ask people to zip the temp directory themselves?*)
        no_report exn_str status
    | Error e ->
        Logger.fatal top_logger ~module_:__MODULE__ ~location:__LOC__
          "Exception when generating crash report: $exn"
          ~metadata:[("exn", `String (Error.to_string_hum e))] ;
        no_report exn_str status
  in
  let message =
    coda_crash_message ~error:"crashed" ~action:action_string ~log_issue:true
  in
  Core.print_string message

let handle_shutdown ~monitor ~conf_dir ~top_logger coda_ref =
  Monitor.detach_and_iter_errors monitor ~f:(fun exn ->
      don't_wait_for
        (let%bind () =
           match Monitor.extract_exn exn with
           | Coda_networking.No_initial_peers ->
               let message =
                 coda_crash_message
                   ~error:"failed to connect to any initial peers"
                   ~action:
                     "You might be trying to connect to a different network \
                      version, or need to troubleshoot your configuration. \
                      See https://codaprotocol.com/docs/troubleshooting/ for \
                      details."
                   ~log_issue:false
               in
               Core.print_string message ; Deferred.unit
           | Genesis_ledger_helper.Genesis_state_initialization_error ->
               let message =
                 coda_crash_message
                   ~error:"failed to initialize the genesis state"
                   ~action:
                     "include the last 50 lines from .coda-config/coda.log"
                   ~log_issue:true
               in
               Core.print_string message ; Deferred.unit
           | _ ->
               handle_crash exn ~conf_dir ~top_logger coda_ref
         in
         Stdlib.exit 1) ) ;
  Async_unix.Signal.(
    handle terminating ~f:(fun signal ->
        log_shutdown ~conf_dir ~top_logger coda_ref ;
        let logger =
          Logger.extend top_logger
            [("coda_run", `String "Program was killed by signal")]
        in
        Logger.info logger ~module_:__MODULE__ ~location:__LOC__
          !"Coda process was interrupted by $signal"
          ~metadata:[("signal", `String (to_string signal))] ;
        (* causes async shutdown and at_exit handlers to run *)
        Async.shutdown 130 ))<|MERGE_RESOLUTION|>--- conflicted
+++ resolved
@@ -308,13 +308,8 @@
             |> Participating_state.active_error ) )
     ; implement Daemon_rpcs.Get_inferred_nonce.rpc (fun () aid ->
           return
-<<<<<<< HEAD
-            ( Coda_commands.get_inferred_nonce_from_transaction_pool_and_ledger
-                coda aid
-=======
             ( Coda_lib.get_inferred_nonce_from_transaction_pool_and_ledger coda
-                pk
->>>>>>> 63c1bea2
+                aid
             |> Participating_state.active_error ) )
     ; implement_notrace Daemon_rpcs.Get_status.rpc (fun () flag ->
           Coda_commands.get_status ~flag coda )
