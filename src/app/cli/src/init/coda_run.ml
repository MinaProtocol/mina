--- conflicted
+++ resolved
@@ -260,15 +260,10 @@
             |> Participating_state.to_deferred_or_error )
             ~f:Or_error.join )
     ; implement Daemon_rpcs.Send_user_commands.rpc (fun () ts ->
-<<<<<<< HEAD
-          Coda_commands.setup_and_submit_user_commands coda ts
-          |> Participating_state.to_deferred_or_error )
-=======
           Deferred.map
-            ( Coda_commands.schedule_user_commands coda ts
+            ( Coda_commands.setup_and_submit_user_commands coda ts
             |> Participating_state.to_deferred_or_error )
             ~f:Or_error.join )
->>>>>>> 8840f36e
     ; implement Daemon_rpcs.Get_balance.rpc (fun () pk ->
           return
             ( Coda_commands.get_balance coda pk
@@ -315,8 +310,8 @@
             |> Participating_state.active_error ) )
     ; implement Daemon_rpcs.Get_inferred_nonce.rpc (fun () pk ->
           return
-            ( Coda_commands.get_inferred_nonce_from_transaction_pool_and_ledger
-                coda pk
+            ( Coda_lib.get_inferred_nonce_from_transaction_pool_and_ledger coda
+                pk
             |> Participating_state.active_error ) )
     ; implement_notrace Daemon_rpcs.Get_status.rpc (fun () flag ->
           Coda_commands.get_status ~flag coda )
