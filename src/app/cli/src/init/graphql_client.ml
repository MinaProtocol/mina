open Core
open Async
open Signature_lib

let query query_obj port =
  let uri_string = "http://localhost:" ^ string_of_int port ^ "/graphql" in
  let variables_string = Yojson.Basic.to_string query_obj#variables in
  let body_string =
    Printf.sprintf {|{"query": "%s", "variables": %s}|} query_obj#query
      variables_string
  in
  let query_uri = Uri.of_string uri_string in
  let open Deferred.Let_syntax in
  let get_result () =
    let%bind _, body =
      Cohttp_async.Client.post
        ~headers:
          (Cohttp.Header.add (Cohttp.Header.init ()) "Accept"
             "application/json")
        ~body:(Cohttp_async.Body.of_string body_string)
        query_uri
    in
    let%map body = Cohttp_async.Body.to_string body in
    Yojson.Basic.from_string body
    |> Yojson.Basic.Util.member "data"
    |> query_obj#parse
  in
  match%bind Deferred.Or_error.try_with ~extract_exn:true get_result with
  | Ok e ->
      return e
  | Error e ->
      eprintf
        "Error connecting to daemon. You might need to start it, or specify a \
         custom --rest-port if it's already started.\n\
         Error message: %s\n"
        (Error.to_string_hum e) ;
      exit 17

module Encoders = struct
  let uint64 value = `String (Unsigned.UInt64.to_string value)
end

module Decoders = struct
  let optional ~f = function `Null -> None | json -> Some (f json)

  let public_key json =
    Yojson.Basic.Util.to_string json
    |> Public_key.Compressed.of_base58_check_exn

  let optional_public_key = Option.map ~f:public_key

  let uint64 json =
    Yojson.Basic.Util.to_string json |> Unsigned.UInt64.of_string
end

module Get_wallet =
[%graphql
{|
query getWallet {
  ownedWallets {
    public_key: publicKey @bsDecoder(fn: "Decoders.public_key")
    balance {
      total @bsDecoder(fn: "Decoders.uint64")
    }
  }
}
|}]

<<<<<<< HEAD
module Set_snark_work_fee =
[%graphql
{|
mutation ($fee: UInt64!  ) {
  setSnarkWorkFee(input: {fee: $fee}) {
    lastFee @bsDecoder(fn: "Decoders.uint64")
    }
}
=======
module Set_snark_worker =
[%graphql
{|
mutation ($wallet: PublicKey) {
  setSnarkWorker (input : {wallet: $wallet}) {
      lastSnarkWorker @bsDecoder(fn: "Decoders.optional_public_key")
    }
  }
>>>>>>> 0824bb63
|}]<|MERGE_RESOLUTION|>--- conflicted
+++ resolved
@@ -37,7 +37,12 @@
       exit 17
 
 module Encoders = struct
+  let optional = Option.value_map ~default:`Null
+
   let uint64 value = `String (Unsigned.UInt64.to_string value)
+
+  let public_key public_key =
+    Yojson.Safe.to_basic @@ Public_key.Compressed.to_yojson public_key
 end
 
 module Decoders = struct
@@ -66,7 +71,16 @@
 }
 |}]
 
-<<<<<<< HEAD
+module Set_snark_worker =
+[%graphql
+{|
+mutation ($wallet: PublicKey) {
+  setSnarkWorker (input : {wallet: $wallet}) {
+      lastSnarkWorker @bsDecoder(fn: "Decoders.optional_public_key")
+    }
+  }
+|}]
+
 module Set_snark_work_fee =
 [%graphql
 {|
@@ -75,14 +89,4 @@
     lastFee @bsDecoder(fn: "Decoders.uint64")
     }
 }
-=======
-module Set_snark_worker =
-[%graphql
-{|
-mutation ($wallet: PublicKey) {
-  setSnarkWorker (input : {wallet: $wallet}) {
-      lastSnarkWorker @bsDecoder(fn: "Decoders.optional_public_key")
-    }
-  }
->>>>>>> 0824bb63
 |}]