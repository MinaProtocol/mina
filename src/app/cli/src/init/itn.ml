--- conflicted
+++ resolved
@@ -7,12 +7,8 @@
 open Mina_transaction
 
 let create_accounts ~(genesis_constants : Genesis_constants.t)
-<<<<<<< HEAD
-    ~(constraint_constants : Genesis_constants.Constraint_constants.t) port
-=======
     ~(constraint_constants : Genesis_constants.Constraint_constants.t)
     ~(compile_config : Mina_compile_config.t) port
->>>>>>> 97ab3010
     (privkey_path, key_prefix, num_accounts, fee, amount) =
   let keys_per_zkapp = 8 in
   let zkapps_per_block = 10 in
