--- conflicted
+++ resolved
@@ -32,13 +32,9 @@
       let public_key = Public_key.compress k.public_key in
       let account_id = Account_id.create public_key Token_id.default in
       Mina_ledger.Ledger.create_new_account_exn ledger account_id
-<<<<<<< HEAD
-        (Account.create account_id (Currency.Balance.of_int 10_000)) ) ;
-=======
         (Account.create account_id
            (Currency.Balance.of_uint64
               (Unsigned.UInt64.of_int64 Int64.max_value) ) ) ) ;
->>>>>>> a5d2b57c
   let txn (from_kp : Signature_lib.Keypair.t) (to_kp : Signature_lib.Keypair.t)
       amount fee nonce =
     let to_pk = Public_key.compress to_kp.public_key in
