--- conflicted
+++ resolved
@@ -106,7 +106,6 @@
       in
       (ledger, [ Command (Signed_command a); Command (Signed_command b) ])
 
-<<<<<<< HEAD
 module Transaction_key = struct
   module T = struct
     type t = { proof_segments : int; signed_single : int; signed_pair : int }
@@ -120,9 +119,9 @@
   include Comparable.Make (T)
   include Hashable.Make (T)
 
-  let of_parties ~ledger (p : Parties.t) =
+  let of_zkapp_command ~ledger (p : Zkapp_command.t) =
     let segments, _ =
-      Transaction_snark.parties_witnesses_exn ~constraint_constants
+      Transaction_snark.zkapp_command_witnesses_exn ~constraint_constants
         ~state_body:Transaction_snark_tests.Util.genesis_state_body
         ~fee_excess:Currency.Amount.Signed.zero (`Ledger ledger)
         [ ( `Pending_coinbase_init_stack Pending_coinbase.Stack.empty
@@ -143,7 +142,7 @@
       ~f:(fun ({ proof_segments; signed_single; signed_pair } as acc)
               (_, segment, _) ->
         match segment with
-        | Transaction_snark.Parties_segment.Basic.Proved ->
+        | Transaction_snark.Zkapp_command_segment.Basic.Proved ->
             { acc with proof_segments = proof_segments + 1 }
         | Opt_signed ->
             { acc with signed_single = signed_single + 1 }
@@ -164,7 +163,7 @@
 let transaction_combinations = Transaction_key.Table.create ()
 
 let create_ledger_and_zkapps num_transactions ?(min_num_parties = 1)
-    ~max_num_parties : Mina_ledger.Ledger.t * Parties.t list =
+    ~max_num_parties : Mina_ledger.Ledger.t * Zkapp_command.t list =
   let _length =
     match num_transactions with
     | `Count length ->
@@ -193,13 +192,13 @@
   let balances =
     let min_cmd_fee = Mina_compile_config.minimum_user_command_fee in
     let min_balance =
-      Currency.Fee.to_int min_cmd_fee
+      Currency.Fee.to_nanomina_int min_cmd_fee
       |> Int.( + ) 1_000_000_000_000_000
-      |> Currency.Balance.of_int
+      |> Currency.Balance.of_nanomina_int_exn
     in
     (* max balance to avoid overflow when adding deltas *)
     let max_balance =
-      let max_bal = Currency.Balance.of_formatted_string "10000000.0" in
+      let max_bal = Currency.Balance.of_mina_string_exn "10000000.0" in
       match
         Currency.Balance.add_amount min_balance
           (Currency.Balance.to_amount max_bal)
@@ -269,21 +268,21 @@
     in
     Quickcheck.Generator.list_with_length list_len array_gen
   in
-  let fee = Currency.Fee.of_int 1_000_000 in
+  let fee = Currency.Fee.of_nanomina_int_exn 1_000_000 in
   let sequence_events =
     Quickcheck.random_value (field_array_list_gen ~array_len:1 ~list_len:2)
   in
   let snapp_update =
-    { Party.Update.dummy with
+    { Account_update.Update.dummy with
       app_state =
         Pickles_types.Vector.init Zkapp_state.Max_state_size.n ~f:(fun i ->
             Zkapp_basic.Set_or_keep.Set (Snark_params.Tick.Field.of_int i) )
     }
   in
-  let amount = Currency.Amount.of_int 1_000_000_000 in
+  let amount = Currency.Amount.of_nanomina_int_exn 1_000_000_000 in
   let sender_parties = 1 in
   let test_spec nonce ~num_parties ~num_proof_parties :
-      bool * Transaction_snark.For_tests.Spec.t =
+      bool * Transaction_snark.For_tests.Update_states_spec.t =
     let receiver_count =
       max 0 (num_parties - num_proof_parties - sender_parties)
     in
@@ -339,11 +338,11 @@
               ~constraint_constants ~empty_sender spec
               ~receiver_auth:Control.Tag.Signature )
       in
-      let simple_parties = Parties.to_simple parties in
-      let other_parties = simple_parties.other_parties in
+      let simple_parties = Zkapp_command.to_simple parties in
+      let other_parties = simple_parties.account_updates in
       let proof_parties, signature_parties, no_auths, _next_nonce =
         List.fold ~init:([], [], [], nonce) other_parties
-          ~f:(fun (pc, sc, na, nonce) (p : Party.Simple.t) ->
+          ~f:(fun (pc, sc, na, nonce) (p : Account_update.Simple.t) ->
             let nonce =
               if
                 Public_key.Compressed.equal p.body.public_key fee_payer_pk
@@ -369,14 +368,15 @@
         Time.(Span.to_sec (diff (now ()) start)) ;
       let permutations =
         permute proof_parties (signature_parties @ no_auths) [] []
-        |> List.filter_mapi ~f:(fun i (other_parties : Party.Simple.t list) ->
+        |> List.filter_mapi
+             ~f:(fun i (account_updates : Account_update.Simple.t list) ->
                let p =
-                 Parties.of_simple { simple_parties with other_parties }
+                 Zkapp_command.of_simple { simple_parties with account_updates }
                in
-               let combination = Transaction_key.of_parties ~ledger p in
+               let combination = Transaction_key.of_zkapp_command ~ledger p in
                let perm_string =
                  List.fold ~init:"S" other_parties
-                   ~f:(fun acc (p : Party.Simple.t) ->
+                   ~f:(fun acc (p : Account_update.Simple.t) ->
                      match p.authorization with
                      | Proof _ ->
                          acc ^ "P"
@@ -398,7 +398,8 @@
                  (*Update the authorizations*)
                  let p =
                    Async.Thread_safe.block_on_async_exn (fun () ->
-                       Parties_builder.replace_authorizations ~prover ~keymap p )
+                       Zkapp_command_builder.replace_authorizations ~prover
+                         ~keymap p )
                  in
                  Transaction_key.Table.add_exn transaction_combinations
                    ~key:combination
@@ -413,11 +414,7 @@
       Mina_base.Account.Nonce.zero )
 
 let _create_ledger_and_zkapps_from_generator num_transactions :
-    Mina_ledger.Ledger.t * Parties.t list =
-=======
-let create_ledger_and_zkapps num_transactions :
     Mina_ledger.Ledger.t * Zkapp_command.t list =
->>>>>>> a65d8d42
   let length =
     match num_transactions with
     | `Count length ->
@@ -425,23 +422,16 @@
     | `Two_from_same ->
         failwith "Must provide a count when profiling with snapps"
   in
-<<<<<<< HEAD
-  let max_other_parties = 6 in
-  printf !"Generating zkApp transactions with %d parties\n%!" max_other_parties ;
+  let max_account_updates = 6 in
+  printf
+    !"Generating zkApp transactions with %d parties\n%!"
+    max_account_updates ;
   let start = Time.now () in
   (*let `VK vk, `Prover prover, `Proof proof =
       Async.Thread_safe.block_on_async_exn (fun () ->
           Transaction_snark.For_tests.create_dummy_but_valid_zkapp_proof
             ~constraint_constants () )
     in*)
-=======
-  let max_account_updates =
-    let min_max =
-      Mina_generators.Zkapp_command_generators.max_account_updates
-    in
-    Quickcheck.random_value (Int.gen_incl min_max 20)
-  in
->>>>>>> a65d8d42
   let `VK vk, `Prover prover =
     Transaction_snark.For_tests.create_trivial_snapp ~constraint_constants ()
   in
@@ -453,14 +443,13 @@
   let zkapps =
     List.map cmd_infos ~f:(fun (user_cmd, _keypair, keymap) ->
         match user_cmd with
-<<<<<<< HEAD
-        | User_command.Parties parties_valid ->
-            let parties = Parties.Valid.forget parties_valid in
-            let other_parties = Parties.other_parties_list parties in
+        | User_command.Zkapp_command parties_valid ->
+            let parties = Zkapp_command.Valid.forget parties_valid in
+            let other_parties = Zkapp_command.account_updates_list parties in
             let proof_count, signature_count, no_auths =
               List.fold ~init:(0, 0, 0)
-                (Party.of_fee_payer parties.fee_payer :: other_parties)
-                ~f:(fun (pc, sc, na) (p : Party.t) ->
+                (Account_update.of_fee_payer parties.fee_payer :: other_parties)
+                ~f:(fun (pc, sc, na) (p : Account_update.t) ->
                   match p.authorization with
                   | Proof _ ->
                       (pc + 1, sc, na)
@@ -476,16 +465,10 @@
               (List.length other_parties + 1)
               signature_count proof_count no_auths ;
             Async.Thread_safe.block_on_async_exn (fun () ->
-                Parties_builder.replace_authorizations
+                Zkapp_command_builder.replace_authorizations
                   ~prover (*~dummy_proof:proof*)
                   ~keymap
-                  (Parties.Valid.forget parties_valid) )
-=======
-        | User_command.Zkapp_command zkapp_command_valid ->
-            Async.Thread_safe.block_on_async_exn (fun () ->
-                Zkapp_command_builder.replace_authorizations ~prover ~keymap
-                  (Zkapp_command.Valid.forget zkapp_command_valid) )
->>>>>>> a65d8d42
+                  (Zkapp_command.Valid.forget parties_valid) )
         | User_command.Signed_command _ ->
             failwith "Expected Zkapp_command user command" )
   in
@@ -624,21 +607,15 @@
   let open Async.Deferred.Let_syntax in
   let tm0 = Core.Unix.gettimeofday () in
   let%map () =
-<<<<<<< HEAD
-    let num_partiess = List.length partiess in
-    Async.Deferred.List.iteri partiess ~f:(fun ndx parties ->
-        let other_parties = Parties.other_parties_list parties in
-        printf "Processing zkApp %d of %d, other_parties length: %d\n" (ndx + 1)
-          num_partiess
-          (List.length other_parties) ;
-        let v_start_time = Time.now () in
-=======
     let num_zkapp_commands = List.length zkapp_commands in
     Async.Deferred.List.iteri zkapp_commands ~f:(fun ndx zkapp_command ->
-        printf "Processing zkApp %d of %d, account_updates length: %d\n"
-          (ndx + 1) num_zkapp_commands
-          (List.length @@ Zkapp_command.account_updates_list zkapp_command) ;
->>>>>>> a65d8d42
+        let account_updates =
+          Zkapp_command.account_updates_list zkapp_command
+        in
+        printf "Processing zkApp %d of %d, other_parties length: %d\n" (ndx + 1)
+          num_zkapp_commands
+          (List.length account_updates) ;
+        let v_start_time = Time.now () in
         let%bind res =
           Verifier.verify_commands verifier
             [ User_command.to_verifiable ~ledger ~get:Mina_ledger.Ledger.get
@@ -648,8 +625,8 @@
         in
         let proof_count, signature_count =
           List.fold ~init:(0, 0)
-            (Party.of_fee_payer parties.fee_payer :: other_parties)
-            ~f:(fun (pc, sc) (p : Party.t) ->
+            ( Account_update.of_fee_payer zkapp_command.fee_payer
+            :: account_updates ) ~f:(fun (pc, sc) (p : Account_update.t) ->
               match p.authorization with
               | Proof _ ->
                   (pc + 1, sc)
@@ -669,13 +646,8 @@
         let%map () =
           match%map
             Async_kernel.Monitor.try_with (fun () ->
-<<<<<<< HEAD
-                Transaction_snark_tests.Util.check_parties_with_merges_exn
-                  ~ignore_outside_snark:true ledger [ parties ] )
-=======
                 Transaction_snark_tests.Util.check_zkapp_command_with_merges_exn
-                  ledger [ zkapp_command ] )
->>>>>>> a65d8d42
+                  ~ignore_outside_snark:true ledger [ zkapp_command ] )
           with
           | Ok () ->
               ()
@@ -690,7 +662,9 @@
         let time_values =
           { Time_values.verification_time; proving_time = zkapp_span }
         in
-        let combination = Transaction_key.of_parties ~ledger parties in
+        let combination =
+          Transaction_key.of_zkapp_command ~ledger zkapp_command
+        in
         Transaction_key.Table.change transaction_combinations combination
           ~f:(fun data_opt ->
             let txn, _, perm_string = Option.value_exn data_opt in
