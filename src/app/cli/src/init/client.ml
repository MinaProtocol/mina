--- conflicted
+++ resolved
@@ -994,36 +994,6 @@
          let%map response = Graphql_client.query_exn graphql graphql_endpoint in
          let json_response = Q.serialize response |> Q.toJson in
          print_string (Yojson.Basic.to_string json_response) ) )
-
-let pooled_zkapp_commands =
-  let public_key_flag =
-    Command.Param.(
-      anon @@ maybe @@ ("public-key" %: Cli_lib.Arg_type.public_key_compressed))
-  in
-  Command.async
-    ~summary:"Retrieve all the zkApp commands that are pending inclusion"
-    (Cli_lib.Background_daemon.graphql_init public_key_flag
-       ~f:(fun graphql_endpoint maybe_public_key ->
-         let public_key =
-           Yojson.Safe.to_basic
-           @@ [%to_yojson: Public_key.Compressed.t option] maybe_public_key
-         in
-         let graphql =
-           Graphql_queries.Pooled_zkapp_commands.(
-             make @@ makeVariables ~public_key ())
-         in
-         let%bind raw_response =
-           Graphql_client.query_json_exn graphql graphql_endpoint
-         in
-         let%map json_response =
-           try
-             let kvs = Yojson.Safe.Util.to_assoc raw_response in
-             List.hd_exn kvs |> snd |> return
-           with _ ->
-             eprintf "Failed to read result of pooled zkApp commands" ;
-             exit 1
-         in
-         print_string (Yojson.Safe.to_string json_response) ) )
 
 let pooled_zkapp_commands =
   let public_key_flag =
@@ -1731,14 +1701,7 @@
                  |> Mina_net2.Multiaddr.to_peer
                with
                | Some peer ->
-<<<<<<< HEAD
-                   { Graphql_queries.Add_peers.host = peer.host
-                   ; libp2pPort = peer.libp2p_port
-                   ; peerId = peer.peer_id
-                   }
-=======
                    peer
->>>>>>> 82d7c0ad
                | None ->
                    eprintf
                      "Could not parse %s as a peer address. It should use the \
