--- conflicted
+++ resolved
@@ -1328,22 +1328,6 @@
     ; ("stop-daemon", stop_daemon)
     ; ("status", status) ]
 
-<<<<<<< HEAD
-let command =
-  Command.group ~summary:"[Deprecated] Lightweight client commands"
-    ~preserve_subcommand_order:()
-    [ ("get-balance", get_balance)
-    ; ("generate-keypair", Cli_lib.Commands.generate_keypair)
-    ; ("set-staking", set_staking)
-    ; ("set-snark-worker", set_snark_worker)
-    ; ("set-snark-work-fee", set_snark_work_fee)
-    ; ("generate-receipt", generate_receipt)
-    ; ("verify-receipt", verify_receipt)
-    ; ("stop-daemon", stop_daemon)
-    ; ("status", status) ]
-
-=======
->>>>>>> 8840f36e
 let client_trustlist_group =
   Command.group ~summary:"Client trustlist management"
     ~preserve_subcommand_order:()
