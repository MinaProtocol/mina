--- conflicted
+++ resolved
@@ -43,17 +43,17 @@
   | Error e ->
       sprintf "%s\n%s\n" error (Error.to_string_hum e)
 
-let load_compile_config ?(logger = Logger.create ()) config_file =
-  let%map conf = Runtime_config.Constants.load_constants ~logger config_file in
+let load_compile_config ?(logger = Logger.create ()) config_files =
+  let%map conf = Runtime_config.Constants.load_constants ~logger config_files in
   Runtime_config.Constants.compile_config conf
 
 let stop_daemon =
   let open Deferred.Let_syntax in
   let open Daemon_rpcs in
   Command.async ~summary:"Stop the daemon"
-    (Cli_lib.Background_daemon.rpc_init Cli_lib.Flag.conf_file
-       ~f:(fun port config_file ->
-         let%bind compile_config = load_compile_config config_file in
+    (Cli_lib.Background_daemon.rpc_init Cli_lib.Flag.config_files
+       ~f:(fun port config_files ->
+         let%bind compile_config = load_compile_config config_files in
          let%map res =
            Daemon_rpcs.Client.dispatch ~compile_config Stop_daemon.rpc () port
          in
@@ -179,12 +179,12 @@
       (required Cli_lib.Arg_type.ip_address)
   in
   let json_flag = Cli_lib.Flag.json in
-  let config_file = Cli_lib.Flag.conf_file in
-  let flags = Args.zip3 config_file address_flag json_flag in
+  let config_files = Cli_lib.Flag.config_files in
+  let flags = Args.zip3 config_files address_flag json_flag in
   Command.async ~summary:"Get the trust status associated with an IP address"
     (Cli_lib.Background_daemon.rpc_init flags
-       ~f:(fun port (config_file, ip_address, json) ->
-         let%bind compile_config = load_compile_config config_file in
+       ~f:(fun port (config_files, ip_address, json) ->
+         let%bind compile_config = load_compile_config config_files in
          match%map
            Daemon_rpcs.Client.dispatch ~compile_config
              Daemon_rpcs.Get_trust_status.rpc ip_address port
@@ -217,13 +217,13 @@
       ~doc:"Only show trust statuses whose trust score is nonzero"
   in
   let json_flag = Cli_lib.Flag.json in
-  let config_file = Cli_lib.Flag.conf_file in
-  let flags = Args.zip3 config_file nonzero_flag json_flag in
+  let config_files = Cli_lib.Flag.config_files in
+  let flags = Args.zip3 config_files nonzero_flag json_flag in
   Command.async
     ~summary:"Get trust statuses for all peers known to the trust system"
     (Cli_lib.Background_daemon.rpc_init flags
-       ~f:(fun port (config_file, nonzero, json) ->
-         let%bind compile_config = load_compile_config config_file in
+       ~f:(fun port (config_files, nonzero, json) ->
+         let%bind compile_config = load_compile_config config_files in
          match%map
            Daemon_rpcs.Client.dispatch ~compile_config
              Daemon_rpcs.Get_trust_status_all.rpc () port
@@ -257,12 +257,12 @@
       (required Cli_lib.Arg_type.ip_address)
   in
   let json_flag = Cli_lib.Flag.json in
-  let config_file = Cli_lib.Flag.conf_file in
-  let flags = Args.zip3 config_file address_flag json_flag in
+  let config_files = Cli_lib.Flag.config_files in
+  let flags = Args.zip3 config_files address_flag json_flag in
   Command.async ~summary:"Reset the trust status associated with an IP address"
     (Cli_lib.Background_daemon.rpc_init flags
-       ~f:(fun port (config_file, ip_address, json) ->
-         let%bind compile_config = load_compile_config config_file in
+       ~f:(fun port (config_files, ip_address, json) ->
+         let%bind compile_config = load_compile_config config_files in
          match%map
            Daemon_rpcs.Client.dispatch ~compile_config
              Daemon_rpcs.Reset_trust_status.rpc ip_address port
@@ -281,12 +281,12 @@
       ~doc:"Show extra details (eg. balance, nonce) in addition to public keys"
   in
   let error_ctx = "Failed to get public-keys" in
-  let config_file = Cli_lib.Flag.conf_file in
+  let config_files = Cli_lib.Flag.config_files in
   Command.async ~summary:"Get public keys"
     (Cli_lib.Background_daemon.rpc_init
-       (Args.zip3 config_file with_details_flag Cli_lib.Flag.json)
-       ~f:(fun port (config_file, is_balance_included, json) ->
-         let%bind compile_config = load_compile_config config_file in
+       (Args.zip3 config_files with_details_flag Cli_lib.Flag.json)
+       ~f:(fun port (config_files, is_balance_included, json) ->
+         let%bind compile_config = load_compile_config config_files in
          if is_balance_included then
            Daemon_rpcs.Client.dispatch_pretty_message ~compile_config ~json
              ~join_error:Or_error.join ~error_ctx
@@ -336,13 +336,13 @@
       ~doc:"TOKEN_ID The token ID for the account"
       (optional_with_default Token_id.default Cli_lib.Arg_type.token_id)
   in
-  let config_file = Cli_lib.Flag.conf_file in
+  let config_files = Cli_lib.Flag.config_files in
   Command.async ~summary:"Verify a receipt of a sent payment"
     (Cli_lib.Background_daemon.rpc_init
-       (Args.zip5 config_file payment_path_flag proof_path_flag address_flag
+       (Args.zip5 config_files payment_path_flag proof_path_flag address_flag
           token_flag )
-       ~f:(fun port (config_file, payment_path, proof_path, pk, token_id) ->
-         let%bind compile_config = load_compile_config config_file in
+       ~f:(fun port (config_files, payment_path, proof_path, pk, token_id) ->
+         let%bind compile_config = load_compile_config config_files in
          let account_id = Account_id.create pk token_id in
          let dispatch_result =
            let open Deferred.Or_error.Let_syntax in
@@ -410,13 +410,13 @@
       ~doc:"TOKEN_ID The token ID for the account"
       (optional_with_default Token_id.default Cli_lib.Arg_type.token_id)
   in
-  let config_file = Cli_lib.Flag.conf_file in
-  let flags = Args.zip3 config_file address_flag token_flag in
+  let config_files = Cli_lib.Flag.config_files in
+  let flags = Args.zip3 config_files address_flag token_flag in
   Command.async ~summary:"Get the current nonce for an account"
     (Cli_lib.Background_daemon.rpc_init flags
-       ~f:(fun port (config_file, pk, token_flag) ->
+       ~f:(fun port (config_files, pk, token_flag) ->
          let account_id = Account_id.create pk token_flag in
-         let%bind compile_config = load_compile_config config_file in
+         let%bind compile_config = load_compile_config config_files in
          match%bind
            get_nonce ~compile_config ~rpc:Daemon_rpcs.Get_nonce.rpc account_id
              port
@@ -431,12 +431,13 @@
 let status =
   let open Daemon_rpcs in
   let flag =
-    Args.zip3 Cli_lib.Flag.conf_file Cli_lib.Flag.json Cli_lib.Flag.performance
+    Args.zip3 Cli_lib.Flag.config_files Cli_lib.Flag.json
+      Cli_lib.Flag.performance
   in
   Command.async ~summary:"Get running daemon status"
     (Cli_lib.Background_daemon.rpc_init flag
-       ~f:(fun port (config_file, json, performance) ->
-         let%bind compile_config = load_compile_config config_file in
+       ~f:(fun port (config_files, json, performance) ->
+         let%bind compile_config = load_compile_config config_files in
          Daemon_rpcs.Client.dispatch_pretty_message ~compile_config ~json
            ~join_error:Fn.id ~error_ctx:"Failed to get status"
            (module Daemon_rpcs.Types.Status)
@@ -447,12 +448,13 @@
 let status_clear_hist =
   let open Daemon_rpcs in
   let flag =
-    Args.zip3 Cli_lib.Flag.conf_file Cli_lib.Flag.json Cli_lib.Flag.performance
+    Args.zip3 Cli_lib.Flag.config_files Cli_lib.Flag.json
+      Cli_lib.Flag.performance
   in
   Command.async ~summary:"Clear histograms reported in status"
     (Cli_lib.Background_daemon.rpc_init flag
-       ~f:(fun port (config_file, json, performance) ->
-         let%bind compile_config = load_compile_config config_file in
+       ~f:(fun port (config_files, json, performance) ->
+         let%bind compile_config = load_compile_config config_files in
          Daemon_rpcs.Client.dispatch_pretty_message ~compile_config ~json
            ~join_error:Fn.id
            ~error_ctx:"Failed to clear histograms reported in status"
@@ -511,9 +513,9 @@
                 (List.init 3 ~f:(fun _ -> sample_info ())) ) ) ;
         exit 5
   in
-  let main port (config_file, privkey_path, payments_path) =
+  let main port (config_files, privkey_path, payments_path) =
     let open Deferred.Let_syntax in
-    let%bind compile_config = load_compile_config config_file in
+    let%bind compile_config = load_compile_config config_files in
     let%bind keypair =
       Secrets.Keypair.Terminal_stdin.read_exn ~which:"Mina keypair" privkey_path
     and infos = get_infos payments_path in
@@ -537,7 +539,7 @@
   in
   Command.async ~summary:"Send multiple payments from a file"
     (Cli_lib.Background_daemon.rpc_init
-       (Args.zip3 Cli_lib.Flag.conf_file Cli_lib.Flag.privkey_read_path
+       (Args.zip3 Cli_lib.Flag.config_files Cli_lib.Flag.privkey_read_path
           payment_path_flag )
        ~f:main )
 
@@ -566,14 +568,7 @@
             ({ Cli_lib.Flag.sender; fee; nonce; memo }, receiver, amount)
           ->
          let open Deferred.Let_syntax in
-<<<<<<< HEAD
-         let%bind compile_config = load_compile_config config_file in
-         let fee =
-           Option.value ~default:compile_config.default_transaction_fee fee
-         in
-=======
          let fee = Option.value ~default:default_transaction_fee fee in
->>>>>>> 749ca36e
          let%map response =
            let input =
              Mina_graphql.Types.Input.SendPaymentInput.make_input ~to_:receiver
@@ -602,14 +597,7 @@
             ({ Cli_lib.Flag.sender; fee; nonce; memo }, receiver)
           ->
          let open Deferred.Let_syntax in
-<<<<<<< HEAD
-         let%bind compile_config = load_compile_config config_file in
-         let fee =
-           Option.value ~default:compile_config.default_transaction_fee fee
-         in
-=======
          let fee = Option.value ~default:default_transaction_fee fee in
->>>>>>> 749ca36e
          let%map response =
            Graphql_client.query_exn
              Graphql_queries.Send_delegation.(
@@ -812,7 +800,8 @@
   in
   let plaintext_flag = Cli_lib.Flag.plaintext in
   let flags =
-    Args.zip4 Cli_lib.Flag.conf_file state_hash_flag plaintext_flag ledger_kind
+    Args.zip4 Cli_lib.Flag.config_files state_hash_flag plaintext_flag
+      ledger_kind
   in
   Command.async
     ~summary:
@@ -820,9 +809,9 @@
        Note: Exporting snarked ledger is an expensive operation and can take a \
        few seconds"
     (Cli_lib.Background_daemon.rpc_init flags
-       ~f:(fun port (config_file, state_hash, plaintext, ledger_kind) ->
+       ~f:(fun port (config_files, state_hash, plaintext, ledger_kind) ->
          let open Deferred.Let_syntax in
-         let%bind compile_config = load_compile_config config_file in
+         let%bind compile_config = load_compile_config config_files in
          let check_for_state_hash () =
            if Option.is_some state_hash then (
              Format.eprintf "A state hash should not be given for %s@."
@@ -871,14 +860,14 @@
          flag "--ledger-file"
            ~doc:"LEDGER-FILE File containing an exported ledger"
            (required string))
-     and config_file = Cli_lib.Flag.config_files
+     and config_files = Cli_lib.Flag.config_files
      and plaintext = Cli_lib.Flag.plaintext in
      fun () ->
        let open Deferred.Let_syntax in
        let%bind constraint_constants =
          let logger = Logger.create () in
          let%map conf =
-           Runtime_config.Constants.load_constants ~logger config_file
+           Runtime_config.Constants.load_constants ~logger config_files
          in
          Runtime_config.Constants.constraint_constants conf
        in
@@ -983,13 +972,13 @@
 let constraint_system_digests =
   let open Command.Let_syntax in
   Command.async ~summary:"Print MD5 digest of each SNARK constraint"
-    (let%map_open config_file = Cli_lib.Flag.config_files in
+    (let%map_open config_files = Cli_lib.Flag.config_files in
      fun () ->
        let open Deferred.Let_syntax in
        let%bind constraint_constants, proof_level =
          let logger = Logger.create () in
          let%map conf =
-           Runtime_config.Constants.load_constants ~logger config_file
+           Runtime_config.Constants.load_constants ~logger config_files
          in
          Runtime_config.Constants.(constraint_constants conf, proof_level conf)
        in
@@ -1009,9 +998,9 @@
     ~summary:
       "List of snark jobs in JSON format that are yet to be included in the \
        blocks"
-    (Cli_lib.Background_daemon.rpc_init Cli_lib.Flag.conf_file
-       ~f:(fun port config_file ->
-         let%bind compile_config = load_compile_config config_file in
+    (Cli_lib.Background_daemon.rpc_init Cli_lib.Flag.config_files
+       ~f:(fun port config_files ->
+         let%bind compile_config = load_compile_config config_files in
          match%map
            Daemon_rpcs.Client.dispatch_join_errors ~compile_config
              Daemon_rpcs.Snark_job_list.rpc () port
@@ -1136,9 +1125,9 @@
 let start_tracing =
   Command.async
     ~summary:"Start async tracing to $config-directory/trace/$pid.trace"
-    (Cli_lib.Background_daemon.rpc_init Cli_lib.Flag.conf_file
-       ~f:(fun port config_file ->
-         let%bind compile_config = load_compile_config config_file in
+    (Cli_lib.Background_daemon.rpc_init Cli_lib.Flag.config_files
+       ~f:(fun port config_files ->
+         let%bind compile_config = load_compile_config config_files in
          match%map
            Daemon_rpcs.Client.dispatch ~compile_config
              Daemon_rpcs.Start_tracing.rpc () port
@@ -1150,9 +1139,9 @@
 
 let stop_tracing =
   Command.async ~summary:"Stop async tracing"
-    (Cli_lib.Background_daemon.rpc_init Cli_lib.Flag.conf_file
-       ~f:(fun port config_file ->
-         let%bind compile_config = load_compile_config config_file in
+    (Cli_lib.Background_daemon.rpc_init Cli_lib.Flag.config_files
+       ~f:(fun port config_files ->
+         let%bind compile_config = load_compile_config config_files in
          match%map
            Daemon_rpcs.Client.dispatch ~compile_config
              Daemon_rpcs.Stop_tracing.rpc () port
@@ -1167,9 +1156,9 @@
     ~summary:
       "Start internal tracing to \
        $config-directory/internal-tracing/internal-trace.jsonl"
-    (Cli_lib.Background_daemon.rpc_init Cli_lib.Flag.conf_file
-       ~f:(fun port config_file ->
-         let%bind compile_config = load_compile_config config_file in
+    (Cli_lib.Background_daemon.rpc_init Cli_lib.Flag.config_files
+       ~f:(fun port config_files ->
+         let%bind compile_config = load_compile_config config_files in
          match%map
            Daemon_rpcs.Client.dispatch ~compile_config
              Daemon_rpcs.Start_internal_tracing.rpc () port
@@ -1181,9 +1170,9 @@
 
 let stop_internal_tracing =
   Command.async ~summary:"Stop internal tracing"
-    (Cli_lib.Background_daemon.rpc_init Cli_lib.Flag.conf_file
-       ~f:(fun port config_file ->
-         let%bind compile_config = load_compile_config config_file in
+    (Cli_lib.Background_daemon.rpc_init Cli_lib.Flag.config_files
+       ~f:(fun port config_files ->
+         let%bind compile_config = load_compile_config config_files in
          match%map
            Daemon_rpcs.Client.dispatch ~compile_config
              Daemon_rpcs.Stop_internal_tracing.rpc () port
@@ -1676,10 +1665,6 @@
     (let open Deferred.Let_syntax in
     (* FIXME: I'd like to accumulate messages into this logger and only dump them out in failure paths. *)
     let logger = Logger.null () in
-<<<<<<< HEAD
-    let%bind compile_config = load_compile_config config_file in
-=======
->>>>>>> 749ca36e
     (* Using the helper only for keypair generation requires no state. *)
     File_system.with_temp_dir "mina-generate-libp2p-keypair" ~f:(fun tmpd ->
         match%bind
@@ -1712,11 +1697,6 @@
   Deferred.ignore_m
     (let open Deferred.Let_syntax in
     let logger = Logger.null () in
-<<<<<<< HEAD
-    let%bind compile_config = load_compile_config config_file in
-
-=======
->>>>>>> 749ca36e
     (* Using the helper only for keypair generation requires no state. *)
     File_system.with_temp_dir "mina-dump-libp2p-keypair" ~f:(fun tmpd ->
         match%bind
@@ -1750,10 +1730,10 @@
   let open Daemon_rpcs in
   Command.async ~summary:"Add an IP to the trustlist"
     (Cli_lib.Background_daemon.rpc_init
-       (Args.zip2 Cli_lib.Flag.conf_file trustlist_ip_flag)
-       ~f:(fun port (config_file, trustlist_ip) ->
+       (Args.zip2 Cli_lib.Flag.config_files trustlist_ip_flag)
+       ~f:(fun port (config_files, trustlist_ip) ->
          let trustlist_ip_string = Unix.Cidr.to_string trustlist_ip in
-         let%bind compile_config = load_compile_config config_file in
+         let%bind compile_config = load_compile_config config_files in
          match%map
            Client.dispatch ~compile_config Add_trustlist.rpc trustlist_ip port
          with
@@ -1771,10 +1751,10 @@
   let open Daemon_rpcs in
   Command.async ~summary:"Remove a CIDR mask from the trustlist"
     (Cli_lib.Background_daemon.rpc_init
-       (Args.zip2 Cli_lib.Flag.conf_file trustlist_ip_flag)
-       ~f:(fun port (config_file, trustlist_ip) ->
+       (Args.zip2 Cli_lib.Flag.config_files trustlist_ip_flag)
+       ~f:(fun port (config_files, trustlist_ip) ->
          let trustlist_ip_string = Unix.Cidr.to_string trustlist_ip in
-         let%bind compile_config = load_compile_config config_file in
+         let%bind compile_config = load_compile_config config_files in
          match%map
            Client.dispatch ~compile_config Remove_trustlist.rpc trustlist_ip
              port
@@ -1791,9 +1771,9 @@
 let trustlist_list =
   let open Daemon_rpcs in
   Command.async ~summary:"List the CIDR masks in the trustlist"
-    (Cli_lib.Background_daemon.rpc_init Cli_lib.Flag.conf_file
-       ~f:(fun port config_file ->
-         let%bind compile_config = load_compile_config config_file in
+    (Cli_lib.Background_daemon.rpc_init Cli_lib.Flag.config_files
+       ~f:(fun port config_files ->
+         let%bind compile_config = load_compile_config config_files in
          match%map
            Client.dispatch ~compile_config Get_trustlist.rpc () port
          with
@@ -1878,7 +1858,7 @@
   let open Command.Let_syntax in
   Command.async
     ~summary:"Print a JSON map of the compile-time consensus parameters"
-    (let%map_open config_file = Cli_lib.Flag.config_files in
+    (let%map_open config_files = Cli_lib.Flag.config_files in
      fun () ->
        let home = Core.Sys.home_directory () in
        let conf_dir = home ^/ Cli_lib.Default.conf_dir_name in
@@ -1893,7 +1873,7 @@
          let logger = Logger.create () in
          let%bind m_conf =
            Runtime_config.Json_loader.load_config_files ~conf_dir ~logger
-             config_file
+             config_files
            >>| Or_error.ok
          in
          let default =
@@ -1969,12 +1949,12 @@
       ~doc:"Include error responses in output"
   in
   let flags =
-    Args.zip4 Cli_lib.Flag.conf_file daemon_peers_flag peers_flag
+    Args.zip4 Cli_lib.Flag.config_files daemon_peers_flag peers_flag
       show_errors_flag
   in
   Command.async ~summary:"Get node statuses for a set of peers"
     (Cli_lib.Background_daemon.rpc_init flags
-       ~f:(fun port (config_file, daemon_peers, peers, show_errors) ->
+       ~f:(fun port (config_files, daemon_peers, peers, show_errors) ->
          if
            (Option.is_none peers && not daemon_peers)
            || (Option.is_some peers && daemon_peers)
@@ -1986,7 +1966,7 @@
            Option.map peers ~f:(fun peers ->
                List.map peers ~f:Mina_net2.Multiaddr.of_string )
          in
-         let%bind compile_config = load_compile_config config_file in
+         let%bind compile_config = load_compile_config config_files in
          match%map
            Daemon_rpcs.Client.dispatch ~compile_config
              Daemon_rpcs.Get_node_status.rpc peer_ids_opt port
@@ -2010,9 +1990,9 @@
 let object_lifetime_statistics =
   let open Daemon_rpcs in
   Command.async ~summary:"Dump internal object lifetime statistics to JSON"
-    (Cli_lib.Background_daemon.rpc_init Cli_lib.Flag.conf_file
-       ~f:(fun port config_file ->
-         let%bind compile_config = load_compile_config config_file in
+    (Cli_lib.Background_daemon.rpc_init Cli_lib.Flag.config_files
+       ~f:(fun port config_files ->
+         let%bind compile_config = load_compile_config config_files in
          match%map
            Client.dispatch ~compile_config Get_object_lifetime_statistics.rpc ()
              port
@@ -2050,7 +2030,7 @@
     and extensional_flag =
       Command.Param.flag "--extensional" ~aliases:[ "extensional" ] no_arg
         ~doc:"Blocks are in extensional JSON format"
-    and config_file = Cli_lib.Flag.conf_file in
+    and config_files = Cli_lib.Flag.config_files in
     ( files
     , success_file
     , failure_file
@@ -2058,7 +2038,7 @@
     , archive_process_location
     , precomputed_flag
     , extensional_flag
-    , config_file )
+    , config_files )
   in
   Command.async
     ~summary:
@@ -2076,7 +2056,7 @@
             , archive_process_location
             , precomputed_flag
             , extensional_flag
-            , config_file )
+            , config_files )
           ->
          if Bool.equal precomputed_flag extensional_flag then
            failwith
@@ -2124,7 +2104,7 @@
          in
          let add_to_success_file = output_file_line success_file in
          let add_to_failure_file = output_file_line failure_file in
-         let%bind compile_config = load_compile_config config_file in
+         let%bind compile_config = load_compile_config config_files in
          let send_precomputed_block =
            make_send_block
              ~graphql_make:(fun block ->
@@ -2245,10 +2225,10 @@
 let chain_id_inputs =
   let open Deferred.Let_syntax in
   Command.async ~summary:"Print the inputs that yield the current chain id"
-    (Cli_lib.Background_daemon.rpc_init Cli_lib.Flag.conf_file
-       ~f:(fun port config_file ->
+    (Cli_lib.Background_daemon.rpc_init Cli_lib.Flag.config_files
+       ~f:(fun port config_files ->
          let open Daemon_rpcs in
-         let%bind compile_config = load_compile_config config_file in
+         let%bind compile_config = load_compile_config config_files in
          match%map
            Client.dispatch ~compile_config Chain_id_inputs.rpc () port
          with
@@ -2408,7 +2388,7 @@
        flag "--has-second-partition"
          ~doc:"Assume there is a second partition (scan state)" no_arg
      and tracing = flag "--tracing" ~doc:"Wrap test into tracing" no_arg
-     and config_file = Cli_lib.Flag.config_files
+     and config_files = Cli_lib.Flag.config_files
      and no_masks = flag "--no-masks" ~doc:"Do not create masks" no_arg in
      Cli_lib.Exceptions.handle_nicely
      @@ fun () ->
@@ -2416,7 +2396,7 @@
      let%bind genesis_constants, constraint_constants =
        let logger = Logger.create () in
        let%map conf =
-         Runtime_config.Constants.load_constants ~logger config_file
+         Runtime_config.Constants.load_constants ~logger config_files
        in
        Runtime_config.Constants.
          (genesis_constants conf, constraint_constants conf)
@@ -2451,20 +2431,20 @@
         ~doc:"NN Amount in nanomina to be divided among new accounts"
         (required int)
     in
-    let config_file = Cli_lib.Flag.config_files in
+    let config_files = Cli_lib.Flag.config_files in
     let args =
-      Args.zip6 privkey_path key_prefix num_accounts fee amount config_file
+      Args.zip6 privkey_path key_prefix num_accounts fee amount config_files
     in
     Cli_lib.Background_daemon.rpc_init args
       ~f:(fun
            port
-           (privkey_path, key_prefix, num_accounts, fee, amount, config_file)
+           (privkey_path, key_prefix, num_accounts, fee, amount, config_files)
          ->
         let open Deferred.Let_syntax in
         let%bind genesis_constants, constraint_constants, compile_config =
           let logger = Logger.create () in
           let%map conf =
-            Runtime_config.Constants.load_constants ~logger config_file
+            Runtime_config.Constants.load_constants ~logger config_files
           in
           Runtime_config.Constants.
             ( genesis_constants conf
@@ -2484,10 +2464,10 @@
     Command.async
       ~summary:(sprintf !"Produce a visualization of the %s" name)
       (Cli_lib.Background_daemon.rpc_init
-         (Args.zip2 Cli_lib.Flag.conf_file
+         (Args.zip2 Cli_lib.Flag.config_files
             Command.Param.(anon @@ ("output-filepath" %: string)) )
-         ~f:(fun port (config_file, filename) ->
-           let%bind compile_config = load_compile_config config_file in
+         ~f:(fun port (config_files, filename) ->
+           let%bind compile_config = load_compile_config config_files in
            let%map message =
              match%map
                Daemon_rpcs.Client.dispatch ~compile_config rpc filename port
