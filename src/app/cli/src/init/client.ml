open Core
open Async
open Signature_lib
open Mina_base
open Mina_transaction

module Client = Graphql_lib.Client.Make (struct
  let preprocess_variables_string = Fn.id

  let headers = String.Map.empty
end)

module Args = struct
  open Command.Param

  let zip2 = map2 ~f:(fun arg1 arg2 -> (arg1, arg2))

  let zip3 = map3 ~f:(fun arg1 arg2 arg3 -> (arg1, arg2, arg3))

  let zip4 arg1 arg2 arg3 arg4 =
    return (fun a b c d -> (a, b, c, d)) <*> arg1 <*> arg2 <*> arg3 <*> arg4

  let zip5 arg1 arg2 arg3 arg4 arg5 =
    return (fun a b c d e -> (a, b, c, d, e))
    <*> arg1 <*> arg2 <*> arg3 <*> arg4 <*> arg5

  let zip6 arg1 arg2 arg3 arg4 arg5 arg6 =
    return (fun a b c d e f -> (a, b, c, d, e, f))
    <*> arg1 <*> arg2 <*> arg3 <*> arg4 <*> arg5 <*> arg6

  let zip7 arg1 arg2 arg3 arg4 arg5 arg6 arg7 =
    return (fun a b c d e f g -> (a, b, c, d, e, f, g))
    <*> arg1 <*> arg2 <*> arg3 <*> arg4 <*> arg5 <*> arg6 <*> arg7
end

let or_error_str ~f_ok ~error = function
  | Ok x ->
      f_ok x
  | Error e ->
      sprintf "%s\n%s\n" error (Error.to_string_hum e)

let stop_daemon =
  let open Deferred.Let_syntax in
  let open Daemon_rpcs in
  let open Command.Param in
  Command.async ~summary:"Stop the daemon"
    (Cli_lib.Background_daemon.rpc_init (return ()) ~f:(fun port () ->
         let%map res = Daemon_rpcs.Client.dispatch Stop_daemon.rpc () port in
         printf "%s"
           (or_error_str res
              ~f_ok:(fun _ -> "Daemon stopping\n")
              ~error:"Daemon likely stopped" ) ) )

let get_balance_graphql =
  let open Command.Param in
  let pk_flag =
    flag "--public-key" ~aliases:[ "public-key" ]
      ~doc:"PUBLICKEY Public key for which you want to check the balance"
      (required Cli_lib.Arg_type.public_key_compressed)
  in
  let token_flag =
    flag "--token" ~aliases:[ "token" ]
      ~doc:"TOKEN_ID The token ID for the account"
      (optional_with_default Token_id.default Cli_lib.Arg_type.token_id)
  in
  Command.async ~summary:"Get balance associated with a public key"
    (Cli_lib.Background_daemon.graphql_init (Args.zip2 pk_flag token_flag)
       ~f:(fun graphql_endpoint (public_key, token) ->
         let%map response =
           Graphql_client.query_exn
             Graphql_queries.Get_tracked_account.(
               make @@ makeVariables ~public_key ~token ())
             graphql_endpoint
         in
         match response.account with
         | Some account ->
             if Token_id.(equal default) token then
               printf "Balance: %s mina\n"
                 (Currency.Balance.to_mina_string account.balance.total)
             else
               printf "Balance: %s tokens\n"
                 (Currency.Balance.to_mina_string account.balance.total)
         | None ->
             printf "There are no funds in this account\n" ) )

let get_tokens_graphql =
  let open Command.Param in
  let pk_flag =
    flag "--public-key" ~aliases:[ "public-key" ]
      ~doc:"PUBLICKEY Public key for which you want to find accounts"
      (required Cli_lib.Arg_type.public_key_compressed)
  in
  Command.async ~summary:"Get all token IDs that a public key has accounts for"
    (Cli_lib.Background_daemon.graphql_init pk_flag
       ~f:(fun graphql_endpoint public_key ->
         let%map response =
           Graphql_client.query_exn
             Graphql_queries.Get_all_accounts.(
               make @@ makeVariables ~public_key ())
             graphql_endpoint
         in
         printf "Accounts are held for token IDs:\n" ;
         Array.iter response.accounts ~f:(fun account ->
             printf "%s " (Token_id.to_string account.tokenId) ) ) )

let get_time_offset_graphql =
  Command.async
    ~summary:
      "Get the time offset in seconds used by the daemon to convert real time \
       into blockchain time"
    (Cli_lib.Background_daemon.graphql_init (Command.Param.return ())
       ~f:(fun graphql_endpoint () ->
         let%map response =
           Graphql_client.query_exn
             Graphql_queries.Time_offset.(make @@ makeVariables ())
             graphql_endpoint
         in
         let time_offset = response.timeOffset in
         printf
           "Current time offset:\n\
            %i\n\n\
            Start other daemons with this offset by setting the \
            MINA_TIME_OFFSET environment variable in the shell before \
            executing them:\n\
            export MINA_TIME_OFFSET=%i\n"
           time_offset time_offset ) )

let print_trust_statuses statuses json =
  if json then
    printf "%s\n"
      (Yojson.Safe.to_string
         (`List
           (List.map
              ~f:(fun (peer, status) ->
                `List
                  [ Network_peer.Peer.to_yojson peer
                  ; Trust_system.Peer_status.to_yojson status
                  ] )
              statuses ) ) )
  else
    let ban_status status =
      match status.Trust_system.Peer_status.banned with
      | Unbanned ->
          "Unbanned"
      | Banned_until tm ->
          sprintf "Banned_until %s" (Time.to_string_abs tm ~zone:Time.Zone.utc)
    in
    List.fold ~init:()
      ~f:(fun () (peer, status) ->
        printf "%s, %0.04f, %s\n"
          (Network_peer.Peer.to_multiaddr_string peer)
          status.trust (ban_status status) )
      statuses

let round_trust_score trust_status =
  let open Trust_system.Peer_status in
  let trust = Float.round_decimal trust_status.trust ~decimal_digits:4 in
  { trust_status with trust }

let get_trust_status =
  let open Command.Param in
  let open Deferred.Let_syntax in
  let address_flag =
    flag "--ip-address" ~aliases:[ "ip-address" ]
      ~doc:
        "IP An IPv4 or IPv6 address for which you want to query the trust \
         status"
      (required Cli_lib.Arg_type.ip_address)
  in
  let json_flag = Cli_lib.Flag.json in
  let flags = Args.zip2 address_flag json_flag in
  Command.async ~summary:"Get the trust status associated with an IP address"
    (Cli_lib.Background_daemon.rpc_init flags ~f:(fun port (ip_address, json) ->
         match%map
           Daemon_rpcs.Client.dispatch Daemon_rpcs.Get_trust_status.rpc
             ip_address port
         with
         | Ok statuses ->
             print_trust_statuses
               (List.map
                  ~f:(fun (peer, status) -> (peer, round_trust_score status))
                  statuses )
               json
         | Error e ->
             printf "Failed to get trust status %s\n" (Error.to_string_hum e) )
    )

let ip_trust_statuses_to_yojson ip_trust_statuses =
  let items =
    List.map ip_trust_statuses ~f:(fun (ip_addr, status) ->
        `Assoc
          [ ("ip", `String (Unix.Inet_addr.to_string ip_addr))
          ; ("status", Trust_system.Peer_status.to_yojson status)
          ] )
  in
  `List items

let get_trust_status_all =
  let open Command.Param in
  let open Deferred.Let_syntax in
  let nonzero_flag =
    flag "--nonzero-only" ~aliases:[ "nonzero-only" ] no_arg
      ~doc:"Only show trust statuses whose trust score is nonzero"
  in
  let json_flag = Cli_lib.Flag.json in
  let flags = Args.zip2 nonzero_flag json_flag in
  Command.async
    ~summary:"Get trust statuses for all peers known to the trust system"
    (Cli_lib.Background_daemon.rpc_init flags ~f:(fun port (nonzero, json) ->
         match%map
           Daemon_rpcs.Client.dispatch Daemon_rpcs.Get_trust_status_all.rpc ()
             port
         with
         | Ok ip_trust_statuses ->
             (* always round the trust scores for display *)
             let ip_rounded_trust_statuses =
               List.map ip_trust_statuses ~f:(fun (ip_addr, status) ->
                   (ip_addr, round_trust_score status) )
             in
             let filtered_ip_trust_statuses =
               if nonzero then
                 List.filter ip_rounded_trust_statuses
                   ~f:(fun (_ip_addr, status) ->
                     not Float.(equal status.trust zero) )
               else ip_rounded_trust_statuses
             in
             print_trust_statuses filtered_ip_trust_statuses json
         | Error e ->
             printf "Failed to get trust statuses %s\n" (Error.to_string_hum e) )
    )

let reset_trust_status =
  let open Command.Param in
  let open Deferred.Let_syntax in
  let address_flag =
    flag "--ip-address" ~aliases:[ "ip-address" ]
      ~doc:
        "IP An IPv4 or IPv6 address for which you want to reset the trust \
         status"
      (required Cli_lib.Arg_type.ip_address)
  in
  let json_flag = Cli_lib.Flag.json in
  let flags = Args.zip2 address_flag json_flag in
  Command.async ~summary:"Reset the trust status associated with an IP address"
    (Cli_lib.Background_daemon.rpc_init flags ~f:(fun port (ip_address, json) ->
         match%map
           Daemon_rpcs.Client.dispatch Daemon_rpcs.Reset_trust_status.rpc
             ip_address port
         with
         | Ok status ->
             print_trust_statuses status json
         | Error e ->
             printf "Failed to reset trust status %s\n" (Error.to_string_hum e) )
    )

let get_public_keys =
  let open Daemon_rpcs in
  let open Command.Param in
  let with_details_flag =
    flag "--with-details" ~aliases:[ "with-details" ] no_arg
      ~doc:"Show extra details (eg. balance, nonce) in addition to public keys"
  in
  let error_ctx = "Failed to get public-keys" in
  Command.async ~summary:"Get public keys"
    (Cli_lib.Background_daemon.rpc_init
       (Args.zip2 with_details_flag Cli_lib.Flag.json)
       ~f:(fun port (is_balance_included, json) ->
         if is_balance_included then
           Daemon_rpcs.Client.dispatch_pretty_message ~json
             ~join_error:Or_error.join ~error_ctx
             (module Cli_lib.Render.Public_key_with_details)
             Get_public_keys_with_details.rpc () port
         else
           Daemon_rpcs.Client.dispatch_pretty_message ~json
             ~join_error:Or_error.join ~error_ctx
             (module Cli_lib.Render.String_list_formatter)
             Get_public_keys.rpc () port ) )

let read_json filepath ~flag =
  let%map res =
    Deferred.Or_error.try_with ~here:[%here] (fun () ->
        let%map json_contents = Reader.file_contents filepath in
        Ok (Yojson.Safe.from_string json_contents) )
  in
  match res with
  | Ok c ->
      c
  | Error e ->
      Or_error.errorf "Could not read %s at %s\n%s" flag filepath
        (Error.to_string_hum e)

let verify_receipt =
  let open Deferred.Let_syntax in
  let open Daemon_rpcs in
  let open Command.Param in
  let open Cli_lib.Arg_type in
  let proof_path_flag =
    flag "--proof-path" ~aliases:[ "proof-path" ]
      ~doc:"PROOFFILE File to read json version of payment receipt"
      (required string)
  in
  let payment_path_flag =
    flag "--payment-path" ~aliases:[ "payment-path" ]
      ~doc:"PAYMENTPATH File to read json version of verifying payment"
      (required string)
  in
  let address_flag =
    flag "--address" ~aliases:[ "address" ]
      ~doc:"PUBLICKEY Public-key address of sender"
      (required public_key_compressed)
  in
  let token_flag =
    flag "--token" ~aliases:[ "token" ]
      ~doc:"TOKEN_ID The token ID for the account"
      (optional_with_default Token_id.default Cli_lib.Arg_type.token_id)
  in
  Command.async ~summary:"Verify a receipt of a sent payment"
    (Cli_lib.Background_daemon.rpc_init
       (Args.zip4 payment_path_flag proof_path_flag address_flag token_flag)
       ~f:(fun port (payment_path, proof_path, pk, token_id) ->
         let account_id = Account_id.create pk token_id in
         let dispatch_result =
           let open Deferred.Or_error.Let_syntax in
           let%bind payment_json =
             read_json payment_path ~flag:"payment-path"
           in
           let%bind proof_json = read_json proof_path ~flag:"proof-path" in
           let to_deferred_or_error result ~error =
             Result.map_error result ~f:(fun s ->
                 Error.of_string (sprintf "%s: %s" error s) )
             |> Deferred.return
           in
           let%bind payment =
             User_command.of_yojson payment_json
             |> to_deferred_or_error
                  ~error:
                    (sprintf "Payment file %s has invalid json format"
                       payment_path )
           and proof =
             [%of_yojson: Receipt.Chain_hash.t * User_command.t list] proof_json
             |> to_deferred_or_error
                  ~error:
                    (sprintf "Proof file %s has invalid json format" proof_path)
           in
           Daemon_rpcs.Client.dispatch Verify_proof.rpc
             (account_id, payment, proof)
             port
         in
         match%map dispatch_result with
         | Ok (Ok ()) ->
             printf "Payment is valid on the existing blockchain!\n"
         | Error e | Ok (Error e) ->
             eprintf "Error verifying the receipt: %s\n" (Error.to_string_hum e) )
    )

let get_nonce :
       rpc:(Account_id.t, Account.Nonce.t option Or_error.t) Rpc.Rpc.t
    -> Account_id.t
    -> Host_and_port.t
    -> (Account.Nonce.t, string) Deferred.Result.t =
 fun ~rpc account_id port ->
  let open Deferred.Let_syntax in
  let%map res = Daemon_rpcs.Client.dispatch rpc account_id port in
  match Or_error.join res with
  | Ok (Some n) ->
      Ok n
  | Ok None ->
      Error "No account found at that public_key"
  | Error e ->
      Error (Error.to_string_hum e)

let get_nonce_cmd =
  let open Command.Param in
  (* Ignores deprecation of public_key type for backwards compatibility *)
  let[@warning "-3"] address_flag =
    flag "--address" ~aliases:[ "address" ]
      ~doc:"PUBLICKEY Public-key address you want the nonce for"
      (required Cli_lib.Arg_type.public_key_compressed)
  in
  let token_flag =
    flag "--token" ~aliases:[ "token" ]
      ~doc:"TOKEN_ID The token ID for the account"
      (optional_with_default Token_id.default Cli_lib.Arg_type.token_id)
  in
  let flags = Args.zip2 address_flag token_flag in
  Command.async ~summary:"Get the current nonce for an account"
    (Cli_lib.Background_daemon.rpc_init flags ~f:(fun port (pk, token_flag) ->
         let account_id = Account_id.create pk token_flag in
         match%bind
           get_nonce ~rpc:Daemon_rpcs.Get_nonce.rpc account_id port
         with
         | Error e ->
             eprintf "Failed to get nonce\n%s\n" e ;
             exit 2
         | Ok nonce ->
             printf "%s\n" (Account.Nonce.to_string nonce) ;
             exit 0 ) )

let status =
  let open Daemon_rpcs in
  let flag = Args.zip2 Cli_lib.Flag.json Cli_lib.Flag.performance in
  Command.async ~summary:"Get running daemon status"
    (Cli_lib.Background_daemon.rpc_init flag ~f:(fun port (json, performance) ->
         Daemon_rpcs.Client.dispatch_pretty_message ~json ~join_error:Fn.id
           ~error_ctx:"Failed to get status"
           (module Daemon_rpcs.Types.Status)
           Get_status.rpc
           (if performance then `Performance else `None)
           port ) )

let status_clear_hist =
  let open Daemon_rpcs in
  let flag = Args.zip2 Cli_lib.Flag.json Cli_lib.Flag.performance in
  Command.async ~summary:"Clear histograms reported in status"
    (Cli_lib.Background_daemon.rpc_init flag ~f:(fun port (json, performance) ->
         Daemon_rpcs.Client.dispatch_pretty_message ~json ~join_error:Fn.id
           ~error_ctx:"Failed to clear histograms reported in status"
           (module Daemon_rpcs.Types.Status)
           Clear_hist_status.rpc
           (if performance then `Performance else `None)
           port ) )

let get_nonce_exn ~rpc public_key port =
  match%bind get_nonce ~rpc public_key port with
  | Error e ->
      eprintf "Failed to get nonce\n%s\n" e ;
      exit 3
  | Ok nonce ->
      return nonce

let unwrap_user_command (`UserCommand x) = x

let batch_send_payments =
  let module Payment_info = struct
    type t =
      { receiver : string
      ; amount : Currency.Amount.t
      ; fee : Currency.Fee.t
      ; valid_until : Mina_numbers.Global_slot_since_genesis.t option
            [@sexp.option]
      }
    [@@deriving sexp]
  end in
  let payment_path_flag = Command.Param.(anon @@ ("payments-file" %: string)) in
  let get_infos payments_path =
    match%bind
      Reader.load_sexp payments_path [%of_sexp: Payment_info.t list]
    with
    | Ok x ->
        return x
    | Error _ ->
        let sample_info () : Payment_info.t =
          let keypair = Keypair.create () in
          { Payment_info.receiver =
              Public_key.(
                Compressed.to_base58_check (compress keypair.public_key))
          ; valid_until =
              Some (Mina_numbers.Global_slot_since_genesis.random ())
          ; amount = Currency.Amount.of_nanomina_int_exn (Random.int 100)
          ; fee = Currency.Fee.of_nanomina_int_exn (Random.int 100)
          }
        in
        eprintf "Could not read payments from %s.\n" payments_path ;
        eprintf
          "The file should be a sexp list of payments with optional expiry \
           slot number \"valid_until\". Here is an example file:\n\
           %s\n"
          (Sexp.to_string_hum
             ([%sexp_of: Payment_info.t list]
                (List.init 3 ~f:(fun _ -> sample_info ())) ) ) ;
        exit 5
  in
  let main port (privkey_path, payments_path) =
    let open Deferred.Let_syntax in
    let%bind keypair =
      Secrets.Keypair.Terminal_stdin.read_exn ~which:"Mina keypair" privkey_path
    and infos = get_infos payments_path in
    let ts : User_command_input.t list =
      List.map infos ~f:(fun { receiver; valid_until; amount; fee } ->
          let signer_pk = Public_key.compress keypair.public_key in
          let receiver_pk =
            Public_key.of_base58_check_decompress_exn receiver
          in
          User_command_input.create ~signer:signer_pk ~fee
            ~fee_payer_pk:signer_pk ~memo:Signed_command_memo.empty ~valid_until
            ~body:(Payment { receiver_pk; amount })
            ~sign_choice:(User_command_input.Sign_choice.Keypair keypair) () )
    in
    Daemon_rpcs.Client.dispatch_with_message Daemon_rpcs.Send_user_commands.rpc
      ts port
      ~success:(fun _ -> "Successfully enqueued payments in pool")
      ~error:(fun e ->
        sprintf "Failed to send payments %s" (Error.to_string_hum e) )
      ~join_error:Or_error.join
  in
  Command.async ~summary:"Send multiple payments from a file"
    (Cli_lib.Background_daemon.rpc_init
       (Args.zip2 Cli_lib.Flag.privkey_read_path payment_path_flag)
       ~f:main )

let transaction_id_to_string id =
  Yojson.Basic.to_string (Graphql_lib.Scalars.TransactionId.serialize id)

let send_payment_graphql =
  let open Command.Param in
  let open Cli_lib.Arg_type in
  let receiver_flag =
    flag "--receiver" ~aliases:[ "receiver" ]
      ~doc:"PUBLICKEY Public key to which you want to send money"
      (required public_key_compressed)
  in
  let amount_flag =
    flag "--amount" ~aliases:[ "amount" ]
      ~doc:"VALUE Payment amount you want to send" (required txn_amount)
  in
  let args =
    Args.zip3 Cli_lib.Flag.signed_command_common receiver_flag amount_flag
  in
  Command.async ~summary:"Send payment to an address"
    (Cli_lib.Background_daemon.graphql_init args
       ~f:(fun
            graphql_endpoint
            ({ Cli_lib.Flag.sender; fee; nonce; memo }, receiver, amount)
          ->
         let%map response =
           let input =
             Mina_graphql.Types.Input.SendPaymentInput.make_input ~to_:receiver
               ~from:sender ~amount ~fee ?memo ?nonce ()
           in
           Graphql_client.query_exn
             Graphql_queries.Send_payment.(make @@ makeVariables ~input ())
             graphql_endpoint
         in
         printf "Dispatched payment with ID %s\n"
           (transaction_id_to_string response.sendPayment.payment.id) ) )

let delegate_stake_graphql =
  let open Command.Param in
  let open Cli_lib.Arg_type in
  let receiver_flag =
    flag "--receiver" ~aliases:[ "receiver" ]
      ~doc:"PUBLICKEY Public key to which you want to delegate your stake"
      (required public_key_compressed)
  in
  let args = Args.zip2 Cli_lib.Flag.signed_command_common receiver_flag in
  Command.async ~summary:"Delegate your stake to another public key"
    (Cli_lib.Background_daemon.graphql_init args
       ~f:(fun
            graphql_endpoint
            ({ Cli_lib.Flag.sender; fee; nonce; memo }, receiver)
          ->
         let%map response =
           Graphql_client.query_exn
             Graphql_queries.Send_delegation.(
               make
               @@ makeVariables ~receiver ~sender
                    ~fee:(Currency.Fee.to_uint64 fee)
                    ?nonce ?memo ())
             graphql_endpoint
         in
         printf "Dispatched stake delegation with ID %s\n"
           (transaction_id_to_string response.sendDelegation.delegation.id) ) )

let cancel_transaction_graphql =
  let txn_id_flag =
    Command.Param.(
      flag "--id" ~aliases:[ "id" ] ~doc:"ID Transaction ID to be cancelled"
        (required Cli_lib.Arg_type.user_command))
  in
  Command.async
    ~summary:
      "Cancel a transaction -- this submits a replacement transaction with a \
       fee larger than the cancelled transaction."
    (Cli_lib.Background_daemon.graphql_init txn_id_flag
       ~f:(fun graphql_endpoint user_command ->
         let receiver_pk = Signed_command.receiver_pk user_command in
         let cancel_sender_pk = Signed_command.fee_payer_pk user_command in
         let open Deferred.Let_syntax in
         let cancel_fee =
           let fee = Currency.Fee.to_uint64 (Signed_command.fee user_command) in
           let replace_fee =
             Currency.Fee.to_uint64 Network_pool.Indexed_pool.replace_fee
           in
           let open Unsigned.UInt64.Infix in
           (* fee amount "inspired by" network_pool/indexed_pool.ml *)
           Currency.Fee.of_uint64 (fee + replace_fee)
         in
         printf "Fee to cancel transaction is %s coda.\n"
           (Currency.Fee.to_mina_string cancel_fee) ;
         let cancel_query =
           let input =
             Mina_graphql.Types.Input.SendPaymentInput.make_input
               ~to_:receiver_pk ~from:cancel_sender_pk
               ~amount:Currency.Amount.zero ~fee:cancel_fee
               ~nonce:(Signed_command.nonce user_command)
               ()
           in
           Graphql_queries.Send_payment.(make @@ makeVariables ~input ())
         in
         let%map cancel_response =
           Graphql_client.query_exn cancel_query graphql_endpoint
         in
         printf "🛑 Cancelled transaction! Cancel ID: %s\n"
           (transaction_id_to_string cancel_response.sendPayment.payment.id) )
    )

let send_rosetta_transactions_graphql =
  Command.async
    ~summary:
      "Dispatch one or more transactions, provided to stdin in rosetta format"
    (Cli_lib.Background_daemon.graphql_init (Command.Param.return ())
       ~f:(fun graphql_endpoint () ->
         let lexbuf = Lexing.from_channel In_channel.stdin in
         let lexer = Yojson.init_lexer () in
         match%bind
           Deferred.Or_error.try_with ~here:[%here] (fun () ->
               Deferred.repeat_until_finished () (fun () ->
                   try
                     let transaction_json =
                       Yojson.Basic.from_lexbuf ~stream:true lexer lexbuf
                     in
                     let%map response =
                       Graphql_client.query_exn
                         Graphql_queries.Send_rosetta_transaction.(
                           make
                           @@ makeVariables ~transaction:transaction_json ())
                         graphql_endpoint
                     in
                     printf "Dispatched command with TRANSACTION_ID %s\n"
                       (transaction_id_to_string
                          response.sendRosettaTransaction.userCommand.id ) ;
                     `Repeat ()
                   with Yojson.End_of_input -> return (`Finished ()) ) )
         with
         | Ok () ->
             Deferred.return ()
         | Error err ->
             Format.eprintf "@[<v>Error:@,%a@,@]@."
               (Yojson.Safe.pretty_print ?std:None)
               (Error_json.error_to_yojson err) ;
             Core_kernel.exit 1 ) )

module Export_logs = struct
  let pp_export_result tarfile = printf "Exported logs to %s\n%!" tarfile

  let tarfile_flag =
    let open Command.Param in
    flag "--tarfile" ~aliases:[ "tarfile" ]
      ~doc:"STRING Basename of the tar archive (default: date_time)"
      (optional string)

  let export_via_graphql =
    Command.async ~summary:"Export daemon logs to tar archive"
      (Cli_lib.Background_daemon.graphql_init tarfile_flag
         ~f:(fun graphql_endpoint basename ->
           let%map response =
             Graphql_client.query_exn
               Graphql_queries.Export_logs.(make @@ makeVariables ?basename ())
               graphql_endpoint
           in
           pp_export_result response.exportLogs.exportLogs.tarfile ) )

  let export_locally =
    let run ~tarfile ~conf_dir =
      let open Mina_lib in
      let conf_dir = Conf_dir.compute_conf_dir conf_dir in
      fun () ->
        match%map Conf_dir.export_logs_to_tar ?basename:tarfile ~conf_dir with
        | Ok result ->
            pp_export_result result
        | Error err ->
            failwithf "Error when exporting logs: %s"
              (Error_json.error_to_yojson err |> Yojson.Safe.to_string)
              ()
    in
    let open Command.Let_syntax in
    Command.async ~summary:"Export local logs (no daemon) to tar archive"
      (let%map tarfile = tarfile_flag and conf_dir = Cli_lib.Flag.conf_dir in
       run ~tarfile ~conf_dir )
end

let wrap_key =
  Command.async ~summary:"Wrap a private key into a private key file"
    (let open Command.Let_syntax in
    let%map_open privkey_path = Cli_lib.Flag.privkey_write_path in
    Cli_lib.Exceptions.handle_nicely
    @@ fun () ->
    let open Deferred.Let_syntax in
    let%bind privkey =
      Secrets.Password.hidden_line_or_env "Private key: " ~env:"CODA_PRIVKEY"
    in
    let pk = Private_key.of_base58_check_exn (Bytes.to_string privkey) in
    let kp = Keypair.of_private_key_exn pk in
    Secrets.Keypair.Terminal_stdin.write_exn kp ~privkey_path)

let dump_keypair =
  Command.async ~summary:"Print out a keypair from a private key file"
    (let open Command.Let_syntax in
    let%map_open privkey_path = Cli_lib.Flag.privkey_read_path in
    Cli_lib.Exceptions.handle_nicely
    @@ fun () ->
    let open Deferred.Let_syntax in
    let%map kp =
      Secrets.Keypair.Terminal_stdin.read_exn ~which:"Mina keypair" privkey_path
    in
    printf "Public key: %s\nPrivate key: %s\n"
      ( kp.public_key |> Public_key.compress
      |> Public_key.Compressed.to_base58_check )
      (kp.private_key |> Private_key.to_base58_check))

let handle_export_ledger_response ~json = function
  | Error e ->
      Daemon_rpcs.Client.print_rpc_error e ;
      exit 1
  | Ok (Error e) ->
      printf !"Ledger not found: %s\n" (Error.to_string_hum e) ;
      exit 1
  | Ok (Ok accounts) ->
      if json then (
        Yojson.Safe.pretty_print Format.std_formatter
          (Runtime_config.Accounts.to_yojson
             (List.map accounts ~f:(fun a ->
                  Genesis_ledger_helper.Accounts.Single.of_account a None ) ) ) ;
        printf "\n" )
      else printf !"%{sexp:Account.t list}\n" accounts ;
      return ()

let export_ledger =
  let state_hash_flag =
    Command.Param.(
      flag "--state-hash" ~aliases:[ "state-hash" ]
        ~doc:
          "STATE-HASH State hash, if printing a staged ledger (default: state \
           hash for the best tip)"
        (optional string))
  in
  let ledger_kind =
    let available_ledgers =
      [ "staged-ledger"
      ; "snarked-ledger"
      ; "staking-epoch-ledger"
      ; "next-epoch-ledger"
      ]
    in
    let t =
      Command.Param.Arg_type.of_alist_exn
        (List.map available_ledgers ~f:(fun s -> (s, s)))
    in
    let ledger_args = String.concat ~sep:"|" available_ledgers in
    Command.Param.(anon (ledger_args %: t))
  in
  let plaintext_flag = Cli_lib.Flag.plaintext in
  let flags = Args.zip3 state_hash_flag plaintext_flag ledger_kind in
  Command.async
    ~summary:
      "Print the specified ledger (default: staged ledger at the best tip). \
       Note: Exporting snarked ledger is an expensive operation and can take a \
       few seconds"
    (Cli_lib.Background_daemon.rpc_init flags
       ~f:(fun port (state_hash, plaintext, ledger_kind) ->
         let check_for_state_hash () =
           if Option.is_some state_hash then (
             Format.eprintf "A state hash should not be given for %s@."
               ledger_kind ;
             Core_kernel.exit 1 )
         in
         let response =
           match ledger_kind with
           | "staged-ledger" ->
               let state_hash =
                 Option.map ~f:State_hash.of_base58_check_exn state_hash
               in
               Daemon_rpcs.Client.dispatch Daemon_rpcs.Get_ledger.rpc state_hash
                 port
           | "snarked-ledger" ->
               let state_hash =
                 Option.map ~f:State_hash.of_base58_check_exn state_hash
               in
               printf
                 "Generating snarked ledger(this may take a few seconds)...\n" ;
               Daemon_rpcs.Client.dispatch Daemon_rpcs.Get_snarked_ledger.rpc
                 state_hash port
           | "staking-epoch-ledger" ->
               check_for_state_hash () ;
               Daemon_rpcs.Client.dispatch Daemon_rpcs.Get_staking_ledger.rpc
                 Daemon_rpcs.Get_staking_ledger.Current port
           | "next-epoch-ledger" ->
               check_for_state_hash () ;
               Daemon_rpcs.Client.dispatch Daemon_rpcs.Get_staking_ledger.rpc
                 Daemon_rpcs.Get_staking_ledger.Next port
           | _ ->
               (* unreachable *)
               failwithf "Unknown ledger kind: %s" ledger_kind ()
         in
         response >>= handle_export_ledger_response ~json:(not plaintext) ) )

let hash_ledger =
  let open Command.Let_syntax in
  Command.async
    ~summary:
      "Print the Merkle root of the ledger contained in the specified file"
    (let%map ledger_file =
       Command.Param.(
         flag "--ledger-file"
           ~doc:"LEDGER-FILE File containing an exported ledger"
           (required string))
     and plaintext = Cli_lib.Flag.plaintext in
     fun () ->
       let process_accounts accounts =
         let constraint_constants =
           Genesis_constants.Constraint_constants.compiled
         in
         let packed_ledger =
           Genesis_ledger_helper.Ledger.packed_genesis_ledger_of_accounts
             ~depth:constraint_constants.ledger_depth accounts
         in
         let ledger = Lazy.force @@ Genesis_ledger.Packed.t packed_ledger in
         Format.printf "%s@."
           (Mina_ledger.Ledger.merkle_root ledger |> Ledger_hash.to_base58_check)
       in
       Deferred.return
       @@
       if plaintext then
         In_channel.with_file ledger_file ~f:(fun in_channel ->
             let sexp = In_channel.input_all in_channel |> Sexp.of_string in
             let accounts =
               lazy
                 (List.map
                    ([%of_sexp: Account.t list] sexp)
                    ~f:(fun acct -> (None, acct)) )
             in
             process_accounts accounts )
       else
         let json = Yojson.Safe.from_file ledger_file in
         match Runtime_config.Accounts.of_yojson json with
         | Ok runtime_accounts ->
             let accounts =
               lazy (Genesis_ledger_helper.Accounts.to_full runtime_accounts)
             in
             process_accounts accounts
         | Error err ->
             Format.eprintf "Could not parse JSON in file %s: %s@" ledger_file
               err ;
             ignore (exit 1 : 'a Deferred.t) )

let currency_in_ledger =
  let open Command.Let_syntax in
  Command.async
    ~summary:
      "Print the total currency for each token present in the ledger contained \
       in the specified file"
    (let%map ledger_file =
       Command.Param.(
         flag "--ledger-file"
           ~doc:"LEDGER-FILE File containing an exported ledger"
           (required string))
     and plaintext = Cli_lib.Flag.plaintext in
     fun () ->
       let process_accounts accounts =
         (* track currency total for each token
            use uint64 to make arithmetic simple
         *)
         let currency_tbl : Unsigned.UInt64.t Token_id.Table.t =
           Token_id.Table.create ()
         in
         List.iter accounts ~f:(fun (acct : Account.t) ->
             let token_id = Account.token acct in
             let balance = acct.balance |> Currency.Balance.to_uint64 in
             match Token_id.Table.find currency_tbl token_id with
             | None ->
                 Token_id.Table.add_exn currency_tbl ~key:token_id ~data:balance
             | Some total ->
                 let new_total = Unsigned.UInt64.add total balance in
                 Token_id.Table.set currency_tbl ~key:token_id ~data:new_total ) ;
         let tokens =
           Token_id.Table.keys currency_tbl
           |> List.dedup_and_sort ~compare:Token_id.compare
         in
         List.iter tokens ~f:(fun token ->
             let total =
               Token_id.Table.find_exn currency_tbl token
               |> Currency.Balance.of_uint64 |> Currency.Balance.to_mina_string
             in
             if Token_id.equal token Token_id.default then
               Format.printf "MINA: %s@." total
             else
               Format.printf "TOKEN %s: %s@." (Token_id.to_string token) total )
       in
       Deferred.return
       @@
       if plaintext then
         In_channel.with_file ledger_file ~f:(fun in_channel ->
             let sexp = In_channel.input_all in_channel |> Sexp.of_string in
             let accounts = [%of_sexp: Account.t list] sexp in
             process_accounts accounts )
       else
         let json = Yojson.Safe.from_file ledger_file in
         match Runtime_config.Accounts.of_yojson json with
         | Ok runtime_accounts ->
             let accounts =
               Genesis_ledger_helper.Accounts.to_full runtime_accounts
               |> List.map ~f:(fun (_sk_opt, acct) -> acct)
             in
             process_accounts accounts
         | Error err ->
             Format.eprintf "Could not parse JSON in file %s: %s@" ledger_file
               err ;
             ignore (exit 1 : 'a Deferred.t) )

let constraint_system_digests =
  Command.async ~summary:"Print MD5 digest of each SNARK constraint"
    (Command.Param.return (fun () ->
         (* TODO: Allow these to be configurable. *)
         let proof_level = Genesis_constants.Proof_level.compiled in
         let constraint_constants =
           Genesis_constants.Constraint_constants.compiled
         in
         let all =
           Transaction_snark.constraint_system_digests ~constraint_constants ()
           @ Blockchain_snark.Blockchain_snark_state.constraint_system_digests
               ~proof_level ~constraint_constants ()
         in
         let all =
           List.sort ~compare:(fun (k1, _) (k2, _) -> String.compare k1 k2) all
         in
         List.iter all ~f:(fun (k, v) -> printf "%s\t%s\n" k (Md5.to_hex v)) ;
         Deferred.unit ) )

let snark_job_list =
  let open Deferred.Let_syntax in
  let open Command.Param in
  Command.async
    ~summary:
      "List of snark jobs in JSON format that are yet to be included in the \
       blocks"
    (Cli_lib.Background_daemon.rpc_init (return ()) ~f:(fun port () ->
         match%map
           Daemon_rpcs.Client.dispatch_join_errors
             Daemon_rpcs.Snark_job_list.rpc () port
         with
         | Ok str ->
             printf "%s" str
         | Error e ->
             Daemon_rpcs.Client.print_rpc_error e ) )

let snark_pool_list =
  let open Command.Param in
  Command.async ~summary:"List of snark works in the snark pool in JSON format"
    (Cli_lib.Background_daemon.graphql_init (return ())
       ~f:(fun graphql_endpoint () ->
         Deferred.map
           (Graphql_client.query_exn
              Graphql_queries.Snark_pool.(make @@ makeVariables ())
              graphql_endpoint )
           ~f:(fun response ->
             let lst =
               [%to_yojson: Cli_lib.Graphql_types.Completed_works.t]
                 (Array.to_list
                    (Array.map
                       ~f:(fun w ->
                         { Cli_lib.Graphql_types.Completed_works.Work.work_ids =
                             Array.to_list w.work_ids
                         ; fee = w.fee
                         ; prover = w.prover
                         } )
                       response.snarkPool ) )
             in
             print_string (Yojson.Safe.to_string lst) ) ) )

let pooled_user_commands =
  let public_key_flag =
    Command.Param.(
      anon @@ maybe @@ ("public-key" %: Cli_lib.Arg_type.public_key_compressed))
  in
  Command.async
    ~summary:"Retrieve all the user commands that are pending inclusion"
    (Cli_lib.Background_daemon.graphql_init public_key_flag
       ~f:(fun graphql_endpoint public_key ->
         let module Q = Graphql_queries.Pooled_user_commands in
         let graphql = Q.(make @@ makeVariables ?public_key ()) in
         let%map response = Graphql_client.query_exn graphql graphql_endpoint in
         let json_response = Q.serialize response |> Q.toJson in
         print_string (Yojson.Basic.to_string json_response) ) )

let pooled_zkapp_commands =
  let public_key_flag =
    Command.Param.(
      anon @@ maybe @@ ("public-key" %: Cli_lib.Arg_type.public_key_compressed))
  in
  Command.async
    ~summary:"Retrieve all the zkApp commands that are pending inclusion"
    (Cli_lib.Background_daemon.graphql_init public_key_flag
       ~f:(fun graphql_endpoint maybe_public_key ->
         let public_key =
           Yojson.Safe.to_basic
           @@ [%to_yojson: Public_key.Compressed.t option] maybe_public_key
         in
         let graphql =
           Graphql_queries.Pooled_zkapp_commands.(
             make @@ makeVariables ~public_key ())
         in
         let%bind raw_response =
           Graphql_client.query_json_exn graphql graphql_endpoint
         in
         let%map json_response =
           try
             let kvs = Yojson.Safe.Util.to_assoc raw_response in
             List.hd_exn kvs |> snd |> return
           with _ ->
             eprintf "Failed to read result of pooled zkApp commands" ;
             exit 1
         in
         print_string (Yojson.Safe.to_string json_response) ) )

let to_signed_fee_exn sign magnitude =
  let sgn = match sign with `PLUS -> Sgn.Pos | `MINUS -> Neg in
  Currency.Fee.Signed.create ~sgn ~magnitude

let pending_snark_work =
  let open Command.Param in
  Command.async
    ~summary:
      "List of snark works in JSON format that are not available in the pool \
       yet"
    (Cli_lib.Background_daemon.graphql_init (return ())
       ~f:(fun graphql_endpoint () ->
         Deferred.map
           (Graphql_client.query_exn
              Graphql_queries.Pending_snark_work.(make @@ makeVariables ())
              graphql_endpoint )
           ~f:(fun response ->
             let lst =
               [%to_yojson: Cli_lib.Graphql_types.Pending_snark_work.t]
                 (Array.map
                    ~f:(fun bundle ->
                      Array.map bundle.workBundle ~f:(fun w ->
                          let f = w.fee_excess in
                          { Cli_lib.Graphql_types.Pending_snark_work.Work
                            .work_id = w.work_id
                          ; fee_excess =
                              Currency.Amount.Signed.of_fee
                                (to_signed_fee_exn f.sign
                                   (Currency.Amount.to_fee f.fee_magnitude) )
<<<<<<< HEAD
                          ; supply_increase = w.supply_increase
=======
                          ; supply_increase = w.supply_change.fee_magnitude
>>>>>>> 9fb710f4
                          ; source_first_pass_ledger_hash =
                              w.source_first_pass_ledger_hash
                          ; target_first_pass_ledger_hash =
                              w.target_first_pass_ledger_hash
                          ; source_second_pass_ledger_hash =
                              w.source_second_pass_ledger_hash
                          ; target_second_pass_ledger_hash =
                              w.target_second_pass_ledger_hash
                          } ) )
                    response.pendingSnarkWork )
             in
             print_string (Yojson.Safe.to_string lst) ) ) )

let start_tracing =
  let open Deferred.Let_syntax in
  let open Command.Param in
  Command.async
    ~summary:"Start async tracing to $config-directory/trace/$pid.trace"
    (Cli_lib.Background_daemon.rpc_init (return ()) ~f:(fun port () ->
         match%map
           Daemon_rpcs.Client.dispatch Daemon_rpcs.Start_tracing.rpc () port
         with
         | Ok () ->
             print_endline "Daemon started tracing!"
         | Error e ->
             Daemon_rpcs.Client.print_rpc_error e ) )

let stop_tracing =
  let open Deferred.Let_syntax in
  let open Command.Param in
  Command.async ~summary:"Stop async tracing"
    (Cli_lib.Background_daemon.rpc_init (return ()) ~f:(fun port () ->
         match%map
           Daemon_rpcs.Client.dispatch Daemon_rpcs.Stop_tracing.rpc () port
         with
         | Ok () ->
             print_endline "Daemon stopped printing!"
         | Error e ->
             Daemon_rpcs.Client.print_rpc_error e ) )

let start_internal_tracing =
  let open Deferred.Let_syntax in
  let open Command.Param in
  Command.async
    ~summary:
      "Start internal tracing to \
       $config-directory/internal-tracing/internal-trace.jsonl"
    (Cli_lib.Background_daemon.rpc_init (return ()) ~f:(fun port () ->
         match%map
           Daemon_rpcs.Client.dispatch Daemon_rpcs.Start_internal_tracing.rpc ()
             port
         with
         | Ok () ->
             print_endline "Daemon internal started tracing!"
         | Error e ->
             Daemon_rpcs.Client.print_rpc_error e ) )

let stop_internal_tracing =
  let open Deferred.Let_syntax in
  let open Command.Param in
  Command.async ~summary:"Stop internal tracing"
    (Cli_lib.Background_daemon.rpc_init (return ()) ~f:(fun port () ->
         match%map
           Daemon_rpcs.Client.dispatch Daemon_rpcs.Stop_internal_tracing.rpc ()
             port
         with
         | Ok () ->
             print_endline "Daemon internal tracing stopped!"
         | Error e ->
             Daemon_rpcs.Client.print_rpc_error e ) )

let set_coinbase_receiver_graphql =
  let open Command.Param in
  let open Cli_lib.Arg_type in
  let pk_flag =
    choose_one ~if_nothing_chosen:Raise
      [ flag "--public-key" ~aliases:[ "public-key" ]
          ~doc:"PUBLICKEY Public key of account to send coinbase rewards to"
          (optional public_key_compressed)
        |> map ~f:(Option.map ~f:Option.some)
      ; flag "--block-producer" ~aliases:[ "block-producer" ]
          ~doc:"Send coinbase rewards to the block producer's public key" no_arg
        |> map ~f:(function true -> Some None | false -> None)
      ]
  in
  Command.async ~summary:"Set the coinbase receiver"
    (Cli_lib.Background_daemon.graphql_init pk_flag
       ~f:(fun graphql_endpoint public_key ->
         let print_pk_opt () = function
           | None ->
               "block producer"
           | Some pk ->
               "public key " ^ Public_key.Compressed.to_base58_check pk
         in
         let%map result =
           Graphql_client.query_exn
             Graphql_queries.Set_coinbase_receiver.(
               make @@ makeVariables ?public_key ())
             graphql_endpoint
         in
         printf
           "Was sending coinbases to the %a\nNow sending coinbases to the %a\n"
           print_pk_opt result.setCoinbaseReceiver.lastCoinbaseReceiver
           print_pk_opt result.setCoinbaseReceiver.currentCoinbaseReceiver ) )

let set_snark_worker =
  let open Command.Param in
  let public_key_flag =
    flag "--address" ~aliases:[ "address" ]
      ~doc:
        (sprintf
           "PUBLICKEY Public-key address you wish to start snark-working on; \
            null to stop doing any snark work. %s"
           Cli_lib.Default.receiver_key_warning )
      (optional Cli_lib.Arg_type.public_key_compressed)
  in
  Command.async
    ~summary:"Set key you wish to snark work with or disable snark working"
    (Cli_lib.Background_daemon.graphql_init public_key_flag
       ~f:(fun graphql_endpoint optional_public_key ->
         let graphql =
           Graphql_queries.Set_snark_worker.(
             make @@ makeVariables ?public_key:optional_public_key ())
         in
         Deferred.map (Graphql_client.query_exn graphql graphql_endpoint)
           ~f:(fun response ->
             ( match optional_public_key with
             | Some public_key ->
                 printf
                   !"New snark worker public key : %s\n"
                   (Public_key.Compressed.to_base58_check public_key)
             | None ->
                 printf "Will stop doing snark work\n" ) ;
             printf "Previous snark worker public key : %s\n"
               (Option.value_map response.setSnarkWorker.lastSnarkWorker
                  ~default:"None" ~f:Public_key.Compressed.to_base58_check ) ) )
    )

let set_snark_work_fee =
  Command.async ~summary:"Set fee reward for doing transaction snark work"
  @@ Cli_lib.Background_daemon.graphql_init
       Command.Param.(anon @@ ("fee" %: Cli_lib.Arg_type.txn_fee))
       ~f:(fun graphql_endpoint fee ->
         let graphql =
           Graphql_queries.Set_snark_work_fee.(
             make @@ makeVariables ~fee:(Currency.Fee.to_uint64 fee) ())
         in
         Deferred.map (Graphql_client.query_exn graphql graphql_endpoint)
           ~f:(fun response ->
             printf
               !"Updated snark work fee: %i\nOld snark work fee: %i\n"
               (Currency.Fee.to_nanomina_int fee)
               (Currency.Fee.to_nanomina_int response.setSnarkWorkFee.lastFee) )
         )

let import_key =
  Command.async
    ~summary:
      "Import a password protected private key to be tracked by the daemon.\n\
       Set MINA_PRIVKEY_PASS environment variable to use non-interactively \
       (key will be imported using the same password)."
    (let%map_open.Command access_method =
       choose_one
         ~if_nothing_chosen:(Default_to `None)
         [ Cli_lib.Flag.Uri.Client.rest_graphql_opt
           |> map ~f:(Option.map ~f:(fun port -> `GraphQL port))
         ; Cli_lib.Flag.conf_dir
           |> map ~f:(Option.map ~f:(fun conf_dir -> `Conf_dir conf_dir))
         ]
     and privkey_path = Cli_lib.Flag.privkey_read_path in
     fun () ->
       let open Deferred.Let_syntax in
       let initial_password = ref None in
       let do_graphql graphql_endpoint =
         let%bind password =
           match Sys.getenv Secrets.Keypair.env with
           | Some password ->
               Deferred.return (Bytes.of_string password)
           | None ->
               let password =
                 Secrets.Password.read_hidden_line ~error_help_message:""
                   "Secret key password: "
               in
               initial_password := Some password ;
               password
         in
         let graphql =
           Graphql_queries.Import_account.(
             make
             @@ makeVariables ~path:privkey_path
                  ~password:(Bytes.to_string password) ())
         in
         match%map Graphql_client.query graphql graphql_endpoint with
         | Ok res ->
             let res = res.importAccount in
             if res.already_imported then Ok (`Already_imported res.public_key)
             else Ok (`Imported res.public_key)
         | Error (`Failed_request _ as err) ->
             Error err
         | Error (`Graphql_error _ as err) ->
             Ok err
       in
       let do_local conf_dir =
         let wallets_disk_location = conf_dir ^/ "wallets" in
         let%bind ({ Keypair.public_key; _ } as keypair) =
           let rec go () =
             match !initial_password with
             | None ->
                 Secrets.Keypair.Terminal_stdin.read_exn ~which:"mina keypair"
                   privkey_path
             | Some password -> (
                 (* We've already asked for the password once for a failed
                    GraphQL query, try that one instead of asking again.
                 *)
                 match%bind
                   Secrets.Keypair.read ~privkey_path
                     ~password:(Lazy.return password)
                 with
                 | Ok res ->
                     return res
                 | Error `Incorrect_password_or_corrupted_privkey ->
                     printf "Wrong password! Please try again\n" ;
                     initial_password := None ;
                     go ()
                 | Error err ->
                     Secrets.Privkey_error.raise ~which:"mina keypair" err )
           in
           go ()
         in
         let pk = Public_key.compress public_key in
         let%bind wallets =
           Secrets.Wallets.load ~logger:(Logger.create ())
             ~disk_location:wallets_disk_location
         in
         (* Either we already are tracking it *)
         match Secrets.Wallets.check_locked wallets ~needle:pk with
         | Some _ ->
             Deferred.return (`Already_imported pk)
         | None ->
             (* Or we import it *)
             let%map pk =
               Secrets.Wallets.import_keypair_terminal_stdin wallets keypair
             in
             `Imported pk
       in
       let print_result = function
         | `Already_imported public_key ->
             printf
               !"Key already present, no need to import : %s\n"
               (Public_key.Compressed.to_base58_check public_key)
         | `Imported public_key ->
             printf
               !"\n😄 Imported account!\nPublic key: %s\n"
               (Public_key.Compressed.to_base58_check public_key)
         | `Graphql_error _ as e ->
             don't_wait_for (Graphql_lib.Client.Connection_error.ok_exn e)
       in
       match access_method with
       | `GraphQL graphql_endpoint -> (
           match%map do_graphql graphql_endpoint with
           | Ok res ->
               print_result res
           | Error err ->
               don't_wait_for (Graphql_lib.Client.Connection_error.ok_exn err) )
       | `Conf_dir conf_dir ->
           let%map res = do_local conf_dir in
           print_result res
       | `None -> (
           let default_graphql_endpoint =
             Cli_lib.Flag.(Uri.Client.{ Types.name; value = default })
           in
           match%bind do_graphql default_graphql_endpoint with
           | Ok res ->
               Deferred.return (print_result res)
           | Error _res ->
               let conf_dir = Mina_lib.Conf_dir.compute_conf_dir None in
               eprintf
                 "%sWarning: Could not connect to a running daemon.\n\
                  Importing to local directory %s%s\n"
                 Bash_colors.orange conf_dir Bash_colors.none ;
               let%map res = do_local conf_dir in
               print_result res ) )

let export_key =
  let privkey_path = Cli_lib.Flag.privkey_write_path in
  let pk_flag =
    let open Command.Param in
    flag "--public-key" ~aliases:[ "public-key" ]
      ~doc:"PUBLICKEY Public key of account to be exported"
      (required Cli_lib.Arg_type.public_key_compressed)
  in
  let conf_dir = Cli_lib.Flag.conf_dir in
  let flags = Args.zip3 privkey_path pk_flag conf_dir in
  Command.async
    ~summary:
      "Export a tracked account so that it can be saved or transferred between \
       machines.\n\
      \ Set MINA_PRIVKEY_PASS environment variable to use non-interactively \
       (key will be exported using the same password)."
    (Cli_lib.Background_daemon.graphql_init flags
       ~f:(fun _ (export_path, pk, conf_dir) ->
         let open Deferred.Let_syntax in
         let%bind home = Sys.home_directory () in
         let conf_dir =
           Option.value
             ~default:(home ^/ Cli_lib.Default.conf_dir_name)
             conf_dir
         in
         let wallets_disk_location = conf_dir ^/ "wallets" in
         let%bind wallets =
           Secrets.Wallets.load ~logger:(Logger.create ())
             ~disk_location:wallets_disk_location
         in
         let password =
           lazy
             (Secrets.Password.hidden_line_or_env
                "Password for exported account: " ~env:Secrets.Keypair.env )
         in
         let%bind account =
           let open Deferred.Result.Let_syntax in
           let%bind _ = Secrets.Wallets.unlock wallets ~needle:pk ~password in
           Secrets.Wallets.find_identity wallets ~needle:pk
           |> Result.of_option ~error:`Not_found
           |> Deferred.return
         in
         let kp =
           match account with
           | Ok (`Keypair kp) ->
               Ok kp
           | Ok (`Hd_index i) ->
               Error
                 (sprintf
                    !"account is an HD account (hardware wallet), the \
                      associated index is %{Unsigned.UInt32}"
                    i )
           | Error `Bad_password ->
               Error
                 (sprintf
                    !"wrong password provided for account \
                      %{Public_key.Compressed.to_base58_check}"
                    pk )
           | Error (`Key_read_error e) ->
               Error
                 (sprintf
                    !"Error reading the secret key file for account \
                      %{Public_key.Compressed.to_base58_check}: %s"
                    pk
                    (Secrets.Privkey_error.to_string e) )
           | Error `Not_found ->
               Error
                 (sprintf
                    !"account not found corresponding to account \
                      %{Public_key.Compressed.to_base58_check}"
                    pk )
         in
         match kp with
         | Ok kp ->
             let%bind () =
               Secrets.Keypair.Terminal_stdin.write_exn kp
                 ~privkey_path:export_path
             in
             printf
               !"😄 Account exported to %s: %s\n"
               export_path
               (Public_key.Compressed.to_base58_check pk) ;
             Deferred.unit
         | Error e ->
             printf "❌ Export failed -- %s\n" e ;
             Deferred.unit ) )

let list_accounts =
  Command.async ~summary:"List all owned accounts"
    (let%map_open.Command access_method =
       choose_one
         ~if_nothing_chosen:(Default_to `None)
         [ Cli_lib.Flag.Uri.Client.rest_graphql_opt
           |> map ~f:(Option.map ~f:(fun port -> `GraphQL port))
         ; Cli_lib.Flag.conf_dir
           |> map ~f:(Option.map ~f:(fun conf_dir -> `Conf_dir conf_dir))
         ]
     in
     fun () ->
       let do_graphql graphql_endpoint =
         match%map
           Graphql_client.query
             Graphql_queries.Get_tracked_accounts.(make @@ makeVariables ())
             graphql_endpoint
         with
         | Ok response -> (
             match response.trackedAccounts with
             | [||] ->
                 printf
                   "😢 You have no tracked accounts!\n\
                    You can make a new one using `mina accounts create`\n" ;
                 Ok ()
             | accounts ->
                 Array.iteri accounts ~f:(fun i w ->
                     printf
                       "Account .%d:\n\
                       \  Public key: %s\n\
                       \  Balance: %s\n\
                       \  Locked: %b\n"
                       (i + 1)
                       (Public_key.Compressed.to_base58_check w.public_key)
                       (Currency.Balance.to_mina_string w.balance.total)
                       (Option.value ~default:true w.locked) ) ;
                 Ok () )
         | Error (`Failed_request _ as err) ->
             Error err
         | Error (`Graphql_error _ as err) ->
             don't_wait_for (Graphql_lib.Client.Connection_error.ok_exn err) ;
             Ok ()
       in
       let do_local conf_dir =
         let wallets_disk_location = conf_dir ^/ "wallets" in
         let%map wallets =
           Secrets.Wallets.load ~logger:(Logger.create ())
             ~disk_location:wallets_disk_location
         in
         match wallets |> Secrets.Wallets.pks with
         | [] ->
             printf
               "😢 You have no tracked accounts!\n\
                You can make a new one using `mina accounts create`\n"
         | accounts ->
             List.iteri accounts ~f:(fun i public_key ->
                 printf "Account .%d:\n  Public key: %s\n" (i + 1)
                   (Public_key.Compressed.to_base58_check public_key) )
       in
       match access_method with
       | `GraphQL graphql_endpoint -> (
           match%map do_graphql graphql_endpoint with
           | Ok () ->
               ()
           | Error err ->
               don't_wait_for (Graphql_lib.Client.Connection_error.ok_exn err) )
       | `Conf_dir conf_dir ->
           do_local conf_dir
       | `None -> (
           let default_graphql_endpoint =
             Cli_lib.Flag.(Uri.Client.{ Types.name; value = default })
           in
           match%bind do_graphql default_graphql_endpoint with
           | Ok () ->
               Deferred.unit
           | Error _res ->
               let conf_dir = Mina_lib.Conf_dir.compute_conf_dir None in
               eprintf
                 "%sWarning: Could not connect to a running daemon.\n\
                  Listing from local directory %s%s\n"
                 Bash_colors.orange conf_dir Bash_colors.none ;
               do_local conf_dir ) )

let create_account =
  let open Command.Param in
  Command.async ~summary:"Create new account"
    (Cli_lib.Background_daemon.graphql_init (return ())
       ~f:(fun graphql_endpoint () ->
         let%bind password =
           Secrets.Keypair.Terminal_stdin.prompt_password
             "Password for new account: "
         in
         let%map response =
           Graphql_client.query_exn
             Graphql_queries.Create_account.(
               make @@ makeVariables ~password:(Bytes.to_string password) ())
             graphql_endpoint
         in
         let pk_string =
           Public_key.Compressed.to_base58_check
             response.createAccount.account.public_key
         in
         printf "\n😄 Added new account!\nPublic key: %s\n" pk_string ) )

let create_hd_account =
  Command.async ~summary:Secrets.Hardware_wallets.create_hd_account_summary
    (Cli_lib.Background_daemon.graphql_init Cli_lib.Flag.Signed_command.hd_index
       ~f:(fun graphql_endpoint hd_index ->
         let%map response =
           Graphql_client.(
             query_exn
               Graphql_queries.Create_hd_account.(
                 make @@ makeVariables ~hd_index ()))
             graphql_endpoint
         in
         let pk_string =
           Public_key.Compressed.to_base58_check
             response.createHDAccount.account.public_key
         in
         printf "\n😄 created HD account with HD-index %s!\nPublic key: %s\n"
           (Mina_numbers.Hd_index.to_string hd_index)
           pk_string ) )

let unlock_account =
  let open Command.Param in
  let pk_flag =
    flag "--public-key" ~aliases:[ "public-key" ]
      ~doc:"PUBLICKEY Public key to be unlocked"
      (required Cli_lib.Arg_type.public_key_compressed)
  in
  Command.async ~summary:"Unlock a tracked account"
    (Cli_lib.Background_daemon.graphql_init pk_flag
       ~f:(fun graphql_endpoint pk_str ->
         let password =
           Deferred.map ~f:Or_error.return
             (Secrets.Password.hidden_line_or_env "Password to unlock account: "
                ~env:Secrets.Keypair.env )
         in
         match%bind password with
         | Ok password_bytes ->
             let%map response =
               Graphql_client.query_exn
                 Graphql_queries.Unlock_account.(
                   make
                   @@ makeVariables ~public_key:pk_str
                        ~password:(Bytes.to_string password_bytes)
                        ())
                 graphql_endpoint
             in
             let pk_string =
               Public_key.Compressed.to_base58_check
                 response.unlockAccount.account.public_key
             in
             printf "\n🔓 Unlocked account!\nPublic key: %s\n" pk_string
         | Error e ->
             Deferred.return
               (printf "❌ Error unlocking account: %s\n" (Error.to_string_hum e)) )
    )

let lock_account =
  let open Command.Param in
  let pk_flag =
    flag "--public-key" ~aliases:[ "public-key" ]
      ~doc:"PUBLICKEY Public key of account to be locked"
      (required Cli_lib.Arg_type.public_key_compressed)
  in
  Command.async ~summary:"Lock a tracked account"
    (Cli_lib.Background_daemon.graphql_init pk_flag
       ~f:(fun graphql_endpoint pk ->
         let%map response =
           Graphql_client.query_exn
             Graphql_queries.Lock_account.(
               make @@ makeVariables ~public_key:pk ())
             graphql_endpoint
         in
         let pk_string =
           Public_key.Compressed.to_base58_check response.lockAccount.public_key
         in
         printf "🔒 Locked account!\nPublic key: %s\n" pk_string ) )

let generate_libp2p_keypair_do privkey_path =
  Cli_lib.Exceptions.handle_nicely
  @@ fun () ->
  Deferred.ignore_m
    (let open Deferred.Let_syntax in
    (* FIXME: I'd like to accumulate messages into this logger and only dump them out in failure paths. *)
    let logger = Logger.null () in
    (* Using the helper only for keypair generation requires no state. *)
    File_system.with_temp_dir "mina-generate-libp2p-keypair" ~f:(fun tmpd ->
        match%bind
          Mina_net2.create ~logger ~conf_dir:tmpd ~all_peers_seen_metric:false
            ~pids:(Child_processes.Termination.create_pid_table ())
            ~on_peer_connected:ignore ~on_peer_disconnected:ignore ()
        with
        | Ok net ->
            let%bind me = Mina_net2.generate_random_keypair net in
            let%bind () = Mina_net2.shutdown net in
            let%map () =
              Secrets.Libp2p_keypair.Terminal_stdin.write_exn ~privkey_path me
            in
            printf "libp2p keypair:\n%s\n" (Mina_net2.Keypair.to_string me)
        | Error e ->
            [%log fatal] "failed to generate libp2p keypair: $error"
              ~metadata:[ ("error", Error_json.error_to_yojson e) ] ;
            exit 20 ))

let generate_libp2p_keypair =
  Command.async
    ~summary:"Generate a new libp2p keypair and print out the peer ID"
    (let open Command.Let_syntax in
    let%map_open privkey_path = Cli_lib.Flag.privkey_write_path in
    generate_libp2p_keypair_do privkey_path)

let trustlist_ip_flag =
  Command.Param.(
    flag "--ip-address" ~aliases:[ "ip-address" ]
      ~doc:"CIDR An IPv4 CIDR mask for the client trustlist (eg, 10.0.0.0/8)"
      (required Cli_lib.Arg_type.cidr_mask))

let trustlist_add =
  let open Deferred.Let_syntax in
  let open Daemon_rpcs in
  Command.async ~summary:"Add an IP to the trustlist"
    (Cli_lib.Background_daemon.rpc_init trustlist_ip_flag
       ~f:(fun port trustlist_ip ->
         let trustlist_ip_string = Unix.Cidr.to_string trustlist_ip in
         match%map Client.dispatch Add_trustlist.rpc trustlist_ip port with
         | Ok (Ok ()) ->
             printf "Added %s to client trustlist" trustlist_ip_string
         | Ok (Error e) ->
             eprintf "Error adding %s to client trustlist: %s"
               trustlist_ip_string (Error.to_string_hum e)
         | Error e ->
             eprintf "Unknown error doing daemon RPC: %s"
               (Error.to_string_hum e) ) )

let trustlist_remove =
  let open Deferred.Let_syntax in
  let open Daemon_rpcs in
  Command.async ~summary:"Remove a CIDR mask from the trustlist"
    (Cli_lib.Background_daemon.rpc_init trustlist_ip_flag
       ~f:(fun port trustlist_ip ->
         let trustlist_ip_string = Unix.Cidr.to_string trustlist_ip in
         match%map Client.dispatch Remove_trustlist.rpc trustlist_ip port with
         | Ok (Ok ()) ->
             printf "Removed %s to client trustlist" trustlist_ip_string
         | Ok (Error e) ->
             eprintf "Error removing %s from client trustlist: %s"
               trustlist_ip_string (Error.to_string_hum e)
         | Error e ->
             eprintf "Unknown error doing daemon RPC: %s"
               (Error.to_string_hum e) ) )

let trustlist_list =
  let open Deferred.Let_syntax in
  let open Daemon_rpcs in
  let open Command.Param in
  Command.async ~summary:"List the CIDR masks in the trustlist"
    (Cli_lib.Background_daemon.rpc_init (return ()) ~f:(fun port () ->
         match%map Client.dispatch Get_trustlist.rpc () port with
         | Ok ips ->
             printf
               "The following IPs are permitted to connect to the daemon \
                control port:\n" ;
             List.iter ips ~f:(fun ip -> printf "%s\n" (Unix.Cidr.to_string ip))
         | Error e ->
             eprintf "Unknown error doing daemon RPC: %s"
               (Error.to_string_hum e) ) )

let get_peers_graphql =
  Command.async ~summary:"List the peers currently connected to the daemon"
    (Cli_lib.Background_daemon.graphql_init
       Command.Param.(return ())
       ~f:(fun graphql_endpoint () ->
         let%map response =
           Graphql_client.query_exn
             Graphql_queries.Get_peers.(make @@ makeVariables ())
             graphql_endpoint
         in
         Array.iter response.getPeers ~f:(fun peer ->
             printf "%s\n"
               (Network_peer.Peer.to_multiaddr_string
                  { host = Unix.Inet_addr.of_string peer.host
                  ; libp2p_port = peer.libp2pPort
                  ; peer_id = peer.peerId
                  } ) ) ) )

let add_peers_graphql =
  let open Command in
  let seed =
    Param.(
      flag "--seed" ~aliases:[ "-seed" ]
        ~doc:
          "true/false Whether to add these peers as 'seed' peers, which may \
           perform peer exchange. Default: true"
        (optional bool))
  in
  let peers =
    Param.(anon Anons.(non_empty_sequence_as_list ("peer" %: string)))
  in
  Command.async
    ~summary:
      "Add peers to the daemon\n\n\
       Addresses take the format /ip4/IPADDR/tcp/PORT/p2p/PEERID"
    (Cli_lib.Background_daemon.graphql_init (Param.both peers seed)
       ~f:(fun graphql_endpoint (input_peers, seed) ->
         let open Deferred.Let_syntax in
         let peers =
           List.map input_peers ~f:(fun peer ->
               match
                 Mina_net2.Multiaddr.of_string peer
                 |> Mina_net2.Multiaddr.to_peer
               with
               | Some peer ->
                   peer
               | None ->
                   eprintf
                     "Could not parse %s as a peer address. It should use the \
                      format /ip4/IPADDR/tcp/PORT/p2p/PEERID"
                     peer ;
                   Core.exit 1 )
         in
         let seed = Option.value ~default:true seed in
         let%map response =
           Graphql_client.query_exn
             Graphql_queries.Add_peers.(make @@ makeVariables ~peers ~seed ())
             graphql_endpoint
         in
         printf "Requested to add peers:\n" ;
         Array.iter response.addPeers ~f:(fun peer ->
             printf "%s\n"
               (Network_peer.Peer.to_multiaddr_string
                  { host = Unix.Inet_addr.of_string peer.host
                  ; libp2p_port = peer.libp2pPort
                  ; peer_id = peer.peerId
                  } ) ) ) )

let compile_time_constants =
  Command.async
    ~summary:"Print a JSON map of the compile-time consensus parameters"
    (Command.Param.return (fun () ->
         let home = Core.Sys.home_directory () in
         let conf_dir = home ^/ Cli_lib.Default.conf_dir_name in
         let genesis_dir =
           let home = Core.Sys.home_directory () in
           home ^/ Cli_lib.Default.conf_dir_name
         in
         let config_file =
           match Sys.getenv "MINA_CONFIG_FILE" with
           | Some config_file ->
               config_file
           | None ->
               conf_dir ^/ "daemon.json"
         in
         let open Async in
         let%map ({ consensus_constants; _ } as precomputed_values), _ =
           config_file |> Genesis_ledger_helper.load_config_json >>| Or_error.ok
           >>| Option.value ~default:(`Assoc [])
           >>| Runtime_config.of_yojson >>| Result.ok
           >>| Option.value ~default:Runtime_config.default
           >>= Genesis_ledger_helper.init_from_config_file ~genesis_dir
                 ~logger:(Logger.null ()) ~proof_level:None
           >>| Or_error.ok_exn
         in
         let all_constants =
           `Assoc
             [ ( "genesis_state_timestamp"
               , `String
                   ( Block_time.to_time_exn
                       consensus_constants.genesis_state_timestamp
                   |> Core.Time.to_string_iso8601_basic ~zone:Core.Time.Zone.utc
                   ) )
             ; ("k", `Int (Unsigned.UInt32.to_int consensus_constants.k))
             ; ( "coinbase"
               , `String
                   (Currency.Amount.to_mina_string
                      precomputed_values.constraint_constants.coinbase_amount )
               )
             ; ( "block_window_duration_ms"
               , `Int
                   precomputed_values.constraint_constants
                     .block_window_duration_ms )
             ; ("delta", `Int (Unsigned.UInt32.to_int consensus_constants.delta))
             ; ( "sub_windows_per_window"
               , `Int
                   (Unsigned.UInt32.to_int
                      consensus_constants.sub_windows_per_window ) )
             ; ( "slots_per_sub_window"
               , `Int
                   (Unsigned.UInt32.to_int
                      consensus_constants.slots_per_sub_window ) )
             ; ( "slots_per_window"
               , `Int
                   (Unsigned.UInt32.to_int consensus_constants.slots_per_window)
               )
             ; ( "slots_per_epoch"
               , `Int
                   (Unsigned.UInt32.to_int consensus_constants.slots_per_epoch)
               )
             ]
         in
         Core_kernel.printf "%s\n%!" (Yojson.Safe.to_string all_constants) ) )

let node_status =
  let open Command.Param in
  let open Deferred.Let_syntax in
  let daemon_peers_flag =
    flag "--daemon-peers" ~aliases:[ "daemon-peers" ] no_arg
      ~doc:"Get node statuses for peers known to the daemon"
  in
  let peers_flag =
    flag "--peers" ~aliases:[ "peers" ]
      (optional (Arg_type.comma_separated string))
      ~doc:"CSV-LIST Peer multiaddrs for obtaining node status"
  in
  let show_errors_flag =
    flag "--show-errors" ~aliases:[ "show-errors" ] no_arg
      ~doc:"Include error responses in output"
  in
  let flags = Args.zip3 daemon_peers_flag peers_flag show_errors_flag in
  Command.async ~summary:"Get node statuses for a set of peers"
    (Cli_lib.Background_daemon.rpc_init flags
       ~f:(fun port (daemon_peers, peers, show_errors) ->
         if
           (Option.is_none peers && not daemon_peers)
           || (Option.is_some peers && daemon_peers)
         then (
           eprintf
             "Must provide exactly one of daemon-peers or peer-ids flags\n%!" ;
           don't_wait_for (exit 33) ) ;
         let peer_ids_opt =
           Option.map peers ~f:(fun peers ->
               List.map peers ~f:Mina_net2.Multiaddr.of_string )
         in
         match%map
           Daemon_rpcs.Client.dispatch Daemon_rpcs.Get_node_status.rpc
             peer_ids_opt port
         with
         | Ok all_status_data ->
             let all_status_data =
               if show_errors then all_status_data
               else
                 List.filter all_status_data ~f:(fun td ->
                     match td with Ok _ -> true | Error _ -> false )
             in
             List.iter all_status_data ~f:(fun peer_status_data ->
                 printf "%s\n%!"
                   ( Yojson.Safe.to_string
                   @@ Mina_networking.Rpcs.Get_node_status.response_to_yojson
                        peer_status_data ) )
         | Error err ->
             printf "Failed to get node status: %s\n%!"
               (Error.to_string_hum err) ) )

let object_lifetime_statistics =
  let open Daemon_rpcs in
  let open Command.Param in
  Command.async ~summary:"Dump internal object lifetime statistics to JSON"
    (Cli_lib.Background_daemon.rpc_init (return ()) ~f:(fun port () ->
         match%map
           Client.dispatch Get_object_lifetime_statistics.rpc () port
         with
         | Ok stats ->
             print_endline stats
         | Error err ->
             printf "Failed to get object lifetime statistics: %s\n%!"
               (Error.to_string_hum err) ) )

let archive_blocks =
  let params =
    let open Command.Let_syntax in
    let%map_open files =
      Command.Param.anon
        Command.Anons.(sequence ("FILES" %: Command.Param.string))
    and success_file =
      Command.Param.flag "--successful-files" ~aliases:[ "successful-files" ]
        ~doc:"PATH Appends the list of files that were processed successfully"
        (Command.Flag.optional Command.Param.string)
    and failure_file =
      Command.Param.flag "--failed-files" ~aliases:[ "failed-files" ]
        ~doc:"PATH Appends the list of files that failed to be processed"
        (Command.Flag.optional Command.Param.string)
    and log_successes =
      Command.Param.flag "--log-successful" ~aliases:[ "log-successful" ]
        ~doc:
          "true/false Whether to log messages for files that were processed \
           successfully"
        (Command.Flag.optional_with_default true Command.Param.bool)
    and archive_process_location = Cli_lib.Flag.Host_and_port.Daemon.archive
    and precomputed_flag =
      Command.Param.flag "--precomputed" ~aliases:[ "precomputed" ] no_arg
        ~doc:"Blocks are in precomputed JSON format"
    and extensional_flag =
      Command.Param.flag "--extensional" ~aliases:[ "extensional" ] no_arg
        ~doc:"Blocks are in extensional JSON format"
    in
    ( files
    , success_file
    , failure_file
    , log_successes
    , archive_process_location
    , precomputed_flag
    , extensional_flag )
  in
  Command.async
    ~summary:
      "Archive a block from a file.\n\n\
       If an archive address is given, this process will communicate with the \
       archive node directly; otherwise it will communicate through the daemon \
       over the rest-server"
    (Cli_lib.Background_daemon.graphql_init params
       ~f:(fun
            graphql_endpoint
            ( files
            , success_file
            , failure_file
            , log_successes
            , archive_process_location
            , precomputed_flag
            , extensional_flag )
          ->
         if Bool.equal precomputed_flag extensional_flag then
           failwith
             "Must provide exactly one of -precomputed and -extensional flags" ;
         let make_send_block ~graphql_make ~archive_dispatch block =
           match archive_process_location with
           | Some archive_process_location ->
               (* Connect directly to the archive node. *)
               archive_dispatch archive_process_location block
           | None ->
               (* Send the requests over GraphQL. *)
               let%map.Deferred.Or_error _res =
                 (* Don't catch this error: [query_exn] already handles
                    printing etc.
                 *)
                 Graphql_client.query (graphql_make block) graphql_endpoint
                 |> Deferred.Result.map_error ~f:(function
                      | `Failed_request e ->
                          Error.create "Unable to connect to Mina daemon" ()
                            (fun () ->
                              Sexp.List
                                [ List
                                    [ Atom "uri"
                                    ; Atom
                                        (Uri.to_string graphql_endpoint.value)
                                    ]
                                ; List
                                    [ Atom "uri_flag"
                                    ; Atom graphql_endpoint.name
                                    ]
                                ; List [ Atom "error_message"; Atom e ]
                                ] )
                      | `Graphql_error e ->
                          Error.createf "GraphQL error: %s" e )
               in
               ()
         in
         let output_file_line path =
           match path with
           | Some path ->
               let file = Out_channel.create ~append:true path in
               fun line -> Out_channel.output_lines file [ line ]
           | None ->
               fun _line -> ()
         in
         let add_to_success_file = output_file_line success_file in
         let add_to_failure_file = output_file_line failure_file in
         let send_precomputed_block =
           make_send_block
             ~graphql_make:(fun block ->
               Graphql_queries.Archive_precomputed_block.(
                 make @@ makeVariables ~block ()) )
             ~archive_dispatch:
               Mina_lib.Archive_client.dispatch_precomputed_block
         in
         let send_extensional_block =
           make_send_block
             ~graphql_make:(fun block ->
               Graphql_queries.Archive_extensional_block.(
                 make @@ makeVariables ~block ()) )
             ~archive_dispatch:
               Mina_lib.Archive_client.dispatch_extensional_block
         in
         Deferred.List.iter files ~f:(fun path ->
             match%map
               let%bind.Deferred.Or_error block_json =
                 Or_error.try_with (fun () ->
                     In_channel.with_file path ~f:(fun in_channel ->
                         Yojson.Safe.from_channel in_channel ) )
                 |> Result.map_error ~f:(fun err ->
                        Error.tag_arg err "Could not parse JSON from file" path
                          String.sexp_of_t )
                 |> Deferred.return
               in
               let open Deferred.Or_error.Let_syntax in
               if precomputed_flag then
                 let%bind precomputed_block =
                   Mina_block.Precomputed.of_yojson block_json
                   |> Result.map_error ~f:(fun err ->
                          Error.tag_arg (Error.of_string err)
                            "Could not parse JSON as a precomputed block from \
                             file"
                            path String.sexp_of_t )
                   |> Deferred.return
                 in
                 send_precomputed_block precomputed_block
               else if extensional_flag then
                 let%bind extensional_block =
                   Archive_lib.Extensional.Block.of_yojson block_json
                   |> Result.map_error ~f:(fun err ->
                          Error.tag_arg (Error.of_string err)
                            "Could not parse JSON as an extensional block from \
                             file"
                            path String.sexp_of_t )
                   |> Deferred.return
                 in
                 send_extensional_block extensional_block
               else
                 (* should be unreachable *)
                 failwith
                   "Expected exactly one of precomputed, extensional flags"
             with
             | Ok () ->
                 if log_successes then
                   Format.printf "Sent block to archive node from %s@." path ;
                 add_to_success_file path
             | Error err ->
                 Format.eprintf
                   "@[<v>Failed to send block to archive node from %s.@,\
                    Error:@,\
                    %s@]@."
                   path (Error.to_string_hum err) ;
                 add_to_failure_file path ) ) )

let receipt_chain_hash =
  let open Command.Let_syntax in
  Command.basic
    ~summary:
      "Compute the next receipt chain hash from the previous hash and \
       transaction ID"
    (let%map_open previous_hash =
       flag "--previous-hash"
         ~doc:"HASH Previous receipt chain hash, Base58Check-encoded"
         (required string)
     and transaction_id =
       flag "--transaction-id"
         ~doc:"TRANSACTION_ID Transaction ID, Base64-encoded" (required string)
     and index =
       flag "--index"
         ~doc:
           "NN For a zkApp, 0 for fee payer or 1-based index of account update"
         (optional string)
     in
     fun () ->
       let previous_hash =
         Receipt.Chain_hash.of_base58_check_exn previous_hash
       in
       let hash =
         match index with
         | None ->
             let signed_cmd =
               Signed_command.of_base64 transaction_id |> Or_error.ok_exn
             in
             Receipt.Chain_hash.cons_signed_command_payload
               (Signed_command_payload signed_cmd.payload) previous_hash
         | Some n ->
             let zkapp_cmd =
               Zkapp_command.of_base64 transaction_id |> Or_error.ok_exn
             in
             let receipt_elt =
               let _txn_commitment, full_txn_commitment =
                 Zkapp_command.get_transaction_commitments zkapp_cmd
               in
               Receipt.Zkapp_command_elt.Zkapp_command_commitment
                 full_txn_commitment
             in
             let account_update_index = Mina_numbers.Index.of_string n in
             Receipt.Chain_hash.cons_zkapp_command_commitment
               account_update_index receipt_elt previous_hash
       in
       printf "%s\n" (Receipt.Chain_hash.to_base58_check hash) )

let chain_id_inputs =
  let open Deferred.Let_syntax in
  Command.async ~summary:"Print the inputs that yield the current chain id"
    (Cli_lib.Background_daemon.rpc_init (Command.Param.all_unit [])
       ~f:(fun port () ->
         let open Daemon_rpcs in
         match%map Client.dispatch Chain_id_inputs.rpc () port with
         | Ok
             ( genesis_state_hash
             , genesis_constants
             , snark_keys
             , protocol_major_version ) ->
             let open Format in
             printf
               "@[<v>Genesis state hash: %s@,\
                @[<v 2>Genesis_constants:@,\
                Protocol:          %a@,\
                Txn pool max size: %d@,\
                Num accounts:      %a@,\
                @]@,\
                @[<v 2>Snark keys:@,\
                %a@]@,\
                Protocol major version: %d@]@."
               (State_hash.to_base58_check genesis_state_hash)
               Yojson.Safe.pp
               (Genesis_constants.Protocol.to_yojson genesis_constants.protocol)
               genesis_constants.txpool_max_size
               (pp_print_option
                  ~none:(fun ppf () -> pp_print_string ppf "None")
                  pp_print_int )
               genesis_constants.num_accounts
               (pp_print_list ~pp_sep:pp_print_cut pp_print_string)
               snark_keys protocol_major_version
         | Error err ->
             Format.eprintf "Could not get chain id inputs: %s@."
               (Error.to_string_hum err) ) )

let hash_transaction =
  let open Command.Let_syntax in
  Command.basic
    ~summary:"Compute the hash of a transaction from its transaction ID"
    (let%map_open transaction_id =
       flag "--transaction-id" ~doc:"ID ID of the transaction to hash"
         (required string)
     in
     fun () ->
       match Transaction_hash.hash_of_transaction_id transaction_id with
       | Ok hash ->
           printf "%s\n" (Transaction_hash.to_base58_check hash)
       | Error err ->
           Format.eprintf "Could not hash transaction: %s@."
             (Error.to_string_hum err) )

let humanize_graphql_error
    ~(graphql_endpoint : Uri.t Cli_lib.Flag.Types.with_name) = function
  | `Failed_request e ->
      Error.create "Unable to connect to Mina daemon" () (fun () ->
          Sexp.List
            [ List [ Atom "uri"; Atom (Uri.to_string graphql_endpoint.value) ]
            ; List [ Atom "uri_flag"; Atom graphql_endpoint.name ]
            ; List [ Atom "error_message"; Atom e ]
            ] )
  | `Graphql_error e ->
      Error.createf "GraphQL error: %s" e

let runtime_config =
  Command.async
    ~summary:"Compute the runtime configuration used by a running daemon"
    (Cli_lib.Background_daemon.graphql_init (Command.Param.return ())
       ~f:(fun graphql_endpoint () ->
         match%bind
           Graphql_client.query
             Graphql_queries.Runtime_config.(make @@ makeVariables ())
             graphql_endpoint
         with
         | Ok runtime_config ->
             Format.printf "%s@."
               (Yojson.Basic.pretty_to_string runtime_config.runtimeConfig) ;
             return ()
         | Error err ->
             Format.eprintf
               "@[<v>Failed to retrieve runtime configuration. Error:@,%s@]@."
               (Error.to_string_hum
                  (humanize_graphql_error ~graphql_endpoint err) ) ;
             exit 1 ) )

let thread_graph =
  Command.async
    ~summary:
      "Return a Graphviz Dot graph representation of the internal thread \
       hierarchy"
    (Cli_lib.Background_daemon.graphql_init (Command.Param.return ())
       ~f:(fun graphql_endpoint () ->
         match%bind
           Graphql_client.query
             Graphql_queries.Thread_graph.(make @@ makeVariables ())
             graphql_endpoint
         with
         | Ok graph ->
             print_endline graph.threadGraph ;
             return ()
         | Error e ->
             Format.eprintf
               "@[<v>Failed to retrieve runtime configuration. Error:@,%s@]@."
               (Error.to_string_hum
                  (humanize_graphql_error ~graphql_endpoint e) ) ;
             exit 1 ) )

let itn_create_accounts =
  Command.async ~summary:"Fund new accounts for incentivized testnet"
    (let open Command.Param in
    let privkey_path = Cli_lib.Flag.privkey_read_path in
    let key_prefix =
      flag "--key-prefix" ~doc:"STRING prefix of keyfiles" (required string)
    in
    let num_accounts =
      flag "--num-accounts" ~doc:"NN Number of new accounts" (required int)
    in
    let fee =
      flag "--fee"
        ~doc:
          (sprintf "NN Fee in nanomina paid to create an account (minimum: %s)"
             Mina_compile_config.minimum_user_command_fee_string )
        (required int)
    in
    let amount =
      flag "--amount"
        ~doc:"NN Amount in nanomina to be divided among new accounts"
        (required int)
    in
    let args = Args.zip5 privkey_path key_prefix num_accounts fee amount in
    Cli_lib.Background_daemon.rpc_init args ~f:Itn.create_accounts)

module Visualization = struct
  let create_command (type rpc_response) ~name ~f
      (rpc : (string, rpc_response) Rpc.Rpc.t) =
    let open Deferred.Let_syntax in
    Command.async
      ~summary:(sprintf !"Produce a visualization of the %s" name)
      (Cli_lib.Background_daemon.rpc_init
         Command.Param.(anon @@ ("output-filepath" %: string))
         ~f:(fun port filename ->
           let%map message =
             match%map Daemon_rpcs.Client.dispatch rpc filename port with
             | Ok response ->
                 f filename response
             | Error e ->
                 sprintf "Could not save file: %s\n" (Error.to_string_hum e)
           in
           print_string message ) )

  module Frontier = struct
    let name = "transition-frontier"

    let command =
      create_command ~name Daemon_rpcs.Visualization.Frontier.rpc
        ~f:(fun filename -> function
        | `Active () ->
            Visualization_message.success name filename
        | `Bootstrapping ->
            Visualization_message.bootstrap name )
  end

  module Registered_masks = struct
    let name = "registered-masks"

    let command =
      create_command ~name Daemon_rpcs.Visualization.Registered_masks.rpc
        ~f:(fun filename () -> Visualization_message.success name filename)
  end

  let command_group =
    Command.group ~summary:"Visualize data structures special to Mina"
      [ (Frontier.name, Frontier.command)
      ; (Registered_masks.name, Registered_masks.command)
      ]
end

let accounts =
  Command.group ~summary:"Client commands concerning account management"
    ~preserve_subcommand_order:()
    [ ("list", list_accounts)
    ; ("create", create_account)
    ; ("import", import_key)
    ; ("export", export_key)
    ; ("unlock", unlock_account)
    ; ("lock", lock_account)
    ]

let client =
  Command.group ~summary:"Lightweight client commands"
    ~preserve_subcommand_order:()
    [ ("get-balance", get_balance_graphql)
    ; ("get-tokens", get_tokens_graphql)
    ; ("send-payment", send_payment_graphql)
    ; ("delegate-stake", delegate_stake_graphql)
    ; ("cancel-transaction", cancel_transaction_graphql)
    ; ("set-snark-worker", set_snark_worker)
    ; ("set-snark-work-fee", set_snark_work_fee)
    ; ("export-logs", Export_logs.export_via_graphql)
    ; ("export-local-logs", Export_logs.export_locally)
    ; ("stop-daemon", stop_daemon)
    ; ("status", status)
    ]

let client_trustlist_group =
  Command.group ~summary:"Client trustlist management"
    ~preserve_subcommand_order:()
    [ ("add", trustlist_add)
    ; ("list", trustlist_list)
    ; ("remove", trustlist_remove)
    ]

let advanced =
  let cmds0 =
    [ ("get-nonce", get_nonce_cmd)
    ; ("client-trustlist", client_trustlist_group)
    ; ("get-trust-status", get_trust_status)
    ; ("get-trust-status-all", get_trust_status_all)
    ; ("get-public-keys", get_public_keys)
    ; ("reset-trust-status", reset_trust_status)
    ; ("batch-send-payments", batch_send_payments)
    ; ("status-clear-hist", status_clear_hist)
    ; ("wrap-key", wrap_key)
    ; ("dump-keypair", dump_keypair)
    ; ("constraint-system-digests", constraint_system_digests)
    ; ("start-tracing", start_tracing)
    ; ("stop-tracing", stop_tracing)
    ; ("start-internal-tracing", start_internal_tracing)
    ; ("stop-internal-tracing", stop_internal_tracing)
    ; ("snark-job-list", snark_job_list)
    ; ("pooled-user-commands", pooled_user_commands)
    ; ("pooled-zkapp-commands", pooled_zkapp_commands)
    ; ("snark-pool-list", snark_pool_list)
    ; ("pending-snark-work", pending_snark_work)
    ; ("compile-time-constants", compile_time_constants)
    ; ("node-status", node_status)
    ; ("visualization", Visualization.command_group)
    ; ("verify-receipt", verify_receipt)
    ; ("generate-keypair", Cli_lib.Commands.generate_keypair)
    ; ("validate-keypair", Cli_lib.Commands.validate_keypair)
    ; ("validate-transaction", Cli_lib.Commands.validate_transaction)
    ; ("send-rosetta-transactions", send_rosetta_transactions_graphql)
    ; ("time-offset", get_time_offset_graphql)
    ; ("get-peers", get_peers_graphql)
    ; ("add-peers", add_peers_graphql)
    ; ("object-lifetime-statistics", object_lifetime_statistics)
    ; ("archive-blocks", archive_blocks)
    ; ("compute-receipt-chain-hash", receipt_chain_hash)
    ; ("hash-transaction", hash_transaction)
    ; ("set-coinbase-receiver", set_coinbase_receiver_graphql)
    ; ("chain-id-inputs", chain_id_inputs)
    ; ("runtime-config", runtime_config)
    ; ("vrf", Cli_lib.Commands.Vrf.command_group)
    ; ("thread-graph", thread_graph)
    ]
  in
  let cmds =
    if Mina_compile_config.itn_features then
      ("itn-create-accounts", itn_create_accounts) :: cmds0
    else cmds0
  in
  Command.group ~summary:"Advanced client commands" cmds

let ledger =
  Command.group ~summary:"Ledger commands"
    [ ("export", export_ledger)
    ; ("hash", hash_ledger)
    ; ("currency", currency_in_ledger)
    ]

let libp2p =
  Command.group ~summary:"Libp2p commands"
    [ ("generate-keypair", generate_libp2p_keypair) ]<|MERGE_RESOLUTION|>--- conflicted
+++ resolved
@@ -1041,11 +1041,7 @@
                               Currency.Amount.Signed.of_fee
                                 (to_signed_fee_exn f.sign
                                    (Currency.Amount.to_fee f.fee_magnitude) )
-<<<<<<< HEAD
-                          ; supply_increase = w.supply_increase
-=======
                           ; supply_increase = w.supply_change.fee_magnitude
->>>>>>> 9fb710f4
                           ; source_first_pass_ledger_hash =
                               w.source_first_pass_ledger_hash
                           ; target_first_pass_ledger_hash =
