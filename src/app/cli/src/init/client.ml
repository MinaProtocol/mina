open Core
open Async
open Signature_lib
open Mina_base
open Mina_transaction

module Client = Graphql_lib.Client.Make (struct
  let preprocess_variables_string = Fn.id

  let headers = String.Map.empty
end)

module Args = struct
  open Command.Param

  let zip2 = map2 ~f:(fun arg1 arg2 -> (arg1, arg2))

  let zip3 = map3 ~f:(fun arg1 arg2 arg3 -> (arg1, arg2, arg3))

  let zip4 arg1 arg2 arg3 arg4 =
    return (fun a b c d -> (a, b, c, d)) <*> arg1 <*> arg2 <*> arg3 <*> arg4

  let zip5 arg1 arg2 arg3 arg4 arg5 =
    return (fun a b c d e -> (a, b, c, d, e))
    <*> arg1 <*> arg2 <*> arg3 <*> arg4 <*> arg5

  let zip6 arg1 arg2 arg3 arg4 arg5 arg6 =
    return (fun a b c d e f -> (a, b, c, d, e, f))
    <*> arg1 <*> arg2 <*> arg3 <*> arg4 <*> arg5 <*> arg6

  let zip7 arg1 arg2 arg3 arg4 arg5 arg6 arg7 =
    return (fun a b c d e f g -> (a, b, c, d, e, f, g))
    <*> arg1 <*> arg2 <*> arg3 <*> arg4 <*> arg5 <*> arg6 <*> arg7
end

let or_error_str ~f_ok ~error = function
  | Ok x ->
      f_ok x
  | Error e ->
      sprintf "%s\n%s\n" error (Error.to_string_hum e)

let stop_daemon =
  let open Deferred.Let_syntax in
  let open Daemon_rpcs in
  let open Command.Param in
  Command.async ~summary:"Stop the daemon"
    (Cli_lib.Background_daemon.rpc_init (return ()) ~f:(fun port () ->
         let%map res = Daemon_rpcs.Client.dispatch Stop_daemon.rpc () port in
         printf "%s"
           (or_error_str res
              ~f_ok:(fun _ -> "Daemon stopping\n")
              ~error:"Daemon likely stopped" ) ) )

let get_balance_graphql =
  let open Command.Param in
  let pk_flag =
    flag "--public-key" ~aliases:[ "public-key" ]
      ~doc:"PUBLICKEY Public key for which you want to check the balance"
      (required Cli_lib.Arg_type.public_key_compressed)
  in
  let token_flag =
    flag "--token" ~aliases:[ "token" ]
      ~doc:"TOKEN_ID The token ID for the account"
      (optional_with_default Token_id.default Cli_lib.Arg_type.token_id)
  in
  Command.async ~summary:"Get balance associated with a public key"
    (Cli_lib.Background_daemon.graphql_init (Args.zip2 pk_flag token_flag)
       ~f:(fun graphql_endpoint (public_key, token) ->
         let%map response =
           Graphql_client.query_exn
             Graphql_queries.Get_tracked_account.(
               make @@ makeVariables ~public_key ~token ())
             graphql_endpoint
         in
         match response.account with
         | Some account ->
             if Token_id.(equal default) token then
               printf "Balance: %s mina\n"
                 (Currency.Balance.to_mina_string account.balance.total)
             else
               printf "Balance: %s tokens\n"
                 (Currency.Balance.to_mina_string account.balance.total)
         | None ->
             printf "There are no funds in this account\n" ) )

let get_tokens_graphql =
  let open Command.Param in
  let pk_flag =
    flag "--public-key" ~aliases:[ "public-key" ]
      ~doc:"PUBLICKEY Public key for which you want to find accounts"
      (required Cli_lib.Arg_type.public_key_compressed)
  in
  Command.async ~summary:"Get all token IDs that a public key has accounts for"
    (Cli_lib.Background_daemon.graphql_init pk_flag
       ~f:(fun graphql_endpoint public_key ->
         let%map response =
           Graphql_client.query_exn
             Graphql_queries.Get_all_accounts.(
               make @@ makeVariables ~public_key ())
             graphql_endpoint
         in
         printf "Accounts are held for token IDs:\n" ;
         Array.iter response.accounts ~f:(fun account ->
             printf "%s " (Token_id.to_string account.tokenId) ) ) )

let get_time_offset_graphql =
  Command.async
    ~summary:
      "Get the time offset in seconds used by the daemon to convert real time \
       into blockchain time"
    (Cli_lib.Background_daemon.graphql_init (Command.Param.return ())
       ~f:(fun graphql_endpoint () ->
         let%map response =
           Graphql_client.query_exn
             Graphql_queries.Time_offset.(make @@ makeVariables ())
             graphql_endpoint
         in
         let time_offset = response.timeOffset in
         printf
           "Current time offset:\n\
            %i\n\n\
            Start other daemons with this offset by setting the \
            MINA_TIME_OFFSET environment variable in the shell before \
            executing them:\n\
            export MINA_TIME_OFFSET=%i\n"
           time_offset time_offset ) )

let print_trust_statuses statuses json =
  if json then
    printf "%s\n"
      (Yojson.Safe.to_string
         (`List
           (List.map
              ~f:(fun (peer, status) ->
                `List
                  [ Network_peer.Peer.to_yojson peer
                  ; Trust_system.Peer_status.to_yojson status
                  ] )
              statuses ) ) )
  else
    let ban_status status =
      match status.Trust_system.Peer_status.banned with
      | Unbanned ->
          "Unbanned"
      | Banned_until tm ->
          sprintf "Banned_until %s" (Time.to_string_abs tm ~zone:Time.Zone.utc)
    in
    List.fold ~init:()
      ~f:(fun () (peer, status) ->
        printf "%s, %0.04f, %s\n"
          (Network_peer.Peer.to_multiaddr_string peer)
          status.trust (ban_status status) )
      statuses

let round_trust_score trust_status =
  let open Trust_system.Peer_status in
  let trust = Float.round_decimal trust_status.trust ~decimal_digits:4 in
  { trust_status with trust }

let get_trust_status =
  let open Command.Param in
  let open Deferred.Let_syntax in
  let address_flag =
    flag "--ip-address" ~aliases:[ "ip-address" ]
      ~doc:
        "IP An IPv4 or IPv6 address for which you want to query the trust \
         status"
      (required Cli_lib.Arg_type.ip_address)
  in
  let json_flag = Cli_lib.Flag.json in
  let flags = Args.zip2 address_flag json_flag in
  Command.async ~summary:"Get the trust status associated with an IP address"
    (Cli_lib.Background_daemon.rpc_init flags ~f:(fun port (ip_address, json) ->
         match%map
           Daemon_rpcs.Client.dispatch Daemon_rpcs.Get_trust_status.rpc
             ip_address port
         with
         | Ok statuses ->
             print_trust_statuses
               (List.map
                  ~f:(fun (peer, status) -> (peer, round_trust_score status))
                  statuses )
               json
         | Error e ->
             printf "Failed to get trust status %s\n" (Error.to_string_hum e) )
    )

let ip_trust_statuses_to_yojson ip_trust_statuses =
  let items =
    List.map ip_trust_statuses ~f:(fun (ip_addr, status) ->
        `Assoc
          [ ("ip", `String (Unix.Inet_addr.to_string ip_addr))
          ; ("status", Trust_system.Peer_status.to_yojson status)
          ] )
  in
  `List items

let get_trust_status_all =
  let open Command.Param in
  let open Deferred.Let_syntax in
  let nonzero_flag =
    flag "--nonzero-only" ~aliases:[ "nonzero-only" ] no_arg
      ~doc:"Only show trust statuses whose trust score is nonzero"
  in
  let json_flag = Cli_lib.Flag.json in
  let flags = Args.zip2 nonzero_flag json_flag in
  Command.async
    ~summary:"Get trust statuses for all peers known to the trust system"
    (Cli_lib.Background_daemon.rpc_init flags ~f:(fun port (nonzero, json) ->
         match%map
           Daemon_rpcs.Client.dispatch Daemon_rpcs.Get_trust_status_all.rpc ()
             port
         with
         | Ok ip_trust_statuses ->
             (* always round the trust scores for display *)
             let ip_rounded_trust_statuses =
               List.map ip_trust_statuses ~f:(fun (ip_addr, status) ->
                   (ip_addr, round_trust_score status) )
             in
             let filtered_ip_trust_statuses =
               if nonzero then
                 List.filter ip_rounded_trust_statuses
                   ~f:(fun (_ip_addr, status) ->
                     not Float.(equal status.trust zero) )
               else ip_rounded_trust_statuses
             in
             print_trust_statuses filtered_ip_trust_statuses json
         | Error e ->
             printf "Failed to get trust statuses %s\n" (Error.to_string_hum e) )
    )

let reset_trust_status =
  let open Command.Param in
  let open Deferred.Let_syntax in
  let address_flag =
    flag "--ip-address" ~aliases:[ "ip-address" ]
      ~doc:
        "IP An IPv4 or IPv6 address for which you want to reset the trust \
         status"
      (required Cli_lib.Arg_type.ip_address)
  in
  let json_flag = Cli_lib.Flag.json in
  let flags = Args.zip2 address_flag json_flag in
  Command.async ~summary:"Reset the trust status associated with an IP address"
    (Cli_lib.Background_daemon.rpc_init flags ~f:(fun port (ip_address, json) ->
         match%map
           Daemon_rpcs.Client.dispatch Daemon_rpcs.Reset_trust_status.rpc
             ip_address port
         with
         | Ok status ->
             print_trust_statuses status json
         | Error e ->
             printf "Failed to reset trust status %s\n" (Error.to_string_hum e) )
    )

let get_public_keys =
  let open Daemon_rpcs in
  let open Command.Param in
  let with_details_flag =
    flag "--with-details" ~aliases:[ "with-details" ] no_arg
      ~doc:"Show extra details (eg. balance, nonce) in addition to public keys"
  in
  let error_ctx = "Failed to get public-keys" in
  Command.async ~summary:"Get public keys"
    (Cli_lib.Background_daemon.rpc_init
       (Args.zip2 with_details_flag Cli_lib.Flag.json)
       ~f:(fun port (is_balance_included, json) ->
         if is_balance_included then
           Daemon_rpcs.Client.dispatch_pretty_message ~json
             ~join_error:Or_error.join ~error_ctx
             (module Cli_lib.Render.Public_key_with_details)
             Get_public_keys_with_details.rpc () port
         else
           Daemon_rpcs.Client.dispatch_pretty_message ~json
             ~join_error:Or_error.join ~error_ctx
             (module Cli_lib.Render.String_list_formatter)
             Get_public_keys.rpc () port ) )

let read_json filepath ~flag =
  let%map res =
    Deferred.Or_error.try_with ~here:[%here] (fun () ->
        let%map json_contents = Reader.file_contents filepath in
        Ok (Yojson.Safe.from_string json_contents) )
  in
  match res with
  | Ok c ->
      c
  | Error e ->
      Or_error.errorf "Could not read %s at %s\n%s" flag filepath
        (Error.to_string_hum e)

let verify_receipt =
  let open Deferred.Let_syntax in
  let open Daemon_rpcs in
  let open Command.Param in
  let open Cli_lib.Arg_type in
  let proof_path_flag =
    flag "--proof-path" ~aliases:[ "proof-path" ]
      ~doc:"PROOFFILE File to read json version of payment receipt"
      (required string)
  in
  let payment_path_flag =
    flag "--payment-path" ~aliases:[ "payment-path" ]
      ~doc:"PAYMENTPATH File to read json version of verifying payment"
      (required string)
  in
  let address_flag =
    flag "--address" ~aliases:[ "address" ]
      ~doc:"PUBLICKEY Public-key address of sender"
      (required public_key_compressed)
  in
  let token_flag =
    flag "--token" ~aliases:[ "token" ]
      ~doc:"TOKEN_ID The token ID for the account"
      (optional_with_default Token_id.default Cli_lib.Arg_type.token_id)
  in
  Command.async ~summary:"Verify a receipt of a sent payment"
    (Cli_lib.Background_daemon.rpc_init
       (Args.zip4 payment_path_flag proof_path_flag address_flag token_flag)
       ~f:(fun port (payment_path, proof_path, pk, token_id) ->
         let account_id = Account_id.create pk token_id in
         let dispatch_result =
           let open Deferred.Or_error.Let_syntax in
           let%bind payment_json =
             read_json payment_path ~flag:"payment-path"
           in
           let%bind proof_json = read_json proof_path ~flag:"proof-path" in
           let to_deferred_or_error result ~error =
             Result.map_error result ~f:(fun s ->
                 Error.of_string (sprintf "%s: %s" error s) )
             |> Deferred.return
           in
           let%bind payment =
             User_command.of_yojson payment_json
             |> to_deferred_or_error
                  ~error:
                    (sprintf "Payment file %s has invalid json format"
                       payment_path )
           and proof =
             [%of_yojson: Receipt.Chain_hash.t * User_command.t list] proof_json
             |> to_deferred_or_error
                  ~error:
                    (sprintf "Proof file %s has invalid json format" proof_path)
           in
           Daemon_rpcs.Client.dispatch Verify_proof.rpc
             (account_id, payment, proof)
             port
         in
         match%map dispatch_result with
         | Ok (Ok ()) ->
             printf "Payment is valid on the existing blockchain!\n"
         | Error e | Ok (Error e) ->
             eprintf "Error verifying the receipt: %s\n" (Error.to_string_hum e) )
    )

let get_nonce :
       rpc:(Account_id.t, Account.Nonce.t option Or_error.t) Rpc.Rpc.t
    -> Account_id.t
    -> Host_and_port.t
    -> (Account.Nonce.t, string) Deferred.Result.t =
 fun ~rpc account_id port ->
  let open Deferred.Let_syntax in
  let%map res = Daemon_rpcs.Client.dispatch rpc account_id port in
  match Or_error.join res with
  | Ok (Some n) ->
      Ok n
  | Ok None ->
      Error "No account found at that public_key"
  | Error e ->
      Error (Error.to_string_hum e)

let get_nonce_cmd =
  let open Command.Param in
  (* Ignores deprecation of public_key type for backwards compatibility *)
  let[@warning "-3"] address_flag =
    flag "--address" ~aliases:[ "address" ]
      ~doc:"PUBLICKEY Public-key address you want the nonce for"
      (required Cli_lib.Arg_type.public_key_compressed)
  in
  let token_flag =
    flag "--token" ~aliases:[ "token" ]
      ~doc:"TOKEN_ID The token ID for the account"
      (optional_with_default Token_id.default Cli_lib.Arg_type.token_id)
  in
  let flags = Args.zip2 address_flag token_flag in
  Command.async ~summary:"Get the current nonce for an account"
    (Cli_lib.Background_daemon.rpc_init flags ~f:(fun port (pk, token_flag) ->
         let account_id = Account_id.create pk token_flag in
         match%bind
           get_nonce ~rpc:Daemon_rpcs.Get_nonce.rpc account_id port
         with
         | Error e ->
             eprintf "Failed to get nonce\n%s\n" e ;
             exit 2
         | Ok nonce ->
             printf "%s\n" (Account.Nonce.to_string nonce) ;
             exit 0 ) )

let status =
  let open Daemon_rpcs in
  let flag = Args.zip2 Cli_lib.Flag.json Cli_lib.Flag.performance in
  Command.async ~summary:"Get running daemon status"
    (Cli_lib.Background_daemon.rpc_init flag ~f:(fun port (json, performance) ->
         Daemon_rpcs.Client.dispatch_pretty_message ~json ~join_error:Fn.id
           ~error_ctx:"Failed to get status"
           (module Daemon_rpcs.Types.Status)
           Get_status.rpc
           (if performance then `Performance else `None)
           port ) )

let status_clear_hist =
  let open Daemon_rpcs in
  let flag = Args.zip2 Cli_lib.Flag.json Cli_lib.Flag.performance in
  Command.async ~summary:"Clear histograms reported in status"
    (Cli_lib.Background_daemon.rpc_init flag ~f:(fun port (json, performance) ->
         Daemon_rpcs.Client.dispatch_pretty_message ~json ~join_error:Fn.id
           ~error_ctx:"Failed to clear histograms reported in status"
           (module Daemon_rpcs.Types.Status)
           Clear_hist_status.rpc
           (if performance then `Performance else `None)
           port ) )

let get_nonce_exn ~rpc public_key port =
  match%bind get_nonce ~rpc public_key port with
  | Error e ->
      eprintf "Failed to get nonce\n%s\n" e ;
      exit 3
  | Ok nonce ->
      return nonce

let unwrap_user_command (`UserCommand x) = x

let batch_send_payments =
  let module Payment_info = struct
    type t =
      { receiver : string
      ; amount : Currency.Amount.t
      ; fee : Currency.Fee.t
      ; valid_until : Mina_numbers.Global_slot_since_genesis.t option
            [@sexp.option]
      }
    [@@deriving sexp]
  end in
  let payment_path_flag = Command.Param.(anon @@ ("payments-file" %: string)) in
  let get_infos payments_path =
    match%bind
      Reader.load_sexp payments_path [%of_sexp: Payment_info.t list]
    with
    | Ok x ->
        return x
    | Error _ ->
        let sample_info () : Payment_info.t =
          let keypair = Keypair.create () in
          { Payment_info.receiver =
              Public_key.(
                Compressed.to_base58_check (compress keypair.public_key))
          ; valid_until =
              Some (Mina_numbers.Global_slot_since_genesis.random ())
          ; amount = Currency.Amount.of_nanomina_int_exn (Random.int 100)
          ; fee = Currency.Fee.of_nanomina_int_exn (Random.int 100)
          }
        in
        eprintf "Could not read payments from %s.\n" payments_path ;
        eprintf
          "The file should be a sexp list of payments with optional expiry \
           slot number \"valid_until\". Here is an example file:\n\
           %s\n"
          (Sexp.to_string_hum
             ([%sexp_of: Payment_info.t list]
                (List.init 3 ~f:(fun _ -> sample_info ())) ) ) ;
        exit 5
  in
  let main port (privkey_path, payments_path) =
    let open Deferred.Let_syntax in
    let%bind keypair =
      Secrets.Keypair.Terminal_stdin.read_exn ~which:"Mina keypair" privkey_path
    and infos = get_infos payments_path in
    let ts : User_command_input.t list =
      List.map infos ~f:(fun { receiver; valid_until; amount; fee } ->
          let signer_pk = Public_key.compress keypair.public_key in
          let receiver_pk =
            Public_key.of_base58_check_decompress_exn receiver
          in
          User_command_input.create ~signer:signer_pk ~fee
            ~fee_payer_pk:signer_pk ~memo:Signed_command_memo.empty ~valid_until
            ~body:(Payment { receiver_pk; amount })
            ~sign_choice:(User_command_input.Sign_choice.Keypair keypair) () )
    in
    Daemon_rpcs.Client.dispatch_with_message Daemon_rpcs.Send_user_commands.rpc
      ts port
      ~success:(fun _ -> "Successfully enqueued payments in pool")
      ~error:(fun e ->
        sprintf "Failed to send payments %s" (Error.to_string_hum e) )
      ~join_error:Or_error.join
  in
  Command.async ~summary:"Send multiple payments from a file"
    (Cli_lib.Background_daemon.rpc_init
       (Args.zip2 Cli_lib.Flag.privkey_read_path payment_path_flag)
       ~f:main )

let transaction_id_to_string id =
  Yojson.Basic.to_string (Graphql_lib.Scalars.TransactionId.serialize id)

let send_payment_graphql =
  let open Command.Param in
  let open Cli_lib.Arg_type in
  let receiver_flag =
    flag "--receiver" ~aliases:[ "receiver" ]
      ~doc:"PUBLICKEY Public key to which you want to send money"
      (required public_key_compressed)
  in
  let amount_flag =
    flag "--amount" ~aliases:[ "amount" ]
      ~doc:"VALUE Payment amount you want to send" (required txn_amount)
  in
  let args =
    Args.zip3 Cli_lib.Flag.signed_command_common receiver_flag amount_flag
  in
  Command.async ~summary:"Send payment to an address"
    (Cli_lib.Background_daemon.graphql_init args
       ~f:(fun
            graphql_endpoint
            ({ Cli_lib.Flag.sender; fee; nonce; memo }, receiver, amount)
          ->
         let%map response =
           let input =
             Mina_graphql.Types.Input.SendPaymentInput.make_input ~to_:receiver
               ~from:sender ~amount ~fee ?memo ?nonce ()
           in
           Graphql_client.query_exn
             Graphql_queries.Send_payment.(make @@ makeVariables ~input ())
             graphql_endpoint
         in
         printf "Dispatched payment with ID %s\n"
           (transaction_id_to_string response.sendPayment.payment.id) ) )

let delegate_stake_graphql =
  let open Command.Param in
  let open Cli_lib.Arg_type in
  let receiver_flag =
    flag "--receiver" ~aliases:[ "receiver" ]
      ~doc:"PUBLICKEY Public key to which you want to delegate your stake"
      (required public_key_compressed)
  in
  let args = Args.zip2 Cli_lib.Flag.signed_command_common receiver_flag in
  Command.async ~summary:"Delegate your stake to another public key"
    (Cli_lib.Background_daemon.graphql_init args
       ~f:(fun
            graphql_endpoint
            ({ Cli_lib.Flag.sender; fee; nonce; memo }, receiver)
          ->
         let%map response =
           Graphql_client.query_exn
             Graphql_queries.Send_delegation.(
               make
               @@ makeVariables ~receiver ~sender
                    ~fee:(Currency.Fee.to_uint64 fee)
                    ?nonce ?memo ())
             graphql_endpoint
         in
         printf "Dispatched stake delegation with ID %s\n"
           (transaction_id_to_string response.sendDelegation.delegation.id) ) )

let cancel_transaction_graphql =
  let txn_id_flag =
    Command.Param.(
      flag "--id" ~aliases:[ "id" ] ~doc:"ID Transaction ID to be cancelled"
        (required Cli_lib.Arg_type.user_command))
  in
  Command.async
    ~summary:
      "Cancel a transaction -- this submits a replacement transaction with a \
       fee larger than the cancelled transaction."
    (Cli_lib.Background_daemon.graphql_init txn_id_flag
       ~f:(fun graphql_endpoint user_command ->
         let receiver_pk = Signed_command.receiver_pk user_command in
         let cancel_sender_pk = Signed_command.fee_payer_pk user_command in
         let open Deferred.Let_syntax in
         let cancel_fee =
           let fee = Currency.Fee.to_uint64 (Signed_command.fee user_command) in
           let replace_fee =
             Currency.Fee.to_uint64 Network_pool.Indexed_pool.replace_fee
           in
           let open Unsigned.UInt64.Infix in
           (* fee amount "inspired by" network_pool/indexed_pool.ml *)
           Currency.Fee.of_uint64 (fee + replace_fee)
         in
         printf "Fee to cancel transaction is %s coda.\n"
           (Currency.Fee.to_mina_string cancel_fee) ;
         let cancel_query =
           let input =
             Mina_graphql.Types.Input.SendPaymentInput.make_input
               ~to_:receiver_pk ~from:cancel_sender_pk
               ~amount:Currency.Amount.zero ~fee:cancel_fee
               ~nonce:(Signed_command.nonce user_command)
               ()
           in
           Graphql_queries.Send_payment.(make @@ makeVariables ~input ())
         in
         let%map cancel_response =
           Graphql_client.query_exn cancel_query graphql_endpoint
         in
         printf "🛑 Cancelled transaction! Cancel ID: %s\n"
           (transaction_id_to_string cancel_response.sendPayment.payment.id) )
    )

let send_rosetta_transactions_graphql =
  Command.async
    ~summary:
      "Dispatch one or more transactions, provided to stdin in rosetta format"
    (Cli_lib.Background_daemon.graphql_init (Command.Param.return ())
       ~f:(fun graphql_endpoint () ->
         let lexbuf = Lexing.from_channel In_channel.stdin in
         let lexer = Yojson.init_lexer () in
         match%bind
           Deferred.Or_error.try_with ~here:[%here] (fun () ->
               Deferred.repeat_until_finished () (fun () ->
                   try
                     let transaction_json =
                       Yojson.Basic.from_lexbuf ~stream:true lexer lexbuf
                     in
                     let%map response =
                       Graphql_client.query_exn
                         Graphql_queries.Send_rosetta_transaction.(
                           make
                           @@ makeVariables ~transaction:transaction_json ())
                         graphql_endpoint
                     in
                     printf "Dispatched command with TRANSACTION_ID %s\n"
                       (transaction_id_to_string
                          response.sendRosettaTransaction.userCommand.id ) ;
                     `Repeat ()
                   with Yojson.End_of_input -> return (`Finished ()) ) )
         with
         | Ok () ->
             Deferred.return ()
         | Error err ->
             Format.eprintf "@[<v>Error:@,%a@,@]@."
               (Yojson.Safe.pretty_print ?std:None)
               (Error_json.error_to_yojson err) ;
             Core_kernel.exit 1 ) )

module Export_logs = struct
  let pp_export_result tarfile = printf "Exported logs to %s\n%!" tarfile

  let tarfile_flag =
    let open Command.Param in
    flag "--tarfile" ~aliases:[ "tarfile" ]
      ~doc:"STRING Basename of the tar archive (default: date_time)"
      (optional string)

  let export_via_graphql =
    Command.async ~summary:"Export daemon logs to tar archive"
      (Cli_lib.Background_daemon.graphql_init tarfile_flag
         ~f:(fun graphql_endpoint basename ->
           let%map response =
             Graphql_client.query_exn
               Graphql_queries.Export_logs.(make @@ makeVariables ?basename ())
               graphql_endpoint
           in
           pp_export_result response.exportLogs.exportLogs.tarfile ) )

  let export_locally =
    let run ~tarfile ~conf_dir =
      let open Mina_lib in
      let conf_dir = Conf_dir.compute_conf_dir conf_dir in
      fun () ->
        match%map Conf_dir.export_logs_to_tar ?basename:tarfile ~conf_dir with
        | Ok result ->
            pp_export_result result
        | Error err ->
            failwithf "Error when exporting logs: %s"
              (Error_json.error_to_yojson err |> Yojson.Safe.to_string)
              ()
    in
    let open Command.Let_syntax in
    Command.async ~summary:"Export local logs (no daemon) to tar archive"
      (let%map tarfile = tarfile_flag and conf_dir = Cli_lib.Flag.conf_dir in
       run ~tarfile ~conf_dir )
end

let wrap_key =
  Command.async ~summary:"Wrap a private key into a private key file"
    (let open Command.Let_syntax in
    let%map_open privkey_path = Cli_lib.Flag.privkey_write_path in
    Cli_lib.Exceptions.handle_nicely
    @@ fun () ->
    let open Deferred.Let_syntax in
    let%bind privkey =
      Secrets.Password.hidden_line_or_env "Private key: " ~env:"CODA_PRIVKEY"
    in
    let pk = Private_key.of_base58_check_exn (Bytes.to_string privkey) in
    let kp = Keypair.of_private_key_exn pk in
    Secrets.Keypair.Terminal_stdin.write_exn kp ~privkey_path)

let dump_keypair =
  Command.async ~summary:"Print out a keypair from a private key file"
    (let open Command.Let_syntax in
    let%map_open privkey_path = Cli_lib.Flag.privkey_read_path in
    Cli_lib.Exceptions.handle_nicely
    @@ fun () ->
    let open Deferred.Let_syntax in
    let%map kp =
      Secrets.Keypair.Terminal_stdin.read_exn ~which:"Mina keypair" privkey_path
    in
    printf "Public key: %s\nPrivate key: %s\n"
      ( kp.public_key |> Public_key.compress
      |> Public_key.Compressed.to_base58_check )
      (kp.private_key |> Private_key.to_base58_check))

let handle_export_ledger_response ~json = function
  | Error e ->
      Daemon_rpcs.Client.print_rpc_error e ;
      exit 1
  | Ok (Error e) ->
      printf !"Ledger not found: %s\n" (Error.to_string_hum e) ;
      exit 1
  | Ok (Ok accounts) ->
      if json then (
        Yojson.Safe.pretty_print Format.std_formatter
          (Runtime_config.Accounts.to_yojson
             (List.map accounts ~f:(fun a ->
                  Genesis_ledger_helper.Accounts.Single.of_account a None ) ) ) ;
        printf "\n" )
      else printf !"%{sexp:Account.t list}\n" accounts ;
      return ()

let export_ledger =
  let state_hash_flag =
    Command.Param.(
      flag "--state-hash" ~aliases:[ "state-hash" ]
        ~doc:
          "STATE-HASH State hash, if printing a staged ledger (default: state \
           hash for the best tip)"
        (optional string))
  in
  let ledger_kind =
    let available_ledgers =
      [ "staged-ledger"
      ; "snarked-ledger"
      ; "staking-epoch-ledger"
      ; "next-epoch-ledger"
      ]
    in
    let t =
      Command.Param.Arg_type.of_alist_exn
        (List.map available_ledgers ~f:(fun s -> (s, s)))
    in
    let ledger_args = String.concat ~sep:"|" available_ledgers in
    Command.Param.(anon (ledger_args %: t))
  in
  let plaintext_flag = Cli_lib.Flag.plaintext in
  let flags = Args.zip3 state_hash_flag plaintext_flag ledger_kind in
  Command.async
    ~summary:
      "Print the specified ledger (default: staged ledger at the best tip). \
       Note: Exporting snarked ledger is an expensive operation and can take a \
       few seconds"
    (Cli_lib.Background_daemon.rpc_init flags
       ~f:(fun port (state_hash, plaintext, ledger_kind) ->
         let check_for_state_hash () =
           if Option.is_some state_hash then (
             Format.eprintf "A state hash should not be given for %s@."
               ledger_kind ;
             Core_kernel.exit 1 )
         in
         let response =
           match ledger_kind with
           | "staged-ledger" ->
               let state_hash =
                 Option.map ~f:State_hash.of_base58_check_exn state_hash
               in
               Daemon_rpcs.Client.dispatch Daemon_rpcs.Get_ledger.rpc state_hash
                 port
           | "snarked-ledger" ->
               let state_hash =
                 Option.map ~f:State_hash.of_base58_check_exn state_hash
               in
               printf
                 "Generating snarked ledger(this may take a few seconds)...\n" ;
               Daemon_rpcs.Client.dispatch Daemon_rpcs.Get_snarked_ledger.rpc
                 state_hash port
           | "staking-epoch-ledger" ->
               check_for_state_hash () ;
               Daemon_rpcs.Client.dispatch Daemon_rpcs.Get_staking_ledger.rpc
                 Daemon_rpcs.Get_staking_ledger.Current port
           | "next-epoch-ledger" ->
               check_for_state_hash () ;
               Daemon_rpcs.Client.dispatch Daemon_rpcs.Get_staking_ledger.rpc
                 Daemon_rpcs.Get_staking_ledger.Next port
           | _ ->
               (* unreachable *)
               failwithf "Unknown ledger kind: %s" ledger_kind ()
         in
         response >>= handle_export_ledger_response ~json:(not plaintext) ) )

let hash_ledger =
  let open Command.Let_syntax in
  Command.async
    ~summary:
      "Print the Merkle root of the ledger contained in the specified file"
    (let%map ledger_file =
       Command.Param.(
         flag "--ledger-file"
           ~doc:"LEDGER-FILE File containing an exported ledger"
           (required string))
     and plaintext = Cli_lib.Flag.plaintext in
     fun () ->
       let process_accounts accounts =
         let constraint_constants =
           Genesis_constants.Constraint_constants.compiled
         in
         let packed_ledger =
           Genesis_ledger_helper.Ledger.packed_genesis_ledger_of_accounts
             ~depth:constraint_constants.ledger_depth accounts
         in
         let ledger = Lazy.force @@ Genesis_ledger.Packed.t packed_ledger in
         Format.printf "%s@."
           (Mina_ledger.Ledger.merkle_root ledger |> Ledger_hash.to_base58_check)
       in
       Deferred.return
       @@
       if plaintext then
         In_channel.with_file ledger_file ~f:(fun in_channel ->
             let sexp = In_channel.input_all in_channel |> Sexp.of_string in
             let accounts =
               lazy
                 (List.map
                    ([%of_sexp: Account.t list] sexp)
                    ~f:(fun acct -> (None, acct)) )
             in
             process_accounts accounts )
       else
         let json = Yojson.Safe.from_file ledger_file in
         match Runtime_config.Accounts.of_yojson json with
         | Ok runtime_accounts ->
             let accounts =
               lazy (Genesis_ledger_helper.Accounts.to_full runtime_accounts)
             in
             process_accounts accounts
         | Error err ->
             Format.eprintf "Could not parse JSON in file %s: %s@" ledger_file
               err ;
             ignore (exit 1 : 'a Deferred.t) )

let currency_in_ledger =
  let open Command.Let_syntax in
  Command.async
    ~summary:
      "Print the total currency for each token present in the ledger contained \
       in the specified file"
    (let%map ledger_file =
       Command.Param.(
         flag "--ledger-file"
           ~doc:"LEDGER-FILE File containing an exported ledger"
           (required string))
     and plaintext = Cli_lib.Flag.plaintext in
     fun () ->
       let process_accounts accounts =
         (* track currency total for each token
            use uint64 to make arithmetic simple
         *)
         let currency_tbl : Unsigned.UInt64.t Token_id.Table.t =
           Token_id.Table.create ()
         in
         List.iter accounts ~f:(fun (acct : Account.t) ->
             let token_id = Account.token acct in
             let balance = acct.balance |> Currency.Balance.to_uint64 in
             match Token_id.Table.find currency_tbl token_id with
             | None ->
                 Token_id.Table.add_exn currency_tbl ~key:token_id ~data:balance
             | Some total ->
                 let new_total = Unsigned.UInt64.add total balance in
                 Token_id.Table.set currency_tbl ~key:token_id ~data:new_total ) ;
         let tokens =
           Token_id.Table.keys currency_tbl
           |> List.dedup_and_sort ~compare:Token_id.compare
         in
         List.iter tokens ~f:(fun token ->
             let total =
               Token_id.Table.find_exn currency_tbl token
               |> Currency.Balance.of_uint64 |> Currency.Balance.to_mina_string
             in
             if Token_id.equal token Token_id.default then
               Format.printf "MINA: %s@." total
             else
               Format.printf "TOKEN %s: %s@." (Token_id.to_string token) total )
       in
       Deferred.return
       @@
       if plaintext then
         In_channel.with_file ledger_file ~f:(fun in_channel ->
             let sexp = In_channel.input_all in_channel |> Sexp.of_string in
             let accounts = [%of_sexp: Account.t list] sexp in
             process_accounts accounts )
       else
         let json = Yojson.Safe.from_file ledger_file in
         match Runtime_config.Accounts.of_yojson json with
         | Ok runtime_accounts ->
             let accounts =
               Genesis_ledger_helper.Accounts.to_full runtime_accounts
               |> List.map ~f:(fun (_sk_opt, acct) -> acct)
             in
             process_accounts accounts
         | Error err ->
             Format.eprintf "Could not parse JSON in file %s: %s@" ledger_file
               err ;
             ignore (exit 1 : 'a Deferred.t) )

let constraint_system_digests =
  Command.async ~summary:"Print MD5 digest of each SNARK constraint"
    (Command.Param.return (fun () ->
         (* TODO: Allow these to be configurable. *)
         let proof_level = Genesis_constants.Proof_level.compiled in
         let constraint_constants =
           Genesis_constants.Constraint_constants.compiled
         in
         let all =
           Transaction_snark.constraint_system_digests ~constraint_constants ()
           @ Blockchain_snark.Blockchain_snark_state.constraint_system_digests
               ~proof_level ~constraint_constants ()
         in
         let all =
           List.sort ~compare:(fun (k1, _) (k2, _) -> String.compare k1 k2) all
         in
         List.iter all ~f:(fun (k, v) -> printf "%s\t%s\n" k (Md5.to_hex v)) ;
         Deferred.unit ) )

let snark_job_list =
  let open Deferred.Let_syntax in
  let open Command.Param in
  Command.async
    ~summary:
      "List of snark jobs in JSON format that are yet to be included in the \
       blocks"
    (Cli_lib.Background_daemon.rpc_init (return ()) ~f:(fun port () ->
         match%map
           Daemon_rpcs.Client.dispatch_join_errors
             Daemon_rpcs.Snark_job_list.rpc () port
         with
         | Ok str ->
             printf "%s" str
         | Error e ->
             Daemon_rpcs.Client.print_rpc_error e ) )

let snark_pool_list =
  let open Command.Param in
  Command.async ~summary:"List of snark works in the snark pool in JSON format"
    (Cli_lib.Background_daemon.graphql_init (return ())
       ~f:(fun graphql_endpoint () ->
         Deferred.map
           (Graphql_client.query_exn
              Graphql_queries.Snark_pool.(make @@ makeVariables ())
              graphql_endpoint )
           ~f:(fun response ->
             let lst =
               [%to_yojson: Cli_lib.Graphql_types.Completed_works.t]
                 (Array.to_list
                    (Array.map
                       ~f:(fun w ->
                         { Cli_lib.Graphql_types.Completed_works.Work.work_ids =
                             Array.to_list w.work_ids
                         ; fee = w.fee
                         ; prover = w.prover
                         } )
                       response.snarkPool ) )
             in
             print_string (Yojson.Safe.to_string lst) ) ) )

let pooled_user_commands =
  let public_key_flag =
    Command.Param.(
      anon @@ maybe @@ ("public-key" %: Cli_lib.Arg_type.public_key_compressed))
  in
  Command.async
    ~summary:"Retrieve all the user commands that are pending inclusion"
    (Cli_lib.Background_daemon.graphql_init public_key_flag
       ~f:(fun graphql_endpoint public_key ->
         let module Q = Graphql_queries.Pooled_user_commands in
         let graphql = Q.(make @@ makeVariables ?public_key ()) in
         let%map response = Graphql_client.query_exn graphql graphql_endpoint in
         let json_response = Q.serialize response |> Q.toJson in
         print_string (Yojson.Basic.to_string json_response) ) )

let pooled_zkapp_commands =
  let public_key_flag =
    Command.Param.(
      anon @@ maybe @@ ("public-key" %: Cli_lib.Arg_type.public_key_compressed))
  in
  Command.async
    ~summary:"Retrieve all the zkApp commands that are pending inclusion"
    (Cli_lib.Background_daemon.graphql_init public_key_flag
       ~f:(fun graphql_endpoint maybe_public_key ->
         let public_key =
           Yojson.Safe.to_basic
           @@ [%to_yojson: Public_key.Compressed.t option] maybe_public_key
         in
         let graphql =
           Graphql_queries.Pooled_zkapp_commands.(
             make @@ makeVariables ~public_key ())
         in
         let%bind raw_response =
           Graphql_client.query_json_exn graphql graphql_endpoint
         in
         let%map json_response =
           try
             let kvs = Yojson.Safe.Util.to_assoc raw_response in
             List.hd_exn kvs |> snd |> return
           with _ ->
             eprintf "Failed to read result of pooled zkApp commands" ;
             exit 1
         in
         print_string (Yojson.Safe.to_string json_response) ) )

let to_signed_fee_exn sign magnitude =
  let sgn = match sign with `PLUS -> Sgn.Pos | `MINUS -> Neg in
  Currency.Fee.Signed.create ~sgn ~magnitude

let pending_snark_work =
  let open Command.Param in
  Command.async
    ~summary:
      "List of snark works in JSON format that are not available in the pool \
       yet"
    (Cli_lib.Background_daemon.graphql_init (return ())
       ~f:(fun graphql_endpoint () ->
         Deferred.map
           (Graphql_client.query_exn
              Graphql_queries.Pending_snark_work.(make @@ makeVariables ())
              graphql_endpoint )
           ~f:(fun response ->
             let lst =
               [%to_yojson: Cli_lib.Graphql_types.Pending_snark_work.t]
                 (Array.map
                    ~f:(fun bundle ->
                      Array.map bundle.workBundle ~f:(fun w ->
                          let f = w.fee_excess in
                          { Cli_lib.Graphql_types.Pending_snark_work.Work
                            .work_id = w.work_id
                          ; fee_excess =
                              Currency.Amount.Signed.of_fee
                                (to_signed_fee_exn f.sign
                                   (Currency.Amount.to_fee f.fee_magnitude) )
<<<<<<< HEAD
                          ; supply_increase = w.supply_change.fee_magnitude
=======
                          ; supply_increase = w.supply_increase
>>>>>>> 21cac80c
                          ; source_first_pass_ledger_hash =
                              w.source_first_pass_ledger_hash
                          ; target_first_pass_ledger_hash =
                              w.target_first_pass_ledger_hash
                          ; source_second_pass_ledger_hash =
                              w.source_second_pass_ledger_hash
                          ; target_second_pass_ledger_hash =
                              w.target_second_pass_ledger_hash
                          } ) )
                    response.pendingSnarkWork )
             in
             print_string (Yojson.Safe.to_string lst) ) ) )

let start_tracing =
  let open Deferred.Let_syntax in
  let open Command.Param in
  Command.async
    ~summary:"Start async tracing to $config-directory/trace/$pid.trace"
    (Cli_lib.Background_daemon.rpc_init (return ()) ~f:(fun port () ->
         match%map
           Daemon_rpcs.Client.dispatch Daemon_rpcs.Start_tracing.rpc () port
         with
         | Ok () ->
             print_endline "Daemon started tracing!"
         | Error e ->
             Daemon_rpcs.Client.print_rpc_error e ) )

let stop_tracing =
  let open Deferred.Let_syntax in
  let open Command.Param in
  Command.async ~summary:"Stop async tracing"
    (Cli_lib.Background_daemon.rpc_init (return ()) ~f:(fun port () ->
         match%map
           Daemon_rpcs.Client.dispatch Daemon_rpcs.Stop_tracing.rpc () port
         with
         | Ok () ->
             print_endline "Daemon stopped printing!"
         | Error e ->
             Daemon_rpcs.Client.print_rpc_error e ) )

let start_internal_tracing =
  let open Deferred.Let_syntax in
  let open Command.Param in
  Command.async
    ~summary:
      "Start internal tracing to \
       $config-directory/internal-tracing/internal-trace.jsonl"
    (Cli_lib.Background_daemon.rpc_init (return ()) ~f:(fun port () ->
         match%map
           Daemon_rpcs.Client.dispatch Daemon_rpcs.Start_internal_tracing.rpc ()
             port
         with
         | Ok () ->
             print_endline "Daemon internal started tracing!"
         | Error e ->
             Daemon_rpcs.Client.print_rpc_error e ) )

let stop_internal_tracing =
  let open Deferred.Let_syntax in
  let open Command.Param in
  Command.async ~summary:"Stop internal tracing"
    (Cli_lib.Background_daemon.rpc_init (return ()) ~f:(fun port () ->
         match%map
           Daemon_rpcs.Client.dispatch Daemon_rpcs.Stop_internal_tracing.rpc ()
             port
         with
         | Ok () ->
             print_endline "Daemon internal tracing stopped!"
         | Error e ->
             Daemon_rpcs.Client.print_rpc_error e ) )

let set_coinbase_receiver_graphql =
  let open Command.Param in
  let open Cli_lib.Arg_type in
  let pk_flag =
    choose_one ~if_nothing_chosen:Raise
      [ flag "--public-key" ~aliases:[ "public-key" ]
          ~doc:"PUBLICKEY Public key of account to send coinbase rewards to"
          (optional public_key_compressed)
        |> map ~f:(Option.map ~f:Option.some)
      ; flag "--block-producer" ~aliases:[ "block-producer" ]
          ~doc:"Send coinbase rewards to the block producer's public key" no_arg
        |> map ~f:(function true -> Some None | false -> None)
      ]
  in
  Command.async ~summary:"Set the coinbase receiver"
    (Cli_lib.Background_daemon.graphql_init pk_flag
       ~f:(fun graphql_endpoint public_key ->
         let print_pk_opt () = function
           | None ->
               "block producer"
           | Some pk ->
               "public key " ^ Public_key.Compressed.to_base58_check pk
         in
         let%map result =
           Graphql_client.query_exn
             Graphql_queries.Set_coinbase_receiver.(
               make @@ makeVariables ?public_key ())
             graphql_endpoint
         in
         printf
           "Was sending coinbases to the %a\nNow sending coinbases to the %a\n"
           print_pk_opt result.setCoinbaseReceiver.lastCoinbaseReceiver
           print_pk_opt result.setCoinbaseReceiver.currentCoinbaseReceiver ) )

let set_snark_worker =
  let open Command.Param in
  let public_key_flag =
    flag "--address" ~aliases:[ "address" ]
      ~doc:
        (sprintf
           "PUBLICKEY Public-key address you wish to start snark-working on; \
            null to stop doing any snark work. %s"
           Cli_lib.Default.receiver_key_warning )
      (optional Cli_lib.Arg_type.public_key_compressed)
  in
  Command.async
    ~summary:"Set key you wish to snark work with or disable snark working"
    (Cli_lib.Background_daemon.graphql_init public_key_flag
       ~f:(fun graphql_endpoint optional_public_key ->
         let graphql =
           Graphql_queries.Set_snark_worker.(
             make @@ makeVariables ?public_key:optional_public_key ())
         in
         Deferred.map (Graphql_client.query_exn graphql graphql_endpoint)
           ~f:(fun response ->
             ( match optional_public_key with
             | Some public_key ->
                 printf
                   !"New snark worker public key : %s\n"
                   (Public_key.Compressed.to_base58_check public_key)
             | None ->
                 printf "Will stop doing snark work\n" ) ;
             printf "Previous snark worker public key : %s\n"
               (Option.value_map response.setSnarkWorker.lastSnarkWorker
                  ~default:"None" ~f:Public_key.Compressed.to_base58_check ) ) )
    )

let set_snark_work_fee =
  Command.async ~summary:"Set fee reward for doing transaction snark work"
  @@ Cli_lib.Background_daemon.graphql_init
       Command.Param.(anon @@ ("fee" %: Cli_lib.Arg_type.txn_fee))
       ~f:(fun graphql_endpoint fee ->
         let graphql =
           Graphql_queries.Set_snark_work_fee.(
             make @@ makeVariables ~fee:(Currency.Fee.to_uint64 fee) ())
         in
         Deferred.map (Graphql_client.query_exn graphql graphql_endpoint)
           ~f:(fun response ->
             printf
               !"Updated snark work fee: %i\nOld snark work fee: %i\n"
               (Currency.Fee.to_nanomina_int fee)
               (Currency.Fee.to_nanomina_int response.setSnarkWorkFee.lastFee) )
         )

let import_key =
  Command.async
    ~summary:
      "Import a password protected private key to be tracked by the daemon.\n\
       Set MINA_PRIVKEY_PASS environment variable to use non-interactively \
       (key will be imported using the same password)."
    (let%map_open.Command access_method =
       choose_one
         ~if_nothing_chosen:(Default_to `None)
         [ Cli_lib.Flag.Uri.Client.rest_graphql_opt
           |> map ~f:(Option.map ~f:(fun port -> `GraphQL port))
         ; Cli_lib.Flag.conf_dir
           |> map ~f:(Option.map ~f:(fun conf_dir -> `Conf_dir conf_dir))
         ]
     and privkey_path = Cli_lib.Flag.privkey_read_path in
     fun () ->
       let open Deferred.Let_syntax in
       let initial_password = ref None in
       let do_graphql graphql_endpoint =
         let%bind password =
           match Sys.getenv Secrets.Keypair.env with
           | Some password ->
               Deferred.return (Bytes.of_string password)
           | None ->
               let password =
                 Secrets.Password.read_hidden_line ~error_help_message:""
                   "Secret key password: "
               in
               initial_password := Some password ;
               password
         in
         let graphql =
           Graphql_queries.Import_account.(
             make
             @@ makeVariables ~path:privkey_path
                  ~password:(Bytes.to_string password) ())
         in
         match%map Graphql_client.query graphql graphql_endpoint with
         | Ok res ->
             let res = res.importAccount in
             if res.already_imported then Ok (`Already_imported res.public_key)
             else Ok (`Imported res.public_key)
         | Error (`Failed_request _ as err) ->
             Error err
         | Error (`Graphql_error _ as err) ->
             Ok err
       in
       let do_local conf_dir =
         let wallets_disk_location = conf_dir ^/ "wallets" in
         let%bind ({ Keypair.public_key; _ } as keypair) =
           let rec go () =
             match !initial_password with
             | None ->
                 Secrets.Keypair.Terminal_stdin.read_exn ~which:"mina keypair"
                   privkey_path
             | Some password -> (
                 (* We've already asked for the password once for a failed
                    GraphQL query, try that one instead of asking again.
                 *)
                 match%bind
                   Secrets.Keypair.read ~privkey_path
                     ~password:(Lazy.return password)
                 with
                 | Ok res ->
                     return res
                 | Error `Incorrect_password_or_corrupted_privkey ->
                     printf "Wrong password! Please try again\n" ;
                     initial_password := None ;
                     go ()
                 | Error err ->
                     Secrets.Privkey_error.raise ~which:"mina keypair" err )
           in
           go ()
         in
         let pk = Public_key.compress public_key in
         let%bind wallets =
           Secrets.Wallets.load ~logger:(Logger.create ())
             ~disk_location:wallets_disk_location
         in
         (* Either we already are tracking it *)
         match Secrets.Wallets.check_locked wallets ~needle:pk with
         | Some _ ->
             Deferred.return (`Already_imported pk)
         | None ->
             (* Or we import it *)
             let%map pk =
               Secrets.Wallets.import_keypair_terminal_stdin wallets keypair
             in
             `Imported pk
       in
       let print_result = function
         | `Already_imported public_key ->
             printf
               !"Key already present, no need to import : %s\n"
               (Public_key.Compressed.to_base58_check public_key)
         | `Imported public_key ->
             printf
               !"\n😄 Imported account!\nPublic key: %s\n"
               (Public_key.Compressed.to_base58_check public_key)
         | `Graphql_error _ as e ->
             don't_wait_for (Graphql_lib.Client.Connection_error.ok_exn e)
       in
       match access_method with
       | `GraphQL graphql_endpoint -> (
           match%map do_graphql graphql_endpoint with
           | Ok res ->
               print_result res
           | Error err ->
               don't_wait_for (Graphql_lib.Client.Connection_error.ok_exn err) )
       | `Conf_dir conf_dir ->
           let%map res = do_local conf_dir in
           print_result res
       | `None -> (
           let default_graphql_endpoint =
             Cli_lib.Flag.(Uri.Client.{ Types.name; value = default })
           in
           match%bind do_graphql default_graphql_endpoint with
           | Ok res ->
               Deferred.return (print_result res)
           | Error _res ->
               let conf_dir = Mina_lib.Conf_dir.compute_conf_dir None in
               eprintf
                 "%sWarning: Could not connect to a running daemon.\n\
                  Importing to local directory %s%s\n"
                 Bash_colors.orange conf_dir Bash_colors.none ;
               let%map res = do_local conf_dir in
               print_result res ) )

let export_key =
  let privkey_path = Cli_lib.Flag.privkey_write_path in
  let pk_flag =
    let open Command.Param in
    flag "--public-key" ~aliases:[ "public-key" ]
      ~doc:"PUBLICKEY Public key of account to be exported"
      (required Cli_lib.Arg_type.public_key_compressed)
  in
  let conf_dir = Cli_lib.Flag.conf_dir in
  let flags = Args.zip3 privkey_path pk_flag conf_dir in
  Command.async
    ~summary:
      "Export a tracked account so that it can be saved or transferred between \
       machines.\n\
      \ Set MINA_PRIVKEY_PASS environment variable to use non-interactively \
       (key will be exported using the same password)."
    (Cli_lib.Background_daemon.graphql_init flags
       ~f:(fun _ (export_path, pk, conf_dir) ->
         let open Deferred.Let_syntax in
         let%bind home = Sys.home_directory () in
         let conf_dir =
           Option.value
             ~default:(home ^/ Cli_lib.Default.conf_dir_name)
             conf_dir
         in
         let wallets_disk_location = conf_dir ^/ "wallets" in
         let%bind wallets =
           Secrets.Wallets.load ~logger:(Logger.create ())
             ~disk_location:wallets_disk_location
         in
         let password =
           lazy
             (Secrets.Password.hidden_line_or_env
                "Password for exported account: " ~env:Secrets.Keypair.env )
         in
         let%bind account =
           let open Deferred.Result.Let_syntax in
           let%bind _ = Secrets.Wallets.unlock wallets ~needle:pk ~password in
           Secrets.Wallets.find_identity wallets ~needle:pk
           |> Result.of_option ~error:`Not_found
           |> Deferred.return
         in
         let kp =
           match account with
           | Ok (`Keypair kp) ->
               Ok kp
           | Ok (`Hd_index i) ->
               Error
                 (sprintf
                    !"account is an HD account (hardware wallet), the \
                      associated index is %{Unsigned.UInt32}"
                    i )
           | Error `Bad_password ->
               Error
                 (sprintf
                    !"wrong password provided for account \
                      %{Public_key.Compressed.to_base58_check}"
                    pk )
           | Error (`Key_read_error e) ->
               Error
                 (sprintf
                    !"Error reading the secret key file for account \
                      %{Public_key.Compressed.to_base58_check}: %s"
                    pk
                    (Secrets.Privkey_error.to_string e) )
           | Error `Not_found ->
               Error
                 (sprintf
                    !"account not found corresponding to account \
                      %{Public_key.Compressed.to_base58_check}"
                    pk )
         in
         match kp with
         | Ok kp ->
             let%bind () =
               Secrets.Keypair.Terminal_stdin.write_exn kp
                 ~privkey_path:export_path
             in
             printf
               !"😄 Account exported to %s: %s\n"
               export_path
               (Public_key.Compressed.to_base58_check pk) ;
             Deferred.unit
         | Error e ->
             printf "❌ Export failed -- %s\n" e ;
             Deferred.unit ) )

let list_accounts =
  Command.async ~summary:"List all owned accounts"
    (let%map_open.Command access_method =
       choose_one
         ~if_nothing_chosen:(Default_to `None)
         [ Cli_lib.Flag.Uri.Client.rest_graphql_opt
           |> map ~f:(Option.map ~f:(fun port -> `GraphQL port))
         ; Cli_lib.Flag.conf_dir
           |> map ~f:(Option.map ~f:(fun conf_dir -> `Conf_dir conf_dir))
         ]
     in
     fun () ->
       let do_graphql graphql_endpoint =
         match%map
           Graphql_client.query
             Graphql_queries.Get_tracked_accounts.(make @@ makeVariables ())
             graphql_endpoint
         with
         | Ok response -> (
             match response.trackedAccounts with
             | [||] ->
                 printf
                   "😢 You have no tracked accounts!\n\
                    You can make a new one using `mina accounts create`\n" ;
                 Ok ()
             | accounts ->
                 Array.iteri accounts ~f:(fun i w ->
                     printf
                       "Account .%d:\n\
                       \  Public key: %s\n\
                       \  Balance: %s\n\
                       \  Locked: %b\n"
                       (i + 1)
                       (Public_key.Compressed.to_base58_check w.public_key)
                       (Currency.Balance.to_mina_string w.balance.total)
                       (Option.value ~default:true w.locked) ) ;
                 Ok () )
         | Error (`Failed_request _ as err) ->
             Error err
         | Error (`Graphql_error _ as err) ->
             don't_wait_for (Graphql_lib.Client.Connection_error.ok_exn err) ;
             Ok ()
       in
       let do_local conf_dir =
         let wallets_disk_location = conf_dir ^/ "wallets" in
         let%map wallets =
           Secrets.Wallets.load ~logger:(Logger.create ())
             ~disk_location:wallets_disk_location
         in
         match wallets |> Secrets.Wallets.pks with
         | [] ->
             printf
               "😢 You have no tracked accounts!\n\
                You can make a new one using `mina accounts create`\n"
         | accounts ->
             List.iteri accounts ~f:(fun i public_key ->
                 printf "Account .%d:\n  Public key: %s\n" (i + 1)
                   (Public_key.Compressed.to_base58_check public_key) )
       in
       match access_method with
       | `GraphQL graphql_endpoint -> (
           match%map do_graphql graphql_endpoint with
           | Ok () ->
               ()
           | Error err ->
               don't_wait_for (Graphql_lib.Client.Connection_error.ok_exn err) )
       | `Conf_dir conf_dir ->
           do_local conf_dir
       | `None -> (
           let default_graphql_endpoint =
             Cli_lib.Flag.(Uri.Client.{ Types.name; value = default })
           in
           match%bind do_graphql default_graphql_endpoint with
           | Ok () ->
               Deferred.unit
           | Error _res ->
               let conf_dir = Mina_lib.Conf_dir.compute_conf_dir None in
               eprintf
                 "%sWarning: Could not connect to a running daemon.\n\
                  Listing from local directory %s%s\n"
                 Bash_colors.orange conf_dir Bash_colors.none ;
               do_local conf_dir ) )

let create_account =
  let open Command.Param in
  Command.async ~summary:"Create new account"
    (Cli_lib.Background_daemon.graphql_init (return ())
       ~f:(fun graphql_endpoint () ->
         let%bind password =
           Secrets.Keypair.Terminal_stdin.prompt_password
             "Password for new account: "
         in
         let%map response =
           Graphql_client.query_exn
             Graphql_queries.Create_account.(
               make @@ makeVariables ~password:(Bytes.to_string password) ())
             graphql_endpoint
         in
         let pk_string =
           Public_key.Compressed.to_base58_check
             response.createAccount.account.public_key
         in
         printf "\n😄 Added new account!\nPublic key: %s\n" pk_string ) )

let create_hd_account =
  Command.async ~summary:Secrets.Hardware_wallets.create_hd_account_summary
    (Cli_lib.Background_daemon.graphql_init Cli_lib.Flag.Signed_command.hd_index
       ~f:(fun graphql_endpoint hd_index ->
         let%map response =
           Graphql_client.(
             query_exn
               Graphql_queries.Create_hd_account.(
                 make @@ makeVariables ~hd_index ()))
             graphql_endpoint
         in
         let pk_string =
           Public_key.Compressed.to_base58_check
             response.createHDAccount.account.public_key
         in
         printf "\n😄 created HD account with HD-index %s!\nPublic key: %s\n"
           (Mina_numbers.Hd_index.to_string hd_index)
           pk_string ) )

let unlock_account =
  let open Command.Param in
  let pk_flag =
    flag "--public-key" ~aliases:[ "public-key" ]
      ~doc:"PUBLICKEY Public key to be unlocked"
      (required Cli_lib.Arg_type.public_key_compressed)
  in
  Command.async ~summary:"Unlock a tracked account"
    (Cli_lib.Background_daemon.graphql_init pk_flag
       ~f:(fun graphql_endpoint pk_str ->
         let password =
           Deferred.map ~f:Or_error.return
             (Secrets.Password.hidden_line_or_env "Password to unlock account: "
                ~env:Secrets.Keypair.env )
         in
         match%bind password with
         | Ok password_bytes ->
             let%map response =
               Graphql_client.query_exn
                 Graphql_queries.Unlock_account.(
                   make
                   @@ makeVariables ~public_key:pk_str
                        ~password:(Bytes.to_string password_bytes)
                        ())
                 graphql_endpoint
             in
             let pk_string =
               Public_key.Compressed.to_base58_check
                 response.unlockAccount.account.public_key
             in
             printf "\n🔓 Unlocked account!\nPublic key: %s\n" pk_string
         | Error e ->
             Deferred.return
               (printf "❌ Error unlocking account: %s\n" (Error.to_string_hum e)) )
    )

let lock_account =
  let open Command.Param in
  let pk_flag =
    flag "--public-key" ~aliases:[ "public-key" ]
      ~doc:"PUBLICKEY Public key of account to be locked"
      (required Cli_lib.Arg_type.public_key_compressed)
  in
  Command.async ~summary:"Lock a tracked account"
    (Cli_lib.Background_daemon.graphql_init pk_flag
       ~f:(fun graphql_endpoint pk ->
         let%map response =
           Graphql_client.query_exn
             Graphql_queries.Lock_account.(
               make @@ makeVariables ~public_key:pk ())
             graphql_endpoint
         in
         let pk_string =
           Public_key.Compressed.to_base58_check response.lockAccount.public_key
         in
         printf "🔒 Locked account!\nPublic key: %s\n" pk_string ) )

let generate_libp2p_keypair_do privkey_path =
  Cli_lib.Exceptions.handle_nicely
  @@ fun () ->
  Deferred.ignore_m
    (let open Deferred.Let_syntax in
    (* FIXME: I'd like to accumulate messages into this logger and only dump them out in failure paths. *)
    let logger = Logger.null () in
    (* Using the helper only for keypair generation requires no state. *)
    File_system.with_temp_dir "mina-generate-libp2p-keypair" ~f:(fun tmpd ->
        match%bind
          Mina_net2.create ~logger ~conf_dir:tmpd ~all_peers_seen_metric:false
            ~pids:(Child_processes.Termination.create_pid_table ())
            ~on_peer_connected:ignore ~on_peer_disconnected:ignore ()
        with
        | Ok net ->
            let%bind me = Mina_net2.generate_random_keypair net in
            let%bind () = Mina_net2.shutdown net in
            let%map () =
              Secrets.Libp2p_keypair.Terminal_stdin.write_exn ~privkey_path me
            in
            printf "libp2p keypair:\n%s\n" (Mina_net2.Keypair.to_string me)
        | Error e ->
            [%log fatal] "failed to generate libp2p keypair: $error"
              ~metadata:[ ("error", Error_json.error_to_yojson e) ] ;
            exit 20 ))

let generate_libp2p_keypair =
  Command.async
    ~summary:"Generate a new libp2p keypair and print out the peer ID"
    (let open Command.Let_syntax in
    let%map_open privkey_path = Cli_lib.Flag.privkey_write_path in
    generate_libp2p_keypair_do privkey_path)
<<<<<<< HEAD
=======

let dump_libp2p_keypair_do privkey_path =
  Cli_lib.Exceptions.handle_nicely
  @@ fun () ->
  Deferred.ignore_m
    (let open Deferred.Let_syntax in
    let logger = Logger.null () in
    (* Using the helper only for keypair generation requires no state. *)
    File_system.with_temp_dir "mina-dump-libp2p-keypair" ~f:(fun tmpd ->
        match%bind
          Mina_net2.create ~logger ~conf_dir:tmpd ~all_peers_seen_metric:false
            ~pids:(Child_processes.Termination.create_pid_table ())
            ~on_peer_connected:ignore ~on_peer_disconnected:ignore ()
        with
        | Ok net ->
            let%bind () = Mina_net2.shutdown net in
            let%map me = Secrets.Libp2p_keypair.read_exn' privkey_path in
            printf "libp2p keypair:\n%s\n" (Mina_net2.Keypair.to_string me)
        | Error e ->
            [%log fatal] "failed to dump libp2p keypair: $error"
              ~metadata:[ ("error", Error_json.error_to_yojson e) ] ;
            exit 20 ))

let dump_libp2p_keypair =
  Command.async ~summary:"Print an existing libp2p keypair"
    (let open Command.Let_syntax in
    let%map_open privkey_path = Cli_lib.Flag.privkey_read_path in
    dump_libp2p_keypair_do privkey_path)
>>>>>>> 21cac80c

let trustlist_ip_flag =
  Command.Param.(
    flag "--ip-address" ~aliases:[ "ip-address" ]
      ~doc:"CIDR An IPv4 CIDR mask for the client trustlist (eg, 10.0.0.0/8)"
      (required Cli_lib.Arg_type.cidr_mask))

let trustlist_add =
  let open Deferred.Let_syntax in
  let open Daemon_rpcs in
  Command.async ~summary:"Add an IP to the trustlist"
    (Cli_lib.Background_daemon.rpc_init trustlist_ip_flag
       ~f:(fun port trustlist_ip ->
         let trustlist_ip_string = Unix.Cidr.to_string trustlist_ip in
         match%map Client.dispatch Add_trustlist.rpc trustlist_ip port with
         | Ok (Ok ()) ->
             printf "Added %s to client trustlist" trustlist_ip_string
         | Ok (Error e) ->
             eprintf "Error adding %s to client trustlist: %s"
               trustlist_ip_string (Error.to_string_hum e)
         | Error e ->
             eprintf "Unknown error doing daemon RPC: %s"
               (Error.to_string_hum e) ) )

let trustlist_remove =
  let open Deferred.Let_syntax in
  let open Daemon_rpcs in
  Command.async ~summary:"Remove a CIDR mask from the trustlist"
    (Cli_lib.Background_daemon.rpc_init trustlist_ip_flag
       ~f:(fun port trustlist_ip ->
         let trustlist_ip_string = Unix.Cidr.to_string trustlist_ip in
         match%map Client.dispatch Remove_trustlist.rpc trustlist_ip port with
         | Ok (Ok ()) ->
             printf "Removed %s to client trustlist" trustlist_ip_string
         | Ok (Error e) ->
             eprintf "Error removing %s from client trustlist: %s"
               trustlist_ip_string (Error.to_string_hum e)
         | Error e ->
             eprintf "Unknown error doing daemon RPC: %s"
               (Error.to_string_hum e) ) )

let trustlist_list =
  let open Deferred.Let_syntax in
  let open Daemon_rpcs in
  let open Command.Param in
  Command.async ~summary:"List the CIDR masks in the trustlist"
    (Cli_lib.Background_daemon.rpc_init (return ()) ~f:(fun port () ->
         match%map Client.dispatch Get_trustlist.rpc () port with
         | Ok ips ->
             printf
               "The following IPs are permitted to connect to the daemon \
                control port:\n" ;
             List.iter ips ~f:(fun ip -> printf "%s\n" (Unix.Cidr.to_string ip))
         | Error e ->
             eprintf "Unknown error doing daemon RPC: %s"
               (Error.to_string_hum e) ) )

let get_peers_graphql =
  Command.async ~summary:"List the peers currently connected to the daemon"
    (Cli_lib.Background_daemon.graphql_init
       Command.Param.(return ())
       ~f:(fun graphql_endpoint () ->
         let%map response =
           Graphql_client.query_exn
             Graphql_queries.Get_peers.(make @@ makeVariables ())
             graphql_endpoint
         in
         Array.iter response.getPeers ~f:(fun peer ->
             printf "%s\n"
               (Network_peer.Peer.to_multiaddr_string
                  { host = Unix.Inet_addr.of_string peer.host
                  ; libp2p_port = peer.libp2pPort
                  ; peer_id = peer.peerId
                  } ) ) ) )

let add_peers_graphql =
  let open Command in
  let seed =
    Param.(
      flag "--seed" ~aliases:[ "-seed" ]
        ~doc:
          "true/false Whether to add these peers as 'seed' peers, which may \
           perform peer exchange. Default: true"
        (optional bool))
  in
  let peers =
    Param.(anon Anons.(non_empty_sequence_as_list ("peer" %: string)))
  in
  Command.async
    ~summary:
      "Add peers to the daemon\n\n\
       Addresses take the format /ip4/IPADDR/tcp/PORT/p2p/PEERID"
    (Cli_lib.Background_daemon.graphql_init (Param.both peers seed)
       ~f:(fun graphql_endpoint (input_peers, seed) ->
         let open Deferred.Let_syntax in
         let peers =
           List.map input_peers ~f:(fun peer ->
               match
                 Mina_net2.Multiaddr.of_string peer
                 |> Mina_net2.Multiaddr.to_peer
               with
               | Some peer ->
                   peer
               | None ->
                   eprintf
                     "Could not parse %s as a peer address. It should use the \
                      format /ip4/IPADDR/tcp/PORT/p2p/PEERID"
                     peer ;
                   Core.exit 1 )
         in
         let seed = Option.value ~default:true seed in
         let%map response =
           Graphql_client.query_exn
             Graphql_queries.Add_peers.(make @@ makeVariables ~peers ~seed ())
             graphql_endpoint
         in
         printf "Requested to add peers:\n" ;
         Array.iter response.addPeers ~f:(fun peer ->
             printf "%s\n"
               (Network_peer.Peer.to_multiaddr_string
                  { host = Unix.Inet_addr.of_string peer.host
                  ; libp2p_port = peer.libp2pPort
                  ; peer_id = peer.peerId
                  } ) ) ) )

let compile_time_constants =
  Command.async
    ~summary:"Print a JSON map of the compile-time consensus parameters"
    (Command.Param.return (fun () ->
         let home = Core.Sys.home_directory () in
         let conf_dir = home ^/ Cli_lib.Default.conf_dir_name in
         let genesis_dir =
           let home = Core.Sys.home_directory () in
           home ^/ Cli_lib.Default.conf_dir_name
         in
         let config_file =
           match Sys.getenv "MINA_CONFIG_FILE" with
           | Some config_file ->
               config_file
           | None ->
               conf_dir ^/ "daemon.json"
         in
         let open Async in
         let%map ({ consensus_constants; _ } as precomputed_values), _ =
           config_file |> Genesis_ledger_helper.load_config_json >>| Or_error.ok
           >>| Option.value ~default:(`Assoc [])
           >>| Runtime_config.of_yojson >>| Result.ok
           >>| Option.value ~default:Runtime_config.default
           >>= Genesis_ledger_helper.init_from_config_file ~genesis_dir
                 ~logger:(Logger.null ()) ~proof_level:None
           >>| Or_error.ok_exn
         in
         let all_constants =
           `Assoc
             [ ( "genesis_state_timestamp"
               , `String
                   ( Block_time.to_time_exn
                       consensus_constants.genesis_state_timestamp
                   |> Core.Time.to_string_iso8601_basic ~zone:Core.Time.Zone.utc
                   ) )
             ; ("k", `Int (Unsigned.UInt32.to_int consensus_constants.k))
             ; ( "coinbase"
               , `String
                   (Currency.Amount.to_mina_string
                      precomputed_values.constraint_constants.coinbase_amount )
               )
             ; ( "block_window_duration_ms"
               , `Int
                   precomputed_values.constraint_constants
                     .block_window_duration_ms )
             ; ("delta", `Int (Unsigned.UInt32.to_int consensus_constants.delta))
             ; ( "sub_windows_per_window"
               , `Int
                   (Unsigned.UInt32.to_int
                      consensus_constants.sub_windows_per_window ) )
             ; ( "slots_per_sub_window"
               , `Int
                   (Unsigned.UInt32.to_int
                      consensus_constants.slots_per_sub_window ) )
             ; ( "slots_per_window"
               , `Int
                   (Unsigned.UInt32.to_int consensus_constants.slots_per_window)
               )
             ; ( "slots_per_epoch"
               , `Int
                   (Unsigned.UInt32.to_int consensus_constants.slots_per_epoch)
               )
             ]
         in
         Core_kernel.printf "%s\n%!" (Yojson.Safe.to_string all_constants) ) )

let node_status =
  let open Command.Param in
  let open Deferred.Let_syntax in
  let daemon_peers_flag =
    flag "--daemon-peers" ~aliases:[ "daemon-peers" ] no_arg
      ~doc:"Get node statuses for peers known to the daemon"
  in
  let peers_flag =
    flag "--peers" ~aliases:[ "peers" ]
      (optional (Arg_type.comma_separated string))
      ~doc:"CSV-LIST Peer multiaddrs for obtaining node status"
  in
  let show_errors_flag =
    flag "--show-errors" ~aliases:[ "show-errors" ] no_arg
      ~doc:"Include error responses in output"
  in
  let flags = Args.zip3 daemon_peers_flag peers_flag show_errors_flag in
  Command.async ~summary:"Get node statuses for a set of peers"
    (Cli_lib.Background_daemon.rpc_init flags
       ~f:(fun port (daemon_peers, peers, show_errors) ->
         if
           (Option.is_none peers && not daemon_peers)
           || (Option.is_some peers && daemon_peers)
         then (
           eprintf
             "Must provide exactly one of daemon-peers or peer-ids flags\n%!" ;
           don't_wait_for (exit 33) ) ;
         let peer_ids_opt =
           Option.map peers ~f:(fun peers ->
               List.map peers ~f:Mina_net2.Multiaddr.of_string )
         in
         match%map
           Daemon_rpcs.Client.dispatch Daemon_rpcs.Get_node_status.rpc
             peer_ids_opt port
         with
         | Ok all_status_data ->
             let all_status_data =
               if show_errors then all_status_data
               else
                 List.filter all_status_data ~f:(fun td ->
                     match td with Ok _ -> true | Error _ -> false )
             in
             List.iter all_status_data ~f:(fun peer_status_data ->
                 printf "%s\n%!"
                   ( Yojson.Safe.to_string
                   @@ Mina_networking.Rpcs.Get_node_status.response_to_yojson
                        peer_status_data ) )
         | Error err ->
             printf "Failed to get node status: %s\n%!"
               (Error.to_string_hum err) ) )

let object_lifetime_statistics =
  let open Daemon_rpcs in
  let open Command.Param in
  Command.async ~summary:"Dump internal object lifetime statistics to JSON"
    (Cli_lib.Background_daemon.rpc_init (return ()) ~f:(fun port () ->
         match%map
           Client.dispatch Get_object_lifetime_statistics.rpc () port
         with
         | Ok stats ->
             print_endline stats
         | Error err ->
             printf "Failed to get object lifetime statistics: %s\n%!"
               (Error.to_string_hum err) ) )

let archive_blocks =
  let params =
    let open Command.Let_syntax in
    let%map_open files =
      Command.Param.anon
        Command.Anons.(sequence ("FILES" %: Command.Param.string))
    and success_file =
      Command.Param.flag "--successful-files" ~aliases:[ "successful-files" ]
        ~doc:"PATH Appends the list of files that were processed successfully"
        (Command.Flag.optional Command.Param.string)
    and failure_file =
      Command.Param.flag "--failed-files" ~aliases:[ "failed-files" ]
        ~doc:"PATH Appends the list of files that failed to be processed"
        (Command.Flag.optional Command.Param.string)
    and log_successes =
      Command.Param.flag "--log-successful" ~aliases:[ "log-successful" ]
        ~doc:
          "true/false Whether to log messages for files that were processed \
           successfully"
        (Command.Flag.optional_with_default true Command.Param.bool)
    and archive_process_location = Cli_lib.Flag.Host_and_port.Daemon.archive
    and precomputed_flag =
      Command.Param.flag "--precomputed" ~aliases:[ "precomputed" ] no_arg
        ~doc:"Blocks are in precomputed JSON format"
    and extensional_flag =
      Command.Param.flag "--extensional" ~aliases:[ "extensional" ] no_arg
        ~doc:"Blocks are in extensional JSON format"
    in
    ( files
    , success_file
    , failure_file
    , log_successes
    , archive_process_location
    , precomputed_flag
    , extensional_flag )
  in
  Command.async
    ~summary:
      "Archive a block from a file.\n\n\
       If an archive address is given, this process will communicate with the \
       archive node directly; otherwise it will communicate through the daemon \
       over the rest-server"
    (Cli_lib.Background_daemon.graphql_init params
       ~f:(fun
            graphql_endpoint
            ( files
            , success_file
            , failure_file
            , log_successes
            , archive_process_location
            , precomputed_flag
            , extensional_flag )
          ->
         if Bool.equal precomputed_flag extensional_flag then
           failwith
             "Must provide exactly one of -precomputed and -extensional flags" ;
         let make_send_block ~graphql_make ~archive_dispatch block =
           match archive_process_location with
           | Some archive_process_location ->
               (* Connect directly to the archive node. *)
               archive_dispatch archive_process_location block
           | None ->
               (* Send the requests over GraphQL. *)
               let%map.Deferred.Or_error _res =
                 (* Don't catch this error: [query_exn] already handles
                    printing etc.
                 *)
                 Graphql_client.query (graphql_make block) graphql_endpoint
                 |> Deferred.Result.map_error ~f:(function
                      | `Failed_request e ->
                          Error.create "Unable to connect to Mina daemon" ()
                            (fun () ->
                              Sexp.List
                                [ List
                                    [ Atom "uri"
                                    ; Atom
                                        (Uri.to_string graphql_endpoint.value)
                                    ]
                                ; List
                                    [ Atom "uri_flag"
                                    ; Atom graphql_endpoint.name
                                    ]
                                ; List [ Atom "error_message"; Atom e ]
                                ] )
                      | `Graphql_error e ->
                          Error.createf "GraphQL error: %s" e )
               in
               ()
         in
         let output_file_line path =
           match path with
           | Some path ->
               let file = Out_channel.create ~append:true path in
               fun line -> Out_channel.output_lines file [ line ]
           | None ->
               fun _line -> ()
         in
         let add_to_success_file = output_file_line success_file in
         let add_to_failure_file = output_file_line failure_file in
         let send_precomputed_block =
           make_send_block
             ~graphql_make:(fun block ->
               Graphql_queries.Archive_precomputed_block.(
                 make @@ makeVariables ~block ()) )
             ~archive_dispatch:
               Mina_lib.Archive_client.dispatch_precomputed_block
         in
         let send_extensional_block =
           make_send_block
             ~graphql_make:(fun block ->
               Graphql_queries.Archive_extensional_block.(
                 make @@ makeVariables ~block ()) )
             ~archive_dispatch:
               Mina_lib.Archive_client.dispatch_extensional_block
         in
         Deferred.List.iter files ~f:(fun path ->
             match%map
               let%bind.Deferred.Or_error block_json =
                 Or_error.try_with (fun () ->
                     In_channel.with_file path ~f:(fun in_channel ->
                         Yojson.Safe.from_channel in_channel ) )
                 |> Result.map_error ~f:(fun err ->
                        Error.tag_arg err "Could not parse JSON from file" path
                          String.sexp_of_t )
                 |> Deferred.return
               in
               let open Deferred.Or_error.Let_syntax in
               if precomputed_flag then
                 let%bind precomputed_block =
                   Mina_block.Precomputed.of_yojson block_json
                   |> Result.map_error ~f:(fun err ->
                          Error.tag_arg (Error.of_string err)
                            "Could not parse JSON as a precomputed block from \
                             file"
                            path String.sexp_of_t )
                   |> Deferred.return
                 in
                 send_precomputed_block precomputed_block
               else if extensional_flag then
                 let%bind extensional_block =
                   Archive_lib.Extensional.Block.of_yojson block_json
                   |> Result.map_error ~f:(fun err ->
                          Error.tag_arg (Error.of_string err)
                            "Could not parse JSON as an extensional block from \
                             file"
                            path String.sexp_of_t )
                   |> Deferred.return
                 in
                 send_extensional_block extensional_block
               else
                 (* should be unreachable *)
                 failwith
                   "Expected exactly one of precomputed, extensional flags"
             with
             | Ok () ->
                 if log_successes then
                   Format.printf "Sent block to archive node from %s@." path ;
                 add_to_success_file path
             | Error err ->
                 Format.eprintf
                   "@[<v>Failed to send block to archive node from %s.@,\
                    Error:@,\
                    %s@]@."
                   path (Error.to_string_hum err) ;
                 add_to_failure_file path ) ) )

let receipt_chain_hash =
  let open Command.Let_syntax in
  Command.basic
    ~summary:
      "Compute the next receipt chain hash from the previous hash and \
       transaction ID"
    (let%map_open previous_hash =
       flag "--previous-hash"
         ~doc:"HASH Previous receipt chain hash, Base58Check-encoded"
         (required string)
     and transaction_id =
       flag "--transaction-id"
         ~doc:"TRANSACTION_ID Transaction ID, Base64-encoded" (required string)
     and index =
       flag "--index"
         ~doc:
           "NN For a zkApp, 0 for fee payer or 1-based index of account update"
         (optional string)
     in
     fun () ->
       let previous_hash =
         Receipt.Chain_hash.of_base58_check_exn previous_hash
       in
       let hash =
         match index with
         | None ->
             let signed_cmd =
               Signed_command.of_base64 transaction_id |> Or_error.ok_exn
             in
             Receipt.Chain_hash.cons_signed_command_payload
               (Signed_command_payload signed_cmd.payload) previous_hash
         | Some n ->
             let zkapp_cmd =
               Zkapp_command.of_base64 transaction_id |> Or_error.ok_exn
             in
             let receipt_elt =
               let _txn_commitment, full_txn_commitment =
                 Zkapp_command.get_transaction_commitments zkapp_cmd
               in
               Receipt.Zkapp_command_elt.Zkapp_command_commitment
                 full_txn_commitment
             in
             let account_update_index = Mina_numbers.Index.of_string n in
             Receipt.Chain_hash.cons_zkapp_command_commitment
               account_update_index receipt_elt previous_hash
       in
       printf "%s\n" (Receipt.Chain_hash.to_base58_check hash) )

let chain_id_inputs =
  let open Deferred.Let_syntax in
  Command.async ~summary:"Print the inputs that yield the current chain id"
    (Cli_lib.Background_daemon.rpc_init (Command.Param.all_unit [])
       ~f:(fun port () ->
         let open Daemon_rpcs in
         match%map Client.dispatch Chain_id_inputs.rpc () port with
         | Ok
             ( genesis_state_hash
             , genesis_constants
             , snark_keys
             , protocol_major_version ) ->
             let open Format in
             printf
               "@[<v>Genesis state hash: %s@,\
                @[<v 2>Genesis_constants:@,\
                Protocol:          %a@,\
                Txn pool max size: %d@,\
                Num accounts:      %a@,\
                @]@,\
                @[<v 2>Snark keys:@,\
                %a@]@,\
                Protocol major version: %d@]@."
               (State_hash.to_base58_check genesis_state_hash)
               Yojson.Safe.pp
               (Genesis_constants.Protocol.to_yojson genesis_constants.protocol)
               genesis_constants.txpool_max_size
               (pp_print_option
                  ~none:(fun ppf () -> pp_print_string ppf "None")
                  pp_print_int )
               genesis_constants.num_accounts
               (pp_print_list ~pp_sep:pp_print_cut pp_print_string)
               snark_keys protocol_major_version
         | Error err ->
             Format.eprintf "Could not get chain id inputs: %s@."
               (Error.to_string_hum err) ) )

let hash_transaction =
  let open Command.Let_syntax in
  Command.basic
    ~summary:"Compute the hash of a transaction from its transaction ID"
    (let%map_open transaction_id =
       flag "--transaction-id" ~doc:"ID ID of the transaction to hash"
         (required string)
     in
     fun () ->
       match Transaction_hash.hash_of_transaction_id transaction_id with
       | Ok hash ->
           printf "%s\n" (Transaction_hash.to_base58_check hash)
       | Error err ->
           Format.eprintf "Could not hash transaction: %s@."
             (Error.to_string_hum err) )

let humanize_graphql_error
    ~(graphql_endpoint : Uri.t Cli_lib.Flag.Types.with_name) = function
  | `Failed_request e ->
      Error.create "Unable to connect to Mina daemon" () (fun () ->
          Sexp.List
            [ List [ Atom "uri"; Atom (Uri.to_string graphql_endpoint.value) ]
            ; List [ Atom "uri_flag"; Atom graphql_endpoint.name ]
            ; List [ Atom "error_message"; Atom e ]
            ] )
  | `Graphql_error e ->
      Error.createf "GraphQL error: %s" e

let runtime_config =
  Command.async
    ~summary:"Compute the runtime configuration used by a running daemon"
    (Cli_lib.Background_daemon.graphql_init (Command.Param.return ())
       ~f:(fun graphql_endpoint () ->
         match%bind
           Graphql_client.query
             Graphql_queries.Runtime_config.(make @@ makeVariables ())
             graphql_endpoint
         with
         | Ok runtime_config ->
             Format.printf "%s@."
               (Yojson.Basic.pretty_to_string runtime_config.runtimeConfig) ;
             return ()
         | Error err ->
             Format.eprintf
               "@[<v>Failed to retrieve runtime configuration. Error:@,%s@]@."
               (Error.to_string_hum
                  (humanize_graphql_error ~graphql_endpoint err) ) ;
             exit 1 ) )

let thread_graph =
  Command.async
    ~summary:
      "Return a Graphviz Dot graph representation of the internal thread \
       hierarchy"
    (Cli_lib.Background_daemon.graphql_init (Command.Param.return ())
       ~f:(fun graphql_endpoint () ->
         match%bind
           Graphql_client.query
             Graphql_queries.Thread_graph.(make @@ makeVariables ())
             graphql_endpoint
         with
         | Ok graph ->
             print_endline graph.threadGraph ;
             return ()
         | Error e ->
             Format.eprintf
               "@[<v>Failed to retrieve runtime configuration. Error:@,%s@]@."
               (Error.to_string_hum
                  (humanize_graphql_error ~graphql_endpoint e) ) ;
             exit 1 ) )

let itn_create_accounts =
  Command.async ~summary:"Fund new accounts for incentivized testnet"
    (let open Command.Param in
    let privkey_path = Cli_lib.Flag.privkey_read_path in
    let key_prefix =
      flag "--key-prefix" ~doc:"STRING prefix of keyfiles" (required string)
    in
    let num_accounts =
      flag "--num-accounts" ~doc:"NN Number of new accounts" (required int)
    in
    let fee =
      flag "--fee"
        ~doc:
          (sprintf "NN Fee in nanomina paid to create an account (minimum: %s)"
             Mina_compile_config.minimum_user_command_fee_string )
        (required int)
    in
    let amount =
      flag "--amount"
        ~doc:"NN Amount in nanomina to be divided among new accounts"
        (required int)
    in
    let args = Args.zip5 privkey_path key_prefix num_accounts fee amount in
    Cli_lib.Background_daemon.rpc_init args ~f:Itn.create_accounts)

module Visualization = struct
  let create_command (type rpc_response) ~name ~f
      (rpc : (string, rpc_response) Rpc.Rpc.t) =
    let open Deferred.Let_syntax in
    Command.async
      ~summary:(sprintf !"Produce a visualization of the %s" name)
      (Cli_lib.Background_daemon.rpc_init
         Command.Param.(anon @@ ("output-filepath" %: string))
         ~f:(fun port filename ->
           let%map message =
             match%map Daemon_rpcs.Client.dispatch rpc filename port with
             | Ok response ->
                 f filename response
             | Error e ->
                 sprintf "Could not save file: %s\n" (Error.to_string_hum e)
           in
           print_string message ) )

  module Frontier = struct
    let name = "transition-frontier"

    let command =
      create_command ~name Daemon_rpcs.Visualization.Frontier.rpc
        ~f:(fun filename -> function
        | `Active () ->
            Visualization_message.success name filename
        | `Bootstrapping ->
            Visualization_message.bootstrap name )
  end

  module Registered_masks = struct
    let name = "registered-masks"

    let command =
      create_command ~name Daemon_rpcs.Visualization.Registered_masks.rpc
        ~f:(fun filename () -> Visualization_message.success name filename)
  end

  let command_group =
    Command.group ~summary:"Visualize data structures special to Mina"
      [ (Frontier.name, Frontier.command)
      ; (Registered_masks.name, Registered_masks.command)
      ]
end

let accounts =
  Command.group ~summary:"Client commands concerning account management"
    ~preserve_subcommand_order:()
    [ ("list", list_accounts)
    ; ("create", create_account)
    ; ("import", import_key)
    ; ("export", export_key)
    ; ("unlock", unlock_account)
    ; ("lock", lock_account)
    ]

let client =
  Command.group ~summary:"Lightweight client commands"
    ~preserve_subcommand_order:()
    [ ("get-balance", get_balance_graphql)
    ; ("get-tokens", get_tokens_graphql)
    ; ("send-payment", send_payment_graphql)
    ; ("delegate-stake", delegate_stake_graphql)
    ; ("cancel-transaction", cancel_transaction_graphql)
    ; ("set-snark-worker", set_snark_worker)
    ; ("set-snark-work-fee", set_snark_work_fee)
    ; ("export-logs", Export_logs.export_via_graphql)
    ; ("export-local-logs", Export_logs.export_locally)
    ; ("stop-daemon", stop_daemon)
    ; ("status", status)
    ]

let client_trustlist_group =
  Command.group ~summary:"Client trustlist management"
    ~preserve_subcommand_order:()
    [ ("add", trustlist_add)
    ; ("list", trustlist_list)
    ; ("remove", trustlist_remove)
    ]

let advanced =
  let cmds0 =
    [ ("get-nonce", get_nonce_cmd)
    ; ("client-trustlist", client_trustlist_group)
    ; ("get-trust-status", get_trust_status)
    ; ("get-trust-status-all", get_trust_status_all)
    ; ("get-public-keys", get_public_keys)
    ; ("reset-trust-status", reset_trust_status)
    ; ("batch-send-payments", batch_send_payments)
    ; ("status-clear-hist", status_clear_hist)
    ; ("wrap-key", wrap_key)
    ; ("dump-keypair", dump_keypair)
    ; ("constraint-system-digests", constraint_system_digests)
    ; ("start-tracing", start_tracing)
    ; ("stop-tracing", stop_tracing)
    ; ("start-internal-tracing", start_internal_tracing)
    ; ("stop-internal-tracing", stop_internal_tracing)
    ; ("snark-job-list", snark_job_list)
    ; ("pooled-user-commands", pooled_user_commands)
    ; ("pooled-zkapp-commands", pooled_zkapp_commands)
    ; ("snark-pool-list", snark_pool_list)
    ; ("pending-snark-work", pending_snark_work)
    ; ("compile-time-constants", compile_time_constants)
    ; ("node-status", node_status)
    ; ("visualization", Visualization.command_group)
    ; ("verify-receipt", verify_receipt)
    ; ("generate-keypair", Cli_lib.Commands.generate_keypair)
    ; ("validate-keypair", Cli_lib.Commands.validate_keypair)
    ; ("validate-transaction", Cli_lib.Commands.validate_transaction)
    ; ("send-rosetta-transactions", send_rosetta_transactions_graphql)
    ; ("time-offset", get_time_offset_graphql)
    ; ("get-peers", get_peers_graphql)
    ; ("add-peers", add_peers_graphql)
    ; ("object-lifetime-statistics", object_lifetime_statistics)
    ; ("archive-blocks", archive_blocks)
    ; ("compute-receipt-chain-hash", receipt_chain_hash)
    ; ("hash-transaction", hash_transaction)
    ; ("set-coinbase-receiver", set_coinbase_receiver_graphql)
    ; ("chain-id-inputs", chain_id_inputs)
    ; ("runtime-config", runtime_config)
    ; ("vrf", Cli_lib.Commands.Vrf.command_group)
    ; ("thread-graph", thread_graph)
    ]
  in
  let cmds =
    if Mina_compile_config.itn_features then
      ("itn-create-accounts", itn_create_accounts) :: cmds0
    else cmds0
  in
  Command.group ~summary:"Advanced client commands" cmds

let ledger =
  Command.group ~summary:"Ledger commands"
    [ ("export", export_ledger)
    ; ("hash", hash_ledger)
    ; ("currency", currency_in_ledger)
    ]

let libp2p =
  Command.group ~summary:"Libp2p commands"
<<<<<<< HEAD
    [ ("generate-keypair", generate_libp2p_keypair) ]
=======
    [ ("generate-keypair", generate_libp2p_keypair)
    ; ("dump-keypair", dump_libp2p_keypair)
    ]
>>>>>>> 21cac80c
<|MERGE_RESOLUTION|>--- conflicted
+++ resolved
@@ -1041,11 +1041,7 @@
                               Currency.Amount.Signed.of_fee
                                 (to_signed_fee_exn f.sign
                                    (Currency.Amount.to_fee f.fee_magnitude) )
-<<<<<<< HEAD
                           ; supply_increase = w.supply_change.fee_magnitude
-=======
-                          ; supply_increase = w.supply_increase
->>>>>>> 21cac80c
                           ; source_first_pass_ledger_hash =
                               w.source_first_pass_ledger_hash
                           ; target_first_pass_ledger_hash =
@@ -1628,8 +1624,6 @@
     (let open Command.Let_syntax in
     let%map_open privkey_path = Cli_lib.Flag.privkey_write_path in
     generate_libp2p_keypair_do privkey_path)
-<<<<<<< HEAD
-=======
 
 let dump_libp2p_keypair_do privkey_path =
   Cli_lib.Exceptions.handle_nicely
@@ -1658,7 +1652,6 @@
     (let open Command.Let_syntax in
     let%map_open privkey_path = Cli_lib.Flag.privkey_read_path in
     dump_libp2p_keypair_do privkey_path)
->>>>>>> 21cac80c
 
 let trustlist_ip_flag =
   Command.Param.(
@@ -2402,10 +2395,6 @@
 
 let libp2p =
   Command.group ~summary:"Libp2p commands"
-<<<<<<< HEAD
-    [ ("generate-keypair", generate_libp2p_keypair) ]
-=======
     [ ("generate-keypair", generate_libp2p_keypair)
     ; ("dump-keypair", dump_libp2p_keypair)
-    ]
->>>>>>> 21cac80c
+    ]