--- conflicted
+++ resolved
@@ -19,13 +19,8 @@
   return (conn, process, config)
 
 let local_config ?proposal_interval:_ ~peers ~addrs_and_ports ~acceptable_delay
-<<<<<<< HEAD
     ~program_dir ~proposer ~snark_worker_key ~work_selection_method ~offset
-    ~trace_dir ~max_concurrent_connections () =
-=======
-    ~program_dir ~proposer ~snark_worker_config ~work_selection_method ~offset
     ~trace_dir ~max_concurrent_connections ~is_archive_node () =
->>>>>>> 8780a8e0
   let conf_dir =
     Filename.temp_dir_name
     ^/ String.init 16 ~f:(fun _ -> (Int.to_string (Random.int 10)).[0])
