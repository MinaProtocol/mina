open Core
open Async
open Signature_lib
open Coda_base
open Coda_transition
open Coda_state
open O1trace
module Graphql_cohttp_async =
  Graphql_cohttp.Make (Graphql_async.Schema) (Cohttp_async.Io)
    (Cohttp_async.Body)

let snark_job_list_json t =
  let open Participating_state.Let_syntax in
  let%map sl = Coda_lib.best_staged_ledger t in
  Staged_ledger.Scan_state.snark_job_list_json (Staged_ledger.scan_state sl)

let get_lite_chain :
    (Coda_lib.t -> Public_key.Compressed.t list -> Lite_base.Lite_chain.t)
    option =
  Option.map Consensus.Data.Consensus_state.to_lite
    ~f:(fun consensus_state_to_lite t pks ->
      let ledger = Coda_lib.best_ledger t |> Participating_state.active_exn in
      let transition =
        With_hash.data
          (Transition_frontier.Breadcrumb.transition_with_hash
             (Coda_lib.best_tip t |> Participating_state.active_exn))
      in
      let state = External_transition.Validated.protocol_state transition in
      let proof =
        External_transition.Validated.protocol_state_proof transition
      in
      let ledger =
        List.fold pks
          ~f:(fun acc key ->
            let loc = Option.value_exn (Ledger.location_of_key ledger key) in
            Lite_lib.Sparse_ledger.add_path acc
              (Lite_compat.merkle_path (Ledger.merkle_path ledger loc))
              (Lite_compat.public_key key)
              (Lite_compat.account (Option.value_exn (Ledger.get ledger loc)))
            )
          ~init:
            (Lite_lib.Sparse_ledger.of_hash ~depth:Ledger.depth
               (Lite_compat.digest
                  ( Ledger.merkle_root ledger
                    :> Snark_params.Tick.Pedersen.Digest.t )))
      in
      let protocol_state : Lite_base.Protocol_state.t =
        { previous_state_hash=
            Lite_compat.digest
              ( Protocol_state.previous_state_hash state
                :> Snark_params.Tick.Pedersen.Digest.t )
        ; body=
            { blockchain_state=
                Lite_compat.blockchain_state
                  (Protocol_state.blockchain_state state)
            ; consensus_state=
                consensus_state_to_lite (Protocol_state.consensus_state state)
            } }
      in
      let proof = Lite_compat.proof proof in
      {Lite_base.Lite_chain.proof; ledger; protocol_state} )

let log_shutdown ~conf_dir ~top_logger coda_ref =
  let logger =
    Logger.extend top_logger
      [("coda_run", `String "Logging state before program ends")]
  in
  let frontier_file = conf_dir ^/ "frontier.dot" in
  let mask_file = conf_dir ^/ "registered_masks.dot" in
  Logger.debug logger ~module_:__MODULE__ ~location:__LOC__ "%s"
    (Visualization_message.success "registered masks" mask_file) ;
  Coda_base.Ledger.Debug.visualize ~filename:mask_file ;
  match !coda_ref with
  | None ->
      Logger.trace logger ~module_:__MODULE__ ~location:__LOC__
        "Shutdown before Coda instance was created, not saving a visualization"
  | Some t -> (
    match Coda_lib.visualize_frontier ~filename:frontier_file t with
    | `Active () ->
        Logger.debug logger ~module_:__MODULE__ ~location:__LOC__ "%s"
          (Visualization_message.success "transition frontier" frontier_file)
    | `Bootstrapping ->
        Logger.debug logger ~module_:__MODULE__ ~location:__LOC__ "%s"
          (Visualization_message.bootstrap "transition frontier") )

(* TODO: handle participation_status more appropriately than doing participate_exn *)
let setup_local_server ?(client_whitelist = []) ?rest_server_port
    ?(insecure_rest_server = false) ~coda ~client_port () =
  let client_whitelist =
    Unix.Inet_addr.Set.of_list (Unix.Inet_addr.localhost :: client_whitelist)
  in
  (* Setup RPC server for client interactions *)
  let implement rpc f =
    Rpc.Rpc.implement rpc (fun () input ->
        trace_recurring_task (Rpc.Rpc.name rpc) (fun () -> f () input) )
  in
  let implement_notrace = Rpc.Rpc.implement in
  let logger =
    Logger.extend
      (Coda_lib.top_level_logger coda)
      [("coda_run", `String "Setting up server logs")]
  in
  let client_impls =
    [ implement Daemon_rpcs.Send_user_command.rpc (fun () tx ->
          let%map result = Coda_commands.send_user_command coda tx in
          result |> Participating_state.active_error |> Or_error.join )
    ; implement Daemon_rpcs.Send_user_commands.rpc (fun () ts ->
          return
            ( Coda_commands.schedule_user_commands coda ts
            |> Participating_state.active_error ) )
    ; implement Daemon_rpcs.Get_balance.rpc (fun () pk ->
          return
            ( Coda_commands.get_balance coda pk
            |> Participating_state.active_error ) )
    ; implement Daemon_rpcs.Get_trust_status.rpc (fun () ip_address ->
          return (Coda_commands.get_trust_status coda ip_address) )
    ; implement Daemon_rpcs.Get_trust_status_all.rpc (fun () () ->
          return (Coda_commands.get_trust_status_all coda) )
    ; implement Daemon_rpcs.Reset_trust_status.rpc (fun () ip_address ->
          return (Coda_commands.reset_trust_status coda ip_address) )
    ; implement Daemon_rpcs.Verify_proof.rpc (fun () (pk, tx, proof) ->
          return
            ( Coda_commands.verify_payment coda pk tx proof
            |> Participating_state.active_error |> Or_error.join ) )
    ; implement Daemon_rpcs.Prove_receipt.rpc (fun () (proving_receipt, pk) ->
          let open Deferred.Or_error.Let_syntax in
          let%bind acc_opt =
            Coda_commands.get_account coda pk
            |> Participating_state.active_error |> Deferred.return
          in
          let%bind account =
            Result.of_option acc_opt
              ~error:
                (Error.of_string
                   (sprintf
                      !"Could not find account of public key %{sexp: \
                        Public_key.Compressed.t}"
                      pk))
            |> Deferred.return
          in
          Coda_commands.prove_receipt coda ~proving_receipt
            ~resulting_receipt:account.Account.Poly.receipt_chain_hash )
    ; implement Daemon_rpcs.Get_public_keys_with_balances.rpc (fun () () ->
          return
            ( Coda_commands.get_keys_with_balances coda
            |> Participating_state.active_error ) )
    ; implement Daemon_rpcs.Get_public_keys.rpc (fun () () ->
          return
            ( Coda_commands.get_public_keys coda
            |> Participating_state.active_error ) )
    ; implement Daemon_rpcs.Get_nonce.rpc (fun () pk ->
          return
<<<<<<< HEAD
            ( Coda_commands.get_nonce coda pk
            |> Participating_state.active_error ) )
=======
            (Coda_commands.get_nonce coda pk |> Participating_state.active_exn)
      )
    ; implement Daemon_rpcs.Get_inferred_nonce.rpc (fun () pk ->
          return
            (Coda_commands.get_inferred_nonce_from_transaction_pool_and_ledger
               coda pk) )
>>>>>>> 3f93b3e3
    ; implement_notrace Daemon_rpcs.Get_status.rpc (fun () flag ->
          return (Coda_commands.get_status ~flag coda) )
    ; implement Daemon_rpcs.Clear_hist_status.rpc (fun () flag ->
          return (Coda_commands.clear_hist_status ~flag coda) )
    ; implement Daemon_rpcs.Get_ledger.rpc (fun () lh ->
          Coda_lib.get_ledger coda lh )
    ; implement Daemon_rpcs.Stop_daemon.rpc (fun () () ->
          Scheduler.yield () >>= (fun () -> exit 0) |> don't_wait_for ;
          Deferred.unit )
    ; implement Daemon_rpcs.Snark_job_list.rpc (fun () () ->
          return (snark_job_list_json coda |> Participating_state.active_error)
      )
    ; implement Daemon_rpcs.Start_tracing.rpc (fun () () ->
          let open Coda_lib.Config in
          Coda_tracing.start (Coda_lib.config coda).conf_dir )
    ; implement Daemon_rpcs.Stop_tracing.rpc (fun () () ->
          Coda_tracing.stop () ; Deferred.unit )
    ; implement Daemon_rpcs.Visualization.Frontier.rpc (fun () filename ->
          return (Coda_lib.visualize_frontier ~filename coda) )
    ; implement Daemon_rpcs.Visualization.Registered_masks.rpc
        (fun () filename -> return (Coda_base.Ledger.Debug.visualize ~filename)
      )
    ; implement Daemon_rpcs.Set_staking.rpc (fun () keypairs ->
          let keypair_and_compressed_key =
            List.map keypairs
              ~f:(fun ({Keypair.Stable.Latest.public_key; _} as keypair) ->
                (keypair, Public_key.compress public_key) )
          in
          Coda_lib.replace_propose_keypairs coda
            (Keypair.And_compressed_pk.Set.of_list keypair_and_compressed_key) ;
          Deferred.unit ) ]
  in
  let snark_worker_impls =
    [ implement Snark_worker.Rpcs.Get_work.Latest.rpc (fun () () ->
          let r = Coda_lib.request_work coda in
          Option.iter r ~f:(fun r ->
              Logger.trace logger ~module_:__MODULE__ ~location:__LOC__
                ~metadata:
                  [ ( "work_spec"
                    , `String (sprintf !"%{sexp:Snark_worker.Work.Spec.t}" r)
                    ) ]
                "responding to a Get_work request with some new work" ) ;
          return r )
    ; implement Snark_worker.Rpcs.Submit_work.Latest.rpc
        (fun () (work : Snark_worker.Work.Result.t) ->
          Logger.trace logger ~module_:__MODULE__ ~location:__LOC__
            "received completed work from a snark worker"
            ~metadata:
              [ ( "work_spec"
                , `String
                    (sprintf !"%{sexp:Snark_worker.Work.Spec.t}" work.spec) )
              ] ;
          List.iter work.metrics ~f:(fun (total, tag) ->
              match tag with
              | `Merge ->
                  Perf_histograms.add_span ~name:"snark_worker_merge_time"
                    total
              | `Transition ->
                  Perf_histograms.add_span ~name:"snark_worker_transition_time"
                    total ) ;
          Network_pool.Snark_pool.add_completed_work (Coda_lib.snark_pool coda)
            work ) ]
  in
  Option.iter rest_server_port ~f:(fun rest_server_port ->
      trace_task "REST server" (fun () ->
          let graphql_callback =
            Graphql_cohttp_async.make_callback
              (fun _req -> coda)
              Graphql.schema
          in
          Cohttp_async.(
            Server.create_expert
              ~on_handler_error:
                (`Call
                  (fun _net exn ->
                    Logger.error logger ~module_:__MODULE__ ~location:__LOC__
                      "Exception while handling REST server request: $error"
                      ~metadata:
                        [ ("error", `String (Exn.to_string_mach exn))
                        ; ("context", `String "rest_server") ] ))
              (Tcp.Where_to_listen.bind_to
                 (if insecure_rest_server then All_addresses else Localhost)
                 (On_port rest_server_port))
              (fun ~body _sock req ->
                let uri = Cohttp.Request.uri req in
                let status flag =
                  Server.respond_string
                    ( Coda_commands.get_status ~flag coda
                    |> Daemon_rpcs.Types.Status.to_yojson
                    |> Yojson.Safe.pretty_to_string )
                in
                let lift x = `Response x in
                match Uri.path uri with
                | "/graphql" ->
                    graphql_callback () req body
                | "/status" ->
                    status `None >>| lift
                | "/status/performance" ->
                    status `Performance >>| lift
                | _ ->
                    Server.respond_string ~status:`Not_found "Route not found"
                    >>| lift ))
          |> Deferred.map ~f:(fun _ ->
                 Logger.info logger
                   !"Created GraphQL server and status endpoints at port : %i"
                   rest_server_port ~module_:__MODULE__ ~location:__LOC__ ) )
      |> ignore ) ;
  let where_to_listen =
    Tcp.Where_to_listen.bind_to All_addresses (On_port client_port)
  in
  trace_task "client RPC handling" (fun () ->
      Tcp.Server.create
        ~on_handler_error:
          (`Call
            (fun _net exn ->
              Logger.error logger ~module_:__MODULE__ ~location:__LOC__
                "Exception while handling TCP server request: $error"
                ~metadata:
                  [ ("error", `String (Exn.to_string_mach exn))
                  ; ("context", `String "rpc_tcp_server") ] ))
        where_to_listen
        (fun address reader writer ->
          let address = Socket.Address.Inet.addr address in
          if not (Set.mem client_whitelist address) then (
            Logger.error logger ~module_:__MODULE__ ~location:__LOC__
              !"Rejecting client connection from $address, it is not present \
                in the whitelist."
              ~metadata:
                [("$address", `String (Unix.Inet_addr.to_string address))] ;
            Deferred.unit )
          else
            Rpc.Connection.server_with_close reader writer
              ~implementations:
                (Rpc.Implementations.create_exn
                   ~implementations:(client_impls @ snark_worker_impls)
                   ~on_unknown_rpc:`Raise)
              ~connection_state:(fun _ -> ())
              ~on_handshake_error:
                (`Call
                  (fun exn ->
                    Logger.error logger ~module_:__MODULE__ ~location:__LOC__
                      "Exception while handling RPC server request from \
                       $address: $error"
                      ~metadata:
                        [ ("error", `String (Exn.to_string_mach exn))
                        ; ("context", `String "rpc_server")
                        ; ( "address"
                          , `String (Unix.Inet_addr.to_string address) ) ] ;
                    Deferred.unit )) ) )
  |> ignore

let create_snark_worker ~public_key ~client_port ~shutdown_on_disconnect =
  let%map p =
    let our_binary = Sys.executable_name in
    Process.create_exn () ~prog:our_binary
      ~args:
        ( "internal" :: Snark_worker.Intf.command_name
        :: Snark_worker.arguments ~public_key
             ~daemon_address:
               (Host_and_port.create ~host:"127.0.0.1" ~port:client_port)
             ~shutdown_on_disconnect )
  in
  (* We want these to be printfs so we don't double encode our logs here *)
  Pipe.iter_without_pushback
    (Reader.pipe (Process.stdout p))
    ~f:(fun s -> printf "%s" s)
  |> don't_wait_for ;
  Pipe.iter_without_pushback
    (Reader.pipe (Process.stderr p))
    ~f:(fun s -> printf "%s" s)
  |> don't_wait_for ;
  Deferred.unit

let run_snark_worker ?shutdown_on_disconnect:(s = true) ~client_port
    run_snark_worker =
  match run_snark_worker with
  | `Don't_run ->
      ()
  | `With_public_key public_key ->
      create_snark_worker ~shutdown_on_disconnect:s ~public_key ~client_port
      |> ignore

let handle_crash e =
  Core.eprintf
    !{err|

  ☠  Coda Daemon crashed. The Coda Protocol developers would like to know why!

  Please:
    Open an issue:
      https://github.com/CodaProtocol/coda/issues/new

    Briefly describe what you were doing, and include the last 20 lines from .coda-config/coda.log.
    And then paste the following:

    %s
%!|err}
    (Exn.to_string e)

let handle_shutdown ~monitor ~conf_dir ~top_logger coda_ref =
  Monitor.detach_and_iter_errors monitor ~f:(fun exn ->
      log_shutdown ~conf_dir ~top_logger coda_ref ;
      handle_crash exn ;
      Stdlib.exit 1 ) ;
  Async_unix.Signal.(
    handle terminating ~f:(fun signal ->
        log_shutdown ~conf_dir ~top_logger coda_ref ;
        let logger =
          Logger.extend top_logger
            [("coda_run", `String "Program was killed by signal")]
        in
        Logger.info logger ~module_:__MODULE__ ~location:__LOC__
          !"Coda process was interrupted by $signal"
          ~metadata:[("signal", `String (to_string signal))] ;
        Stdlib.exit 130 ))<|MERGE_RESOLUTION|>--- conflicted
+++ resolved
@@ -150,17 +150,13 @@
             |> Participating_state.active_error ) )
     ; implement Daemon_rpcs.Get_nonce.rpc (fun () pk ->
           return
-<<<<<<< HEAD
             ( Coda_commands.get_nonce coda pk
             |> Participating_state.active_error ) )
-=======
-            (Coda_commands.get_nonce coda pk |> Participating_state.active_exn)
-      )
     ; implement Daemon_rpcs.Get_inferred_nonce.rpc (fun () pk ->
           return
-            (Coda_commands.get_inferred_nonce_from_transaction_pool_and_ledger
-               coda pk) )
->>>>>>> 3f93b3e3
+            ( Coda_commands.get_inferred_nonce_from_transaction_pool_and_ledger
+                coda pk
+            |> Participating_state.active_error ) )
     ; implement_notrace Daemon_rpcs.Get_status.rpc (fun () flag ->
           return (Coda_commands.get_status ~flag coda) )
     ; implement Daemon_rpcs.Clear_hist_status.rpc (fun () flag ->
