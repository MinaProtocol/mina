--- conflicted
+++ resolved
@@ -189,11 +189,11 @@
   Core.eprintf
     !{err|
 
-  ☠  Coda Daemon crashed. The Coda Protocol developers would like to know why!
+  ☠  Coda daemon crashed. The Coda Protocol developers would like to know why!
 
   Please:
     Open an issue:
-      https://github.com/CodaProtocol/coda/issues/new
+      <https://github.com/CodaProtocol/coda/issues/new>
 
     Briefly describe what you were doing and %s
 %!|err}
@@ -455,26 +455,6 @@
       create_snark_worker ~shutdown_on_disconnect:s ~public_key ~client_port
       |> ignore
 
-<<<<<<< HEAD
-let handle_crash e =
-  Core.eprintf
-    !{err|
-
-  ☠  Coda daemon crashed. The Coda Protocol developers would like to know why!
-
-  Please:
-    Open an issue:
-      <https://github.com/CodaProtocol/coda/issues/new>
-
-    Briefly describe what you were doing, and include the last 20 lines from .coda-config/coda.log.
-    And then paste the following:
-
-    %s
-%!|err}
-    (Exn.to_string e)
-
-=======
->>>>>>> 0f693037
 let handle_shutdown ~monitor ~conf_dir ~top_logger coda_ref =
   Monitor.detach_and_iter_errors monitor ~f:(fun exn ->
       make_report_and_log_shutdown (Exn.to_string exn) ~conf_dir ~top_logger
