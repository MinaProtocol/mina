open Core
open Async
open Signature_lib
open Coda_base
open Coda_transition
open Coda_state
open O1trace
module Graphql_cohttp_async =
  Graphql_cohttp.Make (Graphql_async.Schema) (Cohttp_async.Io)
    (Cohttp_async.Body)

let snark_job_list_json t =
  let open Participating_state.Let_syntax in
  let%map sl = Coda_lib.best_staged_ledger t in
  Staged_ledger.Scan_state.snark_job_list_json (Staged_ledger.scan_state sl)

let get_lite_chain :
    (Coda_lib.t -> Public_key.Compressed.t list -> Lite_base.Lite_chain.t)
    option =
  Option.map Consensus.Data.Consensus_state.to_lite
    ~f:(fun consensus_state_to_lite t pks ->
      let ledger = Coda_lib.best_ledger t |> Participating_state.active_exn in
      let transition =
        With_hash.data
          (Transition_frontier.Breadcrumb.transition_with_hash
             (Coda_lib.best_tip t |> Participating_state.active_exn))
      in
      let state = External_transition.Validated.protocol_state transition in
      let proof =
        External_transition.Validated.protocol_state_proof transition
      in
      let ledger =
        List.fold pks
          ~f:(fun acc key ->
            let loc = Option.value_exn (Ledger.location_of_key ledger key) in
            Lite_lib.Sparse_ledger.add_path acc
              (Lite_compat.merkle_path (Ledger.merkle_path ledger loc))
              (Lite_compat.public_key key)
              (Lite_compat.account (Option.value_exn (Ledger.get ledger loc)))
            )
          ~init:
            (Lite_lib.Sparse_ledger.of_hash ~depth:Ledger.depth
               (Lite_compat.digest
                  ( Ledger.merkle_root ledger
                    :> Snark_params.Tick.Pedersen.Digest.t )))
      in
      let protocol_state : Lite_base.Protocol_state.t =
        { previous_state_hash=
            Lite_compat.digest
              ( Protocol_state.previous_state_hash state
                :> Snark_params.Tick.Pedersen.Digest.t )
        ; body=
            { blockchain_state=
                Lite_compat.blockchain_state
                  (Protocol_state.blockchain_state state)
            ; consensus_state=
                consensus_state_to_lite (Protocol_state.consensus_state state)
            } }
      in
      let proof = Lite_compat.proof proof in
      {Lite_base.Lite_chain.proof; ledger; protocol_state} )

let log_shutdown ~conf_dir ~top_logger coda_ref =
  let logger =
    Logger.extend top_logger
      [("coda_run", `String "Logging state before program ends")]
  in
  let frontier_file = conf_dir ^/ "frontier.dot" in
  let mask_file = conf_dir ^/ "registered_masks.dot" in
  Logger.debug logger ~module_:__MODULE__ ~location:__LOC__ "%s"
    (Visualization_message.success "registered masks" mask_file) ;
  Coda_base.Ledger.Debug.visualize ~filename:mask_file ;
  match !coda_ref with
  | None ->
      Logger.trace logger ~module_:__MODULE__ ~location:__LOC__
        "Shutdown before Coda instance was created, not saving a visualization"
  | Some t -> (
    match Coda_lib.visualize_frontier ~filename:frontier_file t with
    | `Active () ->
        Logger.debug logger ~module_:__MODULE__ ~location:__LOC__ "%s"
          (Visualization_message.success "transition frontier" frontier_file)
    | `Bootstrapping ->
        Logger.debug logger ~module_:__MODULE__ ~location:__LOC__ "%s"
          (Visualization_message.bootstrap "transition frontier") )

(* TODO: handle participation_status more appropriately than doing participate_exn *)
let setup_local_server ?(client_whitelist = []) ?rest_server_port ~coda
    ~client_port () =
  let client_whitelist =
    Unix.Inet_addr.Set.of_list (Unix.Inet_addr.localhost :: client_whitelist)
  in
  (* Setup RPC server for client interactions *)
  let implement rpc f =
    Rpc.Rpc.implement rpc (fun () input ->
        trace_recurring_task (Rpc.Rpc.name rpc) (fun () -> f () input) )
  in
  let implement_notrace = Rpc.Rpc.implement in
  let logger =
    Logger.extend
      (Coda_lib.top_level_logger coda)
      [("coda_run", `String "Setting up server logs")]
  in
  let client_impls =
    [ implement Daemon_rpcs.Send_user_command.rpc (fun () tx ->
          let%map result = Coda_commands.send_user_command coda tx in
          result |> Participating_state.active_exn )
    ; implement Daemon_rpcs.Send_user_commands.rpc (fun () ts ->
          Coda_commands.schedule_user_commands coda ts
          |> Participating_state.active_exn ;
          Deferred.unit )
    ; implement Daemon_rpcs.Get_balance.rpc (fun () pk ->
          return
            ( Coda_commands.get_balance coda pk
            |> Participating_state.active_exn ) )
    ; implement Daemon_rpcs.Get_trust_status.rpc (fun () ip_address ->
          return (Coda_commands.get_trust_status coda ip_address) )
    ; implement Daemon_rpcs.Get_trust_status_all.rpc (fun () () ->
          return (Coda_commands.get_trust_status_all coda) )
    ; implement Daemon_rpcs.Reset_trust_status.rpc (fun () ip_address ->
          return (Coda_commands.reset_trust_status coda ip_address) )
    ; implement Daemon_rpcs.Verify_proof.rpc (fun () (pk, tx, proof) ->
          return
            ( Coda_commands.verify_payment coda pk tx proof
            |> Participating_state.active_exn ) )
    ; implement Daemon_rpcs.Prove_receipt.rpc (fun () (proving_receipt, pk) ->
          let open Deferred.Or_error.Let_syntax in
          let%bind account =
            Coda_commands.get_account coda pk
            |> Participating_state.active_exn
            |> Result.of_option
                 ~error:
                   (Error.of_string
                      (sprintf
                         !"Could not find account of public key %{sexp: \
                           Public_key.Compressed.t}"
                         pk))
            |> Deferred.return
          in
          Coda_commands.prove_receipt coda ~proving_receipt
            ~resulting_receipt:account.Account.Poly.receipt_chain_hash )
    ; implement Daemon_rpcs.Get_public_keys_with_balances.rpc (fun () () ->
          return
            ( Coda_commands.get_keys_with_balances coda
            |> Participating_state.active_exn ) )
    ; implement Daemon_rpcs.Get_public_keys.rpc (fun () () ->
          return
            ( Coda_commands.get_public_keys coda
            |> Participating_state.active_exn ) )
    ; implement Daemon_rpcs.Get_nonce.rpc (fun () pk ->
          return
            (Coda_commands.get_nonce coda pk |> Participating_state.active_exn)
      )
    ; implement_notrace Daemon_rpcs.Get_status.rpc (fun () flag ->
          return (Coda_commands.get_status ~flag coda) )
    ; implement Daemon_rpcs.Clear_hist_status.rpc (fun () flag ->
          return (Coda_commands.clear_hist_status ~flag coda) )
    ; implement Daemon_rpcs.Get_ledger.rpc (fun () lh ->
          Coda_lib.get_ledger coda lh )
    ; implement Daemon_rpcs.Stop_daemon.rpc (fun () () ->
          Scheduler.yield () >>= (fun () -> exit 0) |> don't_wait_for ;
          Deferred.unit )
    ; implement Daemon_rpcs.Snark_job_list.rpc (fun () () ->
          return (snark_job_list_json coda |> Participating_state.active_exn)
      )
    ; implement Daemon_rpcs.Start_tracing.rpc (fun () () ->
          let open Coda_lib.Config in
          Coda_tracing.start (Coda_lib.config coda).conf_dir )
    ; implement Daemon_rpcs.Stop_tracing.rpc (fun () () ->
          Coda_tracing.stop () ; Deferred.unit )
    ; implement Daemon_rpcs.Visualization.Frontier.rpc (fun () filename ->
          return (Coda_lib.visualize_frontier ~filename coda) )
    ; implement Daemon_rpcs.Visualization.Registered_masks.rpc
        (fun () filename -> return (Coda_base.Ledger.Debug.visualize ~filename)
      )
    ; implement Daemon_rpcs.Set_staking.rpc (fun () keypairs ->
          let keypair_and_compressed_key =
            List.map keypairs
              ~f:(fun ({Keypair.Stable.Latest.public_key; _} as keypair) ->
                (keypair, Public_key.compress public_key) )
          in
          Coda_lib.replace_propose_keypairs coda
            (Keypair.And_compressed_pk.Set.of_list keypair_and_compressed_key) ;
          Deferred.unit ) ]
  in
  let snark_worker_impls =
    [ implement Snark_worker.Rpcs.Get_work.Latest.rpc (fun () () ->
          let r = Coda_lib.request_work coda in
          Option.iter r ~f:(fun r ->
              Logger.trace logger ~module_:__MODULE__ ~location:__LOC__
                !"Get_work: %{sexp:Snark_worker.Work.Spec.t}"
                r ) ;
          return r )
    ; implement Snark_worker.Rpcs.Submit_work.Latest.rpc
        (fun () (work : Snark_worker.Work.Result.t) ->
          Logger.trace logger ~module_:__MODULE__ ~location:__LOC__
            !"Submit_work: %{sexp:Snark_worker.Work.Spec.t}"
            work.spec ;
          List.iter work.metrics ~f:(fun (total, tag) ->
              match tag with
              | `Merge ->
                  Perf_histograms.add_span ~name:"snark_worker_merge_time"
                    total
              | `Transition ->
                  Perf_histograms.add_span ~name:"snark_worker_transition_time"
                    total ) ;
          Network_pool.Snark_pool.add_completed_work (Coda_lib.snark_pool coda)
            work ) ]
  in
  Option.iter rest_server_port ~f:(fun rest_server_port ->
      trace_task "REST server" (fun () ->
          let graphql_callback =
            Graphql_cohttp_async.make_callback
              (fun _req -> coda)
              Graphql.schema
          in
          Cohttp_async.(
            Server.create_expert
              ~on_handler_error:
                (`Call
                  (fun _net exn ->
                    Logger.error logger ~module_:__MODULE__ ~location:__LOC__
                      "Exception while handling REST server request: $error"
                      ~metadata:
                        [ ("error", `String (Exn.to_string_mach exn))
                        ; ("context", `String "rest_server") ] ))
              (Tcp.Where_to_listen.bind_to Localhost (On_port rest_server_port))
              (fun ~body _sock req ->
                let uri = Cohttp.Request.uri req in
                let status flag =
                  Server.respond_string
                    ( Coda_commands.get_status ~flag coda
                    |> Daemon_rpcs.Types.Status.to_yojson
                    |> Yojson.Safe.pretty_to_string )
                in
                let lift x = `Response x in
                match Uri.path uri with
                | "/graphql" ->
                    graphql_callback () req body
                | "/status" ->
                    status `None >>| lift
                | "/status/performance" ->
                    status `Performance >>| lift
                | _ ->
                    Server.respond_string ~status:`Not_found "Route not found"
                    >>| lift )) )
      |> ignore ) ;
  let where_to_listen =
    Tcp.Where_to_listen.bind_to All_addresses (On_port client_port)
  in
  trace_task "client RPC handling" (fun () ->
      Tcp.Server.create
        ~on_handler_error:
          (`Call
            (fun _net exn ->
              Logger.error logger ~module_:__MODULE__ ~location:__LOC__
                "Exception while handling TCP server request: $error"
                ~metadata:
                  [ ("error", `String (Exn.to_string_mach exn))
                  ; ("context", `String "rpc_tcp_server") ] ))
        where_to_listen
        (fun address reader writer ->
          let address = Socket.Address.Inet.addr address in
          if not (Set.mem client_whitelist address) then (
            Logger.error logger ~module_:__MODULE__ ~location:__LOC__
              !"Rejecting client connection from $address, it is not present \
                in the whitelist."
              ~metadata:
                [("$address", `String (Unix.Inet_addr.to_string address))] ;
            Deferred.unit )
          else
            Rpc.Connection.server_with_close reader writer
              ~implementations:
                (Rpc.Implementations.create_exn
                   ~implementations:(client_impls @ snark_worker_impls)
                   ~on_unknown_rpc:`Raise)
              ~connection_state:(fun _ -> ())
              ~on_handshake_error:
                (`Call
                  (fun exn ->
                    Logger.error logger ~module_:__MODULE__ ~location:__LOC__
                      "Exception while handling RPC server request from \
                       $address: $error"
                      ~metadata:
                        [ ("error", `String (Exn.to_string_mach exn))
                        ; ("context", `String "rpc_server")
                        ; ( "address"
                          , `String (Unix.Inet_addr.to_string address) ) ] ;
                    Deferred.unit )) ) )
  |> ignore

let create_snark_worker ~public_key ~client_port ~shutdown_on_disconnect =
  let%map p =
    let our_binary = Sys.executable_name in
    Process.create_exn () ~prog:our_binary
      ~args:
        ( "internal" :: Snark_worker.Intf.command_name
        :: Snark_worker.arguments ~public_key
             ~daemon_address:
               (Host_and_port.create ~host:"127.0.0.1" ~port:client_port)
             ~shutdown_on_disconnect )
  in
  (* We want these to be printfs so we don't double encode our logs here *)
  Pipe.iter_without_pushback
    (Reader.pipe (Process.stdout p))
    ~f:(fun s -> printf "%s" s)
  |> don't_wait_for ;
  Pipe.iter_without_pushback
    (Reader.pipe (Process.stderr p))
    ~f:(fun s -> printf "%s" s)
  |> don't_wait_for ;
  Deferred.unit

let run_snark_worker ?shutdown_on_disconnect:(s = true) ~client_port
    run_snark_worker =
  match run_snark_worker with
  | `Don't_run ->
      ()
  | `With_public_key public_key ->
      create_snark_worker ~shutdown_on_disconnect:s ~public_key ~client_port
      |> ignore

let handle_crash e =
  Core.eprintf
    !{err|

  💀 Coda's Daemon Crashed. The Coda Protocol developers would like to know why!

  Please:
    Open an issue:
      https://github.com/CodaProtocol/coda/issues/new

    Tell us what you were doing, and paste the last 20 lines of log messages.
    And then paste the following:

    %s%!|err}
    (Exn.to_string e)

let handle_shutdown ~monitor ~conf_dir ~top_logger coda_ref =
  Monitor.detach_and_iter_errors monitor ~f:(fun exn ->
      log_shutdown ~conf_dir ~top_logger coda_ref ;
      handle_crash exn ;
      Stdlib.exit 1 ) ;
  Async_unix.Signal.(
    handle terminating ~f:(fun signal ->
        log_shutdown ~conf_dir ~top_logger coda_ref ;
        let logger =
          Logger.extend top_logger
            [("coda_run", `String "Program was killed by signal")]
        in
<<<<<<< HEAD
        Logger.debug logger ~module_:__MODULE__ ~location:__LOC__
          !"Coda process was interrupted by signal %{sexp:t}"
          signal ;
=======
        Logger.info logger ~module_:__MODULE__ ~location:__LOC__
          !"Coda process got interrupted by $signal"
          ~metadata:[("signal", `String (to_string signal))] ;
>>>>>>> 307bdc71
        Stdlib.exit 130 ))<|MERGE_RESOLUTION|>--- conflicted
+++ resolved
@@ -347,13 +347,7 @@
           Logger.extend top_logger
             [("coda_run", `String "Program was killed by signal")]
         in
-<<<<<<< HEAD
-        Logger.debug logger ~module_:__MODULE__ ~location:__LOC__
-          !"Coda process was interrupted by signal %{sexp:t}"
-          signal ;
-=======
         Logger.info logger ~module_:__MODULE__ ~location:__LOC__
-          !"Coda process got interrupted by $signal"
+          !"Coda process was interrupted by $signal"
           ~metadata:[("signal", `String (to_string signal))] ;
->>>>>>> 307bdc71
         Stdlib.exit 130 ))