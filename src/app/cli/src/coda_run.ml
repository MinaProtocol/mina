--- conflicted
+++ resolved
@@ -24,178 +24,6 @@
 
   module Lite_compat = Lite_compat.Make (Consensus.Blockchain_state)
 
-<<<<<<< HEAD
-  let get_account t (addr : Public_key.Compressed.t) =
-    let open Participating_state.Let_syntax in
-    let%map ledger = best_ledger t in
-    Ledger.location_of_key ledger addr |> Option.bind ~f:(Ledger.get ledger)
-
-  let get_balance t (addr : Public_key.Compressed.t) =
-    let open Participating_state.Option.Let_syntax in
-    let%map account = get_account t addr in
-    account.Account.Poly.balance
-
-  let get_accounts t =
-    let open Participating_state.Let_syntax in
-    let%map ledger = best_ledger t in
-    Ledger.to_list ledger
-
-  let string_of_public_key =
-    Fn.compose Public_key.Compressed.to_base64 Account.public_key
-
-  let get_public_keys t =
-    let open Participating_state.Let_syntax in
-    let%map account = get_accounts t in
-    List.map account ~f:string_of_public_key
-
-  let get_keys_with_balances t =
-    let open Participating_state.Let_syntax in
-    let%map accounts = get_accounts t in
-    List.map accounts ~f:(fun account ->
-        ( string_of_public_key account
-        , account.Account.Poly.balance |> Currency.Balance.to_int ) )
-
-  let is_valid_payment t (txn : User_command.t) account_opt =
-    let remainder =
-      let open Option.Let_syntax in
-      let%bind account = account_opt
-      and cost =
-        let fee = txn.payload.common.fee in
-        match txn.payload.body with
-        | Stake_delegation (Set_delegate _) ->
-            Some (Currency.Amount.of_fee fee)
-        | Payment {amount; _} ->
-            Currency.Amount.add_fee amount fee
-      in
-      Currency.Balance.sub_amount account.Account.Poly.balance cost
-    in
-    Option.is_some remainder
-
-  (** For status *)
-  let txn_count = ref 0
-
-  let record_payment ~logger t (txn : User_command.t) account =
-    let previous = account.Account.Poly.receipt_chain_hash in
-    let receipt_chain_database = receipt_chain_database t in
-    match Receipt_chain_database.add receipt_chain_database ~previous txn with
-    | `Ok hash ->
-        Logger.debug logger ~module_:__MODULE__ ~location:__LOC__
-          ~metadata:
-            [ ("user_command", User_command.to_yojson txn)
-            ; ("receipt_chain_hash", Receipt.Chain_hash.to_yojson hash) ]
-          "Added  payment $user_command into receipt_chain database. You \
-           should wait for a bit to see your account's receipt chain hash \
-           update as $receipt_chain_hash" ;
-        hash
-    | `Duplicate hash ->
-        Logger.warn logger ~module_:__MODULE__ ~location:__LOC__
-          ~metadata:[("user_command", User_command.to_yojson txn)]
-          "Already sent transaction $user_command" ;
-        hash
-    | `Error_multiple_previous_receipts parent_hash ->
-        Logger.fatal logger ~module_:__MODULE__ ~location:__LOC__
-          ~metadata:
-            [ ( "parent_receipt_chain_hash"
-              , Receipt.Chain_hash.to_yojson parent_hash )
-            ; ( "previous_receipt_chain_hash"
-              , Receipt.Chain_hash.to_yojson previous ) ]
-          "A payment is derived from two different blockchain states \
-           ($parent_receipt_chain_hash, $previous_receipt_chain_hash). \
-           Receipt.Chain_hash is supposed to be collision resistant. This \
-           collision should not happen." ;
-        Core.exit 6
-
-  module Receipt_chain_hash = struct
-    (* Receipt.Chain_hash does not have bin_io *)
-    include Receipt.Chain_hash.Stable.V1
-
-    let cons, empty = Receipt.Chain_hash.(cons, empty)
-  end
-
-  module Payment_verifier =
-    Receipt_chain_database_lib.Verifier.Make
-      (User_command)
-      (Receipt_chain_hash)
-
-  let verify_payment t log (addr : Public_key.Compressed.Stable.Latest.t)
-      (verifying_txn : User_command.t) proof =
-    let open Participating_state.Let_syntax in
-    let%map account = get_account t addr in
-    let account = Option.value_exn account in
-    let resulting_receipt = account.Account.Poly.receipt_chain_hash in
-    let open Or_error.Let_syntax in
-    let%bind () = Payment_verifier.verify ~resulting_receipt proof in
-    if
-      List.exists (Payment_proof.payments proof) ~f:(fun txn ->
-          User_command.equal verifying_txn txn )
-    then Ok ()
-    else
-      Or_error.errorf
-        !"Merkle list proof does not contain payment %{sexp:User_command.t}"
-        verifying_txn
-
-  let schedule_payment log t (txn : User_command.t) account_opt =
-    if not (is_valid_payment t txn account_opt) then
-      Or_error.error_string "Invalid payment: account balance is too low"
-    else
-      let txn_pool = transaction_pool t in
-      don't_wait_for (Transaction_pool.add txn_pool txn) ;
-      Logger.info log ~module_:__MODULE__ ~location:__LOC__
-        ~metadata:[("user_command", User_command.to_yojson txn)]
-        "Added payment $user_command to pool successfully" ;
-      txn_count := !txn_count + 1 ;
-      Or_error.return ()
-
-  let send_payment logger t (txn : User_command.t) =
-    Deferred.return
-    @@
-    let public_key = Public_key.compress txn.sender in
-    let open Participating_state.Let_syntax in
-    let%map account_opt = get_account t public_key in
-    let open Or_error.Let_syntax in
-    let%map () = schedule_payment logger t txn account_opt in
-    record_payment ~logger t txn (Option.value_exn account_opt)
-
-  (* TODO: Properly record receipt_chain_hash for multiple transactions. See #1143 *)
-  let schedule_payments logger t txns =
-    List.map txns ~f:(fun (txn : User_command.t) ->
-        let public_key = Public_key.compress txn.sender in
-        let open Participating_state.Let_syntax in
-        let%map account_opt = get_account t public_key in
-        match schedule_payment logger t txn account_opt with
-        | Ok () ->
-            ()
-        | Error err ->
-            Logger.warn logger ~module_:__MODULE__ ~location:__LOC__
-              ~metadata:[("error", `String (Error.to_string_hum err))]
-              "Failure in schedule_payments: $error. This is not yet reported \
-               to the client, see #1143" )
-    |> Participating_state.sequence
-    |> Participating_state.map ~f:ignore
-
-  let prove_receipt t ~proving_receipt ~resulting_receipt :
-      Payment_proof.t Deferred.Or_error.t =
-    let receipt_chain_database = receipt_chain_database t in
-    (* TODO: since we are making so many reads to `receipt_chain_database`,
-       reads should be async to not get IO-blocked. See #1125 *)
-    let result =
-      Receipt_chain_database.prove receipt_chain_database ~proving_receipt
-        ~resulting_receipt
-    in
-    Deferred.return result
-
-  let get_nonce t (addr : Public_key.Compressed.t) =
-    let open Participating_state.Let_syntax in
-    let%map ledger = best_ledger t in
-    let open Option.Let_syntax in
-    let%bind location = Ledger.location_of_key ledger addr in
-    let%map account = Ledger.get ledger location in
-    account.Account.Poly.nonce
-
-  let start_time = Time_ns.now ()
-
-=======
->>>>>>> bcfa6894
   let snark_job_list_json t =
     let open Participating_state.Let_syntax in
     let%map sl = best_staged_ledger t in
