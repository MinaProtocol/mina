open Core
open Async
open Signature_lib
open Coda_base
open Coda_transition
open Coda_state
open O1trace
module Graphql_cohttp_async =
  Graphql_cohttp.Make (Graphql_async.Schema) (Cohttp_async.Io)
    (Cohttp_async.Body)

let snark_job_list_json t =
  let open Participating_state.Let_syntax in
  let%map sl = Coda_lib.best_staged_ledger t in
  Staged_ledger.Scan_state.snark_job_list_json (Staged_ledger.scan_state sl)

let get_lite_chain :
    (Coda_lib.t -> Public_key.Compressed.t list -> Lite_base.Lite_chain.t)
    option =
  Option.map Consensus.Data.Consensus_state.to_lite
    ~f:(fun consensus_state_to_lite t pks ->
      let ledger = Coda_lib.best_ledger t |> Participating_state.active_exn in
      let transition =
        With_hash.data
          (Transition_frontier.Breadcrumb.transition_with_hash
             (Coda_lib.best_tip t |> Participating_state.active_exn))
      in
      let state = External_transition.Validated.protocol_state transition in
      let proof =
        External_transition.Validated.protocol_state_proof transition
      in
      let ledger =
        List.fold pks
          ~f:(fun acc key ->
            let loc = Option.value_exn (Ledger.location_of_key ledger key) in
            Lite_lib.Sparse_ledger.add_path acc
              (Lite_compat.merkle_path (Ledger.merkle_path ledger loc))
              (Lite_compat.public_key key)
              (Lite_compat.account (Option.value_exn (Ledger.get ledger loc)))
            )
          ~init:
            (Lite_lib.Sparse_ledger.of_hash ~depth:Ledger.depth
               (Lite_compat.digest
                  ( Ledger.merkle_root ledger
                    :> Snark_params.Tick.Pedersen.Digest.t )))
      in
      let protocol_state : Lite_base.Protocol_state.t =
        { previous_state_hash=
            Lite_compat.digest
              ( Protocol_state.previous_state_hash state
                :> Snark_params.Tick.Pedersen.Digest.t )
        ; body=
            { blockchain_state=
                Lite_compat.blockchain_state
                  (Protocol_state.blockchain_state state)
            ; consensus_state=
                consensus_state_to_lite (Protocol_state.consensus_state state)
            } }
      in
      let proof = Lite_compat.proof proof in
      {Lite_base.Lite_chain.proof; ledger; protocol_state} )

let log_shutdown ~conf_dir ~top_logger coda_ref =
  let logger =
    Logger.extend top_logger
      [("coda_run", `String "Logging state before program ends")]
  in
  let frontier_file = conf_dir ^/ "frontier.dot" in
  let mask_file = conf_dir ^/ "registered_masks.dot" in
  Logger.debug logger ~module_:__MODULE__ ~location:__LOC__ "%s"
    (Visualization_message.success "registered masks" mask_file) ;
  Coda_base.Ledger.Debug.visualize ~filename:mask_file ;
  match !coda_ref with
  | None ->
      Logger.trace logger ~module_:__MODULE__ ~location:__LOC__
        "Shutdown before Coda instance was created, not saving a visualization"
  | Some t -> (
    match Coda_lib.visualize_frontier ~filename:frontier_file t with
    | `Active () ->
        Logger.debug logger ~module_:__MODULE__ ~location:__LOC__ "%s"
          (Visualization_message.success "transition frontier" frontier_file)
    | `Bootstrapping ->
        Logger.debug logger ~module_:__MODULE__ ~location:__LOC__ "%s"
          (Visualization_message.bootstrap "transition frontier") )

(* TODO: handle participation_status more appropriately than doing participate_exn *)
let setup_local_server ?(client_whitelist = []) ?rest_server_port
    ?(insecure_rest_server = false) ~coda ~client_port () =
  let client_whitelist =
    Unix.Inet_addr.Set.of_list (Unix.Inet_addr.localhost :: client_whitelist)
  in
  (* Setup RPC server for client interactions *)
  let implement rpc f =
    Rpc.Rpc.implement rpc (fun () input ->
        trace_recurring_task (Rpc.Rpc.name rpc) (fun () -> f () input) )
  in
  let implement_notrace = Rpc.Rpc.implement in
  let logger =
    Logger.extend
      (Coda_lib.top_level_logger coda)
      [("coda_run", `String "Setting up server logs")]
  in
  let client_impls =
    [ implement Daemon_rpcs.Send_user_command.rpc (fun () tx ->
          let%map result = Coda_commands.send_user_command coda tx in
          result |> Participating_state.active_error |> Or_error.join )
    ; implement Daemon_rpcs.Send_user_commands.rpc (fun () ts ->
          return
            ( Coda_commands.schedule_user_commands coda ts
            |> Participating_state.active_error ) )
    ; implement Daemon_rpcs.Get_balance.rpc (fun () pk ->
          return
            ( Coda_commands.get_balance coda pk
            |> Participating_state.active_error ) )
    ; implement Daemon_rpcs.Get_trust_status.rpc (fun () ip_address ->
          return (Coda_commands.get_trust_status coda ip_address) )
    ; implement Daemon_rpcs.Get_trust_status_all.rpc (fun () () ->
          return (Coda_commands.get_trust_status_all coda) )
    ; implement Daemon_rpcs.Reset_trust_status.rpc (fun () ip_address ->
          return (Coda_commands.reset_trust_status coda ip_address) )
    ; implement Daemon_rpcs.Verify_proof.rpc (fun () (pk, tx, proof) ->
          return
            ( Coda_commands.verify_payment coda pk tx proof
            |> Participating_state.active_error |> Or_error.join ) )
    ; implement Daemon_rpcs.Prove_receipt.rpc (fun () (proving_receipt, pk) ->
          let open Deferred.Or_error.Let_syntax in
          let%bind acc_opt =
            Coda_commands.get_account coda pk
            |> Participating_state.active_error |> Deferred.return
          in
          let%bind account =
            Result.of_option acc_opt
              ~error:
                (Error.of_string
                   (sprintf
                      !"Could not find account of public key %{sexp: \
                        Public_key.Compressed.t}"
                      pk))
            |> Deferred.return
          in
          Coda_commands.prove_receipt coda ~proving_receipt
            ~resulting_receipt:account.Account.Poly.receipt_chain_hash )
    ; implement Daemon_rpcs.Get_public_keys_with_details.rpc (fun () () ->
          return
<<<<<<< HEAD
            ( Coda_commands.get_keys_with_balances coda
            |> Participating_state.active_error ) )
=======
            ( Coda_commands.get_keys_with_details coda
            |> Participating_state.active_exn ) )
>>>>>>> be871ffe
    ; implement Daemon_rpcs.Get_public_keys.rpc (fun () () ->
          return
            ( Coda_commands.get_public_keys coda
            |> Participating_state.active_error ) )
    ; implement Daemon_rpcs.Get_nonce.rpc (fun () pk ->
          return
            ( Coda_commands.get_nonce coda pk
            |> Participating_state.active_error ) )
    ; implement Daemon_rpcs.Get_inferred_nonce.rpc (fun () pk ->
          return
            ( Coda_commands.get_inferred_nonce_from_transaction_pool_and_ledger
                coda pk
            |> Participating_state.active_error ) )
    ; implement_notrace Daemon_rpcs.Get_status.rpc (fun () flag ->
          return (Coda_commands.get_status ~flag coda) )
    ; implement Daemon_rpcs.Clear_hist_status.rpc (fun () flag ->
          return (Coda_commands.clear_hist_status ~flag coda) )
    ; implement Daemon_rpcs.Get_ledger.rpc (fun () lh ->
          Coda_lib.get_ledger coda lh )
    ; implement Daemon_rpcs.Stop_daemon.rpc (fun () () ->
          Scheduler.yield () >>= (fun () -> exit 0) |> don't_wait_for ;
          Deferred.unit )
    ; implement Daemon_rpcs.Snark_job_list.rpc (fun () () ->
          return (snark_job_list_json coda |> Participating_state.active_error)
      )
    ; implement Daemon_rpcs.Start_tracing.rpc (fun () () ->
          let open Coda_lib.Config in
          Coda_tracing.start (Coda_lib.config coda).conf_dir )
    ; implement Daemon_rpcs.Stop_tracing.rpc (fun () () ->
          Coda_tracing.stop () ; Deferred.unit )
    ; implement Daemon_rpcs.Visualization.Frontier.rpc (fun () filename ->
          return (Coda_lib.visualize_frontier ~filename coda) )
    ; implement Daemon_rpcs.Visualization.Registered_masks.rpc
        (fun () filename -> return (Coda_base.Ledger.Debug.visualize ~filename)
      )
    ; implement Daemon_rpcs.Set_staking.rpc (fun () keypairs ->
          let keypair_and_compressed_key =
            List.map keypairs
              ~f:(fun ({Keypair.Stable.Latest.public_key; _} as keypair) ->
                (keypair, Public_key.compress public_key) )
          in
          Coda_lib.replace_propose_keypairs coda
            (Keypair.And_compressed_pk.Set.of_list keypair_and_compressed_key) ;
          Deferred.unit ) ]
  in
  let snark_worker_impls =
    [ implement Snark_worker.Rpcs.Get_work.Latest.rpc (fun () () ->
          let r = Coda_lib.request_work coda in
          Option.iter r ~f:(fun r ->
              Logger.trace logger ~module_:__MODULE__ ~location:__LOC__
                ~metadata:
                  [ ( "work_spec"
                    , `String (sprintf !"%{sexp:Snark_worker.Work.Spec.t}" r)
                    ) ]
                "responding to a Get_work request with some new work" ) ;
          return r )
    ; implement Snark_worker.Rpcs.Submit_work.Latest.rpc
        (fun () (work : Snark_worker.Work.Result.t) ->
          Logger.trace logger ~module_:__MODULE__ ~location:__LOC__
            "received completed work from a snark worker"
            ~metadata:
              [ ( "work_spec"
                , `String
                    (sprintf !"%{sexp:Snark_worker.Work.Spec.t}" work.spec) )
              ] ;
          List.iter work.metrics ~f:(fun (total, tag) ->
              match tag with
              | `Merge ->
                  Perf_histograms.add_span ~name:"snark_worker_merge_time"
                    total
              | `Transition ->
                  Perf_histograms.add_span ~name:"snark_worker_transition_time"
                    total ) ;
          Network_pool.Snark_pool.add_completed_work (Coda_lib.snark_pool coda)
            work ) ]
  in
  Option.iter rest_server_port ~f:(fun rest_server_port ->
      trace_task "REST server" (fun () ->
          let graphql_callback =
            Graphql_cohttp_async.make_callback
              (fun _req -> coda)
              Graphql.schema
          in
          Cohttp_async.(
            Server.create_expert
              ~on_handler_error:
                (`Call
                  (fun _net exn ->
                    Logger.error logger ~module_:__MODULE__ ~location:__LOC__
                      "Exception while handling REST server request: $error"
                      ~metadata:
                        [ ("error", `String (Exn.to_string_mach exn))
                        ; ("context", `String "rest_server") ] ))
              (Tcp.Where_to_listen.bind_to
                 (if insecure_rest_server then All_addresses else Localhost)
                 (On_port rest_server_port))
              (fun ~body _sock req ->
                let uri = Cohttp.Request.uri req in
                let status flag =
                  Server.respond_string
                    ( Coda_commands.get_status ~flag coda
                    |> Daemon_rpcs.Types.Status.to_yojson
                    |> Yojson.Safe.pretty_to_string )
                in
                let lift x = `Response x in
                match Uri.path uri with
                | "/graphql" ->
                    graphql_callback () req body
                | "/status" ->
                    status `None >>| lift
                | "/status/performance" ->
                    status `Performance >>| lift
                | _ ->
                    Server.respond_string ~status:`Not_found "Route not found"
                    >>| lift ))
          |> Deferred.map ~f:(fun _ ->
                 Logger.info logger
                   !"Created GraphQL server and status endpoints at port : %i"
                   rest_server_port ~module_:__MODULE__ ~location:__LOC__ ) )
      |> ignore ) ;
  let where_to_listen =
    Tcp.Where_to_listen.bind_to All_addresses (On_port client_port)
  in
  trace_task "client RPC handling" (fun () ->
      Tcp.Server.create
        ~on_handler_error:
          (`Call
            (fun _net exn ->
              Logger.error logger ~module_:__MODULE__ ~location:__LOC__
                "Exception while handling TCP server request: $error"
                ~metadata:
                  [ ("error", `String (Exn.to_string_mach exn))
                  ; ("context", `String "rpc_tcp_server") ] ))
        where_to_listen
        (fun address reader writer ->
          let address = Socket.Address.Inet.addr address in
          if not (Set.mem client_whitelist address) then (
            Logger.error logger ~module_:__MODULE__ ~location:__LOC__
              !"Rejecting client connection from $address, it is not present \
                in the whitelist."
              ~metadata:
                [("$address", `String (Unix.Inet_addr.to_string address))] ;
            Deferred.unit )
          else
            Rpc.Connection.server_with_close reader writer
              ~implementations:
                (Rpc.Implementations.create_exn
                   ~implementations:(client_impls @ snark_worker_impls)
                   ~on_unknown_rpc:`Raise)
              ~connection_state:(fun _ -> ())
              ~on_handshake_error:
                (`Call
                  (fun exn ->
                    Logger.error logger ~module_:__MODULE__ ~location:__LOC__
                      "Exception while handling RPC server request from \
                       $address: $error"
                      ~metadata:
                        [ ("error", `String (Exn.to_string_mach exn))
                        ; ("context", `String "rpc_server")
                        ; ( "address"
                          , `String (Unix.Inet_addr.to_string address) ) ] ;
                    Deferred.unit )) ) )
  |> ignore

let create_snark_worker ~public_key ~client_port ~shutdown_on_disconnect =
  let%map p =
    let our_binary = Sys.executable_name in
    Process.create_exn () ~prog:our_binary
      ~args:
        ( "internal" :: Snark_worker.Intf.command_name
        :: Snark_worker.arguments ~public_key
             ~daemon_address:
               (Host_and_port.create ~host:"127.0.0.1" ~port:client_port)
             ~shutdown_on_disconnect )
  in
  (* We want these to be printfs so we don't double encode our logs here *)
  Pipe.iter_without_pushback
    (Reader.pipe (Process.stdout p))
    ~f:(fun s -> printf "%s" s)
  |> don't_wait_for ;
  Pipe.iter_without_pushback
    (Reader.pipe (Process.stderr p))
    ~f:(fun s -> printf "%s" s)
  |> don't_wait_for ;
  Deferred.unit

let run_snark_worker ?shutdown_on_disconnect:(s = true) ~client_port
    run_snark_worker =
  match run_snark_worker with
  | `Don't_run ->
      ()
  | `With_public_key public_key ->
      create_snark_worker ~shutdown_on_disconnect:s ~public_key ~client_port
      |> ignore

let handle_crash e =
  Core.eprintf
    !{err|

  ☠  Coda Daemon crashed. The Coda Protocol developers would like to know why!

  Please:
    Open an issue:
      https://github.com/CodaProtocol/coda/issues/new

    Briefly describe what you were doing, and include the last 20 lines from .coda-config/coda.log.
    And then paste the following:

    %s
%!|err}
    (Exn.to_string e)

let handle_shutdown ~monitor ~conf_dir ~top_logger coda_ref =
  Monitor.detach_and_iter_errors monitor ~f:(fun exn ->
      log_shutdown ~conf_dir ~top_logger coda_ref ;
      handle_crash exn ;
      Stdlib.exit 1 ) ;
  Async_unix.Signal.(
    handle terminating ~f:(fun signal ->
        log_shutdown ~conf_dir ~top_logger coda_ref ;
        let logger =
          Logger.extend top_logger
            [("coda_run", `String "Program was killed by signal")]
        in
        Logger.info logger ~module_:__MODULE__ ~location:__LOC__
          !"Coda process was interrupted by $signal"
          ~metadata:[("signal", `String (to_string signal))] ;
        Stdlib.exit 130 ))<|MERGE_RESOLUTION|>--- conflicted
+++ resolved
@@ -142,13 +142,8 @@
             ~resulting_receipt:account.Account.Poly.receipt_chain_hash )
     ; implement Daemon_rpcs.Get_public_keys_with_details.rpc (fun () () ->
           return
-<<<<<<< HEAD
-            ( Coda_commands.get_keys_with_balances coda
-            |> Participating_state.active_error ) )
-=======
             ( Coda_commands.get_keys_with_details coda
-            |> Participating_state.active_exn ) )
->>>>>>> be871ffe
+            |> Participating_state.active_error ) )
     ; implement Daemon_rpcs.Get_public_keys.rpc (fun () () ->
           return
             ( Coda_commands.get_public_keys coda
