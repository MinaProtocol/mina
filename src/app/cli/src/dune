(executable
<<<<<<< HEAD
  (package cli)
  (name coda)
  (public_name coda)
  (modes native)
  (libraries init tests)
  (preprocessor_deps ../../../config.mlh)
  (preprocess (pps ppx_coda ppx_jane)))
=======
 (name coda)
 (public_name coda)
 (libraries base58_check core debug_assert daemon_rpcs pipe_lib coda_networking
   proposer gossip_net kademlia coda_lib coda_numbers coda_intf lite_lib
   lite_compat coda_base coda_state coda_transition test_util staged_ledger sparse_ledger_lib
   syncable_ledger blockchain_snark transaction_snark snarky
   snark_keys snark_params precomputed_values network_peer
   network_pool snark_worker keys_lib storage logger transition_frontier transition_frontier_persistence
   transition_frontier_controller sync_handler ledger_catchup
   transition_handler bootstrap_controller transition_router async
   async_extra rpc_parallel async_ssl cohttp o1trace cohttp-async parallel prover
   file_system yojson web_client_pipe work_selector graphql-async graphql-cohttp
   module_version incremental secrets auxiliary_database coda_version perf_histograms)
 (preprocessor_deps ../../../config.mlh)
 (preprocess
  (pps ppx_deriving.eq ppx_deriving.make ppx_inline_test ppx_coda
    ppx_base ppx_let ppx_optcomp ppx_sexp_conv ppx_bin_prot ppx_fields_conv ppx_custom_printf ppx_assert
    ppx_deriving_yojson graphql_ppx))
 ; the -w list here should be the same as in src/dune
 (flags -short-paths -g -w @a-4-29-40-41-42-44-45-48-58-59-60)
 (modes native))
>>>>>>> 0f693037
<|MERGE_RESOLUTION|>--- conflicted
+++ resolved
@@ -1,32 +1,9 @@
 (executable
-<<<<<<< HEAD
   (package cli)
   (name coda)
   (public_name coda)
   (modes native)
   (libraries init tests)
   (preprocessor_deps ../../../config.mlh)
-  (preprocess (pps ppx_coda ppx_jane)))
-=======
- (name coda)
- (public_name coda)
- (libraries base58_check core debug_assert daemon_rpcs pipe_lib coda_networking
-   proposer gossip_net kademlia coda_lib coda_numbers coda_intf lite_lib
-   lite_compat coda_base coda_state coda_transition test_util staged_ledger sparse_ledger_lib
-   syncable_ledger blockchain_snark transaction_snark snarky
-   snark_keys snark_params precomputed_values network_peer
-   network_pool snark_worker keys_lib storage logger transition_frontier transition_frontier_persistence
-   transition_frontier_controller sync_handler ledger_catchup
-   transition_handler bootstrap_controller transition_router async
-   async_extra rpc_parallel async_ssl cohttp o1trace cohttp-async parallel prover
-   file_system yojson web_client_pipe work_selector graphql-async graphql-cohttp
-   module_version incremental secrets auxiliary_database coda_version perf_histograms)
- (preprocessor_deps ../../../config.mlh)
- (preprocess
-  (pps ppx_deriving.eq ppx_deriving.make ppx_inline_test ppx_coda
-    ppx_base ppx_let ppx_optcomp ppx_sexp_conv ppx_bin_prot ppx_fields_conv ppx_custom_printf ppx_assert
-    ppx_deriving_yojson graphql_ppx))
- ; the -w list here should be the same as in src/dune
- (flags -short-paths -g -w @a-4-29-40-41-42-44-45-48-58-59-60)
- (modes native))
->>>>>>> 0f693037
+  (preprocess (pps ppx_coda ppx_jane))
+  (flags -short-paths -g -w @a-4-29-40-41-42-44-45-48-58-59-60))