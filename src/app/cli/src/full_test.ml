--- conflicted
+++ resolved
@@ -52,18 +52,7 @@
 
         let genesis_proof = Precomputed_values.base_proof
 
-<<<<<<< HEAD
-    let commit_id = None
-=======
-        let transaction_capacity_log_2 =
-          if with_snark then 1
-            (*this works because we don't have prover fees. Once we have that, the transaction_capacity_log_2 has to be at least 2 for transactions to be included*)
-          else 2
-
-        let work_delay_factor = 2
-
         let commit_id = None
->>>>>>> fbe650b1
 
         let work_selection = Protocols.Coda_pow.Work_selection.Seq
       end in
