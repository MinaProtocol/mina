--- conflicted
+++ resolved
@@ -79,11 +79,7 @@
          ~transaction_pool_disk_location:(temp_conf_dir ^/ "transaction_pool")
          ~snark_pool_disk_location:(temp_conf_dir ^/ "snark_pool")
          ~time_controller:(Inputs.Time.Controller.create ())
-<<<<<<< HEAD
-         ~keypair () ~banlist ~snark_work_fee:(Currency.Fee.of_int 0))
-=======
-         () ~banlist)
->>>>>>> 61d38768
+         () ~banlist ~snark_work_fee:(Currency.Fee.of_int 0))
   in
   don't_wait_for (Linear_pipe.drain (Main.strongest_ledgers coda)) ;
   let wait_until_cond ~(f : t -> bool) ~(timeout : Float.t) =
