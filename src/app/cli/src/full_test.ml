--- conflicted
+++ resolved
@@ -356,13 +356,8 @@
       in
       if with_snark then
         let accounts = List.take other_accounts 2 in
-<<<<<<< HEAD
-        let%bind block_count' =
+        let%bind blockchain_length' =
           test_multiple_payments accounts ~txn_count:2 15.
-=======
-        let%bind blockchain_length' =
-          test_multiple_payments accounts ~txn_count:1 15.
->>>>>>> 6cf16911
         in
         (*wait for a block after the ledger_proof is emitted*)
         let%map () =
@@ -370,8 +365,7 @@
             ~f:(fun t -> blockchain_length t > blockchain_length')
             ~timeout:5.
         in
-<<<<<<< HEAD
-        assert (block_count coda > block_count')
+        assert (blockchain_length coda > blockchain_length')
       else if with_check then
         let%map _ =
           test_multiple_payments other_accounts
@@ -379,9 +373,6 @@
             7.
         in
         ()
-=======
-        assert (blockchain_length coda > blockchain_length')
->>>>>>> 6cf16911
       else
         let%bind _ =
           test_multiple_payments other_accounts
