[%%import
"../../../config.mlh"]

open Core
open Async
open Coda_base
open Coda_main
open Signature_lib
open Pipe_lib
open O1trace

let pk_of_sk sk = Public_key.of_private_key_exn sk |> Public_key.compress

[%%if
proof_level = "full"]

let with_snark = true

[%%else]

let with_snark = false

[%%endif]

let run_test () : unit Deferred.t =
  Parallel.init_master () ;
  let logger = Logger.create () in
  File_system.with_temp_dir "full_test_config" ~f:(fun temp_conf_dir ->
      let keypair = Genesis_ledger.largest_account_keypair_exn () in
      let module Config = struct
        let logger = logger

        let conf_dir = temp_conf_dir

        let lbc_tree_max_depth = `Finite 50

        let propose_keypair = Some keypair

        let genesis_proof = Precomputed_values.base_proof

        let commit_id = None

        let work_selection = Protocols.Coda_pow.Work_selection.Seq
      end in
      let%bind (module Init) =
        make_init ~should_propose:true (module Config)
      in
      let%bind () =
        match Unix.getenv "CODA_TRACING" with
        | Some trace_dir ->
            let%bind () = Async.Unix.mkdir ~p:() trace_dir in
            Coda_tracing.start trace_dir
        | None -> Deferred.unit
      in
      let module Main = Coda_main.Make_coda (Init) in
      let module Run = Run (Config) (Main) in
      let open Main in
      let%bind trust_dir = Async.Unix.mkdtemp (temp_conf_dir ^/ "trust_db") in
<<<<<<< HEAD
      let trust_system = Trust_system.create ~db_dir:trust_dir in
=======
      let trust_system = Coda_base.Trust_system.create ~db_dir:trust_dir in
>>>>>>> ca4fc2f5
      let%bind receipt_chain_dir_name =
        Async.Unix.mkdtemp (temp_conf_dir ^/ "receipt_chain")
      in
      let receipt_chain_database =
        Coda_base.Receipt_chain_database.create
          ~directory:receipt_chain_dir_name
      in
      let time_controller =
        Inputs.Time.Controller.create Inputs.Time.Controller.basic
      in
      let net_config =
        { Inputs.Net.Config.logger
        ; time_controller
        ; gossip_net_params=
            { Inputs.Net.Gossip_net.Config.timeout= Time.Span.of_sec 3.
            ; logger
            ; target_peer_count= 8
            ; initial_peers= []
            ; conf_dir= temp_conf_dir
            ; me=
                Network_peer.Peer.create Unix.Inet_addr.localhost
                  ~discovery_port:8001 ~communication_port:8000
            ; trust_system
            ; max_concurrent_connections= Some 10 } }
      in
      Core.Backtrace.elide := false ;
      Async.Scheduler.set_record_backtraces true ;
      let%bind coda =
        Main.create
          (Main.Config.make ~logger ~net_config ~propose_keypair:keypair
             ~run_snark_worker:true
             ~transaction_pool_disk_location:
               (temp_conf_dir ^/ "transaction_pool")
             ~snark_pool_disk_location:(temp_conf_dir ^/ "snark_pool")
             ~time_controller ~receipt_chain_database ()
             ~snark_work_fee:(Currency.Fee.of_int 0))
      in
      Main.start coda ;
      don't_wait_for
        (Strict_pipe.Reader.iter_without_pushback
           (Main.verified_transitions coda)
           ~f:ignore) ;
      let wait_until_cond ~(f : t -> bool) ~(timeout : Float.t) =
        let rec go () =
          if f coda then return ()
          else
            let%bind () = after (Time.Span.of_sec 10.) in
            go ()
        in
        Deferred.any [after (Time.Span.of_min timeout); go ()]
      in
      let balance_change_or_timeout ~initial_receiver_balance receiver_pk =
        let cond t =
          match
            Run.get_balance t receiver_pk |> Participating_state.active_exn
          with
          | Some b when not (Currency.Balance.equal b initial_receiver_balance)
            ->
              true
          | _ -> false
        in
        wait_until_cond ~f:cond ~timeout:3.
      in
      let assert_balance pk amount =
        match Run.get_balance coda pk |> Participating_state.active_exn with
        | Some balance ->
            if not (Currency.Balance.equal balance amount) then
              failwithf
                !"Balance in account (%{sexp: Public_key.Compressed.t}) \
                  %{sexp: Currency.Balance.t} is not asserted balance %{sexp: \
                  Currency.Balance.t}"
                pk balance amount ()
        | None ->
            failwith
              (sprintf !"Invalid Account: %{sexp: Public_key.Compressed.t}" pk)
      in
      let client_port = 8123 in
      let largest_account_keypair =
        Genesis_ledger.largest_account_keypair_exn ()
      in
      let run_snark_worker =
        `With_public_key
          (Public_key.compress largest_account_keypair.public_key)
      in
      Run.setup_local_server ~client_port ~coda ~logger () ;
      Run.run_snark_worker ~logger ~client_port run_snark_worker ;
      (* Let the system settle *)
      let%bind () = Async.after (Time.Span.of_ms 100.) in
      (* No proof emitted by the parallel scan at the begining *)
      assert (Option.is_none @@ Run.For_tests.ledger_proof coda) ;
      (* Note: This is much less than half of the high balance account so we can test
   *       payment replays being prohibited
   *)
      let send_amount = Currency.Amount.of_int 10 in
      (* Send money to someone *)
      let build_payment amount sender_sk receiver_pk fee =
        trace_recurring_task "build_payment" (fun () ->
            let nonce =
              Run.get_nonce coda (pk_of_sk sender_sk)
              |> Participating_state.active_exn
              |> Option.value_exn ?here:None ?error:None ?message:None
            in
            let payload : User_command.Payload.t =
              User_command.Payload.create ~fee ~nonce
                ~memo:User_command_memo.dummy
                ~body:(Payment {receiver= receiver_pk; amount})
            in
            User_command.sign (Keypair.of_private_key_exn sender_sk) payload )
      in
      let assert_ok x = assert (Or_error.is_ok x) in
      let test_sending_payment sender_sk receiver_pk =
        let payment =
          build_payment send_amount sender_sk receiver_pk
            (Currency.Fee.of_int 0)
        in
        let prev_sender_balance =
          Run.get_balance coda (pk_of_sk sender_sk)
          |> Participating_state.active_exn
          |> Option.value_exn ?here:None ?error:None ?message:None
        in
        let prev_receiver_balance =
          Run.get_balance coda receiver_pk
          |> Participating_state.active_exn
          |> Option.value ~default:Currency.Balance.zero
        in
        let%bind p1_res =
          Run.send_payment logger coda (payment :> User_command.t)
        in
        assert_ok (p1_res |> Participating_state.active_exn) ;
        (* Send a similar payment twice on purpose; this second one will be rejected
       because the nonce is wrong *)
        let payment' =
          build_payment send_amount sender_sk receiver_pk
            (Currency.Fee.of_int 0)
        in
        let%bind p2_res =
          Run.send_payment logger coda (payment' :> User_command.t)
        in
        assert_ok (p2_res |> Participating_state.active_exn) ;
        (* The payment fails, but the rpc command doesn't indicate that because that
       failure comes from the network. *)
        (* Let the system settle, mine some blocks *)
        let%map () =
          balance_change_or_timeout
            ~initial_receiver_balance:prev_receiver_balance receiver_pk
        in
        assert_balance receiver_pk
          ( Currency.Balance.( + ) prev_receiver_balance send_amount
          |> Option.value_exn ?here:None ?error:None ?message:None ) ;
        assert_balance (pk_of_sk sender_sk)
          ( Currency.Balance.( - ) prev_sender_balance send_amount
          |> Option.value_exn ?here:None ?error:None ?message:None )
      in
      let send_payment_update_balance_sheet sender_sk sender_pk receiver_pk
          amount balance_sheet fee =
        let payment = build_payment amount sender_sk receiver_pk fee in
        let new_balance_sheet =
          Map.update balance_sheet sender_pk (fun v ->
              Option.value_exn
                (Currency.Balance.sub_amount (Option.value_exn v)
                   (Option.value_exn (Currency.Amount.add_fee amount fee))) )
        in
        let new_balance_sheet' =
          Map.update new_balance_sheet receiver_pk (fun v ->
              Option.value_exn
                (Currency.Balance.add_amount (Option.value_exn v) amount) )
        in
        let%map p_res =
          Run.send_payment logger coda (payment :> User_command.t)
        in
        p_res |> Participating_state.active_exn |> assert_ok ;
        new_balance_sheet'
      in
      let send_payments accounts pks balance_sheet f_amount =
        Deferred.List.foldi accounts ~init:balance_sheet
          ~f:(fun i acc ((keypair : Signature_lib.Keypair.t), _) ->
            let sender_pk = Public_key.compress keypair.public_key in
            let receiver =
              List.random_element_exn
                (List.filter pks ~f:(fun pk -> not (pk = sender_pk)))
            in
            send_payment_update_balance_sheet keypair.private_key sender_pk
              receiver (f_amount i) acc (Currency.Fee.of_int 0) )
      in
      let block_count t =
        Run.best_protocol_state t |> Participating_state.active_exn
        |> Inputs.Consensus_mechanism.Protocol_state.consensus_state
        |> Inputs.Consensus_mechanism.Consensus_state.length
      in
      let wait_for_proof_or_timeout timeout () =
        let cond t = Option.is_some @@ Run.For_tests.ledger_proof t in
        wait_until_cond ~f:cond ~timeout
      in
      let test_multiple_payments accounts pks timeout =
        let balance_sheet =
          Public_key.Compressed.Map.of_alist_exn
            (List.map accounts
               ~f:(fun ((keypair : Signature_lib.Keypair.t), account) ->
                 ( Public_key.compress keypair.public_key
                 , Account.balance account ) ))
        in
        let%bind updated_balance_sheet =
          send_payments accounts pks balance_sheet (fun i ->
              Currency.Amount.of_int ((i + 1) * 10) )
        in
        (*After mining a few blocks and emitting a ledger_proof (by the parallel scan), check if the balances match *)
        let%map () = wait_for_proof_or_timeout timeout () in
        assert (Option.is_some @@ Run.For_tests.ledger_proof coda) ;
        Map.fold updated_balance_sheet ~init:() ~f:(fun ~key ~data () ->
            assert_balance key data ) ;
        block_count coda
      in
      let test_duplicate_payments (sender_keypair : Signature_lib.Keypair.t)
          (receiver_keypair : Signature_lib.Keypair.t) =
        let%bind () =
          test_sending_payment sender_keypair.private_key
            (Public_key.compress receiver_keypair.public_key)
        in
        test_sending_payment sender_keypair.private_key
          (Public_key.compress receiver_keypair.public_key)
      in
      let pks accounts =
        List.map accounts ~f:(fun ((keypair : Signature_lib.Keypair.t), _) ->
            Public_key.compress keypair.public_key )
      in
      (*Need some accounts from the genesis ledger to test payment replays and
  sending multiple payments*)
      let receiver_keypair =
        let receiver =
          Genesis_ledger.find_new_account_record_exn
            [largest_account_keypair.public_key]
        in
        Genesis_ledger.keypair_of_account_record_exn receiver
      in
      let sender_keypair =
        let sender =
          Genesis_ledger.find_new_account_record_exn
            [largest_account_keypair.public_key; receiver_keypair.public_key]
        in
        Genesis_ledger.keypair_of_account_record_exn sender
      in
      let other_accounts =
        List.filter Genesis_ledger.accounts ~f:(fun (_, account) ->
            let reserved_public_keys =
              [ largest_account_keypair.public_key
              ; receiver_keypair.public_key
              ; sender_keypair.public_key ]
            in
            not
              (List.exists reserved_public_keys ~f:(fun pk ->
                   Public_key.equal pk
                     (Public_key.decompress_exn @@ Account.public_key account)
               )) )
        |> List.map ~f:(fun (sk, account) ->
               ( Genesis_ledger.keypair_of_account_record_exn (sk, account)
               , account ) )
      in
      if with_snark then
        let accounts = List.take other_accounts 2 in
        let%bind block_count' =
          test_multiple_payments accounts (pks accounts) 15.
        in
        (*wait for a block after the ledger_proof is emitted*)
        let%map () =
          wait_until_cond
            ~f:(fun t -> block_count t > block_count')
            ~timeout:5.
        in
        assert (block_count coda > block_count')
      else
        let%bind _ =
          test_multiple_payments other_accounts (pks other_accounts) 7.
        in
        test_duplicate_payments sender_keypair receiver_keypair )

let command =
  let open Core in
  let open Async in
  Command.async ~summary:"Full coda end-to-end test"
    (Command.Param.return run_test)<|MERGE_RESOLUTION|>--- conflicted
+++ resolved
@@ -56,11 +56,7 @@
       let module Run = Run (Config) (Main) in
       let open Main in
       let%bind trust_dir = Async.Unix.mkdtemp (temp_conf_dir ^/ "trust_db") in
-<<<<<<< HEAD
       let trust_system = Trust_system.create ~db_dir:trust_dir in
-=======
-      let trust_system = Coda_base.Trust_system.create ~db_dir:trust_dir in
->>>>>>> ca4fc2f5
       let%bind receipt_chain_dir_name =
         Async.Unix.mkdtemp (temp_conf_dir ^/ "receipt_chain")
       in
@@ -90,8 +86,8 @@
       Async.Scheduler.set_record_backtraces true ;
       let%bind coda =
         Main.create
-          (Main.Config.make ~logger ~net_config ~propose_keypair:keypair
-             ~run_snark_worker:true
+          (Main.Config.make ~logger ~trust_system ~net_config
+             ~propose_keypair:keypair ~run_snark_worker:true
              ~transaction_pool_disk_location:
                (temp_conf_dir ^/ "transaction_pool")
              ~snark_pool_disk_location:(temp_conf_dir ^/ "snark_pool")
