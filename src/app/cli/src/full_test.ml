[%%import
"../../../config.mlh"]

open Core
open Async
open Coda_base
open Coda_state
open Coda_inputs
open Signature_lib
open Pipe_lib
open O1trace

let pk_of_sk sk = Public_key.of_private_key_exn sk |> Public_key.compress

let name = "full-test"

[%%if
proof_level = "full"]

let with_snark = true

[%%else]

let with_snark = false

[%%endif]

let run_test () : unit Deferred.t =
  Parallel.init_master () ;
  let logger = Logger.create () in
  File_system.with_temp_dir "full_test_config" ~f:(fun temp_conf_dir ->
      let keypair = Genesis_ledger.largest_account_keypair_exn () in
      let module Config = struct
        let logger = logger

        let conf_dir = temp_conf_dir

        let lbc_tree_max_depth = `Finite 50

        let propose_keypair = Some keypair

        let genesis_proof = Precomputed_values.base_proof

        let commit_id = None

        let work_selection = Cli_lib.Arg_type.Seq
      end in
      let%bind (module Init) =
        make_init ~should_propose:true (module Config)
      in
      let%bind () =
        match Unix.getenv "CODA_TRACING" with
        | Some trace_dir ->
            let%bind () = Async.Unix.mkdir ~p:() trace_dir in
            Coda_tracing.start trace_dir
        | None ->
            Deferred.unit
      in
      let module Main = Coda_inputs.Make_coda (Init) in
      let module Run = Coda_run.Make (Config) (Main) in
      let trace_database_initialization typ location =
        Logger.trace logger "Creating %s at %s" ~module_:__MODULE__ ~location
          typ
      in
      let%bind trust_dir = Async.Unix.mkdtemp (temp_conf_dir ^/ "trust_db") in
      let trust_system = Trust_system.create ~db_dir:trust_dir in
      trace_database_initialization "trust_system" __LOC__ trust_dir ;
      let%bind receipt_chain_dir_name =
        Async.Unix.mkdtemp (temp_conf_dir ^/ "receipt_chain")
      in
      trace_database_initialization "receipt_chain_database" __LOC__
        receipt_chain_dir_name ;
      let receipt_chain_database =
        Coda_base.Receipt_chain_database.create
          ~directory:receipt_chain_dir_name
      in
      let%bind transaction_database_dir =
        Async.Unix.mkdtemp (temp_conf_dir ^/ "transaction_database")
      in
      trace_database_initialization "transaction_database" __LOC__
        receipt_chain_dir_name ;
      let transaction_database =
        Auxiliary_database.Transaction_database.create ~logger
          transaction_database_dir
      in
<<<<<<< HEAD
      let%bind external_transition_database_dir =
        Async.Unix.mkdtemp (temp_conf_dir ^/ "external_transition_database")
      in
      trace_database_initialization "external_transition_database" __LOC__
        external_transition_database_dir ;
      let external_transition_database =
        Auxiliary_database.External_transition_database.create ~logger
          external_transition_database_dir
      in
      let time_controller = Main.Inputs.Time.Controller.(create basic) in
=======
      let time_controller = Block_time.Controller.(create basic) in
>>>>>>> 9e55cda6
      let consensus_local_state =
        Consensus.Data.Local_state.create
          (Some (Public_key.compress keypair.public_key))
      in
      let net_config =
        Main.Inputs.Net.Config.
          { logger
          ; trust_system
          ; time_controller
          ; consensus_local_state
          ; gossip_net_params=
              { timeout= Time.Span.of_sec 3.
              ; logger
              ; target_peer_count= 8
              ; initial_peers= []
              ; conf_dir= temp_conf_dir
              ; addrs_and_ports=
                  { external_ip= Unix.Inet_addr.localhost
                  ; bind_ip= Unix.Inet_addr.localhost
                  ; discovery_port= 8001
                  ; communication_port= 8000 }
              ; trust_system
              ; max_concurrent_connections= Some 10 } }
      in
      Core.Backtrace.elide := false ;
      Async.Scheduler.set_record_backtraces true ;
      let largest_account_keypair =
        Genesis_ledger.largest_account_keypair_exn ()
      in
      let run_snark_worker =
        `With_public_key
          (Public_key.compress largest_account_keypair.public_key)
      in
      let%bind coda =
        Main.create
          (Main.Config.make ~logger ~trust_system ~verifier:Init.verifier
             ~net_config ~propose_keypair:keypair
             ~snark_worker_key:
               (Public_key.compress largest_account_keypair.public_key)
             ~transaction_pool_disk_location:
               (temp_conf_dir ^/ "transaction_pool")
             ~snark_pool_disk_location:(temp_conf_dir ^/ "snark_pool")
             ~wallets_disk_location:(temp_conf_dir ^/ "wallets")
             ~time_controller ~receipt_chain_database
             ~snark_work_fee:(Currency.Fee.of_int 0) ~consensus_local_state
             ~transaction_database ~external_transition_database ())
      in
      Main.start coda ;
      don't_wait_for
        (Strict_pipe.Reader.iter_without_pushback
           (Main.validated_transitions coda)
           ~f:ignore) ;
      let wait_until_cond ~(f : Main.t -> bool) ~(timeout : Float.t) =
        let rec go () =
          if f coda then return ()
          else
            let%bind () = after (Time.Span.of_sec 10.) in
            go ()
        in
        Deferred.any [after (Time.Span.of_min timeout); go ()]
      in
      let balance_change_or_timeout ~initial_receiver_balance receiver_pk =
        let cond t =
          match
            Run.Commands.get_balance t receiver_pk
            |> Participating_state.active_exn
          with
          | Some b when not (Currency.Balance.equal b initial_receiver_balance)
            ->
              true
          | _ ->
              false
        in
        wait_until_cond ~f:cond ~timeout:3.
      in
      let assert_balance pk amount =
        match
          Run.Commands.get_balance coda pk |> Participating_state.active_exn
        with
        | Some balance ->
            if not (Currency.Balance.equal balance amount) then
              failwithf
                !"Balance in account (%{sexp: Public_key.Compressed.t}) \
                  %{sexp: Currency.Balance.t} is not asserted balance %{sexp: \
                  Currency.Balance.t}"
                pk balance amount ()
        | None ->
            failwith
              (sprintf !"Invalid Account: %{sexp: Public_key.Compressed.t}" pk)
      in
      let client_port = 8123 in
      Run.setup_local_server ~client_port ~coda () ;
      Run.run_snark_worker ~client_port run_snark_worker ;
      (* Let the system settle *)
      let%bind () = Async.after (Time.Span.of_ms 100.) in
      (* No proof emitted by the parallel scan at the begining *)
      assert (Option.is_none @@ Run.For_tests.ledger_proof coda) ;
      (* Note: This is much less than half of the high balance account so we can test
       *       payment replays being prohibited
      *)
      let send_amount = Currency.Amount.of_int 10 in
      (* Send money to someone *)
      let build_payment amount sender_sk receiver_pk fee =
        trace_recurring_task "build_payment" (fun () ->
            let nonce =
              Run.Commands.get_nonce coda (pk_of_sk sender_sk)
              |> Participating_state.active_exn
              |> Option.value_exn ?here:None ?error:None ?message:None
            in
            let payload : User_command.Payload.t =
              User_command.Payload.create ~fee ~nonce
                ~memo:User_command_memo.dummy
                ~body:(Payment {receiver= receiver_pk; amount})
            in
            User_command.sign (Keypair.of_private_key_exn sender_sk) payload )
      in
      let assert_ok x = assert (Or_error.is_ok x) in
      let test_sending_payment sender_sk receiver_pk =
        let payment =
          build_payment send_amount sender_sk receiver_pk
            (Currency.Fee.of_int 0)
        in
        let prev_sender_balance =
          Run.Commands.get_balance coda (pk_of_sk sender_sk)
          |> Participating_state.active_exn
          |> Option.value_exn ?here:None ?error:None ?message:None
        in
        let prev_receiver_balance =
          Run.Commands.get_balance coda receiver_pk
          |> Participating_state.active_exn
          |> Option.value ~default:Currency.Balance.zero
        in
        let%bind p1_res =
          Run.Commands.send_user_command coda (payment :> User_command.t)
        in
        assert_ok (p1_res |> Participating_state.active_exn) ;
        (* Send a similar payment twice on purpose; this second one will be rejected
           because the nonce is wrong *)
        let payment' =
          build_payment send_amount sender_sk receiver_pk
            (Currency.Fee.of_int 0)
        in
        let%bind p2_res =
          Run.Commands.send_user_command coda (payment' :> User_command.t)
        in
        assert_ok (p2_res |> Participating_state.active_exn) ;
        (* The payment fails, but the rpc command doesn't indicate that because that
           failure comes from the network. *)
        (* Let the system settle, mine some blocks *)
        let%map () =
          balance_change_or_timeout
            ~initial_receiver_balance:prev_receiver_balance receiver_pk
        in
        assert_balance receiver_pk
          ( Currency.Balance.( + ) prev_receiver_balance send_amount
          |> Option.value_exn ?here:None ?error:None ?message:None ) ;
        assert_balance (pk_of_sk sender_sk)
          ( Currency.Balance.( - ) prev_sender_balance send_amount
          |> Option.value_exn ?here:None ?error:None ?message:None )
      in
      let send_payment_update_balance_sheet sender_sk sender_pk receiver_pk
          amount balance_sheet fee =
        let payment = build_payment amount sender_sk receiver_pk fee in
        let new_balance_sheet =
          Map.update balance_sheet sender_pk (fun v ->
              Option.value_exn
                (Currency.Balance.sub_amount (Option.value_exn v)
                   (Option.value_exn (Currency.Amount.add_fee amount fee))) )
        in
        let new_balance_sheet' =
          Map.update new_balance_sheet receiver_pk (fun v ->
              Option.value_exn
                (Currency.Balance.add_amount (Option.value_exn v) amount) )
        in
        let%map p_res =
          Run.Commands.send_user_command coda (payment :> User_command.t)
        in
        p_res |> Participating_state.active_exn |> assert_ok ;
        new_balance_sheet'
      in
      let pks accounts =
        List.map accounts ~f:(fun ((keypair : Signature_lib.Keypair.t), _) ->
            Public_key.compress keypair.public_key )
      in
      let send_payments accounts ~txn_count balance_sheet f_amount =
        let pks = pks accounts in
        Deferred.List.foldi (List.take accounts txn_count) ~init:balance_sheet
          ~f:(fun i acc ((keypair : Signature_lib.Keypair.t), _) ->
            let sender_pk = Public_key.compress keypair.public_key in
            let receiver =
              List.random_element_exn
                (List.filter pks ~f:(fun pk -> not (pk = sender_pk)))
            in
            send_payment_update_balance_sheet keypair.private_key sender_pk
              receiver (f_amount i) acc (Currency.Fee.of_int 0) )
      in
      let block_count t =
        Run.best_protocol_state t |> Participating_state.active_exn
        |> Protocol_state.consensus_state
        |> Consensus.Data.Consensus_state.length
      in
      let wait_for_proof_or_timeout timeout () =
        let cond t = Option.is_some @@ Run.For_tests.ledger_proof t in
        wait_until_cond ~f:cond ~timeout
      in
      let test_multiple_payments accounts ~txn_count timeout =
        let balance_sheet =
          Public_key.Compressed.Map.of_alist_exn
            (List.map accounts
               ~f:(fun ((keypair : Signature_lib.Keypair.t), account) ->
                 ( Public_key.compress keypair.public_key
                 , account.Account.Poly.balance ) ))
        in
        let%bind updated_balance_sheet =
          send_payments accounts ~txn_count balance_sheet (fun i ->
              Currency.Amount.of_int ((i + 1) * 10) )
        in
        (*After mining a few blocks and emitting a ledger_proof (by the parallel scan), check if the balances match *)
        let%map () = wait_for_proof_or_timeout timeout () in
        assert (Option.is_some @@ Run.For_tests.ledger_proof coda) ;
        Map.fold updated_balance_sheet ~init:() ~f:(fun ~key ~data () ->
            assert_balance key data ) ;
        block_count coda
      in
      let test_duplicate_payments (sender_keypair : Signature_lib.Keypair.t)
          (receiver_keypair : Signature_lib.Keypair.t) =
        let%bind () =
          test_sending_payment sender_keypair.private_key
            (Public_key.compress receiver_keypair.public_key)
        in
        test_sending_payment sender_keypair.private_key
          (Public_key.compress receiver_keypair.public_key)
      in
      (*Need some accounts from the genesis ledger to test payment replays and
        sending multiple payments*)
      let receiver_keypair =
        let receiver =
          Genesis_ledger.find_new_account_record_exn
            [largest_account_keypair.public_key]
        in
        Genesis_ledger.keypair_of_account_record_exn receiver
      in
      let sender_keypair =
        let sender =
          Genesis_ledger.find_new_account_record_exn
            [largest_account_keypair.public_key; receiver_keypair.public_key]
        in
        Genesis_ledger.keypair_of_account_record_exn sender
      in
      let other_accounts =
        List.filter Genesis_ledger.accounts ~f:(fun (_, account) ->
            let reserved_public_keys =
              [ largest_account_keypair.public_key
              ; receiver_keypair.public_key
              ; sender_keypair.public_key ]
            in
            not
              (List.exists reserved_public_keys ~f:(fun pk ->
                   Public_key.equal pk
                     (Public_key.decompress_exn @@ Account.public_key account)
               )) )
        |> List.map ~f:(fun (sk, account) ->
               ( Genesis_ledger.keypair_of_account_record_exn (sk, account)
               , account ) )
      in
      if with_snark then
        let accounts = List.take other_accounts 2 in
        let%bind block_count' =
          test_multiple_payments accounts ~txn_count:1 15.
        in
        (*wait for a block after the ledger_proof is emitted*)
        let%map () =
          wait_until_cond
            ~f:(fun t -> block_count t > block_count')
            ~timeout:5.
        in
        assert (block_count coda > block_count')
      else
        let%bind _ =
          test_multiple_payments other_accounts
            ~txn_count:(List.length other_accounts)
            7.
        in
        test_duplicate_payments sender_keypair receiver_keypair )

let command =
  let open Core in
  let open Async in
  Command.async ~summary:"Full coda end-to-end test"
    (Command.Param.return run_test)<|MERGE_RESOLUTION|>--- conflicted
+++ resolved
@@ -83,7 +83,6 @@
         Auxiliary_database.Transaction_database.create ~logger
           transaction_database_dir
       in
-<<<<<<< HEAD
       let%bind external_transition_database_dir =
         Async.Unix.mkdtemp (temp_conf_dir ^/ "external_transition_database")
       in
@@ -93,10 +92,7 @@
         Auxiliary_database.External_transition_database.create ~logger
           external_transition_database_dir
       in
-      let time_controller = Main.Inputs.Time.Controller.(create basic) in
-=======
       let time_controller = Block_time.Controller.(create basic) in
->>>>>>> 9e55cda6
       let consensus_local_state =
         Consensus.Data.Local_state.create
           (Some (Public_key.compress keypair.public_key))
