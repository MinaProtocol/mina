[%%import
"../../../config.mlh"]

open Core
open Async
open Coda_base
open Coda_state
open Signature_lib
open Pipe_lib
open O1trace

let pk_of_sk sk = Public_key.of_private_key_exn sk |> Public_key.compress

let name = "full-test"

[%%if
proof_level = "full"]

let with_snark = true

let with_check = false

[%%elif
proof_level = "check"]

let with_snark = false

let with_check = true

[%%else]

let with_snark = false

let with_check = false

[%%endif]

[%%if
time_offsets = true]

let setup_time_offsets () =
  Unix.putenv ~key:"CODA_TIME_OFFSET"
    ~data:
      ( Time.Span.to_int63_seconds_round_down_exn (force Coda_processes.offset)
      |> Int63.to_int
      |> Option.value_exn ?here:None ?message:None ?error:None
      |> Int.to_string )

[%%else]

let setup_time_offsets () = ()

[%%endif]

let heartbeat_flag = ref true

let print_heartbeat logger =
  let rec loop () =
    if !heartbeat_flag then (
      Logger.warn logger ~module_:__MODULE__ ~location:__LOC__
        "Heartbeat for CI" ;
      let%bind () = after (Time.Span.of_min 1.) in
      loop () )
    else return ()
  in
  loop ()

let run_test () : unit Deferred.t =
  let logger = Logger.create () in
  setup_time_offsets () ;
  print_heartbeat logger |> don't_wait_for ;
  Parallel.init_master () ;
  File_system.with_temp_dir "full_test_config" ~f:(fun temp_conf_dir ->
      let keypair = Genesis_ledger.largest_account_keypair_exn () in
      let%bind () =
        match Unix.getenv "CODA_TRACING" with
        | Some trace_dir ->
            let%bind () = Async.Unix.mkdir ~p:() trace_dir in
            Coda_tracing.start trace_dir
        | None ->
            Deferred.unit
      in
      let trace_database_initialization typ location =
        Logger.trace logger "Creating %s at %s" ~module_:__MODULE__ ~location
          typ
      in
      let%bind trust_dir = Async.Unix.mkdtemp (temp_conf_dir ^/ "trust_db") in
      let trust_system = Trust_system.create ~db_dir:trust_dir in
      trace_database_initialization "trust_system" __LOC__ trust_dir ;
      let%bind receipt_chain_dir_name =
        Async.Unix.mkdtemp (temp_conf_dir ^/ "receipt_chain")
      in
      trace_database_initialization "receipt_chain_database" __LOC__
        receipt_chain_dir_name ;
      let receipt_chain_database =
        Coda_base.Receipt_chain_database.create
          ~directory:receipt_chain_dir_name
      in
      let%bind transaction_database_dir =
        Async.Unix.mkdtemp (temp_conf_dir ^/ "transaction_database")
      in
      trace_database_initialization "transaction_database" __LOC__
        receipt_chain_dir_name ;
      let transaction_database =
        Auxiliary_database.Transaction_database.create ~logger
          transaction_database_dir
      in
      let%bind external_transition_database_dir =
        Async.Unix.mkdtemp (temp_conf_dir ^/ "external_transition_database")
      in
      trace_database_initialization "external_transition_database" __LOC__
        external_transition_database_dir ;
      let external_transition_database =
        Auxiliary_database.External_transition_database.create ~logger
          external_transition_database_dir
      in
      let time_controller = Block_time.Controller.(create basic) in
      let consensus_local_state =
        Consensus.Data.Local_state.create
          (Public_key.Compressed.Set.singleton
             (Public_key.compress keypair.public_key))
      in
      let discovery_port = 8001 in
      let communication_port = 8000 in
      let client_port = 8123 in
      let net_config =
        Coda_networking.Config.
          { logger
          ; trust_system
          ; time_controller
          ; consensus_local_state
          ; gossip_net_params=
              { timeout= Time.Span.of_sec 3.
              ; logger
              ; target_peer_count= 8
              ; initial_peers= []
              ; conf_dir= temp_conf_dir
              ; addrs_and_ports=
                  { external_ip= Unix.Inet_addr.localhost
                  ; bind_ip= Unix.Inet_addr.localhost
                  ; discovery_port
                  ; communication_port
                  ; client_port }
              ; trust_system
              ; max_concurrent_connections= Some 10 } }
      in
      Core.Backtrace.elide := false ;
      Async.Scheduler.set_record_backtraces true ;
      let largest_account_keypair =
        Genesis_ledger.largest_account_keypair_exn ()
      in
<<<<<<< HEAD
=======
      let run_snark_worker =
        `With_public_key
          (Public_key.compress largest_account_keypair.public_key)
      in
      let fee = Currency.Fee.of_int in
      let snark_work_fee, transaction_fee =
        if with_snark then (fee 0, fee 0) else (fee 1, fee 2)
      in
>>>>>>> 8780a8e0
      let%bind coda =
        Coda_lib.create
          (Coda_lib.Config.make ~logger ~trust_system ~net_config
             ~conf_dir:temp_conf_dir
             ~work_selection_method:
               (module Work_selector.Selection_methods.Sequence)
             ~initial_propose_keypairs:(Keypair.Set.singleton keypair)
             ~snark_worker_config:
               Coda_lib.Config.Snark_worker_config.
                 { initial_snark_worker_key=
                     Some
                       (Public_key.compress largest_account_keypair.public_key)
                 ; shutdown_on_disconnect= true }
             ~snark_pool_disk_location:(temp_conf_dir ^/ "snark_pool")
             ~wallets_disk_location:(temp_conf_dir ^/ "wallets")
             ~time_controller ~receipt_chain_database ~snark_work_fee
             ~consensus_local_state ~transaction_database
             ~external_transition_database ~work_reassignment_wait:420000 ())
      in
      Coda_lib.start coda ;
      don't_wait_for
        (Strict_pipe.Reader.iter_without_pushback
           (Coda_lib.validated_transitions coda)
           ~f:ignore) ;
      let wait_until_cond ~(f : Coda_lib.t -> bool) ~(timeout : Float.t) =
        let rec go () =
          if f coda then return ()
          else
            let%bind () = after (Time.Span.of_sec 10.) in
            go ()
        in
        Deferred.any [after (Time.Span.of_min timeout); go ()]
      in
      let balance_change_or_timeout ~initial_receiver_balance receiver_pk =
        let cond t =
          match
            Coda_commands.get_balance t receiver_pk
            |> Participating_state.active_exn
          with
          | Some b when not (Currency.Balance.equal b initial_receiver_balance)
            ->
              true
          | _ ->
              false
        in
        wait_until_cond ~f:cond ~timeout:3.
      in
      let assert_balance pk amount =
        match
          Coda_commands.get_balance coda pk |> Participating_state.active_exn
        with
        | Some balance ->
            if not (Currency.Balance.equal balance amount) then
              failwithf
                !"Balance in account (%{sexp: Public_key.Compressed.t}) \
                  %{sexp: Currency.Balance.t} is not asserted balance %{sexp: \
                  Currency.Balance.t}"
                pk balance amount ()
        | None ->
            failwith
              (sprintf !"Invalid Account: %{sexp: Public_key.Compressed.t}" pk)
      in
      Coda_run.setup_local_server coda ;
      (* Let the system settle *)
      let%bind () = Async.after (Time.Span.of_ms 100.) in
      (* No proof emitted by the parallel scan at the begining *)
      assert (Option.is_none @@ Coda_lib.staged_ledger_ledger_proof coda) ;
      (* Note: This is much less than half of the high balance account so we can test
       *       payment replays being prohibited
      *)
      let send_amount = Currency.Amount.of_int 10 in
      (* Send money to someone *)
      let build_payment amount sender_sk receiver_pk fee =
        trace_recurring_task "build_payment" (fun () ->
            let nonce =
              Option.value_exn
                ( Coda_commands.get_nonce coda (pk_of_sk sender_sk)
                |> Participating_state.active_exn )
            in
            let payload : User_command.Payload.t =
              User_command.Payload.create ~fee ~nonce
                ~memo:User_command_memo.dummy
                ~body:(Payment {receiver= receiver_pk; amount})
            in
            User_command.sign (Keypair.of_private_key_exn sender_sk) payload )
      in
      let assert_ok x = assert (Or_error.is_ok x) in
      let test_sending_payment sender_sk receiver_pk =
        let payment =
          build_payment send_amount sender_sk receiver_pk transaction_fee
        in
        let prev_sender_balance =
          Option.value_exn
            ( Coda_commands.get_balance coda (pk_of_sk sender_sk)
            |> Participating_state.active_exn )
        in
        let prev_receiver_balance =
          Coda_commands.get_balance coda receiver_pk
          |> Participating_state.active_exn
          |> Option.value ~default:Currency.Balance.zero
        in
        let%bind p1_res =
          Coda_commands.send_user_command coda (payment :> User_command.t)
        in
        assert_ok (p1_res |> Participating_state.active_exn) ;
        (* Send a similar payment twice on purpose; this second one will be rejected
           because the nonce is wrong *)
        let payment' =
          build_payment send_amount sender_sk receiver_pk transaction_fee
        in
        let%bind p2_res =
          Coda_commands.send_user_command coda (payment' :> User_command.t)
        in
        assert_ok (p2_res |> Participating_state.active_exn) ;
        (* The payment fails, but the rpc command doesn't indicate that because that
           failure comes from the network. *)
        (* Let the system settle, mine some blocks *)
        let%map () =
          balance_change_or_timeout
            ~initial_receiver_balance:prev_receiver_balance receiver_pk
        in
        assert_balance receiver_pk
          (Option.value_exn
             (Currency.Balance.( + ) prev_receiver_balance send_amount)) ;
        assert_balance (pk_of_sk sender_sk)
          (Option.value_exn
             (Currency.Balance.( - ) prev_sender_balance
                (Option.value_exn
                   (Currency.Amount.add_fee send_amount transaction_fee))))
      in
      let send_payment_update_balance_sheet sender_sk sender_pk receiver_pk
          amount balance_sheet fee =
        let payment = build_payment amount sender_sk receiver_pk fee in
        let new_balance_sheet =
          Map.update balance_sheet sender_pk ~f:(fun v ->
              Option.value_exn
                (Currency.Balance.sub_amount (Option.value_exn v)
                   (Option.value_exn (Currency.Amount.add_fee amount fee))) )
        in
        let new_balance_sheet' =
          Map.update new_balance_sheet receiver_pk ~f:(fun v ->
              Option.value_exn
                (Currency.Balance.add_amount (Option.value_exn v) amount) )
        in
        let%map p_res =
          Coda_commands.send_user_command coda (payment :> User_command.t)
        in
        p_res |> Participating_state.active_exn |> assert_ok ;
        new_balance_sheet'
      in
      let pks accounts =
        List.map accounts ~f:(fun ((keypair : Signature_lib.Keypair.t), _) ->
            Public_key.compress keypair.public_key )
      in
      let send_payments accounts ~txn_count balance_sheet f_amount =
        let pks = pks accounts in
        Deferred.List.foldi (List.take accounts txn_count) ~init:balance_sheet
          ~f:(fun i acc ((keypair : Signature_lib.Keypair.t), _) ->
            let sender_pk = Public_key.compress keypair.public_key in
            let receiver =
              List.random_element_exn
                (List.filter pks ~f:(fun pk -> not (pk = sender_pk)))
            in
            send_payment_update_balance_sheet keypair.private_key sender_pk
              receiver (f_amount i) acc (Currency.Fee.of_int 0) )
      in
      let blockchain_length t =
        Coda_lib.best_protocol_state t
        |> Participating_state.active_exn |> Protocol_state.consensus_state
        |> Consensus.Data.Consensus_state.blockchain_length
      in
      let wait_for_proof_or_timeout timeout () =
        let cond t = Option.is_some @@ Coda_lib.staged_ledger_ledger_proof t in
        wait_until_cond ~f:cond ~timeout
      in
      let test_multiple_payments accounts ~txn_count timeout =
        let balance_sheet =
          Public_key.Compressed.Map.of_alist_exn
            (List.map accounts
               ~f:(fun ((keypair : Signature_lib.Keypair.t), account) ->
                 ( Public_key.compress keypair.public_key
                 , account.Account.Poly.balance ) ))
        in
        let%bind updated_balance_sheet =
          send_payments accounts ~txn_count balance_sheet (fun i ->
              Currency.Amount.of_int ((i + 1) * 10) )
        in
        (*After mining a few blocks and emitting a ledger_proof (by the parallel scan), check if the balances match *)
        let%map () = wait_for_proof_or_timeout timeout () in
        assert (Option.is_some @@ Coda_lib.staged_ledger_ledger_proof coda) ;
        Map.fold updated_balance_sheet ~init:() ~f:(fun ~key ~data () ->
            assert_balance key data ) ;
        blockchain_length coda
      in
      let test_duplicate_payments (sender_keypair : Signature_lib.Keypair.t)
          (receiver_keypair : Signature_lib.Keypair.t) =
        let%bind () =
          test_sending_payment sender_keypair.private_key
            (Public_key.compress receiver_keypair.public_key)
        in
        test_sending_payment sender_keypair.private_key
          (Public_key.compress receiver_keypair.public_key)
      in
      (*Need some accounts from the genesis ledger to test payment replays and
        sending multiple payments*)
      let receiver_keypair =
        let receiver =
          Genesis_ledger.find_new_account_record_exn
            [largest_account_keypair.public_key]
        in
        Genesis_ledger.keypair_of_account_record_exn receiver
      in
      let sender_keypair =
        let sender =
          Genesis_ledger.find_new_account_record_exn
            [largest_account_keypair.public_key; receiver_keypair.public_key]
        in
        Genesis_ledger.keypair_of_account_record_exn sender
      in
      let other_accounts =
        List.filter Genesis_ledger.accounts ~f:(fun (_, account) ->
            let reserved_public_keys =
              [ largest_account_keypair.public_key
              ; receiver_keypair.public_key
              ; sender_keypair.public_key ]
            in
            not
              (List.exists reserved_public_keys ~f:(fun pk ->
                   Public_key.equal pk
                     (Public_key.decompress_exn @@ Account.public_key account)
               )) )
        |> List.map ~f:(fun (sk, account) ->
               ( Genesis_ledger.keypair_of_account_record_exn (sk, account)
               , account ) )
      in
      let%map () =
        if with_snark then
          let accounts = List.take other_accounts 2 in
          let%bind blockchain_length' =
            test_multiple_payments accounts ~txn_count:2 120.
          in
          (*wait for a block after the ledger_proof is emitted*)
          let%map () =
            wait_until_cond
              ~f:(fun t -> blockchain_length t > blockchain_length')
              ~timeout:
                ( Consensus.Constants.(
                    (delta + c) * Consensus.Constants.block_window_duration_ms)
                  / 1000 / 60
                |> Float.of_int )
          in
          assert (blockchain_length coda > blockchain_length')
        else if with_check then
          let%map _ =
            test_multiple_payments other_accounts
              ~txn_count:(List.length other_accounts / 2)
              7.
          in
          ()
        else
          let%bind _ =
            test_multiple_payments other_accounts
              ~txn_count:(List.length other_accounts)
              7.
          in
          test_duplicate_payments sender_keypair receiver_keypair
      in
      heartbeat_flag := false )

let command =
  let open Async in
  Command.async ~summary:"Full coda end-to-end test"
    (Command.Param.return run_test)<|MERGE_RESOLUTION|>--- conflicted
+++ resolved
@@ -149,17 +149,10 @@
       let largest_account_keypair =
         Genesis_ledger.largest_account_keypair_exn ()
       in
-<<<<<<< HEAD
-=======
-      let run_snark_worker =
-        `With_public_key
-          (Public_key.compress largest_account_keypair.public_key)
-      in
       let fee = Currency.Fee.of_int in
       let snark_work_fee, transaction_fee =
         if with_snark then (fee 0, fee 0) else (fee 1, fee 2)
       in
->>>>>>> 8780a8e0
       let%bind coda =
         Coda_lib.create
           (Coda_lib.Config.make ~logger ~trust_system ~net_config
