--- conflicted
+++ resolved
@@ -180,13 +180,8 @@
     don't_wait_for
       (Linear_pipe.iter payments ~f:(fun (i, sk, pk, amount, fee) ->
            let%bind () = add_to_active_accounts pk in
-<<<<<<< HEAD
-           Coda_process.send_transaction_exn (List.nth_exn workers i) sk pk
+           Coda_process.send_payment_exn (List.nth_exn workers i) sk pk
              amount fee Sha256_lib.Sha256.dummy )) ;
-=======
-           Coda_process.send_payment_exn (List.nth_exn workers i) sk pk amount
-             fee )) ;
->>>>>>> c9eabcc7
     don't_wait_for
       (let rec go () =
          let%bind () = check_active_accounts () in
