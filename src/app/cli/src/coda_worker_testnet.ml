--- conflicted
+++ resolved
@@ -80,9 +80,6 @@
   let teardown t = Deferred.List.iter t.workers ~f:Coda_process.disconnect
 end
 
-<<<<<<< HEAD
-let start_prefix_check logger workers events testnet ~acceptable_delay =
-=======
 module Tree = struct
   type key = string
 
@@ -101,8 +98,7 @@
     go [] node
 end
 
-let start_prefix_check log workers events testnet ~acceptable_delay =
->>>>>>> e902b661
+let start_prefix_check logger workers events testnet ~acceptable_delay =
   let all_transitions_r, all_transitions_w = Linear_pipe.create () in
   let state_hash_tree = Tree.create () in
   let chains = Array.init (List.length workers) ~f:(fun i -> "") in
