open Core
open Async
open Coda_worker
open Coda_main
open Signature_lib
open Coda_base
open Pipe_lib

module Api = struct
  type t =
    { workers: Coda_process.t list
    ; configs: Coda_worker.Input.t list
    ; start_writer:
        (int * Coda_worker.Input.t * (unit -> unit) * (unit -> unit))
        Linear_pipe.Writer.t
    ; status: [`On of [`Synced | `Catchup] | `Off] Array.t
    ; payment_writer:
        ( int
        * Private_key.t
        * Public_key.Compressed.t
        * Currency.Amount.t
        * Currency.Fee.t )
        Linear_pipe.Writer.t }

  let create configs workers payment_writer start_writer =
    let status = Array.init (List.length workers) ~f:(fun _ -> `On `Synced) in
    {workers; configs; start_writer; status; payment_writer}

  let online t i = match t.status.(i) with `On _ -> true | `Off -> false

  let synced t i =
    match t.status.(i) with
    | `On `Synced -> true
    | `On `Catchup -> false
    | `Off -> false

  let run_online_worker ~f ~arg t i =
    let worker = List.nth_exn t.workers i in
    if online t i then Deferred.map (f ~worker arg) ~f:(fun x -> Some x)
    else return None

  let get_balance t i pk =
    run_online_worker ~arg:pk
      ~f:(fun ~worker pk -> Coda_process.get_balance_exn worker pk)
      t i

  let start t i =
    Linear_pipe.write t.start_writer
      ( i
      , List.nth_exn t.configs i
      , (fun () -> t.status.(i) <- `On `Catchup)
      , fun () -> t.status.(i) <- `On `Synced )

  let stop t i =
    t.status.(i) <- `Off ;
    Coda_process.disconnect (List.nth_exn t.workers i)

  let send_payment t i sk pk amount fee =
    Linear_pipe.write t.payment_writer (i, sk, pk, amount, fee)

  let send_payment_with_receipt t i sk pk amount fee =
    run_online_worker ~arg:(sk, pk, amount, fee)
      ~f:(fun ~worker (sk, pk, amount, fee) ->
        Coda_process.send_payment_exn worker sk pk amount fee
          User_command_memo.dummy )
      t i

  (* TODO: resulting_receipt should be replaced with the sender's pk so that we prove the
      merkle_list of receipts up to the current state of a sender's receipt_chain hash for some blockchain.
      However, whenever we get a new transition, the blockchain does not update and `prove_receipt` would not query
      the merkle list that we are looking for *)
  let prove_receipt t i proving_receipt resulting_receipt =
    run_online_worker
      ~arg:(proving_receipt, resulting_receipt)
      ~f:(fun ~worker (proving_receipt, resulting_receipt) ->
        Coda_process.prove_receipt_exn worker proving_receipt resulting_receipt
        )
      t i

  let teardown t = Deferred.List.iter t.workers ~f:Coda_process.disconnect
end

module Tree = struct
  type key = string

  type t = {parent_map: (key, key) Hashtbl.t}

  let add t ~prev ~curr = Hashtbl.add t.parent_map ~key:curr ~data:prev

  let create () = {parent_map= Hashtbl.create (module String)}

  let path_from t node =
    let rec go acc cur =
      match Hashtbl.find t.parent_map cur with
      | Some parent -> go (parent :: acc) parent
      | None -> List.rev acc
    in
    go [] node
end

let start_prefix_check logger workers events testnet ~acceptable_delay =
  let all_transitions_r, all_transitions_w = Linear_pipe.create () in
  let state_hash_tree = Tree.create () in
  let chains = Array.init (List.length workers) ~f:(fun i -> "") in
  let check_chains chains =
    let chains = Array.filteri chains ~f:(fun i _ -> Api.synced testnet i) in
    let chains = Array.map chains ~f:(Tree.path_from state_hash_tree) in
    let lengths =
      Array.to_list (Array.map chains ~f:(fun c -> List.length c))
    in
    let first = chains.(0) in
    let rest = Array.slice chains 1 0 in
    let newest_shared =
      List.find first ~f:(fun x ->
          Array.for_all rest ~f:(fun c -> List.exists c ~f:(fun y -> x = y)) )
    in
    let shared_idx =
      match newest_shared with
      | None -> List.length first
      | Some shared ->
          Option.value_exn
            (Option.map
               (List.findi first ~f:(fun _ x -> x = shared))
               ~f:(fun x -> fst x))
    in
    let shared_prefix_age = shared_idx in
    Logger.info logger ~module_:__MODULE__ ~location:__LOC__
      !"lengths: %{sexp: int list} shared_prefix: %{sexp: string option} \
        shared_prefix_age: %d"
      lengths newest_shared shared_prefix_age ;
    if not (shared_prefix_age <= 5) then (
      Logger.fatal logger ~module_:__MODULE__ ~location:__LOC__
        "prefix too old" ;
      ignore (exit 1) ) ;
    ()
  in
  let last_time = ref (Time.now ()) in
  don't_wait_for
    (let epsilon = 1.0 in
     let rec go () =
       let diff = Time.diff (Time.now ()) !last_time in
       let diff = Time.Span.to_sec diff in
       if
         not
           ( diff
           < Time.Span.to_sec acceptable_delay
             +. epsilon
             +. Int.to_float
                  ( (Consensus.Constants.c - 1)
                  * Consensus.Constants.block_window_duration_ms )
                /. 1000. )
       then (
         Logger.fatal logger ~module_:__MODULE__ ~location:__LOC__
           "no recent blocks" ;
         ignore (exit 1) ) ;
       let%bind () = after (Time.Span.of_sec 1.0) in
       go ()
     in
     go ()) ;
  don't_wait_for
    (Deferred.ignore
       (Linear_pipe.fold ~init:chains all_transitions_r
          ~f:(fun chains (prev, curr, i) ->
            let bits_to_str b =
              let str =
                String.concat (List.map b ~f:(fun x -> if x then "1" else "0"))
              in
              let hash = Md5.digest_string str in
              Md5.to_hex hash
            in
            let curr = bits_to_str curr in
            let prev = bits_to_str prev in
            Tree.add state_hash_tree ~prev ~curr |> ignore ;
            last_time := Time.now () ;
            chains.(i) <- curr ;
            check_chains chains ;
            return chains ))) ;
  don't_wait_for
    (Linear_pipe.iter events ~f:(function `Transition (i, (prev, curr)) ->
         Linear_pipe.write all_transitions_w (prev, curr, i) ))

let start_payment_check logger events payments workers testnet
    ~acceptable_delay =
  let block_counts = Array.init (List.length workers) ~f:(fun _ -> 0) in
  let active_accounts = ref [] in
  let get_balances pk =
    Deferred.List.all
      (List.mapi workers ~f:(fun i w -> Api.get_balance testnet i pk))
  in
  let add_to_active_accounts pk =
    match List.findi !active_accounts ~f:(fun i (apk, _, _) -> apk = pk) with
    | None ->
        let%map balances = get_balances pk in
        let send_block_counts = Array.to_list block_counts in
        assert (List.length balances = List.length send_block_counts) ;
        active_accounts :=
          (pk, send_block_counts, balances) :: !active_accounts
    | Some (i, a) -> return ()
  in
  let check_active_accounts () =
    let%map new_aa =
      Deferred.List.filter !active_accounts
        ~f:(fun (pk, send_block_counts, send_balances) ->
          let%bind balances = get_balances pk in
          let current_block_counts = Array.to_list block_counts in
          let%map dones =
            Deferred.List.all
              (List.init (List.length send_block_counts) ~f:(fun i ->
                   let balance = List.nth_exn balances i in
                   let send_block_count = List.nth_exn send_block_counts i in
                   let current_block_count =
                     List.nth_exn current_block_counts i
                   in
                   let send_balance = List.nth_exn send_balances i in
                   if Option.is_none balance || Option.is_none send_balance
                   then return true
                   else if balance <> send_balance then return true
                   else
                     let diff = current_block_count - send_block_count in
                     Logger.warn logger ~module_:__MODULE__ ~location:__LOC__
                       !"%d balance not yet updated %{sexp: \
                         Currency.Balance.t option option} %d"
                       i balance diff ;
                     if diff >= 7 then (
                       Logger.fatal logger ~module_:__MODULE__
                         ~location:__LOC__ "balance took too long to update" ;
                       ignore (exit 1) ) ;
                     return false ))
          in
          let all_done = List.for_all dones ~f:Fn.id in
          if all_done then false else true )
    in
    active_accounts := new_aa
  in
  don't_wait_for
    (Linear_pipe.iter events ~f:(function `Transition (i, t) ->
         block_counts.(i) <- 1 + block_counts.(i) ;
         Deferred.unit )) ;
  don't_wait_for
    (Linear_pipe.iter payments ~f:(fun (i, sk, pk, amount, fee) ->
         let%bind () = add_to_active_accounts pk in
         let%map _ : Receipt.Chain_hash.t Or_error.t =
           Coda_process.send_payment_exn (List.nth_exn workers i) sk pk amount
             fee User_command_memo.dummy
         in
         () )) ;
  don't_wait_for
    (let rec go () =
       let%bind () = check_active_accounts () in
       let%bind () = after (Time.Span.of_sec 0.5) in
       go ()
     in
     go ()) ;
  ()

let events workers start_reader =
  let event_r, event_w = Linear_pipe.create () in
  let connect_worker i worker =
    let%bind transitions = Coda_process.strongest_ledgers_exn worker in
    Linear_pipe.iter transitions ~f:(fun t ->
        Linear_pipe.write event_w (`Transition (i, t)) )
  in
  don't_wait_for
    (Linear_pipe.iter start_reader ~f:(fun (i, config, started, synced) ->
         don't_wait_for
           (let%bind worker = Coda_process.spawn_exn config in
            started () ;
            don't_wait_for
              (let ms_to_catchup =
                 (Consensus.Constants.c + Consensus.Constants.delta)
                 * Consensus.Constants.block_window_duration_ms
                 + 16_000
                 |> Float.of_int
               in
               let%map () = after (Time.Span.of_ms ms_to_catchup) in
               synced ()) ;
            connect_worker i worker) ;
         Deferred.unit )) ;
  List.iteri workers ~f:(fun i w -> don't_wait_for (connect_worker i w)) ;
  event_r

let start_checks logger workers payment_reader start_reader testnet
    ~acceptable_delay =
  let event_pipe = events workers start_reader in
  let prefix_events, payment_events = Linear_pipe.fork2 event_pipe in
  start_prefix_check logger workers prefix_events testnet ~acceptable_delay ;
  start_payment_check logger payment_events payment_reader workers testnet
    ~acceptable_delay

(* note: this is very declarative, maybe this should be more imperative? *)
(* next steps:
   *   add more powerful api hooks to enable sending payments on certain conditions
   *   implement stop/start
   *   change live whether nodes are producing, snark producing
   *   change network connectivity *)
let test logger n proposers snark_work_public_keys work_selection =
  let logger = Logger.extend logger [("worker_testnet", `Bool true)] in
  let proposal_interval = Consensus.Constants.block_window_duration_ms in
  let acceptable_delay =
    Time.Span.of_ms
      (proposal_interval * Consensus.Constants.delta |> Float.of_int)
  in
  let%bind program_dir = Unix.getcwd () in
  Coda_processes.init () ;
  let configs =
    Coda_processes.local_configs n ~proposal_interval ~program_dir ~proposers
      ~acceptable_delay
      ~snark_worker_public_keys:(Some (List.init n snark_work_public_keys))
      ~work_selection
      ~trace_dir:(Unix.getenv "CODA_TRACING")
  in
  let%map workers = Coda_processes.spawn_local_processes_exn configs in
  let payment_reader, payment_writer = Linear_pipe.create () in
  let start_reader, start_writer = Linear_pipe.create () in
  let testnet = Api.create configs workers payment_writer start_writer in
  start_checks logger workers payment_reader start_reader testnet
    ~acceptable_delay ;
  testnet

module Payments : sig
  val send_several_payments :
       Api.t
    -> node:int
    -> src:Private_key.t
    -> dest:Public_key.Compressed.t
    -> unit Deferred.t
end = struct
  let send_several_payments testnet ~node ~src ~dest =
    let send_amount = Currency.Amount.of_int 10 in
    let fee = Currency.Fee.of_int 0 in
    let rec go i =
      let%bind () = after (Time.Span.of_sec 1.) in
      let%bind () = Api.send_payment testnet node src dest send_amount fee in
      if i > 0 then go (i - 1) else after (Time.Span.of_sec 1.)
      (* ensure a sleep at the end to let the last payment through *)
    in
    go 40
end

module Restarts : sig
  val restart_node :
       Api.t
    -> logger:Logger.t
    -> node:int
    -> action:(unit -> unit Deferred.t)
    -> duration:Time.Span.t
    -> unit Deferred.t

  val trigger_catchup :
       Api.t
    -> logger:Logger.t
    -> node:int
    -> largest_account_keypair:Keypair.t
    -> payment_receiver:int
    -> unit Deferred.t

  val trigger_bootstrap :
       Api.t
    -> logger:Logger.t
    -> node:int
    -> largest_account_keypair:Keypair.t
    -> payment_receiver:int
    -> unit Deferred.t
end = struct
  let catchup_wait_duration =
    Time.Span.of_ms
    @@ ( (Consensus.Constants.c + Consensus.Constants.delta)
         * Consensus.Constants.block_window_duration_ms
       |> Float.of_int )

  let bootstrap_wait_duration =
    Time.Span.of_ms
    @@ ( Consensus.Constants.(c * ((2 * k) + delta) * block_window_duration_ms)
       |> Float.of_int )

  let restart_node testnet ~logger ~node ~action ~duration =
    let%bind () = after (Time.Span.of_sec 5.) in
    Logger.info logger ~module_:__MODULE__ ~location:__LOC__ "Stopping %d" node ;
    (* Send one payment *)
    let%bind () = Api.stop testnet node in
    let%bind () = action () in
    let%bind () = after duration in
    Api.start testnet node

  let restart_and_payment testnet ~node ~logger ~largest_account_keypair
      ~duration ~payment_receiver =
    let sender_sk = largest_account_keypair.Keypair.private_key in
    let send_amount = Currency.Amount.of_int 10 in
    let fee = Currency.Fee.of_int 0 in
    let keypair = Keypair.create () in
    restart_node testnet ~node ~logger
      ~action:(fun () ->
        Api.send_payment testnet payment_receiver sender_sk
          (Public_key.compress keypair.public_key)
          send_amount fee )
      ~duration

  let trigger_catchup testnet ~logger ~node ~largest_account_keypair
      ~payment_receiver =
    Logger.info logger ~module_:__MODULE__ ~location:__LOC__
      "Triggering catchup on %d" node ;
    restart_and_payment testnet ~largest_account_keypair ~node ~logger
      ~duration:catchup_wait_duration ~payment_receiver

  let trigger_bootstrap testnet ~logger ~node ~largest_account_keypair
      ~payment_receiver =
<<<<<<< HEAD
    Logger.info logger ~module_:__MODULE__ ~location:__LOC__
      "Triggering bootstrap on %d" node ;
    restart_and_payment testnet ~largest_account_keypair ~node ~logger
      ~duration:catchup_wait_duration ~payment_receiver
=======
    Logger.info log "Triggering bootstrap on %d" node ;
    restart_and_payment testnet ~largest_account_keypair ~node ~log
      ~duration:bootstrap_wait_duration ~payment_receiver
>>>>>>> d77b74d3
end<|MERGE_RESOLUTION|>--- conflicted
+++ resolved
@@ -404,14 +404,8 @@
 
   let trigger_bootstrap testnet ~logger ~node ~largest_account_keypair
       ~payment_receiver =
-<<<<<<< HEAD
     Logger.info logger ~module_:__MODULE__ ~location:__LOC__
       "Triggering bootstrap on %d" node ;
     restart_and_payment testnet ~largest_account_keypair ~node ~logger
-      ~duration:catchup_wait_duration ~payment_receiver
-=======
-    Logger.info log "Triggering bootstrap on %d" node ;
-    restart_and_payment testnet ~largest_account_keypair ~node ~log
       ~duration:bootstrap_wait_duration ~payment_receiver
->>>>>>> d77b74d3
 end