--- conflicted
+++ resolved
@@ -255,13 +255,8 @@
    *   implement stop/start
    *   change live whether nodes are producing, snark producing
    *   change network connectivity *)
-<<<<<<< HEAD
-let test logger n should_propose snark_work_public_keys work_selection =
+let test logger n proposers snark_work_public_keys work_selection =
   let logger = Logger.extend logger [("worker_testnet", `Bool true)] in
-=======
-let test log n proposers snark_work_public_keys work_selection =
-  let log = Logger.child log "worker_testnet" in
->>>>>>> c60b07bd
   let proposal_interval = Consensus.Constants.block_window_duration_ms in
   let acceptable_delay =
     Time.Span.of_ms
