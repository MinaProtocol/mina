open Core
open Async
open Coda_worker
open Coda_main
open Signature_lib
open Coda_base

module Make (Kernel : Kernel_intf) = struct
  module Coda_processes = Coda_processes.Make (Kernel)
  open Coda_processes

  module Api = struct
    type t =
      { workers: Coda_process.t list
      ; configs: Coda_process.Coda_worker.Input.t list
      ; start_writer:
          (int * Coda_process.Coda_worker.Input.t * (unit -> unit))
          Linear_pipe.Writer.t
      ; online: bool Array.t
      ; payment_writer:
          ( int
          * Private_key.t
          * Public_key.Compressed.t
          * Currency.Amount.t
          * Currency.Fee.t )
          Linear_pipe.Writer.t }

    let create configs workers payment_writer start_writer =
      let online = Array.init (List.length workers) ~f:(fun _ -> true) in
      {workers; configs; start_writer; online; payment_writer}

    let online t i = t.online.(i)

    let run_online_worker ~f ~arg t i =
      let worker = List.nth_exn t.workers i in
      if online t i then Deferred.map (f ~worker arg) ~f:(fun x -> Some x)
      else return None

    let get_balance t i pk =
      run_online_worker ~arg:pk
        ~f:(fun ~worker pk -> Coda_process.get_balance_exn worker pk)
        t i

    let start t i =
      Linear_pipe.write t.start_writer
        (i, List.nth_exn t.configs i, fun () -> t.online.(i) <- true)

    let stop t i =
      t.online.(i) <- false ;
      Coda_process.disconnect (List.nth_exn t.workers i)

    let send_payment t i sk pk amount fee =
      Linear_pipe.write t.payment_writer (i, sk, pk, amount, fee)

    let send_payment_with_receipt t i sk pk amount fee =
      run_online_worker ~arg:(sk, pk, amount, fee)
        ~f:(fun ~worker (sk, pk, amount, fee) ->
          Coda_process.send_payment_exn worker sk pk amount fee
            Payment_memo.dummy )
        t i

    (* TODO: resulting_receipt should be replaced with the sender's pk so that we prove the 
      merkle_list of receipts up to the current state of a sender's receipt_chain hash for some blockchain. 
      However, whenever we get a new transition, the blockchain does not update and `prove_receipt` would not query 
      the merkle list that we are looking for *)
    let prove_receipt t i proving_receipt resulting_receipt =
      run_online_worker
        ~arg:(proving_receipt, resulting_receipt)
        ~f:(fun ~worker (proving_receipt, resulting_receipt) ->
          Coda_process.prove_receipt_exn worker proving_receipt
            resulting_receipt )
        t i
  end

  let start_prefix_check log workers events proposal_interval testnet =
    let all_transitions_r, all_transitions_w = Linear_pipe.create () in
    let chains = Array.init (List.length workers) ~f:(fun i -> []) in
    let check_chains chains =
      let chains = Array.filteri chains ~f:(fun i c -> Api.online testnet i) in
      let lengths =
        Array.to_list (Array.map chains ~f:(fun c -> List.length c))
      in
      let first = chains.(0) in
      let rest = Array.slice chains 1 0 in
      let newest_shared =
        List.find first ~f:(fun x ->
            Array.for_all rest ~f:(fun c -> List.exists c ~f:(fun y -> x = y))
        )
      in
      let shared_idx =
        match newest_shared with
        | None -> List.length first
        | Some shared ->
            Option.value_exn
              (Option.map
                 (List.findi first ~f:(fun _ x -> x = shared))
                 ~f:(fun x -> fst x))
      in
      let shared_prefix_age = shared_idx in
      Logger.info log
        !"lengths: %{sexp: int list} shared_prefix: %{sexp: string option} \
          shared_prefix_age: %d"
        lengths newest_shared shared_prefix_age ;
      if not (shared_prefix_age <= 5) then (
        Logger.fatal log "prefix too old" ;
        ignore (exit 1) ) ;
      ()
    in
    let last_time = ref (Time.now ()) in
    don't_wait_for
      (let epsilon = 0.5 in
       let rec go () =
         let diff = Time.diff (Time.now ()) !last_time in
         let diff = Time.Span.to_sec diff in
         if not (diff < (Float.of_int proposal_interval /. 1000.) +. epsilon)
         then (
           Logger.fatal log "no recent blocks" ;
           ignore (exit 1) ) ;
         let%bind () = after (Time.Span.of_sec 1.0) in
         go ()
       in
       go ()) ;
    don't_wait_for
      (Deferred.ignore
         (Linear_pipe.fold ~init:chains all_transitions_r
            ~f:(fun chains (prev, curr, i) ->
              let bits_to_str b =
                let str =
                  String.concat
                    (List.map b ~f:(fun x -> if x then "1" else "0"))
                in
                let hash = Md5.digest_string str in
                Md5.to_hex hash
              in
              let curr = bits_to_str curr in
              let chain = chains.(i) in
              let chain = curr :: chain in
              last_time := Time.now () ;
              chains.(i) <- chain ;
              check_chains chains ;
              return chains ))) ;
    don't_wait_for
      (Linear_pipe.iter events ~f:(function `Transition (i, (prev, curr)) ->
           Linear_pipe.write all_transitions_w (prev, curr, i) ))

  let start_payment_check log events payments workers proposal_interval testnet
      =
    let block_counts = Array.init (List.length workers) ~f:(fun _ -> 0) in
    let active_accounts = ref [] in
    let get_balances pk =
      Deferred.List.all
        (List.mapi workers ~f:(fun i w -> Api.get_balance testnet i pk))
    in
    let add_to_active_accounts pk =
      match List.findi !active_accounts ~f:(fun i (apk, _, _) -> apk = pk) with
      | None ->
          let%map balances = get_balances pk in
          let send_block_counts = Array.to_list block_counts in
          assert (List.length balances = List.length send_block_counts) ;
          active_accounts :=
            (pk, send_block_counts, balances) :: !active_accounts
      | Some (i, a) -> return ()
    in
    let check_active_accounts () =
      let%map new_aa =
        Deferred.List.filter !active_accounts
          ~f:(fun (pk, send_block_counts, send_balances) ->
            let%bind balances = get_balances pk in
            let current_block_counts = Array.to_list block_counts in
            let%map dones =
              Deferred.List.all
                (List.init (List.length send_block_counts) ~f:(fun i ->
                     let balance = List.nth_exn balances i in
                     let send_block_count = List.nth_exn send_block_counts i in
                     let current_block_count =
                       List.nth_exn current_block_counts i
                     in
                     let send_balance = List.nth_exn send_balances i in
                     if Option.is_none balance || Option.is_none send_balance
                     then return true
                     else if balance <> send_balance then return true
                     else
                       let diff = current_block_count - send_block_count in
                       Logger.warn log
                         !"%d balance not yet updated %{sexp: \
                           Currency.Balance.t option option} %d"
                         i balance diff ;
                       if diff >= 7 then (
                         Logger.fatal log "balance took too long to update" ;
                         ignore (exit 1) ) ;
                       return false ))
            in
            let all_done = List.for_all dones ~f:Fn.id in
            if all_done then false else true )
      in
      active_accounts := new_aa
    in
    don't_wait_for
      (Linear_pipe.iter events ~f:(function `Transition (i, t) ->
           block_counts.(i) <- 1 + block_counts.(i) ;
           Deferred.unit )) ;
    don't_wait_for
      (Linear_pipe.iter payments ~f:(fun (i, sk, pk, amount, fee) ->
           let%bind () = add_to_active_accounts pk in
<<<<<<< HEAD
           let%map _ : Receipt.Chain_hash.t =
             Coda_process.send_payment_exn (List.nth_exn workers i) sk pk
               amount fee Payment_memo.dummy
           in
           () )) ;
=======
           Coda_process.send_payment_exn (List.nth_exn workers i) sk pk amount
             fee User_command_memo.dummy )) ;
>>>>>>> 05c2e12b
    don't_wait_for
      (let rec go () =
         let%bind () = check_active_accounts () in
         let%bind () = after (Time.Span.of_sec 0.5) in
         go ()
       in
       go ()) ;
    ()

  let events workers start_reader =
    let event_r, event_w = Linear_pipe.create () in
    let connect_worker i worker =
      let%bind transitions = Coda_process.strongest_ledgers_exn worker in
      Linear_pipe.iter transitions ~f:(fun t ->
          Linear_pipe.write event_w (`Transition (i, t)) )
    in
    don't_wait_for
      (Linear_pipe.iter start_reader ~f:(fun (i, config, started) ->
           don't_wait_for
             (let%bind worker = Coda_process.spawn_exn config in
              don't_wait_for
                (let secs_to_catch_up = 10.0 in
                 let%map () = after (Time.Span.of_sec secs_to_catch_up) in
                 started ()) ;
              connect_worker i worker) ;
           Deferred.unit )) ;
    List.iteri workers ~f:(fun i w -> don't_wait_for (connect_worker i w)) ;
    event_r

  let start_checks log workers proposal_interval payment_reader start_reader
      testnet =
    let event_pipe = events workers start_reader in
    let prefix_events, payment_events = Linear_pipe.fork2 event_pipe in
    start_prefix_check log workers prefix_events proposal_interval testnet ;
    start_payment_check log payment_events payment_reader workers
      proposal_interval testnet

  (* note: this is very declarative, maybe this should be more imperative? *)
  (* next steps:
   *   add more powerful api hooks to enable sending payments on certain conditions
   *   implement stop/start
   *   change live whether nodes are producing, snark producing
   *   change network connectivity *)
  let test log n should_propose snark_work_public_keys work_selection =
    let log = Logger.child log "worker_testnet" in
    let proposal_interval =
      Int64.to_int_exn Kernel.Consensus_mechanism.block_interval_ms
    in
    let%bind program_dir = Unix.getcwd () in
    Coda_processes.init () ;
    let configs =
      Coda_processes.local_configs n ~proposal_interval ~program_dir
        ~should_propose
        ~snark_worker_public_keys:(Some (List.init n snark_work_public_keys))
        ~work_selection
    in
    let%map workers = Coda_processes.spawn_local_processes_exn configs in
    let payment_reader, payment_writer = Linear_pipe.create () in
    let start_reader, start_writer = Linear_pipe.create () in
    let testnet = Api.create configs workers payment_writer start_writer in
    start_checks log workers proposal_interval payment_reader start_reader
      testnet ;
    testnet
end<|MERGE_RESOLUTION|>--- conflicted
+++ resolved
@@ -56,7 +56,7 @@
       run_online_worker ~arg:(sk, pk, amount, fee)
         ~f:(fun ~worker (sk, pk, amount, fee) ->
           Coda_process.send_payment_exn worker sk pk amount fee
-            Payment_memo.dummy )
+            User_command_memo.dummy )
         t i
 
     (* TODO: resulting_receipt should be replaced with the sender's pk so that we prove the 
@@ -202,16 +202,11 @@
     don't_wait_for
       (Linear_pipe.iter payments ~f:(fun (i, sk, pk, amount, fee) ->
            let%bind () = add_to_active_accounts pk in
-<<<<<<< HEAD
            let%map _ : Receipt.Chain_hash.t =
              Coda_process.send_payment_exn (List.nth_exn workers i) sk pk
-               amount fee Payment_memo.dummy
+               amount fee User_command_memo.dummy
            in
            () )) ;
-=======
-           Coda_process.send_payment_exn (List.nth_exn workers i) sk pk amount
-             fee User_command_memo.dummy )) ;
->>>>>>> 05c2e12b
     don't_wait_for
       (let rec go () =
          let%bind () = check_active_accounts () in
