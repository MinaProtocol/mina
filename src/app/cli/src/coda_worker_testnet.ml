--- conflicted
+++ resolved
@@ -200,7 +200,6 @@
     (Linear_pipe.iter events ~f:(function `Transition (i, (prev, curr)) ->
          Linear_pipe.write all_transitions_w (prev, curr, i) ))
 
-<<<<<<< HEAD
 let start_payment_check log root_pipe payment_pipe workers testnet
     ~acceptable_delay =
   let root_lengths = Array.init (List.length workers) ~f:(Fn.const 0) in
@@ -209,58 +208,6 @@
     let snapshots =
       Array.init (List.length workers) ~f:(fun i ->
           if Api.synced testnet i then Some root_lengths.(i) else None )
-=======
-let start_payment_check logger events payments workers testnet
-    ~acceptable_delay =
-  let block_counts = Array.init (List.length workers) ~f:(fun _ -> 0) in
-  let active_accounts = ref [] in
-  let get_balances pk =
-    Deferred.List.all
-      (List.mapi workers ~f:(fun i w -> Api.get_balance testnet i pk))
-  in
-  let add_to_active_accounts pk =
-    match List.findi !active_accounts ~f:(fun i (apk, _, _) -> apk = pk) with
-    | None ->
-        let%map balances = get_balances pk in
-        let send_block_counts = Array.to_list block_counts in
-        assert (List.length balances = List.length send_block_counts) ;
-        active_accounts :=
-          (pk, send_block_counts, balances) :: !active_accounts
-    | Some (i, a) -> return ()
-  in
-  let check_active_accounts () =
-    let%map new_aa =
-      Deferred.List.filter !active_accounts
-        ~f:(fun (pk, send_block_counts, send_balances) ->
-          let%bind balances = get_balances pk in
-          let current_block_counts = Array.to_list block_counts in
-          let%map dones =
-            Deferred.List.all
-              (List.init (List.length send_block_counts) ~f:(fun i ->
-                   let balance = List.nth_exn balances i in
-                   let send_block_count = List.nth_exn send_block_counts i in
-                   let current_block_count =
-                     List.nth_exn current_block_counts i
-                   in
-                   let send_balance = List.nth_exn send_balances i in
-                   if Option.is_none balance || Option.is_none send_balance
-                   then return true
-                   else if balance <> send_balance then return true
-                   else
-                     let diff = current_block_count - send_block_count in
-                     Logger.warn logger ~module_:__MODULE__ ~location:__LOC__
-                       !"%d balance not yet updated %{sexp: \
-                         Currency.Balance.t option option} %d"
-                       i balance diff ;
-                     if diff >= 7 then (
-                       Logger.fatal logger ~module_:__MODULE__
-                         ~location:__LOC__ "balance took too long to update" ;
-                       ignore (exit 1) ) ;
-                     return false ))
-          in
-          let all_done = List.for_all dones ~f:Fn.id in
-          if all_done then false else true )
->>>>>>> 70102f2e
     in
     Hashtbl.add user_commands_under_inspection ~key:user_cmd
       ~data:(snapshots, Array.map snapshots ~f:Option.is_none)
@@ -345,18 +292,10 @@
 
 let start_checks logger workers payment_reader start_reader testnet
     ~acceptable_delay =
-<<<<<<< HEAD
   let event_reader, root_reader = events workers start_reader in
   start_prefix_check log workers event_reader testnet ~acceptable_delay ;
   start_payment_check log root_reader payment_reader workers testnet
     ~acceptable_delay:7
-=======
-  let event_pipe = events workers start_reader in
-  let prefix_events, payment_events = Linear_pipe.fork2 event_pipe in
-  start_prefix_check logger workers prefix_events testnet ~acceptable_delay ;
-  start_payment_check logger payment_events payment_reader workers testnet
-    ~acceptable_delay
->>>>>>> 70102f2e
 
 (* note: this is very declarative, maybe this should be more imperative? *)
 (* next steps:
