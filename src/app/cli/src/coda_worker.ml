[%%import
"../../../config.mlh"]

open Core
open Async
open Coda_base
open Signature_lib
open Coda_main
open Signature_lib
open Pipe_lib

module Snark_worker_config = struct
  type t = {port: int; public_key: Public_key.Compressed.t} [@@deriving bin_io]
end

module Input = struct
  type t =
    { host: string
    ; env: (string * string) list
    ; proposer: int option
    ; snark_worker_config: Snark_worker_config.t option
    ; work_selection: Protocols.Coda_pow.Work_selection.t
    ; conf_dir: string
    ; trace_dir: string option
    ; program_dir: string
    ; external_port: int
    ; discovery_port: int
    ; acceptable_delay: Time.Span.t
    ; peers: Host_and_port.t list }
  [@@deriving bin_io]
end

open Input

module Send_payment_input = struct
  type t =
    Private_key.t
    * Public_key.Compressed.t
    * Currency.Amount.t
    * Currency.Fee.t
    * User_command_memo.t
  [@@deriving bin_io]
end

module T = struct
  module Peers = struct
    type t = Network_peer.Peer.t List.t [@@deriving bin_io]
  end

  module State_hashes = struct
    type t = bool list * bool list [@@deriving bin_io]
  end

  module Maybe_currency = struct
    type t = Currency.Balance.t option [@@deriving bin_io]
  end

  module Prove_receipt = struct
    module Input = struct
      type t = Receipt.Chain_hash.t * Receipt.Chain_hash.t [@@deriving bin_io]
    end

    module Output = struct
      type t = Payment_proof.t [@@deriving bin_io]
    end
  end

  type 'worker functions =
    { peers: ('worker, unit, Peers.t) Rpc_parallel.Function.t
    ; start: ('worker, unit, unit) Rpc_parallel.Function.t
    ; get_balance:
        ( 'worker
        , Public_key.Compressed.t
        , Currency.Balance.t option )
        Rpc_parallel.Function.t
    ; send_payment:
        ( 'worker
        , Send_payment_input.t
        , Receipt.Chain_hash.t Or_error.t )
        Rpc_parallel.Function.t
    ; strongest_ledgers:
        ('worker, unit, State_hashes.t Pipe.Reader.t) Rpc_parallel.Function.t
    ; prove_receipt:
        ( 'worker
        , Prove_receipt.Input.t
        , Prove_receipt.Output.t )
        Rpc_parallel.Function.t }

  type coda_functions =
    { coda_peers: unit -> Peers.t Deferred.t
    ; coda_start: unit -> unit Deferred.t
    ; coda_get_balance: Public_key.Compressed.t -> Maybe_currency.t Deferred.t
    ; coda_send_payment:
        Send_payment_input.t -> Receipt.Chain_hash.t Or_error.t Deferred.t
    ; coda_strongest_ledgers: unit -> State_hashes.t Pipe.Reader.t Deferred.t
    ; coda_prove_receipt:
        Prove_receipt.Input.t -> Prove_receipt.Output.t Deferred.t }

  module Worker_state = struct
    type init_arg = Input.t [@@deriving bin_io]

    type t = coda_functions
  end

  module Connection_state = struct
    type init_arg = unit [@@deriving bin_io]

    type t = unit
  end

  module Functions
      (C : Rpc_parallel.Creator
           with type worker_state := Worker_state.t
            and type connection_state := Connection_state.t) =
  struct
    let peers_impl ~worker_state ~conn_state:() () = worker_state.coda_peers ()

    let strongest_ledgers_impl ~worker_state ~conn_state:() () =
      worker_state.coda_strongest_ledgers ()

    let get_balance_impl ~worker_state ~conn_state:() pk =
      worker_state.coda_get_balance pk

    let send_payment_impl ~worker_state ~conn_state:() input =
      worker_state.coda_send_payment input

    let prove_receipt_impl ~worker_state ~conn_state:() input =
      worker_state.coda_prove_receipt input

    let start_impl ~worker_state ~conn_state:() () = worker_state.coda_start ()

    let peers =
      C.create_rpc ~f:peers_impl ~bin_input:Unit.bin_t ~bin_output:Peers.bin_t
        ()

    let start =
      C.create_rpc ~f:start_impl ~bin_input:Unit.bin_t ~bin_output:Unit.bin_t
        ()

    let get_balance =
      C.create_rpc ~f:get_balance_impl ~bin_input:Public_key.Compressed.bin_t
        ~bin_output:Maybe_currency.bin_t ()

    let prove_receipt =
      C.create_rpc ~f:prove_receipt_impl ~bin_input:Prove_receipt.Input.bin_t
        ~bin_output:Prove_receipt.Output.bin_t ()

    let send_payment =
      C.create_rpc ~f:send_payment_impl ~bin_input:Send_payment_input.bin_t
        ~bin_output:[%bin_type_class: Receipt.Chain_hash.t Or_error.t] ()

    let strongest_ledgers =
      C.create_pipe ~f:strongest_ledgers_impl ~bin_input:Unit.bin_t
        ~bin_output:State_hashes.bin_t ()

    let functions =
      { peers
      ; start
      ; strongest_ledgers
      ; get_balance
      ; send_payment
      ; prove_receipt }

    let init_worker_state
        { host
        ; proposer
        ; snark_worker_config
        ; work_selection
        ; conf_dir
        ; trace_dir
        ; program_dir
        ; external_port
        ; peers
        ; discovery_port } =
      let logger =
        Logger.create
          ~metadata:[("host", `String host); ("port", `Int external_port)]
          ()
      in
      let%bind () =
        Option.value_map trace_dir
          ~f:(fun d ->
            let%bind () = Async.Unix.mkdir ~p:() d in
            Coda_tracing.start d )
          ~default:Deferred.unit
      in
      let%bind () = File_system.create_dir conf_dir in
      let module Config = struct
        let logger = logger

        let conf_dir = conf_dir

        let lbc_tree_max_depth = `Finite 50

        let propose_keypair =
          Option.map proposer ~f:(fun i ->
              List.nth_exn Genesis_ledger.accounts i
              |> Genesis_ledger.keypair_of_account_record_exn )

        let genesis_proof = Precomputed_values.base_proof

        let transaction_capacity_log_2 = 3

        let work_delay_factor = 2

        let commit_id = None

        let work_selection = work_selection
      end in
<<<<<<< HEAD
      let%bind (module Init) =
        make_init ~should_propose:(Option.is_some proposer) (module Config)
      in
      let module Main = Coda_main.Make_coda (Init) in
      let module Run = Run (Config) (Main) in
      let banlist_dir_name = conf_dir ^/ "banlist" in
      let%bind () = File_system.create_dir banlist_dir_name in
      let%bind suspicious_dir =
        Unix.mkdtemp (banlist_dir_name ^/ "suspicious")
      in
      let%bind punished_dir = Unix.mkdtemp (banlist_dir_name ^/ "banned") in
      let%bind trust_dir = Unix.mkdtemp (banlist_dir_name ^/ "trust") in
      let receipt_chain_dir_name = conf_dir ^/ "receipt_chain" in
      let%bind () = File_system.create_dir receipt_chain_dir_name in
      let receipt_chain_database =
        Coda_base.Receipt_chain_database.create
          ~directory:receipt_chain_dir_name
      in
      let banlist = Coda_base.Banlist.create ~suspicious_dir ~punished_dir in
      let trust_system = Coda_base.Trust_system.create ~db_dir:trust_dir in
      let time_controller = Main.Inputs.Time.Controller.create () in
      let net_config =
        { Main.Inputs.Net.Config.logger
        ; time_controller
        ; gossip_net_params=
            { Main.Inputs.Net.Gossip_net.Config.timeout= Time.Span.of_sec 1.
            ; target_peer_count= 8
            ; conf_dir
            ; initial_peers= peers
            ; me=
                Network_peer.Peer.create
                  (Unix.Inet_addr.of_string host)
                  ~discovery_port ~communication_port:external_port
            ; logger
            ; trust_system } }
      in
      let frontier_file = conf_dir ^/ "frontier.dot" in
      let monitor = Async.Monitor.create ~name:"coda" () in
      let with_monitor f input =
        Async.Scheduler.within' ~monitor (fun () -> f input)
      in
      let%bind coda =
        Main.create
          (Main.Config.make ~logger ~net_config
             ~run_snark_worker:(Option.is_some snark_worker_config)
             ~staged_ledger_persistant_location:(conf_dir ^/ "staged_ledger")
             ~transaction_pool_disk_location:(conf_dir ^/ "transaction_pool")
             ~snark_pool_disk_location:(conf_dir ^/ "snark_pool")
             ~time_controller ~receipt_chain_database
             ~snark_work_fee:(Currency.Fee.of_int 0)
             ?propose_keypair:Config.propose_keypair () ~banlist ~monitor)
      in
      Run.handle_shutdown ~monitor ~frontier_file ~logger coda ;
      let%map () =
        with_monitor
          (fun () ->
            return
            @@ Option.iter snark_worker_config ~f:(fun config ->
                   let run_snark_worker = `With_public_key config.public_key in
                   Run.setup_local_server ~client_port:config.port ~coda
                     ~logger () ;
                   Run.run_snark_worker ~logger ~client_port:config.port
                     run_snark_worker ) )
          ()
      in
      let coda_peers () = return (Main.peers coda) in
      let coda_start () = return (Main.start coda) in
      let coda_get_balance pk =
        return (Run.get_balance coda pk |> Participating_state.active_exn)
      in
      let coda_send_payment (sk, pk, amount, fee, memo) =
        let pk_of_sk sk =
          Public_key.of_private_key_exn sk |> Public_key.compress
        in
        let build_txn amount sender_sk receiver_pk fee =
          let nonce =
            Run.get_nonce coda (pk_of_sk sender_sk)
            |> Participating_state.active_exn |> Option.value_exn
=======
      O1trace.trace_task "worker_main" (fun () ->
          let%bind (module Init) =
            make_init ~should_propose:(Option.is_some proposer) (module Config)
>>>>>>> 382d083f
          in
          let module Main = Coda_main.Make_coda (Init) in
          let module Run = Run (Config) (Main) in
          let banlist_dir_name = conf_dir ^/ "banlist" in
          let%bind () = File_system.create_dir banlist_dir_name in
          let%bind suspicious_dir =
            Unix.mkdtemp (banlist_dir_name ^/ "suspicious")
          in
<<<<<<< HEAD
          User_command.sign (Keypair.of_private_key_exn sender_sk) payload
        in
        let payment = build_txn amount sk pk fee in
        let%map receipt =
          Run.send_payment logger coda (payment :> User_command.t)
        in
        receipt |> Participating_state.active_exn
      in
      let coda_prove_receipt (proving_receipt, resulting_receipt) =
        match%map
          Run.prove_receipt coda ~proving_receipt ~resulting_receipt
        with
        | Ok proof ->
            Logger.info logger ~module_:__MODULE__ ~location:__LOC__
              !"Constructed proof for receipt: %{sexp:Receipt.Chain_hash.t}"
              proving_receipt ;
            proof
        | Error e ->
            failwithf
              !"Failed to construct payment proof: %{sexp:Error.t}"
              e ()
      in
      let coda_strongest_ledgers () =
        let r, w = Linear_pipe.create () in
        don't_wait_for
          (Strict_pipe.Reader.iter (Main.strongest_ledgers coda) ~f:(fun t ->
               let open Main.Inputs in
               let p =
                 External_transition.Verified.protocol_state (With_hash.data t)
               in
               let prev_state_hash =
                 Main.Inputs.Consensus_mechanism.Protocol_state
                 .previous_state_hash p
               in
               let state_hash = With_hash.hash t in
               let prev_state_hash = State_hash.to_bits prev_state_hash in
               let state_hash = State_hash.to_bits state_hash in
               Linear_pipe.write w (prev_state_hash, state_hash) )) ;
        return r.pipe
      in
      { coda_peers= with_monitor coda_peers
      ; coda_strongest_ledgers= with_monitor coda_strongest_ledgers
      ; coda_get_balance= with_monitor coda_get_balance
      ; coda_send_payment= with_monitor coda_send_payment
      ; coda_prove_receipt= with_monitor coda_prove_receipt
      ; coda_start= with_monitor coda_start }
=======
          let%bind punished_dir =
            Unix.mkdtemp (banlist_dir_name ^/ "banned")
          in
          let%bind trust_dir = Unix.mkdtemp (banlist_dir_name ^/ "trust") in
          let receipt_chain_dir_name = conf_dir ^/ "receipt_chain" in
          let%bind () = File_system.create_dir receipt_chain_dir_name in
          let receipt_chain_database =
            Coda_base.Receipt_chain_database.create
              ~directory:receipt_chain_dir_name
          in
          let banlist =
            Coda_base.Banlist.create ~suspicious_dir ~punished_dir
          in
          let trust_system = Coda_base.Trust_system.create ~db_dir:trust_dir in
          let time_controller =
            Run.Inputs.Time.Controller.create Run.Inputs.Time.Controller.basic
          in
          let net_config =
            { Main.Inputs.Net.Config.parent_log= log
            ; time_controller
            ; gossip_net_params=
                { Main.Inputs.Net.Gossip_net.Config.timeout= Time.Span.of_sec 1.
                ; target_peer_count= 8
                ; conf_dir
                ; initial_peers= peers
                ; me=
                    Network_peer.Peer.create
                      (Unix.Inet_addr.of_string host)
                      ~discovery_port ~communication_port:external_port
                ; parent_log= log
                ; trust_system } }
          in
          let frontier_file = conf_dir ^/ "frontier.dot" in
          let monitor = Async.Monitor.create ~name:"coda" () in
          let with_monitor f input =
            Async.Scheduler.within' ~monitor (fun () -> f input)
          in
          let%bind coda =
            Main.create
              (Main.Config.make ~log ~net_config
                 ~run_snark_worker:(Option.is_some snark_worker_config)
                 ~staged_ledger_persistant_location:
                   (conf_dir ^/ "staged_ledger")
                 ~transaction_pool_disk_location:
                   (conf_dir ^/ "transaction_pool")
                 ~snark_pool_disk_location:(conf_dir ^/ "snark_pool")
                 ~time_controller ~receipt_chain_database
                 ~snark_work_fee:(Currency.Fee.of_int 0)
                 ?propose_keypair:Config.propose_keypair () ~banlist ~monitor)
          in
          Run.handle_shutdown ~monitor ~frontier_file ~log coda ;
          let%map () =
            with_monitor
              (fun () ->
                return
                @@ Option.iter snark_worker_config ~f:(fun config ->
                       let run_snark_worker =
                         `With_public_key config.public_key
                       in
                       Run.setup_local_server ~client_port:config.port ~coda
                         ~log () ;
                       Run.run_snark_worker ~log ~client_port:config.port
                         run_snark_worker ) )
              ()
          in
          let coda_peers () = return (Main.peers coda) in
          let coda_start () = return (Main.start coda) in
          let coda_get_balance pk =
            return (Run.get_balance coda pk |> Participating_state.active_exn)
          in
          let coda_send_payment (sk, pk, amount, fee, memo) =
            let pk_of_sk sk =
              Public_key.of_private_key_exn sk |> Public_key.compress
            in
            let build_txn amount sender_sk receiver_pk fee =
              let nonce =
                Run.get_nonce coda (pk_of_sk sender_sk)
                |> Participating_state.active_exn
                |> Option.value_exn ?here:None ?message:None ?error:None
              in
              let payload : User_command.Payload.t =
                User_command.Payload.create ~fee ~nonce ~memo
                  ~body:(Payment {receiver= receiver_pk; amount})
              in
              User_command.sign (Keypair.of_private_key_exn sender_sk) payload
            in
            let payment = build_txn amount sk pk fee in
            let%map receipt =
              Run.send_payment log coda (payment :> User_command.t)
            in
            receipt |> Participating_state.active_exn
          in
          let coda_prove_receipt (proving_receipt, resulting_receipt) =
            match%map
              Run.prove_receipt coda ~proving_receipt ~resulting_receipt
            with
            | Ok proof ->
                Logger.info log
                  !"Constructed proof for receipt: %{sexp:Receipt.Chain_hash.t}"
                  proving_receipt ;
                proof
            | Error e ->
                failwithf
                  !"Failed to construct payment proof: %{sexp:Error.t}"
                  e ()
          in
          let coda_strongest_ledgers () =
            let r, w = Linear_pipe.create () in
            don't_wait_for
              (Strict_pipe.Reader.iter (Main.strongest_ledgers coda)
                 ~f:(fun t ->
                   let open Main.Inputs in
                   let p =
                     External_transition.Verified.protocol_state
                       (With_hash.data t)
                   in
                   let prev_state_hash =
                     Main.Inputs.Consensus_mechanism.Protocol_state
                     .previous_state_hash p
                   in
                   let state_hash = With_hash.hash t in
                   let prev_state_hash = State_hash.to_bits prev_state_hash in
                   let state_hash = State_hash.to_bits state_hash in
                   Linear_pipe.write w (prev_state_hash, state_hash) )) ;
            return r.pipe
          in
          { coda_peers= with_monitor coda_peers
          ; coda_strongest_ledgers= with_monitor coda_strongest_ledgers
          ; coda_get_balance= with_monitor coda_get_balance
          ; coda_send_payment= with_monitor coda_send_payment
          ; coda_prove_receipt= with_monitor coda_prove_receipt
          ; coda_start= with_monitor coda_start } )
>>>>>>> 382d083f

    let init_connection_state ~connection:_ ~worker_state:_ = return
  end
end

include Rpc_parallel.Make (T)<|MERGE_RESOLUTION|>--- conflicted
+++ resolved
@@ -207,90 +207,9 @@
 
         let work_selection = work_selection
       end in
-<<<<<<< HEAD
-      let%bind (module Init) =
-        make_init ~should_propose:(Option.is_some proposer) (module Config)
-      in
-      let module Main = Coda_main.Make_coda (Init) in
-      let module Run = Run (Config) (Main) in
-      let banlist_dir_name = conf_dir ^/ "banlist" in
-      let%bind () = File_system.create_dir banlist_dir_name in
-      let%bind suspicious_dir =
-        Unix.mkdtemp (banlist_dir_name ^/ "suspicious")
-      in
-      let%bind punished_dir = Unix.mkdtemp (banlist_dir_name ^/ "banned") in
-      let%bind trust_dir = Unix.mkdtemp (banlist_dir_name ^/ "trust") in
-      let receipt_chain_dir_name = conf_dir ^/ "receipt_chain" in
-      let%bind () = File_system.create_dir receipt_chain_dir_name in
-      let receipt_chain_database =
-        Coda_base.Receipt_chain_database.create
-          ~directory:receipt_chain_dir_name
-      in
-      let banlist = Coda_base.Banlist.create ~suspicious_dir ~punished_dir in
-      let trust_system = Coda_base.Trust_system.create ~db_dir:trust_dir in
-      let time_controller = Main.Inputs.Time.Controller.create () in
-      let net_config =
-        { Main.Inputs.Net.Config.logger
-        ; time_controller
-        ; gossip_net_params=
-            { Main.Inputs.Net.Gossip_net.Config.timeout= Time.Span.of_sec 1.
-            ; target_peer_count= 8
-            ; conf_dir
-            ; initial_peers= peers
-            ; me=
-                Network_peer.Peer.create
-                  (Unix.Inet_addr.of_string host)
-                  ~discovery_port ~communication_port:external_port
-            ; logger
-            ; trust_system } }
-      in
-      let frontier_file = conf_dir ^/ "frontier.dot" in
-      let monitor = Async.Monitor.create ~name:"coda" () in
-      let with_monitor f input =
-        Async.Scheduler.within' ~monitor (fun () -> f input)
-      in
-      let%bind coda =
-        Main.create
-          (Main.Config.make ~logger ~net_config
-             ~run_snark_worker:(Option.is_some snark_worker_config)
-             ~staged_ledger_persistant_location:(conf_dir ^/ "staged_ledger")
-             ~transaction_pool_disk_location:(conf_dir ^/ "transaction_pool")
-             ~snark_pool_disk_location:(conf_dir ^/ "snark_pool")
-             ~time_controller ~receipt_chain_database
-             ~snark_work_fee:(Currency.Fee.of_int 0)
-             ?propose_keypair:Config.propose_keypair () ~banlist ~monitor)
-      in
-      Run.handle_shutdown ~monitor ~frontier_file ~logger coda ;
-      let%map () =
-        with_monitor
-          (fun () ->
-            return
-            @@ Option.iter snark_worker_config ~f:(fun config ->
-                   let run_snark_worker = `With_public_key config.public_key in
-                   Run.setup_local_server ~client_port:config.port ~coda
-                     ~logger () ;
-                   Run.run_snark_worker ~logger ~client_port:config.port
-                     run_snark_worker ) )
-          ()
-      in
-      let coda_peers () = return (Main.peers coda) in
-      let coda_start () = return (Main.start coda) in
-      let coda_get_balance pk =
-        return (Run.get_balance coda pk |> Participating_state.active_exn)
-      in
-      let coda_send_payment (sk, pk, amount, fee, memo) =
-        let pk_of_sk sk =
-          Public_key.of_private_key_exn sk |> Public_key.compress
-        in
-        let build_txn amount sender_sk receiver_pk fee =
-          let nonce =
-            Run.get_nonce coda (pk_of_sk sender_sk)
-            |> Participating_state.active_exn |> Option.value_exn
-=======
       O1trace.trace_task "worker_main" (fun () ->
           let%bind (module Init) =
             make_init ~should_propose:(Option.is_some proposer) (module Config)
->>>>>>> 382d083f
           in
           let module Main = Coda_main.Make_coda (Init) in
           let module Run = Run (Config) (Main) in
@@ -299,54 +218,6 @@
           let%bind suspicious_dir =
             Unix.mkdtemp (banlist_dir_name ^/ "suspicious")
           in
-<<<<<<< HEAD
-          User_command.sign (Keypair.of_private_key_exn sender_sk) payload
-        in
-        let payment = build_txn amount sk pk fee in
-        let%map receipt =
-          Run.send_payment logger coda (payment :> User_command.t)
-        in
-        receipt |> Participating_state.active_exn
-      in
-      let coda_prove_receipt (proving_receipt, resulting_receipt) =
-        match%map
-          Run.prove_receipt coda ~proving_receipt ~resulting_receipt
-        with
-        | Ok proof ->
-            Logger.info logger ~module_:__MODULE__ ~location:__LOC__
-              !"Constructed proof for receipt: %{sexp:Receipt.Chain_hash.t}"
-              proving_receipt ;
-            proof
-        | Error e ->
-            failwithf
-              !"Failed to construct payment proof: %{sexp:Error.t}"
-              e ()
-      in
-      let coda_strongest_ledgers () =
-        let r, w = Linear_pipe.create () in
-        don't_wait_for
-          (Strict_pipe.Reader.iter (Main.strongest_ledgers coda) ~f:(fun t ->
-               let open Main.Inputs in
-               let p =
-                 External_transition.Verified.protocol_state (With_hash.data t)
-               in
-               let prev_state_hash =
-                 Main.Inputs.Consensus_mechanism.Protocol_state
-                 .previous_state_hash p
-               in
-               let state_hash = With_hash.hash t in
-               let prev_state_hash = State_hash.to_bits prev_state_hash in
-               let state_hash = State_hash.to_bits state_hash in
-               Linear_pipe.write w (prev_state_hash, state_hash) )) ;
-        return r.pipe
-      in
-      { coda_peers= with_monitor coda_peers
-      ; coda_strongest_ledgers= with_monitor coda_strongest_ledgers
-      ; coda_get_balance= with_monitor coda_get_balance
-      ; coda_send_payment= with_monitor coda_send_payment
-      ; coda_prove_receipt= with_monitor coda_prove_receipt
-      ; coda_start= with_monitor coda_start }
-=======
           let%bind punished_dir =
             Unix.mkdtemp (banlist_dir_name ^/ "banned")
           in
@@ -365,7 +236,7 @@
             Run.Inputs.Time.Controller.create Run.Inputs.Time.Controller.basic
           in
           let net_config =
-            { Main.Inputs.Net.Config.parent_log= log
+            { Main.Inputs.Net.Config.logger
             ; time_controller
             ; gossip_net_params=
                 { Main.Inputs.Net.Gossip_net.Config.timeout= Time.Span.of_sec 1.
@@ -376,7 +247,7 @@
                     Network_peer.Peer.create
                       (Unix.Inet_addr.of_string host)
                       ~discovery_port ~communication_port:external_port
-                ; parent_log= log
+                ; logger
                 ; trust_system } }
           in
           let frontier_file = conf_dir ^/ "frontier.dot" in
@@ -386,7 +257,7 @@
           in
           let%bind coda =
             Main.create
-              (Main.Config.make ~log ~net_config
+              (Main.Config.make ~logger ~net_config
                  ~run_snark_worker:(Option.is_some snark_worker_config)
                  ~staged_ledger_persistant_location:
                    (conf_dir ^/ "staged_ledger")
@@ -397,7 +268,7 @@
                  ~snark_work_fee:(Currency.Fee.of_int 0)
                  ?propose_keypair:Config.propose_keypair () ~banlist ~monitor)
           in
-          Run.handle_shutdown ~monitor ~frontier_file ~log coda ;
+          Run.handle_shutdown ~monitor ~frontier_file ~logger coda ;
           let%map () =
             with_monitor
               (fun () ->
@@ -407,8 +278,8 @@
                          `With_public_key config.public_key
                        in
                        Run.setup_local_server ~client_port:config.port ~coda
-                         ~log () ;
-                       Run.run_snark_worker ~log ~client_port:config.port
+                         ~logger () ;
+                       Run.run_snark_worker ~logger ~client_port:config.port
                          run_snark_worker ) )
               ()
           in
@@ -435,7 +306,7 @@
             in
             let payment = build_txn amount sk pk fee in
             let%map receipt =
-              Run.send_payment log coda (payment :> User_command.t)
+              Run.send_payment logger coda (payment :> User_command.t)
             in
             receipt |> Participating_state.active_exn
           in
@@ -444,7 +315,7 @@
               Run.prove_receipt coda ~proving_receipt ~resulting_receipt
             with
             | Ok proof ->
-                Logger.info log
+                Logger.info logger ~module_:__MODULE__ ~location:__LOC__
                   !"Constructed proof for receipt: %{sexp:Receipt.Chain_hash.t}"
                   proving_receipt ;
                 proof
@@ -479,7 +350,6 @@
           ; coda_send_payment= with_monitor coda_send_payment
           ; coda_prove_receipt= with_monitor coda_prove_receipt
           ; coda_start= with_monitor coda_start } )
->>>>>>> 382d083f
 
     let init_connection_state ~connection:_ ~worker_state:_ = return
   end
