--- conflicted
+++ resolved
@@ -294,13 +294,9 @@
         don't_wait_for
           (Strict_pipe.Reader.iter (Main.strongest_ledgers coda) ~f:(fun t ->
                let open Main.Inputs in
-<<<<<<< HEAD
-               let p = External_transition.protocol_state (With_hash.data t) in
-=======
                let p =
                  External_transition.Verified.protocol_state (With_hash.data t)
                in
->>>>>>> 8b9ec40b
                let prev_state_hash =
                  Main.Inputs.Consensus_mechanism.Protocol_state
                  .previous_state_hash p
