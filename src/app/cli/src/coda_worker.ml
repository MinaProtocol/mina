[%%import
"../../../config.mlh"]

open Core
open Async
open Coda_base
open Signature_lib
open Coda_main
open Signature_lib
open Pipe_lib

module Snark_worker_config = struct
  type t = {port: int; public_key: Public_key.Compressed.t} [@@deriving bin_io]
end

module Input = struct
  type t =
    { host: string
    ; env: (string * string) list
    ; proposer: int option
    ; snark_worker_config: Snark_worker_config.t option
    ; work_selection: Protocols.Coda_pow.Work_selection.t
    ; conf_dir: string
    ; trace_dir: string option
    ; program_dir: string
    ; external_port: int
    ; discovery_port: int
    ; acceptable_delay: Time.Span.t
    ; peers: Host_and_port.t list }
  [@@deriving bin_io]
end

open Input

module Send_payment_input = struct
  type t =
    Private_key.t
    * Public_key.Compressed.t
    * Currency.Amount.t
    * Currency.Fee.t
    * User_command_memo.t
  [@@deriving bin_io]
end

module T = struct
  module Peers = struct
    type t = Network_peer.Peer.t List.t [@@deriving bin_io]
  end

  module State_hashes = struct
    type t = bool list * bool list [@@deriving bin_io]
  end

  module Maybe_currency = struct
    type t = Currency.Balance.t option [@@deriving bin_io]
  end

  module Prove_receipt = struct
    module Input = struct
      type t = Receipt.Chain_hash.t * Receipt.Chain_hash.t [@@deriving bin_io]
    end

    module Output = struct
      type t = Payment_proof.t [@@deriving bin_io]
    end
  end

  type 'worker functions =
    { peers: ('worker, unit, Peers.t) Rpc_parallel.Function.t
    ; start: ('worker, unit, unit) Rpc_parallel.Function.t
    ; get_balance:
        ( 'worker
        , Public_key.Compressed.t
        , Currency.Balance.t option )
        Rpc_parallel.Function.t
    ; send_payment:
        ( 'worker
        , Send_payment_input.t
        , Receipt.Chain_hash.t Or_error.t )
        Rpc_parallel.Function.t
    ; strongest_ledgers:
        ('worker, unit, State_hashes.t Pipe.Reader.t) Rpc_parallel.Function.t
    ; prove_receipt:
        ( 'worker
        , Prove_receipt.Input.t
        , Prove_receipt.Output.t )
        Rpc_parallel.Function.t }

  type coda_functions =
    { coda_peers: unit -> Peers.t Deferred.t
    ; coda_start: unit -> unit Deferred.t
    ; coda_get_balance: Public_key.Compressed.t -> Maybe_currency.t Deferred.t
    ; coda_send_payment:
        Send_payment_input.t -> Receipt.Chain_hash.t Or_error.t Deferred.t
    ; coda_strongest_ledgers: unit -> State_hashes.t Pipe.Reader.t Deferred.t
    ; coda_prove_receipt:
        Prove_receipt.Input.t -> Prove_receipt.Output.t Deferred.t }

  module Worker_state = struct
    type init_arg = Input.t [@@deriving bin_io]

    type t = coda_functions
  end

  module Connection_state = struct
    type init_arg = unit [@@deriving bin_io]

    type t = unit
  end

  module Functions
      (C : Rpc_parallel.Creator
           with type worker_state := Worker_state.t
            and type connection_state := Connection_state.t) =
  struct
    let peers_impl ~worker_state ~conn_state:() () = worker_state.coda_peers ()

    let strongest_ledgers_impl ~worker_state ~conn_state:() () =
      worker_state.coda_strongest_ledgers ()

    let get_balance_impl ~worker_state ~conn_state:() pk =
      worker_state.coda_get_balance pk

    let send_payment_impl ~worker_state ~conn_state:() input =
      worker_state.coda_send_payment input

    let prove_receipt_impl ~worker_state ~conn_state:() input =
      worker_state.coda_prove_receipt input

    let start_impl ~worker_state ~conn_state:() () = worker_state.coda_start ()

    let peers =
      C.create_rpc ~f:peers_impl ~bin_input:Unit.bin_t ~bin_output:Peers.bin_t
        ()

    let start =
      C.create_rpc ~f:start_impl ~bin_input:Unit.bin_t ~bin_output:Unit.bin_t
        ()

    let get_balance =
      C.create_rpc ~f:get_balance_impl ~bin_input:Public_key.Compressed.bin_t
        ~bin_output:Maybe_currency.bin_t ()

    let prove_receipt =
      C.create_rpc ~f:prove_receipt_impl ~bin_input:Prove_receipt.Input.bin_t
        ~bin_output:Prove_receipt.Output.bin_t ()

    let send_payment =
      C.create_rpc ~f:send_payment_impl ~bin_input:Send_payment_input.bin_t
        ~bin_output:[%bin_type_class: Receipt.Chain_hash.t Or_error.t] ()

    let strongest_ledgers =
      C.create_pipe ~f:strongest_ledgers_impl ~bin_input:Unit.bin_t
        ~bin_output:State_hashes.bin_t ()

    let functions =
      { peers
      ; start
      ; strongest_ledgers
      ; get_balance
      ; send_payment
      ; prove_receipt }

    let init_worker_state
        { host
        ; proposer
        ; snark_worker_config
        ; work_selection
        ; conf_dir
        ; trace_dir
        ; program_dir
        ; external_port
        ; peers
        ; discovery_port } =
      let logger =
        Logger.create
          ~metadata:[("host", `String host); ("port", `Int external_port)]
          ()
      in
      let%bind () =
        Option.value_map trace_dir
          ~f:(fun d ->
            let%bind () = Async.Unix.mkdir ~p:() d in
            Coda_tracing.start d )
          ~default:Deferred.unit
      in
      let%bind () = File_system.create_dir conf_dir in
      let module Config = struct
        let logger = logger

        let conf_dir = conf_dir

        let lbc_tree_max_depth = `Finite 50

        let propose_keypair =
          Option.map proposer ~f:(fun i ->
              List.nth_exn Genesis_ledger.accounts i
              |> Genesis_ledger.keypair_of_account_record_exn )

        let genesis_proof = Precomputed_values.base_proof

        let transaction_capacity_log_2 = 3

        let work_delay_factor = 2

        let commit_id = None

        let work_selection = work_selection
      end in
      O1trace.trace_task "worker_main" (fun () ->
          let%bind (module Init) =
            make_init ~should_propose:(Option.is_some proposer) (module Config)
          in
          let module Main = Coda_main.Make_coda (Init) in
          let module Run = Run (Config) (Main) in
          let%bind trust_dir = Unix.mkdtemp (conf_dir ^/ "trust") in
          let receipt_chain_dir_name = conf_dir ^/ "receipt_chain" in
          let%bind () = File_system.create_dir receipt_chain_dir_name in
          let receipt_chain_database =
            Coda_base.Receipt_chain_database.create
              ~directory:receipt_chain_dir_name
          in
          let trust_system = Coda_base.Trust_system.create ~db_dir:trust_dir in
          let time_controller =
            Run.Inputs.Time.Controller.create Run.Inputs.Time.Controller.basic
          in
          let net_config =
            { Main.Inputs.Net.Config.logger
            ; time_controller
            ; gossip_net_params=
                { Main.Inputs.Net.Gossip_net.Config.timeout= Time.Span.of_sec 1.
                ; target_peer_count= 8
                ; conf_dir
                ; initial_peers= peers
                ; me=
                    Network_peer.Peer.create
                      (Unix.Inet_addr.of_string host)
                      ~discovery_port ~communication_port:external_port
                ; logger
                ; trust_system } }
          in
          let monitor = Async.Monitor.create ~name:"coda" () in
          let with_monitor f input =
            Async.Scheduler.within' ~monitor (fun () -> f input)
          in
          let%bind coda =
            Main.create
              (Main.Config.make ~logger ~net_config
                 ~run_snark_worker:(Option.is_some snark_worker_config)
                 ~staged_ledger_persistant_location:
                   (conf_dir ^/ "staged_ledger")
                 ~transaction_pool_disk_location:
                   (conf_dir ^/ "transaction_pool")
                 ~snark_pool_disk_location:(conf_dir ^/ "snark_pool")
                 ~time_controller ~receipt_chain_database
                 ~snark_work_fee:(Currency.Fee.of_int 0)
                 ?propose_keypair:Config.propose_keypair () ~monitor)
          in
<<<<<<< HEAD
          Run.handle_shutdown ~monitor ~frontier_file ~logger coda ;
=======
          Run.handle_shutdown ~monitor ~conf_dir ~log coda ;
>>>>>>> ecbcccae
          let%map () =
            with_monitor
              (fun () ->
                return
                @@ Option.iter snark_worker_config ~f:(fun config ->
                       let run_snark_worker =
                         `With_public_key config.public_key
                       in
                       Run.setup_local_server ~client_port:config.port ~coda
                         ~logger () ;
                       Run.run_snark_worker ~logger ~client_port:config.port
                         run_snark_worker ) )
              ()
          in
          let coda_peers () = return (Main.peers coda) in
          let coda_start () = return (Main.start coda) in
          let coda_get_balance pk =
            return (Run.get_balance coda pk |> Participating_state.active_exn)
          in
          let coda_send_payment (sk, pk, amount, fee, memo) =
            let pk_of_sk sk =
              Public_key.of_private_key_exn sk |> Public_key.compress
            in
            let build_txn amount sender_sk receiver_pk fee =
              let nonce =
                Run.get_nonce coda (pk_of_sk sender_sk)
                |> Participating_state.active_exn
                |> Option.value_exn ?here:None ?message:None ?error:None
              in
              let payload : User_command.Payload.t =
                User_command.Payload.create ~fee ~nonce ~memo
                  ~body:(Payment {receiver= receiver_pk; amount})
              in
              User_command.sign (Keypair.of_private_key_exn sender_sk) payload
            in
            let payment = build_txn amount sk pk fee in
            let%map receipt =
              Run.send_payment logger coda (payment :> User_command.t)
            in
            receipt |> Participating_state.active_exn
          in
          let coda_prove_receipt (proving_receipt, resulting_receipt) =
            match%map
              Run.prove_receipt coda ~proving_receipt ~resulting_receipt
            with
            | Ok proof ->
                Logger.info logger ~module_:__MODULE__ ~location:__LOC__
                  !"Constructed proof for receipt: %{sexp:Receipt.Chain_hash.t}"
                  proving_receipt ;
                proof
            | Error e ->
                failwithf
                  !"Failed to construct payment proof: %{sexp:Error.t}"
                  e ()
          in
          let coda_strongest_ledgers () =
            let r, w = Linear_pipe.create () in
            don't_wait_for
              (Strict_pipe.Reader.iter (Main.strongest_ledgers coda)
                 ~f:(fun t ->
                   let open Main.Inputs in
                   let p =
                     External_transition.Verified.protocol_state
                       (With_hash.data t)
                   in
                   let prev_state_hash =
                     Main.Inputs.Consensus_mechanism.Protocol_state
                     .previous_state_hash p
                   in
                   let state_hash = With_hash.hash t in
                   let prev_state_hash = State_hash.to_bits prev_state_hash in
                   let state_hash = State_hash.to_bits state_hash in
                   Linear_pipe.write w (prev_state_hash, state_hash) )) ;
            return r.pipe
          in
          { coda_peers= with_monitor coda_peers
          ; coda_strongest_ledgers= with_monitor coda_strongest_ledgers
          ; coda_get_balance= with_monitor coda_get_balance
          ; coda_send_payment= with_monitor coda_send_payment
          ; coda_prove_receipt= with_monitor coda_prove_receipt
          ; coda_start= with_monitor coda_start } )

    let init_connection_state ~connection:_ ~worker_state:_ = return
  end
end

include Rpc_parallel.Make (T)<|MERGE_RESOLUTION|>--- conflicted
+++ resolved
@@ -256,11 +256,7 @@
                  ~snark_work_fee:(Currency.Fee.of_int 0)
                  ?propose_keypair:Config.propose_keypair () ~monitor)
           in
-<<<<<<< HEAD
-          Run.handle_shutdown ~monitor ~frontier_file ~logger coda ;
-=======
-          Run.handle_shutdown ~monitor ~conf_dir ~log coda ;
->>>>>>> ecbcccae
+          Run.handle_shutdown ~monitor ~conf_dir ~logger coda ;
           let%map () =
             with_monitor
               (fun () ->
