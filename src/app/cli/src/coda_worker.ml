--- conflicted
+++ resolved
@@ -435,14 +435,8 @@
                  ~wallets_disk_location:(conf_dir ^/ "wallets")
                  ~time_controller ~receipt_chain_database
                  ~snark_work_fee:(Currency.Fee.of_int 0)
-<<<<<<< HEAD
                  ~initial_propose_keypairs ~monitor ~consensus_local_state
-                 ~transaction_database ())
-=======
-                 ?propose_keypair:Config.propose_keypair ~monitor
-                 ~consensus_local_state ~transaction_database
-                 ~external_transition_database ())
->>>>>>> 89f897c6
+                 ~transaction_database ~external_transition_database ())
           in
           Run.handle_shutdown ~monitor ~conf_dir coda ;
           let%map () =
