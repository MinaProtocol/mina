[%%import
"../../../config.mlh"]

open Core
open Async
open Coda_base
open Signature_lib
open Coda_main
open Signature_lib
open Pipe_lib

module Snark_worker_config = struct
  (* TODO : version *)
  type t = {port: int; public_key: Public_key.Compressed.Stable.V1.t}
  [@@deriving bin_io]
end

module Input = struct
  type t =
    { host: string
    ; env: (string * string) list
    ; proposer: int option
    ; snark_worker_config: Snark_worker_config.t option
    ; work_selection: Protocols.Coda_pow.Work_selection.t
    ; conf_dir: string
    ; trace_dir: string option
    ; program_dir: string
    ; external_port: int
    ; discovery_port: int
    ; acceptable_delay: Time.Span.t
    ; peers: Host_and_port.t list }
  [@@deriving bin_io]
end

open Input

module Send_payment_input = struct
  (* TODO : version *)
  type t =
    Private_key.t
    * Public_key.Compressed.Stable.V1.t
<<<<<<< HEAD
    * Currency.Amount.t
    * Currency.Fee.t
    * User_command_memo.Stable.V1.t
=======
    * Currency.Amount.Stable.V1.t
    * Currency.Fee.Stable.V1.t
    * User_command_memo.t
>>>>>>> f748e581
  [@@deriving bin_io]
end

module T = struct
  module Peers = struct
    (* TODO: version *)
    type t = Network_peer.Peer.Stable.V1.t List.t [@@deriving bin_io]
  end

  module State_hashes = struct
    type t = bool list * bool list [@@deriving bin_io]
  end

  module Maybe_currency = struct
    (* TODO: version *)
    type t = Currency.Balance.Stable.V1.t option [@@deriving bin_io]
  end

  module Prove_receipt = struct
    (* TODO : version *)
    module Input = struct
      type t = Receipt.Chain_hash.Stable.V1.t * Receipt.Chain_hash.Stable.V1.t
      [@@deriving bin_io]
    end

    module Output = struct
      type t = Payment_proof.t [@@deriving bin_io]
    end
  end

  type 'worker functions =
    { peers: ('worker, unit, Peers.t) Rpc_parallel.Function.t
    ; start: ('worker, unit, unit) Rpc_parallel.Function.t
    ; get_balance:
        ( 'worker
        , Public_key.Compressed.t
        , Currency.Balance.t option )
        Rpc_parallel.Function.t
    ; get_nonce:
        ( 'worker
        , Public_key.Compressed.t
        , Coda_numbers.Account_nonce.t option )
        Rpc_parallel.Function.t
    ; root_length: ('worker, unit, int) Rpc_parallel.Function.t
    ; send_payment:
        ( 'worker
        , Send_payment_input.t
        , Receipt.Chain_hash.t Or_error.t )
        Rpc_parallel.Function.t
    ; process_payment:
        ( 'worker
        , User_command.t
        , Receipt.Chain_hash.t Or_error.t )
        Rpc_parallel.Function.t
    ; verified_transitions:
        ('worker, unit, State_hashes.t Pipe.Reader.t) Rpc_parallel.Function.t
    ; root_diff:
        ( 'worker
        , unit
        , User_command.t Protocols.Coda_transition_frontier.Root_diff_view.t
          Pipe.Reader.t )
        Rpc_parallel.Function.t
    ; prove_receipt:
        ( 'worker
        , Prove_receipt.Input.t
        , Prove_receipt.Output.t )
        Rpc_parallel.Function.t
    ; dump_tf: ('worker, unit, string) Rpc_parallel.Function.t
    ; best_path:
        ( 'worker
        , unit
        , State_hash.Stable.Latest.t list )
        Rpc_parallel.Function.t }

  type coda_functions =
    { coda_peers: unit -> Peers.t Deferred.t
    ; coda_start: unit -> unit Deferred.t
    ; coda_get_balance: Public_key.Compressed.t -> Maybe_currency.t Deferred.t
    ; coda_get_nonce:
           Public_key.Compressed.t
        -> Coda_numbers.Account_nonce.t option Deferred.t
    ; coda_root_length: unit -> int Deferred.t
    ; coda_send_payment:
        Send_payment_input.t -> Receipt.Chain_hash.t Or_error.t Deferred.t
    ; coda_process_payment:
        User_command.t -> Receipt.Chain_hash.t Or_error.t Deferred.t
    ; coda_verified_transitions:
        unit -> State_hashes.t Pipe.Reader.t Deferred.t
    ; coda_root_diff:
           unit
        -> User_command.t Protocols.Coda_transition_frontier.Root_diff_view.t
           Pipe.Reader.t
           Deferred.t
    ; coda_prove_receipt:
        Prove_receipt.Input.t -> Prove_receipt.Output.t Deferred.t
    ; coda_dump_tf: unit -> string Deferred.t
    ; coda_best_path: unit -> State_hash.Stable.Latest.t list Deferred.t }

  module Worker_state = struct
    type init_arg = Input.t [@@deriving bin_io]

    type t = coda_functions
  end

  module Connection_state = struct
    type init_arg = unit [@@deriving bin_io]

    type t = unit
  end

  module Functions
      (C : Rpc_parallel.Creator
           with type worker_state := Worker_state.t
            and type connection_state := Connection_state.t) =
  struct
    let peers_impl ~worker_state ~conn_state:() () = worker_state.coda_peers ()

    let verified_transitions_impl ~worker_state ~conn_state:() () =
      worker_state.coda_verified_transitions ()

    let root_diff_impl ~worker_state ~conn_state:() () =
      worker_state.coda_root_diff ()

    let get_balance_impl ~worker_state ~conn_state:() pk =
      worker_state.coda_get_balance pk

    let root_length_impl ~worker_state ~conn_state:() () =
      worker_state.coda_root_length ()

    let get_nonce_impl ~worker_state ~conn_state:() pk =
      worker_state.coda_get_nonce pk

    let send_payment_impl ~worker_state ~conn_state:() input =
      worker_state.coda_send_payment input

    let process_payment_impl ~worker_state ~conn_state:() cmd =
      worker_state.coda_process_payment cmd

    let prove_receipt_impl ~worker_state ~conn_state:() input =
      worker_state.coda_prove_receipt input

    let start_impl ~worker_state ~conn_state:() () = worker_state.coda_start ()

    let dump_tf_impl ~worker_state ~conn_state:() () =
      worker_state.coda_dump_tf ()

    let best_path_impl ~worker_state ~conn_state:() () =
      worker_state.coda_best_path ()

    let peers =
      C.create_rpc ~f:peers_impl ~bin_input:Unit.bin_t ~bin_output:Peers.bin_t
        ()

    let start =
      C.create_rpc ~f:start_impl ~bin_input:Unit.bin_t ~bin_output:Unit.bin_t
        ()

    let get_balance =
      C.create_rpc ~f:get_balance_impl
        ~bin_input:Public_key.Compressed.Stable.V1.bin_t
        ~bin_output:Maybe_currency.bin_t ()

    let get_nonce =
      C.create_rpc ~f:get_nonce_impl
        ~bin_input:Public_key.Compressed.Stable.V1.bin_t
        ~bin_output:
          [%bin_type_class: Coda_numbers.Account_nonce.Stable.V1.t option] ()

    let root_length =
      C.create_rpc ~f:root_length_impl ~bin_input:Unit.bin_t
        ~bin_output:Int.bin_t ()

    let prove_receipt =
      C.create_rpc ~f:prove_receipt_impl ~bin_input:Prove_receipt.Input.bin_t
        ~bin_output:Prove_receipt.Output.bin_t ()

    let send_payment =
      C.create_rpc ~f:send_payment_impl ~bin_input:Send_payment_input.bin_t
        ~bin_output:
          [%bin_type_class: Receipt.Chain_hash.Stable.V1.t Or_error.t] ()

    let process_payment =
      C.create_rpc ~f:process_payment_impl ~bin_input:User_command.bin_t
        ~bin_output:
          [%bin_type_class: Receipt.Chain_hash.Stable.V1.t Or_error.t] ()

    let verified_transitions =
      C.create_pipe ~f:verified_transitions_impl ~bin_input:Unit.bin_t
        ~bin_output:State_hashes.bin_t ()

    let root_diff =
      C.create_pipe ~f:root_diff_impl ~bin_input:Unit.bin_t
        ~bin_output:
          [%bin_type_class:
            User_command.t Protocols.Coda_transition_frontier.Root_diff_view.t]
        ()

    let dump_tf =
      C.create_rpc ~f:dump_tf_impl ~bin_input:Unit.bin_t
        ~bin_output:String.bin_t ()

    let best_path =
      C.create_rpc ~f:best_path_impl ~bin_input:Unit.bin_t
        ~bin_output:[%bin_type_class: State_hash.Stable.Latest.t list] ()

    let functions =
      { peers
      ; start
      ; verified_transitions
      ; root_diff
      ; get_balance
      ; get_nonce
      ; root_length
      ; send_payment
      ; process_payment
      ; prove_receipt
      ; dump_tf
      ; best_path }

    let init_worker_state
        { host
        ; proposer
        ; snark_worker_config
        ; work_selection
        ; conf_dir
        ; trace_dir
        ; program_dir
        ; external_port
        ; peers
        ; discovery_port } =
      let logger =
        Logger.create
          ~metadata:[("host", `String host); ("port", `Int external_port)]
          ()
      in
      let%bind () =
        Option.value_map trace_dir
          ~f:(fun d ->
            let%bind () = Async.Unix.mkdir ~p:() d in
            Coda_tracing.start d )
          ~default:Deferred.unit
      in
      let%bind () = File_system.create_dir conf_dir in
      let module Config = struct
        let logger = logger

        let conf_dir = conf_dir

        let lbc_tree_max_depth = `Finite 50

        let propose_keypair =
          Option.map proposer ~f:(fun i ->
              List.nth_exn Genesis_ledger.accounts i
              |> Genesis_ledger.keypair_of_account_record_exn )

        let genesis_proof = Precomputed_values.base_proof

        let transaction_capacity_log_2 = 3

        let work_delay_factor = 2

        let commit_id = None

        let work_selection = work_selection
      end in
      O1trace.trace_task "worker_main" (fun () ->
          let%bind (module Init) =
            make_init ~should_propose:(Option.is_some proposer) (module Config)
          in
          let module Main = Coda_main.Make_coda (Init) in
          let module Run = Run (Config) (Main) in
          let%bind trust_dir = Unix.mkdtemp (conf_dir ^/ "trust") in
          let receipt_chain_dir_name = conf_dir ^/ "receipt_chain" in
          let%bind () = File_system.create_dir receipt_chain_dir_name in
          let receipt_chain_database =
            Coda_base.Receipt_chain_database.create
              ~directory:receipt_chain_dir_name
          in
          let trust_system = Coda_base.Trust_system.create ~db_dir:trust_dir in
          let time_controller =
            Run.Inputs.Time.Controller.create Run.Inputs.Time.Controller.basic
          in
          let net_config =
            { Main.Inputs.Net.Config.logger
            ; time_controller
            ; gossip_net_params=
                { Main.Inputs.Net.Gossip_net.Config.timeout= Time.Span.of_sec 3.
                ; target_peer_count= 8
                ; conf_dir
                ; initial_peers= peers
                ; me=
                    Network_peer.Peer.create
                      (Unix.Inet_addr.of_string host)
                      ~discovery_port ~communication_port:external_port
                ; logger
                ; trust_system } }
          in
          let monitor = Async.Monitor.create ~name:"coda" () in
          let with_monitor f input =
            Async.Scheduler.within' ~monitor (fun () -> f input)
          in
          let%bind coda =
            Main.create
              (Main.Config.make ~logger ~net_config
                 ~run_snark_worker:(Option.is_some snark_worker_config)
                 ~staged_ledger_persistant_location:
                   (conf_dir ^/ "staged_ledger")
                 ~transaction_pool_disk_location:
                   (conf_dir ^/ "transaction_pool")
                 ~snark_pool_disk_location:(conf_dir ^/ "snark_pool")
                 ~time_controller ~receipt_chain_database
                 ~snark_work_fee:(Currency.Fee.of_int 0)
                 ?propose_keypair:Config.propose_keypair () ~monitor)
          in
          Run.handle_shutdown ~monitor ~conf_dir ~logger coda ;
          let%map () =
            with_monitor
              (fun () ->
                return
                @@ Option.iter snark_worker_config ~f:(fun config ->
                       let run_snark_worker =
                         `With_public_key config.public_key
                       in
                       Run.setup_local_server ~client_port:config.port ~coda
                         ~logger () ;
                       Run.run_snark_worker ~logger ~client_port:config.port
                         run_snark_worker ) )
              ()
          in
          let coda_peers () = return (Main.peers coda) in
          let coda_start () = return (Main.start coda) in
          let coda_get_balance pk =
            return (Run.get_balance coda pk |> Participating_state.active_exn)
          in
          let coda_get_nonce pk =
            return (Run.get_nonce coda pk |> Participating_state.active_exn)
          in
          let coda_root_length () =
            return (Main.root_length coda |> Participating_state.active_exn)
          in
          let coda_send_payment (sk, pk, amount, fee, memo) =
            let pk_of_sk sk =
              Public_key.of_private_key_exn sk |> Public_key.compress
            in
            let build_txn amount sender_sk receiver_pk fee =
              let nonce =
                Run.get_nonce coda (pk_of_sk sender_sk)
                |> Participating_state.active_exn
                |> Option.value_exn ?here:None ?message:None ?error:None
              in
              let payload : User_command.Payload.t =
                User_command.Payload.create ~fee ~nonce ~memo
                  ~body:(Payment {receiver= receiver_pk; amount})
              in
              User_command.sign (Keypair.of_private_key_exn sender_sk) payload
            in
            let payment = build_txn amount sk pk fee in
            let%map receipt =
              Run.send_payment logger coda (payment :> User_command.t)
            in
            receipt |> Participating_state.active_exn
          in
          let coda_process_payment cmd =
            let%map receipt =
              Run.send_payment logger coda (cmd :> User_command.t)
            in
            receipt |> Participating_state.active_exn
          in
          let coda_prove_receipt (proving_receipt, resulting_receipt) =
            match%map
              Run.prove_receipt coda ~proving_receipt ~resulting_receipt
            with
            | Ok proof ->
                Logger.info logger ~module_:__MODULE__ ~location:__LOC__
                  !"Constructed proof for receipt: %{sexp:Receipt.Chain_hash.t}"
                  proving_receipt ;
                proof
            | Error e ->
                failwithf
                  !"Failed to construct payment proof: %{sexp:Error.t}"
                  e ()
          in
          let coda_verified_transitions () =
            let r, w = Linear_pipe.create () in
            don't_wait_for
              (Strict_pipe.Reader.iter (Main.verified_transitions coda)
                 ~f:(fun t ->
                   let open Main.Inputs in
                   let p =
                     External_transition.Verified.protocol_state
                       (With_hash.data t)
                   in
                   let prev_state_hash =
                     Main.Inputs.Consensus_mechanism.Protocol_state
                     .previous_state_hash p
                   in
                   let state_hash = With_hash.hash t in
                   let prev_state_hash = State_hash.to_bits prev_state_hash in
                   let state_hash = State_hash.to_bits state_hash in
                   Linear_pipe.write w (prev_state_hash, state_hash) )) ;
            return r.pipe
          in
          let coda_root_diff () =
            let r, w = Linear_pipe.create () in
            don't_wait_for
              (Strict_pipe.Reader.iter (Main.root_diff coda) ~f:(fun diff ->
                   Linear_pipe.write w diff )) ;
            return r.pipe
          in
          let coda_dump_tf () =
            Deferred.return
              ( Main.dump_tf coda |> Or_error.ok
              |> Option.value ~default:"<failed to visualize>" )
          in
          let coda_best_path () =
            let path = Main.best_path coda in
            Deferred.return (Option.value ~default:[] path)
          in
          { coda_peers= with_monitor coda_peers
          ; coda_verified_transitions= with_monitor coda_verified_transitions
          ; coda_root_diff= with_monitor coda_root_diff
          ; coda_get_balance= with_monitor coda_get_balance
          ; coda_get_nonce= with_monitor coda_get_nonce
          ; coda_root_length= with_monitor coda_root_length
          ; coda_send_payment= with_monitor coda_send_payment
          ; coda_process_payment= with_monitor coda_process_payment
          ; coda_prove_receipt= with_monitor coda_prove_receipt
          ; coda_start= with_monitor coda_start
          ; coda_dump_tf= with_monitor coda_dump_tf
          ; coda_best_path= with_monitor coda_best_path } )

    let init_connection_state ~connection:_ ~worker_state:_ = return
  end
end

include Rpc_parallel.Make (T)<|MERGE_RESOLUTION|>--- conflicted
+++ resolved
@@ -39,15 +39,9 @@
   type t =
     Private_key.t
     * Public_key.Compressed.Stable.V1.t
-<<<<<<< HEAD
-    * Currency.Amount.t
-    * Currency.Fee.t
-    * User_command_memo.Stable.V1.t
-=======
     * Currency.Amount.Stable.V1.t
     * Currency.Fee.Stable.V1.t
-    * User_command_memo.t
->>>>>>> f748e581
+    * User_command_memo.Stable.V1.t
   [@@deriving bin_io]
 end
 
