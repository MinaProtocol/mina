--- conflicted
+++ resolved
@@ -188,12 +188,8 @@
                  (conf_temp_dir ^/ "transaction_pool")
                ~snark_pool_disk_location:(conf_temp_dir ^/ "snark_pool")
                ~time_controller:(Main.Inputs.Time.Controller.create ())
-<<<<<<< HEAD
-               ~snark_work_fee:(Currency.Fee.of_int 0) ~keypair:Config.keypair
+               ~snark_work_fee:(Currency.Fee.of_int 0) ?propose_keypair:Config.propose_keypair
                () ~banlist)
-=======
-               ?propose_keypair:Config.propose_keypair () ~banlist)
->>>>>>> 61d38768
         in
         Option.iter snark_worker_config ~f:(fun config ->
             let run_snark_worker = `With_public_key config.public_key in
