--- conflicted
+++ resolved
@@ -120,7 +120,6 @@
   in
   Linear_pipe.wrap_reader r
 
-<<<<<<< HEAD
 let initialization_finish_signal_exn (conn, _, _) =
   let%map p =
     Coda_worker.Connection.run_exn conn
@@ -128,10 +127,7 @@
   in
   Linear_pipe.wrap_reader p
 
-let start_exn (conn, _proc, _) =
-=======
 let start_exn (conn, _, _) =
->>>>>>> 18bb826d
   Coda_worker.Connection.run_exn conn ~f:Coda_worker.functions.start ~arg:()
 
 let new_user_command_exn (conn, _, _) pk =
