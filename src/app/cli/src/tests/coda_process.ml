[%%import
"/src/config.mlh"]

open Core
open Async
open Pipe_lib

type t = Coda_worker.Connection.t * Process.t * Coda_worker.Input.t

let spawn_exn (config : Coda_worker.Input.t) =
  let%bind conn, process =
    Coda_worker.spawn_in_foreground_exn ~env:config.env ~on_failure:Error.raise
      ~cd:config.program_dir ~shutdown_on:Disconnect
      ~connection_state_init_arg:() ~connection_timeout:(Time.Span.of_sec 15.)
      config
  in
  File_system.dup_stdout process ;
  File_system.dup_stderr process ;
  return (conn, process, config)

<<<<<<< HEAD
let local_config ?block_production_interval:_ ~is_seed ~peers ~addrs_and_ports
    ~chain_id ~libp2p_keypair
    ~net_configs:(addrs_and_ports_list, all_peers_list) ~acceptable_delay
    ~program_dir ~block_production_key ~snark_worker_key ~work_selection_method
    ~offset ~trace_dir ~max_concurrent_connections ~is_archive_rocksdb () =
=======
let local_config ?block_production_interval:_ ~peers ~addrs_and_ports ~chain_id
    ~libp2p_keypair ~net_configs:(addrs_and_ports_list, all_peers_list)
    ~acceptable_delay ~program_dir ~block_production_key ~snark_worker_key
    ~work_selection_method ~offset ~trace_dir ~max_concurrent_connections
    ~is_archive_rocksdb ~archive_process_location () =
>>>>>>> 9e617edf
  let conf_dir =
    Filename.temp_dir_name
    ^/ String.init 16 ~f:(fun _ -> (Int.to_string (Random.int 10)).[0])
  in
  let config =
    { Coda_worker.Input.addrs_and_ports
    ; libp2p_keypair
    ; net_configs=
        ( List.map
            ~f:(fun (na, kp) -> (Node_addrs_and_ports.to_display na, kp))
            addrs_and_ports_list
        , List.map
            ~f:(List.map ~f:Node_addrs_and_ports.to_display)
            all_peers_list )
    ; env=
        ( "CODA_TIME_OFFSET"
        , Time.Span.to_int63_seconds_round_down_exn offset
          |> Int63.to_int
          |> Option.value_exn ?here:None ?message:None ?error:None
          |> Int.to_string )
        :: ( Core.Unix.environment () |> Array.to_list
           |> List.filter_map
                ~f:
                  (Fn.compose
                     (function [a; b] -> Some (a, b) | _ -> None)
                     (String.split ~on:'=')) )
    ; block_production_key
    ; snark_worker_key
    ; work_selection_method
    ; conf_dir
    ; chain_id
    ; peers
    ; trace_dir
    ; program_dir
    ; acceptable_delay
    ; is_archive_rocksdb
<<<<<<< HEAD
    ; max_concurrent_connections
    ; is_seed }
=======
    ; archive_process_location
    ; max_concurrent_connections }
>>>>>>> 9e617edf
  in
  config

let peers_exn (conn, _, _) =
  Coda_worker.Connection.run_exn conn ~f:Coda_worker.functions.peers ~arg:()

let get_balance_exn (conn, _, _) pk =
  Coda_worker.Connection.run_exn conn ~f:Coda_worker.functions.get_balance
    ~arg:pk

let get_nonce_exn (conn, _, _) pk =
  Coda_worker.Connection.run_exn conn ~f:Coda_worker.functions.get_nonce
    ~arg:pk

let root_length_exn (conn, _, _) =
  Coda_worker.Connection.run_exn conn ~f:Coda_worker.functions.root_length
    ~arg:()

let send_user_command_exn (conn, _, _) sk pk amount fee memo =
  Coda_worker.Connection.run_exn conn
    ~f:Coda_worker.functions.send_user_command
    ~arg:(sk, pk, amount, fee, memo)

let process_user_command_exn (conn, _, _) cmd =
  Coda_worker.Connection.run_exn conn
    ~f:Coda_worker.functions.process_user_command ~arg:cmd

let prove_receipt_exn (conn, _, _) proving_receipt resulting_receipt =
  Coda_worker.Connection.run_exn conn ~f:Coda_worker.functions.prove_receipt
    ~arg:(proving_receipt, resulting_receipt)

let sync_status_exn (conn, _, _) =
  let%map r =
    Coda_worker.Connection.run_exn conn ~f:Coda_worker.functions.sync_status
      ~arg:()
  in
  Linear_pipe.wrap_reader r

let verified_transitions_exn (conn, _, _) =
  let%map r =
    Coda_worker.Connection.run_exn conn
      ~f:Coda_worker.functions.verified_transitions ~arg:()
  in
  Linear_pipe.wrap_reader r

(* TODO: 2836 delete once transition_frontier extensions refactoring gets in *)
let validated_transitions_keyswaptest_exn (conn, _, _) =
  let%map r =
    Coda_worker.Connection.run_exn conn
      ~f:Coda_worker.functions.validated_transitions_keyswaptest ~arg:()
  in
  Linear_pipe.wrap_reader r

let new_block_exn (conn, _, _) key =
  let%map r =
    Coda_worker.Connection.run_exn conn ~f:Coda_worker.functions.new_block
      ~arg:key
  in
  Linear_pipe.wrap_reader r

let get_all_transitions (conn, _, _) key =
  Coda_worker.Connection.run_exn conn
    ~f:Coda_worker.functions.get_all_transitions ~arg:key

let root_diff_exn (conn, _, _) =
  let%map r =
    Coda_worker.Connection.run_exn conn ~f:Coda_worker.functions.root_diff
      ~arg:()
  in
  Linear_pipe.wrap_reader r

let initialization_finish_signal_exn (conn, _, _) =
  let%map p =
    Coda_worker.Connection.run_exn conn
      ~f:Coda_worker.functions.initialization_finish_signal ~arg:()
  in
  Linear_pipe.wrap_reader p

let start_exn (conn, _, _) =
  Coda_worker.Connection.run_exn conn ~f:Coda_worker.functions.start ~arg:()

let new_user_command_exn (conn, _, _) pk =
  Coda_worker.Connection.run_exn conn ~f:Coda_worker.functions.new_user_command
    ~arg:pk

let get_all_user_commands_exn (conn, _, _) pk =
  Coda_worker.Connection.run_exn conn
    ~f:Coda_worker.functions.get_all_user_commands ~arg:pk

let dump_tf (conn, _, _) =
  Coda_worker.Connection.run_exn conn ~f:Coda_worker.functions.dump_tf ~arg:()

let best_path (conn, _, _) =
  Coda_worker.Connection.run_exn conn ~f:Coda_worker.functions.best_path
    ~arg:()

let replace_snark_worker_key (conn, _, _) key =
  Coda_worker.Connection.run_exn conn
    ~f:Coda_worker.functions.replace_snark_worker_key ~arg:key

let stop_snark_worker (conn, _, _) =
  Coda_worker.Connection.run_exn conn
    ~f:Coda_worker.functions.stop_snark_worker ~arg:()

let disconnect ((conn, proc, _) as t) ~logger =
  (* This kills any straggling snark worker process *)
  let%bind () =
    match%map Monitor.try_with (fun () -> stop_snark_worker t) with
    | Ok () ->
        ()
    | Error exn ->
        Logger.info logger ~module_:__MODULE__ ~location:__LOC__
          "Harmless error when stopping snark worker: $exn"
          ~metadata:[("exn", `String (Exn.to_string exn))]
  in
  let%bind () = Coda_worker.Connection.close conn in
  match%map Monitor.try_with (fun () -> Process.wait proc) with
  | Ok _ ->
      ()
  | Error e ->
      Logger.info logger ~module_:__MODULE__ ~location:__LOC__
        ~metadata:[("e", `String (Exn.to_string e))]
        "Harmless error when stopping test node: $exn"<|MERGE_RESOLUTION|>--- conflicted
+++ resolved
@@ -18,19 +18,12 @@
   File_system.dup_stderr process ;
   return (conn, process, config)
 
-<<<<<<< HEAD
 let local_config ?block_production_interval:_ ~is_seed ~peers ~addrs_and_ports
     ~chain_id ~libp2p_keypair
     ~net_configs:(addrs_and_ports_list, all_peers_list) ~acceptable_delay
     ~program_dir ~block_production_key ~snark_worker_key ~work_selection_method
-    ~offset ~trace_dir ~max_concurrent_connections ~is_archive_rocksdb () =
-=======
-let local_config ?block_production_interval:_ ~peers ~addrs_and_ports ~chain_id
-    ~libp2p_keypair ~net_configs:(addrs_and_ports_list, all_peers_list)
-    ~acceptable_delay ~program_dir ~block_production_key ~snark_worker_key
-    ~work_selection_method ~offset ~trace_dir ~max_concurrent_connections
-    ~is_archive_rocksdb ~archive_process_location () =
->>>>>>> 9e617edf
+    ~offset ~trace_dir ~max_concurrent_connections ~is_archive_rocksdb
+    ~archive_process_location () =
   let conf_dir =
     Filename.temp_dir_name
     ^/ String.init 16 ~f:(fun _ -> (Int.to_string (Random.int 10)).[0])
@@ -67,13 +60,9 @@
     ; program_dir
     ; acceptable_delay
     ; is_archive_rocksdb
-<<<<<<< HEAD
-    ; max_concurrent_connections
-    ; is_seed }
-=======
+    ; is_seed
     ; archive_process_location
     ; max_concurrent_connections }
->>>>>>> 9e617edf
   in
   config
 
