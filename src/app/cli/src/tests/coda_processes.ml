[%%import
"/src/config.mlh"]

open Core
open Async

let init () = Parallel.init_master ()

type ports = {communication_port: int; discovery_port: int; libp2p_port: int}

let net_configs n =
  let ips =
    List.init n ~f:(fun i ->
        Unix.Inet_addr.of_string @@ sprintf "127.0.0.1%i" i )
  in
  let addrs_and_ports_list =
    List.mapi ips ~f:(fun i ip ->
        let base = 23000 + (i * 2) in
        let libp2p_port = base in
        let client_port = base + 1 in
        { Node_addrs_and_ports.external_ip= ip
        ; bind_ip= ip
        ; peer= None
        ; libp2p_port
        ; client_port } )
  in
  let all_peers = addrs_and_ports_list in
  let peers =
    List.init n ~f:(fun i -> List.take all_peers i @ List.drop all_peers (i + 1)
    )
  in
  (addrs_and_ports_list, peers)

let offset =
  lazy
    Core.Time.(
      diff (now ())
        ( Consensus.Constants.genesis_state_timestamp
        |> Coda_base.Block_time.to_time ))

let local_configs ?proposal_interval ?(proposers = Fn.const None)
<<<<<<< HEAD
    ?(is_archive_node = Fn.const false) n ~acceptable_delay ~chain_id
    ~program_dir ~snark_worker_public_keys ~work_selection_method ~trace_dir
=======
    ?(is_archive_rocksdb = Fn.const false) n ~acceptable_delay ~program_dir
    ~snark_worker_public_keys ~work_selection_method ~trace_dir
>>>>>>> 8f4f05b5
    ~max_concurrent_connections =
  let addrs_and_ports_list, peers = net_configs n in
  let peers = [] :: List.drop peers 1 in
  let args = List.zip_exn addrs_and_ports_list peers in
  let configs =
    List.mapi args ~f:(fun i (addrs_and_ports, _peers) ->
        let public_key =
          Option.bind snark_worker_public_keys ~f:(fun keys ->
              List.nth_exn keys i )
        in
        let addrs_and_ports =
          Node_addrs_and_ports.to_display addrs_and_ports
        in
        Coda_process.local_config ?proposal_interval ~addrs_and_ports
          ~snark_worker_key:public_key ~program_dir ~acceptable_delay ~chain_id
          ~proposer:(proposers i) ~work_selection_method ~trace_dir
          ~is_archive_rocksdb:(is_archive_rocksdb i)
          ~offset:(Lazy.force offset) ~max_concurrent_connections () )
  in
  configs

let stabalize_and_start_or_timeout ?(timeout_ms = 10000.) nodes =
  let ready () =
    let check_ready node =
      let%map peers = Coda_process.peers_exn node in
      List.length peers = List.length nodes - 1
    in
    let rec go () =
      if%bind Deferred.List.for_all nodes ~f:check_ready then return ()
      else go ()
    in
    go ()
  in
  match%bind
    Deferred.any
      [ (after (Time.Span.of_ms timeout_ms) >>= fun () -> return `Timeout)
      ; (ready () >>= fun () -> return `Ready) ]
  with
  | `Timeout ->
      failwith @@ sprintf "Nodes couldn't initialize within %f ms" timeout_ms
  | `Ready ->
      Deferred.List.iter nodes ~f:(fun node -> Coda_process.start_exn node)

let spawn_local_processes_exn ?(first_delay = 0.0) configs =
  match configs with
  | [] ->
      failwith "Configs should be non-empty"
  | first :: rest ->
      let%bind first_created = Coda_process.spawn_exn first in
      let%bind () = after (Time.Span.of_sec first_delay) in
      let%bind rest_created =
        Deferred.List.all
          (List.map rest ~f:(fun c -> Coda_process.spawn_exn c))
      in
      let all_created = first_created :: rest_created in
      let%map () = stabalize_and_start_or_timeout all_created in
      all_created<|MERGE_RESOLUTION|>--- conflicted
+++ resolved
@@ -39,13 +39,8 @@
         |> Coda_base.Block_time.to_time ))
 
 let local_configs ?proposal_interval ?(proposers = Fn.const None)
-<<<<<<< HEAD
-    ?(is_archive_node = Fn.const false) n ~acceptable_delay ~chain_id
+    ?(is_archive_rocksdb = Fn.const false) n ~acceptable_delay ~chain_id
     ~program_dir ~snark_worker_public_keys ~work_selection_method ~trace_dir
-=======
-    ?(is_archive_rocksdb = Fn.const false) n ~acceptable_delay ~program_dir
-    ~snark_worker_public_keys ~work_selection_method ~trace_dir
->>>>>>> 8f4f05b5
     ~max_concurrent_connections =
   let addrs_and_ports_list, peers = net_configs n in
   let peers = [] :: List.drop peers 1 in
