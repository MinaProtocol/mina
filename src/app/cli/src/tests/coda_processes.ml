[%%import
"../../../../config.mlh"]

open Core
open Async

let init () = Parallel.init_master ()

type ports = {communication_port: int; discovery_port: int; libp2p_port: int}

let net_configs n =
  let ips =
    List.init n ~f:(fun i ->
        Unix.Inet_addr.of_string @@ sprintf "127.0.0.1%i" i )
  in
  let addrs_and_ports_list =
    List.mapi ips ~f:(fun i ip ->
        let base = 23000 + (i * 3) in
        let communication_port = base in
        let discovery_port = base + 1 in
        let libp2p_port = base + 2 in
        let client_port = 20000 + i in
        { Kademlia.Node_addrs_and_ports.external_ip= ip
        ; bind_ip= ip
        ; discovery_port
        ; communication_port
        ; libp2p_port
        ; client_port } )
  in
  let all_peers =
    List.map addrs_and_ports_list
      ~f:Kademlia.Node_addrs_and_ports.to_discovery_host_and_port
  in
  let peers =
    List.init n ~f:(fun i -> List.take all_peers i @ List.drop all_peers (i + 1)
    )
  in
  (addrs_and_ports_list, peers)

let offset =
  lazy
    Core.Time.(
      diff (now ())
        ( Consensus.Constants.genesis_state_timestamp
        |> Coda_base.Block_time.to_time ))

let local_configs ?proposal_interval ?(proposers = Fn.const None)
    ?(is_archive_node = Fn.const false) n ~acceptable_delay ~program_dir
    ~snark_worker_public_keys ~work_selection_method ~trace_dir
    ~max_concurrent_connections =
  let addrs_and_ports_list, peers = net_configs n in
  let peers = [] :: List.drop peers 1 in
  let args = List.zip_exn addrs_and_ports_list peers in
  let configs =
    List.mapi args ~f:(fun i (addrs_and_ports, peers) ->
        let public_key =
          Option.bind snark_worker_public_keys ~f:(fun keys ->
              List.nth_exn keys i )
        in
        Coda_process.local_config ?proposal_interval ~addrs_and_ports ~peers
          ~snark_worker_key:public_key ~program_dir ~acceptable_delay
          ~proposer:(proposers i) ~work_selection_method ~trace_dir
          ~is_archive_node:(is_archive_node i) ~offset:(Lazy.force offset)
          ~max_concurrent_connections () )
  in
  configs

<<<<<<< HEAD
let stabalize_and_start_or_timeout ?(timeout_ms = 4000.) nodes =
=======
let stabalize_and_start_or_timeout ?(timeout_ms = 10000.) nodes =
>>>>>>> 77c106da
  let ready () =
    let check_ready node =
      let%map peers = Coda_process.peers_exn node in
      List.length peers = List.length nodes - 1
    in
    let rec go () =
      if%bind Deferred.List.for_all nodes ~f:check_ready then return ()
      else go ()
    in
    go ()
  in
  match%bind
    Deferred.any
      [ (after (Time.Span.of_ms timeout_ms) >>= fun () -> return `Timeout)
      ; (ready () >>= fun () -> return `Ready) ]
  with
  | `Timeout ->
      failwith @@ sprintf "Nodes couldn't initialize within %f ms" timeout_ms
  | `Ready ->
      Deferred.List.iter nodes ~f:(fun node -> Coda_process.start_exn node)

let spawn_local_processes_exn ?(first_delay = 0.0) configs =
  match configs with
  | [] ->
      failwith "Configs should be non-empty"
  | first :: rest ->
      let%bind first_created = Coda_process.spawn_exn first in
      let%bind () = after (Time.Span.of_sec first_delay) in
      let%bind rest_created =
        Deferred.List.all
          (List.map rest ~f:(fun c -> Coda_process.spawn_exn c))
      in
      let all_created = first_created :: rest_created in
      let%map () = stabalize_and_start_or_timeout all_created in
      all_created<|MERGE_RESOLUTION|>--- conflicted
+++ resolved
@@ -65,11 +65,7 @@
   in
   configs
 
-<<<<<<< HEAD
-let stabalize_and_start_or_timeout ?(timeout_ms = 4000.) nodes =
-=======
 let stabalize_and_start_or_timeout ?(timeout_ms = 10000.) nodes =
->>>>>>> 77c106da
   let ready () =
     let check_ready node =
       let%map peers = Coda_process.peers_exn node in
