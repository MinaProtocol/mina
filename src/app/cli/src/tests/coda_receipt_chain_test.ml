--- conflicted
+++ resolved
@@ -16,11 +16,7 @@
     (* TODO: Load for this specific test. *)
     Lazy.force Precomputed_values.compiled
   in
-<<<<<<< HEAD
-=======
   let consensus_constants = precomputed_values.consensus_constants in
-  let open Keypair in
->>>>>>> 1179c768
   let logger = Logger.create () in
   let sender_sk, largest_account =
     Test_genesis_ledger.largest_account_exn ()
