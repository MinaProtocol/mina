--- conflicted
+++ resolved
@@ -516,11 +516,7 @@
               ; chain_id
               ; logger
               ; unsafe_no_trust_ip= true
-<<<<<<< HEAD
-=======
               ; isolate= false
-              ; gossip_type= `Gossipsub
->>>>>>> 1ce79696
               ; trust_system
               ; flooding= false
               ; direct_peers= []
