--- conflicted
+++ resolved
@@ -461,17 +461,10 @@
           let time_controller =
             Block_time.Controller.create (Block_time.Controller.basic ~logger)
           in
-<<<<<<< HEAD
           let block_production_keypair =
             Option.map block_production_key ~f:(fun i ->
-                List.nth_exn Genesis_ledger.accounts i
-                |> Genesis_ledger.keypair_of_account_record_exn )
-=======
-          let propose_keypair =
-            Option.map proposer ~f:(fun i ->
                 List.nth_exn Test_genesis_ledger.accounts i
                 |> Test_genesis_ledger.keypair_of_account_record_exn )
->>>>>>> 44243171
           in
           let initial_block_production_keypairs =
             Keypair.Set.of_list (block_production_keypair |> Option.to_list)
@@ -484,12 +477,8 @@
               |> Option.to_list )
           in
           let consensus_local_state =
-<<<<<<< HEAD
             Consensus.Data.Local_state.create initial_block_production_keys
-=======
-            Consensus.Data.Local_state.create initial_propose_keys
               ~genesis_ledger:Test_genesis_ledger.t
->>>>>>> 44243171
           in
           let gossip_net_params =
             Gossip_net.Real.Config.
@@ -535,7 +524,7 @@
           let coda_deferred () =
             Coda_lib.create
               (Coda_lib.Config.make ~logger ~pids ~trust_system ~conf_dir
-                 ~coinbase_receiver:`Proposer ~net_config ~gossip_net_params
+                 ~coinbase_receiver:`Producer ~net_config ~gossip_net_params
                  ~work_selection_method:
                    (Cli_lib.Arg_type.work_selection_method_to_module
                       work_selection_method)
@@ -549,19 +538,12 @@
                  ~wallets_disk_location:(conf_dir ^/ "wallets")
                  ~time_controller ~receipt_chain_database
                  ~snark_work_fee:(Currency.Fee.of_int 0)
-<<<<<<< HEAD
                  ~initial_block_production_keypairs ~monitor
                  ~consensus_local_state ~transaction_database
                  ~external_transition_database ~is_archive_rocksdb
-                 ~work_reassignment_wait:420000 ())
-=======
-                 ~initial_propose_keypairs ~monitor ~consensus_local_state
-                 ~transaction_database ~external_transition_database
-                 ~is_archive_rocksdb ~work_reassignment_wait:420000
-                 ~genesis_state_hash ())
+                 ~work_reassignment_wait:420000 ~genesis_state_hash ())
               ~genesis_ledger:Test_genesis_ledger.t
               ~base_proof:Precomputed_values.base_proof
->>>>>>> 44243171
           in
           let coda_ref : Coda_lib.t option ref = ref None in
           Coda_run.handle_shutdown ~monitor ~conf_dir ~top_logger:logger
