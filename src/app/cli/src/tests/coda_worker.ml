open Core
open Async
open Coda_base
open Coda_transition
open Signature_lib
open Pipe_lib
open Init

module Input = struct
  type t =
    { addrs_and_ports: Node_addrs_and_ports.Display.Stable.Latest.t
    ; libp2p_keypair: Coda_net2.Keypair.Stable.Latest.t
    ; net_configs:
        ( Node_addrs_and_ports.Display.Stable.Latest.t
        * Coda_net2.Keypair.Stable.Latest.t )
        list
        * Node_addrs_and_ports.Display.Stable.Latest.t list list
    ; snark_worker_key: Public_key.Compressed.Stable.Latest.t option
    ; env: (string * string) list
    ; block_production_key: int option
    ; work_selection_method:
        Cli_lib.Arg_type.Work_selection_method.Stable.Latest.t
    ; conf_dir: string
    ; trace_dir: string option
    ; program_dir: string
    ; acceptable_delay: Time.Span.t
    ; chain_id: string
    ; peers: string list
    ; max_concurrent_connections: int option
    ; is_archive_rocksdb: bool
    ; is_seed: bool
    ; archive_process_location: Core.Host_and_port.t option }
  [@@deriving bin_io_unversioned]
end

open Input

module Send_payment_input = struct
  [%%versioned
  module Stable = struct
    module V1 = struct
      type t =
        Private_key.Stable.V1.t
        * Public_key.Compressed.Stable.V1.t
        * Currency.Amount.Stable.V1.t
        * Currency.Fee.Stable.V1.t
        * User_command_memo.Stable.V1.t

      let to_latest = Fn.id
    end
  end]

  type t = Stable.Latest.t
end

module T = struct
  type state_hashes = bool list * bool list

  type 'worker functions =
    { peers: ('worker, unit, Network_peer.Peer.t list) Rpc_parallel.Function.t
    ; start: ('worker, unit, unit) Rpc_parallel.Function.t
    ; get_balance:
        ( 'worker
        , Account_id.t
        , Currency.Balance.t option )
        Rpc_parallel.Function.t
    ; get_nonce:
        ( 'worker
        , Account_id.t
        , Coda_numbers.Account_nonce.t option )
        Rpc_parallel.Function.t
    ; root_length: ('worker, unit, int) Rpc_parallel.Function.t
    ; send_user_command:
        ( 'worker
        , Send_payment_input.t
        , (User_command.t * Receipt.Chain_hash.t) Or_error.t )
        Rpc_parallel.Function.t
    ; process_user_command:
        ( 'worker
        , User_command_input.t
        , (User_command.t * Receipt.Chain_hash.t) Or_error.t )
        Rpc_parallel.Function.t
    ; verified_transitions:
        ('worker, unit, state_hashes Pipe.Reader.t) Rpc_parallel.Function.t
    ; sync_status:
        ('worker, unit, Sync_status.t Pipe.Reader.t) Rpc_parallel.Function.t
    ; get_all_user_commands:
        ( 'worker
        , Public_key.Compressed.t
        , User_command.t list )
        Rpc_parallel.Function.t
    ; get_all_transitions:
        ( 'worker
        , Account_id.t
        , ( Auxiliary_database.Filtered_external_transition.t
          , State_hash.t )
          With_hash.t
          list )
        Rpc_parallel.Function.t
    ; new_user_command:
        ( 'worker
        , Public_key.Compressed.t
        , User_command.t Pipe.Reader.t )
        Rpc_parallel.Function.t
    ; root_diff:
        ( 'worker
        , unit
        , Coda_lib.Root_diff.t Pipe.Reader.t )
        Rpc_parallel.Function.t
    ; initialization_finish_signal:
        ('worker, unit, unit Pipe.Reader.t) Rpc_parallel.Function.t
    ; prove_receipt:
        ( 'worker
        , Receipt.Chain_hash.t * Receipt.Chain_hash.t
        , Receipt.Chain_hash.t * User_command.t list )
        Rpc_parallel.Function.t
    ; new_block:
        ( 'worker
        , Account.key
        , ( Auxiliary_database.Filtered_external_transition.t
          , State_hash.t )
          With_hash.t
          Pipe.Reader.t )
        Rpc_parallel.Function.t
    ; dump_tf: ('worker, unit, string) Rpc_parallel.Function.t
    ; best_path:
        ( 'worker
        , unit
        , State_hash.Stable.Latest.t list )
        Rpc_parallel.Function.t
    ; replace_snark_worker_key:
        ('worker, Public_key.Compressed.t option, unit) Rpc_parallel.Function.t
    ; stop_snark_worker: ('worker, unit, unit) Rpc_parallel.Function.t
    ; validated_transitions_keyswaptest:
        ( 'worker
        , unit
        , External_transition.Validated.t Pipe.Reader.t )
        Rpc_parallel.Function.t }

  type coda_functions =
    { coda_peers: unit -> Network_peer.Peer.t list Deferred.t
    ; coda_start: unit -> unit Deferred.t
    ; coda_get_balance: Account_id.t -> Currency.Balance.t option Deferred.t
    ; coda_get_nonce:
        Account_id.t -> Coda_numbers.Account_nonce.t option Deferred.t
    ; coda_root_length: unit -> int Deferred.t
    ; coda_send_payment:
           Send_payment_input.t
        -> (User_command.t * Receipt.Chain_hash.t) Or_error.t Deferred.t
    ; coda_process_user_command:
           User_command_input.t
        -> (User_command.t * Receipt.Chain_hash.t) Or_error.t Deferred.t
    ; coda_verified_transitions: unit -> state_hashes Pipe.Reader.t Deferred.t
    ; coda_sync_status: unit -> Sync_status.t Pipe.Reader.t Deferred.t
    ; coda_new_user_command:
        Public_key.Compressed.t -> User_command.t Pipe.Reader.t Deferred.t
    ; coda_get_all_user_commands:
        Public_key.Compressed.t -> User_command.t list Deferred.t
    ; coda_replace_snark_worker_key:
        Public_key.Compressed.t option -> unit Deferred.t
    ; coda_stop_snark_worker: unit -> unit Deferred.t
    ; coda_validated_transitions_keyswaptest:
        unit -> External_transition.Validated.t Pipe.Reader.t Deferred.t
    ; coda_root_diff: unit -> Coda_lib.Root_diff.t Pipe.Reader.t Deferred.t
    ; coda_initialization_finish_signal: unit -> unit Pipe.Reader.t Deferred.t
    ; coda_prove_receipt:
           Receipt.Chain_hash.t * Receipt.Chain_hash.t
        -> (Receipt.Chain_hash.t * User_command.t list) Deferred.t
    ; coda_get_all_transitions:
           Account_id.t
        -> ( Auxiliary_database.Filtered_external_transition.t
           , State_hash.t )
           With_hash.t
           list
           Deferred.t
    ; coda_new_block:
           Account.key
        -> ( Auxiliary_database.Filtered_external_transition.t
           , State_hash.t )
           With_hash.t
           Pipe.Reader.t
           Deferred.t
    ; coda_dump_tf: unit -> string Deferred.t
    ; coda_best_path: unit -> State_hash.t list Deferred.t }

  module Worker_state = struct
    type init_arg = Input.t [@@deriving bin_io_unversioned]

    type t = coda_functions
  end

  module Connection_state = struct
    type init_arg = unit [@@deriving bin_io_unversioned]

    type t = unit
  end

  module Functions
      (C : Rpc_parallel.Creator
           with type worker_state := Worker_state.t
            and type connection_state := Connection_state.t) =
  struct
    let peers_impl ~worker_state ~conn_state:() () = worker_state.coda_peers ()

    let verified_transitions_impl ~worker_state ~conn_state:() () =
      worker_state.coda_verified_transitions ()

    let sync_status_impl ~worker_state ~conn_state:() () =
      worker_state.coda_sync_status ()

    let new_user_command_impl ~worker_state ~conn_state:() pk =
      worker_state.coda_new_user_command pk

    let get_all_user_commands_impl ~worker_state ~conn_state:() pk =
      worker_state.coda_get_all_user_commands pk

    let root_diff_impl ~worker_state ~conn_state:() () =
      worker_state.coda_root_diff ()

    let initialization_finish_signal_impl ~worker_state ~conn_state:() () =
      worker_state.coda_initialization_finish_signal ()

    let get_balance_impl ~worker_state ~conn_state:() pk =
      worker_state.coda_get_balance pk

    let root_length_impl ~worker_state ~conn_state:() () =
      worker_state.coda_root_length ()

    let get_nonce_impl ~worker_state ~conn_state:() pk =
      worker_state.coda_get_nonce pk

    let send_payment_impl ~worker_state ~conn_state:() input =
      worker_state.coda_send_payment input

    let process_user_command_impl ~worker_state ~conn_state:() cmd =
      worker_state.coda_process_user_command cmd

    let prove_receipt_impl ~worker_state ~conn_state:() input =
      worker_state.coda_prove_receipt input

    let new_block_impl ~worker_state ~conn_state:() key =
      worker_state.coda_new_block key

    let start_impl ~worker_state ~conn_state:() () = worker_state.coda_start ()

    let dump_tf_impl ~worker_state ~conn_state:() () =
      worker_state.coda_dump_tf ()

    let best_path_impl ~worker_state ~conn_state:() () =
      worker_state.coda_best_path ()

    let stop_snark_worker_impl ~worker_state ~conn_state:() () =
      worker_state.coda_stop_snark_worker ()

    let replace_snark_worker_key_impl ~worker_state ~conn_state:() key =
      worker_state.coda_replace_snark_worker_key key

    let validated_transitions_keyswaptest_impl ~worker_state ~conn_state:() =
      worker_state.coda_validated_transitions_keyswaptest

    let get_all_transitions_impl ~worker_state ~conn_state:() pk =
      worker_state.coda_get_all_transitions pk

    let get_all_transitions =
      C.create_rpc ~f:get_all_transitions_impl ~name:"get_all_transitions"
        ~bin_input:Account_id.Stable.Latest.bin_t
        ~bin_output:
          [%bin_type_class:
            ( Auxiliary_database.Filtered_external_transition.Stable.Latest.t
            , State_hash.Stable.Latest.t )
            With_hash.Stable.Latest.t
            list] ()

    let peers =
      C.create_rpc ~f:peers_impl ~name:"peers" ~bin_input:Unit.bin_t
        ~bin_output:[%bin_type_class: Network_peer.Peer.Stable.Latest.t list]
        ()

    let start =
      C.create_rpc ~name:"start" ~f:start_impl ~bin_input:Unit.bin_t
        ~bin_output:Unit.bin_t ()

    let get_balance =
      C.create_rpc ~f:get_balance_impl ~name:"get_balance"
        ~bin_input:Account_id.Stable.Latest.bin_t
        ~bin_output:[%bin_type_class: Currency.Balance.Stable.Latest.t option]
        ()

    let get_nonce =
      C.create_rpc ~f:get_nonce_impl ~name:"get_nonce"
        ~bin_input:Account_id.Stable.Latest.bin_t
        ~bin_output:
          [%bin_type_class: Coda_numbers.Account_nonce.Stable.Latest.t option]
        ()

    let root_length =
      C.create_rpc ~name:"root_length" ~f:root_length_impl
        ~bin_input:Unit.bin_t ~bin_output:Int.bin_t ()

    let prove_receipt =
      C.create_rpc ~f:prove_receipt_impl ~name:"prove_receipt"
        ~bin_input:
          [%bin_type_class:
            Receipt.Chain_hash.Stable.Latest.t
            * Receipt.Chain_hash.Stable.Latest.t]
        ~bin_output:
          [%bin_type_class:
            Receipt.Chain_hash.Stable.Latest.t
            * User_command.Stable.Latest.t list] ()

    let new_block =
      C.create_pipe ~f:new_block_impl ~name:"new_block"
        ~bin_input:[%bin_type_class: Account.Key.Stable.Latest.t]
        ~bin_output:
          [%bin_type_class:
            ( Auxiliary_database.Filtered_external_transition.Stable.Latest.t
            , State_hash.Stable.Latest.t )
            With_hash.Stable.Latest.t] ()

    let send_user_command =
      C.create_rpc ~name:"send_user_command" ~f:send_payment_impl
        ~bin_input:Send_payment_input.Stable.Latest.bin_t
        ~bin_output:
          [%bin_type_class:
            (User_command.Stable.Latest.t * Receipt.Chain_hash.Stable.Latest.t)
            Or_error.t] ()

    let process_user_command =
      C.create_rpc ~name:"process_user_command" ~f:process_user_command_impl
        ~bin_input:User_command_input.Stable.Latest.bin_t
        ~bin_output:
          [%bin_type_class:
            (User_command.Stable.Latest.t * Receipt.Chain_hash.Stable.Latest.t)
            Or_error.t] ()

    let verified_transitions =
      C.create_pipe ~name:"verified_transitions" ~f:verified_transitions_impl
        ~bin_input:Unit.bin_t
        ~bin_output:[%bin_type_class: bool list * bool list] ()

    let root_diff =
      C.create_pipe ~name:"root_diff" ~f:root_diff_impl ~bin_input:Unit.bin_t
        ~bin_output:[%bin_type_class: Coda_lib.Root_diff.Stable.Latest.t] ()

    let initialization_finish_signal =
      C.create_pipe ~name:"initialization_finish_signal"
        ~f:initialization_finish_signal_impl ~bin_input:Unit.bin_t
        ~bin_output:Unit.bin_t ()

    let sync_status =
      C.create_pipe ~name:"sync_status" ~f:sync_status_impl
        ~bin_input:Unit.bin_t ~bin_output:Sync_status.Stable.Latest.bin_t ()

    let new_user_command =
      C.create_pipe ~name:"new_user_command" ~f:new_user_command_impl
        ~bin_input:Public_key.Compressed.Stable.Latest.bin_t
        ~bin_output:User_command.Stable.Latest.bin_t ()

    let get_all_user_commands =
      C.create_rpc ~name:"get_all_user_commands" ~f:get_all_user_commands_impl
        ~bin_input:Public_key.Compressed.Stable.Latest.bin_t
        ~bin_output:[%bin_type_class: User_command.Stable.Latest.t list] ()

    let dump_tf =
      C.create_rpc ~name:"dump_tf" ~f:dump_tf_impl ~bin_input:Unit.bin_t
        ~bin_output:String.bin_t ()

    let best_path =
      C.create_rpc ~name:"best_path" ~f:best_path_impl ~bin_input:Unit.bin_t
        ~bin_output:[%bin_type_class: State_hash.Stable.Latest.t list] ()

    let validated_transitions_keyswaptest =
      C.create_pipe ~name:"validated_transitions_keyswaptest"
        ~f:validated_transitions_keyswaptest_impl ~bin_input:Unit.bin_t
        ~bin_output:
          [%bin_type_class: External_transition.Validated.Stable.Latest.t] ()

    let replace_snark_worker_key =
      C.create_rpc ~name:"replace_snark_worker_key"
        ~f:replace_snark_worker_key_impl
        ~bin_input:
          [%bin_type_class: Public_key.Compressed.Stable.Latest.t option]
        ~bin_output:Unit.bin_t ()

    let stop_snark_worker =
      C.create_rpc ~name:"stop_snark_worker" ~f:stop_snark_worker_impl
        ~bin_input:Unit.bin_t ~bin_output:Unit.bin_t ()

    let functions =
      { peers
      ; start
      ; verified_transitions
      ; root_diff
      ; initialization_finish_signal
      ; get_balance
      ; get_nonce
      ; root_length
      ; send_user_command
      ; process_user_command
      ; prove_receipt
      ; new_block
      ; dump_tf
      ; best_path
      ; sync_status
      ; new_user_command
      ; get_all_user_commands
      ; replace_snark_worker_key
      ; stop_snark_worker
      ; validated_transitions_keyswaptest
      ; get_all_transitions }

    let init_worker_state
        { addrs_and_ports
        ; libp2p_keypair
        ; block_production_key
        ; snark_worker_key
        ; work_selection_method
        ; conf_dir
        ; trace_dir
        ; chain_id
        ; peers
        ; max_concurrent_connections= _ (* FIXME #4095: use this *)
        ; is_archive_rocksdb
        ; is_seed
        ; archive_process_location
        ; _ } =
      let logger =
        Logger.create
          ~metadata:
            [ ("host", `String addrs_and_ports.external_ip)
            ; ("port", `Int addrs_and_ports.libp2p_port) ]
          ()
      in
      let precomputed_values = Lazy.force Precomputed_values.compiled in
      let (module Genesis_ledger) = precomputed_values.genesis_ledger in
      let pids = Child_processes.Termination.create_pid_table () in
      let%bind () =
        Option.value_map trace_dir
          ~f:(fun d ->
            let%bind () = Async.Unix.mkdir ~p:() d in
            Coda_tracing.start d )
          ~default:Deferred.unit
      in
      let%bind () = File_system.create_dir conf_dir in
      O1trace.trace "worker_main" (fun () ->
          let%bind receipt_chain_dir_name =
            Unix.mkdtemp @@ conf_dir ^/ "receipt_chain"
          in
          let%bind trust_dir = Unix.mkdtemp (conf_dir ^/ "trust") in
          let%bind transaction_database_dir =
            Unix.mkdtemp @@ conf_dir ^/ "transaction"
          in
          let%bind external_transition_database_dir =
            Unix.mkdtemp @@ conf_dir ^/ "external_transition"
          in
          let trace_database_initialization typ location =
            Logger.trace logger "Creating %s at %s" ~module_:__MODULE__
              ~location typ
          in
          let receipt_chain_database =
            Receipt_chain_database.create receipt_chain_dir_name
          in
          trace_database_initialization "receipt_chain_database" __LOC__
            receipt_chain_dir_name ;
          let trust_system = Trust_system.create trust_dir in
          trace_database_initialization "trust_system" __LOC__ trust_dir ;
          let transaction_database =
            Auxiliary_database.Transaction_database.create ~logger
              transaction_database_dir
          in
          trace_database_initialization "transaction_database" __LOC__
            transaction_database_dir ;
          let external_transition_database =
            Auxiliary_database.External_transition_database.create ~logger
              external_transition_database_dir
          in
          trace_database_initialization "external_transition_database" __LOC__
            external_transition_database_dir ;
          let time_controller =
            Block_time.Controller.create (Block_time.Controller.basic ~logger)
          in
          let block_production_keypair =
            Option.map block_production_key ~f:(fun i ->
                List.nth_exn (Lazy.force Genesis_ledger.accounts) i
                |> Genesis_ledger.keypair_of_account_record_exn )
          in
          let initial_block_production_keypairs =
            Keypair.Set.of_list (block_production_keypair |> Option.to_list)
          in
          let initial_block_production_keys =
            Public_key.Compressed.Set.of_list
              ( Option.map block_production_keypair ~f:(fun keypair ->
                    let open Keypair in
                    Public_key.compress keypair.public_key )
              |> Option.to_list )
          in
          let consensus_local_state =
            Consensus.Data.Local_state.create initial_block_production_keys
              ~genesis_ledger:Genesis_ledger.t
          in
          let gossip_net_params =
            Gossip_net.Libp2p.Config.
              { timeout= Time.Span.of_sec 3.
              ; initial_peers= List.map ~f:Coda_net2.Multiaddr.of_string peers
              ; addrs_and_ports=
                  Node_addrs_and_ports.of_display addrs_and_ports
              ; conf_dir
              ; chain_id
              ; logger
              ; unsafe_no_trust_ip= true
              ; flood= false
              ; trust_system
              ; keypair= Some libp2p_keypair }
          in
          let net_config =
            { Coda_networking.Config.logger
            ; trust_system
            ; time_controller
            ; consensus_local_state
            ; is_seed= List.is_empty peers
            ; genesis_ledger_hash=
                Ledger.merkle_root (Lazy.force Genesis_ledger.t)
            ; log_gossip_heard=
                { snark_pool_diff= true
                ; transaction_pool_diff= true
                ; new_state= true }
            ; creatable_gossip_net=
                Coda_networking.Gossip_net.(
                  Any.Creatable
                    ((module Libp2p), Libp2p.create gossip_net_params)) }
          in
          let monitor = Async.Monitor.create ~name:"coda" () in
          let with_monitor f input =
            Async.Scheduler.within' ~monitor (fun () -> f input)
          in
          let coda_deferred () =
            Coda_lib.create
              (Coda_lib.Config.make ~logger ~pids ~trust_system ~conf_dir
                 ~is_seed ~disable_telemetry:true ~coinbase_receiver:`Producer
                 ~net_config ~gossip_net_params
                 ~initial_protocol_version:Protocol_version.zero
                 ~proposed_protocol_version_opt:None
                 ~work_selection_method:
                   (Cli_lib.Arg_type.work_selection_method_to_module
                      work_selection_method)
                 ~snark_worker_config:
                   Coda_lib.Config.Snark_worker_config.
                     { initial_snark_worker_key= snark_worker_key
                     ; shutdown_on_disconnect= true
                     ; num_threads= None }
                 ~snark_pool_disk_location:(conf_dir ^/ "snark_pool")
                 ~persistent_root_location:(conf_dir ^/ "root")
                 ~persistent_frontier_location:(conf_dir ^/ "frontier")
                 ~wallets_disk_location:(conf_dir ^/ "wallets")
                 ~time_controller ~receipt_chain_database
                 ~snark_work_fee:(Currency.Fee.of_int 0)
                 ~initial_block_production_keypairs ~monitor
                 ~consensus_local_state ~transaction_database
                 ~external_transition_database ~is_archive_rocksdb
                 ~work_reassignment_wait:420000 ~precomputed_values
                 ~archive_process_location:
                   (Option.map archive_process_location
                      ~f:(fun host_and_port ->
                        Cli_lib.Flag.Types.
                          {name= "dummy"; value= host_and_port} ))
<<<<<<< HEAD
                 ~proof_level:Genesis_constants.Proof_level.compiled ())
              ~genesis_ledger:Test_genesis_ledger.t
              ~base_proof:Precomputed_values.base_proof
=======
                 ())
              ~precomputed_values
>>>>>>> 206890dd
          in
          let coda_ref : Coda_lib.t option ref = ref None in
          Coda_run.handle_shutdown ~monitor ~time_controller ~conf_dir
            ~top_logger:logger coda_ref ;
          let%map coda =
            with_monitor
              (fun () ->
                let%map coda = coda_deferred () in
                coda_ref := Some coda ;
                Logger.info logger "Setting up snark worker "
                  ~module_:__MODULE__ ~location:__LOC__ ;
                Coda_run.setup_local_server coda ;
                coda )
              ()
          in
          Logger.info logger "Worker finish setting up coda"
            ~module_:__MODULE__ ~location:__LOC__ ;
          let coda_peers () = Coda_lib.peers coda in
          let coda_start () = Coda_lib.start coda in
          let coda_get_all_transitions pk =
            let external_transition_database =
              Coda_lib.external_transition_database coda
            in
            Auxiliary_database.External_transition_database.get_all_values
              external_transition_database (Some pk)
            |> Deferred.return
          in
          let coda_get_balance account_id =
            return
              ( Coda_commands.get_balance coda account_id
              |> Participating_state.active_exn )
          in
          let coda_get_nonce account_id =
            return
              ( Coda_commands.get_nonce coda account_id
              |> Participating_state.active_exn )
          in
          let coda_root_length () =
            return (Coda_lib.root_length coda |> Participating_state.active_exn)
          in
          let coda_send_payment (sk, pk, amount, fee, memo) =
            let pk_of_sk sk =
              Public_key.of_private_key_exn sk |> Public_key.compress
            in
            let build_user_command_input amount sender_sk receiver_pk fee =
              let sender_pk = pk_of_sk sender_sk in
              User_command_input.create ~fee ~fee_token:Token_id.default
                ~fee_payer_pk:sender_pk ~signer:sender_pk ~memo
                ~valid_until:Coda_numbers.Global_slot.max_value
                ~body:
                  (Payment
                     { source_pk= sender_pk
                     ; receiver_pk
                     ; token_id= Token_id.default
                     ; amount })
                ~sign_choice:
                  (User_command_input.Sign_choice.Keypair
                     (Keypair.of_private_key_exn sender_sk))
                ()
            in
            let payment_input = build_user_command_input amount sk pk fee in
            Deferred.map
              ( Coda_commands.setup_and_submit_user_command coda payment_input
              |> Participating_state.to_deferred_or_error )
              ~f:Or_error.join
          in
          let coda_process_user_command cmd_input =
            Deferred.map
              ( Coda_commands.setup_and_submit_user_command coda cmd_input
              |> Participating_state.to_deferred_or_error )
              ~f:Or_error.join
          in
          let coda_prove_receipt (proving_receipt, resulting_receipt) =
            match%map
              Coda_commands.prove_receipt coda ~proving_receipt
                ~resulting_receipt
            with
            | Ok proof ->
                Logger.info logger ~module_:__MODULE__ ~location:__LOC__
                  !"Constructed proof for receipt: $receipt_chain_hash"
                  ~metadata:
                    [ ( "receipt_chain_hash"
                      , Receipt.Chain_hash.to_yojson proving_receipt ) ] ;
                proof
            | Error e ->
                failwithf
                  !"Failed to construct payment proof: %{sexp:Error.t}"
                  e ()
          in
          let coda_replace_snark_worker_key =
            Coda_lib.replace_snark_worker_key coda
          in
          let coda_stop_snark_worker () =
            Coda_lib.stop_snark_worker ~should_wait_kill:true coda
          in
          let coda_new_block key =
            Deferred.return
            @@ Coda_commands.Subscriptions.new_block coda (Some key)
          in
          (* TODO: #2836 Remove validated_transitions_keyswaptest once the refactoring of broadcast pipe enters the code base *)
          let ( validated_transitions_keyswaptest_reader
              , validated_transitions_keyswaptest_writer ) =
            Pipe.create ()
          in
          let coda_verified_transitions () =
            let r, w = Linear_pipe.create () in
            don't_wait_for
              (Strict_pipe.Reader.iter (Coda_lib.validated_transitions coda)
                 ~f:(fun t ->
                   Pipe.write_without_pushback_if_open
                     validated_transitions_keyswaptest_writer t ;
                   let prev_state_hash =
                     External_transition.Validated.parent_hash t
                   in
                   let state_hash =
                     External_transition.Validated.state_hash t
                   in
                   let prev_state_hash = State_hash.to_bits prev_state_hash in
                   let state_hash = State_hash.to_bits state_hash in
                   if Pipe.is_closed w then
                     Logger.error logger ~module_:__MODULE__ ~location:__LOC__
                       "why is this w pipe closed? did someone close the \
                        reader end? dropping this write..." ;
                   Linear_pipe.write_without_pushback_if_open w
                     (prev_state_hash, state_hash) ;
                   Deferred.unit )) ;
            return r.pipe
          in
          let coda_validated_transitions_keyswaptest () =
            Deferred.return validated_transitions_keyswaptest_reader
          in
          let coda_root_diff () =
            let r, w = Linear_pipe.create () in
            don't_wait_for
              (Strict_pipe.Reader.iter (Coda_lib.root_diff coda)
                 ~f:(fun diff ->
                   if Pipe.is_closed w then
                     Logger.error logger ~module_:__MODULE__ ~location:__LOC__
                       "[coda_root_diff] why is this w pipe closed? did \
                        someone close the reader end? dropping this write..." ;
                   Linear_pipe.write_if_open w diff )) ;
            return r.pipe
          in
          let coda_initialization_finish_signal () =
            let r, w = Linear_pipe.create () in
            upon
              (Ivar.read @@ Coda_lib.initialization_finish_signal coda)
              (fun () -> don't_wait_for @@ Linear_pipe.write_if_open w ()) ;
            return r.pipe
          in
          let coda_dump_tf () =
            Deferred.return
              ( Coda_lib.dump_tf coda |> Or_error.ok
              |> Option.value ~default:"<failed to visualize>" )
          in
          let coda_best_path () =
            let path = Coda_lib.best_path coda in
            Deferred.return (Option.value ~default:[] path)
          in
          let parse_sync_status_exn = function
            | `Assoc [("data", `Assoc [("newSyncUpdate", `String status)])] ->
                Sync_status.of_string status |> Or_error.ok_exn
            | unexpected_json ->
                failwithf
                  !"could not parse sync status from json. Got: %s"
                  (Yojson.Basic.to_string unexpected_json)
                  ()
          in
          let coda_sync_status () =
            let schema = Coda_graphql.schema in
            match Graphql_parser.parse "subscription { newSyncUpdate }" with
            | Ok query -> (
                match%map Graphql_async.Schema.execute schema coda query with
                | Ok (`Stream pipe) ->
                    Async.Pipe.map pipe ~f:(function
                      | Ok json ->
                          parse_sync_status_exn json
                      | Error json ->
                          failwith
                            (sprintf "Receiving sync status error: %s"
                               (Yojson.Basic.to_string json)) )
                | _ ->
                    failwith "Expected to get a stream of sync updates" )
            | Error e ->
                failwithf
                  !"unable to retrieve sync update subscription: %s"
                  e ()
          in
          let coda_new_user_command =
            Fn.compose Deferred.return
            @@ Coda_commands.For_tests.Subscriptions.new_user_commands coda
          in
          let coda_get_all_user_commands =
            Fn.compose Deferred.return
            @@ Coda_commands.For_tests.get_all_user_commands coda
          in
          { coda_peers= with_monitor coda_peers
          ; coda_verified_transitions= with_monitor coda_verified_transitions
          ; coda_root_diff= with_monitor coda_root_diff
          ; coda_initialization_finish_signal=
              with_monitor coda_initialization_finish_signal
          ; coda_get_balance= with_monitor coda_get_balance
          ; coda_get_nonce= with_monitor coda_get_nonce
          ; coda_root_length= with_monitor coda_root_length
          ; coda_send_payment= with_monitor coda_send_payment
          ; coda_process_user_command= with_monitor coda_process_user_command
          ; coda_prove_receipt= with_monitor coda_prove_receipt
          ; coda_new_block= with_monitor coda_new_block
          ; coda_start= with_monitor coda_start
          ; coda_dump_tf= with_monitor coda_dump_tf
          ; coda_best_path= with_monitor coda_best_path
          ; coda_sync_status= with_monitor coda_sync_status
          ; coda_new_user_command= with_monitor coda_new_user_command
          ; coda_get_all_user_commands= with_monitor coda_get_all_user_commands
          ; coda_validated_transitions_keyswaptest=
              with_monitor coda_validated_transitions_keyswaptest
          ; coda_replace_snark_worker_key=
              with_monitor coda_replace_snark_worker_key
          ; coda_get_all_transitions= with_monitor coda_get_all_transitions
          ; coda_stop_snark_worker= with_monitor coda_stop_snark_worker } )

    let init_connection_state ~connection:_ ~worker_state:_ = return
  end
end

include Rpc_parallel.Make (T)<|MERGE_RESOLUTION|>--- conflicted
+++ resolved
@@ -563,14 +563,8 @@
                       ~f:(fun host_and_port ->
                         Cli_lib.Flag.Types.
                           {name= "dummy"; value= host_and_port} ))
-<<<<<<< HEAD
                  ~proof_level:Genesis_constants.Proof_level.compiled ())
-              ~genesis_ledger:Test_genesis_ledger.t
-              ~base_proof:Precomputed_values.base_proof
-=======
-                 ())
               ~precomputed_values
->>>>>>> 206890dd
           in
           let coda_ref : Coda_lib.t option ref = ref None in
           Coda_run.handle_shutdown ~monitor ~time_controller ~conf_dir
