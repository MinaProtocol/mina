open Core
open Async
open Coda_base
open Coda_state
open Coda_transition
open Signature_lib
open Pipe_lib
open Init

module Input = struct
  type t =
    { addrs_and_ports: Kademlia.Node_addrs_and_ports.t
    ; snark_worker_key: Public_key.Compressed.Stable.V1.t option
    ; env: (string * string) list
    ; proposer: int option
    ; work_selection_method: Cli_lib.Arg_type.work_selection_method
    ; conf_dir: string
    ; trace_dir: string option
    ; program_dir: string
    ; acceptable_delay: Time.Span.t
    ; peers: Host_and_port.t list
    ; max_concurrent_connections: int option
    ; is_archive_node: bool }
  [@@deriving bin_io]
end

open Input

module Send_payment_input = struct
  (* TODO : version *)
  type t =
    Private_key.Stable.V1.t
    * Public_key.Compressed.Stable.V1.t
    * Currency.Amount.Stable.V1.t
    * Currency.Fee.Stable.V1.t
    * User_command_memo.Stable.V1.t
  [@@deriving bin_io]
end

module T = struct
  type state_hashes = bool list * bool list

  type 'worker functions =
    { peers: ('worker, unit, Network_peer.Peer.t list) Rpc_parallel.Function.t
    ; start: ('worker, unit, unit) Rpc_parallel.Function.t
    ; get_balance:
        ( 'worker
        , Public_key.Compressed.t
        , Currency.Balance.t option )
        Rpc_parallel.Function.t
    ; get_nonce:
        ( 'worker
        , Public_key.Compressed.t
        , Coda_numbers.Account_nonce.t option )
        Rpc_parallel.Function.t
    ; root_length: ('worker, unit, int) Rpc_parallel.Function.t
    ; send_user_command:
        ( 'worker
        , Send_payment_input.t
        , Receipt.Chain_hash.t Or_error.t )
        Rpc_parallel.Function.t
    ; process_user_command:
        ( 'worker
        , User_command.t
        , Receipt.Chain_hash.t Or_error.t )
        Rpc_parallel.Function.t
    ; verified_transitions:
        ('worker, unit, state_hashes Pipe.Reader.t) Rpc_parallel.Function.t
    ; sync_status:
        ('worker, unit, Sync_status.t Pipe.Reader.t) Rpc_parallel.Function.t
    ; get_all_user_commands:
        ( 'worker
        , Public_key.Compressed.t
        , User_command.t list )
        Rpc_parallel.Function.t
    ; get_all_transitions:
        ( 'worker
        , Public_key.Compressed.t
        , ( Auxiliary_database.Filtered_external_transition.t
          , State_hash.t )
          With_hash.t
          list )
        Rpc_parallel.Function.t
    ; new_user_command:
        ( 'worker
        , Public_key.Compressed.t
        , User_command.t Pipe.Reader.t )
        Rpc_parallel.Function.t
    ; root_diff:
        ( 'worker
        , unit
        , Transition_frontier.Diff.Root_diff.view Pipe.Reader.t )
        Rpc_parallel.Function.t
    ; prove_receipt:
        ( 'worker
        , Receipt.Chain_hash.t * Receipt.Chain_hash.t
        , Payment_proof.t )
        Rpc_parallel.Function.t
    ; new_block:
        ( 'worker
        , Account.key
        , ( Auxiliary_database.Filtered_external_transition.t
          , State_hash.t )
          With_hash.t
          Pipe.Reader.t )
        Rpc_parallel.Function.t
    ; dump_tf: ('worker, unit, string) Rpc_parallel.Function.t
    ; best_path:
        ( 'worker
        , unit
        , State_hash.Stable.Latest.t list )
        Rpc_parallel.Function.t
    ; replace_snark_worker_key:
        ('worker, Public_key.Compressed.t option, unit) Rpc_parallel.Function.t
    ; validated_transitions_keyswaptest:
        ( 'worker
        , unit
        , (External_transition.t, State_hash.t) With_hash.t Pipe.Reader.t )
        Rpc_parallel.Function.t }

  type coda_functions =
    { coda_peers: unit -> Network_peer.Peer.t list Deferred.t
    ; coda_start: unit -> unit Deferred.t
    ; coda_get_balance:
           Public_key.Compressed.t
        -> Currency.Balance.Stable.V1.t option Deferred.t
    ; coda_get_nonce:
           Public_key.Compressed.t
        -> Coda_numbers.Account_nonce.t option Deferred.t
    ; coda_root_length: unit -> int Deferred.t
    ; coda_send_payment:
        Send_payment_input.t -> Receipt.Chain_hash.t Or_error.t Deferred.t
    ; coda_process_user_command:
        User_command.t -> Receipt.Chain_hash.t Or_error.t Deferred.t
    ; coda_verified_transitions: unit -> state_hashes Pipe.Reader.t Deferred.t
    ; coda_sync_status:
        unit -> Sync_status.Stable.V1.t Pipe.Reader.t Deferred.t
    ; coda_new_user_command:
           Public_key.Compressed.Stable.V1.t
        -> User_command.Stable.V1.t Pipe.Reader.t Deferred.t
    ; coda_get_all_user_commands:
           Public_key.Compressed.Stable.V1.t
        -> User_command.Stable.V1.t list Deferred.t
    ; coda_replace_snark_worker_key:
        Public_key.Compressed.Stable.V1.t option -> unit Deferred.t
    ; coda_validated_transitions_keyswaptest:
           unit
        -> ( External_transition.Stable.V1.t
           , State_hash.Stable.V1.t )
           With_hash.t
           Pipe.Reader.t
           Deferred.t
    ; coda_root_diff:
           unit
        -> Transition_frontier.Diff.Root_diff.view Pipe.Reader.t Deferred.t
    ; coda_prove_receipt:
           Receipt.Chain_hash.t * Receipt.Chain_hash.t
        -> Payment_proof.t Deferred.t
    ; coda_get_all_transitions:
           Public_key.Compressed.t
        -> ( Auxiliary_database.Filtered_external_transition.t
           , State_hash.t )
           With_hash.t
           list
           Deferred.t
    ; coda_new_block:
           Account.key
        -> ( Auxiliary_database.Filtered_external_transition.t
           , State_hash.t )
           With_hash.t
           Pipe.Reader.t
           Deferred.t
    ; coda_dump_tf: unit -> string Deferred.t
    ; coda_best_path: unit -> State_hash.Stable.Latest.t list Deferred.t }

  module Worker_state = struct
    type init_arg = Input.t [@@deriving bin_io]

    type t = coda_functions
  end

  module Connection_state = struct
    type init_arg = unit [@@deriving bin_io]

    type t = unit
  end

  module Functions
      (C : Rpc_parallel.Creator
           with type worker_state := Worker_state.t
            and type connection_state := Connection_state.t) =
  struct
    let peers_impl ~worker_state ~conn_state:() () = worker_state.coda_peers ()

    let verified_transitions_impl ~worker_state ~conn_state:() () =
      worker_state.coda_verified_transitions ()

    let sync_status_impl ~worker_state ~conn_state:() () =
      worker_state.coda_sync_status ()

    let new_user_command_impl ~worker_state ~conn_state:() pk =
      worker_state.coda_new_user_command pk

    let get_all_user_commands_impl ~worker_state ~conn_state:() pk =
      worker_state.coda_get_all_user_commands pk

    let root_diff_impl ~worker_state ~conn_state:() () =
      worker_state.coda_root_diff ()

    let get_balance_impl ~worker_state ~conn_state:() pk =
      worker_state.coda_get_balance pk

    let root_length_impl ~worker_state ~conn_state:() () =
      worker_state.coda_root_length ()

    let get_nonce_impl ~worker_state ~conn_state:() pk =
      worker_state.coda_get_nonce pk

    let send_payment_impl ~worker_state ~conn_state:() input =
      worker_state.coda_send_payment input

    let process_user_command_impl ~worker_state ~conn_state:() cmd =
      worker_state.coda_process_user_command cmd

    let prove_receipt_impl ~worker_state ~conn_state:() input =
      worker_state.coda_prove_receipt input

    let new_block_impl ~worker_state ~conn_state:() key =
      worker_state.coda_new_block key

    let start_impl ~worker_state ~conn_state:() () = worker_state.coda_start ()

    let dump_tf_impl ~worker_state ~conn_state:() () =
      worker_state.coda_dump_tf ()

    let best_path_impl ~worker_state ~conn_state:() () =
      worker_state.coda_best_path ()

    let replace_snark_worker_key_impl ~worker_state ~conn_state:() key =
      worker_state.coda_replace_snark_worker_key key

    let validated_transitions_keyswaptest_impl ~worker_state ~conn_state:() =
      worker_state.coda_validated_transitions_keyswaptest

    let get_all_transitions_impl ~worker_state ~conn_state:() pk =
      worker_state.coda_get_all_transitions pk

    let get_all_transitions =
      C.create_rpc ~f:get_all_transitions_impl
        ~bin_input:Public_key.Compressed.Stable.V1.bin_t
        ~bin_output:
          [%bin_type_class:
            ( Auxiliary_database.Filtered_external_transition.Stable.V1.t
            , State_hash.Stable.V1.t )
            With_hash.Stable.V1.t
            list] ()

    let peers =
      C.create_rpc ~f:peers_impl ~bin_input:Unit.bin_t
        ~bin_output:[%bin_type_class: Network_peer.Peer.Stable.V1.t list] ()

    let start =
      C.create_rpc ~f:start_impl ~bin_input:Unit.bin_t ~bin_output:Unit.bin_t
        ()

    let get_balance =
      C.create_rpc ~f:get_balance_impl
        ~bin_input:Public_key.Compressed.Stable.V1.bin_t
        ~bin_output:[%bin_type_class: Currency.Balance.Stable.V1.t option] ()

    let get_nonce =
      C.create_rpc ~f:get_nonce_impl
        ~bin_input:Public_key.Compressed.Stable.V1.bin_t
        ~bin_output:
          [%bin_type_class: Coda_numbers.Account_nonce.Stable.V1.t option] ()

    let root_length =
      C.create_rpc ~f:root_length_impl ~bin_input:Unit.bin_t
        ~bin_output:Int.bin_t ()

    let prove_receipt =
      C.create_rpc ~f:prove_receipt_impl
        ~bin_input:
          [%bin_type_class:
            Receipt.Chain_hash.Stable.V1.t * Receipt.Chain_hash.Stable.V1.t]
        ~bin_output:Payment_proof.bin_t ()

    let new_block =
      C.create_pipe ~f:new_block_impl
        ~bin_input:[%bin_type_class: Account.Stable.V1.key]
        ~bin_output:
          [%bin_type_class:
            ( Auxiliary_database.Filtered_external_transition.Stable.V1.t
            , State_hash.Stable.V1.t )
            With_hash.Stable.V1.t] ()

    let send_user_command =
      C.create_rpc ~f:send_payment_impl ~bin_input:Send_payment_input.bin_t
        ~bin_output:
          [%bin_type_class: Receipt.Chain_hash.Stable.V1.t Or_error.t] ()

    let process_user_command =
      C.create_rpc ~f:process_user_command_impl
        ~bin_input:User_command.Stable.Latest.bin_t
        ~bin_output:
          [%bin_type_class: Receipt.Chain_hash.Stable.V1.t Or_error.t] ()

    let verified_transitions =
      C.create_pipe ~f:verified_transitions_impl ~bin_input:Unit.bin_t
        ~bin_output:[%bin_type_class: bool list * bool list] ()

    let root_diff =
      C.create_pipe ~f:root_diff_impl ~bin_input:Unit.bin_t
        ~bin_output:[%bin_type_class: Transition_frontier.Diff.Root_diff.view]
        ()

    let sync_status =
      C.create_pipe ~f:sync_status_impl ~bin_input:Unit.bin_t
        ~bin_output:Sync_status.Stable.V1.bin_t ()

    let new_user_command =
      C.create_pipe ~f:new_user_command_impl
        ~bin_input:Public_key.Compressed.Stable.V1.bin_t
        ~bin_output:User_command.Stable.V1.bin_t ()

    let get_all_user_commands =
      C.create_rpc ~f:get_all_user_commands_impl
        ~bin_input:Public_key.Compressed.Stable.V1.bin_t
        ~bin_output:[%bin_type_class: User_command.Stable.V1.t list] ()

    let dump_tf =
      C.create_rpc ~f:dump_tf_impl ~bin_input:Unit.bin_t
        ~bin_output:String.bin_t ()

    let best_path =
      C.create_rpc ~f:best_path_impl ~bin_input:Unit.bin_t
        ~bin_output:[%bin_type_class: State_hash.Stable.Latest.t list] ()

    let validated_transitions_keyswaptest =
      C.create_pipe ~f:validated_transitions_keyswaptest_impl
        ~bin_input:Unit.bin_t
        ~bin_output:
          [%bin_type_class:
            ( External_transition.Stable.Latest.t
            , State_hash.Stable.Latest.t )
            With_hash.Stable.Latest.t] ()

    let replace_snark_worker_key =
      C.create_rpc ~f:replace_snark_worker_key_impl
        ~bin_input:
          [%bin_type_class: Public_key.Compressed.Stable.Latest.t option]
        ~bin_output:Unit.bin_t ()

    let functions =
      { peers
      ; start
      ; verified_transitions
      ; root_diff
      ; get_balance
      ; get_nonce
      ; root_length
      ; send_user_command
      ; process_user_command
      ; prove_receipt
      ; new_block
      ; dump_tf
      ; best_path
      ; sync_status
      ; new_user_command
      ; get_all_user_commands
      ; replace_snark_worker_key
      ; validated_transitions_keyswaptest
      ; get_all_transitions }

    let init_worker_state
        { addrs_and_ports
        ; proposer
        ; snark_worker_key
        ; work_selection_method
        ; conf_dir
        ; trace_dir
        ; peers
        ; max_concurrent_connections
        ; is_archive_node
        ; _ } =
      let logger =
        Logger.create
          ~metadata:
            [ ( "host"
              , `String (Unix.Inet_addr.to_string addrs_and_ports.external_ip)
              )
            ; ("port", `Int addrs_and_ports.communication_port) ]
          ()
      in
      let%bind () =
        Option.value_map trace_dir
          ~f:(fun d ->
            let%bind () = Async.Unix.mkdir ~p:() d in
            Coda_tracing.start d )
          ~default:Deferred.unit
      in
      let%bind () = File_system.create_dir conf_dir in
      O1trace.trace_task "worker_main" (fun () ->
          let%bind receipt_chain_dir_name =
            Unix.mkdtemp @@ conf_dir ^/ "receipt_chain"
          in
          let%bind trust_dir = Unix.mkdtemp (conf_dir ^/ "trust") in
          let%bind transaction_database_dir =
            Unix.mkdtemp @@ conf_dir ^/ "transaction"
          in
          let%bind external_transition_database_dir =
            Unix.mkdtemp @@ conf_dir ^/ "external_transition"
          in
          let trace_database_initialization typ location =
            Logger.trace logger "Creating %s at %s" ~module_:__MODULE__
              ~location typ
          in
          let receipt_chain_database =
            Coda_base.Receipt_chain_database.create
              ~directory:receipt_chain_dir_name
          in
          trace_database_initialization "receipt_chain_database" __LOC__
            receipt_chain_dir_name ;
          let trust_system = Trust_system.create ~db_dir:trust_dir in
          trace_database_initialization "trust_system" __LOC__ trust_dir ;
          let transaction_database =
            Auxiliary_database.Transaction_database.create ~logger
              transaction_database_dir
          in
          trace_database_initialization "transaction_database" __LOC__
            transaction_database_dir ;
          let external_transition_database =
            Auxiliary_database.External_transition_database.create ~logger
              external_transition_database_dir
          in
          trace_database_initialization "external_transition_database" __LOC__
            external_transition_database_dir ;
          let time_controller =
            Block_time.Controller.create Block_time.Controller.basic
          in
          let propose_keypair =
            Option.map proposer ~f:(fun i ->
                List.nth_exn Genesis_ledger.accounts i
                |> Genesis_ledger.keypair_of_account_record_exn )
          in
          let initial_propose_keypairs =
            Keypair.Set.of_list (propose_keypair |> Option.to_list)
          in
          let initial_propose_keys =
            Public_key.Compressed.Set.of_list
              ( Option.map propose_keypair ~f:(fun keypair ->
                    let open Keypair in
                    Public_key.compress keypair.public_key )
              |> Option.to_list )
          in
          let consensus_local_state =
            Consensus.Data.Local_state.create initial_propose_keys
          in
          let net_config =
            { Coda_networking.Config.logger
            ; trust_system
            ; time_controller
            ; consensus_local_state
            ; gossip_net_params=
                { Coda_networking.Gossip_net.Config.timeout= Time.Span.of_sec 3.
                ; target_peer_count= 8
                ; conf_dir
                ; initial_peers= peers
                ; chain_id= "bogus chain id for testing"
                ; addrs_and_ports
                ; logger
                ; trust_system
                ; max_concurrent_connections } }
          in
          let monitor = Async.Monitor.create ~name:"coda" () in
          let with_monitor f input =
            Async.Scheduler.within' ~monitor (fun () -> f input)
          in
          let coda_deferred () =
            Coda_lib.create
              (Coda_lib.Config.make ~logger ~trust_system ~conf_dir ~net_config
                 ~work_selection_method:
                   (Cli_lib.Arg_type.work_selection_method_to_module
                      work_selection_method)
                 ~snark_worker_config:
                   Coda_lib.Config.Snark_worker_config.
                     { initial_snark_worker_key= snark_worker_key
                     ; shutdown_on_disconnect= true }
                 ~snark_pool_disk_location:(conf_dir ^/ "snark_pool")
                 ~wallets_disk_location:(conf_dir ^/ "wallets")
                 ~time_controller ~receipt_chain_database
                 ~snark_work_fee:(Currency.Fee.of_int 0)
                 ~initial_propose_keypairs ~monitor ~consensus_local_state
                 ~transaction_database ~external_transition_database
                 ~is_archive_node ~work_reassignment_wait:420000 ())
          in
          let coda_ref : Coda_lib.t option ref = ref None in
          Coda_run.handle_shutdown ~monitor ~conf_dir ~top_logger:logger
            coda_ref ;
          let%map coda =
            with_monitor
              (fun () ->
                let%map coda = coda_deferred () in
                coda_ref := Some coda ;
                Logger.info logger "Setting up snark worker "
                  ~module_:__MODULE__ ~location:__LOC__ ;
                Coda_run.setup_local_server coda ;
                coda )
              ()
          in
          Logger.info logger "Worker finish setting up coda"
            ~module_:__MODULE__ ~location:__LOC__ ;
          let coda_peers () = return (Coda_lib.peers coda) in
          let coda_start () = Coda_lib.start coda in
          let coda_get_all_transitions pk =
            let external_transition_database =
              Coda_lib.external_transition_database coda
            in
            Auxiliary_database.External_transition_database.get_values
              external_transition_database pk
            |> Deferred.return
          in
          let coda_get_balance pk =
            return
              ( Coda_commands.get_balance coda pk
              |> Participating_state.active_exn )
          in
          let coda_get_nonce pk =
            return
              ( Coda_commands.get_nonce coda pk
              |> Participating_state.active_exn )
          in
          let coda_root_length () =
            return (Coda_lib.root_length coda |> Participating_state.active_exn)
          in
          let coda_send_payment (sk, pk, amount, fee, memo) =
            let pk_of_sk sk =
              Public_key.of_private_key_exn sk |> Public_key.compress
            in
            let build_txn amount sender_sk receiver_pk fee =
              let nonce =
                Coda_commands.get_nonce coda (pk_of_sk sender_sk)
                |> Participating_state.active_exn
                |> Option.value_exn ?here:None ?message:None ?error:None
              in
              let payload : User_command.Payload.t =
                User_command.Payload.create ~fee ~nonce ~memo
                  ~body:(Payment {receiver= receiver_pk; amount})
              in
              User_command.sign (Keypair.of_private_key_exn sender_sk) payload
            in
            let payment = build_txn amount sk pk fee in
            let%map receipt =
              Coda_commands.send_user_command coda (payment :> User_command.t)
            in
            receipt |> Participating_state.active_exn
          in
          let coda_process_user_command cmd =
            let%map receipt =
              Coda_commands.send_user_command coda (cmd :> User_command.t)
            in
            receipt |> Participating_state.active_exn
          in
          let coda_prove_receipt (proving_receipt, resulting_receipt) =
            match%map
              Coda_commands.prove_receipt coda ~proving_receipt
                ~resulting_receipt
            with
            | Ok proof ->
                Logger.info logger ~module_:__MODULE__ ~location:__LOC__
                  !"Constructed proof for receipt: $receipt_chain_hash"
                  ~metadata:
                    [ ( "receipt_chain_hash"
                      , Receipt.Chain_hash.to_yojson proving_receipt ) ] ;
                proof
            | Error e ->
                failwithf
                  !"Failed to construct payment proof: %{sexp:Error.t}"
                  e ()
          in
          let coda_replace_snark_worker_key =
            Coda_lib.replace_snark_worker_key coda
          in
          let coda_new_block key =
            Deferred.return @@ Coda_commands.Subscriptions.new_block coda key
          in
          (* TODO: #2836 Remove validated_transitions_keyswaptest once the refactoring of broadcast pipe enters the code base *)
          let ( validated_transitions_keyswaptest_reader
              , validated_transitions_keyswaptest_writer ) =
            Pipe.create ()
          in
          let coda_verified_transitions () =
            let r, w = Linear_pipe.create () in
            don't_wait_for
              (Strict_pipe.Reader.iter (Coda_lib.validated_transitions coda)
                 ~f:(fun t ->
<<<<<<< HEAD
                   let p = External_transition.Validated.protocol_state t in
=======
                   Pipe.write_without_pushback_if_open
                     validated_transitions_keyswaptest_writer
                     (With_hash.map t
                        ~f:External_transition.Validated.forget_validation) ;
                   let p =
                     External_transition.Validated.protocol_state
                       (With_hash.data t)
                   in
>>>>>>> 0ce2eed6
                   let prev_state_hash =
                     Protocol_state.previous_state_hash p
                   in
                   let state_hash =
                     External_transition.Validated.state_hash t
                   in
                   let prev_state_hash = State_hash.to_bits prev_state_hash in
                   let state_hash = State_hash.to_bits state_hash in
                   if Pipe.is_closed w then
                     Logger.error logger ~module_:__MODULE__ ~location:__LOC__
                       "why is this w pipe closed? did someone close the \
                        reader end? dropping this write..." ;
                   Linear_pipe.write_without_pushback_if_open w
                     (prev_state_hash, state_hash) ;
                   Deferred.unit )) ;
            return r.pipe
          in
          let coda_validated_transitions_keyswaptest () =
            Deferred.return validated_transitions_keyswaptest_reader
          in
          let coda_root_diff () =
            let r, w = Linear_pipe.create () in
            don't_wait_for
              (Strict_pipe.Reader.iter (Coda_lib.root_diff coda)
                 ~f:(fun diff ->
                   if Pipe.is_closed w then
                     Logger.error logger ~module_:__MODULE__ ~location:__LOC__
                       "[coda_root_diff] why is this w pipe closed? did \
                        someone close the reader end? dropping this write..." ;
                   Linear_pipe.write_if_open w diff )) ;
            return r.pipe
          in
          let coda_dump_tf () =
            Deferred.return
              ( Coda_lib.dump_tf coda |> Or_error.ok
              |> Option.value ~default:"<failed to visualize>" )
          in
          let coda_best_path () =
            let path = Coda_lib.best_path coda in
            Deferred.return (Option.value ~default:[] path)
          in
          let parse_sync_status_exn = function
            | `Assoc [("data", `Assoc [("newSyncUpdate", `String status)])] ->
                Sync_status.of_string status |> Or_error.ok_exn
            | unexpected_json ->
                failwithf
                  !"could not parse sync status from json. Got: %s"
                  (Yojson.Basic.to_string unexpected_json)
                  ()
          in
          let coda_sync_status () =
            let schema = Coda_graphql.schema in
            match Graphql_parser.parse "subscription { newSyncUpdate }" with
            | Ok query -> (
                match%map Graphql_async.Schema.execute schema coda query with
                | Ok (`Stream pipe) ->
                    Async.Pipe.map pipe ~f:(function
                      | Ok json ->
                          parse_sync_status_exn json
                      | Error json ->
                          failwith
                            (sprintf "Receiving sync status error: %s"
                               (Yojson.Basic.to_string json)) )
                | _ ->
                    failwith "Expected to get a stream of sync updates" )
            | Error e ->
                failwithf
                  !"unable to retrieve sync update subscription: %s"
                  e ()
          in
          let coda_new_user_command =
            Fn.compose Deferred.return
            @@ Coda_commands.For_tests.Subscriptions.new_user_commands coda
          in
          let coda_get_all_user_commands =
            Fn.compose Deferred.return
            @@ Coda_commands.For_tests.get_all_user_commands coda
          in
          { coda_peers= with_monitor coda_peers
          ; coda_verified_transitions= with_monitor coda_verified_transitions
          ; coda_root_diff= with_monitor coda_root_diff
          ; coda_get_balance= with_monitor coda_get_balance
          ; coda_get_nonce= with_monitor coda_get_nonce
          ; coda_root_length= with_monitor coda_root_length
          ; coda_send_payment= with_monitor coda_send_payment
          ; coda_process_user_command= with_monitor coda_process_user_command
          ; coda_prove_receipt= with_monitor coda_prove_receipt
          ; coda_new_block= with_monitor coda_new_block
          ; coda_start= with_monitor coda_start
          ; coda_dump_tf= with_monitor coda_dump_tf
          ; coda_best_path= with_monitor coda_best_path
          ; coda_sync_status= with_monitor coda_sync_status
          ; coda_new_user_command= with_monitor coda_new_user_command
          ; coda_get_all_user_commands= with_monitor coda_get_all_user_commands
          ; coda_validated_transitions_keyswaptest=
              with_monitor coda_validated_transitions_keyswaptest
          ; coda_replace_snark_worker_key=
              with_monitor coda_replace_snark_worker_key
          ; coda_get_all_transitions= with_monitor coda_get_all_transitions }
      )

    let init_connection_state ~connection:_ ~worker_state:_ = return
  end
end

include Rpc_parallel.Make (T)<|MERGE_RESOLUTION|>--- conflicted
+++ resolved
@@ -115,7 +115,7 @@
     ; validated_transitions_keyswaptest:
         ( 'worker
         , unit
-        , (External_transition.t, State_hash.t) With_hash.t Pipe.Reader.t )
+        , External_transition.Validated.t Pipe.Reader.t )
         Rpc_parallel.Function.t }
 
   type coda_functions =
@@ -145,11 +145,7 @@
         Public_key.Compressed.Stable.V1.t option -> unit Deferred.t
     ; coda_validated_transitions_keyswaptest:
            unit
-        -> ( External_transition.Stable.V1.t
-           , State_hash.Stable.V1.t )
-           With_hash.t
-           Pipe.Reader.t
-           Deferred.t
+        -> External_transition.Validated.Stable.V1.t Pipe.Reader.t Deferred.t
     ; coda_root_diff:
            unit
         -> Transition_frontier.Diff.Root_diff.view Pipe.Reader.t Deferred.t
@@ -340,10 +336,7 @@
       C.create_pipe ~f:validated_transitions_keyswaptest_impl
         ~bin_input:Unit.bin_t
         ~bin_output:
-          [%bin_type_class:
-            ( External_transition.Stable.Latest.t
-            , State_hash.Stable.Latest.t )
-            With_hash.Stable.Latest.t] ()
+          [%bin_type_class: External_transition.Validated.Stable.Latest.t] ()
 
     let replace_snark_worker_key =
       C.create_rpc ~f:replace_snark_worker_key_impl
@@ -594,20 +587,10 @@
             don't_wait_for
               (Strict_pipe.Reader.iter (Coda_lib.validated_transitions coda)
                  ~f:(fun t ->
-<<<<<<< HEAD
-                   let p = External_transition.Validated.protocol_state t in
-=======
                    Pipe.write_without_pushback_if_open
-                     validated_transitions_keyswaptest_writer
-                     (With_hash.map t
-                        ~f:External_transition.Validated.forget_validation) ;
-                   let p =
-                     External_transition.Validated.protocol_state
-                       (With_hash.data t)
-                   in
->>>>>>> 0ce2eed6
+                     validated_transitions_keyswaptest_writer t ;
                    let prev_state_hash =
-                     Protocol_state.previous_state_hash p
+                     External_transition.Validated.parent_hash t
                    in
                    let state_hash =
                      External_transition.Validated.state_hash t
