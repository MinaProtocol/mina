open Core
open Async
open Coda_base
open Coda_transition
open Signature_lib
open Pipe_lib
open Init

module Input = struct
  type t =
    { addrs_and_ports: Kademlia.Node_addrs_and_ports.t
    ; snark_worker_key: Public_key.Compressed.Stable.V1.t option
    ; env: (string * string) list
    ; proposer: int option
    ; work_selection_method: Cli_lib.Arg_type.work_selection_method
    ; conf_dir: string
    ; trace_dir: string option
    ; program_dir: string
    ; acceptable_delay: Time.Span.t
    ; peers: Host_and_port.t list
    ; max_concurrent_connections: int option
    ; is_archive_node: bool }
  [@@deriving bin_io]
end

open Input

module Send_payment_input = struct
  (* TODO : version *)
  type t =
    Private_key.Stable.V1.t
    * Public_key.Compressed.Stable.V1.t
    * Currency.Amount.Stable.V1.t
    * Currency.Fee.Stable.V1.t
    * User_command_memo.Stable.V1.t
  [@@deriving bin_io]
end

module T = struct
  type state_hashes = bool list * bool list

  type 'worker functions =
    { peers: ('worker, unit, Network_peer.Peer.t list) Rpc_parallel.Function.t
    ; start: ('worker, unit, unit) Rpc_parallel.Function.t
    ; get_balance:
        ( 'worker
        , Public_key.Compressed.t
        , Currency.Balance.t option )
        Rpc_parallel.Function.t
    ; get_nonce:
        ( 'worker
        , Public_key.Compressed.t
        , Coda_numbers.Account_nonce.t option )
        Rpc_parallel.Function.t
    ; root_length: ('worker, unit, int) Rpc_parallel.Function.t
    ; send_user_command:
        ( 'worker
        , Send_payment_input.t
        , Receipt.Chain_hash.t Or_error.t )
        Rpc_parallel.Function.t
    ; process_user_command:
        ( 'worker
        , User_command.t
        , Receipt.Chain_hash.t Or_error.t )
        Rpc_parallel.Function.t
    ; verified_transitions:
        ('worker, unit, state_hashes Pipe.Reader.t) Rpc_parallel.Function.t
    ; sync_status:
        ('worker, unit, Sync_status.t Pipe.Reader.t) Rpc_parallel.Function.t
    ; get_all_user_commands:
        ( 'worker
        , Public_key.Compressed.t
        , User_command.t list )
        Rpc_parallel.Function.t
    ; get_all_transitions:
        ( 'worker
        , Public_key.Compressed.t
        , ( Auxiliary_database.Filtered_external_transition.t
          , State_hash.t )
          With_hash.t
          list )
        Rpc_parallel.Function.t
    ; new_user_command:
        ( 'worker
        , Public_key.Compressed.t
        , User_command.t Pipe.Reader.t )
        Rpc_parallel.Function.t
    ; root_diff:
        ( 'worker
        , unit
        , Transition_frontier.Diff.Root_diff.view Pipe.Reader.t )
        Rpc_parallel.Function.t
    ; prove_receipt:
        ( 'worker
        , Receipt.Chain_hash.t * Receipt.Chain_hash.t
        , Payment_proof.t )
        Rpc_parallel.Function.t
    ; new_block:
        ( 'worker
        , Account.key
        , ( Auxiliary_database.Filtered_external_transition.t
          , State_hash.t )
          With_hash.t
          Pipe.Reader.t )
        Rpc_parallel.Function.t
    ; dump_tf: ('worker, unit, string) Rpc_parallel.Function.t
    ; best_path:
        ( 'worker
        , unit
        , State_hash.Stable.Latest.t list )
        Rpc_parallel.Function.t
    ; replace_snark_worker_key:
        ('worker, Public_key.Compressed.t option, unit) Rpc_parallel.Function.t
    ; validated_transitions_keyswaptest:
        ( 'worker
        , unit
<<<<<<< HEAD
        , External_transition.Validated.t Pipe.Reader.t )
        Rpc_parallel.Function.t
    ; stop: ('worker, unit, unit) Rpc_parallel.Function.t }
=======
        , (External_transition.t, State_hash.t) With_hash.t Pipe.Reader.t )
        Rpc_parallel.Function.t }
>>>>>>> cd28f9a7

  type coda_functions =
    { coda_peers: unit -> Network_peer.Peer.t list Deferred.t
    ; coda_start: unit -> unit Deferred.t
    ; coda_get_balance:
           Public_key.Compressed.t
        -> Currency.Balance.Stable.V1.t option Deferred.t
    ; coda_get_nonce:
           Public_key.Compressed.t
        -> Coda_numbers.Account_nonce.t option Deferred.t
    ; coda_root_length: unit -> int Deferred.t
    ; coda_send_payment:
        Send_payment_input.t -> Receipt.Chain_hash.t Or_error.t Deferred.t
    ; coda_process_user_command:
        User_command.t -> Receipt.Chain_hash.t Or_error.t Deferred.t
    ; coda_verified_transitions: unit -> state_hashes Pipe.Reader.t Deferred.t
    ; coda_sync_status:
        unit -> Sync_status.Stable.V1.t Pipe.Reader.t Deferred.t
    ; coda_new_user_command:
           Public_key.Compressed.Stable.V1.t
        -> User_command.Stable.V1.t Pipe.Reader.t Deferred.t
    ; coda_get_all_user_commands:
           Public_key.Compressed.Stable.V1.t
        -> User_command.Stable.V1.t list Deferred.t
    ; coda_replace_snark_worker_key:
        Public_key.Compressed.Stable.V1.t option -> unit Deferred.t
    ; coda_validated_transitions_keyswaptest:
           unit
        -> External_transition.Validated.Stable.V1.t Pipe.Reader.t Deferred.t
    ; coda_root_diff:
           unit
        -> Transition_frontier.Diff.Root_diff.view Pipe.Reader.t Deferred.t
    ; coda_prove_receipt:
           Receipt.Chain_hash.t * Receipt.Chain_hash.t
        -> Payment_proof.t Deferred.t
    ; coda_get_all_transitions:
           Public_key.Compressed.t
        -> ( Auxiliary_database.Filtered_external_transition.t
           , State_hash.t )
           With_hash.t
           list
           Deferred.t
    ; coda_new_block:
           Account.key
        -> ( Auxiliary_database.Filtered_external_transition.t
           , State_hash.t )
           With_hash.t
           Pipe.Reader.t
           Deferred.t
    ; coda_dump_tf: unit -> string Deferred.t
    ; coda_best_path: unit -> State_hash.Stable.Latest.t list Deferred.t }

  module Worker_state = struct
    type init_arg = Input.t [@@deriving bin_io]

    type t = coda_functions
  end

  module Connection_state = struct
    type init_arg = unit [@@deriving bin_io]

    type t = unit
  end

  module Functions
      (C : Rpc_parallel.Creator
           with type worker_state := Worker_state.t
            and type connection_state := Connection_state.t) =
  struct
    let peers_impl ~worker_state ~conn_state:() () = worker_state.coda_peers ()

    let verified_transitions_impl ~worker_state ~conn_state:() () =
      worker_state.coda_verified_transitions ()

    let sync_status_impl ~worker_state ~conn_state:() () =
      worker_state.coda_sync_status ()

    let new_user_command_impl ~worker_state ~conn_state:() pk =
      worker_state.coda_new_user_command pk

    let get_all_user_commands_impl ~worker_state ~conn_state:() pk =
      worker_state.coda_get_all_user_commands pk

    let root_diff_impl ~worker_state ~conn_state:() () =
      worker_state.coda_root_diff ()

    let get_balance_impl ~worker_state ~conn_state:() pk =
      worker_state.coda_get_balance pk

    let root_length_impl ~worker_state ~conn_state:() () =
      worker_state.coda_root_length ()

    let get_nonce_impl ~worker_state ~conn_state:() pk =
      worker_state.coda_get_nonce pk

    let send_payment_impl ~worker_state ~conn_state:() input =
      worker_state.coda_send_payment input

    let process_user_command_impl ~worker_state ~conn_state:() cmd =
      worker_state.coda_process_user_command cmd

    let prove_receipt_impl ~worker_state ~conn_state:() input =
      worker_state.coda_prove_receipt input

    let new_block_impl ~worker_state ~conn_state:() key =
      worker_state.coda_new_block key

    let start_impl ~worker_state ~conn_state:() () = worker_state.coda_start ()

    let dump_tf_impl ~worker_state ~conn_state:() () =
      worker_state.coda_dump_tf ()

    let best_path_impl ~worker_state ~conn_state:() () =
      worker_state.coda_best_path ()

    let replace_snark_worker_key_impl ~worker_state ~conn_state:() key =
      worker_state.coda_replace_snark_worker_key key

    let validated_transitions_keyswaptest_impl ~worker_state ~conn_state:() =
      worker_state.coda_validated_transitions_keyswaptest

    let get_all_transitions_impl ~worker_state ~conn_state:() pk =
      worker_state.coda_get_all_transitions pk

    let get_all_transitions =
      C.create_rpc ~f:get_all_transitions_impl
        ~bin_input:Public_key.Compressed.Stable.V1.bin_t
        ~bin_output:
          [%bin_type_class:
            ( Auxiliary_database.Filtered_external_transition.Stable.V1.t
            , State_hash.Stable.V1.t )
            With_hash.Stable.V1.t
            list] ()

    let peers =
      C.create_rpc ~f:peers_impl ~bin_input:Unit.bin_t
        ~bin_output:[%bin_type_class: Network_peer.Peer.Stable.V1.t list] ()

    let start =
      C.create_rpc ~f:start_impl ~bin_input:Unit.bin_t ~bin_output:Unit.bin_t
        ()

    let get_balance =
      C.create_rpc ~f:get_balance_impl
        ~bin_input:Public_key.Compressed.Stable.V1.bin_t
        ~bin_output:[%bin_type_class: Currency.Balance.Stable.V1.t option] ()

    let get_nonce =
      C.create_rpc ~f:get_nonce_impl
        ~bin_input:Public_key.Compressed.Stable.V1.bin_t
        ~bin_output:
          [%bin_type_class: Coda_numbers.Account_nonce.Stable.V1.t option] ()

    let root_length =
      C.create_rpc ~f:root_length_impl ~bin_input:Unit.bin_t
        ~bin_output:Int.bin_t ()

    let prove_receipt =
      C.create_rpc ~f:prove_receipt_impl
        ~bin_input:
          [%bin_type_class:
            Receipt.Chain_hash.Stable.V1.t * Receipt.Chain_hash.Stable.V1.t]
        ~bin_output:Payment_proof.bin_t ()

    let new_block =
      C.create_pipe ~f:new_block_impl
        ~bin_input:[%bin_type_class: Account.Stable.V1.key]
        ~bin_output:
          [%bin_type_class:
            ( Auxiliary_database.Filtered_external_transition.Stable.V1.t
            , State_hash.Stable.V1.t )
            With_hash.Stable.V1.t] ()

    let send_user_command =
      C.create_rpc ~f:send_payment_impl ~bin_input:Send_payment_input.bin_t
        ~bin_output:
          [%bin_type_class: Receipt.Chain_hash.Stable.V1.t Or_error.t] ()

    let process_user_command =
      C.create_rpc ~f:process_user_command_impl
        ~bin_input:User_command.Stable.Latest.bin_t
        ~bin_output:
          [%bin_type_class: Receipt.Chain_hash.Stable.V1.t Or_error.t] ()

    let verified_transitions =
      C.create_pipe ~f:verified_transitions_impl ~bin_input:Unit.bin_t
        ~bin_output:[%bin_type_class: bool list * bool list] ()

    let root_diff =
      C.create_pipe ~f:root_diff_impl ~bin_input:Unit.bin_t
        ~bin_output:[%bin_type_class: Transition_frontier.Diff.Root_diff.view]
        ()

    let sync_status =
      C.create_pipe ~f:sync_status_impl ~bin_input:Unit.bin_t
        ~bin_output:Sync_status.Stable.V1.bin_t ()

    let new_user_command =
      C.create_pipe ~f:new_user_command_impl
        ~bin_input:Public_key.Compressed.Stable.V1.bin_t
        ~bin_output:User_command.Stable.V1.bin_t ()

    let get_all_user_commands =
      C.create_rpc ~f:get_all_user_commands_impl
        ~bin_input:Public_key.Compressed.Stable.V1.bin_t
        ~bin_output:[%bin_type_class: User_command.Stable.V1.t list] ()

    let dump_tf =
      C.create_rpc ~f:dump_tf_impl ~bin_input:Unit.bin_t
        ~bin_output:String.bin_t ()

    let best_path =
      C.create_rpc ~f:best_path_impl ~bin_input:Unit.bin_t
        ~bin_output:[%bin_type_class: State_hash.Stable.Latest.t list] ()

    let validated_transitions_keyswaptest =
      C.create_pipe ~f:validated_transitions_keyswaptest_impl
        ~bin_input:Unit.bin_t
        ~bin_output:
          [%bin_type_class: External_transition.Validated.Stable.Latest.t] ()

    let replace_snark_worker_key =
      C.create_rpc ~f:replace_snark_worker_key_impl
        ~bin_input:
          [%bin_type_class: Public_key.Compressed.Stable.Latest.t option]
        ~bin_output:Unit.bin_t ()

    let functions =
      { peers
      ; start
      ; verified_transitions
      ; root_diff
      ; get_balance
      ; get_nonce
      ; root_length
      ; send_user_command
      ; process_user_command
      ; prove_receipt
      ; new_block
      ; dump_tf
      ; best_path
      ; sync_status
      ; new_user_command
      ; get_all_user_commands
      ; replace_snark_worker_key
      ; validated_transitions_keyswaptest
      ; get_all_transitions }

    let init_worker_state
        { addrs_and_ports
        ; proposer
        ; snark_worker_key
        ; work_selection_method
        ; conf_dir
        ; trace_dir
        ; peers
        ; max_concurrent_connections
        ; is_archive_node
        ; _ } =
      let logger =
        Logger.create
          ~metadata:
            [ ( "host"
              , `String (Unix.Inet_addr.to_string addrs_and_ports.external_ip)
              )
            ; ("port", `Int addrs_and_ports.communication_port) ]
          ()
      in
      let%bind () =
        Option.value_map trace_dir
          ~f:(fun d ->
            let%bind () = Async.Unix.mkdir ~p:() d in
            Coda_tracing.start d )
          ~default:Deferred.unit
      in
      let%bind () = File_system.create_dir conf_dir in
      O1trace.trace_task "worker_main" (fun () ->
          let%bind receipt_chain_dir_name =
            Unix.mkdtemp @@ conf_dir ^/ "receipt_chain"
          in
          let%bind trust_dir = Unix.mkdtemp (conf_dir ^/ "trust") in
          let%bind transaction_database_dir =
            Unix.mkdtemp @@ conf_dir ^/ "transaction"
          in
          let%bind external_transition_database_dir =
            Unix.mkdtemp @@ conf_dir ^/ "external_transition"
          in
          let trace_database_initialization typ location =
            Logger.trace logger "Creating %s at %s" ~module_:__MODULE__
              ~location typ
          in
          let receipt_chain_database =
            Coda_base.Receipt_chain_database.create
              ~directory:receipt_chain_dir_name
          in
          trace_database_initialization "receipt_chain_database" __LOC__
            receipt_chain_dir_name ;
          let trust_system = Trust_system.create ~db_dir:trust_dir in
          trace_database_initialization "trust_system" __LOC__ trust_dir ;
          let transaction_database =
            Auxiliary_database.Transaction_database.create ~logger
              transaction_database_dir
          in
          trace_database_initialization "transaction_database" __LOC__
            transaction_database_dir ;
          let external_transition_database =
            Auxiliary_database.External_transition_database.create ~logger
              external_transition_database_dir
          in
          trace_database_initialization "external_transition_database" __LOC__
            external_transition_database_dir ;
          let time_controller =
            Block_time.Controller.create Block_time.Controller.basic
          in
          let propose_keypair =
            Option.map proposer ~f:(fun i ->
                List.nth_exn Genesis_ledger.accounts i
                |> Genesis_ledger.keypair_of_account_record_exn )
          in
          let initial_propose_keypairs =
            Keypair.Set.of_list (propose_keypair |> Option.to_list)
          in
          let initial_propose_keys =
            Public_key.Compressed.Set.of_list
              ( Option.map propose_keypair ~f:(fun keypair ->
                    let open Keypair in
                    Public_key.compress keypair.public_key )
              |> Option.to_list )
          in
          let consensus_local_state =
            Consensus.Data.Local_state.create initial_propose_keys
          in
          let net_config =
            { Coda_networking.Config.logger
            ; trust_system
            ; time_controller
            ; consensus_local_state
            ; gossip_net_params=
                { Coda_networking.Gossip_net.Config.timeout= Time.Span.of_sec 3.
                ; target_peer_count= 8
                ; conf_dir
                ; initial_peers= peers
                ; chain_id= "bogus chain id for testing"
                ; addrs_and_ports
                ; logger
                ; trust_system
                ; max_concurrent_connections } }
          in
          let monitor = Async.Monitor.create ~name:"coda" () in
          let with_monitor f input =
            Async.Scheduler.within' ~monitor (fun () -> f input)
          in
          let coda_deferred () =
            Coda_lib.create
              (Coda_lib.Config.make ~logger ~trust_system ~conf_dir ~net_config
                 ~work_selection_method:
                   (Cli_lib.Arg_type.work_selection_method_to_module
                      work_selection_method)
                 ~snark_worker_config:
                   Coda_lib.Config.Snark_worker_config.
                     { initial_snark_worker_key= snark_worker_key
                     ; shutdown_on_disconnect= true }
                 ~snark_pool_disk_location:(conf_dir ^/ "snark_pool")
                 ~wallets_disk_location:(conf_dir ^/ "wallets")
                 ~time_controller ~receipt_chain_database
                 ~snark_work_fee:(Currency.Fee.of_int 0)
                 ~initial_propose_keypairs ~monitor ~consensus_local_state
                 ~transaction_database ~external_transition_database
                 ~is_archive_node ~work_reassignment_wait:420000 ())
          in
          let coda_ref : Coda_lib.t option ref = ref None in
          Coda_run.handle_shutdown ~monitor ~conf_dir ~top_logger:logger
            coda_ref ;
          let%map coda =
            with_monitor
              (fun () ->
                let%map coda = coda_deferred () in
                coda_ref := Some coda ;
                Logger.info logger "Setting up snark worker "
                  ~module_:__MODULE__ ~location:__LOC__ ;
                Coda_run.setup_local_server coda ;
                coda )
              ()
          in
          Logger.info logger "Worker finish setting up coda"
            ~module_:__MODULE__ ~location:__LOC__ ;
          let coda_peers () = return (Coda_lib.peers coda) in
          let coda_start () = Coda_lib.start coda in
          let coda_get_all_transitions pk =
            let external_transition_database =
              Coda_lib.external_transition_database coda
            in
            Auxiliary_database.External_transition_database.get_values
              external_transition_database pk
            |> Deferred.return
          in
          let coda_get_balance pk =
            return
              ( Coda_commands.get_balance coda pk
              |> Participating_state.active_exn )
          in
          let coda_get_nonce pk =
            return
              ( Coda_commands.get_nonce coda pk
              |> Participating_state.active_exn )
          in
          let coda_root_length () =
            return (Coda_lib.root_length coda |> Participating_state.active_exn)
          in
          let coda_send_payment (sk, pk, amount, fee, memo) =
            let pk_of_sk sk =
              Public_key.of_private_key_exn sk |> Public_key.compress
            in
            let build_txn amount sender_sk receiver_pk fee =
              let nonce =
                Coda_commands.get_nonce coda (pk_of_sk sender_sk)
                |> Participating_state.active_exn
                |> Option.value_exn ?here:None ?message:None ?error:None
              in
              let payload : User_command.Payload.t =
                User_command.Payload.create ~fee ~nonce ~memo
                  ~body:(Payment {receiver= receiver_pk; amount})
              in
              User_command.sign (Keypair.of_private_key_exn sender_sk) payload
            in
            let payment = build_txn amount sk pk fee in
            let%map receipt =
              Coda_commands.send_user_command coda (payment :> User_command.t)
            in
            receipt |> Participating_state.active_exn
          in
          let coda_process_user_command cmd =
            let%map receipt =
              Coda_commands.send_user_command coda (cmd :> User_command.t)
            in
            receipt |> Participating_state.active_exn
          in
          let coda_prove_receipt (proving_receipt, resulting_receipt) =
            match%map
              Coda_commands.prove_receipt coda ~proving_receipt
                ~resulting_receipt
            with
            | Ok proof ->
                Logger.info logger ~module_:__MODULE__ ~location:__LOC__
                  !"Constructed proof for receipt: $receipt_chain_hash"
                  ~metadata:
                    [ ( "receipt_chain_hash"
                      , Receipt.Chain_hash.to_yojson proving_receipt ) ] ;
                proof
            | Error e ->
                failwithf
                  !"Failed to construct payment proof: %{sexp:Error.t}"
                  e ()
          in
          let coda_replace_snark_worker_key =
            Coda_lib.replace_snark_worker_key coda
          in
          let coda_new_block key =
            Deferred.return @@ Coda_commands.Subscriptions.new_block coda key
          in
          (* TODO: #2836 Remove validated_transitions_keyswaptest once the refactoring of broadcast pipe enters the code base *)
          let ( validated_transitions_keyswaptest_reader
              , validated_transitions_keyswaptest_writer ) =
            Pipe.create ()
          in
          let coda_verified_transitions () =
            let r, w = Linear_pipe.create () in
            don't_wait_for
              (Strict_pipe.Reader.iter (Coda_lib.validated_transitions coda)
                 ~f:(fun t ->
                   Pipe.write_without_pushback_if_open
                     validated_transitions_keyswaptest_writer t ;
                   let prev_state_hash =
                     External_transition.Validated.parent_hash t
                   in
                   let state_hash =
                     External_transition.Validated.state_hash t
                   in
                   let prev_state_hash = State_hash.to_bits prev_state_hash in
                   let state_hash = State_hash.to_bits state_hash in
                   if Pipe.is_closed w then
                     Logger.error logger ~module_:__MODULE__ ~location:__LOC__
                       "why is this w pipe closed? did someone close the \
                        reader end? dropping this write..." ;
                   Linear_pipe.write_without_pushback_if_open w
                     (prev_state_hash, state_hash) ;
                   Deferred.unit )) ;
            return r.pipe
          in
          let coda_validated_transitions_keyswaptest () =
            Deferred.return validated_transitions_keyswaptest_reader
          in
          let coda_root_diff () =
            let r, w = Linear_pipe.create () in
            don't_wait_for
              (Strict_pipe.Reader.iter (Coda_lib.root_diff coda)
                 ~f:(fun diff ->
                   if Pipe.is_closed w then
                     Logger.error logger ~module_:__MODULE__ ~location:__LOC__
                       "[coda_root_diff] why is this w pipe closed? did \
                        someone close the reader end? dropping this write..." ;
                   Linear_pipe.write_if_open w diff )) ;
            return r.pipe
          in
          let coda_dump_tf () =
            Deferred.return
              ( Coda_lib.dump_tf coda |> Or_error.ok
              |> Option.value ~default:"<failed to visualize>" )
          in
          let coda_best_path () =
            let path = Coda_lib.best_path coda in
            Deferred.return (Option.value ~default:[] path)
          in
          let parse_sync_status_exn = function
            | `Assoc [("data", `Assoc [("newSyncUpdate", `String status)])] ->
                Sync_status.of_string status |> Or_error.ok_exn
            | unexpected_json ->
                failwithf
                  !"could not parse sync status from json. Got: %s"
                  (Yojson.Basic.to_string unexpected_json)
                  ()
          in
          let coda_sync_status () =
            let schema = Coda_graphql.schema in
            match Graphql_parser.parse "subscription { newSyncUpdate }" with
            | Ok query -> (
                match%map Graphql_async.Schema.execute schema coda query with
                | Ok (`Stream pipe) ->
                    Async.Pipe.map pipe ~f:(function
                      | Ok json ->
                          parse_sync_status_exn json
                      | Error json ->
                          failwith
                            (sprintf "Receiving sync status error: %s"
                               (Yojson.Basic.to_string json)) )
                | _ ->
                    failwith "Expected to get a stream of sync updates" )
            | Error e ->
                failwithf
                  !"unable to retrieve sync update subscription: %s"
                  e ()
          in
          let coda_new_user_command =
            Fn.compose Deferred.return
            @@ Coda_commands.For_tests.Subscriptions.new_user_commands coda
          in
          let coda_get_all_user_commands =
            Fn.compose Deferred.return
            @@ Coda_commands.For_tests.get_all_user_commands coda
          in
          { coda_peers= with_monitor coda_peers
          ; coda_verified_transitions= with_monitor coda_verified_transitions
          ; coda_root_diff= with_monitor coda_root_diff
          ; coda_get_balance= with_monitor coda_get_balance
          ; coda_get_nonce= with_monitor coda_get_nonce
          ; coda_root_length= with_monitor coda_root_length
          ; coda_send_payment= with_monitor coda_send_payment
          ; coda_process_user_command= with_monitor coda_process_user_command
          ; coda_prove_receipt= with_monitor coda_prove_receipt
          ; coda_new_block= with_monitor coda_new_block
          ; coda_start= with_monitor coda_start
          ; coda_dump_tf= with_monitor coda_dump_tf
          ; coda_best_path= with_monitor coda_best_path
          ; coda_sync_status= with_monitor coda_sync_status
          ; coda_new_user_command= with_monitor coda_new_user_command
          ; coda_get_all_user_commands= with_monitor coda_get_all_user_commands
          ; coda_validated_transitions_keyswaptest=
              with_monitor coda_validated_transitions_keyswaptest
          ; coda_replace_snark_worker_key=
              with_monitor coda_replace_snark_worker_key
          ; coda_get_all_transitions= with_monitor coda_get_all_transitions }
      )

    let init_connection_state ~connection:_ ~worker_state:_ = return
  end
end

include Rpc_parallel.Make (T)<|MERGE_RESOLUTION|>--- conflicted
+++ resolved
@@ -114,14 +114,8 @@
     ; validated_transitions_keyswaptest:
         ( 'worker
         , unit
-<<<<<<< HEAD
         , External_transition.Validated.t Pipe.Reader.t )
-        Rpc_parallel.Function.t
-    ; stop: ('worker, unit, unit) Rpc_parallel.Function.t }
-=======
-        , (External_transition.t, State_hash.t) With_hash.t Pipe.Reader.t )
         Rpc_parallel.Function.t }
->>>>>>> cd28f9a7
 
   type coda_functions =
     { coda_peers: unit -> Network_peer.Peer.t list Deferred.t
