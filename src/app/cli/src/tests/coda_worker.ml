--- conflicted
+++ resolved
@@ -551,17 +551,14 @@
                  ~initial_block_production_keypairs ~monitor
                  ~consensus_local_state ~transaction_database
                  ~external_transition_database ~is_archive_rocksdb
-<<<<<<< HEAD
                  ~work_reassignment_wait:420000 ~genesis_state_hash
-                 ~genesis_constants:Genesis_constants.compiled ())
-=======
-                 ~work_reassignment_wait:420000 ~genesis_state_hash ()
+                 ~genesis_constants:Genesis_constants.compiled
                  ~archive_process_location:
                    (Option.map archive_process_location
                       ~f:(fun host_and_port ->
                         Cli_lib.Flag.Types.
-                          {name= "dummy"; value= host_and_port} )))
->>>>>>> 6490cd57
+                          {name= "dummy"; value= host_and_port} ))
+                 ())
               ~genesis_ledger:Test_genesis_ledger.t
               ~base_proof:Precomputed_values.base_proof
           in
