--- conflicted
+++ resolved
@@ -139,13 +139,7 @@
   type coda_functions =
     { coda_peers: unit -> Network_peer.Peer.t list Deferred.t
     ; coda_start: unit -> unit Deferred.t
-<<<<<<< HEAD
     ; coda_get_balance: Account_id.t -> Currency.Balance.t option Deferred.t
-=======
-    ; coda_get_balance:
-           Public_key.Compressed.t
-        -> Currency.Balance.Stable.Latest.t option Deferred.t
->>>>>>> 63c1bea2
     ; coda_get_nonce:
         Account_id.t -> Coda_numbers.Account_nonce.t option Deferred.t
     ; coda_root_length: unit -> int Deferred.t
@@ -156,7 +150,6 @@
            User_command_input.t
         -> (User_command.t * Receipt.Chain_hash.t) Or_error.t Deferred.t
     ; coda_verified_transitions: unit -> state_hashes Pipe.Reader.t Deferred.t
-<<<<<<< HEAD
     ; coda_sync_status: unit -> Sync_status.t Pipe.Reader.t Deferred.t
     ; coda_new_user_command:
         Public_key.Compressed.t -> User_command.t Pipe.Reader.t Deferred.t
@@ -167,23 +160,6 @@
     ; coda_stop_snark_worker: unit -> unit Deferred.t
     ; coda_validated_transitions_keyswaptest:
         unit -> External_transition.Validated.t Pipe.Reader.t Deferred.t
-=======
-    ; coda_sync_status:
-        unit -> Sync_status.Stable.Latest.t Pipe.Reader.t Deferred.t
-    ; coda_new_user_command:
-           Public_key.Compressed.Stable.Latest.t
-        -> User_command.Stable.Latest.t Pipe.Reader.t Deferred.t
-    ; coda_get_all_user_commands:
-           Public_key.Compressed.Stable.Latest.t
-        -> User_command.Stable.Latest.t list Deferred.t
-    ; coda_replace_snark_worker_key:
-        Public_key.Compressed.Stable.Latest.t option -> unit Deferred.t
-    ; coda_stop_snark_worker: unit -> unit Deferred.t
-    ; coda_validated_transitions_keyswaptest:
-           unit
-        -> External_transition.Validated.Stable.Latest.t Pipe.Reader.t
-           Deferred.t
->>>>>>> 63c1bea2
     ; coda_root_diff: unit -> Coda_lib.Root_diff.t Pipe.Reader.t Deferred.t
     ; coda_initialization_finish_signal: unit -> unit Pipe.Reader.t Deferred.t
     ; coda_prove_receipt:
@@ -286,21 +262,12 @@
 
     let get_all_transitions =
       C.create_rpc ~f:get_all_transitions_impl ~name:"get_all_transitions"
-<<<<<<< HEAD
-        ~bin_input:Account_id.Stable.V1.bin_t
-        ~bin_output:
-          [%bin_type_class:
-            ( Auxiliary_database.Filtered_external_transition.Stable.Latest.t
-            , State_hash.Stable.V1.t )
-            With_hash.Stable.V1.t
-=======
-        ~bin_input:Public_key.Compressed.Stable.Latest.bin_t
+        ~bin_input:Account_id.Stable.Latest.bin_t
         ~bin_output:
           [%bin_type_class:
             ( Auxiliary_database.Filtered_external_transition.Stable.Latest.t
             , State_hash.Stable.Latest.t )
             With_hash.Stable.Latest.t
->>>>>>> 63c1bea2
             list] ()
 
     let peers =
@@ -314,22 +281,13 @@
 
     let get_balance =
       C.create_rpc ~f:get_balance_impl ~name:"get_balance"
-<<<<<<< HEAD
-        ~bin_input:Account_id.Stable.V1.bin_t
-        ~bin_output:[%bin_type_class: Currency.Balance.Stable.V1.t option] ()
+        ~bin_input:Account_id.Stable.Latest.bin_t
+        ~bin_output:[%bin_type_class: Currency.Balance.Stable.Latest.t option]
+        ()
 
     let get_nonce =
       C.create_rpc ~f:get_nonce_impl ~name:"get_nonce"
         ~bin_input:Account_id.Stable.Latest.bin_t
-=======
-        ~bin_input:Public_key.Compressed.Stable.Latest.bin_t
-        ~bin_output:[%bin_type_class: Currency.Balance.Stable.Latest.t option]
-        ()
-
-    let get_nonce =
-      C.create_rpc ~f:get_nonce_impl ~name:"get_nonce"
-        ~bin_input:Public_key.Compressed.Stable.Latest.bin_t
->>>>>>> 63c1bea2
         ~bin_output:
           [%bin_type_class: Coda_numbers.Account_nonce.Stable.Latest.t option]
         ()
@@ -346,13 +304,8 @@
             * Receipt.Chain_hash.Stable.Latest.t]
         ~bin_output:
           [%bin_type_class:
-<<<<<<< HEAD
-            Receipt.Chain_hash.Stable.V1.t * User_command.Stable.Latest.t list]
-        ()
-=======
             Receipt.Chain_hash.Stable.Latest.t
             * User_command.Stable.Latest.t list] ()
->>>>>>> 63c1bea2
 
     let new_block =
       C.create_pipe ~f:new_block_impl ~name:"new_block"
@@ -360,13 +313,8 @@
         ~bin_output:
           [%bin_type_class:
             ( Auxiliary_database.Filtered_external_transition.Stable.Latest.t
-<<<<<<< HEAD
-            , State_hash.Stable.V1.t )
-            With_hash.Stable.V1.t] ()
-=======
             , State_hash.Stable.Latest.t )
             With_hash.Stable.Latest.t] ()
->>>>>>> 63c1bea2
 
     let send_user_command =
       C.create_rpc ~name:"send_user_command" ~f:send_payment_impl
@@ -409,11 +357,7 @@
 
     let get_all_user_commands =
       C.create_rpc ~name:"get_all_user_commands" ~f:get_all_user_commands_impl
-<<<<<<< HEAD
-        ~bin_input:Public_key.Compressed.Stable.V1.bin_t
-=======
         ~bin_input:Public_key.Compressed.Stable.Latest.bin_t
->>>>>>> 63c1bea2
         ~bin_output:[%bin_type_class: User_command.Stable.Latest.t list] ()
 
     let dump_tf =
@@ -663,37 +607,21 @@
             let pk_of_sk sk =
               Public_key.of_private_key_exn sk |> Public_key.compress
             in
-<<<<<<< HEAD
-            let build_txn amount sender_sk receiver_pk fee =
+            let build_user_command_input amount sender_sk receiver_pk fee =
               let sender_pk = pk_of_sk sender_sk in
-              let sender = Account_id.create sender_pk Token_id.default in
-              let nonce =
-                Coda_commands.get_nonce coda sender
-                |> Participating_state.active_exn
-                |> Option.value_exn ?here:None ?message:None ?error:None
-              in
-              let payload : User_command.Payload.t =
-                User_command.Payload.create ~fee ~fee_token:Token_id.default
-                  ~fee_payer_pk:sender_pk ~nonce ~memo
-                  ~valid_until:Coda_numbers.Global_slot.max_value
-                  ~body:
-                    (Payment
-                       { source_pk= sender_pk
-                       ; receiver_pk
-                       ; token_id= Token_id.default
-                       ; amount })
-              in
-              User_command.sign (Keypair.of_private_key_exn sender_sk) payload
-=======
-            let build_user_command_input amount sender_sk receiver_pk fee =
-              User_command_input.create ~sender:(pk_of_sk sender_sk) ~fee ~memo
+              User_command_input.create ~fee ~fee_token:Token_id.default
+                ~fee_payer_pk:sender_pk ~signer:sender_pk ~memo
                 ~valid_until:Coda_numbers.Global_slot.max_value
-                ~body:(Payment {receiver= receiver_pk; amount})
+                ~body:
+                  (Payment
+                     { source_pk= sender_pk
+                     ; receiver_pk
+                     ; token_id= Token_id.default
+                     ; amount })
                 ~sign_choice:
                   (User_command_input.Sign_choice.Keypair
                      (Keypair.of_private_key_exn sender_sk))
                 ()
->>>>>>> 63c1bea2
             in
             let payment_input = build_user_command_input amount sk pk fee in
             Deferred.map
