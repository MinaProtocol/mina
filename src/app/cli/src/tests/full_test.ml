[%%import
"/src/config.mlh"]

open Core
open Async
open Coda_base
open Coda_state
open Signature_lib
open Pipe_lib
open O1trace
open Init

let pk_of_sk sk = Public_key.of_private_key_exn sk |> Public_key.compress

let name = "full-test"

[%%if
proof_level = "full"]

let with_snark = true

let with_check = false

[%%elif
proof_level = "check"]

let with_snark = false

let with_check = true

[%%else]

let with_snark = false

let with_check = false

[%%endif]

[%%if
curve_size = 753]

let medium_curves = true

[%%else]

let medium_curves = false

[%%endif]

[%%if
time_offsets = true]

let setup_time_offsets () =
  Unix.putenv ~key:"CODA_TIME_OFFSET"
    ~data:
      ( Time.Span.to_int63_seconds_round_down_exn (force Coda_processes.offset)
      |> Int63.to_int
      |> Option.value_exn ?here:None ?message:None ?error:None
      |> Int.to_string )

[%%else]

let setup_time_offsets () = ()

[%%endif]

let heartbeat_flag = ref true

let print_heartbeat logger =
  let rec loop () =
    if !heartbeat_flag then (
      Logger.warn logger ~module_:__MODULE__ ~location:__LOC__
        "Heartbeat for CI" ;
      let%bind () = after (Time.Span.of_min 1.) in
      loop () )
    else return ()
  in
  loop ()

let run_test () : unit Deferred.t =
  let logger = Logger.create () in
  let pids = Child_processes.Termination.create_pid_table () in
  setup_time_offsets () ;
  print_heartbeat logger |> don't_wait_for ;
  Parallel.init_master () ;
  File_system.with_temp_dir (Filename.temp_dir_name ^/ "full_test_config")
    ~f:(fun temp_conf_dir ->
      let keypair = Test_genesis_ledger.largest_account_keypair_exn () in
      let%bind () =
        match Unix.getenv "CODA_TRACING" with
        | Some trace_dir ->
            let%bind () = Async.Unix.mkdir ~p:() trace_dir in
            Coda_tracing.start trace_dir
        | None ->
            Deferred.unit
      in
      let trace_database_initialization typ location =
        Logger.trace logger "Creating %s at %s" ~module_:__MODULE__ ~location
          typ
      in
      let%bind trust_dir = Async.Unix.mkdtemp (temp_conf_dir ^/ "trust_db") in
      let trust_system = Trust_system.create trust_dir in
      trace_database_initialization "trust_system" __LOC__ trust_dir ;
      let%bind receipt_chain_dir_name =
        Async.Unix.mkdtemp (temp_conf_dir ^/ "receipt_chain")
      in
      trace_database_initialization "receipt_chain_database" __LOC__
        receipt_chain_dir_name ;
      let receipt_chain_database =
        Receipt_chain_database.create receipt_chain_dir_name
      in
      let%bind transaction_database_dir =
        Async.Unix.mkdtemp (temp_conf_dir ^/ "transaction_database")
      in
      trace_database_initialization "transaction_database" __LOC__
        receipt_chain_dir_name ;
      let transaction_database =
        Auxiliary_database.Transaction_database.create ~logger
          transaction_database_dir
      in
      let%bind external_transition_database_dir =
        Async.Unix.mkdtemp (temp_conf_dir ^/ "external_transition_database")
      in
      trace_database_initialization "external_transition_database" __LOC__
        external_transition_database_dir ;
      let external_transition_database =
        Auxiliary_database.External_transition_database.create ~logger
          external_transition_database_dir
      in
      let time_controller = Block_time.Controller.(create @@ basic ~logger) in
      let consensus_local_state =
        Consensus.Data.Local_state.create ~genesis_ledger:Test_genesis_ledger.t
          (Public_key.Compressed.Set.singleton
             (Public_key.compress keypair.public_key))
      in
      let client_port = 8123 in
      let libp2p_port = 8002 in
      let gossip_net_params =
        Gossip_net.Libp2p.Config.
          { timeout= Time.Span.of_sec 3.
          ; logger
          ; initial_peers= []
          ; conf_dir= temp_conf_dir
          ; chain_id= "bogus chain id for testing"
          ; addrs_and_ports=
              { external_ip= Unix.Inet_addr.localhost
              ; bind_ip= Unix.Inet_addr.localhost
              ; peer= None
              ; libp2p_port
              ; client_port }
          ; trust_system
          ; keypair= None }
      in
      let net_config =
        Coda_networking.Config.
          { logger
          ; trust_system
          ; time_controller
          ; consensus_local_state
<<<<<<< HEAD
          ; is_seed= true
=======
          ; genesis_ledger_hash=
              Ledger.merkle_root (Lazy.force Test_genesis_ledger.t)
>>>>>>> 189ef9a7
          ; log_gossip_heard=
              { snark_pool_diff= false
              ; transaction_pool_diff= false
              ; new_state= false }
          ; creatable_gossip_net=
              Coda_networking.Gossip_net.(
                Any.Creatable ((module Libp2p), Libp2p.create gossip_net_params))
          }
      in
      Core.Backtrace.elide := false ;
      Async.Scheduler.set_record_backtraces true ;
      let largest_account_keypair =
        Test_genesis_ledger.largest_account_keypair_exn ()
      in
      let fee = Currency.Fee.of_int in
      let snark_work_fee, transaction_fee =
        if with_snark then (fee 0, fee 0) else (fee 1, fee 2)
      in
      let%bind coda =
        Coda_lib.create
          (Coda_lib.Config.make ~logger ~pids ~trust_system ~net_config
             ~conf_dir:temp_conf_dir ~gossip_net_params
             ~work_selection_method:
               (module Work_selector.Selection_methods.Sequence)
             ~initial_propose_keypairs:(Keypair.Set.singleton keypair)
             ~snark_worker_config:
               Coda_lib.Config.Snark_worker_config.
                 { initial_snark_worker_key=
                     Some
                       (Public_key.compress largest_account_keypair.public_key)
                 ; shutdown_on_disconnect= true }
             ~snark_pool_disk_location:(temp_conf_dir ^/ "snark_pool")
             ~wallets_disk_location:(temp_conf_dir ^/ "wallets")
             ~persistent_root_location:(temp_conf_dir ^/ "root")
             ~persistent_frontier_location:(temp_conf_dir ^/ "frontier")
             ~time_controller ~receipt_chain_database ~snark_work_fee
             ~consensus_local_state ~transaction_database
             ~external_transition_database ~work_reassignment_wait:420000
             ~genesis_state_hash:
               Coda_state.Genesis_protocol_state.For_tests.genesis_state_hash
             ())
          ~genesis_ledger:Test_genesis_ledger.t
          ~base_proof:Precomputed_values.base_proof
      in
      don't_wait_for
        (Strict_pipe.Reader.iter_without_pushback
           (Coda_lib.validated_transitions coda)
           ~f:ignore) ;
      let%bind () = Ivar.read @@ Coda_lib.initialization_finish_signal coda in
      let wait_until_cond ~(f : Coda_lib.t -> bool) ~(timeout : Float.t) =
        let rec go () =
          if f coda then return ()
          else
            let%bind () = after (Time.Span.of_sec 10.) in
            go ()
        in
        Deferred.any [after (Time.Span.of_min timeout); go ()]
      in
      let balance_change_or_timeout ~initial_receiver_balance receiver_pk =
        let cond t =
          match
            Coda_commands.get_balance t receiver_pk
            |> Participating_state.active_exn
          with
          | Some b when not (Currency.Balance.equal b initial_receiver_balance)
            ->
              true
          | _ ->
              false
        in
        wait_until_cond ~f:cond ~timeout:3.
      in
      let assert_balance pk amount =
        match
          Coda_commands.get_balance coda pk |> Participating_state.active_exn
        with
        | Some balance ->
            if not (Currency.Balance.equal balance amount) then
              failwithf
                !"Balance in account (%{sexp: Public_key.Compressed.t}) \
                  %{sexp: Currency.Balance.t} is not asserted balance %{sexp: \
                  Currency.Balance.t}"
                pk balance amount ()
        | None ->
            failwith
              (sprintf !"Invalid Account: %{sexp: Public_key.Compressed.t}" pk)
      in
      Coda_run.setup_local_server coda ;
      let%bind () = Coda_lib.start coda in
      (* Let the system settle *)
      let%bind () = Async.after (Time.Span.of_ms 100.) in
      (* No proof emitted by the parallel scan at the begining *)
      assert (Option.is_none @@ Coda_lib.staged_ledger_ledger_proof coda) ;
      (* Note: This is much less than half of the high balance account so we can test
       *       payment replays being prohibited
      *)
      let send_amount = Currency.Amount.of_int 10 in
      (* Send money to someone *)
      let build_payment amount sender_sk receiver_pk fee =
        trace_recurring "build_payment" (fun () ->
            let nonce =
              Option.value_exn
                ( Coda_commands.get_nonce coda (pk_of_sk sender_sk)
                |> Participating_state.active_exn )
            in
            let memo =
              User_command_memo.create_from_string_exn
                "A memo created in full-test"
            in
            let payload : User_command.Payload.t =
              User_command.Payload.create ~fee ~nonce ~memo
                ~valid_until:Coda_numbers.Global_slot.max_value
                ~body:(Payment {receiver= receiver_pk; amount})
            in
            (* verify memo is in the payload *)
            assert (User_command_memo.equal memo payload.common.memo) ;
            User_command.sign (Keypair.of_private_key_exn sender_sk) payload )
      in
      let assert_ok x = assert (Or_error.is_ok x) in
      let test_sending_payment sender_sk receiver_pk =
        let payment =
          build_payment send_amount sender_sk receiver_pk transaction_fee
        in
        let prev_sender_balance =
          Option.value_exn
            ( Coda_commands.get_balance coda (pk_of_sk sender_sk)
            |> Participating_state.active_exn )
        in
        let prev_receiver_balance =
          Coda_commands.get_balance coda receiver_pk
          |> Participating_state.active_exn
          |> Option.value ~default:Currency.Balance.zero
        in
        let%bind p1_res =
          Coda_commands.send_user_command coda (payment :> User_command.t)
          |> Participating_state.to_deferred_or_error
        in
        assert_ok (Or_error.join p1_res) ;
        (* Send a similar payment twice on purpose; this second one will be rejected
           because the nonce is wrong *)
        let payment' =
          build_payment send_amount sender_sk receiver_pk transaction_fee
        in
        let%bind p2_res =
          Coda_commands.send_user_command coda (payment' :> User_command.t)
          |> Participating_state.to_deferred_or_error
        in
        assert_ok @@ Or_error.join p2_res ;
        (* The payment fails, but the rpc command doesn't indicate that because that
           failure comes from the network. *)
        (* Let the system settle, mine some blocks *)
        let%map () =
          balance_change_or_timeout
            ~initial_receiver_balance:prev_receiver_balance receiver_pk
        in
        assert_balance receiver_pk
          (Option.value_exn
             (Currency.Balance.( + ) prev_receiver_balance send_amount)) ;
        assert_balance (pk_of_sk sender_sk)
          (Option.value_exn
             (Currency.Balance.( - ) prev_sender_balance
                (Option.value_exn
                   (Currency.Amount.add_fee send_amount transaction_fee))))
      in
      let send_payment_update_balance_sheet sender_sk sender_pk receiver_pk
          amount balance_sheet fee =
        let payment = build_payment amount sender_sk receiver_pk fee in
        let new_balance_sheet =
          Map.update balance_sheet sender_pk ~f:(fun v ->
              Option.value_exn
                (Currency.Balance.sub_amount (Option.value_exn v)
                   (Option.value_exn (Currency.Amount.add_fee amount fee))) )
        in
        let new_balance_sheet' =
          Map.update new_balance_sheet receiver_pk ~f:(fun v ->
              Option.value_exn
                (Currency.Balance.add_amount (Option.value_exn v) amount) )
        in
        let%map p_res =
          Coda_commands.send_user_command coda (payment :> User_command.t)
          |> Participating_state.to_deferred_or_error
        in
        p_res |> Or_error.join |> assert_ok ;
        new_balance_sheet'
      in
      let pks accounts =
        List.map accounts ~f:(fun ((keypair : Signature_lib.Keypair.t), _) ->
            Public_key.compress keypair.public_key )
      in
      let send_payments accounts ~txn_count balance_sheet f_amount =
        let pks = pks accounts in
        Deferred.List.foldi (List.take accounts txn_count) ~init:balance_sheet
          ~f:(fun i acc ((keypair : Signature_lib.Keypair.t), _) ->
            let sender_pk = Public_key.compress keypair.public_key in
            let receiver =
              List.random_element_exn
                (List.filter pks ~f:(fun pk -> not (pk = sender_pk)))
            in
            send_payment_update_balance_sheet keypair.private_key sender_pk
              receiver (f_amount i) acc (Currency.Fee.of_int 0) )
      in
      let blockchain_length t =
        Coda_lib.best_protocol_state t
        |> Participating_state.active_exn |> Protocol_state.consensus_state
        |> Consensus.Data.Consensus_state.blockchain_length
      in
      let wait_for_proof_or_timeout timeout () =
        let cond t = Option.is_some @@ Coda_lib.staged_ledger_ledger_proof t in
        wait_until_cond ~f:cond ~timeout
      in
      let test_multiple_payments accounts ~txn_count timeout =
        let balance_sheet =
          Public_key.Compressed.Map.of_alist_exn
            (List.map accounts
               ~f:(fun ((keypair : Signature_lib.Keypair.t), account) ->
                 ( Public_key.compress keypair.public_key
                 , account.Account.Poly.balance ) ))
        in
        let%bind updated_balance_sheet =
          send_payments accounts ~txn_count balance_sheet (fun i ->
              Currency.Amount.of_int ((i + 1) * 10) )
        in
        (*After mining a few blocks and emitting a ledger_proof (by the parallel scan), check if the balances match *)
        let%map () = wait_for_proof_or_timeout timeout () in
        assert (Option.is_some @@ Coda_lib.staged_ledger_ledger_proof coda) ;
        Map.fold updated_balance_sheet ~init:() ~f:(fun ~key ~data () ->
            assert_balance key data ) ;
        blockchain_length coda
      in
      let test_duplicate_payments (sender_keypair : Signature_lib.Keypair.t)
          (receiver_keypair : Signature_lib.Keypair.t) =
        let%bind () =
          test_sending_payment sender_keypair.private_key
            (Public_key.compress receiver_keypair.public_key)
        in
        test_sending_payment sender_keypair.private_key
          (Public_key.compress receiver_keypair.public_key)
      in
      (*Need some accounts from the genesis ledger to test payment replays and
        sending multiple payments*)
      let receiver_keypair =
        let receiver =
          Test_genesis_ledger.find_new_account_record_exn
            [largest_account_keypair.public_key]
        in
        Test_genesis_ledger.keypair_of_account_record_exn receiver
      in
      let sender_keypair =
        let sender =
          Test_genesis_ledger.find_new_account_record_exn
            [largest_account_keypair.public_key; receiver_keypair.public_key]
        in
        Test_genesis_ledger.keypair_of_account_record_exn sender
      in
      let other_accounts =
        List.filter Test_genesis_ledger.accounts ~f:(fun (_, account) ->
            let reserved_public_keys =
              [ largest_account_keypair.public_key
              ; receiver_keypair.public_key
              ; sender_keypair.public_key ]
            in
            not
              (List.exists reserved_public_keys ~f:(fun pk ->
                   Public_key.equal pk
                     (Public_key.decompress_exn @@ Account.public_key account)
               )) )
        |> List.map ~f:(fun (sk, account) ->
               ( Test_genesis_ledger.keypair_of_account_record_exn (sk, account)
               , account ) )
      in
      let timeout_mins =
        if (with_snark || with_check) && medium_curves then 90.
        else if with_snark then 15.
        else 7.
      in
      let%map () =
        if with_snark then
          let accounts = List.take other_accounts 2 in
          let%bind blockchain_length' =
            test_multiple_payments accounts ~txn_count:2 timeout_mins
          in
          (*wait for a block after the ledger_proof is emitted*)
          let%map () =
            wait_until_cond
              ~f:(fun t -> blockchain_length t > blockchain_length')
              ~timeout:
                ( Consensus.Constants.(
                    (delta + c) * Consensus.Constants.block_window_duration_ms)
                  / 1000 / 60
                |> Float.of_int )
          in
          assert (blockchain_length coda > blockchain_length')
        else if with_check then
          let%map _ =
            test_multiple_payments other_accounts
              ~txn_count:(List.length other_accounts / 2)
              timeout_mins
          in
          ()
        else
          let%bind _ =
            test_multiple_payments other_accounts
              ~txn_count:(List.length other_accounts)
              timeout_mins
          in
          test_duplicate_payments sender_keypair receiver_keypair
      in
      heartbeat_flag := false )

let command =
  let open Async in
  Command.async ~summary:"Full coda end-to-end test"
    (Command.Param.return run_test)<|MERGE_RESOLUTION|>--- conflicted
+++ resolved
@@ -157,12 +157,9 @@
           ; trust_system
           ; time_controller
           ; consensus_local_state
-<<<<<<< HEAD
           ; is_seed= true
-=======
           ; genesis_ledger_hash=
               Ledger.merkle_root (Lazy.force Test_genesis_ledger.t)
->>>>>>> 189ef9a7
           ; log_gossip_heard=
               { snark_pool_diff= false
               ; transaction_pool_diff= false
