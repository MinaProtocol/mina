--- conflicted
+++ resolved
@@ -266,46 +266,26 @@
       *)
       let send_amount = Currency.Amount.of_int 10 in
       (* Send money to someone *)
-      let build_payment ?(nonce_opt = None) amount sender_sk receiver_pk fee =
+      let build_payment ?nonce amount sender_sk receiver_pk fee =
         trace_recurring "build_payment" (fun () ->
-<<<<<<< HEAD
-            let sender_pk = pk_of_sk sender_sk in
-            let sender = Account_id.create sender_pk Token_id.default in
-            let nonce =
-              Option.value_exn
-                ( Coda_commands.get_nonce coda sender
-                |> Participating_state.active_exn )
-            in
-=======
->>>>>>> 63c1bea2
+            let signer = pk_of_sk sender_sk in
             let memo =
               User_command_memo.create_from_string_exn
                 "A memo created in full-test"
             in
-<<<<<<< HEAD
-            let payload : User_command.Payload.t =
-              User_command.Payload.create ~fee_token:Token_id.default ~fee
-                ~fee_payer_pk:sender_pk ~nonce ~memo
-                ~valid_until:Coda_numbers.Global_slot.max_value
-                ~body:
-                  (Payment
-                     { source_pk= sender_pk
-                     ; receiver_pk
-                     ; token_id= Token_id.default
-                     ; amount })
-            in
-            (* verify memo is in the payload *)
-            assert (User_command_memo.equal memo payload.common.memo) ;
-            User_command.sign (Keypair.of_private_key_exn sender_sk) payload )
-=======
-            User_command_input.create ~nonce_opt ~sender:(pk_of_sk sender_sk)
-              ~fee ~memo ~valid_until:Coda_numbers.Global_slot.max_value
-              ~body:(Payment {receiver= receiver_pk; amount})
+            User_command_input.create ?nonce ~signer ~fee ~fee_payer_pk:signer
+              ~fee_token:Token_id.default ~memo
+              ~valid_until:Coda_numbers.Global_slot.max_value
+              ~body:
+                (Payment
+                   { source_pk= signer
+                   ; receiver_pk
+                   ; token_id= Token_id.default
+                   ; amount })
               ~sign_choice:
                 (User_command_input.Sign_choice.Keypair
                    (Keypair.of_private_key_exn sender_sk))
               () )
->>>>>>> 63c1bea2
       in
       let assert_ok x = assert (Or_error.is_ok x) in
       let send_payment (payment : User_command_input.t) =
@@ -338,7 +318,7 @@
            because the nonce is wrong *)
         let payment' =
           build_payment
-            ~nonce_opt:(Some (User_command.nonce user_cmd))
+            ~nonce:(User_command.nonce user_cmd)
             send_amount sender_sk receiver_pk transaction_fee
         in
         let%bind p2_res = send_payment payment' in
