--- conflicted
+++ resolved
@@ -88,14 +88,7 @@
   let constraint_constants = Genesis_constants.Constraint_constants.compiled in
   let (module Genesis_ledger) = precomputed_values.genesis_ledger in
   let pids = Child_processes.Termination.create_pid_table () in
-<<<<<<< HEAD
-  let consensus_constants =
-    Consensus.Constants.create ~constraint_constants
-      ~protocol_constants:Genesis_constants.compiled.protocol
-  in
-=======
   let consensus_constants = precomputed_values.consensus_constants in
->>>>>>> 4a6e59a7
   setup_time_offsets consensus_constants ;
   print_heartbeat logger |> don't_wait_for ;
   Parallel.init_master () ;
@@ -221,11 +214,7 @@
              ~time_controller ~receipt_chain_database ~snark_work_fee
              ~consensus_local_state ~transaction_database
              ~external_transition_database ~work_reassignment_wait:420000
-<<<<<<< HEAD
-             ~precomputed_values ~constraint_constants
-=======
              ~precomputed_values
->>>>>>> 4a6e59a7
              ~proof_level:Genesis_constants.Proof_level.compiled ())
       in
       don't_wait_for
