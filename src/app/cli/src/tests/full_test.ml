[%%import
"/src/config.mlh"]

open Core
open Async
open Coda_base
open Coda_state
open Signature_lib
open Pipe_lib
open O1trace
open Init
open Coda_numbers

let pk_of_sk sk = Public_key.of_private_key_exn sk |> Public_key.compress

let name = "full-test"

[%%if
proof_level = "full"]

let with_snark = true

let with_check = false

[%%elif
proof_level = "check"]

let with_snark = false

let with_check = true

[%%else]

let with_snark = false

let with_check = false

[%%endif]

[%%if
curve_size = 753]

let medium_curves = true

[%%else]

let medium_curves = false

[%%endif]

[%%if
time_offsets = true]

let setup_time_offsets consensus_constants =
  Unix.putenv ~key:"CODA_TIME_OFFSET"
    ~data:
      ( Time.Span.to_int63_seconds_round_down_exn
          (Coda_processes.offset consensus_constants)
      |> Int63.to_int
      |> Option.value_exn ?here:None ?message:None ?error:None
      |> Int.to_string )

[%%else]

let setup_time_offsets _ = ()

[%%endif]

let heartbeat_flag = ref true

[%%inject
"test_full_epoch", test_full_epoch]

let print_heartbeat logger =
  let rec loop () =
    if !heartbeat_flag then (
      Logger.warn logger ~module_:__MODULE__ ~location:__LOC__
        "Heartbeat for CI" ;
      let%bind () = after (Time.Span.of_min 1.) in
      loop () )
    else return ()
  in
  loop ()

let run_test () : unit Deferred.t =
  let logger = Logger.create () in
  let precomputed_values = Lazy.force Precomputed_values.compiled in
  let (module Genesis_ledger) = precomputed_values.genesis_ledger in
  let pids = Child_processes.Termination.create_pid_table () in
  let consensus_constants =
    Consensus.Constants.create
      ~protocol_constants:Genesis_constants.compiled.protocol
  in
  setup_time_offsets consensus_constants ;
  print_heartbeat logger |> don't_wait_for ;
  Parallel.init_master () ;
  File_system.with_temp_dir (Filename.temp_dir_name ^/ "full_test_config")
    ~f:(fun temp_conf_dir ->
      let keypair = Genesis_ledger.largest_account_keypair_exn () in
      let%bind () =
        match Unix.getenv "CODA_TRACING" with
        | Some trace_dir ->
            let%bind () = Async.Unix.mkdir ~p:() trace_dir in
            Coda_tracing.start trace_dir
        | None ->
            Deferred.unit
      in
      let trace_database_initialization typ location =
        Logger.trace logger "Creating %s at %s" ~module_:__MODULE__ ~location
          typ
      in
      let%bind trust_dir = Async.Unix.mkdtemp (temp_conf_dir ^/ "trust_db") in
      let trust_system = Trust_system.create trust_dir in
      trace_database_initialization "trust_system" __LOC__ trust_dir ;
      let%bind receipt_chain_dir_name =
        Async.Unix.mkdtemp (temp_conf_dir ^/ "receipt_chain")
      in
      trace_database_initialization "receipt_chain_database" __LOC__
        receipt_chain_dir_name ;
      let receipt_chain_database =
        Receipt_chain_database.create receipt_chain_dir_name
      in
      let%bind transaction_database_dir =
        Async.Unix.mkdtemp (temp_conf_dir ^/ "transaction_database")
      in
      trace_database_initialization "transaction_database" __LOC__
        receipt_chain_dir_name ;
      let transaction_database =
        Auxiliary_database.Transaction_database.create ~logger
          transaction_database_dir
      in
      let%bind external_transition_database_dir =
        Async.Unix.mkdtemp (temp_conf_dir ^/ "external_transition_database")
      in
      trace_database_initialization "external_transition_database" __LOC__
        external_transition_database_dir ;
      let external_transition_database =
        Auxiliary_database.External_transition_database.create ~logger
          external_transition_database_dir
      in
      let time_controller = Block_time.Controller.(create @@ basic ~logger) in
      let consensus_local_state =
        Consensus.Data.Local_state.create ~genesis_ledger:Genesis_ledger.t
          (Public_key.Compressed.Set.singleton
             (Public_key.compress keypair.public_key))
      in
      let client_port = 8123 in
      let libp2p_port = 8002 in
      let gossip_net_params =
        Gossip_net.Libp2p.Config.
          { timeout= Time.Span.of_sec 3.
          ; logger
          ; initial_peers= []
          ; unsafe_no_trust_ip= true
          ; flood= false
          ; conf_dir= temp_conf_dir
          ; chain_id= "bogus chain id for testing"
          ; addrs_and_ports=
              { external_ip= Unix.Inet_addr.localhost
              ; bind_ip= Unix.Inet_addr.localhost
              ; peer= None
              ; libp2p_port
              ; client_port }
          ; trust_system
          ; keypair= None }
      in
      let net_config =
        Coda_networking.Config.
          { logger
          ; trust_system
          ; time_controller
          ; consensus_local_state
          ; is_seed= true
          ; genesis_ledger_hash=
              Ledger.merkle_root (Lazy.force Genesis_ledger.t)
          ; log_gossip_heard=
              { snark_pool_diff= false
              ; transaction_pool_diff= false
              ; new_state= false }
          ; creatable_gossip_net=
              Coda_networking.Gossip_net.(
                Any.Creatable ((module Libp2p), Libp2p.create gossip_net_params))
          }
      in
      Core.Backtrace.elide := false ;
      Async.Scheduler.set_record_backtraces true ;
      let largest_account_keypair =
        Genesis_ledger.largest_account_keypair_exn ()
      in
      let fee = Currency.Fee.of_int in
      let snark_work_fee, transaction_fee =
        if with_snark then (fee 0, fee 0) else (fee 1, fee 2)
      in
      let%bind coda =
        Coda_lib.create
          (Coda_lib.Config.make ~logger ~pids ~trust_system ~net_config
             ~coinbase_receiver:`Producer ~conf_dir:temp_conf_dir
             ~gossip_net_params ~is_seed:true ~disable_telemetry:true
             ~initial_protocol_version:Protocol_version.zero
             ~proposed_protocol_version_opt:None
             ~work_selection_method:
               (module Work_selector.Selection_methods.Sequence)
             ~initial_block_production_keypairs:(Keypair.Set.singleton keypair)
             ~snark_worker_config:
               Coda_lib.Config.Snark_worker_config.
                 { initial_snark_worker_key=
                     Some
                       (Public_key.compress largest_account_keypair.public_key)
                 ; shutdown_on_disconnect= true
                 ; num_threads= None }
             ~snark_pool_disk_location:(temp_conf_dir ^/ "snark_pool")
             ~wallets_disk_location:(temp_conf_dir ^/ "wallets")
             ~persistent_root_location:(temp_conf_dir ^/ "root")
             ~persistent_frontier_location:(temp_conf_dir ^/ "frontier")
             ~time_controller ~receipt_chain_database ~snark_work_fee
             ~consensus_local_state ~transaction_database
             ~external_transition_database ~work_reassignment_wait:420000
<<<<<<< HEAD
             ~genesis_state_hash:
               (Coda_state.Genesis_protocol_state.For_tests.genesis_state_hash
                  ())
             ~genesis_constants:Genesis_constants.compiled
             ~proof_level:Genesis_constants.Proof_level.compiled ())
          ~genesis_ledger:Test_genesis_ledger.t
          ~base_proof:Precomputed_values.base_proof
=======
             ~precomputed_values ())
          ~precomputed_values
>>>>>>> 206890dd
      in
      don't_wait_for
        (Strict_pipe.Reader.iter_without_pushback
           (Coda_lib.validated_transitions coda)
           ~f:ignore) ;
      let%bind () = Ivar.read @@ Coda_lib.initialization_finish_signal coda in
      let wait_until_cond ~(f : Coda_lib.t -> bool) ~(timeout_min : Float.t) =
        let rec go () =
          if f coda then return ()
          else
            let%bind () = after (Time.Span.of_sec 10.) in
            go ()
        in
        Deferred.any [after (Time.Span.of_min timeout_min); go ()]
      in
      let balance_change_or_timeout ~initial_receiver_balance receiver_id =
        let cond t =
          match
            Coda_commands.get_balance t receiver_id
            |> Participating_state.active_exn
          with
          | Some b when not (Currency.Balance.equal b initial_receiver_balance)
            ->
              true
          | _ ->
              false
        in
        wait_until_cond ~f:cond ~timeout_min:3.
      in
      let assert_balance account_id amount =
        match
          Coda_commands.get_balance coda account_id
          |> Participating_state.active_exn
        with
        | Some balance ->
            if not (Currency.Balance.equal balance amount) then
              failwithf
                !"Balance in account (%{sexp: Account_id.t}) %{sexp: \
                  Currency.Balance.t} is not asserted balance %{sexp: \
                  Currency.Balance.t}"
                account_id balance amount ()
        | None ->
            failwith
              (sprintf !"Invalid Account: %{sexp: Account_id.t}" account_id)
      in
      Coda_run.setup_local_server coda ;
      let%bind () = Coda_lib.start coda in
      (* Let the system settle *)
      let%bind () = Async.after (Time.Span.of_ms 100.) in
      (* No proof emitted by the parallel scan at the begining *)
      assert (Option.is_none @@ Coda_lib.staged_ledger_ledger_proof coda) ;
      (* Note: This is much less than half of the high balance account so we can test
       *       payment replays being prohibited
      *)
      let send_amount = Currency.Amount.of_int 10 in
      (* Send money to someone *)
      let build_payment ?nonce amount sender_sk receiver_pk fee =
        trace_recurring "build_payment" (fun () ->
            let signer = pk_of_sk sender_sk in
            let memo =
              User_command_memo.create_from_string_exn
                "A memo created in full-test"
            in
            User_command_input.create ?nonce ~signer ~fee ~fee_payer_pk:signer
              ~fee_token:Token_id.default ~memo
              ~valid_until:Coda_numbers.Global_slot.max_value
              ~body:
                (Payment
                   { source_pk= signer
                   ; receiver_pk
                   ; token_id= Token_id.default
                   ; amount })
              ~sign_choice:
                (User_command_input.Sign_choice.Keypair
                   (Keypair.of_private_key_exn sender_sk))
              () )
      in
      let assert_ok x = assert (Or_error.is_ok x) in
      let send_payment (payment : User_command_input.t) =
        Coda_commands.setup_and_submit_user_command coda payment
        |> Participating_state.to_deferred_or_error
        |> Deferred.map ~f:Or_error.join
      in
      let test_sending_payment sender_sk receiver_pk =
        let sender_id =
          Account_id.create (pk_of_sk sender_sk) Token_id.default
        in
        let receiver_id = Account_id.create receiver_pk Token_id.default in
        let payment =
          build_payment send_amount sender_sk receiver_pk transaction_fee
        in
        let prev_sender_balance =
          Option.value_exn
            ( Coda_commands.get_balance coda sender_id
            |> Participating_state.active_exn )
        in
        let prev_receiver_balance =
          Coda_commands.get_balance coda receiver_id
          |> Participating_state.active_exn
          |> Option.value ~default:Currency.Balance.zero
        in
        let%bind p1_res = send_payment payment in
        assert_ok p1_res ;
        let user_cmd, _receipt = p1_res |> Or_error.ok_exn in
        (* Send a similar payment twice on purpose; this second one will be rejected
           because the nonce is wrong *)
        let payment' =
          build_payment
            ~nonce:(User_command.nonce user_cmd)
            send_amount sender_sk receiver_pk transaction_fee
        in
        let%bind p2_res = send_payment payment' in
        assert (Or_error.is_error p2_res) ;
        (* Let the system settle, mine some blocks *)
        let%map () =
          balance_change_or_timeout
            ~initial_receiver_balance:prev_receiver_balance receiver_id
        in
        assert_balance receiver_id
          (Option.value_exn
             (Currency.Balance.( + ) prev_receiver_balance send_amount)) ;
        assert_balance sender_id
          (Option.value_exn
             (Currency.Balance.( - ) prev_sender_balance
                (Option.value_exn
                   (Currency.Amount.add_fee send_amount transaction_fee))))
      in
      let send_payment_update_balance_sheet sender_sk sender_pk receiver_pk
          amount balance_sheet fee =
        let payment = build_payment amount sender_sk receiver_pk fee in
        let new_balance_sheet =
          Map.update balance_sheet sender_pk ~f:(fun v ->
              Option.value_exn
                (Currency.Balance.sub_amount (Option.value_exn v)
                   (Option.value_exn (Currency.Amount.add_fee amount fee))) )
        in
        let new_balance_sheet' =
          Map.update new_balance_sheet receiver_pk ~f:(fun v ->
              Option.value_exn
                (Currency.Balance.add_amount (Option.value_exn v) amount) )
        in
        let%map p_res = send_payment payment in
        assert_ok p_res ; new_balance_sheet'
      in
      let pks accounts =
        List.map accounts ~f:(fun ((keypair : Signature_lib.Keypair.t), _) ->
            Public_key.compress keypair.public_key )
      in
      let send_payments accounts ~txn_count balance_sheet f_amount =
        let pks = pks accounts in
        Deferred.List.foldi (List.take accounts txn_count) ~init:balance_sheet
          ~f:(fun i acc ((keypair : Signature_lib.Keypair.t), _) ->
            let sender_pk = Public_key.compress keypair.public_key in
            let receiver =
              List.random_element_exn
                (List.filter pks ~f:(fun pk -> not (pk = sender_pk)))
            in
            send_payment_update_balance_sheet keypair.private_key sender_pk
              receiver (f_amount i) acc (Currency.Fee.of_int 0) )
      in
      let blockchain_length t =
        Coda_lib.best_protocol_state t
        |> Participating_state.active_exn |> Protocol_state.consensus_state
        |> Consensus.Data.Consensus_state.blockchain_length
      in
      let wait_for_proof_or_timeout timeout_min () =
        let cond t = Option.is_some @@ Coda_lib.staged_ledger_ledger_proof t in
        wait_until_cond ~f:cond ~timeout_min
      in
      let test_multiple_payments accounts ~txn_count timeout_min =
        let balance_sheet =
          Public_key.Compressed.Map.of_alist_exn
            (List.map accounts
               ~f:(fun ((keypair : Signature_lib.Keypair.t), account) ->
                 ( Public_key.compress keypair.public_key
                 , account.Account.Poly.balance ) ))
        in
        let%bind updated_balance_sheet =
          send_payments accounts ~txn_count balance_sheet (fun i ->
              Currency.Amount.of_int ((i + 1) * 10) )
        in
        (*After mining a few blocks and emitting a ledger_proof (by the parallel scan), check if the balances match *)
        let%map () = wait_for_proof_or_timeout timeout_min () in
        assert (Option.is_some @@ Coda_lib.staged_ledger_ledger_proof coda) ;
        Map.fold updated_balance_sheet ~init:() ~f:(fun ~key ~data () ->
            let account_id = Account_id.create key Token_id.default in
            assert_balance account_id data ) ;
        blockchain_length coda
      in
      let test_duplicate_payments (sender_keypair : Signature_lib.Keypair.t)
          (receiver_keypair : Signature_lib.Keypair.t) =
        let%bind () =
          test_sending_payment sender_keypair.private_key
            (Public_key.compress receiver_keypair.public_key)
        in
        test_sending_payment sender_keypair.private_key
          (Public_key.compress receiver_keypair.public_key)
      in
      (*Need some accounts from the genesis ledger to test payment replays and
        sending multiple payments*)
      let receiver_keypair =
        let receiver =
          Genesis_ledger.find_new_account_record_exn
            [largest_account_keypair.public_key]
        in
        Genesis_ledger.keypair_of_account_record_exn receiver
      in
      let sender_keypair =
        let sender =
          Genesis_ledger.find_new_account_record_exn
            [largest_account_keypair.public_key; receiver_keypair.public_key]
        in
        Genesis_ledger.keypair_of_account_record_exn sender
      in
      let other_accounts =
        List.filter (Lazy.force Genesis_ledger.accounts)
          ~f:(fun (_, account) ->
            let reserved_public_keys =
              [ largest_account_keypair.public_key
              ; receiver_keypair.public_key
              ; sender_keypair.public_key ]
            in
            not
              (List.exists reserved_public_keys ~f:(fun pk ->
                   Public_key.equal pk
                     (Public_key.decompress_exn @@ Account.public_key account)
               )) )
        |> List.map ~f:(fun (sk, account) ->
               ( Genesis_ledger.keypair_of_account_record_exn (sk, account)
               , account ) )
      in
      let timeout_mins =
        if (with_snark || with_check) && medium_curves then 90.
        else if with_snark then 15.
        else 7.
      in
      let wait_till_length =
        if medium_curves then Length.of_int 1
        else if test_full_epoch then
          (*Note: wait to produce (2*slots_per_epoch) blocks. This could take a while depending on what k and c are*)
          Length.(to_int consensus_constants.slots_per_epoch * 2 |> of_int)
        else Length.of_int 5
      in
      let%map () =
        if with_snark then
          let accounts = List.take other_accounts 2 in
          let%bind blockchain_length' =
            test_multiple_payments accounts ~txn_count:2 timeout_mins
          in
          (*wait for some blocks after the ledger_proof is emitted*)
          let%map () =
            wait_until_cond
              ~f:(fun t ->
                blockchain_length t
                > Length.add blockchain_length' wait_till_length )
              ~timeout_min:
                ( ( Length.to_int consensus_constants.delta
                  + Length.to_int consensus_constants.c )
                  * ( ( Block_time.Span.to_ms
                          consensus_constants.block_window_duration_ms
                      |> Int64.to_int_exn )
                    * (Length.to_int wait_till_length + 1) )
                  / 1000 / 60
                |> Float.of_int )
          in
          assert (
            blockchain_length coda
            > Length.add blockchain_length' wait_till_length )
        else if with_check then
          let%bind _ =
            test_multiple_payments other_accounts
              ~txn_count:(List.length other_accounts / 2)
              timeout_mins
          in
          test_duplicate_payments sender_keypair receiver_keypair
        else
          let%bind _ =
            test_multiple_payments other_accounts
              ~txn_count:(List.length other_accounts)
              timeout_mins
          in
          test_duplicate_payments sender_keypair receiver_keypair
      in
      heartbeat_flag := false )

let command =
  let open Async in
  Command.async ~summary:"Full coda end-to-end test"
    (Command.Param.return run_test)<|MERGE_RESOLUTION|>--- conflicted
+++ resolved
@@ -215,18 +215,9 @@
              ~time_controller ~receipt_chain_database ~snark_work_fee
              ~consensus_local_state ~transaction_database
              ~external_transition_database ~work_reassignment_wait:420000
-<<<<<<< HEAD
-             ~genesis_state_hash:
-               (Coda_state.Genesis_protocol_state.For_tests.genesis_state_hash
-                  ())
-             ~genesis_constants:Genesis_constants.compiled
+             ~precomputed_values
              ~proof_level:Genesis_constants.Proof_level.compiled ())
-          ~genesis_ledger:Test_genesis_ledger.t
-          ~base_proof:Precomputed_values.base_proof
-=======
-             ~precomputed_values ())
           ~precomputed_values
->>>>>>> 206890dd
       in
       don't_wait_for
         (Strict_pipe.Reader.iter_without_pushback
