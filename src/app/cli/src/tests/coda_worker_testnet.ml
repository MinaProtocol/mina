open Core
open Async
open Signature_lib
open Coda_base
open Pipe_lib

module Api = struct
  type user_cmd_status = {expected_deadline: int; passed_root: unit Ivar.t}

  type user_cmds_under_inspection = (User_command.t, user_cmd_status) Hashtbl.t

  type restart_type = [`Catchup | `Bootstrap]

  (* TODO: remove status #2336 *)
  type t =
    { workers: Coda_process.t Array.t
    ; configs: Coda_worker.Input.t list
    ; start_writer:
        (int * Coda_worker.Input.t * (unit -> unit) * (unit -> unit))
        Linear_pipe.Writer.t
    ; status:
        [`On of [`Synced of user_cmds_under_inspection | `Catchup] | `Off]
        Array.t
    ; locks: (int ref * unit Condition.t) Array.t
          (** The int counts the number of ongoing RPCs. when it is 0, it is safe to take the worker offline.
        [stop] below will set the status to `Off, and we only try doing an RPC if the status is `On,
        so eventually the counter _must_ become 0, ensuring progress. *)
    ; root_lengths: int Array.t
    ; restart_signals: (restart_type * unit Ivar.t) Option.t Array.t }

  let create configs workers start_writer =
    let status =
      Array.init (Array.length workers) ~f:(fun _ ->
          let user_cmds_under_inspection =
            Hashtbl.create (module User_command)
          in
          `On (`Synced user_cmds_under_inspection) )
    in
    let locks =
      Array.init (Array.length workers) ~f:(fun _ ->
          (ref 0, Condition.create ()) )
    in
    let root_lengths = Array.init (Array.length workers) ~f:(fun _ -> 0) in
    let restart_signals =
      Array.init (Array.length workers) ~f:(fun _ -> None)
    in
    { workers
    ; configs
    ; start_writer
    ; status
    ; locks
    ; root_lengths
    ; restart_signals }

  let online t i = match t.status.(i) with `On _ -> true | `Off -> false

  let synced t i =
    match t.status.(i) with
    | `On (`Synced _) ->
        true
    | `On `Catchup ->
        false
    | `Off ->
        false

  let run_online_worker ~f t i =
    let worker = t.workers.(i) in
    if online t i then (
      let ongoing_rpcs, cond = t.locks.(i) in
      incr ongoing_rpcs ;
      let%map res = f worker in
      decr ongoing_rpcs ;
      if !ongoing_rpcs = 0 then Condition.broadcast cond () ;
      Some res )
    else return None

  let get_balance t i pk =
    run_online_worker
      ~f:(fun worker -> Coda_process.get_balance_exn worker pk)
      t i

  let get_nonce t i pk =
    run_online_worker
      ~f:(fun worker -> Coda_process.get_nonce_exn worker pk)
      t i

  let best_path t i =
    run_online_worker ~f:(fun worker -> Coda_process.best_path worker) t i

  let sync_status =
    run_online_worker ~f:(fun worker -> Coda_process.sync_status_exn worker)

  let new_user_command t i public_key =
    run_online_worker
      ~f:(fun worker -> Coda_process.new_user_command_exn worker public_key)
      t i

  let get_all_user_commands t i public_key =
    run_online_worker
      ~f:(fun worker ->
        Coda_process.get_all_user_commands_exn worker public_key )
      t i

  let get_all_transitions t i public_key =
    run_online_worker
      ~f:(fun worker -> Coda_process.get_all_transitions worker public_key)
      t i

  let start t i =
    Linear_pipe.write t.start_writer
      ( i
      , List.nth_exn t.configs i
      , (fun () -> t.status.(i) <- `On `Catchup)
      , fun () ->
          let user_cmds_under_inspection =
            Hashtbl.create (module User_command)
          in
          t.status.(i) <- `On (`Synced user_cmds_under_inspection) )

  let stop t i ~logger =
    ( match t.status.(i) with
    | `On (`Synced user_cmds_under_inspection) ->
        Hashtbl.iter user_cmds_under_inspection ~f:(fun {passed_root; _} ->
            Ivar.fill passed_root () )
    | _ ->
        () ) ;
    t.status.(i) <- `Off ;
    let ongoing_rpcs, lock = t.locks.(i) in
    let rec wait_for_no_rpcs () =
      if !ongoing_rpcs = 0 then Deferred.unit
      else Deferred.bind (Condition.wait lock) ~f:wait_for_no_rpcs
    in
    let%bind () = wait_for_no_rpcs () in
    Coda_process.disconnect t.workers.(i) ~logger

  let run_user_command t i (sk : Private_key.t) fee valid_until ~body =
    let open Deferred.Option.Let_syntax in
    let worker = t.workers.(i) in
    let pk_of_sk = Public_key.of_private_key_exn sk |> Public_key.compress in
<<<<<<< HEAD
    let account_id =
      Account_id.create pk_of_sk (User_command.Payload.Body.token body)
    in
    let%bind nonce = Coda_process.get_nonce_exn worker account_id in
    let payload =
      (* TODO: Non-default tokens. *)
      User_command.Payload.create ~fee ~fee_token:Token_id.default
        ~fee_payer_pk:pk_of_sk ~nonce ~memo:User_command_memo.dummy
        ~valid_until ~body
=======
    let user_command_input =
      User_command_input.create ~sender:pk_of_sk ~fee
        ~memo:User_command_memo.dummy ~valid_until ~body
        ~sign_choice:
          (User_command_input.Sign_choice.Keypair
             (Keypair.of_private_key_exn sk))
        ()
>>>>>>> 63c1bea2
    in
    let%map user_cmd, _receipt =
      Coda_process.process_user_command_exn worker user_command_input
      |> Deferred.map ~f:Or_error.ok
    in
    user_cmd

  let delegate_stake t i delegator_sk delegate_pk fee valid_until =
    let delegator =
      Public_key.compress @@ Public_key.of_private_key_exn delegator_sk
    in
    run_user_command t i delegator_sk fee valid_until
      ~body:
        (Stake_delegation (Set_delegate {delegator; new_delegate= delegate_pk}))

  let send_payment t i sender_sk receiver_pk amount fee valid_until =
    let source_pk =
      Public_key.compress @@ Public_key.of_private_key_exn sender_sk
    in
    run_user_command t i sender_sk fee valid_until
      ~body:
        (Payment {source_pk; receiver_pk; token_id= Token_id.default; amount})

  (* TODO: resulting_receipt should be replaced with the sender's pk so that we prove the
     merkle_list of receipts up to the current state of a sender's receipt_chain hash for some blockchain.
     However, whenever we get a new transition, the blockchain does not update and `prove_receipt` would not query
     the merkle list that we are looking for *)

  let prove_receipt t i proving_receipt resulting_receipt =
    run_online_worker
      ~f:(fun worker ->
        Coda_process.prove_receipt_exn worker proving_receipt resulting_receipt
        )
      t i

  let new_block t i key =
    run_online_worker
      ~f:(fun worker -> Coda_process.new_block_exn worker key)
      t i

  let replace_snark_worker_key t i key =
    run_online_worker
      ~f:(fun worker -> Coda_process.replace_snark_worker_key worker key)
      t i

  let validated_transitions_keyswaptest t i =
    run_online_worker
      ~f:(fun worker ->
        Coda_process.validated_transitions_keyswaptest_exn worker )
      t i

  let new_user_command_and_subscribe t i key =
    ignore @@ new_block t i key ;
    new_user_command t i key

  let teardown t ~logger =
    Deferred.Array.iteri ~how:`Parallel t.workers ~f:(fun i _ ->
        stop t i ~logger )

  let setup_bootstrap_signal t i =
    let signal = Ivar.create () in
    t.restart_signals.(i) <- Some (`Bootstrap, signal) ;
    signal

  let setup_catchup_signal t i =
    let signal = Ivar.create () in
    t.restart_signals.(i) <- Some (`Catchup, signal) ;
    signal
end

(** the prefix check keeps track of the "best path" for each worker. the
    best path being the list of state hashes from the root to the best tip.
    the check is satisfied as long as the paths are not disjoint, ie, overlap
    on some node (in the worst case, this will be the root).

    the check will time out and fail if c-1 slots pass without a new block. *)
let start_prefix_check logger workers events testnet ~acceptable_delay =
  let all_transitions_r, all_transitions_w = Linear_pipe.create () in
  let%map chains =
    Deferred.Array.init (Array.length workers) ~f:(fun i ->
        Coda_process.best_path workers.(i) )
  in
  let check_chains (chains : State_hash.Stable.Latest.t list array) =
    let online_chains =
      Array.filteri chains ~f:(fun i el ->
          Api.synced testnet i && not (List.is_empty el) )
    in
    let chain_sets =
      Array.map online_chains
        ~f:(Hash_set.of_list (module State_hash.Stable.Latest))
    in
    let chains_json () =
      `List
        ( Array.to_list online_chains
        |> List.map ~f:(fun chain ->
               `List (List.map ~f:State_hash.Stable.Latest.to_yojson chain) )
        )
    in
    match
      Array.fold ~init:None
        ~f:(fun acc chain ->
          match acc with
          | None ->
              Some chain
          | Some acc ->
              Some (Hash_set.inter acc chain) )
        chain_sets
    with
    | Some hashes_in_common ->
        if Hash_set.is_empty hashes_in_common then
          (let%bind tfs =
             Deferred.Array.map workers ~f:Coda_process.dump_tf
             >>| Array.to_list
           in
           Logger.fatal logger ~module_:__MODULE__ ~location:__LOC__
             "Best paths have diverged completely, network is forked"
             ~metadata:
               [ ("chains", chains_json ())
               ; ("tf_vizs", `List (List.map ~f:(fun s -> `String s) tfs)) ] ;
           exit 7)
          |> don't_wait_for
        else
          Logger.info logger ~module_:__MODULE__ ~location:__LOC__
            "Chains are OK, they have hashes $hashes in common"
            ~metadata:
              [ ( "hashes"
                , `List
                    ( Hash_set.to_list hashes_in_common
                    |> List.map ~f:State_hash.Stable.Latest.to_yojson ) )
              ; ("chains", chains_json ())
              ; ( "root_lengths"
                , `List
                    ( List.map ~f:(fun l -> `Int l)
                    @@ Array.to_list testnet.root_lengths ) ) ]
    | None ->
        Logger.warn logger ~module_:__MODULE__ ~location:__LOC__
          "Empty list of online chains, OK if we're still starting the network"
          ~metadata:[("chains", chains_json ())]
  in
  let last_time = ref (Time.now ()) in
  don't_wait_for
    (let epsilon = 1.0 in
     let rec go () =
       let diff = Time.diff (Time.now ()) !last_time in
       let diff = Time.Span.to_sec diff in
       if
         Array.existsi testnet.status ~f:(fun i _ -> Api.synced testnet i)
         && not
              ( diff
              < Time.Span.to_sec acceptable_delay
                +. epsilon
                +. Int.to_float
                     ( (Consensus.Constants.c - 1)
                     * Consensus.Constants.block_window_duration_ms )
                   /. 1000. )
       then (
         Logger.fatal logger ~module_:__MODULE__ ~location:__LOC__
           "No recent blocks" ;
         ignore (exit 8) ) ;
       let%bind () = after (Time.Span.of_sec 1.0) in
       go ()
     in
     go ()) ;
  don't_wait_for
    (Deferred.ignore
       (Linear_pipe.fold ~init:chains all_transitions_r
          ~f:(fun chains (_, _, i) ->
            let%map path = Api.best_path testnet i in
            Option.value_map path ~default:chains ~f:(fun path ->
                chains.(i) <- path ;
                last_time := Time.now () ;
                check_chains chains ;
                chains ) ))) ;
  don't_wait_for
    (Linear_pipe.iter events ~f:(function `Transition (i, (prev, curr)) ->
         Linear_pipe.write all_transitions_w (prev, curr, i) ))

type user_cmd_status =
  {snapshots: int option array; passed_root: bool array; result: unit Ivar.t}

let start_payment_check logger root_pipe (testnet : Api.t) =
  don't_wait_for
    (Linear_pipe.iter root_pipe ~f:(function
         | `Root
             (worker_id, ({user_commands; root_length} : Coda_lib.Root_diff.t))
         ->
         ( match testnet.status.(worker_id) with
         | `On (`Synced user_cmds_under_inspection) ->
             testnet.root_lengths.(worker_id) <- root_length ;
             Array.iteri testnet.restart_signals ~f:(fun i -> function
               | None ->
                   ()
               | Some (`Bootstrap, signal) ->
                   if
                     testnet.root_lengths.(i)
                     + (2 * Consensus.Constants.k)
                     + Consensus.Constants.delta
                     < root_length - 2
                   then (
                     Ivar.fill signal () ;
                     testnet.restart_signals.(i) <- None )
                   else ()
               | Some (`Catchup, signal) ->
                   if
                     testnet.root_lengths.(i) + (Consensus.Constants.k / 2)
                     < root_length - 1
                   then (
                     Logger.info logger !"Filled catchup ivar"
                       ~module_:__MODULE__ ~location:__LOC__ ;
                     Ivar.fill signal () ;
                     testnet.restart_signals.(i) <- None )
                   else () ) ;
             let earliest_user_cmd =
               List.min_elt (Hashtbl.to_alist user_cmds_under_inspection)
                 ~compare:(fun (_user_cmd1, status1) (_user_cmd2, status2) ->
                   Int.compare status1.expected_deadline
                     status2.expected_deadline )
             in
             Option.iter earliest_user_cmd
               ~f:(fun (user_cmd, {expected_deadline; _}) ->
                 if expected_deadline < root_length then (
                   Logger.fatal logger ~module_:__MODULE__ ~location:__LOC__
                     ~metadata:
                       [ ("worker_id", `Int worker_id)
                       ; ("user_cmd", User_command.to_yojson user_cmd) ]
                     "Transaction $user_cmd took too long to get into the \
                      root of node $worker_id. Length expected: %d got: %d"
                     expected_deadline root_length ;
                   exit 9 |> ignore ) ) ;
             List.iter user_commands ~f:(fun user_cmd ->
                 Hashtbl.change user_cmds_under_inspection user_cmd
                   ~f:(function
                   | Some {passed_root; _} ->
                       Ivar.fill passed_root () ;
                       Logger.info logger ~module_:__MODULE__ ~location:__LOC__
                         ~metadata:
                           [ ("user_cmd", User_command.to_yojson user_cmd)
                           ; ("worker_id", `Int worker_id)
                           ; ("length", `Int root_length) ]
                         "Transaction $user_cmd finally gets into the root of \
                          node $worker_id, when root length is $length" ;
                       None
                   | None ->
                       None ) ) ;
             Deferred.unit
         | _ ->
             Deferred.unit ) ))

let events workers start_reader =
  let event_r, event_w = Linear_pipe.create () in
  let root_r, root_w = Linear_pipe.create () in
  let connect_worker i worker =
    let%bind transitions = Coda_process.verified_transitions_exn worker in
    let%bind roots = Coda_process.root_diff_exn worker in
    Linear_pipe.transfer transitions event_w ~f:(fun t -> `Transition (i, t))
    |> don't_wait_for ;
    Linear_pipe.transfer roots root_w ~f:(fun r -> `Root (i, r))
  in
  don't_wait_for
    (Linear_pipe.iter start_reader ~f:(fun (i, config, started, synced) ->
         don't_wait_for
           (let%bind worker = Coda_process.spawn_exn config in
            let%bind () = Coda_process.start_exn worker in
            workers.(i) <- worker ;
            started () ;
            don't_wait_for
              (let%bind () =
                 Coda_process.initialization_finish_signal_exn worker
                 >>= Linear_pipe.read >>| ignore
               in
               let ms_to_sync =
                 Consensus.Constants.(delta * block_window_duration_ms) + 6_000
                 |> Float.of_int
               in
               let%map () = after (Time.Span.of_ms ms_to_sync) in
               synced ()) ;
            connect_worker i worker) ;
         Deferred.unit )) ;
  Array.iteri workers ~f:(fun i w -> don't_wait_for (connect_worker i w)) ;
  (event_r, root_r)

let start_checks logger (workers : Coda_process.t array) start_reader testnet
    ~acceptable_delay =
  let event_reader, root_reader = events workers start_reader in
  let%bind initialization_finish_signals =
    Deferred.Array.map workers ~f:(fun worker ->
        Coda_process.initialization_finish_signal_exn worker )
  in
  Logger.info logger ~module_:__MODULE__ ~location:__LOC__
    "downloaded initialization signal" ;
  let%map () =
    Deferred.all_unit
      (List.map (Array.to_list initialization_finish_signals) ~f:(fun p ->
           Linear_pipe.read p >>| ignore ))
  in
  Logger.info logger ~module_:__MODULE__ ~location:__LOC__
    "initialization finishes, start check" ;
  don't_wait_for
    (start_prefix_check logger workers event_reader testnet ~acceptable_delay) ;
  start_payment_check logger root_reader testnet

(* note: this is very declarative, maybe this should be more imperative? *)
(* next steps:
   *   add more powerful api hooks to enable sending payments on certain conditions
   *   implement stop/start
   *   change live whether nodes are producing, snark producing
   *   change network connectivity *)
let test ?archive_process_location ?is_archive_rocksdb ~name logger n
    block_production_keys snark_work_public_keys work_selection_method
    ~max_concurrent_connections =
  let logger = Logger.extend logger [("worker_testnet", `Bool true)] in
  let block_production_interval =
    Consensus.Constants.block_window_duration_ms
  in
  let acceptable_delay =
    Time.Span.of_ms
      (block_production_interval * Consensus.Constants.delta |> Float.of_int)
  in
  let%bind program_dir = Unix.getcwd () in
  Coda_processes.init () ;
  let%bind configs =
    Coda_processes.local_configs n ~block_production_interval ~program_dir
      ~block_production_keys ~acceptable_delay ~chain_id:name
      ~snark_worker_public_keys:(Some (List.init n ~f:snark_work_public_keys))
      ~work_selection_method
      ~trace_dir:(Unix.getenv "CODA_TRACING")
      ~max_concurrent_connections ?is_archive_rocksdb ?archive_process_location
  in
  let%bind workers = Coda_processes.spawn_local_processes_exn configs in
  let workers = List.to_array workers in
  let start_reader, start_writer = Linear_pipe.create () in
  let testnet = Api.create configs workers start_writer in
  let%map () =
    start_checks logger workers start_reader testnet ~acceptable_delay
  in
  testnet

module Delegation : sig
  val delegate_stake :
       ?acceptable_delay:int
    -> Api.t
    -> node:int
    -> delegator:Private_key.t
    -> delegatee:Account.key
    -> unit Deferred.t
end = struct
  let delegate_stake ?acceptable_delay:(delay = 7) (testnet : Api.t) ~node
      ~delegator ~delegatee =
    let valid_until = Coda_numbers.Global_slot.max_value in
    let fee = User_command.minimum_fee in
    let worker = testnet.workers.(node) in
    let%bind _ =
      let open Deferred.Option.Let_syntax in
      let%bind user_cmd =
        Api.delegate_stake testnet node delegator delegatee fee valid_until
      in
      let%map (all_passed_root : unit Ivar.t list) =
        let open Deferred.Let_syntax in
        Deferred.List.filter_map (testnet.status |> Array.to_list) ~f:(function
          | `On (`Synced user_cmds_under_inspection) ->
              let%map root_length = Coda_process.root_length_exn worker in
              let passed_root = Ivar.create () in
              Hashtbl.add_exn user_cmds_under_inspection ~key:user_cmd
                ~data:
                  { expected_deadline=
                      root_length + Consensus.Constants.k + delay
                  ; passed_root } ;
              Option.return passed_root
          | _ ->
              return None )
        >>| Option.return
      in
      Deferred.List.iter all_passed_root ~f:Ivar.read
    in
    Deferred.unit
end

module Payments : sig
  val send_several_payments :
       ?acceptable_delay:int
    -> Api.t
    -> node:int
    -> keypairs:Keypair.t list
    -> n:int
    -> unit Deferred.t

  val send_batch_consecutive_payments :
       Api.t
    -> node:int
    -> sender:Private_key.t
    -> keypairs:Keypair.t list
    -> n:int
    -> User_command.t list Deferred.t

  val assert_retrievable_payments :
    Api.t -> User_command.t list -> unit Deferred.t
end = struct
  let send_several_payments ?acceptable_delay:(delay = 7) (testnet : Api.t)
      ~node ~keypairs ~n =
    let amount = Currency.Amount.of_int 10 in
    let valid_until = Coda_numbers.Global_slot.max_value in
    let fee = User_command.minimum_fee in
    let%bind (_ : unit option list) =
      Deferred.List.init n ~f:(fun _ ->
          let open Deferred.Option.Let_syntax in
          let%bind all_passed_root's =
            List.map
              (keypairs : Keypair.t list)
              ~f:(fun sender_keypair ->
                let receiver_keypair = List.random_element_exn keypairs in
                let sender_sk = sender_keypair.private_key in
                let receiver_pk =
                  receiver_keypair.public_key |> Public_key.compress
                in
                let worker = testnet.workers.(node) in
                let%bind user_cmd =
                  Api.send_payment testnet node sender_sk receiver_pk amount
                    fee valid_until
                in
                let%map (all_passed_root : unit Ivar.t list) =
                  let open Deferred.Let_syntax in
                  Deferred.List.filter_map (testnet.status |> Array.to_list)
                    ~f:(function
                    | `On (`Synced user_cmds_under_inspection) ->
                        let%map root_length =
                          Coda_process.root_length_exn worker
                        in
                        let passed_root = Ivar.create () in
                        (* since amount, fee, valid_until fixed for all commands,
                           might have duplicate commands if there are key duplicates
                        *)
                        ignore
                          (Hashtbl.add user_cmds_under_inspection ~key:user_cmd
                             ~data:
                               { expected_deadline=
                                   root_length + Consensus.Constants.k + delay
                               ; passed_root }) ;
                        Option.return passed_root
                    | _ ->
                        return None )
                  >>| Option.return
                in
                all_passed_root )
            |> Deferred.Option.all
          in
          Deferred.map
            (Deferred.List.iter (List.concat all_passed_root's) ~f:Ivar.read)
            ~f:(Fn.const (Some ())) )
    in
    Deferred.unit

  (* TODO: code should be flexible enough even when bootstrapping.
     This is most appropriate todo when #2336 is completed *)
  let send_batch_consecutive_payments (testnet : Api.t) ~node ~sender
      ~(keypairs : Keypair.t list) ~n =
    let amount = Currency.Amount.of_int 10 in
    let fee = User_command.minimum_fee in
    let valid_until = Coda_numbers.Global_slot.max_value in
    let%bind new_payment_readers =
      Deferred.List.init (Array.length testnet.workers) ~f:(fun i ->
          let pk = Public_key.(compress @@ of_private_key_exn sender) in
          let%map pipe = Api.new_user_command_and_subscribe testnet i pk in
          Option.value_exn pipe )
    in
    Deferred.List.init ~how:`Sequential n ~f:(fun _i ->
        let receiver_keypair = List.random_element_exn keypairs in
        let receiver_pk = receiver_keypair.public_key |> Public_key.compress in
        (* Everybody will be watching for a payment *)
        let%bind user_command =
          let%map payment =
            Api.send_payment testnet node sender receiver_pk amount fee
              valid_until
          in
          Option.value_exn payment
        in
        let rec read_until_match reader =
          match%bind Pipe.read reader with
          | `Eof ->
              Deferred.return false
          | `Ok matching_user_command
            when User_command.equal matching_user_command user_command ->
              Deferred.return true
          | `Ok _bad_user_command ->
              read_until_match reader
        in
        let%map result =
          Deferred.List.for_all new_payment_readers ~f:read_until_match
        in
        assert result ;
        user_command )

  let query_relevant_payments (testnet : Api.t) worker_index public_keys =
    Deferred.List.concat_map public_keys ~f:(fun public_key ->
        let%map payments =
          Api.get_all_user_commands testnet worker_index public_key
        in
        Option.value_exn payments )
    >>| User_command.Set.of_list

  let check_all_nodes_received_payments (testnet : Api.t) public_keys
      (expected_payments : User_command.t list) =
    Deferred.List.init ~how:`Parallel (Array.length testnet.workers)
      ~f:(fun worker_index ->
        let%map node_payments =
          query_relevant_payments testnet worker_index public_keys
        in
        List.for_all expected_payments ~f:(User_command.Set.mem node_payments)
    )
    >>| List.for_all ~f:Fn.id

  let assert_retrievable_payments (testnet : Api.t)
      (expected_payments : User_command.t list) =
    let senders, receivers =
      List.map expected_payments ~f:(fun user_command ->
          match user_command.payload.body with
          | Payment payment_payload ->
              ( Public_key.compress user_command.signer
              , payment_payload.receiver_pk )
          | Stake_delegation _ ->
              failwith "Expected a list of payments" )
      |> List.unzip
    in
    let%bind has_all_sender_payments =
      check_all_nodes_received_payments testnet senders expected_payments
    in
    assert has_all_sender_payments ;
    let%map has_all_receiver_payments =
      check_all_nodes_received_payments testnet receivers expected_payments
    in
    assert has_all_receiver_payments
end

module Restarts : sig
  val restart_node :
       Api.t
    -> logger:Logger.t
    -> node:int
    -> duration:Time.Span.t
    -> unit Deferred.t

  val trigger_catchup : Api.t -> logger:Logger.t -> node:int -> unit Deferred.t

  val trigger_bootstrap :
    Api.t -> logger:Logger.t -> node:int -> unit Deferred.t
end = struct
  let restart_node testnet ~logger ~node ~duration =
    let%bind () = after (Time.Span.of_sec 5.) in
    Logger.info logger ~module_:__MODULE__ ~location:__LOC__ "Stopping node %d"
      node ;
    let%bind () = Api.stop testnet node ~logger in
    let%bind () = after duration in
    Logger.info logger ~module_:__MODULE__ ~location:__LOC__
      "Triggering restart on %d" node ;
    Api.start testnet node

  let trigger_catchup testnet ~logger ~node =
    let%bind () = after (Time.Span.of_sec 5.) in
    Logger.info logger ~module_:__MODULE__ ~location:__LOC__ "Stopping node %d"
      node ;
    let%bind () = Api.stop testnet node ~logger in
    let signal = Api.setup_catchup_signal testnet node in
    let%bind () = Ivar.read signal in
    Logger.info logger ~module_:__MODULE__ ~location:__LOC__
      "Triggering catchup on %d" node ;
    Api.start testnet node

  let trigger_bootstrap testnet ~logger ~node =
    let%bind () = after (Time.Span.of_sec 5.) in
    Logger.info logger ~module_:__MODULE__ ~location:__LOC__ "Stopping node %d"
      node ;
    let%bind () = Api.stop testnet node ~logger in
    let signal = Api.setup_bootstrap_signal testnet node in
    let%bind () = Ivar.read signal in
    Logger.info logger ~module_:__MODULE__ ~location:__LOC__
      "Triggering bootstrap on node %d" node ;
    Api.start testnet node
end<|MERGE_RESOLUTION|>--- conflicted
+++ resolved
@@ -137,25 +137,14 @@
     let open Deferred.Option.Let_syntax in
     let worker = t.workers.(i) in
     let pk_of_sk = Public_key.of_private_key_exn sk |> Public_key.compress in
-<<<<<<< HEAD
-    let account_id =
-      Account_id.create pk_of_sk (User_command.Payload.Body.token body)
-    in
-    let%bind nonce = Coda_process.get_nonce_exn worker account_id in
-    let payload =
-      (* TODO: Non-default tokens. *)
-      User_command.Payload.create ~fee ~fee_token:Token_id.default
-        ~fee_payer_pk:pk_of_sk ~nonce ~memo:User_command_memo.dummy
-        ~valid_until ~body
-=======
     let user_command_input =
-      User_command_input.create ~sender:pk_of_sk ~fee
+      User_command_input.create ~signer:pk_of_sk ~fee
+        ~fee_token:Token_id.default ~fee_payer_pk:pk_of_sk
         ~memo:User_command_memo.dummy ~valid_until ~body
         ~sign_choice:
           (User_command_input.Sign_choice.Keypair
              (Keypair.of_private_key_exn sk))
         ()
->>>>>>> 63c1bea2
     in
     let%map user_cmd, _receipt =
       Coda_process.process_user_command_exn worker user_command_input
