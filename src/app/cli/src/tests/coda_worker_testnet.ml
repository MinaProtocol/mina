--- conflicted
+++ resolved
@@ -431,11 +431,7 @@
    *   implement stop/start
    *   change live whether nodes are producing, snark producing
    *   change network connectivity *)
-<<<<<<< HEAD
-let test ?is_archive_node ~name logger n proposers snark_work_public_keys
-=======
-let test ?is_archive_rocksdb logger n proposers snark_work_public_keys
->>>>>>> 8f4f05b5
+let test ?is_archive_rocksdb ~name logger n proposers snark_work_public_keys
     work_selection_method ~max_concurrent_connections =
   let logger = Logger.extend logger [("worker_testnet", `Bool true)] in
   let proposal_interval = Consensus.Constants.block_window_duration_ms in
