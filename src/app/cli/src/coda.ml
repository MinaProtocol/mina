[%%import
"../../../config.mlh"]

open Core
open Async
open Coda_base
open Blockchain_snark
open Cli_lib
open Coda_main
module YJ = Yojson.Safe
module Git_sha = Client_lib.Git_sha

let commit_id = Option.map [%getenv "CODA_COMMIT_SHA1"] ~f:Git_sha.of_string

module type Coda_intf = sig
  type ledger_proof

  module Make (Init : Init_intf) () : Main_intf
end

module type Consensus_mechanism_intf = sig
  module Make (Ledger_builder_diff : sig
    type t [@@deriving bin_io, sexp]
  end) :
    Consensus.Mechanism.S
    with type Internal_transition.Ledger_builder_diff.t = Ledger_builder_diff.t
     and type External_transition.Ledger_builder_diff.t = Ledger_builder_diff.t
end

let default_external_port = 8302

let daemon (module Kernel : Kernel_intf) log =
  let open Command.Let_syntax in
  Command.async ~summary:"Coda daemon"
    (let%map_open conf_dir =
       flag "config-directory" ~doc:"DIR Configuration directory"
         (optional file)
     and should_propose_flag =
       flag "propose" ~doc:"true|false Run the proposer (default:false)"
         (optional bool)
     and peers =
       flag "peer"
         ~doc:
           "HOST:PORT TCP daemon communications (can be given multiple times)"
         (listed peer)
     and run_snark_worker_flag =
       flag "run-snark-worker" ~doc:"KEY Run the SNARK worker with a key"
         (optional public_key_compressed)
     and work_selection_flag =
       flag "work-selection"
         ~doc:
           "seq|rand Choose work sequentially (seq) or randomly (rand) \
            (default: seq)"
         (optional work_selection)
     and external_port =
       flag "external-port"
         ~doc:
           (Printf.sprintf
              "PORT Base server port for daemon TCP (discovery UDP on port+1) \
               (default: %d)"
              default_external_port)
         (optional int16)
     and client_port =
       flag "client-port"
         ~doc:
           (Printf.sprintf
              "PORT Client to daemon local communication (default: %d)"
              default_client_port)
         (optional int16)
     and rest_server_port =
       flag "rest-port"
         ~doc:
           "PORT local REST-server for daemon interaction (default no \
            rest-server)"
         (optional int16)
     and ip =
       flag "ip" ~doc:"IP External IP address for others to connect"
         (optional string)
     and transaction_capacity_log_2 =
       flag "txn-capacity"
         ~doc:
           "CAPACITY_LOG_2 Log of capacity of transactions per transition \
            (default: 4)"
         (optional int)
     and proposal_interval =
       flag "proposal-interval"
         ~doc:
           "MILLIS Time between the proposer proposing and waiting (default: \
            5000)"
         (optional int)
     and is_background =
       flag "background" no_arg ~doc:"Run process on the background"
     in
     fun () ->
       let open Deferred.Let_syntax in
       let compute_conf_dir home =
         Option.value ~default:(home ^/ ".coda-config") conf_dir
       in
       let%bind conf_dir =
         if is_background then (
           let home = Core.Sys.home_directory () in
           let conf_dir = compute_conf_dir home in
           Daemon.daemonize
             ~redirect_stdout:(`File_append (conf_dir ^/ "coda.stdout"))
             ~redirect_stderr:(`File_append (conf_dir ^/ "coda.stderr"))
             () ;
           Deferred.return conf_dir )
         else Sys.home_directory () >>| compute_conf_dir
       in
       Parallel.init_master () ;
       let%bind config =
         match%map
           Monitor.try_with_or_error ~extract_exn:true (fun () ->
               let%bind r = Reader.open_file (conf_dir ^/ "daemon.json") in
               let%map contents =
                 Pipe.to_list (Reader.lines r)
                 >>| fun ss -> String.concat ~sep:"\n" ss
               in
               YJ.from_string ~fname:"daemon.json" contents )
         with
         | Ok c -> Some c
         | Error e ->
             Logger.trace log "error reading daemon.json: %s"
               (Error.to_string_mach e) ;
             Logger.warn log "failed to read daemon.json, not using it" ;
             None
       in
       let maybe_from_config (type a) (f : YJ.json -> a option)
           (keyname : string) (actual_value : a option) : a option =
         let open Option.Let_syntax in
         let open YJ.Util in
         match actual_value with
         | Some v -> Some v
         | None ->
             let%bind config = config in
             let%bind json_val = to_option Fn.id (member keyname config) in
             f json_val
       in
       let or_from_config map keyname actual_value ~default =
         match maybe_from_config map keyname actual_value with
         | Some x -> x
         | None ->
             Logger.info log "didn't find %s in the config file, using default"
               keyname ;
             default
       in
       let external_port : int =
         or_from_config YJ.Util.to_int_option "external-port"
           ~default:default_external_port external_port
       in
       let client_port =
         or_from_config YJ.Util.to_int_option "client-port"
           ~default:default_client_port client_port
       in
       let should_propose_flag =
         or_from_config YJ.Util.to_bool_option "propose" ~default:false
           should_propose_flag
       in
       let transaction_capacity_log_2 =
         or_from_config YJ.Util.to_int_option "txn-capacity" ~default:8
           transaction_capacity_log_2
       in
       let rest_server_port =
         maybe_from_config YJ.Util.to_int_option "rest-port" rest_server_port
       in
       let work_selection =
         or_from_config
           (Fn.compose Option.return
              (Fn.compose work_selection_val YJ.Util.to_string))
           "work-selection" ~default:Protocols.Coda_pow.Work_selection.Seq
           work_selection_flag
       in
       let peers =
         List.concat
           [ peers
           ; List.map ~f:Host_and_port.of_string
             @@ or_from_config
                  (Fn.compose Option.some
                     (YJ.Util.convert_each YJ.Util.to_string))
                  "peers" None ~default:[] ]
       in
       let discovery_port = external_port + 1 in
       let%bind () = Unix.mkdir ~p:() conf_dir in
       let%bind initial_peers_raw =
         match peers with
         | _ :: _ -> return peers
         | [] -> (
             let peers_path = conf_dir ^/ "peers" in
             match%bind
               Reader.load_sexp peers_path [%of_sexp: Host_and_port.t list]
             with
             | Ok ls -> return ls
             | Error e ->
                 let default_initial_peers = [] in
                 let%map () =
                   Writer.save_sexp peers_path
                     ([%sexp_of: Host_and_port.t list] default_initial_peers)
                 in
                 [] )
       in
       let%bind initial_peers =
         Deferred.List.filter_map ~how:(`Max_concurrent_jobs 8)
           initial_peers_raw ~f:(fun addr ->
             let host = Host_and_port.host addr in
             match%bind
               Monitor.try_with_or_error (fun () ->
                   Unix.Inet_addr.of_string_or_getbyname host )
             with
             | Ok inet_addr ->
                 return
                 @@ Some
                      (Host_and_port.create
                         ~host:(Unix.Inet_addr.to_string inet_addr)
                         ~port:(Host_and_port.port addr))
             | Error e ->
                 Logger.trace log "getaddr exception: %s"
                   (Error.to_string_mach e) ;
                 Logger.error log "failed to look up address for %s, skipping"
                   host ;
                 return None )
       in
       let%bind () =
         if List.length peers <> 0 && List.length initial_peers = 0 then (
           eprintf "Error: failed to connect to any peers\n" ;
           exit 1 )
         else Deferred.unit
       in
       let%bind ip =
         match ip with None -> Find_ip.find () | Some ip -> return ip
       in
       let me =
         (Host_and_port.create ~host:ip ~port:discovery_port, external_port)
       in
       let%bind client_whitelist =
         Reader.load_sexp
           (conf_dir ^/ "client_whitelist")
           [%of_sexp: Unix.Inet_addr.Blocking_sexp.t list]
         >>| Or_error.ok
       in
       let keypair = Genesis_ledger.largest_account_keypair_exn () in
       let module Config = struct
         let logger = log

         let conf_dir = conf_dir

         let lbc_tree_max_depth = `Finite 50

         let keypair = keypair

         let genesis_proof = Precomputed_values.base_proof

         let transaction_capacity_log_2 = transaction_capacity_log_2

         let commit_id = commit_id

         let work_selection = work_selection
       end in
       let%bind (module Init) =
         make_init ~should_propose:should_propose_flag
           (module Config)
           (module Kernel)
       in
       let module M = Coda_main.Make_coda (Init) in
       let module Run = Run (Config) (M) in
       Async.Scheduler.report_long_cycle_times ~cutoff:(sec 0.5) () ;
       let%bind () =
         let open M in
         let run_snark_worker_action =
           Option.value_map run_snark_worker_flag ~default:`Don't_run
             ~f:(fun k -> `With_public_key k )
         in
         let banlist_dir_name = conf_dir ^/ "banlist" in
         let%bind () = Async.Unix.mkdir ~p:() banlist_dir_name in
         let suspicious_dir = banlist_dir_name ^/ "suspicious" in
         let punished_dir = banlist_dir_name ^/ "banned" in
         let%bind () = Async.Unix.mkdir ~p:() suspicious_dir in
         let%bind () = Async.Unix.mkdir ~p:() punished_dir in
         let banlist =
           Coda_base.Banlist.create ~suspicious_dir ~punished_dir
         in
         let net_config =
           { Inputs.Net.Config.parent_log= log
           ; gossip_net_params=
               { timeout= Time.Span.of_sec 1.
               ; parent_log= log
               ; target_peer_count= 8
               ; conf_dir
               ; initial_peers
               ; me
               ; banlist } }
         in
         let%map coda =
           Run.create
             (Run.Config.make ~log ~net_config
                ~should_propose:should_propose_flag
                ~run_snark_worker:(Option.is_some run_snark_worker_flag)
                ~ledger_builder_persistant_location:
                  (conf_dir ^/ "ledger_builder")
                ~transaction_pool_disk_location:(conf_dir ^/ "transaction_pool")
                ~snark_pool_disk_location:(conf_dir ^/ "snark_pool")
                ~time_controller:(Inputs.Time.Controller.create ())
                ~keypair () ~banlist)
         in
         let web_service = Web_pipe.get_service () in
         Web_pipe.run_service (module Run) coda web_service ~conf_dir ~log ;
         Run.setup_local_server ?client_whitelist ?rest_server_port ~coda
           ~client_port ~log () ;
         Run.run_snark_worker ~log ~client_port run_snark_worker_action
       in
       Async.never ())

let exit1 ?msg =
  match msg with
  | None -> Core.exit 1
  | Some msg ->
      Core.Printf.eprintf "%s\n" msg ;
      Core.exit 1

let env name ~f ~default =
  let name = Printf.sprintf "CODA_%s" name in
  Unix.getenv name
  |> Option.map ~f:(fun x ->
         match f @@ String.uppercase x with
         | Some v -> v
         | None ->
             exit1
               ~msg:
                 (Printf.sprintf
                    "Inside env var %s, there was a value I don't understand \
                     \"%s\""
                    name x) )
  |> Option.value ~default

[%%if
force_updates]

let rec ensure_testnet_id_still_good log =
  let open Cohttp_async in
  let recheck_soon = 0.1 in
  let recheck_later = 1.0 in
  let try_later hrs =
    Async.Clock.run_after (Time.Span.of_hr hrs)
      (fun () -> don't_wait_for @@ ensure_testnet_id_still_good log)
      ()
  in
  match%bind
    Monitor.try_with_or_error (fun () ->
        Client.get (Uri.of_string "http://updates.o1test.net/testnet_id") )
  with
  | Error e ->
      Logger.error log
        "exception while trying to fetch testnet_id, trying again in 6 minutes" ;
      try_later recheck_soon ;
      Deferred.unit
  | Ok (resp, body) ->
      if resp.status <> `OK then (
        try_later recheck_soon ;
<<<<<<< HEAD
        Logger.error log
          "HTTP response status %s while getting testnet id, checking again \
           in 6 minutes."
          (Cohttp.Code.string_of_status resp.status) ;
        Deferred.unit )
      else
        let%bind body_string = Body.to_string body in
        let valid_ids =
          String.split ~on:'\n' body_string
          |> List.map ~f:(Fn.compose Git_sha.of_string String.strip)
        in
        (* Maybe the Git_sha.of_string is a bit gratuitous *)
        let finish local_id remote_ids =
          let str x = Git_sha.sexp_of_t x |> Sexp.to_string in
          exit1
            ~msg:
              (sprintf
                 "The version for the testnet has changed, and this client \
                  (version %s) is no longer compatible. Please download the \
                  latest Coda software!\n\
                  Valid versions:\n\
                  %s"
                 ( local_id |> Option.map ~f:str
                 |> Option.value ~default:"[COMMIT_SHA1 not set]" )
                 remote_ids)
        in
        match commit_id with
        | None -> finish None body_string
        | Some sha ->
            if
              List.exists valid_ids ~f:(fun remote_id ->
                  Git_sha.equal sha remote_id )
            then ( try_later recheck_later ; Deferred.unit )
            else finish commit_id body_string

[%%else]

let ensure_testnet_id_still_good _ = Deferred.unit

[%%endif]
=======
        Deferred.unit
    | Ok (resp, body) -> (
        if resp.status <> `OK then (
          try_later recheck_soon ;
          Logger.error log
            "HTTP response status %s while getting testnet id, checking again \
             in 6 minutes."
            (Cohttp.Code.string_of_status resp.status) ;
          Deferred.unit )
        else
          let%bind body_string = Body.to_string body in
          let valid_ids =
            String.split ~on:'\n' body_string
            |> List.map ~f:(Fn.compose Git_sha.of_string String.strip)
          in
          (* Maybe the Git_sha.of_string is a bit gratuitous *)
          let finish local_id remote_ids =
            let str x = Git_sha.sexp_of_t x |> Sexp.to_string in
            exit1
              ~msg:
                (sprintf
                   "The version for the testnet has changed, and this client \
                    (version %s) is no longer compatible. Please download the \
                    latest Coda software!\n\
                    Valid versions:\n\
                    %s"
                   ( local_id |> Option.map ~f:str
                   |> Option.value ~default:"[COMMIT_SHA1 not set]" )
                   remote_ids)
          in
          match commit_id with
          | None -> finish None body_string
          | Some sha ->
              if
                List.exists valid_ids ~f:(fun remote_id ->
                    Git_sha.equal sha remote_id )
              then ( try_later recheck_later ; Deferred.unit )
              else finish commit_id body_string )
  else Deferred.unit
>>>>>>> 68e3556a

let consensus_mechanism () : (module Consensus_mechanism_intf) =
  let mechanism =
    env "CONSENSUS_MECHANISM" ~default:`Proof_of_signature ~f:(function
      | "PROOF_OF_SIGNATURE" -> Some `Proof_of_signature
      | "PROOF_OF_STAKE" -> Some `Proof_of_stake
      | _ -> None )
  in
  Core.Printf.printf
    !"consensus mechanism = %s\n%!"
    ( match mechanism with
    | `Proof_of_signature -> "PROOF_OF_SIGNATURE"
    | `Proof_of_stake -> "PROOF_OF_STAKE" ) ;
  match mechanism with
  | `Proof_of_signature ->
      ( module struct
        module Make (Ledger_builder_diff : sig
          type t [@@deriving sexp, bin_io]
        end) =
        Consensus.Proof_of_signature.Make (struct
          module Genesis_ledger = Genesis_ledger
          module Proof = Coda_base.Proof
          module Ledger_builder_diff = Ledger_builder_diff
          module Time = Coda_base.Block_time

          let private_key = Consensus.Signer_private_key.signer_private_key

          let proposal_interval =
            env "PROPOSAL_INTERVAL"
              ~default:(Time.Span.of_ms @@ Int64.of_int 5000)
              ~f:(fun str ->
                try Some (Time.Span.of_ms @@ Int64.of_string str) with _ ->
                  None )
        end)
      end )
  | `Proof_of_stake ->
      ( module struct
        module Make (Ledger_builder_diff : sig
          type t [@@deriving sexp, bin_io]
        end) =
        Consensus.Proof_of_stake.Make (struct
          module Genesis_ledger = Genesis_ledger
          module Proof = Coda_base.Proof
          module Ledger_builder_diff = Ledger_builder_diff
          module Time = Coda_base.Block_time

          (* TODO: choose reasonable values *)
          let genesis_state_timestamp =
            let default =
              Core.Time.of_date_ofday
                (Core.Time.Zone.of_utc_offset ~hours:(-7))
                (Core.Date.create_exn ~y:2018 ~m:Month.Sep ~d:1)
                (Core.Time.Ofday.create ~hr:10 ())
              |> Time.of_time
            in
            env "GENESIS_STATE_TIMESTAMP" ~default ~f:(fun str ->
                try Some (Time.of_time @@ Core.Time.of_string str) with _ ->
                  None )

          let coinbase =
            env "COINBASE" ~default:(Currency.Amount.of_int 20) ~f:(fun str ->
                try Some (Currency.Amount.of_int @@ Int.of_string str)
                with _ -> None )

          let slot_interval =
            env "SLOT_INTERVAL"
              ~default:(Time.Span.of_ms (Int64.of_int 5000))
              ~f:(fun str ->
                try Some (Time.Span.of_ms @@ Int64.of_string str) with _ ->
                  None )

          let unforkable_transition_count =
            env "UNFORKABLE_TRANSITION_COUNT" ~default:12 ~f:(fun str ->
                try Some (Int.of_string str) with _ -> None )

          let probable_slots_per_transition_count =
            env "PROBABLE_SLOTS_PER_TRANSITION_COUNT" ~default:8 ~f:(fun str ->
                try Some (Int.of_string str) with _ -> None )

          (* Conservatively pick 1seconds *)
          let expected_network_delay =
            env "EXPECTED_NETWORK_DELAY"
              ~default:(Time.Span.of_ms (Int64.of_int 1000))
              ~f:(fun str ->
                try Some (Time.Span.of_ms @@ Int64.of_string str) with _ ->
                  None )

          let approximate_network_diameter =
            env "APPROXIMATE_NETWORK_DIAMETER" ~default:3 ~f:(fun str ->
                try Some (Int.of_string str) with _ -> None )
        end)
      end )

[%%if
with_snark]

let internal_commands =
  [(Snark_worker_lib.Intf.command_name, Snark_worker_lib.Prod.Worker.command)]

[%%else]

let internal_commands =
  [(Snark_worker_lib.Intf.command_name, Snark_worker_lib.Debug.Worker.command)]

[%%endif]

let coda_commands (module Kernel : Kernel_intf) log =
  [ (Parallel.worker_command_name, Parallel.worker_command)
  ; ("internal", Command.group ~summary:"Internal commands" internal_commands)
  ; ("daemon", daemon (module Kernel) log)
  ; ("client", Client.command) ]

[%%if
integration_tests]

let coda_commands (module Kernel : Kernel_intf) log =
  let group =
    let module Coda_peers_test = Coda_peers_test.Make (Kernel) in
    let module Coda_block_production_test =
      Coda_block_production_test.Make (Kernel) in
    let module Coda_shared_prefix_test = Coda_shared_prefix_test.Make (Kernel) in
    let module Coda_restart_node_test = Coda_restart_node_test.Make (Kernel) in
    let module Coda_shared_state_test = Coda_shared_state_test.Make (Kernel) in
    let module Coda_transitive_peers_test =
      Coda_transitive_peers_test.Make (Kernel) in
    [ (Coda_peers_test.name, Coda_peers_test.command)
    ; (Coda_block_production_test.name, Coda_block_production_test.command)
    ; (Coda_shared_state_test.name, Coda_shared_state_test.command)
    ; (Coda_transitive_peers_test.name, Coda_transitive_peers_test.command)
    ; (Coda_shared_prefix_test.name, Coda_shared_prefix_test.command)
    ; (Coda_restart_node_test.name, Coda_restart_node_test.command)
    ; ("full-test", Full_test.command (module Kernel))
    ; ("transaction-snark-profiler", Transaction_snark_profiler.command) ]
  in
  coda_commands (module Kernel) log
  @ [("integration-tests", Command.group ~summary:"Integration tests" group)]

[%%endif]

let () =
  Random.self_init () ;
  let log = Logger.create () in
  don't_wait_for (ensure_testnet_id_still_good log) ;
  let (module Consensus_mechanism) = consensus_mechanism () in
  let module Kernel = Make_kernel (Consensus_mechanism.Make) in
  Command.run
    (Command.group ~summary:"Coda" (coda_commands (module Kernel) log)) ;
  Core.exit 0<|MERGE_RESOLUTION|>--- conflicted
+++ resolved
@@ -352,10 +352,9 @@
         "exception while trying to fetch testnet_id, trying again in 6 minutes" ;
       try_later recheck_soon ;
       Deferred.unit
-  | Ok (resp, body) ->
+  | Ok (resp, body) -> (
       if resp.status <> `OK then (
         try_later recheck_soon ;
-<<<<<<< HEAD
         Logger.error log
           "HTTP response status %s while getting testnet id, checking again \
            in 6 minutes."
@@ -389,54 +388,13 @@
               List.exists valid_ids ~f:(fun remote_id ->
                   Git_sha.equal sha remote_id )
             then ( try_later recheck_later ; Deferred.unit )
-            else finish commit_id body_string
+            else finish commit_id body_string )
 
 [%%else]
 
 let ensure_testnet_id_still_good _ = Deferred.unit
 
 [%%endif]
-=======
-        Deferred.unit
-    | Ok (resp, body) -> (
-        if resp.status <> `OK then (
-          try_later recheck_soon ;
-          Logger.error log
-            "HTTP response status %s while getting testnet id, checking again \
-             in 6 minutes."
-            (Cohttp.Code.string_of_status resp.status) ;
-          Deferred.unit )
-        else
-          let%bind body_string = Body.to_string body in
-          let valid_ids =
-            String.split ~on:'\n' body_string
-            |> List.map ~f:(Fn.compose Git_sha.of_string String.strip)
-          in
-          (* Maybe the Git_sha.of_string is a bit gratuitous *)
-          let finish local_id remote_ids =
-            let str x = Git_sha.sexp_of_t x |> Sexp.to_string in
-            exit1
-              ~msg:
-                (sprintf
-                   "The version for the testnet has changed, and this client \
-                    (version %s) is no longer compatible. Please download the \
-                    latest Coda software!\n\
-                    Valid versions:\n\
-                    %s"
-                   ( local_id |> Option.map ~f:str
-                   |> Option.value ~default:"[COMMIT_SHA1 not set]" )
-                   remote_ids)
-          in
-          match commit_id with
-          | None -> finish None body_string
-          | Some sha ->
-              if
-                List.exists valid_ids ~f:(fun remote_id ->
-                    Git_sha.equal sha remote_id )
-              then ( try_later recheck_later ; Deferred.unit )
-              else finish commit_id body_string )
-  else Deferred.unit
->>>>>>> 68e3556a
 
 let consensus_mechanism () : (module Consensus_mechanism_intf) =
   let mechanism =
