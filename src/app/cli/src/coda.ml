[%%import
"../../../config.mlh"]

open Core
open Async
open Coda_base
open Cli_lib
open Signature_lib
module YJ = Yojson.Safe

[%%if
fake_hash]

let maybe_sleep s = after (Time.Span.of_sec s)

[%%else]

let maybe_sleep _ = Deferred.unit

[%%endif]

let daemon logger =
  let open Command.Let_syntax in
  let open Cli_lib.Arg_type in
  Command.async ~summary:"Coda daemon"
    (let%map_open conf_dir =
       flag "config-directory" ~doc:"DIR Configuration directory"
         (optional string)
     and unsafe_track_propose_key =
       flag "unsafe-track-propose-key"
         ~doc:
           "Your private key will be copied to the internal wallets folder \
            stripped of its password if it is given using the `propose-key` \
            flag. (default:don't copy the private key)"
         no_arg
     and propose_key =
       flag "propose-key"
         ~doc:
           "KEYFILE Private key file for the block producer. You cannot \
            provide both `propose-key` and `propose-public-key`. \
            (default:don't produce blocks)"
         (optional string)
     and propose_public_key =
       flag "propose-public-key"
         ~doc:
           "PUBLICKEY Public key for the associated private key that is being \
            tracked by this daemon. You cannot provide both `propose-key` and \
            `propose-public-key`. (default: don't produce blocks)"
         (optional public_key_compressed)
     and initial_peers_raw =
       flag "peer"
         ~doc:
           "HOST:PORT TCP daemon communications (can be given multiple times)"
         (listed peer)
     and run_snark_worker_flag =
       flag "run-snark-worker"
         ~doc:"PUBLICKEY Run the SNARK worker with this public key"
         (optional public_key_compressed)
     and work_selection_method_flag =
       flag "work-selection"
         ~doc:
           "seq|rand Choose work sequentially (seq) or randomly (rand) \
            (default: seq)"
         (optional work_selection_method)
     and external_port =
       flag "external-port"
         ~doc:
           (Printf.sprintf
              "PORT Base server port for daemon TCP (discovery UDP on port+1) \
               (default: %d)"
              Port.default_external)
         (optional int16)
     and client_port =
       flag "client-port"
         ~doc:
           (Printf.sprintf
              "PORT Client to daemon local communication (default: %d)"
              Port.default_client)
         (optional int16)
     and rest_server_port =
       flag "rest-port"
         ~doc:
           "PORT local REST-server for daemon interaction (default no \
            rest-server)"
         (optional int16)
     and metrics_server_port =
       flag "metrics-port"
         ~doc:
           "PORT metrics server for scraping via Prometheus (default no \
            metrics-server)"
         (optional int16)
     and external_ip_opt =
       flag "external-ip"
         ~doc:
           "IP External IP address for other nodes to connect to. You only \
            need to set this if auto-discovery fails for some reason."
         (optional string)
     and bind_ip_opt =
       flag "bind-ip" ~doc:"IP IP of network interface to use"
         (optional string)
     and is_background =
       flag "background" no_arg ~doc:"Run process on the background"
     and is_archive_node =
       flag "archive" no_arg ~doc:"Archive all blocks heard"
     and log_json =
       flag "log-json" no_arg
         ~doc:"Print daemon log output as JSON (default: plain text)"
     and log_level =
       flag "log-level" (optional string)
         ~doc:"Set daemon log level (default: Info)"
     and snark_work_fee =
       flag "snark-worker-fee"
         ~doc:
           (Printf.sprintf
              "FEE Amount a worker wants to get compensated for generating a \
               snark proof (default: %d)"
              (Currency.Fee.to_int Cli_lib.Fee.default_snark_worker))
         (optional txn_fee)
     and enable_tracing =
       flag "tracing" no_arg ~doc:"Trace into $config-directory/$pid.trace"
     and insecure_rest_server =
       flag "insecure-rest-server" no_arg
         ~doc:
           "Have REST server listen on all addresses, not just localhost \
            (this is INSECURE, make sure your firewall is configured \
            correctly!)"
     and limit_connections =
       flag "limit-concurrent-connections"
         ~doc:
           "true|false Limit the number of concurrent connections per IP \
            address (default:true)"
         (optional bool)
     and no_bans =
       let module Expiration = struct
         [%%expires_after "20190907"]
       end in
       flag "no-bans" no_arg ~doc:"don't ban peers (**TEMPORARY FOR TESTNET**)"
     in
     fun () ->
       let open Deferred.Let_syntax in
       let compute_conf_dir home =
         Option.value ~default:(home ^/ ".coda-config") conf_dir
       in
       let%bind log_level =
         match log_level with
         | None ->
             Deferred.return Logger.Level.Info
         | Some log_level_str_with_case -> (
             let open Logger in
             let log_level_str = String.lowercase log_level_str_with_case in
             match Level.of_string log_level_str with
             | Error _ ->
                 eprintf "Received unknown log-level %s. Expected one of: %s\n"
                   log_level_str
                   ( Level.all |> List.map ~f:Level.show
                   |> List.map ~f:String.lowercase
                   |> String.concat ~sep:", " ) ;
                 exit 14
             | Ok ll ->
                 Deferred.return ll )
       in
       if no_bans then Trust_system.disable_bans () ;
       let%bind conf_dir =
         if is_background then
           let home = Core.Sys.home_directory () in
           let conf_dir = compute_conf_dir home in
           Deferred.return conf_dir
         else Sys.home_directory () >>| compute_conf_dir
       in
       let () =
         match Core.Sys.file_exists conf_dir with
         | `Yes ->
             ()
         | _ ->
             Core.Unix.mkdir_p conf_dir
       in
       let () =
         if is_background then (
           Core.printf "Starting background coda daemon. (Log Dir: %s)\n%!"
             conf_dir ;
           Daemon.daemonize
             ~redirect_stdout:(`File_append (conf_dir ^/ "coda.log"))
             ~redirect_stderr:(`File_append (conf_dir ^/ "coda.log"))
             () )
         else ()
       in
       let stdout_log_processor =
         if log_json then Logger.Processor.raw ()
         else
           Logger.Processor.pretty ~log_level
             ~config:
               { Logproc_lib.Interpolator.mode= Inline
               ; max_interpolation_length= 50
               ; pretty_print= true }
       in
       Logger.Consumer_registry.register ~id:"default"
         ~processor:stdout_log_processor
         ~transport:(Logger.Transport.stdout ()) ;
       (* 512MB logrotate max size = 1GB max filesystem usage *)
       let logrotate_max_size = 1024 * 1024 * 512 in
       Logger.Consumer_registry.register ~id:"raw_persistent"
         ~processor:(Logger.Processor.raw ())
         ~transport:
           (Logger.Transport.File_system.dumb_logrotate ~directory:conf_dir
              ~max_size:logrotate_max_size) ;
       Logger.info ~module_:__MODULE__ ~location:__LOC__ logger
         "Coda daemon is booting up; built with commit $commit on branch \
          $branch"
         ~metadata:
           [ ("commit", `String Coda_version.commit_id)
           ; ("branch", `String Coda_version.branch) ] ;
       (* Check if the config files are for the current version.
        * WARNING: Deleting ALL the files in the config directory if there is
        * a version mismatch *)
       (* When persistence is added back, this needs to be revisited
        * to handle persistence related files properly *)
       let%bind () =
         let del_files dir =
           let rec all_files dirname basename =
             let fullname = Filename.concat dirname basename in
             match%bind Sys.is_directory fullname with
             | `Yes ->
                 let%map dirs, files =
                   Sys.ls_dir fullname
                   >>= Deferred.List.map ~f:(all_files fullname)
                   >>| List.unzip
                 in
                 let dirs =
                   if String.equal dirname conf_dir then List.concat dirs
                   else List.append (List.concat dirs) [fullname]
                 in
                 (dirs, List.concat files)
             | _ ->
                 Deferred.return ([], [fullname])
           in
           let%bind dirs, files = all_files dir "" in
           let%bind () =
             Deferred.List.iter files ~f:(fun file -> Sys.remove file)
           in
           Deferred.List.iter dirs ~f:(fun file -> Unix.rmdir file)
         in
         let make_version ~wipe_dir =
           let%bind () =
             if wipe_dir then del_files conf_dir else Deferred.unit
           in
           let%bind wr = Writer.open_file (conf_dir ^/ "coda.version") in
           Writer.write_line wr Coda_version.commit_id ;
           Writer.close wr
         in
         match%bind
           Monitor.try_with_or_error (fun () ->
               let%bind r = Reader.open_file (conf_dir ^/ "coda.version") in
               match%map Pipe.to_list (Reader.lines r) with
               | [] ->
                   ""
               | s ->
                   List.hd_exn s )
         with
         | Ok c ->
             if String.equal c Coda_version.commit_id then return ()
             else (
               Logger.warn logger ~module_:__MODULE__ ~location:__LOC__
                 "Different version of Coda detected in config directory \
                  $config_directory, removing existing configuration"
                 ~metadata:[("config_directory", `String conf_dir)] ;
               make_version ~wipe_dir:true )
         | Error e ->
             Logger.trace logger ~module_:__MODULE__ ~location:__LOC__
<<<<<<< HEAD
               "error reading daemon.json: %s" (Error.to_string_mach e) ;
             Logger.warn logger ~module_:__MODULE__ ~location:__LOC__
               "failed to read daemon.json, not using it" ;
             None
       in
       let maybe_from_config (type a) (f : YJ.json -> a option)
           (keyname : string) (actual_value : a option) : a option =
         let open Option.Let_syntax in
         let open YJ.Util in
         match actual_value with
         | Some v ->
             Some v
         | None ->
             let%bind config = config in
             let%bind json_val = to_option Fn.id (member keyname config) in
             f json_val
       in
       let or_from_config map keyname actual_value ~default =
         match maybe_from_config map keyname actual_value with
         | Some x ->
             x
         | None ->
             Logger.info logger ~module_:__MODULE__ ~location:__LOC__
               "didn't find %s in the config file, using default" keyname ;
             default
       in
       let external_port : int =
         or_from_config YJ.Util.to_int_option "external-port"
           ~default:Port.default_external external_port
       in
       let client_port =
         or_from_config YJ.Util.to_int_option "client-port"
           ~default:Port.default_client client_port
       in
       let snark_work_fee_flag =
         let json_to_currency_fee_option json =
           YJ.Util.to_int_option json |> Option.map ~f:Currency.Fee.of_int
         in
         or_from_config json_to_currency_fee_option "snark-worker-fee"
           ~default:Cli_lib.Fee.default_snark_worker snark_work_fee
       in
       let max_concurrent_connections =
         if
           or_from_config YJ.Util.to_bool_option "max-concurrent-connections"
             ~default:true limit_connections
         then Some 10
         else None
       in
       let rest_server_port =
         maybe_from_config YJ.Util.to_int_option "rest-port" rest_server_port
       in
       let work_selection =
         or_from_config
           (Fn.compose Option.return
              (Fn.compose work_selection_val YJ.Util.to_string))
           "work-selection" ~default:Cli_lib.Arg_type.Seq work_selection_flag
       in
       let initial_peers_raw =
         List.concat
           [ initial_peers_raw
           ; List.map ~f:Host_and_port.of_string
             @@ or_from_config
                  (Fn.compose Option.some
                     (YJ.Util.convert_each YJ.Util.to_string))
                  "peers" None ~default:[] ]
       in
       let discovery_port = external_port + 1 in
       let%bind () = Unix.mkdir ~p:() conf_dir in
       if enable_tracing then Coda_tracing.start conf_dir |> don't_wait_for ;
       let%bind initial_peers_cleaned =
         Deferred.List.filter_map ~how:(`Max_concurrent_jobs 8)
           initial_peers_raw ~f:(fun addr ->
             let host = Host_and_port.host addr in
             match%bind
               Monitor.try_with_or_error (fun () ->
                   Unix.Inet_addr.of_string_or_getbyname host )
             with
             | Ok inet_addr ->
                 return
                 @@ Some
                      (Host_and_port.create
                         ~host:(Unix.Inet_addr.to_string inet_addr)
                         ~port:(Host_and_port.port addr))
             | Error e ->
                 Logger.trace logger ~module_:__MODULE__ ~location:__LOC__
                   "getaddr exception: %s" (Error.to_string_mach e) ;
                 Logger.error logger ~module_:__MODULE__ ~location:__LOC__
                   "failed to look up address for %s, skipping" host ;
                 return None )
       in
       let%bind () =
         if
           List.length initial_peers_raw <> 0
           && List.length initial_peers_cleaned = 0
         then (
           eprintf "Error: failed to connect to any peers\n" ;
           exit 10 )
         else Deferred.unit
       in
       let%bind external_ip =
         match external_ip_opt with
         | None ->
             Find_ip.find ()
         | Some ip ->
             return @@ Unix.Inet_addr.of_string ip
       in
       let bind_ip =
         Option.value bind_ip_opt ~default:"0.0.0.0"
         |> Unix.Inet_addr.of_string
       in
       let addrs_and_ports : Kademlia.Node_addrs_and_ports.t =
         { external_ip
         ; bind_ip
         ; discovery_port
         ; communication_port= external_port }
       in
       let wallets_disk_location = conf_dir ^/ "wallets" in
       (* HACK: Until we can properly change propose keys at runtime we'll
        * suffer by accepting a propose_public_key flag and reloading the wallet
        * db here to find the keypair for the pubkey *)
       let%bind propose_keypair =
         match (propose_key, propose_public_key) with
         | Some _, Some _ ->
             eprintf
               "Error: You cannot provide both `propose-key` and \
                `propose-public-key`" ;
             exit 11
         | Some sk_file, None ->
             Secrets.Keypair.Terminal_stdin.read_exn sk_file >>| Option.some
         | None, Some wallet_pk -> (
             match%bind
               Secrets.Wallets.load ~logger
                 ~disk_location:wallets_disk_location
               >>| Secrets.Wallets.find ~needle:wallet_pk
             with
             | Some keypair ->
                 Deferred.Option.return keypair
             | None ->
                 eprintf
                   "Error: This public key was not found in the local \
                    daemon's wallet database" ;
                 exit 12 )
         | None, None ->
             return None
       in
       let%bind client_whitelist =
         Reader.load_sexp
           (conf_dir ^/ "client_whitelist")
           [%of_sexp: Unix.Inet_addr.Blocking_sexp.t list]
         >>| Or_error.ok
       in
       let module Config0 = struct
         let logger = logger

         let conf_dir = conf_dir

         let lbc_tree_max_depth = `Finite 50

         let propose_keypair = propose_keypair

         let genesis_proof = Precomputed_values.base_proof

         let commit_id = commit_id

         let work_selection = work_selection

         let max_concurrent_connections = max_concurrent_connections
       end in
       let%bind (module Init) = make_init (module Config0) in
       let module M = Coda_inputs.Make_coda (Init) in
       let module Run = Coda_run.Make (Config0) (M) in
       Stream.iter
         (Async.Scheduler.long_cycles
            ~at_least:(sec 0.5 |> Time_ns.Span.of_span_float_round_nearest))
         ~f:(fun span ->
           Logger.warn logger ~module_:__MODULE__ ~location:__LOC__
             "long async cycle %s"
             (Time_ns.Span.to_string span) ) ;
       let run_snark_worker_action =
         Option.value_map run_snark_worker_flag ~default:`Don't_run
           ~f:(fun k -> `With_public_key k)
       in
       let trace_database_initialization typ location =
         Logger.trace logger "Creating %s at %s" ~module_:__MODULE__ ~location
           typ
       in
       let trust_dir = conf_dir ^/ "trust" in
       let () = Snark_params.set_chunked_hashing true in
       let%bind () = Async.Unix.mkdir ~p:() trust_dir in
       let trust_system = Trust_system.create ~db_dir:trust_dir in
       trace_database_initialization "trust_system" __LOC__ trust_dir ;
       let time_controller =
         Block_time.Controller.create Block_time.Controller.basic
       in
       let initial_propose_keypairs =
         Config0.propose_keypair |> Option.to_list |> Keypair.Set.of_list
       in
       let consensus_local_state =
         Consensus.Data.Local_state.create
           ( Option.map Config0.propose_keypair ~f:(fun keypair ->
                 let open Keypair in
                 Public_key.compress keypair.public_key )
           |> Option.to_list |> Public_key.Compressed.Set.of_list )
       in
       let net_config =
         { M.Inputs.Net.Config.logger
         ; trust_system
         ; time_controller
         ; consensus_local_state
         ; gossip_net_params=
             { timeout= Time.Span.of_sec 3.
             ; logger
             ; target_peer_count= 8
             ; conf_dir
             ; initial_peers= initial_peers_cleaned
             ; addrs_and_ports
             ; trust_system
             ; max_concurrent_connections } }
       in
       let receipt_chain_dir_name = conf_dir ^/ "receipt_chain" in
       let%bind () = Async.Unix.mkdir ~p:() receipt_chain_dir_name in
       let receipt_chain_database =
         Coda_base.Receipt_chain_database.create
           ~directory:receipt_chain_dir_name
       in
       trace_database_initialization "receipt_chain_database" __LOC__
         receipt_chain_dir_name ;
       let transaction_database_dir = conf_dir ^/ "transaction" in
       let%bind () = Async.Unix.mkdir ~p:() transaction_database_dir in
       let transaction_database =
         Auxiliary_database.Transaction_database.create logger
           transaction_database_dir
       in
       trace_database_initialization "transaction_database" __LOC__
         transaction_database_dir ;
       let external_transition_database_dir =
         conf_dir ^/ "external_transition_database"
       in
       let%bind () = Async.Unix.mkdir ~p:() external_transition_database_dir in
       let external_transition_database =
         Auxiliary_database.External_transition_database.create logger
           external_transition_database_dir
=======
               ~metadata:[("error", `String (Error.to_string_mach e))]
               "Error reading coda.version: $error" ;
             Logger.debug logger ~module_:__MODULE__ ~location:__LOC__
               "Failed to read coda.version, cleaning up the config directory \
                $config_directory"
               ~metadata:[("config_directory", `String conf_dir)] ;
             make_version ~wipe_dir:false
>>>>>>> e3728e5d
       in
       Parallel.init_master () ;
       let monitor = Async.Monitor.create ~name:"coda" () in
<<<<<<< HEAD
       let%bind coda =
         Run.create
           (Run.Config.make ~logger ~trust_system ~verifier:Init.verifier
              ~net_config ?snark_worker_key:run_snark_worker_flag
              ~transaction_pool_disk_location:(conf_dir ^/ "transaction_pool")
              ~snark_pool_disk_location:(conf_dir ^/ "snark_pool")
              ~wallets_disk_location:(conf_dir ^/ "wallets")
              ~persistent_root_location:(conf_dir ^/ "root")
              ~persistent_frontier_location:(conf_dir ^/ "frontier")
              ~snark_work_fee:snark_work_fee_flag ~receipt_chain_database
              ~time_controller
              ~initial_propose_keypairs ~monitor ~consensus_local_state
              ~transaction_database ~external_transition_database ())
=======
       let module Coda_initialization = struct
         type ('a, 'b, 'c, 'd, 'e) t =
           { coda: 'a
           ; client_whitelist: 'b
           ; rest_server_port: 'c
           ; client_port: 'd
           ; run_snark_worker_action: 'e }
       end in
       let coda_initialization_deferred () =
         let%bind config =
           match%map
             Monitor.try_with_or_error ~extract_exn:true (fun () ->
                 let%bind r = Reader.open_file (conf_dir ^/ "daemon.json") in
                 let%map contents =
                   Pipe.to_list (Reader.lines r)
                   >>| fun ss -> String.concat ~sep:"\n" ss
                 in
                 YJ.from_string ~fname:"daemon.json" contents )
           with
           | Ok c ->
               Some c
           | Error e ->
               Logger.trace logger ~module_:__MODULE__ ~location:__LOC__
                 "Error reading daemon.json: $error"
                 ~metadata:[("error", `String (Error.to_string_mach e))] ;
               None
         in
         let maybe_from_config (type a) (f : YJ.json -> a option)
             (keyname : string) (actual_value : a option) : a option =
           let open Option.Let_syntax in
           let open YJ.Util in
           match actual_value with
           | Some v ->
               Some v
           | None ->
               let%bind config = config in
               let%bind json_val = to_option Fn.id (member keyname config) in
               f json_val
         in
         let or_from_config map keyname actual_value ~default =
           match maybe_from_config map keyname actual_value with
           | Some x ->
               x
           | None ->
               Logger.trace logger ~module_:__MODULE__ ~location:__LOC__
                 "Key '$key' not found in the config file, using default"
                 ~metadata:[("key", `String keyname)] ;
               default
         in
         let external_port : int =
           or_from_config YJ.Util.to_int_option "external-port"
             ~default:Port.default_external external_port
         in
         let client_port =
           or_from_config YJ.Util.to_int_option "client-port"
             ~default:Port.default_client client_port
         in
         let snark_work_fee_flag =
           let json_to_currency_fee_option json =
             YJ.Util.to_int_option json |> Option.map ~f:Currency.Fee.of_int
           in
           or_from_config json_to_currency_fee_option "snark-worker-fee"
             ~default:Cli_lib.Fee.default_snark_worker snark_work_fee
         in
         let max_concurrent_connections =
           if
             or_from_config YJ.Util.to_bool_option "max-concurrent-connections"
               ~default:true limit_connections
           then Some 10
           else None
         in
         let work_selection_method =
           or_from_config
             (Fn.compose Option.return
                (Fn.compose work_selection_method_val YJ.Util.to_string))
             "work-selection" ~default:Cli_lib.Arg_type.Sequence
             work_selection_method_flag
         in
         let initial_peers_raw =
           List.concat
             [ initial_peers_raw
             ; List.map ~f:Host_and_port.of_string
               @@ or_from_config
                    (Fn.compose Option.some
                       (YJ.Util.convert_each YJ.Util.to_string))
                    "peers" None ~default:[] ]
         in
         let discovery_port = external_port + 1 in
         if enable_tracing then Coda_tracing.start conf_dir |> don't_wait_for ;
         let%bind initial_peers_cleaned =
           Deferred.List.filter_map ~how:(`Max_concurrent_jobs 8)
             initial_peers_raw ~f:(fun addr ->
               let host = Host_and_port.host addr in
               match%bind
                 Monitor.try_with_or_error (fun () ->
                     Unix.Inet_addr.of_string_or_getbyname host )
               with
               | Ok inet_addr ->
                   return
                   @@ Some
                        (Host_and_port.create
                           ~host:(Unix.Inet_addr.to_string inet_addr)
                           ~port:(Host_and_port.port addr))
               | Error e ->
                   Logger.trace logger ~module_:__MODULE__ ~location:__LOC__
                     "Error on getaddr: $error"
                     ~metadata:[("error", `String (Error.to_string_mach e))] ;
                   Logger.error logger ~module_:__MODULE__ ~location:__LOC__
                     "Failed to get address for host $host, skipping"
                     ~metadata:[("host", `String host)] ;
                   return None )
         in
         let%bind () =
           if
             List.length initial_peers_raw <> 0
             && List.length initial_peers_cleaned = 0
           then (
             eprintf "Error: failed to connect to any peers\n" ;
             exit 10 )
           else Deferred.unit
         in
         let%bind external_ip =
           match external_ip_opt with
           | None ->
               Find_ip.find ()
           | Some ip ->
               return @@ Unix.Inet_addr.of_string ip
         in
         let bind_ip =
           Option.value bind_ip_opt ~default:"0.0.0.0"
           |> Unix.Inet_addr.of_string
         in
         let addrs_and_ports : Kademlia.Node_addrs_and_ports.t =
           { external_ip
           ; bind_ip
           ; discovery_port
           ; communication_port= external_port }
         in
         let wallets_disk_location = conf_dir ^/ "wallets" in
         (* HACK: Until we can properly change propose keys at runtime we'll
          * suffer by accepting a propose_public_key flag and reloading the wallet
          * db here to find the keypair for the pubkey *)
         let%bind propose_keypair =
           match (propose_key, propose_public_key) with
           | Some _, Some _ ->
               eprintf
                 "Error: You cannot provide both `propose-key` and \
                  `propose-public-key`\n" ;
               exit 11
           | Some sk_file, None ->
               let%bind keypair =
                 Secrets.Keypair.Terminal_stdin.read_exn sk_file
               in
               let%map () =
                 (* If we wish to track the propose key *)
                 if unsafe_track_propose_key then
                   let pk = Public_key.compress keypair.public_key in
                   let%bind wallets =
                     Secrets.Wallets.load ~logger
                       ~disk_location:wallets_disk_location
                   in
                   (* Either we already are tracking it *)
                   match Secrets.Wallets.find wallets ~needle:pk with
                   | Some _ ->
                       Deferred.unit
                   | None ->
                       (* Or we import it *)
                       Secrets.Wallets.import_keypair wallets keypair
                       >>| ignore
                 else Deferred.unit
               in
               Some keypair
           | None, Some wallet_pk -> (
               match%bind
                 Secrets.Wallets.load ~logger
                   ~disk_location:wallets_disk_location
                 >>| Secrets.Wallets.find ~needle:wallet_pk
               with
               | Some keypair ->
                   Deferred.Option.return keypair
               | None ->
                   eprintf
                     "Error: This public key was not found in the local \
                      daemon's wallet database\n" ;
                   exit 12 )
           | None, None ->
               return None
         in
         let%bind client_whitelist =
           Reader.load_sexp
             (conf_dir ^/ "client_whitelist")
             [%of_sexp: Unix.Inet_addr.Blocking_sexp.t list]
           >>| Or_error.ok
         in
         Stream.iter
           (Async.Scheduler.long_cycles
              ~at_least:(sec 0.5 |> Time_ns.Span.of_span_float_round_nearest))
           ~f:(fun span ->
             Logger.debug logger ~module_:__MODULE__ ~location:__LOC__
               "Long async cycle: $span milliseconds"
               ~metadata:[("span", `String (Time_ns.Span.to_string span))] ) ;
         let run_snark_worker_action =
           Option.value_map run_snark_worker_flag ~default:`Don't_run
             ~f:(fun k -> `With_public_key k)
         in
         let trace_database_initialization typ location directory =
           Logger.trace logger ~module_:__MODULE__ ~location
             "Creating database of type $typ in directory $directory"
             ~metadata:[("typ", `String typ); ("directory", `String directory)]
         in
         let trust_dir = conf_dir ^/ "trust" in
         let () = Snark_params.set_chunked_hashing true in
         let%bind () = Async.Unix.mkdir ~p:() trust_dir in
         let transition_frontier_location =
           conf_dir ^/ "transition_frontier"
         in
         let trust_system = Trust_system.create ~db_dir:trust_dir in
         trace_database_initialization "trust_system" __LOC__ trust_dir ;
         let time_controller =
           Block_time.Controller.create Block_time.Controller.basic
         in
         let initial_propose_keypairs =
           propose_keypair |> Option.to_list |> Keypair.Set.of_list
         in
         let consensus_local_state =
           Consensus.Data.Local_state.create
             ( Option.map propose_keypair ~f:(fun keypair ->
                   let open Keypair in
                   Public_key.compress keypair.public_key )
             |> Option.to_list |> Public_key.Compressed.Set.of_list )
         in
         trace_database_initialization "consensus local state" __LOC__
           trust_dir ;
         let net_config =
           { Coda_networking.Config.logger
           ; trust_system
           ; time_controller
           ; consensus_local_state
           ; gossip_net_params=
               { timeout= Time.Span.of_sec 3.
               ; logger
               ; target_peer_count= 8
               ; conf_dir
               ; initial_peers= initial_peers_cleaned
               ; addrs_and_ports
               ; trust_system
               ; max_concurrent_connections } }
         in
         let receipt_chain_dir_name = conf_dir ^/ "receipt_chain" in
         let%bind () = Async.Unix.mkdir ~p:() receipt_chain_dir_name in
         let receipt_chain_database =
           Coda_base.Receipt_chain_database.create
             ~directory:receipt_chain_dir_name
         in
         trace_database_initialization "receipt_chain_database" __LOC__
           receipt_chain_dir_name ;
         let transaction_database_dir = conf_dir ^/ "transaction" in
         let%bind () = Async.Unix.mkdir ~p:() transaction_database_dir in
         let transaction_database =
           Auxiliary_database.Transaction_database.create ~logger
             transaction_database_dir
         in
         trace_database_initialization "transaction_database" __LOC__
           transaction_database_dir ;
         let external_transition_database_dir =
           conf_dir ^/ "external_transition_database"
         in
         let%bind () =
           Async.Unix.mkdir ~p:() external_transition_database_dir
         in
         let external_transition_database =
           Auxiliary_database.External_transition_database.create ~logger
             external_transition_database_dir
         in
         let%map coda =
           Coda_lib.create
             (Coda_lib.Config.make ~logger ~trust_system ~conf_dir ~net_config
                ~work_selection_method:
                  (Cli_lib.Arg_type.work_selection_method_to_module
                     work_selection_method)
                ?snark_worker_key:run_snark_worker_flag
                ~snark_pool_disk_location:(conf_dir ^/ "snark_pool")
                ~wallets_disk_location:(conf_dir ^/ "wallets")
                ~ledger_db_location:(conf_dir ^/ "ledger_db")
                ~snark_work_fee:snark_work_fee_flag ~receipt_chain_database
                ~transition_frontier_location ~time_controller
                ~initial_propose_keypairs ~monitor ~consensus_local_state
                ~transaction_database ~external_transition_database
                ~is_archive_node ())
         in
         { Coda_initialization.coda
         ; client_whitelist
         ; rest_server_port
         ; client_port
         ; run_snark_worker_action }
>>>>>>> e3728e5d
       in
       (* Breaks a dependency cycle with monitor initilization and coda *)
       let coda_ref : Coda_lib.t option ref = ref None in
       Coda_run.handle_shutdown ~monitor ~conf_dir ~top_logger:logger coda_ref ;
       Async.Scheduler.within' ~monitor
       @@ fun () ->
       let%bind { Coda_initialization.coda
                ; client_whitelist
                ; rest_server_port
                ; client_port
                ; run_snark_worker_action } =
         coda_initialization_deferred ()
       in
       coda_ref := Some coda ;
       let%bind () = maybe_sleep 3. in
       Coda_lib.start coda ;
       let web_service = Web_pipe.get_service () in
       Web_pipe.run_service coda web_service ~conf_dir ~logger ;
       Coda_run.setup_local_server ?client_whitelist ?rest_server_port ~coda
         ~insecure_rest_server ~client_port () ;
       Coda_run.run_snark_worker ~client_port run_snark_worker_action ;
       let%bind () =
         Option.map metrics_server_port ~f:(fun port ->
             Coda_metrics.server ~port ~logger >>| ignore )
         |> Option.value ~default:Deferred.unit
       in
       Logger.info logger ~module_:__MODULE__ ~location:__LOC__
         "Daemon ready. Clients can now connect" ;
       Async.never ())

[%%if
force_updates]

let rec ensure_testnet_id_still_good logger =
  let open Cohttp_async in
  let recheck_soon = 0.1 in
  let recheck_later = 1.0 in
  let try_later hrs =
    Async.Clock.run_after (Time.Span.of_hr hrs)
      (fun () -> don't_wait_for @@ ensure_testnet_id_still_good logger)
      ()
  in
  let soon_minutes = Int.of_float (60.0 *. recheck_soon) in
  match%bind
    Monitor.try_with_or_error (fun () ->
        Client.get (Uri.of_string "http://updates.o1test.net/testnet_id") )
  with
  | Error e ->
      Logger.error logger ~module_:__MODULE__ ~location:__LOC__
        "Exception while trying to fetch testnet_id: $error. Trying again in \
         $retry_minutes minutes"
        ~metadata:
          [ ("error", `String (Error.to_string_hum e))
          ; ("retry_minutes", `Int soon_minutes) ] ;
      try_later recheck_soon ;
      Deferred.unit
  | Ok (resp, body) -> (
      if resp.status <> `OK then (
        Logger.error logger ~module_:__MODULE__ ~location:__LOC__
          "HTTP response status $HTTP_status while getting testnet id, \
           checking again in $retry_minutes minutes."
          ~metadata:
            [ ( "HTTP_status"
              , `String (Cohttp.Code.string_of_status resp.status) )
            ; ("retry_minutes", `Int soon_minutes) ] ;
        try_later recheck_soon ;
        Deferred.unit )
      else
        let%bind body_string = Body.to_string body in
        let valid_ids =
          String.split ~on:'\n' body_string
          |> List.map ~f:(Fn.compose Git_sha.of_string String.strip)
        in
        (* Maybe the Git_sha.of_string is a bit gratuitous *)
        let finish local_id remote_ids =
          let str x = Git_sha.sexp_of_t x |> Sexp.to_string in
          eprintf
            "The version for the testnet has changed, and this client \
             (version %s) is no longer compatible. Please download the latest \
             Coda software!\n\
             Valid versions:\n\
             %s\n"
            ( local_id |> Option.map ~f:str
            |> Option.value ~default:"[COMMIT_SHA1 not set]" )
            remote_ids ;
          exit 13
        in
        match commit_id with
        | None ->
            finish None body_string
        | Some sha ->
            if
              List.exists valid_ids ~f:(fun remote_id ->
                  Git_sha.equal sha remote_id )
            then ( try_later recheck_later ; Deferred.unit )
            else finish commit_id body_string )

[%%else]

let ensure_testnet_id_still_good _ = Deferred.unit

[%%endif]

let snark_hashes =
  let open Command.Let_syntax in
  Command.basic ~summary:"List hashes of proving and verification keys"
    [%map_open
      let json = Cli_lib.Flag.json in
      let print = Core.printf "%s\n%!" in
      fun () ->
        if json then
          print
            (Yojson.Safe.to_string
               (Snark_keys.key_hashes_to_yojson Snark_keys.key_hashes))
        else List.iter Snark_keys.key_hashes ~f:print]

let internal_commands =
  [ (Snark_worker.Intf.command_name, Snark_worker.command)
  ; ("snark-hashes", snark_hashes) ]

let coda_commands logger =
  [ ("daemon", daemon logger)
  ; ("client", Client.command)
  ; ("advanced", Client.advanced)
  ; ("internal", Command.group ~summary:"Internal commands" internal_commands)
  ; (Parallel.worker_command_name, Parallel.worker_command)
  ; ("transaction-snark-profiler", Transaction_snark_profiler.command) ]

[%%if
integration_tests]

module type Integration_test = sig
  val name : string

  val command : Async.Command.t
end

let coda_commands logger =
  let group =
    List.map
      ~f:(fun (module T) -> (T.name, T.command))
      ( [ (module Coda_peers_test)
        ; (module Coda_block_production_test)
        ; (module Coda_shared_state_test)
        ; (module Coda_transitive_peers_test)
        ; (module Coda_shared_prefix_test)
        ; (module Coda_shared_prefix_multiproposer_test)
        ; (module Coda_five_nodes_test)
        ; (module Coda_restart_node_test)
        ; (module Coda_receipt_chain_test)
        ; (module Coda_restarts_and_txns_holy_grail)
        ; (module Coda_bootstrap_test)
        ; (module Coda_batch_payment_test)
        ; (module Coda_long_fork)
        ; (module Coda_delegation_test)
        ; (module Full_test)
        ; (module Transaction_snark_profiler)
        ; (module Coda_archive_node_test) ]
        : (module Integration_test) list )
  in
  coda_commands logger
  @ [("integration-tests", Command.group ~summary:"Integration tests" group)]

[%%endif]

let print_version_help coda_exe version =
  (* mimic Jane Street command help *)
  let lines =
    [ "print version information"
    ; ""
    ; sprintf "  %s %s" (Filename.basename coda_exe) version
    ; ""
    ; "=== flags ==="
    ; ""
    ; "  [-help]  print this help text and exit"
    ; "           (alias: -?)" ]
  in
  List.iter lines ~f:(Core.printf "%s\n%!")

let print_version_info () =
  Core.printf "Commit %s on branch %s\n"
    (String.sub Coda_version.commit_id ~pos:0 ~len:7)
    Coda_version.branch

let () =
  Random.self_init () ;
  let logger = Logger.create ~initialize_default_consumer:false () in
  don't_wait_for (ensure_testnet_id_still_good logger) ;
  (* Turn on snark debugging in prod for now *)
  Snarky.Snark.set_eval_constraints true ;
  (* intercept command-line processing for "version", because we don't
     use the Jane Street scripts that generate their version information
   *)
  (let make_list_mem ss s = List.mem ss s ~equal:String.equal in
   let is_version_cmd = make_list_mem ["version"; "-version"] in
   let is_help_flag = make_list_mem ["-help"; "-?"] in
   match Sys.argv with
   | [|_coda_exe; version|] when is_version_cmd version ->
       print_version_info ()
   | [|coda_exe; version; help|]
     when is_version_cmd version && is_help_flag help ->
       print_version_help coda_exe version
   | _ ->
       Command.run
         (Command.group ~summary:"Coda" ~preserve_subcommand_order:()
            (coda_commands logger))) ;
  Core.exit 0<|MERGE_RESOLUTION|>--- conflicted
+++ resolved
@@ -266,250 +266,6 @@
                make_version ~wipe_dir:true )
          | Error e ->
              Logger.trace logger ~module_:__MODULE__ ~location:__LOC__
-<<<<<<< HEAD
-               "error reading daemon.json: %s" (Error.to_string_mach e) ;
-             Logger.warn logger ~module_:__MODULE__ ~location:__LOC__
-               "failed to read daemon.json, not using it" ;
-             None
-       in
-       let maybe_from_config (type a) (f : YJ.json -> a option)
-           (keyname : string) (actual_value : a option) : a option =
-         let open Option.Let_syntax in
-         let open YJ.Util in
-         match actual_value with
-         | Some v ->
-             Some v
-         | None ->
-             let%bind config = config in
-             let%bind json_val = to_option Fn.id (member keyname config) in
-             f json_val
-       in
-       let or_from_config map keyname actual_value ~default =
-         match maybe_from_config map keyname actual_value with
-         | Some x ->
-             x
-         | None ->
-             Logger.info logger ~module_:__MODULE__ ~location:__LOC__
-               "didn't find %s in the config file, using default" keyname ;
-             default
-       in
-       let external_port : int =
-         or_from_config YJ.Util.to_int_option "external-port"
-           ~default:Port.default_external external_port
-       in
-       let client_port =
-         or_from_config YJ.Util.to_int_option "client-port"
-           ~default:Port.default_client client_port
-       in
-       let snark_work_fee_flag =
-         let json_to_currency_fee_option json =
-           YJ.Util.to_int_option json |> Option.map ~f:Currency.Fee.of_int
-         in
-         or_from_config json_to_currency_fee_option "snark-worker-fee"
-           ~default:Cli_lib.Fee.default_snark_worker snark_work_fee
-       in
-       let max_concurrent_connections =
-         if
-           or_from_config YJ.Util.to_bool_option "max-concurrent-connections"
-             ~default:true limit_connections
-         then Some 10
-         else None
-       in
-       let rest_server_port =
-         maybe_from_config YJ.Util.to_int_option "rest-port" rest_server_port
-       in
-       let work_selection =
-         or_from_config
-           (Fn.compose Option.return
-              (Fn.compose work_selection_val YJ.Util.to_string))
-           "work-selection" ~default:Cli_lib.Arg_type.Seq work_selection_flag
-       in
-       let initial_peers_raw =
-         List.concat
-           [ initial_peers_raw
-           ; List.map ~f:Host_and_port.of_string
-             @@ or_from_config
-                  (Fn.compose Option.some
-                     (YJ.Util.convert_each YJ.Util.to_string))
-                  "peers" None ~default:[] ]
-       in
-       let discovery_port = external_port + 1 in
-       let%bind () = Unix.mkdir ~p:() conf_dir in
-       if enable_tracing then Coda_tracing.start conf_dir |> don't_wait_for ;
-       let%bind initial_peers_cleaned =
-         Deferred.List.filter_map ~how:(`Max_concurrent_jobs 8)
-           initial_peers_raw ~f:(fun addr ->
-             let host = Host_and_port.host addr in
-             match%bind
-               Monitor.try_with_or_error (fun () ->
-                   Unix.Inet_addr.of_string_or_getbyname host )
-             with
-             | Ok inet_addr ->
-                 return
-                 @@ Some
-                      (Host_and_port.create
-                         ~host:(Unix.Inet_addr.to_string inet_addr)
-                         ~port:(Host_and_port.port addr))
-             | Error e ->
-                 Logger.trace logger ~module_:__MODULE__ ~location:__LOC__
-                   "getaddr exception: %s" (Error.to_string_mach e) ;
-                 Logger.error logger ~module_:__MODULE__ ~location:__LOC__
-                   "failed to look up address for %s, skipping" host ;
-                 return None )
-       in
-       let%bind () =
-         if
-           List.length initial_peers_raw <> 0
-           && List.length initial_peers_cleaned = 0
-         then (
-           eprintf "Error: failed to connect to any peers\n" ;
-           exit 10 )
-         else Deferred.unit
-       in
-       let%bind external_ip =
-         match external_ip_opt with
-         | None ->
-             Find_ip.find ()
-         | Some ip ->
-             return @@ Unix.Inet_addr.of_string ip
-       in
-       let bind_ip =
-         Option.value bind_ip_opt ~default:"0.0.0.0"
-         |> Unix.Inet_addr.of_string
-       in
-       let addrs_and_ports : Kademlia.Node_addrs_and_ports.t =
-         { external_ip
-         ; bind_ip
-         ; discovery_port
-         ; communication_port= external_port }
-       in
-       let wallets_disk_location = conf_dir ^/ "wallets" in
-       (* HACK: Until we can properly change propose keys at runtime we'll
-        * suffer by accepting a propose_public_key flag and reloading the wallet
-        * db here to find the keypair for the pubkey *)
-       let%bind propose_keypair =
-         match (propose_key, propose_public_key) with
-         | Some _, Some _ ->
-             eprintf
-               "Error: You cannot provide both `propose-key` and \
-                `propose-public-key`" ;
-             exit 11
-         | Some sk_file, None ->
-             Secrets.Keypair.Terminal_stdin.read_exn sk_file >>| Option.some
-         | None, Some wallet_pk -> (
-             match%bind
-               Secrets.Wallets.load ~logger
-                 ~disk_location:wallets_disk_location
-               >>| Secrets.Wallets.find ~needle:wallet_pk
-             with
-             | Some keypair ->
-                 Deferred.Option.return keypair
-             | None ->
-                 eprintf
-                   "Error: This public key was not found in the local \
-                    daemon's wallet database" ;
-                 exit 12 )
-         | None, None ->
-             return None
-       in
-       let%bind client_whitelist =
-         Reader.load_sexp
-           (conf_dir ^/ "client_whitelist")
-           [%of_sexp: Unix.Inet_addr.Blocking_sexp.t list]
-         >>| Or_error.ok
-       in
-       let module Config0 = struct
-         let logger = logger
-
-         let conf_dir = conf_dir
-
-         let lbc_tree_max_depth = `Finite 50
-
-         let propose_keypair = propose_keypair
-
-         let genesis_proof = Precomputed_values.base_proof
-
-         let commit_id = commit_id
-
-         let work_selection = work_selection
-
-         let max_concurrent_connections = max_concurrent_connections
-       end in
-       let%bind (module Init) = make_init (module Config0) in
-       let module M = Coda_inputs.Make_coda (Init) in
-       let module Run = Coda_run.Make (Config0) (M) in
-       Stream.iter
-         (Async.Scheduler.long_cycles
-            ~at_least:(sec 0.5 |> Time_ns.Span.of_span_float_round_nearest))
-         ~f:(fun span ->
-           Logger.warn logger ~module_:__MODULE__ ~location:__LOC__
-             "long async cycle %s"
-             (Time_ns.Span.to_string span) ) ;
-       let run_snark_worker_action =
-         Option.value_map run_snark_worker_flag ~default:`Don't_run
-           ~f:(fun k -> `With_public_key k)
-       in
-       let trace_database_initialization typ location =
-         Logger.trace logger "Creating %s at %s" ~module_:__MODULE__ ~location
-           typ
-       in
-       let trust_dir = conf_dir ^/ "trust" in
-       let () = Snark_params.set_chunked_hashing true in
-       let%bind () = Async.Unix.mkdir ~p:() trust_dir in
-       let trust_system = Trust_system.create ~db_dir:trust_dir in
-       trace_database_initialization "trust_system" __LOC__ trust_dir ;
-       let time_controller =
-         Block_time.Controller.create Block_time.Controller.basic
-       in
-       let initial_propose_keypairs =
-         Config0.propose_keypair |> Option.to_list |> Keypair.Set.of_list
-       in
-       let consensus_local_state =
-         Consensus.Data.Local_state.create
-           ( Option.map Config0.propose_keypair ~f:(fun keypair ->
-                 let open Keypair in
-                 Public_key.compress keypair.public_key )
-           |> Option.to_list |> Public_key.Compressed.Set.of_list )
-       in
-       let net_config =
-         { M.Inputs.Net.Config.logger
-         ; trust_system
-         ; time_controller
-         ; consensus_local_state
-         ; gossip_net_params=
-             { timeout= Time.Span.of_sec 3.
-             ; logger
-             ; target_peer_count= 8
-             ; conf_dir
-             ; initial_peers= initial_peers_cleaned
-             ; addrs_and_ports
-             ; trust_system
-             ; max_concurrent_connections } }
-       in
-       let receipt_chain_dir_name = conf_dir ^/ "receipt_chain" in
-       let%bind () = Async.Unix.mkdir ~p:() receipt_chain_dir_name in
-       let receipt_chain_database =
-         Coda_base.Receipt_chain_database.create
-           ~directory:receipt_chain_dir_name
-       in
-       trace_database_initialization "receipt_chain_database" __LOC__
-         receipt_chain_dir_name ;
-       let transaction_database_dir = conf_dir ^/ "transaction" in
-       let%bind () = Async.Unix.mkdir ~p:() transaction_database_dir in
-       let transaction_database =
-         Auxiliary_database.Transaction_database.create logger
-           transaction_database_dir
-       in
-       trace_database_initialization "transaction_database" __LOC__
-         transaction_database_dir ;
-       let external_transition_database_dir =
-         conf_dir ^/ "external_transition_database"
-       in
-       let%bind () = Async.Unix.mkdir ~p:() external_transition_database_dir in
-       let external_transition_database =
-         Auxiliary_database.External_transition_database.create logger
-           external_transition_database_dir
-=======
                ~metadata:[("error", `String (Error.to_string_mach e))]
                "Error reading coda.version: $error" ;
              Logger.debug logger ~module_:__MODULE__ ~location:__LOC__
@@ -517,25 +273,9 @@
                 $config_directory"
                ~metadata:[("config_directory", `String conf_dir)] ;
              make_version ~wipe_dir:false
->>>>>>> e3728e5d
        in
        Parallel.init_master () ;
        let monitor = Async.Monitor.create ~name:"coda" () in
-<<<<<<< HEAD
-       let%bind coda =
-         Run.create
-           (Run.Config.make ~logger ~trust_system ~verifier:Init.verifier
-              ~net_config ?snark_worker_key:run_snark_worker_flag
-              ~transaction_pool_disk_location:(conf_dir ^/ "transaction_pool")
-              ~snark_pool_disk_location:(conf_dir ^/ "snark_pool")
-              ~wallets_disk_location:(conf_dir ^/ "wallets")
-              ~persistent_root_location:(conf_dir ^/ "root")
-              ~persistent_frontier_location:(conf_dir ^/ "frontier")
-              ~snark_work_fee:snark_work_fee_flag ~receipt_chain_database
-              ~time_controller
-              ~initial_propose_keypairs ~monitor ~consensus_local_state
-              ~transaction_database ~external_transition_database ())
-=======
        let module Coda_initialization = struct
          type ('a, 'b, 'c, 'd, 'e) t =
            { coda: 'a
@@ -749,9 +489,6 @@
          let trust_dir = conf_dir ^/ "trust" in
          let () = Snark_params.set_chunked_hashing true in
          let%bind () = Async.Unix.mkdir ~p:() trust_dir in
-         let transition_frontier_location =
-           conf_dir ^/ "transition_frontier"
-         in
          let trust_system = Trust_system.create ~db_dir:trust_dir in
          trace_database_initialization "trust_system" __LOC__ trust_dir ;
          let time_controller =
@@ -819,19 +556,18 @@
                 ?snark_worker_key:run_snark_worker_flag
                 ~snark_pool_disk_location:(conf_dir ^/ "snark_pool")
                 ~wallets_disk_location:(conf_dir ^/ "wallets")
-                ~ledger_db_location:(conf_dir ^/ "ledger_db")
+                ~persistent_root_location:(conf_dir ^/ "root")
+                ~persistent_frontier_location:(conf_dir ^/ "frontier")
                 ~snark_work_fee:snark_work_fee_flag ~receipt_chain_database
-                ~transition_frontier_location ~time_controller
-                ~initial_propose_keypairs ~monitor ~consensus_local_state
-                ~transaction_database ~external_transition_database
-                ~is_archive_node ())
+                ~time_controller ~initial_propose_keypairs ~monitor
+                ~consensus_local_state ~transaction_database
+                ~external_transition_database ~is_archive_node ())
          in
          { Coda_initialization.coda
          ; client_whitelist
          ; rest_server_port
          ; client_port
          ; run_snark_worker_action }
->>>>>>> e3728e5d
        in
        (* Breaks a dependency cycle with monitor initilization and coda *)
        let coda_ref : Coda_lib.t option ref = ref None in
