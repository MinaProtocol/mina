[%%import
"../../../config.mlh"]

open Core
open Async
open Coda_base
open Blockchain_snark
open Cli_lib
open Coda_main
module YJ = Yojson.Safe
module Git_sha = Client_lib.Git_sha

let commit_id = Option.map [%getenv "CODA_COMMIT_SHA1"] ~f:Git_sha.of_string

module type Coda_intf = sig
  type ledger_proof

  module Make (Init : Init_intf) () : Main_intf
end

module type Consensus_mechanism_intf = sig
  module Make (Ledger_builder_diff : sig
    type t [@@deriving bin_io, sexp]
  end) :
    Consensus.Mechanism.S
    with type Internal_transition.Ledger_builder_diff.t = Ledger_builder_diff.t
     and type External_transition.Ledger_builder_diff.t = Ledger_builder_diff.t
end

let default_external_port = 8302

let daemon (module Kernel : Kernel_intf) log =
  let open Command.Let_syntax in
  Command.async ~summary:"Coda daemon"
    (let%map_open conf_dir =
       flag "config-directory" ~doc:"DIR Configuration directory"
         (optional file)
     and propose_key =
       flag "propose-key"
         ~doc:
           "FILE Private key file for the proposing transitions \
            (default:don't propose)"
         (optional file)
     and peers =
       flag "peer"
         ~doc:
           "HOST:PORT TCP daemon communications (can be given multiple times)"
         (listed peer)
     and run_snark_worker_flag =
       flag "run-snark-worker" ~doc:"KEY Run the SNARK worker with a key"
         (optional public_key_compressed)
     and work_selection_flag =
       flag "work-selection"
         ~doc:
           "seq|rand Choose work sequentially (seq) or randomly (rand) \
            (default: seq)"
         (optional work_selection)
     and external_port =
       flag "external-port"
         ~doc:
           (Printf.sprintf
              "PORT Base server port for daemon TCP (discovery UDP on port+1) \
               (default: %d)"
              default_external_port)
         (optional int16)
     and client_port =
       flag "client-port"
         ~doc:
           (Printf.sprintf
              "PORT Client to daemon local communication (default: %d)"
              default_client_port)
         (optional int16)
     and rest_server_port =
       flag "rest-port"
         ~doc:
           "PORT local REST-server for daemon interaction (default no \
            rest-server)"
         (optional int16)
     and ip =
       flag "ip" ~doc:"IP External IP address for others to connect"
         (optional string)
     and transaction_capacity_log_2 =
       flag "txn-capacity"
         ~doc:
           "CAPACITY_LOG_2 Log of capacity of transactions per transition \
            (default: 4)"
         (optional int)
     and is_background =
       flag "background" no_arg ~doc:"Run process on the background"
     and snark_work_fee =
       flag "snark-worker-fee"
         ~doc:
           "FEE Amount a worker wants to get compensated for generating a \
            snark proof"
         (optional int)
     in
     fun () ->
       let open Deferred.Let_syntax in
       let compute_conf_dir home =
         Option.value ~default:(home ^/ ".coda-config") conf_dir
       in
       let%bind conf_dir =
         if is_background then (
           let home = Core.Sys.home_directory () in
           let conf_dir = compute_conf_dir home in
           Daemon.daemonize
             ~redirect_stdout:(`File_append (conf_dir ^/ "coda.stdout"))
             ~redirect_stderr:(`File_append (conf_dir ^/ "coda.stderr"))
             () ;
           Deferred.return conf_dir )
         else Sys.home_directory () >>| compute_conf_dir
       in
       Parallel.init_master () ;
       let%bind config =
         match%map
           Monitor.try_with_or_error ~extract_exn:true (fun () ->
               let%bind r = Reader.open_file (conf_dir ^/ "daemon.json") in
               let%map contents =
                 Pipe.to_list (Reader.lines r)
                 >>| fun ss -> String.concat ~sep:"\n" ss
               in
               YJ.from_string ~fname:"daemon.json" contents )
         with
         | Ok c -> Some c
         | Error e ->
             Logger.trace log "error reading daemon.json: %s"
               (Error.to_string_mach e) ;
             Logger.warn log "failed to read daemon.json, not using it" ;
             None
       in
       let maybe_from_config (type a) (f : YJ.json -> a option)
           (keyname : string) (actual_value : a option) : a option =
         let open Option.Let_syntax in
         let open YJ.Util in
         match actual_value with
         | Some v -> Some v
         | None ->
             let%bind config = config in
             let%bind json_val = to_option Fn.id (member keyname config) in
             f json_val
       in
       let or_from_config map keyname actual_value ~default =
         match maybe_from_config map keyname actual_value with
         | Some x -> x
         | None ->
             Logger.info log "didn't find %s in the config file, using default"
               keyname ;
             default
       in
       let external_port : int =
         or_from_config YJ.Util.to_int_option "external-port"
           ~default:default_external_port external_port
       in
       let client_port =
         or_from_config YJ.Util.to_int_option "client-port"
           ~default:default_client_port client_port
       in
       let transaction_capacity_log_2 =
         or_from_config YJ.Util.to_int_option "txn-capacity" ~default:8
           transaction_capacity_log_2
       in
       let snark_work_fee_flag =
         Currency.Fee.of_int
           (or_from_config YJ.Util.to_int_option "snark-worker-fee" ~default:0
              snark_work_fee)
       in
       let rest_server_port =
         maybe_from_config YJ.Util.to_int_option "rest-port" rest_server_port
       in
       let work_selection =
         or_from_config
           (Fn.compose Option.return
              (Fn.compose work_selection_val YJ.Util.to_string))
           "work-selection" ~default:Protocols.Coda_pow.Work_selection.Seq
           work_selection_flag
       in
       let peers =
         List.concat
           [ peers
           ; List.map ~f:Host_and_port.of_string
             @@ or_from_config
                  (Fn.compose Option.some
                     (YJ.Util.convert_each YJ.Util.to_string))
                  "peers" None ~default:[] ]
       in
       let discovery_port = external_port + 1 in
       let%bind () = Unix.mkdir ~p:() conf_dir in
       let%bind initial_peers_raw =
         match peers with
         | _ :: _ -> return peers
         | [] -> (
             let peers_path = conf_dir ^/ "peers" in
             match%bind
               Reader.load_sexp peers_path [%of_sexp: Host_and_port.t list]
             with
             | Ok ls -> return ls
             | Error e ->
                 let default_initial_peers = [] in
                 let%map () =
                   Writer.save_sexp peers_path
                     ([%sexp_of: Host_and_port.t list] default_initial_peers)
                 in
                 [] )
       in
       let%bind initial_peers =
         Deferred.List.filter_map ~how:(`Max_concurrent_jobs 8)
           initial_peers_raw ~f:(fun addr ->
             let host = Host_and_port.host addr in
             match%bind
               Monitor.try_with_or_error (fun () ->
                   Unix.Inet_addr.of_string_or_getbyname host )
             with
             | Ok inet_addr ->
                 return
                 @@ Some
                      (Host_and_port.create
                         ~host:(Unix.Inet_addr.to_string inet_addr)
                         ~port:(Host_and_port.port addr))
             | Error e ->
                 Logger.trace log "getaddr exception: %s"
                   (Error.to_string_mach e) ;
                 Logger.error log "failed to look up address for %s, skipping"
                   host ;
                 return None )
       in
       let%bind () =
         if List.length peers <> 0 && List.length initial_peers = 0 then (
           eprintf "Error: failed to connect to any peers\n" ;
           exit 1 )
         else Deferred.unit
       in
       let%bind ip =
         match ip with None -> Find_ip.find () | Some ip -> return ip
       in
       let me =
         (Host_and_port.create ~host:ip ~port:discovery_port, external_port)
       in
       let sequence maybe_def =
         match maybe_def with
         | Some def -> Deferred.map def ~f:Option.return
         | None -> Deferred.return None
       in
       let%bind propose_keypair =
         Option.map ~f:Cli_lib.read_keypair_exn' propose_key |> sequence
       in
       let%bind client_whitelist =
         Reader.load_sexp
           (conf_dir ^/ "client_whitelist")
           [%of_sexp: Unix.Inet_addr.Blocking_sexp.t list]
         >>| Or_error.ok
       in
       let module Config0 = struct
         let logger = log

         let conf_dir = conf_dir

         let lbc_tree_max_depth = `Finite 50

         let propose_keypair = propose_keypair

         let genesis_proof = Precomputed_values.base_proof

         let transaction_capacity_log_2 = transaction_capacity_log_2

         let commit_id = commit_id

         let work_selection = work_selection
       end in
       let%bind (module Init) =
         make_init
           ~should_propose:(Option.is_some propose_keypair)
           (module Config0)
           (module Kernel)
       in
       let module M = Coda_main.Make_coda (Init) in
       let module Run = Run (Config0) (M) in
       Async.Scheduler.report_long_cycle_times ~cutoff:(sec 0.5) () ;
       let%bind () =
         let open M in
         let run_snark_worker_action =
           Option.value_map run_snark_worker_flag ~default:`Don't_run
             ~f:(fun k -> `With_public_key k )
         in
         let banlist_dir_name = conf_dir ^/ "banlist" in
         let%bind () = Async.Unix.mkdir ~p:() banlist_dir_name in
         let suspicious_dir = banlist_dir_name ^/ "suspicious" in
         let punished_dir = banlist_dir_name ^/ "banned" in
         let%bind () = Async.Unix.mkdir ~p:() suspicious_dir in
         let%bind () = Async.Unix.mkdir ~p:() punished_dir in
         let banlist =
           Coda_base.Banlist.create ~suspicious_dir ~punished_dir
         in
         let net_config =
           { Inputs.Net.Config.parent_log= log
           ; gossip_net_params=
               { timeout= Time.Span.of_sec 1.
               ; parent_log= log
               ; target_peer_count= 8
               ; conf_dir
               ; initial_peers
               ; me
               ; banlist } }
         in
         let%map coda =
           Run.create
             (Run.Config.make ~log ~net_config
                ~run_snark_worker:(Option.is_some run_snark_worker_flag)
                ~ledger_builder_persistant_location:
                  (conf_dir ^/ "ledger_builder")
                ~transaction_pool_disk_location:(conf_dir ^/ "transaction_pool")
                ~snark_pool_disk_location:(conf_dir ^/ "snark_pool")
                ~snark_work_fee:snark_work_fee_flag
                ~time_controller:(Inputs.Time.Controller.create ())
<<<<<<< HEAD
                ~keypair ~banlist ())
=======
                ?propose_keypair:Config0.propose_keypair () ~banlist)
>>>>>>> 61d38768
         in
         let web_service = Web_pipe.get_service () in
         Web_pipe.run_service (module Run) coda web_service ~conf_dir ~log ;
         Run.setup_local_server ?client_whitelist ?rest_server_port ~coda
           ~client_port ~log () ;
         Run.run_snark_worker ~log ~client_port run_snark_worker_action
       in
       Async.never ())

let exit1 ?msg =
  match msg with
  | None -> Core.exit 1
  | Some msg ->
      Core.Printf.eprintf "%s\n" msg ;
      Core.exit 1

let env name ~f ~default =
  let name = Printf.sprintf "CODA_%s" name in
  Unix.getenv name
  |> Option.map ~f:(fun x ->
         match f @@ String.uppercase x with
         | Some v -> v
         | None ->
             exit1
               ~msg:
                 (Printf.sprintf
                    "Inside env var %s, there was a value I don't understand \
                     \"%s\""
                    name x) )
  |> Option.value ~default

[%%if
force_updates]

let rec ensure_testnet_id_still_good log =
  let open Cohttp_async in
  let recheck_soon = 0.1 in
  let recheck_later = 1.0 in
  let try_later hrs =
    Async.Clock.run_after (Time.Span.of_hr hrs)
      (fun () -> don't_wait_for @@ ensure_testnet_id_still_good log)
      ()
  in
  match%bind
    Monitor.try_with_or_error (fun () ->
        Client.get (Uri.of_string "http://updates.o1test.net/testnet_id") )
  with
  | Error e ->
      Logger.error log
        "exception while trying to fetch testnet_id, trying again in 6 minutes" ;
      try_later recheck_soon ;
      Deferred.unit
  | Ok (resp, body) -> (
      if resp.status <> `OK then (
        try_later recheck_soon ;
        Logger.error log
          "HTTP response status %s while getting testnet id, checking again \
           in 6 minutes."
          (Cohttp.Code.string_of_status resp.status) ;
        Deferred.unit )
      else
        let%bind body_string = Body.to_string body in
        let valid_ids =
          String.split ~on:'\n' body_string
          |> List.map ~f:(Fn.compose Git_sha.of_string String.strip)
        in
        (* Maybe the Git_sha.of_string is a bit gratuitous *)
        let finish local_id remote_ids =
          let str x = Git_sha.sexp_of_t x |> Sexp.to_string in
          exit1
            ~msg:
              (sprintf
                 "The version for the testnet has changed, and this client \
                  (version %s) is no longer compatible. Please download the \
                  latest Coda software!\n\
                  Valid versions:\n\
                  %s"
                 ( local_id |> Option.map ~f:str
                 |> Option.value ~default:"[COMMIT_SHA1 not set]" )
                 remote_ids)
        in
        match commit_id with
        | None -> finish None body_string
        | Some sha ->
            if
              List.exists valid_ids ~f:(fun remote_id ->
                  Git_sha.equal sha remote_id )
            then ( try_later recheck_later ; Deferred.unit )
            else finish commit_id body_string )

[%%else]

let ensure_testnet_id_still_good _ = Deferred.unit

[%%endif]

let consensus_mechanism () : (module Consensus_mechanism_intf) =
  let mechanism =
    env "CONSENSUS_MECHANISM" ~default:`Proof_of_signature ~f:(function
      | "PROOF_OF_SIGNATURE" -> Some `Proof_of_signature
      | "PROOF_OF_STAKE" -> Some `Proof_of_stake
      | _ -> None )
  in
  Core.Printf.printf
    !"consensus mechanism = %s\n%!"
    ( match mechanism with
    | `Proof_of_signature -> "PROOF_OF_SIGNATURE"
    | `Proof_of_stake -> "PROOF_OF_STAKE" ) ;
  match mechanism with
  | `Proof_of_signature ->
      ( module struct
        module Make (Ledger_builder_diff : sig
          type t [@@deriving sexp, bin_io]
        end) =
        Consensus.Proof_of_signature.Make (struct
          module Genesis_ledger = Genesis_ledger
          module Proof = Coda_base.Proof
          module Ledger_builder_diff = Ledger_builder_diff
          module Time = Coda_base.Block_time

          let proposal_interval =
            env "PROPOSAL_INTERVAL"
              ~default:(Time.Span.of_ms @@ Int64.of_int 5000)
              ~f:(fun str ->
                try Some (Time.Span.of_ms @@ Int64.of_string str) with _ ->
                  None )
        end)
      end )
  | `Proof_of_stake ->
      ( module struct
        module Make (Ledger_builder_diff : sig
          type t [@@deriving sexp, bin_io]
        end) =
        Consensus.Proof_of_stake.Make (struct
          module Genesis_ledger = Genesis_ledger
          module Proof = Coda_base.Proof
          module Ledger_builder_diff = Ledger_builder_diff
          module Time = Coda_base.Block_time

          (* TODO: choose reasonable values *)
          let genesis_state_timestamp =
            let default =
              Core.Time.of_date_ofday
                (Core.Time.Zone.of_utc_offset ~hours:(-7))
                (Core.Date.create_exn ~y:2018 ~m:Month.Sep ~d:1)
                (Core.Time.Ofday.create ~hr:10 ())
              |> Time.of_time
            in
            env "GENESIS_STATE_TIMESTAMP" ~default ~f:(fun str ->
                try Some (Time.of_time @@ Core.Time.of_string str) with _ ->
                  None )

          let coinbase =
            env "COINBASE" ~default:(Currency.Amount.of_int 20) ~f:(fun str ->
                try Some (Currency.Amount.of_int @@ Int.of_string str)
                with _ -> None )

          let slot_interval =
            env "SLOT_INTERVAL"
              ~default:(Time.Span.of_ms (Int64.of_int 5000))
              ~f:(fun str ->
                try Some (Time.Span.of_ms @@ Int64.of_string str) with _ ->
                  None )

          let unforkable_transition_count =
            env "UNFORKABLE_TRANSITION_COUNT" ~default:12 ~f:(fun str ->
                try Some (Int.of_string str) with _ -> None )

          let probable_slots_per_transition_count =
            env "PROBABLE_SLOTS_PER_TRANSITION_COUNT" ~default:8 ~f:(fun str ->
                try Some (Int.of_string str) with _ -> None )

          (* Conservatively pick 1seconds *)
          let expected_network_delay =
            env "EXPECTED_NETWORK_DELAY"
              ~default:(Time.Span.of_ms (Int64.of_int 1000))
              ~f:(fun str ->
                try Some (Time.Span.of_ms @@ Int64.of_string str) with _ ->
                  None )

          let approximate_network_diameter =
            env "APPROXIMATE_NETWORK_DIAMETER" ~default:3 ~f:(fun str ->
                try Some (Int.of_string str) with _ -> None )
        end)
      end )

[%%if
with_snark]

let internal_commands =
  [(Snark_worker_lib.Intf.command_name, Snark_worker_lib.Prod.Worker.command)]

[%%else]

let internal_commands =
  [(Snark_worker_lib.Intf.command_name, Snark_worker_lib.Debug.Worker.command)]

[%%endif]

let coda_commands (module Kernel : Kernel_intf) log =
  [ (Parallel.worker_command_name, Parallel.worker_command)
  ; ("internal", Command.group ~summary:"Internal commands" internal_commands)
  ; ("daemon", daemon (module Kernel) log)
  ; ("client", Client.command) ]

[%%if
integration_tests]

let coda_commands (module Kernel : Kernel_intf) log =
  let group =
    let module Coda_peers_test = Coda_peers_test.Make (Kernel) in
    let module Coda_block_production_test =
      Coda_block_production_test.Make (Kernel) in
    let module Coda_shared_prefix_test = Coda_shared_prefix_test.Make (Kernel) in
    let module Coda_restart_node_test = Coda_restart_node_test.Make (Kernel) in
    let module Coda_shared_state_test = Coda_shared_state_test.Make (Kernel) in
    let module Coda_transitive_peers_test =
      Coda_transitive_peers_test.Make (Kernel) in
    [ (Coda_peers_test.name, Coda_peers_test.command)
    ; (Coda_block_production_test.name, Coda_block_production_test.command)
    ; (Coda_shared_state_test.name, Coda_shared_state_test.command)
    ; (Coda_transitive_peers_test.name, Coda_transitive_peers_test.command)
    ; (Coda_shared_prefix_test.name, Coda_shared_prefix_test.command)
    ; (Coda_restart_node_test.name, Coda_restart_node_test.command)
    ; ("full-test", Full_test.command (module Kernel))
    ; ("transaction-snark-profiler", Transaction_snark_profiler.command) ]
  in
  coda_commands (module Kernel) log
  @ [("integration-tests", Command.group ~summary:"Integration tests" group)]

[%%endif]

let () =
  Random.self_init () ;
  let log = Logger.create () in
  don't_wait_for (ensure_testnet_id_still_good log) ;
  let (module Consensus_mechanism) = consensus_mechanism () in
  let module Kernel = Make_kernel (Consensus_mechanism.Make) in
  Command.run
    (Command.group ~summary:"Coda" (coda_commands (module Kernel) log)) ;
  Core.exit 0<|MERGE_RESOLUTION|>--- conflicted
+++ resolved
@@ -311,11 +311,7 @@
                 ~snark_pool_disk_location:(conf_dir ^/ "snark_pool")
                 ~snark_work_fee:snark_work_fee_flag
                 ~time_controller:(Inputs.Time.Controller.create ())
-<<<<<<< HEAD
-                ~keypair ~banlist ())
-=======
                 ?propose_keypair:Config0.propose_keypair () ~banlist)
->>>>>>> 61d38768
          in
          let web_service = Web_pipe.get_service () in
          Web_pipe.run_service (module Run) coda web_service ~conf_dir ~log ;
