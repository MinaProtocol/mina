--- conflicted
+++ resolved
@@ -479,18 +479,12 @@
        Coda_lib.start coda ;
        let web_service = Web_pipe.get_service () in
        Web_pipe.run_service coda web_service ~conf_dir ~logger ;
-<<<<<<< HEAD
        Coda_run.setup_local_server ?client_whitelist ?rest_server_port coda ;
-=======
-       Coda_run.setup_local_server ?client_whitelist ?rest_server_port ~coda
-         ~client_port () ;
-       Coda_run.run_snark_worker ~client_port run_snark_worker_action ;
        let%bind () =
          Option.map metrics_server_port ~f:(fun port ->
              Coda_metrics.server ~port ~logger >>| ignore )
          |> Option.value ~default:Deferred.unit
        in
->>>>>>> 97b4b070
        Logger.info logger ~module_:__MODULE__ ~location:__LOC__
          "Running coda services" ;
        Async.never ())
