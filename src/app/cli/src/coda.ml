--- conflicted
+++ resolved
@@ -55,8 +55,8 @@
        flag "coinbase-receiver"
          ~doc:
            "PUBLICKEY Address to send coinbase rewards to (if this node is \
-            proposing blocks). If not provided, coinbase rewards will be sent \
-            to the proposer of a block."
+            producing blocks). If not provided, coinbase rewards will be sent \
+            to the producer of a block."
          (optional public_key_compressed)
      and genesis_ledger_dir_flag =
        flag "genesis-ledger-dir"
@@ -576,13 +576,8 @@
            block_production_keypair |> Option.to_list |> Keypair.Set.of_list
          in
          let consensus_local_state =
-<<<<<<< HEAD
-           Consensus.Data.Local_state.create
+           Consensus.Data.Local_state.create ~genesis_ledger
              ( Option.map block_production_keypair ~f:(fun keypair ->
-=======
-           Consensus.Data.Local_state.create ~genesis_ledger
-             ( Option.map propose_keypair ~f:(fun keypair ->
->>>>>>> 44243171
                    let open Keypair in
                    Public_key.compress keypair.public_key )
              |> Option.to_list |> Public_key.Compressed.Set.of_list )
@@ -694,7 +689,7 @@
          in
          O1trace.trace_task "terminated child loop" terminated_child_loop ;
          let coinbase_receiver =
-           Option.value_map coinbase_receiver_flag ~default:`Proposer
+           Option.value_map coinbase_receiver_flag ~default:`Producer
              ~f:(fun pk -> `Other pk)
          in
          let%map coda =
