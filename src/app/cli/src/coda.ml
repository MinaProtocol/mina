[%%import
"../../../config.mlh"]

open Core
open Async
open Coda_base
open Blockchain_snark
open Cli_lib
open Coda_inputs
open Signature_lib
module YJ = Yojson.Safe
module Git_sha = Daemon_rpcs.Types.Git_sha

[%%if
fake_hash]

let maybe_sleep s = after (Time.Span.of_sec s)

[%%else]

let maybe_sleep _ = Deferred.unit

[%%endif]

let commit_id = Option.map [%getenv "CODA_COMMIT_SHA1"] ~f:Git_sha.of_string

module type Coda_intf = sig
  type ledger_proof

  module Make (Init : Init_intf) () : Main_intf
end

let daemon logger =
  let open Command.Let_syntax in
  let open Cli_lib.Arg_type in
  Command.async ~summary:"Coda daemon"
    (let%map_open conf_dir =
       flag "config-directory" ~doc:"DIR Configuration directory"
         (optional string)
     and propose_key =
       flag "propose-key"
         ~doc:
           "KEYFILE Private key file for the proposing transitions. You \
            cannot provide both `propose-key` and `propose-public-key`. \
            (default:don't propose)"
         (optional string)
     and propose_public_key =
       flag "propose-public-key"
         ~doc:
           "PUBLICKEY Public key for the associated private key that is being \
            tracked by this daemon. You cannot provide both `propose-key` and \
            `propose-public-key`. (default: don't propose)"
         (optional public_key_compressed)
     and initial_peers_raw =
       flag "peer"
         ~doc:
           "HOST:PORT TCP daemon communications (can be given multiple times)"
         (listed peer)
     and run_snark_worker_flag =
       flag "run-snark-worker"
         ~doc:"PUBLICKEY Run the SNARK worker with this public key"
         (optional public_key_compressed)
     and work_selection_flag =
       flag "work-selection"
         ~doc:
           "seq|rand Choose work sequentially (seq) or randomly (rand) \
            (default: seq)"
         (optional work_selection)
     and external_port =
       flag "external-port"
         ~doc:
           (Printf.sprintf
              "PORT Base server port for daemon TCP (discovery UDP on port+1) \
               (default: %d)"
              Port.default_external)
         (optional int16)
     and client_port =
       flag "client-port"
         ~doc:
           (Printf.sprintf
              "PORT Client to daemon local communication (default: %d)"
              Port.default_client)
         (optional int16)
     and rest_server_port =
       flag "rest-port"
         ~doc:
           "PORT local REST-server for daemon interaction (default no \
            rest-server)"
         (optional int16)
     and external_ip_opt =
       flag "external-ip"
         ~doc:
           "IP External IP address for other nodes to connect to. You only \
            need to set this if auto-discovery fails for some reason."
         (optional string)
     and bind_ip_opt =
       flag "bind-ip" ~doc:"IP IP of network interface to use"
         (optional string)
     and is_background =
       flag "background" no_arg ~doc:"Run process on the background"
     and snark_work_fee =
       flag "snark-worker-fee"
         ~doc:
           (Printf.sprintf
              "FEE Amount a worker wants to get compensated for generating a \
               snark proof (default: %d)"
              (Currency.Fee.to_int Cli_lib.Fee.default_snark_worker))
         (optional txn_fee)
     and sexp_logging =
       flag "sexp-logging" no_arg
         ~doc:"Use S-expressions in log output, instead of JSON"
     and enable_tracing =
       flag "tracing" no_arg ~doc:"Trace into $config-directory/$pid.trace"
     and limit_connections =
       flag "limit-concurrent-connections"
         ~doc:
           "true|false Limit the number of concurrent connections per IP \
            address (default:true)"
         (optional bool)
     in
     fun () ->
       let open Deferred.Let_syntax in
       let compute_conf_dir home =
         Option.value ~default:(home ^/ ".coda-config") conf_dir
       in
       let%bind conf_dir =
         if is_background then (
           let home = Core.Sys.home_directory () in
           let conf_dir = compute_conf_dir home in
           Core.printf "Starting background coda daemon. (Log Dir: %s)\n%!"
             conf_dir ;
           Daemon.daemonize
             ~redirect_stdout:(`File_append (conf_dir ^/ "coda.log"))
             ~redirect_stderr:(`File_append (conf_dir ^/ "coda.log"))
             () ;
           Deferred.return conf_dir )
         else Sys.home_directory () >>| compute_conf_dir
       in
       Parallel.init_master () ;
       let%bind config =
         match%map
           Monitor.try_with_or_error ~extract_exn:true (fun () ->
               let%bind r = Reader.open_file (conf_dir ^/ "daemon.json") in
               let%map contents =
                 Pipe.to_list (Reader.lines r)
                 >>| fun ss -> String.concat ~sep:"\n" ss
               in
               YJ.from_string ~fname:"daemon.json" contents )
         with
         | Ok c ->
             Some c
         | Error e ->
             Logger.trace logger ~module_:__MODULE__ ~location:__LOC__
               "error reading daemon.json: %s" (Error.to_string_mach e) ;
             Logger.warn logger ~module_:__MODULE__ ~location:__LOC__
               "failed to read daemon.json, not using it" ;
             None
       in
       let maybe_from_config (type a) (f : YJ.json -> a option)
           (keyname : string) (actual_value : a option) : a option =
         let open Option.Let_syntax in
         let open YJ.Util in
         match actual_value with
         | Some v ->
             Some v
         | None ->
             let%bind config = config in
             let%bind json_val = to_option Fn.id (member keyname config) in
             f json_val
       in
       let or_from_config map keyname actual_value ~default =
         match maybe_from_config map keyname actual_value with
         | Some x ->
             x
         | None ->
             Logger.info logger ~module_:__MODULE__ ~location:__LOC__
               "didn't find %s in the config file, using default" keyname ;
             default
       in
       let external_port : int =
         or_from_config YJ.Util.to_int_option "external-port"
           ~default:Port.default_external external_port
       in
       let client_port =
         or_from_config YJ.Util.to_int_option "client-port"
           ~default:Port.default_client client_port
       in
       let snark_work_fee_flag =
         let json_to_currency_fee_option json =
           YJ.Util.to_int_option json |> Option.map ~f:Currency.Fee.of_int
         in
         or_from_config json_to_currency_fee_option "snark-worker-fee"
           ~default:Cli_lib.Fee.default_snark_worker snark_work_fee
       in
       let max_concurrent_connections =
         if
           or_from_config YJ.Util.to_bool_option "max-concurrent-connections"
             ~default:true limit_connections
         then Some 10
         else None
       in
       let rest_server_port =
         maybe_from_config YJ.Util.to_int_option "rest-port" rest_server_port
       in
       let work_selection =
         or_from_config
           (Fn.compose Option.return
              (Fn.compose work_selection_val YJ.Util.to_string))
           "work-selection" ~default:Protocols.Coda_pow.Work_selection.Seq
           work_selection_flag
       in
       let initial_peers_raw =
         List.concat
           [ initial_peers_raw
           ; List.map ~f:Host_and_port.of_string
             @@ or_from_config
                  (Fn.compose Option.some
                     (YJ.Util.convert_each YJ.Util.to_string))
                  "peers" None ~default:[] ]
       in
       let discovery_port = external_port + 1 in
       let%bind () = Unix.mkdir ~p:() conf_dir in
       if enable_tracing then Coda_tracing.start conf_dir |> don't_wait_for ;
       let%bind initial_peers_cleaned =
         Deferred.List.filter_map ~how:(`Max_concurrent_jobs 8)
           initial_peers_raw ~f:(fun addr ->
             let host = Host_and_port.host addr in
             match%bind
               Monitor.try_with_or_error (fun () ->
                   Unix.Inet_addr.of_string_or_getbyname host )
             with
             | Ok inet_addr ->
                 return
                 @@ Some
                      (Host_and_port.create
                         ~host:(Unix.Inet_addr.to_string inet_addr)
                         ~port:(Host_and_port.port addr))
             | Error e ->
                 Logger.trace logger ~module_:__MODULE__ ~location:__LOC__
                   "getaddr exception: %s" (Error.to_string_mach e) ;
                 Logger.error logger ~module_:__MODULE__ ~location:__LOC__
                   "failed to look up address for %s, skipping" host ;
                 return None )
       in
       let%bind () =
         if
           List.length initial_peers_raw <> 0
           && List.length initial_peers_cleaned = 0
         then (
           eprintf "Error: failed to connect to any peers\n" ;
           exit 10 )
         else Deferred.unit
       in
       let%bind external_ip =
         match external_ip_opt with
         | None ->
             Find_ip.find ()
         | Some ip ->
             return @@ Unix.Inet_addr.of_string ip
       in
       let bind_ip =
         Option.value bind_ip_opt ~default:"0.0.0.0"
         |> Unix.Inet_addr.of_string
       in
       let addrs_and_ports : Kademlia.Node_addrs_and_ports.t =
         { external_ip
         ; bind_ip
         ; discovery_port
         ; communication_port= external_port }
       in
       let wallets_disk_location = conf_dir ^/ "wallets" in
       (* HACK: Until we can properly change propose keys at runtime we'll
        * suffer by accepting a propose_public_key flag and reloading the wallet
        * db here to find the keypair for the pubkey *)
       let%bind propose_keypair =
         match (propose_key, propose_public_key) with
         | Some _, Some _ ->
             eprintf
               "Error: You cannot provide both `propose-key` and \
                `propose-public-key`" ;
             exit 11
         | Some sk_file, None ->
             Secrets.Keypair.Terminal_stdin.read_exn sk_file >>| Option.some
         | None, Some wallet_pk -> (
             match%bind
               Secrets.Wallets.load ~logger
                 ~disk_location:wallets_disk_location
               >>| Secrets.Wallets.find ~needle:wallet_pk
             with
             | Some keypair ->
                 Deferred.Option.return keypair
             | None ->
                 eprintf
                   "Error: This public key was not found in the local \
                    daemon's wallet database" ;
                 exit 12 )
         | None, None ->
             return None
       in
       let%bind client_whitelist =
         Reader.load_sexp
           (conf_dir ^/ "client_whitelist")
           [%of_sexp: Unix.Inet_addr.Blocking_sexp.t list]
         >>| Or_error.ok
       in
       let module Config0 = struct
         let logger = logger

         let conf_dir = conf_dir

         let lbc_tree_max_depth = `Finite 50

         let propose_keypair = propose_keypair

         let genesis_proof = Precomputed_values.base_proof

         let commit_id = commit_id

         let work_selection = work_selection

         let max_concurrent_connections = max_concurrent_connections
       end in
       let%bind (module Init) =
         make_init
           ~should_propose:(Option.is_some propose_keypair)
           (module Config0)
       in
       let module M = Coda_inputs.Make_coda (Init) in
       let module Run = Coda_run.Make (Config0) (M) in
       Stream.iter
         (Async.Scheduler.long_cycles
            ~at_least:(sec 0.5 |> Time_ns.Span.of_span_float_round_nearest))
         ~f:(fun span ->
           Logger.warn logger ~module_:__MODULE__ ~location:__LOC__
             "long async cycle %s"
             (Time_ns.Span.to_string span) ) ;
       let run_snark_worker_action =
         Option.value_map run_snark_worker_flag ~default:`Don't_run
           ~f:(fun k -> `With_public_key k)
       in
       let trace_database_initialization typ location =
         Logger.trace logger "Creating %s at %s" ~module_:__MODULE__ ~location
           typ
       in
       let trust_dir = conf_dir ^/ "trust" in
       let () = Snark_params.set_chunked_hashing true in
       let%bind () = Async.Unix.mkdir ~p:() trust_dir in
       let transition_frontier_location = conf_dir ^/ "transition_frontier" in
       let trust_system = Trust_system.create ~db_dir:trust_dir in
       trace_database_initialization "trust_system" __LOC__ trust_dir ;
       let time_controller =
         M.Inputs.Time.Controller.create M.Inputs.Time.Controller.basic
       in
       let consensus_local_state =
         Consensus.Data.Local_state.create
           (Option.map Config0.propose_keypair ~f:(fun keypair ->
                let open Keypair in
                Public_key.compress keypair.public_key ))
       in
       let net_config =
         { M.Inputs.Net.Config.logger
         ; trust_system
         ; time_controller
         ; consensus_local_state
         ; gossip_net_params=
             { timeout= Time.Span.of_sec 3.
             ; logger
             ; target_peer_count= 8
             ; conf_dir
             ; initial_peers= initial_peers_cleaned
             ; addrs_and_ports
             ; trust_system
             ; max_concurrent_connections } }
       in
       let receipt_chain_dir_name = conf_dir ^/ "receipt_chain" in
       let%bind () = Async.Unix.mkdir ~p:() receipt_chain_dir_name in
       let receipt_chain_database =
         Coda_base.Receipt_chain_database.create
           ~directory:receipt_chain_dir_name
       in
       trace_database_initialization "receipt_chain_database" __LOC__
         receipt_chain_dir_name ;
       let transaction_database_dir = conf_dir ^/ "transaction" in
       let%bind () = Async.Unix.mkdir ~p:() transaction_database_dir in
       let transaction_database =
         Transaction_database.create logger transaction_database_dir
       in
       trace_database_initialization "transaction_database" __LOC__
         transaction_database_dir ;
       let monitor = Async.Monitor.create ~name:"coda" () in
       let%bind coda =
         Run.create
           (Run.Config.make ~logger ~trust_system ~verifier:Init.verifier
              ~net_config ?snark_worker_key:run_snark_worker_flag
              ~transaction_pool_disk_location:(conf_dir ^/ "transaction_pool")
              ~snark_pool_disk_location:(conf_dir ^/ "snark_pool")
              ~wallets_disk_location:(conf_dir ^/ "wallets")
              ~ledger_db_location:(conf_dir ^/ "ledger_db")
              ~snark_work_fee:snark_work_fee_flag ~receipt_chain_database
              ~transition_frontier_location ~time_controller
              ?propose_keypair:Config0.propose_keypair ~monitor
              ~consensus_local_state ~transaction_database ())
       in
       Run.handle_shutdown ~monitor ~conf_dir coda ;
       Async.Scheduler.within' ~monitor
       @@ fun () ->
       let%bind () = maybe_sleep 3. in
       M.start coda ;
       let web_service = Web_pipe.get_service () in
       Web_pipe.run_service (module Run) coda web_service ~conf_dir ~logger ;
       Run.setup_local_server ?client_whitelist ?rest_server_port ~coda
         ~client_port () ;
       Run.run_snark_worker ~client_port run_snark_worker_action ;
       Logger.info logger ~module_:__MODULE__ ~location:__LOC__
         "Running coda services" ;
       Async.never ())

[%%if
force_updates]

let rec ensure_testnet_id_still_good logger =
  let open Cohttp_async in
  let recheck_soon = 0.1 in
  let recheck_later = 1.0 in
  let try_later hrs =
    Async.Clock.run_after (Time.Span.of_hr hrs)
      (fun () -> don't_wait_for @@ ensure_testnet_id_still_good logger)
      ()
  in
  match%bind
    Monitor.try_with_or_error (fun () ->
        Client.get (Uri.of_string "http://updates.o1test.net/testnet_id") )
  with
  | Error e ->
      Logger.error logger ~module_:__MODULE__ ~location:__LOC__
        "exception while trying to fetch testnet_id, trying again in 6 minutes" ;
      try_later recheck_soon ;
      Deferred.unit
  | Ok (resp, body) -> (
      if resp.status <> `OK then (
        try_later recheck_soon ;
        Logger.error logger ~module_:__MODULE__ ~location:__LOC__
          "HTTP response status %s while getting testnet id, checking again \
           in 6 minutes."
          (Cohttp.Code.string_of_status resp.status) ;
        Deferred.unit )
      else
        let%bind body_string = Body.to_string body in
        let valid_ids =
          String.split ~on:'\n' body_string
          |> List.map ~f:(Fn.compose Git_sha.of_string String.strip)
        in
        (* Maybe the Git_sha.of_string is a bit gratuitous *)
        let finish local_id remote_ids =
          let str x = Git_sha.sexp_of_t x |> Sexp.to_string in
          eprintf
            "The version for the testnet has changed, and this client \
             (version %s) is no longer compatible. Please download the latest \
             Coda software!\n\
             Valid versions:\n\
             %s"
            ( local_id |> Option.map ~f:str
            |> Option.value ~default:"[COMMIT_SHA1 not set]" )
            remote_ids ;
          exit 13
        in
        match commit_id with
        | None ->
            finish None body_string
        | Some sha ->
            if
              List.exists valid_ids ~f:(fun remote_id ->
                  Git_sha.equal sha remote_id )
            then ( try_later recheck_later ; Deferred.unit )
            else finish commit_id body_string )

[%%else]

let ensure_testnet_id_still_good _ = Deferred.unit

[%%endif]

let internal_commands = [(Snark_worker.Intf.command_name, Snark_worker.command)]

let coda_commands logger =
  [ (Parallel.worker_command_name, Parallel.worker_command)
  ; ("internal", Command.group ~summary:"Internal commands" internal_commands)
  ; ("daemon", daemon logger)
  ; ("client", Client.command)
  ; ("transaction-snark-profiler", Transaction_snark_profiler.command) ]

[%%if
integration_tests]

module type Integration_test = sig
  val name : string

  val command : Async.Command.t
end

let coda_commands logger =
  let group =
<<<<<<< HEAD
    [ (Coda_peers_test.name, Coda_peers_test.command)
    ; (Coda_block_production_test.name, Coda_block_production_test.command)
    ; (Coda_shared_state_test.name, Coda_shared_state_test.command)
    ; (Coda_transitive_peers_test.name, Coda_transitive_peers_test.command)
    ; (Coda_shared_prefix_test.name, Coda_shared_prefix_test.command)
    ; ( Coda_shared_prefix_multiproposer_test.name
      , Coda_shared_prefix_multiproposer_test.command )
    ; (Coda_five_nodes_test.name, Coda_five_nodes_test.command)
    ; (Coda_restart_node_test.name, Coda_restart_node_test.command)
    ; (Coda_receipt_chain_test.name, Coda_receipt_chain_test.command)
    ; ( Coda_restarts_and_txns_holy_grail.name
      , Coda_restarts_and_txns_holy_grail.command )
    ; (Coda_bootstrap_test.name, Coda_bootstrap_test.command)
    ; (Coda_batch_payment_test.name, Coda_batch_payment_test.command)
    ; (Coda_long_fork.name, Coda_long_fork.command)
    ; (Coda_delegation_test.name, Coda_delegation_test.command)
    ; ("full-test", Full_test.command)
    ; ("transaction-snark-profiler", Transaction_snark_profiler.command) ]
=======
    List.map
      ~f:(fun (module T) -> (T.name, T.command))
      ( [ (module Coda_peers_test)
        ; (module Coda_block_production_test)
        ; (module Coda_shared_state_test)
        ; (module Coda_transitive_peers_test)
        ; (module Coda_shared_prefix_test)
        ; (module Coda_shared_prefix_multiproposer_test)
        ; (module Coda_five_nodes_test)
        ; (module Coda_restart_node_test)
        ; (module Coda_receipt_chain_test)
        ; (module Coda_restarts_and_txns_holy_grail)
        ; (module Coda_bootstrap_test)
        ; (module Coda_batch_payment_test)
        ; (module Coda_long_fork)
        ; (module Full_test)
        ; (module Transaction_snark_profiler) ]
        : (module Integration_test) list )
>>>>>>> 7dd57289
  in
  coda_commands logger
  @ [("integration-tests", Command.group ~summary:"Integration tests" group)]

[%%endif]

let () =
  Random.self_init () ;
  let logger = Logger.create () in
  don't_wait_for (ensure_testnet_id_still_good logger) ;
  (* Turn on snark debugging in prod for now *)
  Snarky.Snark.set_eval_constraints true ;
  Command.run (Command.group ~summary:"Coda" (coda_commands logger)) ;
  Core.exit 0<|MERGE_RESOLUTION|>--- conflicted
+++ resolved
@@ -500,26 +500,6 @@
 
 let coda_commands logger =
   let group =
-<<<<<<< HEAD
-    [ (Coda_peers_test.name, Coda_peers_test.command)
-    ; (Coda_block_production_test.name, Coda_block_production_test.command)
-    ; (Coda_shared_state_test.name, Coda_shared_state_test.command)
-    ; (Coda_transitive_peers_test.name, Coda_transitive_peers_test.command)
-    ; (Coda_shared_prefix_test.name, Coda_shared_prefix_test.command)
-    ; ( Coda_shared_prefix_multiproposer_test.name
-      , Coda_shared_prefix_multiproposer_test.command )
-    ; (Coda_five_nodes_test.name, Coda_five_nodes_test.command)
-    ; (Coda_restart_node_test.name, Coda_restart_node_test.command)
-    ; (Coda_receipt_chain_test.name, Coda_receipt_chain_test.command)
-    ; ( Coda_restarts_and_txns_holy_grail.name
-      , Coda_restarts_and_txns_holy_grail.command )
-    ; (Coda_bootstrap_test.name, Coda_bootstrap_test.command)
-    ; (Coda_batch_payment_test.name, Coda_batch_payment_test.command)
-    ; (Coda_long_fork.name, Coda_long_fork.command)
-    ; (Coda_delegation_test.name, Coda_delegation_test.command)
-    ; ("full-test", Full_test.command)
-    ; ("transaction-snark-profiler", Transaction_snark_profiler.command) ]
-=======
     List.map
       ~f:(fun (module T) -> (T.name, T.command))
       ( [ (module Coda_peers_test)
@@ -538,7 +518,6 @@
         ; (module Full_test)
         ; (module Transaction_snark_profiler) ]
         : (module Integration_test) list )
->>>>>>> 7dd57289
   in
   coda_commands logger
   @ [("integration-tests", Command.group ~summary:"Integration tests" group)]
