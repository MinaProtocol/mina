--- conflicted
+++ resolved
@@ -168,20 +168,12 @@
             provide both `propose-key` and `propose-public-key`. (default: \
             don't produce blocks)"
          (optional string)
-<<<<<<< HEAD
-=======
      and genesis_ledger_dir_flag =
        flag "genesis-ledger-dir"
          ~doc:
            "Dir Directory that contains the genesis ledger and the genesis \
             blockchain proof (default: <config-dir>/genesis-ledger)"
          (optional string)
-     and initial_peers_raw =
-       flag "kademlia-peer"
-         ~doc:
-           "HOST:PORT TCP daemon communications (can be given multiple times)"
-         (listed peer)
->>>>>>> 189ef9a7
      and run_snark_worker_flag =
        flag "run-snark-worker"
          ~doc:"PUBLICKEY Run the SNARK worker with this public key"
@@ -649,13 +641,8 @@
              { timeout= Time.Span.of_sec 3.
              ; logger
              ; conf_dir
-<<<<<<< HEAD
-             ; chain_id= Lazy.force chain_id
+             ; chain_id= chain_id ~genesis_state_hash
              ; initial_peers
-=======
-             ; chain_id= chain_id ~genesis_state_hash
-             ; initial_peers= initial_peers_cleaned
->>>>>>> 189ef9a7
              ; addrs_and_ports
              ; trust_system
              ; keypair= libp2p_keypair }
