[%%import
"../../../config.mlh"]

open Core
open Async
open Coda_base
open Blockchain_snark
open Cli_lib
open Coda_inputs
open Signature_lib
module YJ = Yojson.Safe
module Git_sha = Daemon_rpcs.Types.Git_sha

[%%if
fake_hash]

let maybe_sleep s = after (Time.Span.of_sec s)

[%%else]

let maybe_sleep _ = Deferred.unit

[%%endif]

let commit_id = Option.map [%getenv "CODA_COMMIT_SHA1"] ~f:Git_sha.of_string

module type Coda_intf = sig
  type ledger_proof

  module Make (Init : Init_intf) () : Main_intf
end

let daemon logger =
  let open Command.Let_syntax in
  let open Cli_lib.Arg_type in
  Command.async ~summary:"Coda daemon"
    (let%map_open conf_dir =
       flag "config-directory" ~doc:"DIR Configuration directory"
         (optional string)
     and propose_key =
       flag "propose-key"
         ~doc:
           "KEYFILE Private key file for the proposing transitions. You \
            cannot provide both `propose-key` and `propose-public-key`. \
            (default:don't propose)"
         (optional string)
     and propose_public_key =
       flag "propose-public-key"
         ~doc:
           "PUBLICKEY Public key for the associated private key that is being \
            tracked by this daemon. You cannot provide both `propose-key` and \
            `propose-public-key`. (default: don't propose)"
         (optional public_key_compressed)
     and initial_peers_raw =
       flag "peer"
         ~doc:
           "HOST:PORT TCP daemon communications (can be given multiple times)"
         (listed peer)
     and run_snark_worker_flag =
       flag "run-snark-worker"
         ~doc:"PUBLICKEY Run the SNARK worker with this public key"
         (optional public_key_compressed)
     and work_selection_flag =
       flag "work-selection"
         ~doc:
           "seq|rand Choose work sequentially (seq) or randomly (rand) \
            (default: seq)"
         (optional work_selection)
     and external_port =
       flag "external-port"
         ~doc:
           (Printf.sprintf
              "PORT Base server port for daemon TCP (discovery UDP on port+1) \
               (default: %d)"
              Port.default_external)
         (optional int16)
     and client_port =
       flag "client-port"
         ~doc:
           (Printf.sprintf
              "PORT Client to daemon local communication (default: %d)"
              Port.default_client)
         (optional int16)
     and rest_server_port =
       flag "rest-port"
         ~doc:
           "PORT local REST-server for daemon interaction (default no \
            rest-server)"
         (optional int16)
     and external_ip_opt =
       flag "external-ip"
         ~doc:
           "IP External IP address for other nodes to connect to. You only \
            need to set this if auto-discovery fails for some reason."
         (optional string)
     and bind_ip_opt =
       flag "bind-ip" ~doc:"IP IP of network interface to use"
         (optional string)
     and is_background =
       flag "background" no_arg ~doc:"Run process on the background"
     and snark_work_fee =
       flag "snark-worker-fee"
         ~doc:
           (Printf.sprintf
              "FEE Amount a worker wants to get compensated for generating a \
               snark proof (default: %d)"
              (Currency.Fee.to_int Cli_lib.Fee.default_snark_worker))
         (optional txn_fee)
     and sexp_logging =
       flag "sexp-logging" no_arg
         ~doc:"Use S-expressions in log output, instead of JSON"
     and enable_tracing =
       flag "tracing" no_arg ~doc:"Trace into $config-directory/$pid.trace"
     and limit_connections =
       flag "limit-concurrent-connections"
         ~doc:
           "true|false Limit the number of concurrent connections per IP \
            address (default:true)"
         (optional bool)
     in
     fun () ->
       let open Deferred.Let_syntax in
       let compute_conf_dir home =
         Option.value ~default:(home ^/ ".coda-config") conf_dir
       in
       let%bind conf_dir =
         if is_background then (
           let home = Core.Sys.home_directory () in
           let conf_dir = compute_conf_dir home in
           Core.printf "Starting background coda daemon. (Log Dir: %s)\n%!"
             conf_dir ;
           Daemon.daemonize
             ~redirect_stdout:(`File_append (conf_dir ^/ "coda.log"))
             ~redirect_stderr:(`File_append (conf_dir ^/ "coda.log"))
             () ;
           Deferred.return conf_dir )
         else Sys.home_directory () >>| compute_conf_dir
       in
       Parallel.init_master () ;
       let%bind config =
         match%map
           Monitor.try_with_or_error ~extract_exn:true (fun () ->
               let%bind r = Reader.open_file (conf_dir ^/ "daemon.json") in
               let%map contents =
                 Pipe.to_list (Reader.lines r)
                 >>| fun ss -> String.concat ~sep:"\n" ss
               in
               YJ.from_string ~fname:"daemon.json" contents )
         with
         | Ok c ->
             Some c
         | Error e ->
             Logger.trace logger ~module_:__MODULE__ ~location:__LOC__
               "error reading daemon.json: %s" (Error.to_string_mach e) ;
             Logger.warn logger ~module_:__MODULE__ ~location:__LOC__
               "failed to read daemon.json, not using it" ;
             None
       in
       let maybe_from_config (type a) (f : YJ.json -> a option)
           (keyname : string) (actual_value : a option) : a option =
         let open Option.Let_syntax in
         let open YJ.Util in
         match actual_value with
         | Some v ->
             Some v
         | None ->
             let%bind config = config in
             let%bind json_val = to_option Fn.id (member keyname config) in
             f json_val
       in
       let or_from_config map keyname actual_value ~default =
         match maybe_from_config map keyname actual_value with
         | Some x ->
             x
         | None ->
             Logger.info logger ~module_:__MODULE__ ~location:__LOC__
               "didn't find %s in the config file, using default" keyname ;
             default
       in
       let external_port : int =
         or_from_config YJ.Util.to_int_option "external-port"
           ~default:Port.default_external external_port
       in
       let client_port =
         or_from_config YJ.Util.to_int_option "client-port"
           ~default:Port.default_client client_port
       in
       let snark_work_fee_flag =
         let json_to_currency_fee_option json =
           YJ.Util.to_int_option json |> Option.map ~f:Currency.Fee.of_int
         in
         or_from_config json_to_currency_fee_option "snark-worker-fee"
           ~default:Cli_lib.Fee.default_snark_worker snark_work_fee
       in
       let max_concurrent_connections =
         if
           or_from_config YJ.Util.to_bool_option "max-concurrent-connections"
             ~default:true limit_connections
         then Some 10
         else None
       in
       let rest_server_port =
         maybe_from_config YJ.Util.to_int_option "rest-port" rest_server_port
       in
       let work_selection =
         or_from_config
           (Fn.compose Option.return
              (Fn.compose work_selection_val YJ.Util.to_string))
           "work-selection" ~default:Cli_lib.Arg_type.Seq work_selection_flag
       in
       let initial_peers_raw =
         List.concat
           [ initial_peers_raw
           ; List.map ~f:Host_and_port.of_string
             @@ or_from_config
                  (Fn.compose Option.some
                     (YJ.Util.convert_each YJ.Util.to_string))
                  "peers" None ~default:[] ]
       in
       let discovery_port = external_port + 1 in
       let%bind () = Unix.mkdir ~p:() conf_dir in
       if enable_tracing then Coda_tracing.start conf_dir |> don't_wait_for ;
       let%bind initial_peers_cleaned =
         Deferred.List.filter_map ~how:(`Max_concurrent_jobs 8)
           initial_peers_raw ~f:(fun addr ->
             let host = Host_and_port.host addr in
             match%bind
               Monitor.try_with_or_error (fun () ->
                   Unix.Inet_addr.of_string_or_getbyname host )
             with
             | Ok inet_addr ->
                 return
                 @@ Some
                      (Host_and_port.create
                         ~host:(Unix.Inet_addr.to_string inet_addr)
                         ~port:(Host_and_port.port addr))
             | Error e ->
                 Logger.trace logger ~module_:__MODULE__ ~location:__LOC__
                   "getaddr exception: %s" (Error.to_string_mach e) ;
                 Logger.error logger ~module_:__MODULE__ ~location:__LOC__
                   "failed to look up address for %s, skipping" host ;
                 return None )
       in
       let%bind () =
         if
           List.length initial_peers_raw <> 0
           && List.length initial_peers_cleaned = 0
         then (
           eprintf "Error: failed to connect to any peers\n" ;
           exit 10 )
         else Deferred.unit
       in
       let%bind external_ip =
         match external_ip_opt with
         | None ->
             Find_ip.find ()
         | Some ip ->
             return @@ Unix.Inet_addr.of_string ip
       in
       let bind_ip =
         Option.value bind_ip_opt ~default:"0.0.0.0"
         |> Unix.Inet_addr.of_string
       in
       let addrs_and_ports : Kademlia.Node_addrs_and_ports.t =
         { external_ip
         ; bind_ip
         ; discovery_port
         ; communication_port= external_port }
       in
       let wallets_disk_location = conf_dir ^/ "wallets" in
       (* HACK: Until we can properly change propose keys at runtime we'll
        * suffer by accepting a propose_public_key flag and reloading the wallet
        * db here to find the keypair for the pubkey *)
       let%bind propose_keypair =
         match (propose_key, propose_public_key) with
         | Some _, Some _ ->
             eprintf
               "Error: You cannot provide both `propose-key` and \
                `propose-public-key`" ;
             exit 11
         | Some sk_file, None ->
             Secrets.Keypair.Terminal_stdin.read_exn sk_file >>| Option.some
         | None, Some wallet_pk -> (
             match%bind
               Secrets.Wallets.load ~logger
                 ~disk_location:wallets_disk_location
               >>| Secrets.Wallets.find ~needle:wallet_pk
             with
             | Some keypair ->
                 Deferred.Option.return keypair
             | None ->
                 eprintf
                   "Error: This public key was not found in the local \
                    daemon's wallet database" ;
                 exit 12 )
         | None, None ->
             return None
       in
       let%bind client_whitelist =
         Reader.load_sexp
           (conf_dir ^/ "client_whitelist")
           [%of_sexp: Unix.Inet_addr.Blocking_sexp.t list]
         >>| Or_error.ok
       in
       let module Config0 = struct
         let logger = logger

         let conf_dir = conf_dir

         let lbc_tree_max_depth = `Finite 50

         let propose_keypair = propose_keypair

         let genesis_proof = Precomputed_values.base_proof

         let commit_id = commit_id

         let work_selection = work_selection

         let max_concurrent_connections = max_concurrent_connections
       end in
       let%bind (module Init) = make_init (module Config0) in
       let module M = Coda_inputs.Make_coda (Init) in
       let module Run = Coda_run.Make (Config0) (M) in
       Stream.iter
         (Async.Scheduler.long_cycles
            ~at_least:(sec 0.5 |> Time_ns.Span.of_span_float_round_nearest))
         ~f:(fun span ->
           Logger.warn logger ~module_:__MODULE__ ~location:__LOC__
             "long async cycle %s"
             (Time_ns.Span.to_string span) ) ;
       let run_snark_worker_action =
         Option.value_map run_snark_worker_flag ~default:`Don't_run
           ~f:(fun k -> `With_public_key k)
       in
       let trace_database_initialization typ location =
         Logger.trace logger "Creating %s at %s" ~module_:__MODULE__ ~location
           typ
       in
       let trust_dir = conf_dir ^/ "trust" in
       let () = Snark_params.set_chunked_hashing true in
       let%bind () = Async.Unix.mkdir ~p:() trust_dir in
       let transition_frontier_location = conf_dir ^/ "transition_frontier" in
       let trust_system = Trust_system.create ~db_dir:trust_dir in
       trace_database_initialization "trust_system" __LOC__ trust_dir ;
       let time_controller =
         Block_time.Controller.create Block_time.Controller.basic
       in
       let initial_propose_keypairs =
         Config0.propose_keypair |> Option.to_list |> Keypair.Set.of_list
       in
       let consensus_local_state =
         Consensus.Data.Local_state.create
           ( Option.map Config0.propose_keypair ~f:(fun keypair ->
                 let open Keypair in
                 Public_key.compress keypair.public_key )
           |> Option.to_list |> Public_key.Compressed.Set.of_list )
       in
       let net_config =
         { M.Inputs.Net.Config.logger
         ; trust_system
         ; time_controller
         ; consensus_local_state
         ; gossip_net_params=
             { timeout= Time.Span.of_sec 3.
             ; logger
             ; target_peer_count= 8
             ; conf_dir
             ; initial_peers= initial_peers_cleaned
             ; addrs_and_ports
             ; trust_system
             ; max_concurrent_connections } }
       in
       let receipt_chain_dir_name = conf_dir ^/ "receipt_chain" in
       let%bind () = Async.Unix.mkdir ~p:() receipt_chain_dir_name in
       let receipt_chain_database =
         Coda_base.Receipt_chain_database.create
           ~directory:receipt_chain_dir_name
       in
       trace_database_initialization "receipt_chain_database" __LOC__
         receipt_chain_dir_name ;
       let transaction_database_dir = conf_dir ^/ "transaction" in
       let%bind () = Async.Unix.mkdir ~p:() transaction_database_dir in
       let transaction_database =
         Auxiliary_database.Transaction_database.create logger
           transaction_database_dir
       in
       trace_database_initialization "transaction_database" __LOC__
         transaction_database_dir ;
       let external_transition_database_dir =
         conf_dir ^/ "external_transition_database"
       in
       let%bind () = Async.Unix.mkdir ~p:() external_transition_database_dir in
       let external_transition_database =
         Auxiliary_database.External_transition_database.create logger
           external_transition_database_dir
       in
       let monitor = Async.Monitor.create ~name:"coda" () in
       let%bind coda =
         Run.create
           (Run.Config.make ~logger ~trust_system ~verifier:Init.verifier
              ~net_config ?snark_worker_key:run_snark_worker_flag
              ~transaction_pool_disk_location:(conf_dir ^/ "transaction_pool")
              ~snark_pool_disk_location:(conf_dir ^/ "snark_pool")
              ~wallets_disk_location:(conf_dir ^/ "wallets")
              ~ledger_db_location:(conf_dir ^/ "ledger_db")
              ~snark_work_fee:snark_work_fee_flag ~receipt_chain_database
              ~transition_frontier_location ~time_controller
<<<<<<< HEAD
              ~initial_propose_keypairs ~monitor ~consensus_local_state
              ~transaction_database ())
=======
              ?propose_keypair:Config0.propose_keypair ~monitor
              ~consensus_local_state ~transaction_database
              ~external_transition_database ())
>>>>>>> 89f897c6
       in
       Run.handle_shutdown ~monitor ~conf_dir coda ;
       Async.Scheduler.within' ~monitor
       @@ fun () ->
       let%bind () = maybe_sleep 3. in
       M.start coda ;
       let web_service = Web_pipe.get_service () in
       Web_pipe.run_service (module Run) coda web_service ~conf_dir ~logger ;
       Run.setup_local_server ?client_whitelist ?rest_server_port ~coda
         ~client_port () ;
       Run.run_snark_worker ~client_port run_snark_worker_action ;
       Logger.info logger ~module_:__MODULE__ ~location:__LOC__
         "Running coda services" ;
       Async.never ())

[%%if
force_updates]

let rec ensure_testnet_id_still_good logger =
  let open Cohttp_async in
  let recheck_soon = 0.1 in
  let recheck_later = 1.0 in
  let try_later hrs =
    Async.Clock.run_after (Time.Span.of_hr hrs)
      (fun () -> don't_wait_for @@ ensure_testnet_id_still_good logger)
      ()
  in
  match%bind
    Monitor.try_with_or_error (fun () ->
        Client.get (Uri.of_string "http://updates.o1test.net/testnet_id") )
  with
  | Error e ->
      Logger.error logger ~module_:__MODULE__ ~location:__LOC__
        "exception while trying to fetch testnet_id, trying again in 6 minutes" ;
      try_later recheck_soon ;
      Deferred.unit
  | Ok (resp, body) -> (
      if resp.status <> `OK then (
        try_later recheck_soon ;
        Logger.error logger ~module_:__MODULE__ ~location:__LOC__
          "HTTP response status %s while getting testnet id, checking again \
           in 6 minutes."
          (Cohttp.Code.string_of_status resp.status) ;
        Deferred.unit )
      else
        let%bind body_string = Body.to_string body in
        let valid_ids =
          String.split ~on:'\n' body_string
          |> List.map ~f:(Fn.compose Git_sha.of_string String.strip)
        in
        (* Maybe the Git_sha.of_string is a bit gratuitous *)
        let finish local_id remote_ids =
          let str x = Git_sha.sexp_of_t x |> Sexp.to_string in
          eprintf
            "The version for the testnet has changed, and this client \
             (version %s) is no longer compatible. Please download the latest \
             Coda software!\n\
             Valid versions:\n\
             %s"
            ( local_id |> Option.map ~f:str
            |> Option.value ~default:"[COMMIT_SHA1 not set]" )
            remote_ids ;
          exit 13
        in
        match commit_id with
        | None ->
            finish None body_string
        | Some sha ->
            if
              List.exists valid_ids ~f:(fun remote_id ->
                  Git_sha.equal sha remote_id )
            then ( try_later recheck_later ; Deferred.unit )
            else finish commit_id body_string )

[%%else]

let ensure_testnet_id_still_good _ = Deferred.unit

[%%endif]

let internal_commands = [(Snark_worker.Intf.command_name, Snark_worker.command)]

let coda_commands logger =
  [ (Parallel.worker_command_name, Parallel.worker_command)
  ; ("internal", Command.group ~summary:"Internal commands" internal_commands)
  ; ("daemon", daemon logger)
  ; ("client", Client.command)
  ; ("transaction-snark-profiler", Transaction_snark_profiler.command) ]

[%%if
integration_tests]

module type Integration_test = sig
  val name : string

  val command : Async.Command.t
end

let coda_commands logger =
  let group =
    List.map
      ~f:(fun (module T) -> (T.name, T.command))
      ( [ (module Coda_peers_test)
        ; (module Coda_block_production_test)
        ; (module Coda_shared_state_test)
        ; (module Coda_transitive_peers_test)
        ; (module Coda_shared_prefix_test)
        ; (module Coda_shared_prefix_multiproposer_test)
        ; (module Coda_five_nodes_test)
        ; (module Coda_restart_node_test)
        ; (module Coda_receipt_chain_test)
        ; (module Coda_restarts_and_txns_holy_grail)
        ; (module Coda_bootstrap_test)
        ; (module Coda_batch_payment_test)
        ; (module Coda_long_fork)
        ; (module Coda_delegation_test)
        ; (module Full_test)
        ; (module Transaction_snark_profiler) ]
        : (module Integration_test) list )
  in
  coda_commands logger
  @ [("integration-tests", Command.group ~summary:"Integration tests" group)]

[%%endif]

let () =
  Random.self_init () ;
  let logger = Logger.create () in
  don't_wait_for (ensure_testnet_id_still_good logger) ;
  (* Turn on snark debugging in prod for now *)
  Snarky.Snark.set_eval_constraints true ;
  Command.run (Command.group ~summary:"Coda" (coda_commands logger)) ;
  Core.exit 0<|MERGE_RESOLUTION|>--- conflicted
+++ resolved
@@ -406,14 +406,8 @@
               ~ledger_db_location:(conf_dir ^/ "ledger_db")
               ~snark_work_fee:snark_work_fee_flag ~receipt_chain_database
               ~transition_frontier_location ~time_controller
-<<<<<<< HEAD
               ~initial_propose_keypairs ~monitor ~consensus_local_state
-              ~transaction_database ())
-=======
-              ?propose_keypair:Config0.propose_keypair ~monitor
-              ~consensus_local_state ~transaction_database
-              ~external_transition_database ())
->>>>>>> 89f897c6
+              ~transaction_database ~external_transition_database ())
        in
        Run.handle_shutdown ~monitor ~conf_dir coda ;
        Async.Scheduler.within' ~monitor
