--- conflicted
+++ resolved
@@ -67,34 +67,10 @@
            "seq|rand Choose work sequentially (seq) or randomly (rand) \
             (default: rand)"
          (optional work_selection_method)
-<<<<<<< HEAD
-     and external_port =
-       flag "external-port"
-         ~doc:
-           (sprintf
-              "PORT Port to use for all libp2p communications (gossip and \
-               RPC) (default: %d)"
-              Port.default_external)
-         (optional int16)
-     and client_port =
-       flag "client-port"
-         ~doc:
-           (sprintf "PORT Client to daemon local communication (default: %d)"
-              Port.default_client)
-         (optional int16)
-     and rest_server_port =
-       flag "rest-port"
-         ~doc:
-           (sprintf
-              "PORT local REST-server for daemon interaction (default: %d)"
-              Port.default_rest)
-         (optional int16)
-=======
-     and external_port = Flag.Port.Daemon.external_
+     and libp2p_port = Flag.Port.Daemon.external_
      and client_port = Flag.Port.Daemon.client
      and rest_server_port = Flag.Port.Daemon.rest_server
      and archive_process_location = Flag.Host_and_port.Daemon.archive
->>>>>>> 8f4f05b5
      and metrics_server_port =
        flag "metrics-port"
          ~doc:
@@ -163,15 +139,6 @@
            "true|false Log transaction-pool diff received from peers \
             (default: false)"
          (optional bool)
-<<<<<<< HEAD
-=======
-     and disable_libp2p =
-       flag "disable-libp2p-discovery" no_arg ~doc:"Disable libp2p discovery"
-     and discovery_port = Flag.Port.Daemon.discovery
-     and enable_old_discovery =
-       flag "enable-old-discovery" no_arg
-         ~doc:"Enable the old Haskell Kademlia discovery"
->>>>>>> 8f4f05b5
      and libp2p_keypair =
        flag "discovery-keypair" (optional string)
          ~doc:
@@ -428,27 +395,12 @@
                  ~metadata:[("key", `String keyname)] ;
                default
          in
-<<<<<<< HEAD
-         let client_port =
-           or_from_config YJ.Util.to_int_option "client-port"
-             ~default:Port.default_client client_port
-         in
-         let rest_server_port =
-           or_from_config YJ.Util.to_int_option "rest-port"
-             ~default:Port.default_rest rest_server_port
-         in
-         let external_port =
-           or_from_config YJ.Util.to_int_option "external-port"
-             ~default:Port.default_external external_port
-=======
          let get_port {Flag.Types.value; default; name} =
            or_from_config YJ.Util.to_int_option name ~default value
->>>>>>> 8f4f05b5
-         in
-         let external_port = get_port external_port in
+         in
+         let libp2p_port = get_port libp2p_port in
+         let rest_server_port = get_port rest_server_port in
          let client_port = get_port client_port in
-         let rest_server_port = get_port rest_server_port in
-         let discovery_port = get_port discovery_port in
          let snark_work_fee_flag =
            let json_to_currency_fee_option json =
              YJ.Util.to_int_option json |> Option.map ~f:Currency.Fee.of_int
@@ -506,11 +458,7 @@
            |> Unix.Inet_addr.of_string
          in
          let addrs_and_ports : Node_addrs_and_ports.t =
-           { external_ip
-           ; bind_ip
-           ; peer= None
-           ; client_port
-           ; libp2p_port= external_port }
+           {external_ip; bind_ip; peer= None; client_port; libp2p_port}
          in
          let%bind propose_keypair =
            match propose_key with
