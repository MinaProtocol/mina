--- conflicted
+++ resolved
@@ -328,13 +328,7 @@
               ~time_controller ?propose_keypair:Config0.propose_keypair ()
               ~monitor)
        in
-<<<<<<< HEAD
-       Run.handle_shutdown ~monitor
-         ~frontier_file:(conf_dir ^/ "frontier.dot")
-         ~logger coda ;
-=======
-       Run.handle_shutdown ~monitor ~conf_dir ~log coda ;
->>>>>>> ecbcccae
+       Run.handle_shutdown ~monitor ~conf_dir ~logger coda ;
        Async.Scheduler.within' ~monitor
        @@ fun () ->
        let%bind () = maybe_sleep 3. in
