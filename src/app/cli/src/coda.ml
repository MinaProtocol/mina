--- conflicted
+++ resolved
@@ -208,10 +208,14 @@
            "/ip4/IPADDR/tcp/PORT/ipfs/PEERID initial \"bootstrap\" peers for \
             discovery"
          (listed string)
-<<<<<<< HEAD
      and curr_protocol_version =
        flag "current-protocol-version" (optional string)
-=======
+         ~doc:
+           "NN.NN.NN Current protocol version, only blocks with the same \
+            version accepted"
+     and proposed_protocol_version =
+       flag "proposed-protocol-version" (optional string)
+         ~doc:"NN.NN.NN Proposed protocol version to signal other nodes"
      and genesis_runtime_constants =
        flag "genesis-constants"
          ~doc:
@@ -222,15 +226,6 @@
                   to_daemon_config compiled |> Daemon_config.to_yojson)
               |> Yojson.Safe.to_string ))
          (optional string)
-     and curr_fork_id =
-       flag "current-fork-id" (optional string)
->>>>>>> 92c6b3b1
-         ~doc:
-           "NN.NN.NN Current protocol version, only blocks with the same \
-            version accepted"
-     and proposed_protocol_version =
-       flag "proposed-protocol-version" (optional string)
-         ~doc:"NN.NN.NN Proposed protocol version to signal other nodes"
      in
      fun () ->
        let open Deferred.Let_syntax in
@@ -758,14 +753,9 @@
          let%map coda =
            Coda_lib.create
              (Coda_lib.Config.make ~logger ~pids ~trust_system ~conf_dir
-<<<<<<< HEAD
-                ~demo_mode ~coinbase_receiver ~net_config ~gossip_net_params
+                ~is_seed ~demo_mode ~coinbase_receiver ~net_config ~gossip_net_params
                 ~initial_protocol_version:current_protocol_version
                 ~proposed_protocol_version_opt
-=======
-                ~is_seed ~demo_mode ~coinbase_receiver ~net_config
-                ~gossip_net_params ~initial_fork_id:current_fork_id
->>>>>>> 92c6b3b1
                 ~work_selection_method:
                   (Cli_lib.Arg_type.work_selection_method_to_module
                      work_selection_method)
