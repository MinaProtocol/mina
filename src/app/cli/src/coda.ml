[%%import
"/src/config.mlh"]

open Core
open Async
open Coda_base
open Cli_lib
open Signature_lib
open Init
module YJ = Yojson.Safe

let retrieve_genesis_state dir_opt ~logger :
    (Ledger.t lazy_t * Proof.t) Deferred.t =
  let open Cache_dir in
  let tar_filename = Cache_dir.genesis_dir_name ^ ".tar.gz" in
  let s3_bucket_prefix =
    "https://s3-us-west-2.amazonaws.com/snark-keys.o1test.net" ^/ tar_filename
  in
  let extract dir =
    match%map
      Monitor.try_with_or_error ~extract_exn:true (fun () ->
          let genesis_dir = dir ^/ Cache_dir.genesis_dir_name in
          if Core.Sys.file_exists genesis_dir = `Yes then Deferred.return ()
          else
            (*Look for the tar and extract*)
            let tar_file = genesis_dir ^ ".tar.gz" in
            let%map _result =
              Process.run_exn ~prog:"tar"
                ~args:["-C"; dir; "-xzf"; tar_file]
                ()
            in
            () )
    with
    | Ok () ->
        ()
    | Error e ->
        Logger.debug ~module_:__MODULE__ ~location:__LOC__ logger
          "Error extracting genesis ledger and proof : $error"
          ~metadata:[("error", `String (Error.to_string_hum e))]
  in
  let retrieve dir =
    Logger.debug ~module_:__MODULE__ ~location:__LOC__ logger
      "Retrieving genesis ledger and genesis proof from $path"
      ~metadata:[("path", `String dir)] ;
    let%bind () = extract dir in
    let dir = dir ^/ Cache_dir.genesis_dir_name in
    let ledger_dir = dir ^/ "ledger" in
    let proof_file = dir ^/ "genesis_proof" in
    if
      Core.Sys.file_exists ledger_dir = `Yes
      && Core.Sys.file_exists proof_file = `Yes
    then (
      let genesis_ledger =
        lazy (Ledger.create ~directory_name:ledger_dir ())
      in
      let%map base_proof =
        match%map
          Monitor.try_with_or_error ~extract_exn:true (fun () ->
              let%bind r = Reader.open_file proof_file in
              let%map contents =
                Pipe.to_list (Reader.lines r) >>| String.concat
              in
              Sexp.of_string contents |> Proof.Stable.V1.t_of_sexp )
        with
        | Ok base_proof ->
            base_proof
        | Error e ->
            failwithf "Error reading the base proof from %s: %s" proof_file
              (Error.to_string_hum e) ()
      in
      Logger.info ~module_:__MODULE__ ~location:__LOC__ logger
        "Successfully retrieved genesis ledger and genesis proof from $path"
        ~metadata:[("path", `String dir)] ;
      Some (genesis_ledger, base_proof) )
    else (
      Logger.debug ~module_:__MODULE__ ~location:__LOC__ logger
        "Error retrieving genesis ledger and genesis proof from $path"
        ~metadata:[("path", `String dir)] ;
      Deferred.return None )
  in
  let res_or_fail dir_str = function
    | Some res ->
        res
    | None ->
        failwith
          (sprintf
             "Could not retrieve genesis ledger and genesis proof from %s"
             dir_str)
  in
  match dir_opt with
  | Some dir ->
      let%map res = retrieve dir in
      res_or_fail dir res
  | None -> (
      let directories =
        [ manual_install_path
        ; brew_install_path
        ; Cache_dir.s3_install_path
        ; autogen_path ]
      in
      match%bind
        Deferred.List.fold directories ~init:None ~f:(fun acc dir ->
            if is_some acc then Deferred.return acc else retrieve dir )
      with
      | Some res ->
          Deferred.return res
      | None ->
          (*Check if it's in s3*)
          let local_path = Cache_dir.s3_install_path ^/ tar_filename in
          let%bind () =
            match%map
              Cache_dir.load_from_s3 [s3_bucket_prefix] [local_path] ~logger
            with
            | Ok () ->
                ()
            | Error e ->
                Logger.fatal ~module_:__MODULE__ ~location:__LOC__ logger
                  "Could not curl genesis ledger and genesis proof from $uri: \
                   $error"
                  ~metadata:
                    [ ("path", `String s3_bucket_prefix)
                    ; ("error", `String (Error.to_string_hum e)) ]
          in
          let%map res = retrieve Cache_dir.s3_install_path in
          res_or_fail
            (String.concat ~sep:"," (s3_install_path :: directories))
            res )

[%%check_ocaml_word_size
64]

[%%if
record_async_backtraces]

let () = Async.Scheduler.set_record_backtraces true

[%%endif]

[%%if
fake_hash]

let maybe_sleep s = after (Time.Span.of_sec s)

[%%else]

let maybe_sleep _ = Deferred.unit

[%%endif]

let chain_id ~genesis_state_hash =
  let genesis_state_hash = State_hash.to_base58_check genesis_state_hash in
  let all_snark_keys = String.concat ~sep:"" Snark_keys.key_hashes in
  let b2 = Blake2.digest_string (genesis_state_hash ^ all_snark_keys) in
  Blake2.to_hex b2

[%%inject
"daemon_expiry", daemon_expiry]

let daemon logger =
  let open Command.Let_syntax in
  let open Cli_lib.Arg_type in
  Command.async ~summary:"Coda daemon"
    (let%map_open conf_dir = Cli_lib.Flag.conf_dir
     and propose_key =
       flag "propose-key"
         ~doc:
           "KEYFILE Private key file for the block producer. You cannot \
            provide both `propose-key` and `propose-public-key`. (default: \
            don't produce blocks)"
         (optional string)
<<<<<<< HEAD
     and coinbase_receiver_flag =
       flag "coinbase-receiver"
         ~doc:
           "PUBLICKEY Address to send coinbase rewards to (if this node is \
            proposing blocks). If not provided, coinbase rewards will be sent \
            to the proposer of a block."
         (optional public_key_compressed)
=======
     and genesis_ledger_dir_flag =
       flag "genesis-ledger-dir"
         ~doc:
           "Dir Directory that contains the genesis ledger and the genesis \
            blockchain proof (default: <config-dir>/genesis-ledger)"
         (optional string)
>>>>>>> 8e544d00
     and initial_peers_raw =
       flag "kademlia-peer"
         ~doc:
           "HOST:PORT TCP daemon communications (can be given multiple times)"
         (listed peer)
     and run_snark_worker_flag =
       flag "run-snark-worker"
         ~doc:"PUBLICKEY Run the SNARK worker with this public key"
         (optional public_key_compressed)
     and work_selection_method_flag =
       flag "work-selection"
         ~doc:
           "seq|rand Choose work sequentially (seq) or randomly (rand) \
            (default: rand)"
         (optional work_selection_method)
     and external_port = Flag.Port.Daemon.external_
     and client_port = Flag.Port.Daemon.client
     and rest_server_port = Flag.Port.Daemon.rest_server
     and archive_process_location = Flag.Host_and_port.Daemon.archive
     and metrics_server_port =
       flag "metrics-port"
         ~doc:
           "PORT metrics server for scraping via Prometheus (default no \
            metrics-server)"
         (optional int16)
     and external_ip_opt =
       flag "external-ip"
         ~doc:
           "IP External IP address for other nodes to connect to. You only \
            need to set this if auto-discovery fails for some reason."
         (optional string)
     and bind_ip_opt =
       flag "bind-ip" ~doc:"IP IP of network interface to use"
         (optional string)
     and is_background =
       flag "background" no_arg ~doc:"Run process on the background"
     and is_archive_rocksdb =
       flag "archive-rocksdb" no_arg
         ~doc:"Stores all the blocks heard in RocksDB"
     and log_json = Flag.Log.json
     and log_level = Flag.Log.level
     and snark_work_fee =
       flag "snark-worker-fee"
         ~doc:
           (sprintf
              "FEE Amount a worker wants to get compensated for generating a \
               snark proof (default: %d)"
              (Currency.Fee.to_int Cli_lib.Default.snark_worker_fee))
         (optional txn_fee)
     and work_reassignment_wait =
       flag "work-reassignment-wait" (optional int)
         ~doc:
           (sprintf
              "WAIT-TIME in ms before a snark-work is reassigned (default: \
               %dms)"
              Cli_lib.Default.work_reassignment_wait)
     and enable_tracing =
       flag "tracing" no_arg ~doc:"Trace into $config-directory/$pid.trace"
     and insecure_rest_server =
       flag "insecure-rest-server" no_arg
         ~doc:
           "Have REST server listen on all addresses, not just localhost \
            (this is INSECURE, make sure your firewall is configured \
            correctly!)"
     and limit_connections =
       flag "limit-concurrent-connections"
         ~doc:
           "true|false Limit the number of concurrent connections per IP \
            address (default: true)"
         (optional bool)
     (*TODO: This is being added to log all the snark works received for the
     beta-testnet challenge. We might want to remove this later?*)
     and log_received_snark_pool_diff =
       flag "log-snark-work-gossip"
         ~doc:
           "true|false Log snark-pool diff received from peers (default: false)"
         (optional bool)
     and log_received_blocks =
       flag "log-received-blocks"
         ~doc:"true|false Log blocks received from peers (default: false)"
         (optional bool)
     and log_transaction_pool_diff =
       flag "log-txn-pool-gossip"
         ~doc:
           "true|false Log transaction-pool diff received from peers \
            (default: false)"
         (optional bool)
     and disable_libp2p =
       flag "disable-libp2p-discovery" no_arg ~doc:"Disable libp2p discovery"
     and discovery_port = Flag.Port.Daemon.discovery
     and enable_old_discovery =
       flag "enable-old-discovery" no_arg
         ~doc:"Enable the old Haskell Kademlia discovery"
     and libp2p_keypair =
       flag "discovery-keypair" (optional string)
         ~doc:
           "PUBKEY,PRIVKEY,PEERID Keypair (generated from `coda advanced \
            generate-libp2p-keypair`) to use with libp2p discovery (default: \
            generate new temporary keypair)"
     and libp2p_peers_raw =
       flag "peer"
         ~doc:
           "/ip4/IPADDR/tcp/PORT/ipfs/PEERID initial \"bootstrap\" peers for \
            libp2p discovery"
         (listed string)
     in
     fun () ->
       let open Deferred.Let_syntax in
       let compute_conf_dir home =
         Option.value ~default:(home ^/ Cli_lib.Default.conf_dir_name) conf_dir
       in
       let%bind conf_dir =
         if is_background then
           let home = Core.Sys.home_directory () in
           let conf_dir = compute_conf_dir home in
           Deferred.return conf_dir
         else Sys.home_directory () >>| compute_conf_dir
       in
       let%bind () = File_system.create_dir conf_dir in
       let () =
         if is_background then (
           Core.printf "Starting background coda daemon. (Log Dir: %s)\n%!"
             conf_dir ;
           Daemon.daemonize ~redirect_stdout:`Dev_null
             ~redirect_stderr:`Dev_null () )
         else ()
       in
       Stdout_log.setup log_json log_level ;
       (* 512MB logrotate max size = 1GB max filesystem usage *)
       let logrotate_max_size = 1024 * 1024 * 512 in
       Logger.Consumer_registry.register ~id:"default"
         ~processor:(Logger.Processor.raw ())
         ~transport:
           (Logger.Transport.File_system.dumb_logrotate ~directory:conf_dir
              ~log_filename:"coda.log" ~max_size:logrotate_max_size) ;
       Logger.info ~module_:__MODULE__ ~location:__LOC__ logger
         "Coda daemon is booting up; built with commit $commit on branch \
          $branch"
         ~metadata:
           [ ("commit", `String Coda_version.commit_id)
           ; ("branch", `String Coda_version.branch) ] ;
       if not @@ String.equal daemon_expiry "never" then (
         Logger.info ~module_:__MODULE__ ~location:__LOC__ logger
           "Daemon will expire at $exp"
           ~metadata:[("exp", `String daemon_expiry)] ;
         let tm =
           (* same approach as in Consensus.Constants.genesis_state_timestamp *)
           let default_timezone = Core.Time.Zone.of_utc_offset ~hours:(-8) in
           Core.Time.of_string_gen
             ~if_no_timezone:(`Use_this_one default_timezone) daemon_expiry
         in
         Clock.run_at tm
           (fun () ->
             Logger.info ~module_:__MODULE__ ~location:__LOC__ logger
               "Daemon has expired, shutting down" ;
             Core.exit 0 )
           () ) ;
       Logger.info ~module_:__MODULE__ ~location:__LOC__ logger
         "Booting may take several seconds, please wait" ;
       let libp2p_keypair =
         Option.map libp2p_keypair ~f:(fun s ->
             match Coda_net2.Keypair.of_string s with
             | Ok kp ->
                 kp
             | Error e ->
                 Logger.fatal logger "failed to parse -libp2p-keypair: $err"
                   ~module_:__MODULE__ ~location:__LOC__
                   ~metadata:[("err", `String (Error.to_string_hum e))] ;
                 Core.exit 19 )
       in
       (* Check if the config files are for the current version.
        * WARNING: Deleting ALL the files in the config directory if there is
        * a version mismatch *)
       (* When persistence is added back, this needs to be revisited
        * to handle persistence related files properly *)
       let%bind () =
         let make_version ~wipe_dir =
           let%bind () =
             if wipe_dir then File_system.clear_dir conf_dir else Deferred.unit
           in
           let%bind wr = Writer.open_file (conf_dir ^/ "coda.version") in
           Writer.write_line wr Coda_version.commit_id ;
           Writer.close wr
         in
         match%bind
           Monitor.try_with_or_error (fun () ->
               let%bind r = Reader.open_file (conf_dir ^/ "coda.version") in
               match%map Pipe.to_list (Reader.lines r) with
               | [] ->
                   ""
               | s ->
                   List.hd_exn s )
         with
         | Ok c ->
             if String.equal c Coda_version.commit_id then return ()
             else (
               Logger.warn logger ~module_:__MODULE__ ~location:__LOC__
                 "Different version of Coda detected in config directory \
                  $config_directory, removing existing configuration"
                 ~metadata:[("config_directory", `String conf_dir)] ;
               make_version ~wipe_dir:true )
         | Error e ->
             Logger.trace logger ~module_:__MODULE__ ~location:__LOC__
               ~metadata:[("error", `String (Error.to_string_mach e))]
               "Error reading coda.version: $error" ;
             Logger.debug logger ~module_:__MODULE__ ~location:__LOC__
               "Failed to read coda.version, cleaning up the config directory \
                $config_directory"
               ~metadata:[("config_directory", `String conf_dir)] ;
             make_version ~wipe_dir:false
       in
       don't_wait_for
         (let bytes_per_word = Sys.word_size / 8 in
          (* Curve points are allocated in C++ and deallocated with finalizers.
             The points on the C++ heap are much bigger than the OCaml heap
             objects that point to them, which makes the GC underestimate how
             much memory has been allocated since the last collection and not
             run major GCs often enough, which means the finalizers don't run
             and we use way too much memory. As a band-aid solution, we run a
             major GC cycle every ten minutes.
          *)
          let gc_method =
            Option.value ~default:"full" @@ Unix.getenv "CODA_GC_HACK_MODE"
          in
          (* Doing Gc.major is known to work, but takes quite a bit of time.
             Running a single slice might be sufficient, but I haven't tested it
             and the documentation isn't super clear. *)
          let gc_fun =
            match gc_method with
            | "full" ->
                Gc.major
            | "slice" ->
                fun () -> ignore (Gc.major_slice 0)
            | other ->
                failwithf
                  "CODA_GC_HACK_MODE was %s, it should be full or slice. \
                   Default is full."
                  other
          in
          let interval =
            Time.Span.of_sec
            @@ Option.(
                 value ~default:600.
                   ( map ~f:Float.of_string
                   @@ Unix.getenv "CODA_GC_HACK_INTERVAL" ))
          in
          let log_stats suffix =
            let stat = Gc.stat () in
            Logger.debug logger ~module_:__MODULE__ ~location:__LOC__
              "OCaml memory statistics, %s" suffix
              ~metadata:
                [ ("heap_size", `Int (stat.heap_words * bytes_per_word))
                ; ("heap_chunks", `Int stat.heap_chunks)
                ; ("max_heap_size", `Int (stat.top_heap_words * bytes_per_word))
                ; ("live_size", `Int (stat.live_words * bytes_per_word))
                ; ("live_blocks", `Int stat.live_blocks) ] ;
            let {Jemalloc.active; resident; allocated; mapped} =
              Jemalloc.get_memory_stats ()
            in
            Logger.debug logger ~module_:__MODULE__ ~location:__LOC__
              "Jemalloc memory statistics (in bytes)"
              ~metadata:
                [ ("active", `Int active)
                ; ("resident", `Int resident)
                ; ("allocated", `Int allocated)
                ; ("mapped", `Int mapped) ]
          in
          let rec loop () =
            log_stats "before major gc" ;
            gc_fun () ;
            log_stats "after major gc" ;
            let%bind () = after interval in
            loop ()
          in
          loop ()) ;
       Parallel.init_master () ;
       let monitor = Async.Monitor.create ~name:"coda" () in
       let module Coda_initialization = struct
         type ('a, 'b, 'c) t =
           {coda: 'a; client_trustlist: 'b; rest_server_port: 'c}
       end in
       let coda_initialization_deferred () =
         let%bind genesis_ledger, base_proof =
           retrieve_genesis_state genesis_ledger_dir_flag ~logger
         in
         let%bind config =
           match%map
             Monitor.try_with_or_error ~extract_exn:true (fun () ->
                 let%bind r = Reader.open_file (conf_dir ^/ "daemon.json") in
                 let%map contents =
                   Pipe.to_list (Reader.lines r)
                   >>| fun ss -> String.concat ~sep:"\n" ss
                 in
                 YJ.from_string ~fname:"daemon.json" contents )
           with
           | Ok c ->
               Some c
           | Error e ->
               Logger.trace logger ~module_:__MODULE__ ~location:__LOC__
                 "Error reading daemon.json: $error"
                 ~metadata:[("error", `String (Error.to_string_mach e))] ;
               None
         in
         let maybe_from_config (type a) (f : YJ.json -> a option)
             (keyname : string) (actual_value : a option) : a option =
           let open Option.Let_syntax in
           let open YJ.Util in
           match actual_value with
           | Some v ->
               Some v
           | None ->
               let%bind config = config in
               let%bind json_val = to_option Fn.id (member keyname config) in
               f json_val
         in
         let or_from_config map keyname actual_value ~default =
           match maybe_from_config map keyname actual_value with
           | Some x ->
               x
           | None ->
               Logger.trace logger ~module_:__MODULE__ ~location:__LOC__
                 "Key '$key' not found in the config file, using default"
                 ~metadata:[("key", `String keyname)] ;
               default
         in
         let get_port {Flag.Types.value; default; name} =
           or_from_config YJ.Util.to_int_option name ~default value
         in
         let external_port = get_port external_port in
         let client_port = get_port client_port in
         let rest_server_port = get_port rest_server_port in
         let discovery_port = get_port discovery_port in
         let snark_work_fee_flag =
           let json_to_currency_fee_option json =
             YJ.Util.to_int_option json |> Option.map ~f:Currency.Fee.of_int
           in
           or_from_config json_to_currency_fee_option "snark-worker-fee"
             ~default:Cli_lib.Default.snark_worker_fee snark_work_fee
         in
         let max_concurrent_connections =
           if
             or_from_config YJ.Util.to_bool_option "max-concurrent-connections"
               ~default:true limit_connections
           then Some 40
           else None
         in
         let work_selection_method =
           or_from_config
             (Fn.compose Option.return
                (Fn.compose work_selection_method_val YJ.Util.to_string))
             "work-selection"
             ~default:Cli_lib.Arg_type.Work_selection_method.Random
             work_selection_method_flag
         in
         let work_reassignment_wait =
           or_from_config YJ.Util.to_int_option "work-reassignment-wait"
             ~default:Cli_lib.Default.work_reassignment_wait
             work_reassignment_wait
         in
         let log_received_snark_pool_diff =
           or_from_config YJ.Util.to_bool_option "log-snark-work-gossip"
             ~default:false log_received_snark_pool_diff
         in
         let log_received_blocks =
           or_from_config YJ.Util.to_bool_option "log-received-blocks"
             ~default:false log_received_blocks
         in
         let log_transaction_pool_diff =
           or_from_config YJ.Util.to_bool_option "log-txn-pool-gossip"
             ~default:false log_transaction_pool_diff
         in
         let log_gossip_heard =
           { Coda_networking.Config.snark_pool_diff=
               log_received_snark_pool_diff
           ; transaction_pool_diff= log_transaction_pool_diff
           ; new_state= log_received_blocks }
         in
         let initial_peers_raw =
           List.concat
             [ initial_peers_raw
             ; List.map ~f:Host_and_port.of_string
               @@ or_from_config
                    (Fn.compose Option.some
                       (YJ.Util.convert_each YJ.Util.to_string))
                    "peers" None ~default:[] ]
         in
         let old_discovery_port = external_port + 1 in
         if enable_tracing then Coda_tracing.start conf_dir |> don't_wait_for ;
         let%bind initial_peers_cleaned_lists =
           (* for each provided peer, lookup all its addresses *)
           Deferred.List.filter_map ~how:(`Max_concurrent_jobs 8)
             initial_peers_raw ~f:(fun addr ->
               let host = Host_and_port.host addr in
               match%map
                 Monitor.try_with_or_error (fun () ->
                     Async.Unix.Host.getbyname_exn host )
               with
               | Ok unix_host ->
                   (* assume addresses is nonempty *)
                   let addresses = Array.to_list unix_host.addresses in
                   let port = Host_and_port.port addr in
                   Some
                     (List.map addresses ~f:(fun inet_addr ->
                          Host_and_port.create
                            ~host:(Unix.Inet_addr.to_string inet_addr)
                            ~port ))
               | Error e ->
                   Logger.trace logger ~module_:__MODULE__ ~location:__LOC__
                     "Error on getbyname: $error"
                     ~metadata:[("error", `String (Error.to_string_mach e))] ;
                   Logger.error logger ~module_:__MODULE__ ~location:__LOC__
                     "Failed to get addresses for host $host, skipping"
                     ~metadata:[("host", `String host)] ;
                   None )
         in
         (* flatten list of lists of host-and-ports *)
         let initial_peers_cleaned = List.concat initial_peers_cleaned_lists in
         let%bind () =
           if
             List.length initial_peers_raw <> 0
             && List.length initial_peers_cleaned = 0
           then (
             eprintf "Error: failed to connect to any peers\n" ;
             exit 10 )
           else Deferred.unit
         in
         let%bind external_ip =
           match external_ip_opt with
           | None ->
               Find_ip.find ~logger
           | Some ip ->
               return @@ Unix.Inet_addr.of_string ip
         in
         let bind_ip =
           Option.value bind_ip_opt ~default:"0.0.0.0"
           |> Unix.Inet_addr.of_string
         in
         let addrs_and_ports : Kademlia.Node_addrs_and_ports.t =
           { external_ip
           ; bind_ip
           ; discovery_port= old_discovery_port
           ; communication_port= external_port
           ; client_port
           ; libp2p_port= discovery_port }
         in
         let%bind propose_keypair =
           match propose_key with
           | Some sk_file ->
               let%map kp = Secrets.Keypair.Terminal_stdin.read_exn sk_file in
               Some kp
           | None ->
               return None
         in
         let%bind client_trustlist =
           Reader.load_sexp
             (conf_dir ^/ "client_trustlist")
             [%of_sexp: Unix.Inet_addr.Blocking_sexp.t list]
           >>| Or_error.ok
         in
         Stream.iter
           (Async.Scheduler.long_cycles
              ~at_least:(sec 0.5 |> Time_ns.Span.of_span_float_round_nearest))
           ~f:(fun span ->
             let secs = Time_ns.Span.to_sec span in
             Logger.debug logger ~module_:__MODULE__ ~location:__LOC__
               ~metadata:[("long_async_cycle", `Float secs)]
               "Long async cycle, $long_async_cycle seconds" ;
             Coda_metrics.(
               Runtime.Long_async_histogram.observe Runtime.long_async_cycle
                 secs) ) ;
         Stream.iter
           Async_kernel.Async_kernel_scheduler.(long_jobs_with_context @@ t ())
           ~f:(fun (context, span) ->
             let secs = Time_ns.Span.to_sec span in
             Logger.debug logger ~module_:__MODULE__ ~location:__LOC__
               ~metadata:
                 [ ("long_async_job", `Float secs)
                 ; ( "most_recent_2_backtrace"
                   , `String
                       (String.concat ~sep:"␤"
                          (List.map ~f:Backtrace.to_string
                             (List.take
                                (Execution_context.backtrace_history context)
                                2))) ) ]
               "Long async job, $long_async_job seconds" ;
             Coda_metrics.(
               Runtime.Long_job_histogram.observe Runtime.long_async_job secs)
             ) ;
         let trace_database_initialization typ location =
           Logger.trace logger "Creating %s at %s" ~module_:__MODULE__
             ~location typ
         in
         let trust_dir = conf_dir ^/ "trust" in
         let () = Snark_params.set_chunked_hashing true in
         let%bind () = Async.Unix.mkdir ~p:() trust_dir in
         let trust_system = Trust_system.create trust_dir in
         trace_database_initialization "trust_system" __LOC__ trust_dir ;
         let genesis_state_hash =
           Coda_state.Genesis_protocol_state.t ~genesis_ledger
           |> With_hash.hash
         in
         let genesis_ledger_hash =
           Lazy.force genesis_ledger |> Ledger.merkle_root
         in
         let time_controller =
           Block_time.Controller.create @@ Block_time.Controller.basic ~logger
         in
         let initial_propose_keypairs =
           propose_keypair |> Option.to_list |> Keypair.Set.of_list
         in
         let consensus_local_state =
           Consensus.Data.Local_state.create ~genesis_ledger
             ( Option.map propose_keypair ~f:(fun keypair ->
                   let open Keypair in
                   Public_key.compress keypair.public_key )
             |> Option.to_list |> Public_key.Compressed.Set.of_list )
         in
         trace_database_initialization "consensus local state" __LOC__
           trust_dir ;
         let gossip_net_params =
           Gossip_net.Real.Config.
             { timeout= Time.Span.of_sec 3.
             ; logger
             ; target_peer_count= 8
             ; conf_dir
             ; chain_id= chain_id ~genesis_state_hash
             ; initial_peers= initial_peers_cleaned
             ; addrs_and_ports
             ; trust_system
             ; enable_libp2p= not disable_libp2p
             ; disable_haskell= not enable_old_discovery
             ; libp2p_keypair
             ; libp2p_peers=
                 List.map ~f:Coda_net2.Multiaddr.of_string libp2p_peers_raw
             ; max_concurrent_connections }
         in
         let net_config =
           { Coda_networking.Config.logger
           ; trust_system
           ; time_controller
           ; consensus_local_state
           ; genesis_ledger_hash
           ; log_gossip_heard
           ; creatable_gossip_net=
               Coda_networking.Gossip_net.(
                 Any.Creatable ((module Real), Real.create gossip_net_params))
           }
         in
         let receipt_chain_dir_name = conf_dir ^/ "receipt_chain" in
         let%bind () = Async.Unix.mkdir ~p:() receipt_chain_dir_name in
         let receipt_chain_database =
           Receipt_chain_database.create receipt_chain_dir_name
         in
         trace_database_initialization "receipt_chain_database" __LOC__
           receipt_chain_dir_name ;
         let transaction_database_dir = conf_dir ^/ "transaction" in
         let%bind () = Async.Unix.mkdir ~p:() transaction_database_dir in
         let transaction_database =
           Auxiliary_database.Transaction_database.create ~logger
             transaction_database_dir
         in
         trace_database_initialization "transaction_database" __LOC__
           transaction_database_dir ;
         let external_transition_database_dir =
           conf_dir ^/ "external_transition_database"
         in
         let%bind () =
           Async.Unix.mkdir ~p:() external_transition_database_dir
         in
         let external_transition_database =
           Auxiliary_database.External_transition_database.create ~logger
             external_transition_database_dir
         in
         (* log terminated child processes *)
         (* FIXME adapt to new system, move into child_processes lib *)
         let pids = Child_processes.Termination.create_pid_table () in
         let rec terminated_child_loop () =
           match
             try Unix.wait_nohang `Any
             with
             | Unix.Unix_error (errno, _, _)
             when Int.equal (Unix.Error.compare errno Unix.ECHILD) 0
                  (* no child processes exist *)
             ->
               None
           with
           | None ->
               (* no children have terminated, wait to check again *)
               let%bind () = Async.after (Time.Span.of_min 1.) in
               terminated_child_loop ()
           | Some (child_pid, exit_or_signal) ->
               let child_pid_metadata =
                 [("child_pid", `Int (Pid.to_int child_pid))]
               in
               ( match exit_or_signal with
               | Ok () ->
                   Logger.info logger ~module_:__MODULE__ ~location:__LOC__
                     "Daemon child process $child_pid terminated with exit \
                      code 0"
                     ~metadata:child_pid_metadata
               | Error err -> (
                 match err with
                 | `Signal signal ->
                     Logger.info logger ~module_:__MODULE__ ~location:__LOC__
                       "Daemon child process $child_pid terminated after \
                        receiving signal $signal"
                       ~metadata:
                         ( ("signal", `String (Signal.to_string signal))
                         :: child_pid_metadata )
                 | `Exit_non_zero exit_code ->
                     Logger.info logger ~module_:__MODULE__ ~location:__LOC__
                       "Daemon child process $child_pid terminated with \
                        nonzero exit code $exit_code"
                       ~metadata:
                         (("exit_code", `Int exit_code) :: child_pid_metadata)
                 ) ) ;
               (* terminate daemon if children registered *)
               Child_processes.Termination.check_terminated_child pids
                 child_pid logger ;
               (* check for other terminated children, without waiting *)
               terminated_child_loop ()
         in
         O1trace.trace_task "terminated child loop" terminated_child_loop ;
         let coinbase_receiver =
           Option.value_map coinbase_receiver_flag ~default:`Proposer
             ~f:(fun pk -> `Other pk)
         in
         let%map coda =
           Coda_lib.create
             (Coda_lib.Config.make ~logger ~pids ~trust_system ~conf_dir
                ~coinbase_receiver ~net_config ~gossip_net_params
                ~work_selection_method:
                  (Cli_lib.Arg_type.work_selection_method_to_module
                     work_selection_method)
                ~snark_worker_config:
                  { Coda_lib.Config.Snark_worker_config.initial_snark_worker_key=
                      run_snark_worker_flag
                  ; shutdown_on_disconnect= true }
                ~snark_pool_disk_location:(conf_dir ^/ "snark_pool")
                ~wallets_disk_location:(conf_dir ^/ "wallets")
                ~persistent_root_location:(conf_dir ^/ "root")
                ~persistent_frontier_location:(conf_dir ^/ "frontier")
                ~snark_work_fee:snark_work_fee_flag ~receipt_chain_database
                ~time_controller ~initial_propose_keypairs ~monitor
                ~consensus_local_state ~transaction_database
                ~external_transition_database ~is_archive_rocksdb
                ~work_reassignment_wait ~archive_process_location
                ~genesis_state_hash ())
             ~genesis_ledger ~base_proof
         in
         {Coda_initialization.coda; client_trustlist; rest_server_port}
       in
       (* Breaks a dependency cycle with monitor initilization and coda *)
       let coda_ref : Coda_lib.t option ref = ref None in
       Coda_run.handle_shutdown ~monitor ~conf_dir ~top_logger:logger coda_ref ;
       Async.Scheduler.within' ~monitor
       @@ fun () ->
       let%bind {Coda_initialization.coda; client_trustlist; rest_server_port}
           =
         coda_initialization_deferred ()
       in
       coda_ref := Some coda ;
       let%bind () = maybe_sleep 3. in
       let web_service = Web_pipe.get_service () in
       Web_pipe.run_service coda web_service ~conf_dir ~logger ;
       Coda_run.setup_local_server ?client_trustlist ~rest_server_port
         ~insecure_rest_server coda ;
       let%bind () = Coda_lib.start coda in
       let%bind () =
         Option.map metrics_server_port ~f:(fun port ->
             Coda_metrics.server ~port ~logger >>| ignore )
         |> Option.value ~default:Deferred.unit
       in
       Logger.info logger ~module_:__MODULE__ ~location:__LOC__
         "Daemon ready. Clients can now connect" ;
       Async.never ())

[%%if
force_updates]

let rec ensure_testnet_id_still_good logger =
  let open Cohttp_async in
  let recheck_soon = 0.1 in
  let recheck_later = 1.0 in
  let try_later hrs =
    Async.Clock.run_after (Time.Span.of_hr hrs)
      (fun () -> don't_wait_for @@ ensure_testnet_id_still_good logger)
      ()
  in
  let soon_minutes = Int.of_float (60.0 *. recheck_soon) in
  match%bind
    Monitor.try_with_or_error (fun () ->
        Client.get (Uri.of_string "http://updates.o1test.net/testnet_id") )
  with
  | Error e ->
      Logger.error logger ~module_:__MODULE__ ~location:__LOC__
        "Exception while trying to fetch testnet_id: $error. Trying again in \
         $retry_minutes minutes"
        ~metadata:
          [ ("error", `String (Error.to_string_hum e))
          ; ("retry_minutes", `Int soon_minutes) ] ;
      try_later recheck_soon ;
      Deferred.unit
  | Ok (resp, body) -> (
      if resp.status <> `OK then (
        Logger.error logger ~module_:__MODULE__ ~location:__LOC__
          "HTTP response status $HTTP_status while getting testnet id, \
           checking again in $retry_minutes minutes."
          ~metadata:
            [ ( "HTTP_status"
              , `String (Cohttp.Code.string_of_status resp.status) )
            ; ("retry_minutes", `Int soon_minutes) ] ;
        try_later recheck_soon ;
        Deferred.unit )
      else
        let%bind body_string = Body.to_string body in
        let valid_ids =
          String.split ~on:'\n' body_string
          |> List.map ~f:(Fn.compose Git_sha.of_string String.strip)
        in
        (* Maybe the Git_sha.of_string is a bit gratuitous *)
        let finish local_id remote_ids =
          let str x = Git_sha.sexp_of_t x |> Sexp.to_string in
          eprintf
            "The version for the testnet has changed, and this client \
             (version %s) is no longer compatible. Please download the latest \
             Coda software!\n\
             Valid versions:\n\
             %s\n"
            ( local_id |> Option.map ~f:str
            |> Option.value ~default:"[COMMIT_SHA1 not set]" )
            remote_ids ;
          exit 13
        in
        match commit_id with
        | None ->
            finish None body_string
        | Some sha ->
            if
              List.exists valid_ids ~f:(fun remote_id ->
                  Git_sha.equal sha remote_id )
            then ( try_later recheck_later ; Deferred.unit )
            else finish commit_id body_string )

[%%else]

let ensure_testnet_id_still_good _ = Deferred.unit

[%%endif]

let snark_hashes =
  let open Command.Let_syntax in
  Command.basic ~summary:"List hashes of proving and verification keys"
    [%map_open
      let json = Cli_lib.Flag.json in
      let print = Core.printf "%s\n%!" in
      fun () ->
        if json then
          print
            (Yojson.Safe.to_string
               (Snark_keys.key_hashes_to_yojson Snark_keys.key_hashes))
        else List.iter Snark_keys.key_hashes ~f:print]

let internal_commands =
  [ (Snark_worker.Intf.command_name, Snark_worker.command)
  ; ("snark-hashes", snark_hashes)
  ; ( "run-prover"
    , Command.async
        ~summary:"Run prover on a sexp provided on a single line of stdin"
        (Command.Param.return (fun () ->
             let logger = Logger.create () in
             Parallel.init_master () ;
             match%bind Reader.read_sexp (Lazy.force Reader.stdin) with
             | `Ok sexp ->
                 let%bind conf_dir = Unix.mkdtemp "/tmp/coda-prover" in
                 Logger.info logger "Prover state being logged to %s" conf_dir
                   ~module_:__MODULE__ ~location:__LOC__ ;
                 let%bind prover =
                   Prover.create ~logger ~pids:(Pid.Table.create ()) ~conf_dir
                 in
                 Prover.prove_from_input_sexp prover sexp >>| ignore
             | `Eof ->
                 failwith "early EOF while reading sexp" )) ) ]

let coda_commands logger =
  [ ("accounts", Client.accounts)
  ; ("daemon", daemon logger)
  ; ("client", Client.command)
  ; ("client2", Client.client)
  ; ("advanced", Client.advanced)
  ; ("internal", Command.group ~summary:"Internal commands" internal_commands)
  ; (Parallel.worker_command_name, Parallel.worker_command)
  ; (Snark_flame_graphs.name, Snark_flame_graphs.command)
  ; ("transaction-snark-profiler", Transaction_snark_profiler.command) ]

[%%if
integration_tests]

module type Integration_test = sig
  val name : string

  val command : Async.Command.t
end

let coda_commands logger =
  let open Tests in
  let group =
    List.map
      ~f:(fun (module T) -> (T.name, T.command))
      ( [ (module Coda_peers_test)
        ; (module Coda_block_production_test)
        ; (module Coda_shared_state_test)
        ; (module Coda_transitive_peers_test)
        ; (module Coda_shared_prefix_test)
        ; (module Coda_shared_prefix_multiproposer_test)
        ; (module Coda_five_nodes_test)
        ; (module Coda_restart_node_test)
        ; (module Coda_receipt_chain_test)
        ; (module Coda_restarts_and_txns_holy_grail)
        ; (module Coda_bootstrap_test)
        ; (module Coda_batch_payment_test)
        ; (module Coda_long_fork)
        ; (module Coda_txns_and_restart_non_proposers)
        ; (module Coda_delegation_test)
        ; (module Coda_change_snark_worker_test)
        ; (module Full_test)
        ; (module Transaction_snark_profiler)
        ; (module Snark_flame_graphs)
        ; (module Coda_archive_node_test) ]
        : (module Integration_test) list )
  in
  coda_commands logger
  @ [("integration-tests", Command.group ~summary:"Integration tests" group)]

[%%endif]

let print_version_help coda_exe version =
  (* mimic Jane Street command help *)
  let lines =
    [ "print version information"
    ; ""
    ; sprintf "  %s %s" (Filename.basename coda_exe) version
    ; ""
    ; "=== flags ==="
    ; ""
    ; "  [-help]  print this help text and exit"
    ; "           (alias: -?)" ]
  in
  List.iter lines ~f:(Core.printf "%s\n%!")

let print_version_info () =
  Core.printf "Commit %s on branch %s\n"
    (String.sub Coda_version.commit_id ~pos:0 ~len:7)
    Coda_version.branch

let () =
  Random.self_init () ;
  let logger = Logger.create () in
  don't_wait_for (ensure_testnet_id_still_good logger) ;
  (* Turn on snark debugging in prod for now *)
  Snarky.Snark.set_eval_constraints true ;
  Snarky.Libsnark.set_printing_off () ;
  (* intercept command-line processing for "version", because we don't
     use the Jane Street scripts that generate their version information
   *)
  (let make_list_mem ss s = List.mem ss s ~equal:String.equal in
   let is_version_cmd = make_list_mem ["version"; "-version"] in
   let is_help_flag = make_list_mem ["-help"; "-?"] in
   match Sys.argv with
   | [|_coda_exe; version|] when is_version_cmd version ->
       print_version_info ()
   | [|coda_exe; version; help|]
     when is_version_cmd version && is_help_flag help ->
       print_version_help coda_exe version
   | _ ->
       Command.run
         (Command.group ~summary:"Coda" ~preserve_subcommand_order:()
            (coda_commands logger))) ;
  Core.exit 0<|MERGE_RESOLUTION|>--- conflicted
+++ resolved
@@ -168,7 +168,6 @@
             provide both `propose-key` and `propose-public-key`. (default: \
             don't produce blocks)"
          (optional string)
-<<<<<<< HEAD
      and coinbase_receiver_flag =
        flag "coinbase-receiver"
          ~doc:
@@ -176,14 +175,12 @@
             proposing blocks). If not provided, coinbase rewards will be sent \
             to the proposer of a block."
          (optional public_key_compressed)
-=======
      and genesis_ledger_dir_flag =
        flag "genesis-ledger-dir"
          ~doc:
            "Dir Directory that contains the genesis ledger and the genesis \
             blockchain proof (default: <config-dir>/genesis-ledger)"
          (optional string)
->>>>>>> 8e544d00
      and initial_peers_raw =
        flag "kademlia-peer"
          ~doc:
