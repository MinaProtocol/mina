--- conflicted
+++ resolved
@@ -386,10 +386,10 @@
        @@ fun () ->
        let%bind () = maybe_sleep 3. in
        let web_service = Web_pipe.get_service () in
-       Web_pipe.run_service (module Run) coda web_service ~conf_dir ~logger ;
-       Run.setup_local_server ?client_whitelist ?rest_server_port ~coda
+       Web_pipe.run_service coda web_service ~conf_dir ~logger ;
+       Coda_run.setup_local_server ?client_whitelist ?rest_server_port ~coda
          ~client_port () ;
-       Run.run_snark_worker ~client_port run_snark_worker_action ;
+       Coda_run.run_snark_worker ~client_port run_snark_worker_action ;
        let%bind () =
          if from_genesis then Deferred.unit
          else
@@ -397,16 +397,7 @@
              ( Consensus.Constants.block_window_duration_ms * 2
              |> Float.of_int |> Time.Span.of_ms )
        in
-<<<<<<< HEAD
-       M.start coda ;
-=======
        Coda_lib.start coda ;
-       let web_service = Web_pipe.get_service () in
-       Web_pipe.run_service coda web_service ~conf_dir ~logger ;
-       Coda_run.setup_local_server ?client_whitelist ?rest_server_port ~coda
-         ~client_port () ;
-       Coda_run.run_snark_worker ~client_port run_snark_worker_action ;
->>>>>>> 6ef08277
        Logger.info logger ~module_:__MODULE__ ~location:__LOC__
          "Running coda services" ;
        Async.never ())
