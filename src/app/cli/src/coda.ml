[%%import
"../../../config.mlh"]

open Core
open Async
open Coda_base
open Cli_lib
open Signature_lib
module YJ = Yojson.Safe

[%%if
fake_hash]

let maybe_sleep s = after (Time.Span.of_sec s)

[%%else]

let maybe_sleep _ = Deferred.unit

[%%endif]

let daemon logger =
  let open Command.Let_syntax in
  let open Cli_lib.Arg_type in
  Command.async ~summary:"Coda daemon"
    (let%map_open conf_dir =
       flag "config-directory" ~doc:"DIR Configuration directory"
         (optional string)
<<<<<<< HEAD
=======
     and from_genesis =
       flag "from-genesis"
         ~doc:"Indicating that we are starting from genesis or not" no_arg
     and unsafe_track_propose_key =
       flag "unsafe-track-propose-key"
         ~doc:
           "Your private key will be copied to the internal wallets folder \
            stripped of its password if it is given using the `propose-key` \
            flag. (default:don't copy the private key)"
         no_arg
>>>>>>> f43b12cc
     and propose_key =
       flag "propose-key"
         ~doc:
           "KEYFILE Private key file for the proposing transitions. You \
            cannot provide both `propose-key` and `propose-public-key`. \
            (default:don't propose)"
         (optional string)
     and propose_public_key =
       flag "propose-public-key"
         ~doc:
           "PUBLICKEY Public key for the associated private key that is being \
            tracked by this daemon. You cannot provide both `propose-key` and \
            `propose-public-key`. (default: don't propose)"
         (optional public_key_compressed)
     and initial_peers_raw =
       flag "peer"
         ~doc:
           "HOST:PORT TCP daemon communications (can be given multiple times)"
         (listed peer)
     and run_snark_worker_flag =
       flag "run-snark-worker"
         ~doc:"PUBLICKEY Run the SNARK worker with this public key"
         (optional public_key_compressed)
     and work_selection_method_flag =
       flag "work-selection"
         ~doc:
           "seq|rand Choose work sequentially (seq) or randomly (rand) \
            (default: seq)"
         (optional work_selection_method)
     and external_port =
       flag "external-port"
         ~doc:
           (Printf.sprintf
              "PORT Base server port for daemon TCP (discovery UDP on port+1) \
               (default: %d)"
              Port.default_external)
         (optional int16)
     and client_port =
       flag "client-port"
         ~doc:
           (Printf.sprintf
              "PORT Client to daemon local communication (default: %d)"
              Port.default_client)
         (optional int16)
     and rest_server_port =
       flag "rest-port"
         ~doc:
           "PORT local REST-server for daemon interaction (default no \
            rest-server)"
         (optional int16)
     and external_ip_opt =
       flag "external-ip"
         ~doc:
           "IP External IP address for other nodes to connect to. You only \
            need to set this if auto-discovery fails for some reason."
         (optional string)
     and bind_ip_opt =
       flag "bind-ip" ~doc:"IP IP of network interface to use"
         (optional string)
     and is_background =
       flag "background" no_arg ~doc:"Run process on the background"
     and snark_work_fee =
       flag "snark-worker-fee"
         ~doc:
           (Printf.sprintf
              "FEE Amount a worker wants to get compensated for generating a \
               snark proof (default: %d)"
              (Currency.Fee.to_int Cli_lib.Fee.default_snark_worker))
         (optional txn_fee)
     and enable_tracing =
       flag "tracing" no_arg ~doc:"Trace into $config-directory/$pid.trace"
     and limit_connections =
       flag "limit-concurrent-connections"
         ~doc:
           "true|false Limit the number of concurrent connections per IP \
            address (default:true)"
         (optional bool)
     in
     fun () ->
       let open Deferred.Let_syntax in
       let compute_conf_dir home =
         Option.value ~default:(home ^/ ".coda-config") conf_dir
       in
       let%bind conf_dir =
         if is_background then (
           let home = Core.Sys.home_directory () in
           let conf_dir = compute_conf_dir home in
           Core.printf "Starting background coda daemon. (Log Dir: %s)\n%!"
             conf_dir ;
           Daemon.daemonize
             ~redirect_stdout:(`File_append (conf_dir ^/ "coda.log"))
             ~redirect_stderr:(`File_append (conf_dir ^/ "coda.log"))
             () ;
           Deferred.return conf_dir )
         else Sys.home_directory () >>| compute_conf_dir
       in
       Parallel.init_master () ;
       let%bind config =
         match%map
           Monitor.try_with_or_error ~extract_exn:true (fun () ->
               let%bind r = Reader.open_file (conf_dir ^/ "daemon.json") in
               let%map contents =
                 Pipe.to_list (Reader.lines r)
                 >>| fun ss -> String.concat ~sep:"\n" ss
               in
               YJ.from_string ~fname:"daemon.json" contents )
         with
         | Ok c ->
             Some c
         | Error e ->
             Logger.trace logger ~module_:__MODULE__ ~location:__LOC__
               "error reading daemon.json: %s" (Error.to_string_mach e) ;
             Logger.warn logger ~module_:__MODULE__ ~location:__LOC__
               "failed to read daemon.json, not using it" ;
             None
       in
       let maybe_from_config (type a) (f : YJ.json -> a option)
           (keyname : string) (actual_value : a option) : a option =
         let open Option.Let_syntax in
         let open YJ.Util in
         match actual_value with
         | Some v ->
             Some v
         | None ->
             let%bind config = config in
             let%bind json_val = to_option Fn.id (member keyname config) in
             f json_val
       in
       let or_from_config map keyname actual_value ~default =
         match maybe_from_config map keyname actual_value with
         | Some x ->
             x
         | None ->
             Logger.info logger ~module_:__MODULE__ ~location:__LOC__
               "didn't find %s in the config file, using default" keyname ;
             default
       in
       let external_port : int =
         or_from_config YJ.Util.to_int_option "external-port"
           ~default:Port.default_external external_port
       in
       let client_port =
         or_from_config YJ.Util.to_int_option "client-port"
           ~default:Port.default_client client_port
       in
       let snark_work_fee_flag =
         let json_to_currency_fee_option json =
           YJ.Util.to_int_option json |> Option.map ~f:Currency.Fee.of_int
         in
         or_from_config json_to_currency_fee_option "snark-worker-fee"
           ~default:Cli_lib.Fee.default_snark_worker snark_work_fee
       in
       let max_concurrent_connections =
         if
           or_from_config YJ.Util.to_bool_option "max-concurrent-connections"
             ~default:true limit_connections
         then Some 10
         else None
       in
       let rest_server_port =
         maybe_from_config YJ.Util.to_int_option "rest-port" rest_server_port
       in
       let work_selection_method =
         or_from_config
           (Fn.compose Option.return
              (Fn.compose work_selection_method_val YJ.Util.to_string))
           "work-selection" ~default:Cli_lib.Arg_type.Sequence
           work_selection_method_flag
       in
       let initial_peers_raw =
         List.concat
           [ initial_peers_raw
           ; List.map ~f:Host_and_port.of_string
             @@ or_from_config
                  (Fn.compose Option.some
                     (YJ.Util.convert_each YJ.Util.to_string))
                  "peers" None ~default:[] ]
       in
       let discovery_port = external_port + 1 in
       let%bind () = Unix.mkdir ~p:() conf_dir in
       if enable_tracing then Coda_tracing.start conf_dir |> don't_wait_for ;
       let%bind initial_peers_cleaned =
         Deferred.List.filter_map ~how:(`Max_concurrent_jobs 8)
           initial_peers_raw ~f:(fun addr ->
             let host = Host_and_port.host addr in
             match%bind
               Monitor.try_with_or_error (fun () ->
                   Unix.Inet_addr.of_string_or_getbyname host )
             with
             | Ok inet_addr ->
                 return
                 @@ Some
                      (Host_and_port.create
                         ~host:(Unix.Inet_addr.to_string inet_addr)
                         ~port:(Host_and_port.port addr))
             | Error e ->
                 Logger.trace logger ~module_:__MODULE__ ~location:__LOC__
                   "getaddr exception: %s" (Error.to_string_mach e) ;
                 Logger.error logger ~module_:__MODULE__ ~location:__LOC__
                   "failed to look up address for %s, skipping" host ;
                 return None )
       in
       let%bind () =
         if
           List.length initial_peers_raw <> 0
           && List.length initial_peers_cleaned = 0
         then (
           eprintf "Error: failed to connect to any peers\n" ;
           exit 10 )
         else Deferred.unit
       in
       let%bind external_ip =
         match external_ip_opt with
         | None ->
             Find_ip.find ()
         | Some ip ->
             return @@ Unix.Inet_addr.of_string ip
       in
       let bind_ip =
         Option.value bind_ip_opt ~default:"0.0.0.0"
         |> Unix.Inet_addr.of_string
       in
       let addrs_and_ports : Kademlia.Node_addrs_and_ports.t =
         { external_ip
         ; bind_ip
         ; discovery_port
         ; communication_port= external_port }
       in
       let wallets_disk_location = conf_dir ^/ "wallets" in
       (* HACK: Until we can properly change propose keys at runtime we'll
        * suffer by accepting a propose_public_key flag and reloading the wallet
        * db here to find the keypair for the pubkey *)
       let%bind propose_keypair =
         match (propose_key, propose_public_key) with
         | Some _, Some _ ->
             eprintf
               "Error: You cannot provide both `propose-key` and \
                `propose-public-key`" ;
             exit 11
         | Some sk_file, None ->
             let%bind keypair =
               Secrets.Keypair.Terminal_stdin.read_exn sk_file
             in
             let%map () =
               (* If we wish to track the propose key *)
               if unsafe_track_propose_key then
                 let pk = Public_key.compress keypair.public_key in
                 let%bind wallets =
                   Secrets.Wallets.load ~logger
                     ~disk_location:wallets_disk_location
                 in
                 (* Either we already are tracking it *)
                 match Secrets.Wallets.find wallets ~needle:pk with
                 | Some _ ->
                     Deferred.unit
                 | None ->
                     (* Or we import it *)
                     Secrets.Wallets.import_keypair wallets keypair >>| ignore
               else Deferred.unit
             in
             Some keypair
         | None, Some wallet_pk -> (
             match%bind
               Secrets.Wallets.load ~logger
                 ~disk_location:wallets_disk_location
               >>| Secrets.Wallets.find ~needle:wallet_pk
             with
             | Some keypair ->
                 Deferred.Option.return keypair
             | None ->
                 eprintf
                   "Error: This public key was not found in the local \
                    daemon's wallet database" ;
                 exit 12 )
         | None, None ->
             return None
       in
       let%bind client_whitelist =
         Reader.load_sexp
           (conf_dir ^/ "client_whitelist")
           [%of_sexp: Unix.Inet_addr.Blocking_sexp.t list]
         >>| Or_error.ok
       in
       Stream.iter
         (Async.Scheduler.long_cycles
            ~at_least:(sec 0.5 |> Time_ns.Span.of_span_float_round_nearest))
         ~f:(fun span ->
           Logger.warn logger ~module_:__MODULE__ ~location:__LOC__
             "long async cycle %s"
             (Time_ns.Span.to_string span) ) ;
       let run_snark_worker_action =
         Option.value_map run_snark_worker_flag ~default:`Don't_run
           ~f:(fun k -> `With_public_key k)
       in
       let trace_database_initialization typ location =
         Logger.trace logger "Creating %s at %s" ~module_:__MODULE__ ~location
           typ
       in
       let trust_dir = conf_dir ^/ "trust" in
       let () = Snark_params.set_chunked_hashing true in
       let%bind () = Async.Unix.mkdir ~p:() trust_dir in
       let transition_frontier_location = conf_dir ^/ "transition_frontier" in
       let trust_system = Trust_system.create ~db_dir:trust_dir in
       trace_database_initialization "trust_system" __LOC__ trust_dir ;
       let time_controller =
         Block_time.Controller.create Block_time.Controller.basic
       in
       let initial_propose_keypairs =
         propose_keypair |> Option.to_list |> Keypair.Set.of_list
       in
       let consensus_local_state =
         Consensus.Data.Local_state.create
           ( Option.map propose_keypair ~f:(fun keypair ->
                 let open Keypair in
                 Public_key.compress keypair.public_key )
           |> Option.to_list |> Public_key.Compressed.Set.of_list )
       in
       let net_config =
         { Coda_networking.Config.logger
         ; trust_system
         ; time_controller
         ; consensus_local_state
         ; gossip_net_params=
             { timeout= Time.Span.of_sec 3.
             ; logger
             ; target_peer_count= 8
             ; conf_dir
             ; initial_peers= initial_peers_cleaned
             ; addrs_and_ports
             ; trust_system
             ; max_concurrent_connections } }
       in
       let receipt_chain_dir_name = conf_dir ^/ "receipt_chain" in
       let%bind () = Async.Unix.mkdir ~p:() receipt_chain_dir_name in
       let receipt_chain_database =
         Coda_base.Receipt_chain_database.create
           ~directory:receipt_chain_dir_name
       in
       trace_database_initialization "receipt_chain_database" __LOC__
         receipt_chain_dir_name ;
       let transaction_database_dir = conf_dir ^/ "transaction" in
       let%bind () = Async.Unix.mkdir ~p:() transaction_database_dir in
       let transaction_database =
         Auxiliary_database.Transaction_database.create ~logger
           transaction_database_dir
       in
       trace_database_initialization "transaction_database" __LOC__
         transaction_database_dir ;
       let external_transition_database_dir =
         conf_dir ^/ "external_transition_database"
       in
       let%bind () = Async.Unix.mkdir ~p:() external_transition_database_dir in
       let external_transition_database =
         Auxiliary_database.External_transition_database.create ~logger
           external_transition_database_dir
       in
       let monitor = Async.Monitor.create ~name:"coda" () in
       let%bind coda =
         Coda_lib.create
           (Coda_lib.Config.make ~logger ~trust_system ~conf_dir ~net_config
              ~work_selection_method:
                (Cli_lib.Arg_type.work_selection_method_to_module
                   work_selection_method)
              ?snark_worker_key:run_snark_worker_flag
              ~snark_pool_disk_location:(conf_dir ^/ "snark_pool")
              ~wallets_disk_location:(conf_dir ^/ "wallets")
              ~ledger_db_location:(conf_dir ^/ "ledger_db")
              ~snark_work_fee:snark_work_fee_flag ~receipt_chain_database
              ~transition_frontier_location ~time_controller
              ~initial_propose_keypairs ~monitor ~consensus_local_state
              ~transaction_database ~external_transition_database ())
       in
       Coda_run.handle_shutdown ~monitor ~conf_dir coda ;
       Async.Scheduler.within' ~monitor
       @@ fun () ->
       let%bind () = maybe_sleep 3. in
       Coda_lib.start coda ;
       let web_service = Web_pipe.get_service () in
       Web_pipe.run_service coda web_service ~conf_dir ~logger ;
       Coda_run.setup_local_server ?client_whitelist ?rest_server_port ~coda
         ~client_port () ;
       Coda_run.run_snark_worker ~client_port run_snark_worker_action ;
       Logger.info logger ~module_:__MODULE__ ~location:__LOC__
         "Running coda services" ;
       Async.never ())

[%%if
force_updates]

let rec ensure_testnet_id_still_good logger =
  let open Cohttp_async in
  let recheck_soon = 0.1 in
  let recheck_later = 1.0 in
  let try_later hrs =
    Async.Clock.run_after (Time.Span.of_hr hrs)
      (fun () -> don't_wait_for @@ ensure_testnet_id_still_good logger)
      ()
  in
  match%bind
    Monitor.try_with_or_error (fun () ->
        Client.get (Uri.of_string "http://updates.o1test.net/testnet_id") )
  with
  | Error e ->
      Logger.error logger ~module_:__MODULE__ ~location:__LOC__
        "exception while trying to fetch testnet_id, trying again in 6 minutes" ;
      try_later recheck_soon ;
      Deferred.unit
  | Ok (resp, body) -> (
      if resp.status <> `OK then (
        try_later recheck_soon ;
        Logger.error logger ~module_:__MODULE__ ~location:__LOC__
          "HTTP response status %s while getting testnet id, checking again \
           in 6 minutes."
          (Cohttp.Code.string_of_status resp.status) ;
        Deferred.unit )
      else
        let%bind body_string = Body.to_string body in
        let valid_ids =
          String.split ~on:'\n' body_string
          |> List.map ~f:(Fn.compose Git_sha.of_string String.strip)
        in
        (* Maybe the Git_sha.of_string is a bit gratuitous *)
        let finish local_id remote_ids =
          let str x = Git_sha.sexp_of_t x |> Sexp.to_string in
          eprintf
            "The version for the testnet has changed, and this client \
             (version %s) is no longer compatible. Please download the latest \
             Coda software!\n\
             Valid versions:\n\
             %s"
            ( local_id |> Option.map ~f:str
            |> Option.value ~default:"[COMMIT_SHA1 not set]" )
            remote_ids ;
          exit 13
        in
        match commit_id with
        | None ->
            finish None body_string
        | Some sha ->
            if
              List.exists valid_ids ~f:(fun remote_id ->
                  Git_sha.equal sha remote_id )
            then ( try_later recheck_later ; Deferred.unit )
            else finish commit_id body_string )

[%%else]

let ensure_testnet_id_still_good _ = Deferred.unit

[%%endif]

let internal_commands = [(Snark_worker.Intf.command_name, Snark_worker.command)]

let coda_commands logger =
  [ (Parallel.worker_command_name, Parallel.worker_command)
  ; ("internal", Command.group ~summary:"Internal commands" internal_commands)
  ; ("daemon", daemon logger)
  ; ("client", Client.command)
  ; ("transaction-snark-profiler", Transaction_snark_profiler.command) ]

[%%if
integration_tests]

module type Integration_test = sig
  val name : string

  val command : Async.Command.t
end

let coda_commands logger =
  let group =
    List.map
      ~f:(fun (module T) -> (T.name, T.command))
      ( [ (module Coda_peers_test)
        ; (module Coda_block_production_test)
        ; (module Coda_shared_state_test)
        ; (module Coda_transitive_peers_test)
        ; (module Coda_shared_prefix_test)
        ; (module Coda_shared_prefix_multiproposer_test)
        ; (module Coda_five_nodes_test)
        ; (module Coda_restart_node_test)
        ; (module Coda_receipt_chain_test)
        ; (module Coda_restarts_and_txns_holy_grail)
        ; (module Coda_bootstrap_test)
        ; (module Coda_batch_payment_test)
        ; (module Coda_long_fork)
        ; (module Coda_delegation_test)
        ; (module Full_test)
        ; (module Transaction_snark_profiler) ]
        : (module Integration_test) list )
  in
  coda_commands logger
  @ [("integration-tests", Command.group ~summary:"Integration tests" group)]

[%%endif]

let () =
  Random.self_init () ;
  let logger = Logger.create () in
  don't_wait_for (ensure_testnet_id_still_good logger) ;
  (* Turn on snark debugging in prod for now *)
  Snarky.Snark.set_eval_constraints true ;
  Command.run (Command.group ~summary:"Coda" (coda_commands logger)) ;
  Core.exit 0<|MERGE_RESOLUTION|>--- conflicted
+++ resolved
@@ -26,11 +26,6 @@
     (let%map_open conf_dir =
        flag "config-directory" ~doc:"DIR Configuration directory"
          (optional string)
-<<<<<<< HEAD
-=======
-     and from_genesis =
-       flag "from-genesis"
-         ~doc:"Indicating that we are starting from genesis or not" no_arg
      and unsafe_track_propose_key =
        flag "unsafe-track-propose-key"
          ~doc:
@@ -38,7 +33,6 @@
             stripped of its password if it is given using the `propose-key` \
             flag. (default:don't copy the private key)"
          no_arg
->>>>>>> f43b12cc
      and propose_key =
        flag "propose-key"
          ~doc:
