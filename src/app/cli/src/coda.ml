[%%import
"/src/config.mlh"]

open Core
open Async
open Coda_base
open Cli_lib
open Signature_lib
open Init
module YJ = Yojson.Safe

let genesis_ledger_dir config_dir = config_dir ^/ "genesis_ledger"

[%%check_ocaml_word_size
64]

[%%if
record_async_backtraces]

let () = Async.Scheduler.set_record_backtraces true

[%%endif]

[%%if
fake_hash]

let maybe_sleep s = after (Time.Span.of_sec s)

[%%else]

let maybe_sleep _ = Deferred.unit

[%%endif]

let chain_id ~genesis_state_hash =
  lazy
    (let genesis_state_hash = State_hash.to_base58_check genesis_state_hash in
     let all_snark_keys =
       List.fold_left ~f:( ^ ) ~init:"" Snark_keys.key_hashes
     in
     let b2 = Blake2.digest_string (genesis_state_hash ^ all_snark_keys) in
     Blake2.to_hex b2)

[%%inject
"daemon_expiry", daemon_expiry]

let daemon logger =
  let open Command.Let_syntax in
  let open Cli_lib.Arg_type in
  Command.async ~summary:"Coda daemon"
    (let%map_open conf_dir = Cli_lib.Flag.conf_dir
     and propose_key =
       flag "propose-key"
         ~doc:
           "KEYFILE Private key file for the block producer. You cannot \
            provide both `propose-key` and `propose-public-key`. (default: \
            don't produce blocks)"
         (optional string)
     and genesis_ledger_dir_flag =
       flag "genesis-ledger-dir"
         ~doc:
           "Dir Directory that contains the genesis ledger and the genesis \
            blockchain proof (default: <config-dir>/genesis-ledger)"
         (optional string)
     and initial_peers_raw =
       flag "kademlia-peer"
         ~doc:
           "HOST:PORT TCP daemon communications (can be given multiple times)"
         (listed peer)
     and run_snark_worker_flag =
       flag "run-snark-worker"
         ~doc:"PUBLICKEY Run the SNARK worker with this public key"
         (optional public_key_compressed)
     and work_selection_method_flag =
       flag "work-selection"
         ~doc:
           "seq|rand Choose work sequentially (seq) or randomly (rand) \
            (default: rand)"
         (optional work_selection_method)
     and external_port = Flag.Port.Daemon.external_
     and client_port = Flag.Port.Daemon.client
     and rest_server_port = Flag.Port.Daemon.rest_server
     and archive_process_location = Flag.Host_and_port.Daemon.archive
     and metrics_server_port =
       flag "metrics-port"
         ~doc:
           "PORT metrics server for scraping via Prometheus (default no \
            metrics-server)"
         (optional int16)
     and external_ip_opt =
       flag "external-ip"
         ~doc:
           "IP External IP address for other nodes to connect to. You only \
            need to set this if auto-discovery fails for some reason."
         (optional string)
     and bind_ip_opt =
       flag "bind-ip" ~doc:"IP IP of network interface to use"
         (optional string)
     and is_background =
       flag "background" no_arg ~doc:"Run process on the background"
     and is_archive_rocksdb =
       flag "archive-rocksdb" no_arg
         ~doc:"Stores all the blocks heard in RocksDB"
     and log_json = Flag.Log.json
     and log_level = Flag.Log.level
     and snark_work_fee =
       flag "snark-worker-fee"
         ~doc:
           (sprintf
              "FEE Amount a worker wants to get compensated for generating a \
               snark proof (default: %d)"
              (Currency.Fee.to_int Cli_lib.Default.snark_worker_fee))
         (optional txn_fee)
     and work_reassignment_wait =
       flag "work-reassignment-wait" (optional int)
         ~doc:
           (sprintf
              "WAIT-TIME in ms before a snark-work is reassigned (default: \
               %dms)"
              Cli_lib.Default.work_reassignment_wait)
     and enable_tracing =
       flag "tracing" no_arg ~doc:"Trace into $config-directory/$pid.trace"
     and insecure_rest_server =
       flag "insecure-rest-server" no_arg
         ~doc:
           "Have REST server listen on all addresses, not just localhost \
            (this is INSECURE, make sure your firewall is configured \
            correctly!)"
     and limit_connections =
       flag "limit-concurrent-connections"
         ~doc:
           "true|false Limit the number of concurrent connections per IP \
            address (default: true)"
         (optional bool)
     (*TODO: This is being added to log all the snark works received for the
     beta-testnet challenge. We might want to remove this later?*)
     and log_received_snark_pool_diff =
       flag "log-snark-work-gossip"
         ~doc:
           "true|false Log snark-pool diff received from peers (default: false)"
         (optional bool)
     and log_received_blocks =
       flag "log-received-blocks"
         ~doc:"true|false Log blocks received from peers (default: false)"
         (optional bool)
     and log_transaction_pool_diff =
       flag "log-txn-pool-gossip"
         ~doc:
           "true|false Log transaction-pool diff received from peers \
            (default: false)"
         (optional bool)
     and disable_libp2p =
       flag "disable-libp2p-discovery" no_arg ~doc:"Disable libp2p discovery"
     and discovery_port = Flag.Port.Daemon.discovery
     and enable_old_discovery =
       flag "enable-old-discovery" no_arg
         ~doc:"Enable the old Haskell Kademlia discovery"
     and libp2p_keypair =
       flag "discovery-keypair" (optional string)
         ~doc:
           "PUBKEY,PRIVKEY,PEERID Keypair (generated from `coda advanced \
            generate-libp2p-keypair`) to use with libp2p discovery (default: \
            generate new temporary keypair)"
     and libp2p_peers_raw =
       flag "peer"
         ~doc:
           "/ip4/IPADDR/tcp/PORT/ipfs/PEERID initial \"bootstrap\" peers for \
            libp2p discovery"
         (listed string)
     in
     fun () ->
       let open Deferred.Let_syntax in
       let compute_conf_dir home =
         Option.value ~default:(home ^/ Cli_lib.Default.conf_dir_name) conf_dir
       in
       let%bind conf_dir =
         if is_background then
           let home = Core.Sys.home_directory () in
           let conf_dir = compute_conf_dir home in
           Deferred.return conf_dir
         else Sys.home_directory () >>| compute_conf_dir
       in
       let%bind () = File_system.create_dir conf_dir in
       let () =
         if is_background then (
           Core.printf "Starting background coda daemon. (Log Dir: %s)\n%!"
             conf_dir ;
           Daemon.daemonize ~redirect_stdout:`Dev_null
             ~redirect_stderr:`Dev_null () )
         else ()
       in
       Stdout_log.setup log_json log_level ;
       (* 512MB logrotate max size = 1GB max filesystem usage *)
       let logrotate_max_size = 1024 * 1024 * 512 in
       Logger.Consumer_registry.register ~id:"default"
         ~processor:(Logger.Processor.raw ())
         ~transport:
           (Logger.Transport.File_system.dumb_logrotate ~directory:conf_dir
              ~log_filename:"coda.log" ~max_size:logrotate_max_size) ;
       Logger.info ~module_:__MODULE__ ~location:__LOC__ logger
         "Coda daemon is booting up; built with commit $commit on branch \
          $branch"
         ~metadata:
           [ ("commit", `String Coda_version.commit_id)
           ; ("branch", `String Coda_version.branch) ] ;
       if not @@ String.equal daemon_expiry "never" then (
         Logger.info ~module_:__MODULE__ ~location:__LOC__ logger
           "Daemon will expire at $exp"
           ~metadata:[("exp", `String daemon_expiry)] ;
         let tm =
           (* same approach as in Consensus.Constants.genesis_state_timestamp *)
           let default_timezone = Core.Time.Zone.of_utc_offset ~hours:(-8) in
           Core.Time.of_string_gen
             ~if_no_timezone:(`Use_this_one default_timezone) daemon_expiry
         in
         Clock.run_at tm
           (fun () ->
             Logger.info ~module_:__MODULE__ ~location:__LOC__ logger
               "Daemon has expired, shutting down" ;
             Core.exit 0 )
           () ) ;
       Logger.info ~module_:__MODULE__ ~location:__LOC__ logger
         "Booting may take several seconds, please wait" ;
       let libp2p_keypair =
         Option.map libp2p_keypair ~f:(fun s ->
             match Coda_net2.Keypair.of_string s with
             | Ok kp ->
                 kp
             | Error e ->
                 Logger.fatal logger "failed to parse -libp2p-keypair: $err"
                   ~module_:__MODULE__ ~location:__LOC__
                   ~metadata:[("err", `String (Error.to_string_hum e))] ;
                 Core.exit 19 )
       in
       (* Check if the config files are for the current version.
        * WARNING: Deleting ALL the files in the config directory if there is
        * a version mismatch *)
       (* When persistence is added back, this needs to be revisited
        * to handle persistence related files properly *)
       let%bind () =
         let make_version ~wipe_dir =
           let%bind () =
             if wipe_dir then File_system.clear_dir conf_dir else Deferred.unit
           in
           let%bind wr = Writer.open_file (conf_dir ^/ "coda.version") in
           Writer.write_line wr Coda_version.commit_id ;
           Writer.close wr
         in
         match%bind
           Monitor.try_with_or_error (fun () ->
               let%bind r = Reader.open_file (conf_dir ^/ "coda.version") in
               match%map Pipe.to_list (Reader.lines r) with
               | [] ->
                   ""
               | s ->
                   List.hd_exn s )
         with
         | Ok c ->
             if String.equal c Coda_version.commit_id then return ()
             else (
               Logger.warn logger ~module_:__MODULE__ ~location:__LOC__
                 "Different version of Coda detected in config directory \
                  $config_directory, removing existing configuration"
                 ~metadata:[("config_directory", `String conf_dir)] ;
               make_version ~wipe_dir:true )
         | Error e ->
             Logger.trace logger ~module_:__MODULE__ ~location:__LOC__
               ~metadata:[("error", `String (Error.to_string_mach e))]
               "Error reading coda.version: $error" ;
             Logger.debug logger ~module_:__MODULE__ ~location:__LOC__
               "Failed to read coda.version, cleaning up the config directory \
                $config_directory"
               ~metadata:[("config_directory", `String conf_dir)] ;
             make_version ~wipe_dir:false
       in
       don't_wait_for
         (let bytes_per_word = Sys.word_size / 8 in
          (* Curve points are allocated in C++ and deallocated with finalizers.
             The points on the C++ heap are much bigger than the OCaml heap
             objects that point to them, which makes the GC underestimate how
             much memory has been allocated since the last collection and not
             run major GCs often enough, which means the finalizers don't run
             and we use way too much memory. As a band-aid solution, we run a
             major GC cycle every ten minutes.
          *)
          let gc_method =
            Option.value ~default:"full" @@ Unix.getenv "CODA_GC_HACK_MODE"
          in
          (* Doing Gc.major is known to work, but takes quite a bit of time.
             Running a single slice might be sufficient, but I haven't tested it
             and the documentation isn't super clear. *)
          let gc_fun =
            match gc_method with
            | "full" ->
                Gc.major
            | "slice" ->
                fun () -> ignore (Gc.major_slice 0)
            | other ->
                failwithf
                  "CODA_GC_HACK_MODE was %s, it should be full or slice. \
                   Default is full."
                  other
          in
          let interval =
            Time.Span.of_sec
            @@ Option.(
                 value ~default:600.
                   ( map ~f:Float.of_string
                   @@ Unix.getenv "CODA_GC_HACK_INTERVAL" ))
          in
          let log_stats suffix =
            let stat = Gc.stat () in
            Logger.debug logger ~module_:__MODULE__ ~location:__LOC__
              "OCaml memory statistics, %s" suffix
              ~metadata:
                [ ("heap_size", `Int (stat.heap_words * bytes_per_word))
                ; ("heap_chunks", `Int stat.heap_chunks)
                ; ("max_heap_size", `Int (stat.top_heap_words * bytes_per_word))
                ; ("live_size", `Int (stat.live_words * bytes_per_word))
                ; ("live_blocks", `Int stat.live_blocks) ] ;
            let {Jemalloc.active; resident; allocated; mapped} =
              Jemalloc.get_memory_stats ()
            in
            Logger.debug logger ~module_:__MODULE__ ~location:__LOC__
              "Jemalloc memory statistics (in bytes)"
              ~metadata:
                [ ("active", `Int active)
                ; ("resident", `Int resident)
                ; ("allocated", `Int allocated)
                ; ("mapped", `Int mapped) ]
          in
          let rec loop () =
            log_stats "before major gc" ;
            gc_fun () ;
            log_stats "after major gc" ;
            let%bind () = after interval in
            loop ()
          in
          loop ()) ;
       Parallel.init_master () ;
       let monitor = Async.Monitor.create ~name:"coda" () in
       let module Coda_initialization = struct
         type ('a, 'b, 'c) t =
           {coda: 'a; client_whitelist: 'b; rest_server_port: 'c}
       end in
       let genesis_ledger_dir =
         Option.value
           ~default:(genesis_ledger_dir conf_dir)
           genesis_ledger_dir_flag
       in
       let genesis_ledger =
         lazy (Ledger.create ~directory_name:genesis_ledger_dir ())
       in
       let%bind base_proof =
         let base_proof_filename = genesis_ledger_dir ^/ "base_proof" in
         match%map
           Monitor.try_with_or_error ~extract_exn:true (fun () ->
               let%bind r = Reader.open_file base_proof_filename in
               let%map contents =
                 Pipe.to_list (Reader.lines r) >>| String.concat
               in
               Sexp.of_string contents |> Proof.Stable.V1.t_of_sexp )
         with
         | Ok base_proof ->
             base_proof
         | Error e ->
             failwithf "Error reading the base proof from %s: %s"
               base_proof_filename (Error.to_string_hum e) ()
       in
       let coda_initialization_deferred () =
         let%bind config =
           match%map
             Monitor.try_with_or_error ~extract_exn:true (fun () ->
                 let%bind r = Reader.open_file (conf_dir ^/ "daemon.json") in
                 let%map contents =
                   Pipe.to_list (Reader.lines r)
                   >>| fun ss -> String.concat ~sep:"\n" ss
                 in
                 YJ.from_string ~fname:"daemon.json" contents )
           with
           | Ok c ->
               Some c
           | Error e ->
               Logger.trace logger ~module_:__MODULE__ ~location:__LOC__
                 "Error reading daemon.json: $error"
                 ~metadata:[("error", `String (Error.to_string_mach e))] ;
               None
         in
         let maybe_from_config (type a) (f : YJ.json -> a option)
             (keyname : string) (actual_value : a option) : a option =
           let open Option.Let_syntax in
           let open YJ.Util in
           match actual_value with
           | Some v ->
               Some v
           | None ->
               let%bind config = config in
               let%bind json_val = to_option Fn.id (member keyname config) in
               f json_val
         in
         let or_from_config map keyname actual_value ~default =
           match maybe_from_config map keyname actual_value with
           | Some x ->
               x
           | None ->
               Logger.trace logger ~module_:__MODULE__ ~location:__LOC__
                 "Key '$key' not found in the config file, using default"
                 ~metadata:[("key", `String keyname)] ;
               default
         in
         let get_port {Flag.Types.value; default; name} =
           or_from_config YJ.Util.to_int_option name ~default value
         in
         let external_port = get_port external_port in
         let client_port = get_port client_port in
         let rest_server_port = get_port rest_server_port in
         let discovery_port = get_port discovery_port in
         let snark_work_fee_flag =
           let json_to_currency_fee_option json =
             YJ.Util.to_int_option json |> Option.map ~f:Currency.Fee.of_int
           in
           or_from_config json_to_currency_fee_option "snark-worker-fee"
             ~default:Cli_lib.Default.snark_worker_fee snark_work_fee
         in
         let max_concurrent_connections =
           if
             or_from_config YJ.Util.to_bool_option "max-concurrent-connections"
               ~default:true limit_connections
           then Some 40
           else None
         in
         let work_selection_method =
           or_from_config
             (Fn.compose Option.return
                (Fn.compose work_selection_method_val YJ.Util.to_string))
             "work-selection"
             ~default:Cli_lib.Arg_type.Work_selection_method.Random
             work_selection_method_flag
         in
         let work_reassignment_wait =
           or_from_config YJ.Util.to_int_option "work-reassignment-wait"
             ~default:Cli_lib.Default.work_reassignment_wait
             work_reassignment_wait
         in
         let log_received_snark_pool_diff =
           or_from_config YJ.Util.to_bool_option "log-snark-work-gossip"
             ~default:false log_received_snark_pool_diff
         in
         let log_received_blocks =
           or_from_config YJ.Util.to_bool_option "log-received-blocks"
             ~default:false log_received_blocks
         in
         let log_transaction_pool_diff =
           or_from_config YJ.Util.to_bool_option "log-txn-pool-gossip"
             ~default:false log_transaction_pool_diff
         in
         let log_gossip_heard =
           { Coda_networking.Config.snark_pool_diff=
               log_received_snark_pool_diff
           ; transaction_pool_diff= log_transaction_pool_diff
           ; new_state= log_received_blocks }
         in
         let initial_peers_raw =
           List.concat
             [ initial_peers_raw
             ; List.map ~f:Host_and_port.of_string
               @@ or_from_config
                    (Fn.compose Option.some
                       (YJ.Util.convert_each YJ.Util.to_string))
                    "peers" None ~default:[] ]
         in
         let old_discovery_port = external_port + 1 in
         if enable_tracing then Coda_tracing.start conf_dir |> don't_wait_for ;
         let%bind initial_peers_cleaned_lists =
           (* for each provided peer, lookup all its addresses *)
           Deferred.List.filter_map ~how:(`Max_concurrent_jobs 8)
             initial_peers_raw ~f:(fun addr ->
               let host = Host_and_port.host addr in
               match%map
                 Monitor.try_with_or_error (fun () ->
                     Async.Unix.Host.getbyname_exn host )
               with
               | Ok unix_host ->
                   (* assume addresses is nonempty *)
                   let addresses = Array.to_list unix_host.addresses in
                   let port = Host_and_port.port addr in
                   Some
                     (List.map addresses ~f:(fun inet_addr ->
                          Host_and_port.create
                            ~host:(Unix.Inet_addr.to_string inet_addr)
                            ~port ))
               | Error e ->
                   Logger.trace logger ~module_:__MODULE__ ~location:__LOC__
                     "Error on getbyname: $error"
                     ~metadata:[("error", `String (Error.to_string_mach e))] ;
                   Logger.error logger ~module_:__MODULE__ ~location:__LOC__
                     "Failed to get addresses for host $host, skipping"
                     ~metadata:[("host", `String host)] ;
                   None )
         in
         (* flatten list of lists of host-and-ports *)
         let initial_peers_cleaned = List.concat initial_peers_cleaned_lists in
         let%bind () =
           if
             List.length initial_peers_raw <> 0
             && List.length initial_peers_cleaned = 0
           then (
             eprintf "Error: failed to connect to any peers\n" ;
             exit 10 )
           else Deferred.unit
         in
         let%bind external_ip =
           match external_ip_opt with
           | None ->
               Find_ip.find ~logger
           | Some ip ->
               return @@ Unix.Inet_addr.of_string ip
         in
         let bind_ip =
           Option.value bind_ip_opt ~default:"0.0.0.0"
           |> Unix.Inet_addr.of_string
         in
         let addrs_and_ports : Kademlia.Node_addrs_and_ports.t =
           { external_ip
           ; bind_ip
           ; discovery_port= old_discovery_port
           ; communication_port= external_port
           ; client_port
           ; libp2p_port= discovery_port }
         in
         let%bind propose_keypair =
           match propose_key with
           | Some sk_file ->
               let%map kp = Secrets.Keypair.Terminal_stdin.read_exn sk_file in
               Some kp
           | None ->
               return None
         in
         let%bind client_whitelist =
           Reader.load_sexp
             (conf_dir ^/ "client_whitelist")
             [%of_sexp: Unix.Inet_addr.Blocking_sexp.t list]
           >>| Or_error.ok
         in
         Stream.iter
           (Async.Scheduler.long_cycles
              ~at_least:(sec 0.5 |> Time_ns.Span.of_span_float_round_nearest))
           ~f:(fun span ->
             let secs = Time_ns.Span.to_sec span in
             Logger.debug logger ~module_:__MODULE__ ~location:__LOC__
               ~metadata:[("long_async_cycle", `Float secs)]
               "Long async cycle, $long_async_cycle seconds" ;
             Coda_metrics.(
               Runtime.Long_async_histogram.observe Runtime.long_async_cycle
                 secs) ) ;
         Stream.iter
           Async_kernel.Async_kernel_scheduler.(long_jobs_with_context @@ t ())
           ~f:(fun (context, span) ->
             let secs = Time_ns.Span.to_sec span in
             Logger.debug logger ~module_:__MODULE__ ~location:__LOC__
               ~metadata:
                 [ ("long_async_job", `Float secs)
                 ; ( "most_recent_2_backtrace"
                   , `String
                       (String.concat ~sep:"␤"
                          (List.map ~f:Backtrace.to_string
                             (List.take
                                (Execution_context.backtrace_history context)
                                2))) ) ]
               "Long async job, $long_async_job seconds" ;
             Coda_metrics.(
               Runtime.Long_job_histogram.observe Runtime.long_async_job secs)
             ) ;
         let trace_database_initialization typ location =
           Logger.trace logger "Creating %s at %s" ~module_:__MODULE__
             ~location typ
         in
         let trust_dir = conf_dir ^/ "trust" in
         let () = Snark_params.set_chunked_hashing true in
         let%bind () = Async.Unix.mkdir ~p:() trust_dir in
         let trust_system = Trust_system.create trust_dir in
         trace_database_initialization "trust_system" __LOC__ trust_dir ;
         let genesis_protocol_state_hash =
           Lazy.force (Coda_state.Genesis_protocol_state.t ~genesis_ledger)
           |> With_hash.hash
         in
         let genesis_ledger_hash =
           Lazy.force genesis_ledger |> Ledger.merkle_root
         in
         let time_controller =
           Block_time.Controller.create @@ Block_time.Controller.basic ~logger
         in
         let initial_propose_keypairs =
           propose_keypair |> Option.to_list |> Keypair.Set.of_list
         in
         let consensus_local_state =
           Consensus.Data.Local_state.create ~genesis_ledger
             ( Option.map propose_keypair ~f:(fun keypair ->
                   let open Keypair in
                   Public_key.compress keypair.public_key )
             |> Option.to_list |> Public_key.Compressed.Set.of_list )
         in
         trace_database_initialization "consensus local state" __LOC__
           trust_dir ;
         let gossip_net_params =
           Gossip_net.Real.Config.
             { timeout= Time.Span.of_sec 3.
             ; logger
             ; target_peer_count= 8
             ; conf_dir
             ; chain_id=
                 Lazy.force
                   (chain_id ~genesis_state_hash:genesis_protocol_state_hash)
             ; initial_peers= initial_peers_cleaned
             ; addrs_and_ports
             ; trust_system
             ; enable_libp2p= not disable_libp2p
             ; disable_haskell= not enable_old_discovery
             ; libp2p_keypair
             ; libp2p_peers=
                 List.map ~f:Coda_net2.Multiaddr.of_string libp2p_peers_raw
             ; max_concurrent_connections }
         in
         let net_config =
           { Coda_networking.Config.logger
           ; trust_system
           ; time_controller
           ; consensus_local_state
           ; genesis_ledger_hash
           ; log_gossip_heard
           ; creatable_gossip_net=
               Coda_networking.Gossip_net.(
                 Any.Creatable ((module Real), Real.create gossip_net_params))
           }
         in
         let receipt_chain_dir_name = conf_dir ^/ "receipt_chain" in
         let%bind () = Async.Unix.mkdir ~p:() receipt_chain_dir_name in
         let receipt_chain_database =
           Receipt_chain_database.create receipt_chain_dir_name
         in
         trace_database_initialization "receipt_chain_database" __LOC__
           receipt_chain_dir_name ;
         let transaction_database_dir = conf_dir ^/ "transaction" in
         let%bind () = Async.Unix.mkdir ~p:() transaction_database_dir in
         let transaction_database =
           Auxiliary_database.Transaction_database.create ~logger
             transaction_database_dir
         in
         trace_database_initialization "transaction_database" __LOC__
           transaction_database_dir ;
         let external_transition_database_dir =
           conf_dir ^/ "external_transition_database"
         in
         let%bind () =
           Async.Unix.mkdir ~p:() external_transition_database_dir
         in
         let external_transition_database =
           Auxiliary_database.External_transition_database.create ~logger
             external_transition_database_dir
         in
         (* log terminated child processes *)
         (* FIXME adapt to new system, move into child_processes lib *)
         let pids = Child_processes.Termination.create_pid_table () in
         let rec terminated_child_loop () =
           match
             try Unix.wait_nohang `Any
             with
             | Unix.Unix_error (errno, _, _)
             when Int.equal (Unix.Error.compare errno Unix.ECHILD) 0
                  (* no child processes exist *)
             ->
               None
           with
           | None ->
               (* no children have terminated, wait to check again *)
               let%bind () = Async.after (Time.Span.of_min 1.) in
               terminated_child_loop ()
           | Some (child_pid, exit_or_signal) ->
               let child_pid_metadata =
                 [("child_pid", `Int (Pid.to_int child_pid))]
               in
               ( match exit_or_signal with
               | Ok () ->
                   Logger.info logger ~module_:__MODULE__ ~location:__LOC__
                     "Daemon child process $child_pid terminated with exit \
                      code 0"
                     ~metadata:child_pid_metadata
               | Error err -> (
                 match err with
                 | `Signal signal ->
                     Logger.info logger ~module_:__MODULE__ ~location:__LOC__
                       "Daemon child process $child_pid terminated after \
                        receiving signal $signal"
                       ~metadata:
                         ( ("signal", `String (Signal.to_string signal))
                         :: child_pid_metadata )
                 | `Exit_non_zero exit_code ->
                     Logger.info logger ~module_:__MODULE__ ~location:__LOC__
                       "Daemon child process $child_pid terminated with \
                        nonzero exit code $exit_code"
                       ~metadata:
                         (("exit_code", `Int exit_code) :: child_pid_metadata)
                 ) ) ;
               (* terminate daemon if children registered *)
               Child_processes.Termination.check_terminated_child pids
                 child_pid logger ;
               (* check for other terminated children, without waiting *)
               terminated_child_loop ()
         in
         O1trace.trace_task "terminated child loop" terminated_child_loop ;
         let%map coda =
           Coda_lib.create
             (Coda_lib.Config.make ~logger ~pids ~trust_system ~conf_dir
                ~net_config ~gossip_net_params
                ~work_selection_method:
                  (Cli_lib.Arg_type.work_selection_method_to_module
                     work_selection_method)
                ~snark_worker_config:
                  { Coda_lib.Config.Snark_worker_config.initial_snark_worker_key=
                      run_snark_worker_flag
                  ; shutdown_on_disconnect= true }
                ~snark_pool_disk_location:(conf_dir ^/ "snark_pool")
                ~wallets_disk_location:(conf_dir ^/ "wallets")
                ~persistent_root_location:(conf_dir ^/ "root")
                ~persistent_frontier_location:(conf_dir ^/ "frontier")
                ~snark_work_fee:snark_work_fee_flag ~receipt_chain_database
                ~time_controller ~initial_propose_keypairs ~monitor
                ~consensus_local_state ~transaction_database
                ~external_transition_database ~is_archive_rocksdb
<<<<<<< HEAD
                ~work_reassignment_wait ~archive_process_port
                ~genesis_protocol_state_hash ())
             ~genesis_ledger ~base_proof
=======
                ~work_reassignment_wait ~archive_process_location ())
>>>>>>> 545f5cd3
         in
         {Coda_initialization.coda; client_whitelist; rest_server_port}
       in
       (* Breaks a dependency cycle with monitor initilization and coda *)
       let coda_ref : Coda_lib.t option ref = ref None in
       Coda_run.handle_shutdown ~monitor ~conf_dir ~top_logger:logger coda_ref ;
       Async.Scheduler.within' ~monitor
       @@ fun () ->
       let%bind {Coda_initialization.coda; client_whitelist; rest_server_port}
           =
         coda_initialization_deferred ()
       in
       coda_ref := Some coda ;
       let%bind () = maybe_sleep 3. in
       let web_service = Web_pipe.get_service () in
       Web_pipe.run_service coda web_service ~conf_dir ~logger ;
       Coda_run.setup_local_server ?client_whitelist ~rest_server_port
         ~insecure_rest_server coda ;
       let%bind () = Coda_lib.start coda in
       let%bind () =
         Option.map metrics_server_port ~f:(fun port ->
             Coda_metrics.server ~port ~logger >>| ignore )
         |> Option.value ~default:Deferred.unit
       in
       Logger.info logger ~module_:__MODULE__ ~location:__LOC__
         "Daemon ready. Clients can now connect" ;
       Async.never ())

[%%if
force_updates]

let rec ensure_testnet_id_still_good logger =
  let open Cohttp_async in
  let recheck_soon = 0.1 in
  let recheck_later = 1.0 in
  let try_later hrs =
    Async.Clock.run_after (Time.Span.of_hr hrs)
      (fun () -> don't_wait_for @@ ensure_testnet_id_still_good logger)
      ()
  in
  let soon_minutes = Int.of_float (60.0 *. recheck_soon) in
  match%bind
    Monitor.try_with_or_error (fun () ->
        Client.get (Uri.of_string "http://updates.o1test.net/testnet_id") )
  with
  | Error e ->
      Logger.error logger ~module_:__MODULE__ ~location:__LOC__
        "Exception while trying to fetch testnet_id: $error. Trying again in \
         $retry_minutes minutes"
        ~metadata:
          [ ("error", `String (Error.to_string_hum e))
          ; ("retry_minutes", `Int soon_minutes) ] ;
      try_later recheck_soon ;
      Deferred.unit
  | Ok (resp, body) -> (
      if resp.status <> `OK then (
        Logger.error logger ~module_:__MODULE__ ~location:__LOC__
          "HTTP response status $HTTP_status while getting testnet id, \
           checking again in $retry_minutes minutes."
          ~metadata:
            [ ( "HTTP_status"
              , `String (Cohttp.Code.string_of_status resp.status) )
            ; ("retry_minutes", `Int soon_minutes) ] ;
        try_later recheck_soon ;
        Deferred.unit )
      else
        let%bind body_string = Body.to_string body in
        let valid_ids =
          String.split ~on:'\n' body_string
          |> List.map ~f:(Fn.compose Git_sha.of_string String.strip)
        in
        (* Maybe the Git_sha.of_string is a bit gratuitous *)
        let finish local_id remote_ids =
          let str x = Git_sha.sexp_of_t x |> Sexp.to_string in
          eprintf
            "The version for the testnet has changed, and this client \
             (version %s) is no longer compatible. Please download the latest \
             Coda software!\n\
             Valid versions:\n\
             %s\n"
            ( local_id |> Option.map ~f:str
            |> Option.value ~default:"[COMMIT_SHA1 not set]" )
            remote_ids ;
          exit 13
        in
        match commit_id with
        | None ->
            finish None body_string
        | Some sha ->
            if
              List.exists valid_ids ~f:(fun remote_id ->
                  Git_sha.equal sha remote_id )
            then ( try_later recheck_later ; Deferred.unit )
            else finish commit_id body_string )

[%%else]

let ensure_testnet_id_still_good _ = Deferred.unit

[%%endif]

let snark_hashes =
  let open Command.Let_syntax in
  Command.basic ~summary:"List hashes of proving and verification keys"
    [%map_open
      let json = Cli_lib.Flag.json in
      let print = Core.printf "%s\n%!" in
      fun () ->
        if json then
          print
            (Yojson.Safe.to_string
               (Snark_keys.key_hashes_to_yojson Snark_keys.key_hashes))
        else List.iter Snark_keys.key_hashes ~f:print]

let internal_commands =
  [ (Snark_worker.Intf.command_name, Snark_worker.command)
  ; ("snark-hashes", snark_hashes)
  ; ( "run-prover"
    , Command.async
        ~summary:"Run prover on a sexp provided on a single line of stdin"
        (Command.Param.return (fun () ->
             let logger = Logger.create () in
             Parallel.init_master () ;
             match%bind Reader.read_sexp (Lazy.force Reader.stdin) with
             | `Ok sexp ->
                 let%bind conf_dir = Unix.mkdtemp "/tmp/coda-prover" in
                 Logger.info logger "Prover state being logged to %s" conf_dir
                   ~module_:__MODULE__ ~location:__LOC__ ;
                 let%bind prover =
                   Prover.create ~logger ~pids:(Pid.Table.create ()) ~conf_dir
                 in
                 Prover.prove_from_input_sexp prover sexp >>| ignore
             | `Eof ->
                 failwith "early EOF while reading sexp" )) ) ]

let coda_commands logger =
  [ ("accounts", Client.accounts)
  ; ("daemon", daemon logger)
  ; ("client", Client.command)
  ; ("client2", Client.client)
  ; ("advanced", Client.advanced)
  ; ("internal", Command.group ~summary:"Internal commands" internal_commands)
  ; (Parallel.worker_command_name, Parallel.worker_command)
  ; (Snark_flame_graphs.name, Snark_flame_graphs.command)
  ; ("transaction-snark-profiler", Transaction_snark_profiler.command) ]

[%%if
integration_tests]

module type Integration_test = sig
  val name : string

  val command : Async.Command.t
end

let coda_commands logger =
  let open Tests in
  let group =
    List.map
      ~f:(fun (module T) -> (T.name, T.command))
      ( [ (module Coda_peers_test)
        ; (module Coda_block_production_test)
        ; (module Coda_shared_state_test)
        ; (module Coda_transitive_peers_test)
        ; (module Coda_shared_prefix_test)
        ; (module Coda_shared_prefix_multiproposer_test)
        ; (module Coda_five_nodes_test)
        ; (module Coda_restart_node_test)
        ; (module Coda_receipt_chain_test)
        ; (module Coda_restarts_and_txns_holy_grail)
        ; (module Coda_bootstrap_test)
        ; (module Coda_batch_payment_test)
        ; (module Coda_long_fork)
        ; (module Coda_txns_and_restart_non_proposers)
        ; (module Coda_delegation_test)
        ; (module Coda_change_snark_worker_test)
        ; (module Full_test)
        ; (module Transaction_snark_profiler)
        ; (module Snark_flame_graphs)
        ; (module Coda_archive_node_test) ]
        : (module Integration_test) list )
  in
  coda_commands logger
  @ [("integration-tests", Command.group ~summary:"Integration tests" group)]

[%%endif]

let print_version_help coda_exe version =
  (* mimic Jane Street command help *)
  let lines =
    [ "print version information"
    ; ""
    ; sprintf "  %s %s" (Filename.basename coda_exe) version
    ; ""
    ; "=== flags ==="
    ; ""
    ; "  [-help]  print this help text and exit"
    ; "           (alias: -?)" ]
  in
  List.iter lines ~f:(Core.printf "%s\n%!")

let print_version_info () =
  Core.printf "Commit %s on branch %s\n"
    (String.sub Coda_version.commit_id ~pos:0 ~len:7)
    Coda_version.branch

let () =
  Random.self_init () ;
  let logger = Logger.create () in
  don't_wait_for (ensure_testnet_id_still_good logger) ;
  (* Turn on snark debugging in prod for now *)
  Snarky.Snark.set_eval_constraints true ;
  Snarky.Libsnark.set_printing_off () ;
  (* intercept command-line processing for "version", because we don't
     use the Jane Street scripts that generate their version information
   *)
  (let make_list_mem ss s = List.mem ss s ~equal:String.equal in
   let is_version_cmd = make_list_mem ["version"; "-version"] in
   let is_help_flag = make_list_mem ["-help"; "-?"] in
   match Sys.argv with
   | [|_coda_exe; version|] when is_version_cmd version ->
       print_version_info ()
   | [|coda_exe; version; help|]
     when is_version_cmd version && is_help_flag help ->
       print_version_help coda_exe version
   | _ ->
       Command.run
         (Command.group ~summary:"Coda" ~preserve_subcommand_order:()
            (coda_commands logger))) ;
  Core.exit 0<|MERGE_RESOLUTION|>--- conflicted
+++ resolved
@@ -727,13 +727,9 @@
                 ~time_controller ~initial_propose_keypairs ~monitor
                 ~consensus_local_state ~transaction_database
                 ~external_transition_database ~is_archive_rocksdb
-<<<<<<< HEAD
-                ~work_reassignment_wait ~archive_process_port
+                ~work_reassignment_wait ~archive_process_location
                 ~genesis_protocol_state_hash ())
              ~genesis_ledger ~base_proof
-=======
-                ~work_reassignment_wait ~archive_process_location ())
->>>>>>> 545f5cd3
          in
          {Coda_initialization.coda; client_whitelist; rest_server_port}
        in
