open Core
open Async
open Signature_lib
open Coda_numbers
open Coda_base
open Coda_state

<<<<<<< HEAD
module type Intf = sig
  module Program : Coda_inputs.Main_intf

  module Config_in : Coda_inputs.Config_intf

  val send_user_command :
       Program.t
    -> User_command.t
    -> Receipt.Chain_hash.t Base.Or_error.t Participating_state.T.t Deferred.t

  module Subscriptions : sig
    val new_block :
         Program.t
      -> Public_key.Compressed.t
      -> ( Auxiliary_database.Filtered_external_transition.t
         , State_hash.t )
         With_hash.t
         Pipe.Reader.t

    val reorganization : Program.t -> [`Changed] Pipe.Reader.t
  end

  module For_tests : sig
    (** [get_all_user_commands t pk] queries all the user_commands involving [pk]
        as a participant. *)

    val get_all_user_commands :
      Program.t -> Public_key.Compressed.t -> User_command.t list

    module Subscriptions : sig
      (* Subscribe to new user_commands via a pipe. We get the user_commands
         from the filtered transitions. *)
      val new_user_commands :
        Program.t -> Public_key.Compressed.t -> User_command.t Pipe.Reader.t
    end
  end
end

module Make
    (Config_in : Coda_inputs.Config_intf)
    (Program : Coda_inputs.Main_intf) =
struct
  module Program = Program
  module Config_in = Config_in
  open Program
  open Inputs

  (** For status *)
  let txn_count = ref 0

  let record_payment t (txn : User_command.t) account =
=======
(** For status *)
let txn_count = ref 0

let record_payment t (txn : User_command.t) account =
  let logger =
    Logger.extend
      (Coda_lib.top_level_logger t)
      [("coda_command", `String "Recording payment")]
  in
  let previous = account.Account.Poly.receipt_chain_hash in
  let receipt_chain_database = Coda_lib.receipt_chain_database t in
  match Receipt_chain_database.add receipt_chain_database ~previous txn with
  | `Ok hash ->
      Logger.debug logger ~module_:__MODULE__ ~location:__LOC__
        ~metadata:
          [ ("user_command", User_command.to_yojson txn)
          ; ("receipt_chain_hash", Receipt.Chain_hash.to_yojson hash) ]
        "Added  payment $user_command into receipt_chain database. You should \
         wait for a bit to see your account's receipt chain hash update as \
         $receipt_chain_hash" ;
      hash
  | `Duplicate hash ->
      Logger.warn logger ~module_:__MODULE__ ~location:__LOC__
        ~metadata:[("user_command", User_command.to_yojson txn)]
        "Already sent transaction $user_command" ;
      hash
  | `Error_multiple_previous_receipts parent_hash ->
      Logger.fatal logger ~module_:__MODULE__ ~location:__LOC__
        ~metadata:
          [ ( "parent_receipt_chain_hash"
            , Receipt.Chain_hash.to_yojson parent_hash )
          ; ( "previous_receipt_chain_hash"
            , Receipt.Chain_hash.to_yojson previous ) ]
        "A payment is derived from two different blockchain states \
         ($parent_receipt_chain_hash, $previous_receipt_chain_hash). \
         Receipt.Chain_hash is supposed to be collision resistant. This \
         collision should not happen." ;
      Core.exit 1

let is_valid_user_command _t (txn : User_command.t) account_opt =
  let remainder =
    let open Option.Let_syntax in
    let%bind account = account_opt
    and cost =
      let fee = txn.payload.common.fee in
      match txn.payload.body with
      | Stake_delegation (Set_delegate _) ->
          Some (Currency.Amount.of_fee fee)
      | Payment {amount; _} ->
          Currency.Amount.add_fee amount fee
    in
    Currency.Balance.sub_amount account.Account.Poly.balance cost
  in
  Option.is_some remainder

let schedule_user_command t (txn : User_command.t) account_opt =
  if not (is_valid_user_command t txn account_opt) then
    Or_error.error_string "Invalid user command: account balance is too low"
  else
    let txn_pool = Coda_lib.transaction_pool t in
    don't_wait_for (Network_pool.Transaction_pool.add txn_pool txn) ;
>>>>>>> c2e3aeea
    let logger =
      Logger.extend
        (Coda_lib.top_level_logger t)
        [("coda_command", `String "scheduling a user command")]
    in
    Logger.info logger ~module_:__MODULE__ ~location:__LOC__
      ~metadata:[("user_command", User_command.to_yojson txn)]
      "Added command $user_command to pool successfully" ;
    txn_count := !txn_count + 1 ;
    Or_error.return ()

let get_account t (addr : Public_key.Compressed.t) =
  let open Participating_state.Let_syntax in
  let%map ledger = Coda_lib.best_ledger t in
  Ledger.location_of_key ledger addr |> Option.bind ~f:(Ledger.get ledger)

let get_accounts t =
  let open Participating_state.Let_syntax in
  let%map ledger = Coda_lib.best_ledger t in
  Ledger.to_list ledger

let string_of_public_key =
  Fn.compose Public_key.Compressed.to_base64 Account.public_key

let get_public_keys t =
  let open Participating_state.Let_syntax in
  let%map account = get_accounts t in
  List.map account ~f:string_of_public_key

let get_keys_with_balances t =
  let open Participating_state.Let_syntax in
  let%map accounts = get_accounts t in
  List.map accounts ~f:(fun account ->
      ( string_of_public_key account
      , account.Account.Poly.balance |> Currency.Balance.to_int ) )

let get_nonce t (addr : Public_key.Compressed.t) =
  let open Participating_state.Option.Let_syntax in
  let%map account = get_account t addr in
  account.Account.Poly.nonce

let send_user_command t (txn : User_command.t) =
  Deferred.return
  @@
  let public_key = Public_key.compress txn.sender in
  let open Participating_state.Let_syntax in
  let%map account_opt = get_account t public_key in
  let open Or_error.Let_syntax in
  let%map () = schedule_user_command t txn account_opt in
  record_payment t txn (Option.value_exn account_opt)

let get_balance t (addr : Public_key.Compressed.t) =
  let open Participating_state.Option.Let_syntax in
  let%map account = get_account t addr in
  account.Account.Poly.balance

module Receipt_chain_hash = struct
  (* Receipt.Chain_hash does not have bin_io *)
  include Receipt.Chain_hash.Stable.V1

  [%%define_locally
  Receipt.Chain_hash.(cons, empty)]
end

module Payment_verifier =
  Receipt_chain_database_lib.Verifier.Make (User_command) (Receipt_chain_hash)

let verify_payment t (addr : Public_key.Compressed.Stable.Latest.t)
    (verifying_txn : User_command.t) proof =
  let open Participating_state.Let_syntax in
  let%map account = get_account t addr in
  let account = Option.value_exn account in
  let resulting_receipt = account.Account.Poly.receipt_chain_hash in
  let open Or_error.Let_syntax in
  let%bind () = Payment_verifier.verify ~resulting_receipt proof in
  if
    List.exists (Payment_proof.payments proof) ~f:(fun txn ->
        User_command.equal verifying_txn txn )
  then Ok ()
  else
    Or_error.errorf
      !"Merkle list proof does not contain payment %{sexp:User_command.t}"
      verifying_txn

(* TODO: Properly record receipt_chain_hash for multiple transactions. See #1143 *)
let schedule_user_commands t txns =
  List.map txns ~f:(fun (txn : User_command.t) ->
      let public_key = Public_key.compress txn.sender in
      let open Participating_state.Let_syntax in
      let%map account_opt = get_account t public_key in
      match schedule_user_command t txn account_opt with
      | Ok () ->
          ()
      | Error err ->
          let logger =
            Logger.extend
              (Coda_lib.top_level_logger t)
              [("coda_command", `String "scheduling a user command")]
          in
          Logger.warn logger ~module_:__MODULE__ ~location:__LOC__
            ~metadata:[("error", `String (Error.to_string_hum err))]
            "Failure in schedule_user_commands: $error. This is not yet \
             reported to the client, see #1143" )
  |> Participating_state.sequence
  |> Participating_state.map ~f:ignore

let prove_receipt t ~proving_receipt ~resulting_receipt :
    Payment_proof.t Deferred.Or_error.t =
  let receipt_chain_database = Coda_lib.receipt_chain_database t in
  (* TODO: since we are making so many reads to `receipt_chain_database`,
     reads should be async to not get IO-blocked. See #1125 *)
  let result =
    Receipt_chain_database.prove receipt_chain_database ~proving_receipt
      ~resulting_receipt
  in
  Deferred.return result

let start_time = Time_ns.now ()

type active_state_fields =
  { num_accounts: int option
  ; block_count: int option
  ; ledger_merkle_root: string option
  ; staged_ledger_hash: string option
  ; state_hash: string option
  ; consensus_time_best_tip: string option }

let get_status ~flag t =
  let open Coda_lib.Config in
  let uptime_secs =
    Time_ns.diff (Time_ns.now ()) start_time
    |> Time_ns.Span.to_sec |> Int.of_float
  in
  let commit_id = Coda_version.commit_id in
  let conf_dir = (Coda_lib.config t).conf_dir in
  let peers =
    List.map (Coda_lib.peers t) ~f:(fun peer ->
        Network_peer.Peer.to_discovery_host_and_port peer
        |> Host_and_port.to_string )
  in
  let user_commands_sent = !txn_count in
  let run_snark_worker = Option.is_some (Coda_lib.snark_worker_key t) in
  let propose_pubkeys = Coda_lib.propose_public_keys t in
  let consensus_mechanism = Consensus.name in
  let consensus_time_now = Consensus.time_hum (Core_kernel.Time.now ()) in
  let consensus_configuration = Consensus.Configuration.t in
  let r = Perf_histograms.report in
  let histograms =
    match flag with
    | `Performance ->
        let rpc_timings =
          let open Daemon_rpcs.Types.Status.Rpc_timings in
          { get_staged_ledger_aux=
              { Rpc_pair.dispatch= r ~name:"rpc_dispatch_get_staged_ledger_aux"
              ; impl= r ~name:"rpc_impl_get_staged_ledger_aux" }
          ; answer_sync_ledger_query=
              { Rpc_pair.dispatch=
                  r ~name:"rpc_dispatch_answer_sync_ledger_query"
              ; impl= r ~name:"rpc_impl_answer_sync_ledger_query" }
          ; get_ancestry=
              { Rpc_pair.dispatch= r ~name:"rpc_dispatch_get_ancestry"
              ; impl= r ~name:"rpc_impl_get_ancestry" }
          ; transition_catchup=
              { Rpc_pair.dispatch= r ~name:"rpc_dispatch_transition_catchup"
              ; impl= r ~name:"rpc_impl_transition_catchup" } }
        in
        Some
          { Daemon_rpcs.Types.Status.Histograms.rpc_timings
          ; external_transition_latency= r ~name:"external_transition_latency"
          ; accepted_transition_local_latency=
              r ~name:"accepted_transition_local_latency"
          ; accepted_transition_remote_latency=
              r ~name:"accepted_transition_remote_latency"
          ; snark_worker_transition_time=
              r ~name:"snark_worker_transition_time"
          ; snark_worker_merge_time= r ~name:"snark_worker_merge_time" }
    | `None ->
        None
  in
  let active_status () =
    let open Participating_state.Let_syntax in
    let%bind ledger = Coda_lib.best_ledger t in
    let ledger_merkle_root =
      Ledger.merkle_root ledger |> [%sexp_of: Ledger_hash.t] |> Sexp.to_string
    in
    let num_accounts = Ledger.num_accounts ledger in
    let%bind state = Coda_lib.best_protocol_state t in
    let state_hash =
      Protocol_state.hash state |> [%sexp_of: State_hash.t] |> Sexp.to_string
    in
    let consensus_state = state |> Protocol_state.consensus_state in
    let block_count =
      Length.to_int @@ Consensus.Data.Consensus_state.length consensus_state
    in
    let%bind sync_status =
      Coda_incremental.Status.stabilize () ;
      match
        Coda_incremental.Status.Observer.value_exn @@ Coda_lib.sync_status t
      with
      | `Bootstrap ->
          `Bootstrapping
      | `Offline ->
          `Active `Offline
      | `Synced ->
          `Active `Synced
    in
    let%map staged_ledger = Coda_lib.best_staged_ledger t in
    let staged_ledger_hash =
      staged_ledger |> Staged_ledger.hash |> Staged_ledger_hash.sexp_of_t
      |> Sexp.to_string
    in
    let consensus_time_best_tip =
      Consensus.Data.Consensus_state.time_hum consensus_state
    in
    ( sync_status
    , { num_accounts= Some num_accounts
      ; block_count= Some block_count
      ; ledger_merkle_root= Some ledger_merkle_root
      ; staged_ledger_hash= Some staged_ledger_hash
      ; state_hash= Some state_hash
      ; consensus_time_best_tip= Some consensus_time_best_tip } )
  in
  let ( sync_status
      , { num_accounts
        ; block_count
        ; ledger_merkle_root
        ; staged_ledger_hash
        ; state_hash
        ; consensus_time_best_tip } ) =
    match active_status () with
    | `Active result ->
        result
    | `Bootstrapping ->
        ( `Bootstrap
        , { num_accounts= None
          ; block_count= None
          ; ledger_merkle_root= None
          ; staged_ledger_hash= None
          ; state_hash= None
          ; consensus_time_best_tip= None } )
  in
  { Daemon_rpcs.Types.Status.num_accounts
  ; sync_status
  ; block_count
  ; uptime_secs
  ; ledger_merkle_root
  ; staged_ledger_hash
  ; state_hash
  ; consensus_time_best_tip
  ; commit_id
  ; conf_dir
  ; peers
  ; user_commands_sent
  ; run_snark_worker
  ; propose_pubkeys= Public_key.Compressed.Set.to_list propose_pubkeys
  ; histograms
  ; consensus_time_now
  ; consensus_mechanism
  ; consensus_configuration }

let clear_hist_status ~flag t = Perf_histograms.wipe () ; get_status ~flag t

module Subscriptions = struct
  let new_block = Coda_lib.add_block_subscriber
end

module For_tests = struct
  let get_all_user_commands coda public_key =
    let external_transition_database =
      Coda_lib.external_transition_database coda
    in
    let user_commands =
      List.concat_map
        ~f:
          (Fn.compose
             Auxiliary_database.Filtered_external_transition.user_commands
             With_hash.data)
      @@ Auxiliary_database.External_transition_database.get_values
           external_transition_database public_key
    in
    let participants_user_commands =
      User_command.filter_by_participant user_commands public_key
    in
    List.dedup_and_sort participants_user_commands
      ~compare:User_command.compare

  module Subscriptions = struct
<<<<<<< HEAD
    let new_block t public_key =
      let subscription = Program.subscription t in
      Program.Subscriptions.add_block_subscriber subscription public_key

    let reorganization t =
      let subscription = Program.subscription t in
      Program.Subscriptions.add_reorganization_subscriber subscription
  end

  module For_tests = struct
    let get_all_user_commands coda public_key =
      let external_transition_database =
        Program.external_transition_database coda
      in
      let user_commands =
        List.concat_map
          ~f:
            (Fn.compose
               Auxiliary_database.Filtered_external_transition.user_commands
               With_hash.data)
        @@ Auxiliary_database.External_transition_database.get_values
             external_transition_database public_key
      in
      let participants_user_commands =
        User_command.filter_by_participant user_commands public_key
      in
      List.dedup_and_sort participants_user_commands
        ~compare:User_command.compare

    module Subscriptions = struct
      let new_user_commands coda public_key =
        let subscription = Program.subscription coda in
        Program.Subscriptions.add_payment_subscriber subscription public_key
    end
=======
    let new_user_commands coda public_key =
      Coda_lib.add_payment_subscriber coda public_key
>>>>>>> c2e3aeea
  end
end<|MERGE_RESOLUTION|>--- conflicted
+++ resolved
@@ -5,59 +5,6 @@
 open Coda_base
 open Coda_state
 
-<<<<<<< HEAD
-module type Intf = sig
-  module Program : Coda_inputs.Main_intf
-
-  module Config_in : Coda_inputs.Config_intf
-
-  val send_user_command :
-       Program.t
-    -> User_command.t
-    -> Receipt.Chain_hash.t Base.Or_error.t Participating_state.T.t Deferred.t
-
-  module Subscriptions : sig
-    val new_block :
-         Program.t
-      -> Public_key.Compressed.t
-      -> ( Auxiliary_database.Filtered_external_transition.t
-         , State_hash.t )
-         With_hash.t
-         Pipe.Reader.t
-
-    val reorganization : Program.t -> [`Changed] Pipe.Reader.t
-  end
-
-  module For_tests : sig
-    (** [get_all_user_commands t pk] queries all the user_commands involving [pk]
-        as a participant. *)
-
-    val get_all_user_commands :
-      Program.t -> Public_key.Compressed.t -> User_command.t list
-
-    module Subscriptions : sig
-      (* Subscribe to new user_commands via a pipe. We get the user_commands
-         from the filtered transitions. *)
-      val new_user_commands :
-        Program.t -> Public_key.Compressed.t -> User_command.t Pipe.Reader.t
-    end
-  end
-end
-
-module Make
-    (Config_in : Coda_inputs.Config_intf)
-    (Program : Coda_inputs.Main_intf) =
-struct
-  module Program = Program
-  module Config_in = Config_in
-  open Program
-  open Inputs
-
-  (** For status *)
-  let txn_count = ref 0
-
-  let record_payment t (txn : User_command.t) account =
-=======
 (** For status *)
 let txn_count = ref 0
 
@@ -71,31 +18,31 @@
   let receipt_chain_database = Coda_lib.receipt_chain_database t in
   match Receipt_chain_database.add receipt_chain_database ~previous txn with
   | `Ok hash ->
-      Logger.debug logger ~module_:__MODULE__ ~location:__LOC__
-        ~metadata:
-          [ ("user_command", User_command.to_yojson txn)
-          ; ("receipt_chain_hash", Receipt.Chain_hash.to_yojson hash) ]
-        "Added  payment $user_command into receipt_chain database. You should \
-         wait for a bit to see your account's receipt chain hash update as \
-         $receipt_chain_hash" ;
-      hash
+    Logger.debug logger ~module_:__MODULE__ ~location:__LOC__
+      ~metadata:
+        [ ("user_command", User_command.to_yojson txn)
+        ; ("receipt_chain_hash", Receipt.Chain_hash.to_yojson hash) ]
+      "Added  payment $user_command into receipt_chain database. You should \
+       wait for a bit to see your account's receipt chain hash update as \
+       $receipt_chain_hash" ;
+    hash
   | `Duplicate hash ->
-      Logger.warn logger ~module_:__MODULE__ ~location:__LOC__
-        ~metadata:[("user_command", User_command.to_yojson txn)]
-        "Already sent transaction $user_command" ;
-      hash
+    Logger.warn logger ~module_:__MODULE__ ~location:__LOC__
+      ~metadata:[("user_command", User_command.to_yojson txn)]
+      "Already sent transaction $user_command" ;
+    hash
   | `Error_multiple_previous_receipts parent_hash ->
-      Logger.fatal logger ~module_:__MODULE__ ~location:__LOC__
-        ~metadata:
-          [ ( "parent_receipt_chain_hash"
-            , Receipt.Chain_hash.to_yojson parent_hash )
-          ; ( "previous_receipt_chain_hash"
-            , Receipt.Chain_hash.to_yojson previous ) ]
-        "A payment is derived from two different blockchain states \
-         ($parent_receipt_chain_hash, $previous_receipt_chain_hash). \
-         Receipt.Chain_hash is supposed to be collision resistant. This \
-         collision should not happen." ;
-      Core.exit 1
+    Logger.fatal logger ~module_:__MODULE__ ~location:__LOC__
+      ~metadata:
+        [ ( "parent_receipt_chain_hash"
+          , Receipt.Chain_hash.to_yojson parent_hash )
+        ; ( "previous_receipt_chain_hash"
+          , Receipt.Chain_hash.to_yojson previous ) ]
+      "A payment is derived from two different blockchain states \
+       ($parent_receipt_chain_hash, $previous_receipt_chain_hash). \
+       Receipt.Chain_hash is supposed to be collision resistant. This \
+       collision should not happen." ;
+    Core.exit 1
 
 let is_valid_user_command _t (txn : User_command.t) account_opt =
   let remainder =
@@ -105,9 +52,9 @@
       let fee = txn.payload.common.fee in
       match txn.payload.body with
       | Stake_delegation (Set_delegate _) ->
-          Some (Currency.Amount.of_fee fee)
+        Some (Currency.Amount.of_fee fee)
       | Payment {amount; _} ->
-          Currency.Amount.add_fee amount fee
+        Currency.Amount.add_fee amount fee
     in
     Currency.Balance.sub_amount account.Account.Poly.balance cost
   in
@@ -119,7 +66,6 @@
   else
     let txn_pool = Coda_lib.transaction_pool t in
     don't_wait_for (Network_pool.Transaction_pool.add txn_pool txn) ;
->>>>>>> c2e3aeea
     let logger =
       Logger.extend
         (Coda_lib.top_level_logger t)
@@ -181,7 +127,7 @@
   include Receipt.Chain_hash.Stable.V1
 
   [%%define_locally
-  Receipt.Chain_hash.(cons, empty)]
+    Receipt.Chain_hash.(cons, empty)]
 end
 
 module Payment_verifier =
@@ -212,22 +158,22 @@
       let%map account_opt = get_account t public_key in
       match schedule_user_command t txn account_opt with
       | Ok () ->
-          ()
+        ()
       | Error err ->
-          let logger =
-            Logger.extend
-              (Coda_lib.top_level_logger t)
-              [("coda_command", `String "scheduling a user command")]
-          in
-          Logger.warn logger ~module_:__MODULE__ ~location:__LOC__
-            ~metadata:[("error", `String (Error.to_string_hum err))]
-            "Failure in schedule_user_commands: $error. This is not yet \
-             reported to the client, see #1143" )
+        let logger =
+          Logger.extend
+            (Coda_lib.top_level_logger t)
+            [("coda_command", `String "scheduling a user command")]
+        in
+        Logger.warn logger ~module_:__MODULE__ ~location:__LOC__
+          ~metadata:[("error", `String (Error.to_string_hum err))]
+          "Failure in schedule_user_commands: $error. This is not yet \
+           reported to the client, see #1143" )
   |> Participating_state.sequence
   |> Participating_state.map ~f:ignore
 
 let prove_receipt t ~proving_receipt ~resulting_receipt :
-    Payment_proof.t Deferred.Or_error.t =
+  Payment_proof.t Deferred.Or_error.t =
   let receipt_chain_database = Coda_lib.receipt_chain_database t in
   (* TODO: since we are making so many reads to `receipt_chain_database`,
      reads should be async to not get IO-blocked. See #1125 *)
@@ -270,34 +216,34 @@
   let histograms =
     match flag with
     | `Performance ->
-        let rpc_timings =
-          let open Daemon_rpcs.Types.Status.Rpc_timings in
-          { get_staged_ledger_aux=
-              { Rpc_pair.dispatch= r ~name:"rpc_dispatch_get_staged_ledger_aux"
-              ; impl= r ~name:"rpc_impl_get_staged_ledger_aux" }
-          ; answer_sync_ledger_query=
-              { Rpc_pair.dispatch=
-                  r ~name:"rpc_dispatch_answer_sync_ledger_query"
-              ; impl= r ~name:"rpc_impl_answer_sync_ledger_query" }
-          ; get_ancestry=
-              { Rpc_pair.dispatch= r ~name:"rpc_dispatch_get_ancestry"
-              ; impl= r ~name:"rpc_impl_get_ancestry" }
-          ; transition_catchup=
-              { Rpc_pair.dispatch= r ~name:"rpc_dispatch_transition_catchup"
-              ; impl= r ~name:"rpc_impl_transition_catchup" } }
-        in
-        Some
-          { Daemon_rpcs.Types.Status.Histograms.rpc_timings
-          ; external_transition_latency= r ~name:"external_transition_latency"
-          ; accepted_transition_local_latency=
-              r ~name:"accepted_transition_local_latency"
-          ; accepted_transition_remote_latency=
-              r ~name:"accepted_transition_remote_latency"
-          ; snark_worker_transition_time=
-              r ~name:"snark_worker_transition_time"
-          ; snark_worker_merge_time= r ~name:"snark_worker_merge_time" }
+      let rpc_timings =
+        let open Daemon_rpcs.Types.Status.Rpc_timings in
+        { get_staged_ledger_aux=
+            { Rpc_pair.dispatch= r ~name:"rpc_dispatch_get_staged_ledger_aux"
+            ; impl= r ~name:"rpc_impl_get_staged_ledger_aux" }
+        ; answer_sync_ledger_query=
+            { Rpc_pair.dispatch=
+                r ~name:"rpc_dispatch_answer_sync_ledger_query"
+            ; impl= r ~name:"rpc_impl_answer_sync_ledger_query" }
+        ; get_ancestry=
+            { Rpc_pair.dispatch= r ~name:"rpc_dispatch_get_ancestry"
+            ; impl= r ~name:"rpc_impl_get_ancestry" }
+        ; transition_catchup=
+            { Rpc_pair.dispatch= r ~name:"rpc_dispatch_transition_catchup"
+            ; impl= r ~name:"rpc_impl_transition_catchup" } }
+      in
+      Some
+        { Daemon_rpcs.Types.Status.Histograms.rpc_timings
+        ; external_transition_latency= r ~name:"external_transition_latency"
+        ; accepted_transition_local_latency=
+            r ~name:"accepted_transition_local_latency"
+        ; accepted_transition_remote_latency=
+            r ~name:"accepted_transition_remote_latency"
+        ; snark_worker_transition_time=
+            r ~name:"snark_worker_transition_time"
+        ; snark_worker_merge_time= r ~name:"snark_worker_merge_time" }
     | `None ->
-        None
+      None
   in
   let active_status () =
     let open Participating_state.Let_syntax in
@@ -320,11 +266,11 @@
         Coda_incremental.Status.Observer.value_exn @@ Coda_lib.sync_status t
       with
       | `Bootstrap ->
-          `Bootstrapping
+        `Bootstrapping
       | `Offline ->
-          `Active `Offline
+        `Active `Offline
       | `Synced ->
-          `Active `Synced
+        `Active `Synced
     in
     let%map staged_ledger = Coda_lib.best_staged_ledger t in
     let staged_ledger_hash =
@@ -351,15 +297,15 @@
         ; consensus_time_best_tip } ) =
     match active_status () with
     | `Active result ->
-        result
+      result
     | `Bootstrapping ->
-        ( `Bootstrap
-        , { num_accounts= None
-          ; block_count= None
-          ; ledger_merkle_root= None
-          ; staged_ledger_hash= None
-          ; state_hash= None
-          ; consensus_time_best_tip= None } )
+      ( `Bootstrap
+      , { num_accounts= None
+        ; block_count= None
+        ; ledger_merkle_root= None
+        ; staged_ledger_hash= None
+        ; state_hash= None
+        ; consensus_time_best_tip= None } )
   in
   { Daemon_rpcs.Types.Status.num_accounts
   ; sync_status
@@ -398,7 +344,7 @@
              Auxiliary_database.Filtered_external_transition.user_commands
              With_hash.data)
       @@ Auxiliary_database.External_transition_database.get_values
-           external_transition_database public_key
+        external_transition_database public_key
     in
     let participants_user_commands =
       User_command.filter_by_participant user_commands public_key
@@ -407,7 +353,7 @@
       ~compare:User_command.compare
 
   module Subscriptions = struct
-<<<<<<< HEAD
+    <<<<<<< HEAD
     let new_block t public_key =
       let subscription = Program.subscription t in
       Program.Subscriptions.add_block_subscriber subscription public_key
@@ -429,7 +375,7 @@
                Auxiliary_database.Filtered_external_transition.user_commands
                With_hash.data)
         @@ Auxiliary_database.External_transition_database.get_values
-             external_transition_database public_key
+          external_transition_database public_key
       in
       let participants_user_commands =
         User_command.filter_by_participant user_commands public_key
@@ -442,9 +388,9 @@
         let subscription = Program.subscription coda in
         Program.Subscriptions.add_payment_subscriber subscription public_key
     end
-=======
-    let new_user_commands coda public_key =
-      Coda_lib.add_payment_subscriber coda public_key
->>>>>>> c2e3aeea
+                           =======
+                           let new_user_commands coda public_key =
+                             Coda_lib.add_payment_subscriber coda public_key
+                             >>>>>>> origin/master
   end
 end