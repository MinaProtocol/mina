[%%import "/src/config.mlh"]

open Core
open Async
open Mina_base
open Cli_lib
open Signature_lib
open Init
module YJ = Yojson.Safe

[%%if record_async_backtraces]

let () = Async.Scheduler.set_record_backtraces true

[%%endif]

let chain_id ~constraint_system_digests ~genesis_state_hash ~genesis_constants =
  (* if this changes, also change Mina_commands.chain_id_inputs *)
  let genesis_state_hash = State_hash.to_base58_check genesis_state_hash in
  let genesis_constants_hash = Genesis_constants.hash genesis_constants in
  let all_snark_keys =
    List.map constraint_system_digests ~f:(fun (_, digest) -> Md5.to_hex digest)
    |> String.concat ~sep:""
  in
  let b2 =
    Blake2.digest_string
      (genesis_state_hash ^ all_snark_keys ^ genesis_constants_hash)
  in
  Blake2.to_hex b2

[%%inject "daemon_expiry", daemon_expiry]

[%%inject "compile_time_current_protocol_version", current_protocol_version]

[%%if plugins]

let plugin_flag =
  let open Command.Param in
  flag "--load-plugin" ~aliases:[ "load-plugin" ] (listed string)
    ~doc:
      "PATH The path to load a .cmxs plugin from. May be passed multiple times"

[%%else]

let plugin_flag = Command.Param.return []

[%%endif]

let setup_daemon logger =
  let open Command.Let_syntax in
  let open Cli_lib.Arg_type in
  let%map_open conf_dir = Cli_lib.Flag.conf_dir
  and block_production_key =
    flag "--block-producer-key" ~aliases:[ "block-producer-key" ]
      ~doc:
        "KEYFILE Private key file for the block producer. You cannot provide \
         both `block-producer-key` and `block-producer-pubkey`. (default: \
         don't produce blocks)"
      (optional string)
  and block_production_pubkey =
    flag "--block-producer-pubkey"
      ~aliases:[ "block-producer-pubkey" ]
      ~doc:
        "PUBLICKEY Public key for the associated private key that is being \
         tracked by this daemon. You cannot provide both `block-producer-key` \
         and `block-producer-pubkey`. (default: don't produce blocks)"
      (optional public_key_compressed)
  and block_production_password =
    flag "--block-producer-password"
      ~aliases:[ "block-producer-password" ]
      ~doc:
        "PASSWORD Password associated with the block-producer key. Setting \
         this is equivalent to setting the MINA_PRIVKEY_PASS environment \
         variable. Be careful when setting it in the commandline as it will \
         likely get tracked in your history. Mainly to be used from the \
         daemon.json config file"
      (optional string)
  and demo_mode =
    flag "--demo-mode" ~aliases:[ "demo-mode" ] no_arg
      ~doc:
        "Run the daemon in demo-mode -- assume we're \"synced\" to the network \
         instantly"
  and coinbase_receiver_flag =
    flag "--coinbase-receiver" ~aliases:[ "coinbase-receiver" ]
      ~doc:
        "PUBLICKEY Address to send coinbase rewards to (if this node is \
         producing blocks). If not provided, coinbase rewards will be sent to \
         the producer of a block."
      (optional public_key_compressed)
  and genesis_dir =
    flag "--genesis-ledger-dir" ~aliases:[ "genesis-ledger-dir" ]
      ~doc:
        "DIR Directory that contains the genesis ledger and the genesis \
         blockchain proof (default: <config-dir>)"
      (optional string)
  and run_snark_worker_flag =
    flag "--run-snark-worker" ~aliases:[ "run-snark-worker" ]
      ~doc:"PUBLICKEY Run the SNARK worker with this public key"
      (optional public_key_compressed)
  and run_snark_coordinator_flag =
    flag "--run-snark-coordinator"
      ~aliases:[ "run-snark-coordinator" ]
      ~doc:
        "PUBLICKEY Run a SNARK coordinator with this public key (ignored if \
         the run-snark-worker is set)"
      (optional public_key_compressed)
  and snark_worker_parallelism_flag =
    flag "--snark-worker-parallelism"
      ~aliases:[ "snark-worker-parallelism" ]
      ~doc:
        "NUM Run the SNARK worker using this many threads. Equivalent to \
         setting OMP_NUM_THREADS, but doesn't affect block production."
      (optional int)
  and work_selection_method_flag =
    flag "--work-selection" ~aliases:[ "work-selection" ]
      ~doc:
        "seq|rand Choose work sequentially (seq) or randomly (rand) (default: \
         rand)"
      (optional work_selection_method)
  and libp2p_port = Flag.Port.Daemon.external_
  and client_port = Flag.Port.Daemon.client
  and rest_server_port = Flag.Port.Daemon.rest_server
  and limited_graphql_port = Flag.Port.Daemon.limited_graphql_server
  and open_limited_graphql_port =
    flag "--open-limited-graphql-port"
      ~aliases:[ "open-limited-graphql-port" ]
      no_arg
      ~doc:
        "Have the limited GraphQL server listen on all addresses, not just \
         localhost (this is INSECURE, make sure your firewall is configured \
         correctly!)"
  and archive_process_location = Flag.Host_and_port.Daemon.archive
  and metrics_server_port =
    flag "--metrics-port" ~aliases:[ "metrics-port" ]
      ~doc:
        "PORT metrics server for scraping via Prometheus (default no \
         metrics-server)"
      (optional int16)
  and gc_stat_interval =
    flag "--gc-stat-interval" ~aliases:[ "gc-stat-interval" ] (optional float)
      ~doc:
        (sprintf
           "INTERVAL in mins for collecting GC stats for metrics (Default: %f)"
           !Mina_metrics.Runtime.gc_stat_interval_mins )
  and libp2p_metrics_port =
    flag "--libp2p-metrics-port" ~aliases:[ "libp2p-metrics-port" ]
      ~doc:
        "PORT libp2p metrics server for scraping via Prometheus (default no \
         libp2p-metrics-server)"
      (optional int16)
  and external_ip_opt =
    flag "--external-ip" ~aliases:[ "external-ip" ]
      ~doc:
        "IP External IP address for other nodes to connect to. You only need \
         to set this if auto-discovery fails for some reason."
      (optional string)
  and bind_ip_opt =
    flag "--bind-ip" ~aliases:[ "bind-ip" ]
      ~doc:"IP IP of network interface to use for peer connections"
      (optional string)
  and working_dir =
    flag "--working-dir" ~aliases:[ "working-dir" ]
      ~doc:
        "PATH path to chdir into before starting (useful for background mode, \
         defaults to cwd, or / if -background)"
      (optional string)
  and is_background =
    flag "--background" ~aliases:[ "background" ] no_arg
      ~doc:"Run process on the background"
  and is_archive_rocksdb =
    flag "--archive-rocksdb" ~aliases:[ "archive-rocksdb" ] no_arg
      ~doc:"Stores all the blocks heard in RocksDB"
  and log_json = Flag.Log.json
  and log_level = Flag.Log.level
  and file_log_level = Flag.Log.file_log_level
  and snark_work_fee =
    flag "--snark-worker-fee" ~aliases:[ "snark-worker-fee" ]
      ~doc:
        (sprintf
           "FEE Amount a worker wants to get compensated for generating a \
            snark proof (default: %d)"
           (Currency.Fee.to_int Mina_compile_config.default_snark_worker_fee) )
      (optional txn_fee)
  and work_reassignment_wait =
    flag "--work-reassignment-wait"
      ~aliases:[ "work-reassignment-wait" ]
      (optional int)
      ~doc:
        (sprintf
           "WAIT-TIME in ms before a snark-work is reassigned (default: %dms)"
           Cli_lib.Default.work_reassignment_wait )
  and enable_tracing =
    flag "--tracing" ~aliases:[ "tracing" ] no_arg
      ~doc:"Trace into $config-directory/trace/$pid.trace"
  and insecure_rest_server =
    flag "--insecure-rest-server" ~aliases:[ "insecure-rest-server" ] no_arg
      ~doc:
        "Have REST server listen on all addresses, not just localhost (this is \
         INSECURE, make sure your firewall is configured correctly!)"
  (* FIXME #4095
     and limit_connections =
       flag "--limit-concurrent-connections"
         ~aliases:[ "limit-concurrent-connections"]
         ~doc:
           "true|false Limit the number of concurrent connections per IP \
            address (default: true)"
         (optional bool)*)
  (*TODO: This is being added to log all the snark works received for the
     beta-testnet challenge. We might want to remove this later?*)
  and log_received_snark_pool_diff =
    flag "--log-snark-work-gossip"
      ~aliases:[ "log-snark-work-gossip" ]
      ~doc:"true|false Log snark-pool diff received from peers (default: false)"
      (optional bool)
  and log_transaction_pool_diff =
    flag "--log-txn-pool-gossip" ~aliases:[ "log-txn-pool-gossip" ]
      ~doc:
        "true|false Log transaction-pool diff received from peers (default: \
         false)"
      (optional bool)
  and log_block_creation =
    flag "--log-block-creation" ~aliases:[ "log-block-creation" ]
      ~doc:
        "true|false Log the steps involved in including transactions and snark \
         work in a block (default: true)"
      (optional bool)
  and libp2p_keypair =
    flag "--discovery-keypair" ~aliases:[ "discovery-keypair" ]
      (optional string)
      ~doc:
        "KEYFILE Keypair (generated from `mina advanced \
         generate-libp2p-keypair`) to use with libp2p discovery (default: \
         generate per-run temporary keypair)"
  and is_seed =
    flag "--seed" ~aliases:[ "seed" ] ~doc:"Start the node as a seed node"
      no_arg
  and no_super_catchup =
    flag "--no-super-catchup" ~aliases:[ "no-super-catchup" ]
      ~doc:"Don't use super-catchup" no_arg
  and enable_flooding =
    flag "--enable-flooding" ~aliases:[ "enable-flooding" ]
      ~doc:
        "true|false Publish our own blocks/transactions to every peer we can \
         find (default: false)"
      (optional bool)
  and peer_exchange =
    flag "--enable-peer-exchange" ~aliases:[ "enable-peer-exchange" ]
      ~doc:
        "true|false Help keep the mesh connected when closing connections \
         (default: false)"
      (optional bool)
  and mina_peer_exchange =
    flag "--enable-mina-peer-exchange"
      ~aliases:[ "enable-mina-peer-exchange" ]
      ~doc:
        "true|false Help keep the mesh connected when closing connections \
         (default: true)"
      (optional_with_default true bool)
  and min_connections =
    flag "--min-connections" ~aliases:[ "min-connections" ]
      ~doc:
        (Printf.sprintf
           "NN min number of connections that this peer will have to neighbors \
            in the gossip network (default: %d)"
           Cli_lib.Default.min_connections )
      (optional int)
  and max_connections =
    flag "--max-connections" ~aliases:[ "max-connections" ]
      ~doc:
        (Printf.sprintf
           "NN max number of connections that this peer will have to neighbors \
            in the gossip network. Tuning this higher will strengthen your \
            connection to the network in exchange for using more RAM (default: \
            %d)"
           Cli_lib.Default.max_connections )
      (optional int)
  and validation_queue_size =
    flag "--validation-queue-size"
      ~aliases:[ "validation-queue-size" ]
      ~doc:
        (Printf.sprintf
           "NN size of the validation queue in the p2p network used to buffer \
            messages (like blocks and transactions received on the gossip \
            network) while validation is pending. If a transaction, for \
            example, is invalid, we don't forward the message on the gossip \
            net. If this queue is too small, we will drop messages without \
            validating them. If it is too large, we are susceptible to DoS \
            attacks on memory. (default: %d)"
           Cli_lib.Default.validation_queue_size )
      (optional int)
  and direct_peers_raw =
    flag "--direct-peer" ~aliases:[ "direct-peer" ]
      ~doc:
        "/ip4/IPADDR/tcp/PORT/p2p/PEERID Peers to always send new messages \
         to/from. These peers should also have you configured as a direct \
         peer, the relationship is intended to be symmetric"
      (listed string)
  and isolate =
    flag "--isolate-network" ~aliases:[ "isolate-network" ]
      ~doc:
        "true|false Only allow connections to the peers passed on the command \
         line or configured through GraphQL. (default: false)"
      (optional bool)
  and libp2p_peers_raw =
    flag "--peer" ~aliases:[ "peer" ]
      ~doc:
        "/ip4/IPADDR/tcp/PORT/p2p/PEERID initial \"bootstrap\" peers for \
         discovery"
      (listed string)
  and libp2p_peer_list_file =
    flag "--peer-list-file" ~aliases:[ "peer-list-file" ]
      ~doc:
        "PATH path to a file containing \"bootstrap\" peers for discovery, one \
         multiaddress per line"
      (optional string)
  and seed_peer_list_url =
    flag "--peer-list-url" ~aliases:[ "peer-list-url" ]
      ~doc:"URL URL of seed peer list file. Will be polled periodically."
      (optional string)
  and curr_protocol_version =
    flag "--current-protocol-version"
      ~aliases:[ "current-protocol-version" ]
      (optional string)
      ~doc:
        "NN.NN.NN Current protocol version, only blocks with the same version \
         accepted"
  and proposed_protocol_version =
    flag "--proposed-protocol-version"
      ~aliases:[ "proposed-protocol-version" ]
      (optional string)
      ~doc:"NN.NN.NN Proposed protocol version to signal other nodes"
  and config_files =
    flag "--config-file" ~aliases:[ "config-file" ]
      ~doc:
        "PATH path to a configuration file (overrides MINA_CONFIG_FILE, \
         default: <config_dir>/daemon.json). Pass multiple times to override \
         fields from earlier config files"
      (listed string)
  and _may_generate =
    flag "--generate-genesis-proof"
      ~aliases:[ "generate-genesis-proof" ]
      ~doc:"true|false Deprecated. Passing this flag has no effect"
      (optional bool)
  and disable_node_status =
    flag "--disable-node-status" ~aliases:[ "disable-node-status" ] no_arg
      ~doc:"Disable reporting node status to other nodes (default: enabled)"
  and proof_level =
    flag "--proof-level" ~aliases:[ "proof-level" ]
      (optional (Arg_type.create Genesis_constants.Proof_level.of_string))
      ~doc:
        "full|check|none Internal, for testing. Start or connect to a network \
         with full proving (full), snark-testing with dummy proofs (check), or \
         dummy proofs (none)"
  and plugins = plugin_flag
  and precomputed_blocks_path =
    flag "--precomputed-blocks-file"
      ~aliases:[ "precomputed-blocks-file" ]
      (optional string)
      ~doc:"PATH Path to write precomputed blocks to, for replay or archiving"
  and log_precomputed_blocks =
    flag "--log-precomputed-blocks"
      ~aliases:[ "log-precomputed-blocks" ]
      (optional_with_default false bool)
      ~doc:"true|false Include precomputed blocks in the log (default: false)"
  and block_reward_threshold =
    flag "--minimum-block-reward" ~aliases:[ "minimum-block-reward" ]
      ~doc:
        "AMOUNT Minimum reward a block produced by the node should have. Empty \
         blocks are created if the rewards are lower than the specified \
         threshold (default: No threshold, transactions and coinbase will be \
         included as long as the required snark work is available and can be \
         paid for)"
      (optional txn_amount)
  and stop_time =
    flag "--stop-time" ~aliases:[ "stop-time" ] (optional int)
      ~doc:
        (sprintf
           "UPTIME in hours after which the daemon stops itself (only if there \
            were no slots won within an hour after the stop time) (Default: \
            %d)"
           Cli_lib.Default.stop_time )
  and upload_blocks_to_gcloud =
    flag "--upload-blocks-to-gcloud"
      ~aliases:[ "upload-blocks-to-gcloud" ]
      (optional_with_default false bool)
      ~doc:
        "true|false upload blocks to gcloud storage. Requires the environment \
         variables GCLOUD_KEYFILE, NETWORK_NAME, and \
         GCLOUD_BLOCK_UPLOAD_BUCKET"
  and all_peers_seen_metric =
    flag "--all-peers-seen-metric"
      ~aliases:[ "all-peers-seen-metric" ]
      (optional_with_default false bool)
      ~doc:
        "true|false whether to track the set of all peers ever seen for the \
         all_peers metric (default: false)"
  and node_status_url =
    flag "--node-status-url" ~aliases:[ "node-status-url" ] (optional string)
      ~doc:"URL of the node status collection service"
  and node_error_url =
    flag "--node-error-url" ~aliases:[ "node-error-url" ] (optional string)
      ~doc:"URL of the node error collection service"
  and contact_info =
    flag "--contact-info" ~aliases:[ "contact-info" ] (optional string)
      ~doc:
        "contact info used in node error report service (it could be either \
         email address or discord username), it should be less than 200 \
         characters"
    |> Command.Param.map ~f:(fun opt ->
           Option.value_map opt ~default:None ~f:(fun s ->
               if String.length s < 200 then Some s
               else
                 Mina_user_error.raisef
                   "The length of contact info exceeds 200 characters:\n %s" s ) )
  and uptime_url_string =
    flag "--uptime-url" ~aliases:[ "uptime-url" ] (optional string)
      ~doc:"URL URL of the uptime service of the Mina delegation program"
  and uptime_submitter_key =
    flag "--uptime-submitter-key" ~aliases:[ "uptime-submitter-key" ]
      ~doc:
        "KEYFILE Private key file for the uptime submitter. You cannot provide \
         both `uptime-submitter-key` and `uptime-submitter-pubkey`."
      (optional string)
  and uptime_submitter_pubkey =
    flag "--uptime-submitter-pubkey"
      ~aliases:[ "uptime-submitter-pubkey" ]
      (optional string)
      ~doc:
        "PUBLICKEY Public key of the submitter to the Mina delegation program, \
         for the associated private key that is being tracked by this daemon. \
         You cannot provide both `uptime-submitter-key` and \
         `uptime-submitter-pubkey`."
  in
  let to_pubsub_topic_mode_option =
    let open Gossip_net.Libp2p in
    function
    | `String "ro" ->
        Some RO
    | `String "rw" ->
        Some RW
    | `String "none" ->
        Some N
    | `Null ->
        None
    | _ ->
        raise (Error.to_exn (Error.of_string "Invalid pubsub topic mode"))
  in
  fun () ->
    let open Deferred.Let_syntax in
    O1trace.thread "mina" (fun () ->
        let conf_dir = Mina_lib.Conf_dir.compute_conf_dir conf_dir in
        let%bind () = File_system.create_dir conf_dir in
        let () =
          if is_background then (
            Core.printf "Starting background mina daemon. (Log Dir: %s)\n%!"
              conf_dir ;
            Daemon.daemonize ~redirect_stdout:`Dev_null ?cd:working_dir
              ~redirect_stderr:`Dev_null () )
          else ignore (Option.map working_dir ~f:Caml.Sys.chdir)
        in
        Stdout_log.setup log_json log_level ;
        (* 512MB logrotate max size = 1GB max filesystem usage *)
        let logrotate_max_size = 1024 * 1024 * 10 in
        let logrotate_num_rotate = 50 in
        Logger.Consumer_registry.register ~id:Logger.Logger_id.mina
          ~processor:(Logger.Processor.raw ~log_level:file_log_level ())
          ~transport:
            (Logger.Transport.File_system.dumb_logrotate ~directory:conf_dir
               ~log_filename:"mina.log" ~max_size:logrotate_max_size
               ~num_rotate:logrotate_num_rotate ) ;
        let best_tip_diff_log_size = 1024 * 1024 * 5 in
        Logger.Consumer_registry.register ~id:Logger.Logger_id.best_tip_diff
          ~processor:(Logger.Processor.raw ())
          ~transport:
            (Logger.Transport.File_system.dumb_logrotate ~directory:conf_dir
               ~log_filename:"mina-best-tip.log"
               ~max_size:best_tip_diff_log_size ~num_rotate:1 ) ;
        let rejected_blocks_log_size = 1024 * 1024 * 5 in
        Logger.Consumer_registry.register ~id:Logger.Logger_id.rejected_blocks
          ~processor:(Logger.Processor.raw ())
          ~transport:
            (Logger.Transport.File_system.dumb_logrotate ~directory:conf_dir
               ~log_filename:"mina-rejected-blocks.log"
<<<<<<< HEAD
               ~max_size:rejected_blocks_log_size ~num_rotate:50 ) ;
=======
               ~max_size:rejected_blocks_log_size ~num_rotate:50) ;
        Logger.Consumer_registry.register ~id:Logger.Logger_id.oversized_logs
          ~processor:(Logger.Processor.raw ())
          ~transport:
            (Logger.Transport.File_system.dumb_logrotate ~directory:conf_dir
               ~log_filename:"mina-oversized-logs.log"
               ~max_size:logrotate_max_size ~num_rotate:logrotate_num_rotate) ;
>>>>>>> c95f4400
        let version_metadata =
          [ ("commit", `String Mina_version.commit_id)
          ; ("branch", `String Mina_version.branch)
          ; ("commit_date", `String Mina_version.commit_date)
          ; ("marlin_commit", `String Mina_version.marlin_commit_id)
          ]
        in
        [%log info]
          "Mina daemon is booting up; built with commit $commit on branch \
           $branch"
          ~metadata:version_metadata ;
        let%bind () =
          Mina_lib.Conf_dir.check_and_set_lockfile ~logger conf_dir
        in
        if not @@ String.equal daemon_expiry "never" then (
          [%log info] "Daemon will expire at $exp"
            ~metadata:[ ("exp", `String daemon_expiry) ] ;
          let tm =
            (* same approach as in Genesis_constants.genesis_state_timestamp *)
            let default_timezone = Core.Time.Zone.of_utc_offset ~hours:(-8) in
            Core.Time.of_string_gen
              ~if_no_timezone:(`Use_this_one default_timezone) daemon_expiry
          in
          Clock.run_at tm
            (fun () ->
              [%log info] "Daemon has expired, shutting down" ;
              Core.exit 0 )
            () ) ;
        [%log info] "Booting may take several seconds, please wait" ;
        let wallets_disk_location = conf_dir ^/ "wallets" in
        let%bind wallets =
          (* Load wallets early, to give user errors before expensive
             initialization starts.
          *)
          Secrets.Wallets.load ~logger ~disk_location:wallets_disk_location
        in
        let%bind libp2p_keypair =
          let libp2p_keypair_old_format =
            Option.bind libp2p_keypair ~f:(fun s ->
                match Mina_net2.Keypair.of_string s with
                | Ok kp ->
                    Some kp
                | Error _ ->
                    if String.contains s ',' then
                      [%log warn]
                        "I think -discovery-keypair is in the old format, but \
                         I failed to parse it! Using it as a path..." ;
                    None )
          in
          match libp2p_keypair_old_format with
          | Some kp ->
              return (Some kp)
          | None -> (
              match libp2p_keypair with
              | None ->
                  return None
              | Some s ->
                  Secrets.Libp2p_keypair.Terminal_stdin.read_exn
                    ~should_prompt_user:false ~which:"libp2p keypair" s
                  |> Deferred.map ~f:Option.some )
        in
        let%bind () =
          let version_filename = conf_dir ^/ "mina.version" in
          let make_version () =
            let%map () =
              (*Delete any trace files if version changes. TODO: Implement rotate logic similar to log files*)
              File_system.remove_dir (conf_dir ^/ "trace")
            in
            Yojson.Safe.to_file version_filename (`Assoc version_metadata)
          in
          match
            Or_error.try_with_join (fun () ->
                match Yojson.Safe.from_file version_filename with
                | `Assoc list -> (
                    match String.Map.(find (of_alist_exn list) "commit") with
                    | Some (`String commit) ->
                        Ok commit
                    | _ ->
                        Or_error.errorf "commit not found in version file %s"
                          version_filename )
                | _ ->
                    Or_error.errorf "Unexpected value in %s" version_filename )
          with
          | Ok c ->
              if String.equal c Mina_version.commit_id then return ()
              else (
                [%log warn]
                  "Different version of Mina detected in config directory \
                   $config_directory, removing existing configuration"
                  ~metadata:[ ("config_directory", `String conf_dir) ] ;
                make_version () )
          | Error e ->
              [%log debug]
                "Error reading $file: $error. Cleaning up the config directory \
                 $config_directory"
                ~metadata:
                  [ ("error", `String (Error.to_string_mach e))
                  ; ("config_directory", `String conf_dir)
                  ; ("file", `String version_filename)
                  ] ;
              make_version ()
        in
        Memory_stats.log_memory_stats logger ~process:"daemon" ;
        Parallel.init_master () ;
        let monitor = Async.Monitor.create ~name:"coda" () in
        let module Coda_initialization = struct
          type ('a, 'b, 'c) t =
            { coda : 'a
            ; client_trustlist : 'b
            ; rest_server_port : 'c
            ; limited_graphql_port : 'c option
            }
        end in
        let time_controller =
          Block_time.Controller.create @@ Block_time.Controller.basic ~logger
        in
        let pids = Child_processes.Termination.create_pid_table () in
        let coda_initialization_deferred () =
          let config_file_installed =
            (* Search for config files installed as part of a deb/brew package.
               These files are commit-dependent, to ensure that we don't clobber
               configuration for dev builds or use incompatible configs.
            *)
            let config_file_installed =
              let json = "config_" ^ Mina_version.commit_id_short ^ ".json" in
              List.fold_until ~init:None
                (Cache_dir.possible_paths json)
                ~f:(fun _acc f ->
                  match Core.Sys.file_exists f with
                  | `Yes ->
                      Stop (Some f)
                  | _ ->
                      Continue None )
                ~finish:Fn.id
            in
            match config_file_installed with
            | Some config_file ->
                Some (config_file, `Must_exist)
            | None ->
                None
          in
          let config_file_configdir =
            (conf_dir ^/ "daemon.json", `May_be_missing)
          in
          let config_file_envvar =
            (* TODO: remove deprecated variable, eventually *)
            let mina_config_file = "MINA_CONFIG_FILE" in
            let coda_config_file = "CODA_CONFIG_FILE" in
            match
              (Sys.getenv mina_config_file, Sys.getenv coda_config_file)
            with
            | Some config_file, _ ->
                Some (config_file, `Must_exist)
            | None, Some config_file ->
                [%log warn]
                  "Using deprecated environment variable %s, please use %s \
                   instead"
                  coda_config_file mina_config_file ;
                Some (config_file, `Must_exist)
            | None, None ->
                None
          in
          let config_files =
            Option.to_list config_file_installed
            @ (config_file_configdir :: Option.to_list config_file_envvar)
            @ List.map config_files ~f:(fun config_file ->
                  (config_file, `Must_exist) )
          in
          let%bind config_jsons =
            let config_files_paths =
              List.map config_files ~f:(fun (config_file, _) ->
                  `String config_file )
            in
            [%log info] "Reading configuration files $config_files"
              ~metadata:[ ("config_files", `List config_files_paths) ] ;
            Deferred.List.filter_map config_files
              ~f:(fun (config_file, handle_missing) ->
                match%bind
                  Genesis_ledger_helper.load_config_json config_file
                with
                | Ok config_json ->
                    let%map config_json =
                      Genesis_ledger_helper.upgrade_old_config ~logger
                        config_file config_json
                    in
                    Some (config_file, config_json)
                | Error err -> (
                    match handle_missing with
                    | `Must_exist ->
                        Mina_user_error.raisef
                          ~where:"reading configuration file"
                          "The configuration file %s could not be read:\n%s"
                          config_file (Error.to_string_hum err)
                    | `May_be_missing ->
                        [%log warn]
                          "Could not read configuration from $config_file"
                          ~metadata:
                            [ ("config_file", `String config_file)
                            ; ("error", Error_json.error_to_yojson err)
                            ] ;
                        return None ) )
          in
          let config =
            List.fold ~init:Runtime_config.default config_jsons
              ~f:(fun config (config_file, config_json) ->
                match Runtime_config.of_yojson config_json with
                | Ok loaded_config ->
                    Runtime_config.combine config loaded_config
                | Error err ->
                    [%log fatal]
                      "Could not parse configuration from $config_file: $error"
                      ~metadata:
                        [ ("config_file", `String config_file)
                        ; ("config_json", config_json)
                        ; ("error", `String err)
                        ] ;
                    failwithf "Could not parse configuration file: %s" err () )
          in
          let genesis_dir =
            Option.value ~default:(conf_dir ^/ "genesis") genesis_dir
          in
          let%bind precomputed_values =
            match%map
              Genesis_ledger_helper.init_from_config_file ~genesis_dir ~logger
                ~proof_level config
            with
            | Ok (precomputed_values, _) ->
                precomputed_values
            | Error err ->
                [%log fatal]
                  "Failed initializing with configuration $config: $error"
                  ~metadata:
                    [ ("config", Runtime_config.to_yojson config)
                    ; ("error", Error_json.error_to_yojson err)
                    ] ;
                Error.raise err
          in
          let rev_daemon_configs =
            List.rev_filter_map config_jsons
              ~f:(fun (config_file, config_json) ->
                Option.map
                  YJ.Util.(
                    to_option Fn.id (YJ.Util.member "daemon" config_json))
                  ~f:(fun daemon_config -> (config_file, daemon_config)) )
          in
          let maybe_from_config (type a) (f : YJ.t -> a option)
              (keyname : string) (actual_value : a option) : a option =
            let open Option.Let_syntax in
            let open YJ.Util in
            match actual_value with
            | Some v ->
                Some v
            | None ->
                (* Load value from the latest config file that both
                   * has the key we are looking for, and
                   * has the key in a format that [f] can parse.
                *)
                let%map config_file, data =
                  List.find_map rev_daemon_configs
                    ~f:(fun (config_file, daemon_config) ->
                      let%bind json_val =
                        to_option Fn.id (member keyname daemon_config)
                      in
                      let%map data = f json_val in
                      (config_file, data) )
                in
                [%log debug] "Key $key being used from config file $config_file"
                  ~metadata:
                    [ ("key", `String keyname)
                    ; ("config_file", `String config_file)
                    ] ;
                data
          in
          let or_from_config map keyname actual_value ~default =
            match maybe_from_config map keyname actual_value with
            | Some x ->
                x
            | None ->
                [%log trace]
                  "Key '$key' not found in the config file, using default"
                  ~metadata:[ ("key", `String keyname) ] ;
                default
          in
          let get_port { Flag.Types.value; default; name } =
            or_from_config YJ.Util.to_int_option name ~default value
          in
          let libp2p_port = get_port libp2p_port in
          let rest_server_port = get_port rest_server_port in
          let limited_graphql_port =
            let ({ value; name } : int option Flag.Types.with_name) =
              limited_graphql_port
            in
            maybe_from_config YJ.Util.to_int_option name value
          in
          let client_port = get_port client_port in
          let snark_work_fee_flag =
            let json_to_currency_fee_option json =
              YJ.Util.to_int_option json |> Option.map ~f:Currency.Fee.of_int
            in
            or_from_config json_to_currency_fee_option "snark-worker-fee"
              ~default:Mina_compile_config.default_snark_worker_fee
              snark_work_fee
          in
          let node_status_url =
            maybe_from_config YJ.Util.to_string_option "node-status-url"
              node_status_url
          in
          (* FIXME #4095: pass this through to Gossip_net.Libp2p *)
          let _max_concurrent_connections =
            (*if
                 or_from_config YJ.Util.to_bool_option "max-concurrent-connections"
                   ~default:true limit_connections
               then Some 40
               else *)
            None
          in
          let work_selection_method =
            or_from_config
              (Fn.compose Option.return
                 (Fn.compose work_selection_method_val YJ.Util.to_string) )
              "work-selection"
              ~default:Cli_lib.Arg_type.Work_selection_method.Random
              work_selection_method_flag
          in
          let work_reassignment_wait =
            or_from_config YJ.Util.to_int_option "work-reassignment-wait"
              ~default:Cli_lib.Default.work_reassignment_wait
              work_reassignment_wait
          in
          let log_received_snark_pool_diff =
            or_from_config YJ.Util.to_bool_option "log-snark-work-gossip"
              ~default:false log_received_snark_pool_diff
          in
          let log_transaction_pool_diff =
            or_from_config YJ.Util.to_bool_option "log-txn-pool-gossip"
              ~default:false log_transaction_pool_diff
          in
          let log_block_creation =
            or_from_config YJ.Util.to_bool_option "log-block-creation"
              ~default:true log_block_creation
          in
          let log_gossip_heard =
            { Mina_networking.Config.snark_pool_diff =
                log_received_snark_pool_diff
            ; transaction_pool_diff = log_transaction_pool_diff
            ; new_state = true
            }
          in
          let json_to_publickey_compressed_option which json =
            YJ.Util.to_string_option json
            |> Option.bind ~f:(fun pk_str ->
                   match Public_key.Compressed.of_base58_check pk_str with
                   | Ok key -> (
                       match Public_key.decompress key with
                       | None ->
                           Mina_user_error.raisef
                             ~where:"decompressing a public key"
                             "The %s public key %s could not be decompressed."
                             which pk_str
                       | Some _ ->
                           Some key )
                   | Error _e ->
                       Mina_user_error.raisef ~where:"decoding a public key"
                         "The %s public key %s could not be decoded." which
                         pk_str )
          in
          let run_snark_worker_flag =
            maybe_from_config
              (json_to_publickey_compressed_option "snark worker")
              "run-snark-worker" run_snark_worker_flag
          in
          let run_snark_coordinator_flag =
            maybe_from_config
              (json_to_publickey_compressed_option "snark coordinator")
              "run-snark-coordinator" run_snark_coordinator_flag
          in
          let snark_worker_parallelism_flag =
            maybe_from_config YJ.Util.to_int_option "snark-worker-parallelism"
              snark_worker_parallelism_flag
          in
          let coinbase_receiver_flag =
            maybe_from_config
              (json_to_publickey_compressed_option "coinbase receiver")
              "coinbase-receiver" coinbase_receiver_flag
          in
          let%bind external_ip =
            match external_ip_opt with
            | None ->
                Find_ip.find ~logger
            | Some ip ->
                return @@ Unix.Inet_addr.of_string ip
          in
          let bind_ip =
            Option.value bind_ip_opt ~default:"0.0.0.0"
            |> Unix.Inet_addr.of_string
          in
          let addrs_and_ports : Node_addrs_and_ports.t =
            { external_ip; bind_ip; peer = None; client_port; libp2p_port }
          in
          let block_production_key =
            maybe_from_config YJ.Util.to_string_option "block-producer-key"
              block_production_key
          in
          let block_production_pubkey =
            maybe_from_config
              (json_to_publickey_compressed_option "block producer")
              "block-producer-pubkey" block_production_pubkey
          in
          let block_production_password =
            maybe_from_config YJ.Util.to_string_option "block-producer-password"
              block_production_password
          in
          Option.iter
            ~f:(fun password ->
              match Sys.getenv Secrets.Keypair.env with
              | Some env_pass when not (String.equal env_pass password) ->
                  [%log warn]
                    "$envkey environment variable doesn't match value provided \
                     on command-line or daemon.json. Using value from $envkey"
                    ~metadata:[ ("envkey", `String Secrets.Keypair.env) ]
              | _ ->
                  Unix.putenv ~key:Secrets.Keypair.env ~data:password )
            block_production_password ;
          let%bind block_production_keypair =
            match (block_production_key, block_production_pubkey) with
            | Some _, Some _ ->
                Mina_user_error.raise
                  "You cannot provide both `block-producer-key` and \
                   `block_production_pubkey`"
            | None, None ->
                Deferred.return None
            | Some sk_file, _ ->
                let%map kp =
                  Secrets.Keypair.Terminal_stdin.read_exn
                    ~should_prompt_user:false ~which:"block producer keypair"
                    sk_file
                in
                Some kp
            | _, Some tracked_pubkey ->
                let%map kp =
                  Secrets.Wallets.get_tracked_keypair ~logger
                    ~which:"block producer keypair"
                    ~read_from_env_exn:
                      (Secrets.Keypair.Terminal_stdin.read_exn
                         ~should_prompt_user:false ~should_reask:false )
                    ~conf_dir tracked_pubkey
                in
                Some kp
          in
          let%bind client_trustlist =
            Reader.load_sexp
              (conf_dir ^/ "client_trustlist")
              [%of_sexp: Unix.Cidr.t list]
            >>| Or_error.ok
          in
          let client_trustlist =
            (* TODO: remove deprecated var, eventually *)
            let mina_client_trustlist = "MINA_CLIENT_TRUSTLIST" in
            let coda_client_trustlist = "CODA_CLIENT_TRUSTLIST" in
            let cidrs_of_env_str env_str env_var =
              let cidrs =
                String.split ~on:',' env_str
                |> List.filter_map ~f:(fun str ->
                       try Some (Unix.Cidr.of_string str)
                       with _ ->
                         [%log warn] "Could not parse address $address in %s"
                           env_var
                           ~metadata:[ ("address", `String str) ] ;
                         None )
              in
              Some
                (List.append cidrs (Option.value ~default:[] client_trustlist))
            in
            match
              ( Unix.getenv mina_client_trustlist
              , Unix.getenv coda_client_trustlist )
            with
            | Some env_str, _ ->
                cidrs_of_env_str env_str mina_client_trustlist
            | None, Some env_str ->
                [%log warn]
                  "Using deprecated environment variable %s, please use %s \
                   instead"
                  coda_client_trustlist mina_client_trustlist ;
                cidrs_of_env_str env_str coda_client_trustlist
            | None, None ->
                client_trustlist
          in
          Stream.iter
            (Async_kernel.Async_kernel_scheduler.long_cycles_with_context
               ~at_least:(sec 0.5 |> Time_ns.Span.of_span_float_round_nearest) )
            ~f:(fun (span, context) ->
              let secs = Time_ns.Span.to_sec span in
              let rec get_monitors accum monitor =
                match Async_kernel.Monitor.parent monitor with
                | None ->
                    List.rev accum
                | Some parent ->
                    get_monitors (parent :: accum) parent
              in
              let monitors = get_monitors [ context.monitor ] context.monitor in
              let monitor_infos =
                List.map monitors ~f:(fun monitor ->
                    Async_kernel.Monitor.sexp_of_t monitor
                    |> Error_json.sexp_to_yojson )
              in
              [%log debug]
                ~metadata:
                  [ ("long_async_cycle", `Float secs)
                  ; ("monitors", `List monitor_infos)
                  ]
                "Long async cycle, $long_async_cycle seconds" ;
              Mina_metrics.(
                Runtime.Long_async_histogram.observe Runtime.long_async_cycle
                  secs) ) ;
          Stream.iter Async_kernel.Async_kernel_scheduler.long_jobs_with_context
            ~f:(fun (context, span) ->
              let secs = Time_ns.Span.to_sec span in
              [%log debug]
                ~metadata:
                  [ ("long_async_job", `Float secs)
                  ; ( "most_recent_2_backtrace"
                    , `String
                        (String.concat ~sep:"␤"
                           (List.map ~f:Backtrace.to_string
                              (List.take
                                 (Execution_context.backtrace_history context)
                                 2 ) ) ) )
                  ]
                "Long async job, $long_async_job seconds" ;
              Mina_metrics.(
                Runtime.Long_job_histogram.observe Runtime.long_async_job secs) ) ;
          let trace_database_initialization typ location =
            (* can't use %log ppx here, because we're using the passed-in location *)
            Logger.trace logger ~module_:__MODULE__ "Creating %s at %s"
              ~location typ
          in
          let trust_dir = conf_dir ^/ "trust" in
          let%bind () = Async.Unix.mkdir ~p:() trust_dir in
          let trust_system = Trust_system.create trust_dir in
          trace_database_initialization "trust_system" __LOC__ trust_dir ;
          let genesis_state_hash =
            (Precomputed_values.genesis_state_hashes precomputed_values)
              .state_hash
          in
          let genesis_ledger_hash =
            Precomputed_values.genesis_ledger precomputed_values
            |> Lazy.force |> Ledger.merkle_root
          in
          let block_production_keypairs =
            block_production_keypair
            |> Option.map ~f:(fun kp ->
                   (kp, Public_key.compress kp.Keypair.public_key) )
            |> Option.to_list |> Keypair.And_compressed_pk.Set.of_list
          in
          let epoch_ledger_location = conf_dir ^/ "epoch_ledger" in
          let consensus_local_state =
            Consensus.Data.Local_state.create
              ~genesis_ledger:
                (Precomputed_values.genesis_ledger precomputed_values)
              ~genesis_epoch_data:precomputed_values.genesis_epoch_data
              ~epoch_ledger_location
              ( Option.map block_production_keypair ~f:(fun keypair ->
                    let open Keypair in
                    Public_key.compress keypair.public_key )
              |> Option.to_list |> Public_key.Compressed.Set.of_list )
              ~ledger_depth:precomputed_values.constraint_constants.ledger_depth
              ~genesis_state_hash:
                precomputed_values.protocol_state_with_hashes.hash.state_hash
          in
          trace_database_initialization "epoch ledger" __LOC__
            epoch_ledger_location ;
          let%bind peer_list_file_contents_or_empty =
            match libp2p_peer_list_file with
            | None ->
                return []
            | Some file -> (
                match%bind
                  Monitor.try_with_or_error ~here:[%here] (fun () ->
                      Reader.file_contents file )
                with
                | Ok contents ->
                    return (Mina_net2.Multiaddr.of_file_contents contents)
                | Error _ ->
                    Mina_user_error.raisef
                      ~where:"reading libp2p peer address file"
                      "The file %s could not be read.\n\n\
                       It must be a newline-separated list of libp2p \
                       multiaddrs (ex: /ip4/IPADDR/tcp/PORT/p2p/PEERID)"
                      file )
          in
          List.iter libp2p_peers_raw ~f:(fun raw_peer ->
              if not Mina_net2.Multiaddr.(valid_as_peer @@ of_string raw_peer)
              then
                Mina_user_error.raisef ~where:"decoding peer as a multiaddress"
                  "The given peer \"%s\" is not a valid multiaddress (ex: \
                   /ip4/IPADDR/tcp/PORT/p2p/PEERID)"
                  raw_peer ) ;
          let initial_peers =
            List.concat
              [ List.map ~f:Mina_net2.Multiaddr.of_string libp2p_peers_raw
              ; peer_list_file_contents_or_empty
              ; List.map ~f:Mina_net2.Multiaddr.of_string
                @@ or_from_config
                     (Fn.compose Option.some
                        (YJ.Util.convert_each YJ.Util.to_string) )
                     "peers" None ~default:[]
              ]
          in
          let direct_peers =
            List.map ~f:Mina_net2.Multiaddr.of_string direct_peers_raw
          in
          let min_connections =
            or_from_config YJ.Util.to_int_option "min-connections"
              ~default:Cli_lib.Default.min_connections min_connections
          in
          let max_connections =
            or_from_config YJ.Util.to_int_option "max-connections"
              ~default:Cli_lib.Default.max_connections max_connections
          in
          let pubsub_v1 = Gossip_net.Libp2p.N in
          (* TODO uncomment after introducing Bitswap-based block retrieval *)
          (* let pubsub_v1 =
               or_from_config to_pubsub_topic_mode_option "pubsub-v1"
                 ~default:Cli_lib.Default.pubsub_v1 pubsub_v1
             in *)
          let pubsub_v0 =
            or_from_config to_pubsub_topic_mode_option "pubsub-v0"
              ~default:Cli_lib.Default.pubsub_v0 None
          in
          let validation_queue_size =
            or_from_config YJ.Util.to_int_option "validation-queue-size"
              ~default:Cli_lib.Default.validation_queue_size
              validation_queue_size
          in
          let stop_time =
            or_from_config YJ.Util.to_int_option "stop-time"
              ~default:Cli_lib.Default.stop_time stop_time
          in
          if enable_tracing then Coda_tracing.start conf_dir |> don't_wait_for ;
          let seed_peer_list_url =
            Option.value_map seed_peer_list_url ~f:Option.some
              ~default:
                (Option.bind config.daemon
                   ~f:(fun { Runtime_config.Daemon.peer_list_url; _ } ->
                     peer_list_url ) )
          in
          if is_seed then [%log info] "Starting node as a seed node"
          else if demo_mode then [%log info] "Starting node in demo mode"
          else if
            List.is_empty initial_peers && Option.is_none seed_peer_list_url
          then
            Mina_user_error.raise
              {|No peers were given.

Pass one of -peer, -peer-list-file, -seed, -peer-list-url.|} ;
          let chain_id =
            chain_id ~genesis_state_hash
              ~genesis_constants:precomputed_values.genesis_constants
              ~constraint_system_digests:
                (Lazy.force precomputed_values.constraint_system_digests)
          in
          let gossip_net_params =
            Gossip_net.Libp2p.Config.
              { timeout = Time.Span.of_sec 3.
              ; logger
              ; conf_dir
              ; chain_id
              ; unsafe_no_trust_ip = false
              ; seed_peer_list_url =
                  Option.map seed_peer_list_url ~f:Uri.of_string
              ; initial_peers
              ; addrs_and_ports
              ; metrics_port = libp2p_metrics_port
              ; trust_system
              ; flooding = Option.value ~default:false enable_flooding
              ; direct_peers
              ; mina_peer_exchange
              ; peer_exchange = Option.value ~default:false peer_exchange
              ; min_connections
              ; max_connections
              ; validation_queue_size
              ; isolate = Option.value ~default:false isolate
              ; keypair = libp2p_keypair
              ; all_peers_seen_metric
              ; known_private_ip_nets =
                  Option.value ~default:[] client_trustlist
              ; time_controller
              ; pubsub_v1
              ; pubsub_v0
              }
          in
          let net_config =
            { Mina_networking.Config.logger
            ; trust_system
            ; time_controller
            ; consensus_constants = precomputed_values.consensus_constants
            ; consensus_local_state
            ; genesis_ledger_hash
            ; constraint_constants = precomputed_values.constraint_constants
            ; log_gossip_heard
            ; is_seed
            ; creatable_gossip_net =
                Mina_networking.Gossip_net.(
                  Any.Creatable
                    ((module Libp2p), Libp2p.create ~pids gossip_net_params))
            }
          in
          let coinbase_receiver : Consensus.Coinbase_receiver.t =
            Option.value_map coinbase_receiver_flag ~default:`Producer
              ~f:(fun pk -> `Other pk)
          in
          let current_protocol_version =
            Coda_run.get_current_protocol_version
              ~compile_time_current_protocol_version ~conf_dir ~logger
              curr_protocol_version
          in
          let proposed_protocol_version_opt =
            Coda_run.get_proposed_protocol_version_opt ~conf_dir ~logger
              proposed_protocol_version
          in
          ( match
              (uptime_url_string, uptime_submitter_key, uptime_submitter_pubkey)
            with
          | Some _, Some _, None | Some _, None, Some _ | None, None, None ->
              ()
          | _ ->
              Mina_user_error.raise
                "Must provide both --uptime-url and exactly one of \
                 --uptime-submitter-key or --uptime-submitter-pubkey" ) ;
          let uptime_url =
            Option.map uptime_url_string ~f:(fun s -> Uri.of_string s)
          in
          let uptime_submitter_opt =
            Option.map uptime_submitter_pubkey ~f:(fun s ->
                match Public_key.Compressed.of_base58_check s with
                | Ok pk -> (
                    match Public_key.decompress pk with
                    | Some _ ->
                        pk
                    | None ->
                        failwithf
                          "Invalid public key %s for uptime submitter (could \
                           not decompress)"
                          s () )
                | Error err ->
                    Mina_user_error.raisef
                      "Invalid public key %s for uptime submitter, %s" s
                      (Error.to_string_hum err) () )
          in
          let%bind uptime_submitter_keypair =
            match (uptime_submitter_key, uptime_submitter_opt) with
            | None, None ->
                return None
            | None, Some pk ->
                let%map kp =
                  Secrets.Wallets.get_tracked_keypair ~logger
                    ~which:"uptime submitter keypair"
                    ~read_from_env_exn:
                      (Secrets.Uptime_keypair.Terminal_stdin.read_exn
                         ~should_prompt_user:false ~should_reask:false )
                    ~conf_dir pk
                in
                Some kp
            | Some sk_file, None ->
                let%map kp =
                  Secrets.Uptime_keypair.Terminal_stdin.read_exn
                    ~should_prompt_user:false ~should_reask:false
                    ~which:"uptime submitter keypair" sk_file
                in
                Some kp
            | _ ->
                (* unreachable, because of earlier check *)
                failwith
                  "Cannot provide both uptime submitter public key and uptime \
                   submitter keyfile"
          in
          let start_time = Time.now () in
          let%map coda =
            Mina_lib.create ~wallets
              (Mina_lib.Config.make ~logger ~pids ~trust_system ~conf_dir
                 ~chain_id ~is_seed ~super_catchup:(not no_super_catchup)
                 ~disable_node_status ~demo_mode ~coinbase_receiver ~net_config
                 ~gossip_net_params
                 ~initial_protocol_version:current_protocol_version
                 ~proposed_protocol_version_opt
                 ~work_selection_method:
                   (Cli_lib.Arg_type.work_selection_method_to_module
                      work_selection_method )
                 ~snark_worker_config:
                   { Mina_lib.Config.Snark_worker_config
                     .initial_snark_worker_key = run_snark_worker_flag
                   ; shutdown_on_disconnect = true
                   ; num_threads = snark_worker_parallelism_flag
                   }
                 ~snark_coordinator_key:run_snark_coordinator_flag
                 ~snark_pool_disk_location:(conf_dir ^/ "snark_pool")
                 ~wallets_disk_location:(conf_dir ^/ "wallets")
                 ~persistent_root_location:(conf_dir ^/ "root")
                 ~persistent_frontier_location:(conf_dir ^/ "frontier")
                 ~epoch_ledger_location ~snark_work_fee:snark_work_fee_flag
                 ~time_controller ~block_production_keypairs ~monitor
                 ~consensus_local_state ~is_archive_rocksdb
                 ~work_reassignment_wait ~archive_process_location
                 ~log_block_creation ~precomputed_values ~start_time
                 ?precomputed_blocks_path ~log_precomputed_blocks
                 ~upload_blocks_to_gcloud ~block_reward_threshold ~uptime_url
                 ~uptime_submitter_keypair ~stop_time ~node_status_url () )
          in
          { Coda_initialization.coda
          ; client_trustlist
          ; rest_server_port
          ; limited_graphql_port
          }
        in
        (* Breaks a dependency cycle with monitor initilization and coda *)
        let coda_ref : Mina_lib.t option ref = ref None in
        Coda_run.handle_shutdown ~monitor ~time_controller ~conf_dir
          ~child_pids:pids ~top_logger:logger ~node_error_url ~contact_info
          coda_ref ;
        Async.Scheduler.within' ~monitor
        @@ fun () ->
        let%bind { Coda_initialization.coda
                 ; client_trustlist
                 ; rest_server_port
                 ; limited_graphql_port
                 } =
          coda_initialization_deferred ()
        in
        coda_ref := Some coda ;
        (*This pipe is consumed only by integration tests*)
        don't_wait_for
          (Pipe_lib.Strict_pipe.Reader.iter_without_pushback
             (Mina_lib.validated_transitions coda)
             ~f:ignore ) ;
        Coda_run.setup_local_server ?client_trustlist ~rest_server_port
          ~insecure_rest_server ~open_limited_graphql_port ?limited_graphql_port
          coda ;
        let%bind () =
          Option.map metrics_server_port ~f:(fun port ->
              let forward_uri =
                Option.map libp2p_metrics_port ~f:(fun port ->
                    Uri.with_uri ~scheme:(Some "http") ~host:(Some "127.0.0.1")
                      ~port:(Some port) ~path:(Some "/metrics") Uri.empty )
              in
              Mina_metrics.Runtime.(
                gc_stat_interval_mins :=
                  Option.value ~default:!gc_stat_interval_mins gc_stat_interval) ;
              Mina_metrics.server ?forward_uri ~port ~logger () >>| ignore )
          |> Option.value ~default:Deferred.unit
        in
        let () = Mina_plugins.init_plugins ~logger coda plugins in
        return coda )

let daemon logger =
  Command.async ~summary:"Mina daemon"
    (Command.Param.map (setup_daemon logger) ~f:(fun setup_daemon () ->
         (* Immediately disable updating the time offset. *)
         Block_time.Controller.disable_setting_offset () ;
         let%bind coda = setup_daemon () in
         let%bind () = Mina_lib.start coda in
         [%log info] "Daemon ready. Clients can now connect" ;
         Async.never () ) )

let replay_blocks logger =
  let replay_flag =
    let open Command.Param in
    flag "--blocks-filename" ~aliases:[ "-blocks-filename" ] (required string)
      ~doc:"PATH The file to read the precomputed blocks from"
  in
  let read_kind =
    let open Command.Param in
    flag "--format" ~aliases:[ "-format" ] (optional string)
      ~doc:"json|sexp The format to read lines of the file in (default: json)"
  in
  Command.async ~summary:"Start mina daemon with blocks replayed from a file"
    (Command.Param.map3 replay_flag read_kind (setup_daemon logger)
       ~f:(fun blocks_filename read_kind setup_daemon () ->
         (* Enable updating the time offset. *)
         Block_time.Controller.enable_setting_offset () ;
         let read_block_line =
           match Option.map ~f:String.lowercase read_kind with
           | Some "json" | None -> (
               fun line ->
                 match
                   Yojson.Safe.from_string line
                   |> Mina_block.Precomputed.of_yojson
                 with
                 | Ok block ->
                     block
                 | Error err ->
                     failwithf "Could not read block: %s" err () )
           | Some "sexp" ->
               fun line ->
                 Sexp.of_string_conv_exn line Mina_block.Precomputed.t_of_sexp
           | _ ->
               failwith "Expected one of 'json', 'sexp' for -format flag"
         in
         let blocks =
           Sequence.unfold ~init:(In_channel.create blocks_filename)
             ~f:(fun blocks_file ->
               match In_channel.input_line blocks_file with
               | Some line ->
                   Some (read_block_line line, blocks_file)
               | None ->
                   In_channel.close blocks_file ;
                   None )
         in
         let%bind coda = setup_daemon () in
         let%bind () = Mina_lib.start_with_precomputed_blocks coda blocks in
         [%log info]
           "Daemon ready, replayed precomputed blocks. Clients can now connect" ;
         Async.never () ) )

[%%if force_updates]

let rec ensure_testnet_id_still_good logger =
  let open Cohttp_async in
  let recheck_soon = 0.1 in
  let recheck_later = 1.0 in
  let try_later hrs =
    Async.Clock.run_after (Time.Span.of_hr hrs)
      (fun () -> don't_wait_for @@ ensure_testnet_id_still_good logger)
      ()
  in
  let soon_minutes = Int.of_float (60.0 *. recheck_soon) in
  match%bind
    Monitor.try_with_or_error ~here:[%here] (fun () ->
        Client.get (Uri.of_string "http://updates.o1test.net/testnet_id") )
  with
  | Error e ->
      [%log error]
        "Exception while trying to fetch testnet_id: $error. Trying again in \
         $retry_minutes minutes"
        ~metadata:
          [ ("error", Error_json.error_to_yojson e)
          ; ("retry_minutes", `Int soon_minutes)
          ] ;
      try_later recheck_soon ;
      Deferred.unit
  | Ok (resp, body) -> (
      if resp.status <> `OK then (
        [%log error]
          "HTTP response status $HTTP_status while getting testnet id, \
           checking again in $retry_minutes minutes."
          ~metadata:
            [ ("HTTP_status", `String (Cohttp.Code.string_of_status resp.status))
            ; ("retry_minutes", `Int soon_minutes)
            ] ;
        try_later recheck_soon ;
        Deferred.unit )
      else
        let%bind body_string = Body.to_string body in
        let valid_ids =
          String.split ~on:'\n' body_string
          |> List.map ~f:(Fn.compose Git_sha.of_string String.strip)
        in
        (* Maybe the Git_sha.of_string is a bit gratuitous *)
        let finish local_id remote_ids =
          let str x = Git_sha.sexp_of_t x |> Sexp.to_string in
          eprintf
            "The version for the testnet has changed, and this client (version \
             %s) is no longer compatible. Please download the latest Mina \
             software!\n\
             Valid versions:\n\
             %s\n"
            ( local_id |> Option.map ~f:str
            |> Option.value ~default:"[COMMIT_SHA1 not set]" )
            remote_ids ;
          exit 13
        in
        match commit_id with
        | None ->
            finish None body_string
        | Some sha ->
            if
              List.exists valid_ids ~f:(fun remote_id ->
                  Git_sha.equal sha remote_id )
            then ( try_later recheck_later ; Deferred.unit )
            else finish commit_id body_string )

[%%else]

let ensure_testnet_id_still_good _ = Deferred.unit

[%%endif]

let snark_hashes =
  let module Hashes = struct
    type t = string list [@@deriving to_yojson]
  end in
  let open Command.Let_syntax in
  Command.basic ~summary:"List hashes of proving and verification keys"
    [%map_open
      let json = Cli_lib.Flag.json in
      let print = Core.printf "%s\n%!" in
      fun () ->
        let hashes =
          match Precomputed_values.compiled with
          | Some compiled ->
              (Lazy.force compiled).constraint_system_digests |> Lazy.force
              |> List.map ~f:(fun (_constraint_system_id, digest) ->
                     (* Throw away the constraint system ID to avoid changing the
                        format of the output here.
                     *)
                     Md5.to_hex digest )
          | None ->
              []
        in
        if json then print (Yojson.Safe.to_string (Hashes.to_yojson hashes))
        else List.iter hashes ~f:print]

let internal_commands logger =
  [ (Snark_worker.Intf.command_name, Snark_worker.command)
  ; ("snark-hashes", snark_hashes)
  ; ( "run-prover"
    , Command.async
        ~summary:"Run prover on a sexp provided on a single line of stdin"
        (Command.Param.return (fun () ->
             let logger = Logger.create () in
             Parallel.init_master () ;
             match%bind Reader.read_sexp (Lazy.force Reader.stdin) with
             | `Ok sexp ->
                 let%bind conf_dir = Unix.mkdtemp "/tmp/mina-prover" in
                 [%log info] "Prover state being logged to %s" conf_dir ;
                 let%bind prover =
                   Prover.create ~logger
                     ~proof_level:Genesis_constants.Proof_level.compiled
                     ~constraint_constants:
                       Genesis_constants.Constraint_constants.compiled
                     ~pids:(Pid.Table.create ()) ~conf_dir
                 in
                 Prover.prove_from_input_sexp prover sexp >>| ignore
             | `Eof ->
                 failwith "early EOF while reading sexp" ) ) )
  ; ( "run-verifier"
    , Command.async
        ~summary:"Run verifier on a proof provided on a single line of stdin"
        (let open Command.Let_syntax in
        let%map_open mode =
          flag "--mode" ~aliases:[ "-mode" ] (required string)
            ~doc:"transaction/blockchain the snark to verify. Defaults to json"
        and format =
          flag "--format" ~aliases:[ "-format" ] (optional string)
            ~doc:"sexp/json the format to parse input in"
        in
        fun () ->
          let open Async in
          let logger = Logger.create () in
          Parallel.init_master () ;
          let%bind conf_dir = Unix.mkdtemp "/tmp/mina-verifier" in
          let mode =
            match mode with
            | "transaction" ->
                `Transaction
            | "blockchain" ->
                `Blockchain
            | mode ->
                failwithf
                  "Expected mode flag to be one of transaction, blockchain, \
                   got '%s'"
                  mode ()
          in
          let format =
            match format with
            | Some "sexp" ->
                `Sexp
            | Some "json" | None ->
                `Json
            | Some format ->
                failwithf
                  "Expected format flag to be one of sexp, json, got '%s'"
                  format ()
          in
          let%bind input =
            match format with
            | `Sexp -> (
                let%map input_sexp =
                  match%map Reader.read_sexp (Lazy.force Reader.stdin) with
                  | `Ok input_sexp ->
                      input_sexp
                  | `Eof ->
                      failwith "early EOF while reading sexp"
                in
                match mode with
                | `Transaction ->
                    `Transaction
                      (List.t_of_sexp
                         (Tuple2.t_of_sexp Ledger_proof.t_of_sexp
                            Sok_message.t_of_sexp )
                         input_sexp )
                | `Blockchain ->
                    `Blockchain
                      (List.t_of_sexp Blockchain_snark.Blockchain.t_of_sexp
                         input_sexp ) )
            | `Json -> (
                let%map input_line =
                  match%map Reader.read_line (Lazy.force Reader.stdin) with
                  | `Ok input_line ->
                      input_line
                  | `Eof ->
                      failwith "early EOF while reading json"
                in
                match mode with
                | `Transaction -> (
                    match
                      [%derive.of_yojson: (Ledger_proof.t * Sok_message.t) list]
                        (Yojson.Safe.from_string input_line)
                    with
                    | Ok input ->
                        `Transaction input
                    | Error err ->
                        failwithf "Could not parse JSON: %s" err () )
                | `Blockchain -> (
                    match
                      [%derive.of_yojson: Blockchain_snark.Blockchain.t list]
                        (Yojson.Safe.from_string input_line)
                    with
                    | Ok input ->
                        `Blockchain input
                    | Error err ->
                        failwithf "Could not parse JSON: %s" err () ) )
          in
          let%bind verifier =
            Verifier.create ~logger
              ~proof_level:Genesis_constants.Proof_level.compiled
              ~constraint_constants:
                Genesis_constants.Constraint_constants.compiled
              ~pids:(Pid.Table.create ()) ~conf_dir:(Some conf_dir)
          in
          let%bind result =
            match input with
            | `Transaction input ->
                Verifier.verify_transaction_snarks verifier input
            | `Blockchain input ->
                Verifier.verify_blockchain_snarks verifier input
          in
          match result with
          | Ok true ->
              printf "Proofs verified successfully" ;
              exit 0
          | Ok false ->
              printf "Proofs failed to verify" ;
              exit 1
          | Error err ->
              printf "Failed while verifying proofs:\n%s"
                (Error.to_string_hum err) ;
              exit 2) )
  ; ( "dump-structured-events"
    , Command.async ~summary:"Dump the registered structured events"
        (let open Command.Let_syntax in
        let%map outfile =
          Core_kernel.Command.Param.flag "--out-file" ~aliases:[ "-out-file" ]
            (Core_kernel.Command.Flag.optional Core_kernel.Command.Param.string)
            ~doc:"FILENAME File to output to. Defaults to stdout"
        and pretty =
          Core_kernel.Command.Param.flag "--pretty" ~aliases:[ "-pretty" ]
            Core_kernel.Command.Param.no_arg
            ~doc:"  Set to output 'pretty' JSON"
        in
        fun () ->
          let out_channel =
            match outfile with
            | Some outfile ->
                Core_kernel.Out_channel.create outfile
            | None ->
                Core_kernel.Out_channel.stdout
          in
          let json =
            Structured_log_events.dump_registered_events ()
            |> [%derive.to_yojson:
                 (string * Structured_log_events.id * string list) list]
          in
          if pretty then Yojson.Safe.pretty_to_channel out_channel json
          else Yojson.Safe.to_channel out_channel json ;
          ( match outfile with
          | Some _ ->
              Core_kernel.Out_channel.close out_channel
          | None ->
              () ) ;
          Deferred.return ()) )
  ; ("replay-blocks", replay_blocks logger)
  ]

let mina_commands logger =
  [ ("accounts", Client.accounts)
  ; ("daemon", daemon logger)
  ; ("client", Client.client)
  ; ("advanced", Client.advanced)
  ; ("ledger", Client.ledger)
  ; ( "internal"
    , Command.group ~summary:"Internal commands" (internal_commands logger) )
  ; (Parallel.worker_command_name, Parallel.worker_command)
  ; ("transaction-snark-profiler", Transaction_snark_profiler.command)
  ]

[%%if integration_tests]

module type Integration_test = sig
  val name : string

  val command : Async.Command.t
end

let mina_commands logger =
  let open Tests in
  let group =
    List.map
      ~f:(fun (module T) -> (T.name, T.command))
      ( [ (module Coda_peers_test)
        ; (module Coda_block_production_test)
        ; (module Coda_shared_state_test)
        ; (module Coda_transitive_peers_test)
        ; (module Coda_shared_prefix_test)
        ; (module Coda_shared_prefix_multiproducer_test)
        ; (module Coda_five_nodes_test)
        ; (module Coda_restart_node_test)
        ; (module Coda_restarts_and_txns_holy_grail)
        ; (module Coda_bootstrap_test)
        ; (module Coda_long_fork)
        ; (module Coda_txns_and_restart_non_producers)
        ; (module Coda_delegation_test)
        ; (module Coda_change_snark_worker_test)
        ; (module Full_test)
        ; (module Transaction_snark_profiler)
        ; (module Coda_archive_processor_test)
        ]
        : (module Integration_test) list )
  in
  mina_commands logger
  @ [ ("integration-tests", Command.group ~summary:"Integration tests" group) ]

[%%endif]

let print_version_help coda_exe version =
  (* mimic Jane Street command help *)
  let lines =
    [ "print version information"
    ; ""
    ; sprintf "  %s %s" (Filename.basename coda_exe) version
    ; ""
    ; "=== flags ==="
    ; ""
    ; "  [-help]  print this help text and exit"
    ; "           (alias: -?)"
    ]
  in
  List.iter lines ~f:(Core.printf "%s\n%!")

let print_version_info () =
  Core.printf "Commit %s on branch %s\n" Mina_version.commit_id
    Mina_version.branch

let () =
  Random.self_init () ;
  let logger = Logger.create () in
  don't_wait_for (ensure_testnet_id_still_good logger) ;
  (* Turn on snark debugging in prod for now *)
  Snarky_backendless.Snark.set_eval_constraints true ;
  (* intercept command-line processing for "version", because we don't
     use the Jane Street scripts that generate their version information
  *)
  (let make_list_mem ss s = List.mem ss s ~equal:String.equal in
   let is_version_cmd = make_list_mem [ "version"; "-version" ] in
   let is_help_flag = make_list_mem [ "-help"; "-?" ] in
   match Sys.get_argv () with
   | [| _coda_exe; version |] when is_version_cmd version ->
       Mina_version.print_version ()
   | [| coda_exe; version; help |]
     when is_version_cmd version && is_help_flag help ->
       print_version_help coda_exe version
   | _ ->
       Command.run
         (Command.group ~summary:"Mina" ~preserve_subcommand_order:()
            (mina_commands logger) ) ) ;
  Core.exit 0

let linkme = ()<|MERGE_RESOLUTION|>--- conflicted
+++ resolved
@@ -481,9 +481,6 @@
           ~transport:
             (Logger.Transport.File_system.dumb_logrotate ~directory:conf_dir
                ~log_filename:"mina-rejected-blocks.log"
-<<<<<<< HEAD
-               ~max_size:rejected_blocks_log_size ~num_rotate:50 ) ;
-=======
                ~max_size:rejected_blocks_log_size ~num_rotate:50) ;
         Logger.Consumer_registry.register ~id:Logger.Logger_id.oversized_logs
           ~processor:(Logger.Processor.raw ())
@@ -491,7 +488,6 @@
             (Logger.Transport.File_system.dumb_logrotate ~directory:conf_dir
                ~log_filename:"mina-oversized-logs.log"
                ~max_size:logrotate_max_size ~num_rotate:logrotate_num_rotate) ;
->>>>>>> c95f4400
         let version_metadata =
           [ ("commit", `String Mina_version.commit_id)
           ; ("branch", `String Mina_version.branch)
