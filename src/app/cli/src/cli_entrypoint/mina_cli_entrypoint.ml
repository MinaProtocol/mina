open Core
open Async
open Mina_base
open Cli_lib
open Signature_lib
open Init
module YJ = Yojson.Safe

type mina_initialization =
  { mina : Mina_lib.t
  ; client_trustlist : Unix.Cidr.t list option
  ; rest_server_port : int
  ; limited_graphql_port : int option
  ; itn_graphql_port : int option
  }

(* keep this code in sync with Client.chain_id_inputs, Mina_commands.chain_id_inputs, and
   Daemon_rpcs.Chain_id_inputs
*)
let chain_id ~constraint_system_digests ~genesis_state_hash ~genesis_constants
    ~protocol_transaction_version ~protocol_network_version =
  (* if this changes, also change Mina_commands.chain_id_inputs *)
  let genesis_state_hash = State_hash.to_base58_check genesis_state_hash in
  let genesis_constants_hash = Genesis_constants.hash genesis_constants in
  let all_snark_keys =
    List.map constraint_system_digests ~f:(fun (_, digest) -> Md5.to_hex digest)
    |> String.concat ~sep:""
  in
  let version_digest v = Int.to_string v |> Md5.digest_string |> Md5.to_hex in
  let protocol_transaction_version_digest =
    version_digest protocol_transaction_version
  in
  let protocol_network_version_digest =
    version_digest protocol_network_version
  in
  let b2 =
    Blake2.digest_string
      ( genesis_state_hash ^ all_snark_keys ^ genesis_constants_hash
      ^ protocol_transaction_version_digest ^ protocol_network_version_digest )
  in
  Blake2.to_hex b2

let plugin_flag =
  if Node_config.plugins then
    let open Command.Param in
    flag "--load-plugin" ~aliases:[ "load-plugin" ] (listed string)
      ~doc:
        "PATH The path to load a .cmxs plugin from. May be passed multiple \
         times"
  else Command.Param.return []

let load_config_files ~logger ~conf_dir ~genesis_dir ~proof_level config_files =
  let%bind config_jsons =
    let config_files_paths =
      List.map config_files ~f:(fun (config_file, _) -> `String config_file)
    in
    [%log info] "Reading configuration files $config_files"
      ~metadata:[ ("config_files", `List config_files_paths) ] ;
    Deferred.List.filter_map config_files
      ~f:(fun (config_file, handle_missing) ->
        match%bind Genesis_ledger_helper.load_config_json config_file with
        | Ok config_json ->
            let%map config_json =
              Genesis_ledger_helper.upgrade_old_config ~logger config_file
                config_json
            in
            Some (config_file, config_json)
        | Error err -> (
            match handle_missing with
            | `Must_exist ->
                Mina_user_error.raisef ~where:"reading configuration file"
                  "The configuration file %s could not be read:\n%s" config_file
                  (Error.to_string_hum err)
            | `May_be_missing ->
                [%log warn] "Could not read configuration from $config_file"
                  ~metadata:
                    [ ("config_file", `String config_file)
                    ; ("error", Error_json.error_to_yojson err)
                    ] ;
                return None ) )
  in
  let config =
    List.fold ~init:Runtime_config.default config_jsons
      ~f:(fun config (config_file, config_json) ->
        match Runtime_config.of_yojson config_json with
        | Ok loaded_config ->
            Runtime_config.combine config loaded_config
        | Error err ->
            [%log fatal]
              "Could not parse configuration from $config_file: $error"
              ~metadata:
                [ ("config_file", `String config_file)
                ; ("config_json", config_json)
                ; ("error", `String err)
                ] ;
            failwithf "Could not parse configuration file: %s" err () )
  in
  let genesis_dir = Option.value ~default:(conf_dir ^/ "genesis") genesis_dir in
  let%bind precomputed_values =
    match%map
      Genesis_ledger_helper.init_from_config_file ~genesis_dir ~logger
        ~proof_level config
    with
    | Ok (precomputed_values, _) ->
        precomputed_values
    | Error err ->
        let ( json_config
            , `Accounts_omitted
                ( `Genesis genesis_accounts_omitted
                , `Staking staking_accounts_omitted
                , `Next next_accounts_omitted ) ) =
          Runtime_config.to_yojson_without_accounts config
        in
        let append_accounts_omitted s =
          Option.value_map
            ~f:(fun i -> List.cons (s ^ "_accounts_omitted", `Int i))
            ~default:Fn.id
        in
        let metadata =
          append_accounts_omitted "genesis" genesis_accounts_omitted
          @@ append_accounts_omitted "staking" staking_accounts_omitted
          @@ append_accounts_omitted "next" next_accounts_omitted []
          @ [ ("config", json_config)
            ; ( "name"
              , `String
                  (Option.value ~default:"not provided"
                     (let%bind.Option ledger = config.ledger in
                      Option.first_some ledger.name ledger.hash ) ) )
            ; ("error", Error_json.error_to_yojson err)
            ]
        in
        [%log info]
          "Initializing with runtime configuration. Ledger source: $name"
          ~metadata ;
        Error.raise err
  in
  return (precomputed_values, config_jsons, config)

let setup_daemon logger =
  let open Command.Let_syntax in
  let open Cli_lib.Arg_type in
  let receiver_key_warning = Cli_lib.Default.receiver_key_warning in
  let%map_open conf_dir = Cli_lib.Flag.conf_dir
  and block_production_key =
    flag "--block-producer-key" ~aliases:[ "block-producer-key" ]
      ~doc:
        (sprintf
           "DEPRECATED: Use environment variable `MINA_BP_PRIVKEY` instead. \
            Private key file for the block producer. Providing this flag or \
            the environment variable will enable block production. You cannot \
            provide both `block-producer-key` and `block-producer-pubkey`. \
            (default: use environment variable `MINA_BP_PRIVKEY`, if provided, \
            or else don't produce any blocks) %s"
           receiver_key_warning )
      (optional string)
  and block_production_pubkey =
    flag "--block-producer-pubkey"
      ~aliases:[ "block-producer-pubkey" ]
      ~doc:
        (sprintf
           "PUBLICKEY Public key for the associated private key that is being \
            tracked by this daemon. You cannot provide both \
            `block-producer-key` (or `MINA_BP_PRIVKEY`) and \
            `block-producer-pubkey`. (default: don't produce blocks) %s"
           receiver_key_warning )
      (optional public_key_compressed)
  and block_production_password =
    flag "--block-producer-password"
      ~aliases:[ "block-producer-password" ]
      ~doc:
        "PASSWORD Password associated with the block-producer key. Setting \
         this is equivalent to setting the MINA_PRIVKEY_PASS environment \
         variable. Be careful when setting it in the commandline as it will \
         likely get tracked in your history. Mainly to be used from the \
         daemon.json config file"
      (optional string)
  and itn_keys =
    if Mina_compile_config.itn_features then
      flag "--itn-keys" ~aliases:[ "itn-keys" ] (optional string)
        ~doc:
          "PUBLICKEYS A comma-delimited list of Ed25519 public keys that are \
           permitted to send signed requests to the incentivized testnet \
           GraphQL server"
    else Command.Param.return None
  and itn_max_logs =
    if Mina_compile_config.itn_features then
      flag "--itn-max-logs" ~aliases:[ "itn-max-logs" ] (optional int)
        ~doc:
          "NN Maximum number of logs to store to be made available via GraphQL \
           for incentivized testnet"
    else Command.Param.return None
  and demo_mode =
    flag "--demo-mode" ~aliases:[ "demo-mode" ] no_arg
      ~doc:
        "Run the daemon in demo-mode -- assume we're \"synced\" to the network \
         instantly"
  and coinbase_receiver_flag =
    flag "--coinbase-receiver" ~aliases:[ "coinbase-receiver" ]
      ~doc:
        (sprintf
           "PUBLICKEY Address to send coinbase rewards to (if this node is \
            producing blocks). If not provided, coinbase rewards will be sent \
            to the producer of a block. %s"
           receiver_key_warning )
      (optional public_key_compressed)
  and genesis_dir =
    flag "--genesis-ledger-dir" ~aliases:[ "genesis-ledger-dir" ]
      ~doc:
        "DIR Directory that contains the genesis ledger and the genesis \
         blockchain proof (default: <config-dir>)"
      (optional string)
  and run_snark_worker_flag =
    flag "--run-snark-worker" ~aliases:[ "run-snark-worker" ]
      ~doc:
        (sprintf "PUBLICKEY Run the SNARK worker with this public key. %s"
           receiver_key_warning )
      (optional public_key_compressed)
  and run_snark_coordinator_flag =
    flag "--run-snark-coordinator"
      ~aliases:[ "run-snark-coordinator" ]
      ~doc:
        (sprintf
           "PUBLICKEY Run a SNARK coordinator with this public key (ignored if \
            the run-snark-worker is set). %s"
           receiver_key_warning )
      (optional public_key_compressed)
  and snark_worker_parallelism_flag =
    flag "--snark-worker-parallelism"
      ~aliases:[ "snark-worker-parallelism" ]
      ~doc:
        "NUM Run the SNARK worker using this many threads. Equivalent to \
         setting OMP_NUM_THREADS, but doesn't affect block production."
      (optional int)
  and work_selection_method_flag =
    flag "--work-selection" ~aliases:[ "work-selection" ]
      ~doc:
        "seq|rand Choose work sequentially (seq) or randomly (rand) (default: \
         rand)"
      (optional work_selection_method)
  and libp2p_port = Flag.Port.Daemon.external_
  and client_port = Flag.Port.Daemon.client
  and rest_server_port = Flag.Port.Daemon.rest_server
  and limited_graphql_port = Flag.Port.Daemon.limited_graphql_server
  and itn_graphql_port =
    if Mina_compile_config.itn_features then
      flag "--itn-graphql-port" ~aliases:[ "itn-graphql-port" ]
        ~doc:"PORT GraphQL-server for incentivized testnet interaction"
        (optional int)
    else Command.Param.return None
  and open_limited_graphql_port =
    flag "--open-limited-graphql-port"
      ~aliases:[ "open-limited-graphql-port" ]
      no_arg
      ~doc:
        "Have the limited GraphQL server listen on all addresses, not just \
         localhost (this is INSECURE, make sure your firewall is configured \
         correctly!)"
  and archive_process_location = Flag.Host_and_port.Daemon.archive
  and metrics_server_port =
    flag "--metrics-port" ~aliases:[ "metrics-port" ]
      ~doc:
        "PORT metrics server for scraping via Prometheus (default no \
         metrics-server)"
      (optional int16)
  and gc_stat_interval =
    flag "--gc-stat-interval" ~aliases:[ "gc-stat-interval" ] (optional float)
      ~doc:
        (sprintf
           "INTERVAL in mins for collecting GC stats for metrics (Default: %f)"
           !Mina_metrics.Runtime.gc_stat_interval_mins )
  and libp2p_metrics_port =
    flag "--libp2p-metrics-port" ~aliases:[ "libp2p-metrics-port" ]
      ~doc:
        "PORT libp2p metrics server for scraping via Prometheus (default no \
         libp2p-metrics-server)"
      (optional int16)
  and external_ip_opt =
    flag "--external-ip" ~aliases:[ "external-ip" ]
      ~doc:
        "IP External IP address for other nodes to connect to. You only need \
         to set this if auto-discovery fails for some reason."
      (optional string)
  and bind_ip_opt =
    flag "--bind-ip" ~aliases:[ "bind-ip" ]
      ~doc:"IP IP of network interface to use for peer connections"
      (optional string)
  and working_dir =
    flag "--working-dir" ~aliases:[ "working-dir" ]
      ~doc:
        "PATH path to chdir into before starting (useful for background mode, \
         defaults to cwd, or / if -background)"
      (optional string)
  and is_background =
    flag "--background" ~aliases:[ "background" ] no_arg
      ~doc:"Run process on the background"
  and is_archive_rocksdb =
    flag "--archive-rocksdb" ~aliases:[ "archive-rocksdb" ] no_arg
      ~doc:"Stores all the blocks heard in RocksDB"
  and log_json = Flag.Log.json
  and log_level = Flag.Log.level
  and file_log_level = Flag.Log.file_log_level
  and file_log_rotations = Flag.Log.file_log_rotations
  and snark_work_fee =
    flag "--snark-worker-fee" ~aliases:[ "snark-worker-fee" ]
      ~doc:
        (sprintf
           "FEE Amount a worker wants to get compensated for generating a \
            snark proof (default: %d)"
           (Currency.Fee.to_nanomina_int Currency.Fee.default_snark_worker_fee) )
      (optional txn_fee)
  and work_reassignment_wait =
    flag "--work-reassignment-wait"
      ~aliases:[ "work-reassignment-wait" ]
      (optional int)
      ~doc:
        (sprintf
           "WAIT-TIME in ms before a snark-work is reassigned (default: %dms)"
           Cli_lib.Default.work_reassignment_wait )
  and enable_tracing =
    flag "--tracing" ~aliases:[ "tracing" ] no_arg
      ~doc:"Trace into $config-directory/trace/$pid.trace"
  and enable_internal_tracing =
    flag "--internal-tracing" ~aliases:[ "internal-tracing" ] no_arg
      ~doc:
        "Enables internal tracing into \
         $config-directory/internal-tracing/internal-trace.jsonl"
  and insecure_rest_server =
    flag "--insecure-rest-server" ~aliases:[ "insecure-rest-server" ] no_arg
      ~doc:
        "Have REST server listen on all addresses, not just localhost (this is \
         INSECURE, make sure your firewall is configured correctly!)"
  (* FIXME #4095
     and limit_connections =
       flag "--limit-concurrent-connections"
         ~aliases:[ "limit-concurrent-connections"]
         ~doc:
           "true|false Limit the number of concurrent connections per IP \
            address (default: true)"
         (optional bool)*)
  (*TODO: This is being added to log all the snark works received for the
     beta-testnet challenge. We might want to remove this later?*)
  and log_received_snark_pool_diff =
    flag "--log-snark-work-gossip"
      ~aliases:[ "log-snark-work-gossip" ]
      ~doc:"true|false Log snark-pool diff received from peers (default: false)"
      (optional bool)
  and log_transaction_pool_diff =
    flag "--log-txn-pool-gossip" ~aliases:[ "log-txn-pool-gossip" ]
      ~doc:
        "true|false Log transaction-pool diff received from peers (default: \
         false)"
      (optional bool)
  and log_block_creation =
    flag "--log-block-creation" ~aliases:[ "log-block-creation" ]
      ~doc:
        "true|false Log the steps involved in including transactions and snark \
         work in a block (default: true)"
      (optional bool)
  and libp2p_keypair =
    flag "--libp2p-keypair" ~aliases:[ "libp2p-keypair" ] (optional string)
      ~doc:
        "KEYFILE Keypair (generated from `mina libp2p generate-keypair`) to \
         use with libp2p discovery"
  and is_seed =
    flag "--seed" ~aliases:[ "seed" ] ~doc:"Start the node as a seed node"
      no_arg
  and catchup_mode =
    flag "--catchup" ~aliases:[ "catchup" ]
      ~doc:"Catchup mode: bit (default), super, normal or bit-no-bitswap."
      (optional catchup_mode)
  and no_super_catchup =
    flag "--no-super-catchup" ~aliases:[ "no-super-catchup" ]
      ~doc:"Deprecated. Use --catchup normal instead. Don't use super-catchup"
      no_arg
  and enable_flooding =
    flag "--enable-flooding" ~aliases:[ "enable-flooding" ]
      ~doc:
        "true|false Publish our own blocks/transactions to every peer we can \
         find (default: false)"
      (optional bool)
  and peer_exchange =
    flag "--enable-peer-exchange" ~aliases:[ "enable-peer-exchange" ]
      ~doc:
        "true|false Help keep the mesh connected when closing connections \
         (default: false)"
      (optional bool)
  and peer_protection_ratio =
    flag "--peer-protection-rate" ~aliases:[ "peer-protection-rate" ]
      ~doc:"float Proportion of peers to be marked as protected (default: 0.2)"
      (optional_with_default 0.2 float)
  and min_connections =
    flag "--min-connections" ~aliases:[ "min-connections" ]
      ~doc:
        (Printf.sprintf
           "NN min number of connections that this peer will have to neighbors \
            in the gossip network (default: %d)"
           Cli_lib.Default.min_connections )
      (optional int)
  and max_connections =
    flag "--max-connections" ~aliases:[ "max-connections" ]
      ~doc:
        (Printf.sprintf
           "NN max number of connections that this peer will have to neighbors \
            in the gossip network. Tuning this higher will strengthen your \
            connection to the network in exchange for using more RAM (default: \
            %d)"
           Cli_lib.Default.max_connections )
      (optional int)
  and pubsub_v0 =
    flag "--pubsub-v0" ~aliases:[ "pubsub-v0" ]
      ~doc:
        ( Printf.sprintf
            "Mode of using pubsub topic v0 ('r', 'rw' or 'none') (default: %s)"
        @@ pubsub_topic_mode_to_string Cli_lib.Default.pubsub_v0 )
      (optional pubsub_topic_mode)
  and pubsub_v1 =
    flag "--pubsub-v1" ~aliases:[ "pubsub-v1" ]
      ~doc:
        ( Printf.sprintf
            "Mode of using pubsub topic v1 ('r', 'rw' or 'none') (default: %s)"
        @@ pubsub_topic_mode_to_string Cli_lib.Default.pubsub_v1 )
      (optional pubsub_topic_mode)
  and validation_queue_size =
    flag "--validation-queue-size"
      ~aliases:[ "validation-queue-size" ]
      ~doc:
        (Printf.sprintf
           "NN size of the validation queue in the p2p network used to buffer \
            messages (like blocks and transactions received on the gossip \
            network) while validation is pending. If a transaction, for \
            example, is invalid, we don't forward the message on the gossip \
            net. If this queue is too small, we will drop messages without \
            validating them. If it is too large, we are susceptible to DoS \
            attacks on memory. (default: %d)"
           Cli_lib.Default.validation_queue_size )
      (optional int)
  and direct_peers_raw =
    flag "--direct-peer" ~aliases:[ "direct-peer" ]
      ~doc:
        "/ip4/IPADDR/tcp/PORT/p2p/PEERID Peers to always send new messages \
         to/from. These peers should also have you configured as a direct \
         peer, the relationship is intended to be symmetric"
      (listed string)
  and isolate =
    flag "--isolate-network" ~aliases:[ "isolate-network" ]
      ~doc:
        "true|false Only allow connections to the peers passed on the command \
         line or configured through GraphQL. (default: false)"
      (optional bool)
  and libp2p_peers_raw =
    flag "--peer" ~aliases:[ "peer" ]
      ~doc:
        "/ip4/IPADDR/tcp/PORT/p2p/PEERID initial \"bootstrap\" peers for \
         discovery"
      (listed string)
  and libp2p_peer_list_file =
    flag "--peer-list-file" ~aliases:[ "peer-list-file" ]
      ~doc:
        "PATH path to a file containing \"bootstrap\" peers for discovery, one \
         multiaddress per line"
      (optional string)
  and seed_peer_list_url =
    flag "--peer-list-url" ~aliases:[ "peer-list-url" ]
      ~doc:"URL URL of seed peer list file. Will be polled periodically."
      (optional string)
  and proposed_protocol_version =
    flag "--proposed-protocol-version"
      ~aliases:[ "proposed-protocol-version" ]
      (optional string)
      ~doc:"NN.NN.NN Proposed protocol version to signal other nodes"
  and config_files =
    flag "--config-file" ~aliases:[ "config-file" ]
      ~doc:
        "PATH path to a configuration file (overrides MINA_CONFIG_FILE, \
         default: <config_dir>/daemon.json). Pass multiple times to override \
         fields from earlier config files"
      (listed string)
  and _may_generate =
    flag "--generate-genesis-proof"
      ~aliases:[ "generate-genesis-proof" ]
      ~doc:"true|false Deprecated. Passing this flag has no effect"
      (optional bool)
  and disable_node_status =
    flag "--disable-node-status" ~aliases:[ "disable-node-status" ] no_arg
      ~doc:"Disable reporting node status to other nodes (default: enabled)"
  and proof_level =
    flag "--proof-level" ~aliases:[ "proof-level" ]
      (optional (Arg_type.create Genesis_constants.Proof_level.of_string))
      ~doc:
        "full|check|none Internal, for testing. Start or connect to a network \
         with full proving (full), snark-testing with dummy proofs (check), or \
         dummy proofs (none)"
  and plugins = plugin_flag
  and precomputed_blocks_path =
    flag "--precomputed-blocks-file"
      ~aliases:[ "precomputed-blocks-file" ]
      (optional string)
      ~doc:"PATH Path to write precomputed blocks to, for replay or archiving"
  and log_precomputed_blocks =
    flag "--log-precomputed-blocks"
      ~aliases:[ "log-precomputed-blocks" ]
      (optional_with_default false bool)
      ~doc:"true|false Include precomputed blocks in the log (default: false)"
  and start_filtered_logs =
    flag "--start-filtered-logs" (listed string)
      ~doc:
        "LOG-FILTER Include filtered logs for the given filter. May be passed \
         multiple times"
  and block_reward_threshold =
    flag "--minimum-block-reward" ~aliases:[ "minimum-block-reward" ]
      ~doc:
        "AMOUNT Minimum reward a block produced by the node should have. Empty \
         blocks are created if the rewards are lower than the specified \
         threshold (default: No threshold, transactions and coinbase will be \
         included as long as the required snark work is available and can be \
         paid for)"
      (optional txn_amount)
  and stop_time =
    flag "--stop-time" ~aliases:[ "stop-time" ] (optional int)
      ~doc:
        (sprintf
           "UPTIME in hours after which the daemon stops itself (only if there \
            were no slots won within an hour after the stop time) (Default: \
            %d)"
           Cli_lib.Default.stop_time )
  and upload_blocks_to_gcloud =
    flag "--upload-blocks-to-gcloud"
      ~aliases:[ "upload-blocks-to-gcloud" ]
      (optional_with_default false bool)
      ~doc:
        "true|false upload blocks to gcloud storage. Requires the environment \
         variables GCLOUD_KEYFILE, NETWORK_NAME, and \
         GCLOUD_BLOCK_UPLOAD_BUCKET"
  and all_peers_seen_metric =
    flag "--all-peers-seen-metric"
      ~aliases:[ "all-peers-seen-metric" ]
      (optional_with_default false bool)
      ~doc:
        "true|false whether to track the set of all peers ever seen for the \
         all_peers metric (default: false)"
  and node_status_url =
    flag "--node-status-url" ~aliases:[ "node-status-url" ] (optional string)
      ~doc:"URL of the node status collection service"
  and node_error_url =
    flag "--node-error-url" ~aliases:[ "node-error-url" ] (optional string)
      ~doc:"URL of the node error collection service"
  and simplified_node_stats =
    flag "--simplified-node-stats"
      ~aliases:[ "simplified-node-stats" ]
      (optional_with_default true bool)
      ~doc:"whether to report simplified node stats (default: true)"
  and contact_info =
    flag "--contact-info" ~aliases:[ "contact-info" ] (optional string)
      ~doc:
        "contact info used in node error report service (it could be either \
         email address or discord username), it should be less than 200 \
         characters"
    |> Command.Param.map ~f:(fun opt ->
           Option.value_map opt ~default:None ~f:(fun s ->
               if String.length s < 200 then Some s
               else
                 Mina_user_error.raisef
                   "The length of contact info exceeds 200 characters:\n %s" s ) )
  and uptime_url_string =
    flag "--uptime-url" ~aliases:[ "uptime-url" ] (optional string)
      ~doc:"URL URL of the uptime service of the Mina delegation program"
  and uptime_submitter_key =
    flag "--uptime-submitter-key" ~aliases:[ "uptime-submitter-key" ]
      ~doc:
        "KEYFILE Private key file for the uptime submitter. You cannot provide \
         both `uptime-submitter-key` and `uptime-submitter-pubkey`."
      (optional string)
  and uptime_submitter_pubkey =
    flag "--uptime-submitter-pubkey"
      ~aliases:[ "uptime-submitter-pubkey" ]
      (optional string)
      ~doc:
        "PUBLICKEY Public key of the submitter to the Mina delegation program, \
         for the associated private key that is being tracked by this daemon. \
         You cannot provide both `uptime-submitter-key` and \
         `uptime-submitter-pubkey`."
  and uptime_send_node_commit =
    flag "--uptime-send-node-commit-sha"
      ~aliases:[ "uptime-send-node-commit-sha" ]
      ~doc:
        "true|false Whether to send the commit SHA used to build the node to \
         the uptime service. (default: false)"
      no_arg
  in
  let to_pubsub_topic_mode_option =
    let open Gossip_net.Libp2p in
    function
    | `String "ro" ->
        Some RO
    | `String "rw" ->
        Some RW
    | `String "none" ->
        Some N
    | `Null ->
        None
    | _ ->
        raise (Error.to_exn (Error.of_string "Invalid pubsub topic mode"))
  in
  fun () ->
    O1trace.thread "mina" (fun () ->
        let open Deferred.Let_syntax in
        let conf_dir = Mina_lib.Conf_dir.compute_conf_dir conf_dir in
        let%bind () = File_system.create_dir conf_dir in
        let () =
          if is_background then (
            Core.printf "Starting background mina daemon. (Log Dir: %s)\n%!"
              conf_dir ;
            Daemon.daemonize ~allow_threads_to_have_been_created:true
              ~redirect_stdout:`Dev_null ?cd:working_dir
              ~redirect_stderr:`Dev_null () )
          else Option.iter working_dir ~f:Caml.Sys.chdir
        in
        Stdout_log.setup log_json log_level ;
        (* 512MB logrotate max size = 1GB max filesystem usage *)
        let logrotate_max_size = 1024 * 1024 * 10 in
        Logger.Consumer_registry.register ~id:Logger.Logger_id.mina
          ~processor:(Logger.Processor.raw ~log_level:file_log_level ())
          ~transport:
            (Logger_file_system.dumb_logrotate ~directory:conf_dir
               ~log_filename:"mina.log" ~max_size:logrotate_max_size
               ~num_rotate:file_log_rotations ) ;
        let best_tip_diff_log_size = 1024 * 1024 * 5 in
        Logger.Consumer_registry.register ~id:Logger.Logger_id.best_tip_diff
          ~processor:(Logger.Processor.raw ())
          ~transport:
            (Logger_file_system.dumb_logrotate ~directory:conf_dir
               ~log_filename:"mina-best-tip.log"
               ~max_size:best_tip_diff_log_size ~num_rotate:1 ) ;
        let rejected_blocks_log_size = 1024 * 1024 * 5 in
        Logger.Consumer_registry.register ~id:Logger.Logger_id.rejected_blocks
          ~processor:(Logger.Processor.raw ())
          ~transport:
            (Logger_file_system.dumb_logrotate ~directory:conf_dir
               ~log_filename:"mina-rejected-blocks.log"
               ~max_size:rejected_blocks_log_size ~num_rotate:50 ) ;
        Logger.Consumer_registry.register ~id:Logger.Logger_id.oversized_logs
          ~processor:(Logger.Processor.raw ())
          ~transport:
            (Logger_file_system.dumb_logrotate ~directory:conf_dir
               ~log_filename:"mina-oversized-logs.log"
               ~max_size:logrotate_max_size ~num_rotate:20 ) ;
        (* Consumer for `[%log internal]` logging used for internal tracing *)
        Itn_logger.set_message_postprocessor
          Internal_tracing.For_itn_logger.post_process_message ;
        Logger.Consumer_registry.register ~id:Logger.Logger_id.mina
          ~processor:Internal_tracing.For_logger.processor
          ~transport:
            (Internal_tracing.For_logger.json_lines_rotate_transport
               ~directory:(conf_dir ^ "/internal-tracing")
               () ) ;
        let version_metadata = [ ("commit", `String Mina_version.commit_id) ] in
        [%log info]
          "Mina daemon is booting up; built with commit $commit on branch \
           $branch"
          ~metadata:version_metadata ;
        let%bind () =
          Mina_lib.Conf_dir.check_and_set_lockfile ~logger conf_dir
        in
        [%log info] "Booting may take several seconds, please wait" ;
        let wallets_disk_location = conf_dir ^/ "wallets" in
        let%bind wallets =
          (* Load wallets early, to give user errors before expensive
             initialization starts.
          *)
          Secrets.Wallets.load ~logger ~disk_location:wallets_disk_location
        in
        let%bind libp2p_keypair =
          let libp2p_keypair_old_format =
            Option.bind libp2p_keypair ~f:(fun libp2p_keypair ->
                match Mina_net2.Keypair.of_string libp2p_keypair with
                | Ok kp ->
                    Some kp
                | Error _ ->
                    if String.contains libp2p_keypair ',' then
                      [%log warn]
                        "I think -libp2p-keypair is in the old format, but I \
                         failed to parse it! Using it as a path..." ;
                    None )
          in
          match libp2p_keypair_old_format with
          | Some kp ->
              return (Some kp)
          | None -> (
              match libp2p_keypair with
              | None ->
                  return None
              | Some s ->
                  Secrets.Libp2p_keypair.Terminal_stdin.read_exn
                    ~should_prompt_user:false ~which:"libp2p keypair" s
                  |> Deferred.map ~f:Option.some )
        in
        let%bind () =
          let version_filename = conf_dir ^/ "mina.version" in
          let make_version () =
            let%map () =
              (*Delete any trace files if version changes. TODO: Implement rotate logic similar to log files*)
              File_system.remove_dir (conf_dir ^/ "trace")
            in
            Yojson.Safe.to_file version_filename (`Assoc version_metadata)
          in
          match
            Or_error.try_with_join (fun () ->
                match Yojson.Safe.from_file version_filename with
                | `Assoc list -> (
                    match String.Map.(find (of_alist_exn list) "commit") with
                    | Some (`String commit) ->
                        Ok commit
                    | _ ->
                        Or_error.errorf "commit not found in version file %s"
                          version_filename )
                | _ ->
                    Or_error.errorf "Unexpected value in %s" version_filename )
          with
          | Ok c ->
              if String.equal c Mina_version.commit_id then return ()
              else (
                [%log warn]
                  "Different version of Mina detected in config directory \
                   $config_directory, removing existing configuration"
                  ~metadata:[ ("config_directory", `String conf_dir) ] ;
                make_version () )
          | Error e ->
              [%log debug]
                "Error reading $file: $error. Cleaning up the config directory \
                 $config_directory"
                ~metadata:
                  [ ("error", `String (Error.to_string_mach e))
                  ; ("config_directory", `String conf_dir)
                  ; ("file", `String version_filename)
                  ] ;
              make_version ()
        in
        Parallel.init_master () ;
        let monitor = Async.Monitor.create ~name:"coda" () in
        let time_controller =
          Block_time.Controller.create @@ Block_time.Controller.basic ~logger
        in
        let pids = Child_processes.Termination.create_pid_table () in
        let mina_initialization_deferred () =
          let config_file_installed =
            (* Search for config files installed as part of a deb/brew package.
               These files are commit-dependent, to ensure that we don't clobber
               configuration for dev builds or use incompatible configs.
            *)
            let config_file_installed =
              let json = "config_" ^ Mina_version.commit_id_short ^ ".json" in
              List.fold_until ~init:None
                (Cache_dir.possible_paths json)
                ~f:(fun _acc f ->
                  match Core.Sys.file_exists f with
                  | `Yes ->
                      Stop (Some f)
                  | _ ->
                      Continue None )
                ~finish:Fn.id
            in
            match config_file_installed with
            | Some config_file ->
                Some (config_file, `Must_exist)
            | None ->
                None
          in
          let config_file_configdir =
            (conf_dir ^/ "daemon.json", `May_be_missing)
          in
          let config_file_envvar =
            match Sys.getenv "MINA_CONFIG_FILE" with
            | Some config_file ->
                Some (config_file, `Must_exist)
            | None ->
                None
          in
          let config_files =
            Option.to_list config_file_installed
            @ (config_file_configdir :: Option.to_list config_file_envvar)
            @ List.map config_files ~f:(fun config_file ->
                  (config_file, `Must_exist) )
          in
          let%bind precomputed_values, config_jsons, config =
            load_config_files ~logger ~conf_dir ~genesis_dir ~proof_level
              config_files
          in
          let rev_daemon_configs =
            List.rev_filter_map config_jsons
              ~f:(fun (config_file, config_json) ->
                Option.map
                  YJ.Util.(
                    to_option Fn.id (YJ.Util.member "daemon" config_json))
                  ~f:(fun daemon_config -> (config_file, daemon_config)) )
          in
          let maybe_from_config (type a) (f : YJ.t -> a option)
              (keyname : string) (actual_value : a option) : a option =
            let open Option.Let_syntax in
            let open YJ.Util in
            match actual_value with
            | Some v ->
                Some v
            | None ->
                (* Load value from the latest config file that both
                   * has the key we are looking for, and
                   * has the key in a format that [f] can parse.
                *)
                let%map config_file, data =
                  List.find_map rev_daemon_configs
                    ~f:(fun (config_file, daemon_config) ->
                      let%bind json_val =
                        to_option Fn.id (member keyname daemon_config)
                      in
                      let%map data = f json_val in
                      (config_file, data) )
                in
                [%log debug] "Key $key being used from config file $config_file"
                  ~metadata:
                    [ ("key", `String keyname)
                    ; ("config_file", `String config_file)
                    ] ;
                data
          in
          let or_from_config map keyname actual_value ~default =
            match maybe_from_config map keyname actual_value with
            | Some x ->
                x
            | None ->
                [%log trace]
                  "Key '$key' not found in the config file, using default"
                  ~metadata:[ ("key", `String keyname) ] ;
                default
          in
          let get_port { Flag.Types.value; default; name } =
            or_from_config YJ.Util.to_int_option name ~default value
          in
          let libp2p_port = get_port libp2p_port in
          let rest_server_port = get_port rest_server_port in
          let limited_graphql_port =
            let ({ value; name } : int option Flag.Types.with_name) =
              limited_graphql_port
            in
            maybe_from_config YJ.Util.to_int_option name value
          in
          let client_port = get_port client_port in
          let snark_work_fee_flag =
            let json_to_currency_fee_option json =
              YJ.Util.to_int_option json
              |> Option.map ~f:Currency.Fee.of_nanomina_int_exn
            in
            or_from_config json_to_currency_fee_option "snark-worker-fee"
              ~default:Currency.Fee.default_snark_worker_fee snark_work_fee
          in
          let node_status_url =
            maybe_from_config YJ.Util.to_string_option "node-status-url"
              node_status_url
          in
          (* FIXME #4095: pass this through to Gossip_net.Libp2p *)
          let _max_concurrent_connections =
            (*if
                 or_from_config YJ.Util.to_bool_option "max-concurrent-connections"
                   ~default:true limit_connections
               then Some 40
               else *)
            None
          in
          let work_selection_method =
            or_from_config
              (Fn.compose Option.return
                 (Fn.compose work_selection_method_val YJ.Util.to_string) )
              "work-selection"
              ~default:Cli_lib.Arg_type.Work_selection_method.Random
              work_selection_method_flag
          in
          let work_reassignment_wait =
            or_from_config YJ.Util.to_int_option "work-reassignment-wait"
              ~default:Cli_lib.Default.work_reassignment_wait
              work_reassignment_wait
          in
          let log_received_snark_pool_diff =
            or_from_config YJ.Util.to_bool_option "log-snark-work-gossip"
              ~default:false log_received_snark_pool_diff
          in
          let log_transaction_pool_diff =
            or_from_config YJ.Util.to_bool_option "log-txn-pool-gossip"
              ~default:false log_transaction_pool_diff
          in
          let log_block_creation =
            or_from_config YJ.Util.to_bool_option "log-block-creation"
              ~default:true log_block_creation
          in
          let log_gossip_heard =
            { Mina_networking.Config.snark_pool_diff =
                log_received_snark_pool_diff
            ; transaction_pool_diff = log_transaction_pool_diff
            ; new_state = true
            }
          in
          let json_to_publickey_compressed_option which json =
            YJ.Util.to_string_option json
            |> Option.bind ~f:(fun pk_str ->
                   match Public_key.Compressed.of_base58_check pk_str with
                   | Ok key -> (
                       match Public_key.decompress key with
                       | None ->
                           Mina_user_error.raisef
                             ~where:"decompressing a public key"
                             "The %s public key %s could not be decompressed."
                             which pk_str
                       | Some _ ->
                           Some key )
                   | Error _e ->
                       Mina_user_error.raisef ~where:"decoding a public key"
                         "The %s public key %s could not be decoded." which
                         pk_str )
          in
          let run_snark_worker_flag =
            maybe_from_config
              (json_to_publickey_compressed_option "snark worker")
              "run-snark-worker" run_snark_worker_flag
          in
          let run_snark_coordinator_flag =
            maybe_from_config
              (json_to_publickey_compressed_option "snark coordinator")
              "run-snark-coordinator" run_snark_coordinator_flag
          in
          let snark_worker_parallelism_flag =
            maybe_from_config YJ.Util.to_int_option "snark-worker-parallelism"
              snark_worker_parallelism_flag
          in
          let coinbase_receiver_flag =
            maybe_from_config
              (json_to_publickey_compressed_option "coinbase receiver")
              "coinbase-receiver" coinbase_receiver_flag
          in
          let%bind external_ip =
            match external_ip_opt with
            | None ->
                Find_ip.find ~logger
            | Some ip ->
                return @@ Unix.Inet_addr.of_string ip
          in
          let bind_ip =
            Option.value bind_ip_opt ~default:"0.0.0.0"
            |> Unix.Inet_addr.of_string
          in
          let addrs_and_ports : Node_addrs_and_ports.t =
            { external_ip; bind_ip; peer = None; client_port; libp2p_port }
          in
          let block_production_key =
            maybe_from_config YJ.Util.to_string_option "block-producer-key"
              block_production_key
          in
          let block_production_pubkey =
            maybe_from_config
              (json_to_publickey_compressed_option "block producer")
              "block-producer-pubkey" block_production_pubkey
          in
          let block_production_password =
            maybe_from_config YJ.Util.to_string_option "block-producer-password"
              block_production_password
          in
          Option.iter
            ~f:(fun password ->
              match Sys.getenv Secrets.Keypair.env with
              | Some env_pass when not (String.equal env_pass password) ->
                  [%log warn]
                    "$envkey environment variable doesn't match value provided \
                     on command-line or daemon.json. Using value from $envkey"
                    ~metadata:[ ("envkey", `String Secrets.Keypair.env) ]
              | _ ->
                  Unix.putenv ~key:Secrets.Keypair.env ~data:password )
            block_production_password ;
          let%bind block_production_keypair =
            match
              ( block_production_key
              , block_production_pubkey
              , Sys.getenv "MINA_BP_PRIVKEY" )
            with
            | Some _, Some _, _ ->
                Mina_user_error.raise
                  "You cannot provide both `block-producer-key` and \
                   `block_production_pubkey`"
            | None, Some _, Some _ ->
                Mina_user_error.raise
                  "You cannot provide both `MINA_BP_PRIVKEY` and \
                   `block_production_pubkey`"
            | None, None, None ->
                Deferred.return None
            | None, None, Some base58_privkey ->
                let kp =
                  Private_key.of_base58_check_exn base58_privkey
                  |> Keypair.of_private_key_exn
                in
                Deferred.return (Some kp)
            (* CLI argument takes precedence over env variable *)
            | Some sk_file, None, (Some _ | None) ->
                [%log warn]
                  "`block-producer-key` is deprecated. Please set \
                   `MINA_BP_PRIVKEY` environment variable instead." ;
                let%map kp =
                  Secrets.Keypair.Terminal_stdin.read_exn
                    ~should_prompt_user:false ~which:"block producer keypair"
                    sk_file
                in
                Some kp
            | None, Some tracked_pubkey, None ->
                let%map kp =
                  Secrets.Wallets.get_tracked_keypair ~logger
                    ~which:"block producer keypair"
                    ~read_from_env_exn:
                      (Secrets.Keypair.Terminal_stdin.read_exn
                         ~should_prompt_user:false ~should_reask:false )
                    ~conf_dir tracked_pubkey
                in
                Some kp
          in
          let%bind client_trustlist =
            Reader.load_sexp
              (conf_dir ^/ "client_trustlist")
              [%of_sexp: Unix.Cidr.t list]
            >>| Or_error.ok
          in
          let client_trustlist =
            let mina_client_trustlist = "MINA_CLIENT_TRUSTLIST" in
            let cidrs_of_env_str env_str env_var =
              let cidrs =
                String.split ~on:',' env_str
                |> List.filter_map ~f:(fun str ->
                       try Some (Unix.Cidr.of_string str)
                       with _ ->
                         [%log warn] "Could not parse address $address in %s"
                           env_var
                           ~metadata:[ ("address", `String str) ] ;
                         None )
              in
              Some
                (List.append cidrs (Option.value ~default:[] client_trustlist))
            in
            match Unix.getenv mina_client_trustlist with
            | Some env_str ->
                cidrs_of_env_str env_str mina_client_trustlist
            | None ->
                client_trustlist
          in
          let get_monitor_infos monitor =
            let rec get_monitors accum monitor =
              match Async_kernel.Monitor.parent monitor with
              | None ->
                  List.rev accum
              | Some parent ->
                  get_monitors (parent :: accum) parent
            in
            let monitors = get_monitors [ monitor ] monitor in
            List.map monitors ~f:(fun monitor ->
                match Async_kernel.Monitor.sexp_of_t monitor with
                | Sexp.List sexps ->
                    `List (List.map ~f:Error_json.sexp_record_to_yojson sexps)
                | Sexp.Atom _ ->
                    failwith "Expected a sexp list" )
          in
          let o1trace context =
            Execution_context.find_local context O1trace.local_storage_id
            |> Option.value ~default:[]
            |> List.map ~f:(fun x -> `String x)
          in
          Stream.iter
            (Async_kernel.Async_kernel_scheduler.long_cycles_with_context
               ~at_least:(sec 0.5 |> Time_ns.Span.of_span_float_round_nearest) )
            ~f:(fun (span, context) ->
              let secs = Time_ns.Span.to_sec span in
              let monitor_infos = get_monitor_infos context.monitor in
              let o1trace = o1trace context in
              [%log internal] "Long_async_cycle"
                ~metadata:
                  [ ("duration", `Float secs); ("trace", `List o1trace) ] ;
              [%log debug]
                ~metadata:
                  [ ("long_async_cycle", `Float secs)
                  ; ("monitors", `List monitor_infos)
                  ; ("o1trace", `List o1trace)
                  ]
                "Long async cycle, $long_async_cycle seconds, $monitors, \
                 $o1trace" ;
              Mina_metrics.(
                Runtime.Long_async_histogram.observe Runtime.long_async_cycle
                  secs) ) ;
          Stream.iter Async_kernel.Async_kernel_scheduler.long_jobs_with_context
            ~f:(fun (context, span) ->
              let secs = Time_ns.Span.to_sec span in
              let monitor_infos = get_monitor_infos context.monitor in
              let o1trace = o1trace context in
              [%log internal] "Long_async_job"
                ~metadata:
                  [ ("duration", `Float secs); ("trace", `List o1trace) ] ;
              [%log debug]
                ~metadata:
                  [ ("long_async_job", `Float secs)
                  ; ("monitors", `List monitor_infos)
                  ; ("o1trace", `List o1trace)
                  ; ( "most_recent_2_backtrace"
                    , `String
                        (String.concat ~sep:"␤"
                           (List.map ~f:Backtrace.to_string
                              (List.take
                                 (Execution_context.backtrace_history context)
                                 2 ) ) ) )
                  ]
                "Long async job, $long_async_job seconds, $monitors, $o1trace" ;
              Mina_metrics.(
                Runtime.Long_job_histogram.observe Runtime.long_async_job secs) ) ;
          let trace_database_initialization typ location =
            (* can't use %log ppx here, because we're using the passed-in location *)
            Logger.trace logger ~module_:__MODULE__ "Creating %s at %s"
              ~location typ
          in
          let trust_dir = conf_dir ^/ "trust" in
          let%bind () = Async.Unix.mkdir ~p:() trust_dir in
          let%bind trust_system = Trust_system.create trust_dir in
          trace_database_initialization "trust_system" __LOC__ trust_dir ;
          let genesis_state_hash =
            (Precomputed_values.genesis_state_hashes precomputed_values)
              .state_hash
          in
          let genesis_ledger_hash =
            Precomputed_values.genesis_ledger precomputed_values
            |> Lazy.force |> Mina_ledger.Ledger.merkle_root
          in
          let block_production_keypairs =
            block_production_keypair
            |> Option.map ~f:(fun kp ->
                   (kp, Public_key.compress kp.Keypair.public_key) )
            |> Option.to_list |> Keypair.And_compressed_pk.Set.of_list
          in
          let epoch_ledger_location = conf_dir ^/ "epoch_ledger" in
          let module Context = struct
            let logger = logger

            let precomputed_values = precomputed_values

            let constraint_constants = precomputed_values.constraint_constants

            let consensus_constants = precomputed_values.consensus_constants
          end in
          let consensus_local_state =
            Consensus.Data.Local_state.create
              ~context:(module Context)
              ~genesis_ledger:
                (Precomputed_values.genesis_ledger precomputed_values)
              ~genesis_epoch_data:precomputed_values.genesis_epoch_data
              ~epoch_ledger_location
              ( Option.map block_production_keypair ~f:(fun keypair ->
                    let open Keypair in
                    Public_key.compress keypair.public_key )
              |> Option.to_list |> Public_key.Compressed.Set.of_list )
              ~genesis_state_hash:
                precomputed_values.protocol_state_with_hashes.hash.state_hash
          in
          trace_database_initialization "epoch ledger" __LOC__
            epoch_ledger_location ;
          let%bind peer_list_file_contents_or_empty =
            match libp2p_peer_list_file with
            | None ->
                return []
            | Some file -> (
                match%bind
                  Monitor.try_with_or_error ~here:[%here] (fun () ->
                      Reader.file_contents file )
                with
                | Ok contents ->
                    return (Mina_net2.Multiaddr.of_file_contents contents)
                | Error _ ->
                    Mina_user_error.raisef
                      ~where:"reading libp2p peer address file"
                      "The file %s could not be read.\n\n\
                       It must be a newline-separated list of libp2p \
                       multiaddrs (ex: /ip4/IPADDR/tcp/PORT/p2p/PEERID)"
                      file )
          in
          List.iter libp2p_peers_raw ~f:(fun raw_peer ->
              if not Mina_net2.Multiaddr.(valid_as_peer @@ of_string raw_peer)
              then
                Mina_user_error.raisef ~where:"decoding peer as a multiaddress"
                  "The given peer \"%s\" is not a valid multiaddress (ex: \
                   /ip4/IPADDR/tcp/PORT/p2p/PEERID)"
                  raw_peer ) ;
          let initial_peers =
            List.concat
              [ List.map ~f:Mina_net2.Multiaddr.of_string libp2p_peers_raw
              ; peer_list_file_contents_or_empty
              ; List.map ~f:Mina_net2.Multiaddr.of_string
                @@ or_from_config
                     (Fn.compose Option.some
                        (YJ.Util.convert_each YJ.Util.to_string) )
                     "peers" None ~default:[]
              ]
          in
          let direct_peers =
            List.map ~f:Mina_net2.Multiaddr.of_string direct_peers_raw
          in
          let min_connections =
            or_from_config YJ.Util.to_int_option "min-connections"
              ~default:Cli_lib.Default.min_connections min_connections
          in
          let max_connections =
            or_from_config YJ.Util.to_int_option "max-connections"
              ~default:Cli_lib.Default.max_connections max_connections
          in
          let pubsub_v1 =
            or_from_config to_pubsub_topic_mode_option "pubsub-v1"
              ~default:Cli_lib.Default.pubsub_v1 pubsub_v1
          in
          let pubsub_v0 =
            or_from_config to_pubsub_topic_mode_option "pubsub-v0"
              ~default:Cli_lib.Default.pubsub_v0 pubsub_v0
          in
          let validation_queue_size =
            or_from_config YJ.Util.to_int_option "validation-queue-size"
              ~default:Cli_lib.Default.validation_queue_size
              validation_queue_size
          in
          let stop_time =
            or_from_config YJ.Util.to_int_option "stop-time"
              ~default:Cli_lib.Default.stop_time stop_time
          in
          if enable_tracing then Mina_tracing.start conf_dir |> don't_wait_for ;
          let%bind () =
            if enable_internal_tracing then
              Internal_tracing.toggle ~commit_id:Mina_version.commit_id ~logger
                `Enabled
            else Deferred.unit
          in
          let seed_peer_list_url =
            Option.value_map seed_peer_list_url ~f:Option.some
              ~default:
                (Option.bind config.daemon
                   ~f:(fun { Runtime_config.Daemon.peer_list_url; _ } ->
                     peer_list_url ) )
          in
          if is_seed then [%log info] "Starting node as a seed node"
          else if demo_mode then [%log info] "Starting node in demo mode"
          else if
            List.is_empty initial_peers && Option.is_none seed_peer_list_url
          then
            Mina_user_error.raise
              {|No peers were given.

Pass one of -peer, -peer-list-file, -seed, -peer-list-url.|} ;
          let chain_id =
            let protocol_transaction_version =
              Protocol_version.(transaction current)
            in
            let protocol_network_version =
              Protocol_version.(transaction current)
            in
            chain_id ~genesis_state_hash
              ~genesis_constants:precomputed_values.genesis_constants
              ~constraint_system_digests:
                (Lazy.force precomputed_values.constraint_system_digests)
              ~protocol_transaction_version ~protocol_network_version
          in
          [%log info] "Daemon will use chain id %s" chain_id ;
          [%log info] "Daemon running protocol version %s"
            Protocol_version.(to_string current) ;
          let gossip_net_params =
            Gossip_net.Libp2p.Config.
              { timeout = Time.Span.of_sec 3.
              ; logger
              ; conf_dir
              ; chain_id
              ; unsafe_no_trust_ip = false
              ; seed_peer_list_url =
                  Option.map seed_peer_list_url ~f:Uri.of_string
              ; initial_peers
              ; addrs_and_ports
              ; metrics_port = libp2p_metrics_port
              ; trust_system
              ; flooding = Option.value ~default:false enable_flooding
              ; direct_peers
              ; peer_protection_ratio
              ; peer_exchange = Option.value ~default:false peer_exchange
              ; min_connections
              ; max_connections
              ; validation_queue_size
              ; isolate = Option.value ~default:false isolate
              ; keypair = libp2p_keypair
              ; all_peers_seen_metric
              ; known_private_ip_nets =
                  Option.value ~default:[] client_trustlist
              ; time_controller
              ; pubsub_v1
              ; pubsub_v0
              }
          in
          let net_config =
            { Mina_networking.Config.logger
            ; trust_system
            ; time_controller
            ; consensus_constants = precomputed_values.consensus_constants
            ; consensus_local_state
            ; genesis_ledger_hash
            ; constraint_constants = precomputed_values.constraint_constants
            ; log_gossip_heard
            ; is_seed
            ; creatable_gossip_net =
                Mina_networking.Gossip_net.(
                  Any.Creatable
                    ((module Libp2p), Libp2p.create ~pids gossip_net_params))
            ; precomputed_values
            }
          in
          let coinbase_receiver : Consensus.Coinbase_receiver.t =
            Option.value_map coinbase_receiver_flag ~default:`Producer
              ~f:(fun pk -> `Other pk)
          in
          let proposed_protocol_version_opt =
            Mina_run.get_proposed_protocol_version_opt ~conf_dir ~logger
              proposed_protocol_version
          in
          ( match
              (uptime_url_string, uptime_submitter_key, uptime_submitter_pubkey)
            with
          | Some _, Some _, None | Some _, None, Some _ | None, None, None ->
              ()
          | _ ->
              Mina_user_error.raise
                "Must provide both --uptime-url and exactly one of \
                 --uptime-submitter-key or --uptime-submitter-pubkey" ) ;
          let uptime_url =
            Option.map uptime_url_string ~f:(fun s -> Uri.of_string s)
          in
          let uptime_submitter_opt =
            Option.map uptime_submitter_pubkey ~f:(fun s ->
                match Public_key.Compressed.of_base58_check s with
                | Ok pk -> (
                    match Public_key.decompress pk with
                    | Some _ ->
                        pk
                    | None ->
                        failwithf
                          "Invalid public key %s for uptime submitter (could \
                           not decompress)"
                          s () )
                | Error err ->
                    Mina_user_error.raisef
                      "Invalid public key %s for uptime submitter, %s" s
                      (Error.to_string_hum err) () )
          in
          let%bind uptime_submitter_keypair =
            match (uptime_submitter_key, uptime_submitter_opt) with
            | None, None ->
                return None
            | None, Some pk ->
                let%map kp =
                  Secrets.Wallets.get_tracked_keypair ~logger
                    ~which:"uptime submitter keypair"
                    ~read_from_env_exn:
                      (Secrets.Uptime_keypair.Terminal_stdin.read_exn
                         ~should_prompt_user:false ~should_reask:false )
                    ~conf_dir pk
                in
                Some kp
            | Some sk_file, None ->
                let%map kp =
                  Secrets.Uptime_keypair.Terminal_stdin.read_exn
                    ~should_prompt_user:false ~should_reask:false
                    ~which:"uptime submitter keypair" sk_file
                in
                Some kp
            | _ ->
                (* unreachable, because of earlier check *)
                failwith
                  "Cannot provide both uptime submitter public key and uptime \
                   submitter keyfile"
          in
          if Mina_compile_config.itn_features then
            (* set queue bound directly in Itn_logger
               adding bound to Mina_lib config introduces cycle
            *)
            Option.iter itn_max_logs ~f:Itn_logger.set_queue_bound ;
          let start_time = Time.now () in
          (* TODO replace default with parameters from config *)
          let catchup_mode, bitswap_enabled =
            match (catchup_mode, no_super_catchup) with
            | Some `Super, _ ->
                (`Super, false)
            | Some `Normal, _ ->
                (`Normal, false)
            | Some (`Bit b), _ ->
                (`Bit, b)
            | None, true ->
                (`Normal, false)
            | None, false ->
                (`Bit, true)
          in
          let catchup_config =
            let def = Cli_lib.Default.catchup_config in
            let int_opt key = or_from_config YJ.Util.to_int_option key None in
            let float_opt key =
              or_from_config YJ.Util.to_float_option key None
            in
            let span_opt key =
              or_from_config
                (Fn.compose
                   (Option.map ~f:Time.Span.of_sec)
                   YJ.Util.to_float_option )
                key None
            in
            Mina_intf.
              { bitswap_enabled
              ; max_download_time_per_block_sec =
                  float_opt "max-download-time-per-block"
                    ~default:def.max_download_time_per_block_sec
              ; max_download_jobs =
                  int_opt "max-download-jobs" ~default:def.max_download_jobs
              ; max_proofs_per_batch =
                  int_opt "max-verifier-jobs" ~default:def.max_proofs_per_batch
              ; max_verifier_jobs =
                  int_opt "max-verifier-jobs" ~default:def.max_verifier_jobs
              ; max_retrieve_hash_chain_jobs =
                  int_opt "max-retrieve-hash-chain-jobs"
                    ~default:def.max_retrieve_hash_chain_jobs
              ; building_breadcrumb_timeout =
                  span_opt "building-breadcrumb-timeout"
                    ~default:def.building_breadcrumb_timeout
              ; bitwap_download_timeout =
                  span_opt "bitwap-download-timeout"
                    ~default:def.bitwap_download_timeout
              ; peer_download_timeout =
                  span_opt "peer-download-timeout"
                    ~default:def.peer_download_timeout
              ; ancestry_verification_timeout =
                  span_opt "ancestry-verification-timeout"
                    ~default:def.ancestry_verification_timeout
              ; ancestry_download_timeout =
                  span_opt "ancestry-download-timeout"
                    ~default:def.ancestry_download_timeout
              ; transaction_snark_verification_timeout =
                  span_opt "transaction-snark-verification-timeout"
                    ~default:def.transaction_snark_verification_timeout
              }
          in
          let%map mina =
            Mina_lib.create ~commit_id:Mina_version.commit_id ~wallets
              (Mina_lib.Config.make ~logger ~pids ~trust_system ~conf_dir
                 ~chain_id ~is_seed ~catchup_mode ~disable_node_status
                 ~demo_mode ~coinbase_receiver ~net_config ~gossip_net_params
                 ~proposed_protocol_version_opt
                 ~work_selection_method:
                   (Cli_lib.Arg_type.work_selection_method_to_module
                      work_selection_method )
                 ~snark_worker_config:
                   { Mina_lib.Config.Snark_worker_config
                     .initial_snark_worker_key = run_snark_worker_flag
                   ; shutdown_on_disconnect = true
                   ; num_threads = snark_worker_parallelism_flag
                   }
                 ~snark_coordinator_key:run_snark_coordinator_flag
                 ~snark_pool_disk_location:(conf_dir ^/ "snark_pool")
                 ~wallets_disk_location:(conf_dir ^/ "wallets")
                 ~persistent_root_location:(conf_dir ^/ "root")
                 ~persistent_frontier_location:(conf_dir ^/ "frontier")
                 ~epoch_ledger_location ~snark_work_fee:snark_work_fee_flag
                 ~time_controller ~block_production_keypairs ~monitor
                 ~consensus_local_state ~is_archive_rocksdb
                 ~work_reassignment_wait ~archive_process_location
                 ~log_block_creation ~precomputed_values ~start_time
                 ?precomputed_blocks_path ~log_precomputed_blocks
<<<<<<< HEAD
                 ~upload_blocks_to_gcloud ~block_reward_threshold ~uptime_url
                 ~uptime_submitter_keypair ~uptime_send_node_commit ~stop_time
                 ~node_status_url ~graphql_control_port:itn_graphql_port
                 ~catchup_config () )
=======
                 ~start_filtered_logs ~upload_blocks_to_gcloud
                 ~block_reward_threshold ~uptime_url ~uptime_submitter_keypair
                 ~uptime_send_node_commit ~stop_time ~node_status_url
                 ~graphql_control_port:itn_graphql_port ~simplified_node_stats
                 () )
>>>>>>> 2126bdac
          in
          { mina
          ; client_trustlist
          ; rest_server_port
          ; limited_graphql_port
          ; itn_graphql_port
          }
        in
        (* Breaks a dependency cycle with monitor initilization and coda *)
        let mina_ref : Mina_lib.t option ref = ref None in
        Option.iter node_error_url ~f:(fun url ->
            let get_node_state () =
              match !mina_ref with
              | None ->
                  Deferred.return None
              | Some mina ->
                  let%map node_state = Mina_lib.get_node_state mina in
                  Some node_state
            in
            Node_error_service.set_config ~get_node_state
              ~node_error_url:(Uri.of_string url) ~contact_info ) ;
        Mina_run.handle_shutdown ~monitor ~time_controller ~conf_dir
          ~child_pids:pids ~top_logger:logger mina_ref ;
        Async.Scheduler.within' ~monitor
        @@ fun () ->
        let%bind { mina
                 ; client_trustlist
                 ; rest_server_port
                 ; limited_graphql_port
                 ; itn_graphql_port
                 } =
          mina_initialization_deferred ()
        in
        mina_ref := Some mina ;
        (*This pipe is consumed only by integration tests*)
        don't_wait_for
          (Pipe_lib.Strict_pipe.Reader.iter_without_pushback
             (Mina_lib.validated_transitions mina)
             ~f:ignore ) ;
        Mina_run.setup_local_server ?client_trustlist ~rest_server_port
          ~insecure_rest_server ~open_limited_graphql_port ?limited_graphql_port
          ?itn_graphql_port ?auth_keys:itn_keys mina ;
        let%bind () =
          Option.map metrics_server_port ~f:(fun port ->
              let forward_uri =
                Option.map libp2p_metrics_port ~f:(fun port ->
                    Uri.with_uri ~scheme:(Some "http") ~host:(Some "127.0.0.1")
                      ~port:(Some port) ~path:(Some "/metrics") Uri.empty )
              in
              Mina_metrics.Runtime.(
                gc_stat_interval_mins :=
                  Option.value ~default:!gc_stat_interval_mins gc_stat_interval) ;
              Mina_metrics.server ?forward_uri ~port ~logger () >>| ignore )
          |> Option.value ~default:Deferred.unit
        in
        let () = Mina_plugins.init_plugins ~logger mina plugins in
        return mina )

let daemon logger =
  Command.async ~summary:"Mina daemon"
    (Command.Param.map (setup_daemon logger) ~f:(fun setup_daemon () ->
         (* Immediately disable updating the time offset. *)
         Block_time.Controller.disable_setting_offset () ;
         let%bind coda = setup_daemon () in
         let%bind () = Mina_lib.start ~commit_id:Mina_version.commit_id coda in
         [%log info] "Daemon ready. Clients can now connect" ;
         Async.never () ) )

let replay_blocks logger =
  let replay_flag =
    let open Command.Param in
    flag "--blocks-filename" ~aliases:[ "-blocks-filename" ] (required string)
      ~doc:"PATH The file to read the precomputed blocks from"
  in
  let read_kind =
    let open Command.Param in
    flag "--format" ~aliases:[ "-format" ] (optional string)
      ~doc:"json|sexp The format to read lines of the file in (default: json)"
  in
  Command.async ~summary:"Start mina daemon with blocks replayed from a file"
    (Command.Param.map3 replay_flag read_kind (setup_daemon logger)
       ~f:(fun blocks_filename read_kind setup_daemon () ->
         (* Enable updating the time offset. *)
         Block_time.Controller.enable_setting_offset () ;
         let read_block_line =
           match Option.map ~f:String.lowercase read_kind with
           | Some "json" | None -> (
               fun line ->
                 match
                   Yojson.Safe.from_string line
                   |> Mina_block.Precomputed.of_yojson
                 with
                 | Ok block ->
                     block
                 | Error err ->
                     failwithf "Could not read block: %s" err () )
           | Some "sexp" ->
               fun line ->
                 Sexp.of_string_conv_exn line Mina_block.Precomputed.t_of_sexp
           | _ ->
               failwith "Expected one of 'json', 'sexp' for -format flag"
         in
         let blocks =
           Sequence.unfold ~init:(In_channel.create blocks_filename)
             ~f:(fun blocks_file ->
               match In_channel.input_line blocks_file with
               | Some line ->
                   Some (read_block_line line, blocks_file)
               | None ->
                   In_channel.close blocks_file ;
                   None )
         in
         let%bind coda = setup_daemon () in
         let%bind () =
           Mina_lib.start_with_precomputed_blocks
             ~commit_id:Mina_version.commit_id coda blocks
         in
         [%log info]
           "Daemon is ready, replayed precomputed blocks. Clients can now \
            connect" ;
         Async.never () ) )

let dump_type_shapes =
  let max_depth_flag =
    let open Command.Param in
    flag "--max-depth" ~aliases:[ "-max-depth" ] (optional int)
      ~doc:"NN Maximum depth of shape S-expressions"
  in
  Command.basic ~summary:"Print serialization shapes of versioned types"
    (Command.Param.map max_depth_flag ~f:(fun max_depth () ->
         Ppx_version_runtime.Shapes.iteri
           ~f:(fun ~key:path ~data:(shape, ty_decl) ->
             let open Bin_prot.Shape in
             let canonical = eval shape in
             let digest = Canonical.to_digest canonical |> Digest.to_hex in
             let shape_summary =
               let shape_sexp =
                 Canonical.to_string_hum canonical |> Sexp.of_string
               in
               (* elide the shape below specified depth, so that changes to
                  contained types aren't considered a change to the containing
                  type, even though the shape digests differ
               *)
               let summary_sexp =
                 match max_depth with
                 | None ->
                     shape_sexp
                 | Some n ->
                     let rec go sexp depth =
                       if depth > n then Sexp.Atom "."
                       else
                         match sexp with
                         | Sexp.Atom _ ->
                             sexp
                         | Sexp.List items ->
                             Sexp.List
                               (List.map items ~f:(fun item ->
                                    go item (depth + 1) ) )
                     in
                     go shape_sexp 0
               in
               Sexp.to_string summary_sexp
             in
             Core_kernel.printf "%s, %s, %s, %s\n" path digest shape_summary
               ty_decl ) ) )

let primitive_ok = function
  | "array" | "bytes" | "string" | "bigstring" ->
      false
  | "int" | "int32" | "int64" | "nativeint" | "char" | "bool" | "float" ->
      true
  | "unit" | "option" | "list" ->
      true
  | "kimchi_backend_bigint_32_V1" ->
      true
  | "Bounded_types.String.t"
  | "Bounded_types.String.Tagged.t"
  | "Bounded_types.Array.t" ->
      true
  | "8fabab0a-4992-11e6-8cca-9ba2c4686d9e" ->
      true (* hashtbl *)
  | "ac8a9ff4-4994-11e6-9a1b-9fb4e933bd9d" ->
      true (* Make_iterable_binable *)
  | s ->
      failwithf "unknown primitive %s" s ()

let audit_type_shapes : Command.t =
  let rec shape_ok (shape : Sexp.t) : bool =
    match shape with
    | List [ Atom "Exp"; exp ] ->
        exp_ok exp
    | List [] ->
        true
    | _ ->
        failwithf "bad shape: %s" (Sexp.to_string shape) ()
  and exp_ok (exp : Sexp.t) : bool =
    match exp with
    | List [ Atom "Base"; Atom tyname; List exps ] ->
        primitive_ok tyname && List.for_all exps ~f:shape_ok
    | List [ Atom "Record"; List fields ] ->
        List.for_all fields ~f:(fun field ->
            match field with
            | List [ Atom _; sh ] ->
                shape_ok sh
            | _ ->
                failwithf "unhandled rec field: %s" (Sexp.to_string_hum field)
                  () )
    | List [ Atom "Tuple"; List exps ] ->
        List.for_all exps ~f:shape_ok
    | List [ Atom "Variant"; List ctors ] ->
        List.for_all ctors ~f:(fun ctor ->
            match ctor with
            | List [ Atom _ctr; List exps ] ->
                List.for_all exps ~f:shape_ok
            | _ ->
                failwithf "unhandled variant: %s" (Sexp.to_string_hum ctor) () )
    | List [ Atom "Poly_variant"; List [ List [ Atom "sorted"; List ctors ] ] ]
      ->
        List.for_all ctors ~f:(fun ctor ->
            match ctor with
            | List [ Atom _ctr ] ->
                true
            | List [ Atom _ctr; List fields ] ->
                List.for_all fields ~f:shape_ok
            | _ ->
                failwithf "unhandled poly variant: %s" (Sexp.to_string_hum ctor)
                  () )
    | List [ Atom "Application"; sh; List args ] ->
        shape_ok sh && List.for_all args ~f:shape_ok
    | List [ Atom "Rec_app"; Atom _; List args ] ->
        List.for_all args ~f:shape_ok
    | List [ Atom "Var"; Atom _ ] ->
        true
    | List (Atom ctr :: _) ->
        failwithf "unhandled ctor (%s) in exp_ok: %s" ctr
          (Sexp.to_string_hum exp) ()
    | List [] | List _ | Atom _ ->
        failwithf "bad format: %s" (Sexp.to_string_hum exp) ()
  in
  let handle_shape (path : string) (shape : Bin_prot.Shape.t) (ty_decl : string)
      (good : int ref) (bad : int ref) =
    let open Bin_prot.Shape in
    let path, file = String.lsplit2_exn ~on:':' path in
    let canonical = eval shape in
    let shape_sexp = Canonical.to_string_hum canonical |> Sexp.of_string in
    if not @@ shape_ok shape_sexp then (
      incr bad ;
      Core.eprintf "%s has a bad shape in %s (%s):\n%s\n" path file ty_decl
        (Canonical.to_string_hum canonical) )
    else incr good
  in
  Command.basic ~summary:"Audit shapes of versioned types"
    (Command.Param.return (fun () ->
         let bad, good = (ref 0, ref 0) in
         Ppx_version_runtime.Shapes.iteri
           ~f:(fun ~key:path ~data:(shape, ty_decl) ->
             handle_shape path shape ty_decl good bad ) ;
         Core.printf "good shapes:\n\t%d\nbad shapes:\n\t%d\n%!" !good !bad ;
         if !bad > 0 then Core.exit 1 ) )

(*NOTE A previous version of this function included compile time ppx that didn't compile, and was never
  evaluated under any build profile
*)
let ensure_testnet_id_still_good _ = Deferred.unit

let snark_hashes =
  let module Hashes = struct
    type t = string list [@@deriving to_yojson]
  end in
  let open Command.Let_syntax in
  Command.basic ~summary:"List hashes of proving and verification keys"
    [%map_open
      let json = Cli_lib.Flag.json in
      let print = Core.printf "%s\n%!" in
      fun () ->
        let hashes =
          match Precomputed_values.compiled with
          | Some compiled ->
              (Lazy.force compiled).constraint_system_digests |> Lazy.force
              |> List.map ~f:(fun (_constraint_system_id, digest) ->
                     (* Throw away the constraint system ID to avoid changing the
                        format of the output here.
                     *)
                     Md5.to_hex digest )
          | None ->
              []
        in
        if json then print (Yojson.Safe.to_string (Hashes.to_yojson hashes))
        else List.iter hashes ~f:print]

let internal_commands logger =
  [ (Snark_worker.Intf.command_name, Snark_worker.command)
  ; ("snark-hashes", snark_hashes)
  ; ( "run-prover"
    , Command.async
        ~summary:"Run prover on a sexp provided on a single line of stdin"
        (Command.Param.return (fun () ->
             let logger = Logger.create () in
             Parallel.init_master () ;
             match%bind Reader.read_sexp (Lazy.force Reader.stdin) with
             | `Ok sexp ->
                 let%bind conf_dir = Unix.mkdtemp "/tmp/mina-prover" in
                 [%log info] "Prover state being logged to %s" conf_dir ;
                 let%bind prover =
                   Prover.create ~commit_id:Mina_version.commit_id ~logger
                     ~proof_level:Genesis_constants.Proof_level.compiled
                     ~constraint_constants:
                       Genesis_constants.Constraint_constants.compiled
                     ~pids:(Pid.Table.create ()) ~conf_dir ()
                 in
                 Prover.prove_from_input_sexp prover sexp >>| ignore
             | `Eof ->
                 failwith "early EOF while reading sexp" ) ) )
  ; ( "run-snark-worker-single"
    , Command.async
        ~summary:"Run snark-worker on a sexp provided on a single line of stdin"
        (let open Command.Let_syntax in
        let%map_open filename =
          flag "--file" (required string)
            ~doc:"File containing the s-expression of the snark work to execute"
        in
        fun () ->
          let open Deferred.Let_syntax in
          let logger = Logger.create () in
          Parallel.init_master () ;
          match%bind
            Reader.with_file filename ~f:(fun reader ->
                [%log info] "Created reader for %s" filename ;
                Reader.read_sexp reader )
          with
          | `Ok sexp -> (
              let%bind worker_state =
                Snark_worker.Prod.Inputs.Worker_state.create
                  ~proof_level:Genesis_constants.Proof_level.compiled
                  ~constraint_constants:
                    Genesis_constants.Constraint_constants.compiled ()
              in
              let sok_message =
                { Mina_base.Sok_message.fee = Currency.Fee.of_mina_int_exn 0
                ; prover = Quickcheck.random_value Public_key.Compressed.gen
                }
              in
              let spec =
                [%of_sexp:
                  ( Transaction_witness.t
                  , Ledger_proof.t )
                  Snark_work_lib.Work.Single.Spec.t] sexp
              in
              match%map
                Snark_worker.Prod.Inputs.perform_single worker_state
                  ~message:sok_message spec
              with
              | Ok _ ->
                  [%log info] "Successfully worked"
              | Error err ->
                  [%log error] "Work didn't work: $err"
                    ~metadata:[ ("err", Error_json.error_to_yojson err) ] )
          | `Eof ->
              failwith "early EOF while reading sexp") )
  ; ( "run-verifier"
    , Command.async
        ~summary:"Run verifier on a proof provided on a single line of stdin"
        (let open Command.Let_syntax in
        let%map_open mode =
          flag "--mode" ~aliases:[ "-mode" ] (required string)
            ~doc:"transaction/blockchain the snark to verify. Defaults to json"
        and format =
          flag "--format" ~aliases:[ "-format" ] (optional string)
            ~doc:"sexp/json the format to parse input in"
        and limit =
          flag "--limit" ~aliases:[ "-limit" ] (optional int)
            ~doc:"limit the number of proofs taken from the file"
        in
        fun () ->
          let open Async in
          let logger = Logger.create () in
          Parallel.init_master () ;
          let%bind conf_dir = Unix.mkdtemp "/tmp/mina-verifier" in
          let mode =
            match mode with
            | "transaction" ->
                `Transaction
            | "blockchain" ->
                `Blockchain
            | mode ->
                failwithf
                  "Expected mode flag to be one of transaction, blockchain, \
                   got '%s'"
                  mode ()
          in
          let format =
            match format with
            | Some "sexp" ->
                `Sexp
            | Some "json" | None ->
                `Json
            | Some format ->
                failwithf
                  "Expected format flag to be one of sexp, json, got '%s'"
                  format ()
          in
          let%bind input_full =
            match format with
            | `Sexp -> (
                let%map input_sexp =
                  match%map Reader.read_sexp (Lazy.force Reader.stdin) with
                  | `Ok input_sexp ->
                      input_sexp
                  | `Eof ->
                      failwith "early EOF while reading sexp"
                in
                match mode with
                | `Transaction ->
                    `Transaction
                      (List.t_of_sexp
                         (Tuple2.t_of_sexp Ledger_proof.t_of_sexp
                            Sok_message.t_of_sexp )
                         input_sexp )
                | `Blockchain ->
                    `Blockchain
                      (List.t_of_sexp Blockchain_snark.Blockchain.t_of_sexp
                         input_sexp ) )
            | `Json -> (
                let%map input_line =
                  match%map Reader.read_line (Lazy.force Reader.stdin) with
                  | `Ok input_line ->
                      input_line
                  | `Eof ->
                      failwith "early EOF while reading json"
                in
                match mode with
                | `Transaction -> (
                    match
                      [%derive.of_yojson: (Ledger_proof.t * Sok_message.t) list]
                        (Yojson.Safe.from_string input_line)
                    with
                    | Ok input ->
                        `Transaction input
                    | Error err ->
                        failwithf "Could not parse JSON: %s" err () )
                | `Blockchain -> (
                    match
                      [%derive.of_yojson: Blockchain_snark.Blockchain.t list]
                        (Yojson.Safe.from_string input_line)
                    with
                    | Ok input ->
                        `Blockchain input
                    | Error err ->
                        failwithf "Could not parse JSON: %s" err () ) )
          in
          let input =
            let cap lst =
              Option.value_map ~default:Fn.id ~f:(Fn.flip List.take) limit lst
            in
            match input_full with
            | `Blockchain lst ->
                `Blockchain (cap lst)
            | `Transaction lst ->
                `Transaction (cap lst)
          in
          let%bind verifier =
            Verifier.create ~commit_id:Mina_version.commit_id ~logger
              ~proof_level:Genesis_constants.Proof_level.compiled
              ~constraint_constants:
                Genesis_constants.Constraint_constants.compiled
              ~pids:(Pid.Table.create ()) ~conf_dir:(Some conf_dir) ()
          in
          let%bind result =
            match input with
            | `Transaction input ->
                Verifier.verify_transaction_snarks verifier input
            | `Blockchain input ->
                Verifier.verify_blockchain_snarks verifier input
          in
          match result with
          | Ok (Ok ()) ->
              printf "Proofs verified successfully" ;
              exit 0
          | Ok (Error err) ->
              printf "Proofs failed to verify:\n%s\n"
                (Yojson.Safe.pretty_to_string (Error_json.error_to_yojson err)) ;
              exit 1
          | Error err ->
              printf "Failed while verifying proofs:\n%s"
                (Error.to_string_hum err) ;
              exit 2) )
  ; ( "dump-structured-events"
    , Command.async ~summary:"Dump the registered structured events"
        (let open Command.Let_syntax in
        let%map outfile =
          Core_kernel.Command.Param.flag "--out-file" ~aliases:[ "-out-file" ]
            (Core_kernel.Command.Flag.optional Core_kernel.Command.Param.string)
            ~doc:"FILENAME File to output to. Defaults to stdout"
        and pretty =
          Core_kernel.Command.Param.flag "--pretty" ~aliases:[ "-pretty" ]
            Core_kernel.Command.Param.no_arg
            ~doc:"  Set to output 'pretty' JSON"
        in
        fun () ->
          let out_channel =
            match outfile with
            | Some outfile ->
                Core_kernel.Out_channel.create outfile
            | None ->
                Core_kernel.Out_channel.stdout
          in
          let json =
            Structured_log_events.dump_registered_events ()
            |> [%derive.to_yojson:
                 (string * Structured_log_events.id * string list) list]
          in
          if pretty then Yojson.Safe.pretty_to_channel out_channel json
          else Yojson.Safe.to_channel out_channel json ;
          ( match outfile with
          | Some _ ->
              Core_kernel.Out_channel.close out_channel
          | None ->
              () ) ;
          Deferred.return ()) )
  ; ("dump-type-shapes", dump_type_shapes)
  ; ("replay-blocks", replay_blocks logger)
  ; ("audit-type-shapes", audit_type_shapes)
  ; ( "test-genesis-block-generation"
    , Command.async ~summary:"Generate a genesis proof"
        (let open Command.Let_syntax in
        let%map_open config_files =
          flag "--config-file" ~aliases:[ "config-file" ]
            ~doc:
              "PATH path to a configuration file (overrides MINA_CONFIG_FILE, \
               default: <config_dir>/daemon.json). Pass multiple times to \
               override fields from earlier config files"
            (listed string)
        and conf_dir = Cli_lib.Flag.conf_dir
        and genesis_dir =
          flag "--genesis-ledger-dir" ~aliases:[ "genesis-ledger-dir" ]
            ~doc:
              "DIR Directory that contains the genesis ledger and the genesis \
               blockchain proof (default: <config-dir>)"
            (optional string)
        in
        fun () ->
          let open Deferred.Let_syntax in
          Parallel.init_master () ;
          let logger = Logger.create () in
          let conf_dir = Mina_lib.Conf_dir.compute_conf_dir conf_dir in
          let proof_level = Genesis_constants.Proof_level.Full in
          let config_files =
            List.map config_files ~f:(fun config_file ->
                (config_file, `Must_exist) )
          in
          let%bind precomputed_values, _config_jsons, _config =
            load_config_files ~logger ~conf_dir ~genesis_dir
              ~proof_level:(Some proof_level) config_files
          in
          let pids = Child_processes.Termination.create_pid_table () in
          let%bind prover =
            (* We create a prover process (unnecessarily) here, to have a more
               realistic test.
            *)
            Prover.create ~commit_id:Mina_version.commit_id ~logger ~pids
              ~conf_dir ~proof_level
              ~constraint_constants:precomputed_values.constraint_constants ()
          in
          match%bind
            Prover.create_genesis_block prover
              (Genesis_proof.to_inputs precomputed_values)
          with
          | Ok block ->
              Format.eprintf "Generated block@.%s@."
                ( Yojson.Safe.to_string
                @@ Blockchain_snark.Blockchain.to_yojson block ) ;
              exit 0
          | Error err ->
              Format.eprintf "Failed to generate block@.%s@."
                (Yojson.Safe.to_string @@ Error_json.error_to_yojson err) ;
              exit 1) )
  ]

let mina_commands logger =
  [ ("accounts", Client.accounts)
  ; ("daemon", daemon logger)
  ; ("client", Client.client)
  ; ("advanced", Client.advanced)
  ; ("ledger", Client.ledger)
  ; ("libp2p", Client.libp2p)
  ; ( "internal"
    , Command.group ~summary:"Internal commands" (internal_commands logger) )
  ; (Parallel.worker_command_name, Parallel.worker_command)
  ; ("transaction-snark-profiler", Transaction_snark_profiler.command)
  ]

let print_version_help coda_exe version =
  (* mimic Jane Street command help *)
  let lines =
    [ "print version information"
    ; ""
    ; sprintf "  %s %s" (Filename.basename coda_exe) version
    ; ""
    ; "=== flags ==="
    ; ""
    ; "  [-help]  print this help text and exit"
    ; "           (alias: -?)"
    ]
  in
  List.iter lines ~f:(Core.printf "%s\n%!")

let print_version_info () = Core.printf "Commit %s\n" Mina_version.commit_id

let () =
  Random.self_init () ;
  let logger = Logger.create () in
  don't_wait_for (ensure_testnet_id_still_good logger) ;
  (* Turn on snark debugging in prod for now *)
  Snarky_backendless.Snark.set_eval_constraints true ;
  (* intercept command-line processing for "version", because we don't
     use the Jane Street scripts that generate their version information
  *)
  (let is_version_cmd s =
     List.mem [ "version"; "-version"; "--version" ] s ~equal:String.equal
   in
   match Sys.get_argv () with
   | [| _mina_exe; version |] when is_version_cmd version ->
       Mina_version.print_version ()
   | _ ->
       Command.run
         (Command.group ~summary:"Mina" ~preserve_subcommand_order:()
            (mina_commands logger) ) ) ;
  Core.exit 0

let linkme = ()<|MERGE_RESOLUTION|>--- conflicted
+++ resolved
@@ -1466,18 +1466,12 @@
                  ~work_reassignment_wait ~archive_process_location
                  ~log_block_creation ~precomputed_values ~start_time
                  ?precomputed_blocks_path ~log_precomputed_blocks
-<<<<<<< HEAD
-                 ~upload_blocks_to_gcloud ~block_reward_threshold ~uptime_url
-                 ~uptime_submitter_keypair ~uptime_send_node_commit ~stop_time
-                 ~node_status_url ~graphql_control_port:itn_graphql_port
-                 ~catchup_config () )
-=======
                  ~start_filtered_logs ~upload_blocks_to_gcloud
                  ~block_reward_threshold ~uptime_url ~uptime_submitter_keypair
                  ~uptime_send_node_commit ~stop_time ~node_status_url
                  ~graphql_control_port:itn_graphql_port ~simplified_node_stats
+                 ~catchup_config
                  () )
->>>>>>> 2126bdac
           in
           { mina
           ; client_trustlist
