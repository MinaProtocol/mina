open Core
open Async
open Mina_base
open Cli_lib
open Signature_lib
open Init
module YJ = Yojson.Safe

type mina_initialization =
  { mina : Mina_lib.t
  ; client_trustlist : Unix.Cidr.t list option
  ; rest_server_port : int
  ; limited_graphql_port : int option
  ; itn_graphql_port : int option
  }

(* keep this code in sync with Client.chain_id_inputs, Mina_commands.chain_id_inputs, and
   Daemon_rpcs.Chain_id_inputs
*)
let chain_id ~constraint_system_digests ~genesis_state_hash ~genesis_constants
    ~protocol_transaction_version ~protocol_network_version =
  (* if this changes, also change Mina_commands.chain_id_inputs *)
  let genesis_state_hash = State_hash.to_base58_check genesis_state_hash in
  let genesis_constants_hash = Genesis_constants.hash genesis_constants in
  let all_snark_keys =
    List.map constraint_system_digests ~f:(fun (_, digest) -> Md5.to_hex digest)
    |> String.concat ~sep:""
  in
  let version_digest v = Int.to_string v |> Md5.digest_string |> Md5.to_hex in
  let protocol_transaction_version_digest =
    version_digest protocol_transaction_version
  in
  let protocol_network_version_digest =
    version_digest protocol_network_version
  in
  let b2 =
    Blake2.digest_string
      ( genesis_state_hash ^ all_snark_keys ^ genesis_constants_hash
      ^ protocol_transaction_version_digest ^ protocol_network_version_digest )
  in
  Blake2.to_hex b2

let plugin_flag =
  if Node_config.plugins then
    let open Command.Param in
    flag "--load-plugin" ~aliases:[ "load-plugin" ] (listed string)
      ~doc:
        "PATH The path to load a .cmxs plugin from. May be passed multiple \
         times"
  else Command.Param.return []

let load_config_files ~logger ~genesis_constants ~constraint_constants ~conf_dir
    ~genesis_dir ~cli_proof_level ~proof_level config_files =
  let%bind config_jsons =
    let config_files_paths =
      List.map config_files ~f:(fun (config_file, _) -> `String config_file)
    in
    [%log info] "Reading configuration files $config_files"
      ~metadata:[ ("config_files", `List config_files_paths) ] ;
    Deferred.List.filter_map config_files
      ~f:(fun (config_file, handle_missing) ->
        match%bind Genesis_ledger_helper.load_config_json config_file with
        | Ok config_json ->
            let%map config_json =
              Genesis_ledger_helper.upgrade_old_config ~logger config_file
                config_json
            in
            Some (config_file, config_json)
        | Error err -> (
            match handle_missing with
            | `Must_exist ->
                Mina_user_error.raisef ~where:"reading configuration file"
                  "The configuration file %s could not be read:\n%s" config_file
                  (Error.to_string_hum err)
            | `May_be_missing ->
                [%log warn] "Could not read configuration from $config_file"
                  ~metadata:
                    [ ("config_file", `String config_file)
                    ; ("error", Error_json.error_to_yojson err)
                    ] ;
                return None ) )
  in
  let config =
    List.fold ~init:Runtime_config.default config_jsons
      ~f:(fun config (config_file, config_json) ->
        match Runtime_config.of_yojson config_json with
        | Ok loaded_config ->
            Runtime_config.combine config loaded_config
        | Error err ->
            [%log fatal]
              "Could not parse configuration from $config_file: $error"
              ~metadata:
                [ ("config_file", `String config_file)
                ; ("config_json", config_json)
                ; ("error", `String err)
                ] ;
            failwithf "Could not parse configuration file: %s" err () )
  in
  let genesis_dir = Option.value ~default:(conf_dir ^/ "genesis") genesis_dir in
  let%bind precomputed_values =
    match%map
      Genesis_ledger_helper.init_from_config_file ~cli_proof_level ~genesis_dir
        ~logger ~genesis_constants ~constraint_constants ~proof_level config
    with
    | Ok (precomputed_values, _) ->
        precomputed_values
    | Error err ->
        let ( json_config
            , `Accounts_omitted
                ( `Genesis genesis_accounts_omitted
                , `Staking staking_accounts_omitted
                , `Next next_accounts_omitted ) ) =
          Runtime_config.to_yojson_without_accounts config
        in
        let append_accounts_omitted s =
          Option.value_map
            ~f:(fun i -> List.cons (s ^ "_accounts_omitted", `Int i))
            ~default:Fn.id
        in
        let metadata =
          append_accounts_omitted "genesis" genesis_accounts_omitted
          @@ append_accounts_omitted "staking" staking_accounts_omitted
          @@ append_accounts_omitted "next" next_accounts_omitted []
          @ [ ("config", json_config)
            ; ( "name"
              , `String
                  (Option.value ~default:"not provided"
                     (let%bind.Option ledger = config.ledger in
                      Option.first_some ledger.name ledger.hash ) ) )
            ; ("error", Error_json.error_to_yojson err)
            ]
        in
        [%log info]
          "Initializing with runtime configuration. Ledger source: $name"
          ~metadata ;
        Error.raise err
  in
  return (precomputed_values, config_jsons, config)

let setup_daemon logger ~itn_features ~default_snark_worker_fee =
  let open Command.Let_syntax in
  let open Cli_lib.Arg_type in
  let receiver_key_warning = Cli_lib.Default.receiver_key_warning in
  let%map_open conf_dir = Cli_lib.Flag.conf_dir
  and block_production_key =
    flag "--block-producer-key" ~aliases:[ "block-producer-key" ]
      ~doc:
        (sprintf
           "DEPRECATED: Use environment variable `MINA_BP_PRIVKEY` instead. \
            Private key file for the block producer. Providing this flag or \
            the environment variable will enable block production. You cannot \
            provide both `block-producer-key` and `block-producer-pubkey`. \
            (default: use environment variable `MINA_BP_PRIVKEY`, if provided, \
            or else don't produce any blocks) %s"
           receiver_key_warning )
      (optional string)
  and block_production_pubkey =
    flag "--block-producer-pubkey"
      ~aliases:[ "block-producer-pubkey" ]
      ~doc:
        (sprintf
           "PUBLICKEY Public key for the associated private key that is being \
            tracked by this daemon. You cannot provide both \
            `block-producer-key` (or `MINA_BP_PRIVKEY`) and \
            `block-producer-pubkey`. (default: don't produce blocks) %s"
           receiver_key_warning )
      (optional public_key_compressed)
  and block_production_password =
    flag "--block-producer-password"
      ~aliases:[ "block-producer-password" ]
      ~doc:
        "PASSWORD Password associated with the block-producer key. Setting \
         this is equivalent to setting the MINA_PRIVKEY_PASS environment \
         variable. Be careful when setting it in the commandline as it will \
         likely get tracked in your history. Mainly to be used from the \
         daemon.json config file"
      (optional string)
  and itn_keys =
    if itn_features then
      flag "--itn-keys" ~aliases:[ "itn-keys" ] (optional string)
        ~doc:
          "PUBLICKEYS A comma-delimited list of Ed25519 public keys that are \
           permitted to send signed requests to the incentivized testnet \
           GraphQL server"
    else Command.Param.return None
  and itn_max_logs =
    if itn_features then
      flag "--itn-max-logs" ~aliases:[ "itn-max-logs" ] (optional int)
        ~doc:
          "NN Maximum number of logs to store to be made available via GraphQL \
           for incentivized testnet"
    else Command.Param.return None
  and demo_mode =
    flag "--demo-mode" ~aliases:[ "demo-mode" ] no_arg
      ~doc:
        "Run the daemon in demo-mode -- assume we're \"synced\" to the network \
         instantly"
  and coinbase_receiver_flag =
    flag "--coinbase-receiver" ~aliases:[ "coinbase-receiver" ]
      ~doc:
        (sprintf
           "PUBLICKEY Address to send coinbase rewards to (if this node is \
            producing blocks). If not provided, coinbase rewards will be sent \
            to the producer of a block. %s"
           receiver_key_warning )
      (optional public_key_compressed)
  and genesis_dir =
    flag "--genesis-ledger-dir" ~aliases:[ "genesis-ledger-dir" ]
      ~doc:
        "DIR Directory that contains the genesis ledger and the genesis \
         blockchain proof (default: <config-dir>)"
      (optional string)
  and run_snark_worker_flag =
    flag "--run-snark-worker" ~aliases:[ "run-snark-worker" ]
      ~doc:
        (sprintf "PUBLICKEY Run the SNARK worker with this public key. %s"
           receiver_key_warning )
      (optional public_key_compressed)
  and run_snark_coordinator_flag =
    flag "--run-snark-coordinator"
      ~aliases:[ "run-snark-coordinator" ]
      ~doc:
        (sprintf
           "PUBLICKEY Run a SNARK coordinator with this public key (ignored if \
            the run-snark-worker is set). %s"
           receiver_key_warning )
      (optional public_key_compressed)
  and snark_worker_parallelism_flag =
    flag "--snark-worker-parallelism"
      ~aliases:[ "snark-worker-parallelism" ]
      ~doc:
        "NUM Run the SNARK worker using this many threads. Equivalent to \
         setting OMP_NUM_THREADS, but doesn't affect block production."
      (optional int)
  and work_selection_method_flag =
    flag "--work-selection" ~aliases:[ "work-selection" ]
      ~doc:
        "seq|rand|roffset Choose work sequentially (seq), randomly (rand), or \
         sequentially with a random offset (roffset) (default: rand)"
      (optional work_selection_method)
  and libp2p_port = Flag.Port.Daemon.external_
  and client_port = Flag.Port.Daemon.client
  and rest_server_port = Flag.Port.Daemon.rest_server
  and limited_graphql_port = Flag.Port.Daemon.limited_graphql_server
  and itn_graphql_port =
    if itn_features then
      flag "--itn-graphql-port" ~aliases:[ "itn-graphql-port" ]
        ~doc:"PORT GraphQL-server for incentivized testnet interaction"
        (optional int)
    else Command.Param.return None
  and open_limited_graphql_port =
    flag "--open-limited-graphql-port"
      ~aliases:[ "open-limited-graphql-port" ]
      no_arg
      ~doc:
        "Have the limited GraphQL server listen on all addresses, not just \
         localhost (this is INSECURE, make sure your firewall is configured \
         correctly!)"
  and archive_process_location = Flag.Host_and_port.Daemon.archive
  and metrics_server_port =
    flag "--metrics-port" ~aliases:[ "metrics-port" ]
      ~doc:
        "PORT metrics server for scraping via Prometheus (default no \
         metrics-server)"
      (optional int16)
  and gc_stat_interval =
    flag "--gc-stat-interval" ~aliases:[ "gc-stat-interval" ] (optional float)
      ~doc:
        (sprintf
           "INTERVAL in mins for collecting GC stats for metrics (Default: %f)"
           !Mina_metrics.Runtime.gc_stat_interval_mins )
  and libp2p_metrics_port =
    flag "--libp2p-metrics-port" ~aliases:[ "libp2p-metrics-port" ]
      ~doc:
        "PORT libp2p metrics server for scraping via Prometheus (default no \
         libp2p-metrics-server)"
      (optional int16)
  and external_ip_opt =
    flag "--external-ip" ~aliases:[ "external-ip" ]
      ~doc:
        "IP External IP address for other nodes to connect to. You only need \
         to set this if auto-discovery fails for some reason."
      (optional string)
  and bind_ip_opt =
    flag "--bind-ip" ~aliases:[ "bind-ip" ]
      ~doc:"IP IP of network interface to use for peer connections"
      (optional string)
  and working_dir =
    flag "--working-dir" ~aliases:[ "working-dir" ]
      ~doc:
        "PATH path to chdir into before starting (useful for background mode, \
         defaults to cwd, or / if -background)"
      (optional string)
  and is_background =
    flag "--background" ~aliases:[ "background" ] no_arg
      ~doc:"Run process on the background"
  and is_archive_rocksdb =
    flag "--archive-rocksdb" ~aliases:[ "archive-rocksdb" ] no_arg
      ~doc:"Stores all the blocks heard in RocksDB"
  and log_json = Flag.Log.json
  and log_level = Flag.Log.level
  and file_log_level = Flag.Log.file_log_level
  and file_log_rotations = Flag.Log.file_log_rotations
  and snark_work_fee =
    flag "--snark-worker-fee" ~aliases:[ "snark-worker-fee" ]
      ~doc:
        (sprintf
           "FEE Amount a worker wants to get compensated for generating a \
            snark proof (default: %d)"
           (Currency.Fee.to_nanomina_int default_snark_worker_fee) )
      (optional txn_fee)
  and work_reassignment_wait =
    flag "--work-reassignment-wait"
      ~aliases:[ "work-reassignment-wait" ]
      (optional int)
      ~doc:
        (sprintf
           "WAIT-TIME in ms before a snark-work is reassigned (default: %dms)"
           Cli_lib.Default.work_reassignment_wait )
  and enable_tracing =
    flag "--tracing" ~aliases:[ "tracing" ] no_arg
      ~doc:"Trace into $config-directory/trace/$pid.trace"
  and enable_internal_tracing =
    flag "--internal-tracing" ~aliases:[ "internal-tracing" ] no_arg
      ~doc:
        "Enables internal tracing into \
         $config-directory/internal-tracing/internal-trace.jsonl"
  and insecure_rest_server =
    flag "--insecure-rest-server" ~aliases:[ "insecure-rest-server" ] no_arg
      ~doc:
        "Have REST server listen on all addresses, not just localhost (this is \
         INSECURE, make sure your firewall is configured correctly!)"
  (* FIXME #4095
     and limit_connections =
       flag "--limit-concurrent-connections"
         ~aliases:[ "limit-concurrent-connections"]
         ~doc:
           "true|false Limit the number of concurrent connections per IP \
            address (default: true)"
         (optional bool)*)
  (*TODO: This is being added to log all the snark works received for the
     beta-testnet challenge. We might want to remove this later?*)
  and log_received_snark_pool_diff =
    flag "--log-snark-work-gossip"
      ~aliases:[ "log-snark-work-gossip" ]
      ~doc:"true|false Log snark-pool diff received from peers (default: false)"
      (optional bool)
  and log_transaction_pool_diff =
    flag "--log-txn-pool-gossip" ~aliases:[ "log-txn-pool-gossip" ]
      ~doc:
        "true|false Log transaction-pool diff received from peers (default: \
         false)"
      (optional bool)
  and log_block_creation =
    flag "--log-block-creation" ~aliases:[ "log-block-creation" ]
      ~doc:
        "true|false Log the steps involved in including transactions and snark \
         work in a block (default: true)"
      (optional bool)
  and libp2p_keypair =
    flag "--libp2p-keypair" ~aliases:[ "libp2p-keypair" ] (optional string)
      ~doc:
        "KEYFILE Keypair (generated from `mina libp2p generate-keypair`) to \
         use with libp2p discovery"
  and is_seed =
    flag "--seed" ~aliases:[ "seed" ] ~doc:"Start the node as a seed node"
      no_arg
  and no_super_catchup =
    flag "--no-super-catchup" ~aliases:[ "no-super-catchup" ]
      ~doc:"Don't use super-catchup" no_arg
  and enable_flooding =
    flag "--enable-flooding" ~aliases:[ "enable-flooding" ]
      ~doc:
        "true|false Publish our own blocks/transactions to every peer we can \
         find (default: false)"
      (optional bool)
  and peer_exchange =
    flag "--enable-peer-exchange" ~aliases:[ "enable-peer-exchange" ]
      ~doc:
        "true|false Help keep the mesh connected when closing connections \
         (default: false)"
      (optional bool)
  and peer_protection_ratio =
    flag "--peer-protection-rate" ~aliases:[ "peer-protection-rate" ]
      ~doc:"float Proportion of peers to be marked as protected (default: 0.2)"
      (optional_with_default 0.2 float)
  and min_connections =
    flag "--min-connections" ~aliases:[ "min-connections" ]
      ~doc:
        (Printf.sprintf
           "NN min number of connections that this peer will have to neighbors \
            in the gossip network (default: %d)"
           Cli_lib.Default.min_connections )
      (optional int)
  and max_connections =
    flag "--max-connections" ~aliases:[ "max-connections" ]
      ~doc:
        (Printf.sprintf
           "NN max number of connections that this peer will have to neighbors \
            in the gossip network. Tuning this higher will strengthen your \
            connection to the network in exchange for using more RAM (default: \
            %d)"
           Cli_lib.Default.max_connections )
      (optional int)
  and validation_queue_size =
    flag "--validation-queue-size"
      ~aliases:[ "validation-queue-size" ]
      ~doc:
        (Printf.sprintf
           "NN size of the validation queue in the p2p network used to buffer \
            messages (like blocks and transactions received on the gossip \
            network) while validation is pending. If a transaction, for \
            example, is invalid, we don't forward the message on the gossip \
            net. If this queue is too small, we will drop messages without \
            validating them. If it is too large, we are susceptible to DoS \
            attacks on memory. (default: %d)"
           Cli_lib.Default.validation_queue_size )
      (optional int)
  and direct_peers_raw =
    flag "--direct-peer" ~aliases:[ "direct-peer" ]
      ~doc:
        "/ip4/IPADDR/tcp/PORT/p2p/PEERID Peers to always send new messages \
         to/from. These peers should also have you configured as a direct \
         peer, the relationship is intended to be symmetric"
      (listed string)
  and isolate =
    flag "--isolate-network" ~aliases:[ "isolate-network" ]
      ~doc:
        "true|false Only allow connections to the peers passed on the command \
         line or configured through GraphQL. (default: false)"
      (optional bool)
  and libp2p_peers_raw =
    flag "--peer" ~aliases:[ "peer" ]
      ~doc:
        "/ip4/IPADDR/tcp/PORT/p2p/PEERID initial \"bootstrap\" peers for \
         discovery"
      (listed string)
  and libp2p_peer_list_file =
    flag "--peer-list-file" ~aliases:[ "peer-list-file" ]
      ~doc:
        "PATH path to a file containing \"bootstrap\" peers for discovery, one \
         multiaddress per line"
      (optional string)
  and seed_peer_list_url =
    flag "--peer-list-url" ~aliases:[ "peer-list-url" ]
      ~doc:"URL URL of seed peer list file. Will be polled periodically."
      (optional string)
  and proposed_protocol_version =
    flag "--proposed-protocol-version"
      ~aliases:[ "proposed-protocol-version" ]
      (optional string)
      ~doc:"NN.NN.NN Proposed protocol version to signal other nodes"
  and config_files =
    flag "--config-file" ~aliases:[ "config-file" ]
      ~doc:
        "PATH path to a configuration file (overrides MINA_CONFIG_FILE, \
         default: <config_dir>/daemon.json). Pass multiple times to override \
         fields from earlier config files"
      (listed string)
  and _may_generate =
    flag "--generate-genesis-proof"
      ~aliases:[ "generate-genesis-proof" ]
      ~doc:"true|false Deprecated. Passing this flag has no effect"
      (optional bool)
  and disable_node_status =
    flag "--disable-node-status" ~aliases:[ "disable-node-status" ] no_arg
      ~doc:"Disable reporting node status to other nodes (default: enabled)"
  and cli_proof_level =
    flag "--proof-level" ~aliases:[ "proof-level" ]
      (optional (Arg_type.create Genesis_constants.Proof_level.of_string))
      ~doc:
        "full|check|none Internal, for testing. Start or connect to a network \
         with full proving (full), snark-testing with dummy proofs (check), or \
         dummy proofs (none)"
  and plugins = plugin_flag
  and precomputed_blocks_path =
    flag "--precomputed-blocks-file"
      ~aliases:[ "precomputed-blocks-file" ]
      (optional string)
      ~doc:"PATH Path to write precomputed blocks to, for replay or archiving"
  and log_precomputed_blocks =
    flag "--log-precomputed-blocks"
      ~aliases:[ "log-precomputed-blocks" ]
      (optional_with_default false bool)
      ~doc:"true|false Include precomputed blocks in the log (default: false)"
  and start_filtered_logs =
    flag "--start-filtered-logs" (listed string)
      ~doc:
        "LOG-FILTER Include filtered logs for the given filter. May be passed \
         multiple times"
  and block_reward_threshold =
    flag "--minimum-block-reward" ~aliases:[ "minimum-block-reward" ]
      ~doc:
        "AMOUNT Minimum reward a block produced by the node should have. Empty \
         blocks are created if the rewards are lower than the specified \
         threshold (default: No threshold, transactions and coinbase will be \
         included as long as the required snark work is available and can be \
         paid for)"
      (optional txn_amount)
  and stop_time =
    flag "--stop-time" ~aliases:[ "stop-time" ] (optional int)
      ~doc:
        (sprintf
           "UPTIME in hours after which the daemon stops itself (only if there \
            were no slots won within an hour after the stop time) (Default: \
            %d)"
           Cli_lib.Default.stop_time )
  and upload_blocks_to_gcloud =
    flag "--upload-blocks-to-gcloud"
      ~aliases:[ "upload-blocks-to-gcloud" ]
      (optional_with_default false bool)
      ~doc:
        "true|false upload blocks to gcloud storage. Requires the environment \
         variables GCLOUD_KEYFILE, NETWORK_NAME, and \
         GCLOUD_BLOCK_UPLOAD_BUCKET"
  and all_peers_seen_metric =
    flag "--all-peers-seen-metric"
      ~aliases:[ "all-peers-seen-metric" ]
      (optional_with_default false bool)
      ~doc:
        "true|false whether to track the set of all peers ever seen for the \
         all_peers metric (default: false)"
  and node_status_url =
    flag "--node-status-url" ~aliases:[ "node-status-url" ] (optional string)
      ~doc:"URL of the node status collection service"
  and node_error_url =
    flag "--node-error-url" ~aliases:[ "node-error-url" ] (optional string)
      ~doc:"URL of the node error collection service"
  and simplified_node_stats =
    flag "--simplified-node-stats"
      ~aliases:[ "simplified-node-stats" ]
      (optional_with_default true bool)
      ~doc:"whether to report simplified node stats (default: true)"
  and contact_info =
    flag "--contact-info" ~aliases:[ "contact-info" ] (optional string)
      ~doc:
        "contact info used in node error report service (it could be either \
         email address or discord username), it should be less than 200 \
         characters"
    |> Command.Param.map ~f:(fun opt ->
           Option.value_map opt ~default:None ~f:(fun s ->
               if String.length s < 200 then Some s
               else
                 Mina_user_error.raisef
                   "The length of contact info exceeds 200 characters:\n %s" s ) )
  and uptime_url_string =
    flag "--uptime-url" ~aliases:[ "uptime-url" ] (optional string)
      ~doc:"URL URL of the uptime service of the Mina delegation program"
  and uptime_submitter_key =
    flag "--uptime-submitter-key" ~aliases:[ "uptime-submitter-key" ]
      ~doc:
        "KEYFILE Private key file for the uptime submitter. You cannot provide \
         both `uptime-submitter-key` and `uptime-submitter-pubkey`."
      (optional string)
  and uptime_submitter_pubkey =
    flag "--uptime-submitter-pubkey"
      ~aliases:[ "uptime-submitter-pubkey" ]
      (optional string)
      ~doc:
        "PUBLICKEY Public key of the submitter to the Mina delegation program, \
         for the associated private key that is being tracked by this daemon. \
         You cannot provide both `uptime-submitter-key` and \
         `uptime-submitter-pubkey`."
  and uptime_send_node_commit =
    flag "--uptime-send-node-commit-sha"
      ~aliases:[ "uptime-send-node-commit-sha" ]
      ~doc:
        "true|false Whether to send the commit SHA used to build the node to \
         the uptime service. (default: false)"
      no_arg
  in
  let to_pubsub_topic_mode_option =
    let open Gossip_net.Libp2p in
    function
    | `String "ro" ->
        Some RO
    | `String "rw" ->
        Some RW
    | `String "none" ->
        Some N
    | `Null ->
        None
    | _ ->
        raise (Error.to_exn (Error.of_string "Invalid pubsub topic mode"))
  in
  fun () ->
    O1trace.thread "mina" (fun () ->
        let open Deferred.Let_syntax in
        let conf_dir = Mina_lib.Conf_dir.compute_conf_dir conf_dir in
        let%bind () = File_system.create_dir conf_dir in
        let () =
          if is_background then (
            Core.printf "Starting background mina daemon. (Log Dir: %s)\n%!"
              conf_dir ;
            Daemon.daemonize ~allow_threads_to_have_been_created:true
              ~redirect_stdout:`Dev_null ?cd:working_dir
              ~redirect_stderr:`Dev_null () )
          else Option.iter working_dir ~f:Caml.Sys.chdir
        in
        Stdout_log.setup log_json log_level ;
        (* 512MB logrotate max size = 1GB max filesystem usage *)
        let logrotate_max_size = 1024 * 1024 * 10 in
        Logger.Consumer_registry.register ~commit_id:Mina_version.commit_id
          ~id:Logger.Logger_id.mina
          ~processor:(Logger.Processor.raw ~log_level:file_log_level ())
          ~transport:
            (Logger_file_system.dumb_logrotate ~directory:conf_dir
               ~log_filename:"mina.log" ~max_size:logrotate_max_size
               ~num_rotate:file_log_rotations )
          () ;
        let best_tip_diff_log_size = 1024 * 1024 * 5 in
        Logger.Consumer_registry.register ~commit_id:Mina_version.commit_id
          ~id:Logger.Logger_id.best_tip_diff
          ~processor:(Logger.Processor.raw ())
          ~transport:
            (Logger_file_system.dumb_logrotate ~directory:conf_dir
               ~log_filename:"mina-best-tip.log"
               ~max_size:best_tip_diff_log_size ~num_rotate:1 )
          () ;
        let rejected_blocks_log_size = 1024 * 1024 * 5 in
        Logger.Consumer_registry.register ~commit_id:Mina_version.commit_id
          ~id:Logger.Logger_id.rejected_blocks
          ~processor:(Logger.Processor.raw ())
          ~transport:
            (Logger_file_system.dumb_logrotate ~directory:conf_dir
               ~log_filename:"mina-rejected-blocks.log"
               ~max_size:rejected_blocks_log_size ~num_rotate:50 )
          () ;
        Logger.Consumer_registry.register ~commit_id:Mina_version.commit_id
          ~id:Logger.Logger_id.oversized_logs
          ~processor:(Logger.Processor.raw ())
          ~transport:
            (Logger_file_system.dumb_logrotate ~directory:conf_dir
               ~log_filename:"mina-oversized-logs.log"
               ~max_size:logrotate_max_size ~num_rotate:20 )
          () ;
        (* Consumer for `[%log internal]` logging used for internal tracing *)
        Itn_logger.set_message_postprocessor
          Internal_tracing.For_itn_logger.post_process_message ;
        Logger.Consumer_registry.register ~commit_id:Mina_version.commit_id
          ~id:Logger.Logger_id.mina
          ~processor:Internal_tracing.For_logger.processor
          ~transport:
            (Internal_tracing.For_logger.json_lines_rotate_transport
               ~directory:(conf_dir ^ "/internal-tracing")
               () )
          () ;
        let version_metadata = [ ("commit", `String Mina_version.commit_id) ] in
        [%log info] "Mina daemon is booting up; built with commit $commit"
          ~metadata:version_metadata ;
        let%bind () =
          Mina_lib.Conf_dir.check_and_set_lockfile ~logger conf_dir
        in
        [%log info] "Booting may take several seconds, please wait" ;
        let wallets_disk_location = conf_dir ^/ "wallets" in
        let%bind wallets =
          (* Load wallets early, to give user errors before expensive
             initialization starts.
          *)
          Secrets.Wallets.load ~logger ~disk_location:wallets_disk_location
        in
        let%bind libp2p_keypair =
          let libp2p_keypair_old_format =
            Option.bind libp2p_keypair ~f:(fun libp2p_keypair ->
                match Mina_net2.Keypair.of_string libp2p_keypair with
                | Ok kp ->
                    Some kp
                | Error _ ->
                    if String.contains libp2p_keypair ',' then
                      [%log warn]
                        "I think -libp2p-keypair is in the old format, but I \
                         failed to parse it! Using it as a path..." ;
                    None )
          in
          match libp2p_keypair_old_format with
          | Some kp ->
              return (Some kp)
          | None -> (
              match libp2p_keypair with
              | None ->
                  return None
              | Some s ->
                  Secrets.Libp2p_keypair.Terminal_stdin.read_exn
                    ~should_prompt_user:false ~which:"libp2p keypair" s
                  |> Deferred.map ~f:Option.some )
        in
        let%bind () =
          let version_filename = conf_dir ^/ "mina.version" in
          let make_version () =
            let%map () =
              (*Delete any trace files if version changes. TODO: Implement rotate logic similar to log files*)
              File_system.remove_dir (conf_dir ^/ "trace")
            in
            Yojson.Safe.to_file version_filename (`Assoc version_metadata)
          in
          match
            Or_error.try_with_join (fun () ->
                match Yojson.Safe.from_file version_filename with
                | `Assoc list -> (
                    match String.Map.(find (of_alist_exn list) "commit") with
                    | Some (`String commit) ->
                        Ok commit
                    | _ ->
                        Or_error.errorf "commit not found in version file %s"
                          version_filename )
                | _ ->
                    Or_error.errorf "Unexpected value in %s" version_filename )
          with
          | Ok c ->
              if String.equal c Mina_version.commit_id then return ()
              else (
                [%log warn]
                  "Different version of Mina detected in config directory \
                   $config_directory, removing existing configuration"
                  ~metadata:[ ("config_directory", `String conf_dir) ] ;
                make_version () )
          | Error e ->
              [%log debug]
                "Error reading $file: $error. Cleaning up the config directory \
                 $config_directory"
                ~metadata:
                  [ ("error", `String (Error.to_string_mach e))
                  ; ("config_directory", `String conf_dir)
                  ; ("file", `String version_filename)
                  ] ;
              make_version ()
        in
        Parallel.init_master () ;
        let monitor = Async.Monitor.create ~name:"coda" () in
        let time_controller =
          Block_time.Controller.create @@ Block_time.Controller.basic ~logger
        in
        let pids = Child_processes.Termination.create_pid_table () in
        let mina_initialization_deferred () =
          let config_file_installed =
            (* Search for config files installed as part of a deb/brew package.
               These files are commit-dependent, to ensure that we don't clobber
               configuration for dev builds or use incompatible configs.
            *)
            let config_file_installed =
              let json = "config_" ^ Mina_version.commit_id_short ^ ".json" in
              List.fold_until ~init:None
                (Cache_dir.possible_paths json)
                ~f:(fun _acc f ->
                  match Core.Sys.file_exists f with
                  | `Yes ->
                      Stop (Some f)
                  | _ ->
                      Continue None )
                ~finish:Fn.id
            in
            match config_file_installed with
            | Some config_file ->
                Some (config_file, `Must_exist)
            | None ->
                None
          in
          let config_file_configdir =
            (conf_dir ^/ "daemon.json", `May_be_missing)
          in
          let config_file_envvar =
            match Sys.getenv "MINA_CONFIG_FILE" with
            | Some config_file ->
                Some (config_file, `Must_exist)
            | None ->
                None
          in
          let config_files =
            Option.to_list config_file_installed
            @ (config_file_configdir :: Option.to_list config_file_envvar)
            @ List.map config_files ~f:(fun config_file ->
                  (config_file, `Must_exist) )
          in
          let genesis_constants =
            Genesis_constants.Compiled.genesis_constants
          in
          let constraint_constants =
            Genesis_constants.Compiled.constraint_constants
          in
          let compile_config = Mina_compile_config.Compiled.t in
          let%bind precomputed_values, config_jsons, config =
            load_config_files ~logger ~conf_dir ~genesis_dir
              ~proof_level:Genesis_constants.Compiled.proof_level config_files
              ~genesis_constants ~constraint_constants ~cli_proof_level
          in

          constraint_constants.block_window_duration_ms |> Float.of_int
          |> Time.Span.of_ms |> Mina_metrics.initialize_all ;

          let rev_daemon_configs =
            List.rev_filter_map config_jsons
              ~f:(fun (config_file, config_json) ->
                Option.map
                  YJ.Util.(
                    to_option Fn.id (YJ.Util.member "daemon" config_json))
                  ~f:(fun daemon_config -> (config_file, daemon_config)) )
          in
          let maybe_from_config (type a) (f : YJ.t -> a option)
              (keyname : string) (actual_value : a option) : a option =
            let open Option.Let_syntax in
            let open YJ.Util in
            match actual_value with
            | Some v ->
                Some v
            | None ->
                (* Load value from the latest config file that both
                   * has the key we are looking for, and
                   * has the key in a format that [f] can parse.
                *)
                let%map config_file, data =
                  List.find_map rev_daemon_configs
                    ~f:(fun (config_file, daemon_config) ->
                      let%bind json_val =
                        to_option Fn.id (member keyname daemon_config)
                      in
                      let%map data = f json_val in
                      (config_file, data) )
                in
                [%log debug] "Key $key being used from config file $config_file"
                  ~metadata:
                    [ ("key", `String keyname)
                    ; ("config_file", `String config_file)
                    ] ;
                data
          in
          let or_from_config map keyname actual_value ~default =
            match maybe_from_config map keyname actual_value with
            | Some x ->
                x
            | None ->
                [%log trace]
                  "Key '$key' not found in the config file, using default"
                  ~metadata:[ ("key", `String keyname) ] ;
                default
          in
          let get_port { Flag.Types.value; default; name } =
            or_from_config YJ.Util.to_int_option name ~default value
          in
          let libp2p_port = get_port libp2p_port in
          let rest_server_port = get_port rest_server_port in
          let limited_graphql_port =
            let ({ value; name } : int option Flag.Types.with_name) =
              limited_graphql_port
            in
            maybe_from_config YJ.Util.to_int_option name value
          in
          let client_port = get_port client_port in
          let snark_work_fee_flag =
            let json_to_currency_fee_option json =
              YJ.Util.to_int_option json
              |> Option.map ~f:Currency.Fee.of_nanomina_int_exn
            in
            or_from_config json_to_currency_fee_option "snark-worker-fee"
              ~default:compile_config.default_snark_worker_fee snark_work_fee
          in
          let node_status_url =
            maybe_from_config YJ.Util.to_string_option "node-status-url"
              node_status_url
          in
          (* FIXME #4095: pass this through to Gossip_net.Libp2p *)
          let _max_concurrent_connections =
            (*if
                 or_from_config YJ.Util.to_bool_option "max-concurrent-connections"
                   ~default:true limit_connections
               then Some 40
               else *)
            None
          in
          let work_selection_method =
            or_from_config
              (Fn.compose Option.return
                 (Fn.compose work_selection_method_val YJ.Util.to_string) )
              "work-selection"
              ~default:Cli_lib.Arg_type.Work_selection_method.Random
              work_selection_method_flag
          in
          let work_reassignment_wait =
            or_from_config YJ.Util.to_int_option "work-reassignment-wait"
              ~default:Cli_lib.Default.work_reassignment_wait
              work_reassignment_wait
          in
          let log_received_snark_pool_diff =
            or_from_config YJ.Util.to_bool_option "log-snark-work-gossip"
              ~default:false log_received_snark_pool_diff
          in
          let log_transaction_pool_diff =
            or_from_config YJ.Util.to_bool_option "log-txn-pool-gossip"
              ~default:false log_transaction_pool_diff
          in
          let log_block_creation =
            or_from_config YJ.Util.to_bool_option "log-block-creation"
              ~default:true log_block_creation
          in
          let log_gossip_heard =
            { Mina_networking.Config.snark_pool_diff =
                log_received_snark_pool_diff
            ; transaction_pool_diff = log_transaction_pool_diff
            ; new_state = true
            }
          in
          let json_to_publickey_compressed_option which json =
            YJ.Util.to_string_option json
            |> Option.bind ~f:(fun pk_str ->
                   match Public_key.Compressed.of_base58_check pk_str with
                   | Ok key -> (
                       match Public_key.decompress key with
                       | None ->
                           Mina_user_error.raisef
                             ~where:"decompressing a public key"
                             "The %s public key %s could not be decompressed."
                             which pk_str
                       | Some _ ->
                           Some key )
                   | Error _e ->
                       Mina_user_error.raisef ~where:"decoding a public key"
                         "The %s public key %s could not be decoded." which
                         pk_str )
          in
          let run_snark_worker_flag =
            maybe_from_config
              (json_to_publickey_compressed_option "snark worker")
              "run-snark-worker" run_snark_worker_flag
          in
          let run_snark_coordinator_flag =
            maybe_from_config
              (json_to_publickey_compressed_option "snark coordinator")
              "run-snark-coordinator" run_snark_coordinator_flag
          in
          let snark_worker_parallelism_flag =
            maybe_from_config YJ.Util.to_int_option "snark-worker-parallelism"
              snark_worker_parallelism_flag
          in
          let coinbase_receiver_flag =
            maybe_from_config
              (json_to_publickey_compressed_option "coinbase receiver")
              "coinbase-receiver" coinbase_receiver_flag
          in
          let%bind external_ip =
            match external_ip_opt with
            | None ->
                Find_ip.find ~logger
            | Some ip ->
                return @@ Unix.Inet_addr.of_string ip
          in
          let bind_ip =
            Option.value bind_ip_opt ~default:"0.0.0.0"
            |> Unix.Inet_addr.of_string
          in
          let addrs_and_ports : Node_addrs_and_ports.t =
            { external_ip; bind_ip; peer = None; client_port; libp2p_port }
          in
          let block_production_key =
            maybe_from_config YJ.Util.to_string_option "block-producer-key"
              block_production_key
          in
          let block_production_pubkey =
            maybe_from_config
              (json_to_publickey_compressed_option "block producer")
              "block-producer-pubkey" block_production_pubkey
          in
          let block_production_password =
            maybe_from_config YJ.Util.to_string_option "block-producer-password"
              block_production_password
          in
          Option.iter
            ~f:(fun password ->
              match Sys.getenv Secrets.Keypair.env with
              | Some env_pass when not (String.equal env_pass password) ->
                  [%log warn]
                    "$envkey environment variable doesn't match value provided \
                     on command-line or daemon.json. Using value from $envkey"
                    ~metadata:[ ("envkey", `String Secrets.Keypair.env) ]
              | _ ->
                  Unix.putenv ~key:Secrets.Keypair.env ~data:password )
            block_production_password ;
          let%bind block_production_keypair =
            match
              ( block_production_key
              , block_production_pubkey
              , Sys.getenv "MINA_BP_PRIVKEY" )
            with
            | Some _, Some _, _ ->
                Mina_user_error.raise
                  "You cannot provide both `block-producer-key` and \
                   `block_production_pubkey`"
            | None, Some _, Some _ ->
                Mina_user_error.raise
                  "You cannot provide both `MINA_BP_PRIVKEY` and \
                   `block_production_pubkey`"
            | None, None, None ->
                Deferred.return None
            | None, None, Some base58_privkey ->
                let kp =
                  Private_key.of_base58_check_exn base58_privkey
                  |> Keypair.of_private_key_exn
                in
                Deferred.return (Some kp)
            (* CLI argument takes precedence over env variable *)
            | Some sk_file, None, (Some _ | None) ->
                [%log warn]
                  "`block-producer-key` is deprecated. Please set \
                   `MINA_BP_PRIVKEY` environment variable instead." ;
                let%map kp =
                  Secrets.Keypair.Terminal_stdin.read_exn
                    ~should_prompt_user:false ~which:"block producer keypair"
                    sk_file
                in
                Some kp
            | None, Some tracked_pubkey, None ->
                let%map kp =
                  Secrets.Wallets.get_tracked_keypair ~logger
                    ~which:"block producer keypair"
                    ~read_from_env_exn:
                      (Secrets.Keypair.Terminal_stdin.read_exn
                         ~should_prompt_user:false ~should_reask:false )
                    ~conf_dir tracked_pubkey
                in
                Some kp
          in
          let%bind client_trustlist =
            Reader.load_sexp
              (conf_dir ^/ "client_trustlist")
              [%of_sexp: Unix.Cidr.t list]
            >>| Or_error.ok
          in
          let client_trustlist =
            let mina_client_trustlist = "MINA_CLIENT_TRUSTLIST" in
            let cidrs_of_env_str env_str env_var =
              let cidrs =
                String.split ~on:',' env_str
                |> List.filter_map ~f:(fun str ->
                       try Some (Unix.Cidr.of_string str)
                       with _ ->
                         [%log warn] "Could not parse address $address in %s"
                           env_var
                           ~metadata:[ ("address", `String str) ] ;
                         None )
              in
              Some
                (List.append cidrs (Option.value ~default:[] client_trustlist))
            in
            match Unix.getenv mina_client_trustlist with
            | Some env_str ->
                cidrs_of_env_str env_str mina_client_trustlist
            | None ->
                client_trustlist
          in
          let get_monitor_infos monitor =
            let rec get_monitors accum monitor =
              match Async_kernel.Monitor.parent monitor with
              | None ->
                  List.rev accum
              | Some parent ->
                  get_monitors (parent :: accum) parent
            in
            let monitors = get_monitors [ monitor ] monitor in
            List.map monitors ~f:(fun monitor ->
                match Async_kernel.Monitor.sexp_of_t monitor with
                | Sexp.List sexps ->
                    `List (List.map ~f:Error_json.sexp_record_to_yojson sexps)
                | Sexp.Atom _ ->
                    failwith "Expected a sexp list" )
          in
          let o1trace context =
            Execution_context.find_local context O1trace.local_storage_id
            |> Option.value ~default:[]
            |> List.map ~f:(fun x -> `String x)
          in
          Stream.iter
            (Async_kernel.Async_kernel_scheduler.long_cycles_with_context
               ~at_least:(sec 0.5 |> Time_ns.Span.of_span_float_round_nearest) )
            ~f:(fun (span, context) ->
              let secs = Time_ns.Span.to_sec span in
              let monitor_infos = get_monitor_infos context.monitor in
              let o1trace = o1trace context in
              [%log internal] "Long_async_cycle"
                ~metadata:
                  [ ("duration", `Float secs); ("trace", `List o1trace) ] ;
              [%log debug]
                ~metadata:
                  [ ("long_async_cycle", `Float secs)
                  ; ("monitors", `List monitor_infos)
                  ; ("o1trace", `List o1trace)
                  ]
                "Long async cycle, $long_async_cycle seconds, $monitors, \
                 $o1trace" ;
              Mina_metrics.(
                Runtime.Long_async_histogram.observe Runtime.long_async_cycle
                  secs) ) ;
          Stream.iter Async_kernel.Async_kernel_scheduler.long_jobs_with_context
            ~f:(fun (context, span) ->
              let secs = Time_ns.Span.to_sec span in
              let monitor_infos = get_monitor_infos context.monitor in
              let o1trace = o1trace context in
              [%log internal] "Long_async_job"
                ~metadata:
                  [ ("duration", `Float secs); ("trace", `List o1trace) ] ;
              [%log debug]
                ~metadata:
                  [ ("long_async_job", `Float secs)
                  ; ("monitors", `List monitor_infos)
                  ; ("o1trace", `List o1trace)
                  ; ( "most_recent_2_backtrace"
                    , `String
                        (String.concat ~sep:"␤"
                           (List.map ~f:Backtrace.to_string
                              (List.take
                                 (Execution_context.backtrace_history context)
                                 2 ) ) ) )
                  ]
                "Long async job, $long_async_job seconds, $monitors, $o1trace" ;
              Mina_metrics.(
                Runtime.Long_job_histogram.observe Runtime.long_async_job secs) ) ;
          let trace_database_initialization typ location =
            (* can't use %log ppx here, because we're using the passed-in location *)
            Logger.trace logger ~module_:__MODULE__ "Creating %s at %s"
              ~location typ
          in
          let trust_dir = conf_dir ^/ "trust" in
          let%bind () = Async.Unix.mkdir ~p:() trust_dir in
          let%bind trust_system = Trust_system.create trust_dir in
          trace_database_initialization "trust_system" __LOC__ trust_dir ;
          let genesis_state_hash =
            (Precomputed_values.genesis_state_hashes precomputed_values)
              .state_hash
          in
          let genesis_ledger_hash =
            Precomputed_values.genesis_ledger precomputed_values
            |> Lazy.force |> Mina_ledger.Ledger.merkle_root
          in
          let block_production_keypairs =
            block_production_keypair
            |> Option.map ~f:(fun kp ->
                   (kp, Public_key.compress kp.Keypair.public_key) )
            |> Option.to_list |> Keypair.And_compressed_pk.Set.of_list
          in
          let epoch_ledger_location = conf_dir ^/ "epoch_ledger" in
          let module Context = struct
            let logger = logger

            let constraint_constants = precomputed_values.constraint_constants

            let consensus_constants = precomputed_values.consensus_constants
          end in
          let consensus_local_state =
            Consensus.Data.Local_state.create
              ~context:(module Context)
              ~genesis_ledger:
                (Precomputed_values.genesis_ledger precomputed_values)
              ~genesis_epoch_data:precomputed_values.genesis_epoch_data
              ~epoch_ledger_location
              ( Option.map block_production_keypair ~f:(fun keypair ->
                    let open Keypair in
                    Public_key.compress keypair.public_key )
              |> Option.to_list |> Public_key.Compressed.Set.of_list )
              ~genesis_state_hash:
                precomputed_values.protocol_state_with_hashes.hash.state_hash
          in
          trace_database_initialization "epoch ledger" __LOC__
            epoch_ledger_location ;
          let%bind peer_list_file_contents_or_empty =
            match libp2p_peer_list_file with
            | None ->
                return []
            | Some file -> (
                match%bind
                  Monitor.try_with_or_error ~here:[%here] (fun () ->
                      Reader.file_contents file )
                with
                | Ok contents ->
                    return (Mina_net2.Multiaddr.of_file_contents contents)
                | Error _ ->
                    Mina_user_error.raisef
                      ~where:"reading libp2p peer address file"
                      "The file %s could not be read.\n\n\
                       It must be a newline-separated list of libp2p \
                       multiaddrs (ex: /ip4/IPADDR/tcp/PORT/p2p/PEERID)"
                      file )
          in
          List.iter libp2p_peers_raw ~f:(fun raw_peer ->
              if not Mina_net2.Multiaddr.(valid_as_peer @@ of_string raw_peer)
              then
                Mina_user_error.raisef ~where:"decoding peer as a multiaddress"
                  "The given peer \"%s\" is not a valid multiaddress (ex: \
                   /ip4/IPADDR/tcp/PORT/p2p/PEERID)"
                  raw_peer ) ;
          let initial_peers =
            List.concat
              [ List.map ~f:Mina_net2.Multiaddr.of_string libp2p_peers_raw
              ; peer_list_file_contents_or_empty
              ; List.map ~f:Mina_net2.Multiaddr.of_string
                @@ or_from_config
                     (Fn.compose Option.some
                        (YJ.Util.convert_each YJ.Util.to_string) )
                     "peers" None ~default:[]
              ]
          in
          let direct_peers =
            List.map ~f:Mina_net2.Multiaddr.of_string direct_peers_raw
          in
          let min_connections =
            or_from_config YJ.Util.to_int_option "min-connections"
              ~default:Cli_lib.Default.min_connections min_connections
          in
          let max_connections =
            or_from_config YJ.Util.to_int_option "max-connections"
              ~default:Cli_lib.Default.max_connections max_connections
          in
          let pubsub_v1 = Gossip_net.Libp2p.N in
          (* TODO uncomment after introducing Bitswap-based block retrieval *)
          (* let pubsub_v1 =
               or_from_config to_pubsub_topic_mode_option "pubsub-v1"
                 ~default:Cli_lib.Default.pubsub_v1 pubsub_v1
             in *)
          let pubsub_v0 =
            or_from_config to_pubsub_topic_mode_option "pubsub-v0"
              ~default:Cli_lib.Default.pubsub_v0 None
          in
          let validation_queue_size =
            or_from_config YJ.Util.to_int_option "validation-queue-size"
              ~default:Cli_lib.Default.validation_queue_size
              validation_queue_size
          in
          let stop_time =
            or_from_config YJ.Util.to_int_option "stop-time"
              ~default:Cli_lib.Default.stop_time stop_time
          in
          if enable_tracing then Mina_tracing.start conf_dir |> don't_wait_for ;
          let%bind () =
            if enable_internal_tracing then
              Internal_tracing.toggle ~commit_id:Mina_version.commit_id ~logger
                `Enabled
            else Deferred.unit
          in
          let seed_peer_list_url =
            Option.value_map seed_peer_list_url ~f:Option.some
              ~default:
                (Option.bind config.daemon
                   ~f:(fun { Runtime_config.Daemon.peer_list_url; _ } ->
                     peer_list_url ) )
          in
          if is_seed then [%log info] "Starting node as a seed node"
          else if demo_mode then [%log info] "Starting node in demo mode"
          else if
            List.is_empty initial_peers && Option.is_none seed_peer_list_url
          then
            Mina_user_error.raise
              {|No peers were given.

Pass one of -peer, -peer-list-file, -seed, -peer-list-url.|} ;
          let chain_id =
            let protocol_transaction_version =
              Protocol_version.(transaction current)
            in
            let protocol_network_version =
              Protocol_version.(transaction current)
            in
            chain_id ~genesis_state_hash
              ~genesis_constants:precomputed_values.genesis_constants
              ~constraint_system_digests:
                (Lazy.force precomputed_values.constraint_system_digests)
              ~protocol_transaction_version ~protocol_network_version
          in
          [%log info] "Daemon will use chain id %s" chain_id ;
          [%log info] "Daemon running protocol version %s"
            Protocol_version.(to_string current) ;
          let gossip_net_params =
            Gossip_net.Libp2p.Config.
              { timeout = Time.Span.of_sec 3.
              ; logger
              ; conf_dir
              ; chain_id
              ; unsafe_no_trust_ip = false
              ; seed_peer_list_url =
                  Option.map seed_peer_list_url ~f:Uri.of_string
              ; initial_peers
              ; addrs_and_ports
              ; metrics_port = libp2p_metrics_port
              ; trust_system
              ; flooding = Option.value ~default:false enable_flooding
              ; direct_peers
              ; peer_protection_ratio
              ; peer_exchange = Option.value ~default:false peer_exchange
              ; min_connections
              ; max_connections
              ; validation_queue_size
              ; isolate = Option.value ~default:false isolate
              ; keypair = libp2p_keypair
              ; all_peers_seen_metric
              ; known_private_ip_nets =
                  Option.value ~default:[] client_trustlist
              ; time_controller
              ; pubsub_v1
              ; pubsub_v0
              }
          in
          let net_config =
            { Mina_networking.Config.genesis_ledger_hash
            ; log_gossip_heard
            ; is_seed
            ; creatable_gossip_net =
                Mina_networking.Gossip_net.(
                  Any.Creatable
                    ((module Libp2p), Libp2p.create ~pids gossip_net_params))
            }
          in
          let coinbase_receiver : Consensus.Coinbase_receiver.t =
            Option.value_map coinbase_receiver_flag ~default:`Producer
              ~f:(fun pk -> `Other pk)
          in
          let proposed_protocol_version_opt =
            Mina_run.get_proposed_protocol_version_opt ~conf_dir ~logger
              proposed_protocol_version
          in
          ( match
              (uptime_url_string, uptime_submitter_key, uptime_submitter_pubkey)
            with
          | Some _, Some _, None | Some _, None, Some _ | None, None, None ->
              ()
          | _ ->
              Mina_user_error.raise
                "Must provide both --uptime-url and exactly one of \
                 --uptime-submitter-key or --uptime-submitter-pubkey" ) ;
          let uptime_url =
            Option.map uptime_url_string ~f:(fun s -> Uri.of_string s)
          in
          let uptime_submitter_opt =
            Option.map uptime_submitter_pubkey ~f:(fun s ->
                match Public_key.Compressed.of_base58_check s with
                | Ok pk -> (
                    match Public_key.decompress pk with
                    | Some _ ->
                        pk
                    | None ->
                        failwithf
                          "Invalid public key %s for uptime submitter (could \
                           not decompress)"
                          s () )
                | Error err ->
                    Mina_user_error.raisef
                      "Invalid public key %s for uptime submitter, %s" s
                      (Error.to_string_hum err) () )
          in
          let%bind uptime_submitter_keypair =
            match (uptime_submitter_key, uptime_submitter_opt) with
            | None, None ->
                return None
            | None, Some pk ->
                let%map kp =
                  Secrets.Wallets.get_tracked_keypair ~logger
                    ~which:"uptime submitter keypair"
                    ~read_from_env_exn:
                      (Secrets.Uptime_keypair.Terminal_stdin.read_exn
                         ~should_prompt_user:false ~should_reask:false )
                    ~conf_dir pk
                in
                Some kp
            | Some sk_file, None ->
                let%map kp =
                  Secrets.Uptime_keypair.Terminal_stdin.read_exn
                    ~should_prompt_user:false ~should_reask:false
                    ~which:"uptime submitter keypair" sk_file
                in
                Some kp
            | _ ->
                (* unreachable, because of earlier check *)
                failwith
                  "Cannot provide both uptime submitter public key and uptime \
                   submitter keyfile"
          in
          if itn_features then
            (* set queue bound directly in Itn_logger
               adding bound to Mina_lib config introduces cycle
            *)
            Option.iter itn_max_logs ~f:Itn_logger.set_queue_bound ;
          let start_time = Time.now () in
          let%map mina =
            Mina_lib.create ~commit_id:Mina_version.commit_id ~wallets
              (Mina_lib.Config.make ~logger ~pids ~trust_system ~conf_dir
                 ~chain_id ~is_seed ~super_catchup:(not no_super_catchup)
                 ~disable_node_status ~demo_mode ~coinbase_receiver ~net_config
                 ~gossip_net_params ~proposed_protocol_version_opt
                 ~work_selection_method:
                   (Cli_lib.Arg_type.work_selection_method_to_module
                      work_selection_method )
                 ~snark_worker_config:
                   { Mina_lib.Config.Snark_worker_config
                     .initial_snark_worker_key = run_snark_worker_flag
                   ; shutdown_on_disconnect = true
                   ; num_threads = snark_worker_parallelism_flag
                   }
                 ~snark_coordinator_key:run_snark_coordinator_flag
                 ~snark_pool_disk_location:(conf_dir ^/ "snark_pool")
                 ~wallets_disk_location:(conf_dir ^/ "wallets")
                 ~persistent_root_location:(conf_dir ^/ "root")
                 ~persistent_frontier_location:(conf_dir ^/ "frontier")
                 ~epoch_ledger_location ~snark_work_fee:snark_work_fee_flag
                 ~time_controller ~block_production_keypairs ~monitor
                 ~consensus_local_state ~is_archive_rocksdb
                 ~work_reassignment_wait ~archive_process_location
                 ~log_block_creation ~precomputed_values ~start_time
                 ?precomputed_blocks_path ~log_precomputed_blocks
                 ~start_filtered_logs ~upload_blocks_to_gcloud
                 ~block_reward_threshold ~uptime_url ~uptime_submitter_keypair
                 ~uptime_send_node_commit ~stop_time ~node_status_url
                 ~graphql_control_port:itn_graphql_port ~simplified_node_stats
                 ~zkapp_cmd_limit:(ref compile_config.zkapp_cmd_limit)
                 ~itn_features ~compile_config () )
          in
          { mina
          ; client_trustlist
          ; rest_server_port
          ; limited_graphql_port
          ; itn_graphql_port
          }
        in
        (* Breaks a dependency cycle with monitor initilization and coda *)
        let mina_ref : Mina_lib.t option ref = ref None in
        Option.iter node_error_url ~f:(fun url ->
            let get_node_state () =
              match !mina_ref with
              | None ->
                  Deferred.return None
              | Some mina ->
                  let%map node_state = Mina_lib.get_node_state mina in
                  Some node_state
            in
            Node_error_service.set_config ~get_node_state
              ~node_error_url:(Uri.of_string url) ~contact_info ) ;
        Mina_run.handle_shutdown ~monitor ~time_controller ~conf_dir
          ~child_pids:pids ~top_logger:logger mina_ref ;
        Async.Scheduler.within' ~monitor
        @@ fun () ->
        let%bind { mina
                 ; client_trustlist
                 ; rest_server_port
                 ; limited_graphql_port
                 ; itn_graphql_port
                 } =
          mina_initialization_deferred ()
        in
        mina_ref := Some mina ;
        (*This pipe is consumed only by integration tests*)
        don't_wait_for
          (Pipe_lib.Strict_pipe.Reader.iter_without_pushback
             (Mina_lib.validated_transitions mina)
             ~f:ignore ) ;
        Mina_run.setup_local_server ?client_trustlist ~rest_server_port
          ~insecure_rest_server ~open_limited_graphql_port ?limited_graphql_port
          ?itn_graphql_port ?auth_keys:itn_keys mina ;
        let%bind () =
          Option.map metrics_server_port ~f:(fun port ->
              let forward_uri =
                Option.map libp2p_metrics_port ~f:(fun port ->
                    Uri.with_uri ~scheme:(Some "http") ~host:(Some "127.0.0.1")
                      ~port:(Some port) ~path:(Some "/metrics") Uri.empty )
              in
              Mina_metrics.Runtime.(
                gc_stat_interval_mins :=
                  Option.value ~default:!gc_stat_interval_mins gc_stat_interval) ;
              Mina_metrics.server ?forward_uri ~port ~logger () >>| ignore )
          |> Option.value ~default:Deferred.unit
        in
        let () = Mina_plugins.init_plugins ~logger mina plugins in
        return mina )

let daemon logger ~itn_features =
  let compile_config = Mina_compile_config.Compiled.t in
  Command.async ~summary:"Mina daemon"
    (Command.Param.map
       (setup_daemon logger ~itn_features
          ~default_snark_worker_fee:compile_config.default_snark_worker_fee )
       ~f:(fun setup_daemon () ->
         (* Immediately disable updating the time offset. *)
         Block_time.Controller.disable_setting_offset () ;
         let%bind mina = setup_daemon () in
         let%bind () = Mina_lib.start mina in
         [%log info] "Daemon ready. Clients can now connect" ;
         Async.never () ) )

let replay_blocks logger ~itn_features =
  let replay_flag =
    let open Command.Param in
    flag "--blocks-filename" ~aliases:[ "-blocks-filename" ] (required string)
      ~doc:"PATH The file to read the precomputed blocks from"
  in
  let read_kind =
    let open Command.Param in
    flag "--format" ~aliases:[ "-format" ] (optional string)
      ~doc:"json|sexp The format to read lines of the file in (default: json)"
  in
  let compile_config = Mina_compile_config.Compiled.t in
  Command.async ~summary:"Start mina daemon with blocks replayed from a file"
    (Command.Param.map3 replay_flag read_kind
       (setup_daemon logger ~itn_features
          ~default_snark_worker_fee:compile_config.default_snark_worker_fee )
       ~f:(fun blocks_filename read_kind setup_daemon () ->
         (* Enable updating the time offset. *)
         Block_time.Controller.enable_setting_offset () ;
         let read_block_line =
           match Option.map ~f:String.lowercase read_kind with
           | Some "json" | None -> (
               fun line ->
                 match
                   Yojson.Safe.from_string line
                   |> Mina_block.Precomputed.of_yojson
                 with
                 | Ok block ->
                     block
                 | Error err ->
                     failwithf "Could not read block: %s" err () )
           | Some "sexp" ->
               fun line ->
                 Sexp.of_string_conv_exn line Mina_block.Precomputed.t_of_sexp
           | _ ->
               failwith "Expected one of 'json', 'sexp' for -format flag"
         in
         let blocks =
           Sequence.unfold ~init:(In_channel.create blocks_filename)
             ~f:(fun blocks_file ->
               match In_channel.input_line blocks_file with
               | Some line ->
                   Some (read_block_line line, blocks_file)
               | None ->
                   In_channel.close blocks_file ;
                   None )
         in
         let%bind mina = setup_daemon () in
         let%bind () = Mina_lib.start_with_precomputed_blocks mina blocks in
         [%log info]
           "Daemon is ready, replayed precomputed blocks. Clients can now \
            connect" ;
         Async.never () ) )

let dump_type_shapes =
  let max_depth_flag =
    let open Command.Param in
    flag "--max-depth" ~aliases:[ "-max-depth" ] (optional int)
      ~doc:"NN Maximum depth of shape S-expressions"
  in
  Command.basic ~summary:"Print serialization shapes of versioned types"
    (Command.Param.map max_depth_flag ~f:(fun max_depth () ->
         Ppx_version_runtime.Shapes.iteri
           ~f:(fun ~key:path ~data:(shape, ty_decl) ->
             let open Bin_prot.Shape in
             let canonical = eval shape in
             let digest = Canonical.to_digest canonical |> Digest.to_hex in
             let shape_summary =
               let shape_sexp =
                 Canonical.to_string_hum canonical |> Sexp.of_string
               in
               (* elide the shape below specified depth, so that changes to
                  contained types aren't considered a change to the containing
                  type, even though the shape digests differ
               *)
               let summary_sexp =
                 match max_depth with
                 | None ->
                     shape_sexp
                 | Some n ->
                     let rec go sexp depth =
                       if depth > n then Sexp.Atom "."
                       else
                         match sexp with
                         | Sexp.Atom _ ->
                             sexp
                         | Sexp.List items ->
                             Sexp.List
                               (List.map items ~f:(fun item ->
                                    go item (depth + 1) ) )
                     in
                     go shape_sexp 0
               in
               Sexp.to_string summary_sexp
             in
             Core_kernel.printf "%s, %s, %s, %s\n" path digest shape_summary
               ty_decl ) ) )

let primitive_ok = function
  | "array" | "bytes" | "string" | "bigstring" ->
      false
  | "int" | "int32" | "int64" | "nativeint" | "char" | "bool" | "float" ->
      true
  | "unit" | "option" | "list" ->
      true
  | "kimchi_backend_bigint_32_V1" ->
      true
  | "Bounded_types.String.t"
  | "Bounded_types.String.Tagged.t"
  | "Bounded_types.Array.t" ->
      true
  | "8fabab0a-4992-11e6-8cca-9ba2c4686d9e" ->
      true (* hashtbl *)
  | "ac8a9ff4-4994-11e6-9a1b-9fb4e933bd9d" ->
      true (* Make_iterable_binable *)
  | s ->
      failwithf "unknown primitive %s" s ()

let audit_type_shapes : Command.t =
  let rec shape_ok (shape : Sexp.t) : bool =
    match shape with
    | List [ Atom "Exp"; exp ] ->
        exp_ok exp
    | List [] ->
        true
    | _ ->
        failwithf "bad shape: %s" (Sexp.to_string shape) ()
  and exp_ok (exp : Sexp.t) : bool =
    match exp with
    | List [ Atom "Base"; Atom tyname; List exps ] ->
        primitive_ok tyname && List.for_all exps ~f:shape_ok
    | List [ Atom "Record"; List fields ] ->
        List.for_all fields ~f:(fun field ->
            match field with
            | List [ Atom _; sh ] ->
                shape_ok sh
            | _ ->
                failwithf "unhandled rec field: %s" (Sexp.to_string_hum field)
                  () )
    | List [ Atom "Tuple"; List exps ] ->
        List.for_all exps ~f:shape_ok
    | List [ Atom "Variant"; List ctors ] ->
        List.for_all ctors ~f:(fun ctor ->
            match ctor with
            | List [ Atom _ctr; List exps ] ->
                List.for_all exps ~f:shape_ok
            | _ ->
                failwithf "unhandled variant: %s" (Sexp.to_string_hum ctor) () )
    | List [ Atom "Poly_variant"; List [ List [ Atom "sorted"; List ctors ] ] ]
      ->
        List.for_all ctors ~f:(fun ctor ->
            match ctor with
            | List [ Atom _ctr ] ->
                true
            | List [ Atom _ctr; List fields ] ->
                List.for_all fields ~f:shape_ok
            | _ ->
                failwithf "unhandled poly variant: %s" (Sexp.to_string_hum ctor)
                  () )
    | List [ Atom "Application"; sh; List args ] ->
        shape_ok sh && List.for_all args ~f:shape_ok
    | List [ Atom "Rec_app"; Atom _; List args ] ->
        List.for_all args ~f:shape_ok
    | List [ Atom "Var"; Atom _ ] ->
        true
    | List (Atom ctr :: _) ->
        failwithf "unhandled ctor (%s) in exp_ok: %s" ctr
          (Sexp.to_string_hum exp) ()
    | List [] | List _ | Atom _ ->
        failwithf "bad format: %s" (Sexp.to_string_hum exp) ()
  in
  let handle_shape (path : string) (shape : Bin_prot.Shape.t) (ty_decl : string)
      (good : int ref) (bad : int ref) =
    let open Bin_prot.Shape in
    let path, file = String.lsplit2_exn ~on:':' path in
    let canonical = eval shape in
    let shape_sexp = Canonical.to_string_hum canonical |> Sexp.of_string in
    if not @@ shape_ok shape_sexp then (
      incr bad ;
      Core.eprintf "%s has a bad shape in %s (%s):\n%s\n" path file ty_decl
        (Canonical.to_string_hum canonical) )
    else incr good
  in
  Command.basic ~summary:"Audit shapes of versioned types"
    (Command.Param.return (fun () ->
         let bad, good = (ref 0, ref 0) in
         Ppx_version_runtime.Shapes.iteri
           ~f:(fun ~key:path ~data:(shape, ty_decl) ->
             handle_shape path shape ty_decl good bad ) ;
         Core.printf "good shapes:\n\t%d\nbad shapes:\n\t%d\n%!" !good !bad ;
         if !bad > 0 then Core.exit 1 ) )

(*NOTE A previous version of this function included compile time ppx that didn't compile, and was never
  evaluated under any build profile
*)
let ensure_testnet_id_still_good _ = Deferred.unit

let snark_hashes =
  let module Hashes = struct
    type t = string list [@@deriving to_yojson]
  end in
  let open Command.Let_syntax in
  Command.basic ~summary:"List hashes of proving and verification keys"
    [%map_open
      let json = Cli_lib.Flag.json in
      fun () -> if json then Core.printf "[]\n%!"]

let internal_commands logger ~itn_features =
  [ ( Snark_worker.Intf.command_name
    , Snark_worker.command ~proof_level:Genesis_constants.Compiled.proof_level
        ~constraint_constants:Genesis_constants.Compiled.constraint_constants
        ~commit_id:Mina_version.commit_id )
  ; ("snark-hashes", snark_hashes)
  ; ( "run-prover"
    , Command.async
        ~summary:"Run prover on a sexp provided on a single line of stdin"
        (Command.Param.return (fun () ->
             let logger = Logger.create () in
             let constraint_constants =
               Genesis_constants.Compiled.constraint_constants
             in
             let proof_level = Genesis_constants.Compiled.proof_level in
             Parallel.init_master () ;
             match%bind Reader.read_sexp (Lazy.force Reader.stdin) with
             | `Ok sexp ->
                 let%bind conf_dir = Unix.mkdtemp "/tmp/mina-prover" in
                 [%log info] "Prover state being logged to %s" conf_dir ;
                 let%bind prover =
                   Prover.create ~commit_id:Mina_version.commit_id ~logger
                     ~proof_level ~constraint_constants
                     ~pids:(Pid.Table.create ()) ~conf_dir ()
                 in
                 Prover.prove_from_input_sexp prover sexp >>| ignore
             | `Eof ->
                 failwith "early EOF while reading sexp" ) ) )
  ; ( "run-snark-worker-single"
    , Command.async
        ~summary:"Run snark-worker on a sexp provided on a single line of stdin"
        (let open Command.Let_syntax in
        let%map_open filename =
          flag "--file" (required string)
            ~doc:"File containing the s-expression of the snark work to execute"
        in
        fun () ->
          let open Deferred.Let_syntax in
          let logger = Logger.create () in
          let constraint_constants =
            Genesis_constants.Compiled.constraint_constants
          in
          let proof_level = Genesis_constants.Compiled.proof_level in
          Parallel.init_master () ;
          match%bind
            Reader.with_file filename ~f:(fun reader ->
                [%log info] "Created reader for %s" filename ;
                Reader.read_sexp reader )
          with
          | `Ok sexp -> (
              let%bind worker_state =
                Snark_worker.Prod.Inputs.Worker_state.create ~proof_level
                  ~constraint_constants ()
              in
              let sok_message =
                { Mina_base.Sok_message.fee = Currency.Fee.of_mina_int_exn 0
                ; prover = Quickcheck.random_value Public_key.Compressed.gen
                }
              in
              let spec =
                [%of_sexp:
                  ( Transaction_witness.Stable.Latest.t
                  , Ledger_proof.t )
                  Snark_work_lib.Work.Single.Spec.t] sexp
              in
              match%map
                Snark_worker.Prod.Inputs.perform_single worker_state
                  ~message:sok_message spec
              with
              | Ok _ ->
                  [%log info] "Successfully worked"
              | Error err ->
                  [%log error] "Work didn't work: $err"
                    ~metadata:[ ("err", Error_json.error_to_yojson err) ] )
          | `Eof ->
              failwith "early EOF while reading sexp") )
  ; ( "run-verifier"
    , Command.async
        ~summary:"Run verifier on a proof provided on a single line of stdin"
        (let open Command.Let_syntax in
        let%map_open mode =
          flag "--mode" ~aliases:[ "-mode" ] (required string)
            ~doc:"transaction/blockchain the snark to verify. Defaults to json"
        and format =
          flag "--format" ~aliases:[ "-format" ] (optional string)
            ~doc:"sexp/json the format to parse input in"
        and limit =
          flag "--limit" ~aliases:[ "-limit" ] (optional int)
            ~doc:"limit the number of proofs taken from the file"
        in
        fun () ->
          let open Async in
          let logger = Logger.create () in
          let constraint_constants =
            Genesis_constants.Compiled.constraint_constants
          in
          let proof_level = Genesis_constants.Compiled.proof_level in
          Parallel.init_master () ;
          let%bind conf_dir = Unix.mkdtemp "/tmp/mina-verifier" in
          let mode =
            match mode with
            | "transaction" ->
                `Transaction
            | "blockchain" ->
                `Blockchain
            | mode ->
                failwithf
                  "Expected mode flag to be one of transaction, blockchain, \
                   got '%s'"
                  mode ()
          in
          let format =
            match format with
            | Some "sexp" ->
                `Sexp
            | Some "json" | None ->
                `Json
            | Some format ->
                failwithf
                  "Expected format flag to be one of sexp, json, got '%s'"
                  format ()
          in
          let%bind input =
            match format with
            | `Sexp -> (
                let%map input_sexp =
                  match%map Reader.read_sexp (Lazy.force Reader.stdin) with
                  | `Ok input_sexp ->
                      input_sexp
                  | `Eof ->
                      failwith "early EOF while reading sexp"
                in
                match mode with
                | `Transaction ->
                    `Transaction
                      (List.t_of_sexp
                         (Tuple2.t_of_sexp Ledger_proof.t_of_sexp
                            Sok_message.t_of_sexp )
                         input_sexp )
                | `Blockchain ->
                    `Blockchain
                      (List.t_of_sexp Blockchain_snark.Blockchain.t_of_sexp
                         input_sexp ) )
            | `Json -> (
                let%map input_line =
                  match%map Reader.read_line (Lazy.force Reader.stdin) with
                  | `Ok input_line ->
                      input_line
                  | `Eof ->
                      failwith "early EOF while reading json"
                in
                match mode with
                | `Transaction -> (
                    match
                      [%derive.of_yojson: (Ledger_proof.t * Sok_message.t) list]
                        (Yojson.Safe.from_string input_line)
                    with
                    | Ok input ->
                        `Transaction input
                    | Error err ->
                        failwithf "Could not parse JSON: %s" err () )
                | `Blockchain -> (
                    match
                      [%derive.of_yojson: Blockchain_snark.Blockchain.t list]
                        (Yojson.Safe.from_string input_line)
                    with
                    | Ok input ->
                        `Blockchain input
                    | Error err ->
                        failwithf "Could not parse JSON: %s" err () ) )
          in

          let%bind verifier =
            Verifier.For_tests.default ~constraint_constants ~proof_level
              ~commit_id:Mina_version.commit_id ~logger
              ~pids:(Pid.Table.create ()) ~conf_dir:(Some conf_dir) ()
          in
          let%bind result =
            let cap lst =
              Option.value_map ~default:Fn.id ~f:(Fn.flip List.take) limit lst
            in
            match input with
            | `Transaction input ->
                input |> cap |> Verifier.verify_transaction_snarks verifier
            | `Blockchain input ->
                input |> cap |> Verifier.verify_blockchain_snarks verifier
          in
          match result with
          | Ok (Ok ()) ->
              printf "Proofs verified successfully" ;
              exit 0
          | Ok (Error err) ->
              printf "Proofs failed to verify:\n%s\n"
                (Yojson.Safe.pretty_to_string (Error_json.error_to_yojson err)) ;
              exit 1
          | Error err ->
              printf "Failed while verifying proofs:\n%s"
                (Error.to_string_hum err) ;
              exit 2) )
  ; ( "dump-structured-events"
    , Command.async ~summary:"Dump the registered structured events"
        (let open Command.Let_syntax in
        let%map outfile =
          Core_kernel.Command.Param.flag "--out-file" ~aliases:[ "-out-file" ]
            (Core_kernel.Command.Flag.optional Core_kernel.Command.Param.string)
            ~doc:"FILENAME File to output to. Defaults to stdout"
        and pretty =
          Core_kernel.Command.Param.flag "--pretty" ~aliases:[ "-pretty" ]
            Core_kernel.Command.Param.no_arg
            ~doc:"  Set to output 'pretty' JSON"
        in
        fun () ->
          let out_channel =
            match outfile with
            | Some outfile ->
                Core_kernel.Out_channel.create outfile
            | None ->
                Core_kernel.Out_channel.stdout
          in
          let json =
            Structured_log_events.dump_registered_events ()
            |> [%derive.to_yojson:
                 (string * Structured_log_events.id * string list) list]
          in
          if pretty then Yojson.Safe.pretty_to_channel out_channel json
          else Yojson.Safe.to_channel out_channel json ;
          ( match outfile with
          | Some _ ->
              Core_kernel.Out_channel.close out_channel
          | None ->
              () ) ;
          Deferred.return ()) )
  ; ("dump-type-shapes", dump_type_shapes)
  ; ("replay-blocks", replay_blocks logger ~itn_features)
  ; ("audit-type-shapes", audit_type_shapes)
  ; ( "test-genesis-block-generation"
    , Command.async ~summary:"Generate a genesis proof"
        (let open Command.Let_syntax in
        let%map_open config_files =
          flag "--config-file" ~aliases:[ "config-file" ]
            ~doc:
              "PATH path to a configuration file (overrides MINA_CONFIG_FILE, \
               default: <config_dir>/daemon.json). Pass multiple times to \
               override fields from earlier config files"
            (listed string)
        and conf_dir = Cli_lib.Flag.conf_dir
        and genesis_dir =
          flag "--genesis-ledger-dir" ~aliases:[ "genesis-ledger-dir" ]
            ~doc:
              "DIR Directory that contains the genesis ledger and the genesis \
               blockchain proof (default: <config-dir>)"
            (optional string)
        in
        fun () ->
          let open Deferred.Let_syntax in
          Parallel.init_master () ;
          let logger = Logger.create () in
          let conf_dir = Mina_lib.Conf_dir.compute_conf_dir conf_dir in
          let genesis_constants =
            Genesis_constants.Compiled.genesis_constants
          in
          let constraint_constants =
            Genesis_constants.Compiled.constraint_constants
          in
          let proof_level = Genesis_constants.Proof_level.Full in
          let config_files =
            List.map config_files ~f:(fun config_file ->
                (config_file, `Must_exist) )
          in
          let%bind precomputed_values, _config_jsons, _config =
            load_config_files ~logger ~conf_dir ~genesis_dir ~genesis_constants
              ~constraint_constants ~proof_level config_files
              ~cli_proof_level:None
          in
          let pids = Child_processes.Termination.create_pid_table () in
          let%bind prover =
            (* We create a prover process (unnecessarily) here, to have a more
               realistic test.
            *)
            Prover.create ~commit_id:Mina_version.commit_id ~logger ~pids
              ~conf_dir ~proof_level
              ~constraint_constants:precomputed_values.constraint_constants ()
          in
          match%bind
            Prover.create_genesis_block prover
              (Genesis_proof.to_inputs precomputed_values)
          with
          | Ok block ->
              Format.eprintf "Generated block@.%s@."
                ( Yojson.Safe.to_string
                @@ Blockchain_snark.Blockchain.to_yojson block ) ;
              exit 0
          | Error err ->
              Format.eprintf "Failed to generate block@.%s@."
                (Yojson.Safe.to_string @@ Error_json.error_to_yojson err) ;
              exit 1) )
  ]

let mina_commands logger ~itn_features =
  [ ("accounts", Client.accounts)
  ; ("daemon", daemon logger ~itn_features)
  ; ("client", Client.client)
  ; ("advanced", Client.advanced ~itn_features)
  ; ("ledger", Client.ledger)
  ; ("libp2p", Client.libp2p)
  ; ( "internal"
    , Command.group ~summary:"Internal commands"
        (internal_commands logger ~itn_features) )
  ; (Parallel.worker_command_name, Parallel.worker_command)
  ; ("transaction-snark-profiler", Transaction_snark_profiler.command)
  ]

let print_version_help coda_exe version =
  (* mimic Jane Street command help *)
  let lines =
    [ "print version information"
    ; ""
    ; sprintf "  %s %s" (Filename.basename coda_exe) version
    ; ""
    ; "=== flags ==="
    ; ""
    ; "  [-help]  print this help text and exit"
    ; "           (alias: -?)"
    ]
  in
  List.iter lines ~f:(Core.printf "%s\n%!")

let print_version_info () = Core.printf "Commit %s\n" Mina_version.commit_id

let () =
  Random.self_init () ;
<<<<<<< HEAD
  let compile_config = Mina_compile_config.Compiled.t in
  let logger = Logger.create ~itn_features:compile_config.itn_features () in
=======
  let itn_features = Sys.getenv "ITN_FEATURES" |> Option.is_some in
  let logger = Logger.create ~itn_features () in
>>>>>>> 7523ad1f
  don't_wait_for (ensure_testnet_id_still_good logger) ;
  (* Turn on snark debugging in prod for now *)
  Snarky_backendless.Snark.set_eval_constraints true ;
  (* intercept command-line processing for "version", because we don't
     use the Jane Street scripts that generate their version information
  *)
  (let is_version_cmd s =
     List.mem [ "version"; "-version"; "--version" ] s ~equal:String.equal
   in
   match Sys.get_argv () with
   | [| _mina_exe; version |] when is_version_cmd version ->
       Mina_version.print_version ()
   | _ ->
       Command.run
         (Command.group ~summary:"Mina" ~preserve_subcommand_order:()
            (mina_commands logger ~itn_features) ) ) ;
  Core.exit 0

let linkme = ()<|MERGE_RESOLUTION|>--- conflicted
+++ resolved
@@ -2016,13 +2016,8 @@
 
 let () =
   Random.self_init () ;
-<<<<<<< HEAD
-  let compile_config = Mina_compile_config.Compiled.t in
-  let logger = Logger.create ~itn_features:compile_config.itn_features () in
-=======
   let itn_features = Sys.getenv "ITN_FEATURES" |> Option.is_some in
   let logger = Logger.create ~itn_features () in
->>>>>>> 7523ad1f
   don't_wait_for (ensure_testnet_id_still_good logger) ;
   (* Turn on snark debugging in prod for now *)
   Snarky_backendless.Snark.set_eval_constraints true ;
