[%%import "/src/config.mlh"]

open Core
open Async
open Mina_base
open Cli_lib
open Signature_lib
open Init
module YJ = Yojson.Safe

[%%if record_async_backtraces]

let () = Async.Scheduler.set_record_backtraces true

[%%endif]

type mina_initialization =
  { mina : Mina_lib.t
  ; client_trustlist : Unix.Cidr.t list option
  ; rest_server_port : int
  ; limited_graphql_port : int option
  ; itn_graphql_port : int option
  }

let chain_id ~constraint_system_digests ~genesis_state_hash ~genesis_constants
    ~protocol_major_version =
  (* if this changes, also change Mina_commands.chain_id_inputs *)
  let genesis_state_hash = State_hash.to_base58_check genesis_state_hash in
  let genesis_constants_hash = Genesis_constants.hash genesis_constants in
  let all_snark_keys =
    List.map constraint_system_digests ~f:(fun (_, digest) -> Md5.to_hex digest)
    |> String.concat ~sep:""
  in
  let protocol_version_digest =
    Int.to_string protocol_major_version |> Md5.digest_string |> Md5.to_hex
  in
  let b2 =
    Blake2.digest_string
      ( genesis_state_hash ^ all_snark_keys ^ genesis_constants_hash
      ^ protocol_version_digest )
  in
  Blake2.to_hex b2

[%%inject "daemon_expiry", daemon_expiry]

[%%inject "compile_time_current_protocol_version", current_protocol_version]

[%%if plugins]

let plugin_flag =
  let open Command.Param in
  flag "--load-plugin" ~aliases:[ "load-plugin" ] (listed string)
    ~doc:
      "PATH The path to load a .cmxs plugin from. May be passed multiple times"

[%%else]

let plugin_flag = Command.Param.return []

[%%endif]

let setup_daemon logger =
  let open Command.Let_syntax in
  let open Cli_lib.Arg_type in
  let receiver_key_warning = Cli_lib.Default.receiver_key_warning in
  let%map_open conf_dir = Cli_lib.Flag.conf_dir
  and block_production_key =
    flag "--block-producer-key" ~aliases:[ "block-producer-key" ]
      ~doc:
        (sprintf
           "KEYFILE Private key file for the block producer. You cannot \
            provide both `block-producer-key` and `block-producer-pubkey`. \
            (default: don't produce blocks). %s"
           receiver_key_warning )
      (optional string)
  and block_production_pubkey =
    flag "--block-producer-pubkey"
      ~aliases:[ "block-producer-pubkey" ]
      ~doc:
        (sprintf
           "PUBLICKEY Public key for the associated private key that is being \
            tracked by this daemon. You cannot provide both \
            `block-producer-key` and `block-producer-pubkey`. (default: don't \
            produce blocks). %s"
           receiver_key_warning )
      (optional public_key_compressed)
  and block_production_password =
    flag "--block-producer-password"
      ~aliases:[ "block-producer-password" ]
      ~doc:
        "PASSWORD Password associated with the block-producer key. Setting \
         this is equivalent to setting the MINA_PRIVKEY_PASS environment \
         variable. Be careful when setting it in the commandline as it will \
         likely get tracked in your history. Mainly to be used from the \
         daemon.json config file"
      (optional string)
  and itn_keys =
    if Mina_compile_config.itn_features then
      flag "--itn-keys" ~aliases:[ "itn-keys" ] (optional string)
        ~doc:
          "PUBLICKEYS A comma-delimited list of Ed25519 public keys that are \
           permitted to send signed requests to the incentivized testnet \
           GraphQL server"
    else Command.Param.return None
  and demo_mode =
    flag "--demo-mode" ~aliases:[ "demo-mode" ] no_arg
      ~doc:
        "Run the daemon in demo-mode -- assume we're \"synced\" to the network \
         instantly"
  and coinbase_receiver_flag =
    flag "--coinbase-receiver" ~aliases:[ "coinbase-receiver" ]
      ~doc:
        (sprintf
           "PUBLICKEY Address to send coinbase rewards to (if this node is \
            producing blocks). If not provided, coinbase rewards will be sent \
            to the producer of a block. %s"
           receiver_key_warning )
      (optional public_key_compressed)
  and genesis_dir =
    flag "--genesis-ledger-dir" ~aliases:[ "genesis-ledger-dir" ]
      ~doc:
        "DIR Directory that contains the genesis ledger and the genesis \
         blockchain proof (default: <config-dir>)"
      (optional string)
  and run_snark_worker_flag =
    flag "--run-snark-worker" ~aliases:[ "run-snark-worker" ]
      ~doc:
        (sprintf "PUBLICKEY Run the SNARK worker with this public key. %s"
           receiver_key_warning )
      (optional public_key_compressed)
  and run_snark_coordinator_flag =
    flag "--run-snark-coordinator"
      ~aliases:[ "run-snark-coordinator" ]
      ~doc:
        (sprintf
           "PUBLICKEY Run a SNARK coordinator with this public key (ignored if \
            the run-snark-worker is set). %s"
           receiver_key_warning )
      (optional public_key_compressed)
  and snark_worker_parallelism_flag =
    flag "--snark-worker-parallelism"
      ~aliases:[ "snark-worker-parallelism" ]
      ~doc:
        "NUM Run the SNARK worker using this many threads. Equivalent to \
         setting OMP_NUM_THREADS, but doesn't affect block production."
      (optional int)
  and work_selection_method_flag =
    flag "--work-selection" ~aliases:[ "work-selection" ]
      ~doc:
        "seq|rand Choose work sequentially (seq) or randomly (rand) (default: \
         rand)"
      (optional work_selection_method)
  and libp2p_port = Flag.Port.Daemon.external_
  and client_port = Flag.Port.Daemon.client
  and rest_server_port = Flag.Port.Daemon.rest_server
  and limited_graphql_port = Flag.Port.Daemon.limited_graphql_server
  and itn_graphql_port =
    if Mina_compile_config.itn_features then
      flag "--itn-graphql-port" ~aliases:[ "itn-graphql-port" ]
        ~doc:"PORT GraphQL-server for incentivized testnet interaction"
        (optional int)
    else Command.Param.return None
  and open_limited_graphql_port =
    flag "--open-limited-graphql-port"
      ~aliases:[ "open-limited-graphql-port" ]
      no_arg
      ~doc:
        "Have the limited GraphQL server listen on all addresses, not just \
         localhost (this is INSECURE, make sure your firewall is configured \
         correctly!)"
  and archive_process_location = Flag.Host_and_port.Daemon.archive
  and metrics_server_port =
    flag "--metrics-port" ~aliases:[ "metrics-port" ]
      ~doc:
        "PORT metrics server for scraping via Prometheus (default no \
         metrics-server)"
      (optional int16)
  and gc_stat_interval =
    flag "--gc-stat-interval" ~aliases:[ "gc-stat-interval" ] (optional float)
      ~doc:
        (sprintf
           "INTERVAL in mins for collecting GC stats for metrics (Default: %f)"
           !Mina_metrics.Runtime.gc_stat_interval_mins )
  and libp2p_metrics_port =
    flag "--libp2p-metrics-port" ~aliases:[ "libp2p-metrics-port" ]
      ~doc:
        "PORT libp2p metrics server for scraping via Prometheus (default no \
         libp2p-metrics-server)"
      (optional int16)
  and external_ip_opt =
    flag "--external-ip" ~aliases:[ "external-ip" ]
      ~doc:
        "IP External IP address for other nodes to connect to. You only need \
         to set this if auto-discovery fails for some reason."
      (optional string)
  and bind_ip_opt =
    flag "--bind-ip" ~aliases:[ "bind-ip" ]
      ~doc:"IP IP of network interface to use for peer connections"
      (optional string)
  and working_dir =
    flag "--working-dir" ~aliases:[ "working-dir" ]
      ~doc:
        "PATH path to chdir into before starting (useful for background mode, \
         defaults to cwd, or / if -background)"
      (optional string)
  and is_background =
    flag "--background" ~aliases:[ "background" ] no_arg
      ~doc:"Run process on the background"
  and is_archive_rocksdb =
    flag "--archive-rocksdb" ~aliases:[ "archive-rocksdb" ] no_arg
      ~doc:"Stores all the blocks heard in RocksDB"
  and log_json = Flag.Log.json
  and log_level = Flag.Log.level
  and file_log_level = Flag.Log.file_log_level
  and snark_work_fee =
    flag "--snark-worker-fee" ~aliases:[ "snark-worker-fee" ]
      ~doc:
        (sprintf
           "FEE Amount a worker wants to get compensated for generating a \
            snark proof (default: %d)"
           (Currency.Fee.to_nanomina_int
              Mina_compile_config.default_snark_worker_fee ) )
      (optional txn_fee)
  and work_reassignment_wait =
    flag "--work-reassignment-wait"
      ~aliases:[ "work-reassignment-wait" ]
      (optional int)
      ~doc:
        (sprintf
           "WAIT-TIME in ms before a snark-work is reassigned (default: %dms)"
           Cli_lib.Default.work_reassignment_wait )
  and enable_tracing =
    flag "--tracing" ~aliases:[ "tracing" ] no_arg
      ~doc:"Trace into $config-directory/trace/$pid.trace"
  and enable_internal_tracing =
    flag "--internal-tracing" ~aliases:[ "internal-tracing" ] no_arg
      ~doc:
        "Enables internal tracing into \
         $config-directory/internal-tracing/internal-trace.jsonl"
  and insecure_rest_server =
    flag "--insecure-rest-server" ~aliases:[ "insecure-rest-server" ] no_arg
      ~doc:
        "Have REST server listen on all addresses, not just localhost (this is \
         INSECURE, make sure your firewall is configured correctly!)"
  (* FIXME #4095
     and limit_connections =
       flag "--limit-concurrent-connections"
         ~aliases:[ "limit-concurrent-connections"]
         ~doc:
           "true|false Limit the number of concurrent connections per IP \
            address (default: true)"
         (optional bool)*)
  (*TODO: This is being added to log all the snark works received for the
     beta-testnet challenge. We might want to remove this later?*)
  and log_received_snark_pool_diff =
    flag "--log-snark-work-gossip"
      ~aliases:[ "log-snark-work-gossip" ]
      ~doc:"true|false Log snark-pool diff received from peers (default: false)"
      (optional bool)
  and log_transaction_pool_diff =
    flag "--log-txn-pool-gossip" ~aliases:[ "log-txn-pool-gossip" ]
      ~doc:
        "true|false Log transaction-pool diff received from peers (default: \
         false)"
      (optional bool)
  and log_block_creation =
    flag "--log-block-creation" ~aliases:[ "log-block-creation" ]
      ~doc:
        "true|false Log the steps involved in including transactions and snark \
         work in a block (default: true)"
      (optional bool)
  and libp2p_keypair =
    flag "--libp2p-keypair" ~aliases:[ "libp2p-keypair" ] (required string)
      ~doc:
        "KEYFILE Keypair (generated from `mina libp2p generate-keypair`) to \
         use with libp2p discovery"
  and is_seed =
    flag "--seed" ~aliases:[ "seed" ] ~doc:"Start the node as a seed node"
      no_arg
  and no_super_catchup =
    flag "--no-super-catchup" ~aliases:[ "no-super-catchup" ]
      ~doc:"Don't use super-catchup" no_arg
  and enable_flooding =
    flag "--enable-flooding" ~aliases:[ "enable-flooding" ]
      ~doc:
        "true|false Publish our own blocks/transactions to every peer we can \
         find (default: false)"
      (optional bool)
  and peer_exchange =
    flag "--enable-peer-exchange" ~aliases:[ "enable-peer-exchange" ]
      ~doc:
        "true|false Help keep the mesh connected when closing connections \
         (default: false)"
      (optional bool)
  and peer_protection_ratio =
    flag "--peer-protection-rate" ~aliases:[ "peer-protection-rate" ]
      ~doc:"float Proportion of peers to be marked as protected (default: 0.2)"
      (optional_with_default 0.2 float)
  and min_connections =
    flag "--min-connections" ~aliases:[ "min-connections" ]
      ~doc:
        (Printf.sprintf
           "NN min number of connections that this peer will have to neighbors \
            in the gossip network (default: %d)"
           Cli_lib.Default.min_connections )
      (optional int)
  and max_connections =
    flag "--max-connections" ~aliases:[ "max-connections" ]
      ~doc:
        (Printf.sprintf
           "NN max number of connections that this peer will have to neighbors \
            in the gossip network. Tuning this higher will strengthen your \
            connection to the network in exchange for using more RAM (default: \
            %d)"
           Cli_lib.Default.max_connections )
      (optional int)
  and validation_queue_size =
    flag "--validation-queue-size"
      ~aliases:[ "validation-queue-size" ]
      ~doc:
        (Printf.sprintf
           "NN size of the validation queue in the p2p network used to buffer \
            messages (like blocks and transactions received on the gossip \
            network) while validation is pending. If a transaction, for \
            example, is invalid, we don't forward the message on the gossip \
            net. If this queue is too small, we will drop messages without \
            validating them. If it is too large, we are susceptible to DoS \
            attacks on memory. (default: %d)"
           Cli_lib.Default.validation_queue_size )
      (optional int)
  and direct_peers_raw =
    flag "--direct-peer" ~aliases:[ "direct-peer" ]
      ~doc:
        "/ip4/IPADDR/tcp/PORT/p2p/PEERID Peers to always send new messages \
         to/from. These peers should also have you configured as a direct \
         peer, the relationship is intended to be symmetric"
      (listed string)
  and isolate =
    flag "--isolate-network" ~aliases:[ "isolate-network" ]
      ~doc:
        "true|false Only allow connections to the peers passed on the command \
         line or configured through GraphQL. (default: false)"
      (optional bool)
  and libp2p_peers_raw =
    flag "--peer" ~aliases:[ "peer" ]
      ~doc:
        "/ip4/IPADDR/tcp/PORT/p2p/PEERID initial \"bootstrap\" peers for \
         discovery"
      (listed string)
  and libp2p_peer_list_file =
    flag "--peer-list-file" ~aliases:[ "peer-list-file" ]
      ~doc:
        "PATH path to a file containing \"bootstrap\" peers for discovery, one \
         multiaddress per line"
      (optional string)
  and seed_peer_list_url =
    flag "--peer-list-url" ~aliases:[ "peer-list-url" ]
      ~doc:"URL URL of seed peer list file. Will be polled periodically."
      (optional string)
  and curr_protocol_version =
    flag "--current-protocol-version"
      ~aliases:[ "current-protocol-version" ]
      (optional string)
      ~doc:
        "NN.NN.NN Current protocol version, only blocks with the same version \
         accepted"
  and proposed_protocol_version =
    flag "--proposed-protocol-version"
      ~aliases:[ "proposed-protocol-version" ]
      (optional string)
      ~doc:"NN.NN.NN Proposed protocol version to signal other nodes"
  and config_files =
    flag "--config-file" ~aliases:[ "config-file" ]
      ~doc:
        "PATH path to a configuration file (overrides MINA_CONFIG_FILE, \
         default: <config_dir>/daemon.json). Pass multiple times to override \
         fields from earlier config files"
      (listed string)
  and _may_generate =
    flag "--generate-genesis-proof"
      ~aliases:[ "generate-genesis-proof" ]
      ~doc:"true|false Deprecated. Passing this flag has no effect"
      (optional bool)
  and disable_node_status =
    flag "--disable-node-status" ~aliases:[ "disable-node-status" ] no_arg
      ~doc:"Disable reporting node status to other nodes (default: enabled)"
  and proof_level =
    flag "--proof-level" ~aliases:[ "proof-level" ]
      (optional (Arg_type.create Genesis_constants.Proof_level.of_string))
      ~doc:
        "full|check|none Internal, for testing. Start or connect to a network \
         with full proving (full), snark-testing with dummy proofs (check), or \
         dummy proofs (none)"
  and plugins = plugin_flag
  and precomputed_blocks_path =
    flag "--precomputed-blocks-file"
      ~aliases:[ "precomputed-blocks-file" ]
      (optional string)
      ~doc:"PATH Path to write precomputed blocks to, for replay or archiving"
  and log_precomputed_blocks =
    flag "--log-precomputed-blocks"
      ~aliases:[ "log-precomputed-blocks" ]
      (optional_with_default false bool)
      ~doc:"true|false Include precomputed blocks in the log (default: false)"
  and block_reward_threshold =
    flag "--minimum-block-reward" ~aliases:[ "minimum-block-reward" ]
      ~doc:
        "AMOUNT Minimum reward a block produced by the node should have. Empty \
         blocks are created if the rewards are lower than the specified \
         threshold (default: No threshold, transactions and coinbase will be \
         included as long as the required snark work is available and can be \
         paid for)"
      (optional txn_amount)
  and stop_time =
    flag "--stop-time" ~aliases:[ "stop-time" ] (optional int)
      ~doc:
        (sprintf
           "UPTIME in hours after which the daemon stops itself (only if there \
            were no slots won within an hour after the stop time) (Default: \
            %d)"
           Cli_lib.Default.stop_time )
  and upload_blocks_to_gcloud =
    flag "--upload-blocks-to-gcloud"
      ~aliases:[ "upload-blocks-to-gcloud" ]
      (optional_with_default false bool)
      ~doc:
        "true|false upload blocks to gcloud storage. Requires the environment \
         variables GCLOUD_KEYFILE, NETWORK_NAME, and \
         GCLOUD_BLOCK_UPLOAD_BUCKET"
  and all_peers_seen_metric =
    flag "--all-peers-seen-metric"
      ~aliases:[ "all-peers-seen-metric" ]
      (optional_with_default false bool)
      ~doc:
        "true|false whether to track the set of all peers ever seen for the \
         all_peers metric (default: false)"
  and node_status_url =
    flag "--node-status-url" ~aliases:[ "node-status-url" ] (optional string)
      ~doc:"URL of the node status collection service"
  and node_error_url =
    flag "--node-error-url" ~aliases:[ "node-error-url" ] (optional string)
      ~doc:"URL of the node error collection service"
  and contact_info =
    flag "--contact-info" ~aliases:[ "contact-info" ] (optional string)
      ~doc:
        "contact info used in node error report service (it could be either \
         email address or discord username), it should be less than 200 \
         characters"
    |> Command.Param.map ~f:(fun opt ->
           Option.value_map opt ~default:None ~f:(fun s ->
               if String.length s < 200 then Some s
               else
                 Mina_user_error.raisef
                   "The length of contact info exceeds 200 characters:\n %s" s ) )
  and uptime_url_string =
    flag "--uptime-url" ~aliases:[ "uptime-url" ] (optional string)
      ~doc:"URL URL of the uptime service of the Mina delegation program"
  and uptime_submitter_key =
    flag "--uptime-submitter-key" ~aliases:[ "uptime-submitter-key" ]
      ~doc:
        "KEYFILE Private key file for the uptime submitter. You cannot provide \
         both `uptime-submitter-key` and `uptime-submitter-pubkey`."
      (optional string)
  and uptime_submitter_pubkey =
    flag "--uptime-submitter-pubkey"
      ~aliases:[ "uptime-submitter-pubkey" ]
      (optional string)
      ~doc:
        "PUBLICKEY Public key of the submitter to the Mina delegation program, \
         for the associated private key that is being tracked by this daemon. \
         You cannot provide both `uptime-submitter-key` and \
         `uptime-submitter-pubkey`."
  in
  let to_pubsub_topic_mode_option =
    let open Gossip_net.Libp2p in
    function
    | `String "ro" ->
        Some RO
    | `String "rw" ->
        Some RW
    | `String "none" ->
        Some N
    | `Null ->
        None
    | _ ->
        raise (Error.to_exn (Error.of_string "Invalid pubsub topic mode"))
  in
  fun () ->
    O1trace.thread "mina" (fun () ->
        let open Deferred.Let_syntax in
        let conf_dir = Mina_lib.Conf_dir.compute_conf_dir conf_dir in
        let%bind () = File_system.create_dir conf_dir in
        let () =
          if is_background then (
            Core.printf "Starting background mina daemon. (Log Dir: %s)\n%!"
              conf_dir ;
            Daemon.daemonize ~allow_threads_to_have_been_created:true
              ~redirect_stdout:`Dev_null ?cd:working_dir
              ~redirect_stderr:`Dev_null () )
          else ignore (Option.map working_dir ~f:Caml.Sys.chdir)
        in
        Stdout_log.setup log_json log_level ;
        (* 512MB logrotate max size = 1GB max filesystem usage *)
        let logrotate_max_size = 1024 * 1024 * 10 in
        let logrotate_num_rotate = 50 in
        Logger.Consumer_registry.register ~id:Logger.Logger_id.mina
          ~processor:(Logger.Processor.raw ~log_level:file_log_level ())
          ~transport:
            (Logger_file_system.dumb_logrotate ~directory:conf_dir
               ~log_filename:"mina.log" ~max_size:logrotate_max_size
               ~num_rotate:logrotate_num_rotate ) ;
        let best_tip_diff_log_size = 1024 * 1024 * 5 in
        Logger.Consumer_registry.register ~id:Logger.Logger_id.best_tip_diff
          ~processor:(Logger.Processor.raw ())
          ~transport:
            (Logger_file_system.dumb_logrotate ~directory:conf_dir
               ~log_filename:"mina-best-tip.log"
               ~max_size:best_tip_diff_log_size ~num_rotate:1 ) ;
        let rejected_blocks_log_size = 1024 * 1024 * 5 in
        Logger.Consumer_registry.register ~id:Logger.Logger_id.rejected_blocks
          ~processor:(Logger.Processor.raw ())
          ~transport:
            (Logger_file_system.dumb_logrotate ~directory:conf_dir
               ~log_filename:"mina-rejected-blocks.log"
               ~max_size:rejected_blocks_log_size ~num_rotate:50 ) ;
        Logger.Consumer_registry.register ~id:Logger.Logger_id.oversized_logs
          ~processor:(Logger.Processor.raw ())
          ~transport:
            (Logger_file_system.dumb_logrotate ~directory:conf_dir
               ~log_filename:"mina-oversized-logs.log"
               ~max_size:logrotate_max_size ~num_rotate:logrotate_num_rotate ) ;
        (* Consumer for `[%log internal]` logging used for internal tracing *)
        Logger.Consumer_registry.register ~id:Logger.Logger_id.mina
          ~processor:Internal_tracing.For_logger.processor
          ~transport:
            (Internal_tracing.For_logger.json_lines_rotate_transport
               ~directory:(conf_dir ^ "/internal-tracing")
               () ) ;
        let version_metadata =
          [ ("commit", `String Mina_version.commit_id)
          ; ("branch", `String Mina_version.branch)
          ; ("commit_date", `String Mina_version.commit_date)
          ; ("marlin_commit", `String Mina_version.marlin_commit_id)
          ]
        in
        [%log info]
          "Mina daemon is booting up; built with commit $commit on branch \
           $branch"
          ~metadata:version_metadata ;
        let%bind () =
          Mina_lib.Conf_dir.check_and_set_lockfile ~logger conf_dir
        in
        if not @@ String.equal daemon_expiry "never" then (
          [%log info] "Daemon will expire at $exp"
            ~metadata:[ ("exp", `String daemon_expiry) ] ;
          let tm =
            (* same approach as in Genesis_constants.genesis_state_timestamp *)
            let default_timezone = Core.Time.Zone.of_utc_offset ~hours:(-8) in
            Core.Time.of_string_gen
              ~if_no_timezone:(`Use_this_one default_timezone) daemon_expiry
          in
          Clock.run_at tm
            (fun () ->
              [%log info] "Daemon has expired, shutting down" ;
              Core.exit 0 )
            () ) ;
        [%log info] "Booting may take several seconds, please wait" ;
        let wallets_disk_location = conf_dir ^/ "wallets" in
        let%bind wallets =
          (* Load wallets early, to give user errors before expensive
             initialization starts.
          *)
          Secrets.Wallets.load ~logger ~disk_location:wallets_disk_location
        in
        let%bind libp2p_keypair =
          let libp2p_keypair_old_format =
            match Mina_net2.Keypair.of_string libp2p_keypair with
            | Ok kp ->
                Some kp
            | Error _ ->
                if String.contains libp2p_keypair ',' then
                  [%log warn]
                    "I think -libp2p-keypair is in the old format, but I \
                     failed to parse it! Using it as a path..." ;
                None
          in
          Option.value_map
            ~default:(fun () ->
              Secrets.Libp2p_keypair.Terminal_stdin.read_exn
                ~should_prompt_user:false ~which:"libp2p keypair" libp2p_keypair
              )
            ~f:(Fn.compose const Deferred.return)
            libp2p_keypair_old_format ()
        in
        let%bind () =
          let version_filename = conf_dir ^/ "mina.version" in
          let make_version () =
            let%map () =
              (*Delete any trace files if version changes. TODO: Implement rotate logic similar to log files*)
              File_system.remove_dir (conf_dir ^/ "trace")
            in
            Yojson.Safe.to_file version_filename (`Assoc version_metadata)
          in
          match
            Or_error.try_with_join (fun () ->
                match Yojson.Safe.from_file version_filename with
                | `Assoc list -> (
                    match String.Map.(find (of_alist_exn list) "commit") with
                    | Some (`String commit) ->
                        Ok commit
                    | _ ->
                        Or_error.errorf "commit not found in version file %s"
                          version_filename )
                | _ ->
                    Or_error.errorf "Unexpected value in %s" version_filename )
          with
          | Ok c ->
              if String.equal c Mina_version.commit_id then return ()
              else (
                [%log warn]
                  "Different version of Mina detected in config directory \
                   $config_directory, removing existing configuration"
                  ~metadata:[ ("config_directory", `String conf_dir) ] ;
                make_version () )
          | Error e ->
              [%log debug]
                "Error reading $file: $error. Cleaning up the config directory \
                 $config_directory"
                ~metadata:
                  [ ("error", `String (Error.to_string_mach e))
                  ; ("config_directory", `String conf_dir)
                  ; ("file", `String version_filename)
                  ] ;
              make_version ()
        in
        Memory_stats.log_memory_stats logger ~process:"daemon" ;
        Parallel.init_master () ;
        let monitor = Async.Monitor.create ~name:"coda" () in
        let time_controller =
          Block_time.Controller.create @@ Block_time.Controller.basic ~logger
        in
        let pids = Child_processes.Termination.create_pid_table () in
        let mina_initialization_deferred () =
          let config_file_installed =
            (* Search for config files installed as part of a deb/brew package.
               These files are commit-dependent, to ensure that we don't clobber
               configuration for dev builds or use incompatible configs.
            *)
            let config_file_installed =
              let json = "config_" ^ Mina_version.commit_id_short ^ ".json" in
              List.fold_until ~init:None
                (Cache_dir.possible_paths json)
                ~f:(fun _acc f ->
                  match Core.Sys.file_exists f with
                  | `Yes ->
                      Stop (Some f)
                  | _ ->
                      Continue None )
                ~finish:Fn.id
            in
            match config_file_installed with
            | Some config_file ->
                Some (config_file, `Must_exist)
            | None ->
                None
          in
          let config_file_configdir =
            (conf_dir ^/ "daemon.json", `May_be_missing)
          in
          let config_file_envvar =
            match Sys.getenv "MINA_CONFIG_FILE" with
            | Some config_file ->
                Some (config_file, `Must_exist)
            | None ->
                None
          in
          let config_files =
            Option.to_list config_file_installed
            @ (config_file_configdir :: Option.to_list config_file_envvar)
            @ List.map config_files ~f:(fun config_file ->
                  (config_file, `Must_exist) )
          in
          let%bind config_jsons =
            let config_files_paths =
              List.map config_files ~f:(fun (config_file, _) ->
                  `String config_file )
            in
            [%log info] "Reading configuration files $config_files"
              ~metadata:[ ("config_files", `List config_files_paths) ] ;
            Deferred.List.filter_map config_files
              ~f:(fun (config_file, handle_missing) ->
                match%bind
                  Genesis_ledger_helper.load_config_json config_file
                with
                | Ok config_json ->
                    let%map config_json =
                      Genesis_ledger_helper.upgrade_old_config ~logger
                        config_file config_json
                    in
                    Some (config_file, config_json)
                | Error err -> (
                    match handle_missing with
                    | `Must_exist ->
                        Mina_user_error.raisef
                          ~where:"reading configuration file"
                          "The configuration file %s could not be read:\n%s"
                          config_file (Error.to_string_hum err)
                    | `May_be_missing ->
                        [%log warn]
                          "Could not read configuration from $config_file"
                          ~metadata:
                            [ ("config_file", `String config_file)
                            ; ("error", Error_json.error_to_yojson err)
                            ] ;
                        return None ) )
          in
          let config =
            List.fold ~init:Runtime_config.default config_jsons
              ~f:(fun config (config_file, config_json) ->
                match Runtime_config.of_yojson config_json with
                | Ok loaded_config ->
                    Runtime_config.combine config loaded_config
                | Error err ->
                    [%log fatal]
                      "Could not parse configuration from $config_file: $error"
                      ~metadata:
                        [ ("config_file", `String config_file)
                        ; ("config_json", config_json)
                        ; ("error", `String err)
                        ] ;
                    failwithf "Could not parse configuration file: %s" err () )
          in
          let genesis_dir =
            Option.value ~default:(conf_dir ^/ "genesis") genesis_dir
          in
          let%bind precomputed_values =
            match%map
              Genesis_ledger_helper.init_from_config_file ~genesis_dir ~logger
                ~proof_level config
            with
            | Ok (precomputed_values, _) ->
                precomputed_values
            | Error err ->
                [%log fatal]
                  "Failed initializing with configuration $config: $error"
                  ~metadata:
                    [ ("config", Runtime_config.to_yojson config)
                    ; ("error", Error_json.error_to_yojson err)
                    ] ;
                Error.raise err
          in
          let rev_daemon_configs =
            List.rev_filter_map config_jsons
              ~f:(fun (config_file, config_json) ->
                Option.map
                  YJ.Util.(
                    to_option Fn.id (YJ.Util.member "daemon" config_json))
                  ~f:(fun daemon_config -> (config_file, daemon_config)) )
          in
          let maybe_from_config (type a) (f : YJ.t -> a option)
              (keyname : string) (actual_value : a option) : a option =
            let open Option.Let_syntax in
            let open YJ.Util in
            match actual_value with
            | Some v ->
                Some v
            | None ->
                (* Load value from the latest config file that both
                   * has the key we are looking for, and
                   * has the key in a format that [f] can parse.
                *)
                let%map config_file, data =
                  List.find_map rev_daemon_configs
                    ~f:(fun (config_file, daemon_config) ->
                      let%bind json_val =
                        to_option Fn.id (member keyname daemon_config)
                      in
                      let%map data = f json_val in
                      (config_file, data) )
                in
                [%log debug] "Key $key being used from config file $config_file"
                  ~metadata:
                    [ ("key", `String keyname)
                    ; ("config_file", `String config_file)
                    ] ;
                data
          in
          let or_from_config map keyname actual_value ~default =
            match maybe_from_config map keyname actual_value with
            | Some x ->
                x
            | None ->
                [%log trace]
                  "Key '$key' not found in the config file, using default"
                  ~metadata:[ ("key", `String keyname) ] ;
                default
          in
          let get_port { Flag.Types.value; default; name } =
            or_from_config YJ.Util.to_int_option name ~default value
          in
          let libp2p_port = get_port libp2p_port in
          let rest_server_port = get_port rest_server_port in
          let limited_graphql_port =
            let ({ value; name } : int option Flag.Types.with_name) =
              limited_graphql_port
            in
            maybe_from_config YJ.Util.to_int_option name value
          in
          let client_port = get_port client_port in
          let snark_work_fee_flag =
            let json_to_currency_fee_option json =
              YJ.Util.to_int_option json
              |> Option.map ~f:Currency.Fee.of_nanomina_int_exn
            in
            or_from_config json_to_currency_fee_option "snark-worker-fee"
              ~default:Mina_compile_config.default_snark_worker_fee
              snark_work_fee
          in
          let node_status_url =
            maybe_from_config YJ.Util.to_string_option "node-status-url"
              node_status_url
          in
          (* FIXME #4095: pass this through to Gossip_net.Libp2p *)
          let _max_concurrent_connections =
            (*if
                 or_from_config YJ.Util.to_bool_option "max-concurrent-connections"
                   ~default:true limit_connections
               then Some 40
               else *)
            None
          in
          let work_selection_method =
            or_from_config
              (Fn.compose Option.return
                 (Fn.compose work_selection_method_val YJ.Util.to_string) )
              "work-selection"
              ~default:Cli_lib.Arg_type.Work_selection_method.Random
              work_selection_method_flag
          in
          let work_reassignment_wait =
            or_from_config YJ.Util.to_int_option "work-reassignment-wait"
              ~default:Cli_lib.Default.work_reassignment_wait
              work_reassignment_wait
          in
          let log_received_snark_pool_diff =
            or_from_config YJ.Util.to_bool_option "log-snark-work-gossip"
              ~default:false log_received_snark_pool_diff
          in
          let log_transaction_pool_diff =
            or_from_config YJ.Util.to_bool_option "log-txn-pool-gossip"
              ~default:false log_transaction_pool_diff
          in
          let log_block_creation =
            or_from_config YJ.Util.to_bool_option "log-block-creation"
              ~default:true log_block_creation
          in
          let log_gossip_heard =
            { Mina_networking.Config.snark_pool_diff =
                log_received_snark_pool_diff
            ; transaction_pool_diff = log_transaction_pool_diff
            ; new_state = true
            }
          in
          let json_to_publickey_compressed_option which json =
            YJ.Util.to_string_option json
            |> Option.bind ~f:(fun pk_str ->
                   match Public_key.Compressed.of_base58_check pk_str with
                   | Ok key -> (
                       match Public_key.decompress key with
                       | None ->
                           Mina_user_error.raisef
                             ~where:"decompressing a public key"
                             "The %s public key %s could not be decompressed."
                             which pk_str
                       | Some _ ->
                           Some key )
                   | Error _e ->
                       Mina_user_error.raisef ~where:"decoding a public key"
                         "The %s public key %s could not be decoded." which
                         pk_str )
          in
          let run_snark_worker_flag =
            maybe_from_config
              (json_to_publickey_compressed_option "snark worker")
              "run-snark-worker" run_snark_worker_flag
          in
          let run_snark_coordinator_flag =
            maybe_from_config
              (json_to_publickey_compressed_option "snark coordinator")
              "run-snark-coordinator" run_snark_coordinator_flag
          in
          let snark_worker_parallelism_flag =
            maybe_from_config YJ.Util.to_int_option "snark-worker-parallelism"
              snark_worker_parallelism_flag
          in
          let coinbase_receiver_flag =
            maybe_from_config
              (json_to_publickey_compressed_option "coinbase receiver")
              "coinbase-receiver" coinbase_receiver_flag
          in
          let%bind external_ip =
            match external_ip_opt with
            | None ->
                Find_ip.find ~logger
            | Some ip ->
                return @@ Unix.Inet_addr.of_string ip
          in
          let bind_ip =
            Option.value bind_ip_opt ~default:"0.0.0.0"
            |> Unix.Inet_addr.of_string
          in
          let addrs_and_ports : Node_addrs_and_ports.t =
            { external_ip; bind_ip; peer = None; client_port; libp2p_port }
          in
          let block_production_key =
            maybe_from_config YJ.Util.to_string_option "block-producer-key"
              block_production_key
          in
          let block_production_pubkey =
            maybe_from_config
              (json_to_publickey_compressed_option "block producer")
              "block-producer-pubkey" block_production_pubkey
          in
          let block_production_password =
            maybe_from_config YJ.Util.to_string_option "block-producer-password"
              block_production_password
          in
          Option.iter
            ~f:(fun password ->
              match Sys.getenv Secrets.Keypair.env with
              | Some env_pass when not (String.equal env_pass password) ->
                  [%log warn]
                    "$envkey environment variable doesn't match value provided \
                     on command-line or daemon.json. Using value from $envkey"
                    ~metadata:[ ("envkey", `String Secrets.Keypair.env) ]
              | _ ->
                  Unix.putenv ~key:Secrets.Keypair.env ~data:password )
            block_production_password ;
          let%bind block_production_keypair =
            match (block_production_key, block_production_pubkey) with
            | Some _, Some _ ->
                Mina_user_error.raise
                  "You cannot provide both `block-producer-key` and \
                   `block_production_pubkey`"
            | None, None ->
                Deferred.return None
            | Some sk_file, _ ->
                let%map kp =
                  Secrets.Keypair.Terminal_stdin.read_exn
                    ~should_prompt_user:false ~which:"block producer keypair"
                    sk_file
                in
                Some kp
            | _, Some tracked_pubkey ->
                let%map kp =
                  Secrets.Wallets.get_tracked_keypair ~logger
                    ~which:"block producer keypair"
                    ~read_from_env_exn:
                      (Secrets.Keypair.Terminal_stdin.read_exn
                         ~should_prompt_user:false ~should_reask:false )
                    ~conf_dir tracked_pubkey
                in
                Some kp
          in
          let%bind client_trustlist =
            Reader.load_sexp
              (conf_dir ^/ "client_trustlist")
              [%of_sexp: Unix.Cidr.t list]
            >>| Or_error.ok
          in
          let client_trustlist =
            let mina_client_trustlist = "MINA_CLIENT_TRUSTLIST" in
            let cidrs_of_env_str env_str env_var =
              let cidrs =
                String.split ~on:',' env_str
                |> List.filter_map ~f:(fun str ->
                       try Some (Unix.Cidr.of_string str)
                       with _ ->
                         [%log warn] "Could not parse address $address in %s"
                           env_var
                           ~metadata:[ ("address", `String str) ] ;
                         None )
              in
              Some
                (List.append cidrs (Option.value ~default:[] client_trustlist))
            in
            match Unix.getenv mina_client_trustlist with
            | Some env_str ->
                cidrs_of_env_str env_str mina_client_trustlist
            | None ->
                client_trustlist
          in
          Stream.iter
            (Async_kernel.Async_kernel_scheduler.long_cycles_with_context
               ~at_least:(sec 0.5 |> Time_ns.Span.of_span_float_round_nearest) )
            ~f:(fun (span, context) ->
              let secs = Time_ns.Span.to_sec span in
              let rec get_monitors accum monitor =
                match Async_kernel.Monitor.parent monitor with
                | None ->
                    List.rev accum
                | Some parent ->
                    get_monitors (parent :: accum) parent
              in
              let monitors = get_monitors [ context.monitor ] context.monitor in
              let monitor_infos =
                List.map monitors ~f:(fun monitor ->
                    Async_kernel.Monitor.sexp_of_t monitor
                    |> Error_json.sexp_to_yojson )
              in
              [%log debug]
                ~metadata:
                  [ ("long_async_cycle", `Float secs)
                  ; ("monitors", `List monitor_infos)
                  ]
                "Long async cycle, $long_async_cycle seconds" ;
              Mina_metrics.(
                Runtime.Long_async_histogram.observe Runtime.long_async_cycle
                  secs) ) ;
          Stream.iter Async_kernel.Async_kernel_scheduler.long_jobs_with_context
            ~f:(fun (context, span) ->
              let secs = Time_ns.Span.to_sec span in
              [%log debug]
                ~metadata:
                  [ ("long_async_job", `Float secs)
                  ; ( "most_recent_2_backtrace"
                    , `String
                        (String.concat ~sep:"␤"
                           (List.map ~f:Backtrace.to_string
                              (List.take
                                 (Execution_context.backtrace_history context)
                                 2 ) ) ) )
                  ]
                "Long async job, $long_async_job seconds" ;
              Mina_metrics.(
                Runtime.Long_job_histogram.observe Runtime.long_async_job secs) ) ;
          let trace_database_initialization typ location =
            (* can't use %log ppx here, because we're using the passed-in location *)
            Logger.trace logger ~module_:__MODULE__ "Creating %s at %s"
              ~location typ
          in
          let trust_dir = conf_dir ^/ "trust" in
          let%bind () = Async.Unix.mkdir ~p:() trust_dir in
          let trust_system = Trust_system.create trust_dir in
          trace_database_initialization "trust_system" __LOC__ trust_dir ;
          let genesis_state_hash =
            (Precomputed_values.genesis_state_hashes precomputed_values)
              .state_hash
          in
          let genesis_ledger_hash =
            Precomputed_values.genesis_ledger precomputed_values
            |> Lazy.force |> Mina_ledger.Ledger.merkle_root
          in
          let block_production_keypairs =
            block_production_keypair
            |> Option.map ~f:(fun kp ->
                   (kp, Public_key.compress kp.Keypair.public_key) )
            |> Option.to_list |> Keypair.And_compressed_pk.Set.of_list
          in
          let epoch_ledger_location = conf_dir ^/ "epoch_ledger" in
          let module Context = struct
            let logger = logger

            let precomputed_values = precomputed_values

            let constraint_constants = precomputed_values.constraint_constants

            let consensus_constants = precomputed_values.consensus_constants
          end in
          let consensus_local_state =
            Consensus.Data.Local_state.create
              ~context:(module Context)
              ~genesis_ledger:
                (Precomputed_values.genesis_ledger precomputed_values)
              ~genesis_epoch_data:precomputed_values.genesis_epoch_data
              ~epoch_ledger_location
              ( Option.map block_production_keypair ~f:(fun keypair ->
                    let open Keypair in
                    Public_key.compress keypair.public_key )
              |> Option.to_list |> Public_key.Compressed.Set.of_list )
              ~genesis_state_hash:
                precomputed_values.protocol_state_with_hashes.hash.state_hash
          in
          trace_database_initialization "epoch ledger" __LOC__
            epoch_ledger_location ;
          let%bind peer_list_file_contents_or_empty =
            match libp2p_peer_list_file with
            | None ->
                return []
            | Some file -> (
                match%bind
                  Monitor.try_with_or_error ~here:[%here] (fun () ->
                      Reader.file_contents file )
                with
                | Ok contents ->
                    return (Mina_net2.Multiaddr.of_file_contents contents)
                | Error _ ->
                    Mina_user_error.raisef
                      ~where:"reading libp2p peer address file"
                      "The file %s could not be read.\n\n\
                       It must be a newline-separated list of libp2p \
                       multiaddrs (ex: /ip4/IPADDR/tcp/PORT/p2p/PEERID)"
                      file )
          in
          List.iter libp2p_peers_raw ~f:(fun raw_peer ->
              if not Mina_net2.Multiaddr.(valid_as_peer @@ of_string raw_peer)
              then
                Mina_user_error.raisef ~where:"decoding peer as a multiaddress"
                  "The given peer \"%s\" is not a valid multiaddress (ex: \
                   /ip4/IPADDR/tcp/PORT/p2p/PEERID)"
                  raw_peer ) ;
          let initial_peers =
            List.concat
              [ List.map ~f:Mina_net2.Multiaddr.of_string libp2p_peers_raw
              ; peer_list_file_contents_or_empty
              ; List.map ~f:Mina_net2.Multiaddr.of_string
                @@ or_from_config
                     (Fn.compose Option.some
                        (YJ.Util.convert_each YJ.Util.to_string) )
                     "peers" None ~default:[]
              ]
          in
          let direct_peers =
            List.map ~f:Mina_net2.Multiaddr.of_string direct_peers_raw
          in
          let min_connections =
            or_from_config YJ.Util.to_int_option "min-connections"
              ~default:Cli_lib.Default.min_connections min_connections
          in
          let max_connections =
            or_from_config YJ.Util.to_int_option "max-connections"
              ~default:Cli_lib.Default.max_connections max_connections
          in
          let pubsub_v1 = Gossip_net.Libp2p.N in
          (* TODO uncomment after introducing Bitswap-based block retrieval *)
          (* let pubsub_v1 =
               or_from_config to_pubsub_topic_mode_option "pubsub-v1"
                 ~default:Cli_lib.Default.pubsub_v1 pubsub_v1
             in *)
          let pubsub_v0 =
            or_from_config to_pubsub_topic_mode_option "pubsub-v0"
              ~default:Cli_lib.Default.pubsub_v0 None
          in
          let validation_queue_size =
            or_from_config YJ.Util.to_int_option "validation-queue-size"
              ~default:Cli_lib.Default.validation_queue_size
              validation_queue_size
          in
          let stop_time =
            or_from_config YJ.Util.to_int_option "stop-time"
              ~default:Cli_lib.Default.stop_time stop_time
          in
          if enable_tracing then Mina_tracing.start conf_dir |> don't_wait_for ;
<<<<<<< HEAD
          let%bind () =
            if enable_internal_tracing then
              Internal_tracing.toggle ~logger `Enabled
            else Deferred.unit
          in
=======
          if enable_internal_tracing then
            Internal_tracing.toggle ~logger `Enabled ;
>>>>>>> 4f04e939
          let seed_peer_list_url =
            Option.value_map seed_peer_list_url ~f:Option.some
              ~default:
                (Option.bind config.daemon
                   ~f:(fun { Runtime_config.Daemon.peer_list_url; _ } ->
                     peer_list_url ) )
          in
          if is_seed then [%log info] "Starting node as a seed node"
          else if demo_mode then [%log info] "Starting node in demo mode"
          else if
            List.is_empty initial_peers && Option.is_none seed_peer_list_url
          then
            Mina_user_error.raise
              {|No peers were given.

Pass one of -peer, -peer-list-file, -seed, -peer-list-url.|} ;
          let chain_id =
            let protocol_major_version =
              Protocol_version.of_string_exn
                compile_time_current_protocol_version
              |> Protocol_version.major
            in
            chain_id ~genesis_state_hash
              ~genesis_constants:precomputed_values.genesis_constants
              ~constraint_system_digests:
                (Lazy.force precomputed_values.constraint_system_digests)
              ~protocol_major_version
          in
          [%log info] "Daemon will use chain id %s" chain_id ;
          let gossip_net_params =
            Gossip_net.Libp2p.Config.
              { timeout = Time.Span.of_sec 3.
              ; logger
              ; conf_dir
              ; chain_id
              ; unsafe_no_trust_ip = false
              ; seed_peer_list_url =
                  Option.map seed_peer_list_url ~f:Uri.of_string
              ; initial_peers
              ; addrs_and_ports
              ; metrics_port = libp2p_metrics_port
              ; trust_system
              ; flooding = Option.value ~default:false enable_flooding
              ; direct_peers
              ; peer_protection_ratio
              ; peer_exchange = Option.value ~default:false peer_exchange
              ; min_connections
              ; max_connections
              ; validation_queue_size
              ; isolate = Option.value ~default:false isolate
              ; keypair = libp2p_keypair
              ; all_peers_seen_metric
              ; known_private_ip_nets =
                  Option.value ~default:[] client_trustlist
              ; time_controller
              ; pubsub_v1
              ; pubsub_v0
              }
          in
          let net_config =
            { Mina_networking.Config.logger
            ; trust_system
            ; time_controller
            ; consensus_constants = precomputed_values.consensus_constants
            ; consensus_local_state
            ; genesis_ledger_hash
            ; constraint_constants = precomputed_values.constraint_constants
            ; log_gossip_heard
            ; is_seed
            ; creatable_gossip_net =
                Mina_networking.Gossip_net.(
                  Any.Creatable
                    ((module Libp2p), Libp2p.create ~pids gossip_net_params))
            ; precomputed_values
            }
          in
          let coinbase_receiver : Consensus.Coinbase_receiver.t =
            Option.value_map coinbase_receiver_flag ~default:`Producer
              ~f:(fun pk -> `Other pk)
          in
          let current_protocol_version =
            Mina_run.get_current_protocol_version
              ~compile_time_current_protocol_version ~conf_dir ~logger
              curr_protocol_version
          in
          let proposed_protocol_version_opt =
            Mina_run.get_proposed_protocol_version_opt ~conf_dir ~logger
              proposed_protocol_version
          in
          ( match
              (uptime_url_string, uptime_submitter_key, uptime_submitter_pubkey)
            with
          | Some _, Some _, None | Some _, None, Some _ | None, None, None ->
              ()
          | _ ->
              Mina_user_error.raise
                "Must provide both --uptime-url and exactly one of \
                 --uptime-submitter-key or --uptime-submitter-pubkey" ) ;
          let uptime_url =
            Option.map uptime_url_string ~f:(fun s -> Uri.of_string s)
          in
          let uptime_submitter_opt =
            Option.map uptime_submitter_pubkey ~f:(fun s ->
                match Public_key.Compressed.of_base58_check s with
                | Ok pk -> (
                    match Public_key.decompress pk with
                    | Some _ ->
                        pk
                    | None ->
                        failwithf
                          "Invalid public key %s for uptime submitter (could \
                           not decompress)"
                          s () )
                | Error err ->
                    Mina_user_error.raisef
                      "Invalid public key %s for uptime submitter, %s" s
                      (Error.to_string_hum err) () )
          in
          let%bind uptime_submitter_keypair =
            match (uptime_submitter_key, uptime_submitter_opt) with
            | None, None ->
                return None
            | None, Some pk ->
                let%map kp =
                  Secrets.Wallets.get_tracked_keypair ~logger
                    ~which:"uptime submitter keypair"
                    ~read_from_env_exn:
                      (Secrets.Uptime_keypair.Terminal_stdin.read_exn
                         ~should_prompt_user:false ~should_reask:false )
                    ~conf_dir pk
                in
                Some kp
            | Some sk_file, None ->
                let%map kp =
                  Secrets.Uptime_keypair.Terminal_stdin.read_exn
                    ~should_prompt_user:false ~should_reask:false
                    ~which:"uptime submitter keypair" sk_file
                in
                Some kp
            | _ ->
                (* unreachable, because of earlier check *)
                failwith
                  "Cannot provide both uptime submitter public key and uptime \
                   submitter keyfile"
          in
          let start_time = Time.now () in
          let%map mina =
            Mina_lib.create ~wallets
              (Mina_lib.Config.make ~logger ~pids ~trust_system ~conf_dir
                 ~chain_id ~is_seed ~super_catchup:(not no_super_catchup)
                 ~disable_node_status ~demo_mode ~coinbase_receiver ~net_config
                 ~gossip_net_params
                 ~initial_protocol_version:current_protocol_version
                 ~proposed_protocol_version_opt
                 ~work_selection_method:
                   (Cli_lib.Arg_type.work_selection_method_to_module
                      work_selection_method )
                 ~snark_worker_config:
                   { Mina_lib.Config.Snark_worker_config
                     .initial_snark_worker_key = run_snark_worker_flag
                   ; shutdown_on_disconnect = true
                   ; num_threads = snark_worker_parallelism_flag
                   }
                 ~snark_coordinator_key:run_snark_coordinator_flag
                 ~snark_pool_disk_location:(conf_dir ^/ "snark_pool")
                 ~wallets_disk_location:(conf_dir ^/ "wallets")
                 ~persistent_root_location:(conf_dir ^/ "root")
                 ~persistent_frontier_location:(conf_dir ^/ "frontier")
                 ~epoch_ledger_location ~snark_work_fee:snark_work_fee_flag
                 ~time_controller ~block_production_keypairs ~monitor
                 ~consensus_local_state ~is_archive_rocksdb
                 ~work_reassignment_wait ~archive_process_location
                 ~log_block_creation ~precomputed_values ~start_time
                 ?precomputed_blocks_path ~log_precomputed_blocks
                 ~upload_blocks_to_gcloud ~block_reward_threshold ~uptime_url
                 ~uptime_submitter_keypair ~stop_time ~node_status_url
                 ~graphql_control_port:itn_graphql_port () )
          in
          { mina
          ; client_trustlist
          ; rest_server_port
          ; limited_graphql_port
          ; itn_graphql_port
          }
        in
        (* Breaks a dependency cycle with monitor initilization and coda *)
        let mina_ref : Mina_lib.t option ref = ref None in
        Option.iter node_error_url ~f:(fun url ->
            let get_node_state () =
              match !mina_ref with
              | None ->
                  Deferred.return None
              | Some mina ->
                  let%map node_state = Mina_lib.get_node_state mina in
                  Some node_state
            in
            Node_error_service.set_config ~get_node_state
              ~node_error_url:(Uri.of_string url) ~contact_info ) ;
        Mina_run.handle_shutdown ~monitor ~time_controller ~conf_dir
          ~child_pids:pids ~top_logger:logger mina_ref ;
        Async.Scheduler.within' ~monitor
        @@ fun () ->
        let%bind { mina
                 ; client_trustlist
                 ; rest_server_port
                 ; limited_graphql_port
                 ; itn_graphql_port
                 } =
          mina_initialization_deferred ()
        in
        mina_ref := Some mina ;
        (*This pipe is consumed only by integration tests*)
        don't_wait_for
          (Pipe_lib.Strict_pipe.Reader.iter_without_pushback
             (Mina_lib.validated_transitions mina)
             ~f:ignore ) ;
        Mina_run.setup_local_server ?client_trustlist ~rest_server_port
          ~insecure_rest_server ~open_limited_graphql_port ?limited_graphql_port
          ?itn_graphql_port ?auth_keys:itn_keys mina ;
        let%bind () =
          Option.map metrics_server_port ~f:(fun port ->
              let forward_uri =
                Option.map libp2p_metrics_port ~f:(fun port ->
                    Uri.with_uri ~scheme:(Some "http") ~host:(Some "127.0.0.1")
                      ~port:(Some port) ~path:(Some "/metrics") Uri.empty )
              in
              Mina_metrics.Runtime.(
                gc_stat_interval_mins :=
                  Option.value ~default:!gc_stat_interval_mins gc_stat_interval) ;
              Mina_metrics.server ?forward_uri ~port ~logger () >>| ignore )
          |> Option.value ~default:Deferred.unit
        in
        let () = Mina_plugins.init_plugins ~logger mina plugins in
        return mina )

let daemon logger =
  Command.async ~summary:"Mina daemon"
    (Command.Param.map (setup_daemon logger) ~f:(fun setup_daemon () ->
         (* Immediately disable updating the time offset. *)
         Block_time.Controller.disable_setting_offset () ;
         let%bind coda = setup_daemon () in
         let%bind () = Mina_lib.start coda in
         [%log info] "Daemon ready. Clients can now connect" ;
         Async.never () ) )

let replay_blocks logger =
  let replay_flag =
    let open Command.Param in
    flag "--blocks-filename" ~aliases:[ "-blocks-filename" ] (required string)
      ~doc:"PATH The file to read the precomputed blocks from"
  in
  let read_kind =
    let open Command.Param in
    flag "--format" ~aliases:[ "-format" ] (optional string)
      ~doc:"json|sexp The format to read lines of the file in (default: json)"
  in
  Command.async ~summary:"Start mina daemon with blocks replayed from a file"
    (Command.Param.map3 replay_flag read_kind (setup_daemon logger)
       ~f:(fun blocks_filename read_kind setup_daemon () ->
         (* Enable updating the time offset. *)
         Block_time.Controller.enable_setting_offset () ;
         let read_block_line =
           match Option.map ~f:String.lowercase read_kind with
           | Some "json" | None -> (
               fun line ->
                 match
                   Yojson.Safe.from_string line
                   |> Mina_block.Precomputed.of_yojson
                 with
                 | Ok block ->
                     block
                 | Error err ->
                     failwithf "Could not read block: %s" err () )
           | Some "sexp" ->
               fun line ->
                 Sexp.of_string_conv_exn line Mina_block.Precomputed.t_of_sexp
           | _ ->
               failwith "Expected one of 'json', 'sexp' for -format flag"
         in
         let blocks =
           Sequence.unfold ~init:(In_channel.create blocks_filename)
             ~f:(fun blocks_file ->
               match In_channel.input_line blocks_file with
               | Some line ->
                   Some (read_block_line line, blocks_file)
               | None ->
                   In_channel.close blocks_file ;
                   None )
         in
         let%bind coda = setup_daemon () in
         let%bind () = Mina_lib.start_with_precomputed_blocks coda blocks in
         [%log info]
           "Daemon is ready, replayed precomputed blocks. Clients can now \
            connect" ;
         Async.never () ) )

let dump_type_shapes =
  let max_depth_flag =
    let open Command.Param in
    flag "--max-depth" ~aliases:[ "-max-depth" ] (optional int)
      ~doc:"NN Maximum depth of shape S-expressions"
  in
  Command.basic ~summary:"Print serialization shapes of versioned types"
    (Command.Param.map max_depth_flag ~f:(fun max_depth () ->
         Ppx_version_runtime.Shapes.iteri
           ~f:(fun ~key:path ~data:(shape, ty_decl) ->
             let open Bin_prot.Shape in
             let canonical = eval shape in
             let digest = Canonical.to_digest canonical |> Digest.to_hex in
             let shape_summary =
               let shape_sexp =
                 Canonical.to_string_hum canonical |> Sexp.of_string
               in
               (* elide the shape below specified depth, so that changes to
                  contained types aren't considered a change to the containing
                  type, even though the shape digests differ
               *)
               let summary_sexp =
                 match max_depth with
                 | None ->
                     shape_sexp
                 | Some n ->
                     let rec go sexp depth =
                       if depth > n then Sexp.Atom "."
                       else
                         match sexp with
                         | Sexp.Atom _ ->
                             sexp
                         | Sexp.List items ->
                             Sexp.List
                               (List.map items ~f:(fun item ->
                                    go item (depth + 1) ) )
                     in
                     go shape_sexp 0
               in
               Sexp.to_string summary_sexp
             in
             Core_kernel.printf "%s, %s, %s, %s\n" path digest shape_summary
               ty_decl ) ) )

[%%if force_updates]

let rec ensure_testnet_id_still_good logger =
  let open Cohttp_async in
  let recheck_soon = 0.1 in
  let recheck_later = 1.0 in
  let try_later hrs =
    Async.Clock.run_after (Time.Span.of_hr hrs)
      (fun () -> don't_wait_for @@ ensure_testnet_id_still_good logger)
      ()
  in
  let soon_minutes = Int.of_float (60.0 *. recheck_soon) in
  match%bind
    Monitor.try_with_or_error ~here:[%here] (fun () ->
        Client.get (Uri.of_string "http://updates.o1test.net/testnet_id") )
  with
  | Error e ->
      [%log error]
        "Exception while trying to fetch testnet_id: $error. Trying again in \
         $retry_minutes minutes"
        ~metadata:
          [ ("error", Error_json.error_to_yojson e)
          ; ("retry_minutes", `Int soon_minutes)
          ] ;
      try_later recheck_soon ;
      Deferred.unit
  | Ok (resp, body) -> (
      if resp.status <> `OK then (
        [%log error]
          "HTTP response status $HTTP_status while getting testnet id, \
           checking again in $retry_minutes minutes."
          ~metadata:
            [ ("HTTP_status", `String (Cohttp.Code.string_of_status resp.status))
            ; ("retry_minutes", `Int soon_minutes)
            ] ;
        try_later recheck_soon ;
        Deferred.unit )
      else
        let%bind body_string = Body.to_string body in
        let valid_ids =
          String.split ~on:'\n' body_string
          |> List.map ~f:(Fn.compose Git_sha.of_string String.strip)
        in
        (* Maybe the Git_sha.of_string is a bit gratuitous *)
        let finish local_id remote_ids =
          let str x = Git_sha.sexp_of_t x |> Sexp.to_string in
          eprintf
            "The version for the testnet has changed, and this client (version \
             %s) is no longer compatible. Please download the latest Mina \
             software!\n\
             Valid versions:\n\
             %s\n"
            ( local_id |> Option.map ~f:str
            |> Option.value ~default:"[COMMIT_SHA1 not set]" )
            remote_ids ;
          exit 13
        in
        match commit_id with
        | None ->
            finish None body_string
        | Some sha ->
            if
              List.exists valid_ids ~f:(fun remote_id ->
                  Git_sha.equal sha remote_id )
            then ( try_later recheck_later ; Deferred.unit )
            else finish commit_id body_string )

[%%else]

let ensure_testnet_id_still_good _ = Deferred.unit

[%%endif]

let snark_hashes =
  let module Hashes = struct
    type t = string list [@@deriving to_yojson]
  end in
  let open Command.Let_syntax in
  Command.basic ~summary:"List hashes of proving and verification keys"
    [%map_open
      let json = Cli_lib.Flag.json in
      let print = Core.printf "%s\n%!" in
      fun () ->
        let hashes =
          match Precomputed_values.compiled with
          | Some compiled ->
              (Lazy.force compiled).constraint_system_digests |> Lazy.force
              |> List.map ~f:(fun (_constraint_system_id, digest) ->
                     (* Throw away the constraint system ID to avoid changing the
                        format of the output here.
                     *)
                     Md5.to_hex digest )
          | None ->
              []
        in
        if json then print (Yojson.Safe.to_string (Hashes.to_yojson hashes))
        else List.iter hashes ~f:print]

let internal_commands logger =
  [ (Snark_worker.Intf.command_name, Snark_worker.command)
  ; ("snark-hashes", snark_hashes)
  ; ( "run-prover"
    , Command.async
        ~summary:"Run prover on a sexp provided on a single line of stdin"
        (Command.Param.return (fun () ->
             let logger = Logger.create () in
             Parallel.init_master () ;
             match%bind Reader.read_sexp (Lazy.force Reader.stdin) with
             | `Ok sexp ->
                 let%bind conf_dir = Unix.mkdtemp "/tmp/mina-prover" in
                 [%log info] "Prover state being logged to %s" conf_dir ;
                 let%bind prover =
                   Prover.create ~logger
                     ~proof_level:Genesis_constants.Proof_level.compiled
                     ~constraint_constants:
                       Genesis_constants.Constraint_constants.compiled
                     ~pids:(Pid.Table.create ()) ~conf_dir ()
                 in
                 Prover.prove_from_input_sexp prover sexp >>| ignore
             | `Eof ->
                 failwith "early EOF while reading sexp" ) ) )
  ; ( "run-verifier"
    , Command.async
        ~summary:"Run verifier on a proof provided on a single line of stdin"
        (let open Command.Let_syntax in
        let%map_open mode =
          flag "--mode" ~aliases:[ "-mode" ] (required string)
            ~doc:"transaction/blockchain the snark to verify. Defaults to json"
        and format =
          flag "--format" ~aliases:[ "-format" ] (optional string)
            ~doc:"sexp/json the format to parse input in"
        in
        fun () ->
          let open Async in
          let logger = Logger.create () in
          Parallel.init_master () ;
          let%bind conf_dir = Unix.mkdtemp "/tmp/mina-verifier" in
          let mode =
            match mode with
            | "transaction" ->
                `Transaction
            | "blockchain" ->
                `Blockchain
            | mode ->
                failwithf
                  "Expected mode flag to be one of transaction, blockchain, \
                   got '%s'"
                  mode ()
          in
          let format =
            match format with
            | Some "sexp" ->
                `Sexp
            | Some "json" | None ->
                `Json
            | Some format ->
                failwithf
                  "Expected format flag to be one of sexp, json, got '%s'"
                  format ()
          in
          let%bind input =
            match format with
            | `Sexp -> (
                let%map input_sexp =
                  match%map Reader.read_sexp (Lazy.force Reader.stdin) with
                  | `Ok input_sexp ->
                      input_sexp
                  | `Eof ->
                      failwith "early EOF while reading sexp"
                in
                match mode with
                | `Transaction ->
                    `Transaction
                      (List.t_of_sexp
                         (Tuple2.t_of_sexp Ledger_proof.t_of_sexp
                            Sok_message.t_of_sexp )
                         input_sexp )
                | `Blockchain ->
                    `Blockchain
                      (List.t_of_sexp Blockchain_snark.Blockchain.t_of_sexp
                         input_sexp ) )
            | `Json -> (
                let%map input_line =
                  match%map Reader.read_line (Lazy.force Reader.stdin) with
                  | `Ok input_line ->
                      input_line
                  | `Eof ->
                      failwith "early EOF while reading json"
                in
                match mode with
                | `Transaction -> (
                    match
                      [%derive.of_yojson: (Ledger_proof.t * Sok_message.t) list]
                        (Yojson.Safe.from_string input_line)
                    with
                    | Ok input ->
                        `Transaction input
                    | Error err ->
                        failwithf "Could not parse JSON: %s" err () )
                | `Blockchain -> (
                    match
                      [%derive.of_yojson: Blockchain_snark.Blockchain.t list]
                        (Yojson.Safe.from_string input_line)
                    with
                    | Ok input ->
                        `Blockchain input
                    | Error err ->
                        failwithf "Could not parse JSON: %s" err () ) )
          in
          let%bind verifier =
            Verifier.create ~logger
              ~proof_level:Genesis_constants.Proof_level.compiled
              ~constraint_constants:
                Genesis_constants.Constraint_constants.compiled
              ~pids:(Pid.Table.create ()) ~conf_dir:(Some conf_dir) ()
          in
          let%bind result =
            match input with
            | `Transaction input ->
                Verifier.verify_transaction_snarks verifier input
            | `Blockchain input ->
                Verifier.verify_blockchain_snarks verifier input
          in
          match result with
          | Ok (Ok ()) ->
              printf "Proofs verified successfully" ;
              exit 0
          | Ok (Error err) ->
              printf "Proofs failed to verify:\n%s\n"
                (Yojson.Safe.pretty_to_string (Error_json.error_to_yojson err)) ;
              exit 1
          | Error err ->
              printf "Failed while verifying proofs:\n%s"
                (Error.to_string_hum err) ;
              exit 2) )
  ; ( "dump-structured-events"
    , Command.async ~summary:"Dump the registered structured events"
        (let open Command.Let_syntax in
        let%map outfile =
          Core_kernel.Command.Param.flag "--out-file" ~aliases:[ "-out-file" ]
            (Core_kernel.Command.Flag.optional Core_kernel.Command.Param.string)
            ~doc:"FILENAME File to output to. Defaults to stdout"
        and pretty =
          Core_kernel.Command.Param.flag "--pretty" ~aliases:[ "-pretty" ]
            Core_kernel.Command.Param.no_arg
            ~doc:"  Set to output 'pretty' JSON"
        in
        fun () ->
          let out_channel =
            match outfile with
            | Some outfile ->
                Core_kernel.Out_channel.create outfile
            | None ->
                Core_kernel.Out_channel.stdout
          in
          let json =
            Structured_log_events.dump_registered_events ()
            |> [%derive.to_yojson:
                 (string * Structured_log_events.id * string list) list]
          in
          if pretty then Yojson.Safe.pretty_to_channel out_channel json
          else Yojson.Safe.to_channel out_channel json ;
          ( match outfile with
          | Some _ ->
              Core_kernel.Out_channel.close out_channel
          | None ->
              () ) ;
          Deferred.return ()) )
  ; ("dump-type-shapes", dump_type_shapes)
  ; ("replay-blocks", replay_blocks logger)
  ]

let mina_commands logger =
  [ ("accounts", Client.accounts)
  ; ("daemon", daemon logger)
  ; ("client", Client.client)
  ; ("advanced", Client.advanced)
  ; ("ledger", Client.ledger)
  ; ("libp2p", Client.libp2p)
  ; ( "internal"
    , Command.group ~summary:"Internal commands" (internal_commands logger) )
  ; (Parallel.worker_command_name, Parallel.worker_command)
  ; ("transaction-snark-profiler", Transaction_snark_profiler.command)
  ]

[%%if integration_tests]

module type Integration_test = sig
  val name : string

  val command : Async.Command.t
end

let mina_commands logger =
  let open Tests in
  let group =
    List.map
      ~f:(fun (module T) -> (T.name, T.command))
      ( [ (* (module Coda_shared_state_test)
             ; (module Coda_transitive_peers_test) *)
          (module Coda_change_snark_worker_test)
        ]
        : (module Integration_test) list )
  in
  mina_commands logger
  @ [ ("integration-tests", Command.group ~summary:"Integration tests" group) ]

[%%endif]

let print_version_help coda_exe version =
  (* mimic Jane Street command help *)
  let lines =
    [ "print version information"
    ; ""
    ; sprintf "  %s %s" (Filename.basename coda_exe) version
    ; ""
    ; "=== flags ==="
    ; ""
    ; "  [-help]  print this help text and exit"
    ; "           (alias: -?)"
    ]
  in
  List.iter lines ~f:(Core.printf "%s\n%!")

let print_version_info () =
  Core.printf "Commit %s on branch %s\n" Mina_version.commit_id
    Mina_version.branch

let () =
  Random.self_init () ;
  let logger = Logger.create () in
  don't_wait_for (ensure_testnet_id_still_good logger) ;
  (* Turn on snark debugging in prod for now *)
  Snarky_backendless.Snark.set_eval_constraints true ;
  (* intercept command-line processing for "version", because we don't
     use the Jane Street scripts that generate their version information
  *)
  (let make_list_mem ss s = List.mem ss s ~equal:String.equal in
   let is_version_cmd = make_list_mem [ "version"; "-version"; "--version" ] in
   let is_help_flag = make_list_mem [ "-help"; "-?" ] in
   match Sys.get_argv () with
   | [| _coda_exe; version |] when is_version_cmd version ->
       Mina_version.print_version ()
   | [| coda_exe; version; help |]
     when is_version_cmd version && is_help_flag help ->
       print_version_help coda_exe version
   | _ ->
       Command.run
         (Command.group ~summary:"Mina" ~preserve_subcommand_order:()
            (mina_commands logger) ) ) ;
  Core.exit 0

let linkme = ()<|MERGE_RESOLUTION|>--- conflicted
+++ resolved
@@ -1151,16 +1151,11 @@
               ~default:Cli_lib.Default.stop_time stop_time
           in
           if enable_tracing then Mina_tracing.start conf_dir |> don't_wait_for ;
-<<<<<<< HEAD
           let%bind () =
             if enable_internal_tracing then
               Internal_tracing.toggle ~logger `Enabled
             else Deferred.unit
           in
-=======
-          if enable_internal_tracing then
-            Internal_tracing.toggle ~logger `Enabled ;
->>>>>>> 4f04e939
           let seed_peer_list_url =
             Option.value_map seed_peer_list_url ~f:Option.some
               ~default:
