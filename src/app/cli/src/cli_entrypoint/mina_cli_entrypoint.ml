[%%import "/src/config.mlh"]

open Core
open Async
open Mina_base
open Cli_lib
open Signature_lib
open Init
module YJ = Yojson.Safe

[%%if record_async_backtraces]

let () = Async.Scheduler.set_record_backtraces true

[%%endif]

type mina_initialization =
  { mina : Mina_lib.t
  ; client_trustlist : Unix.Cidr.t list option
  ; rest_server_port : int
  ; limited_graphql_port : int option
  ; itn_graphql_port : int option
  }

let chain_id ~constraint_system_digests ~genesis_state_hash ~genesis_constants
    ~protocol_major_version =
  (* if this changes, also change Mina_commands.chain_id_inputs *)
  let genesis_state_hash = State_hash.to_base58_check genesis_state_hash in
  let genesis_constants_hash = Genesis_constants.hash genesis_constants in
  let all_snark_keys =
    List.map constraint_system_digests ~f:(fun (_, digest) -> Md5.to_hex digest)
    |> String.concat ~sep:""
  in
  let protocol_version_digest =
    Int.to_string protocol_major_version |> Md5.digest_string |> Md5.to_hex
  in
  let b2 =
    Blake2.digest_string
      ( genesis_state_hash ^ all_snark_keys ^ genesis_constants_hash
      ^ protocol_version_digest )
  in
  Blake2.to_hex b2

[%%inject "daemon_expiry", daemon_expiry]

[%%inject "compile_time_current_protocol_version", current_protocol_version]

[%%if plugins]

let plugin_flag =
  let open Command.Param in
  flag "--load-plugin" ~aliases:[ "load-plugin" ] (listed string)
    ~doc:
      "PATH The path to load a .cmxs plugin from. May be passed multiple times"

[%%else]

let plugin_flag = Command.Param.return []

[%%endif]

let setup_daemon logger =
  let open Command.Let_syntax in
  let open Cli_lib.Arg_type in
  let receiver_key_warning = Cli_lib.Default.receiver_key_warning in
  let%map_open conf_dir = Cli_lib.Flag.conf_dir
  and block_production_key =
    flag "--block-producer-key" ~aliases:[ "block-producer-key" ]
      ~doc:
        (sprintf
<<<<<<< HEAD
           "KEYFILE Private key file for the block producer. You cannot \
            provide both `block-producer-key` and `block-producer-pubkey`. \
            (default: don't produce blocks). %s"
=======
           "DEPRECATED: Use environment variable `MINA_BP_PRIVKEY` instead. \
            Private key file for the block producer. Providing this flag or \
            the environment variable will enable block production. You cannot \
            provide both `block-producer-key` and `block-producer-pubkey`. \
            (default: use environment variable `MINA_BP_PRIVKEY`, if provided, \
            or else don't produce any blocks) %s"
>>>>>>> 9fb710f4
           receiver_key_warning )
      (optional string)
  and block_production_pubkey =
    flag "--block-producer-pubkey"
      ~aliases:[ "block-producer-pubkey" ]
      ~doc:
        (sprintf
           "PUBLICKEY Public key for the associated private key that is being \
            tracked by this daemon. You cannot provide both \
<<<<<<< HEAD
            `block-producer-key` and `block-producer-pubkey`. (default: don't \
            produce blocks). %s"
=======
            `block-producer-key` (or `MINA_BP_PRIVKEY`) and \
            `block-producer-pubkey`. (default: don't produce blocks) %s"
>>>>>>> 9fb710f4
           receiver_key_warning )
      (optional public_key_compressed)
  and block_production_password =
    flag "--block-producer-password"
      ~aliases:[ "block-producer-password" ]
      ~doc:
        "PASSWORD Password associated with the block-producer key. Setting \
         this is equivalent to setting the MINA_PRIVKEY_PASS environment \
         variable. Be careful when setting it in the commandline as it will \
         likely get tracked in your history. Mainly to be used from the \
         daemon.json config file"
      (optional string)
  and itn_keys =
    if Mina_compile_config.itn_features then
      flag "--itn-keys" ~aliases:[ "itn-keys" ] (optional string)
        ~doc:
          "PUBLICKEYS A comma-delimited list of Ed25519 public keys that are \
           permitted to send signed requests to the incentivized testnet \
           GraphQL server"
    else Command.Param.return None
  and itn_max_logs =
    if Mina_compile_config.itn_features then
      flag "--itn-max-logs" ~aliases:[ "itn-max-logs" ] (optional int)
        ~doc:
          "NN Maximum number of logs to store to be made available via GraphQL \
           for incentivized testnet"
    else Command.Param.return None
  and demo_mode =
    flag "--demo-mode" ~aliases:[ "demo-mode" ] no_arg
      ~doc:
        "Run the daemon in demo-mode -- assume we're \"synced\" to the network \
         instantly"
  and coinbase_receiver_flag =
    flag "--coinbase-receiver" ~aliases:[ "coinbase-receiver" ]
      ~doc:
        (sprintf
           "PUBLICKEY Address to send coinbase rewards to (if this node is \
            producing blocks). If not provided, coinbase rewards will be sent \
            to the producer of a block. %s"
           receiver_key_warning )
      (optional public_key_compressed)
  and genesis_dir =
    flag "--genesis-ledger-dir" ~aliases:[ "genesis-ledger-dir" ]
      ~doc:
        "DIR Directory that contains the genesis ledger and the genesis \
         blockchain proof (default: <config-dir>)"
      (optional string)
  and run_snark_worker_flag =
    flag "--run-snark-worker" ~aliases:[ "run-snark-worker" ]
      ~doc:
        (sprintf "PUBLICKEY Run the SNARK worker with this public key. %s"
           receiver_key_warning )
      (optional public_key_compressed)
  and run_snark_coordinator_flag =
    flag "--run-snark-coordinator"
      ~aliases:[ "run-snark-coordinator" ]
      ~doc:
        (sprintf
           "PUBLICKEY Run a SNARK coordinator with this public key (ignored if \
            the run-snark-worker is set). %s"
           receiver_key_warning )
      (optional public_key_compressed)
  and snark_worker_parallelism_flag =
    flag "--snark-worker-parallelism"
      ~aliases:[ "snark-worker-parallelism" ]
      ~doc:
        "NUM Run the SNARK worker using this many threads. Equivalent to \
         setting OMP_NUM_THREADS, but doesn't affect block production."
      (optional int)
  and work_selection_method_flag =
    flag "--work-selection" ~aliases:[ "work-selection" ]
      ~doc:
        "seq|rand Choose work sequentially (seq) or randomly (rand) (default: \
         rand)"
      (optional work_selection_method)
  and libp2p_port = Flag.Port.Daemon.external_
  and client_port = Flag.Port.Daemon.client
  and rest_server_port = Flag.Port.Daemon.rest_server
  and limited_graphql_port = Flag.Port.Daemon.limited_graphql_server
  and itn_graphql_port =
    if Mina_compile_config.itn_features then
      flag "--itn-graphql-port" ~aliases:[ "itn-graphql-port" ]
        ~doc:"PORT GraphQL-server for incentivized testnet interaction"
        (optional int)
    else Command.Param.return None
  and open_limited_graphql_port =
    flag "--open-limited-graphql-port"
      ~aliases:[ "open-limited-graphql-port" ]
      no_arg
      ~doc:
        "Have the limited GraphQL server listen on all addresses, not just \
         localhost (this is INSECURE, make sure your firewall is configured \
         correctly!)"
  and archive_process_location = Flag.Host_and_port.Daemon.archive
  and metrics_server_port =
    flag "--metrics-port" ~aliases:[ "metrics-port" ]
      ~doc:
        "PORT metrics server for scraping via Prometheus (default no \
         metrics-server)"
      (optional int16)
  and gc_stat_interval =
    flag "--gc-stat-interval" ~aliases:[ "gc-stat-interval" ] (optional float)
      ~doc:
        (sprintf
           "INTERVAL in mins for collecting GC stats for metrics (Default: %f)"
           !Mina_metrics.Runtime.gc_stat_interval_mins )
  and libp2p_metrics_port =
    flag "--libp2p-metrics-port" ~aliases:[ "libp2p-metrics-port" ]
      ~doc:
        "PORT libp2p metrics server for scraping via Prometheus (default no \
         libp2p-metrics-server)"
      (optional int16)
  and external_ip_opt =
    flag "--external-ip" ~aliases:[ "external-ip" ]
      ~doc:
        "IP External IP address for other nodes to connect to. You only need \
         to set this if auto-discovery fails for some reason."
      (optional string)
  and bind_ip_opt =
    flag "--bind-ip" ~aliases:[ "bind-ip" ]
      ~doc:"IP IP of network interface to use for peer connections"
      (optional string)
  and working_dir =
    flag "--working-dir" ~aliases:[ "working-dir" ]
      ~doc:
        "PATH path to chdir into before starting (useful for background mode, \
         defaults to cwd, or / if -background)"
      (optional string)
  and is_background =
    flag "--background" ~aliases:[ "background" ] no_arg
      ~doc:"Run process on the background"
  and is_archive_rocksdb =
    flag "--archive-rocksdb" ~aliases:[ "archive-rocksdb" ] no_arg
      ~doc:"Stores all the blocks heard in RocksDB"
  and log_json = Flag.Log.json
  and log_level = Flag.Log.level
  and file_log_level = Flag.Log.file_log_level
  and file_log_rotations = Flag.Log.file_log_rotations
  and snark_work_fee =
    flag "--snark-worker-fee" ~aliases:[ "snark-worker-fee" ]
      ~doc:
        (sprintf
           "FEE Amount a worker wants to get compensated for generating a \
            snark proof (default: %d)"
           (Currency.Fee.to_nanomina_int Currency.Fee.default_snark_worker_fee) )
      (optional txn_fee)
  and work_reassignment_wait =
    flag "--work-reassignment-wait"
      ~aliases:[ "work-reassignment-wait" ]
      (optional int)
      ~doc:
        (sprintf
           "WAIT-TIME in ms before a snark-work is reassigned (default: %dms)"
           Cli_lib.Default.work_reassignment_wait )
  and enable_tracing =
    flag "--tracing" ~aliases:[ "tracing" ] no_arg
      ~doc:"Trace into $config-directory/trace/$pid.trace"
  and enable_internal_tracing =
    flag "--internal-tracing" ~aliases:[ "internal-tracing" ] no_arg
      ~doc:
        "Enables internal tracing into \
         $config-directory/internal-tracing/internal-trace.jsonl"
  and insecure_rest_server =
    flag "--insecure-rest-server" ~aliases:[ "insecure-rest-server" ] no_arg
      ~doc:
        "Have REST server listen on all addresses, not just localhost (this is \
         INSECURE, make sure your firewall is configured correctly!)"
  (* FIXME #4095
     and limit_connections =
       flag "--limit-concurrent-connections"
         ~aliases:[ "limit-concurrent-connections"]
         ~doc:
           "true|false Limit the number of concurrent connections per IP \
            address (default: true)"
         (optional bool)*)
  (*TODO: This is being added to log all the snark works received for the
     beta-testnet challenge. We might want to remove this later?*)
  and log_received_snark_pool_diff =
    flag "--log-snark-work-gossip"
      ~aliases:[ "log-snark-work-gossip" ]
      ~doc:"true|false Log snark-pool diff received from peers (default: false)"
      (optional bool)
  and log_transaction_pool_diff =
    flag "--log-txn-pool-gossip" ~aliases:[ "log-txn-pool-gossip" ]
      ~doc:
        "true|false Log transaction-pool diff received from peers (default: \
         false)"
      (optional bool)
  and log_block_creation =
    flag "--log-block-creation" ~aliases:[ "log-block-creation" ]
      ~doc:
        "true|false Log the steps involved in including transactions and snark \
         work in a block (default: true)"
      (optional bool)
  and libp2p_keypair =
    flag "--libp2p-keypair" ~aliases:[ "libp2p-keypair" ] (required string)
      ~doc:
        "KEYFILE Keypair (generated from `mina libp2p generate-keypair`) to \
         use with libp2p discovery"
  and is_seed =
    flag "--seed" ~aliases:[ "seed" ] ~doc:"Start the node as a seed node"
      no_arg
  and no_super_catchup =
    flag "--no-super-catchup" ~aliases:[ "no-super-catchup" ]
      ~doc:"Don't use super-catchup" no_arg
  and enable_flooding =
    flag "--enable-flooding" ~aliases:[ "enable-flooding" ]
      ~doc:
        "true|false Publish our own blocks/transactions to every peer we can \
         find (default: false)"
      (optional bool)
  and peer_exchange =
    flag "--enable-peer-exchange" ~aliases:[ "enable-peer-exchange" ]
      ~doc:
        "true|false Help keep the mesh connected when closing connections \
         (default: false)"
      (optional bool)
  and peer_protection_ratio =
    flag "--peer-protection-rate" ~aliases:[ "peer-protection-rate" ]
      ~doc:"float Proportion of peers to be marked as protected (default: 0.2)"
      (optional_with_default 0.2 float)
  and min_connections =
    flag "--min-connections" ~aliases:[ "min-connections" ]
      ~doc:
        (Printf.sprintf
           "NN min number of connections that this peer will have to neighbors \
            in the gossip network (default: %d)"
           Cli_lib.Default.min_connections )
      (optional int)
  and max_connections =
    flag "--max-connections" ~aliases:[ "max-connections" ]
      ~doc:
        (Printf.sprintf
           "NN max number of connections that this peer will have to neighbors \
            in the gossip network. Tuning this higher will strengthen your \
            connection to the network in exchange for using more RAM (default: \
            %d)"
           Cli_lib.Default.max_connections )
      (optional int)
  and validation_queue_size =
    flag "--validation-queue-size"
      ~aliases:[ "validation-queue-size" ]
      ~doc:
        (Printf.sprintf
           "NN size of the validation queue in the p2p network used to buffer \
            messages (like blocks and transactions received on the gossip \
            network) while validation is pending. If a transaction, for \
            example, is invalid, we don't forward the message on the gossip \
            net. If this queue is too small, we will drop messages without \
            validating them. If it is too large, we are susceptible to DoS \
            attacks on memory. (default: %d)"
           Cli_lib.Default.validation_queue_size )
      (optional int)
  and direct_peers_raw =
    flag "--direct-peer" ~aliases:[ "direct-peer" ]
      ~doc:
        "/ip4/IPADDR/tcp/PORT/p2p/PEERID Peers to always send new messages \
         to/from. These peers should also have you configured as a direct \
         peer, the relationship is intended to be symmetric"
      (listed string)
  and isolate =
    flag "--isolate-network" ~aliases:[ "isolate-network" ]
      ~doc:
        "true|false Only allow connections to the peers passed on the command \
         line or configured through GraphQL. (default: false)"
      (optional bool)
  and libp2p_peers_raw =
    flag "--peer" ~aliases:[ "peer" ]
      ~doc:
        "/ip4/IPADDR/tcp/PORT/p2p/PEERID initial \"bootstrap\" peers for \
         discovery"
      (listed string)
  and libp2p_peer_list_file =
    flag "--peer-list-file" ~aliases:[ "peer-list-file" ]
      ~doc:
        "PATH path to a file containing \"bootstrap\" peers for discovery, one \
         multiaddress per line"
      (optional string)
  and seed_peer_list_url =
    flag "--peer-list-url" ~aliases:[ "peer-list-url" ]
      ~doc:"URL URL of seed peer list file. Will be polled periodically."
      (optional string)
  and curr_protocol_version =
    flag "--current-protocol-version"
      ~aliases:[ "current-protocol-version" ]
      (optional string)
      ~doc:
        "NN.NN.NN Current protocol version, only blocks with the same version \
         accepted"
  and proposed_protocol_version =
    flag "--proposed-protocol-version"
      ~aliases:[ "proposed-protocol-version" ]
      (optional string)
      ~doc:"NN.NN.NN Proposed protocol version to signal other nodes"
  and config_files =
    flag "--config-file" ~aliases:[ "config-file" ]
      ~doc:
        "PATH path to a configuration file (overrides MINA_CONFIG_FILE, \
         default: <config_dir>/daemon.json). Pass multiple times to override \
         fields from earlier config files"
      (listed string)
  and _may_generate =
    flag "--generate-genesis-proof"
      ~aliases:[ "generate-genesis-proof" ]
      ~doc:"true|false Deprecated. Passing this flag has no effect"
      (optional bool)
  and disable_node_status =
    flag "--disable-node-status" ~aliases:[ "disable-node-status" ] no_arg
      ~doc:"Disable reporting node status to other nodes (default: enabled)"
  and proof_level =
    flag "--proof-level" ~aliases:[ "proof-level" ]
      (optional (Arg_type.create Genesis_constants.Proof_level.of_string))
      ~doc:
        "full|check|none Internal, for testing. Start or connect to a network \
         with full proving (full), snark-testing with dummy proofs (check), or \
         dummy proofs (none)"
  and plugins = plugin_flag
  and precomputed_blocks_path =
    flag "--precomputed-blocks-file"
      ~aliases:[ "precomputed-blocks-file" ]
      (optional string)
      ~doc:"PATH Path to write precomputed blocks to, for replay or archiving"
  and log_precomputed_blocks =
    flag "--log-precomputed-blocks"
      ~aliases:[ "log-precomputed-blocks" ]
      (optional_with_default false bool)
      ~doc:"true|false Include precomputed blocks in the log (default: false)"
  and block_reward_threshold =
    flag "--minimum-block-reward" ~aliases:[ "minimum-block-reward" ]
      ~doc:
        "AMOUNT Minimum reward a block produced by the node should have. Empty \
         blocks are created if the rewards are lower than the specified \
         threshold (default: No threshold, transactions and coinbase will be \
         included as long as the required snark work is available and can be \
         paid for)"
      (optional txn_amount)
  and stop_time =
    flag "--stop-time" ~aliases:[ "stop-time" ] (optional int)
      ~doc:
        (sprintf
           "UPTIME in hours after which the daemon stops itself (only if there \
            were no slots won within an hour after the stop time) (Default: \
            %d)"
           Cli_lib.Default.stop_time )
  and upload_blocks_to_gcloud =
    flag "--upload-blocks-to-gcloud"
      ~aliases:[ "upload-blocks-to-gcloud" ]
      (optional_with_default false bool)
      ~doc:
        "true|false upload blocks to gcloud storage. Requires the environment \
         variables GCLOUD_KEYFILE, NETWORK_NAME, and \
         GCLOUD_BLOCK_UPLOAD_BUCKET"
  and all_peers_seen_metric =
    flag "--all-peers-seen-metric"
      ~aliases:[ "all-peers-seen-metric" ]
      (optional_with_default false bool)
      ~doc:
        "true|false whether to track the set of all peers ever seen for the \
         all_peers metric (default: false)"
  and node_status_url =
    flag "--node-status-url" ~aliases:[ "node-status-url" ] (optional string)
      ~doc:"URL of the node status collection service"
  and node_error_url =
    flag "--node-error-url" ~aliases:[ "node-error-url" ] (optional string)
      ~doc:"URL of the node error collection service"
  and contact_info =
    flag "--contact-info" ~aliases:[ "contact-info" ] (optional string)
      ~doc:
        "contact info used in node error report service (it could be either \
         email address or discord username), it should be less than 200 \
         characters"
    |> Command.Param.map ~f:(fun opt ->
           Option.value_map opt ~default:None ~f:(fun s ->
               if String.length s < 200 then Some s
               else
                 Mina_user_error.raisef
                   "The length of contact info exceeds 200 characters:\n %s" s ) )
  and uptime_url_string =
    flag "--uptime-url" ~aliases:[ "uptime-url" ] (optional string)
      ~doc:"URL URL of the uptime service of the Mina delegation program"
  and uptime_submitter_key =
    flag "--uptime-submitter-key" ~aliases:[ "uptime-submitter-key" ]
      ~doc:
        "KEYFILE Private key file for the uptime submitter. You cannot provide \
         both `uptime-submitter-key` and `uptime-submitter-pubkey`."
      (optional string)
  and uptime_submitter_pubkey =
    flag "--uptime-submitter-pubkey"
      ~aliases:[ "uptime-submitter-pubkey" ]
      (optional string)
      ~doc:
        "PUBLICKEY Public key of the submitter to the Mina delegation program, \
         for the associated private key that is being tracked by this daemon. \
         You cannot provide both `uptime-submitter-key` and \
         `uptime-submitter-pubkey`."
  in
  let to_pubsub_topic_mode_option =
    let open Gossip_net.Libp2p in
    function
    | `String "ro" ->
        Some RO
    | `String "rw" ->
        Some RW
    | `String "none" ->
        Some N
    | `Null ->
        None
    | _ ->
        raise (Error.to_exn (Error.of_string "Invalid pubsub topic mode"))
  in
  fun () ->
    O1trace.thread "mina" (fun () ->
        let open Deferred.Let_syntax in
        let conf_dir = Mina_lib.Conf_dir.compute_conf_dir conf_dir in
        let%bind () = File_system.create_dir conf_dir in
        let () =
          if is_background then (
            Core.printf "Starting background mina daemon. (Log Dir: %s)\n%!"
              conf_dir ;
            Daemon.daemonize ~allow_threads_to_have_been_created:true
              ~redirect_stdout:`Dev_null ?cd:working_dir
              ~redirect_stderr:`Dev_null () )
          else ignore (Option.map working_dir ~f:Caml.Sys.chdir)
        in
        Stdout_log.setup log_json log_level ;
        (* 512MB logrotate max size = 1GB max filesystem usage *)
        let logrotate_max_size = 1024 * 1024 * 10 in
        Logger.Consumer_registry.register ~id:Logger.Logger_id.mina
          ~processor:(Logger.Processor.raw ~log_level:file_log_level ())
          ~transport:
            (Logger_file_system.dumb_logrotate ~directory:conf_dir
               ~log_filename:"mina.log" ~max_size:logrotate_max_size
               ~num_rotate:file_log_rotations ) ;
        let best_tip_diff_log_size = 1024 * 1024 * 5 in
        Logger.Consumer_registry.register ~id:Logger.Logger_id.best_tip_diff
          ~processor:(Logger.Processor.raw ())
          ~transport:
            (Logger_file_system.dumb_logrotate ~directory:conf_dir
               ~log_filename:"mina-best-tip.log"
               ~max_size:best_tip_diff_log_size ~num_rotate:1 ) ;
        let rejected_blocks_log_size = 1024 * 1024 * 5 in
        Logger.Consumer_registry.register ~id:Logger.Logger_id.rejected_blocks
          ~processor:(Logger.Processor.raw ())
          ~transport:
            (Logger_file_system.dumb_logrotate ~directory:conf_dir
               ~log_filename:"mina-rejected-blocks.log"
               ~max_size:rejected_blocks_log_size ~num_rotate:50 ) ;
        Logger.Consumer_registry.register ~id:Logger.Logger_id.oversized_logs
          ~processor:(Logger.Processor.raw ())
          ~transport:
            (Logger_file_system.dumb_logrotate ~directory:conf_dir
               ~log_filename:"mina-oversized-logs.log"
               ~max_size:logrotate_max_size ~num_rotate:file_log_rotations ) ;
        (* Consumer for `[%log internal]` logging used for internal tracing *)
        Itn_logger.set_message_postprocessor
          Internal_tracing.For_itn_logger.post_process_message ;
        Logger.Consumer_registry.register ~id:Logger.Logger_id.mina
          ~processor:Internal_tracing.For_logger.processor
          ~transport:
            (Internal_tracing.For_logger.json_lines_rotate_transport
               ~directory:(conf_dir ^ "/internal-tracing")
               () ) ;
        let version_metadata =
          [ ("commit", `String Mina_version.commit_id)
          ; ("branch", `String Mina_version.branch)
          ; ("commit_date", `String Mina_version.commit_date)
          ; ("marlin_commit", `String Mina_version.marlin_commit_id)
          ]
        in
        [%log info]
          "Mina daemon is booting up; built with commit $commit on branch \
           $branch"
          ~metadata:version_metadata ;
        let%bind () =
          Mina_lib.Conf_dir.check_and_set_lockfile ~logger conf_dir
        in
        if not @@ String.equal daemon_expiry "never" then (
          [%log info] "Daemon will expire at $exp"
            ~metadata:[ ("exp", `String daemon_expiry) ] ;
          let tm =
            (* same approach as in Genesis_constants.genesis_state_timestamp *)
            let default_timezone = Core.Time.Zone.of_utc_offset ~hours:(-8) in
            Core.Time.of_string_gen
              ~if_no_timezone:(`Use_this_one default_timezone) daemon_expiry
          in
          Clock.run_at tm
            (fun () ->
              [%log info] "Daemon has expired, shutting down" ;
              Core.exit 0 )
            () ) ;
        [%log info] "Booting may take several seconds, please wait" ;
        let wallets_disk_location = conf_dir ^/ "wallets" in
        let%bind wallets =
          (* Load wallets early, to give user errors before expensive
             initialization starts.
          *)
          Secrets.Wallets.load ~logger ~disk_location:wallets_disk_location
        in
        let%bind libp2p_keypair =
          let libp2p_keypair_old_format =
            match Mina_net2.Keypair.of_string libp2p_keypair with
            | Ok kp ->
                Some kp
            | Error _ ->
                if String.contains libp2p_keypair ',' then
                  [%log warn]
                    "I think -libp2p-keypair is in the old format, but I \
                     failed to parse it! Using it as a path..." ;
                None
          in
          Option.value_map
            ~default:(fun () ->
              Secrets.Libp2p_keypair.Terminal_stdin.read_exn
                ~should_prompt_user:false ~which:"libp2p keypair" libp2p_keypair
              )
            ~f:(Fn.compose const Deferred.return)
            libp2p_keypair_old_format ()
        in
        let%bind () =
          let version_filename = conf_dir ^/ "mina.version" in
          let make_version () =
            let%map () =
              (*Delete any trace files if version changes. TODO: Implement rotate logic similar to log files*)
              File_system.remove_dir (conf_dir ^/ "trace")
            in
            Yojson.Safe.to_file version_filename (`Assoc version_metadata)
          in
          match
            Or_error.try_with_join (fun () ->
                match Yojson.Safe.from_file version_filename with
                | `Assoc list -> (
                    match String.Map.(find (of_alist_exn list) "commit") with
                    | Some (`String commit) ->
                        Ok commit
                    | _ ->
                        Or_error.errorf "commit not found in version file %s"
                          version_filename )
                | _ ->
                    Or_error.errorf "Unexpected value in %s" version_filename )
          with
          | Ok c ->
              if String.equal c Mina_version.commit_id then return ()
              else (
                [%log warn]
                  "Different version of Mina detected in config directory \
                   $config_directory, removing existing configuration"
                  ~metadata:[ ("config_directory", `String conf_dir) ] ;
                make_version () )
          | Error e ->
              [%log debug]
                "Error reading $file: $error. Cleaning up the config directory \
                 $config_directory"
                ~metadata:
                  [ ("error", `String (Error.to_string_mach e))
                  ; ("config_directory", `String conf_dir)
                  ; ("file", `String version_filename)
                  ] ;
              make_version ()
        in
        Memory_stats.log_memory_stats logger ~process:"daemon" ;
        Parallel.init_master () ;
        let monitor = Async.Monitor.create ~name:"coda" () in
        let time_controller =
          Block_time.Controller.create @@ Block_time.Controller.basic ~logger
        in
        let pids = Child_processes.Termination.create_pid_table () in
        let mina_initialization_deferred () =
          let config_file_installed =
            (* Search for config files installed as part of a deb/brew package.
               These files are commit-dependent, to ensure that we don't clobber
               configuration for dev builds or use incompatible configs.
            *)
            let config_file_installed =
              let json = "config_" ^ Mina_version.commit_id_short ^ ".json" in
              List.fold_until ~init:None
                (Cache_dir.possible_paths json)
                ~f:(fun _acc f ->
                  match Core.Sys.file_exists f with
                  | `Yes ->
                      Stop (Some f)
                  | _ ->
                      Continue None )
                ~finish:Fn.id
            in
            match config_file_installed with
            | Some config_file ->
                Some (config_file, `Must_exist)
            | None ->
                None
          in
          let config_file_configdir =
            (conf_dir ^/ "daemon.json", `May_be_missing)
          in
          let config_file_envvar =
            match Sys.getenv "MINA_CONFIG_FILE" with
            | Some config_file ->
                Some (config_file, `Must_exist)
            | None ->
                None
          in
          let config_files =
            Option.to_list config_file_installed
            @ (config_file_configdir :: Option.to_list config_file_envvar)
            @ List.map config_files ~f:(fun config_file ->
                  (config_file, `Must_exist) )
          in
          let%bind config_jsons =
            let config_files_paths =
              List.map config_files ~f:(fun (config_file, _) ->
                  `String config_file )
            in
            [%log info] "Reading configuration files $config_files"
              ~metadata:[ ("config_files", `List config_files_paths) ] ;
            Deferred.List.filter_map config_files
              ~f:(fun (config_file, handle_missing) ->
                match%bind
                  Genesis_ledger_helper.load_config_json config_file
                with
                | Ok config_json ->
                    let%map config_json =
                      Genesis_ledger_helper.upgrade_old_config ~logger
                        config_file config_json
                    in
                    Some (config_file, config_json)
                | Error err -> (
                    match handle_missing with
                    | `Must_exist ->
                        Mina_user_error.raisef
                          ~where:"reading configuration file"
                          "The configuration file %s could not be read:\n%s"
                          config_file (Error.to_string_hum err)
                    | `May_be_missing ->
                        [%log warn]
                          "Could not read configuration from $config_file"
                          ~metadata:
                            [ ("config_file", `String config_file)
                            ; ("error", Error_json.error_to_yojson err)
                            ] ;
                        return None ) )
          in
          let config =
            List.fold ~init:Runtime_config.default config_jsons
              ~f:(fun config (config_file, config_json) ->
                match Runtime_config.of_yojson config_json with
                | Ok loaded_config ->
                    Runtime_config.combine config loaded_config
                | Error err ->
                    [%log fatal]
                      "Could not parse configuration from $config_file: $error"
                      ~metadata:
                        [ ("config_file", `String config_file)
                        ; ("config_json", config_json)
                        ; ("error", `String err)
                        ] ;
                    failwithf "Could not parse configuration file: %s" err () )
          in
          let genesis_dir =
            Option.value ~default:(conf_dir ^/ "genesis") genesis_dir
          in
          let%bind precomputed_values =
            match%map
              Genesis_ledger_helper.init_from_config_file ~genesis_dir ~logger
                ~proof_level config
            with
            | Ok (precomputed_values, _) ->
                precomputed_values
            | Error err ->
                [%log fatal]
                  "Failed initializing with configuration $config: $error"
                  ~metadata:
                    [ ("config", Runtime_config.to_yojson config)
                    ; ("error", Error_json.error_to_yojson err)
                    ] ;
                Error.raise err
          in
          let rev_daemon_configs =
            List.rev_filter_map config_jsons
              ~f:(fun (config_file, config_json) ->
                Option.map
                  YJ.Util.(
                    to_option Fn.id (YJ.Util.member "daemon" config_json))
                  ~f:(fun daemon_config -> (config_file, daemon_config)) )
          in
          let maybe_from_config (type a) (f : YJ.t -> a option)
              (keyname : string) (actual_value : a option) : a option =
            let open Option.Let_syntax in
            let open YJ.Util in
            match actual_value with
            | Some v ->
                Some v
            | None ->
                (* Load value from the latest config file that both
                   * has the key we are looking for, and
                   * has the key in a format that [f] can parse.
                *)
                let%map config_file, data =
                  List.find_map rev_daemon_configs
                    ~f:(fun (config_file, daemon_config) ->
                      let%bind json_val =
                        to_option Fn.id (member keyname daemon_config)
                      in
                      let%map data = f json_val in
                      (config_file, data) )
                in
                [%log debug] "Key $key being used from config file $config_file"
                  ~metadata:
                    [ ("key", `String keyname)
                    ; ("config_file", `String config_file)
                    ] ;
                data
          in
          let or_from_config map keyname actual_value ~default =
            match maybe_from_config map keyname actual_value with
            | Some x ->
                x
            | None ->
                [%log trace]
                  "Key '$key' not found in the config file, using default"
                  ~metadata:[ ("key", `String keyname) ] ;
                default
          in
          let get_port { Flag.Types.value; default; name } =
            or_from_config YJ.Util.to_int_option name ~default value
          in
          let libp2p_port = get_port libp2p_port in
          let rest_server_port = get_port rest_server_port in
          let limited_graphql_port =
            let ({ value; name } : int option Flag.Types.with_name) =
              limited_graphql_port
            in
            maybe_from_config YJ.Util.to_int_option name value
          in
          let client_port = get_port client_port in
          let snark_work_fee_flag =
            let json_to_currency_fee_option json =
              YJ.Util.to_int_option json
              |> Option.map ~f:Currency.Fee.of_nanomina_int_exn
            in
            or_from_config json_to_currency_fee_option "snark-worker-fee"
              ~default:Currency.Fee.default_snark_worker_fee snark_work_fee
          in
          let node_status_url =
            maybe_from_config YJ.Util.to_string_option "node-status-url"
              node_status_url
          in
          (* FIXME #4095: pass this through to Gossip_net.Libp2p *)
          let _max_concurrent_connections =
            (*if
                 or_from_config YJ.Util.to_bool_option "max-concurrent-connections"
                   ~default:true limit_connections
               then Some 40
               else *)
            None
          in
          let work_selection_method =
            or_from_config
              (Fn.compose Option.return
                 (Fn.compose work_selection_method_val YJ.Util.to_string) )
              "work-selection"
              ~default:Cli_lib.Arg_type.Work_selection_method.Random
              work_selection_method_flag
          in
          let work_reassignment_wait =
            or_from_config YJ.Util.to_int_option "work-reassignment-wait"
              ~default:Cli_lib.Default.work_reassignment_wait
              work_reassignment_wait
          in
          let log_received_snark_pool_diff =
            or_from_config YJ.Util.to_bool_option "log-snark-work-gossip"
              ~default:false log_received_snark_pool_diff
          in
          let log_transaction_pool_diff =
            or_from_config YJ.Util.to_bool_option "log-txn-pool-gossip"
              ~default:false log_transaction_pool_diff
          in
          let log_block_creation =
            or_from_config YJ.Util.to_bool_option "log-block-creation"
              ~default:true log_block_creation
          in
          let log_gossip_heard =
            { Mina_networking.Config.snark_pool_diff =
                log_received_snark_pool_diff
            ; transaction_pool_diff = log_transaction_pool_diff
            ; new_state = true
            }
          in
          let json_to_publickey_compressed_option which json =
            YJ.Util.to_string_option json
            |> Option.bind ~f:(fun pk_str ->
                   match Public_key.Compressed.of_base58_check pk_str with
                   | Ok key -> (
                       match Public_key.decompress key with
                       | None ->
                           Mina_user_error.raisef
                             ~where:"decompressing a public key"
                             "The %s public key %s could not be decompressed."
                             which pk_str
                       | Some _ ->
                           Some key )
                   | Error _e ->
                       Mina_user_error.raisef ~where:"decoding a public key"
                         "The %s public key %s could not be decoded." which
                         pk_str )
          in
          let run_snark_worker_flag =
            maybe_from_config
              (json_to_publickey_compressed_option "snark worker")
              "run-snark-worker" run_snark_worker_flag
          in
          let run_snark_coordinator_flag =
            maybe_from_config
              (json_to_publickey_compressed_option "snark coordinator")
              "run-snark-coordinator" run_snark_coordinator_flag
          in
          let snark_worker_parallelism_flag =
            maybe_from_config YJ.Util.to_int_option "snark-worker-parallelism"
              snark_worker_parallelism_flag
          in
          let coinbase_receiver_flag =
            maybe_from_config
              (json_to_publickey_compressed_option "coinbase receiver")
              "coinbase-receiver" coinbase_receiver_flag
          in
          let%bind external_ip =
            match external_ip_opt with
            | None ->
                Find_ip.find ~logger
            | Some ip ->
                return @@ Unix.Inet_addr.of_string ip
          in
          let bind_ip =
            Option.value bind_ip_opt ~default:"0.0.0.0"
            |> Unix.Inet_addr.of_string
          in
          let addrs_and_ports : Node_addrs_and_ports.t =
            { external_ip; bind_ip; peer = None; client_port; libp2p_port }
          in
          let block_production_key =
            maybe_from_config YJ.Util.to_string_option "block-producer-key"
              block_production_key
          in
          let block_production_pubkey =
            maybe_from_config
              (json_to_publickey_compressed_option "block producer")
              "block-producer-pubkey" block_production_pubkey
          in
          let block_production_password =
            maybe_from_config YJ.Util.to_string_option "block-producer-password"
              block_production_password
          in
          Option.iter
            ~f:(fun password ->
              match Sys.getenv Secrets.Keypair.env with
              | Some env_pass when not (String.equal env_pass password) ->
                  [%log warn]
                    "$envkey environment variable doesn't match value provided \
                     on command-line or daemon.json. Using value from $envkey"
                    ~metadata:[ ("envkey", `String Secrets.Keypair.env) ]
              | _ ->
                  Unix.putenv ~key:Secrets.Keypair.env ~data:password )
            block_production_password ;
          let%bind block_production_keypair =
            match
              ( block_production_key
              , block_production_pubkey
              , Sys.getenv "MINA_BP_PRIVKEY" )
            with
            | Some _, Some _, _ ->
                Mina_user_error.raise
                  "You cannot provide both `block-producer-key` and \
                   `block_production_pubkey`"
            | None, Some _, Some _ ->
                Mina_user_error.raise
                  "You cannot provide both `MINA_BP_PRIVKEY` and \
                   `block_production_pubkey`"
            | None, None, None ->
                Deferred.return None
            | None, None, Some base58_privkey ->
                let kp =
                  Private_key.of_base58_check_exn base58_privkey
                  |> Keypair.of_private_key_exn
                in
                Deferred.return (Some kp)
            (* CLI argument takes precedence over env variable *)
            | Some sk_file, None, (Some _ | None) ->
                [%log warn]
                  "`block-producer-key` is deprecated. Please set \
                   `MINA_BP_PRIVKEY` environment variable instead." ;
                let%map kp =
                  Secrets.Keypair.Terminal_stdin.read_exn
                    ~should_prompt_user:false ~which:"block producer keypair"
                    sk_file
                in
                Some kp
            | None, Some tracked_pubkey, None ->
                let%map kp =
                  Secrets.Wallets.get_tracked_keypair ~logger
                    ~which:"block producer keypair"
                    ~read_from_env_exn:
                      (Secrets.Keypair.Terminal_stdin.read_exn
                         ~should_prompt_user:false ~should_reask:false )
                    ~conf_dir tracked_pubkey
                in
                Some kp
          in
          let%bind client_trustlist =
            Reader.load_sexp
              (conf_dir ^/ "client_trustlist")
              [%of_sexp: Unix.Cidr.t list]
            >>| Or_error.ok
          in
          let client_trustlist =
            let mina_client_trustlist = "MINA_CLIENT_TRUSTLIST" in
            let cidrs_of_env_str env_str env_var =
              let cidrs =
                String.split ~on:',' env_str
                |> List.filter_map ~f:(fun str ->
                       try Some (Unix.Cidr.of_string str)
                       with _ ->
                         [%log warn] "Could not parse address $address in %s"
                           env_var
                           ~metadata:[ ("address", `String str) ] ;
                         None )
              in
              Some
                (List.append cidrs (Option.value ~default:[] client_trustlist))
            in
            match Unix.getenv mina_client_trustlist with
            | Some env_str ->
                cidrs_of_env_str env_str mina_client_trustlist
            | None ->
                client_trustlist
          in
          let get_monitor_infos monitor =
            let rec get_monitors accum monitor =
              match Async_kernel.Monitor.parent monitor with
              | None ->
                  List.rev accum
              | Some parent ->
                  get_monitors (parent :: accum) parent
            in
            let monitors = get_monitors [ monitor ] monitor in
            List.map monitors ~f:(fun monitor ->
                match Async_kernel.Monitor.sexp_of_t monitor with
                | Sexp.List sexps ->
                    `List (List.map ~f:Error_json.sexp_record_to_yojson sexps)
                | Sexp.Atom _ ->
                    failwith "Expeted a sexp list" )
          in
          let o1trace context =
            Execution_context.find_local context O1trace.local_storage_id
            |> Option.value ~default:[]
            |> List.map ~f:(fun x -> `String x)
          in
          Stream.iter
            (Async_kernel.Async_kernel_scheduler.long_cycles_with_context
               ~at_least:(sec 0.5 |> Time_ns.Span.of_span_float_round_nearest) )
            ~f:(fun (span, context) ->
              let secs = Time_ns.Span.to_sec span in
              let monitor_infos = get_monitor_infos context.monitor in
              [%log debug]
                ~metadata:
                  [ ("long_async_cycle", `Float secs)
                  ; ("monitors", `List monitor_infos)
                  ; ("o1trace", `List (o1trace context))
                  ]
                "Long async cycle, $long_async_cycle seconds, $monitors, \
                 $o1trace" ;
              Mina_metrics.(
                Runtime.Long_async_histogram.observe Runtime.long_async_cycle
                  secs) ) ;
          Stream.iter Async_kernel.Async_kernel_scheduler.long_jobs_with_context
            ~f:(fun (context, span) ->
              let secs = Time_ns.Span.to_sec span in
              let monitor_infos = get_monitor_infos context.monitor in
              [%log debug]
                ~metadata:
                  [ ("long_async_job", `Float secs)
                  ; ("monitors", `List monitor_infos)
                  ; ("o1trace", `List (o1trace context))
                  ; ( "most_recent_2_backtrace"
                    , `String
                        (String.concat ~sep:"␤"
                           (List.map ~f:Backtrace.to_string
                              (List.take
                                 (Execution_context.backtrace_history context)
                                 2 ) ) ) )
                  ]
                "Long async job, $long_async_job seconds, $monitors, $o1trace" ;
              Mina_metrics.(
                Runtime.Long_job_histogram.observe Runtime.long_async_job secs) ) ;
          let trace_database_initialization typ location =
            (* can't use %log ppx here, because we're using the passed-in location *)
            Logger.trace logger ~module_:__MODULE__ "Creating %s at %s"
              ~location typ
          in
          let trust_dir = conf_dir ^/ "trust" in
          let%bind () = Async.Unix.mkdir ~p:() trust_dir in
          let trust_system = Trust_system.create trust_dir in
          trace_database_initialization "trust_system" __LOC__ trust_dir ;
          let genesis_state_hash =
            (Precomputed_values.genesis_state_hashes precomputed_values)
              .state_hash
          in
          let genesis_ledger_hash =
            Precomputed_values.genesis_ledger precomputed_values
            |> Lazy.force |> Mina_ledger.Ledger.merkle_root
          in
          let block_production_keypairs =
            block_production_keypair
            |> Option.map ~f:(fun kp ->
                   (kp, Public_key.compress kp.Keypair.public_key) )
            |> Option.to_list |> Keypair.And_compressed_pk.Set.of_list
          in
          let epoch_ledger_location = conf_dir ^/ "epoch_ledger" in
          let module Context = struct
            let logger = logger

            let precomputed_values = precomputed_values

            let constraint_constants = precomputed_values.constraint_constants

            let consensus_constants = precomputed_values.consensus_constants
          end in
          let consensus_local_state =
            Consensus.Data.Local_state.create
              ~context:(module Context)
              ~genesis_ledger:
                (Precomputed_values.genesis_ledger precomputed_values)
              ~genesis_epoch_data:precomputed_values.genesis_epoch_data
              ~epoch_ledger_location
              ( Option.map block_production_keypair ~f:(fun keypair ->
                    let open Keypair in
                    Public_key.compress keypair.public_key )
              |> Option.to_list |> Public_key.Compressed.Set.of_list )
              ~genesis_state_hash:
                precomputed_values.protocol_state_with_hashes.hash.state_hash
          in
          trace_database_initialization "epoch ledger" __LOC__
            epoch_ledger_location ;
          let%bind peer_list_file_contents_or_empty =
            match libp2p_peer_list_file with
            | None ->
                return []
            | Some file -> (
                match%bind
                  Monitor.try_with_or_error ~here:[%here] (fun () ->
                      Reader.file_contents file )
                with
                | Ok contents ->
                    return (Mina_net2.Multiaddr.of_file_contents contents)
                | Error _ ->
                    Mina_user_error.raisef
                      ~where:"reading libp2p peer address file"
                      "The file %s could not be read.\n\n\
                       It must be a newline-separated list of libp2p \
                       multiaddrs (ex: /ip4/IPADDR/tcp/PORT/p2p/PEERID)"
                      file )
          in
          List.iter libp2p_peers_raw ~f:(fun raw_peer ->
              if not Mina_net2.Multiaddr.(valid_as_peer @@ of_string raw_peer)
              then
                Mina_user_error.raisef ~where:"decoding peer as a multiaddress"
                  "The given peer \"%s\" is not a valid multiaddress (ex: \
                   /ip4/IPADDR/tcp/PORT/p2p/PEERID)"
                  raw_peer ) ;
          let initial_peers =
            List.concat
              [ List.map ~f:Mina_net2.Multiaddr.of_string libp2p_peers_raw
              ; peer_list_file_contents_or_empty
              ; List.map ~f:Mina_net2.Multiaddr.of_string
                @@ or_from_config
                     (Fn.compose Option.some
                        (YJ.Util.convert_each YJ.Util.to_string) )
                     "peers" None ~default:[]
              ]
          in
          let direct_peers =
            List.map ~f:Mina_net2.Multiaddr.of_string direct_peers_raw
          in
          let min_connections =
            or_from_config YJ.Util.to_int_option "min-connections"
              ~default:Cli_lib.Default.min_connections min_connections
          in
          let max_connections =
            or_from_config YJ.Util.to_int_option "max-connections"
              ~default:Cli_lib.Default.max_connections max_connections
          in
          let pubsub_v1 = Gossip_net.Libp2p.N in
          (* TODO uncomment after introducing Bitswap-based block retrieval *)
          (* let pubsub_v1 =
               or_from_config to_pubsub_topic_mode_option "pubsub-v1"
                 ~default:Cli_lib.Default.pubsub_v1 pubsub_v1
             in *)
          let pubsub_v0 =
            or_from_config to_pubsub_topic_mode_option "pubsub-v0"
              ~default:Cli_lib.Default.pubsub_v0 None
          in
          let validation_queue_size =
            or_from_config YJ.Util.to_int_option "validation-queue-size"
              ~default:Cli_lib.Default.validation_queue_size
              validation_queue_size
          in
          let stop_time =
            or_from_config YJ.Util.to_int_option "stop-time"
              ~default:Cli_lib.Default.stop_time stop_time
          in
          if enable_tracing then Mina_tracing.start conf_dir |> don't_wait_for ;
          let%bind () =
            if enable_internal_tracing then
              Internal_tracing.toggle ~logger `Enabled
            else Deferred.unit
          in
          let seed_peer_list_url =
            Option.value_map seed_peer_list_url ~f:Option.some
              ~default:
                (Option.bind config.daemon
                   ~f:(fun { Runtime_config.Daemon.peer_list_url; _ } ->
                     peer_list_url ) )
          in
          if is_seed then [%log info] "Starting node as a seed node"
          else if demo_mode then [%log info] "Starting node in demo mode"
          else if
            List.is_empty initial_peers && Option.is_none seed_peer_list_url
          then
            Mina_user_error.raise
              {|No peers were given.

Pass one of -peer, -peer-list-file, -seed, -peer-list-url.|} ;
          let chain_id =
            let protocol_major_version =
              Protocol_version.of_string_exn
                compile_time_current_protocol_version
              |> Protocol_version.major
            in
            chain_id ~genesis_state_hash
              ~genesis_constants:precomputed_values.genesis_constants
              ~constraint_system_digests:
                (Lazy.force precomputed_values.constraint_system_digests)
              ~protocol_major_version
          in
          [%log info] "Daemon will use chain id %s" chain_id ;
          let gossip_net_params =
            Gossip_net.Libp2p.Config.
              { timeout = Time.Span.of_sec 3.
              ; logger
              ; conf_dir
              ; chain_id
              ; unsafe_no_trust_ip = false
              ; seed_peer_list_url =
                  Option.map seed_peer_list_url ~f:Uri.of_string
              ; initial_peers
              ; addrs_and_ports
              ; metrics_port = libp2p_metrics_port
              ; trust_system
              ; flooding = Option.value ~default:false enable_flooding
              ; direct_peers
              ; peer_protection_ratio
              ; peer_exchange = Option.value ~default:false peer_exchange
              ; min_connections
              ; max_connections
              ; validation_queue_size
              ; isolate = Option.value ~default:false isolate
              ; keypair = libp2p_keypair
              ; all_peers_seen_metric
              ; known_private_ip_nets =
                  Option.value ~default:[] client_trustlist
              ; time_controller
              ; pubsub_v1
              ; pubsub_v0
              }
          in
          let net_config =
            { Mina_networking.Config.logger
            ; trust_system
            ; time_controller
            ; consensus_constants = precomputed_values.consensus_constants
            ; consensus_local_state
            ; genesis_ledger_hash
            ; constraint_constants = precomputed_values.constraint_constants
            ; log_gossip_heard
            ; is_seed
            ; creatable_gossip_net =
                Mina_networking.Gossip_net.(
                  Any.Creatable
                    ((module Libp2p), Libp2p.create ~pids gossip_net_params))
            ; precomputed_values
            }
          in
          let coinbase_receiver : Consensus.Coinbase_receiver.t =
            Option.value_map coinbase_receiver_flag ~default:`Producer
              ~f:(fun pk -> `Other pk)
          in
          let current_protocol_version =
            Mina_run.get_current_protocol_version
              ~compile_time_current_protocol_version ~conf_dir ~logger
              curr_protocol_version
          in
          let proposed_protocol_version_opt =
            Mina_run.get_proposed_protocol_version_opt ~conf_dir ~logger
              proposed_protocol_version
          in
          ( match
              (uptime_url_string, uptime_submitter_key, uptime_submitter_pubkey)
            with
          | Some _, Some _, None | Some _, None, Some _ | None, None, None ->
              ()
          | _ ->
              Mina_user_error.raise
                "Must provide both --uptime-url and exactly one of \
                 --uptime-submitter-key or --uptime-submitter-pubkey" ) ;
          let uptime_url =
            Option.map uptime_url_string ~f:(fun s -> Uri.of_string s)
          in
          let uptime_submitter_opt =
            Option.map uptime_submitter_pubkey ~f:(fun s ->
                match Public_key.Compressed.of_base58_check s with
                | Ok pk -> (
                    match Public_key.decompress pk with
                    | Some _ ->
                        pk
                    | None ->
                        failwithf
                          "Invalid public key %s for uptime submitter (could \
                           not decompress)"
                          s () )
                | Error err ->
                    Mina_user_error.raisef
                      "Invalid public key %s for uptime submitter, %s" s
                      (Error.to_string_hum err) () )
          in
          let%bind uptime_submitter_keypair =
            match (uptime_submitter_key, uptime_submitter_opt) with
            | None, None ->
                return None
            | None, Some pk ->
                let%map kp =
                  Secrets.Wallets.get_tracked_keypair ~logger
                    ~which:"uptime submitter keypair"
                    ~read_from_env_exn:
                      (Secrets.Uptime_keypair.Terminal_stdin.read_exn
                         ~should_prompt_user:false ~should_reask:false )
                    ~conf_dir pk
                in
                Some kp
            | Some sk_file, None ->
                let%map kp =
                  Secrets.Uptime_keypair.Terminal_stdin.read_exn
                    ~should_prompt_user:false ~should_reask:false
                    ~which:"uptime submitter keypair" sk_file
                in
                Some kp
            | _ ->
                (* unreachable, because of earlier check *)
                failwith
                  "Cannot provide both uptime submitter public key and uptime \
                   submitter keyfile"
          in
          if Mina_compile_config.itn_features then
            (* set queue bound directly in Itn_logger
               adding bound to Mina_lib config introduces cycle
            *)
            Option.iter itn_max_logs ~f:Itn_logger.set_queue_bound ;
          let start_time = Time.now () in
          let%map mina =
            Mina_lib.create ~wallets
              (Mina_lib.Config.make ~logger ~pids ~trust_system ~conf_dir
                 ~chain_id ~is_seed ~super_catchup:(not no_super_catchup)
                 ~disable_node_status ~demo_mode ~coinbase_receiver ~net_config
                 ~gossip_net_params
                 ~initial_protocol_version:current_protocol_version
                 ~proposed_protocol_version_opt
                 ~work_selection_method:
                   (Cli_lib.Arg_type.work_selection_method_to_module
                      work_selection_method )
                 ~snark_worker_config:
                   { Mina_lib.Config.Snark_worker_config
                     .initial_snark_worker_key = run_snark_worker_flag
                   ; shutdown_on_disconnect = true
                   ; num_threads = snark_worker_parallelism_flag
                   }
                 ~snark_coordinator_key:run_snark_coordinator_flag
                 ~snark_pool_disk_location:(conf_dir ^/ "snark_pool")
                 ~wallets_disk_location:(conf_dir ^/ "wallets")
                 ~persistent_root_location:(conf_dir ^/ "root")
                 ~persistent_frontier_location:(conf_dir ^/ "frontier")
                 ~epoch_ledger_location ~snark_work_fee:snark_work_fee_flag
                 ~time_controller ~block_production_keypairs ~monitor
                 ~consensus_local_state ~is_archive_rocksdb
                 ~work_reassignment_wait ~archive_process_location
                 ~log_block_creation ~precomputed_values ~start_time
                 ?precomputed_blocks_path ~log_precomputed_blocks
                 ~upload_blocks_to_gcloud ~block_reward_threshold ~uptime_url
                 ~uptime_submitter_keypair ~stop_time ~node_status_url
                 ~graphql_control_port:itn_graphql_port () )
          in
          { mina
          ; client_trustlist
          ; rest_server_port
          ; limited_graphql_port
          ; itn_graphql_port
          }
        in
        (* Breaks a dependency cycle with monitor initilization and coda *)
        let mina_ref : Mina_lib.t option ref = ref None in
        Option.iter node_error_url ~f:(fun url ->
            let get_node_state () =
              match !mina_ref with
              | None ->
                  Deferred.return None
              | Some mina ->
                  let%map node_state = Mina_lib.get_node_state mina in
                  Some node_state
            in
            Node_error_service.set_config ~get_node_state
              ~node_error_url:(Uri.of_string url) ~contact_info ) ;
        Mina_run.handle_shutdown ~monitor ~time_controller ~conf_dir
          ~child_pids:pids ~top_logger:logger mina_ref ;
        Async.Scheduler.within' ~monitor
        @@ fun () ->
        let%bind { mina
                 ; client_trustlist
                 ; rest_server_port
                 ; limited_graphql_port
                 ; itn_graphql_port
                 } =
          mina_initialization_deferred ()
        in
        mina_ref := Some mina ;
        (*This pipe is consumed only by integration tests*)
        don't_wait_for
          (Pipe_lib.Strict_pipe.Reader.iter_without_pushback
             (Mina_lib.validated_transitions mina)
             ~f:ignore ) ;
        Mina_run.setup_local_server ?client_trustlist ~rest_server_port
          ~insecure_rest_server ~open_limited_graphql_port ?limited_graphql_port
          ?itn_graphql_port ?auth_keys:itn_keys mina ;
        let%bind () =
          Option.map metrics_server_port ~f:(fun port ->
              let forward_uri =
                Option.map libp2p_metrics_port ~f:(fun port ->
                    Uri.with_uri ~scheme:(Some "http") ~host:(Some "127.0.0.1")
                      ~port:(Some port) ~path:(Some "/metrics") Uri.empty )
              in
              Mina_metrics.Runtime.(
                gc_stat_interval_mins :=
                  Option.value ~default:!gc_stat_interval_mins gc_stat_interval) ;
              Mina_metrics.server ?forward_uri ~port ~logger () >>| ignore )
          |> Option.value ~default:Deferred.unit
        in
        let () = Mina_plugins.init_plugins ~logger mina plugins in
        return mina )

let daemon logger =
  Command.async ~summary:"Mina daemon"
    (Command.Param.map (setup_daemon logger) ~f:(fun setup_daemon () ->
         (* Immediately disable updating the time offset. *)
         Block_time.Controller.disable_setting_offset () ;
         let%bind coda = setup_daemon () in
         let%bind () = Mina_lib.start coda in
         [%log info] "Daemon ready. Clients can now connect" ;
         Async.never () ) )

let replay_blocks logger =
  let replay_flag =
    let open Command.Param in
    flag "--blocks-filename" ~aliases:[ "-blocks-filename" ] (required string)
      ~doc:"PATH The file to read the precomputed blocks from"
  in
  let read_kind =
    let open Command.Param in
    flag "--format" ~aliases:[ "-format" ] (optional string)
      ~doc:"json|sexp The format to read lines of the file in (default: json)"
  in
  Command.async ~summary:"Start mina daemon with blocks replayed from a file"
    (Command.Param.map3 replay_flag read_kind (setup_daemon logger)
       ~f:(fun blocks_filename read_kind setup_daemon () ->
         (* Enable updating the time offset. *)
         Block_time.Controller.enable_setting_offset () ;
         let read_block_line =
           match Option.map ~f:String.lowercase read_kind with
           | Some "json" | None -> (
               fun line ->
                 match
                   Yojson.Safe.from_string line
                   |> Mina_block.Precomputed.of_yojson
                 with
                 | Ok block ->
                     block
                 | Error err ->
                     failwithf "Could not read block: %s" err () )
           | Some "sexp" ->
               fun line ->
                 Sexp.of_string_conv_exn line Mina_block.Precomputed.t_of_sexp
           | _ ->
               failwith "Expected one of 'json', 'sexp' for -format flag"
         in
         let blocks =
           Sequence.unfold ~init:(In_channel.create blocks_filename)
             ~f:(fun blocks_file ->
               match In_channel.input_line blocks_file with
               | Some line ->
                   Some (read_block_line line, blocks_file)
               | None ->
                   In_channel.close blocks_file ;
                   None )
         in
         let%bind coda = setup_daemon () in
         let%bind () = Mina_lib.start_with_precomputed_blocks coda blocks in
         [%log info]
           "Daemon is ready, replayed precomputed blocks. Clients can now \
            connect" ;
         Async.never () ) )

let dump_type_shapes =
  let max_depth_flag =
    let open Command.Param in
    flag "--max-depth" ~aliases:[ "-max-depth" ] (optional int)
      ~doc:"NN Maximum depth of shape S-expressions"
  in
  Command.basic ~summary:"Print serialization shapes of versioned types"
    (Command.Param.map max_depth_flag ~f:(fun max_depth () ->
         Ppx_version_runtime.Shapes.iteri
           ~f:(fun ~key:path ~data:(shape, ty_decl) ->
             let open Bin_prot.Shape in
             let canonical = eval shape in
             let digest = Canonical.to_digest canonical |> Digest.to_hex in
             let shape_summary =
               let shape_sexp =
                 Canonical.to_string_hum canonical |> Sexp.of_string
               in
               (* elide the shape below specified depth, so that changes to
                  contained types aren't considered a change to the containing
                  type, even though the shape digests differ
               *)
               let summary_sexp =
                 match max_depth with
                 | None ->
                     shape_sexp
                 | Some n ->
                     let rec go sexp depth =
                       if depth > n then Sexp.Atom "."
                       else
                         match sexp with
                         | Sexp.Atom _ ->
                             sexp
                         | Sexp.List items ->
                             Sexp.List
                               (List.map items ~f:(fun item ->
                                    go item (depth + 1) ) )
                     in
                     go shape_sexp 0
               in
               Sexp.to_string summary_sexp
             in
             Core_kernel.printf "%s, %s, %s, %s\n" path digest shape_summary
               ty_decl ) ) )

[%%if force_updates]

let rec ensure_testnet_id_still_good logger =
  let open Cohttp_async in
  let recheck_soon = 0.1 in
  let recheck_later = 1.0 in
  let try_later hrs =
    Async.Clock.run_after (Time.Span.of_hr hrs)
      (fun () -> don't_wait_for @@ ensure_testnet_id_still_good logger)
      ()
  in
  let soon_minutes = Int.of_float (60.0 *. recheck_soon) in
  match%bind
    Monitor.try_with_or_error ~here:[%here] (fun () ->
        Client.get (Uri.of_string "http://updates.o1test.net/testnet_id") )
  with
  | Error e ->
      [%log error]
        "Exception while trying to fetch testnet_id: $error. Trying again in \
         $retry_minutes minutes"
        ~metadata:
          [ ("error", Error_json.error_to_yojson e)
          ; ("retry_minutes", `Int soon_minutes)
          ] ;
      try_later recheck_soon ;
      Deferred.unit
  | Ok (resp, body) -> (
      if resp.status <> `OK then (
        [%log error]
          "HTTP response status $HTTP_status while getting testnet id, \
           checking again in $retry_minutes minutes."
          ~metadata:
            [ ("HTTP_status", `String (Cohttp.Code.string_of_status resp.status))
            ; ("retry_minutes", `Int soon_minutes)
            ] ;
        try_later recheck_soon ;
        Deferred.unit )
      else
        let%bind body_string = Body.to_string body in
        let valid_ids =
          String.split ~on:'\n' body_string
          |> List.map ~f:(Fn.compose Git_sha.of_string String.strip)
        in
        (* Maybe the Git_sha.of_string is a bit gratuitous *)
        let finish local_id remote_ids =
          let str x = Git_sha.sexp_of_t x |> Sexp.to_string in
          eprintf
            "The version for the testnet has changed, and this client (version \
             %s) is no longer compatible. Please download the latest Mina \
             software!\n\
             Valid versions:\n\
             %s\n"
            ( local_id |> Option.map ~f:str
            |> Option.value ~default:"[COMMIT_SHA1 not set]" )
            remote_ids ;
          exit 13
        in
        match commit_id with
        | None ->
            finish None body_string
        | Some sha ->
            if
              List.exists valid_ids ~f:(fun remote_id ->
                  Git_sha.equal sha remote_id )
            then ( try_later recheck_later ; Deferred.unit )
            else finish commit_id body_string )

[%%else]

let ensure_testnet_id_still_good _ = Deferred.unit

[%%endif]

let snark_hashes =
  let module Hashes = struct
    type t = string list [@@deriving to_yojson]
  end in
  let open Command.Let_syntax in
  Command.basic ~summary:"List hashes of proving and verification keys"
    [%map_open
      let json = Cli_lib.Flag.json in
      let print = Core.printf "%s\n%!" in
      fun () ->
        let hashes =
          match Precomputed_values.compiled with
          | Some compiled ->
              (Lazy.force compiled).constraint_system_digests |> Lazy.force
              |> List.map ~f:(fun (_constraint_system_id, digest) ->
                     (* Throw away the constraint system ID to avoid changing the
                        format of the output here.
                     *)
                     Md5.to_hex digest )
          | None ->
              []
        in
        if json then print (Yojson.Safe.to_string (Hashes.to_yojson hashes))
        else List.iter hashes ~f:print]

let internal_commands logger =
  [ (Snark_worker.Intf.command_name, Snark_worker.command)
  ; ("snark-hashes", snark_hashes)
  ; ( "run-prover"
    , Command.async
        ~summary:"Run prover on a sexp provided on a single line of stdin"
        (Command.Param.return (fun () ->
             let logger = Logger.create () in
             Parallel.init_master () ;
             match%bind Reader.read_sexp (Lazy.force Reader.stdin) with
             | `Ok sexp ->
                 let%bind conf_dir = Unix.mkdtemp "/tmp/mina-prover" in
                 [%log info] "Prover state being logged to %s" conf_dir ;
                 let%bind prover =
                   Prover.create ~logger
                     ~proof_level:Genesis_constants.Proof_level.compiled
                     ~constraint_constants:
                       Genesis_constants.Constraint_constants.compiled
                     ~pids:(Pid.Table.create ()) ~conf_dir ()
                 in
                 Prover.prove_from_input_sexp prover sexp >>| ignore
             | `Eof ->
                 failwith "early EOF while reading sexp" ) ) )
  ; ( "run-verifier"
    , Command.async
        ~summary:"Run verifier on a proof provided on a single line of stdin"
        (let open Command.Let_syntax in
        let%map_open mode =
          flag "--mode" ~aliases:[ "-mode" ] (required string)
            ~doc:"transaction/blockchain the snark to verify. Defaults to json"
        and format =
          flag "--format" ~aliases:[ "-format" ] (optional string)
            ~doc:"sexp/json the format to parse input in"
        in
        fun () ->
          let open Async in
          let logger = Logger.create () in
          Parallel.init_master () ;
          let%bind conf_dir = Unix.mkdtemp "/tmp/mina-verifier" in
          let mode =
            match mode with
            | "transaction" ->
                `Transaction
            | "blockchain" ->
                `Blockchain
            | mode ->
                failwithf
                  "Expected mode flag to be one of transaction, blockchain, \
                   got '%s'"
                  mode ()
          in
          let format =
            match format with
            | Some "sexp" ->
                `Sexp
            | Some "json" | None ->
                `Json
            | Some format ->
                failwithf
                  "Expected format flag to be one of sexp, json, got '%s'"
                  format ()
          in
          let%bind input =
            match format with
            | `Sexp -> (
                let%map input_sexp =
                  match%map Reader.read_sexp (Lazy.force Reader.stdin) with
                  | `Ok input_sexp ->
                      input_sexp
                  | `Eof ->
                      failwith "early EOF while reading sexp"
                in
                match mode with
                | `Transaction ->
                    `Transaction
                      (List.t_of_sexp
                         (Tuple2.t_of_sexp Ledger_proof.t_of_sexp
                            Sok_message.t_of_sexp )
                         input_sexp )
                | `Blockchain ->
                    `Blockchain
                      (List.t_of_sexp Blockchain_snark.Blockchain.t_of_sexp
                         input_sexp ) )
            | `Json -> (
                let%map input_line =
                  match%map Reader.read_line (Lazy.force Reader.stdin) with
                  | `Ok input_line ->
                      input_line
                  | `Eof ->
                      failwith "early EOF while reading json"
                in
                match mode with
                | `Transaction -> (
                    match
                      [%derive.of_yojson: (Ledger_proof.t * Sok_message.t) list]
                        (Yojson.Safe.from_string input_line)
                    with
                    | Ok input ->
                        `Transaction input
                    | Error err ->
                        failwithf "Could not parse JSON: %s" err () )
                | `Blockchain -> (
                    match
                      [%derive.of_yojson: Blockchain_snark.Blockchain.t list]
                        (Yojson.Safe.from_string input_line)
                    with
                    | Ok input ->
                        `Blockchain input
                    | Error err ->
                        failwithf "Could not parse JSON: %s" err () ) )
          in
          let%bind verifier =
            Verifier.create ~logger
              ~proof_level:Genesis_constants.Proof_level.compiled
              ~constraint_constants:
                Genesis_constants.Constraint_constants.compiled
              ~pids:(Pid.Table.create ()) ~conf_dir:(Some conf_dir) ()
          in
          let%bind result =
            match input with
            | `Transaction input ->
                Verifier.verify_transaction_snarks verifier input
            | `Blockchain input ->
                Verifier.verify_blockchain_snarks verifier input
          in
          match result with
          | Ok (Ok ()) ->
              printf "Proofs verified successfully" ;
              exit 0
          | Ok (Error err) ->
              printf "Proofs failed to verify:\n%s\n"
                (Yojson.Safe.pretty_to_string (Error_json.error_to_yojson err)) ;
              exit 1
          | Error err ->
              printf "Failed while verifying proofs:\n%s"
                (Error.to_string_hum err) ;
              exit 2) )
  ; ( "dump-structured-events"
    , Command.async ~summary:"Dump the registered structured events"
        (let open Command.Let_syntax in
        let%map outfile =
          Core_kernel.Command.Param.flag "--out-file" ~aliases:[ "-out-file" ]
            (Core_kernel.Command.Flag.optional Core_kernel.Command.Param.string)
            ~doc:"FILENAME File to output to. Defaults to stdout"
        and pretty =
          Core_kernel.Command.Param.flag "--pretty" ~aliases:[ "-pretty" ]
            Core_kernel.Command.Param.no_arg
            ~doc:"  Set to output 'pretty' JSON"
        in
        fun () ->
          let out_channel =
            match outfile with
            | Some outfile ->
                Core_kernel.Out_channel.create outfile
            | None ->
                Core_kernel.Out_channel.stdout
          in
          let json =
            Structured_log_events.dump_registered_events ()
            |> [%derive.to_yojson:
                 (string * Structured_log_events.id * string list) list]
          in
          if pretty then Yojson.Safe.pretty_to_channel out_channel json
          else Yojson.Safe.to_channel out_channel json ;
          ( match outfile with
          | Some _ ->
              Core_kernel.Out_channel.close out_channel
          | None ->
              () ) ;
          Deferred.return ()) )
  ; ("dump-type-shapes", dump_type_shapes)
  ; ("replay-blocks", replay_blocks logger)
  ]

let mina_commands logger =
  [ ("accounts", Client.accounts)
  ; ("daemon", daemon logger)
  ; ("client", Client.client)
  ; ("advanced", Client.advanced)
  ; ("ledger", Client.ledger)
  ; ("libp2p", Client.libp2p)
  ; ( "internal"
    , Command.group ~summary:"Internal commands" (internal_commands logger) )
  ; (Parallel.worker_command_name, Parallel.worker_command)
  ; ("transaction-snark-profiler", Transaction_snark_profiler.command)
  ]

let print_version_help coda_exe version =
  (* mimic Jane Street command help *)
  let lines =
    [ "print version information"
    ; ""
    ; sprintf "  %s %s" (Filename.basename coda_exe) version
    ; ""
    ; "=== flags ==="
    ; ""
    ; "  [-help]  print this help text and exit"
    ; "           (alias: -?)"
    ]
  in
  List.iter lines ~f:(Core.printf "%s\n%!")

let print_version_info () =
  Core.printf "Commit %s on branch %s\n" Mina_version.commit_id
    Mina_version.branch

let () =
  Random.self_init () ;
  let logger = Logger.create () in
  don't_wait_for (ensure_testnet_id_still_good logger) ;
  (* Turn on snark debugging in prod for now *)
  Snarky_backendless.Snark.set_eval_constraints true ;
  (* intercept command-line processing for "version", because we don't
     use the Jane Street scripts that generate their version information
  *)
  (let is_version_cmd s =
     List.mem [ "version"; "-version"; "--version" ] s ~equal:String.equal
   in
   match Sys.get_argv () with
   | [| _mina_exe; version |] when is_version_cmd version ->
       Mina_version.print_version ()
   | _ ->
       Command.run
         (Command.group ~summary:"Mina" ~preserve_subcommand_order:()
            (mina_commands logger) ) ) ;
  Core.exit 0

let linkme = ()<|MERGE_RESOLUTION|>--- conflicted
+++ resolved
@@ -68,18 +68,12 @@
     flag "--block-producer-key" ~aliases:[ "block-producer-key" ]
       ~doc:
         (sprintf
-<<<<<<< HEAD
-           "KEYFILE Private key file for the block producer. You cannot \
-            provide both `block-producer-key` and `block-producer-pubkey`. \
-            (default: don't produce blocks). %s"
-=======
            "DEPRECATED: Use environment variable `MINA_BP_PRIVKEY` instead. \
             Private key file for the block producer. Providing this flag or \
             the environment variable will enable block production. You cannot \
             provide both `block-producer-key` and `block-producer-pubkey`. \
             (default: use environment variable `MINA_BP_PRIVKEY`, if provided, \
             or else don't produce any blocks) %s"
->>>>>>> 9fb710f4
            receiver_key_warning )
       (optional string)
   and block_production_pubkey =
@@ -89,13 +83,8 @@
         (sprintf
            "PUBLICKEY Public key for the associated private key that is being \
             tracked by this daemon. You cannot provide both \
-<<<<<<< HEAD
-            `block-producer-key` and `block-producer-pubkey`. (default: don't \
-            produce blocks). %s"
-=======
             `block-producer-key` (or `MINA_BP_PRIVKEY`) and \
             `block-producer-pubkey`. (default: don't produce blocks) %s"
->>>>>>> 9fb710f4
            receiver_key_warning )
       (optional public_key_compressed)
   and block_production_password =
