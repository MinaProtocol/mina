open Core
open Async
open Mina_base
open Cli_lib
open Signature_lib
open Init
module YJ = Yojson.Safe

type mina_initialization =
  { mina : Mina_lib.t
  ; client_trustlist : Unix.Cidr.t list option
  ; rest_server_port : int
  ; limited_graphql_port : int option
  ; itn_graphql_port : int option
  }

(* keep this code in sync with Client.chain_id_inputs, Mina_commands.chain_id_inputs, and
   Daemon_rpcs.Chain_id_inputs
*)
let chain_id ~constraint_system_digests ~genesis_state_hash ~genesis_constants
    ~protocol_transaction_version ~protocol_network_version =
  (* if this changes, also change Mina_commands.chain_id_inputs *)
  let genesis_state_hash = State_hash.to_base58_check genesis_state_hash in
  let genesis_constants_hash = Genesis_constants.hash genesis_constants in
  let all_snark_keys =
    List.map constraint_system_digests ~f:(fun (_, digest) -> Md5.to_hex digest)
    |> String.concat ~sep:""
  in
  let version_digest v = Int.to_string v |> Md5.digest_string |> Md5.to_hex in
  let protocol_transaction_version_digest =
    version_digest protocol_transaction_version
  in
  let protocol_network_version_digest =
    version_digest protocol_network_version
  in
  let b2 =
    Blake2.digest_string
      ( genesis_state_hash ^ all_snark_keys ^ genesis_constants_hash
      ^ protocol_transaction_version_digest ^ protocol_network_version_digest )
  in
  Blake2.to_hex b2

let plugin_flag =
  if Node_config.plugins then
    let open Command.Param in
    flag "--load-plugin" ~aliases:[ "load-plugin" ] (listed string)
      ~doc:
        "PATH The path to load a .cmxs plugin from. May be passed multiple \
         times"
  else Command.Param.return []

let load_config_files ~logger ~conf_dir ~genesis_dir ~proof_level config_files =
  let%bind config_jsons =
    let config_files_paths =
      List.map config_files ~f:(fun (config_file, _) -> `String config_file)
    in
    [%log info] "Reading configuration files $config_files"
      ~metadata:[ ("config_files", `List config_files_paths) ] ;
    Deferred.List.filter_map config_files
      ~f:(fun (config_file, handle_missing) ->
        match%bind Genesis_ledger_helper.load_config_json config_file with
        | Ok config_json ->
            let%map config_json =
              Genesis_ledger_helper.upgrade_old_config ~logger config_file
                config_json
            in
            Some (config_file, config_json)
        | Error err -> (
            match handle_missing with
            | `Must_exist ->
                Mina_user_error.raisef ~where:"reading configuration file"
                  "The configuration file %s could not be read:\n%s" config_file
                  (Error.to_string_hum err)
            | `May_be_missing ->
                [%log warn] "Could not read configuration from $config_file"
                  ~metadata:
                    [ ("config_file", `String config_file)
                    ; ("error", Error_json.error_to_yojson err)
                    ] ;
                return None ) )
  in
  let config =
    List.fold ~init:Runtime_config.default config_jsons
      ~f:(fun config (config_file, config_json) ->
        match Runtime_config.of_yojson config_json with
        | Ok loaded_config ->
            Runtime_config.combine config loaded_config
        | Error err ->
            [%log fatal]
              "Could not parse configuration from $config_file: $error"
              ~metadata:
                [ ("config_file", `String config_file)
                ; ("config_json", config_json)
                ; ("error", `String err)
                ] ;
            failwithf "Could not parse configuration file: %s" err () )
  in
  let genesis_dir = Option.value ~default:(conf_dir ^/ "genesis") genesis_dir in
  let%bind precomputed_values =
    match%map
      Genesis_ledger_helper.init_from_config_file ~genesis_dir ~logger
        ~compiled:(module Genesis_constants_compiled)
        ~proof_level config
    with
    | Ok (precomputed_values, _) ->
        precomputed_values
    | Error err ->
        let ( json_config
            , `Accounts_omitted
                ( `Genesis genesis_accounts_omitted
                , `Staking staking_accounts_omitted
                , `Next next_accounts_omitted ) ) =
          Runtime_config.to_yojson_without_accounts config
        in
        let append_accounts_omitted s =
          Option.value_map
            ~f:(fun i -> List.cons (s ^ "_accounts_omitted", `Int i))
            ~default:Fn.id
        in
        let metadata =
          append_accounts_omitted "genesis" genesis_accounts_omitted
          @@ append_accounts_omitted "staking" staking_accounts_omitted
          @@ append_accounts_omitted "next" next_accounts_omitted []
          @ [ ("config", json_config)
            ; ( "name"
              , `String
                  (Option.value ~default:"not provided"
                     (let%bind.Option ledger = config.ledger in
                      Option.first_some ledger.name ledger.hash ) ) )
            ; ("error", Error_json.error_to_yojson err)
            ]
        in
        [%log info]
          "Initializing with runtime configuration. Ledger source: $name"
          ~metadata ;
        Error.raise err
  in
  return (precomputed_values, config_jsons, config)

let setup_daemon logger =
  let open Command.Let_syntax in
  let open Cli_lib.Arg_type in
  let receiver_key_warning = Cli_lib.Default.receiver_key_warning in
  let%map_open conf_dir = Cli_lib.Flag.conf_dir
  and block_production_key =
    flag "--block-producer-key" ~aliases:[ "block-producer-key" ]
      ~doc:
        (sprintf
           "DEPRECATED: Use environment variable `MINA_BP_PRIVKEY` instead. \
            Private key file for the block producer. Providing this flag or \
            the environment variable will enable block production. You cannot \
            provide both `block-producer-key` and `block-producer-pubkey`. \
            (default: use environment variable `MINA_BP_PRIVKEY`, if provided, \
            or else don't produce any blocks) %s"
           receiver_key_warning )
      (optional string)
  and block_production_pubkey =
    flag "--block-producer-pubkey"
      ~aliases:[ "block-producer-pubkey" ]
      ~doc:
        (sprintf
           "PUBLICKEY Public key for the associated private key that is being \
            tracked by this daemon. You cannot provide both \
            `block-producer-key` (or `MINA_BP_PRIVKEY`) and \
            `block-producer-pubkey`. (default: don't produce blocks) %s"
           receiver_key_warning )
      (optional public_key_compressed)
  and block_production_password =
    flag "--block-producer-password"
      ~aliases:[ "block-producer-password" ]
      ~doc:
        "PASSWORD Password associated with the block-producer key. Setting \
         this is equivalent to setting the MINA_PRIVKEY_PASS environment \
         variable. Be careful when setting it in the commandline as it will \
         likely get tracked in your history. Mainly to be used from the \
         daemon.json config file"
      (optional string)
  and itn_keys =
    if Mina_compile_config.itn_features then
      flag "--itn-keys" ~aliases:[ "itn-keys" ] (optional string)
        ~doc:
          "PUBLICKEYS A comma-delimited list of Ed25519 public keys that are \
           permitted to send signed requests to the incentivized testnet \
           GraphQL server"
    else Command.Param.return None
  and itn_max_logs =
    if Mina_compile_config.itn_features then
      flag "--itn-max-logs" ~aliases:[ "itn-max-logs" ] (optional int)
        ~doc:
          "NN Maximum number of logs to store to be made available via GraphQL \
           for incentivized testnet"
    else Command.Param.return None
  and demo_mode =
    flag "--demo-mode" ~aliases:[ "demo-mode" ] no_arg
      ~doc:
        "Run the daemon in demo-mode -- assume we're \"synced\" to the network \
         instantly"
  and coinbase_receiver_flag =
    flag "--coinbase-receiver" ~aliases:[ "coinbase-receiver" ]
      ~doc:
        (sprintf
           "PUBLICKEY Address to send coinbase rewards to (if this node is \
            producing blocks). If not provided, coinbase rewards will be sent \
            to the producer of a block. %s"
           receiver_key_warning )
      (optional public_key_compressed)
  and genesis_dir =
    flag "--genesis-ledger-dir" ~aliases:[ "genesis-ledger-dir" ]
      ~doc:
        "DIR Directory that contains the genesis ledger and the genesis \
         blockchain proof (default: <config-dir>)"
      (optional string)
  and run_snark_worker_flag =
    flag "--run-snark-worker" ~aliases:[ "run-snark-worker" ]
      ~doc:
        (sprintf "PUBLICKEY Run the SNARK worker with this public key. %s"
           receiver_key_warning )
      (optional public_key_compressed)
  and run_snark_coordinator_flag =
    flag "--run-snark-coordinator"
      ~aliases:[ "run-snark-coordinator" ]
      ~doc:
        (sprintf
           "PUBLICKEY Run a SNARK coordinator with this public key (ignored if \
            the run-snark-worker is set). %s"
           receiver_key_warning )
      (optional public_key_compressed)
  and snark_worker_parallelism_flag =
    flag "--snark-worker-parallelism"
      ~aliases:[ "snark-worker-parallelism" ]
      ~doc:
        "NUM Run the SNARK worker using this many threads. Equivalent to \
         setting OMP_NUM_THREADS, but doesn't affect block production."
      (optional int)
  and work_selection_method_flag =
    flag "--work-selection" ~aliases:[ "work-selection" ]
      ~doc:
        "seq|rand Choose work sequentially (seq) or randomly (rand) (default: \
         rand)"
      (optional work_selection_method)
  and libp2p_port = Flag.Port.Daemon.external_
  and client_port = Flag.Port.Daemon.client
  and rest_server_port = Flag.Port.Daemon.rest_server
  and limited_graphql_port = Flag.Port.Daemon.limited_graphql_server
  and itn_graphql_port =
    if Mina_compile_config.itn_features then
      flag "--itn-graphql-port" ~aliases:[ "itn-graphql-port" ]
        ~doc:"PORT GraphQL-server for incentivized testnet interaction"
        (optional int)
    else Command.Param.return None
  and open_limited_graphql_port =
    flag "--open-limited-graphql-port"
      ~aliases:[ "open-limited-graphql-port" ]
      no_arg
      ~doc:
        "Have the limited GraphQL server listen on all addresses, not just \
         localhost (this is INSECURE, make sure your firewall is configured \
         correctly!)"
  and archive_process_location = Flag.Host_and_port.Daemon.archive
  and metrics_server_port =
    flag "--metrics-port" ~aliases:[ "metrics-port" ]
      ~doc:
        "PORT metrics server for scraping via Prometheus (default no \
         metrics-server)"
      (optional int16)
  and gc_stat_interval =
    flag "--gc-stat-interval" ~aliases:[ "gc-stat-interval" ] (optional float)
      ~doc:
        (sprintf
           "INTERVAL in mins for collecting GC stats for metrics (Default: %f)"
           !Mina_metrics.Runtime.gc_stat_interval_mins )
  and libp2p_metrics_port =
    flag "--libp2p-metrics-port" ~aliases:[ "libp2p-metrics-port" ]
      ~doc:
        "PORT libp2p metrics server for scraping via Prometheus (default no \
         libp2p-metrics-server)"
      (optional int16)
  and external_ip_opt =
    flag "--external-ip" ~aliases:[ "external-ip" ]
      ~doc:
        "IP External IP address for other nodes to connect to. You only need \
         to set this if auto-discovery fails for some reason."
      (optional string)
  and bind_ip_opt =
    flag "--bind-ip" ~aliases:[ "bind-ip" ]
      ~doc:"IP IP of network interface to use for peer connections"
      (optional string)
  and working_dir =
    flag "--working-dir" ~aliases:[ "working-dir" ]
      ~doc:
        "PATH path to chdir into before starting (useful for background mode, \
         defaults to cwd, or / if -background)"
      (optional string)
  and is_background =
    flag "--background" ~aliases:[ "background" ] no_arg
      ~doc:"Run process on the background"
  and is_archive_rocksdb =
    flag "--archive-rocksdb" ~aliases:[ "archive-rocksdb" ] no_arg
      ~doc:"Stores all the blocks heard in RocksDB"
  and log_json = Flag.Log.json
  and log_level = Flag.Log.level
  and file_log_level = Flag.Log.file_log_level
  and file_log_rotations = Flag.Log.file_log_rotations
  and snark_work_fee =
    flag "--snark-worker-fee" ~aliases:[ "snark-worker-fee" ]
      ~doc:
        (sprintf
           "FEE Amount a worker wants to get compensated for generating a \
            snark proof (default: %d)"
           ( Currency.Fee.to_nanomina_int
           @@ Currency.Fee.of_mina_string_exn
                Mina_compile_config.default_snark_worker_fee_string ) )
      (optional txn_fee)
  and work_reassignment_wait =
    flag "--work-reassignment-wait"
      ~aliases:[ "work-reassignment-wait" ]
      (optional int)
      ~doc:
        (sprintf
           "WAIT-TIME in ms before a snark-work is reassigned (default: %dms)"
           Cli_lib.Default.work_reassignment_wait )
  and enable_tracing =
    flag "--tracing" ~aliases:[ "tracing" ] no_arg
      ~doc:"Trace into $config-directory/trace/$pid.trace"
  and enable_internal_tracing =
    flag "--internal-tracing" ~aliases:[ "internal-tracing" ] no_arg
      ~doc:
        "Enables internal tracing into \
         $config-directory/internal-tracing/internal-trace.jsonl"
  and insecure_rest_server =
    flag "--insecure-rest-server" ~aliases:[ "insecure-rest-server" ] no_arg
      ~doc:
        "Have REST server listen on all addresses, not just localhost (this is \
         INSECURE, make sure your firewall is configured correctly!)"
  (* FIXME #4095
     and limit_connections =
       flag "--limit-concurrent-connections"
         ~aliases:[ "limit-concurrent-connections"]
         ~doc:
           "true|false Limit the number of concurrent connections per IP \
            address (default: true)"
         (optional bool)*)
  (*TODO: This is being added to log all the snark works received for the
     beta-testnet challenge. We might want to remove this later?*)
  and log_received_snark_pool_diff =
    flag "--log-snark-work-gossip"
      ~aliases:[ "log-snark-work-gossip" ]
      ~doc:"true|false Log snark-pool diff received from peers (default: false)"
      (optional bool)
  and log_transaction_pool_diff =
    flag "--log-txn-pool-gossip" ~aliases:[ "log-txn-pool-gossip" ]
      ~doc:
        "true|false Log transaction-pool diff received from peers (default: \
         false)"
      (optional bool)
  and log_block_creation =
    flag "--log-block-creation" ~aliases:[ "log-block-creation" ]
      ~doc:
        "true|false Log the steps involved in including transactions and snark \
         work in a block (default: true)"
      (optional bool)
  and libp2p_keypair =
    flag "--libp2p-keypair" ~aliases:[ "libp2p-keypair" ] (optional string)
      ~doc:
        "KEYFILE Keypair (generated from `mina libp2p generate-keypair`) to \
         use with libp2p discovery"
  and is_seed =
    flag "--seed" ~aliases:[ "seed" ] ~doc:"Start the node as a seed node"
      no_arg
  and no_super_catchup =
    flag "--no-super-catchup" ~aliases:[ "no-super-catchup" ]
      ~doc:"Don't use super-catchup" no_arg
  and enable_flooding =
    flag "--enable-flooding" ~aliases:[ "enable-flooding" ]
      ~doc:
        "true|false Publish our own blocks/transactions to every peer we can \
         find (default: false)"
      (optional bool)
  and peer_exchange =
    flag "--enable-peer-exchange" ~aliases:[ "enable-peer-exchange" ]
      ~doc:
        "true|false Help keep the mesh connected when closing connections \
         (default: false)"
      (optional bool)
  and peer_protection_ratio =
    flag "--peer-protection-rate" ~aliases:[ "peer-protection-rate" ]
      ~doc:"float Proportion of peers to be marked as protected (default: 0.2)"
      (optional_with_default 0.2 float)
  and min_connections =
    flag "--min-connections" ~aliases:[ "min-connections" ]
      ~doc:
        (Printf.sprintf
           "NN min number of connections that this peer will have to neighbors \
            in the gossip network (default: %d)"
           Cli_lib.Default.min_connections )
      (optional int)
  and max_connections =
    flag "--max-connections" ~aliases:[ "max-connections" ]
      ~doc:
        (Printf.sprintf
           "NN max number of connections that this peer will have to neighbors \
            in the gossip network. Tuning this higher will strengthen your \
            connection to the network in exchange for using more RAM (default: \
            %d)"
           Cli_lib.Default.max_connections )
      (optional int)
  and validation_queue_size =
    flag "--validation-queue-size"
      ~aliases:[ "validation-queue-size" ]
      ~doc:
        (Printf.sprintf
           "NN size of the validation queue in the p2p network used to buffer \
            messages (like blocks and transactions received on the gossip \
            network) while validation is pending. If a transaction, for \
            example, is invalid, we don't forward the message on the gossip \
            net. If this queue is too small, we will drop messages without \
            validating them. If it is too large, we are susceptible to DoS \
            attacks on memory. (default: %d)"
           Cli_lib.Default.validation_queue_size )
      (optional int)
  and direct_peers_raw =
    flag "--direct-peer" ~aliases:[ "direct-peer" ]
      ~doc:
        "/ip4/IPADDR/tcp/PORT/p2p/PEERID Peers to always send new messages \
         to/from. These peers should also have you configured as a direct \
         peer, the relationship is intended to be symmetric"
      (listed string)
  and isolate =
    flag "--isolate-network" ~aliases:[ "isolate-network" ]
      ~doc:
        "true|false Only allow connections to the peers passed on the command \
         line or configured through GraphQL. (default: false)"
      (optional bool)
  and libp2p_peers_raw =
    flag "--peer" ~aliases:[ "peer" ]
      ~doc:
        "/ip4/IPADDR/tcp/PORT/p2p/PEERID initial \"bootstrap\" peers for \
         discovery"
      (listed string)
  and libp2p_peer_list_file =
    flag "--peer-list-file" ~aliases:[ "peer-list-file" ]
      ~doc:
        "PATH path to a file containing \"bootstrap\" peers for discovery, one \
         multiaddress per line"
      (optional string)
  and seed_peer_list_url =
    flag "--peer-list-url" ~aliases:[ "peer-list-url" ]
      ~doc:"URL URL of seed peer list file. Will be polled periodically."
      (optional string)
  and proposed_protocol_version =
    flag "--proposed-protocol-version"
      ~aliases:[ "proposed-protocol-version" ]
      (optional string)
      ~doc:"NN.NN.NN Proposed protocol version to signal other nodes"
  and config_files =
    flag "--config-file" ~aliases:[ "config-file" ]
      ~doc:
        "PATH path to a configuration file (overrides MINA_CONFIG_FILE, \
         default: <config_dir>/daemon.json). Pass multiple times to override \
         fields from earlier config files"
      (listed string)
  and _may_generate =
    flag "--generate-genesis-proof"
      ~aliases:[ "generate-genesis-proof" ]
      ~doc:"true|false Deprecated. Passing this flag has no effect"
      (optional bool)
  and disable_node_status =
    flag "--disable-node-status" ~aliases:[ "disable-node-status" ] no_arg
      ~doc:"Disable reporting node status to other nodes (default: enabled)"
  and proof_level =
    flag "--proof-level" ~aliases:[ "proof-level" ]
      (optional (Arg_type.create Genesis_constants.Proof_level.of_string))
      ~doc:
        "full|check|none Internal, for testing. Start or connect to a network \
         with full proving (full), snark-testing with dummy proofs (check), or \
         dummy proofs (none)"
  and plugins = plugin_flag
  and precomputed_blocks_path =
    flag "--precomputed-blocks-file"
      ~aliases:[ "precomputed-blocks-file" ]
      (optional string)
      ~doc:"PATH Path to write precomputed blocks to, for replay or archiving"
  and log_precomputed_blocks =
    flag "--log-precomputed-blocks"
      ~aliases:[ "log-precomputed-blocks" ]
      (optional_with_default false bool)
      ~doc:"true|false Include precomputed blocks in the log (default: false)"
  and start_filtered_logs =
    flag "--start-filtered-logs" (listed string)
      ~doc:
        "LOG-FILTER Include filtered logs for the given filter. May be passed \
         multiple times"
  and block_reward_threshold =
    flag "--minimum-block-reward" ~aliases:[ "minimum-block-reward" ]
      ~doc:
        "AMOUNT Minimum reward a block produced by the node should have. Empty \
         blocks are created if the rewards are lower than the specified \
         threshold (default: No threshold, transactions and coinbase will be \
         included as long as the required snark work is available and can be \
         paid for)"
      (optional txn_amount)
  and stop_time =
    flag "--stop-time" ~aliases:[ "stop-time" ] (optional int)
      ~doc:
        (sprintf
           "UPTIME in hours after which the daemon stops itself (only if there \
            were no slots won within an hour after the stop time) (Default: \
            %d)"
           Cli_lib.Default.stop_time )
  and upload_blocks_to_gcloud =
    flag "--upload-blocks-to-gcloud"
      ~aliases:[ "upload-blocks-to-gcloud" ]
      (optional_with_default false bool)
      ~doc:
        "true|false upload blocks to gcloud storage. Requires the environment \
         variables GCLOUD_KEYFILE, NETWORK_NAME, and \
         GCLOUD_BLOCK_UPLOAD_BUCKET"
  and all_peers_seen_metric =
    flag "--all-peers-seen-metric"
      ~aliases:[ "all-peers-seen-metric" ]
      (optional_with_default false bool)
      ~doc:
        "true|false whether to track the set of all peers ever seen for the \
         all_peers metric (default: false)"
  and node_status_url =
    flag "--node-status-url" ~aliases:[ "node-status-url" ] (optional string)
      ~doc:"URL of the node status collection service"
  and node_error_url =
    flag "--node-error-url" ~aliases:[ "node-error-url" ] (optional string)
      ~doc:"URL of the node error collection service"
  and simplified_node_stats =
    flag "--simplified-node-stats"
      ~aliases:[ "simplified-node-stats" ]
      (optional_with_default true bool)
      ~doc:"whether to report simplified node stats (default: true)"
  and contact_info =
    flag "--contact-info" ~aliases:[ "contact-info" ] (optional string)
      ~doc:
        "contact info used in node error report service (it could be either \
         email address or discord username), it should be less than 200 \
         characters"
    |> Command.Param.map ~f:(fun opt ->
           Option.value_map opt ~default:None ~f:(fun s ->
               if String.length s < 200 then Some s
               else
                 Mina_user_error.raisef
                   "The length of contact info exceeds 200 characters:\n %s" s ) )
  and uptime_url_string =
    flag "--uptime-url" ~aliases:[ "uptime-url" ] (optional string)
      ~doc:"URL URL of the uptime service of the Mina delegation program"
  and uptime_submitter_key =
    flag "--uptime-submitter-key" ~aliases:[ "uptime-submitter-key" ]
      ~doc:
        "KEYFILE Private key file for the uptime submitter. You cannot provide \
         both `uptime-submitter-key` and `uptime-submitter-pubkey`."
      (optional string)
  and uptime_submitter_pubkey =
    flag "--uptime-submitter-pubkey"
      ~aliases:[ "uptime-submitter-pubkey" ]
      (optional string)
      ~doc:
        "PUBLICKEY Public key of the submitter to the Mina delegation program, \
         for the associated private key that is being tracked by this daemon. \
         You cannot provide both `uptime-submitter-key` and \
         `uptime-submitter-pubkey`."
  and uptime_send_node_commit =
    flag "--uptime-send-node-commit-sha"
      ~aliases:[ "uptime-send-node-commit-sha" ]
      ~doc:
        "true|false Whether to send the commit SHA used to build the node to \
         the uptime service. (default: false)"
      no_arg
  in
  let to_pubsub_topic_mode_option =
    let open Gossip_net.Libp2p in
    function
    | `String "ro" ->
        Some RO
    | `String "rw" ->
        Some RW
    | `String "none" ->
        Some N
    | `Null ->
        None
    | _ ->
        raise (Error.to_exn (Error.of_string "Invalid pubsub topic mode"))
  in
  fun () ->
    O1trace.thread "mina" (fun () ->
        let open Deferred.Let_syntax in
        let conf_dir = Mina_lib.Conf_dir.compute_conf_dir conf_dir in
        let%bind () = File_system.create_dir conf_dir in
        let () =
          if is_background then (
            Core.printf "Starting background mina daemon. (Log Dir: %s)\n%!"
              conf_dir ;
            Daemon.daemonize ~allow_threads_to_have_been_created:true
              ~redirect_stdout:`Dev_null ?cd:working_dir
              ~redirect_stderr:`Dev_null () )
          else Option.iter working_dir ~f:Caml.Sys.chdir
        in
        Stdout_log.setup log_json log_level ;
        (* 512MB logrotate max size = 1GB max filesystem usage *)
        let logrotate_max_size = 1024 * 1024 * 10 in
        Logger.Consumer_registry.register ~commit_id:Mina_version.commit_id
          ~id:Logger.Logger_id.mina
          ~processor:(Logger.Processor.raw ~log_level:file_log_level ())
          ~transport:
            (Logger_file_system.dumb_logrotate ~directory:conf_dir
               ~log_filename:"mina.log" ~max_size:logrotate_max_size
               ~num_rotate:file_log_rotations )
          () ;
        let best_tip_diff_log_size = 1024 * 1024 * 5 in
        Logger.Consumer_registry.register ~commit_id:Mina_version.commit_id
          ~id:Logger.Logger_id.best_tip_diff
          ~processor:(Logger.Processor.raw ())
          ~transport:
            (Logger_file_system.dumb_logrotate ~directory:conf_dir
               ~log_filename:"mina-best-tip.log"
               ~max_size:best_tip_diff_log_size ~num_rotate:1 )
          () ;
        let rejected_blocks_log_size = 1024 * 1024 * 5 in
        Logger.Consumer_registry.register ~commit_id:Mina_version.commit_id
          ~id:Logger.Logger_id.rejected_blocks
          ~processor:(Logger.Processor.raw ())
          ~transport:
            (Logger_file_system.dumb_logrotate ~directory:conf_dir
               ~log_filename:"mina-rejected-blocks.log"
               ~max_size:rejected_blocks_log_size ~num_rotate:50 )
          () ;
        Logger.Consumer_registry.register ~commit_id:Mina_version.commit_id
          ~id:Logger.Logger_id.oversized_logs
          ~processor:(Logger.Processor.raw ())
          ~transport:
            (Logger_file_system.dumb_logrotate ~directory:conf_dir
               ~log_filename:"mina-oversized-logs.log"
               ~max_size:logrotate_max_size ~num_rotate:20 )
          () ;
        (* Consumer for `[%log internal]` logging used for internal tracing *)
        Itn_logger.set_message_postprocessor
          Internal_tracing.For_itn_logger.post_process_message ;
        Logger.Consumer_registry.register ~commit_id:Mina_version.commit_id
          ~id:Logger.Logger_id.mina
          ~processor:Internal_tracing.For_logger.processor
          ~transport:
            (Internal_tracing.For_logger.json_lines_rotate_transport
               ~directory:(conf_dir ^ "/internal-tracing")
<<<<<<< HEAD
               () ) ;
        let version_metadata = [ ("commit", `String Mina_version.commit_id) ] in
        [%log info]
          "Mina daemon is booting up; built with commit $commit on branch \
           $branch"
=======
               () )
          () ;
        let version_metadata = [ ("commit", `String Mina_version.commit_id) ] in
        [%log info] "Mina daemon is booting up; built with commit $commit"
>>>>>>> e4f3e1df
          ~metadata:version_metadata ;
        let%bind () =
          Mina_lib.Conf_dir.check_and_set_lockfile ~logger conf_dir
        in
        [%log info] "Booting may take several seconds, please wait" ;
        let wallets_disk_location = conf_dir ^/ "wallets" in
        let%bind wallets =
          (* Load wallets early, to give user errors before expensive
             initialization starts.
          *)
          Secrets.Wallets.load ~logger ~disk_location:wallets_disk_location
        in
        let%bind libp2p_keypair =
          let libp2p_keypair_old_format =
            Option.bind libp2p_keypair ~f:(fun libp2p_keypair ->
                match Mina_net2.Keypair.of_string libp2p_keypair with
                | Ok kp ->
                    Some kp
                | Error _ ->
                    if String.contains libp2p_keypair ',' then
                      [%log warn]
                        "I think -libp2p-keypair is in the old format, but I \
                         failed to parse it! Using it as a path..." ;
                    None )
          in
          match libp2p_keypair_old_format with
          | Some kp ->
              return (Some kp)
          | None -> (
              match libp2p_keypair with
              | None ->
                  return None
              | Some s ->
                  Secrets.Libp2p_keypair.Terminal_stdin.read_exn
                    ~should_prompt_user:false ~which:"libp2p keypair" s
                  |> Deferred.map ~f:Option.some )
        in
        let%bind () =
          let version_filename = conf_dir ^/ "mina.version" in
          let make_version () =
            let%map () =
              (*Delete any trace files if version changes. TODO: Implement rotate logic similar to log files*)
              File_system.remove_dir (conf_dir ^/ "trace")
            in
            Yojson.Safe.to_file version_filename (`Assoc version_metadata)
          in
          match
            Or_error.try_with_join (fun () ->
                match Yojson.Safe.from_file version_filename with
                | `Assoc list -> (
                    match String.Map.(find (of_alist_exn list) "commit") with
                    | Some (`String commit) ->
                        Ok commit
                    | _ ->
                        Or_error.errorf "commit not found in version file %s"
                          version_filename )
                | _ ->
                    Or_error.errorf "Unexpected value in %s" version_filename )
          with
          | Ok c ->
              if String.equal c Mina_version.commit_id then return ()
              else (
                [%log warn]
                  "Different version of Mina detected in config directory \
                   $config_directory, removing existing configuration"
                  ~metadata:[ ("config_directory", `String conf_dir) ] ;
                make_version () )
          | Error e ->
              [%log debug]
                "Error reading $file: $error. Cleaning up the config directory \
                 $config_directory"
                ~metadata:
                  [ ("error", `String (Error.to_string_mach e))
                  ; ("config_directory", `String conf_dir)
                  ; ("file", `String version_filename)
                  ] ;
              make_version ()
        in
        Parallel.init_master () ;
        let monitor = Async.Monitor.create ~name:"coda" () in
        let time_controller =
          Block_time.Controller.create @@ Block_time.Controller.basic ~logger
        in
        let pids = Child_processes.Termination.create_pid_table () in
        let mina_initialization_deferred () =
          let config_file_installed =
            (* Search for config files installed as part of a deb/brew package.
               These files are commit-dependent, to ensure that we don't clobber
               configuration for dev builds or use incompatible configs.
            *)
            let config_file_installed =
              let json = "config_" ^ Mina_version.commit_id_short ^ ".json" in
              List.fold_until ~init:None
                (Cache_dir.possible_paths json)
                ~f:(fun _acc f ->
                  match Core.Sys.file_exists f with
                  | `Yes ->
                      Stop (Some f)
                  | _ ->
                      Continue None )
                ~finish:Fn.id
            in
            match config_file_installed with
            | Some config_file ->
                Some (config_file, `Must_exist)
            | None ->
                None
          in
          let config_file_configdir =
            (conf_dir ^/ "daemon.json", `May_be_missing)
          in
          let config_file_envvar =
            match Sys.getenv "MINA_CONFIG_FILE" with
            | Some config_file ->
                Some (config_file, `Must_exist)
            | None ->
                None
          in
          let config_files =
            Option.to_list config_file_installed
            @ (config_file_configdir :: Option.to_list config_file_envvar)
            @ List.map config_files ~f:(fun config_file ->
                  (config_file, `Must_exist) )
          in
          let%bind precomputed_values, config_jsons, config =
            load_config_files ~logger ~conf_dir ~genesis_dir ~proof_level
              config_files
          in
          let rev_daemon_configs =
            List.rev_filter_map config_jsons
              ~f:(fun (config_file, config_json) ->
                Option.map
                  YJ.Util.(
                    to_option Fn.id (YJ.Util.member "daemon" config_json))
                  ~f:(fun daemon_config -> (config_file, daemon_config)) )
          in
          let maybe_from_config (type a) (f : YJ.t -> a option)
              (keyname : string) (actual_value : a option) : a option =
            let open Option.Let_syntax in
            let open YJ.Util in
            match actual_value with
            | Some v ->
                Some v
            | None ->
                (* Load value from the latest config file that both
                   * has the key we are looking for, and
                   * has the key in a format that [f] can parse.
                *)
                let%map config_file, data =
                  List.find_map rev_daemon_configs
                    ~f:(fun (config_file, daemon_config) ->
                      let%bind json_val =
                        to_option Fn.id (member keyname daemon_config)
                      in
                      let%map data = f json_val in
                      (config_file, data) )
                in
                [%log debug] "Key $key being used from config file $config_file"
                  ~metadata:
                    [ ("key", `String keyname)
                    ; ("config_file", `String config_file)
                    ] ;
                data
          in
          let or_from_config map keyname actual_value ~default =
            match maybe_from_config map keyname actual_value with
            | Some x ->
                x
            | None ->
                [%log trace]
                  "Key '$key' not found in the config file, using default"
                  ~metadata:[ ("key", `String keyname) ] ;
                default
          in
          let get_port { Flag.Types.value; default; name } =
            or_from_config YJ.Util.to_int_option name ~default value
          in
          let libp2p_port = get_port libp2p_port in
          let rest_server_port = get_port rest_server_port in
          let limited_graphql_port =
            let ({ value; name } : int option Flag.Types.with_name) =
              limited_graphql_port
            in
            maybe_from_config YJ.Util.to_int_option name value
          in
          let client_port = get_port client_port in
          let snark_work_fee_flag =
            let json_to_currency_fee_option json =
              YJ.Util.to_int_option json
              |> Option.map ~f:Currency.Fee.of_nanomina_int_exn
            in
            or_from_config json_to_currency_fee_option "snark-worker-fee"
              ~default:
                (Currency.Fee.of_mina_string_exn
                   Mina_compile_config.default_snark_worker_fee_string )
              snark_work_fee
          in
          let node_status_url =
            maybe_from_config YJ.Util.to_string_option "node-status-url"
              node_status_url
          in
          (* FIXME #4095: pass this through to Gossip_net.Libp2p *)
          let _max_concurrent_connections =
            (*if
                 or_from_config YJ.Util.to_bool_option "max-concurrent-connections"
                   ~default:true limit_connections
               then Some 40
               else *)
            None
          in
          let work_selection_method =
            or_from_config
              (Fn.compose Option.return
                 (Fn.compose work_selection_method_val YJ.Util.to_string) )
              "work-selection"
              ~default:Cli_lib.Arg_type.Work_selection_method.Random
              work_selection_method_flag
          in
          let work_reassignment_wait =
            or_from_config YJ.Util.to_int_option "work-reassignment-wait"
              ~default:Cli_lib.Default.work_reassignment_wait
              work_reassignment_wait
          in
          let log_received_snark_pool_diff =
            or_from_config YJ.Util.to_bool_option "log-snark-work-gossip"
              ~default:false log_received_snark_pool_diff
          in
          let log_transaction_pool_diff =
            or_from_config YJ.Util.to_bool_option "log-txn-pool-gossip"
              ~default:false log_transaction_pool_diff
          in
          let log_block_creation =
            or_from_config YJ.Util.to_bool_option "log-block-creation"
              ~default:true log_block_creation
          in
          let log_gossip_heard =
            { Mina_networking.Config.snark_pool_diff =
                log_received_snark_pool_diff
            ; transaction_pool_diff = log_transaction_pool_diff
            ; new_state = true
            }
          in
          let json_to_publickey_compressed_option which json =
            YJ.Util.to_string_option json
            |> Option.bind ~f:(fun pk_str ->
                   match Public_key.Compressed.of_base58_check pk_str with
                   | Ok key -> (
                       match Public_key.decompress key with
                       | None ->
                           Mina_user_error.raisef
                             ~where:"decompressing a public key"
                             "The %s public key %s could not be decompressed."
                             which pk_str
                       | Some _ ->
                           Some key )
                   | Error _e ->
                       Mina_user_error.raisef ~where:"decoding a public key"
                         "The %s public key %s could not be decoded." which
                         pk_str )
          in
          let run_snark_worker_flag =
            maybe_from_config
              (json_to_publickey_compressed_option "snark worker")
              "run-snark-worker" run_snark_worker_flag
          in
          let run_snark_coordinator_flag =
            maybe_from_config
              (json_to_publickey_compressed_option "snark coordinator")
              "run-snark-coordinator" run_snark_coordinator_flag
          in
          let snark_worker_parallelism_flag =
            maybe_from_config YJ.Util.to_int_option "snark-worker-parallelism"
              snark_worker_parallelism_flag
          in
          let coinbase_receiver_flag =
            maybe_from_config
              (json_to_publickey_compressed_option "coinbase receiver")
              "coinbase-receiver" coinbase_receiver_flag
          in
          let%bind external_ip =
            match external_ip_opt with
            | None ->
                Find_ip.find ~logger
            | Some ip ->
                return @@ Unix.Inet_addr.of_string ip
          in
          let bind_ip =
            Option.value bind_ip_opt ~default:"0.0.0.0"
            |> Unix.Inet_addr.of_string
          in
          let addrs_and_ports : Node_addrs_and_ports.t =
            { external_ip; bind_ip; peer = None; client_port; libp2p_port }
          in
          let block_production_key =
            maybe_from_config YJ.Util.to_string_option "block-producer-key"
              block_production_key
          in
          let block_production_pubkey =
            maybe_from_config
              (json_to_publickey_compressed_option "block producer")
              "block-producer-pubkey" block_production_pubkey
          in
          let block_production_password =
            maybe_from_config YJ.Util.to_string_option "block-producer-password"
              block_production_password
          in
          Option.iter
            ~f:(fun password ->
              match Sys.getenv Secrets.Keypair.env with
              | Some env_pass when not (String.equal env_pass password) ->
                  [%log warn]
                    "$envkey environment variable doesn't match value provided \
                     on command-line or daemon.json. Using value from $envkey"
                    ~metadata:[ ("envkey", `String Secrets.Keypair.env) ]
              | _ ->
                  Unix.putenv ~key:Secrets.Keypair.env ~data:password )
            block_production_password ;
          let%bind block_production_keypair =
            match
              ( block_production_key
              , block_production_pubkey
              , Sys.getenv "MINA_BP_PRIVKEY" )
            with
            | Some _, Some _, _ ->
                Mina_user_error.raise
                  "You cannot provide both `block-producer-key` and \
                   `block_production_pubkey`"
            | None, Some _, Some _ ->
                Mina_user_error.raise
                  "You cannot provide both `MINA_BP_PRIVKEY` and \
                   `block_production_pubkey`"
            | None, None, None ->
                Deferred.return None
            | None, None, Some base58_privkey ->
                let kp =
                  Private_key.of_base58_check_exn base58_privkey
                  |> Keypair.of_private_key_exn
                in
                Deferred.return (Some kp)
            (* CLI argument takes precedence over env variable *)
            | Some sk_file, None, (Some _ | None) ->
                [%log warn]
                  "`block-producer-key` is deprecated. Please set \
                   `MINA_BP_PRIVKEY` environment variable instead." ;
                let%map kp =
                  Secrets.Keypair.Terminal_stdin.read_exn
                    ~should_prompt_user:false ~which:"block producer keypair"
                    sk_file
                in
                Some kp
            | None, Some tracked_pubkey, None ->
                let%map kp =
                  Secrets.Wallets.get_tracked_keypair ~logger
                    ~which:"block producer keypair"
                    ~read_from_env_exn:
                      (Secrets.Keypair.Terminal_stdin.read_exn
                         ~should_prompt_user:false ~should_reask:false )
                    ~conf_dir tracked_pubkey
                in
                Some kp
          in
          let%bind client_trustlist =
            Reader.load_sexp
              (conf_dir ^/ "client_trustlist")
              [%of_sexp: Unix.Cidr.t list]
            >>| Or_error.ok
          in
          let client_trustlist =
            let mina_client_trustlist = "MINA_CLIENT_TRUSTLIST" in
            let cidrs_of_env_str env_str env_var =
              let cidrs =
                String.split ~on:',' env_str
                |> List.filter_map ~f:(fun str ->
                       try Some (Unix.Cidr.of_string str)
                       with _ ->
                         [%log warn] "Could not parse address $address in %s"
                           env_var
                           ~metadata:[ ("address", `String str) ] ;
                         None )
              in
              Some
                (List.append cidrs (Option.value ~default:[] client_trustlist))
            in
            match Unix.getenv mina_client_trustlist with
            | Some env_str ->
                cidrs_of_env_str env_str mina_client_trustlist
            | None ->
                client_trustlist
          in
          let get_monitor_infos monitor =
            let rec get_monitors accum monitor =
              match Async_kernel.Monitor.parent monitor with
              | None ->
                  List.rev accum
              | Some parent ->
                  get_monitors (parent :: accum) parent
            in
            let monitors = get_monitors [ monitor ] monitor in
            List.map monitors ~f:(fun monitor ->
                match Async_kernel.Monitor.sexp_of_t monitor with
                | Sexp.List sexps ->
                    `List (List.map ~f:Error_json.sexp_record_to_yojson sexps)
                | Sexp.Atom _ ->
                    failwith "Expected a sexp list" )
          in
          let o1trace context =
            Execution_context.find_local context O1trace.local_storage_id
            |> Option.value ~default:[]
            |> List.map ~f:(fun x -> `String x)
          in
          Stream.iter
            (Async_kernel.Async_kernel_scheduler.long_cycles_with_context
               ~at_least:(sec 0.5 |> Time_ns.Span.of_span_float_round_nearest) )
            ~f:(fun (span, context) ->
              let secs = Time_ns.Span.to_sec span in
              let monitor_infos = get_monitor_infos context.monitor in
              let o1trace = o1trace context in
              [%log internal] "Long_async_cycle"
                ~metadata:
                  [ ("duration", `Float secs); ("trace", `List o1trace) ] ;
              [%log debug]
                ~metadata:
                  [ ("long_async_cycle", `Float secs)
                  ; ("monitors", `List monitor_infos)
                  ; ("o1trace", `List o1trace)
                  ]
                "Long async cycle, $long_async_cycle seconds, $monitors, \
                 $o1trace" ;
              Mina_metrics.(
                Runtime.Long_async_histogram.observe Runtime.long_async_cycle
                  secs) ) ;
          Stream.iter Async_kernel.Async_kernel_scheduler.long_jobs_with_context
            ~f:(fun (context, span) ->
              let secs = Time_ns.Span.to_sec span in
              let monitor_infos = get_monitor_infos context.monitor in
              let o1trace = o1trace context in
              [%log internal] "Long_async_job"
                ~metadata:
                  [ ("duration", `Float secs); ("trace", `List o1trace) ] ;
              [%log debug]
                ~metadata:
                  [ ("long_async_job", `Float secs)
                  ; ("monitors", `List monitor_infos)
                  ; ("o1trace", `List o1trace)
                  ; ( "most_recent_2_backtrace"
                    , `String
                        (String.concat ~sep:"␤"
                           (List.map ~f:Backtrace.to_string
                              (List.take
                                 (Execution_context.backtrace_history context)
                                 2 ) ) ) )
                  ]
                "Long async job, $long_async_job seconds, $monitors, $o1trace" ;
              Mina_metrics.(
                Runtime.Long_job_histogram.observe Runtime.long_async_job secs) ) ;
          let trace_database_initialization typ location =
            (* can't use %log ppx here, because we're using the passed-in location *)
            Logger.trace logger ~module_:__MODULE__ "Creating %s at %s"
              ~location typ
          in
          let trust_dir = conf_dir ^/ "trust" in
          let%bind () = Async.Unix.mkdir ~p:() trust_dir in
          let%bind trust_system = Trust_system.create trust_dir in
          trace_database_initialization "trust_system" __LOC__ trust_dir ;
          let genesis_state_hash =
            (Precomputed_values.genesis_state_hashes precomputed_values)
              .state_hash
          in
          let genesis_ledger_hash =
            Precomputed_values.genesis_ledger precomputed_values
            |> Lazy.force |> Mina_ledger.Ledger.merkle_root
          in
          let block_production_keypairs =
            block_production_keypair
            |> Option.map ~f:(fun kp ->
                   (kp, Public_key.compress kp.Keypair.public_key) )
            |> Option.to_list |> Keypair.And_compressed_pk.Set.of_list
          in
          let epoch_ledger_location = conf_dir ^/ "epoch_ledger" in
          let module Context = struct
            let logger = logger

            let precomputed_values = precomputed_values

            let constraint_constants = precomputed_values.constraint_constants

            let consensus_constants = precomputed_values.consensus_constants
          end in
          let consensus_local_state =
            Consensus.Data.Local_state.create
              ~context:(module Context)
              ~genesis_ledger:
                (Precomputed_values.genesis_ledger precomputed_values)
              ~genesis_epoch_data:precomputed_values.genesis_epoch_data
              ~epoch_ledger_location
              ( Option.map block_production_keypair ~f:(fun keypair ->
                    let open Keypair in
                    Public_key.compress keypair.public_key )
              |> Option.to_list |> Public_key.Compressed.Set.of_list )
              ~genesis_state_hash:
                precomputed_values.protocol_state_with_hashes.hash.state_hash
          in
          trace_database_initialization "epoch ledger" __LOC__
            epoch_ledger_location ;
          let%bind peer_list_file_contents_or_empty =
            match libp2p_peer_list_file with
            | None ->
                return []
            | Some file -> (
                match%bind
                  Monitor.try_with_or_error ~here:[%here] (fun () ->
                      Reader.file_contents file )
                with
                | Ok contents ->
                    return (Mina_net2.Multiaddr.of_file_contents contents)
                | Error _ ->
                    Mina_user_error.raisef
                      ~where:"reading libp2p peer address file"
                      "The file %s could not be read.\n\n\
                       It must be a newline-separated list of libp2p \
                       multiaddrs (ex: /ip4/IPADDR/tcp/PORT/p2p/PEERID)"
                      file )
          in
          List.iter libp2p_peers_raw ~f:(fun raw_peer ->
              if not Mina_net2.Multiaddr.(valid_as_peer @@ of_string raw_peer)
              then
                Mina_user_error.raisef ~where:"decoding peer as a multiaddress"
                  "The given peer \"%s\" is not a valid multiaddress (ex: \
                   /ip4/IPADDR/tcp/PORT/p2p/PEERID)"
                  raw_peer ) ;
          let initial_peers =
            List.concat
              [ List.map ~f:Mina_net2.Multiaddr.of_string libp2p_peers_raw
              ; peer_list_file_contents_or_empty
              ; List.map ~f:Mina_net2.Multiaddr.of_string
                @@ or_from_config
                     (Fn.compose Option.some
                        (YJ.Util.convert_each YJ.Util.to_string) )
                     "peers" None ~default:[]
              ]
          in
          let direct_peers =
            List.map ~f:Mina_net2.Multiaddr.of_string direct_peers_raw
          in
          let min_connections =
            or_from_config YJ.Util.to_int_option "min-connections"
              ~default:Cli_lib.Default.min_connections min_connections
          in
          let max_connections =
            or_from_config YJ.Util.to_int_option "max-connections"
              ~default:Cli_lib.Default.max_connections max_connections
          in
          let pubsub_v1 = Gossip_net.Libp2p.N in
          (* TODO uncomment after introducing Bitswap-based block retrieval *)
          (* let pubsub_v1 =
               or_from_config to_pubsub_topic_mode_option "pubsub-v1"
                 ~default:Cli_lib.Default.pubsub_v1 pubsub_v1
             in *)
          let pubsub_v0 =
            or_from_config to_pubsub_topic_mode_option "pubsub-v0"
              ~default:Cli_lib.Default.pubsub_v0 None
          in
          let validation_queue_size =
            or_from_config YJ.Util.to_int_option "validation-queue-size"
              ~default:Cli_lib.Default.validation_queue_size
              validation_queue_size
          in
          let stop_time =
            or_from_config YJ.Util.to_int_option "stop-time"
              ~default:Cli_lib.Default.stop_time stop_time
          in
          if enable_tracing then Mina_tracing.start conf_dir |> don't_wait_for ;
          let%bind () =
            if enable_internal_tracing then
              Internal_tracing.toggle ~commit_id:Mina_version.commit_id ~logger
                `Enabled
            else Deferred.unit
          in
          let seed_peer_list_url =
            Option.value_map seed_peer_list_url ~f:Option.some
              ~default:
                (Option.bind config.daemon
                   ~f:(fun { Runtime_config.Daemon.peer_list_url; _ } ->
                     peer_list_url ) )
          in
          if is_seed then [%log info] "Starting node as a seed node"
          else if demo_mode then [%log info] "Starting node in demo mode"
          else if
            List.is_empty initial_peers && Option.is_none seed_peer_list_url
          then
            Mina_user_error.raise
              {|No peers were given.

Pass one of -peer, -peer-list-file, -seed, -peer-list-url.|} ;
          let chain_id =
            let protocol_transaction_version =
              Protocol_version.(transaction current)
            in
            let protocol_network_version =
              Protocol_version.(transaction current)
            in
            chain_id ~genesis_state_hash
              ~genesis_constants:precomputed_values.genesis_constants
              ~constraint_system_digests:
                (Lazy.force precomputed_values.constraint_system_digests)
              ~protocol_transaction_version ~protocol_network_version
          in
          [%log info] "Daemon will use chain id %s" chain_id ;
          [%log info] "Daemon running protocol version %s"
            Protocol_version.(to_string current) ;
          let gossip_net_params =
            Gossip_net.Libp2p.Config.
              { timeout = Time.Span.of_sec 3.
              ; logger
              ; conf_dir
              ; chain_id
              ; unsafe_no_trust_ip = false
              ; seed_peer_list_url =
                  Option.map seed_peer_list_url ~f:Uri.of_string
              ; initial_peers
              ; addrs_and_ports
              ; metrics_port = libp2p_metrics_port
              ; trust_system
              ; flooding = Option.value ~default:false enable_flooding
              ; direct_peers
              ; peer_protection_ratio
              ; peer_exchange = Option.value ~default:false peer_exchange
              ; min_connections
              ; max_connections
              ; validation_queue_size
              ; isolate = Option.value ~default:false isolate
              ; keypair = libp2p_keypair
              ; all_peers_seen_metric
              ; known_private_ip_nets =
                  Option.value ~default:[] client_trustlist
              ; time_controller
              ; pubsub_v1
              ; pubsub_v0
              }
          in
          let net_config =
            { Mina_networking.Config.genesis_ledger_hash
            ; log_gossip_heard
            ; is_seed
            ; creatable_gossip_net =
                Mina_networking.Gossip_net.(
                  Any.Creatable
                    ((module Libp2p), Libp2p.create ~pids gossip_net_params))
            }
          in
          let coinbase_receiver : Consensus.Coinbase_receiver.t =
            Option.value_map coinbase_receiver_flag ~default:`Producer
              ~f:(fun pk -> `Other pk)
          in
          let proposed_protocol_version_opt =
            Mina_run.get_proposed_protocol_version_opt ~conf_dir ~logger
              proposed_protocol_version
          in
          ( match
              (uptime_url_string, uptime_submitter_key, uptime_submitter_pubkey)
            with
          | Some _, Some _, None | Some _, None, Some _ | None, None, None ->
              ()
          | _ ->
              Mina_user_error.raise
                "Must provide both --uptime-url and exactly one of \
                 --uptime-submitter-key or --uptime-submitter-pubkey" ) ;
          let uptime_url =
            Option.map uptime_url_string ~f:(fun s -> Uri.of_string s)
          in
          let uptime_submitter_opt =
            Option.map uptime_submitter_pubkey ~f:(fun s ->
                match Public_key.Compressed.of_base58_check s with
                | Ok pk -> (
                    match Public_key.decompress pk with
                    | Some _ ->
                        pk
                    | None ->
                        failwithf
                          "Invalid public key %s for uptime submitter (could \
                           not decompress)"
                          s () )
                | Error err ->
                    Mina_user_error.raisef
                      "Invalid public key %s for uptime submitter, %s" s
                      (Error.to_string_hum err) () )
          in
          let%bind uptime_submitter_keypair =
            match (uptime_submitter_key, uptime_submitter_opt) with
            | None, None ->
                return None
            | None, Some pk ->
                let%map kp =
                  Secrets.Wallets.get_tracked_keypair ~logger
                    ~which:"uptime submitter keypair"
                    ~read_from_env_exn:
                      (Secrets.Uptime_keypair.Terminal_stdin.read_exn
                         ~should_prompt_user:false ~should_reask:false )
                    ~conf_dir pk
                in
                Some kp
            | Some sk_file, None ->
                let%map kp =
                  Secrets.Uptime_keypair.Terminal_stdin.read_exn
                    ~should_prompt_user:false ~should_reask:false
                    ~which:"uptime submitter keypair" sk_file
                in
                Some kp
            | _ ->
                (* unreachable, because of earlier check *)
                failwith
                  "Cannot provide both uptime submitter public key and uptime \
                   submitter keyfile"
          in
          if Mina_compile_config.itn_features then
            (* set queue bound directly in Itn_logger
               adding bound to Mina_lib config introduces cycle
            *)
            Option.iter itn_max_logs ~f:Itn_logger.set_queue_bound ;
          let start_time = Time.now () in
          let%map mina =
            Mina_lib.create ~commit_id:Mina_version.commit_id ~wallets
              (Mina_lib.Config.make ~logger ~pids ~trust_system ~conf_dir
                 ~chain_id ~is_seed ~super_catchup:(not no_super_catchup)
                 ~disable_node_status ~demo_mode ~coinbase_receiver ~net_config
                 ~gossip_net_params ~proposed_protocol_version_opt
                 ~work_selection_method:
                   (Cli_lib.Arg_type.work_selection_method_to_module
                      work_selection_method )
                 ~snark_worker_config:
                   { Mina_lib.Config.Snark_worker_config
                     .initial_snark_worker_key = run_snark_worker_flag
                   ; shutdown_on_disconnect = true
                   ; num_threads = snark_worker_parallelism_flag
                   }
                 ~snark_coordinator_key:run_snark_coordinator_flag
                 ~snark_pool_disk_location:(conf_dir ^/ "snark_pool")
                 ~wallets_disk_location:(conf_dir ^/ "wallets")
                 ~persistent_root_location:(conf_dir ^/ "root")
                 ~persistent_frontier_location:(conf_dir ^/ "frontier")
                 ~epoch_ledger_location ~snark_work_fee:snark_work_fee_flag
                 ~time_controller ~block_production_keypairs ~monitor
                 ~consensus_local_state ~is_archive_rocksdb
                 ~work_reassignment_wait ~archive_process_location
                 ~log_block_creation ~precomputed_values ~start_time
                 ?precomputed_blocks_path ~log_precomputed_blocks
                 ~start_filtered_logs ~upload_blocks_to_gcloud
                 ~block_reward_threshold ~uptime_url ~uptime_submitter_keypair
                 ~uptime_send_node_commit ~stop_time ~node_status_url
                 ~graphql_control_port:itn_graphql_port ~simplified_node_stats
                 () )
          in
          { mina
          ; client_trustlist
          ; rest_server_port
          ; limited_graphql_port
          ; itn_graphql_port
          }
        in
        (* Breaks a dependency cycle with monitor initilization and coda *)
        let mina_ref : Mina_lib.t option ref = ref None in
        Option.iter node_error_url ~f:(fun url ->
            let get_node_state () =
              match !mina_ref with
              | None ->
                  Deferred.return None
              | Some mina ->
                  let%map node_state = Mina_lib.get_node_state mina in
                  Some node_state
            in
            Node_error_service.set_config ~get_node_state
              ~node_error_url:(Uri.of_string url) ~contact_info ) ;
        Mina_run.handle_shutdown ~monitor ~time_controller ~conf_dir
          ~child_pids:pids ~top_logger:logger mina_ref ;
        Async.Scheduler.within' ~monitor
        @@ fun () ->
        let%bind { mina
                 ; client_trustlist
                 ; rest_server_port
                 ; limited_graphql_port
                 ; itn_graphql_port
                 } =
          mina_initialization_deferred ()
        in
        mina_ref := Some mina ;
        (*This pipe is consumed only by integration tests*)
        don't_wait_for
          (Pipe_lib.Strict_pipe.Reader.iter_without_pushback
             (Mina_lib.validated_transitions mina)
             ~f:ignore ) ;
        Mina_run.setup_local_server ?client_trustlist ~rest_server_port
          ~insecure_rest_server ~open_limited_graphql_port ?limited_graphql_port
          ?itn_graphql_port ?auth_keys:itn_keys mina ;
        let%bind () =
          Option.map metrics_server_port ~f:(fun port ->
              let forward_uri =
                Option.map libp2p_metrics_port ~f:(fun port ->
                    Uri.with_uri ~scheme:(Some "http") ~host:(Some "127.0.0.1")
                      ~port:(Some port) ~path:(Some "/metrics") Uri.empty )
              in
              Mina_metrics.Runtime.(
                gc_stat_interval_mins :=
                  Option.value ~default:!gc_stat_interval_mins gc_stat_interval) ;
              Mina_metrics.server ?forward_uri ~port ~logger () >>| ignore )
          |> Option.value ~default:Deferred.unit
        in
        let () = Mina_plugins.init_plugins ~logger mina plugins in
        return mina )

let daemon logger =
  Command.async ~summary:"Mina daemon"
    (Command.Param.map (setup_daemon logger) ~f:(fun setup_daemon () ->
         (* Immediately disable updating the time offset. *)
         Block_time.Controller.disable_setting_offset () ;
<<<<<<< HEAD
         let%bind coda = setup_daemon () in
         let%bind () = Mina_lib.start ~commit_id:Mina_version.commit_id coda in
=======
         let%bind mina = setup_daemon () in
         let%bind () = Mina_lib.start mina in
>>>>>>> e4f3e1df
         [%log info] "Daemon ready. Clients can now connect" ;
         Async.never () ) )

let replay_blocks logger =
  let replay_flag =
    let open Command.Param in
    flag "--blocks-filename" ~aliases:[ "-blocks-filename" ] (required string)
      ~doc:"PATH The file to read the precomputed blocks from"
  in
  let read_kind =
    let open Command.Param in
    flag "--format" ~aliases:[ "-format" ] (optional string)
      ~doc:"json|sexp The format to read lines of the file in (default: json)"
  in
  Command.async ~summary:"Start mina daemon with blocks replayed from a file"
    (Command.Param.map3 replay_flag read_kind (setup_daemon logger)
       ~f:(fun blocks_filename read_kind setup_daemon () ->
         (* Enable updating the time offset. *)
         Block_time.Controller.enable_setting_offset () ;
         let read_block_line =
           match Option.map ~f:String.lowercase read_kind with
           | Some "json" | None -> (
               fun line ->
                 match
                   Yojson.Safe.from_string line
                   |> Mina_block.Precomputed.of_yojson
                 with
                 | Ok block ->
                     block
                 | Error err ->
                     failwithf "Could not read block: %s" err () )
           | Some "sexp" ->
               fun line ->
                 Sexp.of_string_conv_exn line Mina_block.Precomputed.t_of_sexp
           | _ ->
               failwith "Expected one of 'json', 'sexp' for -format flag"
         in
         let blocks =
           Sequence.unfold ~init:(In_channel.create blocks_filename)
             ~f:(fun blocks_file ->
               match In_channel.input_line blocks_file with
               | Some line ->
                   Some (read_block_line line, blocks_file)
               | None ->
                   In_channel.close blocks_file ;
                   None )
         in
<<<<<<< HEAD
         let%bind coda = setup_daemon () in
         let%bind () =
           Mina_lib.start_with_precomputed_blocks
             ~commit_id:Mina_version.commit_id coda blocks
         in
=======
         let%bind mina = setup_daemon () in
         let%bind () = Mina_lib.start_with_precomputed_blocks mina blocks in
>>>>>>> e4f3e1df
         [%log info]
           "Daemon is ready, replayed precomputed blocks. Clients can now \
            connect" ;
         Async.never () ) )

let dump_type_shapes =
  let max_depth_flag =
    let open Command.Param in
    flag "--max-depth" ~aliases:[ "-max-depth" ] (optional int)
      ~doc:"NN Maximum depth of shape S-expressions"
  in
  Command.basic ~summary:"Print serialization shapes of versioned types"
    (Command.Param.map max_depth_flag ~f:(fun max_depth () ->
         Ppx_version_runtime.Shapes.iteri
           ~f:(fun ~key:path ~data:(shape, ty_decl) ->
             let open Bin_prot.Shape in
             let canonical = eval shape in
             let digest = Canonical.to_digest canonical |> Digest.to_hex in
             let shape_summary =
               let shape_sexp =
                 Canonical.to_string_hum canonical |> Sexp.of_string
               in
               (* elide the shape below specified depth, so that changes to
                  contained types aren't considered a change to the containing
                  type, even though the shape digests differ
               *)
               let summary_sexp =
                 match max_depth with
                 | None ->
                     shape_sexp
                 | Some n ->
                     let rec go sexp depth =
                       if depth > n then Sexp.Atom "."
                       else
                         match sexp with
                         | Sexp.Atom _ ->
                             sexp
                         | Sexp.List items ->
                             Sexp.List
                               (List.map items ~f:(fun item ->
                                    go item (depth + 1) ) )
                     in
                     go shape_sexp 0
               in
               Sexp.to_string summary_sexp
             in
             Core_kernel.printf "%s, %s, %s, %s\n" path digest shape_summary
               ty_decl ) ) )

let primitive_ok = function
  | "array" | "bytes" | "string" | "bigstring" ->
      false
  | "int" | "int32" | "int64" | "nativeint" | "char" | "bool" | "float" ->
      true
  | "unit" | "option" | "list" ->
      true
  | "kimchi_backend_bigint_32_V1" ->
      true
  | "Bounded_types.String.t"
  | "Bounded_types.String.Tagged.t"
  | "Bounded_types.Array.t" ->
      true
  | "8fabab0a-4992-11e6-8cca-9ba2c4686d9e" ->
      true (* hashtbl *)
  | "ac8a9ff4-4994-11e6-9a1b-9fb4e933bd9d" ->
      true (* Make_iterable_binable *)
  | s ->
      failwithf "unknown primitive %s" s ()

let audit_type_shapes : Command.t =
  let rec shape_ok (shape : Sexp.t) : bool =
    match shape with
    | List [ Atom "Exp"; exp ] ->
        exp_ok exp
    | List [] ->
        true
    | _ ->
        failwithf "bad shape: %s" (Sexp.to_string shape) ()
  and exp_ok (exp : Sexp.t) : bool =
    match exp with
    | List [ Atom "Base"; Atom tyname; List exps ] ->
        primitive_ok tyname && List.for_all exps ~f:shape_ok
    | List [ Atom "Record"; List fields ] ->
        List.for_all fields ~f:(fun field ->
            match field with
            | List [ Atom _; sh ] ->
                shape_ok sh
            | _ ->
                failwithf "unhandled rec field: %s" (Sexp.to_string_hum field)
                  () )
    | List [ Atom "Tuple"; List exps ] ->
        List.for_all exps ~f:shape_ok
    | List [ Atom "Variant"; List ctors ] ->
        List.for_all ctors ~f:(fun ctor ->
            match ctor with
            | List [ Atom _ctr; List exps ] ->
                List.for_all exps ~f:shape_ok
            | _ ->
                failwithf "unhandled variant: %s" (Sexp.to_string_hum ctor) () )
    | List [ Atom "Poly_variant"; List [ List [ Atom "sorted"; List ctors ] ] ]
      ->
        List.for_all ctors ~f:(fun ctor ->
            match ctor with
            | List [ Atom _ctr ] ->
                true
            | List [ Atom _ctr; List fields ] ->
                List.for_all fields ~f:shape_ok
            | _ ->
                failwithf "unhandled poly variant: %s" (Sexp.to_string_hum ctor)
                  () )
    | List [ Atom "Application"; sh; List args ] ->
        shape_ok sh && List.for_all args ~f:shape_ok
    | List [ Atom "Rec_app"; Atom _; List args ] ->
        List.for_all args ~f:shape_ok
    | List [ Atom "Var"; Atom _ ] ->
        true
    | List (Atom ctr :: _) ->
        failwithf "unhandled ctor (%s) in exp_ok: %s" ctr
          (Sexp.to_string_hum exp) ()
    | List [] | List _ | Atom _ ->
        failwithf "bad format: %s" (Sexp.to_string_hum exp) ()
  in
  let handle_shape (path : string) (shape : Bin_prot.Shape.t) (ty_decl : string)
      (good : int ref) (bad : int ref) =
    let open Bin_prot.Shape in
    let path, file = String.lsplit2_exn ~on:':' path in
    let canonical = eval shape in
    let shape_sexp = Canonical.to_string_hum canonical |> Sexp.of_string in
    if not @@ shape_ok shape_sexp then (
      incr bad ;
      Core.eprintf "%s has a bad shape in %s (%s):\n%s\n" path file ty_decl
        (Canonical.to_string_hum canonical) )
    else incr good
  in
  Command.basic ~summary:"Audit shapes of versioned types"
    (Command.Param.return (fun () ->
         let bad, good = (ref 0, ref 0) in
         Ppx_version_runtime.Shapes.iteri
           ~f:(fun ~key:path ~data:(shape, ty_decl) ->
             handle_shape path shape ty_decl good bad ) ;
         Core.printf "good shapes:\n\t%d\nbad shapes:\n\t%d\n%!" !good !bad ;
         if !bad > 0 then Core.exit 1 ) )

(*NOTE A previous version of this function included compile time ppx that didn't compile, and was never
  evaluated under any build profile
*)
let ensure_testnet_id_still_good _ = Deferred.unit

let snark_hashes =
  let module Hashes = struct
    type t = string list [@@deriving to_yojson]
  end in
  let open Command.Let_syntax in
  Command.basic ~summary:"List hashes of proving and verification keys"
    [%map_open
      let json = Cli_lib.Flag.json in
      fun () -> if json then Core.printf "[]\n%!"]

let internal_commands logger =
  [ ( Snark_worker.Intf.command_name
    , Snark_worker.command ~proof_level:Genesis_constants_compiled.Proof_level.t
        ~constraint_constants:Genesis_constants_compiled.Constraint_constants.t
        ~commit_id:Mina_version.commit_id )
  ; ("snark-hashes", snark_hashes)
  ; ( "run-prover"
    , Command.async
        ~summary:"Run prover on a sexp provided on a single line of stdin"
        (Command.Param.return (fun () ->
             let logger = Logger.create () in
             Parallel.init_master () ;
             match%bind Reader.read_sexp (Lazy.force Reader.stdin) with
             | `Ok sexp ->
                 let%bind conf_dir = Unix.mkdtemp "/tmp/mina-prover" in
                 [%log info] "Prover state being logged to %s" conf_dir ;
                 let%bind prover =
                   Prover.create ~commit_id:Mina_version.commit_id ~logger
<<<<<<< HEAD
                     ~proof_level:Genesis_constants.Proof_level.compiled
=======
                     ~proof_level:Genesis_constants_compiled.Proof_level.t
>>>>>>> e4f3e1df
                     ~constraint_constants:
                       Genesis_constants_compiled.Constraint_constants.t
                     ~pids:(Pid.Table.create ()) ~conf_dir ()
                 in
                 Prover.prove_from_input_sexp prover sexp >>| ignore
             | `Eof ->
                 failwith "early EOF while reading sexp" ) ) )
  ; ( "run-snark-worker-single"
    , Command.async
        ~summary:"Run snark-worker on a sexp provided on a single line of stdin"
        (let open Command.Let_syntax in
        let%map_open filename =
          flag "--file" (required string)
            ~doc:"File containing the s-expression of the snark work to execute"
        in
        fun () ->
          let open Deferred.Let_syntax in
          let logger = Logger.create () in
          Parallel.init_master () ;
          match%bind
            Reader.with_file filename ~f:(fun reader ->
                [%log info] "Created reader for %s" filename ;
                Reader.read_sexp reader )
          with
          | `Ok sexp -> (
              let%bind worker_state =
                Snark_worker.Prod.Inputs.Worker_state.create
<<<<<<< HEAD
                  ~proof_level:Genesis_constants.Proof_level.compiled
                  ~constraint_constants:
                    Genesis_constants.Constraint_constants.compiled ()
=======
                  ~proof_level:Genesis_constants_compiled.Proof_level.t
                  ~constraint_constants:
                    Genesis_constants_compiled.Constraint_constants.t ()
>>>>>>> e4f3e1df
              in
              let sok_message =
                { Mina_base.Sok_message.fee = Currency.Fee.of_mina_int_exn 0
                ; prover = Quickcheck.random_value Public_key.Compressed.gen
                }
              in
              let spec =
                [%of_sexp:
                  ( Transaction_witness.t
                  , Ledger_proof.t )
                  Snark_work_lib.Work.Single.Spec.t] sexp
              in
              match%map
                Snark_worker.Prod.Inputs.perform_single worker_state
                  ~message:sok_message spec
              with
              | Ok _ ->
                  [%log info] "Successfully worked"
              | Error err ->
                  [%log error] "Work didn't work: $err"
                    ~metadata:[ ("err", Error_json.error_to_yojson err) ] )
          | `Eof ->
              failwith "early EOF while reading sexp") )
  ; ( "run-verifier"
    , Command.async
        ~summary:"Run verifier on a proof provided on a single line of stdin"
        (let open Command.Let_syntax in
        let%map_open mode =
          flag "--mode" ~aliases:[ "-mode" ] (required string)
            ~doc:"transaction/blockchain the snark to verify. Defaults to json"
        and format =
          flag "--format" ~aliases:[ "-format" ] (optional string)
            ~doc:"sexp/json the format to parse input in"
        in
        fun () ->
          let open Async in
          let logger = Logger.create () in
          Parallel.init_master () ;
          let%bind conf_dir = Unix.mkdtemp "/tmp/mina-verifier" in
          let mode =
            match mode with
            | "transaction" ->
                `Transaction
            | "blockchain" ->
                `Blockchain
            | mode ->
                failwithf
                  "Expected mode flag to be one of transaction, blockchain, \
                   got '%s'"
                  mode ()
          in
          let format =
            match format with
            | Some "sexp" ->
                `Sexp
            | Some "json" | None ->
                `Json
            | Some format ->
                failwithf
                  "Expected format flag to be one of sexp, json, got '%s'"
                  format ()
          in
          let%bind input =
            match format with
            | `Sexp -> (
                let%map input_sexp =
                  match%map Reader.read_sexp (Lazy.force Reader.stdin) with
                  | `Ok input_sexp ->
                      input_sexp
                  | `Eof ->
                      failwith "early EOF while reading sexp"
                in
                match mode with
                | `Transaction ->
                    `Transaction
                      (List.t_of_sexp
                         (Tuple2.t_of_sexp Ledger_proof.t_of_sexp
                            Sok_message.t_of_sexp )
                         input_sexp )
                | `Blockchain ->
                    `Blockchain
                      (List.t_of_sexp Blockchain_snark.Blockchain.t_of_sexp
                         input_sexp ) )
            | `Json -> (
                let%map input_line =
                  match%map Reader.read_line (Lazy.force Reader.stdin) with
                  | `Ok input_line ->
                      input_line
                  | `Eof ->
                      failwith "early EOF while reading json"
                in
                match mode with
                | `Transaction -> (
                    match
                      [%derive.of_yojson: (Ledger_proof.t * Sok_message.t) list]
                        (Yojson.Safe.from_string input_line)
                    with
                    | Ok input ->
                        `Transaction input
                    | Error err ->
                        failwithf "Could not parse JSON: %s" err () )
                | `Blockchain -> (
                    match
                      [%derive.of_yojson: Blockchain_snark.Blockchain.t list]
                        (Yojson.Safe.from_string input_line)
                    with
                    | Ok input ->
                        `Blockchain input
                    | Error err ->
                        failwithf "Could not parse JSON: %s" err () ) )
          in
          let%bind verifier =
            Verifier.create ~commit_id:Mina_version.commit_id ~logger
<<<<<<< HEAD
              ~proof_level:Genesis_constants.Proof_level.compiled
=======
              ~proof_level:Genesis_constants_compiled.Proof_level.t
>>>>>>> e4f3e1df
              ~constraint_constants:
                Genesis_constants_compiled.Constraint_constants.t
              ~pids:(Pid.Table.create ()) ~conf_dir:(Some conf_dir) ()
          in
          let%bind result =
            match input with
            | `Transaction input ->
                Verifier.verify_transaction_snarks verifier input
            | `Blockchain input ->
                Verifier.verify_blockchain_snarks verifier input
          in
          match result with
          | Ok (Ok ()) ->
              printf "Proofs verified successfully" ;
              exit 0
          | Ok (Error err) ->
              printf "Proofs failed to verify:\n%s\n"
                (Yojson.Safe.pretty_to_string (Error_json.error_to_yojson err)) ;
              exit 1
          | Error err ->
              printf "Failed while verifying proofs:\n%s"
                (Error.to_string_hum err) ;
              exit 2) )
  ; ( "dump-structured-events"
    , Command.async ~summary:"Dump the registered structured events"
        (let open Command.Let_syntax in
        let%map outfile =
          Core_kernel.Command.Param.flag "--out-file" ~aliases:[ "-out-file" ]
            (Core_kernel.Command.Flag.optional Core_kernel.Command.Param.string)
            ~doc:"FILENAME File to output to. Defaults to stdout"
        and pretty =
          Core_kernel.Command.Param.flag "--pretty" ~aliases:[ "-pretty" ]
            Core_kernel.Command.Param.no_arg
            ~doc:"  Set to output 'pretty' JSON"
        in
        fun () ->
          let out_channel =
            match outfile with
            | Some outfile ->
                Core_kernel.Out_channel.create outfile
            | None ->
                Core_kernel.Out_channel.stdout
          in
          let json =
            Structured_log_events.dump_registered_events ()
            |> [%derive.to_yojson:
                 (string * Structured_log_events.id * string list) list]
          in
          if pretty then Yojson.Safe.pretty_to_channel out_channel json
          else Yojson.Safe.to_channel out_channel json ;
          ( match outfile with
          | Some _ ->
              Core_kernel.Out_channel.close out_channel
          | None ->
              () ) ;
          Deferred.return ()) )
  ; ("dump-type-shapes", dump_type_shapes)
  ; ("replay-blocks", replay_blocks logger)
  ; ("audit-type-shapes", audit_type_shapes)
  ; ( "test-genesis-block-generation"
    , Command.async ~summary:"Generate a genesis proof"
        (let open Command.Let_syntax in
        let%map_open config_files =
          flag "--config-file" ~aliases:[ "config-file" ]
            ~doc:
              "PATH path to a configuration file (overrides MINA_CONFIG_FILE, \
               default: <config_dir>/daemon.json). Pass multiple times to \
               override fields from earlier config files"
            (listed string)
        and conf_dir = Cli_lib.Flag.conf_dir
        and genesis_dir =
          flag "--genesis-ledger-dir" ~aliases:[ "genesis-ledger-dir" ]
            ~doc:
              "DIR Directory that contains the genesis ledger and the genesis \
               blockchain proof (default: <config-dir>)"
            (optional string)
        in
        fun () ->
          let open Deferred.Let_syntax in
          Parallel.init_master () ;
          let logger = Logger.create () in
          let conf_dir = Mina_lib.Conf_dir.compute_conf_dir conf_dir in
          let proof_level = Genesis_constants.Proof_level.Full in
          let config_files =
            List.map config_files ~f:(fun config_file ->
                (config_file, `Must_exist) )
          in
          let%bind precomputed_values, _config_jsons, _config =
            load_config_files ~logger ~conf_dir ~genesis_dir
              ~proof_level:(Some proof_level) config_files
          in
          let pids = Child_processes.Termination.create_pid_table () in
          let%bind prover =
            (* We create a prover process (unnecessarily) here, to have a more
               realistic test.
            *)
            Prover.create ~commit_id:Mina_version.commit_id ~logger ~pids
              ~conf_dir ~proof_level
              ~constraint_constants:precomputed_values.constraint_constants ()
          in
          match%bind
            Prover.create_genesis_block prover
              (Genesis_proof.to_inputs precomputed_values)
          with
          | Ok block ->
              Format.eprintf "Generated block@.%s@."
                ( Yojson.Safe.to_string
                @@ Blockchain_snark.Blockchain.to_yojson block ) ;
              exit 0
          | Error err ->
              Format.eprintf "Failed to generate block@.%s@."
                (Yojson.Safe.to_string @@ Error_json.error_to_yojson err) ;
              exit 1) )
  ]

let mina_commands logger =
  [ ("accounts", Client.accounts)
  ; ("daemon", daemon logger)
  ; ("client", Client.client)
  ; ("advanced", Client.advanced)
  ; ("ledger", Client.ledger)
  ; ("libp2p", Client.libp2p)
  ; ( "internal"
    , Command.group ~summary:"Internal commands" (internal_commands logger) )
  ; (Parallel.worker_command_name, Parallel.worker_command)
  ; ("transaction-snark-profiler", Transaction_snark_profiler.command)
  ]

let print_version_help coda_exe version =
  (* mimic Jane Street command help *)
  let lines =
    [ "print version information"
    ; ""
    ; sprintf "  %s %s" (Filename.basename coda_exe) version
    ; ""
    ; "=== flags ==="
    ; ""
    ; "  [-help]  print this help text and exit"
    ; "           (alias: -?)"
    ]
  in
  List.iter lines ~f:(Core.printf "%s\n%!")

let print_version_info () = Core.printf "Commit %s\n" Mina_version.commit_id

let () =
  Random.self_init () ;
  let logger = Logger.create () in
  don't_wait_for (ensure_testnet_id_still_good logger) ;
  (* Turn on snark debugging in prod for now *)
  Snarky_backendless.Snark.set_eval_constraints true ;
  (* intercept command-line processing for "version", because we don't
     use the Jane Street scripts that generate their version information
  *)
  (let is_version_cmd s =
     List.mem [ "version"; "-version"; "--version" ] s ~equal:String.equal
   in
   match Sys.get_argv () with
   | [| _mina_exe; version |] when is_version_cmd version ->
       Mina_version.print_version ()
   | _ ->
       Command.run
         (Command.group ~summary:"Mina" ~preserve_subcommand_order:()
            (mina_commands logger) ) ) ;
  Core.exit 0

let linkme = ()<|MERGE_RESOLUTION|>--- conflicted
+++ resolved
@@ -645,18 +645,10 @@
           ~transport:
             (Internal_tracing.For_logger.json_lines_rotate_transport
                ~directory:(conf_dir ^ "/internal-tracing")
-<<<<<<< HEAD
-               () ) ;
-        let version_metadata = [ ("commit", `String Mina_version.commit_id) ] in
-        [%log info]
-          "Mina daemon is booting up; built with commit $commit on branch \
-           $branch"
-=======
                () )
           () ;
         let version_metadata = [ ("commit", `String Mina_version.commit_id) ] in
         [%log info] "Mina daemon is booting up; built with commit $commit"
->>>>>>> e4f3e1df
           ~metadata:version_metadata ;
         let%bind () =
           Mina_lib.Conf_dir.check_and_set_lockfile ~logger conf_dir
@@ -1471,13 +1463,8 @@
     (Command.Param.map (setup_daemon logger) ~f:(fun setup_daemon () ->
          (* Immediately disable updating the time offset. *)
          Block_time.Controller.disable_setting_offset () ;
-<<<<<<< HEAD
-         let%bind coda = setup_daemon () in
-         let%bind () = Mina_lib.start ~commit_id:Mina_version.commit_id coda in
-=======
          let%bind mina = setup_daemon () in
          let%bind () = Mina_lib.start mina in
->>>>>>> e4f3e1df
          [%log info] "Daemon ready. Clients can now connect" ;
          Async.never () ) )
 
@@ -1525,16 +1512,8 @@
                    In_channel.close blocks_file ;
                    None )
          in
-<<<<<<< HEAD
-         let%bind coda = setup_daemon () in
-         let%bind () =
-           Mina_lib.start_with_precomputed_blocks
-             ~commit_id:Mina_version.commit_id coda blocks
-         in
-=======
          let%bind mina = setup_daemon () in
          let%bind () = Mina_lib.start_with_precomputed_blocks mina blocks in
->>>>>>> e4f3e1df
          [%log info]
            "Daemon is ready, replayed precomputed blocks. Clients can now \
             connect" ;
@@ -1711,11 +1690,7 @@
                  [%log info] "Prover state being logged to %s" conf_dir ;
                  let%bind prover =
                    Prover.create ~commit_id:Mina_version.commit_id ~logger
-<<<<<<< HEAD
-                     ~proof_level:Genesis_constants.Proof_level.compiled
-=======
                      ~proof_level:Genesis_constants_compiled.Proof_level.t
->>>>>>> e4f3e1df
                      ~constraint_constants:
                        Genesis_constants_compiled.Constraint_constants.t
                      ~pids:(Pid.Table.create ()) ~conf_dir ()
@@ -1743,15 +1718,9 @@
           | `Ok sexp -> (
               let%bind worker_state =
                 Snark_worker.Prod.Inputs.Worker_state.create
-<<<<<<< HEAD
-                  ~proof_level:Genesis_constants.Proof_level.compiled
-                  ~constraint_constants:
-                    Genesis_constants.Constraint_constants.compiled ()
-=======
                   ~proof_level:Genesis_constants_compiled.Proof_level.t
                   ~constraint_constants:
                     Genesis_constants_compiled.Constraint_constants.t ()
->>>>>>> e4f3e1df
               in
               let sok_message =
                 { Mina_base.Sok_message.fee = Currency.Fee.of_mina_int_exn 0
@@ -1865,11 +1834,7 @@
           in
           let%bind verifier =
             Verifier.create ~commit_id:Mina_version.commit_id ~logger
-<<<<<<< HEAD
-              ~proof_level:Genesis_constants.Proof_level.compiled
-=======
               ~proof_level:Genesis_constants_compiled.Proof_level.t
->>>>>>> e4f3e1df
               ~constraint_constants:
                 Genesis_constants_compiled.Constraint_constants.t
               ~pids:(Pid.Table.create ()) ~conf_dir:(Some conf_dir) ()
