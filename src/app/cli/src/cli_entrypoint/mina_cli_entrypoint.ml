open Core
open Async
open Mina_base
open Cli_lib
open Signature_lib
open Init
module YJ = Yojson.Safe

type mina_initialization =
  { mina : Mina_lib.t
  ; client_trustlist : Unix.Cidr.t list option
  ; rest_server_port : int
  ; limited_graphql_port : int option
  ; itn_graphql_port : int option
  }

(* keep this code in sync with Client.chain_id_inputs, Mina_commands.chain_id_inputs, and
   Daemon_rpcs.Chain_id_inputs
*)
let chain_id ~constraint_system_digests ~genesis_state_hash ~genesis_constants
    ~protocol_transaction_version ~protocol_network_version =
  (* if this changes, also change Mina_commands.chain_id_inputs *)
  let genesis_state_hash = State_hash.to_base58_check genesis_state_hash in
  let genesis_constants_hash = Genesis_constants.hash genesis_constants in
  let all_snark_keys =
    List.map constraint_system_digests ~f:(fun (_, digest) -> Md5.to_hex digest)
    |> String.concat ~sep:""
  in
  let version_digest v = Int.to_string v |> Md5.digest_string |> Md5.to_hex in
  let protocol_transaction_version_digest =
    version_digest protocol_transaction_version
  in
  let protocol_network_version_digest =
    version_digest protocol_network_version
  in
  let b2 =
    Blake2.digest_string
      ( genesis_state_hash ^ all_snark_keys ^ genesis_constants_hash
      ^ protocol_transaction_version_digest ^ protocol_network_version_digest )
  in
  Blake2.to_hex b2

let plugin_flag =
  if Node_config.plugins then
    let open Command.Param in
    flag "--load-plugin" ~aliases:[ "load-plugin" ] (listed string)
      ~doc:
        "PATH The path to load a .cmxs plugin from. May be passed multiple \
         times"
  else Command.Param.return []

let load_config_files ~logger ~conf_dir ~genesis_dir ~proof_level config_files =
  let%bind config_jsons =
    let config_files_paths =
      List.map config_files ~f:(fun (config_file, _) -> `String config_file)
    in
    [%log info] "Reading configuration files $config_files"
      ~metadata:[ ("config_files", `List config_files_paths) ] ;
    Deferred.List.filter_map config_files
      ~f:(fun (config_file, handle_missing) ->
        match%bind Genesis_ledger_helper.load_config_json config_file with
        | Ok config_json ->
            let%map config_json =
              Genesis_ledger_helper.upgrade_old_config ~logger config_file
                config_json
            in
            Some (config_file, config_json)
        | Error err -> (
            match handle_missing with
            | `Must_exist ->
                Mina_user_error.raisef ~where:"reading configuration file"
                  "The configuration file %s could not be read:\n%s" config_file
                  (Error.to_string_hum err)
            | `May_be_missing ->
                [%log warn] "Could not read configuration from $config_file"
                  ~metadata:
                    [ ("config_file", `String config_file)
                    ; ("error", Error_json.error_to_yojson err)
                    ] ;
                return None ) )
  in
  let config =
    List.fold ~init:Runtime_config.default config_jsons
      ~f:(fun config (config_file, config_json) ->
        match Runtime_config.of_yojson config_json with
        | Ok loaded_config ->
            Runtime_config.combine config loaded_config
        | Error err ->
            [%log fatal]
              "Could not parse configuration from $config_file: $error"
              ~metadata:
                [ ("config_file", `String config_file)
                ; ("config_json", config_json)
                ; ("error", `String err)
                ] ;
            failwithf "Could not parse configuration file: %s" err () )
  in
  let genesis_dir = Option.value ~default:(conf_dir ^/ "genesis") genesis_dir in
  let%bind precomputed_values =
    match%map
      Genesis_ledger_helper.init_from_config_file ~genesis_dir ~logger
        ~proof_level config
    with
    | Ok (precomputed_values, _) ->
        precomputed_values
    | Error err ->
        let ( json_config
            , `Accounts_omitted
                ( `Genesis genesis_accounts_omitted
                , `Staking staking_accounts_omitted
                , `Next next_accounts_omitted ) ) =
          Runtime_config.to_yojson_without_accounts config
        in
        let append_accounts_omitted s =
          Option.value_map
            ~f:(fun i -> List.cons (s ^ "_accounts_omitted", `Int i))
            ~default:Fn.id
        in
        let metadata =
          append_accounts_omitted "genesis" genesis_accounts_omitted
          @@ append_accounts_omitted "staking" staking_accounts_omitted
          @@ append_accounts_omitted "next" next_accounts_omitted []
          @ [ ("config", json_config)
            ; ( "name"
              , `String
                  (Option.value ~default:"not provided"
                     (let%bind.Option ledger = config.ledger in
                      Option.first_some ledger.name ledger.hash ) ) )
            ; ("error", Error_json.error_to_yojson err)
            ]
        in
        [%log info]
          "Initializing with runtime configuration. Ledger source: $name"
          ~metadata ;
        Error.raise err
  in
  return (precomputed_values, config_jsons, config)

let setup_daemon logger =
  let open Command.Let_syntax in
  let open Cli_lib.Arg_type in
  let receiver_key_warning = Cli_lib.Default.receiver_key_warning in
  let%map_open conf_dir = Cli_lib.Flag.conf_dir
  and block_production_key =
    flag "--block-producer-key" ~aliases:[ "block-producer-key" ]
      ~doc:
        (sprintf
           "DEPRECATED: Use environment variable `MINA_BP_PRIVKEY` instead. \
            Private key file for the block producer. Providing this flag or \
            the environment variable will enable block production. You cannot \
            provide both `block-producer-key` and `block-producer-pubkey`. \
            (default: use environment variable `MINA_BP_PRIVKEY`, if provided, \
            or else don't produce any blocks) %s"
           receiver_key_warning )
      (optional string)
  and block_production_pubkey =
    flag "--block-producer-pubkey"
      ~aliases:[ "block-producer-pubkey" ]
      ~doc:
        (sprintf
           "PUBLICKEY Public key for the associated private key that is being \
            tracked by this daemon. You cannot provide both \
            `block-producer-key` (or `MINA_BP_PRIVKEY`) and \
            `block-producer-pubkey`. (default: don't produce blocks) %s"
           receiver_key_warning )
      (optional public_key_compressed)
  and block_production_password =
    flag "--block-producer-password"
      ~aliases:[ "block-producer-password" ]
      ~doc:
        "PASSWORD Password associated with the block-producer key. Setting \
         this is equivalent to setting the MINA_PRIVKEY_PASS environment \
         variable. Be careful when setting it in the commandline as it will \
         likely get tracked in your history. Mainly to be used from the \
         daemon.json config file"
      (optional string)
  and itn_keys =
    if Mina_compile_config.itn_features then
      flag "--itn-keys" ~aliases:[ "itn-keys" ] (optional string)
        ~doc:
          "PUBLICKEYS A comma-delimited list of Ed25519 public keys that are \
           permitted to send signed requests to the incentivized testnet \
           GraphQL server"
    else Command.Param.return None
  and itn_max_logs =
    if Mina_compile_config.itn_features then
      flag "--itn-max-logs" ~aliases:[ "itn-max-logs" ] (optional int)
        ~doc:
          "NN Maximum number of logs to store to be made available via GraphQL \
           for incentivized testnet"
    else Command.Param.return None
  and demo_mode =
    flag "--demo-mode" ~aliases:[ "demo-mode" ] no_arg
      ~doc:
        "Run the daemon in demo-mode -- assume we're \"synced\" to the network \
         instantly"
  and coinbase_receiver_flag =
    flag "--coinbase-receiver" ~aliases:[ "coinbase-receiver" ]
      ~doc:
        (sprintf
           "PUBLICKEY Address to send coinbase rewards to (if this node is \
            producing blocks). If not provided, coinbase rewards will be sent \
            to the producer of a block. %s"
           receiver_key_warning )
      (optional public_key_compressed)
  and genesis_dir =
    flag "--genesis-ledger-dir" ~aliases:[ "genesis-ledger-dir" ]
      ~doc:
        "DIR Directory that contains the genesis ledger and the genesis \
         blockchain proof (default: <config-dir>)"
      (optional string)
  and run_snark_worker_flag =
    flag "--run-snark-worker" ~aliases:[ "run-snark-worker" ]
      ~doc:
        (sprintf "PUBLICKEY Run the SNARK worker with this public key. %s"
           receiver_key_warning )
      (optional public_key_compressed)
  and run_snark_coordinator_flag =
    flag "--run-snark-coordinator"
      ~aliases:[ "run-snark-coordinator" ]
      ~doc:
        (sprintf
           "PUBLICKEY Run a SNARK coordinator with this public key (ignored if \
            the run-snark-worker is set). %s"
           receiver_key_warning )
      (optional public_key_compressed)
  and snark_worker_parallelism_flag =
    flag "--snark-worker-parallelism"
      ~aliases:[ "snark-worker-parallelism" ]
      ~doc:
        "NUM Run the SNARK worker using this many threads. Equivalent to \
         setting OMP_NUM_THREADS, but doesn't affect block production."
      (optional int)
  and work_selection_method_flag =
    flag "--work-selection" ~aliases:[ "work-selection" ]
      ~doc:
        "seq|rand Choose work sequentially (seq) or randomly (rand) (default: \
         rand)"
      (optional work_selection_method)
  and libp2p_port = Flag.Port.Daemon.external_
  and client_port = Flag.Port.Daemon.client
  and rest_server_port = Flag.Port.Daemon.rest_server
  and limited_graphql_port = Flag.Port.Daemon.limited_graphql_server
  and itn_graphql_port =
    if Mina_compile_config.itn_features then
      flag "--itn-graphql-port" ~aliases:[ "itn-graphql-port" ]
        ~doc:"PORT GraphQL-server for incentivized testnet interaction"
        (optional int)
    else Command.Param.return None
  and open_limited_graphql_port =
    flag "--open-limited-graphql-port"
      ~aliases:[ "open-limited-graphql-port" ]
      no_arg
      ~doc:
        "Have the limited GraphQL server listen on all addresses, not just \
         localhost (this is INSECURE, make sure your firewall is configured \
         correctly!)"
  and archive_process_location = Flag.Host_and_port.Daemon.archive
  and metrics_server_port =
    flag "--metrics-port" ~aliases:[ "metrics-port" ]
      ~doc:
        "PORT metrics server for scraping via Prometheus (default no \
         metrics-server)"
      (optional int16)
  and gc_stat_interval =
    flag "--gc-stat-interval" ~aliases:[ "gc-stat-interval" ] (optional float)
      ~doc:
        (sprintf
           "INTERVAL in mins for collecting GC stats for metrics (Default: %f)"
           !Mina_metrics.Runtime.gc_stat_interval_mins )
  and libp2p_metrics_port =
    flag "--libp2p-metrics-port" ~aliases:[ "libp2p-metrics-port" ]
      ~doc:
        "PORT libp2p metrics server for scraping via Prometheus (default no \
         libp2p-metrics-server)"
      (optional int16)
  and external_ip_opt =
    flag "--external-ip" ~aliases:[ "external-ip" ]
      ~doc:
        "IP External IP address for other nodes to connect to. You only need \
         to set this if auto-discovery fails for some reason."
      (optional string)
  and bind_ip_opt =
    flag "--bind-ip" ~aliases:[ "bind-ip" ]
      ~doc:"IP IP of network interface to use for peer connections"
      (optional string)
  and working_dir =
    flag "--working-dir" ~aliases:[ "working-dir" ]
      ~doc:
        "PATH path to chdir into before starting (useful for background mode, \
         defaults to cwd, or / if -background)"
      (optional string)
  and is_background =
    flag "--background" ~aliases:[ "background" ] no_arg
      ~doc:"Run process on the background"
  and is_archive_rocksdb =
    flag "--archive-rocksdb" ~aliases:[ "archive-rocksdb" ] no_arg
      ~doc:"Stores all the blocks heard in RocksDB"
  and log_json = Flag.Log.json
  and log_level = Flag.Log.level
  and file_log_level = Flag.Log.file_log_level
  and file_log_rotations = Flag.Log.file_log_rotations
  and snark_work_fee =
    flag "--snark-worker-fee" ~aliases:[ "snark-worker-fee" ]
      ~doc:
        (sprintf
           "FEE Amount a worker wants to get compensated for generating a \
            snark proof (default: %d)"
           (Currency.Fee.to_nanomina_int Currency.Fee.default_snark_worker_fee) )
      (optional txn_fee)
  and work_reassignment_wait =
    flag "--work-reassignment-wait"
      ~aliases:[ "work-reassignment-wait" ]
      (optional int)
      ~doc:
        (sprintf
           "WAIT-TIME in ms before a snark-work is reassigned (default: %dms)"
           Cli_lib.Default.work_reassignment_wait )
  and enable_tracing =
    flag "--tracing" ~aliases:[ "tracing" ] no_arg
      ~doc:"Trace into $config-directory/trace/$pid.trace"
  and enable_internal_tracing =
    flag "--internal-tracing" ~aliases:[ "internal-tracing" ] no_arg
      ~doc:
        "Enables internal tracing into \
         $config-directory/internal-tracing/internal-trace.jsonl"
  and insecure_rest_server =
    flag "--insecure-rest-server" ~aliases:[ "insecure-rest-server" ] no_arg
      ~doc:
        "Have REST server listen on all addresses, not just localhost (this is \
         INSECURE, make sure your firewall is configured correctly!)"
  (* FIXME #4095
     and limit_connections =
       flag "--limit-concurrent-connections"
         ~aliases:[ "limit-concurrent-connections"]
         ~doc:
           "true|false Limit the number of concurrent connections per IP \
            address (default: true)"
         (optional bool)*)
  (*TODO: This is being added to log all the snark works received for the
     beta-testnet challenge. We might want to remove this later?*)
  and log_received_snark_pool_diff =
    flag "--log-snark-work-gossip"
      ~aliases:[ "log-snark-work-gossip" ]
      ~doc:"true|false Log snark-pool diff received from peers (default: false)"
      (optional bool)
  and log_transaction_pool_diff =
    flag "--log-txn-pool-gossip" ~aliases:[ "log-txn-pool-gossip" ]
      ~doc:
        "true|false Log transaction-pool diff received from peers (default: \
         false)"
      (optional bool)
  and log_block_creation =
    flag "--log-block-creation" ~aliases:[ "log-block-creation" ]
      ~doc:
        "true|false Log the steps involved in including transactions and snark \
         work in a block (default: true)"
      (optional bool)
  and libp2p_keypair =
    flag "--libp2p-keypair" ~aliases:[ "libp2p-keypair" ] (optional string)
      ~doc:
        "KEYFILE Keypair (generated from `mina libp2p generate-keypair`) to \
         use with libp2p discovery"
  and is_seed =
    flag "--seed" ~aliases:[ "seed" ] ~doc:"Start the node as a seed node"
      no_arg
  and no_super_catchup =
    flag "--no-super-catchup" ~aliases:[ "no-super-catchup" ]
      ~doc:"Don't use super-catchup" no_arg
  and enable_flooding =
    flag "--enable-flooding" ~aliases:[ "enable-flooding" ]
      ~doc:
        "true|false Publish our own blocks/transactions to every peer we can \
         find (default: false)"
      (optional bool)
  and peer_exchange =
    flag "--enable-peer-exchange" ~aliases:[ "enable-peer-exchange" ]
      ~doc:
        "true|false Help keep the mesh connected when closing connections \
         (default: false)"
      (optional bool)
  and peer_protection_ratio =
    flag "--peer-protection-rate" ~aliases:[ "peer-protection-rate" ]
      ~doc:"float Proportion of peers to be marked as protected (default: 0.2)"
      (optional_with_default 0.2 float)
  and min_connections =
    flag "--min-connections" ~aliases:[ "min-connections" ]
      ~doc:
        (Printf.sprintf
           "NN min number of connections that this peer will have to neighbors \
            in the gossip network (default: %d)"
           Cli_lib.Default.min_connections )
      (optional int)
  and max_connections =
    flag "--max-connections" ~aliases:[ "max-connections" ]
      ~doc:
        (Printf.sprintf
           "NN max number of connections that this peer will have to neighbors \
            in the gossip network. Tuning this higher will strengthen your \
            connection to the network in exchange for using more RAM (default: \
            %d)"
           Cli_lib.Default.max_connections )
      (optional int)
  and validation_queue_size =
    flag "--validation-queue-size"
      ~aliases:[ "validation-queue-size" ]
      ~doc:
        (Printf.sprintf
           "NN size of the validation queue in the p2p network used to buffer \
            messages (like blocks and transactions received on the gossip \
            network) while validation is pending. If a transaction, for \
            example, is invalid, we don't forward the message on the gossip \
            net. If this queue is too small, we will drop messages without \
            validating them. If it is too large, we are susceptible to DoS \
            attacks on memory. (default: %d)"
           Cli_lib.Default.validation_queue_size )
      (optional int)
  and direct_peers_raw =
    flag "--direct-peer" ~aliases:[ "direct-peer" ]
      ~doc:
        "/ip4/IPADDR/tcp/PORT/p2p/PEERID Peers to always send new messages \
         to/from. These peers should also have you configured as a direct \
         peer, the relationship is intended to be symmetric"
      (listed string)
  and isolate =
    flag "--isolate-network" ~aliases:[ "isolate-network" ]
      ~doc:
        "true|false Only allow connections to the peers passed on the command \
         line or configured through GraphQL. (default: false)"
      (optional bool)
  and libp2p_peers_raw =
    flag "--peer" ~aliases:[ "peer" ]
      ~doc:
        "/ip4/IPADDR/tcp/PORT/p2p/PEERID initial \"bootstrap\" peers for \
         discovery"
      (listed string)
  and libp2p_peer_list_file =
    flag "--peer-list-file" ~aliases:[ "peer-list-file" ]
      ~doc:
        "PATH path to a file containing \"bootstrap\" peers for discovery, one \
         multiaddress per line"
      (optional string)
  and seed_peer_list_url =
    flag "--peer-list-url" ~aliases:[ "peer-list-url" ]
      ~doc:"URL URL of seed peer list file. Will be polled periodically."
      (optional string)
  and proposed_protocol_version =
    flag "--proposed-protocol-version"
      ~aliases:[ "proposed-protocol-version" ]
      (optional string)
      ~doc:"NN.NN.NN Proposed protocol version to signal other nodes"
  and config_files =
    flag "--config-file" ~aliases:[ "config-file" ]
      ~doc:
        "PATH path to a configuration file (overrides MINA_CONFIG_FILE, \
         default: <config_dir>/daemon.json). Pass multiple times to override \
         fields from earlier config files"
      (listed string)
  and _may_generate =
    flag "--generate-genesis-proof"
      ~aliases:[ "generate-genesis-proof" ]
      ~doc:"true|false Deprecated. Passing this flag has no effect"
      (optional bool)
  and disable_node_status =
    flag "--disable-node-status" ~aliases:[ "disable-node-status" ] no_arg
      ~doc:"Disable reporting node status to other nodes (default: enabled)"
  and proof_level =
    flag "--proof-level" ~aliases:[ "proof-level" ]
      (optional (Arg_type.create Genesis_constants.Proof_level.of_string))
      ~doc:
        "full|check|none Internal, for testing. Start or connect to a network \
         with full proving (full), snark-testing with dummy proofs (check), or \
         dummy proofs (none)"
  and plugins = plugin_flag
  and precomputed_blocks_path =
    flag "--precomputed-blocks-file"
      ~aliases:[ "precomputed-blocks-file" ]
      (optional string)
      ~doc:"PATH Path to write precomputed blocks to, for replay or archiving"
  and log_precomputed_blocks =
    flag "--log-precomputed-blocks"
      ~aliases:[ "log-precomputed-blocks" ]
      (optional_with_default false bool)
      ~doc:"true|false Include precomputed blocks in the log (default: false)"
  and start_filtered_logs =
    flag "--start-filtered-logs" (listed string)
      ~doc:
        "LOG-FILTER Include filtered logs for the given filter. May be passed \
         multiple times"
  and block_reward_threshold =
    flag "--minimum-block-reward" ~aliases:[ "minimum-block-reward" ]
      ~doc:
        "AMOUNT Minimum reward a block produced by the node should have. Empty \
         blocks are created if the rewards are lower than the specified \
         threshold (default: No threshold, transactions and coinbase will be \
         included as long as the required snark work is available and can be \
         paid for)"
      (optional txn_amount)
  and stop_time =
    flag "--stop-time" ~aliases:[ "stop-time" ] (optional int)
      ~doc:
        (sprintf
           "UPTIME in hours after which the daemon stops itself (only if there \
            were no slots won within an hour after the stop time) (Default: \
            %d)"
           Cli_lib.Default.stop_time )
  and upload_blocks_to_gcloud =
    flag "--upload-blocks-to-gcloud"
      ~aliases:[ "upload-blocks-to-gcloud" ]
      (optional_with_default false bool)
      ~doc:
        "true|false upload blocks to gcloud storage. Requires the environment \
         variables GCLOUD_KEYFILE, NETWORK_NAME, and \
         GCLOUD_BLOCK_UPLOAD_BUCKET"
  and all_peers_seen_metric =
    flag "--all-peers-seen-metric"
      ~aliases:[ "all-peers-seen-metric" ]
      (optional_with_default false bool)
      ~doc:
        "true|false whether to track the set of all peers ever seen for the \
         all_peers metric (default: false)"
  and node_status_url =
    flag "--node-status-url" ~aliases:[ "node-status-url" ] (optional string)
      ~doc:"URL of the node status collection service"
  and node_error_url =
    flag "--node-error-url" ~aliases:[ "node-error-url" ] (optional string)
      ~doc:"URL of the node error collection service"
  and simplified_node_stats =
    flag "--simplified-node-stats"
      ~aliases:[ "simplified-node-stats" ]
      (optional_with_default true bool)
      ~doc:"whether to report simplified node stats (default: true)"
  and contact_info =
    flag "--contact-info" ~aliases:[ "contact-info" ] (optional string)
      ~doc:
        "contact info used in node error report service (it could be either \
         email address or discord username), it should be less than 200 \
         characters"
    |> Command.Param.map ~f:(fun opt ->
           Option.value_map opt ~default:None ~f:(fun s ->
               if String.length s < 200 then Some s
               else
                 Mina_user_error.raisef
                   "The length of contact info exceeds 200 characters:\n %s" s ) )
  and uptime_url_string =
    flag "--uptime-url" ~aliases:[ "uptime-url" ] (optional string)
      ~doc:"URL URL of the uptime service of the Mina delegation program"
  and uptime_submitter_key =
    flag "--uptime-submitter-key" ~aliases:[ "uptime-submitter-key" ]
      ~doc:
        "KEYFILE Private key file for the uptime submitter. You cannot provide \
         both `uptime-submitter-key` and `uptime-submitter-pubkey`."
      (optional string)
  and uptime_submitter_pubkey =
    flag "--uptime-submitter-pubkey"
      ~aliases:[ "uptime-submitter-pubkey" ]
      (optional string)
      ~doc:
        "PUBLICKEY Public key of the submitter to the Mina delegation program, \
         for the associated private key that is being tracked by this daemon. \
         You cannot provide both `uptime-submitter-key` and \
         `uptime-submitter-pubkey`."
  and uptime_send_node_commit =
    flag "--uptime-send-node-commit-sha"
      ~aliases:[ "uptime-send-node-commit-sha" ]
      ~doc:
        "true|false Whether to send the commit SHA used to build the node to \
         the uptime service. (default: false)"
      no_arg
  in
  let to_pubsub_topic_mode_option =
    let open Gossip_net.Libp2p in
    function
    | `String "ro" ->
        Some RO
    | `String "rw" ->
        Some RW
    | `String "none" ->
        Some N
    | `Null ->
        None
    | _ ->
        raise (Error.to_exn (Error.of_string "Invalid pubsub topic mode"))
  in
  fun () ->
    O1trace.thread "mina" (fun () ->
        let open Deferred.Let_syntax in
        let conf_dir = Mina_lib.Conf_dir.compute_conf_dir conf_dir in
        let%bind () = File_system.create_dir conf_dir in
        let () =
          if is_background then (
            Core.printf "Starting background mina daemon. (Log Dir: %s)\n%!"
              conf_dir ;
            Daemon.daemonize ~allow_threads_to_have_been_created:true
              ~redirect_stdout:`Dev_null ?cd:working_dir
              ~redirect_stderr:`Dev_null () )
          else Option.iter working_dir ~f:Caml.Sys.chdir
        in
        Stdout_log.setup log_json log_level ;
        (* 512MB logrotate max size = 1GB max filesystem usage *)
        let logrotate_max_size = 1024 * 1024 * 10 in
        Logger.Consumer_registry.register ~commit_id:Mina_version.commit_id
          ~id:Logger.Logger_id.mina
          ~processor:(Logger.Processor.raw ~log_level:file_log_level ())
          ~transport:
            (Logger_file_system.dumb_logrotate ~directory:conf_dir
               ~log_filename:"mina.log" ~max_size:logrotate_max_size
               ~num_rotate:file_log_rotations )
          () ;
        let best_tip_diff_log_size = 1024 * 1024 * 5 in
        Logger.Consumer_registry.register ~commit_id:Mina_version.commit_id
          ~id:Logger.Logger_id.best_tip_diff
          ~processor:(Logger.Processor.raw ())
          ~transport:
            (Logger_file_system.dumb_logrotate ~directory:conf_dir
               ~log_filename:"mina-best-tip.log"
               ~max_size:best_tip_diff_log_size ~num_rotate:1 )
          () ;
        let rejected_blocks_log_size = 1024 * 1024 * 5 in
        Logger.Consumer_registry.register ~commit_id:Mina_version.commit_id
          ~id:Logger.Logger_id.rejected_blocks
          ~processor:(Logger.Processor.raw ())
          ~transport:
            (Logger_file_system.dumb_logrotate ~directory:conf_dir
               ~log_filename:"mina-rejected-blocks.log"
               ~max_size:rejected_blocks_log_size ~num_rotate:50 )
          () ;
        Logger.Consumer_registry.register ~commit_id:Mina_version.commit_id
          ~id:Logger.Logger_id.oversized_logs
          ~processor:(Logger.Processor.raw ())
          ~transport:
            (Logger_file_system.dumb_logrotate ~directory:conf_dir
               ~log_filename:"mina-oversized-logs.log"
               ~max_size:logrotate_max_size ~num_rotate:20 )
          () ;
        (* Consumer for `[%log internal]` logging used for internal tracing *)
        Itn_logger.set_message_postprocessor
          Internal_tracing.For_itn_logger.post_process_message ;
        Logger.Consumer_registry.register ~commit_id:Mina_version.commit_id
          ~id:Logger.Logger_id.mina
          ~processor:Internal_tracing.For_logger.processor
          ~transport:
            (Internal_tracing.For_logger.json_lines_rotate_transport
               ~directory:(conf_dir ^ "/internal-tracing")
               () )
          () ;
        let version_metadata = [ ("commit", `String Mina_version.commit_id) ] in
        [%log info]
          "Mina daemon is booting up; built with commit $commit on branch \
           $branch"
          ~metadata:version_metadata ;
        let%bind () =
          Mina_lib.Conf_dir.check_and_set_lockfile ~logger conf_dir
        in
        [%log info] "Booting may take several seconds, please wait" ;
        let wallets_disk_location = conf_dir ^/ "wallets" in
        let%bind wallets =
          (* Load wallets early, to give user errors before expensive
             initialization starts.
          *)
          Secrets.Wallets.load ~logger ~disk_location:wallets_disk_location
        in
        let%bind libp2p_keypair =
          let libp2p_keypair_old_format =
            Option.bind libp2p_keypair ~f:(fun libp2p_keypair ->
                match Mina_net2.Keypair.of_string libp2p_keypair with
                | Ok kp ->
                    Some kp
                | Error _ ->
                    if String.contains libp2p_keypair ',' then
                      [%log warn]
                        "I think -libp2p-keypair is in the old format, but I \
                         failed to parse it! Using it as a path..." ;
                    None )
          in
          match libp2p_keypair_old_format with
          | Some kp ->
              return (Some kp)
          | None -> (
              match libp2p_keypair with
              | None ->
                  return None
              | Some s ->
                  Secrets.Libp2p_keypair.Terminal_stdin.read_exn
                    ~should_prompt_user:false ~which:"libp2p keypair" s
                  |> Deferred.map ~f:Option.some )
        in
        let%bind () =
          let version_filename = conf_dir ^/ "mina.version" in
          let make_version () =
            let%map () =
              (*Delete any trace files if version changes. TODO: Implement rotate logic similar to log files*)
              File_system.remove_dir (conf_dir ^/ "trace")
            in
            Yojson.Safe.to_file version_filename (`Assoc version_metadata)
          in
          match
            Or_error.try_with_join (fun () ->
                match Yojson.Safe.from_file version_filename with
                | `Assoc list -> (
                    match String.Map.(find (of_alist_exn list) "commit") with
                    | Some (`String commit) ->
                        Ok commit
                    | _ ->
                        Or_error.errorf "commit not found in version file %s"
                          version_filename )
                | _ ->
                    Or_error.errorf "Unexpected value in %s" version_filename )
          with
          | Ok c ->
              if String.equal c Mina_version.commit_id then return ()
              else (
                [%log warn]
                  "Different version of Mina detected in config directory \
                   $config_directory, removing existing configuration"
                  ~metadata:[ ("config_directory", `String conf_dir) ] ;
                make_version () )
          | Error e ->
              [%log debug]
                "Error reading $file: $error. Cleaning up the config directory \
                 $config_directory"
                ~metadata:
                  [ ("error", `String (Error.to_string_mach e))
                  ; ("config_directory", `String conf_dir)
                  ; ("file", `String version_filename)
                  ] ;
              make_version ()
        in
        Parallel.init_master () ;
        let monitor = Async.Monitor.create ~name:"coda" () in
        let time_controller =
          Block_time.Controller.create @@ Block_time.Controller.basic ~logger
        in
        let pids = Child_processes.Termination.create_pid_table () in
        let mina_initialization_deferred () =
          let config_file_installed =
            (* Search for config files installed as part of a deb/brew package.
               These files are commit-dependent, to ensure that we don't clobber
               configuration for dev builds or use incompatible configs.
            *)
            let config_file_installed =
              let json = "config_" ^ Mina_version.commit_id_short ^ ".json" in
              List.fold_until ~init:None
                (Cache_dir.possible_paths json)
                ~f:(fun _acc f ->
                  match Core.Sys.file_exists f with
                  | `Yes ->
                      Stop (Some f)
                  | _ ->
                      Continue None )
                ~finish:Fn.id
            in
            match config_file_installed with
            | Some config_file ->
                Some (config_file, `Must_exist)
            | None ->
                None
          in
          let config_file_configdir =
            (conf_dir ^/ "daemon.json", `May_be_missing)
          in
          let config_file_envvar =
            match Sys.getenv "MINA_CONFIG_FILE" with
            | Some config_file ->
                Some (config_file, `Must_exist)
            | None ->
                None
          in
          let config_files =
            Option.to_list config_file_installed
            @ (config_file_configdir :: Option.to_list config_file_envvar)
            @ List.map config_files ~f:(fun config_file ->
                  (config_file, `Must_exist) )
          in
          let%bind precomputed_values, config_jsons, config =
            load_config_files ~logger ~conf_dir ~genesis_dir ~proof_level
              config_files
          in
          let rev_daemon_configs =
            List.rev_filter_map config_jsons
              ~f:(fun (config_file, config_json) ->
                Option.map
                  YJ.Util.(
                    to_option Fn.id (YJ.Util.member "daemon" config_json))
                  ~f:(fun daemon_config -> (config_file, daemon_config)) )
          in
          let maybe_from_config (type a) (f : YJ.t -> a option)
              (keyname : string) (actual_value : a option) : a option =
            let open Option.Let_syntax in
            let open YJ.Util in
            match actual_value with
            | Some v ->
                Some v
            | None ->
                (* Load value from the latest config file that both
                   * has the key we are looking for, and
                   * has the key in a format that [f] can parse.
                *)
                let%map config_file, data =
                  List.find_map rev_daemon_configs
                    ~f:(fun (config_file, daemon_config) ->
                      let%bind json_val =
                        to_option Fn.id (member keyname daemon_config)
                      in
                      let%map data = f json_val in
                      (config_file, data) )
                in
                [%log debug] "Key $key being used from config file $config_file"
                  ~metadata:
                    [ ("key", `String keyname)
                    ; ("config_file", `String config_file)
                    ] ;
                data
          in
          let or_from_config map keyname actual_value ~default =
            match maybe_from_config map keyname actual_value with
            | Some x ->
                x
            | None ->
                [%log trace]
                  "Key '$key' not found in the config file, using default"
                  ~metadata:[ ("key", `String keyname) ] ;
                default
          in
          let get_port { Flag.Types.value; default; name } =
            or_from_config YJ.Util.to_int_option name ~default value
          in
          let libp2p_port = get_port libp2p_port in
          let rest_server_port = get_port rest_server_port in
          let limited_graphql_port =
            let ({ value; name } : int option Flag.Types.with_name) =
              limited_graphql_port
            in
            maybe_from_config YJ.Util.to_int_option name value
          in
          let client_port = get_port client_port in
          let snark_work_fee_flag =
            let json_to_currency_fee_option json =
              YJ.Util.to_int_option json
              |> Option.map ~f:Currency.Fee.of_nanomina_int_exn
            in
            or_from_config json_to_currency_fee_option "snark-worker-fee"
              ~default:Currency.Fee.default_snark_worker_fee snark_work_fee
          in
          let node_status_url =
            maybe_from_config YJ.Util.to_string_option "node-status-url"
              node_status_url
          in
          (* FIXME #4095: pass this through to Gossip_net.Libp2p *)
          let _max_concurrent_connections =
            (*if
                 or_from_config YJ.Util.to_bool_option "max-concurrent-connections"
                   ~default:true limit_connections
               then Some 40
               else *)
            None
          in
          let work_selection_method =
            or_from_config
              (Fn.compose Option.return
                 (Fn.compose work_selection_method_val YJ.Util.to_string) )
              "work-selection"
              ~default:Cli_lib.Arg_type.Work_selection_method.Random
              work_selection_method_flag
          in
          let work_reassignment_wait =
            or_from_config YJ.Util.to_int_option "work-reassignment-wait"
              ~default:Cli_lib.Default.work_reassignment_wait
              work_reassignment_wait
          in
          let log_received_snark_pool_diff =
            or_from_config YJ.Util.to_bool_option "log-snark-work-gossip"
              ~default:false log_received_snark_pool_diff
          in
          let log_transaction_pool_diff =
            or_from_config YJ.Util.to_bool_option "log-txn-pool-gossip"
              ~default:false log_transaction_pool_diff
          in
          let log_block_creation =
            or_from_config YJ.Util.to_bool_option "log-block-creation"
              ~default:true log_block_creation
          in
          let log_gossip_heard =
            { Mina_networking.Config.snark_pool_diff =
                log_received_snark_pool_diff
            ; transaction_pool_diff = log_transaction_pool_diff
            ; new_state = true
            }
          in
          let json_to_publickey_compressed_option which json =
            YJ.Util.to_string_option json
            |> Option.bind ~f:(fun pk_str ->
                   match Public_key.Compressed.of_base58_check pk_str with
                   | Ok key -> (
                       match Public_key.decompress key with
                       | None ->
                           Mina_user_error.raisef
                             ~where:"decompressing a public key"
                             "The %s public key %s could not be decompressed."
                             which pk_str
                       | Some _ ->
                           Some key )
                   | Error _e ->
                       Mina_user_error.raisef ~where:"decoding a public key"
                         "The %s public key %s could not be decoded." which
                         pk_str )
          in
          let run_snark_worker_flag =
            maybe_from_config
              (json_to_publickey_compressed_option "snark worker")
              "run-snark-worker" run_snark_worker_flag
          in
          let run_snark_coordinator_flag =
            maybe_from_config
              (json_to_publickey_compressed_option "snark coordinator")
              "run-snark-coordinator" run_snark_coordinator_flag
          in
          let snark_worker_parallelism_flag =
            maybe_from_config YJ.Util.to_int_option "snark-worker-parallelism"
              snark_worker_parallelism_flag
          in
          let coinbase_receiver_flag =
            maybe_from_config
              (json_to_publickey_compressed_option "coinbase receiver")
              "coinbase-receiver" coinbase_receiver_flag
          in
          let%bind external_ip =
            match external_ip_opt with
            | None ->
                Find_ip.find ~logger
            | Some ip ->
                return @@ Unix.Inet_addr.of_string ip
          in
          let bind_ip =
            Option.value bind_ip_opt ~default:"0.0.0.0"
            |> Unix.Inet_addr.of_string
          in
          let addrs_and_ports : Node_addrs_and_ports.t =
            { external_ip; bind_ip; peer = None; client_port; libp2p_port }
          in
          let block_production_key =
            maybe_from_config YJ.Util.to_string_option "block-producer-key"
              block_production_key
          in
          let block_production_pubkey =
            maybe_from_config
              (json_to_publickey_compressed_option "block producer")
              "block-producer-pubkey" block_production_pubkey
          in
          let block_production_password =
            maybe_from_config YJ.Util.to_string_option "block-producer-password"
              block_production_password
          in
          Option.iter
            ~f:(fun password ->
              match Sys.getenv Secrets.Keypair.env with
              | Some env_pass when not (String.equal env_pass password) ->
                  [%log warn]
                    "$envkey environment variable doesn't match value provided \
                     on command-line or daemon.json. Using value from $envkey"
                    ~metadata:[ ("envkey", `String Secrets.Keypair.env) ]
              | _ ->
                  Unix.putenv ~key:Secrets.Keypair.env ~data:password )
            block_production_password ;
          let%bind block_production_keypair =
            match
              ( block_production_key
              , block_production_pubkey
              , Sys.getenv "MINA_BP_PRIVKEY" )
            with
            | Some _, Some _, _ ->
                Mina_user_error.raise
                  "You cannot provide both `block-producer-key` and \
                   `block_production_pubkey`"
            | None, Some _, Some _ ->
                Mina_user_error.raise
                  "You cannot provide both `MINA_BP_PRIVKEY` and \
                   `block_production_pubkey`"
            | None, None, None ->
                Deferred.return None
            | None, None, Some base58_privkey ->
                let kp =
                  Private_key.of_base58_check_exn base58_privkey
                  |> Keypair.of_private_key_exn
                in
                Deferred.return (Some kp)
            (* CLI argument takes precedence over env variable *)
            | Some sk_file, None, (Some _ | None) ->
                [%log warn]
                  "`block-producer-key` is deprecated. Please set \
                   `MINA_BP_PRIVKEY` environment variable instead." ;
                let%map kp =
                  Secrets.Keypair.Terminal_stdin.read_exn
                    ~should_prompt_user:false ~which:"block producer keypair"
                    sk_file
                in
                Some kp
            | None, Some tracked_pubkey, None ->
                let%map kp =
                  Secrets.Wallets.get_tracked_keypair ~logger
                    ~which:"block producer keypair"
                    ~read_from_env_exn:
                      (Secrets.Keypair.Terminal_stdin.read_exn
                         ~should_prompt_user:false ~should_reask:false )
                    ~conf_dir tracked_pubkey
                in
                Some kp
          in
          let%bind client_trustlist =
            Reader.load_sexp
              (conf_dir ^/ "client_trustlist")
              [%of_sexp: Unix.Cidr.t list]
            >>| Or_error.ok
          in
          let client_trustlist =
            let mina_client_trustlist = "MINA_CLIENT_TRUSTLIST" in
            let cidrs_of_env_str env_str env_var =
              let cidrs =
                String.split ~on:',' env_str
                |> List.filter_map ~f:(fun str ->
                       try Some (Unix.Cidr.of_string str)
                       with _ ->
                         [%log warn] "Could not parse address $address in %s"
                           env_var
                           ~metadata:[ ("address", `String str) ] ;
                         None )
              in
              Some
                (List.append cidrs (Option.value ~default:[] client_trustlist))
            in
            match Unix.getenv mina_client_trustlist with
            | Some env_str ->
                cidrs_of_env_str env_str mina_client_trustlist
            | None ->
                client_trustlist
          in
          let get_monitor_infos monitor =
            let rec get_monitors accum monitor =
              match Async_kernel.Monitor.parent monitor with
              | None ->
                  List.rev accum
              | Some parent ->
                  get_monitors (parent :: accum) parent
            in
            let monitors = get_monitors [ monitor ] monitor in
            List.map monitors ~f:(fun monitor ->
                match Async_kernel.Monitor.sexp_of_t monitor with
                | Sexp.List sexps ->
                    `List (List.map ~f:Error_json.sexp_record_to_yojson sexps)
                | Sexp.Atom _ ->
                    failwith "Expected a sexp list" )
          in
          let o1trace context =
            Execution_context.find_local context O1trace.local_storage_id
            |> Option.value ~default:[]
            |> List.map ~f:(fun x -> `String x)
          in
          Stream.iter
            (Async_kernel.Async_kernel_scheduler.long_cycles_with_context
               ~at_least:(sec 0.5 |> Time_ns.Span.of_span_float_round_nearest) )
            ~f:(fun (span, context) ->
              let secs = Time_ns.Span.to_sec span in
              let monitor_infos = get_monitor_infos context.monitor in
              let o1trace = o1trace context in
              [%log internal] "Long_async_cycle"
                ~metadata:
                  [ ("duration", `Float secs); ("trace", `List o1trace) ] ;
              [%log debug]
                ~metadata:
                  [ ("long_async_cycle", `Float secs)
                  ; ("monitors", `List monitor_infos)
                  ; ("o1trace", `List o1trace)
                  ]
                "Long async cycle, $long_async_cycle seconds, $monitors, \
                 $o1trace" ;
              Mina_metrics.(
                Runtime.Long_async_histogram.observe Runtime.long_async_cycle
                  secs) ) ;
          Stream.iter Async_kernel.Async_kernel_scheduler.long_jobs_with_context
            ~f:(fun (context, span) ->
              let secs = Time_ns.Span.to_sec span in
              let monitor_infos = get_monitor_infos context.monitor in
              let o1trace = o1trace context in
              [%log internal] "Long_async_job"
                ~metadata:
                  [ ("duration", `Float secs); ("trace", `List o1trace) ] ;
              [%log debug]
                ~metadata:
                  [ ("long_async_job", `Float secs)
                  ; ("monitors", `List monitor_infos)
                  ; ("o1trace", `List o1trace)
                  ; ( "most_recent_2_backtrace"
                    , `String
                        (String.concat ~sep:"␤"
                           (List.map ~f:Backtrace.to_string
                              (List.take
                                 (Execution_context.backtrace_history context)
                                 2 ) ) ) )
                  ]
                "Long async job, $long_async_job seconds, $monitors, $o1trace" ;
              Mina_metrics.(
                Runtime.Long_job_histogram.observe Runtime.long_async_job secs) ) ;
          let trace_database_initialization typ location =
            (* can't use %log ppx here, because we're using the passed-in location *)
            Logger.trace logger ~module_:__MODULE__ "Creating %s at %s"
              ~location typ
          in
          let trust_dir = conf_dir ^/ "trust" in
          let%bind () = Async.Unix.mkdir ~p:() trust_dir in
          let%bind trust_system = Trust_system.create trust_dir in
          trace_database_initialization "trust_system" __LOC__ trust_dir ;
          let genesis_state_hash =
            (Precomputed_values.genesis_state_hashes precomputed_values)
              .state_hash
          in
          let genesis_ledger_hash =
            Precomputed_values.genesis_ledger precomputed_values
            |> Lazy.force |> Mina_ledger.Ledger.merkle_root
          in
          let block_production_keypairs =
            block_production_keypair
            |> Option.map ~f:(fun kp ->
                   (kp, Public_key.compress kp.Keypair.public_key) )
            |> Option.to_list |> Keypair.And_compressed_pk.Set.of_list
          in
          let epoch_ledger_location = conf_dir ^/ "epoch_ledger" in
          let module Context = struct
            let logger = logger

            let precomputed_values = precomputed_values

            let constraint_constants = precomputed_values.constraint_constants

            let consensus_constants = precomputed_values.consensus_constants
          end in
          let consensus_local_state =
            Consensus.Data.Local_state.create
              ~context:(module Context)
              ~genesis_ledger:
                (Precomputed_values.genesis_ledger precomputed_values)
              ~genesis_epoch_data:precomputed_values.genesis_epoch_data
              ~epoch_ledger_location
              ( Option.map block_production_keypair ~f:(fun keypair ->
                    let open Keypair in
                    Public_key.compress keypair.public_key )
              |> Option.to_list |> Public_key.Compressed.Set.of_list )
              ~genesis_state_hash:
                precomputed_values.protocol_state_with_hashes.hash.state_hash
          in
          trace_database_initialization "epoch ledger" __LOC__
            epoch_ledger_location ;
          let%bind peer_list_file_contents_or_empty =
            match libp2p_peer_list_file with
            | None ->
                return []
            | Some file -> (
                match%bind
                  Monitor.try_with_or_error ~here:[%here] (fun () ->
                      Reader.file_contents file )
                with
                | Ok contents ->
                    return (Mina_net2.Multiaddr.of_file_contents contents)
                | Error _ ->
                    Mina_user_error.raisef
                      ~where:"reading libp2p peer address file"
                      "The file %s could not be read.\n\n\
                       It must be a newline-separated list of libp2p \
                       multiaddrs (ex: /ip4/IPADDR/tcp/PORT/p2p/PEERID)"
                      file )
          in
          List.iter libp2p_peers_raw ~f:(fun raw_peer ->
              if not Mina_net2.Multiaddr.(valid_as_peer @@ of_string raw_peer)
              then
                Mina_user_error.raisef ~where:"decoding peer as a multiaddress"
                  "The given peer \"%s\" is not a valid multiaddress (ex: \
                   /ip4/IPADDR/tcp/PORT/p2p/PEERID)"
                  raw_peer ) ;
          let initial_peers =
            List.concat
              [ List.map ~f:Mina_net2.Multiaddr.of_string libp2p_peers_raw
              ; peer_list_file_contents_or_empty
              ; List.map ~f:Mina_net2.Multiaddr.of_string
                @@ or_from_config
                     (Fn.compose Option.some
                        (YJ.Util.convert_each YJ.Util.to_string) )
                     "peers" None ~default:[]
              ]
          in
          let direct_peers =
            List.map ~f:Mina_net2.Multiaddr.of_string direct_peers_raw
          in
          let min_connections =
            or_from_config YJ.Util.to_int_option "min-connections"
              ~default:Cli_lib.Default.min_connections min_connections
          in
          let max_connections =
            or_from_config YJ.Util.to_int_option "max-connections"
              ~default:Cli_lib.Default.max_connections max_connections
          in
          let pubsub_v1 = Gossip_net.Libp2p.N in
          (* TODO uncomment after introducing Bitswap-based block retrieval *)
          (* let pubsub_v1 =
               or_from_config to_pubsub_topic_mode_option "pubsub-v1"
                 ~default:Cli_lib.Default.pubsub_v1 pubsub_v1
             in *)
          let pubsub_v0 =
            or_from_config to_pubsub_topic_mode_option "pubsub-v0"
              ~default:Cli_lib.Default.pubsub_v0 None
          in
          let validation_queue_size =
            or_from_config YJ.Util.to_int_option "validation-queue-size"
              ~default:Cli_lib.Default.validation_queue_size
              validation_queue_size
          in
          let stop_time =
            or_from_config YJ.Util.to_int_option "stop-time"
              ~default:Cli_lib.Default.stop_time stop_time
          in
          if enable_tracing then Mina_tracing.start conf_dir |> don't_wait_for ;
          let%bind () =
            if enable_internal_tracing then
              Internal_tracing.toggle ~commit_id:Mina_version.commit_id ~logger
                `Enabled
            else Deferred.unit
          in
          let seed_peer_list_url =
            Option.value_map seed_peer_list_url ~f:Option.some
              ~default:
                (Option.bind config.daemon
                   ~f:(fun { Runtime_config.Daemon.peer_list_url; _ } ->
                     peer_list_url ) )
          in
          if is_seed then [%log info] "Starting node as a seed node"
          else if demo_mode then [%log info] "Starting node in demo mode"
          else if
            List.is_empty initial_peers && Option.is_none seed_peer_list_url
          then
            Mina_user_error.raise
              {|No peers were given.

Pass one of -peer, -peer-list-file, -seed, -peer-list-url.|} ;
          let chain_id =
            let protocol_transaction_version =
              Protocol_version.(transaction current)
            in
            let protocol_network_version =
              Protocol_version.(transaction current)
            in
            chain_id ~genesis_state_hash
              ~genesis_constants:precomputed_values.genesis_constants
              ~constraint_system_digests:
                (Lazy.force precomputed_values.constraint_system_digests)
              ~protocol_transaction_version ~protocol_network_version
          in
          [%log info] "Daemon will use chain id %s" chain_id ;
          [%log info] "Daemon running protocol version %s"
            Protocol_version.(to_string current) ;
          let gossip_net_params =
            Gossip_net.Libp2p.Config.
              { timeout = Time.Span.of_sec 3.
              ; logger
              ; conf_dir
              ; chain_id
              ; unsafe_no_trust_ip = false
              ; seed_peer_list_url =
                  Option.map seed_peer_list_url ~f:Uri.of_string
              ; initial_peers
              ; addrs_and_ports
              ; metrics_port = libp2p_metrics_port
              ; trust_system
              ; flooding = Option.value ~default:false enable_flooding
              ; direct_peers
              ; peer_protection_ratio
              ; peer_exchange = Option.value ~default:false peer_exchange
              ; min_connections
              ; max_connections
              ; validation_queue_size
              ; isolate = Option.value ~default:false isolate
              ; keypair = libp2p_keypair
              ; all_peers_seen_metric
              ; known_private_ip_nets =
                  Option.value ~default:[] client_trustlist
              ; time_controller
              ; pubsub_v1
              ; pubsub_v0
              }
          in
          let net_config =
            { Mina_networking.Config.logger
            ; trust_system
            ; time_controller
            ; consensus_constants = precomputed_values.consensus_constants
            ; consensus_local_state
            ; genesis_ledger_hash
            ; constraint_constants = precomputed_values.constraint_constants
            ; log_gossip_heard
            ; is_seed
            ; creatable_gossip_net =
                Mina_networking.Gossip_net.(
                  Any.Creatable
                    ((module Libp2p), Libp2p.create ~pids gossip_net_params))
            ; precomputed_values
            }
          in
          let coinbase_receiver : Consensus.Coinbase_receiver.t =
            Option.value_map coinbase_receiver_flag ~default:`Producer
              ~f:(fun pk -> `Other pk)
          in
          let proposed_protocol_version_opt =
            Mina_run.get_proposed_protocol_version_opt ~conf_dir ~logger
              proposed_protocol_version
          in
          ( match
              (uptime_url_string, uptime_submitter_key, uptime_submitter_pubkey)
            with
          | Some _, Some _, None | Some _, None, Some _ | None, None, None ->
              ()
          | _ ->
              Mina_user_error.raise
                "Must provide both --uptime-url and exactly one of \
                 --uptime-submitter-key or --uptime-submitter-pubkey" ) ;
          let uptime_url =
            Option.map uptime_url_string ~f:(fun s -> Uri.of_string s)
          in
          let uptime_submitter_opt =
            Option.map uptime_submitter_pubkey ~f:(fun s ->
                match Public_key.Compressed.of_base58_check s with
                | Ok pk -> (
                    match Public_key.decompress pk with
                    | Some _ ->
                        pk
                    | None ->
                        failwithf
                          "Invalid public key %s for uptime submitter (could \
                           not decompress)"
                          s () )
                | Error err ->
                    Mina_user_error.raisef
                      "Invalid public key %s for uptime submitter, %s" s
                      (Error.to_string_hum err) () )
          in
          let%bind uptime_submitter_keypair =
            match (uptime_submitter_key, uptime_submitter_opt) with
            | None, None ->
                return None
            | None, Some pk ->
                let%map kp =
                  Secrets.Wallets.get_tracked_keypair ~logger
                    ~which:"uptime submitter keypair"
                    ~read_from_env_exn:
                      (Secrets.Uptime_keypair.Terminal_stdin.read_exn
                         ~should_prompt_user:false ~should_reask:false )
                    ~conf_dir pk
                in
                Some kp
            | Some sk_file, None ->
                let%map kp =
                  Secrets.Uptime_keypair.Terminal_stdin.read_exn
                    ~should_prompt_user:false ~should_reask:false
                    ~which:"uptime submitter keypair" sk_file
                in
                Some kp
            | _ ->
                (* unreachable, because of earlier check *)
                failwith
                  "Cannot provide both uptime submitter public key and uptime \
                   submitter keyfile"
          in
          if Mina_compile_config.itn_features then
            (* set queue bound directly in Itn_logger
               adding bound to Mina_lib config introduces cycle
            *)
            Option.iter itn_max_logs ~f:Itn_logger.set_queue_bound ;
          let start_time = Time.now () in
          let%map mina =
            Mina_lib.create ~commit_id:Mina_version.commit_id ~wallets
              (Mina_lib.Config.make ~logger ~pids ~trust_system ~conf_dir
                 ~chain_id ~is_seed ~super_catchup:(not no_super_catchup)
                 ~disable_node_status ~demo_mode ~coinbase_receiver ~net_config
                 ~gossip_net_params ~proposed_protocol_version_opt
                 ~work_selection_method:
                   (Cli_lib.Arg_type.work_selection_method_to_module
                      work_selection_method )
                 ~snark_worker_config:
                   { Mina_lib.Config.Snark_worker_config
                     .initial_snark_worker_key = run_snark_worker_flag
                   ; shutdown_on_disconnect = true
                   ; num_threads = snark_worker_parallelism_flag
                   }
                 ~snark_coordinator_key:run_snark_coordinator_flag
                 ~snark_pool_disk_location:(conf_dir ^/ "snark_pool")
                 ~wallets_disk_location:(conf_dir ^/ "wallets")
                 ~persistent_root_location:(conf_dir ^/ "root")
                 ~persistent_frontier_location:(conf_dir ^/ "frontier")
                 ~epoch_ledger_location ~snark_work_fee:snark_work_fee_flag
                 ~time_controller ~block_production_keypairs ~monitor
                 ~consensus_local_state ~is_archive_rocksdb
                 ~work_reassignment_wait ~archive_process_location
                 ~log_block_creation ~precomputed_values ~start_time
                 ?precomputed_blocks_path ~log_precomputed_blocks
                 ~start_filtered_logs ~upload_blocks_to_gcloud
                 ~block_reward_threshold ~uptime_url ~uptime_submitter_keypair
                 ~uptime_send_node_commit ~stop_time ~node_status_url
                 ~graphql_control_port:itn_graphql_port ~simplified_node_stats
                 () )
          in
          { mina
          ; client_trustlist
          ; rest_server_port
          ; limited_graphql_port
          ; itn_graphql_port
          }
        in
        (* Breaks a dependency cycle with monitor initilization and coda *)
        let mina_ref : Mina_lib.t option ref = ref None in
        Option.iter node_error_url ~f:(fun url ->
            let get_node_state () =
              match !mina_ref with
              | None ->
                  Deferred.return None
              | Some mina ->
                  let%map node_state = Mina_lib.get_node_state mina in
                  Some node_state
            in
            Node_error_service.set_config ~get_node_state
              ~node_error_url:(Uri.of_string url) ~contact_info ) ;
        Mina_run.handle_shutdown ~monitor ~time_controller ~conf_dir
          ~child_pids:pids ~top_logger:logger mina_ref ;
        Async.Scheduler.within' ~monitor
        @@ fun () ->
        let%bind { mina
                 ; client_trustlist
                 ; rest_server_port
                 ; limited_graphql_port
                 ; itn_graphql_port
                 } =
          mina_initialization_deferred ()
        in
        mina_ref := Some mina ;
        (*This pipe is consumed only by integration tests*)
        don't_wait_for
          (Pipe_lib.Strict_pipe.Reader.iter_without_pushback
             (Mina_lib.validated_transitions mina)
             ~f:ignore ) ;
        Mina_run.setup_local_server ?client_trustlist ~rest_server_port
          ~insecure_rest_server ~open_limited_graphql_port ?limited_graphql_port
          ?itn_graphql_port ?auth_keys:itn_keys mina ;
        let%bind () =
          Option.map metrics_server_port ~f:(fun port ->
              let forward_uri =
                Option.map libp2p_metrics_port ~f:(fun port ->
                    Uri.with_uri ~scheme:(Some "http") ~host:(Some "127.0.0.1")
                      ~port:(Some port) ~path:(Some "/metrics") Uri.empty )
              in
              Mina_metrics.Runtime.(
                gc_stat_interval_mins :=
                  Option.value ~default:!gc_stat_interval_mins gc_stat_interval) ;
              Mina_metrics.server ?forward_uri ~port ~logger () >>| ignore )
          |> Option.value ~default:Deferred.unit
        in
        let () = Mina_plugins.init_plugins ~logger mina plugins in
        return mina )

let daemon logger =
  Command.async ~summary:"Mina daemon"
    (Command.Param.map (setup_daemon logger) ~f:(fun setup_daemon () ->
         (* Immediately disable updating the time offset. *)
         Block_time.Controller.disable_setting_offset () ;
<<<<<<< HEAD
         let%bind mina = setup_daemon () in
         let%bind () = Mina_lib.start mina in
=======
         let%bind coda = setup_daemon () in
         let%bind () = Mina_lib.start ~commit_id:Mina_version.commit_id coda in
>>>>>>> 6d2408ab
         [%log info] "Daemon ready. Clients can now connect" ;
         Async.never () ) )

let replay_blocks logger =
  let replay_flag =
    let open Command.Param in
    flag "--blocks-filename" ~aliases:[ "-blocks-filename" ] (required string)
      ~doc:"PATH The file to read the precomputed blocks from"
  in
  let read_kind =
    let open Command.Param in
    flag "--format" ~aliases:[ "-format" ] (optional string)
      ~doc:"json|sexp The format to read lines of the file in (default: json)"
  in
  Command.async ~summary:"Start mina daemon with blocks replayed from a file"
    (Command.Param.map3 replay_flag read_kind (setup_daemon logger)
       ~f:(fun blocks_filename read_kind setup_daemon () ->
         (* Enable updating the time offset. *)
         Block_time.Controller.enable_setting_offset () ;
         let read_block_line =
           match Option.map ~f:String.lowercase read_kind with
           | Some "json" | None -> (
               fun line ->
                 match
                   Yojson.Safe.from_string line
                   |> Mina_block.Precomputed.of_yojson
                 with
                 | Ok block ->
                     block
                 | Error err ->
                     failwithf "Could not read block: %s" err () )
           | Some "sexp" ->
               fun line ->
                 Sexp.of_string_conv_exn line Mina_block.Precomputed.t_of_sexp
           | _ ->
               failwith "Expected one of 'json', 'sexp' for -format flag"
         in
         let blocks =
           Sequence.unfold ~init:(In_channel.create blocks_filename)
             ~f:(fun blocks_file ->
               match In_channel.input_line blocks_file with
               | Some line ->
                   Some (read_block_line line, blocks_file)
               | None ->
                   In_channel.close blocks_file ;
                   None )
         in
<<<<<<< HEAD
         let%bind mina = setup_daemon () in
         let%bind () = Mina_lib.start_with_precomputed_blocks mina blocks in
=======
         let%bind coda = setup_daemon () in
         let%bind () =
           Mina_lib.start_with_precomputed_blocks
             ~commit_id:Mina_version.commit_id coda blocks
         in
>>>>>>> 6d2408ab
         [%log info]
           "Daemon is ready, replayed precomputed blocks. Clients can now \
            connect" ;
         Async.never () ) )

let dump_type_shapes =
  let max_depth_flag =
    let open Command.Param in
    flag "--max-depth" ~aliases:[ "-max-depth" ] (optional int)
      ~doc:"NN Maximum depth of shape S-expressions"
  in
  Command.basic ~summary:"Print serialization shapes of versioned types"
    (Command.Param.map max_depth_flag ~f:(fun max_depth () ->
         Ppx_version_runtime.Shapes.iteri
           ~f:(fun ~key:path ~data:(shape, ty_decl) ->
             let open Bin_prot.Shape in
             let canonical = eval shape in
             let digest = Canonical.to_digest canonical |> Digest.to_hex in
             let shape_summary =
               let shape_sexp =
                 Canonical.to_string_hum canonical |> Sexp.of_string
               in
               (* elide the shape below specified depth, so that changes to
                  contained types aren't considered a change to the containing
                  type, even though the shape digests differ
               *)
               let summary_sexp =
                 match max_depth with
                 | None ->
                     shape_sexp
                 | Some n ->
                     let rec go sexp depth =
                       if depth > n then Sexp.Atom "."
                       else
                         match sexp with
                         | Sexp.Atom _ ->
                             sexp
                         | Sexp.List items ->
                             Sexp.List
                               (List.map items ~f:(fun item ->
                                    go item (depth + 1) ) )
                     in
                     go shape_sexp 0
               in
               Sexp.to_string summary_sexp
             in
             Core_kernel.printf "%s, %s, %s, %s\n" path digest shape_summary
               ty_decl ) ) )

let primitive_ok = function
  | "array" | "bytes" | "string" | "bigstring" ->
      false
  | "int" | "int32" | "int64" | "nativeint" | "char" | "bool" | "float" ->
      true
  | "unit" | "option" | "list" ->
      true
  | "kimchi_backend_bigint_32_V1" ->
      true
  | "Bounded_types.String.t"
  | "Bounded_types.String.Tagged.t"
  | "Bounded_types.Array.t" ->
      true
  | "8fabab0a-4992-11e6-8cca-9ba2c4686d9e" ->
      true (* hashtbl *)
  | "ac8a9ff4-4994-11e6-9a1b-9fb4e933bd9d" ->
      true (* Make_iterable_binable *)
  | s ->
      failwithf "unknown primitive %s" s ()

let audit_type_shapes : Command.t =
  let rec shape_ok (shape : Sexp.t) : bool =
    match shape with
    | List [ Atom "Exp"; exp ] ->
        exp_ok exp
    | List [] ->
        true
    | _ ->
        failwithf "bad shape: %s" (Sexp.to_string shape) ()
  and exp_ok (exp : Sexp.t) : bool =
    match exp with
    | List [ Atom "Base"; Atom tyname; List exps ] ->
        primitive_ok tyname && List.for_all exps ~f:shape_ok
    | List [ Atom "Record"; List fields ] ->
        List.for_all fields ~f:(fun field ->
            match field with
            | List [ Atom _; sh ] ->
                shape_ok sh
            | _ ->
                failwithf "unhandled rec field: %s" (Sexp.to_string_hum field)
                  () )
    | List [ Atom "Tuple"; List exps ] ->
        List.for_all exps ~f:shape_ok
    | List [ Atom "Variant"; List ctors ] ->
        List.for_all ctors ~f:(fun ctor ->
            match ctor with
            | List [ Atom _ctr; List exps ] ->
                List.for_all exps ~f:shape_ok
            | _ ->
                failwithf "unhandled variant: %s" (Sexp.to_string_hum ctor) () )
    | List [ Atom "Poly_variant"; List [ List [ Atom "sorted"; List ctors ] ] ]
      ->
        List.for_all ctors ~f:(fun ctor ->
            match ctor with
            | List [ Atom _ctr ] ->
                true
            | List [ Atom _ctr; List fields ] ->
                List.for_all fields ~f:shape_ok
            | _ ->
                failwithf "unhandled poly variant: %s" (Sexp.to_string_hum ctor)
                  () )
    | List [ Atom "Application"; sh; List args ] ->
        shape_ok sh && List.for_all args ~f:shape_ok
    | List [ Atom "Rec_app"; Atom _; List args ] ->
        List.for_all args ~f:shape_ok
    | List [ Atom "Var"; Atom _ ] ->
        true
    | List (Atom ctr :: _) ->
        failwithf "unhandled ctor (%s) in exp_ok: %s" ctr
          (Sexp.to_string_hum exp) ()
    | List [] | List _ | Atom _ ->
        failwithf "bad format: %s" (Sexp.to_string_hum exp) ()
  in
  let handle_shape (path : string) (shape : Bin_prot.Shape.t) (ty_decl : string)
      (good : int ref) (bad : int ref) =
    let open Bin_prot.Shape in
    let path, file = String.lsplit2_exn ~on:':' path in
    let canonical = eval shape in
    let shape_sexp = Canonical.to_string_hum canonical |> Sexp.of_string in
    if not @@ shape_ok shape_sexp then (
      incr bad ;
      Core.eprintf "%s has a bad shape in %s (%s):\n%s\n" path file ty_decl
        (Canonical.to_string_hum canonical) )
    else incr good
  in
  Command.basic ~summary:"Audit shapes of versioned types"
    (Command.Param.return (fun () ->
         let bad, good = (ref 0, ref 0) in
         Ppx_version_runtime.Shapes.iteri
           ~f:(fun ~key:path ~data:(shape, ty_decl) ->
             handle_shape path shape ty_decl good bad ) ;
         Core.printf "good shapes:\n\t%d\nbad shapes:\n\t%d\n%!" !good !bad ;
         if !bad > 0 then Core.exit 1 ) )

(*NOTE A previous version of this function included compile time ppx that didn't compile, and was never
  evaluated under any build profile
*)
let ensure_testnet_id_still_good _ = Deferred.unit

let snark_hashes =
  let module Hashes = struct
    type t = string list [@@deriving to_yojson]
  end in
  let open Command.Let_syntax in
  Command.basic ~summary:"List hashes of proving and verification keys"
    [%map_open
      let json = Cli_lib.Flag.json in
      let print = Core.printf "%s\n%!" in
      fun () ->
        let hashes =
          match Precomputed_values.compiled with
          | Some compiled ->
              (Lazy.force compiled).constraint_system_digests |> Lazy.force
              |> List.map ~f:(fun (_constraint_system_id, digest) ->
                     (* Throw away the constraint system ID to avoid changing the
                        format of the output here.
                     *)
                     Md5.to_hex digest )
          | None ->
              []
        in
        if json then print (Yojson.Safe.to_string (Hashes.to_yojson hashes))
        else List.iter hashes ~f:print]

let internal_commands logger =
  [ ( Snark_worker.Intf.command_name
    , Snark_worker.command ~commit_id:Mina_version.commit_id )
  ; ("snark-hashes", snark_hashes)
  ; ( "run-prover"
    , Command.async
        ~summary:"Run prover on a sexp provided on a single line of stdin"
        (Command.Param.return (fun () ->
             let logger = Logger.create () in
             Parallel.init_master () ;
             match%bind Reader.read_sexp (Lazy.force Reader.stdin) with
             | `Ok sexp ->
                 let%bind conf_dir = Unix.mkdtemp "/tmp/mina-prover" in
                 [%log info] "Prover state being logged to %s" conf_dir ;
                 let%bind prover =
                   Prover.create ~commit_id:Mina_version.commit_id ~logger
                     ~proof_level:Genesis_constants.Proof_level.compiled
                     ~constraint_constants:
                       Genesis_constants.Constraint_constants.compiled
                     ~pids:(Pid.Table.create ()) ~conf_dir ()
                 in
                 Prover.prove_from_input_sexp prover sexp >>| ignore
             | `Eof ->
                 failwith "early EOF while reading sexp" ) ) )
  ; ( "run-snark-worker-single"
    , Command.async
        ~summary:"Run snark-worker on a sexp provided on a single line of stdin"
        (let open Command.Let_syntax in
        let%map_open filename =
          flag "--file" (required string)
            ~doc:"File containing the s-expression of the snark work to execute"
        in
        fun () ->
          let open Deferred.Let_syntax in
          let logger = Logger.create () in
          Parallel.init_master () ;
          match%bind
            Reader.with_file filename ~f:(fun reader ->
                [%log info] "Created reader for %s" filename ;
                Reader.read_sexp reader )
          with
          | `Ok sexp -> (
              let%bind worker_state =
                Snark_worker.Prod.Inputs.Worker_state.create
                  ~proof_level:Genesis_constants.Proof_level.compiled
                  ~constraint_constants:
                    Genesis_constants.Constraint_constants.compiled ()
              in
              let sok_message =
                { Mina_base.Sok_message.fee = Currency.Fee.of_mina_int_exn 0
                ; prover = Quickcheck.random_value Public_key.Compressed.gen
                }
              in
              let spec =
                [%of_sexp:
                  ( Transaction_witness.t
                  , Ledger_proof.t )
                  Snark_work_lib.Work.Single.Spec.t] sexp
              in
              match%map
                Snark_worker.Prod.Inputs.perform_single worker_state
                  ~message:sok_message spec
              with
              | Ok _ ->
                  [%log info] "Successfully worked"
              | Error err ->
                  [%log error] "Work didn't work: $err"
                    ~metadata:[ ("err", Error_json.error_to_yojson err) ] )
          | `Eof ->
              failwith "early EOF while reading sexp") )
  ; ( "run-verifier"
    , Command.async
        ~summary:"Run verifier on a proof provided on a single line of stdin"
        (let open Command.Let_syntax in
        let%map_open mode =
          flag "--mode" ~aliases:[ "-mode" ] (required string)
            ~doc:"transaction/blockchain the snark to verify. Defaults to json"
        and format =
          flag "--format" ~aliases:[ "-format" ] (optional string)
            ~doc:"sexp/json the format to parse input in"
        in
        fun () ->
          let open Async in
          let logger = Logger.create () in
          Parallel.init_master () ;
          let%bind conf_dir = Unix.mkdtemp "/tmp/mina-verifier" in
          let mode =
            match mode with
            | "transaction" ->
                `Transaction
            | "blockchain" ->
                `Blockchain
            | mode ->
                failwithf
                  "Expected mode flag to be one of transaction, blockchain, \
                   got '%s'"
                  mode ()
          in
          let format =
            match format with
            | Some "sexp" ->
                `Sexp
            | Some "json" | None ->
                `Json
            | Some format ->
                failwithf
                  "Expected format flag to be one of sexp, json, got '%s'"
                  format ()
          in
          let%bind input =
            match format with
            | `Sexp -> (
                let%map input_sexp =
                  match%map Reader.read_sexp (Lazy.force Reader.stdin) with
                  | `Ok input_sexp ->
                      input_sexp
                  | `Eof ->
                      failwith "early EOF while reading sexp"
                in
                match mode with
                | `Transaction ->
                    `Transaction
                      (List.t_of_sexp
                         (Tuple2.t_of_sexp Ledger_proof.t_of_sexp
                            Sok_message.t_of_sexp )
                         input_sexp )
                | `Blockchain ->
                    `Blockchain
                      (List.t_of_sexp Blockchain_snark.Blockchain.t_of_sexp
                         input_sexp ) )
            | `Json -> (
                let%map input_line =
                  match%map Reader.read_line (Lazy.force Reader.stdin) with
                  | `Ok input_line ->
                      input_line
                  | `Eof ->
                      failwith "early EOF while reading json"
                in
                match mode with
                | `Transaction -> (
                    match
                      [%derive.of_yojson: (Ledger_proof.t * Sok_message.t) list]
                        (Yojson.Safe.from_string input_line)
                    with
                    | Ok input ->
                        `Transaction input
                    | Error err ->
                        failwithf "Could not parse JSON: %s" err () )
                | `Blockchain -> (
                    match
                      [%derive.of_yojson: Blockchain_snark.Blockchain.t list]
                        (Yojson.Safe.from_string input_line)
                    with
                    | Ok input ->
                        `Blockchain input
                    | Error err ->
                        failwithf "Could not parse JSON: %s" err () ) )
          in
          let%bind verifier =
            Verifier.create ~commit_id:Mina_version.commit_id ~logger
              ~proof_level:Genesis_constants.Proof_level.compiled
              ~constraint_constants:
                Genesis_constants.Constraint_constants.compiled
              ~pids:(Pid.Table.create ()) ~conf_dir:(Some conf_dir) ()
          in
          let%bind result =
            match input with
            | `Transaction input ->
                Verifier.verify_transaction_snarks verifier input
            | `Blockchain input ->
                Verifier.verify_blockchain_snarks verifier input
          in
          match result with
          | Ok (Ok ()) ->
              printf "Proofs verified successfully" ;
              exit 0
          | Ok (Error err) ->
              printf "Proofs failed to verify:\n%s\n"
                (Yojson.Safe.pretty_to_string (Error_json.error_to_yojson err)) ;
              exit 1
          | Error err ->
              printf "Failed while verifying proofs:\n%s"
                (Error.to_string_hum err) ;
              exit 2) )
  ; ( "dump-structured-events"
    , Command.async ~summary:"Dump the registered structured events"
        (let open Command.Let_syntax in
        let%map outfile =
          Core_kernel.Command.Param.flag "--out-file" ~aliases:[ "-out-file" ]
            (Core_kernel.Command.Flag.optional Core_kernel.Command.Param.string)
            ~doc:"FILENAME File to output to. Defaults to stdout"
        and pretty =
          Core_kernel.Command.Param.flag "--pretty" ~aliases:[ "-pretty" ]
            Core_kernel.Command.Param.no_arg
            ~doc:"  Set to output 'pretty' JSON"
        in
        fun () ->
          let out_channel =
            match outfile with
            | Some outfile ->
                Core_kernel.Out_channel.create outfile
            | None ->
                Core_kernel.Out_channel.stdout
          in
          let json =
            Structured_log_events.dump_registered_events ()
            |> [%derive.to_yojson:
                 (string * Structured_log_events.id * string list) list]
          in
          if pretty then Yojson.Safe.pretty_to_channel out_channel json
          else Yojson.Safe.to_channel out_channel json ;
          ( match outfile with
          | Some _ ->
              Core_kernel.Out_channel.close out_channel
          | None ->
              () ) ;
          Deferred.return ()) )
  ; ("dump-type-shapes", dump_type_shapes)
  ; ("replay-blocks", replay_blocks logger)
  ; ("audit-type-shapes", audit_type_shapes)
  ; ( "test-genesis-block-generation"
    , Command.async ~summary:"Generate a genesis proof"
        (let open Command.Let_syntax in
        let%map_open config_files =
          flag "--config-file" ~aliases:[ "config-file" ]
            ~doc:
              "PATH path to a configuration file (overrides MINA_CONFIG_FILE, \
               default: <config_dir>/daemon.json). Pass multiple times to \
               override fields from earlier config files"
            (listed string)
        and conf_dir = Cli_lib.Flag.conf_dir
        and genesis_dir =
          flag "--genesis-ledger-dir" ~aliases:[ "genesis-ledger-dir" ]
            ~doc:
              "DIR Directory that contains the genesis ledger and the genesis \
               blockchain proof (default: <config-dir>)"
            (optional string)
        in
        fun () ->
          let open Deferred.Let_syntax in
          Parallel.init_master () ;
          let logger = Logger.create () in
          let conf_dir = Mina_lib.Conf_dir.compute_conf_dir conf_dir in
          let proof_level = Genesis_constants.Proof_level.Full in
          let config_files =
            List.map config_files ~f:(fun config_file ->
                (config_file, `Must_exist) )
          in
          let%bind precomputed_values, _config_jsons, _config =
            load_config_files ~logger ~conf_dir ~genesis_dir
              ~proof_level:(Some proof_level) config_files
          in
          let pids = Child_processes.Termination.create_pid_table () in
          let%bind prover =
            (* We create a prover process (unnecessarily) here, to have a more
               realistic test.
            *)
            Prover.create ~commit_id:Mina_version.commit_id ~logger ~pids
              ~conf_dir ~proof_level
              ~constraint_constants:precomputed_values.constraint_constants ()
          in
          match%bind
            Prover.create_genesis_block prover
              (Genesis_proof.to_inputs precomputed_values)
          with
          | Ok block ->
              Format.eprintf "Generated block@.%s@."
                ( Yojson.Safe.to_string
                @@ Blockchain_snark.Blockchain.to_yojson block ) ;
              exit 0
          | Error err ->
              Format.eprintf "Failed to generate block@.%s@."
                (Yojson.Safe.to_string @@ Error_json.error_to_yojson err) ;
              exit 1) )
  ]

let mina_commands logger =
  [ ("accounts", Client.accounts)
  ; ("daemon", daemon logger)
  ; ("client", Client.client)
  ; ("advanced", Client.advanced)
  ; ("ledger", Client.ledger)
  ; ("libp2p", Client.libp2p)
  ; ( "internal"
    , Command.group ~summary:"Internal commands" (internal_commands logger) )
  ; (Parallel.worker_command_name, Parallel.worker_command)
  ; ("transaction-snark-profiler", Transaction_snark_profiler.command)
  ]

let print_version_help coda_exe version =
  (* mimic Jane Street command help *)
  let lines =
    [ "print version information"
    ; ""
    ; sprintf "  %s %s" (Filename.basename coda_exe) version
    ; ""
    ; "=== flags ==="
    ; ""
    ; "  [-help]  print this help text and exit"
    ; "           (alias: -?)"
    ]
  in
  List.iter lines ~f:(Core.printf "%s\n%!")

let print_version_info () = Core.printf "Commit %s\n" Mina_version.commit_id

let () =
  Random.self_init () ;
  let logger = Logger.create () in
  don't_wait_for (ensure_testnet_id_still_good logger) ;
  (* Turn on snark debugging in prod for now *)
  Snarky_backendless.Snark.set_eval_constraints true ;
  (* intercept command-line processing for "version", because we don't
     use the Jane Street scripts that generate their version information
  *)
  (let is_version_cmd s =
     List.mem [ "version"; "-version"; "--version" ] s ~equal:String.equal
   in
   match Sys.get_argv () with
   | [| _mina_exe; version |] when is_version_cmd version ->
       Mina_version.print_version ()
   | _ ->
       Command.run
         (Command.group ~summary:"Mina" ~preserve_subcommand_order:()
            (mina_commands logger) ) ) ;
  Core.exit 0

let linkme = ()<|MERGE_RESOLUTION|>--- conflicted
+++ resolved
@@ -1466,13 +1466,8 @@
     (Command.Param.map (setup_daemon logger) ~f:(fun setup_daemon () ->
          (* Immediately disable updating the time offset. *)
          Block_time.Controller.disable_setting_offset () ;
-<<<<<<< HEAD
          let%bind mina = setup_daemon () in
          let%bind () = Mina_lib.start mina in
-=======
-         let%bind coda = setup_daemon () in
-         let%bind () = Mina_lib.start ~commit_id:Mina_version.commit_id coda in
->>>>>>> 6d2408ab
          [%log info] "Daemon ready. Clients can now connect" ;
          Async.never () ) )
 
@@ -1520,16 +1515,8 @@
                    In_channel.close blocks_file ;
                    None )
          in
-<<<<<<< HEAD
          let%bind mina = setup_daemon () in
          let%bind () = Mina_lib.start_with_precomputed_blocks mina blocks in
-=======
-         let%bind coda = setup_daemon () in
-         let%bind () =
-           Mina_lib.start_with_precomputed_blocks
-             ~commit_id:Mina_version.commit_id coda blocks
-         in
->>>>>>> 6d2408ab
          [%log info]
            "Daemon is ready, replayed precomputed blocks. Clients can now \
             connect" ;
