[%%import "/src/config.mlh"]

open Core
open Async
open Mina_base
open Cli_lib
open Signature_lib
open Init
module YJ = Yojson.Safe

[%%if record_async_backtraces]

let () = Async.Scheduler.set_record_backtraces true

[%%endif]

type mina_initialization =
  { mina : Mina_lib.t
  ; client_trustlist : Unix.Cidr.t list option
  ; rest_server_port : int
  ; limited_graphql_port : int option
  ; itn_graphql_port : int option
  }

let chain_id ~constraint_system_digests ~genesis_state_hash ~genesis_constants
    ~protocol_major_version =
  (* if this changes, also change Mina_commands.chain_id_inputs *)
  let genesis_state_hash = State_hash.to_base58_check genesis_state_hash in
  let genesis_constants_hash = Genesis_constants.hash genesis_constants in
  let all_snark_keys =
    List.map constraint_system_digests ~f:(fun (_, digest) -> Md5.to_hex digest)
    |> String.concat ~sep:""
  in
  let protocol_version_digest =
    Int.to_string protocol_major_version |> Md5.digest_string |> Md5.to_hex
  in
  let b2 =
    Blake2.digest_string
      ( genesis_state_hash ^ all_snark_keys ^ genesis_constants_hash
      ^ protocol_version_digest )
  in
  Blake2.to_hex b2

[%%inject "daemon_expiry", daemon_expiry]

[%%inject "compile_time_current_protocol_version", current_protocol_version]

[%%if plugins]

let plugin_flag =
  let open Command.Param in
  flag "--load-plugin" ~aliases:[ "load-plugin" ] (listed string)
    ~doc:
      "PATH The path to load a .cmxs plugin from. May be passed multiple times"

[%%else]

let plugin_flag = Command.Param.return []

[%%endif]

let setup_daemon logger =
  let open Command.Let_syntax in
  let open Cli_lib.Arg_type in
  let receiver_key_warning = Cli_lib.Default.receiver_key_warning in
  let%map_open conf_dir = Cli_lib.Flag.conf_dir
  and block_production_key =
    flag "--block-producer-key" ~aliases:[ "block-producer-key" ]
      ~doc:
        (sprintf
           "KEYFILE Private key file for the block producer. You cannot \
            provide both `block-producer-key` and `block-producer-pubkey`. \
            (default: don't produce blocks). %s"
           receiver_key_warning )
      (optional string)
  and block_production_pubkey =
    flag "--block-producer-pubkey"
      ~aliases:[ "block-producer-pubkey" ]
      ~doc:
        (sprintf
           "PUBLICKEY Public key for the associated private key that is being \
            tracked by this daemon. You cannot provide both \
            `block-producer-key` and `block-producer-pubkey`. (default: don't \
            produce blocks). %s"
           receiver_key_warning )
      (optional public_key_compressed)
  and block_production_password =
    flag "--block-producer-password"
      ~aliases:[ "block-producer-password" ]
      ~doc:
        "PASSWORD Password associated with the block-producer key. Setting \
         this is equivalent to setting the MINA_PRIVKEY_PASS environment \
         variable. Be careful when setting it in the commandline as it will \
         likely get tracked in your history. Mainly to be used from the \
         daemon.json config file"
      (optional string)
  and itn_keys =
    if Mina_compile_config.itn_features then
      flag "--itn-keys" ~aliases:[ "itn-keys" ] (optional string)
        ~doc:
          "PUBLICKEYS A comma-delimited list of Ed25519 public keys that are \
           permitted to send signed requests to the incentivized testnet \
           GraphQL server"
    else Command.Param.return None
  and itn_max_logs =
    if Mina_compile_config.itn_features then
      flag "--itn-max-logs" ~aliases:[ "itn-max-logs" ] (optional int)
        ~doc:
          "NN Maximum number of logs to store to be made available via GraphQL \
           for incentivized testnet"
    else Command.Param.return None
  and demo_mode =
    flag "--demo-mode" ~aliases:[ "demo-mode" ] no_arg
      ~doc:
        "Run the daemon in demo-mode -- assume we're \"synced\" to the network \
         instantly"
  and coinbase_receiver_flag =
    flag "--coinbase-receiver" ~aliases:[ "coinbase-receiver" ]
      ~doc:
        (sprintf
           "PUBLICKEY Address to send coinbase rewards to (if this node is \
            producing blocks). If not provided, coinbase rewards will be sent \
            to the producer of a block. %s"
           receiver_key_warning )
      (optional public_key_compressed)
  and genesis_dir =
    flag "--genesis-ledger-dir" ~aliases:[ "genesis-ledger-dir" ]
      ~doc:
        "DIR Directory that contains the genesis ledger and the genesis \
         blockchain proof (default: <config-dir>)"
      (optional string)
  and run_snark_worker_flag =
    flag "--run-snark-worker" ~aliases:[ "run-snark-worker" ]
      ~doc:
        (sprintf "PUBLICKEY Run the SNARK worker with this public key. %s"
           receiver_key_warning )
      (optional public_key_compressed)
  and run_snark_coordinator_flag =
    flag "--run-snark-coordinator"
      ~aliases:[ "run-snark-coordinator" ]
      ~doc:
        (sprintf
           "PUBLICKEY Run a SNARK coordinator with this public key (ignored if \
            the run-snark-worker is set). %s"
           receiver_key_warning )
      (optional public_key_compressed)
  and snark_worker_parallelism_flag =
    flag "--snark-worker-parallelism"
      ~aliases:[ "snark-worker-parallelism" ]
      ~doc:
        "NUM Run the SNARK worker using this many threads. Equivalent to \
         setting OMP_NUM_THREADS, but doesn't affect block production."
      (optional int)
  and work_selection_method_flag =
    flag "--work-selection" ~aliases:[ "work-selection" ]
      ~doc:
        "seq|rand Choose work sequentially (seq) or randomly (rand) (default: \
         rand)"
      (optional work_selection_method)
  and libp2p_port = Flag.Port.Daemon.external_
  and client_port = Flag.Port.Daemon.client
  and rest_server_port = Flag.Port.Daemon.rest_server
  and limited_graphql_port = Flag.Port.Daemon.limited_graphql_server
  and itn_graphql_port =
    if Mina_compile_config.itn_features then
      flag "--itn-graphql-port" ~aliases:[ "itn-graphql-port" ]
        ~doc:"PORT GraphQL-server for incentivized testnet interaction"
        (optional int)
    else Command.Param.return None
  and open_limited_graphql_port =
    flag "--open-limited-graphql-port"
      ~aliases:[ "open-limited-graphql-port" ]
      no_arg
      ~doc:
        "Have the limited GraphQL server listen on all addresses, not just \
         localhost (this is INSECURE, make sure your firewall is configured \
         correctly!)"
  and archive_process_location = Flag.Host_and_port.Daemon.archive
  and metrics_server_port =
    flag "--metrics-port" ~aliases:[ "metrics-port" ]
      ~doc:
        "PORT metrics server for scraping via Prometheus (default no \
         metrics-server)"
      (optional int16)
  and gc_stat_interval =
    flag "--gc-stat-interval" ~aliases:[ "gc-stat-interval" ] (optional float)
      ~doc:
        (sprintf
           "INTERVAL in mins for collecting GC stats for metrics (Default: %f)"
           !Mina_metrics.Runtime.gc_stat_interval_mins )
  and libp2p_metrics_port =
    flag "--libp2p-metrics-port" ~aliases:[ "libp2p-metrics-port" ]
      ~doc:
        "PORT libp2p metrics server for scraping via Prometheus (default no \
         libp2p-metrics-server)"
      (optional int16)
  and external_ip_opt =
    flag "--external-ip" ~aliases:[ "external-ip" ]
      ~doc:
        "IP External IP address for other nodes to connect to. You only need \
         to set this if auto-discovery fails for some reason."
      (optional string)
  and bind_ip_opt =
    flag "--bind-ip" ~aliases:[ "bind-ip" ]
      ~doc:"IP IP of network interface to use for peer connections"
      (optional string)
  and working_dir =
    flag "--working-dir" ~aliases:[ "working-dir" ]
      ~doc:
        "PATH path to chdir into before starting (useful for background mode, \
         defaults to cwd, or / if -background)"
      (optional string)
  and is_background =
    flag "--background" ~aliases:[ "background" ] no_arg
      ~doc:"Run process on the background"
  and is_archive_rocksdb =
    flag "--archive-rocksdb" ~aliases:[ "archive-rocksdb" ] no_arg
      ~doc:"Stores all the blocks heard in RocksDB"
  and log_json = Flag.Log.json
  and log_level = Flag.Log.level
  and file_log_level = Flag.Log.file_log_level
  and file_log_rotations = Flag.Log.file_log_rotations
  and snark_work_fee =
    flag "--snark-worker-fee" ~aliases:[ "snark-worker-fee" ]
      ~doc:
        (sprintf
           "FEE Amount a worker wants to get compensated for generating a \
            snark proof (default: %d)"
           (Currency.Fee.to_nanomina_int Currency.Fee.default_snark_worker_fee) )
      (optional txn_fee)
  and work_reassignment_wait =
    flag "--work-reassignment-wait"
      ~aliases:[ "work-reassignment-wait" ]
      (optional int)
      ~doc:
        (sprintf
           "WAIT-TIME in ms before a snark-work is reassigned (default: %dms)"
           Cli_lib.Default.work_reassignment_wait )
  and enable_tracing =
    flag "--tracing" ~aliases:[ "tracing" ] no_arg
      ~doc:"Trace into $config-directory/trace/$pid.trace"
  and enable_internal_tracing =
    flag "--internal-tracing" ~aliases:[ "internal-tracing" ] no_arg
      ~doc:
        "Enables internal tracing into \
         $config-directory/internal-tracing/internal-trace.jsonl"
  and insecure_rest_server =
    flag "--insecure-rest-server" ~aliases:[ "insecure-rest-server" ] no_arg
      ~doc:
        "Have REST server listen on all addresses, not just localhost (this is \
         INSECURE, make sure your firewall is configured correctly!)"
  (* FIXME #4095
     and limit_connections =
       flag "--limit-concurrent-connections"
         ~aliases:[ "limit-concurrent-connections"]
         ~doc:
           "true|false Limit the number of concurrent connections per IP \
            address (default: true)"
         (optional bool)*)
  (*TODO: This is being added to log all the snark works received for the
     beta-testnet challenge. We might want to remove this later?*)
  and log_received_snark_pool_diff =
    flag "--log-snark-work-gossip"
      ~aliases:[ "log-snark-work-gossip" ]
      ~doc:"true|false Log snark-pool diff received from peers (default: false)"
      (optional bool)
  and log_transaction_pool_diff =
    flag "--log-txn-pool-gossip" ~aliases:[ "log-txn-pool-gossip" ]
      ~doc:
        "true|false Log transaction-pool diff received from peers (default: \
         false)"
      (optional bool)
  and log_block_creation =
    flag "--log-block-creation" ~aliases:[ "log-block-creation" ]
      ~doc:
        "true|false Log the steps involved in including transactions and snark \
         work in a block (default: true)"
      (optional bool)
  and libp2p_keypair =
    flag "--libp2p-keypair" ~aliases:[ "libp2p-keypair" ] (required string)
      ~doc:
        "KEYFILE Keypair (generated from `mina libp2p generate-keypair`) to \
         use with libp2p discovery"
  and is_seed =
    flag "--seed" ~aliases:[ "seed" ] ~doc:"Start the node as a seed node"
      no_arg
  and no_super_catchup =
    flag "--no-super-catchup" ~aliases:[ "no-super-catchup" ]
      ~doc:"Don't use super-catchup" no_arg
  and enable_flooding =
    flag "--enable-flooding" ~aliases:[ "enable-flooding" ]
      ~doc:
        "true|false Publish our own blocks/transactions to every peer we can \
         find (default: false)"
      (optional bool)
  and peer_exchange =
    flag "--enable-peer-exchange" ~aliases:[ "enable-peer-exchange" ]
      ~doc:
        "true|false Help keep the mesh connected when closing connections \
         (default: false)"
      (optional bool)
  and peer_protection_ratio =
    flag "--peer-protection-rate" ~aliases:[ "peer-protection-rate" ]
      ~doc:"float Proportion of peers to be marked as protected (default: 0.2)"
      (optional_with_default 0.2 float)
  and min_connections =
    flag "--min-connections" ~aliases:[ "min-connections" ]
      ~doc:
        (Printf.sprintf
           "NN min number of connections that this peer will have to neighbors \
            in the gossip network (default: %d)"
           Cli_lib.Default.min_connections )
      (optional int)
  and max_connections =
    flag "--max-connections" ~aliases:[ "max-connections" ]
      ~doc:
        (Printf.sprintf
           "NN max number of connections that this peer will have to neighbors \
            in the gossip network. Tuning this higher will strengthen your \
            connection to the network in exchange for using more RAM (default: \
            %d)"
           Cli_lib.Default.max_connections )
      (optional int)
  and validation_queue_size =
    flag "--validation-queue-size"
      ~aliases:[ "validation-queue-size" ]
      ~doc:
        (Printf.sprintf
           "NN size of the validation queue in the p2p network used to buffer \
            messages (like blocks and transactions received on the gossip \
            network) while validation is pending. If a transaction, for \
            example, is invalid, we don't forward the message on the gossip \
            net. If this queue is too small, we will drop messages without \
            validating them. If it is too large, we are susceptible to DoS \
            attacks on memory. (default: %d)"
           Cli_lib.Default.validation_queue_size )
      (optional int)
  and direct_peers_raw =
    flag "--direct-peer" ~aliases:[ "direct-peer" ]
      ~doc:
        "/ip4/IPADDR/tcp/PORT/p2p/PEERID Peers to always send new messages \
         to/from. These peers should also have you configured as a direct \
         peer, the relationship is intended to be symmetric"
      (listed string)
  and isolate =
    flag "--isolate-network" ~aliases:[ "isolate-network" ]
      ~doc:
        "true|false Only allow connections to the peers passed on the command \
         line or configured through GraphQL. (default: false)"
      (optional bool)
  and libp2p_peers_raw =
    flag "--peer" ~aliases:[ "peer" ]
      ~doc:
        "/ip4/IPADDR/tcp/PORT/p2p/PEERID initial \"bootstrap\" peers for \
         discovery"
      (listed string)
  and libp2p_peer_list_file =
    flag "--peer-list-file" ~aliases:[ "peer-list-file" ]
      ~doc:
        "PATH path to a file containing \"bootstrap\" peers for discovery, one \
         multiaddress per line"
      (optional string)
  and seed_peer_list_url =
    flag "--peer-list-url" ~aliases:[ "peer-list-url" ]
      ~doc:"URL URL of seed peer list file. Will be polled periodically."
      (optional string)
  and curr_protocol_version =
    flag "--current-protocol-version"
      ~aliases:[ "current-protocol-version" ]
      (optional string)
      ~doc:
        "NN.NN.NN Current protocol version, only blocks with the same version \
         accepted"
  and proposed_protocol_version =
    flag "--proposed-protocol-version"
      ~aliases:[ "proposed-protocol-version" ]
      (optional string)
      ~doc:"NN.NN.NN Proposed protocol version to signal other nodes"
  and config_files =
    flag "--config-file" ~aliases:[ "config-file" ]
      ~doc:
        "PATH path to a configuration file (overrides MINA_CONFIG_FILE, \
         default: <config_dir>/daemon.json). Pass multiple times to override \
         fields from earlier config files"
      (listed string)
  and _may_generate =
    flag "--generate-genesis-proof"
      ~aliases:[ "generate-genesis-proof" ]
      ~doc:"true|false Deprecated. Passing this flag has no effect"
      (optional bool)
  and disable_node_status =
    flag "--disable-node-status" ~aliases:[ "disable-node-status" ] no_arg
      ~doc:"Disable reporting node status to other nodes (default: enabled)"
  and proof_level =
    flag "--proof-level" ~aliases:[ "proof-level" ]
      (optional (Arg_type.create Genesis_constants.Proof_level.of_string))
      ~doc:
        "full|check|none Internal, for testing. Start or connect to a network \
         with full proving (full), snark-testing with dummy proofs (check), or \
         dummy proofs (none)"
  and plugins = plugin_flag
  and precomputed_blocks_path =
    flag "--precomputed-blocks-file"
      ~aliases:[ "precomputed-blocks-file" ]
      (optional string)
      ~doc:"PATH Path to write precomputed blocks to, for replay or archiving"
  and log_precomputed_blocks =
    flag "--log-precomputed-blocks"
      ~aliases:[ "log-precomputed-blocks" ]
      (optional_with_default false bool)
      ~doc:"true|false Include precomputed blocks in the log (default: false)"
  and block_reward_threshold =
    flag "--minimum-block-reward" ~aliases:[ "minimum-block-reward" ]
      ~doc:
        "AMOUNT Minimum reward a block produced by the node should have. Empty \
         blocks are created if the rewards are lower than the specified \
         threshold (default: No threshold, transactions and coinbase will be \
         included as long as the required snark work is available and can be \
         paid for)"
      (optional txn_amount)
  and stop_time =
    flag "--stop-time" ~aliases:[ "stop-time" ] (optional int)
      ~doc:
        (sprintf
           "UPTIME in hours after which the daemon stops itself (only if there \
            were no slots won within an hour after the stop time) (Default: \
            %d)"
           Cli_lib.Default.stop_time )
  and upload_blocks_to_gcloud =
    flag "--upload-blocks-to-gcloud"
      ~aliases:[ "upload-blocks-to-gcloud" ]
      (optional_with_default false bool)
      ~doc:
        "true|false upload blocks to gcloud storage. Requires the environment \
         variables GCLOUD_KEYFILE, NETWORK_NAME, and \
         GCLOUD_BLOCK_UPLOAD_BUCKET"
  and all_peers_seen_metric =
    flag "--all-peers-seen-metric"
      ~aliases:[ "all-peers-seen-metric" ]
      (optional_with_default false bool)
      ~doc:
        "true|false whether to track the set of all peers ever seen for the \
         all_peers metric (default: false)"
  and node_status_url =
    flag "--node-status-url" ~aliases:[ "node-status-url" ] (optional string)
      ~doc:"URL of the node status collection service"
  and node_error_url =
    flag "--node-error-url" ~aliases:[ "node-error-url" ] (optional string)
      ~doc:"URL of the node error collection service"
  and contact_info =
    flag "--contact-info" ~aliases:[ "contact-info" ] (optional string)
      ~doc:
        "contact info used in node error report service (it could be either \
         email address or discord username), it should be less than 200 \
         characters"
    |> Command.Param.map ~f:(fun opt ->
           Option.value_map opt ~default:None ~f:(fun s ->
               if String.length s < 200 then Some s
               else
                 Mina_user_error.raisef
                   "The length of contact info exceeds 200 characters:\n %s" s ) )
  and uptime_url_string =
    flag "--uptime-url" ~aliases:[ "uptime-url" ] (optional string)
      ~doc:"URL URL of the uptime service of the Mina delegation program"
  and uptime_submitter_key =
    flag "--uptime-submitter-key" ~aliases:[ "uptime-submitter-key" ]
      ~doc:
        "KEYFILE Private key file for the uptime submitter. You cannot provide \
         both `uptime-submitter-key` and `uptime-submitter-pubkey`."
      (optional string)
  and uptime_submitter_pubkey =
    flag "--uptime-submitter-pubkey"
      ~aliases:[ "uptime-submitter-pubkey" ]
      (optional string)
      ~doc:
        "PUBLICKEY Public key of the submitter to the Mina delegation program, \
         for the associated private key that is being tracked by this daemon. \
         You cannot provide both `uptime-submitter-key` and \
         `uptime-submitter-pubkey`."
<<<<<<< HEAD
  and uptime_send_node_commit =
    flag "--uptime-send-node-commit-sha"
      ~aliases:[ "uptime-send-node-commit-sha" ]
      ~doc:
        "true|false Whether to send the commit SHA used to build the node to \
         the uptime service. (default: false)"
      no_arg
=======
  and slot_tx_end =
    flag "--slot-tx-end" ~aliases:[ "slot-tx-end" ]
      ~doc:
        "Slot after which the node will stop accepting transactions. (default: \
         disabled)"
      (optional int)
>>>>>>> 61d773cf
  in
  let to_pubsub_topic_mode_option =
    let open Gossip_net.Libp2p in
    function
    | `String "ro" ->
        Some RO
    | `String "rw" ->
        Some RW
    | `String "none" ->
        Some N
    | `Null ->
        None
    | _ ->
        raise (Error.to_exn (Error.of_string "Invalid pubsub topic mode"))
  in
  fun () ->
    O1trace.thread "mina" (fun () ->
        let open Deferred.Let_syntax in
        let conf_dir = Mina_lib.Conf_dir.compute_conf_dir conf_dir in
        let%bind () = File_system.create_dir conf_dir in
        let () =
          if is_background then (
            Core.printf "Starting background mina daemon. (Log Dir: %s)\n%!"
              conf_dir ;
            Daemon.daemonize ~allow_threads_to_have_been_created:true
              ~redirect_stdout:`Dev_null ?cd:working_dir
              ~redirect_stderr:`Dev_null () )
          else Option.iter working_dir ~f:Caml.Sys.chdir
        in
        Stdout_log.setup log_json log_level ;
        (* 512MB logrotate max size = 1GB max filesystem usage *)
        let logrotate_max_size = 1024 * 1024 * 10 in
        Logger.Consumer_registry.register ~id:Logger.Logger_id.mina
          ~processor:(Logger.Processor.raw ~log_level:file_log_level ())
          ~transport:
            (Logger_file_system.dumb_logrotate ~directory:conf_dir
               ~log_filename:"mina.log" ~max_size:logrotate_max_size
               ~num_rotate:file_log_rotations ) ;
        let best_tip_diff_log_size = 1024 * 1024 * 5 in
        Logger.Consumer_registry.register ~id:Logger.Logger_id.best_tip_diff
          ~processor:(Logger.Processor.raw ())
          ~transport:
            (Logger_file_system.dumb_logrotate ~directory:conf_dir
               ~log_filename:"mina-best-tip.log"
               ~max_size:best_tip_diff_log_size ~num_rotate:1 ) ;
        let rejected_blocks_log_size = 1024 * 1024 * 5 in
        Logger.Consumer_registry.register ~id:Logger.Logger_id.rejected_blocks
          ~processor:(Logger.Processor.raw ())
          ~transport:
            (Logger_file_system.dumb_logrotate ~directory:conf_dir
               ~log_filename:"mina-rejected-blocks.log"
               ~max_size:rejected_blocks_log_size ~num_rotate:50 ) ;
        Logger.Consumer_registry.register ~id:Logger.Logger_id.oversized_logs
          ~processor:(Logger.Processor.raw ())
          ~transport:
            (Logger_file_system.dumb_logrotate ~directory:conf_dir
               ~log_filename:"mina-oversized-logs.log"
               ~max_size:logrotate_max_size ~num_rotate:file_log_rotations ) ;
        (* Consumer for `[%log internal]` logging used for internal tracing *)
        Itn_logger.set_message_postprocessor
          Internal_tracing.For_itn_logger.post_process_message ;
        Logger.Consumer_registry.register ~id:Logger.Logger_id.mina
          ~processor:Internal_tracing.For_logger.processor
          ~transport:
            (Internal_tracing.For_logger.json_lines_rotate_transport
               ~directory:(conf_dir ^ "/internal-tracing")
               () ) ;
        let version_metadata =
          [ ("commit", `String Mina_version.commit_id)
          ; ("branch", `String Mina_version.branch)
          ; ("commit_date", `String Mina_version.commit_date)
          ; ("marlin_commit", `String Mina_version.marlin_commit_id)
          ]
        in
        [%log info]
          "Mina daemon is booting up; built with commit $commit on branch \
           $branch"
          ~metadata:version_metadata ;
        let%bind () =
          Mina_lib.Conf_dir.check_and_set_lockfile ~logger conf_dir
        in
        if not @@ String.equal daemon_expiry "never" then (
          [%log info] "Daemon will expire at $exp"
            ~metadata:[ ("exp", `String daemon_expiry) ] ;
          let tm =
            (* same approach as in Genesis_constants.genesis_state_timestamp *)
            let default_timezone = Core.Time.Zone.of_utc_offset ~hours:(-8) in
            Core.Time.of_string_gen
              ~if_no_timezone:(`Use_this_one default_timezone) daemon_expiry
          in
          Clock.run_at tm
            (fun () ->
              [%log info] "Daemon has expired, shutting down" ;
              Core.exit 0 )
            () ) ;
        [%log info] "Booting may take several seconds, please wait" ;
        let wallets_disk_location = conf_dir ^/ "wallets" in
        let%bind wallets =
          (* Load wallets early, to give user errors before expensive
             initialization starts.
          *)
          Secrets.Wallets.load ~logger ~disk_location:wallets_disk_location
        in
        let%bind libp2p_keypair =
          let libp2p_keypair_old_format =
            match Mina_net2.Keypair.of_string libp2p_keypair with
            | Ok kp ->
                Some kp
            | Error _ ->
                if String.contains libp2p_keypair ',' then
                  [%log warn]
                    "I think -libp2p-keypair is in the old format, but I \
                     failed to parse it! Using it as a path..." ;
                None
          in
          Option.value_map
            ~default:(fun () ->
              Secrets.Libp2p_keypair.Terminal_stdin.read_exn
                ~should_prompt_user:false ~which:"libp2p keypair" libp2p_keypair
              )
            ~f:(Fn.compose const Deferred.return)
            libp2p_keypair_old_format ()
        in
        let%bind () =
          let version_filename = conf_dir ^/ "mina.version" in
          let make_version () =
            let%map () =
              (*Delete any trace files if version changes. TODO: Implement rotate logic similar to log files*)
              File_system.remove_dir (conf_dir ^/ "trace")
            in
            Yojson.Safe.to_file version_filename (`Assoc version_metadata)
          in
          match
            Or_error.try_with_join (fun () ->
                match Yojson.Safe.from_file version_filename with
                | `Assoc list -> (
                    match String.Map.(find (of_alist_exn list) "commit") with
                    | Some (`String commit) ->
                        Ok commit
                    | _ ->
                        Or_error.errorf "commit not found in version file %s"
                          version_filename )
                | _ ->
                    Or_error.errorf "Unexpected value in %s" version_filename )
          with
          | Ok c ->
              if String.equal c Mina_version.commit_id then return ()
              else (
                [%log warn]
                  "Different version of Mina detected in config directory \
                   $config_directory, removing existing configuration"
                  ~metadata:[ ("config_directory", `String conf_dir) ] ;
                make_version () )
          | Error e ->
              [%log debug]
                "Error reading $file: $error. Cleaning up the config directory \
                 $config_directory"
                ~metadata:
                  [ ("error", `String (Error.to_string_mach e))
                  ; ("config_directory", `String conf_dir)
                  ; ("file", `String version_filename)
                  ] ;
              make_version ()
        in
        Memory_stats.log_memory_stats logger ~process:"daemon" ;
        Parallel.init_master () ;
        let monitor = Async.Monitor.create ~name:"coda" () in
        let time_controller =
          Block_time.Controller.create @@ Block_time.Controller.basic ~logger
        in
        let pids = Child_processes.Termination.create_pid_table () in
        let mina_initialization_deferred () =
          let config_file_installed =
            (* Search for config files installed as part of a deb/brew package.
               These files are commit-dependent, to ensure that we don't clobber
               configuration for dev builds or use incompatible configs.
            *)
            let config_file_installed =
              let json = "config_" ^ Mina_version.commit_id_short ^ ".json" in
              List.fold_until ~init:None
                (Cache_dir.possible_paths json)
                ~f:(fun _acc f ->
                  match Core.Sys.file_exists f with
                  | `Yes ->
                      Stop (Some f)
                  | _ ->
                      Continue None )
                ~finish:Fn.id
            in
            match config_file_installed with
            | Some config_file ->
                Some (config_file, `Must_exist)
            | None ->
                None
          in
          let config_file_configdir =
            (conf_dir ^/ "daemon.json", `May_be_missing)
          in
          let config_file_envvar =
            match Sys.getenv "MINA_CONFIG_FILE" with
            | Some config_file ->
                Some (config_file, `Must_exist)
            | None ->
                None
          in
          let config_files =
            Option.to_list config_file_installed
            @ (config_file_configdir :: Option.to_list config_file_envvar)
            @ List.map config_files ~f:(fun config_file ->
                  (config_file, `Must_exist) )
          in
          let%bind config_jsons =
            let config_files_paths =
              List.map config_files ~f:(fun (config_file, _) ->
                  `String config_file )
            in
            [%log info] "Reading configuration files $config_files"
              ~metadata:[ ("config_files", `List config_files_paths) ] ;
            Deferred.List.filter_map config_files
              ~f:(fun (config_file, handle_missing) ->
                match%bind
                  Genesis_ledger_helper.load_config_json config_file
                with
                | Ok config_json ->
                    let%map config_json =
                      Genesis_ledger_helper.upgrade_old_config ~logger
                        config_file config_json
                    in
                    Some (config_file, config_json)
                | Error err -> (
                    match handle_missing with
                    | `Must_exist ->
                        Mina_user_error.raisef
                          ~where:"reading configuration file"
                          "The configuration file %s could not be read:\n%s"
                          config_file (Error.to_string_hum err)
                    | `May_be_missing ->
                        [%log warn]
                          "Could not read configuration from $config_file"
                          ~metadata:
                            [ ("config_file", `String config_file)
                            ; ("error", Error_json.error_to_yojson err)
                            ] ;
                        return None ) )
          in
          let config =
            List.fold ~init:Runtime_config.default config_jsons
              ~f:(fun config (config_file, config_json) ->
                match Runtime_config.of_yojson config_json with
                | Ok loaded_config ->
                    Runtime_config.combine config loaded_config
                | Error err ->
                    [%log fatal]
                      "Could not parse configuration from $config_file: $error"
                      ~metadata:
                        [ ("config_file", `String config_file)
                        ; ("config_json", config_json)
                        ; ("error", `String err)
                        ] ;
                    failwithf "Could not parse configuration file: %s" err () )
          in
          let genesis_dir =
            Option.value ~default:(conf_dir ^/ "genesis") genesis_dir
          in
          let%bind precomputed_values =
            match%map
              Genesis_ledger_helper.init_from_config_file ~genesis_dir ~logger
                ~proof_level config
            with
            | Ok (precomputed_values, _) ->
                precomputed_values
            | Error err ->
                [%log fatal]
                  "Failed initializing with configuration $config: $error"
                  ~metadata:
                    [ ("config", Runtime_config.to_yojson config)
                    ; ("error", Error_json.error_to_yojson err)
                    ] ;
                Error.raise err
          in
          let rev_daemon_configs =
            List.rev_filter_map config_jsons
              ~f:(fun (config_file, config_json) ->
                Option.map
                  YJ.Util.(
                    to_option Fn.id (YJ.Util.member "daemon" config_json))
                  ~f:(fun daemon_config -> (config_file, daemon_config)) )
          in
          let maybe_from_config (type a) (f : YJ.t -> a option)
              (keyname : string) (actual_value : a option) : a option =
            let open Option.Let_syntax in
            let open YJ.Util in
            match actual_value with
            | Some v ->
                Some v
            | None ->
                (* Load value from the latest config file that both
                   * has the key we are looking for, and
                   * has the key in a format that [f] can parse.
                *)
                let%map config_file, data =
                  List.find_map rev_daemon_configs
                    ~f:(fun (config_file, daemon_config) ->
                      let%bind json_val =
                        to_option Fn.id (member keyname daemon_config)
                      in
                      let%map data = f json_val in
                      (config_file, data) )
                in
                [%log debug] "Key $key being used from config file $config_file"
                  ~metadata:
                    [ ("key", `String keyname)
                    ; ("config_file", `String config_file)
                    ] ;
                data
          in
          let or_from_config map keyname actual_value ~default =
            match maybe_from_config map keyname actual_value with
            | Some x ->
                x
            | None ->
                [%log trace]
                  "Key '$key' not found in the config file, using default"
                  ~metadata:[ ("key", `String keyname) ] ;
                default
          in
          let get_port { Flag.Types.value; default; name } =
            or_from_config YJ.Util.to_int_option name ~default value
          in
          let libp2p_port = get_port libp2p_port in
          let rest_server_port = get_port rest_server_port in
          let limited_graphql_port =
            let ({ value; name } : int option Flag.Types.with_name) =
              limited_graphql_port
            in
            maybe_from_config YJ.Util.to_int_option name value
          in
          let client_port = get_port client_port in
          let snark_work_fee_flag =
            let json_to_currency_fee_option json =
              YJ.Util.to_int_option json
              |> Option.map ~f:Currency.Fee.of_nanomina_int_exn
            in
            or_from_config json_to_currency_fee_option "snark-worker-fee"
              ~default:Currency.Fee.default_snark_worker_fee snark_work_fee
          in
          let node_status_url =
            maybe_from_config YJ.Util.to_string_option "node-status-url"
              node_status_url
          in
          (* FIXME #4095: pass this through to Gossip_net.Libp2p *)
          let _max_concurrent_connections =
            (*if
                 or_from_config YJ.Util.to_bool_option "max-concurrent-connections"
                   ~default:true limit_connections
               then Some 40
               else *)
            None
          in
          let work_selection_method =
            or_from_config
              (Fn.compose Option.return
                 (Fn.compose work_selection_method_val YJ.Util.to_string) )
              "work-selection"
              ~default:Cli_lib.Arg_type.Work_selection_method.Random
              work_selection_method_flag
          in
          let work_reassignment_wait =
            or_from_config YJ.Util.to_int_option "work-reassignment-wait"
              ~default:Cli_lib.Default.work_reassignment_wait
              work_reassignment_wait
          in
          let log_received_snark_pool_diff =
            or_from_config YJ.Util.to_bool_option "log-snark-work-gossip"
              ~default:false log_received_snark_pool_diff
          in
          let log_transaction_pool_diff =
            or_from_config YJ.Util.to_bool_option "log-txn-pool-gossip"
              ~default:false log_transaction_pool_diff
          in
          let log_block_creation =
            or_from_config YJ.Util.to_bool_option "log-block-creation"
              ~default:true log_block_creation
          in
          let log_gossip_heard =
            { Mina_networking.Config.snark_pool_diff =
                log_received_snark_pool_diff
            ; transaction_pool_diff = log_transaction_pool_diff
            ; new_state = true
            }
          in
          let json_to_publickey_compressed_option which json =
            YJ.Util.to_string_option json
            |> Option.bind ~f:(fun pk_str ->
                   match Public_key.Compressed.of_base58_check pk_str with
                   | Ok key -> (
                       match Public_key.decompress key with
                       | None ->
                           Mina_user_error.raisef
                             ~where:"decompressing a public key"
                             "The %s public key %s could not be decompressed."
                             which pk_str
                       | Some _ ->
                           Some key )
                   | Error _e ->
                       Mina_user_error.raisef ~where:"decoding a public key"
                         "The %s public key %s could not be decoded." which
                         pk_str )
          in
          let run_snark_worker_flag =
            maybe_from_config
              (json_to_publickey_compressed_option "snark worker")
              "run-snark-worker" run_snark_worker_flag
          in
          let run_snark_coordinator_flag =
            maybe_from_config
              (json_to_publickey_compressed_option "snark coordinator")
              "run-snark-coordinator" run_snark_coordinator_flag
          in
          let snark_worker_parallelism_flag =
            maybe_from_config YJ.Util.to_int_option "snark-worker-parallelism"
              snark_worker_parallelism_flag
          in
          let coinbase_receiver_flag =
            maybe_from_config
              (json_to_publickey_compressed_option "coinbase receiver")
              "coinbase-receiver" coinbase_receiver_flag
          in
          let%bind external_ip =
            match external_ip_opt with
            | None ->
                Find_ip.find ~logger
            | Some ip ->
                return @@ Unix.Inet_addr.of_string ip
          in
          let bind_ip =
            Option.value bind_ip_opt ~default:"0.0.0.0"
            |> Unix.Inet_addr.of_string
          in
          let addrs_and_ports : Node_addrs_and_ports.t =
            { external_ip; bind_ip; peer = None; client_port; libp2p_port }
          in
          let block_production_key =
            maybe_from_config YJ.Util.to_string_option "block-producer-key"
              block_production_key
          in
          let block_production_pubkey =
            maybe_from_config
              (json_to_publickey_compressed_option "block producer")
              "block-producer-pubkey" block_production_pubkey
          in
          let block_production_password =
            maybe_from_config YJ.Util.to_string_option "block-producer-password"
              block_production_password
          in
          Option.iter
            ~f:(fun password ->
              match Sys.getenv Secrets.Keypair.env with
              | Some env_pass when not (String.equal env_pass password) ->
                  [%log warn]
                    "$envkey environment variable doesn't match value provided \
                     on command-line or daemon.json. Using value from $envkey"
                    ~metadata:[ ("envkey", `String Secrets.Keypair.env) ]
              | _ ->
                  Unix.putenv ~key:Secrets.Keypair.env ~data:password )
            block_production_password ;
          let%bind block_production_keypair =
            match (block_production_key, block_production_pubkey) with
            | Some _, Some _ ->
                Mina_user_error.raise
                  "You cannot provide both `block-producer-key` and \
                   `block_production_pubkey`"
            | None, None ->
                Deferred.return None
            | Some sk_file, _ ->
                let%map kp =
                  Secrets.Keypair.Terminal_stdin.read_exn
                    ~should_prompt_user:false ~which:"block producer keypair"
                    sk_file
                in
                Some kp
            | _, Some tracked_pubkey ->
                let%map kp =
                  Secrets.Wallets.get_tracked_keypair ~logger
                    ~which:"block producer keypair"
                    ~read_from_env_exn:
                      (Secrets.Keypair.Terminal_stdin.read_exn
                         ~should_prompt_user:false ~should_reask:false )
                    ~conf_dir tracked_pubkey
                in
                Some kp
          in
          let%bind client_trustlist =
            Reader.load_sexp
              (conf_dir ^/ "client_trustlist")
              [%of_sexp: Unix.Cidr.t list]
            >>| Or_error.ok
          in
          let client_trustlist =
            let mina_client_trustlist = "MINA_CLIENT_TRUSTLIST" in
            let cidrs_of_env_str env_str env_var =
              let cidrs =
                String.split ~on:',' env_str
                |> List.filter_map ~f:(fun str ->
                       try Some (Unix.Cidr.of_string str)
                       with _ ->
                         [%log warn] "Could not parse address $address in %s"
                           env_var
                           ~metadata:[ ("address", `String str) ] ;
                         None )
              in
              Some
                (List.append cidrs (Option.value ~default:[] client_trustlist))
            in
            match Unix.getenv mina_client_trustlist with
            | Some env_str ->
                cidrs_of_env_str env_str mina_client_trustlist
            | None ->
                client_trustlist
          in
          let get_monitor_infos monitor =
            let rec get_monitors accum monitor =
              match Async_kernel.Monitor.parent monitor with
              | None ->
                  List.rev accum
              | Some parent ->
                  get_monitors (parent :: accum) parent
            in
            let monitors = get_monitors [ monitor ] monitor in
            List.map monitors ~f:(fun monitor ->
                match Async_kernel.Monitor.sexp_of_t monitor with
                | Sexp.List sexps ->
                    `List (List.map ~f:Error_json.sexp_record_to_yojson sexps)
                | Sexp.Atom _ ->
                    failwith "Expected a sexp list" )
          in
          let o1trace context =
            Execution_context.find_local context O1trace.local_storage_id
            |> Option.value ~default:[]
            |> List.map ~f:(fun x -> `String x)
          in
          Stream.iter
            (Async_kernel.Async_kernel_scheduler.long_cycles_with_context
               ~at_least:(sec 0.5 |> Time_ns.Span.of_span_float_round_nearest) )
            ~f:(fun (span, context) ->
              let secs = Time_ns.Span.to_sec span in
              let monitor_infos = get_monitor_infos context.monitor in
              let o1trace = o1trace context in
              [%log internal] "Long_async_cycle"
                ~metadata:
                  [ ("duration", `Float secs); ("trace", `List o1trace) ] ;
              [%log debug]
                ~metadata:
                  [ ("long_async_cycle", `Float secs)
                  ; ("monitors", `List monitor_infos)
                  ; ("o1trace", `List o1trace)
                  ]
                "Long async cycle, $long_async_cycle seconds, $monitors, \
                 $o1trace" ;
              Mina_metrics.(
                Runtime.Long_async_histogram.observe Runtime.long_async_cycle
                  secs) ) ;
          Stream.iter Async_kernel.Async_kernel_scheduler.long_jobs_with_context
            ~f:(fun (context, span) ->
              let secs = Time_ns.Span.to_sec span in
              let monitor_infos = get_monitor_infos context.monitor in
              let o1trace = o1trace context in
              [%log internal] "Long_async_job"
                ~metadata:
                  [ ("duration", `Float secs); ("trace", `List o1trace) ] ;
              [%log debug]
                ~metadata:
                  [ ("long_async_job", `Float secs)
                  ; ("monitors", `List monitor_infos)
                  ; ("o1trace", `List o1trace)
                  ; ( "most_recent_2_backtrace"
                    , `String
                        (String.concat ~sep:"␤"
                           (List.map ~f:Backtrace.to_string
                              (List.take
                                 (Execution_context.backtrace_history context)
                                 2 ) ) ) )
                  ]
                "Long async job, $long_async_job seconds, $monitors, $o1trace" ;
              Mina_metrics.(
                Runtime.Long_job_histogram.observe Runtime.long_async_job secs) ) ;
          let trace_database_initialization typ location =
            (* can't use %log ppx here, because we're using the passed-in location *)
            Logger.trace logger ~module_:__MODULE__ "Creating %s at %s"
              ~location typ
          in
          let trust_dir = conf_dir ^/ "trust" in
          let%bind () = Async.Unix.mkdir ~p:() trust_dir in
          let trust_system = Trust_system.create trust_dir in
          trace_database_initialization "trust_system" __LOC__ trust_dir ;
          let genesis_state_hash =
            (Precomputed_values.genesis_state_hashes precomputed_values)
              .state_hash
          in
          let genesis_ledger_hash =
            Precomputed_values.genesis_ledger precomputed_values
            |> Lazy.force |> Mina_ledger.Ledger.merkle_root
          in
          let block_production_keypairs =
            block_production_keypair
            |> Option.map ~f:(fun kp ->
                   (kp, Public_key.compress kp.Keypair.public_key) )
            |> Option.to_list |> Keypair.And_compressed_pk.Set.of_list
          in
          let epoch_ledger_location = conf_dir ^/ "epoch_ledger" in
          let module Context = struct
            let logger = logger

            let precomputed_values = precomputed_values

            let constraint_constants = precomputed_values.constraint_constants

            let consensus_constants = precomputed_values.consensus_constants
          end in
          let consensus_local_state =
            Consensus.Data.Local_state.create
              ~context:(module Context)
              ~genesis_ledger:
                (Precomputed_values.genesis_ledger precomputed_values)
              ~genesis_epoch_data:precomputed_values.genesis_epoch_data
              ~epoch_ledger_location
              ( Option.map block_production_keypair ~f:(fun keypair ->
                    let open Keypair in
                    Public_key.compress keypair.public_key )
              |> Option.to_list |> Public_key.Compressed.Set.of_list )
              ~genesis_state_hash:
                precomputed_values.protocol_state_with_hashes.hash.state_hash
          in
          trace_database_initialization "epoch ledger" __LOC__
            epoch_ledger_location ;
          let%bind peer_list_file_contents_or_empty =
            match libp2p_peer_list_file with
            | None ->
                return []
            | Some file -> (
                match%bind
                  Monitor.try_with_or_error ~here:[%here] (fun () ->
                      Reader.file_contents file )
                with
                | Ok contents ->
                    return (Mina_net2.Multiaddr.of_file_contents contents)
                | Error _ ->
                    Mina_user_error.raisef
                      ~where:"reading libp2p peer address file"
                      "The file %s could not be read.\n\n\
                       It must be a newline-separated list of libp2p \
                       multiaddrs (ex: /ip4/IPADDR/tcp/PORT/p2p/PEERID)"
                      file )
          in
          List.iter libp2p_peers_raw ~f:(fun raw_peer ->
              if not Mina_net2.Multiaddr.(valid_as_peer @@ of_string raw_peer)
              then
                Mina_user_error.raisef ~where:"decoding peer as a multiaddress"
                  "The given peer \"%s\" is not a valid multiaddress (ex: \
                   /ip4/IPADDR/tcp/PORT/p2p/PEERID)"
                  raw_peer ) ;
          let initial_peers =
            List.concat
              [ List.map ~f:Mina_net2.Multiaddr.of_string libp2p_peers_raw
              ; peer_list_file_contents_or_empty
              ; List.map ~f:Mina_net2.Multiaddr.of_string
                @@ or_from_config
                     (Fn.compose Option.some
                        (YJ.Util.convert_each YJ.Util.to_string) )
                     "peers" None ~default:[]
              ]
          in
          let direct_peers =
            List.map ~f:Mina_net2.Multiaddr.of_string direct_peers_raw
          in
          let min_connections =
            or_from_config YJ.Util.to_int_option "min-connections"
              ~default:Cli_lib.Default.min_connections min_connections
          in
          let max_connections =
            or_from_config YJ.Util.to_int_option "max-connections"
              ~default:Cli_lib.Default.max_connections max_connections
          in
          let pubsub_v1 = Gossip_net.Libp2p.N in
          (* TODO uncomment after introducing Bitswap-based block retrieval *)
          (* let pubsub_v1 =
               or_from_config to_pubsub_topic_mode_option "pubsub-v1"
                 ~default:Cli_lib.Default.pubsub_v1 pubsub_v1
             in *)
          let pubsub_v0 =
            or_from_config to_pubsub_topic_mode_option "pubsub-v0"
              ~default:Cli_lib.Default.pubsub_v0 None
          in
          let validation_queue_size =
            or_from_config YJ.Util.to_int_option "validation-queue-size"
              ~default:Cli_lib.Default.validation_queue_size
              validation_queue_size
          in
          let stop_time =
            or_from_config YJ.Util.to_int_option "stop-time"
              ~default:Cli_lib.Default.stop_time stop_time
          in
          if enable_tracing then Mina_tracing.start conf_dir |> don't_wait_for ;
          let%bind () =
            if enable_internal_tracing then
              Internal_tracing.toggle ~logger `Enabled
            else Deferred.unit
          in
          let seed_peer_list_url =
            Option.value_map seed_peer_list_url ~f:Option.some
              ~default:
                (Option.bind config.daemon
                   ~f:(fun { Runtime_config.Daemon.peer_list_url; _ } ->
                     peer_list_url ) )
          in
          if is_seed then [%log info] "Starting node as a seed node"
          else if demo_mode then [%log info] "Starting node in demo mode"
          else if
            List.is_empty initial_peers && Option.is_none seed_peer_list_url
          then
            Mina_user_error.raise
              {|No peers were given.

Pass one of -peer, -peer-list-file, -seed, -peer-list-url.|} ;
          let chain_id =
            let protocol_major_version =
              Protocol_version.of_string_exn
                compile_time_current_protocol_version
              |> Protocol_version.major
            in
            chain_id ~genesis_state_hash
              ~genesis_constants:precomputed_values.genesis_constants
              ~constraint_system_digests:
                (Lazy.force precomputed_values.constraint_system_digests)
              ~protocol_major_version
          in
          [%log info] "Daemon will use chain id %s" chain_id ;
          let gossip_net_params =
            Gossip_net.Libp2p.Config.
              { timeout = Time.Span.of_sec 3.
              ; logger
              ; conf_dir
              ; chain_id
              ; unsafe_no_trust_ip = false
              ; seed_peer_list_url =
                  Option.map seed_peer_list_url ~f:Uri.of_string
              ; initial_peers
              ; addrs_and_ports
              ; metrics_port = libp2p_metrics_port
              ; trust_system
              ; flooding = Option.value ~default:false enable_flooding
              ; direct_peers
              ; peer_protection_ratio
              ; peer_exchange = Option.value ~default:false peer_exchange
              ; min_connections
              ; max_connections
              ; validation_queue_size
              ; isolate = Option.value ~default:false isolate
              ; keypair = libp2p_keypair
              ; all_peers_seen_metric
              ; known_private_ip_nets =
                  Option.value ~default:[] client_trustlist
              ; time_controller
              ; pubsub_v1
              ; pubsub_v0
              }
          in
          let net_config =
            { Mina_networking.Config.logger
            ; trust_system
            ; time_controller
            ; consensus_constants = precomputed_values.consensus_constants
            ; consensus_local_state
            ; genesis_ledger_hash
            ; constraint_constants = precomputed_values.constraint_constants
            ; log_gossip_heard
            ; is_seed
            ; creatable_gossip_net =
                Mina_networking.Gossip_net.(
                  Any.Creatable
                    ((module Libp2p), Libp2p.create ~pids gossip_net_params))
            ; precomputed_values
            }
          in
          let coinbase_receiver : Consensus.Coinbase_receiver.t =
            Option.value_map coinbase_receiver_flag ~default:`Producer
              ~f:(fun pk -> `Other pk)
          in
          let current_protocol_version =
            Mina_run.get_current_protocol_version
              ~compile_time_current_protocol_version ~conf_dir ~logger
              curr_protocol_version
          in
          let proposed_protocol_version_opt =
            Mina_run.get_proposed_protocol_version_opt ~conf_dir ~logger
              proposed_protocol_version
          in
          ( match
              (uptime_url_string, uptime_submitter_key, uptime_submitter_pubkey)
            with
          | Some _, Some _, None | Some _, None, Some _ | None, None, None ->
              ()
          | _ ->
              Mina_user_error.raise
                "Must provide both --uptime-url and exactly one of \
                 --uptime-submitter-key or --uptime-submitter-pubkey" ) ;
          let uptime_url =
            Option.map uptime_url_string ~f:(fun s -> Uri.of_string s)
          in
          let uptime_submitter_opt =
            Option.map uptime_submitter_pubkey ~f:(fun s ->
                match Public_key.Compressed.of_base58_check s with
                | Ok pk -> (
                    match Public_key.decompress pk with
                    | Some _ ->
                        pk
                    | None ->
                        failwithf
                          "Invalid public key %s for uptime submitter (could \
                           not decompress)"
                          s () )
                | Error err ->
                    Mina_user_error.raisef
                      "Invalid public key %s for uptime submitter, %s" s
                      (Error.to_string_hum err) () )
          in
          let%bind uptime_submitter_keypair =
            match (uptime_submitter_key, uptime_submitter_opt) with
            | None, None ->
                return None
            | None, Some pk ->
                let%map kp =
                  Secrets.Wallets.get_tracked_keypair ~logger
                    ~which:"uptime submitter keypair"
                    ~read_from_env_exn:
                      (Secrets.Uptime_keypair.Terminal_stdin.read_exn
                         ~should_prompt_user:false ~should_reask:false )
                    ~conf_dir pk
                in
                Some kp
            | Some sk_file, None ->
                let%map kp =
                  Secrets.Uptime_keypair.Terminal_stdin.read_exn
                    ~should_prompt_user:false ~should_reask:false
                    ~which:"uptime submitter keypair" sk_file
                in
                Some kp
            | _ ->
                (* unreachable, because of earlier check *)
                failwith
                  "Cannot provide both uptime submitter public key and uptime \
                   submitter keyfile"
          in
<<<<<<< HEAD
          if Mina_compile_config.itn_features then
            (* set queue bound directly in Itn_logger
               adding bound to Mina_lib config introduces cycle
            *)
            Option.iter itn_max_logs ~f:Itn_logger.set_queue_bound ;
=======
          let slot_tx_end =
            Option.map ~f:Mina_numbers.Global_slot.of_int slot_tx_end
          in
>>>>>>> 61d773cf
          let start_time = Time.now () in
          let%map mina =
            Mina_lib.create ~wallets
              (Mina_lib.Config.make ~logger ~pids ~trust_system ~conf_dir
                 ~chain_id ~is_seed ~super_catchup:(not no_super_catchup)
                 ~disable_node_status ~demo_mode ~coinbase_receiver ~net_config
                 ~gossip_net_params
                 ~initial_protocol_version:current_protocol_version
                 ~proposed_protocol_version_opt
                 ~work_selection_method:
                   (Cli_lib.Arg_type.work_selection_method_to_module
                      work_selection_method )
                 ~snark_worker_config:
                   { Mina_lib.Config.Snark_worker_config
                     .initial_snark_worker_key = run_snark_worker_flag
                   ; shutdown_on_disconnect = true
                   ; num_threads = snark_worker_parallelism_flag
                   }
                 ~snark_coordinator_key:run_snark_coordinator_flag
                 ~snark_pool_disk_location:(conf_dir ^/ "snark_pool")
                 ~wallets_disk_location:(conf_dir ^/ "wallets")
                 ~persistent_root_location:(conf_dir ^/ "root")
                 ~persistent_frontier_location:(conf_dir ^/ "frontier")
                 ~epoch_ledger_location ~snark_work_fee:snark_work_fee_flag
                 ~time_controller ~block_production_keypairs ~monitor
                 ~consensus_local_state ~is_archive_rocksdb
                 ~work_reassignment_wait ~archive_process_location
                 ~log_block_creation ~precomputed_values ~start_time
                 ?precomputed_blocks_path ~log_precomputed_blocks
                 ~upload_blocks_to_gcloud ~block_reward_threshold ~uptime_url
<<<<<<< HEAD
                 ~uptime_submitter_keypair ~uptime_send_node_commit ~stop_time
                 ~node_status_url ~graphql_control_port:itn_graphql_port () )
=======
                 ~uptime_submitter_keypair ~stop_time ~node_status_url ()
                 ~slot_tx_end )
>>>>>>> 61d773cf
          in
          { mina
          ; client_trustlist
          ; rest_server_port
          ; limited_graphql_port
          ; itn_graphql_port
          }
        in
        (* Breaks a dependency cycle with monitor initilization and coda *)
        let mina_ref : Mina_lib.t option ref = ref None in
        Option.iter node_error_url ~f:(fun url ->
            let get_node_state () =
              match !mina_ref with
              | None ->
                  Deferred.return None
              | Some mina ->
                  let%map node_state = Mina_lib.get_node_state mina in
                  Some node_state
            in
            Node_error_service.set_config ~get_node_state
              ~node_error_url:(Uri.of_string url) ~contact_info ) ;
        Mina_run.handle_shutdown ~monitor ~time_controller ~conf_dir
          ~child_pids:pids ~top_logger:logger mina_ref ;
        Async.Scheduler.within' ~monitor
        @@ fun () ->
        let%bind { mina
                 ; client_trustlist
                 ; rest_server_port
                 ; limited_graphql_port
                 ; itn_graphql_port
                 } =
          mina_initialization_deferred ()
        in
        mina_ref := Some mina ;
        (*This pipe is consumed only by integration tests*)
        don't_wait_for
          (Pipe_lib.Strict_pipe.Reader.iter_without_pushback
             (Mina_lib.validated_transitions mina)
             ~f:ignore ) ;
        Mina_run.setup_local_server ?client_trustlist ~rest_server_port
          ~insecure_rest_server ~open_limited_graphql_port ?limited_graphql_port
          ?itn_graphql_port ?auth_keys:itn_keys mina ;
        let%bind () =
          Option.map metrics_server_port ~f:(fun port ->
              let forward_uri =
                Option.map libp2p_metrics_port ~f:(fun port ->
                    Uri.with_uri ~scheme:(Some "http") ~host:(Some "127.0.0.1")
                      ~port:(Some port) ~path:(Some "/metrics") Uri.empty )
              in
              Mina_metrics.Runtime.(
                gc_stat_interval_mins :=
                  Option.value ~default:!gc_stat_interval_mins gc_stat_interval) ;
              Mina_metrics.server ?forward_uri ~port ~logger () >>| ignore )
          |> Option.value ~default:Deferred.unit
        in
        let () = Mina_plugins.init_plugins ~logger mina plugins in
        return mina )

let daemon logger =
  Command.async ~summary:"Mina daemon"
    (Command.Param.map (setup_daemon logger) ~f:(fun setup_daemon () ->
         (* Immediately disable updating the time offset. *)
         Block_time.Controller.disable_setting_offset () ;
         let%bind coda = setup_daemon () in
         let%bind () = Mina_lib.start coda in
         [%log info] "Daemon ready. Clients can now connect" ;
         Async.never () ) )

let replay_blocks logger =
  let replay_flag =
    let open Command.Param in
    flag "--blocks-filename" ~aliases:[ "-blocks-filename" ] (required string)
      ~doc:"PATH The file to read the precomputed blocks from"
  in
  let read_kind =
    let open Command.Param in
    flag "--format" ~aliases:[ "-format" ] (optional string)
      ~doc:"json|sexp The format to read lines of the file in (default: json)"
  in
  Command.async ~summary:"Start mina daemon with blocks replayed from a file"
    (Command.Param.map3 replay_flag read_kind (setup_daemon logger)
       ~f:(fun blocks_filename read_kind setup_daemon () ->
         (* Enable updating the time offset. *)
         Block_time.Controller.enable_setting_offset () ;
         let read_block_line =
           match Option.map ~f:String.lowercase read_kind with
           | Some "json" | None -> (
               fun line ->
                 match
                   Yojson.Safe.from_string line
                   |> Mina_block.Precomputed.of_yojson
                 with
                 | Ok block ->
                     block
                 | Error err ->
                     failwithf "Could not read block: %s" err () )
           | Some "sexp" ->
               fun line ->
                 Sexp.of_string_conv_exn line Mina_block.Precomputed.t_of_sexp
           | _ ->
               failwith "Expected one of 'json', 'sexp' for -format flag"
         in
         let blocks =
           Sequence.unfold ~init:(In_channel.create blocks_filename)
             ~f:(fun blocks_file ->
               match In_channel.input_line blocks_file with
               | Some line ->
                   Some (read_block_line line, blocks_file)
               | None ->
                   In_channel.close blocks_file ;
                   None )
         in
         let%bind coda = setup_daemon () in
         let%bind () = Mina_lib.start_with_precomputed_blocks coda blocks in
         [%log info]
           "Daemon is ready, replayed precomputed blocks. Clients can now \
            connect" ;
         Async.never () ) )

let dump_type_shapes =
  let max_depth_flag =
    let open Command.Param in
    flag "--max-depth" ~aliases:[ "-max-depth" ] (optional int)
      ~doc:"NN Maximum depth of shape S-expressions"
  in
  Command.basic ~summary:"Print serialization shapes of versioned types"
    (Command.Param.map max_depth_flag ~f:(fun max_depth () ->
         Ppx_version_runtime.Shapes.iteri
           ~f:(fun ~key:path ~data:(shape, ty_decl) ->
             let open Bin_prot.Shape in
             let canonical = eval shape in
             let digest = Canonical.to_digest canonical |> Digest.to_hex in
             let shape_summary =
               let shape_sexp =
                 Canonical.to_string_hum canonical |> Sexp.of_string
               in
               (* elide the shape below specified depth, so that changes to
                  contained types aren't considered a change to the containing
                  type, even though the shape digests differ
               *)
               let summary_sexp =
                 match max_depth with
                 | None ->
                     shape_sexp
                 | Some n ->
                     let rec go sexp depth =
                       if depth > n then Sexp.Atom "."
                       else
                         match sexp with
                         | Sexp.Atom _ ->
                             sexp
                         | Sexp.List items ->
                             Sexp.List
                               (List.map items ~f:(fun item ->
                                    go item (depth + 1) ) )
                     in
                     go shape_sexp 0
               in
               Sexp.to_string summary_sexp
             in
             Core_kernel.printf "%s, %s, %s, %s\n" path digest shape_summary
               ty_decl ) ) )

[%%if force_updates]

let rec ensure_testnet_id_still_good logger =
  let open Cohttp_async in
  let recheck_soon = 0.1 in
  let recheck_later = 1.0 in
  let try_later hrs =
    Async.Clock.run_after (Time.Span.of_hr hrs)
      (fun () -> don't_wait_for @@ ensure_testnet_id_still_good logger)
      ()
  in
  let soon_minutes = Int.of_float (60.0 *. recheck_soon) in
  match%bind
    Monitor.try_with_or_error ~here:[%here] (fun () ->
        Client.get (Uri.of_string "http://updates.o1test.net/testnet_id") )
  with
  | Error e ->
      [%log error]
        "Exception while trying to fetch testnet_id: $error. Trying again in \
         $retry_minutes minutes"
        ~metadata:
          [ ("error", Error_json.error_to_yojson e)
          ; ("retry_minutes", `Int soon_minutes)
          ] ;
      try_later recheck_soon ;
      Deferred.unit
  | Ok (resp, body) -> (
      if resp.status <> `OK then (
        [%log error]
          "HTTP response status $HTTP_status while getting testnet id, \
           checking again in $retry_minutes minutes."
          ~metadata:
            [ ("HTTP_status", `String (Cohttp.Code.string_of_status resp.status))
            ; ("retry_minutes", `Int soon_minutes)
            ] ;
        try_later recheck_soon ;
        Deferred.unit )
      else
        let%bind body_string = Body.to_string body in
        let valid_ids =
          String.split ~on:'\n' body_string
          |> List.map ~f:(Fn.compose Git_sha.of_string String.strip)
        in
        (* Maybe the Git_sha.of_string is a bit gratuitous *)
        let finish local_id remote_ids =
          let str x = Git_sha.sexp_of_t x |> Sexp.to_string in
          eprintf
            "The version for the testnet has changed, and this client (version \
             %s) is no longer compatible. Please download the latest Mina \
             software!\n\
             Valid versions:\n\
             %s\n"
            ( local_id |> Option.map ~f:str
            |> Option.value ~default:"[COMMIT_SHA1 not set]" )
            remote_ids ;
          exit 13
        in
        match commit_id with
        | None ->
            finish None body_string
        | Some sha ->
            if
              List.exists valid_ids ~f:(fun remote_id ->
                  Git_sha.equal sha remote_id )
            then ( try_later recheck_later ; Deferred.unit )
            else finish commit_id body_string )

[%%else]

let ensure_testnet_id_still_good _ = Deferred.unit

[%%endif]

let snark_hashes =
  let module Hashes = struct
    type t = string list [@@deriving to_yojson]
  end in
  let open Command.Let_syntax in
  Command.basic ~summary:"List hashes of proving and verification keys"
    [%map_open
      let json = Cli_lib.Flag.json in
      let print = Core.printf "%s\n%!" in
      fun () ->
        let hashes =
          match Precomputed_values.compiled with
          | Some compiled ->
              (Lazy.force compiled).constraint_system_digests |> Lazy.force
              |> List.map ~f:(fun (_constraint_system_id, digest) ->
                     (* Throw away the constraint system ID to avoid changing the
                        format of the output here.
                     *)
                     Md5.to_hex digest )
          | None ->
              []
        in
        if json then print (Yojson.Safe.to_string (Hashes.to_yojson hashes))
        else List.iter hashes ~f:print]

let internal_commands logger =
  [ (Snark_worker.Intf.command_name, Snark_worker.command)
  ; ("snark-hashes", snark_hashes)
  ; ( "run-prover"
    , Command.async
        ~summary:"Run prover on a sexp provided on a single line of stdin"
        (Command.Param.return (fun () ->
             let logger = Logger.create () in
             Parallel.init_master () ;
             match%bind Reader.read_sexp (Lazy.force Reader.stdin) with
             | `Ok sexp ->
                 let%bind conf_dir = Unix.mkdtemp "/tmp/mina-prover" in
                 [%log info] "Prover state being logged to %s" conf_dir ;
                 let%bind prover =
                   Prover.create ~logger
                     ~proof_level:Genesis_constants.Proof_level.compiled
                     ~constraint_constants:
                       Genesis_constants.Constraint_constants.compiled
                     ~pids:(Pid.Table.create ()) ~conf_dir ()
                 in
                 Prover.prove_from_input_sexp prover sexp >>| ignore
             | `Eof ->
                 failwith "early EOF while reading sexp" ) ) )
  ; ( "run-verifier"
    , Command.async
        ~summary:"Run verifier on a proof provided on a single line of stdin"
        (let open Command.Let_syntax in
        let%map_open mode =
          flag "--mode" ~aliases:[ "-mode" ] (required string)
            ~doc:"transaction/blockchain the snark to verify. Defaults to json"
        and format =
          flag "--format" ~aliases:[ "-format" ] (optional string)
            ~doc:"sexp/json the format to parse input in"
        in
        fun () ->
          let open Async in
          let logger = Logger.create () in
          Parallel.init_master () ;
          let%bind conf_dir = Unix.mkdtemp "/tmp/mina-verifier" in
          let mode =
            match mode with
            | "transaction" ->
                `Transaction
            | "blockchain" ->
                `Blockchain
            | mode ->
                failwithf
                  "Expected mode flag to be one of transaction, blockchain, \
                   got '%s'"
                  mode ()
          in
          let format =
            match format with
            | Some "sexp" ->
                `Sexp
            | Some "json" | None ->
                `Json
            | Some format ->
                failwithf
                  "Expected format flag to be one of sexp, json, got '%s'"
                  format ()
          in
          let%bind input =
            match format with
            | `Sexp -> (
                let%map input_sexp =
                  match%map Reader.read_sexp (Lazy.force Reader.stdin) with
                  | `Ok input_sexp ->
                      input_sexp
                  | `Eof ->
                      failwith "early EOF while reading sexp"
                in
                match mode with
                | `Transaction ->
                    `Transaction
                      (List.t_of_sexp
                         (Tuple2.t_of_sexp Ledger_proof.t_of_sexp
                            Sok_message.t_of_sexp )
                         input_sexp )
                | `Blockchain ->
                    `Blockchain
                      (List.t_of_sexp Blockchain_snark.Blockchain.t_of_sexp
                         input_sexp ) )
            | `Json -> (
                let%map input_line =
                  match%map Reader.read_line (Lazy.force Reader.stdin) with
                  | `Ok input_line ->
                      input_line
                  | `Eof ->
                      failwith "early EOF while reading json"
                in
                match mode with
                | `Transaction -> (
                    match
                      [%derive.of_yojson: (Ledger_proof.t * Sok_message.t) list]
                        (Yojson.Safe.from_string input_line)
                    with
                    | Ok input ->
                        `Transaction input
                    | Error err ->
                        failwithf "Could not parse JSON: %s" err () )
                | `Blockchain -> (
                    match
                      [%derive.of_yojson: Blockchain_snark.Blockchain.t list]
                        (Yojson.Safe.from_string input_line)
                    with
                    | Ok input ->
                        `Blockchain input
                    | Error err ->
                        failwithf "Could not parse JSON: %s" err () ) )
          in
          let%bind verifier =
            Verifier.create ~logger
              ~proof_level:Genesis_constants.Proof_level.compiled
              ~constraint_constants:
                Genesis_constants.Constraint_constants.compiled
              ~pids:(Pid.Table.create ()) ~conf_dir:(Some conf_dir) ()
          in
          let%bind result =
            match input with
            | `Transaction input ->
                Verifier.verify_transaction_snarks verifier input
            | `Blockchain input ->
                Verifier.verify_blockchain_snarks verifier input
          in
          match result with
          | Ok (Ok ()) ->
              printf "Proofs verified successfully" ;
              exit 0
          | Ok (Error err) ->
              printf "Proofs failed to verify:\n%s\n"
                (Yojson.Safe.pretty_to_string (Error_json.error_to_yojson err)) ;
              exit 1
          | Error err ->
              printf "Failed while verifying proofs:\n%s"
                (Error.to_string_hum err) ;
              exit 2) )
  ; ( "dump-structured-events"
    , Command.async ~summary:"Dump the registered structured events"
        (let open Command.Let_syntax in
        let%map outfile =
          Core_kernel.Command.Param.flag "--out-file" ~aliases:[ "-out-file" ]
            (Core_kernel.Command.Flag.optional Core_kernel.Command.Param.string)
            ~doc:"FILENAME File to output to. Defaults to stdout"
        and pretty =
          Core_kernel.Command.Param.flag "--pretty" ~aliases:[ "-pretty" ]
            Core_kernel.Command.Param.no_arg
            ~doc:"  Set to output 'pretty' JSON"
        in
        fun () ->
          let out_channel =
            match outfile with
            | Some outfile ->
                Core_kernel.Out_channel.create outfile
            | None ->
                Core_kernel.Out_channel.stdout
          in
          let json =
            Structured_log_events.dump_registered_events ()
            |> [%derive.to_yojson:
                 (string * Structured_log_events.id * string list) list]
          in
          if pretty then Yojson.Safe.pretty_to_channel out_channel json
          else Yojson.Safe.to_channel out_channel json ;
          ( match outfile with
          | Some _ ->
              Core_kernel.Out_channel.close out_channel
          | None ->
              () ) ;
          Deferred.return ()) )
  ; ("dump-type-shapes", dump_type_shapes)
  ; ("replay-blocks", replay_blocks logger)
  ]

let mina_commands logger =
  [ ("accounts", Client.accounts)
  ; ("daemon", daemon logger)
  ; ("client", Client.client)
  ; ("advanced", Client.advanced)
  ; ("ledger", Client.ledger)
  ; ("libp2p", Client.libp2p)
  ; ( "internal"
    , Command.group ~summary:"Internal commands" (internal_commands logger) )
  ; (Parallel.worker_command_name, Parallel.worker_command)
  ; ("transaction-snark-profiler", Transaction_snark_profiler.command)
  ]

let print_version_help coda_exe version =
  (* mimic Jane Street command help *)
  let lines =
    [ "print version information"
    ; ""
    ; sprintf "  %s %s" (Filename.basename coda_exe) version
    ; ""
    ; "=== flags ==="
    ; ""
    ; "  [-help]  print this help text and exit"
    ; "           (alias: -?)"
    ]
  in
  List.iter lines ~f:(Core.printf "%s\n%!")

let print_version_info () =
  Core.printf "Commit %s on branch %s\n" Mina_version.commit_id
    Mina_version.branch

let () =
  Random.self_init () ;
  let logger = Logger.create () in
  don't_wait_for (ensure_testnet_id_still_good logger) ;
  (* Turn on snark debugging in prod for now *)
  Snarky_backendless.Snark.set_eval_constraints true ;
  (* intercept command-line processing for "version", because we don't
     use the Jane Street scripts that generate their version information
  *)
  (let is_version_cmd s =
     List.mem [ "version"; "-version"; "--version" ] s ~equal:String.equal
   in
   match Sys.get_argv () with
   | [| _mina_exe; version |] when is_version_cmd version ->
       Mina_version.print_version ()
   | _ ->
       Command.run
         (Command.group ~summary:"Mina" ~preserve_subcommand_order:()
            (mina_commands logger) ) ) ;
  Core.exit 0

let linkme = ()<|MERGE_RESOLUTION|>--- conflicted
+++ resolved
@@ -477,7 +477,6 @@
          for the associated private key that is being tracked by this daemon. \
          You cannot provide both `uptime-submitter-key` and \
          `uptime-submitter-pubkey`."
-<<<<<<< HEAD
   and uptime_send_node_commit =
     flag "--uptime-send-node-commit-sha"
       ~aliases:[ "uptime-send-node-commit-sha" ]
@@ -485,14 +484,12 @@
         "true|false Whether to send the commit SHA used to build the node to \
          the uptime service. (default: false)"
       no_arg
-=======
   and slot_tx_end =
     flag "--slot-tx-end" ~aliases:[ "slot-tx-end" ]
       ~doc:
         "Slot after which the node will stop accepting transactions. (default: \
          disabled)"
       (optional int)
->>>>>>> 61d773cf
   in
   let to_pubsub_topic_mode_option =
     let open Gossip_net.Libp2p in
@@ -1346,17 +1343,15 @@
                   "Cannot provide both uptime submitter public key and uptime \
                    submitter keyfile"
           in
-<<<<<<< HEAD
           if Mina_compile_config.itn_features then
             (* set queue bound directly in Itn_logger
                adding bound to Mina_lib config introduces cycle
             *)
             Option.iter itn_max_logs ~f:Itn_logger.set_queue_bound ;
-=======
           let slot_tx_end =
-            Option.map ~f:Mina_numbers.Global_slot.of_int slot_tx_end
-          in
->>>>>>> 61d773cf
+            Option.map ~f:Mina_numbers.Global_slot_since_hard_fork.of_int
+              slot_tx_end
+          in
           let start_time = Time.now () in
           let%map mina =
             Mina_lib.create ~wallets
@@ -1387,13 +1382,9 @@
                  ~log_block_creation ~precomputed_values ~start_time
                  ?precomputed_blocks_path ~log_precomputed_blocks
                  ~upload_blocks_to_gcloud ~block_reward_threshold ~uptime_url
-<<<<<<< HEAD
                  ~uptime_submitter_keypair ~uptime_send_node_commit ~stop_time
-                 ~node_status_url ~graphql_control_port:itn_graphql_port () )
-=======
-                 ~uptime_submitter_keypair ~stop_time ~node_status_url ()
+                 ~node_status_url ~graphql_control_port:itn_graphql_port ()
                  ~slot_tx_end )
->>>>>>> 61d773cf
           in
           { mina
           ; client_trustlist
