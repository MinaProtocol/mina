--- conflicted
+++ resolved
@@ -753,19 +753,6 @@
             | Ok (precomputed_values, _) ->
                 precomputed_values
             | Error err ->
-<<<<<<< HEAD
-                let json_config, accounts_omitted =
-                  Runtime_config.to_yojson_without_accounts config
-                in
-                let f i = List.cons ("accounts_omitted", `Int i) in
-                [%log fatal]
-                  "Failed initializing with configuration $config: $error"
-                  ~metadata:
-                    (Option.value_map ~f ~default:Fn.id accounts_omitted
-                       [ ("config", json_config)
-                       ; ("error", Error_json.error_to_yojson err)
-                       ] ) ;
-=======
                 let ( json_config
                     , `Accounts_omitted
                         ( `Genesis genesis_accounts_omitted
@@ -789,7 +776,6 @@
                 [%log info]
                   "Initializing with runtime configuration. Ledger name: $name"
                   ~metadata ;
->>>>>>> 55d8a449
                 Error.raise err
           in
           let rev_daemon_configs =
