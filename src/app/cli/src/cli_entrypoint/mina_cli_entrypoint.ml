open Core
open Async
open Mina_base
open Cli_lib
open Signature_lib
open Init
module YJ = Yojson.Safe

type mina_initialization =
  { mina : Mina_lib.t
  ; client_trustlist : Unix.Cidr.t list option
  ; rest_server_port : int
  ; limited_graphql_port : int option
  ; itn_graphql_port : int option
  }

(* keep this code in sync with Client.chain_id_inputs, Mina_commands.chain_id_inputs, and
   Daemon_rpcs.Chain_id_inputs
*)
let chain_id ~constraint_system_digests ~genesis_state_hash ~genesis_constants
    ~protocol_transaction_version ~protocol_network_version =
  (* if this changes, also change Mina_commands.chain_id_inputs *)
  let genesis_state_hash = State_hash.to_base58_check genesis_state_hash in
  let genesis_constants_hash = Genesis_constants.hash genesis_constants in
  let all_snark_keys =
    List.map constraint_system_digests ~f:(fun (_, digest) -> Md5.to_hex digest)
    |> String.concat ~sep:""
  in
  let version_digest v = Int.to_string v |> Md5.digest_string |> Md5.to_hex in
  let protocol_transaction_version_digest =
    version_digest protocol_transaction_version
  in
  let protocol_network_version_digest =
    version_digest protocol_network_version
  in
  let b2 =
    Blake2.digest_string
      ( genesis_state_hash ^ all_snark_keys ^ genesis_constants_hash
      ^ protocol_transaction_version_digest ^ protocol_network_version_digest )
  in
  Blake2.to_hex b2

<<<<<<< HEAD
=======
let plugin_flag =
  if Node_config.plugins then
    let open Command.Param in
    flag "--load-plugin" ~aliases:[ "load-plugin" ] (listed string)
      ~doc:
        "PATH The path to load a .cmxs plugin from. May be passed multiple \
         times"
  else Command.Param.return []

>>>>>>> f159c964
let load_config_files ~logger ~conf_dir ~genesis_dir ~proof_level config_files =
  let%bind config_jsons =
    let config_files_paths =
      List.map config_files ~f:(fun (config_file, _) -> `String config_file)
    in
    [%log info] "Reading configuration files $config_files"
      ~metadata:[ ("config_files", `List config_files_paths) ] ;
    Deferred.List.filter_map config_files
      ~f:(fun (config_file, handle_missing) ->
        match%bind Genesis_ledger_helper.load_config_json config_file with
        | Ok config_json ->
            let%map config_json =
              Genesis_ledger_helper.upgrade_old_config ~logger config_file
                config_json
            in
            Some (config_file, config_json)
        | Error err -> (
            match handle_missing with
            | `Must_exist ->
                Mina_user_error.raisef ~where:"reading configuration file"
                  "The configuration file %s could not be read:\n%s" config_file
                  (Error.to_string_hum err)
            | `May_be_missing ->
                [%log warn] "Could not read configuration from $config_file"
                  ~metadata:
                    [ ("config_file", `String config_file)
                    ; ("error", Error_json.error_to_yojson err)
                    ] ;
                return None ) )
  in
  let config =
    List.fold ~init:Runtime_config.default config_jsons
      ~f:(fun config (config_file, config_json) ->
        match Runtime_config.of_yojson config_json with
        | Ok loaded_config ->
            Runtime_config.combine config loaded_config
        | Error err ->
            [%log fatal]
              "Could not parse configuration from $config_file: $error"
              ~metadata:
                [ ("config_file", `String config_file)
                ; ("config_json", config_json)
                ; ("error", `String err)
                ] ;
            failwithf "Could not parse configuration file: %s" err () )
  in
  let genesis_dir = Option.value ~default:(conf_dir ^/ "genesis") genesis_dir in
  let%bind precomputed_values =
    match%map
      Genesis_ledger_helper.init_from_config_file ~genesis_dir ~logger
        ~compiled:(module Genesis_constants_compiled)
        ~proof_level config
    with
    | Ok (precomputed_values, _) ->
        precomputed_values
    | Error err ->
        let ( json_config
            , `Accounts_omitted
                ( `Genesis genesis_accounts_omitted
                , `Staking staking_accounts_omitted
                , `Next next_accounts_omitted ) ) =
          Runtime_config.to_yojson_without_accounts config
        in
        let append_accounts_omitted s =
          Option.value_map
            ~f:(fun i -> List.cons (s ^ "_accounts_omitted", `Int i))
            ~default:Fn.id
        in
        let metadata =
          append_accounts_omitted "genesis" genesis_accounts_omitted
          @@ append_accounts_omitted "staking" staking_accounts_omitted
          @@ append_accounts_omitted "next" next_accounts_omitted []
          @ [ ("config", json_config)
            ; ( "name"
              , `String
                  (Option.value ~default:"not provided"
                     (let%bind.Option ledger = config.ledger in
                      Option.first_some ledger.name ledger.hash ) ) )
            ; ("error", Error_json.error_to_yojson err)
            ]
        in
        [%log info]
          "Initializing with runtime configuration. Ledger source: $name"
          ~metadata ;
        Error.raise err
  in
  return (precomputed_values, config_jsons, config)

let setup_daemon logger =
  let open Command.Let_syntax in
  let open Cli_lib.Arg_type in
  let receiver_key_warning = Cli_lib.Default.receiver_key_warning in
  let%map_open conf_dir = Cli_lib.Flag.conf_dir
  and block_production_key =
    flag "--block-producer-key" ~aliases:[ "block-producer-key" ]
      ~doc:
        (sprintf
           "DEPRECATED: Use environment variable `MINA_BP_PRIVKEY` instead. \
            Private key file for the block producer. Providing this flag or \
            the environment variable will enable block production. You cannot \
            provide both `block-producer-key` and `block-producer-pubkey`. \
            (default: use environment variable `MINA_BP_PRIVKEY`, if provided, \
            or else don't produce any blocks) %s"
           receiver_key_warning )
      (optional string)
  and block_production_pubkey =
    flag "--block-producer-pubkey"
      ~aliases:[ "block-producer-pubkey" ]
      ~doc:
        (sprintf
           "PUBLICKEY Public key for the associated private key that is being \
            tracked by this daemon. You cannot provide both \
            `block-producer-key` (or `MINA_BP_PRIVKEY`) and \
            `block-producer-pubkey`. (default: don't produce blocks) %s"
           receiver_key_warning )
      (optional public_key_compressed)
  and block_production_password =
    flag "--block-producer-password"
      ~aliases:[ "block-producer-password" ]
      ~doc:
        "PASSWORD Password associated with the block-producer key. Setting \
         this is equivalent to setting the MINA_PRIVKEY_PASS environment \
         variable. Be careful when setting it in the commandline as it will \
         likely get tracked in your history. Mainly to be used from the \
         daemon.json config file"
      (optional string)
  and itn_keys =
    if Mina_compile_config.itn_features then
      flag "--itn-keys" ~aliases:[ "itn-keys" ] (optional string)
        ~doc:
          "PUBLICKEYS A comma-delimited list of Ed25519 public keys that are \
           permitted to send signed requests to the incentivized testnet \
           GraphQL server"
    else Command.Param.return None
  and itn_max_logs =
    if Mina_compile_config.itn_features then
      flag "--itn-max-logs" ~aliases:[ "itn-max-logs" ] (optional int)
        ~doc:
          "NN Maximum number of logs to store to be made available via GraphQL \
           for incentivized testnet"
    else Command.Param.return None
  and demo_mode =
    flag "--demo-mode" ~aliases:[ "demo-mode" ] no_arg
      ~doc:
        "Run the daemon in demo-mode -- assume we're \"synced\" to the network \
         instantly"
  and coinbase_receiver_flag =
    flag "--coinbase-receiver" ~aliases:[ "coinbase-receiver" ]
      ~doc:
        (sprintf
           "PUBLICKEY Address to send coinbase rewards to (if this node is \
            producing blocks). If not provided, coinbase rewards will be sent \
            to the producer of a block. %s"
           receiver_key_warning )
      (optional public_key_compressed)
  and genesis_dir =
    flag "--genesis-ledger-dir" ~aliases:[ "genesis-ledger-dir" ]
      ~doc:
        "DIR Directory that contains the genesis ledger and the genesis \
         blockchain proof (default: <config-dir>)"
      (optional string)
  and run_snark_worker_flag =
    flag "--run-snark-worker" ~aliases:[ "run-snark-worker" ]
      ~doc:
        (sprintf "PUBLICKEY Run the SNARK worker with this public key. %s"
           receiver_key_warning )
      (optional public_key_compressed)
  and run_snark_coordinator_flag =
    flag "--run-snark-coordinator"
      ~aliases:[ "run-snark-coordinator" ]
      ~doc:
        (sprintf
           "PUBLICKEY Run a SNARK coordinator with this public key (ignored if \
            the run-snark-worker is set). %s"
           receiver_key_warning )
      (optional public_key_compressed)
  and snark_worker_parallelism_flag =
    flag "--snark-worker-parallelism"
      ~aliases:[ "snark-worker-parallelism" ]
      ~doc:
        "NUM Run the SNARK worker using this many threads. Equivalent to \
         setting OMP_NUM_THREADS, but doesn't affect block production."
      (optional int)
  and work_selection_method_flag =
    flag "--work-selection" ~aliases:[ "work-selection" ]
      ~doc:
        "seq|rand Choose work sequentially (seq) or randomly (rand) (default: \
         rand)"
      (optional work_selection_method)
  and libp2p_port = Flag.Port.Daemon.external_
  and client_port = Flag.Port.Daemon.client
  and rest_server_port = Flag.Port.Daemon.rest_server
  and limited_graphql_port = Flag.Port.Daemon.limited_graphql_server
  and itn_graphql_port =
    if Mina_compile_config.itn_features then
      flag "--itn-graphql-port" ~aliases:[ "itn-graphql-port" ]
        ~doc:"PORT GraphQL-server for incentivized testnet interaction"
        (optional int)
    else Command.Param.return None
  and open_limited_graphql_port =
    flag "--open-limited-graphql-port"
      ~aliases:[ "open-limited-graphql-port" ]
      no_arg
      ~doc:
        "Have the limited GraphQL server listen on all addresses, not just \
         localhost (this is INSECURE, make sure your firewall is configured \
         correctly!)"
  and archive_process_location = Flag.Host_and_port.Daemon.archive
  and metrics_server_port =
    flag "--metrics-port" ~aliases:[ "metrics-port" ]
      ~doc:
        "PORT metrics server for scraping via Prometheus (default no \
         metrics-server)"
      (optional int16)
  and gc_stat_interval =
    flag "--gc-stat-interval" ~aliases:[ "gc-stat-interval" ] (optional float)
      ~doc:
        (sprintf
           "INTERVAL in mins for collecting GC stats for metrics (Default: %f)"
           !Mina_metrics.Runtime.gc_stat_interval_mins )
  and libp2p_metrics_port =
    flag "--libp2p-metrics-port" ~aliases:[ "libp2p-metrics-port" ]
      ~doc:
        "PORT libp2p metrics server for scraping via Prometheus (default no \
         libp2p-metrics-server)"
      (optional int16)
  and external_ip_opt =
    flag "--external-ip" ~aliases:[ "external-ip" ]
      ~doc:
        "IP External IP address for other nodes to connect to. You only need \
         to set this if auto-discovery fails for some reason."
      (optional string)
  and bind_ip_opt =
    flag "--bind-ip" ~aliases:[ "bind-ip" ]
      ~doc:"IP IP of network interface to use for peer connections"
      (optional string)
  and working_dir =
    flag "--working-dir" ~aliases:[ "working-dir" ]
      ~doc:
        "PATH path to chdir into before starting (useful for background mode, \
         defaults to cwd, or / if -background)"
      (optional string)
  and is_background =
    flag "--background" ~aliases:[ "background" ] no_arg
      ~doc:"Run process on the background"
  and is_archive_rocksdb =
    flag "--archive-rocksdb" ~aliases:[ "archive-rocksdb" ] no_arg
      ~doc:"Stores all the blocks heard in RocksDB"
  and log_json = Flag.Log.json
  and log_level = Flag.Log.level
  and file_log_level = Flag.Log.file_log_level
  and file_log_rotations = Flag.Log.file_log_rotations
  and snark_work_fee =
    flag "--snark-worker-fee" ~aliases:[ "snark-worker-fee" ]
      ~doc:
        (sprintf
           "FEE Amount a worker wants to get compensated for generating a \
            snark proof (default: %d)"
           ( Currency.Fee.to_nanomina_int
           @@ Currency.Fee.of_mina_string_exn
                Mina_compile_config.default_snark_worker_fee_string ) )
      (optional txn_fee)
  and work_reassignment_wait =
    flag "--work-reassignment-wait"
      ~aliases:[ "work-reassignment-wait" ]
      (optional int)
      ~doc:
        (sprintf
           "WAIT-TIME in ms before a snark-work is reassigned (default: %dms)"
           Cli_lib.Default.work_reassignment_wait )
  and enable_tracing =
    flag "--tracing" ~aliases:[ "tracing" ] no_arg
      ~doc:"Trace into $config-directory/trace/$pid.trace"
  and enable_internal_tracing =
    flag "--internal-tracing" ~aliases:[ "internal-tracing" ] no_arg
      ~doc:
        "Enables internal tracing into \
         $config-directory/internal-tracing/internal-trace.jsonl"
  and insecure_rest_server =
    flag "--insecure-rest-server" ~aliases:[ "insecure-rest-server" ] no_arg
      ~doc:
        "Have REST server listen on all addresses, not just localhost (this is \
         INSECURE, make sure your firewall is configured correctly!)"
  (* FIXME #4095
     and limit_connections =
       flag "--limit-concurrent-connections"
         ~aliases:[ "limit-concurrent-connections"]
         ~doc:
           "true|false Limit the number of concurrent connections per IP \
            address (default: true)"
         (optional bool)*)
  (*TODO: This is being added to log all the snark works received for the
     beta-testnet challenge. We might want to remove this later?*)
  and log_received_snark_pool_diff =
    flag "--log-snark-work-gossip"
      ~aliases:[ "log-snark-work-gossip" ]
      ~doc:"true|false Log snark-pool diff received from peers (default: false)"
      (optional bool)
  and log_transaction_pool_diff =
    flag "--log-txn-pool-gossip" ~aliases:[ "log-txn-pool-gossip" ]
      ~doc:
        "true|false Log transaction-pool diff received from peers (default: \
         false)"
      (optional bool)
  and log_block_creation =
    flag "--log-block-creation" ~aliases:[ "log-block-creation" ]
      ~doc:
        "true|false Log the steps involved in including transactions and snark \
         work in a block (default: true)"
      (optional bool)
  and libp2p_keypair =
    flag "--libp2p-keypair" ~aliases:[ "libp2p-keypair" ] (optional string)
      ~doc:
        "KEYFILE Keypair (generated from `mina libp2p generate-keypair`) to \
         use with libp2p discovery"
  and is_seed =
    flag "--seed" ~aliases:[ "seed" ] ~doc:"Start the node as a seed node"
      no_arg
  and no_super_catchup =
    flag "--no-super-catchup" ~aliases:[ "no-super-catchup" ]
      ~doc:"Don't use super-catchup" no_arg
  and enable_flooding =
    flag "--enable-flooding" ~aliases:[ "enable-flooding" ]
      ~doc:
        "true|false Publish our own blocks/transactions to every peer we can \
         find (default: false)"
      (optional bool)
  and peer_exchange =
    flag "--enable-peer-exchange" ~aliases:[ "enable-peer-exchange" ]
      ~doc:
        "true|false Help keep the mesh connected when closing connections \
         (default: false)"
      (optional bool)
  and peer_protection_ratio =
    flag "--peer-protection-rate" ~aliases:[ "peer-protection-rate" ]
      ~doc:"float Proportion of peers to be marked as protected (default: 0.2)"
      (optional_with_default 0.2 float)
  and min_connections =
    flag "--min-connections" ~aliases:[ "min-connections" ]
      ~doc:
        (Printf.sprintf
           "NN min number of connections that this peer will have to neighbors \
            in the gossip network (default: %d)"
           Cli_lib.Default.min_connections )
      (optional int)
  and max_connections =
    flag "--max-connections" ~aliases:[ "max-connections" ]
      ~doc:
        (Printf.sprintf
           "NN max number of connections that this peer will have to neighbors \
            in the gossip network. Tuning this higher will strengthen your \
            connection to the network in exchange for using more RAM (default: \
            %d)"
           Cli_lib.Default.max_connections )
      (optional int)
  and validation_queue_size =
    flag "--validation-queue-size"
      ~aliases:[ "validation-queue-size" ]
      ~doc:
        (Printf.sprintf
           "NN size of the validation queue in the p2p network used to buffer \
            messages (like blocks and transactions received on the gossip \
            network) while validation is pending. If a transaction, for \
            example, is invalid, we don't forward the message on the gossip \
            net. If this queue is too small, we will drop messages without \
            validating them. If it is too large, we are susceptible to DoS \
            attacks on memory. (default: %d)"
           Cli_lib.Default.validation_queue_size )
      (optional int)
  and direct_peers_raw =
    flag "--direct-peer" ~aliases:[ "direct-peer" ]
      ~doc:
        "/ip4/IPADDR/tcp/PORT/p2p/PEERID Peers to always send new messages \
         to/from. These peers should also have you configured as a direct \
         peer, the relationship is intended to be symmetric"
      (listed string)
  and isolate =
    flag "--isolate-network" ~aliases:[ "isolate-network" ]
      ~doc:
        "true|false Only allow connections to the peers passed on the command \
         line or configured through GraphQL. (default: false)"
      (optional bool)
  and libp2p_peers_raw =
    flag "--peer" ~aliases:[ "peer" ]
      ~doc:
        "/ip4/IPADDR/tcp/PORT/p2p/PEERID initial \"bootstrap\" peers for \
         discovery"
      (listed string)
  and libp2p_peer_list_file =
    flag "--peer-list-file" ~aliases:[ "peer-list-file" ]
      ~doc:
        "PATH path to a file containing \"bootstrap\" peers for discovery, one \
         multiaddress per line"
      (optional string)
  and seed_peer_list_url =
    flag "--peer-list-url" ~aliases:[ "peer-list-url" ]
      ~doc:"URL URL of seed peer list file. Will be polled periodically."
      (optional string)
  and proposed_protocol_version =
    flag "--proposed-protocol-version"
      ~aliases:[ "proposed-protocol-version" ]
      (optional string)
      ~doc:"NN.NN.NN Proposed protocol version to signal other nodes"
  and config_files =
    flag "--config-file" ~aliases:[ "config-file" ]
      ~doc:
        "PATH path to a configuration file (overrides MINA_CONFIG_FILE, \
         default: <config_dir>/daemon.json). Pass multiple times to override \
         fields from earlier config files"
      (listed string)
  and _may_generate =
    flag "--generate-genesis-proof"
      ~aliases:[ "generate-genesis-proof" ]
      ~doc:"true|false Deprecated. Passing this flag has no effect"
      (optional bool)
  and disable_node_status =
    flag "--disable-node-status" ~aliases:[ "disable-node-status" ] no_arg
      ~doc:"Disable reporting node status to other nodes (default: enabled)"
  and proof_level =
    flag "--proof-level" ~aliases:[ "proof-level" ]
      (optional (Arg_type.create Genesis_constants.Proof_level.of_string))
      ~doc:
        "full|check|none Internal, for testing. Start or connect to a network \
         with full proving (full), snark-testing with dummy proofs (check), or \
         dummy proofs (none)"
  and precomputed_blocks_path =
    flag "--precomputed-blocks-file"
      ~aliases:[ "precomputed-blocks-file" ]
      (optional string)
      ~doc:"PATH Path to write precomputed blocks to, for replay or archiving"
  and log_precomputed_blocks =
    flag "--log-precomputed-blocks"
      ~aliases:[ "log-precomputed-blocks" ]
      (optional_with_default false bool)
      ~doc:"true|false Include precomputed blocks in the log (default: false)"
  and start_filtered_logs =
    flag "--start-filtered-logs" (listed string)
      ~doc:
        "LOG-FILTER Include filtered logs for the given filter. May be passed \
         multiple times"
  and block_reward_threshold =
    flag "--minimum-block-reward" ~aliases:[ "minimum-block-reward" ]
      ~doc:
        "AMOUNT Minimum reward a block produced by the node should have. Empty \
         blocks are created if the rewards are lower than the specified \
         threshold (default: No threshold, transactions and coinbase will be \
         included as long as the required snark work is available and can be \
         paid for)"
      (optional txn_amount)
  and stop_time =
    flag "--stop-time" ~aliases:[ "stop-time" ] (optional int)
      ~doc:
        (sprintf
           "UPTIME in hours after which the daemon stops itself (only if there \
            were no slots won within an hour after the stop time) (Default: \
            %d)"
           Cli_lib.Default.stop_time )
  and upload_blocks_to_gcloud =
    flag "--upload-blocks-to-gcloud"
      ~aliases:[ "upload-blocks-to-gcloud" ]
      (optional_with_default false bool)
      ~doc:
        "true|false upload blocks to gcloud storage. Requires the environment \
         variables GCLOUD_KEYFILE, NETWORK_NAME, and \
         GCLOUD_BLOCK_UPLOAD_BUCKET"
  and all_peers_seen_metric =
    flag "--all-peers-seen-metric"
      ~aliases:[ "all-peers-seen-metric" ]
      (optional_with_default false bool)
      ~doc:
        "true|false whether to track the set of all peers ever seen for the \
         all_peers metric (default: false)"
  and node_status_url =
    flag "--node-status-url" ~aliases:[ "node-status-url" ] (optional string)
      ~doc:"URL of the node status collection service"
  and node_error_url =
    flag "--node-error-url" ~aliases:[ "node-error-url" ] (optional string)
      ~doc:"URL of the node error collection service"
  and simplified_node_stats =
    flag "--simplified-node-stats"
      ~aliases:[ "simplified-node-stats" ]
      (optional_with_default true bool)
      ~doc:"whether to report simplified node stats (default: true)"
  and contact_info =
    flag "--contact-info" ~aliases:[ "contact-info" ] (optional string)
      ~doc:
        "contact info used in node error report service (it could be either \
         email address or discord username), it should be less than 200 \
         characters"
    |> Command.Param.map ~f:(fun opt ->
           Option.value_map opt ~default:None ~f:(fun s ->
               if String.length s < 200 then Some s
               else
                 Mina_user_error.raisef
                   "The length of contact info exceeds 200 characters:\n %s" s ) )
  and uptime_url_string =
    flag "--uptime-url" ~aliases:[ "uptime-url" ] (optional string)
      ~doc:"URL URL of the uptime service of the Mina delegation program"
  and uptime_submitter_key =
    flag "--uptime-submitter-key" ~aliases:[ "uptime-submitter-key" ]
      ~doc:
        "KEYFILE Private key file for the uptime submitter. You cannot provide \
         both `uptime-submitter-key` and `uptime-submitter-pubkey`."
      (optional string)
  and uptime_submitter_pubkey =
    flag "--uptime-submitter-pubkey"
      ~aliases:[ "uptime-submitter-pubkey" ]
      (optional string)
      ~doc:
        "PUBLICKEY Public key of the submitter to the Mina delegation program, \
         for the associated private key that is being tracked by this daemon. \
         You cannot provide both `uptime-submitter-key` and \
         `uptime-submitter-pubkey`."
  and uptime_send_node_commit =
    flag "--uptime-send-node-commit-sha"
      ~aliases:[ "uptime-send-node-commit-sha" ]
      ~doc:
        "true|false Whether to send the commit SHA used to build the node to \
         the uptime service. (default: false)"
      no_arg
  in
  let to_pubsub_topic_mode_option =
    let open Gossip_net.Libp2p in
    function
    | `String "ro" ->
        Some RO
    | `String "rw" ->
        Some RW
    | `String "none" ->
        Some N
    | `Null ->
        None
    | _ ->
        raise (Error.to_exn (Error.of_string "Invalid pubsub topic mode"))
  in
  fun () ->
    O1trace.thread "mina" (fun () ->
        let open Deferred.Let_syntax in
        let conf_dir = Mina_lib.Conf_dir.compute_conf_dir conf_dir in
        let%bind () = File_system.create_dir conf_dir in
        let () =
          if is_background then (
            Core.printf "Starting background mina daemon. (Log Dir: %s)\n%!"
              conf_dir ;
            Daemon.daemonize ~allow_threads_to_have_been_created:true
              ~redirect_stdout:`Dev_null ?cd:working_dir
              ~redirect_stderr:`Dev_null () )
          else Option.iter working_dir ~f:Caml.Sys.chdir
        in
        Stdout_log.setup log_json log_level ;
        (* 512MB logrotate max size = 1GB max filesystem usage *)
        let logrotate_max_size = 1024 * 1024 * 10 in
        Logger.Consumer_registry.register ~commit_id:Mina_version.commit_id
          ~id:Logger.Logger_id.mina
          ~processor:(Logger.Processor.raw ~log_level:file_log_level ())
          ~transport:
            (Logger_file_system.dumb_logrotate ~directory:conf_dir
               ~log_filename:"mina.log" ~max_size:logrotate_max_size
               ~num_rotate:file_log_rotations )
          () ;
        let best_tip_diff_log_size = 1024 * 1024 * 5 in
        Logger.Consumer_registry.register ~commit_id:Mina_version.commit_id
          ~id:Logger.Logger_id.best_tip_diff
          ~processor:(Logger.Processor.raw ())
          ~transport:
            (Logger_file_system.dumb_logrotate ~directory:conf_dir
               ~log_filename:"mina-best-tip.log"
               ~max_size:best_tip_diff_log_size ~num_rotate:1 )
          () ;
        let rejected_blocks_log_size = 1024 * 1024 * 5 in
        Logger.Consumer_registry.register ~commit_id:Mina_version.commit_id
          ~id:Logger.Logger_id.rejected_blocks
          ~processor:(Logger.Processor.raw ())
          ~transport:
            (Logger_file_system.dumb_logrotate ~directory:conf_dir
               ~log_filename:"mina-rejected-blocks.log"
               ~max_size:rejected_blocks_log_size ~num_rotate:50 )
          () ;
        Logger.Consumer_registry.register ~commit_id:Mina_version.commit_id
          ~id:Logger.Logger_id.oversized_logs
          ~processor:(Logger.Processor.raw ())
          ~transport:
            (Logger_file_system.dumb_logrotate ~directory:conf_dir
               ~log_filename:"mina-oversized-logs.log"
               ~max_size:logrotate_max_size ~num_rotate:20 )
          () ;
        (* Consumer for `[%log internal]` logging used for internal tracing *)
        Itn_logger.set_message_postprocessor
          Internal_tracing.For_itn_logger.post_process_message ;
        Logger.Consumer_registry.register ~commit_id:Mina_version.commit_id
          ~id:Logger.Logger_id.mina
          ~processor:Internal_tracing.For_logger.processor
          ~transport:
            (Internal_tracing.For_logger.json_lines_rotate_transport
               ~directory:(conf_dir ^ "/internal-tracing")
               () )
          () ;
        let version_metadata = [ ("commit", `String Mina_version.commit_id) ] in
        [%log info] "Mina daemon is booting up; built with commit $commit"
          ~metadata:version_metadata ;
        let%bind () =
          Mina_lib.Conf_dir.check_and_set_lockfile ~logger conf_dir
        in
        [%log info] "Booting may take several seconds, please wait" ;
        let wallets_disk_location = conf_dir ^/ "wallets" in
        let%bind wallets =
          (* Load wallets early, to give user errors before expensive
             initialization starts.
          *)
          Secrets.Wallets.load ~logger ~disk_location:wallets_disk_location
        in
        let%bind libp2p_keypair =
          let libp2p_keypair_old_format =
            Option.bind libp2p_keypair ~f:(fun libp2p_keypair ->
                match Mina_net2.Keypair.of_string libp2p_keypair with
                | Ok kp ->
                    Some kp
                | Error _ ->
                    if String.contains libp2p_keypair ',' then
                      [%log warn]
                        "I think -libp2p-keypair is in the old format, but I \
                         failed to parse it! Using it as a path..." ;
                    None )
          in
          match libp2p_keypair_old_format with
          | Some kp ->
              return (Some kp)
          | None -> (
              match libp2p_keypair with
              | None ->
                  return None
              | Some s ->
                  Secrets.Libp2p_keypair.Terminal_stdin.read_exn
                    ~should_prompt_user:false ~which:"libp2p keypair" s
                  |> Deferred.map ~f:Option.some )
        in
        let%bind () =
          let version_filename = conf_dir ^/ "mina.version" in
          let make_version () =
            let%map () =
              (*Delete any trace files if version changes. TODO: Implement rotate logic similar to log files*)
              File_system.remove_dir (conf_dir ^/ "trace")
            in
            Yojson.Safe.to_file version_filename (`Assoc version_metadata)
          in
          match
            Or_error.try_with_join (fun () ->
                match Yojson.Safe.from_file version_filename with
                | `Assoc list -> (
                    match String.Map.(find (of_alist_exn list) "commit") with
                    | Some (`String commit) ->
                        Ok commit
                    | _ ->
                        Or_error.errorf "commit not found in version file %s"
                          version_filename )
                | _ ->
                    Or_error.errorf "Unexpected value in %s" version_filename )
          with
          | Ok c ->
              if String.equal c Mina_version.commit_id then return ()
              else (
                [%log warn]
                  "Different version of Mina detected in config directory \
                   $config_directory, removing existing configuration"
                  ~metadata:[ ("config_directory", `String conf_dir) ] ;
                make_version () )
          | Error e ->
              [%log debug]
                "Error reading $file: $error. Cleaning up the config directory \
                 $config_directory"
                ~metadata:
                  [ ("error", `String (Error.to_string_mach e))
                  ; ("config_directory", `String conf_dir)
                  ; ("file", `String version_filename)
                  ] ;
              make_version ()
        in
        Parallel.init_master () ;
        let monitor = Async.Monitor.create ~name:"coda" () in
        let time_controller =
          Block_time.Controller.create @@ Block_time.Controller.basic ~logger
        in
        let pids = Child_processes.Termination.create_pid_table () in
        let mina_initialization_deferred () =
          let config_file_installed =
            (* Search for config files installed as part of a deb/brew package.
               These files are commit-dependent, to ensure that we don't clobber
               configuration for dev builds or use incompatible configs.
            *)
            let config_file_installed =
              let json = "config_" ^ Mina_version.commit_id_short ^ ".json" in
              List.fold_until ~init:None
                (Cache_dir.possible_paths json)
                ~f:(fun _acc f ->
                  match Core.Sys.file_exists f with
                  | `Yes ->
                      Stop (Some f)
                  | _ ->
                      Continue None )
                ~finish:Fn.id
            in
            match config_file_installed with
            | Some config_file ->
                Some (config_file, `Must_exist)
            | None ->
                None
          in
          let config_file_configdir =
            (conf_dir ^/ "daemon.json", `May_be_missing)
          in
          let config_file_envvar =
            match Sys.getenv "MINA_CONFIG_FILE" with
            | Some config_file ->
                Some (config_file, `Must_exist)
            | None ->
                None
          in
          let config_files =
            Option.to_list config_file_installed
            @ (config_file_configdir :: Option.to_list config_file_envvar)
            @ List.map config_files ~f:(fun config_file ->
                  (config_file, `Must_exist) )
          in
          let%bind precomputed_values, config_jsons, config =
            load_config_files ~logger ~conf_dir ~genesis_dir ~proof_level
              config_files
          in
          let rev_daemon_configs =
            List.rev_filter_map config_jsons
              ~f:(fun (config_file, config_json) ->
                Option.map
                  YJ.Util.(
                    to_option Fn.id (YJ.Util.member "daemon" config_json))
                  ~f:(fun daemon_config -> (config_file, daemon_config)) )
          in
          let maybe_from_config (type a) (f : YJ.t -> a option)
              (keyname : string) (actual_value : a option) : a option =
            let open Option.Let_syntax in
            let open YJ.Util in
            match actual_value with
            | Some v ->
                Some v
            | None ->
                (* Load value from the latest config file that both
                   * has the key we are looking for, and
                   * has the key in a format that [f] can parse.
                *)
                let%map config_file, data =
                  List.find_map rev_daemon_configs
                    ~f:(fun (config_file, daemon_config) ->
                      let%bind json_val =
                        to_option Fn.id (member keyname daemon_config)
                      in
                      let%map data = f json_val in
                      (config_file, data) )
                in
                [%log debug] "Key $key being used from config file $config_file"
                  ~metadata:
                    [ ("key", `String keyname)
                    ; ("config_file", `String config_file)
                    ] ;
                data
          in
          let or_from_config map keyname actual_value ~default =
            match maybe_from_config map keyname actual_value with
            | Some x ->
                x
            | None ->
                [%log trace]
                  "Key '$key' not found in the config file, using default"
                  ~metadata:[ ("key", `String keyname) ] ;
                default
          in
          let get_port { Flag.Types.value; default; name } =
            or_from_config YJ.Util.to_int_option name ~default value
          in
          let libp2p_port = get_port libp2p_port in
          let rest_server_port = get_port rest_server_port in
          let limited_graphql_port =
            let ({ value; name } : int option Flag.Types.with_name) =
              limited_graphql_port
            in
            maybe_from_config YJ.Util.to_int_option name value
          in
          let client_port = get_port client_port in
          let snark_work_fee_flag =
            let json_to_currency_fee_option json =
              YJ.Util.to_int_option json
              |> Option.map ~f:Currency.Fee.of_nanomina_int_exn
            in
            or_from_config json_to_currency_fee_option "snark-worker-fee"
              ~default:
                (Currency.Fee.of_mina_string_exn
                   Mina_compile_config.default_snark_worker_fee_string )
              snark_work_fee
          in
          let node_status_url =
            maybe_from_config YJ.Util.to_string_option "node-status-url"
              node_status_url
          in
          (* FIXME #4095: pass this through to Gossip_net.Libp2p *)
          let _max_concurrent_connections =
            (*if
                 or_from_config YJ.Util.to_bool_option "max-concurrent-connections"
                   ~default:true limit_connections
               then Some 40
               else *)
            None
          in
          let work_selection_method =
            or_from_config
              (Fn.compose Option.return
                 (Fn.compose work_selection_method_val YJ.Util.to_string) )
              "work-selection"
              ~default:Cli_lib.Arg_type.Work_selection_method.Random
              work_selection_method_flag
          in
          let work_reassignment_wait =
            or_from_config YJ.Util.to_int_option "work-reassignment-wait"
              ~default:Cli_lib.Default.work_reassignment_wait
              work_reassignment_wait
          in
          let log_received_snark_pool_diff =
            or_from_config YJ.Util.to_bool_option "log-snark-work-gossip"
              ~default:false log_received_snark_pool_diff
          in
          let log_transaction_pool_diff =
            or_from_config YJ.Util.to_bool_option "log-txn-pool-gossip"
              ~default:false log_transaction_pool_diff
          in
          let log_block_creation =
            or_from_config YJ.Util.to_bool_option "log-block-creation"
              ~default:true log_block_creation
          in
          let log_gossip_heard =
            { Mina_networking.Config.snark_pool_diff =
                log_received_snark_pool_diff
            ; transaction_pool_diff = log_transaction_pool_diff
            ; new_state = true
            }
          in
          let json_to_publickey_compressed_option which json =
            YJ.Util.to_string_option json
            |> Option.bind ~f:(fun pk_str ->
                   match Public_key.Compressed.of_base58_check pk_str with
                   | Ok key -> (
                       match Public_key.decompress key with
                       | None ->
                           Mina_user_error.raisef
                             ~where:"decompressing a public key"
                             "The %s public key %s could not be decompressed."
                             which pk_str
                       | Some _ ->
                           Some key )
                   | Error _e ->
                       Mina_user_error.raisef ~where:"decoding a public key"
                         "The %s public key %s could not be decoded." which
                         pk_str )
          in
          let run_snark_worker_flag =
            maybe_from_config
              (json_to_publickey_compressed_option "snark worker")
              "run-snark-worker" run_snark_worker_flag
          in
          let run_snark_coordinator_flag =
            maybe_from_config
              (json_to_publickey_compressed_option "snark coordinator")
              "run-snark-coordinator" run_snark_coordinator_flag
          in
          let snark_worker_parallelism_flag =
            maybe_from_config YJ.Util.to_int_option "snark-worker-parallelism"
              snark_worker_parallelism_flag
          in
          let coinbase_receiver_flag =
            maybe_from_config
              (json_to_publickey_compressed_option "coinbase receiver")
              "coinbase-receiver" coinbase_receiver_flag
          in
          let%bind external_ip =
            match external_ip_opt with
            | None ->
                Find_ip.find ~logger
            | Some ip ->
                return @@ Unix.Inet_addr.of_string ip
          in
          let bind_ip =
            Option.value bind_ip_opt ~default:"0.0.0.0"
            |> Unix.Inet_addr.of_string
          in
          let addrs_and_ports : Node_addrs_and_ports.t =
            { external_ip; bind_ip; peer = None; client_port; libp2p_port }
          in
          let block_production_key =
            maybe_from_config YJ.Util.to_string_option "block-producer-key"
              block_production_key
          in
          let block_production_pubkey =
            maybe_from_config
              (json_to_publickey_compressed_option "block producer")
              "block-producer-pubkey" block_production_pubkey
          in
          let block_production_password =
            maybe_from_config YJ.Util.to_string_option "block-producer-password"
              block_production_password
          in
          Option.iter
            ~f:(fun password ->
              match Sys.getenv Secrets.Keypair.env with
              | Some env_pass when not (String.equal env_pass password) ->
                  [%log warn]
                    "$envkey environment variable doesn't match value provided \
                     on command-line or daemon.json. Using value from $envkey"
                    ~metadata:[ ("envkey", `String Secrets.Keypair.env) ]
              | _ ->
                  Unix.putenv ~key:Secrets.Keypair.env ~data:password )
            block_production_password ;
          let%bind block_production_keypair =
            match
              ( block_production_key
              , block_production_pubkey
              , Sys.getenv "MINA_BP_PRIVKEY" )
            with
            | Some _, Some _, _ ->
                Mina_user_error.raise
                  "You cannot provide both `block-producer-key` and \
                   `block_production_pubkey`"
            | None, Some _, Some _ ->
                Mina_user_error.raise
                  "You cannot provide both `MINA_BP_PRIVKEY` and \
                   `block_production_pubkey`"
            | None, None, None ->
                Deferred.return None
            | None, None, Some base58_privkey ->
                let kp =
                  Private_key.of_base58_check_exn base58_privkey
                  |> Keypair.of_private_key_exn
                in
                Deferred.return (Some kp)
            (* CLI argument takes precedence over env variable *)
            | Some sk_file, None, (Some _ | None) ->
                [%log warn]
                  "`block-producer-key` is deprecated. Please set \
                   `MINA_BP_PRIVKEY` environment variable instead." ;
                let%map kp =
                  Secrets.Keypair.Terminal_stdin.read_exn
                    ~should_prompt_user:false ~which:"block producer keypair"
                    sk_file
                in
                Some kp
            | None, Some tracked_pubkey, None ->
                let%map kp =
                  Secrets.Wallets.get_tracked_keypair ~logger
                    ~which:"block producer keypair"
                    ~read_from_env_exn:
                      (Secrets.Keypair.Terminal_stdin.read_exn
                         ~should_prompt_user:false ~should_reask:false )
                    ~conf_dir tracked_pubkey
                in
                Some kp
          in
          let%bind client_trustlist =
            Reader.load_sexp
              (conf_dir ^/ "client_trustlist")
              [%of_sexp: Unix.Cidr.t list]
            >>| Or_error.ok
          in
          let client_trustlist =
            let mina_client_trustlist = "MINA_CLIENT_TRUSTLIST" in
            let cidrs_of_env_str env_str env_var =
              let cidrs =
                String.split ~on:',' env_str
                |> List.filter_map ~f:(fun str ->
                       try Some (Unix.Cidr.of_string str)
                       with _ ->
                         [%log warn] "Could not parse address $address in %s"
                           env_var
                           ~metadata:[ ("address", `String str) ] ;
                         None )
              in
              Some
                (List.append cidrs (Option.value ~default:[] client_trustlist))
            in
            match Unix.getenv mina_client_trustlist with
            | Some env_str ->
                cidrs_of_env_str env_str mina_client_trustlist
            | None ->
                client_trustlist
          in
          let get_monitor_infos monitor =
            let rec get_monitors accum monitor =
              match Async_kernel.Monitor.parent monitor with
              | None ->
                  List.rev accum
              | Some parent ->
                  get_monitors (parent :: accum) parent
            in
            let monitors = get_monitors [ monitor ] monitor in
            List.map monitors ~f:(fun monitor ->
                match Async_kernel.Monitor.sexp_of_t monitor with
                | Sexp.List sexps ->
                    `List (List.map ~f:Error_json.sexp_record_to_yojson sexps)
                | Sexp.Atom _ ->
                    failwith "Expected a sexp list" )
          in
          let o1trace context =
            Execution_context.find_local context O1trace.local_storage_id
            |> Option.value ~default:[]
            |> List.map ~f:(fun x -> `String x)
          in
          Stream.iter
            (Async_kernel.Async_kernel_scheduler.long_cycles_with_context
               ~at_least:(sec 0.5 |> Time_ns.Span.of_span_float_round_nearest) )
            ~f:(fun (span, context) ->
              let secs = Time_ns.Span.to_sec span in
              let monitor_infos = get_monitor_infos context.monitor in
              let o1trace = o1trace context in
              [%log internal] "Long_async_cycle"
                ~metadata:
                  [ ("duration", `Float secs); ("trace", `List o1trace) ] ;
              [%log debug]
                ~metadata:
                  [ ("long_async_cycle", `Float secs)
                  ; ("monitors", `List monitor_infos)
                  ; ("o1trace", `List o1trace)
                  ]
                "Long async cycle, $long_async_cycle seconds, $monitors, \
                 $o1trace" ;
              Mina_metrics.(
                Runtime.Long_async_histogram.observe Runtime.long_async_cycle
                  secs) ) ;
          Stream.iter Async_kernel.Async_kernel_scheduler.long_jobs_with_context
            ~f:(fun (context, span) ->
              let secs = Time_ns.Span.to_sec span in
              let monitor_infos = get_monitor_infos context.monitor in
              let o1trace = o1trace context in
              [%log internal] "Long_async_job"
                ~metadata:
                  [ ("duration", `Float secs); ("trace", `List o1trace) ] ;
              [%log debug]
                ~metadata:
                  [ ("long_async_job", `Float secs)
                  ; ("monitors", `List monitor_infos)
                  ; ("o1trace", `List o1trace)
                  ; ( "most_recent_2_backtrace"
                    , `String
                        (String.concat ~sep:"␤"
                           (List.map ~f:Backtrace.to_string
                              (List.take
                                 (Execution_context.backtrace_history context)
                                 2 ) ) ) )
                  ]
                "Long async job, $long_async_job seconds, $monitors, $o1trace" ;
              Mina_metrics.(
                Runtime.Long_job_histogram.observe Runtime.long_async_job secs) ) ;
          let trace_database_initialization typ location =
            (* can't use %log ppx here, because we're using the passed-in location *)
            Logger.trace logger ~module_:__MODULE__ "Creating %s at %s"
              ~location typ
          in
          let trust_dir = conf_dir ^/ "trust" in
          let%bind () = Async.Unix.mkdir ~p:() trust_dir in
          let%bind trust_system = Trust_system.create trust_dir in
          trace_database_initialization "trust_system" __LOC__ trust_dir ;
          let genesis_state_hash =
            (Precomputed_values.genesis_state_hashes precomputed_values)
              .state_hash
          in
          let genesis_ledger_hash =
            Precomputed_values.genesis_ledger precomputed_values
            |> Lazy.force |> Mina_ledger.Ledger.merkle_root
          in
          let block_production_keypairs =
            block_production_keypair
            |> Option.map ~f:(fun kp ->
                   (kp, Public_key.compress kp.Keypair.public_key) )
            |> Option.to_list |> Keypair.And_compressed_pk.Set.of_list
          in
          let epoch_ledger_location = conf_dir ^/ "epoch_ledger" in
          let module Context = struct
            let logger = logger

            let precomputed_values = precomputed_values

            let constraint_constants = precomputed_values.constraint_constants

            let consensus_constants = precomputed_values.consensus_constants
          end in
          let consensus_local_state =
            Consensus.Data.Local_state.create
              ~context:(module Context)
              ~genesis_ledger:
                (Precomputed_values.genesis_ledger precomputed_values)
              ~genesis_epoch_data:precomputed_values.genesis_epoch_data
              ~epoch_ledger_location
              ( Option.map block_production_keypair ~f:(fun keypair ->
                    let open Keypair in
                    Public_key.compress keypair.public_key )
              |> Option.to_list |> Public_key.Compressed.Set.of_list )
              ~genesis_state_hash:
                precomputed_values.protocol_state_with_hashes.hash.state_hash
          in
          trace_database_initialization "epoch ledger" __LOC__
            epoch_ledger_location ;
          let%bind peer_list_file_contents_or_empty =
            match libp2p_peer_list_file with
            | None ->
                return []
            | Some file -> (
                match%bind
                  Monitor.try_with_or_error ~here:[%here] (fun () ->
                      Reader.file_contents file )
                with
                | Ok contents ->
                    return (Mina_net2.Multiaddr.of_file_contents contents)
                | Error _ ->
                    Mina_user_error.raisef
                      ~where:"reading libp2p peer address file"
                      "The file %s could not be read.\n\n\
                       It must be a newline-separated list of libp2p \
                       multiaddrs (ex: /ip4/IPADDR/tcp/PORT/p2p/PEERID)"
                      file )
          in
          List.iter libp2p_peers_raw ~f:(fun raw_peer ->
              if not Mina_net2.Multiaddr.(valid_as_peer @@ of_string raw_peer)
              then
                Mina_user_error.raisef ~where:"decoding peer as a multiaddress"
                  "The given peer \"%s\" is not a valid multiaddress (ex: \
                   /ip4/IPADDR/tcp/PORT/p2p/PEERID)"
                  raw_peer ) ;
          let initial_peers =
            List.concat
              [ List.map ~f:Mina_net2.Multiaddr.of_string libp2p_peers_raw
              ; peer_list_file_contents_or_empty
              ; List.map ~f:Mina_net2.Multiaddr.of_string
                @@ or_from_config
                     (Fn.compose Option.some
                        (YJ.Util.convert_each YJ.Util.to_string) )
                     "peers" None ~default:[]
              ]
          in
          let direct_peers =
            List.map ~f:Mina_net2.Multiaddr.of_string direct_peers_raw
          in
          let min_connections =
            or_from_config YJ.Util.to_int_option "min-connections"
              ~default:Cli_lib.Default.min_connections min_connections
          in
          let max_connections =
            or_from_config YJ.Util.to_int_option "max-connections"
              ~default:Cli_lib.Default.max_connections max_connections
          in
          let pubsub_v1 = Gossip_net.Libp2p.N in
          (* TODO uncomment after introducing Bitswap-based block retrieval *)
          (* let pubsub_v1 =
               or_from_config to_pubsub_topic_mode_option "pubsub-v1"
                 ~default:Cli_lib.Default.pubsub_v1 pubsub_v1
             in *)
          let pubsub_v0 =
            or_from_config to_pubsub_topic_mode_option "pubsub-v0"
              ~default:Cli_lib.Default.pubsub_v0 None
          in
          let validation_queue_size =
            or_from_config YJ.Util.to_int_option "validation-queue-size"
              ~default:Cli_lib.Default.validation_queue_size
              validation_queue_size
          in
          let stop_time =
            or_from_config YJ.Util.to_int_option "stop-time"
              ~default:Cli_lib.Default.stop_time stop_time
          in
          if enable_tracing then Mina_tracing.start conf_dir |> don't_wait_for ;
          let%bind () =
            if enable_internal_tracing then
              Internal_tracing.toggle ~commit_id:Mina_version.commit_id ~logger
                `Enabled
            else Deferred.unit
          in
          let seed_peer_list_url =
            Option.value_map seed_peer_list_url ~f:Option.some
              ~default:
                (Option.bind config.daemon
                   ~f:(fun { Runtime_config.Daemon.peer_list_url; _ } ->
                     peer_list_url ) )
          in
          if is_seed then [%log info] "Starting node as a seed node"
          else if demo_mode then [%log info] "Starting node in demo mode"
          else if
            List.is_empty initial_peers && Option.is_none seed_peer_list_url
          then
            Mina_user_error.raise
              {|No peers were given.

Pass one of -peer, -peer-list-file, -seed, -peer-list-url.|} ;
          let chain_id =
            let protocol_transaction_version =
              Protocol_version.(transaction current)
            in
            let protocol_network_version =
              Protocol_version.(transaction current)
            in
            chain_id ~genesis_state_hash
              ~genesis_constants:precomputed_values.genesis_constants
              ~constraint_system_digests:
                (Lazy.force precomputed_values.constraint_system_digests)
              ~protocol_transaction_version ~protocol_network_version
          in
          [%log info] "Daemon will use chain id %s" chain_id ;
          [%log info] "Daemon running protocol version %s"
            Protocol_version.(to_string current) ;
          let gossip_net_params =
            Gossip_net.Libp2p.Config.
              { timeout = Time.Span.of_sec 3.
              ; logger
              ; conf_dir
              ; chain_id
              ; unsafe_no_trust_ip = false
              ; seed_peer_list_url =
                  Option.map seed_peer_list_url ~f:Uri.of_string
              ; initial_peers
              ; addrs_and_ports
              ; metrics_port = libp2p_metrics_port
              ; trust_system
              ; flooding = Option.value ~default:false enable_flooding
              ; direct_peers
              ; peer_protection_ratio
              ; peer_exchange = Option.value ~default:false peer_exchange
              ; min_connections
              ; max_connections
              ; validation_queue_size
              ; isolate = Option.value ~default:false isolate
              ; keypair = libp2p_keypair
              ; all_peers_seen_metric
              ; known_private_ip_nets =
                  Option.value ~default:[] client_trustlist
              ; time_controller
              ; pubsub_v1
              ; pubsub_v0
              }
          in
          let net_config =
            { Mina_networking.Config.logger
            ; trust_system
            ; time_controller
            ; consensus_constants = precomputed_values.consensus_constants
            ; consensus_local_state
            ; genesis_ledger_hash
            ; constraint_constants = precomputed_values.constraint_constants
            ; log_gossip_heard
            ; is_seed
            ; creatable_gossip_net =
                Mina_networking.Gossip_net.(
                  Any.Creatable
                    ((module Libp2p), Libp2p.create ~pids gossip_net_params))
            ; precomputed_values
            }
          in
          let coinbase_receiver : Consensus.Coinbase_receiver.t =
            Option.value_map coinbase_receiver_flag ~default:`Producer
              ~f:(fun pk -> `Other pk)
          in
          let proposed_protocol_version_opt =
            Mina_run.get_proposed_protocol_version_opt ~conf_dir ~logger
              proposed_protocol_version
          in
          ( match
              (uptime_url_string, uptime_submitter_key, uptime_submitter_pubkey)
            with
          | Some _, Some _, None | Some _, None, Some _ | None, None, None ->
              ()
          | _ ->
              Mina_user_error.raise
                "Must provide both --uptime-url and exactly one of \
                 --uptime-submitter-key or --uptime-submitter-pubkey" ) ;
          let uptime_url =
            Option.map uptime_url_string ~f:(fun s -> Uri.of_string s)
          in
          let uptime_submitter_opt =
            Option.map uptime_submitter_pubkey ~f:(fun s ->
                match Public_key.Compressed.of_base58_check s with
                | Ok pk -> (
                    match Public_key.decompress pk with
                    | Some _ ->
                        pk
                    | None ->
                        failwithf
                          "Invalid public key %s for uptime submitter (could \
                           not decompress)"
                          s () )
                | Error err ->
                    Mina_user_error.raisef
                      "Invalid public key %s for uptime submitter, %s" s
                      (Error.to_string_hum err) () )
          in
          let%bind uptime_submitter_keypair =
            match (uptime_submitter_key, uptime_submitter_opt) with
            | None, None ->
                return None
            | None, Some pk ->
                let%map kp =
                  Secrets.Wallets.get_tracked_keypair ~logger
                    ~which:"uptime submitter keypair"
                    ~read_from_env_exn:
                      (Secrets.Uptime_keypair.Terminal_stdin.read_exn
                         ~should_prompt_user:false ~should_reask:false )
                    ~conf_dir pk
                in
                Some kp
            | Some sk_file, None ->
                let%map kp =
                  Secrets.Uptime_keypair.Terminal_stdin.read_exn
                    ~should_prompt_user:false ~should_reask:false
                    ~which:"uptime submitter keypair" sk_file
                in
                Some kp
            | _ ->
                (* unreachable, because of earlier check *)
                failwith
                  "Cannot provide both uptime submitter public key and uptime \
                   submitter keyfile"
          in
          if Mina_compile_config.itn_features then
            (* set queue bound directly in Itn_logger
               adding bound to Mina_lib config introduces cycle
            *)
            Option.iter itn_max_logs ~f:Itn_logger.set_queue_bound ;
          let start_time = Time.now () in
          let%map mina =
            Mina_lib.create ~commit_id:Mina_version.commit_id ~wallets
              (Mina_lib.Config.make ~logger ~pids ~trust_system ~conf_dir
                 ~chain_id ~is_seed ~super_catchup:(not no_super_catchup)
                 ~disable_node_status ~demo_mode ~coinbase_receiver ~net_config
                 ~gossip_net_params ~proposed_protocol_version_opt
                 ~work_selection_method:
                   (Cli_lib.Arg_type.work_selection_method_to_module
                      work_selection_method )
                 ~snark_worker_config:
                   { Mina_lib.Config.Snark_worker_config
                     .initial_snark_worker_key = run_snark_worker_flag
                   ; shutdown_on_disconnect = true
                   ; num_threads = snark_worker_parallelism_flag
                   }
                 ~snark_coordinator_key:run_snark_coordinator_flag
                 ~snark_pool_disk_location:(conf_dir ^/ "snark_pool")
                 ~wallets_disk_location:(conf_dir ^/ "wallets")
                 ~persistent_root_location:(conf_dir ^/ "root")
                 ~persistent_frontier_location:(conf_dir ^/ "frontier")
                 ~epoch_ledger_location ~snark_work_fee:snark_work_fee_flag
                 ~time_controller ~block_production_keypairs ~monitor
                 ~consensus_local_state ~is_archive_rocksdb
                 ~work_reassignment_wait ~archive_process_location
                 ~log_block_creation ~precomputed_values ~start_time
                 ?precomputed_blocks_path ~log_precomputed_blocks
                 ~start_filtered_logs ~upload_blocks_to_gcloud
                 ~block_reward_threshold ~uptime_url ~uptime_submitter_keypair
                 ~uptime_send_node_commit ~stop_time ~node_status_url
                 ~graphql_control_port:itn_graphql_port ~simplified_node_stats
                 () )
          in
          { mina
          ; client_trustlist
          ; rest_server_port
          ; limited_graphql_port
          ; itn_graphql_port
          }
        in
        (* Breaks a dependency cycle with monitor initilization and coda *)
        let mina_ref : Mina_lib.t option ref = ref None in
        Option.iter node_error_url ~f:(fun url ->
            let get_node_state () =
              match !mina_ref with
              | None ->
                  Deferred.return None
              | Some mina ->
                  let%map node_state = Mina_lib.get_node_state mina in
                  Some node_state
            in
            Node_error_service.set_config ~get_node_state
              ~node_error_url:(Uri.of_string url) ~contact_info ) ;
        Mina_run.handle_shutdown ~monitor ~time_controller ~conf_dir
          ~child_pids:pids ~top_logger:logger mina_ref ;
        Async.Scheduler.within' ~monitor
        @@ fun () ->
        let%bind { mina
                 ; client_trustlist
                 ; rest_server_port
                 ; limited_graphql_port
                 ; itn_graphql_port
                 } =
          mina_initialization_deferred ()
        in
        mina_ref := Some mina ;
        (*This pipe is consumed only by integration tests*)
        don't_wait_for
          (Pipe_lib.Strict_pipe.Reader.iter_without_pushback
             (Mina_lib.validated_transitions mina)
             ~f:ignore ) ;
        Mina_run.setup_local_server ?client_trustlist ~rest_server_port
          ~insecure_rest_server ~open_limited_graphql_port ?limited_graphql_port
          ?itn_graphql_port ?auth_keys:itn_keys mina ;
        let%bind () =
          Option.map metrics_server_port ~f:(fun port ->
              let forward_uri =
                Option.map libp2p_metrics_port ~f:(fun port ->
                    Uri.with_uri ~scheme:(Some "http") ~host:(Some "127.0.0.1")
                      ~port:(Some port) ~path:(Some "/metrics") Uri.empty )
              in
              Mina_metrics.Runtime.(
                gc_stat_interval_mins :=
                  Option.value ~default:!gc_stat_interval_mins gc_stat_interval) ;
              Mina_metrics.server ?forward_uri ~port ~logger () >>| ignore )
          |> Option.value ~default:Deferred.unit
        in
        return mina )

let daemon logger =
  Command.async ~summary:"Mina daemon"
    (Command.Param.map (setup_daemon logger) ~f:(fun setup_daemon () ->
         (* Immediately disable updating the time offset. *)
         Block_time.Controller.disable_setting_offset () ;
         let%bind mina = setup_daemon () in
         let%bind () = Mina_lib.start mina in
         [%log info] "Daemon ready. Clients can now connect" ;
         Async.never () ) )

let replay_blocks logger =
  let replay_flag =
    let open Command.Param in
    flag "--blocks-filename" ~aliases:[ "-blocks-filename" ] (required string)
      ~doc:"PATH The file to read the precomputed blocks from"
  in
  let read_kind =
    let open Command.Param in
    flag "--format" ~aliases:[ "-format" ] (optional string)
      ~doc:"json|sexp The format to read lines of the file in (default: json)"
  in
  Command.async ~summary:"Start mina daemon with blocks replayed from a file"
    (Command.Param.map3 replay_flag read_kind (setup_daemon logger)
       ~f:(fun blocks_filename read_kind setup_daemon () ->
         (* Enable updating the time offset. *)
         Block_time.Controller.enable_setting_offset () ;
         let read_block_line =
           match Option.map ~f:String.lowercase read_kind with
           | Some "json" | None -> (
               fun line ->
                 match
                   Yojson.Safe.from_string line
                   |> Mina_block.Precomputed.of_yojson
                 with
                 | Ok block ->
                     block
                 | Error err ->
                     failwithf "Could not read block: %s" err () )
           | Some "sexp" ->
               fun line ->
                 Sexp.of_string_conv_exn line Mina_block.Precomputed.t_of_sexp
           | _ ->
               failwith "Expected one of 'json', 'sexp' for -format flag"
         in
         let blocks =
           Sequence.unfold ~init:(In_channel.create blocks_filename)
             ~f:(fun blocks_file ->
               match In_channel.input_line blocks_file with
               | Some line ->
                   Some (read_block_line line, blocks_file)
               | None ->
                   In_channel.close blocks_file ;
                   None )
         in
         let%bind mina = setup_daemon () in
         let%bind () = Mina_lib.start_with_precomputed_blocks mina blocks in
         [%log info]
           "Daemon is ready, replayed precomputed blocks. Clients can now \
            connect" ;
         Async.never () ) )

let dump_type_shapes =
  let max_depth_flag =
    let open Command.Param in
    flag "--max-depth" ~aliases:[ "-max-depth" ] (optional int)
      ~doc:"NN Maximum depth of shape S-expressions"
  in
  Command.basic ~summary:"Print serialization shapes of versioned types"
    (Command.Param.map max_depth_flag ~f:(fun max_depth () ->
         Ppx_version_runtime.Shapes.iteri
           ~f:(fun ~key:path ~data:(shape, ty_decl) ->
             let open Bin_prot.Shape in
             let canonical = eval shape in
             let digest = Canonical.to_digest canonical |> Digest.to_hex in
             let shape_summary =
               let shape_sexp =
                 Canonical.to_string_hum canonical |> Sexp.of_string
               in
               (* elide the shape below specified depth, so that changes to
                  contained types aren't considered a change to the containing
                  type, even though the shape digests differ
               *)
               let summary_sexp =
                 match max_depth with
                 | None ->
                     shape_sexp
                 | Some n ->
                     let rec go sexp depth =
                       if depth > n then Sexp.Atom "."
                       else
                         match sexp with
                         | Sexp.Atom _ ->
                             sexp
                         | Sexp.List items ->
                             Sexp.List
                               (List.map items ~f:(fun item ->
                                    go item (depth + 1) ) )
                     in
                     go shape_sexp 0
               in
               Sexp.to_string summary_sexp
             in
             Core_kernel.printf "%s, %s, %s, %s\n" path digest shape_summary
               ty_decl ) ) )

let primitive_ok = function
  | "array" | "bytes" | "string" | "bigstring" ->
      false
  | "int" | "int32" | "int64" | "nativeint" | "char" | "bool" | "float" ->
      true
  | "unit" | "option" | "list" ->
      true
  | "kimchi_backend_bigint_32_V1" ->
      true
  | "Bounded_types.String.t"
  | "Bounded_types.String.Tagged.t"
  | "Bounded_types.Array.t" ->
      true
  | "8fabab0a-4992-11e6-8cca-9ba2c4686d9e" ->
      true (* hashtbl *)
  | "ac8a9ff4-4994-11e6-9a1b-9fb4e933bd9d" ->
      true (* Make_iterable_binable *)
  | s ->
      failwithf "unknown primitive %s" s ()

let audit_type_shapes : Command.t =
  let rec shape_ok (shape : Sexp.t) : bool =
    match shape with
    | List [ Atom "Exp"; exp ] ->
        exp_ok exp
    | List [] ->
        true
    | _ ->
        failwithf "bad shape: %s" (Sexp.to_string shape) ()
  and exp_ok (exp : Sexp.t) : bool =
    match exp with
    | List [ Atom "Base"; Atom tyname; List exps ] ->
        primitive_ok tyname && List.for_all exps ~f:shape_ok
    | List [ Atom "Record"; List fields ] ->
        List.for_all fields ~f:(fun field ->
            match field with
            | List [ Atom _; sh ] ->
                shape_ok sh
            | _ ->
                failwithf "unhandled rec field: %s" (Sexp.to_string_hum field)
                  () )
    | List [ Atom "Tuple"; List exps ] ->
        List.for_all exps ~f:shape_ok
    | List [ Atom "Variant"; List ctors ] ->
        List.for_all ctors ~f:(fun ctor ->
            match ctor with
            | List [ Atom _ctr; List exps ] ->
                List.for_all exps ~f:shape_ok
            | _ ->
                failwithf "unhandled variant: %s" (Sexp.to_string_hum ctor) () )
    | List [ Atom "Poly_variant"; List [ List [ Atom "sorted"; List ctors ] ] ]
      ->
        List.for_all ctors ~f:(fun ctor ->
            match ctor with
            | List [ Atom _ctr ] ->
                true
            | List [ Atom _ctr; List fields ] ->
                List.for_all fields ~f:shape_ok
            | _ ->
                failwithf "unhandled poly variant: %s" (Sexp.to_string_hum ctor)
                  () )
    | List [ Atom "Application"; sh; List args ] ->
        shape_ok sh && List.for_all args ~f:shape_ok
    | List [ Atom "Rec_app"; Atom _; List args ] ->
        List.for_all args ~f:shape_ok
    | List [ Atom "Var"; Atom _ ] ->
        true
    | List (Atom ctr :: _) ->
        failwithf "unhandled ctor (%s) in exp_ok: %s" ctr
          (Sexp.to_string_hum exp) ()
    | List [] | List _ | Atom _ ->
        failwithf "bad format: %s" (Sexp.to_string_hum exp) ()
  in
  let handle_shape (path : string) (shape : Bin_prot.Shape.t) (ty_decl : string)
      (good : int ref) (bad : int ref) =
    let open Bin_prot.Shape in
    let path, file = String.lsplit2_exn ~on:':' path in
    let canonical = eval shape in
    let shape_sexp = Canonical.to_string_hum canonical |> Sexp.of_string in
    if not @@ shape_ok shape_sexp then (
      incr bad ;
      Core.eprintf "%s has a bad shape in %s (%s):\n%s\n" path file ty_decl
        (Canonical.to_string_hum canonical) )
    else incr good
  in
  Command.basic ~summary:"Audit shapes of versioned types"
    (Command.Param.return (fun () ->
         let bad, good = (ref 0, ref 0) in
         Ppx_version_runtime.Shapes.iteri
           ~f:(fun ~key:path ~data:(shape, ty_decl) ->
             handle_shape path shape ty_decl good bad ) ;
         Core.printf "good shapes:\n\t%d\nbad shapes:\n\t%d\n%!" !good !bad ;
         if !bad > 0 then Core.exit 1 ) )

(*NOTE A previous version of this function included compile time ppx that didn't compile, and was never
  evaluated under any build profile
*)
let ensure_testnet_id_still_good _ = Deferred.unit

let snark_hashes =
  let module Hashes = struct
    type t = string list [@@deriving to_yojson]
  end in
  let open Command.Let_syntax in
  Command.basic ~summary:"List hashes of proving and verification keys"
    [%map_open
      let json = Cli_lib.Flag.json in
      fun () -> if json then Core.printf "[]\n%!"]

let internal_commands logger =
  [ ( Snark_worker.Intf.command_name
    , Snark_worker.command ~proof_level:Genesis_constants_compiled.Proof_level.t
        ~constraint_constants:Genesis_constants_compiled.Constraint_constants.t
        ~commit_id:Mina_version.commit_id )
  ; ("snark-hashes", snark_hashes)
  ; ( "run-prover"
    , Command.async
        ~summary:"Run prover on a sexp provided on a single line of stdin"
        (Command.Param.return (fun () ->
             let logger = Logger.create () in
             Parallel.init_master () ;
             match%bind Reader.read_sexp (Lazy.force Reader.stdin) with
             | `Ok sexp ->
                 let%bind conf_dir = Unix.mkdtemp "/tmp/mina-prover" in
                 [%log info] "Prover state being logged to %s" conf_dir ;
                 let%bind prover =
                   Prover.create ~commit_id:Mina_version.commit_id ~logger
                     ~proof_level:Genesis_constants_compiled.Proof_level.t
                     ~constraint_constants:
                       Genesis_constants_compiled.Constraint_constants.t
                     ~pids:(Pid.Table.create ()) ~conf_dir ()
                 in
                 Prover.prove_from_input_sexp prover sexp >>| ignore
             | `Eof ->
                 failwith "early EOF while reading sexp" ) ) )
  ; ( "run-snark-worker-single"
    , Command.async
        ~summary:"Run snark-worker on a sexp provided on a single line of stdin"
        (let open Command.Let_syntax in
        let%map_open filename =
          flag "--file" (required string)
            ~doc:"File containing the s-expression of the snark work to execute"
        in
        fun () ->
          let open Deferred.Let_syntax in
          let logger = Logger.create () in
          Parallel.init_master () ;
          match%bind
            Reader.with_file filename ~f:(fun reader ->
                [%log info] "Created reader for %s" filename ;
                Reader.read_sexp reader )
          with
          | `Ok sexp -> (
              let%bind worker_state =
                Snark_worker.Prod.Inputs.Worker_state.create
                  ~proof_level:Genesis_constants_compiled.Proof_level.t
                  ~constraint_constants:
                    Genesis_constants_compiled.Constraint_constants.t ()
              in
              let sok_message =
                { Mina_base.Sok_message.fee = Currency.Fee.of_mina_int_exn 0
                ; prover = Quickcheck.random_value Public_key.Compressed.gen
                }
              in
              let spec =
                [%of_sexp:
                  ( Transaction_witness.t
                  , Ledger_proof.t )
                  Snark_work_lib.Work.Single.Spec.t] sexp
              in
              match%map
                Snark_worker.Prod.Inputs.perform_single worker_state
                  ~message:sok_message spec
              with
              | Ok _ ->
                  [%log info] "Successfully worked"
              | Error err ->
                  [%log error] "Work didn't work: $err"
                    ~metadata:[ ("err", Error_json.error_to_yojson err) ] )
          | `Eof ->
              failwith "early EOF while reading sexp") )
  ; ( "run-verifier"
    , Command.async
        ~summary:"Run verifier on a proof provided on a single line of stdin"
        (let open Command.Let_syntax in
        let%map_open mode =
          flag "--mode" ~aliases:[ "-mode" ] (required string)
            ~doc:"transaction/blockchain the snark to verify. Defaults to json"
        and format =
          flag "--format" ~aliases:[ "-format" ] (optional string)
            ~doc:"sexp/json the format to parse input in"
        in
        fun () ->
          let open Async in
          let logger = Logger.create () in
          Parallel.init_master () ;
          let%bind conf_dir = Unix.mkdtemp "/tmp/mina-verifier" in
          let mode =
            match mode with
            | "transaction" ->
                `Transaction
            | "blockchain" ->
                `Blockchain
            | mode ->
                failwithf
                  "Expected mode flag to be one of transaction, blockchain, \
                   got '%s'"
                  mode ()
          in
          let format =
            match format with
            | Some "sexp" ->
                `Sexp
            | Some "json" | None ->
                `Json
            | Some format ->
                failwithf
                  "Expected format flag to be one of sexp, json, got '%s'"
                  format ()
          in
          let%bind input =
            match format with
            | `Sexp -> (
                let%map input_sexp =
                  match%map Reader.read_sexp (Lazy.force Reader.stdin) with
                  | `Ok input_sexp ->
                      input_sexp
                  | `Eof ->
                      failwith "early EOF while reading sexp"
                in
                match mode with
                | `Transaction ->
                    `Transaction
                      (List.t_of_sexp
                         (Tuple2.t_of_sexp Ledger_proof.t_of_sexp
                            Sok_message.t_of_sexp )
                         input_sexp )
                | `Blockchain ->
                    `Blockchain
                      (List.t_of_sexp Blockchain_snark.Blockchain.t_of_sexp
                         input_sexp ) )
            | `Json -> (
                let%map input_line =
                  match%map Reader.read_line (Lazy.force Reader.stdin) with
                  | `Ok input_line ->
                      input_line
                  | `Eof ->
                      failwith "early EOF while reading json"
                in
                match mode with
                | `Transaction -> (
                    match
                      [%derive.of_yojson: (Ledger_proof.t * Sok_message.t) list]
                        (Yojson.Safe.from_string input_line)
                    with
                    | Ok input ->
                        `Transaction input
                    | Error err ->
                        failwithf "Could not parse JSON: %s" err () )
                | `Blockchain -> (
                    match
                      [%derive.of_yojson: Blockchain_snark.Blockchain.t list]
                        (Yojson.Safe.from_string input_line)
                    with
                    | Ok input ->
                        `Blockchain input
                    | Error err ->
                        failwithf "Could not parse JSON: %s" err () ) )
          in
          let%bind verifier =
            Verifier.create ~commit_id:Mina_version.commit_id ~logger
              ~proof_level:Genesis_constants_compiled.Proof_level.t
              ~constraint_constants:
                Genesis_constants_compiled.Constraint_constants.t
              ~pids:(Pid.Table.create ()) ~conf_dir:(Some conf_dir) ()
          in
          let%bind result =
            match input with
            | `Transaction input ->
                Verifier.verify_transaction_snarks verifier input
            | `Blockchain input ->
                Verifier.verify_blockchain_snarks verifier input
          in
          match result with
          | Ok (Ok ()) ->
              printf "Proofs verified successfully" ;
              exit 0
          | Ok (Error err) ->
              printf "Proofs failed to verify:\n%s\n"
                (Yojson.Safe.pretty_to_string (Error_json.error_to_yojson err)) ;
              exit 1
          | Error err ->
              printf "Failed while verifying proofs:\n%s"
                (Error.to_string_hum err) ;
              exit 2) )
  ; ( "dump-structured-events"
    , Command.async ~summary:"Dump the registered structured events"
        (let open Command.Let_syntax in
        let%map outfile =
          Core_kernel.Command.Param.flag "--out-file" ~aliases:[ "-out-file" ]
            (Core_kernel.Command.Flag.optional Core_kernel.Command.Param.string)
            ~doc:"FILENAME File to output to. Defaults to stdout"
        and pretty =
          Core_kernel.Command.Param.flag "--pretty" ~aliases:[ "-pretty" ]
            Core_kernel.Command.Param.no_arg
            ~doc:"  Set to output 'pretty' JSON"
        in
        fun () ->
          let out_channel =
            match outfile with
            | Some outfile ->
                Core_kernel.Out_channel.create outfile
            | None ->
                Core_kernel.Out_channel.stdout
          in
          let json =
            Structured_log_events.dump_registered_events ()
            |> [%derive.to_yojson:
                 (string * Structured_log_events.id * string list) list]
          in
          if pretty then Yojson.Safe.pretty_to_channel out_channel json
          else Yojson.Safe.to_channel out_channel json ;
          ( match outfile with
          | Some _ ->
              Core_kernel.Out_channel.close out_channel
          | None ->
              () ) ;
          Deferred.return ()) )
  ; ("dump-type-shapes", dump_type_shapes)
  ; ("replay-blocks", replay_blocks logger)
  ; ("audit-type-shapes", audit_type_shapes)
  ; ( "test-genesis-block-generation"
    , Command.async ~summary:"Generate a genesis proof"
        (let open Command.Let_syntax in
        let%map_open config_files =
          flag "--config-file" ~aliases:[ "config-file" ]
            ~doc:
              "PATH path to a configuration file (overrides MINA_CONFIG_FILE, \
               default: <config_dir>/daemon.json). Pass multiple times to \
               override fields from earlier config files"
            (listed string)
        and conf_dir = Cli_lib.Flag.conf_dir
        and genesis_dir =
          flag "--genesis-ledger-dir" ~aliases:[ "genesis-ledger-dir" ]
            ~doc:
              "DIR Directory that contains the genesis ledger and the genesis \
               blockchain proof (default: <config-dir>)"
            (optional string)
        in
        fun () ->
          let open Deferred.Let_syntax in
          Parallel.init_master () ;
          let logger = Logger.create () in
          let conf_dir = Mina_lib.Conf_dir.compute_conf_dir conf_dir in
          let proof_level = Genesis_constants.Proof_level.Full in
          let config_files =
            List.map config_files ~f:(fun config_file ->
                (config_file, `Must_exist) )
          in
          let%bind precomputed_values, _config_jsons, _config =
            load_config_files ~logger ~conf_dir ~genesis_dir
              ~proof_level:(Some proof_level) config_files
          in
          let pids = Child_processes.Termination.create_pid_table () in
          let%bind prover =
            (* We create a prover process (unnecessarily) here, to have a more
               realistic test.
            *)
            Prover.create ~commit_id:Mina_version.commit_id ~logger ~pids
              ~conf_dir ~proof_level
              ~constraint_constants:precomputed_values.constraint_constants ()
          in
          match%bind
            Prover.create_genesis_block prover
              (Genesis_proof.to_inputs precomputed_values)
          with
          | Ok block ->
              Format.eprintf "Generated block@.%s@."
                ( Yojson.Safe.to_string
                @@ Blockchain_snark.Blockchain.to_yojson block ) ;
              exit 0
          | Error err ->
              Format.eprintf "Failed to generate block@.%s@."
                (Yojson.Safe.to_string @@ Error_json.error_to_yojson err) ;
              exit 1) )
  ]

let mina_commands logger =
  [ ("accounts", Client.accounts)
  ; ("daemon", daemon logger)
  ; ("client", Client.client)
  ; ("advanced", Client.advanced)
  ; ("ledger", Client.ledger)
  ; ("libp2p", Client.libp2p)
  ; ( "internal"
    , Command.group ~summary:"Internal commands" (internal_commands logger) )
  ; (Parallel.worker_command_name, Parallel.worker_command)
  ; ("transaction-snark-profiler", Transaction_snark_profiler.command)
  ]

let print_version_help coda_exe version =
  (* mimic Jane Street command help *)
  let lines =
    [ "print version information"
    ; ""
    ; sprintf "  %s %s" (Filename.basename coda_exe) version
    ; ""
    ; "=== flags ==="
    ; ""
    ; "  [-help]  print this help text and exit"
    ; "           (alias: -?)"
    ]
  in
  List.iter lines ~f:(Core.printf "%s\n%!")

let print_version_info () = Core.printf "Commit %s\n" Mina_version.commit_id

let () =
  Random.self_init () ;
  let logger = Logger.create () in
  don't_wait_for (ensure_testnet_id_still_good logger) ;
  (* Turn on snark debugging in prod for now *)
  Snarky_backendless.Snark.set_eval_constraints true ;
  (* intercept command-line processing for "version", because we don't
     use the Jane Street scripts that generate their version information
  *)
  (let is_version_cmd s =
     List.mem [ "version"; "-version"; "--version" ] s ~equal:String.equal
   in
   match Sys.get_argv () with
   | [| _mina_exe; version |] when is_version_cmd version ->
       Mina_version.print_version ()
   | _ ->
       Command.run
         (Command.group ~summary:"Mina" ~preserve_subcommand_order:()
            (mina_commands logger) ) ) ;
  Core.exit 0

let linkme = ()<|MERGE_RESOLUTION|>--- conflicted
+++ resolved
@@ -40,18 +40,6 @@
   in
   Blake2.to_hex b2
 
-<<<<<<< HEAD
-=======
-let plugin_flag =
-  if Node_config.plugins then
-    let open Command.Param in
-    flag "--load-plugin" ~aliases:[ "load-plugin" ] (listed string)
-      ~doc:
-        "PATH The path to load a .cmxs plugin from. May be passed multiple \
-         times"
-  else Command.Param.return []
-
->>>>>>> f159c964
 let load_config_files ~logger ~conf_dir ~genesis_dir ~proof_level config_files =
   let%bind config_jsons =
     let config_files_paths =
