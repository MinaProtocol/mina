open Core
open Async
open Mina_base
open Cli_lib
open Signature_lib
open Init
module YJ = Yojson.Safe

type mina_initialization =
  { mina : Mina_lib.t
  ; client_trustlist : Unix.Cidr.t list option
  ; rest_server_port : int
  ; limited_graphql_port : int option
  ; itn_graphql_port : int option
  }

(* keep this code in sync with Client.chain_id_inputs, Mina_commands.chain_id_inputs, and
   Daemon_rpcs.Chain_id_inputs
*)
let chain_id ~constraint_system_digests ~genesis_state_hash ~genesis_constants
    ~protocol_transaction_version ~protocol_network_version =
  (* if this changes, also change Mina_commands.chain_id_inputs *)
  let genesis_state_hash = State_hash.to_base58_check genesis_state_hash in
  let genesis_constants_hash = Genesis_constants.hash genesis_constants in
  let all_snark_keys =
    List.map constraint_system_digests ~f:(fun (_, digest) -> Md5.to_hex digest)
    |> String.concat ~sep:""
  in
  let version_digest v = Int.to_string v |> Md5.digest_string |> Md5.to_hex in
  let protocol_transaction_version_digest =
    version_digest protocol_transaction_version
  in
  let protocol_network_version_digest =
    version_digest protocol_network_version
  in
  let b2 =
    Blake2.digest_string
      ( genesis_state_hash ^ all_snark_keys ^ genesis_constants_hash
      ^ protocol_transaction_version_digest ^ protocol_network_version_digest )
  in
  Blake2.to_hex b2

let plugin_flag =
  if Node_config.plugins then
    let open Command.Param in
    flag "--load-plugin" ~aliases:[ "load-plugin" ] (listed string)
      ~doc:
        "PATH The path to load a .cmxs plugin from. May be passed multiple \
         times"
  else Command.Param.return []

let setup_daemon logger ~itn_features =
  let open Command.Let_syntax in
  let open Cli_lib.Arg_type in
  let receiver_key_warning = Cli_lib.Default.receiver_key_warning in
  let%map_open conf_dir = Cli_lib.Flag.conf_dir
  and block_production_key =
    flag "--block-producer-key" ~aliases:[ "block-producer-key" ]
      ~doc:
        (sprintf
           "DEPRECATED: Use environment variable `MINA_BP_PRIVKEY` instead. \
            Private key file for the block producer. Providing this flag or \
            the environment variable will enable block production. You cannot \
            provide both `block-producer-key` and `block-producer-pubkey`. \
            (default: use environment variable `MINA_BP_PRIVKEY`, if provided, \
            or else don't produce any blocks) %s"
           receiver_key_warning )
      (optional string)
  and block_production_pubkey =
    flag "--block-producer-pubkey"
      ~aliases:[ "block-producer-pubkey" ]
      ~doc:
        (sprintf
           "PUBLICKEY Public key for the associated private key that is being \
            tracked by this daemon. You cannot provide both \
            `block-producer-key` (or `MINA_BP_PRIVKEY`) and \
            `block-producer-pubkey`. (default: don't produce blocks) %s"
           receiver_key_warning )
      (optional public_key_compressed)
  and block_production_password =
    flag "--block-producer-password"
      ~aliases:[ "block-producer-password" ]
      ~doc:
        "PASSWORD Password associated with the block-producer key. Setting \
         this is equivalent to setting the MINA_PRIVKEY_PASS environment \
         variable. Be careful when setting it in the commandline as it will \
         likely get tracked in your history. Mainly to be used from the \
         daemon.json config file"
      (optional string)
  and itn_keys =
    if itn_features then
      flag "--itn-keys" ~aliases:[ "itn-keys" ] (optional string)
        ~doc:
          "PUBLICKEYS A comma-delimited list of Ed25519 public keys that are \
           permitted to send signed requests to the incentivized testnet \
           GraphQL server"
    else Command.Param.return None
  and itn_max_logs =
    if itn_features then
      flag "--itn-max-logs" ~aliases:[ "itn-max-logs" ] (optional int)
        ~doc:
          "NN Maximum number of logs to store to be made available via GraphQL \
           for incentivized testnet"
    else Command.Param.return None
  and demo_mode =
    flag "--demo-mode" ~aliases:[ "demo-mode" ] no_arg
      ~doc:
        "Run the daemon in demo-mode -- assume we're \"synced\" to the network \
         instantly"
  and coinbase_receiver_flag =
    flag "--coinbase-receiver" ~aliases:[ "coinbase-receiver" ]
      ~doc:
        (sprintf
           "PUBLICKEY Address to send coinbase rewards to (if this node is \
            producing blocks). If not provided, coinbase rewards will be sent \
            to the producer of a block. %s"
           receiver_key_warning )
      (optional public_key_compressed)
  and genesis_dir =
    flag "--genesis-ledger-dir" ~aliases:[ "genesis-ledger-dir" ]
      ~doc:
        "DIR Directory that contains the genesis ledger and the genesis \
         blockchain proof (default: <config-dir>)"
      (optional string)
  and run_snark_worker_flag =
    flag "--run-snark-worker" ~aliases:[ "run-snark-worker" ]
      ~doc:
        (sprintf "PUBLICKEY Run the SNARK worker with this public key. %s"
           receiver_key_warning )
      (optional public_key_compressed)
  and run_snark_coordinator_flag =
    flag "--run-snark-coordinator"
      ~aliases:[ "run-snark-coordinator" ]
      ~doc:
        (sprintf
           "PUBLICKEY Run a SNARK coordinator with this public key (ignored if \
            the run-snark-worker is set). %s"
           receiver_key_warning )
      (optional public_key_compressed)
  and snark_worker_parallelism_flag =
    flag "--snark-worker-parallelism"
      ~aliases:[ "snark-worker-parallelism" ]
      ~doc:
        "NUM Run the SNARK worker using this many threads. Equivalent to \
         setting OMP_NUM_THREADS, but doesn't affect block production."
      (optional int)
  and work_selection_method_flag =
    flag "--work-selection" ~aliases:[ "work-selection" ]
      ~doc:
        "seq|rand|roffset Choose work sequentially (seq), randomly (rand), or \
         sequentially with a random offset (roffset) (default: rand)"
      (optional work_selection_method)
  and libp2p_port = Flag.Port.Daemon.external_
  and client_port = Flag.Port.Daemon.client
  and rest_server_port = Flag.Port.Daemon.rest_server
  and limited_graphql_port = Flag.Port.Daemon.limited_graphql_server
  and itn_graphql_port =
    if itn_features then
      flag "--itn-graphql-port" ~aliases:[ "itn-graphql-port" ]
        ~doc:"PORT GraphQL-server for incentivized testnet interaction"
        (optional int)
    else Command.Param.return None
  and open_limited_graphql_port =
    flag "--open-limited-graphql-port"
      ~aliases:[ "open-limited-graphql-port" ]
      no_arg
      ~doc:
        "Have the limited GraphQL server listen on all addresses, not just \
         localhost (this is INSECURE, make sure your firewall is configured \
         correctly!)"
  and archive_process_location = Flag.Host_and_port.Daemon.archive
  and metrics_server_port =
    flag "--metrics-port" ~aliases:[ "metrics-port" ]
      ~doc:
        "PORT metrics server for scraping via Prometheus (default no \
         metrics-server)"
      (optional int16)
  and gc_stat_interval =
    flag "--gc-stat-interval" ~aliases:[ "gc-stat-interval" ] (optional float)
      ~doc:
        (sprintf
           "INTERVAL in mins for collecting GC stats for metrics (Default: %f)"
           !Mina_metrics.Runtime.gc_stat_interval_mins )
  and libp2p_metrics_port =
    flag "--libp2p-metrics-port" ~aliases:[ "libp2p-metrics-port" ]
      ~doc:
        "PORT libp2p metrics server for scraping via Prometheus (default no \
         libp2p-metrics-server)"
      (optional int16)
  and external_ip_opt =
    flag "--external-ip" ~aliases:[ "external-ip" ]
      ~doc:
        "IP External IP address for other nodes to connect to. You only need \
         to set this if auto-discovery fails for some reason."
      (optional string)
  and bind_ip_opt =
    flag "--bind-ip" ~aliases:[ "bind-ip" ]
      ~doc:"IP IP of network interface to use for peer connections"
      (optional string)
  and working_dir =
    flag "--working-dir" ~aliases:[ "working-dir" ]
      ~doc:
        "PATH path to chdir into before starting (useful for background mode, \
         defaults to cwd, or / if -background)"
      (optional string)
  and is_background =
    flag "--background" ~aliases:[ "background" ] no_arg
      ~doc:"Run process on the background"
  and is_archive_rocksdb =
    flag "--archive-rocksdb" ~aliases:[ "archive-rocksdb" ] no_arg
      ~doc:"Stores all the blocks heard in RocksDB"
  and log_json = Flag.Log.json
  and log_level = Flag.Log.level
  and file_log_level = Flag.Log.file_log_level
  and file_log_rotations = Flag.Log.file_log_rotations
  and snark_work_fee =
    flag "--snark-worker-fee" ~aliases:[ "snark-worker-fee" ]
      ~doc:
        (sprintf
           "FEE Amount a worker wants to get compensated for generating a \
            snark proof" )
      (optional txn_fee)
  and work_reassignment_wait =
    flag "--work-reassignment-wait"
      ~aliases:[ "work-reassignment-wait" ]
      (optional int)
      ~doc:
        (sprintf
           "WAIT-TIME in ms before a snark-work is reassigned (default: %dms)"
           Cli_lib.Default.work_reassignment_wait )
  and enable_tracing =
    flag "--tracing" ~aliases:[ "tracing" ] no_arg
      ~doc:"Trace into $config-directory/trace/$pid.trace"
  and enable_internal_tracing =
    flag "--internal-tracing" ~aliases:[ "internal-tracing" ] no_arg
      ~doc:
        "Enables internal tracing into \
         $config-directory/internal-tracing/internal-trace.jsonl"
  and insecure_rest_server =
    flag "--insecure-rest-server" ~aliases:[ "insecure-rest-server" ] no_arg
      ~doc:
        "Have REST server listen on all addresses, not just localhost (this is \
         INSECURE, make sure your firewall is configured correctly!)"
  (* FIXME #4095
     and limit_connections =
       flag "--limit-concurrent-connections"
         ~aliases:[ "limit-concurrent-connections"]
         ~doc:
           "true|false Limit the number of concurrent connections per IP \
            address (default: true)"
         (optional bool)*)
  (*TODO: This is being added to log all the snark works received for the
     beta-testnet challenge. We might want to remove this later?*)
  and log_received_snark_pool_diff =
    flag "--log-snark-work-gossip"
      ~aliases:[ "log-snark-work-gossip" ]
      ~doc:"true|false Log snark-pool diff received from peers (default: false)"
      (optional bool)
  and log_transaction_pool_diff =
    flag "--log-txn-pool-gossip" ~aliases:[ "log-txn-pool-gossip" ]
      ~doc:
        "true|false Log transaction-pool diff received from peers (default: \
         false)"
      (optional bool)
  and log_block_creation =
    flag "--log-block-creation" ~aliases:[ "log-block-creation" ]
      ~doc:
        "true|false Log the steps involved in including transactions and snark \
         work in a block (default: true)"
      (optional bool)
  and libp2p_keypair =
    flag "--libp2p-keypair" ~aliases:[ "libp2p-keypair" ] (optional string)
      ~doc:
        "KEYFILE Keypair (generated from `mina libp2p generate-keypair`) to \
         use with libp2p discovery"
  and is_seed =
    flag "--seed" ~aliases:[ "seed" ] ~doc:"Start the node as a seed node"
      no_arg
  and no_super_catchup =
    flag "--no-super-catchup" ~aliases:[ "no-super-catchup" ]
      ~doc:"Don't use super-catchup" no_arg
  and enable_flooding =
    flag "--enable-flooding" ~aliases:[ "enable-flooding" ]
      ~doc:
        "true|false Publish our own blocks/transactions to every peer we can \
         find (default: false)"
      (optional bool)
  and peer_exchange =
    flag "--enable-peer-exchange" ~aliases:[ "enable-peer-exchange" ]
      ~doc:
        "true|false Help keep the mesh connected when closing connections \
         (default: false)"
      (optional bool)
  and peer_protection_ratio =
    flag "--peer-protection-rate" ~aliases:[ "peer-protection-rate" ]
      ~doc:"float Proportion of peers to be marked as protected (default: 0.2)"
      (optional_with_default 0.2 float)
  and min_connections =
    flag "--min-connections" ~aliases:[ "min-connections" ]
      ~doc:
        (Printf.sprintf
           "NN min number of connections that this peer will have to neighbors \
            in the gossip network (default: %d)"
           Cli_lib.Default.min_connections )
      (optional int)
  and max_connections =
    flag "--max-connections" ~aliases:[ "max-connections" ]
      ~doc:
        (Printf.sprintf
           "NN max number of connections that this peer will have to neighbors \
            in the gossip network. Tuning this higher will strengthen your \
            connection to the network in exchange for using more RAM (default: \
            %d)"
           Cli_lib.Default.max_connections )
      (optional int)
  and validation_queue_size =
    flag "--validation-queue-size"
      ~aliases:[ "validation-queue-size" ]
      ~doc:
        (Printf.sprintf
           "NN size of the validation queue in the p2p network used to buffer \
            messages (like blocks and transactions received on the gossip \
            network) while validation is pending. If a transaction, for \
            example, is invalid, we don't forward the message on the gossip \
            net. If this queue is too small, we will drop messages without \
            validating them. If it is too large, we are susceptible to DoS \
            attacks on memory. (default: %d)"
           Cli_lib.Default.validation_queue_size )
      (optional int)
  and direct_peers_raw =
    flag "--direct-peer" ~aliases:[ "direct-peer" ]
      ~doc:
        "/ip4/IPADDR/tcp/PORT/p2p/PEERID Peers to always send new messages \
         to/from. These peers should also have you configured as a direct \
         peer, the relationship is intended to be symmetric"
      (listed string)
  and isolate =
    flag "--isolate-network" ~aliases:[ "isolate-network" ]
      ~doc:
        "true|false Only allow connections to the peers passed on the command \
         line or configured through GraphQL. (default: false)"
      (optional bool)
  and libp2p_peers_raw =
    flag "--peer" ~aliases:[ "peer" ]
      ~doc:
        "/ip4/IPADDR/tcp/PORT/p2p/PEERID initial \"bootstrap\" peers for \
         discovery"
      (listed string)
  and libp2p_peer_list_file =
    flag "--peer-list-file" ~aliases:[ "peer-list-file" ]
      ~doc:
        "PATH path to a file containing \"bootstrap\" peers for discovery, one \
         multiaddress per line"
      (optional string)
  and seed_peer_list_url =
    flag "--peer-list-url" ~aliases:[ "peer-list-url" ]
      ~doc:"URL URL of seed peer list file. Will be polled periodically."
      (optional string)
  and proposed_protocol_version =
    flag "--proposed-protocol-version"
      ~aliases:[ "proposed-protocol-version" ]
      (optional string)
      ~doc:"NN.NN.NN Proposed protocol version to signal other nodes"
  and config_files =
    flag "--config-file" ~aliases:[ "config-file" ]
      ~doc:
        "PATH path to a configuration file (overrides MINA_CONFIG_FILE, \
         default: <config_dir>/daemon.json). Pass multiple times to override \
         fields from earlier config files"
      (listed string)
  and _may_generate =
    flag "--generate-genesis-proof"
      ~aliases:[ "generate-genesis-proof" ]
      ~doc:"true|false Deprecated. Passing this flag has no effect"
      (optional bool)
  and disable_node_status =
    flag "--disable-node-status" ~aliases:[ "disable-node-status" ] no_arg
      ~doc:"Disable reporting node status to other nodes (default: enabled)"
  and cli_proof_level =
    flag "--proof-level" ~aliases:[ "proof-level" ]
      (optional (Arg_type.create Genesis_constants.Proof_level.of_string))
      ~doc:
        "full|check|none Internal, for testing. Start or connect to a network \
         with full proving (full), snark-testing with dummy proofs (check), or \
         dummy proofs (none)"
  and plugins = plugin_flag
  and precomputed_blocks_path =
    flag "--precomputed-blocks-file"
      ~aliases:[ "precomputed-blocks-file" ]
      (optional string)
      ~doc:"PATH Path to write precomputed blocks to, for replay or archiving"
  and log_precomputed_blocks =
    flag "--log-precomputed-blocks"
      ~aliases:[ "log-precomputed-blocks" ]
      (optional_with_default false bool)
      ~doc:"true|false Include precomputed blocks in the log (default: false)"
  and start_filtered_logs =
    flag "--start-filtered-logs" (listed string)
      ~doc:
        "LOG-FILTER Include filtered logs for the given filter. May be passed \
         multiple times"
  and block_reward_threshold =
    flag "--minimum-block-reward" ~aliases:[ "minimum-block-reward" ]
      ~doc:
        "AMOUNT Minimum reward a block produced by the node should have. Empty \
         blocks are created if the rewards are lower than the specified \
         threshold (default: No threshold, transactions and coinbase will be \
         included as long as the required snark work is available and can be \
         paid for)"
      (optional txn_amount)
  and stop_time =
    flag "--stop-time" ~aliases:[ "stop-time" ] (optional int)
      ~doc:
        (sprintf
           "UPTIME in hours after which the daemon stops itself (only if there \
            were no slots won within an hour after the stop time) (Default: \
            %d)"
           Cli_lib.Default.stop_time )
  and upload_blocks_to_gcloud =
    flag "--upload-blocks-to-gcloud"
      ~aliases:[ "upload-blocks-to-gcloud" ]
      (optional_with_default false bool)
      ~doc:
        "true|false upload blocks to gcloud storage. Requires the environment \
         variables GCLOUD_KEYFILE, NETWORK_NAME, and \
         GCLOUD_BLOCK_UPLOAD_BUCKET"
  and all_peers_seen_metric =
    flag "--all-peers-seen-metric"
      ~aliases:[ "all-peers-seen-metric" ]
      (optional_with_default false bool)
      ~doc:
        "true|false whether to track the set of all peers ever seen for the \
         all_peers metric (default: false)"
  and node_status_url =
    flag "--node-status-url" ~aliases:[ "node-status-url" ] (optional string)
      ~doc:"URL of the node status collection service"
  and node_error_url =
    flag "--node-error-url" ~aliases:[ "node-error-url" ] (optional string)
      ~doc:"URL of the node error collection service"
  and simplified_node_stats =
    flag "--simplified-node-stats"
      ~aliases:[ "simplified-node-stats" ]
      (optional_with_default true bool)
      ~doc:"whether to report simplified node stats (default: true)"
  and contact_info =
    flag "--contact-info" ~aliases:[ "contact-info" ] (optional string)
      ~doc:
        "contact info used in node error report service (it could be either \
         email address or discord username), it should be less than 200 \
         characters"
    |> Command.Param.map ~f:(fun opt ->
           Option.value_map opt ~default:None ~f:(fun s ->
               if String.length s < 200 then Some s
               else
                 Mina_user_error.raisef
                   "The length of contact info exceeds 200 characters:\n %s" s ) )
  and uptime_url_string =
    flag "--uptime-url" ~aliases:[ "uptime-url" ] (optional string)
      ~doc:"URL URL of the uptime service of the Mina delegation program"
  and uptime_submitter_key =
    flag "--uptime-submitter-key" ~aliases:[ "uptime-submitter-key" ]
      ~doc:
        "KEYFILE Private key file for the uptime submitter. You cannot provide \
         both `uptime-submitter-key` and `uptime-submitter-pubkey`."
      (optional string)
  and uptime_submitter_pubkey =
    flag "--uptime-submitter-pubkey"
      ~aliases:[ "uptime-submitter-pubkey" ]
      (optional string)
      ~doc:
        "PUBLICKEY Public key of the submitter to the Mina delegation program, \
         for the associated private key that is being tracked by this daemon. \
         You cannot provide both `uptime-submitter-key` and \
         `uptime-submitter-pubkey`."
  and uptime_send_node_commit =
    flag "--uptime-send-node-commit-sha"
      ~aliases:[ "uptime-send-node-commit-sha" ]
      ~doc:
        "true|false Whether to send the commit SHA used to build the node to \
         the uptime service. (default: false)"
      no_arg
  in
  let to_pubsub_topic_mode_option =
    let open Gossip_net.Libp2p in
    function
    | "ro" ->
        Some RO
    | "rw" ->
        Some RW
    | "none" ->
        Some N
    | _ ->
        raise (Error.to_exn (Error.of_string "Invalid pubsub topic mode"))
  in
  fun () ->
    O1trace.thread "mina" (fun () ->
        let open Deferred.Let_syntax in
        let conf_dir = Mina_lib.Conf_dir.compute_conf_dir conf_dir in
        let%bind () = File_system.create_dir conf_dir in
        let () =
          if is_background then (
            Core.printf "Starting background mina daemon. (Log Dir: %s)\n%!"
              conf_dir ;
            Daemon.daemonize ~allow_threads_to_have_been_created:true
              ~redirect_stdout:`Dev_null ?cd:working_dir
              ~redirect_stderr:`Dev_null () )
          else Option.iter working_dir ~f:Caml.Sys.chdir
        in
        Stdout_log.setup log_json log_level ;
        (* 512MB logrotate max size = 1GB max filesystem usage *)
        let logrotate_max_size = 1024 * 1024 * 10 in
        Logger.Consumer_registry.register ~commit_id:Mina_version.commit_id
          ~id:Logger.Logger_id.mina
          ~processor:(Logger.Processor.raw ~log_level:file_log_level ())
          ~transport:
            (Logger_file_system.dumb_logrotate ~directory:conf_dir
               ~log_filename:"mina.log" ~max_size:logrotate_max_size
               ~num_rotate:file_log_rotations )
          () ;
        let best_tip_diff_log_size = 1024 * 1024 * 5 in
        Logger.Consumer_registry.register ~commit_id:Mina_version.commit_id
          ~id:Logger.Logger_id.best_tip_diff
          ~processor:(Logger.Processor.raw ())
          ~transport:
            (Logger_file_system.dumb_logrotate ~directory:conf_dir
               ~log_filename:"mina-best-tip.log"
               ~max_size:best_tip_diff_log_size ~num_rotate:1 )
          () ;
        let rejected_blocks_log_size = 1024 * 1024 * 5 in
        Logger.Consumer_registry.register ~commit_id:Mina_version.commit_id
          ~id:Logger.Logger_id.rejected_blocks
          ~processor:(Logger.Processor.raw ())
          ~transport:
            (Logger_file_system.dumb_logrotate ~directory:conf_dir
               ~log_filename:"mina-rejected-blocks.log"
               ~max_size:rejected_blocks_log_size ~num_rotate:50 )
          () ;
        Logger.Consumer_registry.register ~commit_id:Mina_version.commit_id
          ~id:Logger.Logger_id.oversized_logs
          ~processor:(Logger.Processor.raw ())
          ~transport:
            (Logger_file_system.dumb_logrotate ~directory:conf_dir
               ~log_filename:"mina-oversized-logs.log"
               ~max_size:logrotate_max_size ~num_rotate:20 )
          () ;
        (* Consumer for `[%log internal]` logging used for internal tracing *)
        Itn_logger.set_message_postprocessor
          Internal_tracing.For_itn_logger.post_process_message ;
        Logger.Consumer_registry.register ~commit_id:Mina_version.commit_id
          ~id:Logger.Logger_id.mina
          ~processor:Internal_tracing.For_logger.processor
          ~transport:
            (Internal_tracing.For_logger.json_lines_rotate_transport
               ~directory:(conf_dir ^ "/internal-tracing")
               () )
          () ;
        let version_metadata = [ ("commit", `String Mina_version.commit_id) ] in
        [%log info] "Mina daemon is booting up; built with commit $commit"
          ~metadata:version_metadata ;
        let%bind () =
          Mina_lib.Conf_dir.check_and_set_lockfile ~logger conf_dir
        in
        [%log info] "Booting may take several seconds, please wait" ;
        let wallets_disk_location = conf_dir ^/ "wallets" in
        let%bind wallets =
          (* Load wallets early, to give user errors before expensive
             initialization starts.
          *)
          Secrets.Wallets.load ~logger ~disk_location:wallets_disk_location
        in
        let%bind libp2p_keypair =
          let libp2p_keypair_old_format =
            Option.bind libp2p_keypair ~f:(fun libp2p_keypair ->
                match Mina_net2.Keypair.of_string libp2p_keypair with
                | Ok kp ->
                    Some kp
                | Error _ ->
                    if String.contains libp2p_keypair ',' then
                      [%log warn]
                        "I think -libp2p-keypair is in the old format, but I \
                         failed to parse it! Using it as a path..." ;
                    None )
          in
          match libp2p_keypair_old_format with
          | Some kp ->
              return (Some kp)
          | None -> (
              match libp2p_keypair with
              | None ->
                  return None
              | Some s ->
                  Secrets.Libp2p_keypair.Terminal_stdin.read_exn
                    ~should_prompt_user:false ~which:"libp2p keypair" s
                  |> Deferred.map ~f:Option.some )
        in
        let%bind () =
          let version_filename = conf_dir ^/ "mina.version" in
          let make_version () =
            let%map () =
              (*Delete any trace files if version changes. TODO: Implement rotate logic similar to log files*)
              File_system.remove_dir (conf_dir ^/ "trace")
            in
            Yojson.Safe.to_file version_filename (`Assoc version_metadata)
          in
          match
            Or_error.try_with_join (fun () ->
                match Yojson.Safe.from_file version_filename with
                | `Assoc list -> (
                    match String.Map.(find (of_alist_exn list) "commit") with
                    | Some (`String commit) ->
                        Ok commit
                    | _ ->
                        Or_error.errorf "commit not found in version file %s"
                          version_filename )
                | _ ->
                    Or_error.errorf "Unexpected value in %s" version_filename )
          with
          | Ok c ->
              if String.equal c Mina_version.commit_id then return ()
              else (
                [%log warn]
                  "Different version of Mina detected in config directory \
                   $config_directory, removing existing configuration"
                  ~metadata:[ ("config_directory", `String conf_dir) ] ;
                make_version () )
          | Error e ->
              [%log debug]
                "Error reading $file: $error. Cleaning up the config directory \
                 $config_directory"
                ~metadata:
                  [ ("error", `String (Error.to_string_mach e))
                  ; ("config_directory", `String conf_dir)
                  ; ("file", `String version_filename)
                  ] ;
              make_version ()
        in
        Parallel.init_master () ;
        let monitor = Async.Monitor.create ~name:"coda" () in
        let time_controller =
          Block_time.Controller.create @@ Block_time.Controller.basic ~logger
        in
        let pids = Child_processes.Termination.create_pid_table () in
        let mina_initialization_deferred () =
          let%bind precomputed_values, config =
            Genesis_ledger_helper.Config_loader.load_config_files ~logger
              ~conf_dir ?genesis_dir ?cli_proof_level ~itn_features config_files
            |> Deferred.Or_error.ok_exn
          in
          let constraint_constants = precomputed_values.consensus_constants in
          let compile_config = precomputed_values.compile_config in
          constraint_constants.block_window_duration_ms |> Block_time.Span.to_ms
          |> Float.of_int64 |> Time.Span.of_ms |> Mina_metrics.initialize_all ;

          let module DC = Runtime_config.Daemon in
          (* The explicit typing here is necessary to prevent type inference from specializing according
             to the first usage.
          *)
          let maybe_from_config (type a) :
              getter:(DC.t -> a option) -> preferred_value:a option -> a option
              =
           fun ~getter ~preferred_value ->
            Option.first_some preferred_value Option.(config.daemon >>= getter)
          in
          let or_from_config (type a) :
                 getter:(DC.t -> a option)
              -> preferred_value:a option
              -> default:a
              -> a =
           fun ~getter ~preferred_value ~default ->
            Option.first_some preferred_value Option.(config.daemon >>= getter)
            |> Option.value ~default
          in

          let libp2p_port =
            or_from_config ~getter:DC.libp2p_port
              ~preferred_value:libp2p_port.value ~default:libp2p_port.default
          in
          let rest_server_port =
            or_from_config ~getter:DC.rest_port
              ~preferred_value:rest_server_port.value
              ~default:rest_server_port.default
          in
          let limited_graphql_port =
            maybe_from_config ~getter:DC.graphql_port
              ~preferred_value:limited_graphql_port.value
          in
          let client_port =
            or_from_config ~getter:DC.client_port
              ~preferred_value:client_port.value ~default:client_port.default
          in
          let snark_work_fee =
            or_from_config
              ~getter:(fun x ->
                DC.snark_worker_fee x
                |> Option.map ~f:Currency.Fee.of_nanomina_int_exn )
              ~preferred_value:snark_work_fee
              ~default:compile_config.default_snark_worker_fee
          in
          let node_status_url =
            maybe_from_config ~getter:DC.node_status_url
              ~preferred_value:node_status_url
          in
          (* FIXME #4095: pass this through to Gossip_net.Libp2p *)
          let _max_concurrent_connections =
            (*if
                 or_from_config YJ.Util.to_bool_option "max-concurrent-connections"
                   ~default:true limit_connections
               then Some 40
               else *)
            None
          in
          let work_selection_method =
            or_from_config
              ~getter:(fun x ->
                DC.work_selection x
                |> Option.map ~f:Cli_lib.Arg_type.work_selection_method_val )
              ~preferred_value:work_selection_method_flag
              ~default:Cli_lib.Arg_type.Work_selection_method.Random
          in
          let work_reassignment_wait =
            or_from_config ~getter:DC.work_reassignment_wait
              ~preferred_value:work_reassignment_wait
              ~default:Cli_lib.Default.work_reassignment_wait
          in
          let log_received_snark_pool_diff =
            or_from_config ~getter:DC.log_snark_work_gossip
              ~preferred_value:log_received_snark_pool_diff ~default:false
          in
          let log_transaction_pool_diff =
            or_from_config ~getter:DC.log_txn_pool_gossip
              ~preferred_value:log_transaction_pool_diff ~default:false
          in
          let log_block_creation =
            or_from_config ~getter:DC.log_block_creation
              ~preferred_value:log_block_creation ~default:true
          in
          let log_gossip_heard =
            { Mina_networking.Config.snark_pool_diff =
                log_received_snark_pool_diff
            ; transaction_pool_diff = log_transaction_pool_diff
            ; new_state = true
            }
          in
          let to_publickey_compressed_option which pk_str =
            match Public_key.Compressed.of_base58_check pk_str with
            | Ok key -> (
                match Public_key.decompress key with
                | None ->
                    Mina_user_error.raisef ~where:"decompressing a public key"
                      "The %s public key %s could not be decompressed." which
                      pk_str
                | Some _ ->
                    Some key )
            | Error _e ->
                Mina_user_error.raisef ~where:"decoding a public key"
                  "The %s public key %s could not be decoded." which pk_str
          in
          let run_snark_worker_flag =
            maybe_from_config
              ~getter:
                Option.(
                  fun x ->
                    DC.run_snark_worker x
                    >>= to_publickey_compressed_option "snark_worker")
              ~preferred_value:run_snark_worker_flag
          in
          let run_snark_coordinator_flag =
            maybe_from_config
              ~getter:
                Option.(
                  fun x ->
                    DC.run_snark_coordinator x
                    >>= to_publickey_compressed_option "snark_coordinator")
              ~preferred_value:run_snark_coordinator_flag
          in
          let snark_worker_parallelism_flag =
            maybe_from_config ~getter:DC.snark_worker_parallelism
              ~preferred_value:snark_worker_parallelism_flag
          in
          let coinbase_receiver_flag =
            maybe_from_config
              ~getter:
                Option.(
                  fun x ->
                    DC.coinbase_receiver x
                    >>= to_publickey_compressed_option "coinbase_receiver")
              ~preferred_value:coinbase_receiver_flag
          in
          let%bind external_ip =
            match external_ip_opt with
            | None ->
                Find_ip.find ~logger
            | Some ip ->
                return @@ Unix.Inet_addr.of_string ip
          in
          let bind_ip =
            Option.value bind_ip_opt ~default:"0.0.0.0"
            |> Unix.Inet_addr.of_string
          in
          let addrs_and_ports : Node_addrs_and_ports.t =
            { external_ip; bind_ip; peer = None; client_port; libp2p_port }
          in
          let block_production_key =
            maybe_from_config ~getter:DC.block_producer_key
              ~preferred_value:block_production_key
          in
          let block_production_pubkey =
            maybe_from_config
              ~getter:
                Option.(
                  fun x ->
                    DC.block_producer_pubkey x
                    >>= to_publickey_compressed_option "block_producer")
              ~preferred_value:block_production_pubkey
          in
          let block_production_password =
            maybe_from_config ~getter:DC.block_producer_password
              ~preferred_value:block_production_password
          in
          Option.iter
            ~f:(fun password ->
              match Sys.getenv Secrets.Keypair.env with
              | Some env_pass when not (String.equal env_pass password) ->
                  [%log warn]
                    "$envkey environment variable doesn't match value provided \
                     on command-line or daemon.json. Using value from $envkey"
                    ~metadata:[ ("envkey", `String Secrets.Keypair.env) ]
              | _ ->
                  Unix.putenv ~key:Secrets.Keypair.env ~data:password )
            block_production_password ;
          let%bind block_production_keypair =
            match
              ( block_production_key
              , block_production_pubkey
              , Sys.getenv "MINA_BP_PRIVKEY" )
            with
            | Some _, Some _, _ ->
                Mina_user_error.raise
                  "You cannot provide both `block-producer-key` and \
                   `block_production_pubkey`"
            | None, Some _, Some _ ->
                Mina_user_error.raise
                  "You cannot provide both `MINA_BP_PRIVKEY` and \
                   `block_production_pubkey`"
            | None, None, None ->
                Deferred.return None
            | None, None, Some base58_privkey ->
                let kp =
                  Private_key.of_base58_check_exn base58_privkey
                  |> Keypair.of_private_key_exn
                in
                Deferred.return (Some kp)
            (* CLI argument takes precedence over env variable *)
            | Some sk_file, None, (Some _ | None) ->
                [%log warn]
                  "`block-producer-key` is deprecated. Please set \
                   `MINA_BP_PRIVKEY` environment variable instead." ;
                let%map kp =
                  Secrets.Keypair.Terminal_stdin.read_exn
                    ~should_prompt_user:false ~which:"block producer keypair"
                    sk_file
                in
                Some kp
            | None, Some tracked_pubkey, None ->
                let%map kp =
                  Secrets.Wallets.get_tracked_keypair ~logger
                    ~which:"block producer keypair"
                    ~read_from_env_exn:
                      (Secrets.Keypair.Terminal_stdin.read_exn
                         ~should_prompt_user:false ~should_reask:false )
                    ~conf_dir tracked_pubkey
                in
                Some kp
          in
          let%bind client_trustlist =
            Reader.load_sexp
              (conf_dir ^/ "client_trustlist")
              [%of_sexp: Unix.Cidr.t list]
            >>| Or_error.ok
          in
          let client_trustlist =
            let mina_client_trustlist = "MINA_CLIENT_TRUSTLIST" in
            let cidrs_of_env_str env_str env_var =
              let cidrs =
                String.split ~on:',' env_str
                |> List.filter_map ~f:(fun str ->
                       try Some (Unix.Cidr.of_string str)
                       with _ ->
                         [%log warn] "Could not parse address $address in %s"
                           env_var
                           ~metadata:[ ("address", `String str) ] ;
                         None )
              in
              Some
                (List.append cidrs (Option.value ~default:[] client_trustlist))
            in
            match Unix.getenv mina_client_trustlist with
            | Some env_str ->
                cidrs_of_env_str env_str mina_client_trustlist
            | None ->
                client_trustlist
          in
          let get_monitor_infos monitor =
            let rec get_monitors accum monitor =
              match Async_kernel.Monitor.parent monitor with
              | None ->
                  List.rev accum
              | Some parent ->
                  get_monitors (parent :: accum) parent
            in
            let monitors = get_monitors [ monitor ] monitor in
            List.map monitors ~f:(fun monitor ->
                match Async_kernel.Monitor.sexp_of_t monitor with
                | Sexp.List sexps ->
                    `List (List.map ~f:Error_json.sexp_record_to_yojson sexps)
                | Sexp.Atom _ ->
                    failwith "Expected a sexp list" )
          in
          let o1trace context =
            Execution_context.find_local context O1trace.local_storage_id
            |> Option.value ~default:[]
            |> List.map ~f:(fun x -> `String x)
          in
          Stream.iter
            (Async_kernel.Async_kernel_scheduler.long_cycles_with_context
               ~at_least:(sec 0.5 |> Time_ns.Span.of_span_float_round_nearest) )
            ~f:(fun (span, context) ->
              let secs = Time_ns.Span.to_sec span in
              let monitor_infos = get_monitor_infos context.monitor in
              let o1trace = o1trace context in
              [%log internal] "Long_async_cycle"
                ~metadata:
                  [ ("duration", `Float secs); ("trace", `List o1trace) ] ;
              [%log debug]
                ~metadata:
                  [ ("long_async_cycle", `Float secs)
                  ; ("monitors", `List monitor_infos)
                  ; ("o1trace", `List o1trace)
                  ]
                "Long async cycle, $long_async_cycle seconds, $monitors, \
                 $o1trace" ;
              Mina_metrics.(
                Runtime.Long_async_histogram.observe Runtime.long_async_cycle
                  secs) ) ;
          Stream.iter Async_kernel.Async_kernel_scheduler.long_jobs_with_context
            ~f:(fun (context, span) ->
              let secs = Time_ns.Span.to_sec span in
              let monitor_infos = get_monitor_infos context.monitor in
              let o1trace = o1trace context in
              [%log internal] "Long_async_job"
                ~metadata:
                  [ ("duration", `Float secs); ("trace", `List o1trace) ] ;
              [%log debug]
                ~metadata:
                  [ ("long_async_job", `Float secs)
                  ; ("monitors", `List monitor_infos)
                  ; ("o1trace", `List o1trace)
                  ; ( "most_recent_2_backtrace"
                    , `String
                        (String.concat ~sep:"␤"
                           (List.map ~f:Backtrace.to_string
                              (List.take
                                 (Execution_context.backtrace_history context)
                                 2 ) ) ) )
                  ]
                "Long async job, $long_async_job seconds, $monitors, $o1trace" ;
              Mina_metrics.(
                Runtime.Long_job_histogram.observe Runtime.long_async_job secs) ) ;
          let trace_database_initialization typ location =
            (* can't use %log ppx here, because we're using the passed-in location *)
            Logger.trace logger ~module_:__MODULE__ "Creating %s at %s"
              ~location typ
          in
          let trust_dir = conf_dir ^/ "trust" in
          let%bind () = Async.Unix.mkdir ~p:() trust_dir in
          let%bind trust_system = Trust_system.create trust_dir in
          trace_database_initialization "trust_system" __LOC__ trust_dir ;
          let genesis_state_hash =
            (Precomputed_values.genesis_state_hashes precomputed_values)
              .state_hash
          in
          let genesis_ledger_hash =
            Precomputed_values.genesis_ledger precomputed_values
            |> Lazy.force |> Mina_ledger.Ledger.merkle_root
          in
          let block_production_keypairs =
            block_production_keypair
            |> Option.map ~f:(fun kp ->
                   (kp, Public_key.compress kp.Keypair.public_key) )
            |> Option.to_list |> Keypair.And_compressed_pk.Set.of_list
          in
          let epoch_ledger_location = conf_dir ^/ "epoch_ledger" in
          let module Context = struct
            let logger = logger

            let precomputed_values = precomputed_values

            let constraint_constants = precomputed_values.constraint_constants

            let consensus_constants = precomputed_values.consensus_constants
          end in
          let consensus_local_state =
            Consensus.Data.Local_state.create
              ~context:(module Context)
              ~genesis_ledger:
                (Precomputed_values.genesis_ledger precomputed_values)
              ~genesis_epoch_data:precomputed_values.genesis_epoch_data
              ~epoch_ledger_location
              ( Option.map block_production_keypair ~f:(fun keypair ->
                    let open Keypair in
                    Public_key.compress keypair.public_key )
              |> Option.to_list |> Public_key.Compressed.Set.of_list )
              ~genesis_state_hash:
                precomputed_values.protocol_state_with_hashes.hash.state_hash
          in
          trace_database_initialization "epoch ledger" __LOC__
            epoch_ledger_location ;
          let%bind peer_list_file_contents_or_empty =
            match libp2p_peer_list_file with
            | None ->
                return []
            | Some file -> (
                match%bind
                  Monitor.try_with_or_error ~here:[%here] (fun () ->
                      Reader.file_contents file )
                with
                | Ok contents ->
                    return (Mina_net2.Multiaddr.of_file_contents contents)
                | Error _ ->
                    Mina_user_error.raisef
                      ~where:"reading libp2p peer address file"
                      "The file %s could not be read.\n\n\
                       It must be a newline-separated list of libp2p \
                       multiaddrs (ex: /ip4/IPADDR/tcp/PORT/p2p/PEERID)"
                      file )
          in
          List.iter libp2p_peers_raw ~f:(fun raw_peer ->
              if not Mina_net2.Multiaddr.(valid_as_peer @@ of_string raw_peer)
              then
                Mina_user_error.raisef ~where:"decoding peer as a multiaddress"
                  "The given peer \"%s\" is not a valid multiaddress (ex: \
                   /ip4/IPADDR/tcp/PORT/p2p/PEERID)"
                  raw_peer ) ;
          let initial_peers =
            let peers =
              or_from_config ~getter:DC.peers ~preferred_value:None ~default:[]
            in
            List.concat
              [ List.map ~f:Mina_net2.Multiaddr.of_string libp2p_peers_raw
              ; peer_list_file_contents_or_empty
              ; List.map ~f:Mina_net2.Multiaddr.of_string @@ peers
              ]
          in
          let direct_peers =
            List.map ~f:Mina_net2.Multiaddr.of_string direct_peers_raw
          in
          let min_connections =
            or_from_config ~getter:DC.min_connections
              ~preferred_value:min_connections
              ~default:Cli_lib.Default.min_connections
          in
          let max_connections =
            or_from_config ~getter:DC.max_connections
              ~preferred_value:max_connections
              ~default:Cli_lib.Default.max_connections
          in
          let pubsub_v1 = Gossip_net.Libp2p.N in
          (* TODO uncomment after introducing Bitswap-based block retrieval *)
          (* let pubsub_v1 =
               or_from_config to_pubsub_topic_mode_option "pubsub-v1"
                 ~default:Cli_lib.Default.pubsub_v1 pubsub_v1
             in *)
          let pubsub_v0 =
            or_from_config
              ~getter:
                Option.(fun x -> DC.pubsub_v0 x >>= to_pubsub_topic_mode_option)
              ~preferred_value:None ~default:Cli_lib.Default.pubsub_v0
          in

          let validation_queue_size =
            or_from_config ~getter:DC.validation_queue_size
              ~preferred_value:validation_queue_size
              ~default:Cli_lib.Default.validation_queue_size
          in
          let stop_time =
            or_from_config ~getter:DC.stop_time ~preferred_value:stop_time
              ~default:Cli_lib.Default.stop_time
          in
          if enable_tracing then Mina_tracing.start conf_dir |> don't_wait_for ;
          let%bind () =
            if enable_internal_tracing then
              Internal_tracing.toggle ~commit_id:Mina_version.commit_id ~logger
                `Enabled
            else Deferred.unit
          in
          let seed_peer_list_url =
            Option.value_map seed_peer_list_url ~f:Option.some
              ~default:
                (Option.bind config.daemon
                   ~f:(fun { Runtime_config.Daemon.peer_list_url; _ } ->
                     peer_list_url ) )
          in
          if is_seed then [%log info] "Starting node as a seed node"
          else if demo_mode then [%log info] "Starting node in demo mode"
          else if
            List.is_empty initial_peers && Option.is_none seed_peer_list_url
          then
            Mina_user_error.raise
              {|No peers were given.

Pass one of -peer, -peer-list-file, -seed, -peer-list-url.|} ;
          let chain_id =
            let protocol_transaction_version =
              Protocol_version.(transaction current)
            in
            let protocol_network_version =
              Protocol_version.(transaction current)
            in
            chain_id ~genesis_state_hash
              ~genesis_constants:precomputed_values.genesis_constants
              ~constraint_system_digests:
                (Lazy.force precomputed_values.constraint_system_digests)
              ~protocol_transaction_version ~protocol_network_version
          in
          [%log info] "Daemon will use chain id %s" chain_id ;
          [%log info] "Daemon running protocol version %s"
            Protocol_version.(to_string current) ;
          let gossip_net_params =
            Gossip_net.Libp2p.Config.
              { timeout = Time.Span.of_sec 3.
              ; logger
              ; conf_dir
              ; chain_id
              ; unsafe_no_trust_ip = false
              ; seed_peer_list_url =
                  Option.map seed_peer_list_url ~f:Uri.of_string
              ; initial_peers
              ; addrs_and_ports
              ; metrics_port = libp2p_metrics_port
              ; trust_system
              ; flooding = Option.value ~default:false enable_flooding
              ; direct_peers
              ; peer_protection_ratio
              ; peer_exchange = Option.value ~default:false peer_exchange
              ; min_connections
              ; max_connections
              ; validation_queue_size
              ; isolate = Option.value ~default:false isolate
              ; keypair = libp2p_keypair
              ; all_peers_seen_metric
              ; known_private_ip_nets =
                  Option.value ~default:[] client_trustlist
              ; time_controller
              ; pubsub_v1
              ; pubsub_v0
              }
          in
          let net_config =
            { Mina_networking.Config.genesis_ledger_hash
            ; log_gossip_heard
            ; is_seed
            ; creatable_gossip_net =
                Mina_networking.Gossip_net.(
                  Any.Creatable
                    ((module Libp2p), Libp2p.create ~pids gossip_net_params))
            }
          in
          let coinbase_receiver : Consensus.Coinbase_receiver.t =
            Option.value_map coinbase_receiver_flag ~default:`Producer
              ~f:(fun pk -> `Other pk)
          in
          let proposed_protocol_version_opt =
            Mina_run.get_proposed_protocol_version_opt ~conf_dir ~logger
              proposed_protocol_version
          in
          ( match
              (uptime_url_string, uptime_submitter_key, uptime_submitter_pubkey)
            with
          | Some _, Some _, None | Some _, None, Some _ | None, None, None ->
              ()
          | _ ->
              Mina_user_error.raise
                "Must provide both --uptime-url and exactly one of \
                 --uptime-submitter-key or --uptime-submitter-pubkey" ) ;
          let uptime_url =
            Option.map uptime_url_string ~f:(fun s -> Uri.of_string s)
          in
          let uptime_submitter_opt =
            Option.map uptime_submitter_pubkey ~f:(fun s ->
                match Public_key.Compressed.of_base58_check s with
                | Ok pk -> (
                    match Public_key.decompress pk with
                    | Some _ ->
                        pk
                    | None ->
                        failwithf
                          "Invalid public key %s for uptime submitter (could \
                           not decompress)"
                          s () )
                | Error err ->
                    Mina_user_error.raisef
                      "Invalid public key %s for uptime submitter, %s" s
                      (Error.to_string_hum err) () )
          in
          let%bind uptime_submitter_keypair =
            match (uptime_submitter_key, uptime_submitter_opt) with
            | None, None ->
                return None
            | None, Some pk ->
                let%map kp =
                  Secrets.Wallets.get_tracked_keypair ~logger
                    ~which:"uptime submitter keypair"
                    ~read_from_env_exn:
                      (Secrets.Uptime_keypair.Terminal_stdin.read_exn
                         ~should_prompt_user:false ~should_reask:false )
                    ~conf_dir pk
                in
                Some kp
            | Some sk_file, None ->
                let%map kp =
                  Secrets.Uptime_keypair.Terminal_stdin.read_exn
                    ~should_prompt_user:false ~should_reask:false
                    ~which:"uptime submitter keypair" sk_file
                in
                Some kp
            | _ ->
                (* unreachable, because of earlier check *)
                failwith
                  "Cannot provide both uptime submitter public key and uptime \
                   submitter keyfile"
          in
          if compile_config.itn_features then
            (* set queue bound directly in Itn_logger
               adding bound to Mina_lib config introduces cycle
            *)
            Option.iter itn_max_logs ~f:Itn_logger.set_queue_bound ;
          let start_time = Time.now () in
          let%map mina =
            Mina_lib.create ~commit_id:Mina_version.commit_id ~wallets
              (Mina_lib.Config.make ~logger ~pids ~trust_system ~conf_dir
                 ~chain_id ~is_seed ~super_catchup:(not no_super_catchup)
                 ~disable_node_status ~demo_mode ~coinbase_receiver ~net_config
                 ~gossip_net_params ~proposed_protocol_version_opt
                 ~work_selection_method:
                   (Cli_lib.Arg_type.work_selection_method_to_module
                      work_selection_method )
                 ~snark_worker_config:
                   { Mina_lib.Config.Snark_worker_config
                     .initial_snark_worker_key = run_snark_worker_flag
                   ; shutdown_on_disconnect = true
                   ; num_threads = snark_worker_parallelism_flag
                   }
                 ~snark_coordinator_key:run_snark_coordinator_flag
                 ~snark_pool_disk_location:(conf_dir ^/ "snark_pool")
                 ~wallets_disk_location:(conf_dir ^/ "wallets")
                 ~persistent_root_location:(conf_dir ^/ "root")
                 ~persistent_frontier_location:(conf_dir ^/ "frontier")
                 ~epoch_ledger_location ~snark_work_fee ~time_controller
                 ~block_production_keypairs ~monitor ~consensus_local_state
                 ~is_archive_rocksdb ~work_reassignment_wait
                 ~archive_process_location ~log_block_creation
                 ~precomputed_values ~start_time ?precomputed_blocks_path
                 ~log_precomputed_blocks ~start_filtered_logs
                 ~upload_blocks_to_gcloud ~block_reward_threshold ~uptime_url
                 ~uptime_submitter_keypair ~uptime_send_node_commit ~stop_time
                 ~node_status_url ~graphql_control_port:itn_graphql_port
                 ~simplified_node_stats
                 ~zkapp_cmd_limit:(ref compile_config.zkapp_cmd_limit)
                 ~compile_config () )
          in
          { mina
          ; client_trustlist
          ; rest_server_port
          ; limited_graphql_port
          ; itn_graphql_port
          }
        in
        (* Breaks a dependency cycle with monitor initilization and coda *)
        let mina_ref : Mina_lib.t option ref = ref None in
        Option.iter node_error_url ~f:(fun url ->
            let get_node_state () =
              match !mina_ref with
              | None ->
                  Deferred.return None
              | Some mina ->
                  let%map node_state = Mina_lib.get_node_state mina in
                  Some node_state
            in
            Node_error_service.set_config ~get_node_state
              ~node_error_url:(Uri.of_string url) ~contact_info ) ;
        Mina_run.handle_shutdown ~monitor ~time_controller ~conf_dir
          ~child_pids:pids ~top_logger:logger mina_ref ;
        Async.Scheduler.within' ~monitor
        @@ fun () ->
        let%bind { mina
                 ; client_trustlist
                 ; rest_server_port
                 ; limited_graphql_port
                 ; itn_graphql_port
                 } =
          mina_initialization_deferred ()
        in
        mina_ref := Some mina ;
        (*This pipe is consumed only by integration tests*)
        don't_wait_for
          (Pipe_lib.Strict_pipe.Reader.iter_without_pushback
             (Mina_lib.validated_transitions mina)
             ~f:ignore ) ;
        Mina_run.setup_local_server ?client_trustlist ~rest_server_port
          ~insecure_rest_server ~open_limited_graphql_port ?limited_graphql_port
          ?itn_graphql_port ?auth_keys:itn_keys mina ;
        let%bind () =
          Option.map metrics_server_port ~f:(fun port ->
              let forward_uri =
                Option.map libp2p_metrics_port ~f:(fun port ->
                    Uri.with_uri ~scheme:(Some "http") ~host:(Some "127.0.0.1")
                      ~port:(Some port) ~path:(Some "/metrics") Uri.empty )
              in
              Mina_metrics.Runtime.(
                gc_stat_interval_mins :=
                  Option.value ~default:!gc_stat_interval_mins gc_stat_interval) ;
              Mina_metrics.server ?forward_uri ~port ~logger () >>| ignore )
          |> Option.value ~default:Deferred.unit
        in
        let () = Mina_plugins.init_plugins ~logger mina plugins in
        return mina )

let daemon logger ~itn_features =
  Command.async ~summary:"Mina daemon"
    (Command.Param.map (setup_daemon logger ~itn_features)
       ~f:(fun setup_daemon () ->
         (* Immediately disable updating the time offset. *)
         Block_time.Controller.disable_setting_offset () ;
         let%bind mina = setup_daemon () in
         let%bind () = Mina_lib.start mina in
         [%log info] "Daemon ready. Clients can now connect" ;
         Async.never () ) )

let replay_blocks ~itn_features logger =
  let replay_flag =
    let open Command.Param in
    flag "--blocks-filename" ~aliases:[ "-blocks-filename" ] (required string)
      ~doc:"PATH The file to read the precomputed blocks from"
  in
  let read_kind =
    let open Command.Param in
    flag "--format" ~aliases:[ "-format" ] (optional string)
      ~doc:"json|sexp The format to read lines of the file in (default: json)"
  in
  Command.async ~summary:"Start mina daemon with blocks replayed from a file"
    (Command.Param.map3 replay_flag read_kind
       (setup_daemon logger ~itn_features)
       ~f:(fun blocks_filename read_kind setup_daemon () ->
         (* Enable updating the time offset. *)
         Block_time.Controller.enable_setting_offset () ;
         let read_block_line =
           match Option.map ~f:String.lowercase read_kind with
           | Some "json" | None -> (
               fun line ->
                 match
                   Yojson.Safe.from_string line
                   |> Mina_block.Precomputed.of_yojson
                 with
                 | Ok block ->
                     block
                 | Error err ->
                     failwithf "Could not read block: %s" err () )
           | Some "sexp" ->
               fun line ->
                 Sexp.of_string_conv_exn line Mina_block.Precomputed.t_of_sexp
           | _ ->
               failwith "Expected one of 'json', 'sexp' for -format flag"
         in
         let blocks =
           Sequence.unfold ~init:(In_channel.create blocks_filename)
             ~f:(fun blocks_file ->
               match In_channel.input_line blocks_file with
               | Some line ->
                   Some (read_block_line line, blocks_file)
               | None ->
                   In_channel.close blocks_file ;
                   None )
         in
         let%bind mina = setup_daemon () in
         let%bind () = Mina_lib.start_with_precomputed_blocks mina blocks in
         [%log info]
           "Daemon is ready, replayed precomputed blocks. Clients can now \
            connect" ;
         Async.never () ) )

let dump_type_shapes =
  let max_depth_flag =
    let open Command.Param in
    flag "--max-depth" ~aliases:[ "-max-depth" ] (optional int)
      ~doc:"NN Maximum depth of shape S-expressions"
  in
  Command.basic ~summary:"Print serialization shapes of versioned types"
    (Command.Param.map max_depth_flag ~f:(fun max_depth () ->
         Ppx_version_runtime.Shapes.iteri
           ~f:(fun ~key:path ~data:(shape, ty_decl) ->
             let open Bin_prot.Shape in
             let canonical = eval shape in
             let digest = Canonical.to_digest canonical |> Digest.to_hex in
             let shape_summary =
               let shape_sexp =
                 Canonical.to_string_hum canonical |> Sexp.of_string
               in
               (* elide the shape below specified depth, so that changes to
                  contained types aren't considered a change to the containing
                  type, even though the shape digests differ
               *)
               let summary_sexp =
                 match max_depth with
                 | None ->
                     shape_sexp
                 | Some n ->
                     let rec go sexp depth =
                       if depth > n then Sexp.Atom "."
                       else
                         match sexp with
                         | Sexp.Atom _ ->
                             sexp
                         | Sexp.List items ->
                             Sexp.List
                               (List.map items ~f:(fun item ->
                                    go item (depth + 1) ) )
                     in
                     go shape_sexp 0
               in
               Sexp.to_string summary_sexp
             in
             Core_kernel.printf "%s, %s, %s, %s\n" path digest shape_summary
               ty_decl ) ) )

let primitive_ok = function
  | "array" | "bytes" | "string" | "bigstring" ->
      false
  | "int" | "int32" | "int64" | "nativeint" | "char" | "bool" | "float" ->
      true
  | "unit" | "option" | "list" ->
      true
  | "kimchi_backend_bigint_32_V1" ->
      true
  | "Bounded_types.String.t"
  | "Bounded_types.String.Tagged.t"
  | "Bounded_types.Array.t" ->
      true
  | "8fabab0a-4992-11e6-8cca-9ba2c4686d9e" ->
      true (* hashtbl *)
  | "ac8a9ff4-4994-11e6-9a1b-9fb4e933bd9d" ->
      true (* Make_iterable_binable *)
  | s ->
      failwithf "unknown primitive %s" s ()

let audit_type_shapes : Command.t =
  let rec shape_ok (shape : Sexp.t) : bool =
    match shape with
    | List [ Atom "Exp"; exp ] ->
        exp_ok exp
    | List [] ->
        true
    | _ ->
        failwithf "bad shape: %s" (Sexp.to_string shape) ()
  and exp_ok (exp : Sexp.t) : bool =
    match exp with
    | List [ Atom "Base"; Atom tyname; List exps ] ->
        primitive_ok tyname && List.for_all exps ~f:shape_ok
    | List [ Atom "Record"; List fields ] ->
        List.for_all fields ~f:(fun field ->
            match field with
            | List [ Atom _; sh ] ->
                shape_ok sh
            | _ ->
                failwithf "unhandled rec field: %s" (Sexp.to_string_hum field)
                  () )
    | List [ Atom "Tuple"; List exps ] ->
        List.for_all exps ~f:shape_ok
    | List [ Atom "Variant"; List ctors ] ->
        List.for_all ctors ~f:(fun ctor ->
            match ctor with
            | List [ Atom _ctr; List exps ] ->
                List.for_all exps ~f:shape_ok
            | _ ->
                failwithf "unhandled variant: %s" (Sexp.to_string_hum ctor) () )
    | List [ Atom "Poly_variant"; List [ List [ Atom "sorted"; List ctors ] ] ]
      ->
        List.for_all ctors ~f:(fun ctor ->
            match ctor with
            | List [ Atom _ctr ] ->
                true
            | List [ Atom _ctr; List fields ] ->
                List.for_all fields ~f:shape_ok
            | _ ->
                failwithf "unhandled poly variant: %s" (Sexp.to_string_hum ctor)
                  () )
    | List [ Atom "Application"; sh; List args ] ->
        shape_ok sh && List.for_all args ~f:shape_ok
    | List [ Atom "Rec_app"; Atom _; List args ] ->
        List.for_all args ~f:shape_ok
    | List [ Atom "Var"; Atom _ ] ->
        true
    | List (Atom ctr :: _) ->
        failwithf "unhandled ctor (%s) in exp_ok: %s" ctr
          (Sexp.to_string_hum exp) ()
    | List [] | List _ | Atom _ ->
        failwithf "bad format: %s" (Sexp.to_string_hum exp) ()
  in
  let handle_shape (path : string) (shape : Bin_prot.Shape.t) (ty_decl : string)
      (good : int ref) (bad : int ref) =
    let open Bin_prot.Shape in
    let path, file = String.lsplit2_exn ~on:':' path in
    let canonical = eval shape in
    let shape_sexp = Canonical.to_string_hum canonical |> Sexp.of_string in
    if not @@ shape_ok shape_sexp then (
      incr bad ;
      Core.eprintf "%s has a bad shape in %s (%s):\n%s\n" path file ty_decl
        (Canonical.to_string_hum canonical) )
    else incr good
  in
  Command.basic ~summary:"Audit shapes of versioned types"
    (Command.Param.return (fun () ->
         let bad, good = (ref 0, ref 0) in
         Ppx_version_runtime.Shapes.iteri
           ~f:(fun ~key:path ~data:(shape, ty_decl) ->
             handle_shape path shape ty_decl good bad ) ;
         Core.printf "good shapes:\n\t%d\nbad shapes:\n\t%d\n%!" !good !bad ;
         if !bad > 0 then Core.exit 1 ) )

(*NOTE A previous version of this function included compile time ppx that didn't compile, and was never
  evaluated under any build profile
*)
let ensure_testnet_id_still_good _ = Deferred.unit

let snark_hashes =
  let module Hashes = struct
    type t = string list [@@deriving to_yojson]
  end in
  let open Command.Let_syntax in
  Command.basic ~summary:"List hashes of proving and verification keys"
    [%map_open
      let json = Cli_lib.Flag.json in
      fun () -> if json then Core.printf "[]\n%!"]

let internal_commands ~itn_features logger =
  [ ( Snark_worker.Intf.command_name
    , Snark_worker.command ~commit_id:Mina_version.commit_id )
  ; ("snark-hashes", snark_hashes)
  ; ( "run-prover"
    , Command.async
        ~summary:"Run prover on a sexp provided on a single line of stdin"
        (let open Command.Let_syntax in
        let%map_open config_file = Cli_lib.Flag.config_files in
        fun () ->
          let logger = Logger.create () in
          let open Deferred.Let_syntax in
          let%bind constraint_constants, proof_level =
            let%map conf =
              Runtime_config.Constants.load_constants ~logger config_file
            in
            Runtime_config.Constants.
              (constraint_constants conf, proof_level conf)
          in
          Parallel.init_master () ;
          match%bind Reader.read_sexp (Lazy.force Reader.stdin) with
          | `Ok sexp ->
              let%bind conf_dir = Unix.mkdtemp "/tmp/mina-prover" in
              [%log info] "Prover state being logged to %s" conf_dir ;
              let%bind prover =
                Prover.create ~commit_id:Mina_version.commit_id ~logger
                  ~proof_level ~constraint_constants ~pids:(Pid.Table.create ())
                  ~conf_dir ()
              in
              Prover.prove_from_input_sexp prover sexp >>| ignore
          | `Eof ->
              failwith "early EOF while reading sexp") )
  ; ( "run-snark-worker-single"
    , Command.async
        ~summary:"Run snark-worker on a sexp provided on a single line of stdin"
        (let open Command.Let_syntax in
        let%map_open filename =
          flag "--file" (required string)
            ~doc:"File containing the s-expression of the snark work to execute"
        and config_file = Cli_lib.Flag.config_files in

        fun () ->
          let open Deferred.Let_syntax in
          let logger = Logger.create () in
          let%bind constraint_constants, proof_level =
            let%map conf =
              Runtime_config.Constants.load_constants ~logger config_file
            in
            Runtime_config.Constants.
              (constraint_constants conf, proof_level conf)
          in
          Parallel.init_master () ;
          match%bind
            Reader.with_file filename ~f:(fun reader ->
                [%log info] "Created reader for %s" filename ;
                Reader.read_sexp reader )
          with
          | `Ok sexp -> (
              let%bind worker_state =
                Snark_worker.Prod.Inputs.Worker_state.create ~proof_level
                  ~constraint_constants ()
              in
              let sok_message =
                { Mina_base.Sok_message.fee = Currency.Fee.of_mina_int_exn 0
                ; prover = Quickcheck.random_value Public_key.Compressed.gen
                }
              in
              let spec =
                [%of_sexp:
                  ( Transaction_witness.t
                  , Ledger_proof.t )
                  Snark_work_lib.Work.Single.Spec.t] sexp
              in
              match%map
                Snark_worker.Prod.Inputs.perform_single worker_state
                  ~message:sok_message spec
              with
              | Ok _ ->
                  [%log info] "Successfully worked"
              | Error err ->
                  [%log error] "Work didn't work: $err"
                    ~metadata:[ ("err", Error_json.error_to_yojson err) ] )
          | `Eof ->
              failwith "early EOF while reading sexp") )
  ; ( "run-verifier"
    , Command.async
        ~summary:"Run verifier on a proof provided on a single line of stdin"
        (let open Command.Let_syntax in
        let%map_open mode =
          flag "--mode" ~aliases:[ "-mode" ] (required string)
            ~doc:"transaction/blockchain the snark to verify. Defaults to json"
        and format =
          flag "--format" ~aliases:[ "-format" ] (optional string)
            ~doc:"sexp/json the format to parse input in"
        and limit =
          flag "--limit" ~aliases:[ "-limit" ] (optional int)
            ~doc:"limit the number of proofs taken from the file"
        and config_file = Cli_lib.Flag.config_files in
        fun () ->
          let open Async in
          let logger = Logger.create () in
          let%bind constraint_constants, proof_level =
            let%map conf =
              Runtime_config.Constants.load_constants ~logger config_file
            in
            Runtime_config.Constants.
              (constraint_constants conf, proof_level conf)
          in
          Parallel.init_master () ;
          let%bind conf_dir = Unix.mkdtemp "/tmp/mina-verifier" in
          let mode =
            match mode with
            | "transaction" ->
                `Transaction
            | "blockchain" ->
                `Blockchain
            | mode ->
                failwithf
                  "Expected mode flag to be one of transaction, blockchain, \
                   got '%s'"
                  mode ()
          in
          let format =
            match format with
            | Some "sexp" ->
                `Sexp
            | Some "json" | None ->
                `Json
            | Some format ->
                failwithf
                  "Expected format flag to be one of sexp, json, got '%s'"
                  format ()
          in
          let%bind input =
            match format with
            | `Sexp -> (
                let%map input_sexp =
                  match%map Reader.read_sexp (Lazy.force Reader.stdin) with
                  | `Ok input_sexp ->
                      input_sexp
                  | `Eof ->
                      failwith "early EOF while reading sexp"
                in
                match mode with
                | `Transaction ->
                    `Transaction
                      (List.t_of_sexp
                         (Tuple2.t_of_sexp Ledger_proof.t_of_sexp
                            Sok_message.t_of_sexp )
                         input_sexp )
                | `Blockchain ->
                    `Blockchain
                      (List.t_of_sexp Blockchain_snark.Blockchain.t_of_sexp
                         input_sexp ) )
            | `Json -> (
                let%map input_line =
                  match%map Reader.read_line (Lazy.force Reader.stdin) with
                  | `Ok input_line ->
                      input_line
                  | `Eof ->
                      failwith "early EOF while reading json"
                in
                match mode with
                | `Transaction -> (
                    match
                      [%derive.of_yojson: (Ledger_proof.t * Sok_message.t) list]
                        (Yojson.Safe.from_string input_line)
                    with
                    | Ok input ->
                        `Transaction input
                    | Error err ->
                        failwithf "Could not parse JSON: %s" err () )
                | `Blockchain -> (
                    match
                      [%derive.of_yojson: Blockchain_snark.Blockchain.t list]
                        (Yojson.Safe.from_string input_line)
                    with
                    | Ok input ->
                        `Blockchain input
                    | Error err ->
                        failwithf "Could not parse JSON: %s" err () ) )
          in

<<<<<<< HEAD
          let%bind `Blockchain blockchain_verification_key, `Transaction transaction_verification_key =
        
=======
          let%bind blockchain_verification_key, transaction_verification_key =
>>>>>>> d3dbbd32
            Verifier.For_test.get_verification_keys_eagerly
              ~constraint_constants ~proof_level
          in
          let%bind verifier =
            Verifier.create ~commit_id:Mina_version.commit_id ~logger
              ~proof_level ~pids:(Pid.Table.create ()) ~conf_dir:(Some conf_dir)
              ~blockchain_verification_key ~transaction_verification_key ()
          in
          let%bind result =
            let cap lst =
              Option.value_map ~default:Fn.id ~f:(Fn.flip List.take) limit lst
            in
            match input with
            | `Transaction input ->
                input |> cap |> Verifier.verify_transaction_snarks verifier
            | `Blockchain input ->
                input |> cap |> Verifier.verify_blockchain_snarks verifier
          in
          match result with
          | Ok (Ok ()) ->
              printf "Proofs verified successfully" ;
              exit 0
          | Ok (Error err) ->
              printf "Proofs failed to verify:\n%s\n"
                (Yojson.Safe.pretty_to_string (Error_json.error_to_yojson err)) ;
              exit 1
          | Error err ->
              printf "Failed while verifying proofs:\n%s"
                (Error.to_string_hum err) ;
              exit 2) )
  ; ( "dump-structured-events"
    , Command.async ~summary:"Dump the registered structured events"
        (let open Command.Let_syntax in
        let%map outfile =
          Core_kernel.Command.Param.flag "--out-file" ~aliases:[ "-out-file" ]
            (Core_kernel.Command.Flag.optional Core_kernel.Command.Param.string)
            ~doc:"FILENAME File to output to. Defaults to stdout"
        and pretty =
          Core_kernel.Command.Param.flag "--pretty" ~aliases:[ "-pretty" ]
            Core_kernel.Command.Param.no_arg
            ~doc:"  Set to output 'pretty' JSON"
        in
        fun () ->
          let out_channel =
            match outfile with
            | Some outfile ->
                Core_kernel.Out_channel.create outfile
            | None ->
                Core_kernel.Out_channel.stdout
          in
          let json =
            Structured_log_events.dump_registered_events ()
            |> [%derive.to_yojson:
                 (string * Structured_log_events.id * string list) list]
          in
          if pretty then Yojson.Safe.pretty_to_channel out_channel json
          else Yojson.Safe.to_channel out_channel json ;
          ( match outfile with
          | Some _ ->
              Core_kernel.Out_channel.close out_channel
          | None ->
              () ) ;
          Deferred.return ()) )
  ; ("dump-type-shapes", dump_type_shapes)
  ; ("replay-blocks", replay_blocks ~itn_features logger)
  ; ("audit-type-shapes", audit_type_shapes)
  ; ( "test-genesis-block-generation"
    , Command.async ~summary:"Generate a genesis proof"
        (let open Command.Let_syntax in
        let%map_open config_file = Cli_lib.Flag.config_files
        and conf_dir = Cli_lib.Flag.conf_dir
        and genesis_dir =
          flag "--genesis-ledger-dir" ~aliases:[ "genesis-ledger-dir" ]
            ~doc:
              "DIR Directory that contains the genesis ledger and the genesis \
               blockchain proof (default: <config-dir>)"
            (optional string)
        in
        fun () ->
          let open Deferred.Let_syntax in
          Parallel.init_master () ;
          let logger = Logger.create () in
          let conf_dir = Mina_lib.Conf_dir.compute_conf_dir conf_dir in
          let%bind precomputed_values, _ =
            Genesis_ledger_helper.Config_loader.load_config_files ~logger
              ~conf_dir ?genesis_dir ~cli_proof_level:Full ~itn_features
              config_file
            |> Deferred.Or_error.ok_exn
          in
          let pids = Child_processes.Termination.create_pid_table () in
          let%bind prover =
            (* We create a prover process (unnecessarily) here, to have a more
               realistic test.
            *)
            Prover.create ~commit_id:Mina_version.commit_id ~logger ~pids
              ~conf_dir ~proof_level:precomputed_values.proof_level
              ~constraint_constants:precomputed_values.constraint_constants ()
          in
          match%bind
            Prover.create_genesis_block prover
              (Genesis_proof.to_inputs precomputed_values)
          with
          | Ok block ->
              Format.eprintf "Generated block@.%s@."
                ( Yojson.Safe.to_string
                @@ Blockchain_snark.Blockchain.to_yojson block ) ;
              exit 0
          | Error err ->
              Format.eprintf "Failed to generate block@.%s@."
                (Yojson.Safe.to_string @@ Error_json.error_to_yojson err) ;
              exit 1) )
  ]

let mina_commands logger ~itn_features =
  [ ("accounts", Client.accounts)
  ; ("daemon", daemon ~itn_features logger)
  ; ("client", Client.client)
  ; ("advanced", Client.advanced ~itn_features)
  ; ("ledger", Client.ledger)
  ; ("libp2p", Client.libp2p)
  ; ( "internal"
    , Command.group ~summary:"Internal commands"
        (internal_commands ~itn_features logger) )
  ; (Parallel.worker_command_name, Parallel.worker_command)
  ; ("transaction-snark-profiler", Transaction_snark_profiler.command)
  ]

let print_version_help coda_exe version =
  (* mimic Jane Street command help *)
  let lines =
    [ "print version information"
    ; ""
    ; sprintf "  %s %s" (Filename.basename coda_exe) version
    ; ""
    ; "=== flags ==="
    ; ""
    ; "  [-help]  print this help text and exit"
    ; "           (alias: -?)"
    ]
  in
  List.iter lines ~f:(Core.printf "%s\n%!")

let print_version_info () = Core.printf "Commit %s\n" Mina_version.commit_id

let () =
  Random.self_init () ;
  let logger = Logger.create () in
  don't_wait_for (ensure_testnet_id_still_good logger) ;
  (* Turn on snark debugging in prod for now *)
  Snarky_backendless.Snark.set_eval_constraints true ;
  (* intercept command-line processing for "version", because we don't
     use the Jane Street scripts that generate their version information
  *)
  (let is_version_cmd s =
     List.mem [ "version"; "-version"; "--version" ] s ~equal:String.equal
   in
   match Sys.get_argv () with
   | [| _mina_exe; version |] when is_version_cmd version ->
       Mina_version.print_version ()
   | _ ->
       let itn_features = Mina_compile_config.Compiled.t.itn_features in
       Command.run
         (Command.group ~summary:"Mina" ~preserve_subcommand_order:()
            (mina_commands logger ~itn_features) ) ) ;
  Core.exit 0

let linkme = ()<|MERGE_RESOLUTION|>--- conflicted
+++ resolved
@@ -1724,12 +1724,8 @@
                         failwithf "Could not parse JSON: %s" err () ) )
           in
 
-<<<<<<< HEAD
           let%bind `Blockchain blockchain_verification_key, `Transaction transaction_verification_key =
         
-=======
-          let%bind blockchain_verification_key, transaction_verification_key =
->>>>>>> d3dbbd32
             Verifier.For_test.get_verification_keys_eagerly
               ~constraint_constants ~proof_level
           in
