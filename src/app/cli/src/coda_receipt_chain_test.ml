open Core
open Async
open Coda_worker
open Coda_main
open Coda_base
open Signature_lib

let name = "coda-receipt-chain-test"

let lift = Deferred.map ~f:Option.some

(* TODO: This should completely kill the coda daemon for a worker *)
let restart_node worker ~config =
  let%bind () = Coda_process.disconnect worker in
  Coda_process.spawn_exn config

let main () =
  let open Keypair in
  let largest_account_keypair =
    Genesis_ledger.largest_account_keypair_exn ()
  in
  let another_account_keypair =
    Genesis_ledger.find_new_account_record_exn
      [largest_account_keypair.public_key]
    |> Genesis_ledger.keypair_of_account_record_exn
  in
  let proposal_interval =
    Int64.to_int_exn Consensus.Mechanism.block_interval_ms
  in
  let n = 2 in
  let receiver_pk = Public_key.compress another_account_keypair.public_key in
  let sender_sk = largest_account_keypair.private_key in
  let send_amount = Currency.Amount.of_int 10 in
  let fee = Currency.Fee.of_int 0 in
  let%bind program_dir = Unix.getcwd () in
  let work_selection = Protocols.Coda_pow.Work_selection.Seq in
  Parallel.init_master () ;
  let configs =
    Coda_processes.local_configs n ~program_dir ~proposal_interval
      ~snark_worker_public_keys:None ~should_propose:(Fn.const false)
      ~work_selection
  in
  let%bind workers = Coda_processes.spawn_local_processes_exn configs in
  let worker = List.hd_exn workers in
  let config = List.hd_exn configs in
  let%bind receipt_chain_hash =
    Coda_process.send_payment_exn worker sender_sk receiver_pk send_amount fee
      User_command_memo.dummy
  in
<<<<<<< HEAD
=======
  let receipt_chain_hash = Or_error.ok_exn receipt_chain_hash in
>>>>>>> 8b9ec40b
  let%bind restarted_worker = restart_node ~config worker in
  let%map proof =
    Coda_process.prove_receipt_exn restarted_worker receipt_chain_hash
      receipt_chain_hash
  in
  let result =
    Receipt.Chain_hash.equal
      (Payment_proof.initial_receipt proof)
      receipt_chain_hash
  in
  assert result

let command =
  let open Command.Let_syntax in
  Command.async ~summary:"Test that peers can prove sent payments"
    (Command.Param.return main)<|MERGE_RESOLUTION|>--- conflicted
+++ resolved
@@ -47,10 +47,7 @@
     Coda_process.send_payment_exn worker sender_sk receiver_pk send_amount fee
       User_command_memo.dummy
   in
-<<<<<<< HEAD
-=======
   let receipt_chain_hash = Or_error.ok_exn receipt_chain_hash in
->>>>>>> 8b9ec40b
   let%bind restarted_worker = restart_node ~config worker in
   let%map proof =
     Coda_process.prove_receipt_exn restarted_worker receipt_chain_hash
