(executable
 (package heap_usage)
 (name heap_usage)
 (public_name heap_usage)
 (libraries
  ;; opam libraries
  async_unix
  core
  result
  async_kernel
  stdio
  async
  core_kernel
  base
  base.caml
  base.base_internalhash_types
  async.async_command
  yojson
  sexplib0
  ;; local libraries
  mina_block ; temp
  mina_base
  mina_base.import
  mina_numbers
  currency
  bounded_types
  data_hash_lib
  signature_lib
  merkle_ledger
  mina_compile_config
  mina_ledger
  mina_state
  mina_transaction_logic
  genesis_constants
  staged_ledger_diff
  parallel_scan
  pickles
  pickles.backend
  pickles_types
  transaction_snark
  transaction_snark_scan_state
  ledger_proof
  blake2
  mina_generators
  with_hash
  random_oracle
  snark_params
  crypto_params
  kimchi_bindings
  kimchi_backend
  kimchi_pasta
  kimchi_pasta.basic
  pasta_bindings
  zkapp_command_builder
  transaction_snark_tests
<<<<<<< HEAD
  snark_profiler_lib)
=======
  snark_profiler_lib
  proof_cache_tag)
>>>>>>> 9364acfe
 (instrumentation
  (backend bisect_ppx))
 (preprocess
  (pps ppx_version ppx_mina ppx_let ppx_hash ppx_compare ppx_sexp_conv)))<|MERGE_RESOLUTION|>--- conflicted
+++ resolved
@@ -53,12 +53,8 @@
   pasta_bindings
   zkapp_command_builder
   transaction_snark_tests
-<<<<<<< HEAD
-  snark_profiler_lib)
-=======
   snark_profiler_lib
   proof_cache_tag)
->>>>>>> 9364acfe
  (instrumentation
   (backend bisect_ppx))
  (preprocess
