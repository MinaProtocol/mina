--- conflicted
+++ resolved
@@ -3,63 +3,6 @@
  (name heap_usage)
  (public_name heap_usage)
  (libraries
-<<<<<<< HEAD
-   ;; opam libraries
-   async_unix
-   core
-   result
-   async_kernel
-   stdio
-   async
-   core_kernel
-   base
-   base.caml
-   base.base_internalhash_types
-   async.async_command
-   yojson
-   sexplib0
-   ;; local libraries
-   mina_block ; temp
-   mina_base
-   mina_base.import
-   mina_numbers
-   currency
-   bounded_types
-   data_hash_lib
-   signature_lib
-   merkle_ledger
-   mina_compile_config
-   mina_ledger
-   mina_state
-   mina_transaction_logic
-   genesis_constants
-   staged_ledger_diff
-   parallel_scan
-   pickles
-   pickles.backend
-   pickles_types
-   transaction_snark
-   transaction_snark_scan_state
-   ledger_proof
-   blake2
-   mina_generators
-   with_hash
-   random_oracle
-   snark_params
-   crypto_params
-   kimchi_bindings
-   kimchi_backend
-   kimchi_pasta
-   kimchi_pasta.basic
-   pasta_bindings
-   zkapp_command_builder
-   transaction_snark_tests
-   snark_profiler_lib
-   proof_cache_tag
- )
- (instrumentation (backend bisect_ppx))
- (preprocess (pps ppx_version ppx_mina ppx_let ppx_hash ppx_compare ppx_sexp_conv)))
-=======
   ;; opam libraries
   async_unix
   core
@@ -115,5 +58,4 @@
  (instrumentation
   (backend bisect_ppx))
  (preprocess
-  (pps ppx_version ppx_mina ppx_let ppx_hash ppx_compare ppx_sexp_conv)))
->>>>>>> 300ab1a3
+  (pps ppx_version ppx_mina ppx_let ppx_hash ppx_compare ppx_sexp_conv)))