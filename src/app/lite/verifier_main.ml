open Verifier
open Core_kernel
open Lite_base

let state_and_instance_hash ~wrap_vk =
  let salt (s : Hash_prefixes.t) =
    Pedersen.State.salt Lite_params.pedersen_params (s :> string)
  in
  let acc =
    Pedersen.State.update_fold
      (salt Hash_prefixes.transition_system_snark)
      (Proof_system.Verification_key.fold wrap_vk)
  in
  let hash_state s =
    let fold_body b =
      Pedersen.digest_fold
        (salt Hash_prefixes.protocol_state_body)
        (Lite_base.Protocol_state.Body.fold b)
      |> Lite_base.Pedersen.Digest.fold
    in
    Pedersen.digest_fold
      (salt Hash_prefixes.protocol_state)
      (Lite_base.Protocol_state.fold ~fold_body s)
  in
  stage (fun state ->
      let state_hash = hash_state state in
      (state_hash, Pedersen.digest_fold acc (Pedersen.Digest.fold state_hash))
  )

let wrap_pvk =
  Proof_system.Verification_key.Processed.create Lite_params.wrap_vk

let to_wrap_input instance_hash =
  Lite_base.Crypto_params.Tock.fq_to_scalars instance_hash

let verify_chain pvk state_and_instance_hash
    ({protocol_state; ledger; proof} : Lite_chain.t) =
  let check b lab = if b then Ok () else Or_error.error_string lab in
  let open Or_error.Let_syntax in
  let lb_ledger_hash =
<<<<<<< HEAD
    protocol_state.blockchain_state.staged_ledger_hash.ledger_hash
=======
    protocol_state.body.blockchain_state.ledger_builder_hash.ledger_hash
>>>>>>> 83887e07
  in
  let%bind () =
    check
      (Ledger_hash.equal lb_ledger_hash
         (Lite_lib.Sparse_ledger.merkle_root ledger))
      "Incorrect ledger hash"
  in
  let state_hash, instance_hash = state_and_instance_hash protocol_state in
  let%map () = Proof_system.verify pvk (to_wrap_input instance_hash) proof in
  {Verifier.Response.state_hash}

let get_verification_key on_sucess on_error =
  let url = sprintf !"%s/client_verification_key" Web_response.s3_link in
  Web_response.get url
    (fun s ->
      let vk =
        Binable.of_string (module Proof_system.Verification_key) (B64.decode s)
      in
      on_sucess vk )
    on_error

let () =
  Js_of_ocaml.Worker.set_onmessage (fun (message : Js.js_string Js.t) ->
      get_verification_key
        (fun vk ->
          let pvk = Proof_system.Verification_key.Processed.create vk in
          let ((chain, _) as query) = Query.of_string (Js.to_string message) in
          let res =
            verify_chain pvk
              (unstage (state_and_instance_hash ~wrap_vk:vk))
              chain
          in
          Worker.post_message (Js.string (Response.to_string (query, res))) )
        (fun _ -> ()) )<|MERGE_RESOLUTION|>--- conflicted
+++ resolved
@@ -38,11 +38,7 @@
   let check b lab = if b then Ok () else Or_error.error_string lab in
   let open Or_error.Let_syntax in
   let lb_ledger_hash =
-<<<<<<< HEAD
-    protocol_state.blockchain_state.staged_ledger_hash.ledger_hash
-=======
-    protocol_state.body.blockchain_state.ledger_builder_hash.ledger_hash
->>>>>>> 83887e07
+    protocol_state.body.blockchain_state.staged_ledger_hash.ledger_hash
   in
   let%bind () =
     check
