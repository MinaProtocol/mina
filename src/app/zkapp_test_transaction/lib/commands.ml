--- conflicted
+++ resolved
@@ -23,25 +23,8 @@
   match Or_error.try_with (fun () -> Snark_params.Tick.Field.of_string s) with
   | Ok field ->
       f field
-<<<<<<< HEAD
-  | Error e1 -> (
-      match Signed_command_memo.create_from_string s with
-      | Ok memo ->
-          Random_oracle.Legacy.(
-            hash ~init:Hash_prefix.zkapp_test
-              ( Signed_command_memo.to_bits memo
-              |> Random_oracle_input.Legacy.bitstring |> pack_input ))
-          |> f
-      | Error e2 ->
-          failwith
-            (sprintf
-               "Neither a field element nor a suitable memo string: Errors \
-                (%s, %s)"
-               (Error.to_string_hum e1) (Error.to_string_hum e2)) )
-=======
   | Error e1 ->
       Error.raise (Error.tag ~tag:"Expected a field element" e1)
->>>>>>> 750c7114
 
 let `VK vk, `Prover snapp_prover =
   Transaction_snark.For_tests.create_trivial_snapp ~constraint_constants ()
