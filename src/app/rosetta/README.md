--- conflicted
+++ resolved
@@ -162,14 +162,9 @@
 
 Checkout the "rosetta-v16" branch of the mina repository, ensure your Docker configuration has a large amount of RAM (at least 12GB, recommended 16GB) and then run the following:
 
-`cat dockerfiles/stages/1-build-deps-ubuntu dockerfiles/stages/2-opam-deps dockerfiles/stages/3-builder dockerfiles/stages/4-prod-ubuntu | docker build -t mina-rosetta:v14 --build-arg "MINA_BRANCH=rosetta-v16" -`
-
-<<<<<<< HEAD
-This creates an image (mina-rosetta:v12) based on the most up-to-date changes that support rosetta. This image
-can be used as a drop-in replacement for `minaprotocol/mina-rosetta:v12` in any of the below commands for testing.
-=======
-This creates an image (mina-rosetta:v14) based on the most up-to-date changes that support rosetta.
->>>>>>> 33b1ea49
+`cat dockerfiles/stages/1-build-deps-ubuntu dockerfiles/stages/2-opam-deps dockerfiles/stages/3-builder dockerfiles/stages/4-prod-ubuntu | docker build -t mina-rosetta:v16 --build-arg "MINA_BRANCH=rosetta-v16" -`
+
+This creates an image (mina-rosetta:vX) based on the most up-to-date changes that support rosetta.
 
 ## How to Run
 
@@ -183,11 +178,7 @@
 For example, to run the `docker-devnet-start.sh` and connect to the live devnet:
 
 ```
-<<<<<<< HEAD
-docker run -it --rm --name rosetta --entrypoint=./docker-devnet-start.sh -p 10101:10101 -p 3085:3085 -p 3086:3086 -p 3087:3087 minaprotocol/mina-rosetta:v12
-=======
-docker run -it --rm --name rosetta --entrypoint=./docker-devnet-start.sh -p 10101:10101 -p 3085:3085 -p 3086:3086 -p 3087:3087 minaprotocol/mina-rosetta:v14
->>>>>>> 33b1ea49
+docker run -it --rm --name rosetta --entrypoint=./docker-devnet-start.sh -p 10101:10101 -p 3085:3085 -p 3086:3086 -p 3087:3087 minaprotocol/mina-rosetta:v16
 ```
 
 Note: It will take 20min-1hr for your node to sync
@@ -285,21 +276,13 @@
 
 ### Reproduce agent and rosetta-cli validation
 
-<<<<<<< HEAD
-`minaprotocol/mina-rosetta:v12` and `rosetta-cli @ v0.5.12`
-=======
-`minaprotocol/mina-rosetta:v14` and `rosetta-cli @ v0.5.12`
+`minaprotocol/mina-rosetta:v16` and `rosetta-cli @ v0.5.12`
 using this [`rosetta.conf`](https://github.com/MinaProtocol/mina/blob/2b43c8cccfb9eb480122d207c5a3e6e58c4bbba3/src/app/rosetta/rosetta.conf) and the [`bootstrap_balances.json`](https://github.com/MinaProtocol/mina/blob/2b43c8cccfb9eb480122d207c5a3e6e58c4bbba3/src/app/rosetta/bootstrap_balances.json) next to it.
->>>>>>> 33b1ea49
 
 **Create one of each transaction type using the test-agent and exit**
 
 ```
-<<<<<<< HEAD
-$ docker run --rm --publish 3087:3087 --publish 3086:3086 --publish 3085:3085 --name mina-rosetta-test --entrypoint ./docker-test-start.sh -d minaprotocol/mina-rosetta:v12
-=======
-$ docker run --rm --publish 3087:3087 --publish 3086:3086 --publish 3085:3085 --name mina-rosetta-test --entrypoint ./docker-test-start.sh -d minaprotocol/mina-rosetta:v14
->>>>>>> 33b1ea49
+$ docker run --rm --publish 3087:3087 --publish 3086:3086 --publish 3085:3085 --name mina-rosetta-test --entrypoint ./docker-test-start.sh -d minaprotocol/mina-rosetta:v16
 
 $ docker logs --follow mina-rosetta-test
 ```
@@ -307,11 +290,7 @@
 **Run a fast sandbox network forever and test with rosetta-cli**
 
 ```
-<<<<<<< HEAD
-$ docker run --rm --publish 3087:3087 --publish 3086:3086 --publish 3085:3085 --name mina-rosetta-demo --entrypoint ./docker-demo-start.sh -d minaprotocol/mina-rosetta:v12
-=======
-$ docker run --rm --publish 3087:3087 --publish 3086:3086 --publish 3085:3085 --name mina-rosetta-demo --entrypoint ./docker-demo-start.sh -d minaprotocol/mina-rosetta:v14
->>>>>>> 33b1ea49
+$ docker run --rm --publish 3087:3087 --publish 3086:3086 --publish 3085:3085 --name mina-rosetta-demo --entrypoint ./docker-demo-start.sh -d minaprotocol/mina-rosetta:v16
 
 $ docker logs --follow mina-rosetta-demo
 
