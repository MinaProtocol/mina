--- conflicted
+++ resolved
@@ -108,11 +108,7 @@
 sleep 30
 
 echo "========================= POPULATING MISSING BLOCKS ==========================="
-<<<<<<< HEAD
-./download-missing-blocks.sh ${MINA_NETWORK} ${POSTGRES_DBNAME} ${POSTGRES_USERNAME} &
-=======
 ./download-missing-blocks.sh --network ${MINA_NETWORK} --archive-uri ${PG_CONN} &
->>>>>>> 9195347b
 
 if ! kill -0 "${MINA_DAEMON_PID}"; then
   echo "[FATAL] Mina daemon failed to start, exiting docker-start.sh"
