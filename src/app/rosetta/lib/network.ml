--- conflicted
+++ resolved
@@ -52,7 +52,6 @@
     { genesis_block_identifier : Get_genesis_block_identifier.t
     ; status : Get_status.t
     }
-<<<<<<< HEAD
 
   module Get_genesis_block_identifier_memoized = struct
     let query =
@@ -63,18 +62,6 @@
         graphql_uri
   end
 
-=======
-
-  module Get_genesis_block_identifier_memoized = struct
-    let query =
-      Memoize.build
-      @@ fun ~graphql_uri () ->
-      Graphql.query
-        Get_genesis_block_identifier.(make @@ makeVariables ())
-        graphql_uri
-  end
-
->>>>>>> 9195347b
   let query ~graphql_uri () =
     let open Deferred.Result.Let_syntax in
     let%bind genesis_block_identifier =
@@ -528,29 +515,10 @@
       Network_list_response.to_yojson res
   | [ "status" ] ->
       let%bind graphql_uri = get_graphql_uri_or_error () in
-<<<<<<< HEAD
-      with_db (fun ~db ->
-          let%bind network =
-            Errors.Lift.parse ~context:"Request"
-            @@ Network_request.of_yojson body
-            |> Errors.Lift.wrap
-          in
-          let%map res =
-            Status.Real.handle ~graphql_uri
-              ~env:(Status.Env.real ~graphql_uri ~db)
-              network
-            |> Errors.Lift.wrap
-          in
-          Network_status_response.to_yojson res )
-  | [ "options" ] ->
-=======
->>>>>>> 9195347b
       let%bind network =
         Errors.Lift.parse ~context:"Request" @@ Network_request.of_yojson body
         |> Errors.Lift.wrap
       in
-<<<<<<< HEAD
-=======
       let%bind res =
         with_db (fun ~db ->
             Status.Real.handle ~graphql_uri
@@ -564,7 +532,6 @@
         Errors.Lift.parse ~context:"Request" @@ Network_request.of_yojson body
         |> Errors.Lift.wrap
       in
->>>>>>> 9195347b
       let%map res = Options.Real.handle network |> Errors.Lift.wrap in
       Network_options_response.to_yojson res
   | _ ->
