--- conflicted
+++ resolved
@@ -1,4 +1,5 @@
 module Scalars = Graphql_lib.Scalars
+module Serializing = Graphql_lib.Serializing
 
 module Get_all_transactions =
 [%graphql
@@ -28,13 +29,8 @@
         amount @ppxCustom(module: "Scalars.UInt64")
         fee @ppxCustom(module: "Scalars.UInt64")
         kind
-<<<<<<< HEAD
-        feeToken @ppxCustom(module: "Scalars.UInt64")
+        feeToken @ppxCustom(module: "Serializing.Token_s")
         validUntil @ppxCustom(module: "Scalars.UInt32")
-=======
-        feeToken @ppxCustom(module: "Serializing.Token_s")
-        validUntil @ppxCustom(module: "Serializing.Optional_uint32")
->>>>>>> 4ce5b608
         memo
         feePayer {
           publicKey @ppxCustom(module: "Scalars.JSON")
@@ -46,15 +42,10 @@
         source {
           publicKey @ppxCustom(module: "Scalars.JSON")
         }
-<<<<<<< HEAD
-        token   @ppxCustom(module: "Scalars.UInt64")
-=======
-        token  @ppxCustom(module: "Serializing.Token_s")
->>>>>>> 4ce5b608
+        token @ppxCustom(module: "Serializing.Token_s")
       }
     }
 |}]
-let _ = Decoders.uint32
 
 (* Avoid shadowing graphql_ppx functions *)
 open Core_kernel
