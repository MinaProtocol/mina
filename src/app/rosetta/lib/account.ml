open Core_kernel
open Async
open Block
open Rosetta_lib

(* Rosetta_models.Currency shadows our Currency so we "save" it as MinaCurrency first *)
module MinaCurrency = Currency
open Rosetta_models
module Scalars = Graphql_lib.Scalars

module Get_balance =
[%graphql
{|
    query get_balance($public_key: PublicKey!, $token_id: TokenId) {
      account(publicKey: $public_key, token: $token_id) {
        balance {
          blockHeight @ppxCustom(module: "Scalars.UInt32")
          stateHash
          liquid @ppxCustom(module: "Scalars.UInt64")
          total @ppxCustom(module: "Scalars.UInt64")
        }
        nonce
      }
    }
|}]

module Node_runtime_config =
[%graphql
{|
 query runtime_config {
   runtimeConfig
 }
|}]

let genesis_ledger_balance ~graphql_uri public_key : (Unsigned.UInt64.t, Errors.t) Deferred.Result.t =
  let open Deferred.Result.Let_syntax in
  let%bind gql_response = Graphql.query (Node_runtime_config.make ()) graphql_uri in
  let%map config =
    (gql_response.Node_runtime_config.runtimeConfig :> Yojson.Safe.t)
    |> Runtime_config.of_yojson
    |> Result.map_error ~f:(fun e -> Errors.create @@ `Graphql_mina_query e)
    |> Deferred.return
  in
  let balance =
    let open Option.Let_syntax in
    let%bind ledger = config.ledger in
    match ledger.base with
      | Runtime_config.Ledger.Accounts accounts ->
         let open Runtime_config.Accounts.Single in
         let%map account = List.find accounts ~f:(fun a -> String.equal a.pk public_key) in
         MinaCurrency.Balance.to_uint64 account.balance
      | _ -> None
  in
  Option.value balance ~default:Unsigned.UInt64.zero

module Balance_info = struct
  type t = {liquid_balance: int64; total_balance: int64}
           [@@deriving yojson]
end


module Sql = struct
  module Balance_from_last_relevant_command = struct
    let max_txns =
      Int.pow 2 Genesis_constants.Constraint_constants.compiled.transaction_capacity_log_2

    let query_pending =
<<<<<<< HEAD
      Mina_caqti.find_opt_req
        Caqti_type.(t2 string int64)
        Caqti_type.(t4 int64 int64 int64 int64)
=======
      Caqti_request.find_opt
        Caqti_type.(tup3 string int64 string)
        Caqti_type.(tup4 int64 int64 int64 int64)
>>>>>>> 1c2df1e6
        {sql|
  WITH RECURSIVE pending_chain AS (

               (SELECT id, state_hash, parent_id, height, global_slot_since_genesis, timestamp, chain_status

                FROM blocks b
                WHERE height = (select MAX(height) from blocks)
                ORDER BY timestamp ASC, state_hash ASC
                LIMIT 1)

                UNION ALL

                SELECT b.id, b.state_hash, b.parent_id, b.height, b.global_slot_since_genesis, b.timestamp, b.chain_status

                FROM blocks b
                INNER JOIN pending_chain
                ON b.id = pending_chain.parent_id AND pending_chain.id <> pending_chain.parent_id
                AND pending_chain.chain_status <> 'canonical'

              )

              SELECT DISTINCT full_chain.height,full_chain.global_slot_since_genesis AS block_global_slot_since_genesis,balance,nonce

              FROM (SELECT
                    id, state_hash, parent_id, height, global_slot_since_genesis, timestamp, chain_status
                    FROM pending_chain

                    UNION ALL

                    SELECT id, state_hash, parent_id, height, global_slot_since_genesis, timestamp, chain_status

                    FROM blocks b
                    WHERE chain_status = 'canonical') AS full_chain

              INNER JOIN accounts_accessed aa ON full_chain.id = aa.block_id
              INNER JOIN account_identifiers ai on ai.id = aa.account_identifier_id
              INNER JOIN public_keys pks ON ai.public_key_id = pks.id
              INNER JOIN tokens t ON ai.token_id = t.id

              WHERE pks.value = $1
              AND full_chain.height <= $2
              AND t.value = $3

              ORDER BY full_chain.height DESC
              LIMIT 1
|sql}

    let query_canonical =
<<<<<<< HEAD
      Mina_caqti.find_opt_req
        Caqti_type.(t2 string int64)
        Caqti_type.(t4 int64 int64 int64 int64)
=======
      Caqti_request.find_opt
        Caqti_type.(tup3 string int64 string)
        Caqti_type.(tup4 int64 int64 int64 int64)
>>>>>>> 1c2df1e6
        {sql|
                SELECT b.height,b.global_slot_since_genesis AS block_global_slot_since_genesis,balance,nonce

                FROM blocks b
                INNER JOIN accounts_accessed ac ON ac.block_id = b.id
                INNER JOIN account_identifiers ai on ai.id = ac.account_identifier_id
                INNER JOIN public_keys pks ON ai.public_key_id = pks.id
                INNER JOIN tokens t ON ai.token_id = t.id

                WHERE pks.value = $1
                AND b.height <= $2
                AND b.chain_status = 'canonical'
                AND t.value = $3

                ORDER BY (b.height) DESC
                LIMIT 1
|sql}

    let run (module Conn : Caqti_async.CONNECTION) requested_block_height
        address =
      let open Deferred.Result.Let_syntax in
      let%bind has_canonical_height = Sql.Block.run_has_canonical_height (module Conn) ~height:requested_block_height in
      let token_id = Mina_base.Token_id.(to_string default) in
      Conn.find_opt
        (if has_canonical_height then query_canonical else query_pending)
        (address, requested_block_height, token_id)
  end

  let compute_incremental_balance
        (timing_info : Archive_lib.Processor.Timing_info.t)
        ~start_slot
        ~end_slot =
    let cliff_time =
      Mina_numbers.Global_slot_since_genesis.of_int (Int.of_int64_exn timing_info.cliff_time)
    in
    let cliff_amount =
      MinaCurrency.Amount.of_string timing_info.cliff_amount
    in
    let vesting_period =
      Mina_numbers.Global_slot_span.of_int (Int.of_int64_exn timing_info.vesting_period)
    in
    let vesting_increment =
      MinaCurrency.Amount.of_string
        timing_info.vesting_increment
    in
    let initial_minimum_balance =
      MinaCurrency.Balance.of_string timing_info.initial_minimum_balance
    in
    Mina_base.Account.incremental_balance_between_slots ~start_slot ~end_slot
      ~cliff_time ~cliff_amount ~vesting_period ~vesting_increment
      ~initial_minimum_balance

  let find_current_balance
        (module Conn : Caqti_async.CONNECTION)
        ~requested_block_global_slot_since_genesis
        ~last_relevant_command_info
        address =
    let open Deferred.Result.Let_syntax in
    let open Unsigned in
    let (_, last_relevant_command_global_slot_since_genesis, last_relevant_command_balance, nonce) =
      last_relevant_command_info
    in
    let pk = Signature_lib.Public_key.Compressed.of_base58_check_exn address in
    let account_id = Mina_base.Account_id.create pk Mina_base.Token_id.default in
    match%bind Archive_lib.Processor.Account_identifiers.find_opt (module Conn) account_id |>
           Errors.Lift.sql ~context:"Finding account identifier" with
    | None -> Deferred.Result.fail (Errors.create @@ `Account_not_found address)
    | Some account_identifier_id ->
       let%bind timing_info_opt =
         Archive_lib.Processor.Timing_info.find_by_account_identifier_id_opt
           (module Conn)
           account_identifier_id
         |> Errors.Lift.sql ~context:"Finding timing info"
       in
       let end_slot =
         Mina_numbers.Global_slot_since_genesis.of_uint32
           (Unsigned.UInt32.of_int64 requested_block_global_slot_since_genesis)
       in
       let%bind (liquid_balance, nonce) =
         match timing_info_opt with
         | None ->
            (* This account has no special vesting, so just use its last
               known balance from the command.*)
            Deferred.Result.return (last_relevant_command_balance, UInt64.of_int64 nonce)
         | Some timing_info ->
            (* This block was in the genesis ledger and has been
               involved in at least one user or internal command. We need
               to compute the change in its balance between the most recent
               command and the start block (if it has vesting it may have
               changed). *)
            let incremental_balance_between_slots =
              compute_incremental_balance timing_info
                ~start_slot:
                  (Mina_numbers.Global_slot_since_genesis.of_int
                   (Int.of_int64_exn
                      last_relevant_command_global_slot_since_genesis))
                ~end_slot
            in
            Deferred.Result.return
              ( UInt64.Infix.(
                  UInt64.of_int64 last_relevant_command_balance
                  + incremental_balance_between_slots)
                |> UInt64.to_int64, UInt64.of_int64 nonce )
       in
       let total_balance = last_relevant_command_balance in
       let balance_info : Balance_info.t = {liquid_balance; total_balance} in
       Deferred.Result.return (balance_info, nonce)

  (* TODO: either address will have to include a token id, or we pass the
     token id separately, make it optional and use the default token if omitted
  *)
  let run ~graphql_uri (module Conn : Caqti_async.CONNECTION) block_query address =
    let open Deferred.Result.Let_syntax in
    (* First find the block referenced by the block identifier. Then
       find the latest block no later than it that has a user or
       internal command relevant to the address we're checking and
       pull the balance from it. For non-vesting accounts that
       balance will still be the balance at the block
       identifier. For vesting accounts we'll also compute how much
       extra balance has accumulated in between the blocks. *)
    let%bind ( requested_block_height
             , requested_block_global_slot_since_genesis
             , requested_block_hash ) =
      match%bind
              Sql.Block.run (module Conn) block_query
           |> Errors.Lift.sql ~context:"Finding specified block"
      with
      | None ->
         Deferred.Result.fail (Errors.create @@ `Block_missing (Block_query.to_string block_query))
      | Some (_block_id, block_info, _) ->
         Deferred.Result.return
           ( block_info.height
           , block_info.global_slot_since_genesis
           , block_info.state_hash )
    in
    let%bind last_relevant_command_info_opt =
      Balance_from_last_relevant_command.run
        (module Conn)
        requested_block_height address
      |> Errors.Lift.sql
           ~context:
           "Finding balance at last relevant internal or user command."
    in
    let requested_block_identifier =
      { Block_identifier.index= requested_block_height
      ; hash= requested_block_hash }
    in
    let%bind (balance_info, nonce) =
      match last_relevant_command_info_opt with
      | None ->
         (* No relevant command info means there were no transactions involving
            the account yet, so it must retain its original balance. *)
         let%bind total_balance = genesis_ledger_balance ~graphql_uri address in
         let last_relevant_command_info =
           (0L, 1L, Unsigned.UInt64.to_int64 total_balance, 0L)
         in
         find_current_balance
           (module Conn)
           ~requested_block_global_slot_since_genesis
           ~last_relevant_command_info
           address
      | Some last_relevant_command_info ->
         find_current_balance
           (module Conn)
           ~requested_block_global_slot_since_genesis
           ~last_relevant_command_info
           address
    in
    Deferred.Result.return (requested_block_identifier, balance_info, nonce)
end

module Balance = struct
  module Env = struct
    (* All side-effects go in the env so we can mock them out later *)
    module T (M : Monad_fail.S) = struct
      type 'gql t =
        { gql:
            ?token_id:string -> address:string -> unit -> ('gql, Errors.t) M.t
        ; db_block_identifier_and_balance_info:
               block_query:Block_query.t
            -> address:string
            -> (Block_identifier.t * Balance_info.t * Unsigned.UInt64.t, Errors.t) M.t
        ; validate_network_choice: network_identifier:Network_identifier.t -> graphql_uri:Uri.t -> (unit, Errors.t) M.t }
    end

    (* The real environment does things asynchronously *)
    module Real = T (Deferred.Result)

    (* But for tests, we want things to go fast *)
    module Mock = T (Result)

    let real :
        db:(module Caqti_async.CONNECTION) -> graphql_uri:Uri.t -> 'gql Real.t
        =
     fun ~db ~graphql_uri ->
      { gql=
          (fun ?token_id ~address () ->
            Graphql.query
              Get_balance.(make @@ makeVariables ~public_key:(`String address)
                 ~token_id:
                   (match token_id with Some s -> `String s | None -> `Null)
                 ())
              graphql_uri )
      ; db_block_identifier_and_balance_info=
          (fun ~block_query ~address ->
            let (module Conn : Caqti_async.CONNECTION) = db in
            Sql.run ~graphql_uri (module Conn) block_query address )
      ; validate_network_choice= Network.Validate_choice.Real.validate }

    let dummy_block_identifier =
      Block_identifier.create (Int64.of_int_exn 4) "STATE_HASH_BLOCK"

    let mock : 'gql Mock.t =
      { gql=
          (fun ?token_id:_ ~address:_ () ->
            (* TODO: Add variants to cover every branch *)
            Result.return
            @@ object
                 method account =
                   Some
                     (object
                        method balance =
                          object
                            method blockHeight = Unsigned.UInt32.of_int 3

                            method stateHash = Some "STATE_HASH_TIP"

                            method liquid =
                              Some (Unsigned.UInt64.of_int 66_000)

                            method total = Unsigned.UInt64.of_int 66_000
                          end

                        method nonce = Some "2"
                     end)
               end )
      ; db_block_identifier_and_balance_info=
          (fun ~block_query:_ ~address:_ ->
            let balance_info : Balance_info.t =
              {liquid_balance= 0L; total_balance= 0L}
            in
            Result.return (dummy_block_identifier, balance_info, Unsigned.UInt64.zero) )
      ; validate_network_choice= Network.Validate_choice.Mock.succeed }
  end

  module Impl (M : Monad_fail.S) = struct
    module E = Env.T (M)
    module Token_id = Amount_of.Token_id.T (M)
    module Query = Block_query.T (M)

    let handle :
            graphql_uri: Uri.t
        -> env:'gql E.t
        -> Account_balance_request.t
        -> (Account_balance_response.t, Errors.t) M.t =
     fun ~graphql_uri ~env req ->
      let open M.Let_syntax in
      let address = req.account_identifier.address in
      let%bind token_id = Token_id.decode req.account_identifier.metadata in
      let%bind () =
        env.validate_network_choice ~network_identifier:req.network_identifier
          ~graphql_uri
      in
      let make_balance_amount ~liquid_balance ~total_balance =
        let amount =
          ( match token_id with
          | None ->
              Amount_of.mina
          | Some token_id ->
              Amount_of.token (`Token_id token_id) )
            total_balance
        in
        let locked_balance =
          Unsigned.UInt64.sub total_balance liquid_balance
        in
        let metadata =
          `Assoc
            [ ( "locked_balance"
              , `Intlit (Unsigned.UInt64.to_string locked_balance) )
            ; ( "liquid_balance"
              , `Intlit (Unsigned.UInt64.to_string liquid_balance) )
            ; ( "total_balance"
              , `Intlit (Unsigned.UInt64.to_string total_balance) ) ]
        in
        {amount with metadata= Some metadata}
      in
      let%bind block_query =
        Query.of_partial_identifier' req.block_identifier
      in
      let%map block_identifier, {liquid_balance; total_balance}, nonce =
        env.db_block_identifier_and_balance_info ~block_query ~address
      in
      { Account_balance_response.block_identifier
      ; balances=
          [ make_balance_amount
              ~liquid_balance:(Unsigned.UInt64.of_int64 liquid_balance)
              ~total_balance:(Unsigned.UInt64.of_int64 total_balance) ]
      ; metadata=Some (`Assoc [ ("created_via_historical_lookup", `Bool true )
                              ; ("nonce",
                                  `String (Unsigned.UInt64.to_string nonce)) ]) }

  end

  module Real = Impl (Deferred.Result)

  let%test_module "balance" =
    ( module struct
      module Mock = Impl (Result)

      let%test_unit "account exists lookup" =
        Test.assert_ ~f:Account_balance_response.to_yojson
          ~expected:
            (Mock.handle ~graphql_uri:(Uri.of_string "http://minaprotocol.com") ~env:Env.mock
               (Account_balance_request.create
                  (Network_identifier.create "x" "y")
                  (Account_identifier.create "x")))
          ~actual:
            (Result.return
               { Account_balance_response.block_identifier=
                   { Block_identifier.index= Int64.of_int 4
                   ; Block_identifier.hash= "STATE_HASH_BLOCK" }
               ; balances=
                   [ { Amount.value= "0"
                     ; currency=
                         {Currency.symbol= "MINA"; decimals= 9l; metadata= None}
                     ; metadata=
                         Some
                           (`Assoc
                             [ ("locked_balance", `Intlit "0")
                             ; ("liquid_balance", `Intlit "0")
                             ; ("total_balance", `Intlit "0") ]) } ]
               ; metadata= Some (`Assoc [ ("created_via_historical_lookup", `Bool true )
                                        ; ("nonce", `String "0") ]) })
    end )
end

let router ~graphql_uri ~logger ~with_db (route : string list) body =
  let open Async.Deferred.Result.Let_syntax in
  [%log debug] "Handling /account/ $route"
    ~metadata:[("route", `List (List.map route ~f:(fun s -> `String s)))] ;
  [%log info] "Account query" ~metadata:[("query",body)];
  match route with
  | ["balance"] ->
      with_db (fun ~db ->
        let body =
          (* workaround: rosetta-cli with view:balance does not seem to have a way to submit the
             currencies list, so supply it here
          *)
          match body with
          | `Assoc items -> (
            match List.Assoc.find items "currencies" ~equal:String.equal with
                Some _ -> body
              | None ->
                `Assoc (items @ [("currencies",`List [`Assoc [("symbol",`String "MINA");("decimals", `Int 9)]])])
          )
          | _ ->
            (* will fail on JSON parse below *)
            body
        in
        let%bind req =
            Errors.Lift.parse ~context:"Request"
            @@ Account_balance_request.of_yojson body
            |> Errors.Lift.wrap
          in
          let%map res =
            Balance.Real.handle ~graphql_uri ~env:(Balance.Env.real ~db ~graphql_uri) req
            |> Errors.Lift.wrap
          in
          Account_balance_response.to_yojson res)
  | _ ->
      Deferred.Result.fail `Page_not_found<|MERGE_RESOLUTION|>--- conflicted
+++ resolved
@@ -65,15 +65,9 @@
       Int.pow 2 Genesis_constants.Constraint_constants.compiled.transaction_capacity_log_2
 
     let query_pending =
-<<<<<<< HEAD
       Mina_caqti.find_opt_req
-        Caqti_type.(t2 string int64)
+        Caqti_type.(t3 string int64 string)
         Caqti_type.(t4 int64 int64 int64 int64)
-=======
-      Caqti_request.find_opt
-        Caqti_type.(tup3 string int64 string)
-        Caqti_type.(tup4 int64 int64 int64 int64)
->>>>>>> 1c2df1e6
         {sql|
   WITH RECURSIVE pending_chain AS (
 
@@ -122,15 +116,9 @@
 |sql}
 
     let query_canonical =
-<<<<<<< HEAD
       Mina_caqti.find_opt_req
-        Caqti_type.(t2 string int64)
+        Caqti_type.(t3 string int64 string)
         Caqti_type.(t4 int64 int64 int64 int64)
-=======
-      Caqti_request.find_opt
-        Caqti_type.(tup3 string int64 string)
-        Caqti_type.(tup4 int64 int64 int64 int64)
->>>>>>> 1c2df1e6
         {sql|
                 SELECT b.height,b.global_slot_since_genesis AS block_global_slot_since_genesis,balance,nonce
 
