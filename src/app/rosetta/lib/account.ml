open Core_kernel
open Async
open Block
open Rosetta_lib

(* Rosetta_models.Currency shadows our Currency so we "save" it as MinaCurrency first *)
module MinaCurrency = Currency
open Rosetta_models
module Scalars = Graphql_lib.Scalars

module Get_balance =
[%graphql
{|
    query get_balance($public_key: PublicKey!, $token_id: TokenId) {
      account(publicKey: $public_key, token: $token_id) {
        balance {
          blockHeight @ppxCustom(module: "Scalars.UInt32")
          stateHash @ppxCustom(module: "Scalars.String_json")
          liquid @ppxCustom(module: "Scalars.UInt64")
          total @ppxCustom(module: "Scalars.UInt64")
        }
        nonce @ppxCustom(module: "Scalars.String_json")
      }
    }
|}]

module Node_runtime_config =
[%graphql
{|
 query runtime_config {
   runtimeConfig
 }
|}]

let genesis_ledger_balance ~graphql_uri public_key : (Unsigned.UInt64.t, Errors.t) Deferred.Result.t =
  let open Deferred.Result.Let_syntax in
  let%bind gql_response = Graphql.query (Node_runtime_config.make ()) graphql_uri in
  let%map config =
    (gql_response.Node_runtime_config.runtimeConfig :> Yojson.Safe.t)
    |> Runtime_config.of_yojson
    |> Result.map_error ~f:(fun e -> Errors.create @@ `Graphql_mina_query e)
    |> Deferred.return
  in
  let balance =
    let open Option.Let_syntax in
    let%bind ledger = config.ledger in
    match ledger.base with
      | Runtime_config.Ledger.Accounts accounts ->
         let open Runtime_config.Accounts.Single in
         let%map account = List.find accounts ~f:(fun a -> String.equal a.pk public_key) in
         MinaCurrency.Balance.to_uint64 account.balance
      | _ -> None
  in
  Option.value balance ~default:Unsigned.UInt64.zero

module Balance_info = struct
  type t = { liquid_balance : int64; total_balance : int64 } [@@deriving yojson]
end

module Sql = struct
  module Balance_from_last_relevant_command = struct
    let max_txns =
      Int.pow 2
        Genesis_constants.Constraint_constants.compiled
          .transaction_capacity_log_2

    let query_pending =
      Caqti_request.find_opt
        Caqti_type.(tup3 string int64 string)
        Caqti_type.(tup2 (tup4 int64 int64 int64 int64) int)
        {sql|
  WITH RECURSIVE pending_chain AS (

               (SELECT id, state_hash, parent_id, height, global_slot_since_genesis, timestamp, chain_status

                FROM blocks b
                WHERE height = (select MAX(height) from blocks)
                ORDER BY timestamp ASC, state_hash ASC
                LIMIT 1)

                UNION ALL

                SELECT b.id, b.state_hash, b.parent_id, b.height, b.global_slot_since_genesis, b.timestamp, b.chain_status

                FROM blocks b
                INNER JOIN pending_chain
                ON b.id = pending_chain.parent_id AND pending_chain.id <> pending_chain.parent_id
                AND pending_chain.chain_status <> 'canonical'

              )

              SELECT DISTINCT full_chain.height,full_chain.global_slot_since_genesis AS block_global_slot_since_genesis,balance,nonce,timing_id

              FROM (SELECT
                    id, state_hash, parent_id, height, global_slot_since_genesis, timestamp, chain_status
                    FROM pending_chain

                    UNION ALL

                    SELECT id, state_hash, parent_id, height, global_slot_since_genesis, timestamp, chain_status

                    FROM blocks b
                    WHERE chain_status = 'canonical') AS full_chain

              INNER JOIN accounts_accessed aa ON full_chain.id = aa.block_id
              INNER JOIN account_identifiers ai on ai.id = aa.account_identifier_id
              INNER JOIN public_keys pks ON ai.public_key_id = pks.id
              INNER JOIN tokens t ON ai.token_id = t.id

              WHERE pks.value = $1
              AND full_chain.height <= $2
              AND t.value = $3

              ORDER BY full_chain.height DESC
              LIMIT 1
|sql}

    let query_canonical =
      Caqti_request.find_opt
        Caqti_type.(tup3 string int64 string)
        Caqti_type.(tup2 (tup4 int64 int64 int64 int64) int)
        {sql|
                SELECT b.height,b.global_slot_since_genesis AS block_global_slot_since_genesis,balance,nonce,timing_id

                FROM blocks b
                INNER JOIN accounts_accessed ac ON ac.block_id = b.id
                INNER JOIN account_identifiers ai on ai.id = ac.account_identifier_id
                INNER JOIN public_keys pks ON ai.public_key_id = pks.id
                INNER JOIN tokens t ON ai.token_id = t.id

                WHERE pks.value = $1
                AND b.height <= $2
                AND b.chain_status = 'canonical'
                AND t.value = $3

                ORDER BY (b.height) DESC
                LIMIT 1
|sql}

    let run (module Conn : Caqti_async.CONNECTION) ~requested_block_height
        ~address ~token_id =
      let open Deferred.Result.Let_syntax in
<<<<<<< HEAD
      let%bind has_canonical_height = Sql.Block.run_has_canonical_height (module Conn) ~height:requested_block_height in
      let token_id = Mina_base.Token_id.(to_string default) in
=======
      let%bind has_canonical_height =
        Sql.Block.run_has_canonical_height
          (module Conn)
          ~height:requested_block_height
      in
>>>>>>> 9195347b
      Conn.find_opt
        (if has_canonical_height then query_canonical else query_pending)
        (address, requested_block_height, token_id)
  end

  let compute_incremental_balance
<<<<<<< HEAD
        (timing_info : Archive_lib.Processor.Timing_info.t)
        ~start_slot
        ~end_slot =
    let cliff_time =
      Mina_numbers.Global_slot_since_genesis.of_int (Int.of_int64_exn timing_info.cliff_time)
    in
    let cliff_amount =
      MinaCurrency.Amount.of_string timing_info.cliff_amount
    in
    let vesting_period =
      Mina_numbers.Global_slot_span.of_int (Int.of_int64_exn timing_info.vesting_period)
    in
    let vesting_increment =
      MinaCurrency.Amount.of_string
        timing_info.vesting_increment
=======
      (timing_info : Archive_lib.Processor.Timing_info.t) ~start_slot ~end_slot
      =
    let cliff_time =
      Mina_numbers.Global_slot_since_genesis.of_int
        (Int.of_int64_exn timing_info.cliff_time)
    in
    let cliff_amount = MinaCurrency.Amount.of_string timing_info.cliff_amount in
    let vesting_period =
      Mina_numbers.Global_slot_span.of_int
        (Int.of_int64_exn timing_info.vesting_period)
    in
    let vesting_increment =
      MinaCurrency.Amount.of_string timing_info.vesting_increment
>>>>>>> 9195347b
    in
    let initial_minimum_balance =
      MinaCurrency.Balance.of_string timing_info.initial_minimum_balance
    in
    Mina_base.Account.incremental_balance_between_slots ~start_slot ~end_slot
      ~cliff_time ~cliff_amount ~vesting_period ~vesting_increment
      ~initial_minimum_balance

<<<<<<< HEAD
  let find_current_balance
        (module Conn : Caqti_async.CONNECTION)
        ~requested_block_global_slot_since_genesis
        ~last_relevant_command_info ?timing_id () =
    let open Deferred.Result.Let_syntax in
    let open Unsigned in
    let (_, last_relevant_command_global_slot_since_genesis, last_relevant_command_balance, nonce) =
=======
  let find_current_balance (module Conn : Caqti_async.CONNECTION)
      ~requested_block_global_slot_since_genesis ~last_relevant_command_info
      ?timing_id () =
    let open Deferred.Result.Let_syntax in
    let open Unsigned in
    let ( _
        , last_relevant_command_global_slot_since_genesis
        , last_relevant_command_balance
        , nonce ) =
>>>>>>> 9195347b
      last_relevant_command_info
    in
    let%bind timing_info_opt =
      match timing_id with
      | Some timing_id ->
<<<<<<< HEAD
         Archive_lib.Processor.Timing_info.load_opt (module Conn) timing_id
           |> Errors.Lift.sql ~context:"Finding timing info"
      | None -> return None
=======
          Archive_lib.Processor.Timing_info.load_opt (module Conn) timing_id
          |> Errors.Lift.sql ~context:"Finding timing info"
      | None ->
          return None
>>>>>>> 9195347b
    in
    let end_slot =
      Mina_numbers.Global_slot_since_genesis.of_uint32
        (Unsigned.UInt32.of_int64 requested_block_global_slot_since_genesis)
    in
<<<<<<< HEAD
    let%bind (liquid_balance, nonce) =
      match timing_info_opt with
      | None ->
         (* This account has no special vesting, so just use its last
            known balance from the command.*)
         Deferred.Result.return (last_relevant_command_balance, UInt64.of_int64 nonce)
      | Some timing_info ->
         (* This block was in the genesis ledger and has been
            involved in at least one user or internal command. We need
            to compute the change in its balance between the most recent
            command and the start block (if it has vesting it may have
            changed). *)
         let incremental_balance_between_slots =
           compute_incremental_balance timing_info
             ~start_slot:
               (Mina_numbers.Global_slot_since_genesis.of_int
                (Int.of_int64_exn
                  last_relevant_command_global_slot_since_genesis))
             ~end_slot
           in
           Deferred.Result.return
             ( UInt64.Infix.(
                 UInt64.of_int64 last_relevant_command_balance
                 + incremental_balance_between_slots)
               |> UInt64.to_int64, UInt64.of_int64 nonce )
    in
    let total_balance = last_relevant_command_balance in
    let balance_info : Balance_info.t = {liquid_balance; total_balance} in
    Deferred.Result.return (balance_info, nonce)

  (* TODO: either address will have to include a token id, or we pass the
     token id separately, make it optional and use the default token if omitted
  *)
  let run ~graphql_uri (module Conn : Caqti_async.CONNECTION) block_query address =
=======
    let%bind liquid_balance, nonce =
      match timing_info_opt with
      | None ->
          (* This account has no special vesting, so just use its last
             known balance from the command.*)
          Deferred.Result.return
            (last_relevant_command_balance, UInt64.of_int64 nonce)
      | Some timing_info ->
          (* This block was in the genesis ledger and has been
             involved in at least one user or internal command. We need
             to compute the change in its balance between the most recent
             command and the start block (if it has vesting it may have
             changed). *)
          let incremental_balance_between_slots =
            compute_incremental_balance timing_info
              ~start_slot:
                (Mina_numbers.Global_slot_since_genesis.of_int
                   (Int.of_int64_exn
                      last_relevant_command_global_slot_since_genesis ) )
              ~end_slot
          in
          Deferred.Result.return
            ( UInt64.Infix.(
                UInt64.of_int64 last_relevant_command_balance
                + incremental_balance_between_slots)
              |> UInt64.to_int64
            , UInt64.of_int64 nonce )
    in
    let total_balance = last_relevant_command_balance in
    let balance_info : Balance_info.t = { liquid_balance; total_balance } in
    Deferred.Result.return (balance_info, nonce)

  let run (module Conn : Caqti_async.CONNECTION) ~block_query
      ~address ~token_id =
>>>>>>> 9195347b
    let open Deferred.Result.Let_syntax in
    (* First find the block referenced by the block identifier. Then
       find the latest block no later than it that has a user or
       internal command relevant to the address we're checking and
       pull the balance from it. For non-vesting accounts that
       balance will still be the balance at the block
       identifier. For vesting accounts we'll also compute how much
       extra balance has accumulated in between the blocks. *)
    let%bind ( requested_block_height
             , requested_block_global_slot_since_genesis
             , requested_block_hash ) =
      match%bind
<<<<<<< HEAD
              Sql.Block.run (module Conn) block_query
           |> Errors.Lift.sql ~context:"Finding specified block"
      with
      | None ->
         Deferred.Result.fail (Errors.create @@ `Block_missing (Block_query.to_string block_query))
      | Some (_block_id, block_info, _) ->
         Deferred.Result.return
           ( block_info.height
           , block_info.global_slot_since_genesis
           , block_info.state_hash )
=======
        Sql.Block.run (module Conn) block_query
        |> Errors.Lift.sql ~context:"Finding specified block"
      with
      | None ->
          Deferred.Result.fail
            (Errors.create @@ `Block_missing (Block_query.to_string block_query))
      | Some (_block_id, block_info, _) ->
          Deferred.Result.return
            ( block_info.height
            , block_info.global_slot_since_genesis
            , block_info.state_hash )
>>>>>>> 9195347b
    in
    let%bind last_relevant_command_info_opt =
      Balance_from_last_relevant_command.run
        (module Conn)
<<<<<<< HEAD
        requested_block_height address
      |> Errors.Lift.sql
           ~context:
           "Finding balance at last relevant internal or user command."
    in
    let requested_block_identifier =
      { Block_identifier.index= requested_block_height
      ; hash= requested_block_hash }
    in
    let%bind (balance_info, nonce) =
      match last_relevant_command_info_opt with
      | None ->
         (* No relevant command info means there were no transactions involving
            the account yet, so it must retain its original balance. *)
         let%bind total_balance = genesis_ledger_balance ~graphql_uri address in
         let last_relevant_command_info =
           (0L, 1L, Unsigned.UInt64.to_int64 total_balance, 0L)
         in
         find_current_balance
           (module Conn)
           ~requested_block_global_slot_since_genesis
           ~last_relevant_command_info
           ()
      | Some (last_relevant_command_info, timing_id) ->
         find_current_balance
           (module Conn)
           ~requested_block_global_slot_since_genesis
           ~last_relevant_command_info
           ~timing_id
           ()
=======
        ~requested_block_height ~address ~token_id
      |> Errors.Lift.sql
           ~context:"Finding balance at last relevant internal or user command."
    in
    let requested_block_identifier =
      { Block_identifier.index = requested_block_height
      ; hash = requested_block_hash
      }
    in
    let%bind balance_info, nonce =
      match last_relevant_command_info_opt with
      | None ->
          (* account doesn' exist yet at the request block, return zero balance *)
          let nonce = Unsigned.UInt64.of_int 0 in
          Deferred.Result.return
            ({ Balance_info.liquid_balance = 0L; total_balance = 0L }, nonce)
      | Some (last_relevant_command_info, timing_id) ->
          find_current_balance
            (module Conn)
            ~requested_block_global_slot_since_genesis
            ~last_relevant_command_info ~timing_id ()
>>>>>>> 9195347b
    in
    Deferred.Result.return (requested_block_identifier, balance_info, nonce)
end

module Balance = struct
  module Env = struct
    (* All side-effects go in the env so we can mock them out later *)
    module T (M : Monad_fail.S) = struct
      type 'gql t =
        { gql :
            ?token_id:string -> address:string -> unit -> ('gql, Errors.t) M.t
        ; db_block_identifier_and_balance_info :
               block_query:Block_query.t
            -> address:string
            -> token_id:string
            -> ( Block_identifier.t * Balance_info.t * Unsigned.UInt64.t
               , Errors.t )
               M.t
        ; validate_network_choice :
               network_identifier:Network_identifier.t
            -> graphql_uri:Uri.t
            -> (unit, Errors.t) M.t
        }
    end

    (* The real environment does things asynchronously *)
    module Real = T (Deferred.Result)

    (* But for tests, we want things to go fast *)
    module Mock = T (Result)

    let real : with_db:_ -> graphql_uri:Uri.t -> 'gql Real.t =
     fun ~with_db ~graphql_uri ->
      { gql =
          (fun ?token_id ~address () ->
            Graphql.query
              Get_balance.(
                make
                @@ makeVariables ~public_key:(`String address)
                     ~token_id:
                       ( match token_id with
                       | Some s ->
                           `String s
                       | None ->
                           `Null )
                     ())
              graphql_uri )
<<<<<<< HEAD
      ; db_block_identifier_and_balance_info=
          (fun ~block_query ~address ->
            let (module Conn : Caqti_async.CONNECTION) = db in
            Sql.run ~graphql_uri (module Conn) block_query address )
      ; validate_network_choice= Network.Validate_choice.Real.validate }
=======
      ; db_block_identifier_and_balance_info =
          (fun ~block_query ~address ~token_id ->
            with_db (fun ~db ->
                let (module Conn : Caqti_async.CONNECTION) = db in
                Sql.run
                  (module Conn)
                  ~block_query ~address ~token_id
                |> Errors.Lift.wrap )
            |> Deferred.Result.map_error ~f:(function `App e -> e) )
      ; validate_network_choice = Network.Validate_choice.Real.validate
      }
>>>>>>> 9195347b

    let dummy_block_identifier =
      Block_identifier.create (Int64.of_int_exn 4) "STATE_HASH_BLOCK"

    let mock : 'gql Mock.t =
      { gql =
          (fun ?token_id:_ ~address:_ () ->
            (* TODO: Add variants to cover every branch *)
            Result.return
            @@ { Get_balance.account =
                   Some
<<<<<<< HEAD
                     (object
                        method balance =
                          object
                            method blockHeight = Unsigned.UInt32.of_int 3

                            method stateHash = Some "STATE_HASH_TIP"

                            method liquid =
                              Some (Unsigned.UInt64.of_int 66_000)

                            method total = Unsigned.UInt64.of_int 66_000
                          end

                        method nonce = Some "2"
                     end)
               end )
      ; db_block_identifier_and_balance_info=
          (fun ~block_query:_ ~address:_ ->
=======
                     { balance =
                         { blockHeight = Unsigned.UInt32.of_int 3
                         ; stateHash = Some "STATE_HASH_TIP"
                         ; liquid = Some (Unsigned.UInt64.of_int 66_000)
                         ; total = Unsigned.UInt64.of_int 66_000
                         }
                     ; nonce = Some "2"
                     }
               } )
      ; db_block_identifier_and_balance_info =
          (fun ~block_query:_ ~address:_ ~token_id:_ ->
>>>>>>> 9195347b
            let balance_info : Balance_info.t =
              { liquid_balance = 0L; total_balance = 0L }
            in
<<<<<<< HEAD
            Result.return (dummy_block_identifier, balance_info, Unsigned.UInt64.zero) )
      ; validate_network_choice= Network.Validate_choice.Mock.succeed }
=======
            Result.return
              (dummy_block_identifier, balance_info, Unsigned.UInt64.zero) )
      ; validate_network_choice = Network.Validate_choice.Mock.succeed
      }
>>>>>>> 9195347b
  end

  module Impl (M : Monad_fail.S) = struct
    module E = Env.T (M)
    module Token_id = Amount_of.Token_id.T (M)
    module Query = Block_query.T (M)

    let handle :
           graphql_uri:Uri.t
        -> env:'gql E.t
        -> Account_balance_request.t
        -> (Account_balance_response.t, Errors.t) M.t =
     fun ~graphql_uri ~env req ->
      let open M.Let_syntax in
      let address = req.account_identifier.address in
      let%bind token_id = Token_id.decode req.account_identifier.metadata in
      let%bind () =
        env.validate_network_choice ~network_identifier:req.network_identifier
          ~graphql_uri
      in
      let make_balance_amount ~liquid_balance ~total_balance =
        let amount =
          ( match token_id with
          | None ->
              Amount_of.mina
          | Some token_id ->
              Amount_of.token (`Token_id token_id) )
            total_balance
        in
        let locked_balance = Unsigned.UInt64.sub total_balance liquid_balance in
        let metadata =
          `Assoc
            [ ( "locked_balance"
              , `Intlit (Unsigned.UInt64.to_string locked_balance) )
            ; ( "liquid_balance"
              , `Intlit (Unsigned.UInt64.to_string liquid_balance) )
            ; ( "total_balance"
              , `Intlit (Unsigned.UInt64.to_string total_balance) )
            ]
        in
        { amount with metadata = Some metadata }
      in
      let%bind block_query =
        Query.of_partial_identifier' req.block_identifier
      in
      let%map ( block_identifier
              , liquid_balance
              , total_balance
              , nonce
              , created_via_historical_lookup ) =
        match block_query with
        | Some _ ->
            let%map block_identifier, { liquid_balance; total_balance }, nonce =
              env.db_block_identifier_and_balance_info ~block_query ~address
                ~token_id:
                  (Option.value token_id
                     ~default:Mina_base.Token_id.(to_string default) )
            in
            ( block_identifier
            , Unsigned.UInt64.of_int64 liquid_balance
            , Unsigned.UInt64.of_int64 total_balance
            , Unsigned.UInt64.to_string nonce
            , true )
        | None -> (
            let%bind gql_response = env.gql ?token_id ~address () in
            let%bind account =
              Option.value_map gql_response.Get_balance.account ~f:M.return
                ~default:(M.fail (Errors.create (`Account_not_found address)))
            in
            match account with
            | { balance =
                  { blockHeight
                  ; stateHash = Some state_hash
                  ; liquid = Some liquid
                  ; total
                  }
              ; nonce = Some nonce
              } ->
                let block_identifier =
                  Block_identifier.create
                    (Unsigned.UInt32.to_int64 blockHeight)
                    state_hash
                in
                M.return (block_identifier, liquid, total, nonce, false)
            | _ ->
                M.fail
                  (Errors.create
                     (`Exception
                       "Error getting balance from GraphQL (node still \
                        bootstrapping?)" ) ) )
      in

      { Account_balance_response.block_identifier
      ; balances = [ make_balance_amount ~liquid_balance ~total_balance ]
      ; metadata =
          Some
            (`Assoc
              [ ( "created_via_historical_lookup"
                , `Bool created_via_historical_lookup )
              ; ("nonce", `String nonce)
              ] )
      }
  end

  module Real = Impl (Deferred.Result)

  let%test_module "balance" =
    ( module struct
      module Mock = Impl (Result)

      let%test_unit "account exists lookup" =
        Test.assert_ ~f:Account_balance_response.to_yojson
          ~expected:
            (Mock.handle
               ~graphql_uri:(Uri.of_string "http://minaprotocol.com")
               ~env:Env.mock
               (Account_balance_request.create
                  (Network_identifier.create "x" "y")
                  (Account_identifier.create "x") ) )
          ~actual:
            (Result.return
<<<<<<< HEAD
               { Account_balance_response.block_identifier=
                   { Block_identifier.index= Int64.of_int 4
                   ; Block_identifier.hash= "STATE_HASH_BLOCK" }
               ; balances=
                   [ { Amount.value= "0"
                     ; currency=
                         {Currency.symbol= "MINA"; decimals= 9l; metadata= None}
                     ; metadata=
                         Some
                           (`Assoc
                             [ ("locked_balance", `Intlit "0")
                             ; ("liquid_balance", `Intlit "0")
                             ; ("total_balance", `Intlit "0") ]) } ]
               ; metadata= Some (`Assoc [ ("created_via_historical_lookup", `Bool true )
                                        ; ("nonce", `String "0") ]) })
=======
               { Account_balance_response.block_identifier =
                   { Block_identifier.index = Int64.of_int 3
                   ; Block_identifier.hash = "STATE_HASH_TIP"
                   }
               ; balances =
                   [ { Amount.value = "66000"
                     ; currency =
                         { Currency.symbol = "MINA"
                         ; decimals = 9l
                         ; metadata = None
                         }
                     ; metadata =
                         Some
                           (`Assoc
                             [ ("locked_balance", `Intlit "0")
                             ; ("liquid_balance", `Intlit "66000")
                             ; ("total_balance", `Intlit "66000")
                             ] )
                     }
                   ]
               ; metadata =
                   Some
                     (`Assoc
                       [ ("created_via_historical_lookup", `Bool false)
                       ; ("nonce", `String "2")
                       ] )
               } )

      let%test_unit "account exists historical lookup" =
        Test.assert_ ~f:Account_balance_response.to_yojson
          ~expected:
            (Mock.handle
               ~graphql_uri:(Uri.of_string "http://minaprotocol.com")
               ~env:Env.mock
               Account_balance_request.
                 { block_identifier =
                     Some
                       Partial_block_identifier.{ index = Some 4L; hash = None }
                 ; network_identifier = Network_identifier.create "x" "y"
                 ; account_identifier = Account_identifier.create "x"
                 ; currencies = []
                 } )
          ~actual:
            (Result.return
               { Account_balance_response.block_identifier =
                   { Block_identifier.index = Int64.of_int 4
                   ; Block_identifier.hash = "STATE_HASH_BLOCK"
                   }
               ; balances =
                   [ { Amount.value = "0"
                     ; currency =
                         { Currency.symbol = "MINA"
                         ; decimals = 9l
                         ; metadata = None
                         }
                     ; metadata =
                         Some
                           (`Assoc
                             [ ("locked_balance", `Intlit "0")
                             ; ("liquid_balance", `Intlit "0")
                             ; ("total_balance", `Intlit "0")
                             ] )
                     }
                   ]
               ; metadata =
                   Some
                     (`Assoc
                       [ ("created_via_historical_lookup", `Bool true)
                       ; ("nonce", `String "0")
                       ] )
               } )
>>>>>>> 9195347b
    end )
end

let router ~graphql_uri ~logger ~with_db (route : string list) body =
  let open Async.Deferred.Result.Let_syntax in
  [%log debug] "Handling /account/ $route"
    ~metadata:[ ("route", `List (List.map route ~f:(fun s -> `String s))) ] ;
  [%log info] "Account query" ~metadata:[ ("query", body) ] ;
  match route with
  | [ "balance" ] ->
      let body =
        (* workaround: rosetta-cli with view:balance does not seem to have a way to submit the
           currencies list, so supply it here
        *)
        match body with
        | `Assoc items -> (
            match List.Assoc.find items "currencies" ~equal:String.equal with
            | Some _ ->
                body
            | None ->
                `Assoc
                  ( items
                  @ [ ( "currencies"
                      , `List
                          [ `Assoc
                              [ ("symbol", `String "MINA")
                              ; ("decimals", `Int 9)
                              ]
                          ] )
                    ] ) )
        | _ ->
            (* will fail on JSON parse below *)
            body
      in
      let%bind req =
        Errors.Lift.parse ~context:"Request"
        @@ Account_balance_request.of_yojson body
        |> Errors.Lift.wrap
      in
      let%map res =
        Balance.Real.handle ~graphql_uri
          ~env:(Balance.Env.real ~with_db ~graphql_uri)
          req
        |> Errors.Lift.wrap
      in
      Account_balance_response.to_yojson res
  | _ ->
      Deferred.Result.fail `Page_not_found<|MERGE_RESOLUTION|>--- conflicted
+++ resolved
@@ -24,35 +24,6 @@
     }
 |}]
 
-module Node_runtime_config =
-[%graphql
-{|
- query runtime_config {
-   runtimeConfig
- }
-|}]
-
-let genesis_ledger_balance ~graphql_uri public_key : (Unsigned.UInt64.t, Errors.t) Deferred.Result.t =
-  let open Deferred.Result.Let_syntax in
-  let%bind gql_response = Graphql.query (Node_runtime_config.make ()) graphql_uri in
-  let%map config =
-    (gql_response.Node_runtime_config.runtimeConfig :> Yojson.Safe.t)
-    |> Runtime_config.of_yojson
-    |> Result.map_error ~f:(fun e -> Errors.create @@ `Graphql_mina_query e)
-    |> Deferred.return
-  in
-  let balance =
-    let open Option.Let_syntax in
-    let%bind ledger = config.ledger in
-    match ledger.base with
-      | Runtime_config.Ledger.Accounts accounts ->
-         let open Runtime_config.Accounts.Single in
-         let%map account = List.find accounts ~f:(fun a -> String.equal a.pk public_key) in
-         MinaCurrency.Balance.to_uint64 account.balance
-      | _ -> None
-  in
-  Option.value balance ~default:Unsigned.UInt64.zero
-
 module Balance_info = struct
   type t = { liquid_balance : int64; total_balance : int64 } [@@deriving yojson]
 end
@@ -140,39 +111,17 @@
     let run (module Conn : Caqti_async.CONNECTION) ~requested_block_height
         ~address ~token_id =
       let open Deferred.Result.Let_syntax in
-<<<<<<< HEAD
-      let%bind has_canonical_height = Sql.Block.run_has_canonical_height (module Conn) ~height:requested_block_height in
-      let token_id = Mina_base.Token_id.(to_string default) in
-=======
       let%bind has_canonical_height =
         Sql.Block.run_has_canonical_height
           (module Conn)
           ~height:requested_block_height
       in
->>>>>>> 9195347b
       Conn.find_opt
         (if has_canonical_height then query_canonical else query_pending)
         (address, requested_block_height, token_id)
   end
 
   let compute_incremental_balance
-<<<<<<< HEAD
-        (timing_info : Archive_lib.Processor.Timing_info.t)
-        ~start_slot
-        ~end_slot =
-    let cliff_time =
-      Mina_numbers.Global_slot_since_genesis.of_int (Int.of_int64_exn timing_info.cliff_time)
-    in
-    let cliff_amount =
-      MinaCurrency.Amount.of_string timing_info.cliff_amount
-    in
-    let vesting_period =
-      Mina_numbers.Global_slot_span.of_int (Int.of_int64_exn timing_info.vesting_period)
-    in
-    let vesting_increment =
-      MinaCurrency.Amount.of_string
-        timing_info.vesting_increment
-=======
       (timing_info : Archive_lib.Processor.Timing_info.t) ~start_slot ~end_slot
       =
     let cliff_time =
@@ -186,7 +135,6 @@
     in
     let vesting_increment =
       MinaCurrency.Amount.of_string timing_info.vesting_increment
->>>>>>> 9195347b
     in
     let initial_minimum_balance =
       MinaCurrency.Balance.of_string timing_info.initial_minimum_balance
@@ -195,15 +143,6 @@
       ~cliff_time ~cliff_amount ~vesting_period ~vesting_increment
       ~initial_minimum_balance
 
-<<<<<<< HEAD
-  let find_current_balance
-        (module Conn : Caqti_async.CONNECTION)
-        ~requested_block_global_slot_since_genesis
-        ~last_relevant_command_info ?timing_id () =
-    let open Deferred.Result.Let_syntax in
-    let open Unsigned in
-    let (_, last_relevant_command_global_slot_since_genesis, last_relevant_command_balance, nonce) =
-=======
   let find_current_balance (module Conn : Caqti_async.CONNECTION)
       ~requested_block_global_slot_since_genesis ~last_relevant_command_info
       ?timing_id () =
@@ -213,63 +152,20 @@
         , last_relevant_command_global_slot_since_genesis
         , last_relevant_command_balance
         , nonce ) =
->>>>>>> 9195347b
       last_relevant_command_info
     in
     let%bind timing_info_opt =
       match timing_id with
       | Some timing_id ->
-<<<<<<< HEAD
-         Archive_lib.Processor.Timing_info.load_opt (module Conn) timing_id
-           |> Errors.Lift.sql ~context:"Finding timing info"
-      | None -> return None
-=======
           Archive_lib.Processor.Timing_info.load_opt (module Conn) timing_id
           |> Errors.Lift.sql ~context:"Finding timing info"
       | None ->
           return None
->>>>>>> 9195347b
     in
     let end_slot =
       Mina_numbers.Global_slot_since_genesis.of_uint32
         (Unsigned.UInt32.of_int64 requested_block_global_slot_since_genesis)
     in
-<<<<<<< HEAD
-    let%bind (liquid_balance, nonce) =
-      match timing_info_opt with
-      | None ->
-         (* This account has no special vesting, so just use its last
-            known balance from the command.*)
-         Deferred.Result.return (last_relevant_command_balance, UInt64.of_int64 nonce)
-      | Some timing_info ->
-         (* This block was in the genesis ledger and has been
-            involved in at least one user or internal command. We need
-            to compute the change in its balance between the most recent
-            command and the start block (if it has vesting it may have
-            changed). *)
-         let incremental_balance_between_slots =
-           compute_incremental_balance timing_info
-             ~start_slot:
-               (Mina_numbers.Global_slot_since_genesis.of_int
-                (Int.of_int64_exn
-                  last_relevant_command_global_slot_since_genesis))
-             ~end_slot
-           in
-           Deferred.Result.return
-             ( UInt64.Infix.(
-                 UInt64.of_int64 last_relevant_command_balance
-                 + incremental_balance_between_slots)
-               |> UInt64.to_int64, UInt64.of_int64 nonce )
-    in
-    let total_balance = last_relevant_command_balance in
-    let balance_info : Balance_info.t = {liquid_balance; total_balance} in
-    Deferred.Result.return (balance_info, nonce)
-
-  (* TODO: either address will have to include a token id, or we pass the
-     token id separately, make it optional and use the default token if omitted
-  *)
-  let run ~graphql_uri (module Conn : Caqti_async.CONNECTION) block_query address =
-=======
     let%bind liquid_balance, nonce =
       match timing_info_opt with
       | None ->
@@ -304,7 +200,6 @@
 
   let run (module Conn : Caqti_async.CONNECTION) ~block_query
       ~address ~token_id =
->>>>>>> 9195347b
     let open Deferred.Result.Let_syntax in
     (* First find the block referenced by the block identifier. Then
        find the latest block no later than it that has a user or
@@ -317,18 +212,6 @@
              , requested_block_global_slot_since_genesis
              , requested_block_hash ) =
       match%bind
-<<<<<<< HEAD
-              Sql.Block.run (module Conn) block_query
-           |> Errors.Lift.sql ~context:"Finding specified block"
-      with
-      | None ->
-         Deferred.Result.fail (Errors.create @@ `Block_missing (Block_query.to_string block_query))
-      | Some (_block_id, block_info, _) ->
-         Deferred.Result.return
-           ( block_info.height
-           , block_info.global_slot_since_genesis
-           , block_info.state_hash )
-=======
         Sql.Block.run (module Conn) block_query
         |> Errors.Lift.sql ~context:"Finding specified block"
       with
@@ -340,43 +223,10 @@
             ( block_info.height
             , block_info.global_slot_since_genesis
             , block_info.state_hash )
->>>>>>> 9195347b
     in
     let%bind last_relevant_command_info_opt =
       Balance_from_last_relevant_command.run
         (module Conn)
-<<<<<<< HEAD
-        requested_block_height address
-      |> Errors.Lift.sql
-           ~context:
-           "Finding balance at last relevant internal or user command."
-    in
-    let requested_block_identifier =
-      { Block_identifier.index= requested_block_height
-      ; hash= requested_block_hash }
-    in
-    let%bind (balance_info, nonce) =
-      match last_relevant_command_info_opt with
-      | None ->
-         (* No relevant command info means there were no transactions involving
-            the account yet, so it must retain its original balance. *)
-         let%bind total_balance = genesis_ledger_balance ~graphql_uri address in
-         let last_relevant_command_info =
-           (0L, 1L, Unsigned.UInt64.to_int64 total_balance, 0L)
-         in
-         find_current_balance
-           (module Conn)
-           ~requested_block_global_slot_since_genesis
-           ~last_relevant_command_info
-           ()
-      | Some (last_relevant_command_info, timing_id) ->
-         find_current_balance
-           (module Conn)
-           ~requested_block_global_slot_since_genesis
-           ~last_relevant_command_info
-           ~timing_id
-           ()
-=======
         ~requested_block_height ~address ~token_id
       |> Errors.Lift.sql
            ~context:"Finding balance at last relevant internal or user command."
@@ -398,7 +248,6 @@
             (module Conn)
             ~requested_block_global_slot_since_genesis
             ~last_relevant_command_info ~timing_id ()
->>>>>>> 9195347b
     in
     Deferred.Result.return (requested_block_identifier, balance_info, nonce)
 end
@@ -446,13 +295,6 @@
                            `Null )
                      ())
               graphql_uri )
-<<<<<<< HEAD
-      ; db_block_identifier_and_balance_info=
-          (fun ~block_query ~address ->
-            let (module Conn : Caqti_async.CONNECTION) = db in
-            Sql.run ~graphql_uri (module Conn) block_query address )
-      ; validate_network_choice= Network.Validate_choice.Real.validate }
-=======
       ; db_block_identifier_and_balance_info =
           (fun ~block_query ~address ~token_id ->
             with_db (fun ~db ->
@@ -464,7 +306,6 @@
             |> Deferred.Result.map_error ~f:(function `App e -> e) )
       ; validate_network_choice = Network.Validate_choice.Real.validate
       }
->>>>>>> 9195347b
 
     let dummy_block_identifier =
       Block_identifier.create (Int64.of_int_exn 4) "STATE_HASH_BLOCK"
@@ -476,26 +317,6 @@
             Result.return
             @@ { Get_balance.account =
                    Some
-<<<<<<< HEAD
-                     (object
-                        method balance =
-                          object
-                            method blockHeight = Unsigned.UInt32.of_int 3
-
-                            method stateHash = Some "STATE_HASH_TIP"
-
-                            method liquid =
-                              Some (Unsigned.UInt64.of_int 66_000)
-
-                            method total = Unsigned.UInt64.of_int 66_000
-                          end
-
-                        method nonce = Some "2"
-                     end)
-               end )
-      ; db_block_identifier_and_balance_info=
-          (fun ~block_query:_ ~address:_ ->
-=======
                      { balance =
                          { blockHeight = Unsigned.UInt32.of_int 3
                          ; stateHash = Some "STATE_HASH_TIP"
@@ -507,19 +328,13 @@
                } )
       ; db_block_identifier_and_balance_info =
           (fun ~block_query:_ ~address:_ ~token_id:_ ->
->>>>>>> 9195347b
             let balance_info : Balance_info.t =
               { liquid_balance = 0L; total_balance = 0L }
             in
-<<<<<<< HEAD
-            Result.return (dummy_block_identifier, balance_info, Unsigned.UInt64.zero) )
-      ; validate_network_choice= Network.Validate_choice.Mock.succeed }
-=======
             Result.return
               (dummy_block_identifier, balance_info, Unsigned.UInt64.zero) )
       ; validate_network_choice = Network.Validate_choice.Mock.succeed
       }
->>>>>>> 9195347b
   end
 
   module Impl (M : Monad_fail.S) = struct
@@ -641,23 +456,6 @@
                   (Account_identifier.create "x") ) )
           ~actual:
             (Result.return
-<<<<<<< HEAD
-               { Account_balance_response.block_identifier=
-                   { Block_identifier.index= Int64.of_int 4
-                   ; Block_identifier.hash= "STATE_HASH_BLOCK" }
-               ; balances=
-                   [ { Amount.value= "0"
-                     ; currency=
-                         {Currency.symbol= "MINA"; decimals= 9l; metadata= None}
-                     ; metadata=
-                         Some
-                           (`Assoc
-                             [ ("locked_balance", `Intlit "0")
-                             ; ("liquid_balance", `Intlit "0")
-                             ; ("total_balance", `Intlit "0") ]) } ]
-               ; metadata= Some (`Assoc [ ("created_via_historical_lookup", `Bool true )
-                                        ; ("nonce", `String "0") ]) })
-=======
                { Account_balance_response.block_identifier =
                    { Block_identifier.index = Int64.of_int 3
                    ; Block_identifier.hash = "STATE_HASH_TIP"
@@ -729,7 +527,6 @@
                        ; ("nonce", `String "0")
                        ] )
                } )
->>>>>>> 9195347b
     end )
 end
 
