--- conflicted
+++ resolved
@@ -17,18 +17,8 @@
       }
 
       account(publicKey: $sender, token: $token_id) {
-<<<<<<< HEAD
-        balance {
-          blockHeight @ppxCustom(module: "Scalars.UInt32")
-          stateHash
-        }
-        nonce
-      }
-      initialPeers
-=======
         inferredNonce
         }
->>>>>>> 9195347b
      }
 |}]
 
@@ -205,12 +195,8 @@
           Some
             (User_command_info.account_id
                (`Pk (Public_key.Compressed.to_base58_check pk_compressed))
-<<<<<<< HEAD
-               (`Token_id (Option.value ~default:Amount_of.Token_id.default token_id)))
-=======
                (`Token_id
                  (Option.value ~default:Amount_of.Token_id.default token_id) ) )
->>>>>>> 9195347b
       ; metadata = None
       }
   end
@@ -334,14 +320,10 @@
         | Some account ->
             M.return account
       in
-<<<<<<< HEAD
-      let nonce = Option.value ~default:Unsigned.UInt32.zero account.nonce
-=======
       (* this metadata is for building a transaction, so let's return the
          inferred nonce of the account *)
       let nonce =
         Option.value ~default:Unsigned.UInt32.zero account.inferredNonce
->>>>>>> 9195347b
       in
       (* suggested fee *)
       (* Take the median of all the fees in blocks and add a bit extra using
@@ -362,27 +344,16 @@
               M.fail (Errors.create `Chain_info_missing)
         in
         if Array.is_empty fees then
-<<<<<<< HEAD
-          Amount_of.mina (Mina_currency.Fee.to_uint64 Signed_command.minimum_fee)
-=======
           Amount_of.mina
             (Mina_currency.Fee.to_uint64 Signed_command.minimum_fee)
->>>>>>> 9195347b
         else
           Amount_of.mina
             (suggest_fee
                ( module struct
-<<<<<<< HEAD
-                   include Unsigned_extended.UInt64
-                   include Infix
-                 end )
-               fees)
-=======
                  include Unsigned_extended.UInt64
                  include Infix
                end )
                fees )
->>>>>>> 9195347b
       in
       (* minimum fee : Pull this from the compile constants *)
       let amount_metadata =
@@ -391,11 +362,7 @@
             , Amount.to_yojson
                 (Amount_of.mina
                    (Mina_currency.Fee.to_uint64
-<<<<<<< HEAD
-                      Mina_currency.Fee.minimum_user_command_fee)) )
-=======
                       Mina_currency.Fee.minimum_user_command_fee ) ) )
->>>>>>> 9195347b
           ]
       in
       let receiver_exists = Option.is_some res.receiver in
@@ -485,17 +452,12 @@
           Some
             (Options.to_json
                { Options.sender
-<<<<<<< HEAD
-               ; token_id = (match  partial_user_command.User_command_info.Partial.token
-                             with `Token_id s -> s)
-=======
                ; token_id =
                    ( match
                        partial_user_command.User_command_info.Partial.token
                      with
                    | `Token_id s ->
                        s )
->>>>>>> 9195347b
                ; receiver
                ; valid_until = Option.bind ~f:(fun m -> m.valid_until) metadata
                ; memo = Option.bind ~f:(fun m -> m.memo) metadata
@@ -563,13 +525,9 @@
           partial_user_command
         |> env.lift
       in
-<<<<<<< HEAD
-      let random_oracle_input = Signed_command.to_input_legacy user_command_payload in
-=======
       let random_oracle_input =
         Signed_command.to_input_legacy user_command_payload
       in
->>>>>>> 9195347b
       let%map unsigned_transaction_string =
         { Transaction.Unsigned.random_oracle_input
         ; command = partial_user_command
@@ -721,25 +679,14 @@
               Signed_command_payload.create ~fee ~fee_payer_pk ~nonce
                 ~valid_until ~memo ~body
             in
-<<<<<<< HEAD
-            Option.is_some @@
-              Signed_command.create_with_signature_checked signature signer payload )
-=======
             Option.is_some
             @@ Signed_command.create_with_signature_checked signature signer
                  payload )
->>>>>>> 9195347b
       ; lift = Deferred.return
       }
   end
 
   module Impl (M : Monad_fail.S) = struct
-<<<<<<< HEAD
-    let check_sufficient_fee (type a) (payment : a -> Transaction.Unsigned.Rendered.Payment.t option) (transaction : a) : (unit, Errors.t) Result.t =
-      match payment transaction with
-    | Some pay -> if Transaction.Unsigned.Rendered.Payment.is_fee_sufficient pay then Ok () else  Result.fail @@ Errors.create `Transaction_submit_fee_small
-    | None -> Ok ()
-=======
     let check_sufficient_fee (type a)
         (payment : a -> Transaction.Unsigned.Rendered.Payment.t option)
         (transaction : a) : (unit, Errors.t) Result.t =
@@ -750,7 +697,6 @@
           else Result.fail @@ Errors.create `Transaction_submit_fee_small
       | None ->
           Ok ()
->>>>>>> 9195347b
 
     let handle ~(env : Env.T(M).t) (req : Construction_parse_request.t) =
       let open M.Let_syntax in
@@ -774,10 +720,6 @@
               check_sufficient_fee
                 Transaction.Signed.Rendered.(fun a -> a.payment)
                 signed_rendered_transaction
-              |> env.lift
-            in
-            let%bind () =
-              check_sufficient_fee Transaction.Signed.Rendered.(fun a -> a.payment) signed_rendered_transaction
               |> env.lift
             in
             let%bind signed_transaction =
@@ -807,17 +749,6 @@
             let%bind unsigned_rendered_transaction =
               Transaction.Unsigned.Rendered.of_yojson json
               |> Result.map_error ~f:(fun e ->
-<<<<<<< HEAD
-                    Errors.create (`Json_parse (Some e)))
-              |> env.lift
-            in
-            let%bind () =
-              check_sufficient_fee Transaction.Unsigned.Rendered.(fun a -> a.payment) unsigned_rendered_transaction
-              |> env.lift
-            in
-            let%map unsigned_transaction =
-             Transaction.Unsigned.of_rendered unsigned_rendered_transaction
-=======
                      Errors.create (`Json_parse (Some e)) )
               |> env.lift
             in
@@ -829,7 +760,6 @@
             in
             let%map unsigned_transaction =
               Transaction.Unsigned.of_rendered unsigned_rendered_transaction
->>>>>>> 9195347b
               |> env.lift
             in
             ( User_command_info.to_operations ~failure_status:None
@@ -936,13 +866,7 @@
         Caqti_type.custom ~encode ~decode (to_rep spec)
 
       let query =
-<<<<<<< HEAD
-        Caqti_request.find_opt
-          params_typ
-          Caqti_type.string
-=======
         Caqti_request.find_opt params_typ Caqti_type.string
->>>>>>> 9195347b
           {sql| SELECT uc.id FROM user_commands uc
                 INNER JOIN public_keys AS pks ON pks.id = uc.source_id
                 INNER JOIN public_keys AS pkr ON pkr.id = uc.receiver_id
@@ -1014,15 +938,6 @@
         { gql_payment =
             (fun ~payment ~signature () ->
               Graphql.query_and_catch
-<<<<<<< HEAD
-                Send_payment.(make @@ makeVariables ~from:(`String payment.from)
-                   ~to_:(`String payment.to_) ~token:(`String payment.token)
-                   ~amount:(uint64 payment.amount) ~fee:(uint64 payment.fee)
-                   ?validUntil:(Option.map ~f:uint32 payment.valid_until)
-                   ?memo:payment.memo ~nonce:(uint32 payment.nonce) ~signature
-                   ())
-                graphql_uri)
-=======
                 Send_payment.(
                   make
                   @@ makeVariables ~from:(`String payment.from)
@@ -1032,7 +947,6 @@
                        ?memo:payment.memo ~nonce:(uint32 payment.nonce)
                        ~signature ())
                 graphql_uri )
->>>>>>> 9195347b
         ; gql_delegation =
             (fun ~delegation ~signature () ->
               Graphql.query
@@ -1105,53 +1019,14 @@
       in
       let%map hash =
         match
-<<<<<<< HEAD
-          ( signed_transaction.payment
-          , signed_transaction.stake_delegation
-)
-        with
-        | Some payment, None->
-            (
-=======
           (signed_transaction.payment, signed_transaction.stake_delegation)
         with
         | Some payment, None -> (
->>>>>>> 9195347b
             match%bind
               env.gql_payment ~payment ~signature:signed_transaction.signature
                 ()
             with
             | `Successful res ->
-<<<<<<< HEAD
-               let cache = Lazy.force submitted_cache in
-               Cache.add cache txn;
-               M.return res.Send_payment.sendPayment.payment.hash
-            | `Failed e ->
-               let cache = Lazy.force submitted_cache in
-               if
-                 ([%equal: Errors.Variant.t] (Errors.kind e) `Transaction_submit_bad_nonce) &&
-                   Cache.mem cache txn
-               then
-                 M.fail (Errors.create `Transaction_submit_duplicate)
-               else
-                 (
-                 let cmd = txn.command in
-                 match%bind
-                   env.db_transaction_exists
-                     ~nonce:txn.nonce
-                     ~source:(let (`Pk s) = cmd.source in s)
-                     ~receiver:(let (`Pk r) = cmd.receiver in r)
-                     ~amount:
-                        (Option.value
-                          ~default:Unsigned_extended.UInt64.zero cmd.amount)
-                     ~fee:cmd.fee
-                 with
-                 | true ->
-                   M.fail (Errors.create `Transaction_submit_duplicate)
-                 | false ->
-                   M.fail e ) )
-        | None, Some delegation->
-=======
                 let cache = Lazy.force submitted_cache in
                 Cache.add cache txn ;
                 M.return res.Send_payment.sendPayment.payment.hash
@@ -1182,7 +1057,6 @@
                   | false ->
                       M.fail e ) )
         | None, Some delegation ->
->>>>>>> 9195347b
             let%map res =
               env.gql_delegation ~delegation
                 ~signature:signed_transaction.signature ()
