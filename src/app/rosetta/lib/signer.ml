--- conflicted
+++ resolved
@@ -83,12 +83,7 @@
   let public_key : Public_key.t = Coding.to_public_key public_key_hex_bytes in
   let user_command_payload =
     User_command_info.Partial.to_user_command_payload
-<<<<<<< HEAD
-      ~nonce:signed_transaction.nonce
-      signed_transaction.command
-=======
       ~nonce:signed_transaction.nonce signed_transaction.command
->>>>>>> 9195347b
     |> Result.ok
     |> Option.value_exn ~here:[%here] ?error:None ?message:None
   in
