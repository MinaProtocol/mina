--- conflicted
+++ resolved
@@ -684,15 +684,11 @@
           Extras.typ)
 
     let query =
-<<<<<<< HEAD
       let fields =
         String.concat ~sep:"," @@ List.map ~f:(fun n -> "u." ^ n)
           Archive_lib.Processor.User_command.Signed_command.Fields.names in
-      Caqti_request.collect Caqti_type.int typ
+      Caqti_request.collect Caqti_type.(tup2 int string) typ
       (sprintf
-=======
-      Caqti_request.collect Caqti_type.(tup2 int string) typ
->>>>>>> fd154493
         {|
          SELECT %s,
                 pk_payer.value as fee_payer,
@@ -737,12 +733,8 @@
          INNER JOIN tokens t
            ON t.id = ai_receiver.token_id
          WHERE buc.block_id = ?
-<<<<<<< HEAD
+           AND t.value = ?
         |} fields)
-=======
-           AND t.value = ?
-        |}
->>>>>>> fd154493
 
     let run (module Conn : Caqti_async.CONNECTION) id =
       Conn.collect_list query (id, Mina_base.Token_id.(to_string default))
@@ -766,15 +758,11 @@
         tup3 int Archive_lib.Processor.Internal_command.typ Extras.typ)
 
     let query =
-<<<<<<< HEAD
       let fields =
         String.concat ~sep:"," @@ List.map ~f:(fun n -> "i." ^ n)
           Archive_lib.Processor.Internal_command.Fields.names in
-      Caqti_request.collect Caqti_type.int typ
+      Caqti_request.collect Caqti_type.(tup2 int string) typ
       (sprintf
-=======
-      Caqti_request.collect Caqti_type.(tup2 int string) typ
->>>>>>> fd154493
         {|
          SELECT DISTINCT ON (i.hash,i.command_type,bic.sequence_no,bic.secondary_sequence_no)
            %s,
@@ -811,12 +799,8 @@
          INNER JOIN tokens t
            ON t.id = ai.token_id
          WHERE bic.block_id = ?
-<<<<<<< HEAD
+          AND t.value = ?
       |} fields)
-=======
-          AND t.value = ?
-      |}
->>>>>>> fd154493
 
     let run (module Conn : Caqti_async.CONNECTION) id =
       Conn.collect_list query (id, Mina_base.Token_id.(to_string default))
@@ -907,15 +891,11 @@
         tup2 Archive_lib.Processor.Zkapp_account_update_body.typ Extras.typ)
 
     let query =
-<<<<<<< HEAD
       let fields =
         String.concat ~sep:"," @@ List.map ~f:(fun n -> "zaub." ^ n)
           Archive_lib.Processor.Zkapp_account_update_body.Fields.names in
-      Caqti_request.collect Caqti_type.int typ
+      Caqti_request.collect Caqti_type.(tup3 int string int) typ
       (sprintf
-=======
-      Caqti_request.collect Caqti_type.(tup3 int string int) typ
->>>>>>> fd154493
         {|
          SELECT %s,
                 pk.value as account,
@@ -934,13 +914,9 @@
          INNER JOIN tokens t
            ON t.id = ai.token_id
          WHERE zc.id = ?
-<<<<<<< HEAD
-    |} fields)
-=======
            AND t.value = ?
            AND bzc.block_id = ?
-    |}
->>>>>>> fd154493
+    |} fields)
 
     let run (module Conn : Caqti_async.CONNECTION) command_id block_id =
       Conn.collect_list query (command_id, Mina_base.Token_id.(to_string default), block_id)
