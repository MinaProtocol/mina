open Core_kernel

let required_uri =
  Command.Param.(required (Command.Arg_type.map string ~f:Uri.of_string))

let optional_uri =
  Command.Param.(optional (Command.Arg_type.map string ~f:Uri.of_string))

let log_level =
  let open Command.Param in
  optional_with_default Logger.Level.Info
    (Command.Arg_type.map string ~f:(fun log_level_str_with_case ->
         let open Logger in
         let log_level_str = String.lowercase log_level_str_with_case in
         match Level.of_string log_level_str with
         | Error _ ->
             (* eprintf "Received unknown log-level %s. Expected one of: %s\n" *)
             (*   log_level_str *)
             (*   ( Level.all |> List.map ~f:Level.show *)
             (*   |> List.map ~f:String.lowercase *)
             (*   |> String.concat ~sep:", " ) ; *)
             failwith "test"
         | Ok ll ->
             ll ) )

let logger_setup log_json log_level =
  let stdout_log_processor =
    if log_json then Logger.Processor.raw ~log_level ()
    else
      Logger.Processor.pretty ~log_level
        ~config:
<<<<<<< HEAD
          { Interpolator_lib.Interpolator.mode= Inline
          ; max_interpolation_length= 50
          ; pretty_print= true }
=======
          { Interpolator_lib.Interpolator.mode = Inline
          ; max_interpolation_length = 50
          ; pretty_print = true
          }
>>>>>>> 9195347b
  in
  Logger.Consumer_registry.register ~id:"default"
    ~processor:stdout_log_processor
    ~transport:(Logger.Transport.stdout ())<|MERGE_RESOLUTION|>--- conflicted
+++ resolved
@@ -29,16 +29,10 @@
     else
       Logger.Processor.pretty ~log_level
         ~config:
-<<<<<<< HEAD
-          { Interpolator_lib.Interpolator.mode= Inline
-          ; max_interpolation_length= 50
-          ; pretty_print= true }
-=======
           { Interpolator_lib.Interpolator.mode = Inline
           ; max_interpolation_length = 50
           ; pretty_print = true
           }
->>>>>>> 9195347b
   in
   Logger.Consumer_registry.register ~id:"default"
     ~processor:stdout_log_processor
