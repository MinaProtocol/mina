--- conflicted
+++ resolved
@@ -21,13 +21,7 @@
       Caqti_type.(tup2 string int64)
       typ
       {sql| WITH RECURSIVE chain AS (
-<<<<<<< HEAD
               SELECT id,parent_id,global_slot_since_genesis,state_hash,ledger_hash FROM blocks b                                                                                                                                                           WHERE b.state_hash = $1
-=======
-
-              SELECT id,parent_id,global_slot_since_genesis,state_hash,ledger_hash FROM blocks b
-              WHERE b.state_hash = $1
->>>>>>> bd6b3999
 
               UNION ALL
 
