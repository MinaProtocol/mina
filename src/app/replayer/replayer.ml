--- conflicted
+++ resolved
@@ -6,11 +6,8 @@
 module Ledger = Mina_ledger.Ledger
 module Processor = Archive_lib.Processor
 module Load_data = Archive_lib.Load_data
-<<<<<<< HEAD
-=======
 module Account_comparables = Comparable.Make_binable (Account.Stable.Latest)
 module Account_set = Account_comparables.Set
->>>>>>> 55d8a449
 
 (* identify a target block B containing staking and next epoch ledgers
    to be used in a hard fork, by giving its state hash
@@ -69,8 +66,6 @@
   List.map accounts ~f:(fun acc ->
       Genesis_ledger_helper.Accounts.Single.of_account acc None )
 
-<<<<<<< HEAD
-=======
 module First_pass_ledger_hashes = struct
   (* ledger hashes after 1st pass, indexed by order of occurrence *)
 
@@ -107,7 +102,6 @@
     (getter, setter)
 end
 
->>>>>>> 55d8a449
 let create_output ~target_epoch_ledgers_state_hash ~target_fork_state_hash
     ~ledger ~staking_epoch_ledger ~staking_seed ~next_epoch_ledger ~next_seed
     (input_genesis_ledger : Runtime_config.Ledger.t) =
@@ -174,45 +168,6 @@
 
 let get_slot_hashes slot = Hashtbl.find global_slot_hashes_tbl slot
 
-<<<<<<< HEAD
-module First_pass_ledger_hashes = struct
-  (* ledger hashes after 1st pass, indexed by order of occurrence *)
-
-  module T = struct
-    type t = Ledger_hash.Stable.Latest.t * int
-    [@@deriving bin_io_unversioned, compare, sexp, hash]
-  end
-
-  include T
-  include Hashable.Make_binable (T)
-
-  let hash_set = Hash_set.create ()
-
-  let add =
-    let count = ref 0 in
-    fun ledger_hash ->
-      Base.Hash_set.add hash_set (ledger_hash, !count) ;
-      incr count
-
-  let find ledger_hash =
-    Base.Hash_set.find hash_set ~f:(fun (hash, _n) ->
-        Ledger_hash.equal hash ledger_hash )
-
-  (* once we find a snarked ledger hash corresponding to a ledger hash, don't need to store earlier ones *)
-  let flush_older_than ndx =
-    let elts = Base.Hash_set.to_list hash_set in
-    List.iter elts ~f:(fun ((_hash, n) as elt) ->
-        if n < ndx then Base.Hash_set.remove hash_set elt )
-
-  let get_last_snarked_hash, set_last_snarked_hash =
-    let last_snarked_hash = ref Ledger_hash.empty_hash in
-    let getter () = !last_snarked_hash in
-    let setter hash = last_snarked_hash := hash in
-    (getter, setter)
-end
-
-=======
->>>>>>> 55d8a449
 let process_block_infos_of_state_hash ~logger pool ~state_hash ~start_slot ~f =
   match%bind
     Caqti_async.Pool.use
@@ -676,14 +631,9 @@
         [ ("max_canonical_slot", `String (Int64.to_string max_canonical_slot)) ] ;
     Deferred.unit )
 
-<<<<<<< HEAD
-let main ~input_file ~output_file_opt ~archive_uri ~continue_on_error
-    ~checkpoint_interval () =
-=======
 let main ~input_file ~output_file_opt ~migration_mode ~archive_uri
     ~continue_on_error ~checkpoint_interval ~checkpoint_output_folder_opt
     ~checkpoint_file_prefix () =
->>>>>>> 55d8a449
   let logger = Logger.create () in
   let json = Yojson.Safe.from_file input_file in
   let input =
@@ -1186,19 +1136,12 @@
                    is not the start slot" ;
                 Core.exit 1 )
           | Some (state_hash, ledger_hash, snarked_hash) ->
-<<<<<<< HEAD
-              let write_checkpoint_file () =
-                let write_checkpoint () =
-                  write_replayer_checkpoint ~logger ~ledger
-                    ~last_global_slot_since_genesis ~max_canonical_slot
-=======
               let write_checkpoint_file ~checkpoint_output_folder_opt
                   ~checkpoint_file_prefix () =
                 let write_checkpoint () =
                   write_replayer_checkpoint ~logger ~ledger
                     ~last_global_slot_since_genesis ~max_canonical_slot
                     ~checkpoint_output_folder_opt ~checkpoint_file_prefix
->>>>>>> 55d8a449
                 in
                 if last_block then write_checkpoint ()
                 else
@@ -1352,13 +1295,9 @@
                         "Current snarked ledger hash not among first-pass \
                          ledger hashes, but we haven't yet found one. The \
                          transaction that created this ledger hash might have \
-<<<<<<< HEAD
-                         been in a replayer run that created a checkpoint file" ;
-=======
                          been in an older replayer run that created a \
                          checkpoint file without saved first-pass ledger \
                          hashes" ;
->>>>>>> 55d8a449
                       First_pass_ledger_hashes.set_last_snarked_hash
                         snarked_hash )
                     else
@@ -1385,21 +1324,6 @@
                     ] ;
                 Deferred.unit )
               else
-<<<<<<< HEAD
-                let%bind () = run_transactions () in
-                check_ledger_hash_at_slot state_hash ledger_hash ;
-                let%bind () = check_account_accessed state_hash in
-                log_state_hash_on_next_slot last_global_slot_since_genesis ;
-                write_checkpoint_file ()
-        in
-        (* a sequence is a command type, slot, sequence number triple *)
-        let get_internal_cmd_sequence (ic : Sql.Internal_command.t) =
-          (`Internal_command, ic.global_slot_since_genesis, ic.sequence_no)
-        in
-        let get_user_cmd_sequence (uc : Sql.User_command.t) =
-          (`User_command, uc.global_slot_since_genesis, uc.sequence_no)
-        in
-=======
                 let%bind accounts_before =
                   if migration_mode then Ledger.to_list ledger else return []
                 in
@@ -1471,7 +1395,6 @@
         let get_user_cmd_sequence (uc : Sql.User_command.t) =
           (`User_command, uc.global_slot_since_genesis, uc.sequence_no)
         in
->>>>>>> 55d8a449
         let get_zkapp_cmd_sequence (sc : Sql.Zkapp_command.t) =
           (`Zkapp_command, sc.global_slot_since_genesis, sc.sequence_no)
         in
@@ -1779,11 +1702,6 @@
              ~doc:"string Checkpoint file prefix (default: 'replayer')"
              Param.(optional_with_default "replayer" string)
          in
-<<<<<<< HEAD
-         main ~input_file ~output_file_opt ~archive_uri ~checkpoint_interval
-           ~continue_on_error )))
-=======
          main ~input_file ~output_file_opt ~migration_mode ~archive_uri
            ~checkpoint_interval ~continue_on_error ~checkpoint_output_folder_opt
-           ~checkpoint_file_prefix )))
->>>>>>> 55d8a449
+           ~checkpoint_file_prefix )))