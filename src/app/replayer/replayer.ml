--- conflicted
+++ resolved
@@ -64,8 +64,6 @@
   List.map accounts ~f:(fun acc ->
       Genesis_ledger_helper.Accounts.Single.of_account acc None )
 
-<<<<<<< HEAD
-=======
 module First_pass_ledger_hashes = struct
   (* ledger hashes after 1st pass, indexed by order of occurrence *)
 
@@ -102,7 +100,6 @@
     (getter, setter)
 end
 
->>>>>>> 4976c985
 let create_output ~target_epoch_ledgers_state_hash ~target_fork_state_hash
     ~ledger ~staking_epoch_ledger ~staking_seed ~next_epoch_ledger ~next_seed
     (input_genesis_ledger : Runtime_config.Ledger.t) =
@@ -169,45 +166,6 @@
 
 let get_slot_hashes slot = Hashtbl.find global_slot_hashes_tbl slot
 
-<<<<<<< HEAD
-module First_pass_ledger_hashes = struct
-  (* ledger hashes after 1st pass, indexed by order of occurrence *)
-
-  module T = struct
-    type t = Ledger_hash.Stable.Latest.t * int
-    [@@deriving bin_io_unversioned, compare, sexp, hash]
-  end
-
-  include T
-  include Hashable.Make_binable (T)
-
-  let hash_set = Hash_set.create ()
-
-  let add =
-    let count = ref 0 in
-    fun ledger_hash ->
-      Base.Hash_set.add hash_set (ledger_hash, !count) ;
-      incr count
-
-  let find ledger_hash =
-    Base.Hash_set.find hash_set ~f:(fun (hash, _n) ->
-        Ledger_hash.equal hash ledger_hash )
-
-  (* once we find a snarked ledger hash corresponding to a ledger hash, don't need to store earlier ones *)
-  let flush_older_than ndx =
-    let elts = Base.Hash_set.to_list hash_set in
-    List.iter elts ~f:(fun ((_hash, n) as elt) ->
-        if n < ndx then Base.Hash_set.remove hash_set elt )
-
-  let get_last_snarked_hash, set_last_snarked_hash =
-    let last_snarked_hash = ref Ledger_hash.empty_hash in
-    let getter () = !last_snarked_hash in
-    let setter hash = last_snarked_hash := hash in
-    (getter, setter)
-end
-
-=======
->>>>>>> 4976c985
 let process_block_infos_of_state_hash ~logger pool ~state_hash ~start_slot ~f =
   match%bind
     Caqti_async.Pool.use
@@ -517,17 +475,10 @@
       let seed = raw_epoch_data.seed |> Epoch_seed.of_base58_check_exn in
       let start_checkpoint =
         raw_epoch_data.start_checkpoint |> State_hash.of_base58_check_exn
-<<<<<<< HEAD
       in
       let lock_checkpoint =
         raw_epoch_data.lock_checkpoint |> State_hash.of_base58_check_exn
       in
-=======
-      in
-      let lock_checkpoint =
-        raw_epoch_data.lock_checkpoint |> State_hash.of_base58_check_exn
-      in
->>>>>>> 4976c985
       let epoch_length =
         raw_epoch_data.epoch_length |> Unsigned.UInt32.of_int64
         |> Mina_numbers.Length.of_uint32
@@ -1331,13 +1282,9 @@
                         "Current snarked ledger hash not among first-pass \
                          ledger hashes, but we haven't yet found one. The \
                          transaction that created this ledger hash might have \
-<<<<<<< HEAD
-                         been in a replayer run that created a checkpoint file" ;
-=======
                          been in an older replayer run that created a \
                          checkpoint file without saved first-pass ledger \
                          hashes" ;
->>>>>>> 4976c985
                       First_pass_ledger_hashes.set_last_snarked_hash
                         snarked_hash )
                     else
@@ -1373,7 +1320,6 @@
         (* a sequence is a command type, slot, sequence number triple *)
         let get_internal_cmd_sequence (ic : Sql.Internal_command.t) =
           (`Internal_command, ic.global_slot_since_genesis, ic.sequence_no)
-<<<<<<< HEAD
         in
         let get_user_cmd_sequence (uc : Sql.User_command.t) =
           (`User_command, uc.global_slot_since_genesis, uc.sequence_no)
@@ -1389,23 +1335,6 @@
           let cmd_ty, _slot, _seq_no = List.hd_exn sorted_seqs in
           cmd_ty
         in
-=======
-        in
-        let get_user_cmd_sequence (uc : Sql.User_command.t) =
-          (`User_command, uc.global_slot_since_genesis, uc.sequence_no)
-        in
-        let get_zkapp_cmd_sequence (sc : Sql.Zkapp_command.t) =
-          (`Zkapp_command, sc.global_slot_since_genesis, sc.sequence_no)
-        in
-        let command_type_of_sequences seqs =
-          let compare (_cmd_ty1, slot1, seq_no1) (_cmd_ty2, slot2, seq_no2) =
-            [%compare: int64 * int] (slot1, seq_no1) (slot2, seq_no2)
-          in
-          let sorted_seqs = List.sort seqs ~compare in
-          let cmd_ty, _slot, _seq_no = List.hd_exn sorted_seqs in
-          cmd_ty
-        in
->>>>>>> 4976c985
         let check_for_complete_block ~cmd_global_slot_since_genesis =
           if
             Int64.( > ) cmd_global_slot_since_genesis
@@ -1436,7 +1365,6 @@
               ( Option.value_map txn ~default:block_txns0 ~f:(fun txn ->
                     txn :: block_txns0 )
               , ics' )
-<<<<<<< HEAD
             in
             apply_commands ~block_txns
               ~last_global_slot_since_genesis:ic.global_slot_since_genesis
@@ -1447,18 +1375,6 @@
               check_for_complete_block
                 ~cmd_global_slot_since_genesis:uc.global_slot_since_genesis
             in
-=======
-            in
-            apply_commands ~block_txns
-              ~last_global_slot_since_genesis:ic.global_slot_since_genesis
-              ~last_block_id:ic.block_id ics' user_cmds zkapp_cmds
-        | [], uc :: ucs, [] ->
-            (* only user commands *)
-            let%bind block_txns =
-              check_for_complete_block
-                ~cmd_global_slot_since_genesis:uc.global_slot_since_genesis
-            in
->>>>>>> 4976c985
             let%bind txn = user_command_to_transaction ~logger ~pool uc in
             apply_commands ~block_txns:(txn :: block_txns)
               ~last_global_slot_since_genesis:uc.global_slot_since_genesis
