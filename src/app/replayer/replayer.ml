--- conflicted
+++ resolved
@@ -625,15 +625,7 @@
   let token_int64 = cmd.token in
   let receiver_account_creation_fee = cmd.receiver_account_creation_fee_paid in
   let balance_block_data = internal_command_to_balance_block_data cmd in
-<<<<<<< HEAD
-  let%bind () =
-    verify_account_creation_fee ~logger ~pool ~receiver_account_creation_fee
-      ~balance_id ~fee ~continue_on_error
-  in
   let open Ledger in
-=======
-  let open Mina_base.Ledger in
->>>>>>> fb65acb3
   match cmd.type_ with
   | "fee_transfer" -> (
       let%bind () =
