(* replayer.ml -- replay transactions from archive node database *)

open Core
open Async
open Mina_base
module Ledger = Mina_ledger.Ledger
module Processor = Archive_lib.Processor
module Load_data = Archive_lib.Load_data
module Account_comparables = Comparable.Make_binable (Account.Stable.Latest)
module Account_set = Account_comparables.Set

(* identify a target block B containing staking and next epoch ledgers
   to be used in a hard fork, by giving its state hash

   from B, we choose a predecessor block B_fork, which is the block to
   fork from

   we replay all commands, one by one, from the genesis block through
   B_fork

   when the Merkle root of the replay ledger matches one of the
   epoch ledger hashes, we make a copy of the replay ledger to
   become that target epoch ledger

   when all commands from a block have been replayed, we verify
   that the Merkle root of the replay ledger matches the stored
   ledger hash in the archive database
*)

type input =
  { target_epoch_ledgers_state_hash : State_hash.t option [@default None]
  ; start_slot_since_genesis : int64 [@default 0L]
  ; genesis_ledger : Runtime_config.Ledger.t
  ; first_pass_ledger_hashes : Ledger_hash.t list [@default []]
  ; last_snarked_ledger_hash : Ledger_hash.t option [@default None]
  }
[@@deriving yojson]

type output =
  { target_epoch_ledgers_state_hash : State_hash.t
  ; target_fork_state_hash : State_hash.t
  ; target_genesis_ledger : Runtime_config.Ledger.t
  ; target_epoch_data : Runtime_config.Epoch_data.t
  }
[@@deriving yojson]

module type Get_command_ids = sig
  val run :
       Caqti_async.connection
    -> state_hash:string
    -> start_slot:int64
    -> (int list, [> Caqti_error.call_or_retrieve ]) Deferred.Result.t
end

let error_count = ref 0

let constraint_constants = Genesis_constants.Constraint_constants.compiled

let proof_level = Genesis_constants.Proof_level.Full

let json_ledger_hash_of_ledger ledger =
  Ledger_hash.to_yojson @@ Ledger.merkle_root ledger

let create_ledger_as_list ledger =
  let%map accounts = Ledger.to_list ledger in
  List.map accounts ~f:(fun acc ->
      Genesis_ledger_helper.Accounts.Single.of_account acc None )

module First_pass_ledger_hashes = struct
  (* ledger hashes after 1st pass, indexed by order of occurrence *)

  module T = struct
    type t = Ledger_hash.Stable.Latest.t * int
    [@@deriving bin_io_unversioned, compare, sexp, hash]
  end

  include T
  include Hashable.Make_binable (T)

  let hash_set = Hash_set.create ()

  let add =
    let count = ref 0 in
    fun ledger_hash ->
      Base.Hash_set.add hash_set (ledger_hash, !count) ;
      incr count

  let find ledger_hash =
    Base.Hash_set.find hash_set ~f:(fun (hash, _n) ->
        Ledger_hash.equal hash ledger_hash )

  (* once we find a snarked ledger hash corresponding to a ledger hash, don't need to store earlier ones *)
  let flush_older_than ndx =
    let elts = Base.Hash_set.to_list hash_set in
    List.iter elts ~f:(fun ((_hash, n) as elt) ->
        if n < ndx then Base.Hash_set.remove hash_set elt )

  let get_last_snarked_hash, set_last_snarked_hash =
    let last_snarked_hash = ref Ledger_hash.empty_hash in
    let getter () = !last_snarked_hash in
    let setter hash = last_snarked_hash := hash in
    (getter, setter)
end

let create_output ~target_epoch_ledgers_state_hash ~target_fork_state_hash
    ~ledger ~staking_epoch_ledger ~staking_seed ~next_epoch_ledger ~next_seed
    (input_genesis_ledger : Runtime_config.Ledger.t) =
  let%bind genesis_ledger_as_list = create_ledger_as_list ledger in
  let target_genesis_ledger =
    { input_genesis_ledger with base = Accounts genesis_ledger_as_list }
  in
  let%bind staking_epoch_ledger_as_list =
    create_ledger_as_list staking_epoch_ledger
  in
  let%map next_epoch_ledger_as_list = create_ledger_as_list next_epoch_ledger in
  let target_staking_epoch_data : Runtime_config.Epoch_data.Data.t =
    let ledger =
      { input_genesis_ledger with base = Accounts staking_epoch_ledger_as_list }
    in
    { ledger; seed = staking_seed }
  in
  let target_next_epoch_data : Runtime_config.Epoch_data.Data.t =
    let ledger =
      { input_genesis_ledger with base = Accounts next_epoch_ledger_as_list }
    in
    { ledger; seed = next_seed }
  in
  let target_epoch_data : Runtime_config.Epoch_data.t =
    { staking = target_staking_epoch_data; next = Some target_next_epoch_data }
  in
  { target_fork_state_hash
  ; target_epoch_ledgers_state_hash
  ; target_genesis_ledger
  ; target_epoch_data
  }

let create_replayer_checkpoint ~ledger ~start_slot_since_genesis :
    input Deferred.t =
  let%map accounts = create_ledger_as_list ledger in
  let genesis_ledger : Runtime_config.Ledger.t =
    { base = Accounts accounts
    ; num_accounts = None
    ; balances = []
    ; hash = None
    ; name = None
    ; add_genesis_winner = Some true
    }
  in
  let first_pass_ledger_hashes =
    let elts = Base.Hash_set.to_list First_pass_ledger_hashes.hash_set in
    List.sort elts ~compare:(fun (_h1, n1) (_h2, n2) -> Int.compare n1 n2)
    |> List.map ~f:(fun (h, _n) -> h)
  in
  let last_snarked_ledger_hash =
    Some (First_pass_ledger_hashes.get_last_snarked_hash ())
  in
  { target_epoch_ledgers_state_hash = None
  ; start_slot_since_genesis
  ; genesis_ledger
  ; first_pass_ledger_hashes
  ; last_snarked_ledger_hash
  }

(* map from global slots (since genesis) to state hash, ledger hash, snarked ledger hash triples *)
let global_slot_hashes_tbl :
    (Int64.t, State_hash.t * Ledger_hash.t * Frozen_ledger_hash.t) Hashtbl.t =
  Int64.Table.create ()

let get_slot_hashes slot = Hashtbl.find global_slot_hashes_tbl slot

let process_block_infos_of_state_hash ~logger pool ~state_hash ~start_slot ~f =
  match%bind
    Caqti_async.Pool.use
      (fun db -> Sql.Block_info.run db ~state_hash ~start_slot)
      pool
  with
  | Ok block_infos ->
      f block_infos
  | Error msg ->
      [%log error] "Error getting block information for state hash"
        ~metadata:
          [ ("error", `String (Caqti_error.show msg))
          ; ("state_hash", `String state_hash)
          ] ;
      exit 1

let update_epoch_ledger ~logger ~name ~ledger ~epoch_ledger epoch_ledger_hash =
  let epoch_ledger_hash = Ledger_hash.of_base58_check_exn epoch_ledger_hash in
  let curr_ledger_hash = Ledger.merkle_root ledger in
  if Frozen_ledger_hash.equal epoch_ledger_hash curr_ledger_hash then (
    [%log info]
      "Creating %s epoch ledger from ledger with Merkle root matching epoch \
       ledger hash %s"
      name
      (Ledger_hash.to_base58_check epoch_ledger_hash) ;
    (* Ledger.copy doesn't actually copy, roll our own here *)
    let%map accounts = Ledger.to_list ledger in
    let epoch_ledger = Ledger.create ~depth:(Ledger.depth ledger) () in
    List.iter accounts ~f:(fun account ->
        let pk = Account.public_key account in
        let token = Account.token account in
        let account_id = Account_id.create pk token in
        match Ledger.get_or_create_account epoch_ledger account_id account with
        | Ok (`Added, _loc) ->
            ()
        | Ok (`Existed, _loc) ->
            failwithf
              "When creating epoch ledger, account with public key %s and \
               token %s already existed"
              (Signature_lib.Public_key.Compressed.to_string pk)
              (Token_id.to_string token) ()
        | Error err ->
            Error.tag_arg err
              "When creating epoch ledger, error when adding account"
              (("public_key", pk), ("token", token))
              [%sexp_of:
                (string * Signature_lib.Public_key.Compressed.t)
                * (string * Token_id.t)]
            |> Error.raise ) ;
    epoch_ledger )
  else return epoch_ledger

let update_staking_epoch_data ~logger pool ~ledger ~last_block_id
    ~staking_epoch_ledger ~staking_seed =
  let query_db = Mina_caqti.query pool in
  let%bind state_hash =
    query_db ~f:(fun db -> Sql.Block.get_state_hash db last_block_id)
  in
  let%bind staking_epoch_id =
    query_db ~f:(fun db ->
        Sql.Epoch_data.get_staking_epoch_data_id db state_hash )
  in
  let%bind { epoch_ledger_hash; epoch_data_seed } =
    query_db ~f:(fun db -> Sql.Epoch_data.get_epoch_data db staking_epoch_id)
  in
  let%map ledger =
    update_epoch_ledger ~logger ~name:"staking" ~ledger
      ~epoch_ledger:!staking_epoch_ledger epoch_ledger_hash
  in
  staking_epoch_ledger := ledger ;
  staking_seed := epoch_data_seed

let update_next_epoch_data ~logger pool ~ledger ~last_block_id
    ~next_epoch_ledger ~next_seed =
  let query_db = Mina_caqti.query pool in
  let%bind state_hash =
    query_db ~f:(fun db -> Sql.Block.get_state_hash db last_block_id)
  in
  let%bind next_epoch_id =
    query_db ~f:(fun db -> Sql.Epoch_data.get_next_epoch_data_id db state_hash)
  in
  let%bind { epoch_ledger_hash; epoch_data_seed } =
    query_db ~f:(fun db -> Sql.Epoch_data.get_epoch_data db next_epoch_id)
  in
  let%map ledger =
    update_epoch_ledger ~logger ~name:"next" ~ledger
      ~epoch_ledger:!next_epoch_ledger epoch_ledger_hash
  in
  next_epoch_ledger := ledger ;
  next_seed := epoch_data_seed

(* cache of fee transfers for coinbases *)
module Fee_transfer_key = struct
  module T = struct
    type t = int64 * int * int [@@deriving hash, sexp, compare]
  end

  type t = T.t

  include Hashable.Make (T)
end

let fee_transfer_tbl : (Fee_transfer_key.t, Coinbase_fee_transfer.t) Hashtbl.t =
  Fee_transfer_key.Table.create ()

let cache_fee_transfer_via_coinbase pool (internal_cmd : Sql.Internal_command.t)
    =
  match internal_cmd.typ with
  | "fee_transfer_via_coinbase" ->
      let%map receiver_pk = Load_data.pk_of_id pool internal_cmd.receiver_id in
      let fee =
        Currency.Fee.of_uint64 (Unsigned.UInt64.of_int64 internal_cmd.fee)
      in
      let fee_transfer = Coinbase_fee_transfer.create ~receiver_pk ~fee in
      Hashtbl.add_exn fee_transfer_tbl
        ~key:
          ( internal_cmd.global_slot_since_genesis
          , internal_cmd.sequence_no
          , internal_cmd.secondary_sequence_no )
        ~data:fee_transfer
  | _ ->
      Deferred.unit

module User_command_helpers = struct
  let body_of_sql_user_cmd pool
      ({ typ; source_id = _; receiver_id; amount; global_slot_since_genesis; _ } :
        Sql.User_command.t ) : Signed_command_payload.Body.t Deferred.t =
    let open Signed_command_payload.Body in
    let open Deferred.Let_syntax in
    let%map receiver_pk = Load_data.pk_of_id pool receiver_id in
    let amount =
      Option.map amount
        ~f:(Fn.compose Currency.Amount.of_uint64 Unsigned.UInt64.of_int64)
    in
    (* possibilities from user_command_type enum in SQL schema *)
    match typ with
    | "payment" ->
        if Option.is_none amount then
          failwithf "Payment at global slot since genesis %Ld has NULL amount"
            global_slot_since_genesis () ;
        let amount = Option.value_exn amount in
        Payment Payment_payload.Poly.{ receiver_pk; amount }
    | "delegation" ->
        Stake_delegation
          (Stake_delegation.Set_delegate { new_delegate = receiver_pk })
    | _ ->
        failwithf "Invalid user command type: %s" typ ()
end

(* internal commands in result are remaining internal commands to process

   in most cases, those are the input list `ics`
   when we combine fee transfers, it's the tail of `ics`
*)
let internal_cmds_to_transaction ~logger ~pool (ic : Sql.Internal_command.t)
    (ics : Sql.Internal_command.t list) :
    (Mina_transaction.Transaction.t option * Sql.Internal_command.t list)
    Deferred.t =
  [%log info]
    "Converting internal command (%s) with global slot since genesis %Ld, \
     sequence number %d, and secondary sequence number %d to transaction"
    ic.typ ic.global_slot_since_genesis ic.sequence_no ic.secondary_sequence_no ;
  let fee_transfer_of_cmd (cmd : Sql.Internal_command.t) =
    if not (String.equal cmd.typ "fee_transfer") then
      failwithf "Expected fee transfer, got: %s" cmd.typ () ;
    let fee = Currency.Fee.of_uint64 (Unsigned.UInt64.of_int64 cmd.fee) in
    let%map receiver_pk = Load_data.pk_of_id pool cmd.receiver_id in
    let fee_token = Token_id.default in
    Fee_transfer.Single.create ~receiver_pk ~fee ~fee_token
  in
  match ics with
  | ic2 :: ics2
    when Int64.equal ic.global_slot_since_genesis ic2.global_slot_since_genesis
         && Int.equal ic.sequence_no ic2.sequence_no
         && String.equal ic.typ "fee_transfer"
         && String.equal ic.typ ic2.typ -> (
      (* combining situation 2
         two fee transfer commands with same global slot since genesis, sequence number
      *)
      [%log info]
        "Combining two fee transfers at global slot since genesis %Ld with \
         sequence number %d"
        ic.global_slot_since_genesis ic.sequence_no ;
      let%bind fee_transfer1 = fee_transfer_of_cmd ic in
      let%map fee_transfer2 = fee_transfer_of_cmd ic2 in
      match Fee_transfer.create fee_transfer1 (Some fee_transfer2) with
      | Ok ft ->
          (Some (Mina_transaction.Transaction.Fee_transfer ft), ics2)
      | Error err ->
          Error.tag err ~tag:"Could not create combined fee transfer"
          |> Error.raise )
  | _ -> (
      match ic.typ with
      | "fee_transfer" -> (
          let%map fee_transfer = fee_transfer_of_cmd ic in
          match Fee_transfer.create fee_transfer None with
          | Ok ft ->
              (Some (Mina_transaction.Transaction.Fee_transfer ft), ics)
          | Error err ->
              Error.tag err ~tag:"Could not create fee transfer" |> Error.raise
          )
      | "coinbase" -> (
          let fee = Currency.Fee.of_uint64 (Unsigned.UInt64.of_int64 ic.fee) in
          let amount =
            Currency.Fee.to_uint64 fee |> Currency.Amount.of_uint64
          in
          (* combining situation 1: add cached coinbase fee transfer, if it exists *)
          let fee_transfer =
            Hashtbl.find fee_transfer_tbl
              ( ic.global_slot_since_genesis
              , ic.sequence_no
              , ic.secondary_sequence_no )
          in
          if Option.is_some fee_transfer then
            [%log info]
              "Coinbase transaction at global slot since genesis %Ld, sequence \
               number %d, and secondary sequence number %d contains a fee \
               transfer"
              ic.global_slot_since_genesis ic.sequence_no
              ic.secondary_sequence_no ;
          let%map receiver = Load_data.pk_of_id pool ic.receiver_id in
          match Coinbase.create ~amount ~receiver ~fee_transfer with
          | Ok cb ->
              (Some (Mina_transaction.Transaction.Coinbase cb), ics)
          | Error err ->
              Error.tag err ~tag:"Could not create coinbase" |> Error.raise )
      | "fee_transfer_via_coinbase" ->
          (* handled in the coinbase case *)
          return (None, ics)
      | ty ->
          failwithf "Unknown internal command type: %s" ty () )

let user_command_to_transaction ~logger ~pool (cmd : Sql.User_command.t) :
    Mina_transaction.Transaction.t Deferred.t =
  [%log info]
    "Converting user command (%s) with nonce %Ld, global slot since genesis \
     %Ld, and sequence number %d to transaction"
    cmd.typ cmd.nonce cmd.global_slot_since_genesis cmd.sequence_no ;
  let%bind body = User_command_helpers.body_of_sql_user_cmd pool cmd in
  let%bind fee_payer_pk = Load_data.pk_of_id pool cmd.fee_payer_id in
  let memo = Signed_command_memo.of_base58_check_exn cmd.memo in
  let valid_until =
    Option.map cmd.valid_until ~f:(fun slot ->
        Mina_numbers.Global_slot_since_genesis.of_uint32
        @@ Unsigned.UInt32.of_int64 slot )
  in
  let payload =
    Signed_command_payload.create
      ~fee:(Currency.Fee.of_uint64 @@ Unsigned.UInt64.of_int64 cmd.fee)
      ~fee_payer_pk
      ~nonce:(Unsigned.UInt32.of_int64 cmd.nonce)
      ~valid_until ~memo ~body
  in
  (* when applying the transaction, there's a check that the fee payer and
     signer keys are the same; since this transaction was accepted, we know
     those keys are the same
  *)
  let signer = Signature_lib.Public_key.decompress_exn fee_payer_pk in
  let signed_cmd =
    Signed_command.Poly.{ payload; signer; signature = Signature.dummy }
  in
  let user_cmd = User_command.Signed_command signed_cmd in
  return @@ Mina_transaction.Transaction.Command user_cmd

let get_parent_state_view ~pool block_id =
  let%bind state_view =
    let query_db = Mina_caqti.query pool in
    let%bind parent_id =
      query_db ~f:(fun db -> Sql.Block.get_parent_id db block_id)
    in
    let%bind parent_block =
      query_db ~f:(fun db -> Processor.Block.load db ~id:parent_id)
    in
    let%bind snarked_ledger_hash_str =
      query_db ~f:(fun db ->
          Sql.Snarked_ledger_hashes.run db parent_block.snarked_ledger_hash_id )
    in
    let snarked_ledger_hash =
      Frozen_ledger_hash.of_base58_check_exn snarked_ledger_hash_str
    in
    let blockchain_length =
      parent_block.height |> Unsigned.UInt32.of_int64
      |> Mina_numbers.Length.of_uint32
    in
    let min_window_density =
      parent_block.min_window_density |> Unsigned.UInt32.of_int64
      |> Mina_numbers.Length.of_uint32
    in
    let total_currency =
      Currency.Amount.of_string parent_block.total_currency
    in
    let global_slot_since_genesis =
      parent_block.global_slot_since_genesis |> Unsigned.UInt32.of_int64
      |> Mina_numbers.Global_slot_since_genesis.of_uint32
    in
    let epoch_data_of_raw_epoch_data (raw_epoch_data : Processor.Epoch_data.t) :
        Mina_base.Epoch_data.Value.t Deferred.t =
      let%bind hash_str =
        query_db ~f:(fun db ->
            Sql.Snarked_ledger_hashes.run db raw_epoch_data.ledger_hash_id )
      in
      let hash = Frozen_ledger_hash.of_base58_check_exn hash_str in
      let total_currency =
        Currency.Amount.of_string raw_epoch_data.total_currency
      in
      let ledger = { Mina_base.Epoch_ledger.Poly.hash; total_currency } in
      let seed = raw_epoch_data.seed |> Epoch_seed.of_base58_check_exn in
      let start_checkpoint =
        raw_epoch_data.start_checkpoint |> State_hash.of_base58_check_exn
<<<<<<< HEAD
      in
      let lock_checkpoint =
        raw_epoch_data.lock_checkpoint |> State_hash.of_base58_check_exn
      in
=======
      in
      let lock_checkpoint =
        raw_epoch_data.lock_checkpoint |> State_hash.of_base58_check_exn
      in
>>>>>>> e063d3db
      let epoch_length =
        raw_epoch_data.epoch_length |> Unsigned.UInt32.of_int64
        |> Mina_numbers.Length.of_uint32
      in
      return
        { Mina_base.Epoch_data.Poly.ledger
        ; seed
        ; start_checkpoint
        ; lock_checkpoint
        ; epoch_length
        }
    in
    let%bind staking_epoch_raw =
      query_db ~f:(fun db ->
          Processor.Epoch_data.load db parent_block.staking_epoch_data_id )
    in
    let%bind (staking_epoch_data : Mina_base.Epoch_data.Value.t) =
      epoch_data_of_raw_epoch_data staking_epoch_raw
    in
    let%bind next_epoch_raw =
      query_db ~f:(fun db ->
          Processor.Epoch_data.load db parent_block.staking_epoch_data_id )
    in
    let%bind next_epoch_data = epoch_data_of_raw_epoch_data next_epoch_raw in
    return
      { Zkapp_precondition.Protocol_state.Poly.snarked_ledger_hash
      ; blockchain_length
      ; min_window_density
      ; total_currency
      ; global_slot_since_genesis
      ; staking_epoch_data
      ; next_epoch_data
      }
  in
  return state_view

let zkapp_command_to_transaction ~logger ~pool (cmd : Sql.Zkapp_command.t) :
    Mina_transaction.Transaction.t Deferred.t =
  let query_db = Mina_caqti.query pool in
  (* use dummy authorizations *)
  let%bind (fee_payer : Account_update.Fee_payer.t) =
    let%map (body : Account_update.Body.Fee_payer.t) =
      Load_data.get_fee_payer_body ~pool cmd.zkapp_fee_payer_body_id
    in
    ({ body; authorization = Signature.dummy } : Account_update.Fee_payer.t)
  in
  let nonce_str = Mina_numbers.Account_nonce.to_string fee_payer.body.nonce in
  [%log info]
    "Converting zkApp command with fee payer nonce %s, global slot since \
     genesis %Ld, and sequence number %d to transaction"
    nonce_str cmd.global_slot_since_genesis cmd.sequence_no ;
  let%bind (account_updates : Account_update.Simple.t list) =
    Deferred.List.map (Array.to_list cmd.zkapp_account_updates_ids)
      ~f:(fun id ->
        let%bind { body_id } =
          query_db ~f:(fun db -> Processor.Zkapp_account_update.load db id)
        in
        let%map body =
          Archive_lib.Load_data.get_account_update_body ~pool body_id
        in
        let (authorization : Control.t) =
          match body.authorization_kind with
          | Proof _ ->
<<<<<<< HEAD
              Proof (Lazy.force Proof.transaction_dummy)
=======
              Proof Proof.transaction_dummy
>>>>>>> e063d3db
          | Signature ->
              Signature Signature.dummy
          | None_given ->
              None_given
        in
        ({ body; authorization } : Account_update.Simple.t) )
  in
  let memo = Signed_command_memo.of_base58_check_exn cmd.memo in
  let zkapp_command =
    Zkapp_command.of_simple { fee_payer; account_updates; memo }
  in
  return
  @@ Mina_transaction.Transaction.Command
       (User_command.Zkapp_command zkapp_command)

let find_canonical_chain ~logger pool slot =
  (* find longest canonical chain
     a slot may represent several blocks, only one of which can be on canonical chain
     starting with max slot, look for chain, decrementing slot until chain found
  *)
  let query_db = Mina_caqti.query pool in
  let find_state_hash_chain state_hash =
    match%map query_db ~f:(fun db -> Sql.Block.get_chain db state_hash) with
    | [] ->
        [%log info] "Block with state hash %s is not along canonical chain"
          state_hash ;
        None
    | _ ->
        Some state_hash
  in
  let%bind state_hashes =
    query_db ~f:(fun db -> Sql.Block.get_state_hashes_by_slot db slot)
  in
  Deferred.List.find_map state_hashes ~f:find_state_hash_chain

let try_slot ~logger pool slot =
  let num_tries = 5 in
  let rec go ~slot ~tries_left =
    if tries_left <= 0 then (
      [%log fatal] "Could not find canonical chain after trying %d slots"
        num_tries ;
      Core_kernel.exit 1 ) ;
    match%bind find_canonical_chain ~logger pool slot with
    | None ->
        go ~slot:(Int64.pred slot) ~tries_left:(tries_left - 1)
    | Some state_hash ->
        [%log info]
          "Found possible canonical chain to target state hash %s at slot %Ld"
          state_hash slot ;
        return state_hash
  in
  go ~slot ~tries_left:num_tries

let write_replayer_checkpoint ~logger ~ledger ~last_global_slot_since_genesis
    ~max_canonical_slot ~checkpoint_output_folder_opt ~checkpoint_file_prefix =
  if Int64.( <= ) last_global_slot_since_genesis max_canonical_slot then (
    (* start replaying at the slot after the one we've just finished with *)
    let start_slot_since_genesis = Int64.succ last_global_slot_since_genesis in
    let%map replayer_checkpoint =
      let%map input =
        create_replayer_checkpoint ~ledger ~start_slot_since_genesis
      in
      input_to_yojson input |> Yojson.Safe.pretty_to_string
    in
    let checkpoint_file =
      let checkpoint_filename =
        sprintf "%s-checkpoint-%Ld.json" checkpoint_file_prefix
          start_slot_since_genesis
      in
      match checkpoint_output_folder_opt with
      | Some parent ->
          Filename.concat parent checkpoint_filename
      | None ->
          checkpoint_filename
    in
    [%log info] "Writing checkpoint file"
      ~metadata:[ ("checkpoint_file", `String checkpoint_file) ] ;
    Out_channel.with_file checkpoint_file ~f:(fun oc ->
        Out_channel.output_string oc replayer_checkpoint ) )
  else (
    [%log info] "Not writing checkpoint file at slot %Ld, because not canonical"
      last_global_slot_since_genesis
      ~metadata:
        [ ("max_canonical_slot", `String (Int64.to_string max_canonical_slot)) ] ;
    Deferred.unit )

let main ~input_file ~output_file_opt ~migration_mode ~archive_uri
<<<<<<< HEAD
    ~continue_on_error ~checkpoint_interval () =
=======
    ~continue_on_error ~checkpoint_interval ~checkpoint_output_folder_opt
    ~checkpoint_file_prefix () =
>>>>>>> e063d3db
  let logger = Logger.create () in
  let json = Yojson.Safe.from_file input_file in
  let input =
    match input_of_yojson json with
    | Ok inp ->
        inp
    | Error msg ->
        failwith
          (sprintf "Could not parse JSON in input file \"%s\": %s" input_file
             msg )
  in
  let archive_uri = Uri.of_string archive_uri in
  match Caqti_async.connect_pool ~max_size:128 archive_uri with
  | Error e ->
      [%log fatal]
        ~metadata:[ ("error", `String (Caqti_error.show e)) ]
        "Failed to create a Caqti pool for Postgresql" ;
      exit 1
  | Ok pool -> (
      [%log info] "Successfully created Caqti pool for Postgresql" ;
      (* load from runtime config in same way as daemon
         except that we don't consider loading from a tar file
      *)
      let query_db = Mina_caqti.query pool in
      let%bind padded_accounts =
        match
          Genesis_ledger_helper.Ledger.padded_accounts_from_runtime_config_opt
            ~logger ~proof_level input.genesis_ledger
            ~ledger_name_prefix:"genesis_ledger"
        with
        | None ->
            [%log fatal]
              "Could not load accounts from input runtime genesis ledger" ;
            exit 1
        | Some accounts ->
            return accounts
      in
      let packed_ledger =
        Genesis_ledger_helper.Ledger.packed_genesis_ledger_of_accounts
          ~depth:constraint_constants.ledger_depth padded_accounts
      in
      let ledger = Lazy.force @@ Genesis_ledger.Packed.t packed_ledger in
      let epoch_ledgers_state_hash_opt =
        Option.map input.target_epoch_ledgers_state_hash
          ~f:State_hash.to_base58_check
      in
      let%bind target_state_hash =
        match epoch_ledgers_state_hash_opt with
        | Some epoch_ledgers_state_hash ->
            [%log info] "Retrieving fork block state_hash" ;
            query_db ~f:(fun db ->
                Sql.Parent_block.get_parent_state_hash db
                  epoch_ledgers_state_hash )
        | None ->
            [%log info]
              "Searching for block with greatest height on canonical chain" ;
            let%bind max_slot =
              query_db ~f:(fun db -> Sql.Block.get_max_slot db ())
            in
            [%log info] "Maximum global slot since genesis in blocks is %Ld"
              max_slot ;
            try_slot ~logger pool max_slot
      in
      if not @@ List.is_empty input.first_pass_ledger_hashes then (
        [%log info] "Populating set of first-pass ledger hashes" ;
        List.iter input.first_pass_ledger_hashes ~f:First_pass_ledger_hashes.add
        ) ;
      Option.iter input.last_snarked_ledger_hash ~f:(fun h ->
          [%log info] "Setting last snarked ledger hash" ;
          First_pass_ledger_hashes.set_last_snarked_hash h ) ;
      [%log info]
        "Loading block information using target state hash and start slot" ;
      let%bind block_ids, oldest_block_id =
        process_block_infos_of_state_hash ~logger pool
          ~state_hash:target_state_hash
          ~start_slot:input.start_slot_since_genesis ~f:(fun block_infos ->
            let ({ id = oldest_block_id; _ } : Sql.Block_info.t) =
              Option.value_exn
                (List.min_elt block_infos ~compare:(fun bi1 bi2 ->
                     Int64.compare bi1.global_slot_since_genesis
                       bi2.global_slot_since_genesis ) )
            in
            let ids = List.map block_infos ~f:(fun { id; _ } -> id) in
            (* build mapping from global slots to state and ledger hashes *)
            let%bind () =
              Deferred.List.iter block_infos
                ~f:(fun
                     { global_slot_since_genesis
                     ; state_hash
                     ; ledger_hash
                     ; snarked_ledger_hash_id
                     ; _
                     }
                   ->
                  let%map snarked_hash =
                    query_db ~f:(fun db ->
                        Sql.Snarked_ledger_hashes.run db snarked_ledger_hash_id )
                  in

                  Hashtbl.add_exn global_slot_hashes_tbl
                    ~key:global_slot_since_genesis
                    ~data:
                      ( State_hash.of_base58_check_exn state_hash
                      , Ledger_hash.of_base58_check_exn ledger_hash
                      , Frozen_ledger_hash.of_base58_check_exn snarked_hash ) )
            in
            return (Int.Set.of_list ids, oldest_block_id) )
      in
      if Int64.equal input.start_slot_since_genesis 0L then
        (* check that genesis block is in chain to target hash                                                                                                                                                                                          assumption: genesis block occupies global slot 0

           if nonzero start slot, can't assume there's a block at that slot *)
        if Int64.Table.mem global_slot_hashes_tbl Int64.zero then
          [%log info]
            "Block chain leading to target state hash includes genesis block, \
             length = %d"
            (Int.Set.length block_ids)
        else (
          [%log fatal]
            "Block chain leading to target state hash does not include genesis \
             block" ;
          Core_kernel.exit 1 ) ;
      (* some mutable state, less painful than passing epoch ledgers throughout *)
      let staking_epoch_ledger = ref ledger in
      let next_epoch_ledger = ref ledger in
      let%bind staking_seed, next_seed =
        let slots = Int64.Table.keys global_slot_hashes_tbl in
        let least_slot =
          Option.value_exn @@ List.min_elt slots ~compare:Int64.compare
        in
        let state_hash, _ledger_hash, _snarked_hash =
          Int64.Table.find_exn global_slot_hashes_tbl least_slot
        in
        let%bind { staking_epoch_data_id; next_epoch_data_id; _ } =
          let%bind block_id =
            query_db ~f:(fun db -> Processor.Block.find db ~state_hash)
          in
          query_db ~f:(fun db -> Processor.Block.load db ~id:block_id)
        in
        let%bind { epoch_data_seed = staking_seed; _ } =
          query_db ~f:(fun db ->
              Sql.Epoch_data.get_epoch_data db staking_epoch_data_id )
        in
        let%map { epoch_data_seed = next_seed; _ } =
          query_db ~f:(fun db ->
              Sql.Epoch_data.get_epoch_data db next_epoch_data_id )
        in
        (ref staking_seed, ref next_seed)
      in
      (* end mutable state *)
      let get_command_ids (module Command_ids : Get_command_ids) name =
        match%bind
          Caqti_async.Pool.use
            (fun db ->
              Command_ids.run db ~state_hash:target_state_hash
                ~start_slot:input.start_slot_since_genesis )
            pool
        with
        | Ok ids ->
            return ids
        | Error msg ->
            [%log error] "Error getting %s command ids" name
              ~metadata:[ ("error", `String (Caqti_error.show msg)) ] ;
            exit 1
      in
      [%log info] "Loading internal command ids" ;
      let%bind internal_cmd_ids =
        get_command_ids (module Sql.Internal_command_ids) "internal"
      in
      [%log info] "Loading user command ids" ;
      let%bind user_cmd_ids =
        get_command_ids (module Sql.User_command_ids) "user"
      in
      [%log info] "Loading zkApp command ids" ;
      let%bind zkapp_cmd_ids =
        get_command_ids (module Sql.Zkapp_command_ids) "zkApp"
      in
      [%log info]
        "Obtained %d user command ids, %d internal command ids, and %d zkApp \
         command ids"
        (List.length user_cmd_ids)
        (List.length internal_cmd_ids)
        (List.length zkapp_cmd_ids) ;
      [%log info] "Loading internal commands" ;
      let%bind unsorted_internal_cmds_list =
        Deferred.List.map internal_cmd_ids ~f:(fun id ->
            let open Deferred.Let_syntax in
            match%map
              Caqti_async.Pool.use
                (fun db ->
                  Sql.Internal_command.run db
                    ~start_slot:input.start_slot_since_genesis
                    ~internal_cmd_id:id )
                pool
            with
            | Ok [] ->
                failwithf "Could not find any internal commands with id: %d" id
                  ()
            | Ok internal_cmds ->
                internal_cmds
            | Error msg ->
                failwithf
                  "Error querying for internal commands with id %d, error %s" id
                  (Caqti_error.show msg) () )
      in
      let unsorted_internal_cmds = List.concat unsorted_internal_cmds_list in
      (* filter out internal commands in blocks not along chain from target state hash *)
      let filtered_internal_cmds =
        List.filter unsorted_internal_cmds ~f:(fun cmd ->
            Int.Set.mem block_ids cmd.block_id )
      in
      [%log info] "Will replay %d internal commands"
        (List.length filtered_internal_cmds) ;
      let sorted_internal_cmds =
        List.sort filtered_internal_cmds ~compare:(fun ic1 ic2 ->
            let tuple (ic : Sql.Internal_command.t) =
              ( ic.global_slot_since_genesis
              , ic.sequence_no
              , ic.secondary_sequence_no )
            in
            let cmp = [%compare: int64 * int * int] (tuple ic1) (tuple ic2) in
            if cmp = 0 then
              match (ic1.typ, ic2.typ) with
              | "coinbase", "fee_transfer_via_coinbase" ->
                  -1
              | "fee_transfer_via_coinbase", "coinbase" ->
                  1
              | _ ->
                  failwith
                    "Two internal commands have the same global slot since \
                     genesis %Ld, sequence no %d, and secondary sequence no \
                     %d, but are not a coinbase and fee transfer via coinbase"
            else cmp )
      in
      (* populate cache of fee transfer via coinbase items *)
      [%log info] "Populating fee transfer via coinbase cache" ;
      let%bind () =
        Deferred.List.iter sorted_internal_cmds
          ~f:(cache_fee_transfer_via_coinbase pool)
      in
      [%log info] "Loading user commands" ;
      let%bind (unsorted_user_cmds_list : Sql.User_command.t list list) =
        Deferred.List.map user_cmd_ids ~f:(fun id ->
            let open Deferred.Let_syntax in
            match%map
              Caqti_async.Pool.use (fun db -> Sql.User_command.run db id) pool
            with
            | Ok [] ->
                failwithf "Expected at least one user command with id %d" id ()
            | Ok user_cmds ->
                user_cmds
            | Error msg ->
                failwithf
                  "Error querying for user commands with id %d, error %s" id
                  (Caqti_error.show msg) () )
      in
      let unsorted_user_cmds = List.concat unsorted_user_cmds_list in
      (* filter out user commands in blocks not along chain from target state hash *)
      let filtered_user_cmds =
        List.filter unsorted_user_cmds ~f:(fun cmd ->
            Int.Set.mem block_ids cmd.block_id )
      in
      [%log info] "Will replay %d user commands"
        (List.length filtered_user_cmds) ;
      let sorted_user_cmds =
        List.sort filtered_user_cmds ~compare:(fun uc1 uc2 ->
            let tuple (uc : Sql.User_command.t) =
              (uc.global_slot_since_genesis, uc.sequence_no)
            in
            [%compare: int64 * int] (tuple uc1) (tuple uc2) )
      in
      [%log info] "Loading zkApp commands" ;
      let%bind unsorted_zkapp_cmds_list =
        Deferred.List.map zkapp_cmd_ids ~f:(fun id ->
            let open Deferred.Let_syntax in
            match%map
              Caqti_async.Pool.use (fun db -> Sql.Zkapp_command.run db id) pool
            with
            | Ok [] ->
                failwithf "Expected at least one zkApp command with id %d" id ()
            | Ok zkapp_cmds ->
                zkapp_cmds
            | Error msg ->
                failwithf
                  "Error querying for zkApp commands with id %d, error %s" id
                  (Caqti_error.show msg) () )
      in
      let unsorted_zkapp_cmds = List.concat unsorted_zkapp_cmds_list in
      let filtered_zkapp_cmds =
        List.filter unsorted_zkapp_cmds ~f:(fun (cmd : Sql.Zkapp_command.t) ->
            Int64.( >= ) cmd.global_slot_since_genesis
              input.start_slot_since_genesis
            && Int.Set.mem block_ids cmd.block_id )
      in
      [%log info] "Will replay %d zkApp commands"
        (List.length filtered_zkapp_cmds) ;
      let sorted_zkapp_cmds =
        List.sort filtered_zkapp_cmds ~compare:(fun sc1 sc2 ->
            let tuple (sc : Sql.Zkapp_command.t) =
              (sc.global_slot_since_genesis, sc.sequence_no)
            in
            [%compare: int64 * int] (tuple sc1) (tuple sc2) )
      in
      let checkpoint_interval_i64 =
        Option.map checkpoint_interval ~f:Int64.of_int
      in
      let checkpoint_target =
        ref
          (Option.map checkpoint_interval_i64 ~f:(fun interval ->
               Int64.(input.start_slot_since_genesis + interval) ) )
      in
      let%bind max_canonical_slot =
        query_db ~f:(fun db -> Sql.Block.get_max_canonical_slot db ())
      in
      let%bind genesis_snarked_ledger_hash =
        let%map hash_str =
          query_db ~f:(fun db ->
              Sql.Block.genesis_snarked_ledger db input.start_slot_since_genesis )
        in
        Frozen_ledger_hash.of_base58_check_exn hash_str
      in
      let incr_checkpoint_target () =
        Option.iter !checkpoint_target ~f:(fun target ->
            match checkpoint_interval_i64 with
            | Some interval ->
                let new_target = Int64.(target + interval) in
                if Int64.( <= ) new_target max_canonical_slot then (
                  [%log info] "Checkpoint target was %Ld, setting to %Ld" target
                    new_target ;
                  checkpoint_target := Some new_target )
                else (
                  (* set target so it can't be reached *)
                  [%log info]
                    "Checkpoint target was %Ld, new target would be at \
                     noncanonical slot, set target to unreachable value"
                    target ;
                  checkpoint_target := Some Int64.max_value )
            | None ->
                failwith "Expected a checkpoint interval" )
      in
      let found_snarked_ledger_hash = ref false in
      (* apply commands in global slot, sequence order *)
      let rec apply_commands ~last_global_slot_since_genesis ~last_block_id
          ~(block_txns : Mina_transaction.Transaction.t list)
          (internal_cmds : Sql.Internal_command.t list)
          (user_cmds : Sql.User_command.t list)
          (zkapp_cmds : Sql.Zkapp_command.t list) =
        let check_ledger_hash_at_slot state_hash ledger_hash =
          if Ledger_hash.equal (Ledger.merkle_root ledger) ledger_hash then
            [%log info]
              "Applied all commands at global slot since genesis %Ld, got \
               expected ledger hash"
              ~metadata:
                [ ("ledger_hash", json_ledger_hash_of_ledger ledger)
                ; ("state_hash", State_hash.to_yojson state_hash)
                ; ( "global_slot_since_genesis"
                  , `String (Int64.to_string last_global_slot_since_genesis) )
                ; ("block_id", `Int last_block_id)
                ]
              last_global_slot_since_genesis
          else (
            [%log error]
              "Applied all commands at global slot since genesis %Ld, ledger \
               hash differs from expected ledger hash"
              ~metadata:
                [ ("ledger_hash", json_ledger_hash_of_ledger ledger)
                ; ("expected_ledger_hash", Ledger_hash.to_yojson ledger_hash)
                ; ("state_hash", State_hash.to_yojson state_hash)
                ; ( "global_slot_since_genesis"
                  , `String (Int64.to_string last_global_slot_since_genesis) )
                ]
              last_global_slot_since_genesis ;
            if continue_on_error then incr error_count else Core_kernel.exit 1 )
        in
        let check_account_accessed state_hash =
          [%log info] "Checking accounts accessed in block just processed"
            ~metadata:
              [ ("state_hash", State_hash.to_yojson state_hash)
              ; ( "global_slot_since_genesis"
                , `String (Int64.to_string last_global_slot_since_genesis) )
              ; ("block_id", `Int last_block_id)
              ] ;
          let%bind accounts_accessed_db =
            query_db ~f:(fun db ->
                Processor.Accounts_accessed.all_from_block db last_block_id )
          in
          let%bind accounts_created_db =
            query_db ~f:(fun db ->
                Processor.Accounts_created.all_from_block db last_block_id )
          in
          [%log info]
            "Verifying that accounts created are also deemed accessed in block \
             with global slot since genesis %Ld"
            last_global_slot_since_genesis ;
          (* every account created in preceding block is an accessed account in preceding block *)
          List.iter accounts_created_db
            ~f:(fun { account_identifier_id = acct_id_created; _ } ->
              if
                Option.is_none
                  (List.find accounts_accessed_db
                     ~f:(fun { account_identifier_id = acct_id_accessed; _ } ->
                       acct_id_accessed = acct_id_created ) )
              then (
                [%log error] "Created account not present in accessed accounts"
                  ~metadata:
                    [ ("created_account_identifier_id", `Int acct_id_created)
                    ; ("state_hash", State_hash.to_yojson state_hash)
                    ; ( "global_slot_since_genesis"
                      , `String (Int64.to_string last_global_slot_since_genesis)
                      )
                    ; ("block_id", `Int last_block_id)
                    ] ;
                if continue_on_error then incr error_count
                else Core_kernel.exit 1 ) ) ;
          [%log info]
            "Verifying accounts accessed in block with global slot since \
             genesis %Ld"
            last_global_slot_since_genesis ;
          let%map accounts_accessed =
            Deferred.List.map accounts_accessed_db
              ~f:(Archive_lib.Load_data.get_account_accessed ~pool)
          in
          List.iter accounts_accessed ~f:(fun (index, account) ->
              let account_id =
                Account_id.create account.public_key account.token_id
              in
              let index_in_ledger =
                Ledger.index_of_account_exn ledger account_id
              in
              if index <> index_in_ledger then (
                [%log error]
                  "Account index in ledger does not match index in database"
                  ~metadata:
                    [ ("index_in_ledger", `Int index_in_ledger)
                    ; ("index_in_account_accessed", `Int index)
                    ] ;
                if continue_on_error then incr error_count
                else Core_kernel.exit 1 ) ;
              match Ledger.location_of_account ledger account_id with
              | None ->
                  [%log error] "Accessed account not in ledger"
                    ~metadata:
                      [ ("account_id", Account_id.to_yojson account_id) ] ;
                  if continue_on_error then incr error_count
                  else Core_kernel.exit 1
              | Some loc ->
                  let account_in_ledger =
                    match Ledger.get ledger loc with
                    | Some acct ->
                        acct
                    | None ->
                        (* should be unreachable *)
                        failwith
                          "Account not in ledger, even though there's a \
                           location for it"
                  in
                  if not @@ Account.equal account account_in_ledger then (
                    [%log error]
                      "Account in ledger does not match account in database"
                      ~metadata:
                        [ ("account_id", Account_id.to_yojson account_id)
                        ; ( "account_in_ledger"
                          , Account.to_yojson account_in_ledger )
                        ; ("account_in_database", Account.to_yojson account)
                        ] ;
                    if continue_on_error then incr error_count
                    else Core_kernel.exit 1 ) )
        in
        let log_state_hash_on_next_slot curr_global_slot_since_genesis =
          match get_slot_hashes curr_global_slot_since_genesis with
          | None ->
              [%log fatal]
                "Missing state hash information for current global slot" ;
              Core.exit 1
          | Some (state_hash, _ledger_hash, _snarked_hash) ->
              [%log info]
                ~metadata:
                  [ ( "state_hash"
                    , `String (State_hash.to_base58_check state_hash) )
                  ]
                "Starting processing of commands in block with state_hash \
                 $state_hash at global slot since genesis %Ld"
                curr_global_slot_since_genesis
        in
        let run_transactions_on_slot_change ?(last_block = false) block_txns ()
            =
          match get_slot_hashes last_global_slot_since_genesis with
          | None ->
              if
                Int64.equal last_global_slot_since_genesis
                  input.start_slot_since_genesis
              then (
                [%log info]
                  "No ledger hash information at start slot, not checking \
                   against ledger, not running transactions" ;
                Deferred.unit )
              else (
                [%log fatal]
                  "Missing ledger hash information for last global slot, which \
                   is not the start slot" ;
                Core.exit 1 )
          | Some (state_hash, ledger_hash, snarked_hash) ->
<<<<<<< HEAD
              let write_checkpoint_file () =
                let write_checkpoint () =
                  write_replayer_checkpoint ~logger ~ledger
                    ~last_global_slot_since_genesis ~max_canonical_slot
=======
              let write_checkpoint_file ~checkpoint_output_folder_opt
                  ~checkpoint_file_prefix () =
                let write_checkpoint () =
                  write_replayer_checkpoint ~logger ~ledger
                    ~last_global_slot_since_genesis ~max_canonical_slot
                    ~checkpoint_output_folder_opt ~checkpoint_file_prefix
>>>>>>> e063d3db
                in
                if last_block then write_checkpoint ()
                else
                  match !checkpoint_target with
                  | None ->
                      Deferred.unit
                  | Some target ->
                      if Int64.(last_global_slot_since_genesis >= target) then (
                        incr_checkpoint_target () ; write_checkpoint () )
                      else Deferred.unit
              in
              let rec count_txns ~signed_count ~zkapp_count ~fee_transfer_count
                  ~coinbase_count = function
                | [] ->
                    [%log info]
                      "Replaying transactions in block with state hash \
                       $state_hash"
                      ~metadata:
                        [ ("state_hash", State_hash.to_yojson state_hash)
                        ; ( "global_slot_since_genesis"
                          , `String
                              (Int64.to_string last_global_slot_since_genesis)
                          )
                        ; ("block_id", `Int last_block_id)
                        ; ("no_signed_commands", `Int signed_count)
                        ; ("no_zkapp_commands", `Int zkapp_count)
                        ; ("no_fee_transfers", `Int fee_transfer_count)
                        ; ("no_coinbases", `Int coinbase_count)
                        ]
                | txn :: txns -> (
                    match txn with
                    | Mina_transaction.Transaction.Command cmd -> (
                        match cmd with
                        | User_command.Signed_command _ ->
                            count_txns ~signed_count:(signed_count + 1)
                              ~zkapp_count ~fee_transfer_count ~coinbase_count
                              txns
                        | Zkapp_command _ ->
                            count_txns ~signed_count
                              ~zkapp_count:(zkapp_count + 1) ~fee_transfer_count
                              ~coinbase_count txns )
                    | Fee_transfer _ ->
                        count_txns ~signed_count ~zkapp_count
                          ~fee_transfer_count:(fee_transfer_count + 1)
                          ~coinbase_count txns
                    | Coinbase _ ->
                        count_txns ~signed_count ~zkapp_count
                          ~fee_transfer_count
                          ~coinbase_count:(coinbase_count + 1) txns )
              in
              let run_transactions () =
                count_txns ~signed_count:0 ~zkapp_count:0 ~fee_transfer_count:0
                  ~coinbase_count:0 block_txns ;
                let%bind txn_state_view =
                  get_parent_state_view ~pool last_block_id
                in
                let apply_transaction_phases txns =
                  let%bind phase_1s =
                    Deferred.List.mapi txns ~f:(fun n txn ->
                        match
                          Ledger.apply_transaction_first_pass
                            ~constraint_constants
                            ~global_slot:
                              (Mina_numbers.Global_slot_since_genesis.of_uint32
                                 (Unsigned.UInt32.of_int64
                                    last_global_slot_since_genesis ) )
                            ~txn_state_view ledger txn
                        with
                        | Ok partially_applied ->
                            (* the current ledger may become a snarked ledger *)
                            First_pass_ledger_hashes.add
                              (Ledger.merkle_root ledger) ;
                            let%bind () =
                              update_staking_epoch_data ~logger pool
                                ~last_block_id ~ledger ~staking_epoch_ledger
                                ~staking_seed
                            in
                            let%map () =
                              update_next_epoch_data ~logger pool ~last_block_id
                                ~ledger ~next_epoch_ledger ~next_seed
                            in
                            partially_applied
                        | Error err ->
                            [%log error]
                              "Error during Phase 1 application of transaction \
                               %d (0-based) in block with state hash \
                               $state_hash"
                              n
                              ~metadata:
                                [ ("state_hash", State_hash.to_yojson state_hash)
                                ; ( "transaction"
                                  , Mina_transaction.Transaction.to_yojson txn
                                  )
                                ; ("error", `String (Error.to_string_hum err))
                                ] ;
                            Error.raise err )
                  in
                  Deferred.List.iter phase_1s ~f:(fun partial ->
                      match
                        Ledger.apply_transaction_second_pass ledger partial
                      with
                      | Ok _applied ->
                          let%bind () =
                            update_staking_epoch_data ~logger pool
                              ~last_block_id ~ledger ~staking_epoch_ledger
                              ~staking_seed
                          in
                          update_next_epoch_data ~logger pool ~last_block_id
                            ~ledger ~next_epoch_ledger ~next_seed
                      | Error err ->
                          (* must be a zkApp *)
                          ( match partial with
                          | Ledger.Transaction_partially_applied.Zkapp_command
                              zk_partial ->
                              let cmd = zk_partial.command in
                              [%log error]
                                "Error during Phase 2 application of \
                                 partially-applied zkApp in block with state \
                                 hash $state_hash"
                                ~metadata:
                                  [ ( "state_hash"
                                    , State_hash.to_yojson state_hash )
                                  ; ( "zkapp_command"
                                    , Zkapp_command.to_yojson cmd )
                                  ; ("error", `String (Error.to_string_hum err))
                                  ]
                          | _ ->
                              failwith
                                "Unexpected phase 2 failure of non-zkApp \
                                 command" ) ;
                          Error.raise err )
                in
                apply_transaction_phases (List.rev block_txns)
              in
              ( if
                Frozen_ledger_hash.equal snarked_hash
                  (First_pass_ledger_hashes.get_last_snarked_hash ())
              then
                [%log info]
                  "Snarked ledger hash same as in the preceding block, not \
                   checking it again"
              else if
              Frozen_ledger_hash.equal snarked_hash genesis_snarked_ledger_hash
            then
                [%log info] "Snarked ledger hash is genesis snarked ledger hash"
              else
                match First_pass_ledger_hashes.find snarked_hash with
                | None ->
                    if not !found_snarked_ledger_hash then (
                      [%log info]
                        "Current snarked ledger hash not among first-pass \
                         ledger hashes, but we haven't yet found one. The \
                         transaction that created this ledger hash might have \
                         been in an older replayer run that created a \
                         checkpoint file without saved first-pass ledger \
                         hashes" ;
                      First_pass_ledger_hashes.set_last_snarked_hash
                        snarked_hash )
                    else
                      [%log error]
                        "Current snarked ledger hash does not appear among \
                         first-pass ledger hashes" ;
                    if continue_on_error then incr error_count
                    else Core_kernel.exit 1
                | Some (_hash, n) ->
                    [%log info]
                      "Found snarked ledger hash among first-pass ledger hashes" ;
                    found_snarked_ledger_hash := true ;
                    First_pass_ledger_hashes.set_last_snarked_hash snarked_hash ;
                    First_pass_ledger_hashes.flush_older_than n ) ;
              if List.is_empty block_txns then (
                [%log info]
                  "No transactions to run for block with state hash $state_hash"
                  ~metadata:
                    [ ("state_hash", State_hash.to_yojson state_hash)
                    ; ( "global_slot_since_genesis"
                      , `String (Int64.to_string last_global_slot_since_genesis)
                      )
                    ; ("block_id", `Int last_block_id)
                    ] ;
                Deferred.unit )
              else
                let%bind accounts_before =
                  if migration_mode then Ledger.to_list ledger else return []
                in
                let%bind () = run_transactions () in
                let%bind () =
                  if migration_mode then
                    let accounts_before_set =
                      Account_set.of_list accounts_before
                    in
                    let account_ids_before =
                      Account_id.Set.map accounts_before_set ~f:(fun acct ->
                          Account_id.create acct.public_key acct.token_id )
                    in
                    let%bind accounts_after = Ledger.to_list ledger in
                    Deferred.List.iter accounts_after ~f:(fun acct ->
                        let acct_id = Account.identifier acct in
                        let%bind () =
                          if
                            not @@ Account_id.Set.mem account_ids_before acct_id
                          then (
                            (* new account *)
                            [%log info]
                              "Adding account id %s to accounts_created for \
                               block with state hash %s"
                              ( Account_id.to_yojson acct_id
                              |> Yojson.Safe.to_string )
                              (State_hash.to_base58_check state_hash) ;
                            let%bind _block_id, _acct_id_id =
                              query_db ~f:(fun db ->
                                  Processor.Accounts_created
                                  .add_if_doesn't_exist db last_block_id acct_id
                                    constraint_constants.account_creation_fee )
                            in
                            Deferred.unit )
                          else Deferred.unit
                        in
                        let%bind () =
                          (* new or modified account *)
                          if not @@ Account_set.mem accounts_before_set acct
                          then
                            let index =
                              Ledger.index_of_account_exn ledger
                                (Account.identifier acct)
                            in
                            let%bind _block_id, _acct_id_id =
                              query_db ~f:(fun db ->
                                  Processor.Accounts_accessed
                                  .add_if_doesn't_exist db last_block_id ~logger
                                    (index, acct) )
                            in
                            Deferred.unit
                          else Deferred.unit
                        in
                        Deferred.unit )
                  else (
                    check_ledger_hash_at_slot state_hash ledger_hash ;
                    Deferred.unit )
                in
                (* don't check ledger hash, because depth changed from mainnet *)
                let%bind () = check_account_accessed state_hash in
                log_state_hash_on_next_slot last_global_slot_since_genesis ;
<<<<<<< HEAD
                write_checkpoint_file ()
=======
                write_checkpoint_file ~checkpoint_output_folder_opt
                  ~checkpoint_file_prefix ()
>>>>>>> e063d3db
        in
        (* a sequence is a command type, slot, sequence number triple *)
        let get_internal_cmd_sequence (ic : Sql.Internal_command.t) =
          (`Internal_command, ic.global_slot_since_genesis, ic.sequence_no)
        in
        let get_user_cmd_sequence (uc : Sql.User_command.t) =
          (`User_command, uc.global_slot_since_genesis, uc.sequence_no)
        in
        let get_zkapp_cmd_sequence (sc : Sql.Zkapp_command.t) =
          (`Zkapp_command, sc.global_slot_since_genesis, sc.sequence_no)
        in
        let command_type_of_sequences seqs =
          let compare (_cmd_ty1, slot1, seq_no1) (_cmd_ty2, slot2, seq_no2) =
            [%compare: int64 * int] (slot1, seq_no1) (slot2, seq_no2)
          in
          let sorted_seqs = List.sort seqs ~compare in
          let cmd_ty, _slot, _seq_no = List.hd_exn sorted_seqs in
          cmd_ty
        in
        let check_for_complete_block ~cmd_global_slot_since_genesis =
          if
            Int64.( > ) cmd_global_slot_since_genesis
              last_global_slot_since_genesis
          then
            let%map () = run_transactions_on_slot_change block_txns () in
            []
          else return block_txns
        in
        match (internal_cmds, user_cmds, zkapp_cmds) with
        | [], [], [] ->
            (* all done *)
            let%bind _ =
              run_transactions_on_slot_change ~last_block:true block_txns ()
            in
            Deferred.return
              (staking_epoch_ledger, staking_seed, next_epoch_ledger, next_seed)
        | ic :: ics, [], [] ->
            (* only internal commands *)
            let%bind block_txns0 =
              check_for_complete_block
                ~cmd_global_slot_since_genesis:ic.global_slot_since_genesis
            in
            let%bind block_txns, ics' =
              let%map txn, ics' =
                internal_cmds_to_transaction ~logger ~pool ic ics
              in
              ( Option.value_map txn ~default:block_txns0 ~f:(fun txn ->
                    txn :: block_txns0 )
              , ics' )
            in
            apply_commands ~block_txns
              ~last_global_slot_since_genesis:ic.global_slot_since_genesis
              ~last_block_id:ic.block_id ics' user_cmds zkapp_cmds
        | [], uc :: ucs, [] ->
            (* only user commands *)
            let%bind block_txns =
              check_for_complete_block
                ~cmd_global_slot_since_genesis:uc.global_slot_since_genesis
            in
            let%bind txn = user_command_to_transaction ~logger ~pool uc in
            apply_commands ~block_txns:(txn :: block_txns)
              ~last_global_slot_since_genesis:uc.global_slot_since_genesis
              ~last_block_id:uc.block_id internal_cmds ucs zkapp_cmds
        | [], [], zkc :: zkcs ->
            (* only zkApp commands *)
            let%bind block_txns =
              check_for_complete_block
                ~cmd_global_slot_since_genesis:zkc.global_slot_since_genesis
            in
            let%bind txn = zkapp_command_to_transaction ~logger ~pool zkc in
            apply_commands ~block_txns:(txn :: block_txns)
              ~last_global_slot_since_genesis:zkc.global_slot_since_genesis
              ~last_block_id:zkc.block_id internal_cmds user_cmds zkcs
        | [], uc :: ucs, zkc :: zkcs -> (
            (* no internal commands *)
            let seqs =
              [ get_user_cmd_sequence uc; get_zkapp_cmd_sequence zkc ]
            in
            match command_type_of_sequences seqs with
            | `User_command ->
                let%bind block_txns =
                  check_for_complete_block
                    ~cmd_global_slot_since_genesis:uc.global_slot_since_genesis
                in
                let%bind txn = user_command_to_transaction ~logger ~pool uc in
                apply_commands ~block_txns:(txn :: block_txns)
                  ~last_global_slot_since_genesis:uc.global_slot_since_genesis
                  ~last_block_id:uc.block_id internal_cmds ucs zkapp_cmds
            | `Zkapp_command ->
                let%bind block_txns =
                  check_for_complete_block
                    ~cmd_global_slot_since_genesis:zkc.global_slot_since_genesis
                in
                let%bind txn = zkapp_command_to_transaction ~logger ~pool zkc in
                apply_commands ~block_txns:(txn :: block_txns)
                  ~last_global_slot_since_genesis:zkc.global_slot_since_genesis
                  ~last_block_id:zkc.block_id internal_cmds user_cmds zkcs )
        | ic :: ics, [], zkc :: zkcs -> (
            (* no user commands *)
            let seqs =
              [ get_internal_cmd_sequence ic; get_zkapp_cmd_sequence zkc ]
            in
            match command_type_of_sequences seqs with
            | `Internal_command ->
                let%bind block_txns0 =
                  check_for_complete_block
                    ~cmd_global_slot_since_genesis:ic.global_slot_since_genesis
                in
                let%bind block_txns, ics' =
                  let%map txn, ics' =
                    internal_cmds_to_transaction ~logger ~pool ic ics
                  in
                  ( Option.value_map txn ~default:block_txns0 ~f:(fun txn ->
                        txn :: block_txns0 )
                  , ics' )
                in
                apply_commands ~block_txns
                  ~last_global_slot_since_genesis:ic.global_slot_since_genesis
                  ~last_block_id:ic.block_id ics' user_cmds zkapp_cmds
            | `Zkapp_command ->
                let%bind block_txns =
                  check_for_complete_block
                    ~cmd_global_slot_since_genesis:zkc.global_slot_since_genesis
                in
                let%bind txn = zkapp_command_to_transaction ~logger ~pool zkc in
                apply_commands ~block_txns:(txn :: block_txns)
                  ~last_global_slot_since_genesis:zkc.global_slot_since_genesis
                  ~last_block_id:zkc.block_id internal_cmds user_cmds zkcs )
        | ic :: ics, uc :: ucs, [] -> (
            (* no zkApp commands *)
            let seqs =
              [ get_internal_cmd_sequence ic; get_user_cmd_sequence uc ]
            in
            match command_type_of_sequences seqs with
            | `Internal_command ->
                let%bind block_txns0 =
                  check_for_complete_block
                    ~cmd_global_slot_since_genesis:ic.global_slot_since_genesis
                in
                let%bind block_txns, ics' =
                  let%map txn, ics' =
                    internal_cmds_to_transaction ~logger ~pool ic ics
                  in
                  ( Option.value_map txn ~default:block_txns0 ~f:(fun txn ->
                        txn :: block_txns0 )
                  , ics' )
                in
                apply_commands ~block_txns
                  ~last_global_slot_since_genesis:ic.global_slot_since_genesis
                  ~last_block_id:ic.block_id ics' user_cmds zkapp_cmds
            | `User_command ->
                let%bind block_txns =
                  check_for_complete_block
                    ~cmd_global_slot_since_genesis:uc.global_slot_since_genesis
                in
                let%bind txn = user_command_to_transaction ~logger ~pool uc in
                apply_commands ~block_txns:(txn :: block_txns)
                  ~last_global_slot_since_genesis:uc.global_slot_since_genesis
                  ~last_block_id:uc.block_id internal_cmds ucs zkapp_cmds )
        | ic :: ics, uc :: ucs, zkc :: zkcs -> (
            (* internal, user, and zkApp commands *)
            let seqs =
              [ get_internal_cmd_sequence ic
              ; get_user_cmd_sequence uc
              ; get_zkapp_cmd_sequence zkc
              ]
            in
            match command_type_of_sequences seqs with
            | `Internal_command ->
                let%bind block_txns0 =
                  check_for_complete_block
                    ~cmd_global_slot_since_genesis:ic.global_slot_since_genesis
                in
                let%bind block_txns, ics' =
                  let%map txn, ics' =
                    internal_cmds_to_transaction ~logger ~pool ic ics
                  in
                  ( Option.value_map txn ~default:block_txns0 ~f:(fun txn ->
                        txn :: block_txns0 )
                  , ics' )
                in
                apply_commands ~block_txns
                  ~last_global_slot_since_genesis:ic.global_slot_since_genesis
                  ~last_block_id:ic.block_id ics' user_cmds zkapp_cmds
            | `User_command ->
                let%bind block_txns =
                  check_for_complete_block
                    ~cmd_global_slot_since_genesis:uc.global_slot_since_genesis
                in
                let%bind txn = user_command_to_transaction ~logger ~pool uc in
                apply_commands ~block_txns:(txn :: block_txns)
                  ~last_global_slot_since_genesis:uc.global_slot_since_genesis
                  ~last_block_id:uc.block_id internal_cmds ucs zkapp_cmds
            | `Zkapp_command ->
                let%bind block_txns =
                  check_for_complete_block
                    ~cmd_global_slot_since_genesis:zkc.global_slot_since_genesis
                in
                let%bind txn = zkapp_command_to_transaction ~logger ~pool zkc in
                apply_commands ~block_txns:(txn :: block_txns)
                  ~last_global_slot_since_genesis:zkc.global_slot_since_genesis
                  ~last_block_id:zkc.block_id internal_cmds user_cmds zkcs )
      in
      let%bind start_slot_since_genesis =
        let%map slot_opt =
          query_db ~f:(fun db ->
              Sql.Block.get_next_slot db input.start_slot_since_genesis )
        in
        match slot_opt with
        | Some slot ->
            slot
        | None ->
            failwithf
              "There is no slot in the database greater than equal to the \
               start slot %Ld given in the input file"
              input.start_slot_since_genesis ()
      in
      if
        not
          (Int64.equal start_slot_since_genesis input.start_slot_since_genesis)
      then
        [%log info]
          "Starting with next available global slot in the archive database"
          ~metadata:
            [ ( "input_start_slot"
              , `String (Int64.to_string input.start_slot_since_genesis) )
            ; ( "available_start_slot"
              , `String (Int64.to_string start_slot_since_genesis) )
            ] ;
      [%log info] "At start global slot %Ld, ledger hash"
        start_slot_since_genesis
        ~metadata:[ ("ledger_hash", json_ledger_hash_of_ledger ledger) ] ;
      let%bind staking_epoch_ledger, staking_seed, next_epoch_ledger, next_seed
          =
        apply_commands ~block_txns:[]
          ~last_global_slot_since_genesis:start_slot_since_genesis
          ~last_block_id:oldest_block_id sorted_internal_cmds sorted_user_cmds
          sorted_zkapp_cmds
      in
      match input.target_epoch_ledgers_state_hash with
      | None ->
          [%log info] "No target epoch ledger hash supplied, not writing output" ;
          Deferred.unit
      | Some target_epoch_ledgers_state_hash -> (
          match output_file_opt with
          | None ->
              [%log info] "Output file not supplied, not writing output" ;
              return ()
          | Some output_file ->
              if Int.equal !error_count 0 then (
                [%log info] "Writing output to $output_file"
                  ~metadata:[ ("output_file", `String output_file) ] ;
                let%bind output =
                  let%map output =
                    create_output ~target_epoch_ledgers_state_hash
                      ~target_fork_state_hash:
                        (State_hash.of_base58_check_exn target_state_hash)
                      ~ledger ~staking_epoch_ledger:!staking_epoch_ledger
                      ~staking_seed:!staking_seed
                      ~next_epoch_ledger:!next_epoch_ledger
                      ~next_seed:!next_seed input.genesis_ledger
                  in
                  output_to_yojson output |> Yojson.Safe.pretty_to_string
                in
                return
                @@ Out_channel.with_file output_file ~f:(fun oc ->
                       Out_channel.output_string oc output ) )
              else (
                [%log error] "There were %d errors, not writing output"
                  !error_count ;
                exit 1 ) ) )

let () =
  Command.(
    run
      (let open Let_syntax in
      Command.async ~summary:"Replay transactions from Mina archive database"
        (let%map input_file =
           Param.flag "--input-file"
             ~doc:"file File containing the starting ledger"
             Param.(required string)
         and output_file_opt =
           Param.flag "--output-file"
             ~doc:"file File containing the resulting ledger"
             Param.(optional string)
         and migration_mode =
           Param.flag "--migration-mode"
             ~doc:
               "If this flag is turned on then migration mode would be \
                started, which means ledger hash check would be disabled and \
                this app would populates the `accounts_accessed` and \
                `accounts_created` tables"
             Param.no_arg
         and archive_uri =
           Param.flag "--archive-uri"
             ~doc:
               "URI URI for connecting to the archive database (e.g., \
                postgres://$USER@localhost:5432/archiver)"
             Param.(required string)
         and continue_on_error =
           Param.flag "--continue-on-error"
             ~doc:"Continue processing after errors" Param.no_arg
         and checkpoint_interval =
           Param.flag "--checkpoint-interval"
             ~doc:"NN Write checkpoint file every NN slots"
             Param.(optional int)
         and checkpoint_output_folder_opt =
           Param.flag "--checkpoint-output-folder"
             ~doc:"file Folder containing the resulting checkpoints"
             Param.(optional string)
         and checkpoint_file_prefix =
           Param.flag "--checkpoint-file-prefix"
             ~doc:"string Checkpoint file prefix (default: 'replayer')"
             Param.(optional_with_default "replayer" string)
         in
         main ~input_file ~output_file_opt ~migration_mode ~archive_uri
<<<<<<< HEAD
           ~checkpoint_interval ~continue_on_error )))
=======
           ~checkpoint_interval ~continue_on_error ~checkpoint_output_folder_opt
           ~checkpoint_file_prefix )))
>>>>>>> e063d3db
<|MERGE_RESOLUTION|>--- conflicted
+++ resolved
@@ -477,17 +477,10 @@
       let seed = raw_epoch_data.seed |> Epoch_seed.of_base58_check_exn in
       let start_checkpoint =
         raw_epoch_data.start_checkpoint |> State_hash.of_base58_check_exn
-<<<<<<< HEAD
       in
       let lock_checkpoint =
         raw_epoch_data.lock_checkpoint |> State_hash.of_base58_check_exn
       in
-=======
-      in
-      let lock_checkpoint =
-        raw_epoch_data.lock_checkpoint |> State_hash.of_base58_check_exn
-      in
->>>>>>> e063d3db
       let epoch_length =
         raw_epoch_data.epoch_length |> Unsigned.UInt32.of_int64
         |> Mina_numbers.Length.of_uint32
@@ -551,11 +544,7 @@
         let (authorization : Control.t) =
           match body.authorization_kind with
           | Proof _ ->
-<<<<<<< HEAD
               Proof (Lazy.force Proof.transaction_dummy)
-=======
-              Proof Proof.transaction_dummy
->>>>>>> e063d3db
           | Signature ->
               Signature Signature.dummy
           | None_given ->
@@ -643,12 +632,8 @@
     Deferred.unit )
 
 let main ~input_file ~output_file_opt ~migration_mode ~archive_uri
-<<<<<<< HEAD
-    ~continue_on_error ~checkpoint_interval () =
-=======
     ~continue_on_error ~checkpoint_interval ~checkpoint_output_folder_opt
     ~checkpoint_file_prefix () =
->>>>>>> e063d3db
   let logger = Logger.create () in
   let json = Yojson.Safe.from_file input_file in
   let input =
@@ -1151,19 +1136,12 @@
                    is not the start slot" ;
                 Core.exit 1 )
           | Some (state_hash, ledger_hash, snarked_hash) ->
-<<<<<<< HEAD
-              let write_checkpoint_file () =
-                let write_checkpoint () =
-                  write_replayer_checkpoint ~logger ~ledger
-                    ~last_global_slot_since_genesis ~max_canonical_slot
-=======
               let write_checkpoint_file ~checkpoint_output_folder_opt
                   ~checkpoint_file_prefix () =
                 let write_checkpoint () =
                   write_replayer_checkpoint ~logger ~ledger
                     ~last_global_slot_since_genesis ~max_canonical_slot
                     ~checkpoint_output_folder_opt ~checkpoint_file_prefix
->>>>>>> e063d3db
                 in
                 if last_block then write_checkpoint ()
                 else
@@ -1407,12 +1385,8 @@
                 (* don't check ledger hash, because depth changed from mainnet *)
                 let%bind () = check_account_accessed state_hash in
                 log_state_hash_on_next_slot last_global_slot_since_genesis ;
-<<<<<<< HEAD
-                write_checkpoint_file ()
-=======
                 write_checkpoint_file ~checkpoint_output_folder_opt
                   ~checkpoint_file_prefix ()
->>>>>>> e063d3db
         in
         (* a sequence is a command type, slot, sequence number triple *)
         let get_internal_cmd_sequence (ic : Sql.Internal_command.t) =
@@ -1729,9 +1703,5 @@
              Param.(optional_with_default "replayer" string)
          in
          main ~input_file ~output_file_opt ~migration_mode ~archive_uri
-<<<<<<< HEAD
-           ~checkpoint_interval ~continue_on_error )))
-=======
            ~checkpoint_interval ~continue_on_error ~checkpoint_output_folder_opt
-           ~checkpoint_file_prefix )))
->>>>>>> e063d3db
+           ~checkpoint_file_prefix )))