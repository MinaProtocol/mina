(* replayer.ml -- replay transactions from archive node database *)

open Core
open Async
open Coda_base

(* given a target block B to replay to:

   target state hash  = protocol state hash in B
   target proof       = blockchain SNARK proof of the protocol state in B
*)
type input =
  { target_state_hash: State_hash.t
  ; target_proof: Proof.t
<<<<<<< HEAD
  ; target_ledger_hash: Ledger_hash.t
  ; genesis_ledger: Runtime_config.Accounts.t }
=======
  ; genesis_ledger: Account.t list }
>>>>>>> 1ce79696
[@@deriving yojson]

type output =
  { target_state_hash: State_hash.t
  ; target_proof: Proof.t
  ; target_ledger: Runtime_config.Accounts.t }
[@@deriving yojson]

let constraint_constants = Genesis_constants.Constraint_constants.compiled

let create_ledger accounts =
  let open Coda_base in
  let depth = constraint_constants.ledger_depth in
  let ledger = Ledger.create_ephemeral ~depth () in
  List.iter accounts ~f:(fun acct_config ->
      let acct =
        Genesis_ledger_helper.Accounts.Single.to_account_with_pk acct_config
        |> Or_error.ok_exn
      in
      let pk = Account.public_key acct in
      let token_id = Account.token acct in
      let acct_id = Account_id.create pk token_id in
      Ledger.create_new_account_exn ledger acct_id acct ) ;
  ledger

let json_ledger_hash_of_ledger ledger =
  Ledger_hash.to_yojson @@ Ledger.merkle_root ledger

let create_output target_state_hash target_proof ledger =
  let target_ledger =
    List.map (Ledger.to_list ledger) ~f:(fun acc ->
        Genesis_ledger_helper.Accounts.Single.of_account acc None )
  in
  {target_state_hash; target_proof; target_ledger}

(* map from global slots to expected ledger hashes *)

let global_slot_ledger_hash_tbl : (int64, Ledger_hash.t) Hashtbl.t =
  Int64.Table.create ()

(* cache of account keys *)
let pk_tbl : (int, Account.key) Hashtbl.t = Int.Table.create ()

let pk_of_pk_id pool pk_id : Account.key Deferred.t =
  let open Deferred.Let_syntax in
  match Hashtbl.find pk_tbl pk_id with
  | Some pk ->
      return pk
  | None -> (
      (* not in cache, consult database *)
      match%map
        Caqti_async.Pool.use (fun db -> Sql.Public_key.run db pk_id) pool
      with
      | Ok (Some pk) -> (
        match Signature_lib.Public_key.Compressed.of_base58_check pk with
        | Ok pk ->
            Hashtbl.add_exn pk_tbl ~key:pk_id ~data:pk ;
            pk
        | Error err ->
            failwithf
              "Error decoding retrieved public key \"%s\" with id %d, error: %s"
              pk pk_id (Error.to_string_hum err) () )
      | Ok None ->
          failwithf "Could not find public key with id %d" pk_id ()
      | Error msg ->
          failwithf "Error retrieving public key with id %d, error: %s" pk_id
            (Caqti_error.show msg) () )

(* cache of fee transfers for coinbases *)
module Fee_transfer_key = struct
  module T = struct
    type t = int64 * int [@@deriving hash, sexp, compare]
  end

  type t = T.t

  include Hashable.Make (T)
end

let fee_transfer_tbl : (Fee_transfer_key.t, Coinbase_fee_transfer.t) Hashtbl.t
    =
  Fee_transfer_key.Table.create ()

let cache_fee_transfer_via_coinbase pool
    (internal_cmd : Sql.Internal_command.t) =
  match internal_cmd.type_ with
  | "fee_transfer_via_coinbase" ->
      let%map receiver_pk = pk_of_pk_id pool internal_cmd.receiver_id in
      let fee =
        Currency.Fee.of_uint64 (Unsigned.UInt64.of_int64 internal_cmd.fee)
      in
      let fee_transfer = Coinbase_fee_transfer.create ~receiver_pk ~fee in
      Hashtbl.add_exn fee_transfer_tbl
        ~key:(internal_cmd.global_slot, internal_cmd.sequence_no)
        ~data:fee_transfer
  | _ ->
      Deferred.unit

let run_internal_command ~logger ~pool ~ledger (cmd : Sql.Internal_command.t) =
  [%log info]
    "Applying internal command with global slot %Ld, sequence number %d, and \
     secondary sequence number %d"
    cmd.global_slot cmd.sequence_no cmd.secondary_sequence_no ;
  let%bind receiver_pk = pk_of_pk_id pool cmd.receiver_id in
  let fee = Currency.Fee.of_uint64 (Unsigned.UInt64.of_int64 cmd.fee) in
  let fee_token = Token_id.of_uint64 (Unsigned.UInt64.of_int64 cmd.token) in
  let txn_global_slot =
    cmd.global_slot |> Unsigned.UInt32.of_int64
    |> Coda_numbers.Global_slot.of_uint32
  in
  let fail_on_error err =
    failwithf
      "Could not apply internal command with global slot %Ld and sequence \
       number %d, error: %s"
      cmd.global_slot cmd.sequence_no (Error.to_string_hum err) ()
  in
  let open Coda_base.Ledger in
  match cmd.type_ with
  | "fee_transfer" -> (
      let fee_transfer =
        Fee_transfer.create_single ~receiver_pk ~fee ~fee_token
      in
      let undo_or_error =
        Ledger.apply_fee_transfer ~constraint_constants ~txn_global_slot ledger
          fee_transfer
      in
      match undo_or_error with
      | Ok _undo ->
          Deferred.unit
      | Error err ->
          fail_on_error err )
  | "coinbase" -> (
      let amount = Currency.Fee.to_uint64 fee |> Currency.Amount.of_uint64 in
      (* combining situation 1: add cached coinbase fee transfer, if it exists *)
      let fee_transfer =
        Hashtbl.find fee_transfer_tbl (cmd.global_slot, cmd.sequence_no)
      in
      let coinbase =
        match Coinbase.create ~amount ~receiver:receiver_pk ~fee_transfer with
        | Ok cb ->
            cb
        | Error err ->
            failwithf "Error creating coinbase for internal command, error: %s"
              (Error.to_string_hum err) ()
      in
      let undo_or_error =
        apply_coinbase ~constraint_constants ~txn_global_slot ledger coinbase
      in
      match undo_or_error with
      | Ok _undo ->
          Deferred.unit
      | Error err ->
          fail_on_error err )
  | "fee_transfer_via_coinbase" ->
      (* these are combined in the "coinbase" case *)
      Deferred.unit
  | _ ->
      failwithf "Unknown internal command \"%s\"" cmd.type_ ()

let apply_combined_fee_transfer ~logger ~pool ~ledger
    (cmd1 : Sql.Internal_command.t) (cmd2 : Sql.Internal_command.t) =
  [%log info] "Applying combined fee transfers with sequence number %d"
    cmd1.sequence_no ;
  let fee_transfer_of_cmd (cmd : Sql.Internal_command.t) =
    if not (String.equal cmd.type_ "fee_transfer") then
      failwithf "Expected fee transfer, got: %s" cmd.type_ () ;
    let%map receiver_pk = pk_of_pk_id pool cmd.receiver_id in
    let fee = Currency.Fee.of_uint64 (Unsigned.UInt64.of_int64 cmd.fee) in
    let fee_token = Token_id.of_uint64 (Unsigned.UInt64.of_int64 cmd.token) in
    Fee_transfer.Single.create ~receiver_pk ~fee ~fee_token
  in
  let%bind fee_transfer1 = fee_transfer_of_cmd cmd1 in
  let%bind fee_transfer2 = fee_transfer_of_cmd cmd2 in
  let fee_transfer =
    match Fee_transfer.create fee_transfer1 (Some fee_transfer2) with
    | Ok ft ->
        ft
    | Error err ->
        failwithf "Could not create combined fee transfer, error: %s"
          (Error.to_string_hum err) ()
  in
  let txn_global_slot =
    cmd2.global_slot |> Unsigned.UInt32.of_int64
    |> Coda_numbers.Global_slot.of_uint32
  in
  let undo_or_error =
    Ledger.apply_fee_transfer ~constraint_constants ~txn_global_slot ledger
      fee_transfer
  in
  match undo_or_error with
  | Ok _undo ->
      Deferred.unit
  | Error err ->
      failwithf
        "Error applying combined fee transfer with sequence number %d, error: \
         %s"
        cmd1.sequence_no (Error.to_string_hum err) ()

let body_of_sql_user_cmd pool
    ({type_; source_id; receiver_id; token= tok; amount; global_slot; _} :
      Sql.User_command.t) : Signed_command_payload.Body.t Deferred.t =
  let open Signed_command_payload.Body in
  let open Deferred.Let_syntax in
  let%bind source_pk = pk_of_pk_id pool source_id in
  let%map receiver_pk = pk_of_pk_id pool receiver_id in
  let token_id = Token_id.of_uint64 (Unsigned.UInt64.of_int64 tok) in
  let amount =
    Option.map amount
      ~f:(Fn.compose Currency.Amount.of_uint64 Unsigned.UInt64.of_int64)
  in
  (* possibilities from user_command_type enum in SQL schema *)
  (* TODO: handle "snapp" user commands *)
  match type_ with
  | "payment" ->
      if Option.is_none amount then
        failwithf "Payment at global slot %Ld has NULL amount" global_slot () ;
      let amount = Option.value_exn amount in
      Payment Payment_payload.Poly.{source_pk; receiver_pk; token_id; amount}
  | "delegation" ->
      Stake_delegation
        (Stake_delegation.Set_delegate
           {delegator= source_pk; new_delegate= receiver_pk})
  | "create_token" ->
      Create_new_token
        { New_token_payload.token_owner_pk= source_pk
        ; disable_new_accounts= false }
  | "create_account" ->
      Create_token_account
        { New_account_payload.token_id
        ; token_owner_pk= source_pk
        ; receiver_pk
        ; account_disabled= false }
  | "mint_tokens" ->
      if Option.is_none amount then
        failwithf "Mint token at global slot %Ld has NULL amount" global_slot
          () ;
      let amount = Option.value_exn amount in
      Mint_tokens
        { Minting_payload.token_id
        ; token_owner_pk= source_pk
        ; receiver_pk
        ; amount }
  | _ ->
      failwithf "Invalid user command type: %s" type_ ()

let run_user_command ~logger ~pool ~ledger (cmd : Sql.User_command.t) =
  [%log info]
    "Applying user command with nonce %Ld, global slot %Ld, and sequence \
     number %d"
    cmd.nonce cmd.global_slot cmd.sequence_no ;
  let%bind body = body_of_sql_user_cmd pool cmd in
  let%map fee_payer_pk = pk_of_pk_id pool cmd.fee_payer_id in
  let memo = Signed_command_memo.of_string cmd.memo in
  let payload =
    Signed_command_payload.create
      ~fee:(Currency.Fee.of_uint64 @@ Unsigned.UInt64.of_int64 cmd.fee)
      ~fee_token:(Token_id.of_uint64 @@ Unsigned.UInt64.of_int64 cmd.fee_token)
      ~fee_payer_pk
      ~nonce:(Unsigned.UInt32.of_int64 cmd.nonce)
      ~valid_until:None ~memo ~body
  in
  (* when applying the transaction, there's a check that the fee payer and
     signer keys are the same; since this transaction was accepted, we know
     those keys are the same
  *)
  let signer = Signature_lib.Public_key.decompress_exn fee_payer_pk in
  let signed_cmd =
    Signed_command.Poly.{payload; signer; signature= Signature.dummy}
  in
  (* the signature isn't checked when applying, the real signature was checked in the
     transaction SNARK, so deem the signature to be valid here
  *)
  let (`If_this_is_used_it_should_have_a_comment_justifying_it
        valid_signed_cmd) =
    Signed_command.to_valid_unsafe signed_cmd
  in
  let txn_global_slot = Unsigned.UInt32.of_int64 cmd.global_slot in
  match
    Ledger.apply_user_command ~constraint_constants ~txn_global_slot ledger
      valid_signed_cmd
  with
  | Ok _undo ->
      ()
  | Error err ->
      failwithf
        "User command with global slot %Ld and sequence number %d failed on \
         replay, error: %s"
        cmd.global_slot cmd.sequence_no (Error.to_string_hum err) ()

let unquoted_string_of_yojson json =
  (* Yojson.Safe.to_string produces double-quoted strings
     remove those quotes for SQL queries
  *)
  let s = Yojson.Safe.to_string json in
  String.sub s ~pos:1 ~len:(String.length s - 2)

let main ~input_file ~output_file ~archive_uri () =
  let logger = Logger.create () in
  let json = Yojson.Safe.from_file input_file in
  let input =
    match input_of_yojson json with
    | Ok inp ->
        inp
    | Error msg ->
        failwith
          (sprintf "Could not parse JSON in input file \"%s\": %s" input_file
             msg)
  in
  let archive_uri = Uri.of_string archive_uri in
  match Caqti_async.connect_pool ~max_size:128 archive_uri with
  | Error e ->
      [%log error]
        ~metadata:[("error", `String (Caqti_error.show e))]
        "Failed to create a Caqti pool for Postgresql" ;
      exit 1
  | Ok pool ->
      [%log info] "Successfully created Caqti pool for Postgresql" ;
      let ledger = create_ledger input.genesis_ledger in
      let state_hash =
        State_hash.to_yojson input.target_state_hash
        |> unquoted_string_of_yojson
      in
      [%log info] "Loading global slots" ;
      let%bind global_slots =
        match%bind
          Caqti_async.Pool.use
            (fun db -> Sql.Global_slots_and_ledger_hashes.run db state_hash)
            pool
        with
        | Ok slots_and_hashes ->
            let slots =
              List.map slots_and_hashes ~f:(fun (slot, _hash) -> slot)
            in
            (* build mapping from global slots to ledger hashes *)
            List.iter slots_and_hashes ~f:(fun (slot, hash) ->
                Hashtbl.add_exn global_slot_ledger_hash_tbl ~key:slot
                  ~data:(Ledger_hash.of_string hash) ) ;
            return (Int64.Set.of_list slots)
        | Error msg ->
            [%log error] "Error getting global slots"
              ~metadata:[("error", `String (Caqti_error.show msg))] ;
            exit 1
      in
      [%log info] "Loading user command ids" ;
      let%bind user_cmd_ids =
        match%bind
          Caqti_async.Pool.use
            (fun db -> Sql.User_command_ids.run db state_hash)
            pool
        with
        | Ok ids ->
            return ids
        | Error msg ->
            [%log error] "Error getting user command ids"
              ~metadata:[("error", `String (Caqti_error.show msg))] ;
            exit 1
      in
      [%log info] "Loading internal command ids" ;
      let%bind internal_cmd_ids =
        match%bind
          Caqti_async.Pool.use
            (fun db -> Sql.Internal_command_ids.run db state_hash)
            pool
        with
        | Ok ids ->
            return ids
        | Error msg ->
            [%log error] "Error getting user command ids"
              ~metadata:[("error", `String (Caqti_error.show msg))] ;
            exit 1
      in
      [%log info] "Obtained %d user command ids and %d internal command ids"
        (List.length user_cmd_ids)
        (List.length internal_cmd_ids) ;
      let%bind unsorted_internal_cmds_list =
        Deferred.List.map internal_cmd_ids ~f:(fun id ->
            let open Deferred.Let_syntax in
            match%map
              Caqti_async.Pool.use
                (fun db -> Sql.Internal_command.run db id)
                pool
            with
            | Ok [] ->
                failwithf "Could not find any internal commands with id: %d" id
                  ()
            | Ok internal_cmds ->
                internal_cmds
            | Error msg ->
                failwithf
                  "Error querying for internal commands with id %d, error %s"
                  id (Caqti_error.show msg) () )
      in
      let unsorted_internal_cmds = List.concat unsorted_internal_cmds_list in
      (* filter out internal commands in blocks not along chain from target state hash *)
      let filtered_internal_cmds =
        List.filter unsorted_internal_cmds ~f:(fun cmd ->
            Int64.Set.mem global_slots cmd.global_slot )
      in
      let sorted_internal_cmds =
        List.sort filtered_internal_cmds ~compare:(fun ic1 ic2 ->
            let tuple (ic : Sql.Internal_command.t) =
              (ic.global_slot, ic.sequence_no, ic.secondary_sequence_no)
            in
            [%compare: int64 * int * int] (tuple ic1) (tuple ic2) )
      in
      (* populate cache of fee transfer via coinbase items *)
      let%bind () =
        Deferred.List.iter sorted_internal_cmds
          ~f:(cache_fee_transfer_via_coinbase pool)
      in
      let%bind unsorted_user_cmds_list =
        Deferred.List.map user_cmd_ids ~f:(fun id ->
            let open Deferred.Let_syntax in
            match%map
              Caqti_async.Pool.use (fun db -> Sql.User_command.run db id) pool
            with
            | Ok [] ->
                failwithf "Expected at least one user command with id %d" id ()
            | Ok user_cmds ->
                user_cmds
            | Error msg ->
                failwithf
                  "Error querying for user commands with id %d, error %s" id
                  (Caqti_error.show msg) () )
      in
      let unsorted_user_cmds = List.concat unsorted_user_cmds_list in
      (* filter out user commands in blocks not along chain from target state hash *)
      let filtered_user_cmds =
        List.filter unsorted_user_cmds ~f:(fun cmd ->
            Int64.Set.mem global_slots cmd.global_slot )
      in
      let sorted_user_cmds =
        List.sort filtered_user_cmds ~compare:(fun uc1 uc2 ->
            let tuple (uc : Sql.User_command.t) =
              (uc.global_slot, uc.sequence_no)
            in
            [%compare: int64 * int] (tuple uc1) (tuple uc2) )
      in
      (* apply commands in global slot, sequence order *)
      let rec apply_commands (internal_cmds : Sql.Internal_command.t list)
          (user_cmds : Sql.User_command.t list) ~last_global_slot =
        let log_on_slot_change curr_global_slot =
          if Int64.( > ) curr_global_slot last_global_slot then
            let expected_ledger_hash =
              Hashtbl.find_exn global_slot_ledger_hash_tbl last_global_slot
            in
            if
              Ledger_hash.equal
                (Ledger.merkle_root ledger)
                expected_ledger_hash
            then
              [%log info]
                "Applied all commands at global slot %Ld, got expected ledger \
                 hash"
                ~metadata:[("ledger_hash", json_ledger_hash_of_ledger ledger)]
                last_global_slot
            else (
              [%log error]
                "Applied all commands at global slot %Ld, ledger hash differs \
                 from expected ledger hash"
                ~metadata:
                  [ ("ledger_hash", json_ledger_hash_of_ledger ledger)
                  ; ( "expected_ledger_hash"
                    , Ledger_hash.to_yojson expected_ledger_hash ) ]
                last_global_slot ;
              Core_kernel.exit 1 )
        in
        let combine_or_run_internal_cmds (ic : Sql.Internal_command.t)
            (ics : Sql.Internal_command.t list) =
          match ics with
          | ic2 :: ics2
            when Int64.equal ic.global_slot ic2.global_slot
                 && Int.equal ic.sequence_no ic2.sequence_no
                 && String.equal ic.type_ "fee_transfer"
                 && String.equal ic.type_ ic2.type_ ->
              (* combining situation 2
                 two fee transfer commands with same global slot, sequence number
              *)
              log_on_slot_change ic.global_slot ;
              let%bind () =
                apply_combined_fee_transfer ~logger ~pool ~ledger ic ic2
              in
              apply_commands ics2 user_cmds ~last_global_slot:ic.global_slot
          | _ ->
              log_on_slot_change ic.global_slot ;
              let%bind () = run_internal_command ~logger ~pool ~ledger ic in
              apply_commands ics user_cmds ~last_global_slot:ic.global_slot
        in
        (* choose command with least global slot, sequence number
           TODO: check for gaps?
        *)
        let cmp_ic_uc (ic : Sql.Internal_command.t) (uc : Sql.User_command.t) =
          [%compare: int64 * int]
            (ic.global_slot, ic.sequence_no)
            (uc.global_slot, uc.sequence_no)
        in
        match (internal_cmds, user_cmds) with
        | [], [] ->
            Deferred.unit
        | [], uc :: ucs ->
            log_on_slot_change uc.global_slot ;
            let%bind () = run_user_command ~logger ~pool ~ledger uc in
            apply_commands [] ucs ~last_global_slot:uc.global_slot
        | ic :: _, uc :: ucs when cmp_ic_uc ic uc > 0 ->
            log_on_slot_change uc.global_slot ;
            let%bind () = run_user_command ~logger ~pool ~ledger uc in
            apply_commands internal_cmds ucs ~last_global_slot:uc.global_slot
        | ic :: ics, [] ->
            combine_or_run_internal_cmds ic ics
        | ic :: ics, uc :: _ when cmp_ic_uc ic uc < 0 ->
            combine_or_run_internal_cmds ic ics
        | ic :: _, _ :: __ ->
            failwithf
              "An internal command and a user command have the same global \
               slot %Ld and sequence number %d"
              ic.global_slot ic.sequence_no ()
      in
      [%log info] "At genesis, ledger hash"
        ~metadata:[("ledger_hash", json_ledger_hash_of_ledger ledger)] ;
      let%bind () =
        apply_commands sorted_internal_cmds sorted_user_cmds
          ~last_global_slot:0L
      in
      [%log info] "Writing output to $output_file"
        ~metadata:[("output_file", `String output_file)] ;
      let output =
        create_output input.target_state_hash input.target_proof ledger
        |> output_to_yojson |> Yojson.Safe.to_string
      in
      let%map writer = Async_unix.Writer.open_file output_file in
      Async.fprintf writer "%s\n" output ;
      ()

let () =
  Command.(
    run
      (let open Let_syntax in
      Command.async ~summary:"Replay transactions from Coda archive"
        (let%map input_file =
           Param.flag "--input-file"
             ~doc:"file File containing the genesis ledger"
             Param.(required string)
         and output_file =
           Param.flag "--output-file"
             ~doc:"file File containing the resulting ledger"
             Param.(required string)
         and archive_uri =
           Param.flag "--archive-uri"
             ~doc:
               "URI URI for connecting to the archive database (e.g., \
                postgres://$USER:$USER@localhost:5432/archiver)"
             Param.(required string)
         in
         main ~input_file ~output_file ~archive_uri)))<|MERGE_RESOLUTION|>--- conflicted
+++ resolved
@@ -12,12 +12,7 @@
 type input =
   { target_state_hash: State_hash.t
   ; target_proof: Proof.t
-<<<<<<< HEAD
-  ; target_ledger_hash: Ledger_hash.t
   ; genesis_ledger: Runtime_config.Accounts.t }
-=======
-  ; genesis_ledger: Account.t list }
->>>>>>> 1ce79696
 [@@deriving yojson]
 
 type output =
