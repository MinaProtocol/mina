(* replayer.ml -- replay transactions from archive node database *)

open Core
open Async
open Mina_base
module Ledger = Mina_ledger.Ledger
module Processor = Archive_lib.Processor
module Load_data = Archive_lib.Load_data

(* identify a target block B containing staking and next epoch ledgers
   to be used in a hard fork, by giving its state hash

   from B, we choose a predecessor block B_fork, which is the block to
   fork from

   we replay all commands, one by one, from the genesis block through
   B_fork

   when the Merkle root of the replay ledger matches one of the
   epoch ledger hashes, we make a copy of the replay ledger to
   become that target epoch ledger

   when all commands from a block have been replayed, we verify
   that the Merkle root of the replay ledger matches the stored
   ledger hash in the archive database
*)

type input =
  { target_epoch_ledgers_state_hash : State_hash.t option [@default None]
  ; start_slot_since_genesis : int64 [@default 0L]
  ; genesis_ledger : Runtime_config.Ledger.t
  }
[@@deriving yojson]

type output =
  { target_epoch_ledgers_state_hash : State_hash.t
  ; target_fork_state_hash : State_hash.t
  ; target_genesis_ledger : Runtime_config.Ledger.t
  ; target_epoch_data : Runtime_config.Epoch_data.t
  }
[@@deriving yojson]

module type Get_command_ids = sig
  val run :
       Caqti_async.connection
    -> state_hash:string
    -> start_slot:int64
    -> (int list, [> Caqti_error.call_or_retrieve ]) Deferred.Result.t
end

let error_count = ref 0

let constraint_constants = Genesis_constants.Constraint_constants.compiled

let proof_level = Genesis_constants.Proof_level.Full

let json_ledger_hash_of_ledger ledger =
  Ledger_hash.to_yojson @@ Ledger.merkle_root ledger

let create_ledger_as_list ledger =
  let%map accounts = Ledger.to_list ledger in
  List.map accounts ~f:(fun acc ->
      Genesis_ledger_helper.Accounts.Single.of_account acc None )

let create_output ~target_epoch_ledgers_state_hash ~target_fork_state_hash
    ~ledger ~staking_epoch_ledger ~staking_seed ~next_epoch_ledger ~next_seed
    (input_genesis_ledger : Runtime_config.Ledger.t) =
  let%bind genesis_ledger_as_list = create_ledger_as_list ledger in
  let target_genesis_ledger =
    { input_genesis_ledger with base = Accounts genesis_ledger_as_list }
  in
  let%bind staking_epoch_ledger_as_list =
    create_ledger_as_list staking_epoch_ledger
  in
  let%map next_epoch_ledger_as_list = create_ledger_as_list next_epoch_ledger in
  let target_staking_epoch_data : Runtime_config.Epoch_data.Data.t =
    let ledger =
      { input_genesis_ledger with base = Accounts staking_epoch_ledger_as_list }
    in
    { ledger; seed = staking_seed }
  in
  let target_next_epoch_data : Runtime_config.Epoch_data.Data.t =
    let ledger =
      { input_genesis_ledger with base = Accounts next_epoch_ledger_as_list }
    in
    { ledger; seed = next_seed }
  in
  let target_epoch_data : Runtime_config.Epoch_data.t =
    { staking = target_staking_epoch_data; next = Some target_next_epoch_data }
  in
  { target_fork_state_hash
  ; target_epoch_ledgers_state_hash
  ; target_genesis_ledger
  ; target_epoch_data
  }

let create_replayer_checkpoint ~ledger ~start_slot_since_genesis :
    input Deferred.t =
  let%map accounts = create_ledger_as_list ledger in
  let genesis_ledger : Runtime_config.Ledger.t =
    { base = Accounts accounts
    ; num_accounts = None
    ; balances = []
    ; hash = None
    ; name = None
    ; add_genesis_winner = Some true
    }
  in
  { target_epoch_ledgers_state_hash = None
  ; start_slot_since_genesis
  ; genesis_ledger
  }

(* map from global slots (since genesis) to state hash, ledger hash pairs *)
let global_slot_hashes_tbl : (Int64.t, State_hash.t * Ledger_hash.t) Hashtbl.t =
  Int64.Table.create ()

let get_slot_hashes slot = Hashtbl.find global_slot_hashes_tbl slot
<<<<<<< HEAD
=======

(* cache of account keys *)
let pk_tbl : (int, Account.key) Hashtbl.t = Int.Table.create ()

let query_db pool ~f ~item =
  match%bind Caqti_async.Pool.use f pool with
  | Ok v ->
      return v
  | Error msg ->
      failwithf "Error getting %s from db, error: %s" item
        (Caqti_error.show msg) ()

let pk_of_pk_id pool pk_id : Account.key Deferred.t =
  let open Deferred.Let_syntax in
  match Hashtbl.find pk_tbl pk_id with
  | Some pk ->
      return pk
  | None -> (
      (* not in cache, consult database *)
      match%map
        Caqti_async.Pool.use (fun db -> Sql.Public_key.run db pk_id) pool
      with
      | Ok (Some pk) -> (
          match Signature_lib.Public_key.Compressed.of_base58_check pk with
          | Ok pk ->
              Hashtbl.add_exn pk_tbl ~key:pk_id ~data:pk ;
              pk
          | Error err ->
              Error.tag_arg err "Error decoding public key"
                (("public_key", pk), ("id", pk_id))
                [%sexp_of: (string * string) * (string * int)]
              |> Error.raise )
      | Ok None ->
          failwithf "Could not find public key with id %d" pk_id ()
      | Error msg ->
          failwithf "Error retrieving public key with id %d, error: %s" pk_id
            (Caqti_error.show msg) () )

let balance_info_of_id pool ~id =
  query_db pool
    ~f:(fun db -> Archive_lib.Processor.Balance.load db ~id)
    ~item:"balance info of id"

let internal_command_to_balance_block_data
    (internal_cmd : Sql.Internal_command.t) =
  { block_id = internal_cmd.block_id
  ; block_height = internal_cmd.block_height
  ; sequence_no = internal_cmd.sequence_no
  ; secondary_sequence_no = internal_cmd.secondary_sequence_no
  }

let user_command_to_balance_block_data (user_cmd : Sql.User_command.t) =
  { block_id = user_cmd.block_id
  ; block_height = user_cmd.block_height
  ; sequence_no = user_cmd.sequence_no
  ; secondary_sequence_no = 0
  }
>>>>>>> bd6b3999

let process_block_infos_of_state_hash ~logger pool ~state_hash ~start_slot ~f =
  match%bind
    Caqti_async.Pool.use
      (fun db -> Sql.Block_info.run db ~state_hash ~start_slot)
      pool
  with
  | Ok block_infos ->
      f block_infos
  | Error msg ->
      [%log error] "Error getting block information for state hash"
        ~metadata:
          [ ("error", `String (Caqti_error.show msg))
          ; ("state_hash", `String state_hash)
          ] ;
      exit 1

let update_epoch_ledger ~logger ~name ~ledger ~epoch_ledger epoch_ledger_hash =
  let epoch_ledger_hash = Ledger_hash.of_base58_check_exn epoch_ledger_hash in
  let curr_ledger_hash = Ledger.merkle_root ledger in
  if Frozen_ledger_hash.equal epoch_ledger_hash curr_ledger_hash then (
    [%log info]
      "Creating %s epoch ledger from ledger with Merkle root matching epoch \
       ledger hash %s"
      name
      (Ledger_hash.to_base58_check epoch_ledger_hash) ;
    (* Ledger.copy doesn't actually copy, roll our own here *)
    let%map accounts = Ledger.to_list ledger in
    let epoch_ledger = Ledger.create ~depth:(Ledger.depth ledger) () in
    List.iter accounts ~f:(fun account ->
        let pk = Account.public_key account in
        let token = Account.token account in
        let account_id = Account_id.create pk token in
        match Ledger.get_or_create_account epoch_ledger account_id account with
        | Ok (`Added, _loc) ->
            ()
        | Ok (`Existed, _loc) ->
            failwithf
              "When creating epoch ledger, account with public key %s and \
               token %s already existed"
              (Signature_lib.Public_key.Compressed.to_string pk)
              (Token_id.to_string token) ()
        | Error err ->
            Error.tag_arg err
              "When creating epoch ledger, error when adding account"
              (("public_key", pk), ("token", token))
              [%sexp_of:
                (string * Signature_lib.Public_key.Compressed.t)
                * (string * Token_id.t)]
            |> Error.raise ) ;
    epoch_ledger )
  else return epoch_ledger

let update_staking_epoch_data ~logger pool ~ledger ~last_block_id
    ~staking_epoch_ledger ~staking_seed =
  let query_db = Mina_caqti.query pool in
  let%bind state_hash =
    query_db ~f:(fun db -> Sql.Block.get_state_hash db last_block_id)
  in
  let%bind staking_epoch_id =
    query_db ~f:(fun db ->
        Sql.Epoch_data.get_staking_epoch_data_id db state_hash )
  in
  let%bind { epoch_ledger_hash; epoch_data_seed } =
    query_db ~f:(fun db -> Sql.Epoch_data.get_epoch_data db staking_epoch_id)
  in
  let%map ledger =
    update_epoch_ledger ~logger ~name:"staking" ~ledger
      ~epoch_ledger:!staking_epoch_ledger epoch_ledger_hash
  in
  staking_epoch_ledger := ledger ;
  staking_seed := epoch_data_seed

let update_next_epoch_data ~logger pool ~ledger ~last_block_id
    ~next_epoch_ledger ~next_seed =
  let query_db = Mina_caqti.query pool in
  let%bind state_hash =
    query_db ~f:(fun db -> Sql.Block.get_state_hash db last_block_id)
  in
  let%bind next_epoch_id =
    query_db ~f:(fun db -> Sql.Epoch_data.get_next_epoch_data_id db state_hash)
  in
  let%bind { epoch_ledger_hash; epoch_data_seed } =
    query_db ~f:(fun db -> Sql.Epoch_data.get_epoch_data db next_epoch_id)
  in
  let%map ledger =
    update_epoch_ledger ~logger ~name:"next" ~ledger
      ~epoch_ledger:!next_epoch_ledger epoch_ledger_hash
  in
  next_epoch_ledger := ledger ;
  next_seed := epoch_data_seed

(* cache of fee transfers for coinbases *)
module Fee_transfer_key = struct
  module T = struct
    type t = int64 * int * int [@@deriving hash, sexp, compare]
  end

  type t = T.t

  include Hashable.Make (T)
end

let fee_transfer_tbl : (Fee_transfer_key.t, Coinbase_fee_transfer.t) Hashtbl.t =
  Fee_transfer_key.Table.create ()

let cache_fee_transfer_via_coinbase pool (internal_cmd : Sql.Internal_command.t)
    =
  match internal_cmd.typ with
  | "fee_transfer_via_coinbase" ->
      let%map receiver_pk = Load_data.pk_of_id pool internal_cmd.receiver_id in
      let fee =
        Currency.Fee.of_uint64 (Unsigned.UInt64.of_int64 internal_cmd.fee)
      in
      let fee_transfer = Coinbase_fee_transfer.create ~receiver_pk ~fee in
      Hashtbl.add_exn fee_transfer_tbl
        ~key:
          ( internal_cmd.global_slot_since_genesis
          , internal_cmd.sequence_no
          , internal_cmd.secondary_sequence_no )
        ~data:fee_transfer
  | _ ->
      Deferred.unit

module User_command_helpers = struct
  let body_of_sql_user_cmd pool
      ({ typ; source_id = _; receiver_id; amount; global_slot_since_genesis; _ } :
        Sql.User_command.t ) : Signed_command_payload.Body.t Deferred.t =
    let open Signed_command_payload.Body in
    let open Deferred.Let_syntax in
    let%map receiver_pk = Load_data.pk_of_id pool receiver_id in
    let amount =
      Option.map amount
        ~f:(Fn.compose Currency.Amount.of_uint64 Unsigned.UInt64.of_int64)
    in
    (* possibilities from user_command_type enum in SQL schema *)
    match typ with
    | "payment" ->
        if Option.is_none amount then
          failwithf "Payment at global slot since genesis %Ld has NULL amount"
            global_slot_since_genesis () ;
        let amount = Option.value_exn amount in
        Payment Payment_payload.Poly.{ receiver_pk; amount }
    | "delegation" ->
        Stake_delegation
          (Stake_delegation.Set_delegate { new_delegate = receiver_pk })
    | _ ->
        failwithf "Invalid user command type: %s" typ ()
end

(* internal commands in result are remaining internal commands to process

   in most cases, those are the input list `ics`
   when we combine fee transfers, it's the tail of `ics`
*)
let internal_cmds_to_transaction ~logger ~pool (ic : Sql.Internal_command.t)
    (ics : Sql.Internal_command.t list) :
    (Mina_transaction.Transaction.t option * Sql.Internal_command.t list)
    Deferred.t =
  [%log info]
    "Converting internal command (%s) with global slot since genesis %Ld, \
     sequence number %d, and secondary sequence number %d to transaction"
    ic.typ ic.global_slot_since_genesis ic.sequence_no ic.secondary_sequence_no ;
  let fee_transfer_of_cmd (cmd : Sql.Internal_command.t) =
    if not (String.equal cmd.typ "fee_transfer") then
      failwithf "Expected fee transfer, got: %s" cmd.typ () ;
    let fee = Currency.Fee.of_uint64 (Unsigned.UInt64.of_int64 cmd.fee) in
    let%map receiver_pk = Load_data.pk_of_id pool cmd.receiver_id in
    let fee_token = Token_id.default in
    Fee_transfer.Single.create ~receiver_pk ~fee ~fee_token
  in
  match ics with
  | ic2 :: ics2
    when Int64.equal ic.global_slot_since_genesis ic2.global_slot_since_genesis
         && Int.equal ic.sequence_no ic2.sequence_no
         && String.equal ic.typ "fee_transfer"
         && String.equal ic.typ ic2.typ -> (
      (* combining situation 2
         two fee transfer commands with same global slot since genesis, sequence number
      *)
      [%log info]
        "Combining two fee transfers at global slot since genesis %Ld with \
         sequence number %d"
        ic.global_slot_since_genesis ic.sequence_no ;
      let%bind fee_transfer1 = fee_transfer_of_cmd ic in
      let%map fee_transfer2 = fee_transfer_of_cmd ic2 in
      match Fee_transfer.create fee_transfer1 (Some fee_transfer2) with
      | Ok ft ->
          (Some (Mina_transaction.Transaction.Fee_transfer ft), ics2)
      | Error err ->
          Error.tag err ~tag:"Could not create combined fee transfer"
          |> Error.raise )
  | _ -> (
      match ic.typ with
      | "fee_transfer" -> (
          let%map fee_transfer = fee_transfer_of_cmd ic in
          match Fee_transfer.create fee_transfer None with
          | Ok ft ->
              (Some (Mina_transaction.Transaction.Fee_transfer ft), ics)
          | Error err ->
              Error.tag err ~tag:"Could not create fee transfer" |> Error.raise
          )
      | "coinbase" -> (
          let fee = Currency.Fee.of_uint64 (Unsigned.UInt64.of_int64 ic.fee) in
          let amount =
            Currency.Fee.to_uint64 fee |> Currency.Amount.of_uint64
          in
          (* combining situation 1: add cached coinbase fee transfer, if it exists *)
          let fee_transfer =
            Hashtbl.find fee_transfer_tbl
              ( ic.global_slot_since_genesis
              , ic.sequence_no
              , ic.secondary_sequence_no )
          in
          if Option.is_some fee_transfer then
            [%log info]
              "Coinbase transaction at global slot since genesis %Ld, sequence \
               number %d, and secondary sequence number %d contains a fee \
               transfer"
              ic.global_slot_since_genesis ic.sequence_no
              ic.secondary_sequence_no ;
          let%map receiver = Load_data.pk_of_id pool ic.receiver_id in
          match Coinbase.create ~amount ~receiver ~fee_transfer with
          | Ok cb ->
              (Some (Mina_transaction.Transaction.Coinbase cb), ics)
          | Error err ->
              Error.tag err ~tag:"Could not create coinbase" |> Error.raise )
      | "fee_transfer_via_coinbase" ->
          (* handled in the coinbase case *)
          return (None, ics)
      | ty ->
          failwithf "Unknown internal command type: %s" ty () )

let user_command_to_transaction ~logger ~pool (cmd : Sql.User_command.t) :
    Mina_transaction.Transaction.t Deferred.t =
  [%log info]
    "Converting user command (%s) with nonce %Ld, global slot since genesis \
     %Ld, and sequence number %d to transaction"
    cmd.typ cmd.nonce cmd.global_slot_since_genesis cmd.sequence_no ;
  let%bind body = User_command_helpers.body_of_sql_user_cmd pool cmd in
  let%bind fee_payer_pk = Load_data.pk_of_id pool cmd.fee_payer_id in
  let memo = Signed_command_memo.of_base58_check_exn cmd.memo in
  let valid_until =
    Option.map cmd.valid_until ~f:(fun slot ->
        Mina_numbers.Global_slot_since_genesis.of_uint32
        @@ Unsigned.UInt32.of_int64 slot )
  in
  let payload =
    Signed_command_payload.create
      ~fee:(Currency.Fee.of_uint64 @@ Unsigned.UInt64.of_int64 cmd.fee)
      ~fee_payer_pk
      ~nonce:(Unsigned.UInt32.of_int64 cmd.nonce)
      ~valid_until ~memo ~body
  in
  (* when applying the transaction, there's a check that the fee payer and
     signer keys are the same; since this transaction was accepted, we know
     those keys are the same
  *)
  let signer = Signature_lib.Public_key.decompress_exn fee_payer_pk in
  let signed_cmd =
    Signed_command.Poly.{ payload; signer; signature = Signature.dummy }
  in
  let user_cmd = User_command.Signed_command signed_cmd in
  return @@ Mina_transaction.Transaction.Command user_cmd

let get_parent_state_view ~pool block_id =
  let%bind state_view =
    let query_db = Mina_caqti.query pool in
    let%bind parent_id =
      query_db ~f:(fun db -> Sql.Block.get_parent_id db block_id)
    in
    let%bind parent_block =
      query_db ~f:(fun db -> Processor.Block.load db ~id:parent_id)
    in
    let%bind snarked_ledger_hash_str =
      query_db ~f:(fun db ->
          Sql.Snarked_ledger_hashes.run db parent_block.snarked_ledger_hash_id )
    in
    let snarked_ledger_hash =
      Frozen_ledger_hash.of_base58_check_exn snarked_ledger_hash_str
    in
    let blockchain_length =
      parent_block.height |> Unsigned.UInt32.of_int64
      |> Mina_numbers.Length.of_uint32
    in
    let min_window_density =
      parent_block.min_window_density |> Unsigned.UInt32.of_int64
      |> Mina_numbers.Length.of_uint32
    in
    let total_currency =
      Currency.Amount.of_string parent_block.total_currency
    in
    let global_slot_since_genesis =
      parent_block.global_slot_since_genesis |> Unsigned.UInt32.of_int64
      |> Mina_numbers.Global_slot_since_genesis.of_uint32
    in
    let epoch_data_of_raw_epoch_data (raw_epoch_data : Processor.Epoch_data.t) :
        Mina_base.Epoch_data.Value.t Deferred.t =
      let%bind hash_str =
        query_db ~f:(fun db ->
            Sql.Snarked_ledger_hashes.run db raw_epoch_data.ledger_hash_id )
      in
      let hash = Frozen_ledger_hash.of_base58_check_exn hash_str in
      let total_currency =
        Currency.Amount.of_string raw_epoch_data.total_currency
      in
      let ledger = { Mina_base.Epoch_ledger.Poly.hash; total_currency } in
      let seed = raw_epoch_data.seed |> Epoch_seed.of_base58_check_exn in
      let start_checkpoint =
        raw_epoch_data.start_checkpoint |> State_hash.of_base58_check_exn
      in
      let lock_checkpoint =
        raw_epoch_data.lock_checkpoint |> State_hash.of_base58_check_exn
      in
      let epoch_length =
        raw_epoch_data.epoch_length |> Unsigned.UInt32.of_int64
        |> Mina_numbers.Length.of_uint32
      in
      return
        { Mina_base.Epoch_data.Poly.ledger
        ; seed
        ; start_checkpoint
        ; lock_checkpoint
        ; epoch_length
        }
    in
    let%bind staking_epoch_raw =
      query_db ~f:(fun db ->
          Processor.Epoch_data.load db parent_block.staking_epoch_data_id )
    in
    let%bind (staking_epoch_data : Mina_base.Epoch_data.Value.t) =
      epoch_data_of_raw_epoch_data staking_epoch_raw
    in
    let%bind next_epoch_raw =
      query_db ~f:(fun db ->
          Processor.Epoch_data.load db parent_block.staking_epoch_data_id )
    in
    let%bind next_epoch_data = epoch_data_of_raw_epoch_data next_epoch_raw in
    return
      { Zkapp_precondition.Protocol_state.Poly.snarked_ledger_hash
      ; blockchain_length
      ; min_window_density
      ; total_currency
      ; global_slot_since_genesis
      ; staking_epoch_data
      ; next_epoch_data
      }
  in
  return state_view

let zkapp_command_to_transaction ~logger ~pool (cmd : Sql.Zkapp_command.t) :
    Mina_transaction.Transaction.t Deferred.t =
  let query_db = Mina_caqti.query pool in
  (* use dummy authorizations *)
  let%bind (fee_payer : Account_update.Fee_payer.t) =
    let%map (body : Account_update.Body.Fee_payer.t) =
      Load_data.get_fee_payer_body ~pool cmd.zkapp_fee_payer_body_id
    in
    ({ body; authorization = Signature.dummy } : Account_update.Fee_payer.t)
  in
  let nonce_str = Mina_numbers.Account_nonce.to_string fee_payer.body.nonce in
  [%log info]
    "Converting zkApp command with fee payer nonce %s, global slot since \
     genesis %Ld, and sequence number %d to transaction"
    nonce_str cmd.global_slot_since_genesis cmd.sequence_no ;
  let%bind (account_updates : Account_update.Simple.t list) =
    Deferred.List.map (Array.to_list cmd.zkapp_account_updates_ids)
      ~f:(fun id ->
        let%bind { body_id } =
          query_db ~f:(fun db -> Processor.Zkapp_account_update.load db id)
        in
        let%map body =
          Archive_lib.Load_data.get_account_update_body ~pool body_id
        in
        let (authorization : Control.t) =
          match body.authorization_kind with
          | Proof _ ->
              Proof Proof.transaction_dummy
          | Signature ->
              Signature Signature.dummy
          | None_given ->
              None_given
        in
        ({ body; authorization } : Account_update.Simple.t) )
  in
  let memo = Signed_command_memo.of_base58_check_exn cmd.memo in
  let zkapp_command =
    Zkapp_command.of_simple { fee_payer; account_updates; memo }
  in
  return
  @@ Mina_transaction.Transaction.Command
       (User_command.Zkapp_command zkapp_command)

let find_canonical_chain ~logger pool slot =
  (* find longest canonical chain
     a slot may represent several blocks, only one of which can be on canonical chain
     starting with max slot, look for chain, decrementing slot until chain found
  *)
  let query_db = Mina_caqti.query pool in
  let find_state_hash_chain state_hash =
    match%map query_db ~f:(fun db -> Sql.Block.get_chain db state_hash) with
    | [] ->
        [%log info] "Block with state hash %s is not along canonical chain"
          state_hash ;
        None
    | _ ->
        Some state_hash
  in
  let%bind state_hashes =
    query_db ~f:(fun db -> Sql.Block.get_state_hashes_by_slot db slot)
  in
  Deferred.List.find_map state_hashes ~f:find_state_hash_chain

let try_slot ~logger pool slot =
  let num_tries = 5 in
  let rec go ~slot ~tries_left =
    if tries_left <= 0 then (
      [%log fatal] "Could not find canonical chain after trying %d slots"
        num_tries ;
      Core_kernel.exit 1 ) ;
    match%bind find_canonical_chain ~logger pool slot with
    | None ->
        go ~slot:(Int64.pred slot) ~tries_left:(tries_left - 1)
    | Some state_hash ->
        [%log info]
          "Found possible canonical chain to target state hash %s at slot %Ld"
          state_hash slot ;
        return state_hash
  in
  go ~slot ~tries_left:num_tries

let write_replayer_checkpoint ~logger ~ledger ~last_global_slot_since_genesis
    ~max_canonical_slot =
  if Int64.( <= ) last_global_slot_since_genesis max_canonical_slot then (
    (* start replaying at the slot after the one we've just finished with *)
    let start_slot_since_genesis = Int64.succ last_global_slot_since_genesis in
    let%map replayer_checkpoint =
      let%map input =
        create_replayer_checkpoint ~ledger ~start_slot_since_genesis
      in
      input_to_yojson input |> Yojson.Safe.pretty_to_string
    in
    let checkpoint_file =
      sprintf "replayer-checkpoint-%Ld.json" start_slot_since_genesis
    in
    [%log info] "Writing checkpoint file"
      ~metadata:[ ("checkpoint_file", `String checkpoint_file) ] ;
    Out_channel.with_file checkpoint_file ~f:(fun oc ->
        Out_channel.output_string oc replayer_checkpoint ) )
  else (
    [%log info] "Not writing checkpoint file at slot %Ld, because not canonical"
      last_global_slot_since_genesis
      ~metadata:
        [ ("max_canonical_slot", `String (Int64.to_string max_canonical_slot)) ] ;
    Deferred.unit )

let main ~input_file ~output_file_opt ~archive_uri ~continue_on_error
    ~checkpoint_interval () =
  let logger = Logger.create () in
  let json = Yojson.Safe.from_file input_file in
  let input =
    match input_of_yojson json with
    | Ok inp ->
        inp
    | Error msg ->
        failwith
          (sprintf "Could not parse JSON in input file \"%s\": %s" input_file
             msg )
  in
  let archive_uri = Uri.of_string archive_uri in
  match Caqti_async.connect_pool ~max_size:128 archive_uri with
  | Error e ->
      [%log fatal]
        ~metadata:[ ("error", `String (Caqti_error.show e)) ]
        "Failed to create a Caqti pool for Postgresql" ;
      exit 1
  | Ok pool -> (
      [%log info] "Successfully created Caqti pool for Postgresql" ;
      (* load from runtime config in same way as daemon
         except that we don't consider loading from a tar file
      *)
      let query_db = Mina_caqti.query pool in
      let%bind padded_accounts =
        match
          Genesis_ledger_helper.Ledger.padded_accounts_from_runtime_config_opt
            ~logger ~proof_level input.genesis_ledger
            ~ledger_name_prefix:"genesis_ledger"
        with
        | None ->
            [%log fatal]
              "Could not load accounts from input runtime genesis ledger" ;
            exit 1
        | Some accounts ->
            return accounts
      in
      let packed_ledger =
        Genesis_ledger_helper.Ledger.packed_genesis_ledger_of_accounts
          ~depth:constraint_constants.ledger_depth padded_accounts
      in
      let ledger = Lazy.force @@ Genesis_ledger.Packed.t packed_ledger in
      let epoch_ledgers_state_hash_opt =
        Option.map input.target_epoch_ledgers_state_hash
          ~f:State_hash.to_base58_check
      in
      let%bind target_state_hash =
        match epoch_ledgers_state_hash_opt with
        | Some epoch_ledgers_state_hash ->
            [%log info] "Retrieving fork block state_hash" ;
            query_db ~f:(fun db ->
                Sql.Parent_block.get_parent_state_hash db
                  epoch_ledgers_state_hash )
        | None ->
            [%log info]
              "Searching for block with greatest height on canonical chain" ;
            let%bind max_slot =
              query_db ~f:(fun db -> Sql.Block.get_max_slot db ())
            in
            [%log info] "Maximum global slot since genesis in blocks is %Ldd"
              max_slot ;
            try_slot ~logger pool max_slot
      in
      [%log info] "Loading block information using target state hash" ;
      let%bind block_ids =
        process_block_infos_of_state_hash ~logger pool
          ~state_hash:target_state_hash
          ~start_slot:input.start_slot_since_genesis ~f:(fun block_infos ->
            let ids = List.map block_infos ~f:(fun { id; _ } -> id) in
            (* build mapping from global slots to state and ledger hashes *)
            List.iter block_infos
              ~f:(fun { global_slot_since_genesis; state_hash; ledger_hash; _ }
                 ->
                Hashtbl.add_exn global_slot_hashes_tbl
                  ~key:global_slot_since_genesis
                  ~data:
                    ( State_hash.of_base58_check_exn state_hash
                    , Ledger_hash.of_base58_check_exn ledger_hash ) ) ;
            return (Int.Set.of_list ids) )
      in
      if Int64.equal input.start_slot_since_genesis 0L then
        (* check that genesis block is in chain to target hash                                                                                                                                                                                          assumption: genesis block occupies global slot 0

           if nonzero start slot, can't assume there's a block at that slot *)
        if Int64.Table.mem global_slot_hashes_tbl Int64.zero then
          [%log info]
            "Block chain leading to target state hash includes genesis block, \
             length = %d"
            (Int.Set.length block_ids)
        else (
          [%log fatal]
            "Block chain leading to target state hash does not include genesis \
             block" ;
          Core_kernel.exit 1 ) ;
      (* some mutable state, less painful than passing epoch ledgers throughout *)
      let staking_epoch_ledger = ref ledger in
      let next_epoch_ledger = ref ledger in
      let%bind staking_seed, next_seed =
        let slots = Int64.Table.keys global_slot_hashes_tbl in
        let least_slot =
          Option.value_exn @@ List.min_elt slots ~compare:Int64.compare
        in
        let state_hash, _ledger_hash =
          Int64.Table.find_exn global_slot_hashes_tbl least_slot
        in
        let%bind { staking_epoch_data_id; next_epoch_data_id; _ } =
          let%bind block_id =
            query_db ~f:(fun db -> Processor.Block.find db ~state_hash)
          in
          query_db ~f:(fun db -> Processor.Block.load db ~id:block_id)
        in
        let%bind { epoch_data_seed = staking_seed; _ } =
          query_db ~f:(fun db ->
              Sql.Epoch_data.get_epoch_data db staking_epoch_data_id )
        in
        let%map { epoch_data_seed = next_seed; _ } =
          query_db ~f:(fun db ->
              Sql.Epoch_data.get_epoch_data db next_epoch_data_id )
        in
        (ref staking_seed, ref next_seed)
      in
      (* end mutable state *)
      let get_command_ids (module Command_ids : Get_command_ids) name =
        match%bind
          Caqti_async.Pool.use
            (fun db ->
              Command_ids.run db ~state_hash:target_state_hash
                ~start_slot:input.start_slot_since_genesis )
            pool
        with
        | Ok ids ->
            return ids
        | Error msg ->
            [%log error] "Error getting %s command ids" name
              ~metadata:[ ("error", `String (Caqti_error.show msg)) ] ;
            exit 1
      in
      [%log info] "Loading internal command ids" ;
      let%bind internal_cmd_ids =
        get_command_ids (module Sql.Internal_command_ids) "internal"
      in
      [%log info] "Loading user command ids" ;
      let%bind user_cmd_ids =
        get_command_ids (module Sql.User_command_ids) "user"
      in
      [%log info] "Loading zkApp command ids" ;
      let%bind zkapp_cmd_ids =
        get_command_ids (module Sql.Zkapp_command_ids) "zkApp"
      in
      [%log info]
        "Obtained %d user command ids, %d internal command ids, and %d zkApp \
         command ids"
        (List.length user_cmd_ids)
        (List.length internal_cmd_ids)
        (List.length zkapp_cmd_ids) ;
      [%log info] "Loading internal commands" ;
      let%bind unsorted_internal_cmds_list =
        Deferred.List.map internal_cmd_ids ~f:(fun id ->
            let open Deferred.Let_syntax in
            match%map
              Caqti_async.Pool.use
                (fun db ->
                  Sql.Internal_command.run db
                    ~start_slot:input.start_slot_since_genesis
                    ~internal_cmd_id:id )
                pool
            with
            | Ok [] ->
                failwithf "Could not find any internal commands with id: %d" id
                  ()
            | Ok internal_cmds ->
                internal_cmds
            | Error msg ->
                failwithf
                  "Error querying for internal commands with id %d, error %s" id
                  (Caqti_error.show msg) () )
      in
      let unsorted_internal_cmds = List.concat unsorted_internal_cmds_list in
      (* filter out internal commands in blocks not along chain from target state hash *)
      let filtered_internal_cmds =
        List.filter unsorted_internal_cmds ~f:(fun cmd ->
            Int.Set.mem block_ids cmd.block_id )
      in
      [%log info] "Will replay %d internal commands"
        (List.length filtered_internal_cmds) ;
      let sorted_internal_cmds =
        List.sort filtered_internal_cmds ~compare:(fun ic1 ic2 ->
            let tuple (ic : Sql.Internal_command.t) =
              ( ic.global_slot_since_genesis
              , ic.sequence_no
              , ic.secondary_sequence_no )
            in
            let cmp = [%compare: int64 * int * int] (tuple ic1) (tuple ic2) in
            if cmp = 0 then
              match (ic1.typ, ic2.typ) with
              | "coinbase", "fee_transfer_via_coinbase" ->
                  -1
              | "fee_transfer_via_coinbase", "coinbase" ->
                  1
              | _ ->
                  failwith
                    "Two internal commands have the same global slot since \
                     genesis %Ld, sequence no %d, and secondary sequence no \
                     %d, but are not a coinbase and fee transfer via coinbase"
            else cmp )
      in
      (* populate cache of fee transfer via coinbase items *)
      [%log info] "Populating fee transfer via coinbase cache" ;
      let%bind () =
        Deferred.List.iter sorted_internal_cmds
          ~f:(cache_fee_transfer_via_coinbase pool)
      in
      [%log info] "Loading user commands" ;
      let%bind (unsorted_user_cmds_list : Sql.User_command.t list list) =
        Deferred.List.map user_cmd_ids ~f:(fun id ->
            let open Deferred.Let_syntax in
            match%map
              Caqti_async.Pool.use (fun db -> Sql.User_command.run db id) pool
            with
            | Ok [] ->
                failwithf "Expected at least one user command with id %d" id ()
            | Ok user_cmds ->
                user_cmds
            | Error msg ->
                failwithf
                  "Error querying for user commands with id %d, error %s" id
                  (Caqti_error.show msg) () )
      in
      let unsorted_user_cmds = List.concat unsorted_user_cmds_list in
      (* filter out user commands in blocks not along chain from target state hash *)
      let filtered_user_cmds =
        List.filter unsorted_user_cmds ~f:(fun cmd ->
            Int.Set.mem block_ids cmd.block_id )
      in
      [%log info] "Will replay %d user commands"
        (List.length filtered_user_cmds) ;
      let sorted_user_cmds =
        List.sort filtered_user_cmds ~compare:(fun uc1 uc2 ->
            let tuple (uc : Sql.User_command.t) =
              (uc.global_slot_since_genesis, uc.sequence_no)
            in
            [%compare: int64 * int] (tuple uc1) (tuple uc2) )
      in
      [%log info] "Loading zkApp commands" ;
      let%bind unsorted_zkapp_cmds_list =
        Deferred.List.map zkapp_cmd_ids ~f:(fun id ->
            let open Deferred.Let_syntax in
            match%map
              Caqti_async.Pool.use (fun db -> Sql.Zkapp_command.run db id) pool
            with
            | Ok [] ->
                failwithf "Expected at least one zkApp command with id %d" id ()
            | Ok zkapp_cmds ->
                zkapp_cmds
            | Error msg ->
                failwithf
                  "Error querying for zkApp commands with id %d, error %s" id
                  (Caqti_error.show msg) () )
      in
      let unsorted_zkapp_cmds = List.concat unsorted_zkapp_cmds_list in
      let filtered_zkapp_cmds =
        List.filter unsorted_zkapp_cmds ~f:(fun (cmd : Sql.Zkapp_command.t) ->
            Int64.( >= ) cmd.global_slot_since_genesis
              input.start_slot_since_genesis
            && Int.Set.mem block_ids cmd.block_id )
      in
      [%log info] "Will replay %d zkApp commands"
        (List.length filtered_zkapp_cmds) ;
      let sorted_zkapp_cmds =
        List.sort filtered_zkapp_cmds ~compare:(fun sc1 sc2 ->
            let tuple (sc : Sql.Zkapp_command.t) =
              (sc.global_slot_since_genesis, sc.sequence_no)
            in
            [%compare: int64 * int] (tuple sc1) (tuple sc2) )
      in
      let checkpoint_interval_i64 =
        Option.map checkpoint_interval ~f:Int64.of_int
      in
      let checkpoint_target =
        ref
          (Option.map checkpoint_interval_i64 ~f:(fun interval ->
               Int64.(input.start_slot_since_genesis + interval) ) )
      in
      let%bind max_canonical_slot =
<<<<<<< HEAD
        query_db ~f:(fun db -> Sql.Block.get_max_canonical_slot db ())
=======
        query_db pool
          ~f:(fun db -> Sql.Block.get_max_canonical_slot db ())
          ~item:"max canonical slot"
>>>>>>> bd6b3999
      in
      let incr_checkpoint_target () =
        Option.iter !checkpoint_target ~f:(fun target ->
            match checkpoint_interval_i64 with
            | Some interval ->
                let new_target = Int64.(target + interval) in
                if Int64.( <= ) new_target max_canonical_slot then (
                  [%log info] "Checkpoint target was %Ld, setting to %Ld" target
                    new_target ;
                  checkpoint_target := Some new_target )
                else (
                  (* set target so it can't be reached *)
                  [%log info]
                    "Checkpoint target was %Ld, new target would be at \
                     noncanonical slot, set target to unreachable value"
                    target ;
                  checkpoint_target := Some Int64.max_value )
            | None ->
                failwith "Expected a checkpoint interval" )
      in
      (* apply commands in global slot, sequence order *)
<<<<<<< HEAD
      let rec apply_commands ~last_global_slot_since_genesis ~last_block_id
          ~(block_txns : Mina_transaction.Transaction.t list)
          (internal_cmds : Sql.Internal_command.t list)
          (user_cmds : Sql.User_command.t list)
          (zkapp_cmds : Sql.Zkapp_command.t list) =
        let check_ledger_hash_at_slot state_hash ledger_hash =
          if Ledger_hash.equal (Ledger.merkle_root ledger) ledger_hash then
            [%log info]
              "Applied all commands at global slot since genesis %Ld, got \
               expected ledger hash"
              ~metadata:
                [ ("ledger_hash", json_ledger_hash_of_ledger ledger)
                ; ("state_hash", State_hash.to_yojson state_hash)
                ; ( "global_slot_since_genesis"
                  , `String (Int64.to_string last_global_slot_since_genesis) )
                ; ("block_id", `Int last_block_id)
                ]
              last_global_slot_since_genesis
          else (
            [%log error]
              "Applied all commands at global slot since genesis %Ld, ledger \
               hash differs from expected ledger hash"
              ~metadata:
                [ ("ledger_hash", json_ledger_hash_of_ledger ledger)
                ; ("expected_ledger_hash", Ledger_hash.to_yojson ledger_hash)
                ; ("state_hash", State_hash.to_yojson state_hash)
                ; ( "global_slot_since_genesis"
                  , `String (Int64.to_string last_global_slot_since_genesis) )
                ]
              last_global_slot_since_genesis ;
            if continue_on_error then incr error_count else Core_kernel.exit 1 )
        in
        let check_account_accessed state_hash =
          [%log info] "Checking accounts accessed in block just processed"
            ~metadata:
              [ ("state_hash", State_hash.to_yojson state_hash)
              ; ( "global_slot_since_genesis"
                , `String (Int64.to_string last_global_slot_since_genesis) )
              ; ("block_id", `Int last_block_id)
              ] ;
          let%bind accounts_accessed_db =
            query_db ~f:(fun db ->
                Processor.Accounts_accessed.all_from_block db last_block_id )
          in
          let%bind accounts_created_db =
            query_db ~f:(fun db ->
                Processor.Accounts_created.all_from_block db last_block_id )
          in
          [%log info]
            "Verifying that accounts created are also deemed accessed in block \
             with global slot since genesis %Ld"
            last_global_slot_since_genesis ;
          (* every account created in preceding block is an accessed account in preceding block *)
          List.iter accounts_created_db
            ~f:(fun { account_identifier_id = acct_id_created; _ } ->
              if
                Option.is_none
                  (List.find accounts_accessed_db
                     ~f:(fun { account_identifier_id = acct_id_accessed; _ } ->
                       acct_id_accessed = acct_id_created ) )
              then (
                [%log error] "Created account not present in accessed accounts"
                  ~metadata:
                    [ ("created_account_identifier_id", `Int acct_id_created)
                    ; ("state_hash", State_hash.to_yojson state_hash)
                    ; ( "global_slot_since_genesis"
                      , `String (Int64.to_string last_global_slot_since_genesis)
                      )
                    ; ("block_id", `Int last_block_id)
                    ] ;
                if continue_on_error then incr error_count
                else Core_kernel.exit 1 ) ) ;
          [%log info]
            "Verifying accounts accessed in block with global slot since \
             genesis %Ld"
            last_global_slot_since_genesis ;
          let%map accounts_accessed =
            Deferred.List.map accounts_accessed_db
              ~f:(Archive_lib.Load_data.get_account_accessed ~pool)
          in
          List.iter accounts_accessed ~f:(fun (index, account) ->
              let account_id =
                Account_id.create account.public_key account.token_id
              in
              let index_in_ledger =
                Ledger.index_of_account_exn ledger account_id
              in
              if index <> index_in_ledger then (
                [%log error]
                  "Account index in ledger does not match index in database"
                  ~metadata:
                    [ ("index_in_ledger", `Int index_in_ledger)
                    ; ("index_in_account_accessed", `Int index)
                    ] ;
                if continue_on_error then incr error_count
                else Core_kernel.exit 1 ) ;
              match Ledger.location_of_account ledger account_id with
              | None ->
                  [%log error] "Accessed account not in ledger"
                    ~metadata:
                      [ ("account_id", Account_id.to_yojson account_id) ] ;
                  if continue_on_error then incr error_count
                  else Core_kernel.exit 1
              | Some loc ->
                  let account_in_ledger =
                    match Ledger.get ledger loc with
                    | Some acct ->
                        acct
                    | None ->
                        (* should be unreachable *)
                        failwith
                          "Account not in ledger, even though there's a \
                           location for it"
                  in
                  if not @@ Account.equal account account_in_ledger then
                    [%log error]
                      "Account in ledger does not match account in database"
                      ~metadata:
                        [ ("account_id", Account_id.to_yojson account_id)
                        ; ( "account_in_ledger"
                          , Account.to_yojson account_in_ledger )
                        ; ("account_in_database", Account.to_yojson account)
                        ] ;
                  if continue_on_error then incr error_count
                  else Core_kernel.exit 1 )
        in
        let log_state_hash_on_next_slot curr_global_slot_since_genesis =
          match get_slot_hashes curr_global_slot_since_genesis with
          | None ->
              [%log fatal]
                "Missing state hash information for current global slot" ;
              Core.exit 1
          | Some (state_hash, _ledger_hash) ->
              [%log info]
                ~metadata:
                  [ ( "state_hash"
                    , `String (State_hash.to_base58_check state_hash) )
                  ]
                "Starting processing of commands in block with state_hash \
                 $state_hash at global slot since genesis %Ld"
                curr_global_slot_since_genesis
        in
        let run_transactions_on_slot_change ?(last_block = false) block_txns ()
            =
          match get_slot_hashes last_global_slot_since_genesis with
          | None ->
              if
                Int64.equal last_global_slot_since_genesis
                  input.start_slot_since_genesis
              then (
                [%log info]
                  "No ledger hash information at start slot, not checking \
                   against ledger, not running transactions" ;
                Deferred.unit )
              else (
                [%log fatal]
                  "Missing ledger hash information for last global slot, which \
                   is not the start slot" ;
                Core.exit 1 )
          | Some (state_hash, ledger_hash) ->
              let write_checkpoint_file () =
                let write_checkpoint () =
                  write_replayer_checkpoint ~logger ~ledger
                    ~last_global_slot_since_genesis ~max_canonical_slot
                in
                if last_block then write_checkpoint ()
                else
                  match !checkpoint_target with
                  | None ->
                      Deferred.unit
                  | Some target ->
                      if Int64.(last_global_slot_since_genesis >= target) then (
                        incr_checkpoint_target () ; write_checkpoint () )
                      else Deferred.unit
              in
              let rec count_txns ~signed_count ~zkapp_count ~fee_transfer_count
                  ~coinbase_count = function
                | [] ->
                    [%log info]
                      "Replaying transactions in block with state hash \
                       $state_hash"
                      ~metadata:
                        [ ("state_hash", State_hash.to_yojson state_hash)
                        ; ( "global_slot_since_genesis"
                          , `String
                              (Int64.to_string last_global_slot_since_genesis)
                          )
                        ; ("block_id", `Int last_block_id)
                        ; ("no_signed_commands", `Int signed_count)
                        ; ("no_zkapp_commands", `Int zkapp_count)
                        ; ("no_fee_transfers", `Int fee_transfer_count)
                        ; ("no_coinbases", `Int coinbase_count)
                        ]
                | txn :: txns -> (
                    match txn with
                    | Mina_transaction.Transaction.Command cmd -> (
                        match cmd with
                        | User_command.Signed_command _ ->
                            count_txns ~signed_count:(signed_count + 1)
                              ~zkapp_count ~fee_transfer_count ~coinbase_count
                              txns
                        | Zkapp_command _ ->
                            count_txns ~signed_count
                              ~zkapp_count:(zkapp_count + 1) ~fee_transfer_count
                              ~coinbase_count txns )
                    | Fee_transfer _ ->
                        count_txns ~signed_count ~zkapp_count
                          ~fee_transfer_count:(fee_transfer_count + 1)
                          ~coinbase_count txns
                    | Coinbase _ ->
                        count_txns ~signed_count ~zkapp_count
                          ~fee_transfer_count
                          ~coinbase_count:(coinbase_count + 1) txns )
=======
      let rec apply_commands (internal_cmds : Sql.Internal_command.t list)
          (user_cmds : Sql.User_command.t list) ~last_global_slot_since_genesis
          ~last_block_id ~staking_epoch_ledger ~next_epoch_ledger =
        let%bind staking_epoch_ledger, staking_seed =
          update_staking_epoch_data ~logger pool ~last_block_id ~ledger
            ~staking_epoch_ledger
        in
        let%bind next_epoch_ledger, next_seed =
          update_next_epoch_data ~logger pool ~last_block_id ~ledger
            ~next_epoch_ledger
        in
        let log_ledger_hash_after_last_slot () =
          match get_slot_hashes last_global_slot_since_genesis with
          | None ->
              if
                Int64.equal last_global_slot_since_genesis
                  input.start_slot_since_genesis
              then
                [%log info]
                  "No ledger hash information at start slot, not checking \
                   against ledger"
              else (
                [%log fatal]
                  "Missing ledger hash information for last global slot, which \
                   is not the start slot" ;
                Core.exit 1 )
          | Some (_state_hash, expected_ledger_hash) ->
              if
                Ledger_hash.equal
                  (Ledger.merkle_root ledger)
                  expected_ledger_hash
              then
                [%log info]
                  "Applied all commands at global slot since genesis %Ld, got \
                   expected ledger hash"
                  ~metadata:
                    [ ("ledger_hash", json_ledger_hash_of_ledger ledger) ]
                  last_global_slot_since_genesis
              else (
                [%log error]
                  "Applied all commands at global slot since genesis %Ld, \
                   ledger hash differs from expected ledger hash"
                  ~metadata:
                    [ ("ledger_hash", json_ledger_hash_of_ledger ledger)
                    ; ( "expected_ledger_hash"
                      , Ledger_hash.to_yojson expected_ledger_hash )
                    ]
                  last_global_slot_since_genesis ;
                if continue_on_error then incr error_count
                else Core_kernel.exit 1 )
        in
        let log_state_hash_on_next_slot curr_global_slot_since_genesis =
          match get_slot_hashes curr_global_slot_since_genesis with
          | None ->
              [%log fatal]
                "Missing state hash information for current global slot" ;
              Core.exit 1
          | Some (state_hash, _ledger_hash) ->
              [%log info]
                ~metadata:
                  [ ( "state_hash"
                    , `String (State_hash.to_base58_check state_hash) )
                  ]
                "Starting processing of commands in block with state_hash \
                 $state_hash at global slot since genesis %Ld"
                curr_global_slot_since_genesis
        in
        let write_checkpoint_file () =
          match !checkpoint_target with
          | None ->
              Deferred.unit
          | Some target ->
              if Int64.(last_global_slot_since_genesis >= target) then (
                incr_checkpoint_target () ;
                write_replayer_checkpoint ~logger ~ledger
                  ~last_global_slot_since_genesis ~max_canonical_slot )
              else Deferred.unit
        in
        let run_actions_on_slot_change curr_global_slot_since_genesis =
          if
            Int64.( > ) curr_global_slot_since_genesis
              last_global_slot_since_genesis
          then (
            log_ledger_hash_after_last_slot () ;
            log_state_hash_on_next_slot curr_global_slot_since_genesis ;
            write_checkpoint_file () )
          else Deferred.unit
        in
        let combine_or_run_internal_cmds (ic : Sql.Internal_command.t)
            (ics : Sql.Internal_command.t list) =
          match ics with
          | ic2 :: ics2
            when Int64.equal ic.global_slot_since_genesis
                   ic2.global_slot_since_genesis
                 && Int.equal ic.sequence_no ic2.sequence_no
                 && String.equal ic.type_ "fee_transfer"
                 && String.equal ic.type_ ic2.type_ ->
              (* combining situation 2
                 two fee transfer commands with same global slot since genesis, sequence number
              *)
              let%bind () =
                run_actions_on_slot_change ic.global_slot_since_genesis
              in
              let%bind () =
                apply_combined_fee_transfer ~logger ~pool ~ledger ~set_nonces
                  ~repair_nonces ~continue_on_error ic ic2
              in
              apply_commands ics2 user_cmds
                ~last_global_slot_since_genesis:ic.global_slot_since_genesis
                ~last_block_id:ic.block_id ~staking_epoch_ledger
                ~next_epoch_ledger
          | _ ->
              let%bind () =
                run_actions_on_slot_change ic.global_slot_since_genesis
              in
              let%bind () =
                run_internal_command ~logger ~pool ~ledger ~set_nonces
                  ~repair_nonces ~continue_on_error ic
>>>>>>> bd6b3999
              in
              let run_transactions () =
                count_txns ~signed_count:0 ~zkapp_count:0 ~fee_transfer_count:0
                  ~coinbase_count:0 block_txns ;
                let%bind txn_state_view =
                  get_parent_state_view ~pool last_block_id
                in
                let apply_transaction_phases txns =
                  let%bind phase_1s =
                    Deferred.List.mapi txns ~f:(fun n txn ->
                        match
                          Ledger.apply_transaction_first_pass
                            ~constraint_constants
                            ~global_slot:
                              (Mina_numbers.Global_slot_since_genesis.of_uint32
                                 (Unsigned.UInt32.of_int64
                                    last_global_slot_since_genesis ) )
                            ~txn_state_view ledger txn
                        with
                        | Ok partially_applied ->
                            let%bind () =
                              update_staking_epoch_data ~logger pool
                                ~last_block_id ~ledger ~staking_epoch_ledger
                                ~staking_seed
                            in
                            let%map () =
                              update_next_epoch_data ~logger pool ~last_block_id
                                ~ledger ~next_epoch_ledger ~next_seed
                            in
                            partially_applied
                        | Error err ->
                            [%log error]
                              "Error during Phase 1 application of transaction \
                               %d (0-based) in block with state hash \
                               $state_hash"
                              n
                              ~metadata:
                                [ ("state_hash", State_hash.to_yojson state_hash)
                                ; ( "transaction"
                                  , Mina_transaction.Transaction.to_yojson txn
                                  )
                                ; ("error", `String (Error.to_string_hum err))
                                ] ;
                            Error.raise err )
                  in
                  Deferred.List.iter phase_1s ~f:(fun partial ->
                      match
                        Ledger.apply_transaction_second_pass ledger partial
                      with
                      | Ok _applied ->
                          let%bind () =
                            update_staking_epoch_data ~logger pool
                              ~last_block_id ~ledger ~staking_epoch_ledger
                              ~staking_seed
                          in
                          update_next_epoch_data ~logger pool ~last_block_id
                            ~ledger ~next_epoch_ledger ~next_seed
                      | Error err ->
                          (* must be a zkApp *)
                          ( match partial with
                          | Ledger.Transaction_partially_applied.Zkapp_command
                              zk_partial ->
                              let cmd = zk_partial.command in
                              [%log error]
                                "Error during Phase 2 application of \
                                 partially-applied zkApp in block with state \
                                 hash $state_hash"
                                ~metadata:
                                  [ ( "state_hash"
                                    , State_hash.to_yojson state_hash )
                                  ; ( "zkapp_command"
                                    , Zkapp_command.to_yojson cmd )
                                  ; ("error", `String (Error.to_string_hum err))
                                  ]
                          | _ ->
                              failwith
                                "Unexpected phase 2 failure of non-zkApp \
                                 command" ) ;
                          Error.raise err )
                in
                apply_transaction_phases (List.rev block_txns)
              in
              if List.is_empty block_txns then (
                [%log info]
                  "No transactions to run for block with state hash $state_hash"
                  ~metadata:
                    [ ("state_hash", State_hash.to_yojson state_hash)
                    ; ( "global_slot_since_genesis"
                      , `String (Int64.to_string last_global_slot_since_genesis)
                      )
                    ; ("block_id", `Int last_block_id)
                    ] ;
                Deferred.unit )
              else
                let%bind () = run_transactions () in
                check_ledger_hash_at_slot state_hash ledger_hash ;
                let%bind () = check_account_accessed state_hash in
                log_state_hash_on_next_slot last_global_slot_since_genesis ;
                write_checkpoint_file ()
        in
        (* a sequence is a command type, slot, sequence number triple *)
        let get_internal_cmd_sequence (ic : Sql.Internal_command.t) =
          (`Internal_command, ic.global_slot_since_genesis, ic.sequence_no)
        in
        let get_user_cmd_sequence (uc : Sql.User_command.t) =
          (`User_command, uc.global_slot_since_genesis, uc.sequence_no)
        in
<<<<<<< HEAD
        let get_zkapp_cmd_sequence (sc : Sql.Zkapp_command.t) =
          (`Zkapp_command, sc.global_slot_since_genesis, sc.sequence_no)
        in
        let command_type_of_sequences seqs =
          let compare (_cmd_ty1, slot1, seq_no1) (_cmd_ty2, slot2, seq_no2) =
            [%compare: int64 * int] (slot1, seq_no1) (slot2, seq_no2)
          in
          let sorted_seqs = List.sort seqs ~compare in
          let cmd_ty, _slot, _seq_no = List.hd_exn sorted_seqs in
          cmd_ty
        in
        let check_for_complete_block ~cmd_global_slot_since_genesis =
          if
            Int64.( > ) cmd_global_slot_since_genesis
              last_global_slot_since_genesis
          then
            let%map () = run_transactions_on_slot_change block_txns () in
            []
          else return block_txns
        in
        match (internal_cmds, user_cmds, zkapp_cmds) with
        | [], [], [] ->
            (* all done *)
            let%bind _ =
              run_transactions_on_slot_change ~last_block:true block_txns ()
            in
            Deferred.return
              (staking_epoch_ledger, staking_seed, next_epoch_ledger, next_seed)
        | ic :: ics, [], [] ->
            (* only internal commands *)
            let%bind block_txns0 =
              check_for_complete_block
                ~cmd_global_slot_since_genesis:ic.global_slot_since_genesis
            in
            let%bind block_txns, ics' =
              let%map txn, ics' =
                internal_cmds_to_transaction ~logger ~pool ic ics
              in
              ( Option.value_map txn ~default:block_txns0 ~f:(fun txn ->
                    txn :: block_txns0 )
              , ics' )
            in
            apply_commands ~block_txns
              ~last_global_slot_since_genesis:ic.global_slot_since_genesis
              ~last_block_id:ic.block_id ics' user_cmds zkapp_cmds
        | [], uc :: ucs, [] ->
            (* only user commands *)
            let%bind block_txns =
              check_for_complete_block
                ~cmd_global_slot_since_genesis:uc.global_slot_since_genesis
=======
        match (internal_cmds, user_cmds) with
        | [], [] ->
            log_ledger_hash_after_last_slot () ;
            let%map () =
              write_replayer_checkpoint ~logger ~ledger
                ~last_global_slot_since_genesis ~max_canonical_slot
            in
            (staking_epoch_ledger, staking_seed, next_epoch_ledger, next_seed)
        | [], uc :: ucs ->
            let%bind () =
              run_actions_on_slot_change uc.global_slot_since_genesis
            in
            let%bind () =
              run_user_command ~logger ~pool ~ledger ~set_nonces ~repair_nonces
                ~continue_on_error uc
            in
            apply_commands [] ucs
              ~last_global_slot_since_genesis:uc.global_slot_since_genesis
              ~last_block_id:uc.block_id ~staking_epoch_ledger
              ~next_epoch_ledger
        | ic :: _, uc :: ucs when cmp_ic_uc ic uc > 0 ->
            let%bind () =
              run_actions_on_slot_change uc.global_slot_since_genesis
            in
            let%bind () =
              run_user_command ~logger ~pool ~ledger ~set_nonces ~repair_nonces
                ~continue_on_error uc
>>>>>>> bd6b3999
            in
            let%bind txn = user_command_to_transaction ~logger ~pool uc in
            apply_commands ~block_txns:(txn :: block_txns)
              ~last_global_slot_since_genesis:uc.global_slot_since_genesis
              ~last_block_id:uc.block_id internal_cmds ucs zkapp_cmds
        | [], [], zkc :: zkcs ->
            (* only zkApp commands *)
            let%bind block_txns =
              check_for_complete_block
                ~cmd_global_slot_since_genesis:zkc.global_slot_since_genesis
            in
            let%bind txn = zkapp_command_to_transaction ~logger ~pool zkc in
            apply_commands ~block_txns:(txn :: block_txns)
              ~last_global_slot_since_genesis:zkc.global_slot_since_genesis
              ~last_block_id:zkc.block_id internal_cmds user_cmds zkcs
        | [], uc :: ucs, zkc :: zkcs -> (
            (* no internal commands *)
            let seqs =
              [ get_user_cmd_sequence uc; get_zkapp_cmd_sequence zkc ]
            in
            match command_type_of_sequences seqs with
            | `User_command ->
                let%bind block_txns =
                  check_for_complete_block
                    ~cmd_global_slot_since_genesis:uc.global_slot_since_genesis
                in
                let%bind txn = user_command_to_transaction ~logger ~pool uc in
                apply_commands ~block_txns:(txn :: block_txns)
                  ~last_global_slot_since_genesis:uc.global_slot_since_genesis
                  ~last_block_id:uc.block_id internal_cmds ucs zkapp_cmds
            | `Zkapp_command ->
                let%bind block_txns =
                  check_for_complete_block
                    ~cmd_global_slot_since_genesis:zkc.global_slot_since_genesis
                in
                let%bind txn = zkapp_command_to_transaction ~logger ~pool zkc in
                apply_commands ~block_txns:(txn :: block_txns)
                  ~last_global_slot_since_genesis:zkc.global_slot_since_genesis
                  ~last_block_id:zkc.block_id internal_cmds user_cmds zkcs )
        | ic :: ics, [], zkc :: zkcs -> (
            (* no user commands *)
            let seqs =
              [ get_internal_cmd_sequence ic; get_zkapp_cmd_sequence zkc ]
            in
            match command_type_of_sequences seqs with
            | `Internal_command ->
                let%bind block_txns0 =
                  check_for_complete_block
                    ~cmd_global_slot_since_genesis:ic.global_slot_since_genesis
                in
                let%bind block_txns, ics' =
                  let%map txn, ics' =
                    internal_cmds_to_transaction ~logger ~pool ic ics
                  in
                  ( Option.value_map txn ~default:block_txns0 ~f:(fun txn ->
                        txn :: block_txns0 )
                  , ics' )
                in
                apply_commands ~block_txns
                  ~last_global_slot_since_genesis:ic.global_slot_since_genesis
                  ~last_block_id:ic.block_id ics' user_cmds zkapp_cmds
            | `Zkapp_command ->
                let%bind block_txns =
                  check_for_complete_block
                    ~cmd_global_slot_since_genesis:zkc.global_slot_since_genesis
                in
                let%bind txn = zkapp_command_to_transaction ~logger ~pool zkc in
                apply_commands ~block_txns:(txn :: block_txns)
                  ~last_global_slot_since_genesis:zkc.global_slot_since_genesis
                  ~last_block_id:zkc.block_id internal_cmds user_cmds zkcs )
        | ic :: ics, uc :: ucs, [] -> (
            (* no zkApp commands *)
            let seqs =
              [ get_internal_cmd_sequence ic; get_user_cmd_sequence uc ]
            in
            match command_type_of_sequences seqs with
            | `Internal_command ->
                let%bind block_txns0 =
                  check_for_complete_block
                    ~cmd_global_slot_since_genesis:ic.global_slot_since_genesis
                in
                let%bind block_txns, ics' =
                  let%map txn, ics' =
                    internal_cmds_to_transaction ~logger ~pool ic ics
                  in
                  ( Option.value_map txn ~default:block_txns0 ~f:(fun txn ->
                        txn :: block_txns0 )
                  , ics' )
                in
                apply_commands ~block_txns
                  ~last_global_slot_since_genesis:ic.global_slot_since_genesis
                  ~last_block_id:ic.block_id ics' user_cmds zkapp_cmds
            | `User_command ->
                let%bind block_txns =
                  check_for_complete_block
                    ~cmd_global_slot_since_genesis:uc.global_slot_since_genesis
                in
                let%bind txn = user_command_to_transaction ~logger ~pool uc in
                apply_commands ~block_txns:(txn :: block_txns)
                  ~last_global_slot_since_genesis:uc.global_slot_since_genesis
                  ~last_block_id:uc.block_id internal_cmds ucs zkapp_cmds )
        | ic :: ics, uc :: ucs, zkc :: zkcs -> (
            (* internal, user, and zkApp commands *)
            let seqs =
              [ get_internal_cmd_sequence ic
              ; get_user_cmd_sequence uc
              ; get_zkapp_cmd_sequence zkc
              ]
            in
            match command_type_of_sequences seqs with
            | `Internal_command ->
                let%bind block_txns0 =
                  check_for_complete_block
                    ~cmd_global_slot_since_genesis:ic.global_slot_since_genesis
                in
                let%bind block_txns, ics' =
                  let%map txn, ics' =
                    internal_cmds_to_transaction ~logger ~pool ic ics
                  in
                  ( Option.value_map txn ~default:block_txns0 ~f:(fun txn ->
                        txn :: block_txns0 )
                  , ics' )
                in
                apply_commands ~block_txns
                  ~last_global_slot_since_genesis:ic.global_slot_since_genesis
                  ~last_block_id:ic.block_id ics' user_cmds zkapp_cmds
            | `User_command ->
                let%bind block_txns =
                  check_for_complete_block
                    ~cmd_global_slot_since_genesis:uc.global_slot_since_genesis
                in
                let%bind txn = user_command_to_transaction ~logger ~pool uc in
                apply_commands ~block_txns:(txn :: block_txns)
                  ~last_global_slot_since_genesis:uc.global_slot_since_genesis
                  ~last_block_id:uc.block_id internal_cmds ucs zkapp_cmds
            | `Zkapp_command ->
                let%bind block_txns =
                  check_for_complete_block
                    ~cmd_global_slot_since_genesis:zkc.global_slot_since_genesis
                in
                let%bind txn = zkapp_command_to_transaction ~logger ~pool zkc in
                apply_commands ~block_txns:(txn :: block_txns)
                  ~last_global_slot_since_genesis:zkc.global_slot_since_genesis
                  ~last_block_id:zkc.block_id internal_cmds user_cmds zkcs )
      in
      let%bind unparented_ids =
        query_db ~f:(fun db -> Sql.Block.get_unparented db ())
      in
      let genesis_block_id =
        match List.filter unparented_ids ~f:(Int.Set.mem block_ids) with
        | [ id ] ->
            id
        | _ ->
            failwith "Expected only the genesis block to have an unparented id"
      in
      let%bind start_slot_since_genesis =
        let%map slot_opt =
          query_db ~f:(fun db ->
              Sql.Block.get_next_slot db input.start_slot_since_genesis )
        in
        match slot_opt with
        | Some slot ->
            slot
        | None ->
            failwithf
              "There is no slot in the database greater than equal to the \
               start slot %Ld given in the input file"
              input.start_slot_since_genesis ()
      in
      if
        not
          (Int64.equal start_slot_since_genesis input.start_slot_since_genesis)
      then
        [%log info]
          "Starting with next available global slot in the archive database"
          ~metadata:
            [ ( "input_start_slot"
              , `String (Int64.to_string input.start_slot_since_genesis) )
            ; ( "available_start_slot"
              , `String (Int64.to_string start_slot_since_genesis) )
            ] ;
      [%log info] "At start global slot %Ld, ledger hash"
        start_slot_since_genesis
        ~metadata:[ ("ledger_hash", json_ledger_hash_of_ledger ledger) ] ;
      let%bind staking_epoch_ledger, staking_seed, next_epoch_ledger, next_seed
          =
        apply_commands ~block_txns:[]
          ~last_global_slot_since_genesis:start_slot_since_genesis
          ~last_block_id:genesis_block_id sorted_internal_cmds sorted_user_cmds
          sorted_zkapp_cmds
      in
      match input.target_epoch_ledgers_state_hash with
      | None ->
          [%log info] "No target epoch ledger hash supplied, not writing output" ;
          Deferred.unit
      | Some target_epoch_ledgers_state_hash -> (
          match output_file_opt with
          | None ->
              [%log info] "Output file not supplied, not writing output" ;
              return ()
          | Some output_file ->
              if Int.equal !error_count 0 then (
                [%log info] "Writing output to $output_file"
                  ~metadata:[ ("output_file", `String output_file) ] ;
                let%bind output =
                  let%map output =
                    create_output ~target_epoch_ledgers_state_hash
                      ~target_fork_state_hash:
                        (State_hash.of_base58_check_exn target_state_hash)
                      ~ledger ~staking_epoch_ledger:!staking_epoch_ledger
                      ~staking_seed:!staking_seed
                      ~next_epoch_ledger:!next_epoch_ledger
                      ~next_seed:!next_seed input.genesis_ledger
                  in
                  output_to_yojson output |> Yojson.Safe.pretty_to_string
                in
                return
                @@ Out_channel.with_file output_file ~f:(fun oc ->
                       Out_channel.output_string oc output ) )
              else (
                [%log error] "There were %d errors, not writing output"
                  !error_count ;
                exit 1 ) ) )

let () =
  Command.(
    run
      (let open Let_syntax in
      Command.async ~summary:"Replay transactions from Mina archive database"
        (let%map input_file =
           Param.flag "--input-file"
             ~doc:"file File containing the genesis ledger"
             Param.(required string)
         and output_file_opt =
           Param.flag "--output-file"
             ~doc:"file File containing the resulting ledger"
             Param.(optional string)
         and archive_uri =
           Param.flag "--archive-uri"
             ~doc:
               "URI URI for connecting to the archive database (e.g., \
                postgres://$USER@localhost:5432/archiver)"
             Param.(required string)
         and continue_on_error =
           Param.flag "--continue-on-error"
             ~doc:"Continue processing after errors" Param.no_arg
         and checkpoint_interval =
           Param.flag "--checkpoint-interval"
             ~doc:"NN Write checkpoint file every NN slots"
             Param.(optional int)
         in
         main ~input_file ~output_file_opt ~archive_uri ~checkpoint_interval
           ~continue_on_error )))<|MERGE_RESOLUTION|>--- conflicted
+++ resolved
@@ -116,66 +116,6 @@
   Int64.Table.create ()
 
 let get_slot_hashes slot = Hashtbl.find global_slot_hashes_tbl slot
-<<<<<<< HEAD
-=======
-
-(* cache of account keys *)
-let pk_tbl : (int, Account.key) Hashtbl.t = Int.Table.create ()
-
-let query_db pool ~f ~item =
-  match%bind Caqti_async.Pool.use f pool with
-  | Ok v ->
-      return v
-  | Error msg ->
-      failwithf "Error getting %s from db, error: %s" item
-        (Caqti_error.show msg) ()
-
-let pk_of_pk_id pool pk_id : Account.key Deferred.t =
-  let open Deferred.Let_syntax in
-  match Hashtbl.find pk_tbl pk_id with
-  | Some pk ->
-      return pk
-  | None -> (
-      (* not in cache, consult database *)
-      match%map
-        Caqti_async.Pool.use (fun db -> Sql.Public_key.run db pk_id) pool
-      with
-      | Ok (Some pk) -> (
-          match Signature_lib.Public_key.Compressed.of_base58_check pk with
-          | Ok pk ->
-              Hashtbl.add_exn pk_tbl ~key:pk_id ~data:pk ;
-              pk
-          | Error err ->
-              Error.tag_arg err "Error decoding public key"
-                (("public_key", pk), ("id", pk_id))
-                [%sexp_of: (string * string) * (string * int)]
-              |> Error.raise )
-      | Ok None ->
-          failwithf "Could not find public key with id %d" pk_id ()
-      | Error msg ->
-          failwithf "Error retrieving public key with id %d, error: %s" pk_id
-            (Caqti_error.show msg) () )
-
-let balance_info_of_id pool ~id =
-  query_db pool
-    ~f:(fun db -> Archive_lib.Processor.Balance.load db ~id)
-    ~item:"balance info of id"
-
-let internal_command_to_balance_block_data
-    (internal_cmd : Sql.Internal_command.t) =
-  { block_id = internal_cmd.block_id
-  ; block_height = internal_cmd.block_height
-  ; sequence_no = internal_cmd.sequence_no
-  ; secondary_sequence_no = internal_cmd.secondary_sequence_no
-  }
-
-let user_command_to_balance_block_data (user_cmd : Sql.User_command.t) =
-  { block_id = user_cmd.block_id
-  ; block_height = user_cmd.block_height
-  ; sequence_no = user_cmd.sequence_no
-  ; secondary_sequence_no = 0
-  }
->>>>>>> bd6b3999
 
 let process_block_infos_of_state_hash ~logger pool ~state_hash ~start_slot ~f =
   match%bind
@@ -918,13 +858,7 @@
                Int64.(input.start_slot_since_genesis + interval) ) )
       in
       let%bind max_canonical_slot =
-<<<<<<< HEAD
         query_db ~f:(fun db -> Sql.Block.get_max_canonical_slot db ())
-=======
-        query_db pool
-          ~f:(fun db -> Sql.Block.get_max_canonical_slot db ())
-          ~item:"max canonical slot"
->>>>>>> bd6b3999
       in
       let incr_checkpoint_target () =
         Option.iter !checkpoint_target ~f:(fun target ->
@@ -946,7 +880,6 @@
                 failwith "Expected a checkpoint interval" )
       in
       (* apply commands in global slot, sequence order *)
-<<<<<<< HEAD
       let rec apply_commands ~last_global_slot_since_genesis ~last_block_id
           ~(block_txns : Mina_transaction.Transaction.t list)
           (internal_cmds : Sql.Internal_command.t list)
@@ -1160,126 +1093,6 @@
                         count_txns ~signed_count ~zkapp_count
                           ~fee_transfer_count
                           ~coinbase_count:(coinbase_count + 1) txns )
-=======
-      let rec apply_commands (internal_cmds : Sql.Internal_command.t list)
-          (user_cmds : Sql.User_command.t list) ~last_global_slot_since_genesis
-          ~last_block_id ~staking_epoch_ledger ~next_epoch_ledger =
-        let%bind staking_epoch_ledger, staking_seed =
-          update_staking_epoch_data ~logger pool ~last_block_id ~ledger
-            ~staking_epoch_ledger
-        in
-        let%bind next_epoch_ledger, next_seed =
-          update_next_epoch_data ~logger pool ~last_block_id ~ledger
-            ~next_epoch_ledger
-        in
-        let log_ledger_hash_after_last_slot () =
-          match get_slot_hashes last_global_slot_since_genesis with
-          | None ->
-              if
-                Int64.equal last_global_slot_since_genesis
-                  input.start_slot_since_genesis
-              then
-                [%log info]
-                  "No ledger hash information at start slot, not checking \
-                   against ledger"
-              else (
-                [%log fatal]
-                  "Missing ledger hash information for last global slot, which \
-                   is not the start slot" ;
-                Core.exit 1 )
-          | Some (_state_hash, expected_ledger_hash) ->
-              if
-                Ledger_hash.equal
-                  (Ledger.merkle_root ledger)
-                  expected_ledger_hash
-              then
-                [%log info]
-                  "Applied all commands at global slot since genesis %Ld, got \
-                   expected ledger hash"
-                  ~metadata:
-                    [ ("ledger_hash", json_ledger_hash_of_ledger ledger) ]
-                  last_global_slot_since_genesis
-              else (
-                [%log error]
-                  "Applied all commands at global slot since genesis %Ld, \
-                   ledger hash differs from expected ledger hash"
-                  ~metadata:
-                    [ ("ledger_hash", json_ledger_hash_of_ledger ledger)
-                    ; ( "expected_ledger_hash"
-                      , Ledger_hash.to_yojson expected_ledger_hash )
-                    ]
-                  last_global_slot_since_genesis ;
-                if continue_on_error then incr error_count
-                else Core_kernel.exit 1 )
-        in
-        let log_state_hash_on_next_slot curr_global_slot_since_genesis =
-          match get_slot_hashes curr_global_slot_since_genesis with
-          | None ->
-              [%log fatal]
-                "Missing state hash information for current global slot" ;
-              Core.exit 1
-          | Some (state_hash, _ledger_hash) ->
-              [%log info]
-                ~metadata:
-                  [ ( "state_hash"
-                    , `String (State_hash.to_base58_check state_hash) )
-                  ]
-                "Starting processing of commands in block with state_hash \
-                 $state_hash at global slot since genesis %Ld"
-                curr_global_slot_since_genesis
-        in
-        let write_checkpoint_file () =
-          match !checkpoint_target with
-          | None ->
-              Deferred.unit
-          | Some target ->
-              if Int64.(last_global_slot_since_genesis >= target) then (
-                incr_checkpoint_target () ;
-                write_replayer_checkpoint ~logger ~ledger
-                  ~last_global_slot_since_genesis ~max_canonical_slot )
-              else Deferred.unit
-        in
-        let run_actions_on_slot_change curr_global_slot_since_genesis =
-          if
-            Int64.( > ) curr_global_slot_since_genesis
-              last_global_slot_since_genesis
-          then (
-            log_ledger_hash_after_last_slot () ;
-            log_state_hash_on_next_slot curr_global_slot_since_genesis ;
-            write_checkpoint_file () )
-          else Deferred.unit
-        in
-        let combine_or_run_internal_cmds (ic : Sql.Internal_command.t)
-            (ics : Sql.Internal_command.t list) =
-          match ics with
-          | ic2 :: ics2
-            when Int64.equal ic.global_slot_since_genesis
-                   ic2.global_slot_since_genesis
-                 && Int.equal ic.sequence_no ic2.sequence_no
-                 && String.equal ic.type_ "fee_transfer"
-                 && String.equal ic.type_ ic2.type_ ->
-              (* combining situation 2
-                 two fee transfer commands with same global slot since genesis, sequence number
-              *)
-              let%bind () =
-                run_actions_on_slot_change ic.global_slot_since_genesis
-              in
-              let%bind () =
-                apply_combined_fee_transfer ~logger ~pool ~ledger ~set_nonces
-                  ~repair_nonces ~continue_on_error ic ic2
-              in
-              apply_commands ics2 user_cmds
-                ~last_global_slot_since_genesis:ic.global_slot_since_genesis
-                ~last_block_id:ic.block_id ~staking_epoch_ledger
-                ~next_epoch_ledger
-          | _ ->
-              let%bind () =
-                run_actions_on_slot_change ic.global_slot_since_genesis
-              in
-              let%bind () =
-                run_internal_command ~logger ~pool ~ledger ~set_nonces
-                  ~repair_nonces ~continue_on_error ic
->>>>>>> bd6b3999
               in
               let run_transactions () =
                 count_txns ~signed_count:0 ~zkapp_count:0 ~fee_transfer_count:0
@@ -1387,7 +1200,6 @@
         let get_user_cmd_sequence (uc : Sql.User_command.t) =
           (`User_command, uc.global_slot_since_genesis, uc.sequence_no)
         in
-<<<<<<< HEAD
         let get_zkapp_cmd_sequence (sc : Sql.Zkapp_command.t) =
           (`Zkapp_command, sc.global_slot_since_genesis, sc.sequence_no)
         in
@@ -1438,35 +1250,6 @@
             let%bind block_txns =
               check_for_complete_block
                 ~cmd_global_slot_since_genesis:uc.global_slot_since_genesis
-=======
-        match (internal_cmds, user_cmds) with
-        | [], [] ->
-            log_ledger_hash_after_last_slot () ;
-            let%map () =
-              write_replayer_checkpoint ~logger ~ledger
-                ~last_global_slot_since_genesis ~max_canonical_slot
-            in
-            (staking_epoch_ledger, staking_seed, next_epoch_ledger, next_seed)
-        | [], uc :: ucs ->
-            let%bind () =
-              run_actions_on_slot_change uc.global_slot_since_genesis
-            in
-            let%bind () =
-              run_user_command ~logger ~pool ~ledger ~set_nonces ~repair_nonces
-                ~continue_on_error uc
-            in
-            apply_commands [] ucs
-              ~last_global_slot_since_genesis:uc.global_slot_since_genesis
-              ~last_block_id:uc.block_id ~staking_epoch_ledger
-              ~next_epoch_ledger
-        | ic :: _, uc :: ucs when cmp_ic_uc ic uc > 0 ->
-            let%bind () =
-              run_actions_on_slot_change uc.global_slot_since_genesis
-            in
-            let%bind () =
-              run_user_command ~logger ~pool ~ledger ~set_nonces ~repair_nonces
-                ~continue_on_error uc
->>>>>>> bd6b3999
             in
             let%bind txn = user_command_to_transaction ~logger ~pool uc in
             apply_commands ~block_txns:(txn :: block_txns)
