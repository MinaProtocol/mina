--- conflicted
+++ resolved
@@ -977,6 +977,20 @@
                 failwith "Expected a checkpoint interval" )
       in
       let found_snarked_ledger_hash = ref false in
+      (* See PR #9782. *)
+      let global_slots_to_avoid =
+        [ 146033L
+        ; 146078L
+        ; 146102L
+        ; 146164L
+        ; 146328L
+        ; 146399L
+        ; 146438L
+        ; 146489L
+        ; 146631L
+        ; 146752L
+        ]
+      in
       (* apply commands in global slot, sequence order *)
       let rec apply_commands ~last_global_slot_since_genesis ~last_block_id
           ~(block_txns : Mina_transaction.Transaction.t list)
@@ -996,6 +1010,16 @@
                 ; ("block_id", `Int last_block_id)
                 ]
               last_global_slot_since_genesis
+          else if
+            List.mem global_slots_to_avoid last_global_slot_since_genesis
+              ~equal:Int64.equal
+          then
+            [%log info]
+              ~metadata:
+                [ ("state_hash", `String (State_hash.to_base58_check state_hash))
+                ]
+              "This block has an inconsistent ledger hash due to a known \
+               historical issue."
           else (
             [%log error]
               "Applied all commands at global slot since genesis %Ld, ledger \
@@ -1010,39 +1034,6 @@
               last_global_slot_since_genesis ;
             if continue_on_error then incr error_count else Core_kernel.exit 1 )
         in
-<<<<<<< HEAD
-        let log_ledger_hash_after_last_slot () =
-          (* See PR #9782. *)
-          let global_slots_to_avoid =
-            [ 146033L
-            ; 146078L
-            ; 146102L
-            ; 146164L
-            ; 146328L
-            ; 146399L
-            ; 146438L
-            ; 146489L
-            ; 146631L
-            ; 146752L
-            ]
-          in
-
-          match get_slot_hashes last_global_slot_since_genesis with
-          | None ->
-              if
-                Int64.equal last_global_slot_since_genesis
-                  input.start_slot_since_genesis
-              then
-                [%log info]
-                  "No ledger hash information at start slot, not checking \
-                   against ledger"
-              else (
-                [%log fatal]
-                  "Missing ledger hash information for last global slot, which \
-                   is not the start slot" ;
-                Core.exit 1 )
-          | Some (state_hash, expected_ledger_hash) ->
-=======
         let check_account_accessed state_hash =
           [%log info] "Checking accounts accessed in block just processed"
             ~metadata:
@@ -1066,7 +1057,6 @@
           (* every account created in preceding block is an accessed account in preceding block *)
           List.iter accounts_created_db
             ~f:(fun { account_identifier_id = acct_id_created; _ } ->
->>>>>>> 4135d40c
               if
                 Option.is_none
                   (List.find accounts_accessed_db
@@ -1075,22 +1065,6 @@
               then (
                 [%log error] "Created account not present in accessed accounts"
                   ~metadata:
-<<<<<<< HEAD
-                    [ ("ledger_hash", json_ledger_hash_of_ledger ledger) ]
-                  last_global_slot_since_genesis
-              else if
-                List.mem global_slots_to_avoid last_global_slot_since_genesis
-                  ~equal:Int64.equal
-              then
-                [%log info]
-                  ~metadata:
-                    [ ( "state_hash"
-                      , `String (State_hash.to_base58_check state_hash) )
-                    ]
-                  "This block has an inconsistent ledger hash due to a known \
-                   historical issue."
-              else (
-=======
                     [ ("created_account_identifier_id", `Int acct_id_created)
                     ; ("state_hash", State_hash.to_yojson state_hash)
                     ; ( "global_slot_since_genesis"
@@ -1116,7 +1090,6 @@
                 Ledger.index_of_account_exn ledger account_id
               in
               if index <> index_in_ledger then (
->>>>>>> 4135d40c
                 [%log error]
                   "Account index in ledger does not match index in database"
                   ~metadata:
