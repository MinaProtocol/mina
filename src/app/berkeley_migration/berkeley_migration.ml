--- conflicted
+++ resolved
@@ -310,20 +310,6 @@
               | Some acct ->
                   acct
             in
-<<<<<<< HEAD
-            let acct_patched =
-              { acct with
-                permissions =
-                  Mina_base.Permissions.Poly.
-                    { acct.permissions with
-                      set_verification_key =
-                        ( fst acct.permissions.set_verification_key
-                        , migrating_from_version )
-                    }
-              }
-            in
-=======
->>>>>>> 63888cc9
             query_migrated_db ~f:(fun db ->
                 match%map
                   Archive_lib.Processor.Accounts_accessed.add_if_doesn't_exist
