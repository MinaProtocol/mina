--- conflicted
+++ resolved
@@ -48,13 +48,10 @@
      an earlier protocol version.
   *)
   Protocol_version.create ~transaction:2 ~network:0 ~patch:0
-<<<<<<< HEAD
-=======
 
 let compare_user_cmd_seq (a : Archive_lib.Extensional.User_command.t)
     (b : Archive_lib.Extensional.User_command.t) : int =
   Int.compare a.sequence_no b.sequence_no
->>>>>>> a905070d
 
 let compare_internal_cmd_seq (a : Archive_lib.Extensional.Internal_command.t)
     (b : Archive_lib.Extensional.Internal_command.t) : int =
