(* berkeley_migration.ml -- migrate archive db from original Mina mainnet to berkeley schema *)

open Core_kernel
open Async
open Caqti_async

(* before running this program for the first time, import the berkeley schema to the
   migrated database name
*)

let mainnet_transaction_failure_of_string s :
    Mina_base.Transaction_status.Failure.t =
  match s with
  | "Predicate" ->
      Predicate
  | "Source_not_present" ->
      Source_not_present
  | "Receiver_not_present" ->
      Receiver_not_present
  | "Amount_insufficient_to_create_account" ->
      Amount_insufficient_to_create_account
  | "Cannot_pay_creation_fee_in_token" ->
      Cannot_pay_creation_fee_in_token
  | "Source_insufficient_balance" ->
      Source_insufficient_balance
  | "Source_minimum_balance_violation" ->
      Source_minimum_balance_violation
  | "Receiver_already_exists" ->
      Receiver_already_exists
  | "Overflow" ->
      Overflow
  | "Incorrect_nonce" ->
      Incorrect_nonce
  (* these should never have occurred *)
  | "Signed_command_on_snapp_account"
  | "Not_token_owner"
  | "Snapp_account_not_present"
  | "Update_not_permitted" ->
      failwith "Transaction failure unrepresentable in Berkeley"
  | _ ->
      failwith "No such transaction failure"

let mainnet_protocol_version =
  (* It would be more accurate to posit distinct patches for each
     mainnet release, but it's sufficient to have a protocol version
     earlier than the berkeley hard fork protocol version. After the
     hard fork, the replayer won't check ledger hashes for blocks with
     an earlier protocol version.
  *)
  Protocol_version.create ~transaction:2 ~network:0 ~patch:0

let compare_user_cmd_seq (a : Archive_lib.Extensional.User_command.t)
    (b : Archive_lib.Extensional.User_command.t) : int =
  Int.compare a.sequence_no b.sequence_no

let compare_internal_cmd_seq (a : Archive_lib.Extensional.Internal_command.t)
    (b : Archive_lib.Extensional.Internal_command.t) : int =
  Tuple2.compare ~cmp1:Int.compare ~cmp2:Int.compare
    (a.sequence_no, a.secondary_sequence_no)
    (b.sequence_no, b.secondary_sequence_no)

let mainnet_block_to_extensional_batch ~logger ~mainnet_pool ~precomputed_blocks
    ~(genesis_block : Mina_block.t) (blocks : Sql.Mainnet.Block.t list) :
    Archive_lib.Extensional.Block.t list Deferred.t =
  let module Blockchain_state = Mina_state.Blockchain_state in
  let module Consensus_state = Consensus.Data.Consensus_state in
  let query_mainnet_db ~f = Mina_caqti.query ~f mainnet_pool in
  [%log info] "Fetching transaction sequence from prior database" ;
  let%bind block_user_cmds =
    query_mainnet_db ~f:(fun (module Conn : CONNECTION) ->
        Conn.collect_list
          (Caqti_request.collect Caqti_type.unit
             (Caqti_type.tup2 Sql.Mainnet.User_command.typ
                Sql.Mainnet.Block_user_command.typ )
             (sprintf
                "SELECT %s, %s FROM %s AS c JOIN %s AS j ON c.id = \
                 j.user_command_id AND j.block_id IN (%s)"
                (String.concat ~sep:"," Sql.Mainnet.User_command.field_names)
                (String.concat ~sep:","
                   Sql.Mainnet.Block_user_command.Fields.names )
                Sql.Mainnet.User_command.table_name
                Sql.Mainnet.Block_user_command.table_name
                ( String.concat ~sep:","
                @@ List.map blocks ~f:(fun block -> Int.to_string block.id) ) ) )
          () )
  in
  let%bind block_internal_cmds =
    query_mainnet_db ~f:(fun (module Conn : CONNECTION) ->
        Conn.collect_list
          (Caqti_request.collect Caqti_type.unit
             (Caqti_type.tup2 Sql.Mainnet.Internal_command.typ
                Sql.Mainnet.Block_internal_command.typ )
             (sprintf
                "SELECT %s, %s FROM %s AS c JOIN %s AS j ON c.id = \
                 j.internal_command_id AND j.block_id IN (%s)"
                (String.concat ~sep:"," Sql.Mainnet.Internal_command.field_names)
                (String.concat ~sep:","
                   Sql.Mainnet.Block_internal_command.Fields.names )
                Sql.Mainnet.Internal_command.table_name
                Sql.Mainnet.Block_internal_command.table_name
                ( String.concat ~sep:","
                @@ List.map blocks ~f:(fun block -> Int.to_string block.id) ) ) )
          () )
  in
  let required_public_key_ids =
    let user_cmd_reqs =
      List.bind block_user_cmds ~f:(fun (cmd, _join) ->
          [ cmd.fee_payer_id; cmd.source_id; cmd.receiver_id ] )
    in
    let internal_cmd_reqs =
      List.map block_internal_cmds ~f:(fun (cmd, _join) -> cmd.receiver_id)
    in
    Staged.unstage
      (List.stable_dedup_staged ~compare:Int.compare)
      (user_cmd_reqs @ internal_cmd_reqs)
  in
  let%bind public_keys =
    if List.is_empty required_public_key_ids then return Int.Map.empty
    else
      query_mainnet_db ~f:(fun (module Conn : CONNECTION) ->
          Conn.collect_list
            (Caqti_request.collect Caqti_type.unit
               Caqti_type.(tup2 int Sql.Mainnet.Public_key.typ)
               (sprintf "SELECT id, value FROM %s WHERE id IN (%s)"
                  Sql.Mainnet.Public_key.table_name
                  ( String.concat ~sep:","
                  @@ List.map required_public_key_ids ~f:Int.to_string ) ) )
            () )
      >>| Int.Map.of_alist_exn
  in
  let user_cmds =
    List.fold_left block_user_cmds ~init:Int.Map.empty
      ~f:(fun acc (cmd, join) ->
        let ext_cmd : Archive_lib.Extensional.User_command.t =
          { sequence_no = join.sequence_no
          ; command_type = cmd.typ
          ; fee_payer = Map.find_exn public_keys cmd.fee_payer_id
          ; source = Map.find_exn public_keys cmd.source_id
          ; receiver = Map.find_exn public_keys cmd.receiver_id
          ; nonce = Mina_numbers.Account_nonce.of_int cmd.nonce
          ; amount =
              Option.map cmd.amount ~f:(fun amount ->
                  Unsigned.UInt64.of_int64 amount |> Currency.Amount.of_uint64 )
          ; fee = cmd.fee |> Unsigned.UInt64.of_int64 |> Currency.Fee.of_uint64
          ; valid_until =
              Option.map cmd.valid_until ~f:(fun valid_until ->
                  Unsigned.UInt32.of_int64 valid_until
                  |> Mina_numbers.Global_slot_since_genesis.of_uint32 )
          ; memo = Mina_base.Signed_command_memo.of_base58_check_exn cmd.memo
          ; hash =
              Mina_transaction.Transaction_hash.of_base58_check_exn_v1 cmd.hash
          ; status = join.status
          ; failure_reason =
              Option.map join.failure_reason
                ~f:mainnet_transaction_failure_of_string
          }
        in
        Map.add_multi acc ~key:join.block_id ~data:ext_cmd )
  in
  let internal_cmds =
    List.fold_left block_internal_cmds ~init:Int.Map.empty
      ~f:(fun acc (cmd, join) ->
        let ext_cmd : Archive_lib.Extensional.Internal_command.t =
          { sequence_no = join.sequence_no
          ; secondary_sequence_no = join.secondary_sequence_no
          ; command_type = cmd.typ
          ; receiver = Map.find_exn public_keys cmd.receiver_id
          ; fee = cmd.fee |> Unsigned.UInt64.of_int64 |> Currency.Fee.of_uint64
          ; hash =
              Mina_transaction.Transaction_hash.of_base58_check_exn_v1 cmd.hash
          ; status = "applied"
          ; failure_reason = None
          }
        in
        Map.add_multi acc ~key:join.block_id ~data:ext_cmd )
  in
  [%log info] "Done fetching transaction sequence from prior database" ;
  return
    (List.map blocks ~f:(fun block ->
         let state_hash =
           Mina_base.State_hash.of_base58_check_exn block.state_hash
         in
         let is_genesis_block = Int64.equal block.height Int64.one in
         let precomputed =
           if is_genesis_block then
             Precomputed_block.of_block_header (Mina_block.header genesis_block)
           else Map.find_exn precomputed_blocks state_hash
         in
         (* NB: command indices do not contain entries for blocks that have no commands associated with them in the database *)
         let user_cmds =
           List.sort ~compare:compare_user_cmd_seq
           @@ Option.value ~default:[]
           @@ Map.find user_cmds block.id
         in
         let internal_cmds =
           List.sort ~compare:compare_internal_cmd_seq
           @@ Option.value ~default:[]
           @@ Map.find internal_cmds block.id
         in
         let consensus_state =
           precomputed.protocol_state.body.consensus_state
         in
         { Archive_lib.Extensional.Block.state_hash
         ; parent_hash =
             Mina_base.State_hash.of_base58_check_exn block.parent_hash
         ; creator =
             (* Map.find_exn public_keys block.creator_id *)
             consensus_state.block_creator
         ; block_winner =
             (* Map.find_exn public_keys block.block_winner_id *)
             consensus_state.block_stake_winner
         ; last_vrf_output = consensus_state.last_vrf_output
         ; snarked_ledger_hash =
             (* Map.find_exn snarked_ledger_hashes block.snarked_ledger_hash_id *)
             precomputed.protocol_state.body.blockchain_state
               .snarked_ledger_hash
         ; staking_epoch_data = consensus_state.staking_epoch_data
         ; next_epoch_data = consensus_state.next_epoch_data
         ; min_window_density = consensus_state.min_window_density
         ; total_currency = consensus_state.total_currency
         ; sub_window_densities = consensus_state.sub_window_densities
         ; ledger_hash =
             Mina_base.Frozen_ledger_hash.of_base58_check_exn block.ledger_hash
         ; height = Unsigned.UInt32.of_int64 block.height
         ; global_slot_since_hard_fork =
             Mina_numbers.Global_slot_since_hard_fork.of_uint32
             @@ Unsigned.UInt32.of_int64 block.global_slot_since_hard_fork
         ; global_slot_since_genesis =
             Mina_numbers.Global_slot_since_genesis.of_uint32
             @@ Unsigned.UInt32.of_int64 block.global_slot_since_genesis
         ; timestamp = Block_time.of_int64 block.timestamp
         ; user_cmds
         ; internal_cmds
         ; zkapp_cmds = []
         ; protocol_version = mainnet_protocol_version
         ; proposed_protocol_version = None
         ; chain_status =
             Archive_lib.Chain_status.of_string block.chain_status
             (* TODO: ignoring these fields as they are unread when adding to the db, so they aren't needed to make the replayer happy, but we will need to add this back *)
         ; accounts_accessed = []
         ; accounts_created = []
         ; tokens_used = []
         } ) )

let migrate_genesis_balances ~logger ~precomputed_values ~migrated_pool =
  let open Deferred.Let_syntax in
  let query_migrated_db ~f = Mina_caqti.query ~f migrated_pool in
  [%log info] "Populating original genesis ledger balances" ;
  (* inlined from Archive_lib.Processor.add_genesis_accounts to avoid
     recomputing values from runtime config *)
  [%log info] "Creating genesis ledger" ;
  let ledger =
    Lazy.force @@ Precomputed_values.genesis_ledger precomputed_values
  in
  [%log info] "Created genesis ledger" ;
  let%bind genesis_block_id =
    query_migrated_db ~f:(fun db -> Sql.Berkeley.Block.genesis_block_id db ())
  in
  let%bind account_ids =
    let%map account_id_set = Mina_ledger.Ledger.accounts ledger in
    List.map ~f:(fun account_id ->
        let index = Mina_ledger.Ledger.index_of_account_exn ledger account_id in
        (account_id, index) )
    @@ Mina_base.Account_id.Set.to_list account_id_set
  in
  [%log info] "Found %d accounts in genesis ledger" (List.length account_ids) ;
  let%bind account_ids_to_migrate_unsorted =
    match%map
      query_migrated_db ~f:(fun db ->
          Sql.Berkeley.Accounts_accessed.greatest_ledger_index db
            genesis_block_id )
    with
    | None ->
        account_ids
    | Some greatest_migrated_ledger_index ->
        [%log info]
          "Already migrated accounts through ledger index %d, resuming \
           migration"
          greatest_migrated_ledger_index ;
        List.filter
          ~f:(fun (_id, index) -> index > greatest_migrated_ledger_index)
          account_ids
  in
  let account_ids_to_migrate =
    List.sort account_ids_to_migrate_unsorted
      ~compare:(fun (_id_1, index_1) (_id_2, index_2) ->
        compare index_1 index_2 )
  in
  [%log info] "Migrating %d accounts" (List.length account_ids_to_migrate) ;
  let%map () =
    Deferred.List.iter account_ids_to_migrate ~f:(fun (acct_id, index) ->
        match Mina_ledger.Ledger.location_of_account ledger acct_id with
        | None ->
            [%log error] "Could not get location for account"
              ~metadata:
                [ ("account_id", Mina_base.Account_id.to_yojson acct_id) ] ;
            failwith "Could not get location for genesis account"
        | Some loc ->
            let acct =
              match Mina_ledger.Ledger.get ledger loc with
              | None ->
                  [%log error] "Could not get account, given a location"
                    ~metadata:
                      [ ("account_id", Mina_base.Account_id.to_yojson acct_id) ] ;
                  failwith "Could not get genesis account, given a location"
              | Some acct ->
                  acct
            in
            query_migrated_db ~f:(fun db ->
                match%map
                  Archive_lib.Processor.Accounts_accessed.add_if_doesn't_exist
                    ~logger db genesis_block_id (index, acct)
                with
                | Ok _ ->
                    Ok ()
                | Error err ->
                    [%log error] "Could not add genesis account"
                      ~metadata:
                        [ ("account_id", Mina_base.Account_id.to_yojson acct_id)
                        ; ("error", `String (Caqti_error.show err))
                        ] ;
                    failwith "Could not add add genesis account" ) )
  in
  [%log info] "Done populating original genesis ledger balances!"

let main ~mainnet_archive_uri ~migrated_archive_uri ~runtime_config_file
    ~fork_state_hash ~mina_network_blocks_bucket ~batch_size ~network
<<<<<<< HEAD
    ~stream_precomputed_blocks ~keep_precomputed_blocks () =
=======
    ~keep_precomputed_blocks () =
>>>>>>> bd360ff5
  let logger = Logger.create () in
  let mainnet_archive_uri = Uri.of_string mainnet_archive_uri in
  let migrated_archive_uri = Uri.of_string migrated_archive_uri in
  let mainnet_pool =
    Caqti_async.connect_pool ~max_size:128 mainnet_archive_uri
  in
  let migrated_pool =
    Caqti_async.connect_pool ~max_size:128 migrated_archive_uri
  in
  match (mainnet_pool, migrated_pool) with
  | Error e, _ | _, Error e ->
      [%log fatal]
        ~metadata:[ ("error", `String (Caqti_error.show e)) ]
        "Failed to create Caqti pools for Postgresql" ;
      exit 1
  | Ok mainnet_pool, Ok migrated_pool ->
      [%log info] "Successfully created Caqti pools for databases" ;
      (* use Processor to write to migrated db; separate code to read from mainnet db *)
      let query_mainnet_db ~f = Mina_caqti.query ~f mainnet_pool in
      let query_migrated_db ~f = Mina_caqti.query ~f migrated_pool in
      let runtime_config =
        Yojson.Safe.from_file runtime_config_file
        |> Runtime_config.of_yojson |> Result.ok_or_failwith
      in
      [%log info] "Getting precomputed values from runtime config" ;
      let proof_level = Genesis_constants.Proof_level.compiled in
      let%bind precomputed_values =
        match%map
          Genesis_ledger_helper.init_from_config_file ~logger
            ~proof_level:(Some proof_level) runtime_config
        with
        | Ok (precomputed_values, _) ->
            precomputed_values
        | Error err ->
            failwithf "Could not get precomputed values, error: %s"
              (Error.to_string_hum err) ()
      in
      [%log info] "Got precomputed values from runtime config" ;
<<<<<<< HEAD
      let ( With_hash.{ data = genesis_block; hash = genesis_state_hashes }
          , _validation ) =
=======
      let With_hash.{ data = genesis_block; hash = _ }, _validation =
>>>>>>> bd360ff5
        Mina_block.genesis ~precomputed_values
      in
      let%bind () =
        match fork_state_hash with
        | None ->
            return ()
        | Some state_hash ->
            [%log info]
              "Mark the chain leads to target state hash %s to be canonical"
              state_hash ;
            let%bind fork_id =
              query_mainnet_db ~f:(fun db ->
                  Sql.Mainnet.Block.id_from_state_hash db state_hash )
            in
            let%bind highest_canonical_block_id =
              query_mainnet_db ~f:(fun db ->
                  Sql.Mainnet.Block.get_highest_canonical_block db () )
            in
            let%bind subchain_blocks =
              query_mainnet_db ~f:(fun db ->
                  Sql.Mainnet.Block.get_subchain db
                    ~start_block_id:highest_canonical_block_id
                    ~end_block_id:fork_id )
            in
            Deferred.List.iter subchain_blocks ~f:(fun id ->
                query_mainnet_db ~f:(fun db ->
                    Sql.Mainnet.Block.mark_as_canonical db id ) )
      in
      (* The batch insertion functionality for blocks can lead to partial writes at the moment as
         it is not properly wrapped in a transaction. We handle the partial write edge case here at
         startup in order to be able to resume gracefully in the event of an unfortunate crash. *)
      let%bind () =
        let%bind garbage_block_ids =
          query_migrated_db ~f:(fun (module Conn : CONNECTION) ->
              Conn.collect_list
                (Caqti_request.collect Caqti_type.unit Caqti_type.int
                   (sprintf
                      "DELETE FROM %s WHERE parent_id IS NULL AND height > 1 \
                       RETURNING id"
                      Archive_lib.Processor.Block.table_name ) )
                () )
        in
        if List.is_empty garbage_block_ids then Deferred.unit
        else
          let garbage_block_ids_sql =
            String.concat ~sep:","
            @@ List.map garbage_block_ids ~f:Int.to_string
          in
          let%bind () =
            query_migrated_db ~f:(fun (module Conn : CONNECTION) ->
                Conn.exec
                  (Caqti_request.exec Caqti_type.unit
                     (sprintf "DELETE FROM %s WHERE block_id IN (%s)"
                        Archive_lib.Processor.Block_and_signed_command
                        .table_name garbage_block_ids_sql ) )
                  () )
          in
          query_migrated_db ~f:(fun (module Conn : CONNECTION) ->
              Conn.exec
                (Caqti_request.exec Caqti_type.unit
                   (sprintf "DELETE FROM %s WHERE block_id IN (%s)"
                      Archive_lib.Processor.Block_and_internal_command
                      .table_name garbage_block_ids_sql ) )
                () )
      in
      [%log info] "Querying mainnet canonical blocks" ;
      let%bind mainnet_blocks_unsorted =
        query_mainnet_db ~f:(fun db ->
            Sql.Mainnet.Block.full_canonical_blocks db () )
      in
      (* remove blocks we've already migrated *)
      [%log info] "Determining already migrated bocks" ;
      let%bind greatest_migrated_height =
        let%bind count =
          query_migrated_db ~f:(fun db -> Sql.Berkeley.Block.count db ())
        in
        if count = 0 then return Int64.zero
        else
          query_migrated_db ~f:(fun db ->
              Sql.Berkeley.Block.greatest_block_height db () )
      in
      if Int64.is_positive greatest_migrated_height then
        [%log info]
          "Already migrated blocks through height %Ld, resuming migration"
          greatest_migrated_height ;
      let mainnet_blocks_unmigrated =
        if Int64.equal greatest_migrated_height Int64.zero then
          mainnet_blocks_unsorted
        else
          List.filter mainnet_blocks_unsorted ~f:(fun block ->
              Int64.( > ) block.height greatest_migrated_height )
      in
      [%log info] "Will migrate %d %s blocks"
        (List.length mainnet_blocks_unmigrated)
        network ;
      (* blocks in height order *)
      (* TODO: this ordering is actually already done by the sql query, so we can skip this here *)
      let mainnet_blocks_to_migrate =
        List.sort mainnet_blocks_unmigrated ~compare:(fun block1 block2 ->
            Int64.compare block1.height block2.height )
      in
<<<<<<< HEAD
      let required_precomputed_blocks (blocks : Sql.Mainnet.Block.t list) :
          Precomputed_block.Id.t list =
        List.map blocks ~f:(fun { height; state_hash; _ } ->
=======
      let required_precomputed_block_ids =
        List.map mainnet_blocks_to_migrate ~f:(fun { height; state_hash; _ } ->
>>>>>>> bd360ff5
            (height, state_hash) )
        |> List.filter ~f:(fun (height, _) -> Int64.(height > 1L))
        |> List.map ~f:(fun (height, state_hash) ->
               ( Mina_numbers.Length.of_int (Int64.to_int_exn height)
               , Mina_base.State_hash.of_base58_check_exn state_hash ) )
      in
<<<<<<< HEAD
      let fetch_precomputed_blocks_for (blocks : Sql.Mainnet.Block.t list) =
        Precomputed_block.concrete_fetch_batch ~logger
          ~bucket:mina_network_blocks_bucket ~network
          (required_precomputed_blocks blocks)
      in
      let%bind prefetched_precomputed_blocks =
        if stream_precomputed_blocks then return Mina_base.State_hash.Map.empty
        else (
          [%log info] "Prefetching all required precomputed blocks" ;
          fetch_precomputed_blocks_for mainnet_blocks_to_migrate )
=======
      let%bind precomputed_blocks =
        Precomputed_block.concrete_fetch_batch ~logger
          ~bucket:mina_network_blocks_bucket ~network
          required_precomputed_block_ids
>>>>>>> bd360ff5
      in
      [%log info] "Migrating mainnet blocks" ;
      let%bind () =
        List.chunks_of ~length:batch_size mainnet_blocks_to_migrate
        |> Deferred.List.iter ~f:(fun (blocks : Sql.Mainnet.Block.t list) ->
<<<<<<< HEAD
=======
               (* TODO: state hash list in metadata *)
>>>>>>> bd360ff5
               [%log info] "Migrating %d blocks starting at height %Ld (%s..%s)"
                 (List.length blocks) (List.hd_exn blocks).height
                 (List.hd_exn blocks).state_hash
                 (List.last_exn blocks).state_hash ;
<<<<<<< HEAD
               let%bind precomputed_blocks =
                 if stream_precomputed_blocks then (
                   [%log info] "Fetching batch of precomputed blocks" ;
                   fetch_precomputed_blocks_for blocks )
                 else return prefetched_precomputed_blocks
               in
=======
>>>>>>> bd360ff5
               [%log info] "Converting blocks to extensional format..." ;
               let%bind extensional_blocks =
                 mainnet_block_to_extensional_batch ~logger ~mainnet_pool
                   ~genesis_block ~precomputed_blocks blocks
               in
               [%log info] "Adding blocks to migrated database..." ;
<<<<<<< HEAD
               let%bind () =
                 query_migrated_db ~f:(fun db ->
                     match%map
                       Archive_lib.Processor.Block.add_from_extensional_batch db
                         extensional_blocks ~v1_transaction_hash:true
                         ~genesis_block_hash:
                           (Mina_base.State_hash.State_hashes.state_hash
                              genesis_state_hashes )
                     with
                     | Ok _id ->
                         Ok ()
                     | Error (`Congested _) ->
                         failwith
                           "Could not archive extensional block batch: \
                            congested"
                     | Error (`Decode_rejected _ as err)
                     | Error (`Encode_failed _ as err)
                     | Error (`Encode_rejected _ as err)
                     | Error (`Request_failed _ as err)
                     | Error (`Request_rejected _ as err)
                     | Error (`Response_failed _ as err)
                     | Error (`Response_rejected _ as err) ->
                         failwithf
                           "Could not archive extensional block batch: %s"
                           (Caqti_error.show err) () )
               in
               if stream_precomputed_blocks && not keep_precomputed_blocks then
                 Precomputed_block.delete_fetched_concrete ~network
                   (required_precomputed_blocks blocks)
               else return () )
      in
      let%bind () =
        (* this will still run even if we are downloading precomputed blocks in batches, to handle any leftover blocks from prior runs *)
=======
               query_migrated_db ~f:(fun db ->
                   match%map
                     Archive_lib.Processor.Block.add_from_extensional_batch db
                       extensional_blocks ~v1_transaction_hash:true
                   with
                   | Ok _id ->
                       Ok ()
                   | Error (`Congested _) ->
                       failwith
                         "Could not archive extensional block batch: congested"
                   | Error (`Decode_rejected _ as err)
                   | Error (`Encode_failed _ as err)
                   | Error (`Encode_rejected _ as err)
                   | Error (`Request_failed _ as err)
                   | Error (`Request_rejected _ as err)
                   | Error (`Response_failed _ as err)
                   | Error (`Response_rejected _ as err) ->
                       failwithf "Could not archive extensional block batch: %s"
                         (Caqti_error.show err) () ) )
      in
      let%bind () =
>>>>>>> bd360ff5
        if not keep_precomputed_blocks then (
          [%log info] "Deleting all precomputed blocks" ;
          let%map () = Precomputed_block.delete_fetched ~network in
          [%log info] "Done migrating mainnet blocks!" )
        else Deferred.unit
      in
      let%bind () =
        migrate_genesis_balances ~logger ~precomputed_values ~migrated_pool
      in
      Deferred.unit

let () =
  Command.(
    run
      (let open Let_syntax in
      Command.async
        ~summary:"Migrate mainnet archive database to Berkeley schema"
        (let%map mainnet_archive_uri =
           Param.flag "--mainnet-archive-uri"
             ~doc:"URI URI for connecting to the mainnet archive database"
             Param.(required string)
         and migrated_archive_uri =
           Param.flag "--migrated-archive-uri"
             ~doc:"URI URI for connecting to the migrated archive database"
             Param.(required string)
         and runtime_config_file =
           Param.flag "--config-file" ~aliases:[ "-config-file" ]
             Param.(required string)
             ~doc:
               "PATH to the configuration file containing the berkeley genesis \
                ledger"
         and fork_state_hash =
           Param.flag "--fork-state-hash" ~aliases:[ "-fork-state-hash" ]
             Param.(optional string)
             ~doc:
               "String state hash of the fork for the migration (if omitted, \
                only canonical blocks will be migrated)"
         and mina_network_blocks_bucket =
           Param.flag "--blocks-bucket" ~aliases:[ "-blocks-bucket" ]
             Param.(required string)
             ~doc:"Bucket with precomputed mainnet blocks"
         and batch_size =
           Param.flag "--batch-size" ~aliases:[ "-batch-size" ]
             Param.(required int)
             ~doc:"Batch size used when downloading precomputed blocks"
         and network =
           Param.flag "--network" ~aliases:[ "-network" ]
             Param.(required string)
             ~doc:"Network name used when downloading precomputed blocks"
<<<<<<< HEAD
         and stream_precomputed_blocks =
           Param.flag "--stream-precomputed-blocks"
             ~aliases:[ "-stream-precomputed-blocks" ]
             Param.no_arg
             ~doc:
               "Download precomputed blocks in chunks; this is much slower,\n\
               \                but uses far less disk space"
=======
>>>>>>> bd360ff5
         and keep_precomputed_blocks =
           Param.flag "--keep-precomputed-blocks"
             ~aliases:[ "-keep-precomputed-blocks" ]
             Param.no_arg
             ~doc:
               "Keep the precomputed blocks on-disk after the migration is \
                complete"
         in
         main ~mainnet_archive_uri ~migrated_archive_uri ~runtime_config_file
           ~fork_state_hash ~mina_network_blocks_bucket ~batch_size ~network
<<<<<<< HEAD
           ~stream_precomputed_blocks ~keep_precomputed_blocks )))
=======
           ~keep_precomputed_blocks )))
>>>>>>> bd360ff5
<|MERGE_RESOLUTION|>--- conflicted
+++ resolved
@@ -325,11 +325,7 @@
 
 let main ~mainnet_archive_uri ~migrated_archive_uri ~runtime_config_file
     ~fork_state_hash ~mina_network_blocks_bucket ~batch_size ~network
-<<<<<<< HEAD
     ~stream_precomputed_blocks ~keep_precomputed_blocks () =
-=======
-    ~keep_precomputed_blocks () =
->>>>>>> bd360ff5
   let logger = Logger.create () in
   let mainnet_archive_uri = Uri.of_string mainnet_archive_uri in
   let migrated_archive_uri = Uri.of_string migrated_archive_uri in
@@ -368,12 +364,7 @@
               (Error.to_string_hum err) ()
       in
       [%log info] "Got precomputed values from runtime config" ;
-<<<<<<< HEAD
-      let ( With_hash.{ data = genesis_block; hash = genesis_state_hashes }
-          , _validation ) =
-=======
       let With_hash.{ data = genesis_block; hash = _ }, _validation =
->>>>>>> bd360ff5
         Mina_block.genesis ~precomputed_values
       in
       let%bind () =
@@ -475,21 +466,15 @@
         List.sort mainnet_blocks_unmigrated ~compare:(fun block1 block2 ->
             Int64.compare block1.height block2.height )
       in
-<<<<<<< HEAD
       let required_precomputed_blocks (blocks : Sql.Mainnet.Block.t list) :
           Precomputed_block.Id.t list =
         List.map blocks ~f:(fun { height; state_hash; _ } ->
-=======
-      let required_precomputed_block_ids =
-        List.map mainnet_blocks_to_migrate ~f:(fun { height; state_hash; _ } ->
->>>>>>> bd360ff5
             (height, state_hash) )
         |> List.filter ~f:(fun (height, _) -> Int64.(height > 1L))
         |> List.map ~f:(fun (height, state_hash) ->
                ( Mina_numbers.Length.of_int (Int64.to_int_exn height)
                , Mina_base.State_hash.of_base58_check_exn state_hash ) )
       in
-<<<<<<< HEAD
       let fetch_precomputed_blocks_for (blocks : Sql.Mainnet.Block.t list) =
         Precomputed_block.concrete_fetch_batch ~logger
           ~bucket:mina_network_blocks_bucket ~network
@@ -500,41 +485,27 @@
         else (
           [%log info] "Prefetching all required precomputed blocks" ;
           fetch_precomputed_blocks_for mainnet_blocks_to_migrate )
-=======
-      let%bind precomputed_blocks =
-        Precomputed_block.concrete_fetch_batch ~logger
-          ~bucket:mina_network_blocks_bucket ~network
-          required_precomputed_block_ids
->>>>>>> bd360ff5
       in
       [%log info] "Migrating mainnet blocks" ;
       let%bind () =
         List.chunks_of ~length:batch_size mainnet_blocks_to_migrate
         |> Deferred.List.iter ~f:(fun (blocks : Sql.Mainnet.Block.t list) ->
-<<<<<<< HEAD
-=======
-               (* TODO: state hash list in metadata *)
->>>>>>> bd360ff5
                [%log info] "Migrating %d blocks starting at height %Ld (%s..%s)"
                  (List.length blocks) (List.hd_exn blocks).height
                  (List.hd_exn blocks).state_hash
                  (List.last_exn blocks).state_hash ;
-<<<<<<< HEAD
                let%bind precomputed_blocks =
                  if stream_precomputed_blocks then (
                    [%log info] "Fetching batch of precomputed blocks" ;
                    fetch_precomputed_blocks_for blocks )
                  else return prefetched_precomputed_blocks
                in
-=======
->>>>>>> bd360ff5
                [%log info] "Converting blocks to extensional format..." ;
                let%bind extensional_blocks =
                  mainnet_block_to_extensional_batch ~logger ~mainnet_pool
                    ~genesis_block ~precomputed_blocks blocks
                in
                [%log info] "Adding blocks to migrated database..." ;
-<<<<<<< HEAD
                let%bind () =
                  query_migrated_db ~f:(fun db ->
                      match%map
@@ -568,29 +539,6 @@
       in
       let%bind () =
         (* this will still run even if we are downloading precomputed blocks in batches, to handle any leftover blocks from prior runs *)
-=======
-               query_migrated_db ~f:(fun db ->
-                   match%map
-                     Archive_lib.Processor.Block.add_from_extensional_batch db
-                       extensional_blocks ~v1_transaction_hash:true
-                   with
-                   | Ok _id ->
-                       Ok ()
-                   | Error (`Congested _) ->
-                       failwith
-                         "Could not archive extensional block batch: congested"
-                   | Error (`Decode_rejected _ as err)
-                   | Error (`Encode_failed _ as err)
-                   | Error (`Encode_rejected _ as err)
-                   | Error (`Request_failed _ as err)
-                   | Error (`Request_rejected _ as err)
-                   | Error (`Response_failed _ as err)
-                   | Error (`Response_rejected _ as err) ->
-                       failwithf "Could not archive extensional block batch: %s"
-                         (Caqti_error.show err) () ) )
-      in
-      let%bind () =
->>>>>>> bd360ff5
         if not keep_precomputed_blocks then (
           [%log info] "Deleting all precomputed blocks" ;
           let%map () = Precomputed_block.delete_fetched ~network in
@@ -640,7 +588,6 @@
            Param.flag "--network" ~aliases:[ "-network" ]
              Param.(required string)
              ~doc:"Network name used when downloading precomputed blocks"
-<<<<<<< HEAD
          and stream_precomputed_blocks =
            Param.flag "--stream-precomputed-blocks"
              ~aliases:[ "-stream-precomputed-blocks" ]
@@ -648,8 +595,6 @@
              ~doc:
                "Download precomputed blocks in chunks; this is much slower,\n\
                \                but uses far less disk space"
-=======
->>>>>>> bd360ff5
          and keep_precomputed_blocks =
            Param.flag "--keep-precomputed-blocks"
              ~aliases:[ "-keep-precomputed-blocks" ]
@@ -660,8 +605,4 @@
          in
          main ~mainnet_archive_uri ~migrated_archive_uri ~runtime_config_file
            ~fork_state_hash ~mina_network_blocks_bucket ~batch_size ~network
-<<<<<<< HEAD
-           ~stream_precomputed_blocks ~keep_precomputed_blocks )))
-=======
-           ~keep_precomputed_blocks )))
->>>>>>> bd360ff5
+           ~stream_precomputed_blocks ~keep_precomputed_blocks )))