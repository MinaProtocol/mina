--- conflicted
+++ resolved
@@ -465,21 +465,17 @@
                        failwithf "Could not archive extensional block batch: %s"
                          (Caqti_error.show err) () ) )
       in
-<<<<<<< HEAD
-      if not keep_precomputed_blocks then (
-        [%log info] "Deleting all precomputed blocks" ;
-        let%map () = Precomputed_block.delete_fetched ~logger ~network in
-        [%log info] "Done migrating mainnet blocks!" )
-      else Deferred.unit
-=======
-      [%log info] "Deleting all precomputed blocks" ;
-      let%bind () = Precomputed_block.delete_fetched ~network in
-      [%log info] "Done migrating mainnet blocks!" ;
+      let%bind () =
+        if not keep_precomputed_blocks then (
+          [%log info] "Deleting all precomputed blocks" ;
+          let%map () = Precomputed_block.delete_fetched ~logger ~network in
+          [%log info] "Done migrating mainnet blocks!" )
+        else Deferred.unit
+      in
       let%bind () =
         migrate_genesis_balances ~logger ~precomputed_values ~migrated_pool
       in
       Deferred.unit
->>>>>>> 45170278
 
 let () =
   Command.(
