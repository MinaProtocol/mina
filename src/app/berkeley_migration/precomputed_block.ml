(* precomputed_block.ml *)

open Core
open Async

(* Precomputed_block.t type has changed from mainnet, too hard to recreate old type
   get what we need by traversing JSON
*)

module Id = struct
  module T = struct
    type t = Mina_numbers.Length.t * Mina_base.State_hash.t
    [@@deriving compare, sexp]
  end

  include T
  include Comparable.Make (T)

  let filename ~network (height, state_hash) =
    sprintf "%s-%s-%s.json" network
      (Mina_numbers.Length.to_string height)
      (Mina_base.State_hash.to_base58_check state_hash)
end

(* We define a subset of the mainnet precomputed block type here for the fields we need, to avoid the need to port some of the tricky old types *)

type blockchain_state = { snarked_ledger_hash : Mina_base.Ledger_hash.t }

type consensus_state =
  { blockchain_length : Mina_numbers.Length.t
  ; block_creator : Signature_lib.Public_key.Compressed.t
  ; block_stake_winner : Signature_lib.Public_key.Compressed.t
  ; last_vrf_output : string
  ; staking_epoch_data : Mina_base.Epoch_data.t
  ; next_epoch_data : Mina_base.Epoch_data.t
  ; min_window_density : Mina_numbers.Length.t
  ; sub_window_densities : Mina_numbers.Length.t list
  ; total_currency : Currency.Amount.t
  }

type protocol_state_body =
  { blockchain_state : blockchain_state; consensus_state : consensus_state }

type protocol_state = { body : protocol_state_body }

type t = { protocol_state : protocol_state }

let of_block_header header =
  let module Consensus_state = Consensus.Data.Consensus_state in
  let protocol_state = Mina_block.Header.protocol_state header in
  let blockchain_state =
    Mina_state.Protocol_state.blockchain_state protocol_state
  in
  let consensus_state =
    Mina_state.Protocol_state.consensus_state protocol_state
  in
  { protocol_state =
      { body =
          { blockchain_state =
              { snarked_ledger_hash =
                  Mina_state.Blockchain_state.snarked_ledger_hash
                    blockchain_state
              }
          ; consensus_state =
              { blockchain_length =
                  Consensus_state.blockchain_length consensus_state
              ; block_creator = Consensus_state.block_creator consensus_state
              ; block_stake_winner =
                  Consensus_state.block_stake_winner consensus_state
              ; last_vrf_output =
                  Consensus_state.last_vrf_output consensus_state
              ; staking_epoch_data =
                  Consensus_state.staking_epoch_data consensus_state
              ; next_epoch_data =
                  Consensus_state.next_epoch_data consensus_state
              ; min_window_density =
                  Consensus_state.min_window_density consensus_state
              ; sub_window_densities =
                  Consensus_state.sub_window_densities consensus_state
              ; total_currency = Consensus_state.total_currency consensus_state
              }
          }
      }
  }

(* Couldn't get the deriver to generate a valid of_yojson implementation here for some reason, so we hand=write one instead *)
let of_yojson json =
  let open Yojson.Safe.Util in
  let protocol_state_json = member "protocol_state" json in
  let protocol_state_body_json = member "body" protocol_state_json in
  let blockchain_state_json =
    member "blockchain_state" protocol_state_body_json
  in
  let consensus_state_json =
    member "consensus_state" protocol_state_body_json
  in
  let snarked_ledger_hash_json =
    member "snarked_ledger_hash" blockchain_state_json
  in
  let snarked_ledger_hash =
    Result.ok_or_failwith
    @@ Mina_base.Ledger_hash.of_yojson snarked_ledger_hash_json
  in
  let blockchain_length_json =
    member "blockchain_length" consensus_state_json
  in
  let blockchain_length =
    Result.ok_or_failwith
    @@ Mina_numbers.Length.of_yojson blockchain_length_json
  in
  let block_creator_json = member "block_creator" consensus_state_json in
  let block_creator =
    Result.ok_or_failwith
    @@ Signature_lib.Public_key.Compressed.of_yojson block_creator_json
  in
  let block_stake_winner_json =
    member "block_stake_winner" consensus_state_json
  in
  let block_stake_winner =
    Result.ok_or_failwith
    @@ Signature_lib.Public_key.Compressed.of_yojson block_stake_winner_json
  in
  let last_vrf_output_json = member "last_vrf_output" consensus_state_json in
  let last_vrf_output = to_string last_vrf_output_json in
  let staking_epoch_data_json =
    member "staking_epoch_data" consensus_state_json
  in
  let staking_epoch_data =
    Result.ok_or_failwith
    @@ Mina_base.Epoch_data.of_yojson staking_epoch_data_json
  in
  let next_epoch_data_json = member "next_epoch_data" consensus_state_json in
  let next_epoch_data =
    Result.ok_or_failwith @@ Mina_base.Epoch_data.of_yojson next_epoch_data_json
  in
  let min_window_density_json =
    member "min_window_density" consensus_state_json
  in
  let min_window_density =
    Result.ok_or_failwith
    @@ Mina_numbers.Length.of_yojson min_window_density_json
  in
  let sub_window_densities_json =
    member "sub_window_densities" consensus_state_json
  in
  let sub_window_densities =
    Result.ok_or_failwith
    @@ [%of_yojson: Mina_numbers.Length.t list] sub_window_densities_json
  in
  let total_currency_json = member "total_currency" consensus_state_json in
  let total_currency =
    Result.ok_or_failwith @@ Currency.Amount.of_yojson total_currency_json
  in
  { protocol_state =
      { body =
          { blockchain_state = { snarked_ledger_hash }
          ; consensus_state =
              { blockchain_length
              ; block_creator
              ; block_stake_winner
              ; last_vrf_output
              ; staking_epoch_data
              ; next_epoch_data
              ; min_window_density
              ; sub_window_densities
              ; total_currency
              }
          }
      }
  }

let block_filename_regexp ~network =
  Str.regexp (sprintf "%s-[0-9]+-.+\\.json" network)

let bar ?data ~total label =
  let open Progress.Line in
  list [ const label; spinner (); bar ?data total; eta total; count_to total ]

let parse_filename filename =
  let open Option.Let_syntax in
  let rest, ext = Filename.split_extension filename in
  let%bind () = match ext with Some "json" -> Some () | _ -> None in
  let%bind rest, state_hash_str = String.rsplit2 rest ~on:'-' in
  let%bind network, height_str = String.rsplit2 rest ~on:'-' in
  let%bind height =
    Option.try_with (fun () ->
        Mina_numbers.Length.of_int @@ Int.of_string height_str )
  in
  let%map state_hash =
    Or_error.ok (Mina_base.State_hash.of_base58_check state_hash_str)
  in
  (network, height, state_hash)

let list_directory ~network ~path =
  let%map filenames = Sys.readdir path in
  Array.to_list filenames
  |> List.filter_map ~f:(fun filename ->
         let%bind.Option filename_network, height, state_hash =
           parse_filename filename
         in
         if String.equal filename_network network then Some (height, state_hash)
         else None )
  |> Id.Set.of_list

let concrete_fetch_batch ~logger ~bucket ~network targets ~local_path =
  let%bind existing_targets = list_directory ~network ~path:local_path in
  [%log info] "Found %d individually downloaded precomputed blocks"
    (Set.length existing_targets) ;
  let missing_targets = Set.diff (Id.Set.of_list targets) existing_targets in
  let num_missing_targets = Set.length missing_targets in
  [%log info] "Will download %d precomputed blocks (this may take a while)"
    num_missing_targets ;
  let block_uris_to_download =
    List.map (Set.to_list missing_targets) ~f:(fun target ->
        sprintf "gs://%s/%s" bucket (Id.filename ~network target) )
  in
  let%bind () =
    if List.is_empty block_uris_to_download then Deferred.unit
    else
      let gsutil_input = String.concat ~sep:"\n" block_uris_to_download in
      let gsutil_process =
        Process.run ~prog:"gsutil" ~args:[ "-m"; "cp"; "-I"; "." ]
          ~stdin:gsutil_input ()
      in
      don't_wait_for
<<<<<<< HEAD
        (Progress.with_reporter
           (bar ~data:`Latest ~total:num_missing_targets "Downloading blocks")
           (fun f ->
             let rec progress_loop () =
               let%bind existing = list_directory ~network in
               let downloaded_targets =
                 Set.length (Set.inter missing_targets existing)
               in
               f downloaded_targets ;
               let%bind () = after (Time.Span.of_sec 10.0) in
               if Deferred.is_determined gsutil_process then Deferred.unit
               else progress_loop ()
             in
             progress_loop () ) ) ;
=======
        (let rec progress_loop () =
           let%bind existing = list_directory ~network ~path:local_path in
           let downloaded_targets =
             Set.length (Set.inter missing_targets existing)
           in
           [%log info] "%d/%d files downloaded (%%%f)" downloaded_targets
             num_missing_targets
             Float.(
               100.0 * of_int downloaded_targets / of_int num_missing_targets) ;
           let%bind () = after (Time.Span.of_sec 10.0) in
           if Deferred.is_determined gsutil_process then Deferred.unit
           else progress_loop ()
         in
         progress_loop () ) ;
>>>>>>> e5643c35
      match%map gsutil_process with
      | Ok _ ->
          [%log info] "Finished downloading precomputed blocks"
      | Error err ->
          failwithf "Could not download batch of precomputed blocks: %s"
            (Error.to_string_hum err) ()
  in
  (* limit number of open files to avoid exceeding ulimits *)
  let file_throttle =
    Throttle.create ~continue_on_error:false ~max_concurrent_jobs:100
  in

  Progress.with_reporter
    (bar ~data:`Sum ~total:(List.length targets) "Parsing blocks for metadata")
    (fun progress ->
      Deferred.List.map targets ~how:`Parallel ~f:(fun target ->
          let _, state_hash = target in
          let%map contents =
            Throttle.enqueue file_throttle (fun () ->
                Reader.file_contents (Id.filename ~network target) )
          in
          let block = of_yojson (Yojson.Safe.from_string contents) in
          progress 1 ; (state_hash, block) ) )
  >>| Mina_base.State_hash.Map.of_alist_exn

let delete_fetched_concrete ~network targets : unit Deferred.t =
  (* not perfect, but this is a reasonably portable default *)
  let max_args_size = (*16kb*) 16 * 1024 in
  (* break a list up into chunks using a fold operation *)
  let chunk_using list ~init ~f =
    let emit chunks_acc curr_acc =
      if List.is_empty curr_acc then chunks_acc
      else List.rev curr_acc :: chunks_acc
    in
    let rec loop list f_acc chunks_acc curr_acc =
      match list with
      | h :: t -> (
          match f f_acc h with
          | `Accumulate f_acc' ->
              loop t f_acc' chunks_acc (h :: curr_acc)
          | `Emit f_acc' ->
              loop t f_acc' (emit chunks_acc curr_acc) [] )
      | [] ->
          emit chunks_acc curr_acc
    in
    List.rev (loop list init [] [])
  in
  let batches =
    List.map targets ~f:(Id.filename ~network)
    |> chunk_using ~init:0 ~f:(fun accumulated_size block_id ->
           let arg_size = String.length block_id in
           let size_with_new_arg = accumulated_size + String.length block_id in
           if size_with_new_arg > max_args_size then `Emit arg_size
           else `Accumulate size_with_new_arg )
  in
  Progress.with_reporter
    (bar ~data:`Sum ~total:(List.length targets) "Removing blocks")
    (fun progress ->
      Deferred.List.iter batches ~f:(fun files ->
          match%map Process.run ~prog:"rm" ~args:files () with
          | Ok _ ->
              progress (List.length files)
          | Error err ->
              failwithf "Could not delete fetched precomputed blocks, error %s"
                (Error.to_string_hum err) () ) )

let delete_fetched ~network ~path : unit Deferred.t =
  let%bind block_ids = list_directory ~network ~path in
  delete_fetched_concrete ~network (Set.to_list block_ids)<|MERGE_RESOLUTION|>--- conflicted
+++ resolved
@@ -223,12 +223,11 @@
           ~stdin:gsutil_input ()
       in
       don't_wait_for
-<<<<<<< HEAD
         (Progress.with_reporter
            (bar ~data:`Latest ~total:num_missing_targets "Downloading blocks")
            (fun f ->
              let rec progress_loop () =
-               let%bind existing = list_directory ~network in
+               let%bind existing = list_directory ~network ~path:local_path in
                let downloaded_targets =
                  Set.length (Set.inter missing_targets existing)
                in
@@ -238,22 +237,6 @@
                else progress_loop ()
              in
              progress_loop () ) ) ;
-=======
-        (let rec progress_loop () =
-           let%bind existing = list_directory ~network ~path:local_path in
-           let downloaded_targets =
-             Set.length (Set.inter missing_targets existing)
-           in
-           [%log info] "%d/%d files downloaded (%%%f)" downloaded_targets
-             num_missing_targets
-             Float.(
-               100.0 * of_int downloaded_targets / of_int num_missing_targets) ;
-           let%bind () = after (Time.Span.of_sec 10.0) in
-           if Deferred.is_determined gsutil_process then Deferred.unit
-           else progress_loop ()
-         in
-         progress_loop () ) ;
->>>>>>> e5643c35
       match%map gsutil_process with
       | Ok _ ->
           [%log info] "Finished downloading precomputed blocks"
