--- conflicted
+++ resolved
@@ -224,7 +224,6 @@
           ~stdin:gsutil_input ()
       in
       don't_wait_for
-<<<<<<< HEAD
         (Progress.with_reporter
            (bar ~data:`Latest ~total:num_missing_targets "Downloading blocks")
            (fun f ->
@@ -239,22 +238,6 @@
                else progress_loop ()
              in
              progress_loop () ) ) ;
-=======
-        (let rec progress_loop () =
-           let%bind existing = list_directory ~network ~path:local_path in
-           let downloaded_targets =
-             Set.length (Set.inter missing_targets existing)
-           in
-           [%log info] "%d/%d files downloaded (%%%f)" downloaded_targets
-             num_missing_targets
-             Float.(
-               100.0 * of_int downloaded_targets / of_int num_missing_targets) ;
-           let%bind () = after (Time.Span.of_sec 10.0) in
-           if Deferred.is_determined gsutil_process then Deferred.unit
-           else progress_loop ()
-         in
-         progress_loop () ) ;
->>>>>>> bde9d5fb
       match%map gsutil_process with
       | Ok _ ->
           [%log info] "Finished downloading precomputed blocks"
@@ -266,20 +249,6 @@
   let file_throttle =
     Throttle.create ~continue_on_error:false ~max_concurrent_jobs:100
   in
-<<<<<<< HEAD
-
-  Progress.with_reporter
-    (bar ~data:`Sum ~total:(List.length targets) "Parsing blocks for metadata")
-    (fun progress ->
-      Deferred.List.map targets ~how:`Parallel ~f:(fun target ->
-          let _, state_hash = target in
-          let%map contents =
-            Throttle.enqueue file_throttle (fun () ->
-                Reader.file_contents (Id.filename ~network target) )
-          in
-          let block = of_yojson (Yojson.Safe.from_string contents) in
-          progress 1 ; (state_hash, block) ) )
-=======
   Deferred.List.map targets ~how:`Parallel ~f:(fun target ->
       let _, state_hash = target in
       let%map contents =
@@ -289,7 +258,6 @@
       in
       let block = of_yojson (Yojson.Safe.from_string contents) in
       (state_hash, block) )
->>>>>>> bde9d5fb
   >>| Mina_base.State_hash.Map.of_alist_exn
 
 let delete_fetched_concrete ~local_path ~network targets : unit Deferred.t =
@@ -314,30 +282,6 @@
     in
     List.rev (loop list init [] [])
   in
-<<<<<<< HEAD
-  let batches =
-    List.map targets ~f:(Id.filename ~network)
-    |> chunk_using ~init:0 ~f:(fun accumulated_size block_id ->
-           let arg_size = String.length block_id in
-           let size_with_new_arg = accumulated_size + String.length block_id in
-           if size_with_new_arg > max_args_size then `Emit arg_size
-           else `Accumulate size_with_new_arg )
-  in
-  Progress.with_reporter
-    (bar ~data:`Sum ~total:(List.length targets) "Removing blocks")
-    (fun progress ->
-      Deferred.List.iter batches ~f:(fun files ->
-          match%map Process.run ~prog:"rm" ~args:files () with
-          | Ok _ ->
-              progress (List.length files)
-          | Error err ->
-              failwithf "Could not delete fetched precomputed blocks, error %s"
-                (Error.to_string_hum err) () ) )
-
-let delete_fetched ~network ~path : unit Deferred.t =
-  let%bind block_ids = list_directory ~network ~path in
-  delete_fetched_concrete ~network (Set.to_list block_ids)
-=======
   List.map targets ~f:(fun target ->
       sprintf "%s/%s" local_path (Id.filename ~network target) )
   |> chunk_using ~init:0 ~f:(fun accumulated_size block_id ->
@@ -355,5 +299,4 @@
 
 let delete_fetched ~network ~path : unit Deferred.t =
   let%bind block_ids = list_directory ~network ~path in
-  delete_fetched_concrete ~local_path:path ~network (Set.to_list block_ids)
->>>>>>> bde9d5fb
+  delete_fetched_concrete ~local_path:path ~network (Set.to_list block_ids)