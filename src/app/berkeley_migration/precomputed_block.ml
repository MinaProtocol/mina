--- conflicted
+++ resolved
@@ -249,12 +249,8 @@
       let _, state_hash = target in
       let%map contents =
         Throttle.enqueue file_throttle (fun () ->
-<<<<<<< HEAD
-            Reader.file_contents (Id.filename ~network target) )
-=======
             Reader.file_contents
               (sprintf "%s/%s" local_path (Id.filename ~network target)) )
->>>>>>> 70596e91
       in
       let block = of_yojson (Yojson.Safe.from_string contents) in
       (state_hash, block) )
@@ -282,12 +278,8 @@
     in
     List.rev (loop list init [] [])
   in
-<<<<<<< HEAD
-  List.map targets ~f:(Id.filename ~network)
-=======
   List.map targets ~f:(fun target ->
       sprintf "%s/%s" local_path (Id.filename ~network target) )
->>>>>>> 70596e91
   |> chunk_using ~init:0 ~f:(fun accumulated_size block_id ->
          let arg_size = String.length block_id in
          let size_with_new_arg = accumulated_size + String.length block_id in
