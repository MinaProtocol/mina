open Core
open Async
open Signature_lib
open Unsigned
open Mina_base
open Integration_test_lib

let gen_keys count =
  Quickcheck.random_value ~seed:`Nondeterministic
    (Quickcheck.Generator.list_with_length count Public_key.Compressed.gen)

let output_keys =
  let open Command.Let_syntax in
  Command.basic ~summary:"Generate the given number of public keys on stdout"
    (let%map_open count =
       flag "--count" ~aliases:[ "count" ] ~doc:"NUM Number of keys to generate"
         (required int)
     in
     fun () ->
       List.iter (gen_keys count) ~f:(fun pk ->
           Format.printf "%s@." (Public_key.Compressed.to_base58_check pk) ) )

let output_cmds =
  let open Command.Let_syntax in
  Command.basic ~summary:"Generate the given number of public keys on stdout"
    (let%map_open count =
       flag "--count" ~aliases:[ "count" ] ~doc:"NUM Number of keys to generate"
         (required int)
     and txns_per_block =
       flag "--txn-capacity-per-block"
         ~aliases:[ "txn-capacity-per-block" ]
         ~doc:
           "NUM Transaction capacity per block. Used for rate limiting. \
            (default: 128)"
         (optional_with_default 128 int)
     and slot_time =
       flag "--slot-time" ~aliases:[ "slot-time" ]
         ~doc:
           "NUM_MILLISECONDS Slot duration in milliseconds. (default: 180000)"
         (optional_with_default 180000 int)
     and fill_rate =
       flag "--fill-rate" ~aliases:[ "fill-rate" ]
         ~doc:"FILL_RATE Fill rate (default: 0.75)"
         (optional_with_default 0.75 float)
     and rate_limit =
       flag "--apply-rate-limit" ~aliases:[ "apply-rate-limit" ]
         ~doc:
           "TRUE/FALSE Whether to emit sleep commands between commands to \
            enforce sleeps (default: true)"
         (optional_with_default true bool)
     and rate_limit_level =
       flag "--rate-limit-level" ~aliases:[ "rate-limit-level" ]
         ~doc:
           "NUM Number of transactions that can be sent in a time interval \
            before hitting the rate limit (default: 200)"
         (optional_with_default 200 int)
     and rate_limit_interval =
       flag "--rate-limit-interval" ~aliases:[ "rate-limit-interval" ]
         ~doc:
           "NUM_MILLISECONDS Interval that the rate-limiter is applied over \
            (default: 300000)"
         (optional_with_default 300000 int)
     and sender_key =
       flag "--sender-pk" ~aliases:[ "sender-pk" ]
         ~doc:"PUBLIC_KEY Public key to send the transactions from"
         (required string)
     in
     fun () ->
       let rate_limit =
         if rate_limit then
           let slot_limit =
             Float.(
               of_int txns_per_block /. of_int slot_time *. fill_rate
               *. of_int rate_limit_interval)
           in
           let limit = min (Float.to_int slot_limit) rate_limit_level in
           Some limit
         else None
       in
       let batch_count = ref 0 in
       List.iter (gen_keys count) ~f:(fun pk ->
           Option.iter rate_limit ~f:(fun rate_limit ->
               if !batch_count >= rate_limit then (
                 Format.printf "sleep %f@."
                   Float.(of_int rate_limit_interval /. 1000.) ;
                 batch_count := 0 )
               else incr batch_count ) ;
           Format.printf
             "mina client send-payment --amount 1 --receiver %s --sender %s@."
             (Public_key.Compressed.to_base58_check pk)
             sender_key ) )

let pub_key_to_string pub_key =
  pub_key |> Public_key.compress |> Public_key.Compressed.to_base58_check

let ingress_uri ~graphql_target_node =
  let target = Str.split (Str.regexp ":") graphql_target_node in
  let host =
    match List.nth target 0 with Some data -> data | None -> "127.0.0.1"
  in
  let port =
    match List.nth target 1 with
    | Some data ->
        int_of_string data
    | None ->
        3085
  in
  let path = "/graphql" in
  Uri.make ~scheme:"http" ~host ~path ~port ()

(* helper function that uses graphql command to get the nonce of a node*)
let get_nonce ~logger ~(ingress_uri : Uri.t) ~(pub_key : Account.key) =
  [%log info] "txn burst tool: Getting account balance and nonce"
    ~metadata:
      [ ("pub_key", Signature_lib.Public_key.Compressed.to_yojson pub_key)
      ; ("ingress_uri", `String (Uri.to_string ingress_uri))
      ] ;
  let account_id = Account_id.create pub_key Mina_base.Token_id.default in
  let%bind nonce =
    let%bind querry_result =
      Integration_test_lib.Graphql_requests.get_account_data ingress_uri ~logger
        ~account_id
    in
    match querry_result with
    | Ok res ->
        return res.nonce
    | Error _ ->
        [%log error] "txn burst tool: could not get nonce of pk"
          ~metadata:
            [ ("pub_key", Signature_lib.Public_key.Compressed.to_yojson pub_key)
            ; ("ingress_uri", `String (Uri.to_string ingress_uri))
            ] ;
        exit 1
  in
  [%log info] "txn burst tool: nonce obtained, nonce= %d" (UInt32.to_int nonce) ;
  return nonce

(* helper function for getting a keypair from a local path *)
let get_keypair ~logger path pw_option =
  let%bind keypair =
    match pw_option with
    | Some s ->
        Secrets.Keypair.read_exn ~privkey_path:path
          ~password:(s |> Bytes.of_string |> Deferred.return |> Lazy.return)
    | None ->
        Secrets.Keypair.read_exn' path
  in
  [%log info] "txn burst tool: successfully got keypair.  pub_key= %s "
    (pub_key_to_string keypair.public_key) ;
  return keypair

let there_and_back_again ~num_txn_per_acct ~txns_per_block ~slot_time ~fill_rate
    ~txn_fee_option ~rate_limit ~rate_limit_level ~rate_limit_interval
    ~origin_sender_secret_key_path
    ~(origin_sender_secret_key_pw_option : string option)
    ~returner_secret_key_path ~(returner_secret_key_pw_option : string option)
<<<<<<< HEAD
    ~graphql_target_node_option ~minimum_user_command_fee () =
=======
    ~graphql_target_node_option ~minimum_user_command_fee ~logger () =
>>>>>>> 97ab3010
  let open Deferred.Let_syntax in
  (* define the rate limiting function *)
  let open Logger in
  let limit_level =
    let slot_limit =
      Float.(
        of_int txns_per_block /. of_int slot_time *. fill_rate
        *. of_int rate_limit_interval)
    in
    min (Float.to_int slot_limit) rate_limit_level
  in
  let batch_count = ref 0 in
  let limit =
    (* call this function after a transaction happens *)
    (* TODO: in the current state of things, this function counts to limit_level of transactions, and then slaps a pause after it.  This happens even if the transactions themselves took far longer than the pause.  It thereby makes the rate slower and more conservative than would appear.  In future, perhaps implement with some sort of Timer *)
    if rate_limit then ( fun () ->
      incr batch_count ;
      if !batch_count >= limit_level then
        let%bind () =
          Deferred.return
            ([%log info]
               "txn burst tool: rate limiting, pausing for %d milliseconds... "
               rate_limit_interval
               ~metadata:
                 [ ( "rate_limit_interval"
                   , rate_limit_interval |> Int.to_string
                     |> Yojson.Safe.from_string )
                 ] )
        in
        let%bind () =
          Async.after (Time.Span.create ~ms:rate_limit_interval ())
        in
        Deferred.return (batch_count := 0)
      else Deferred.return () )
    else fun () -> Deferred.return ()
  in

  (* contants regarding send amount and fees *)
  let base_send_amount = Currency.Amount.of_mina_string_exn "0" in
  let fee_amount =
    match txn_fee_option with
    | None ->
        Currency.Amount.to_fee
          (Option.value_exn
             (Currency.Amount.scale
                (Currency.Amount.of_fee minimum_user_command_fee)
                10 ) )
    | Some f ->
        Currency.Amount.to_fee (Currency.Amount.of_mina_string_exn f)
  in
  (* let acct_creation_fee = Currency.Amount.of_mina_string_exn "1" in *)
  let initial_send_amount =
    (* min_fee*num_txn_per_accts + base_send_amount*num_txn_per_accts + acct_creation_fee*num_accounts *)
    let total_send_value =
      Option.value_exn (Currency.Amount.scale base_send_amount num_txn_per_acct)
    in
    let total_fees =
      Option.value_exn
        (Currency.Amount.scale
           (Currency.Amount.of_fee fee_amount)
           num_txn_per_acct )
    in
    (* let total_acct_creation_fee =
         Option.value_exn
         (Currency.Amount.scale
            ( acct_creation_fee)
            num_accts)
       in *)
    Option.value_exn (Currency.Amount.add total_send_value total_fees)
  in

  let graphql_target_node =
    match graphql_target_node_option with Some s -> s | None -> "127.0.0.1"
  in
  let node_ingress_uri = ingress_uri ~graphql_target_node in

  (* get the keypairs from files *)
  let%bind origin_keypair =
    get_keypair ~logger origin_sender_secret_key_path
      origin_sender_secret_key_pw_option
  in
  let origin_pub_key =
    origin_keypair.public_key |> Signature_lib.Public_key.compress
  in
  let%bind returner_keypair =
    get_keypair ~logger returner_secret_key_path returner_secret_key_pw_option
  in

  (* helper function that sends a transaction*)
  let do_txn ~(sender_kp : Keypair.t) ~(receiver_kp : Keypair.t) ~nonce =
    let receiver_pub_key =
      receiver_kp.public_key |> Signature_lib.Public_key.compress
    in
    [%log info]
      "txn burst tool: sending txn from sender= %s (nonce=%d) to receiver= %s \
       with amount=%s and fee=%s"
      (pub_key_to_string sender_kp.public_key)
      (UInt32.to_int nonce)
      (pub_key_to_string receiver_kp.public_key)
      (Currency.Amount.to_string initial_send_amount)
      (Currency.Fee.to_string fee_amount) ;
    let%bind res =
      Graphql_requests.sign_and_send_payment ~logger node_ingress_uri
        ~sender_keypair:sender_kp ~receiver_pub_key ~amount:base_send_amount
        ~fee:fee_amount ~nonce ~memo:""
        ~valid_until:Mina_numbers.Global_slot_since_genesis.max_value
    in
    let%bind () =
      match res with
      | Ok _ ->
          return ([%log info] "txn burst tool: txn sent successfully!")
      | Error e ->
          return
            ([%log info] "txn burst tool: txn failed with error %s"
               (Error.to_string_hum e) )
    in
    limit ()
  in

  (* there... *)
  let%bind () =
    (* in a previous version of the code there could be multiple returners, thus the iter.  keeping this structure in case we decide to change back later *)
    Deferred.List.iter [ returner_keypair ] ~f:(fun kp ->
        let%bind origin_nonce =
          get_nonce ~logger ~ingress_uri:node_ingress_uri
            ~pub_key:origin_pub_key
        in
        (* we could also get the origin nonce outside the iter and then just increment by 1 every iter *)
        do_txn ~sender_kp:origin_keypair ~receiver_kp:kp ~nonce:origin_nonce )
  in

  (* and back again... *)
  let%bind () =
    Deferred.List.iter [ returner_keypair ] ~f:(fun kp ->
        let%bind returner_nonce =
          get_nonce ~logger ~ingress_uri:node_ingress_uri
            ~pub_key:(Signature_lib.Public_key.compress kp.public_key)
        in
        let rec do_command n : unit Deferred.t =
          (* nce = returner_nonce + ( num_txn_per_acct - n ) *)
          let nce =
            UInt32.add returner_nonce (UInt32.of_int (num_txn_per_acct - n))
          in
          let%bind () =
            do_txn ~sender_kp:kp ~receiver_kp:origin_keypair ~nonce:nce
          in
          if n > 1 then do_command (n - 1) else return ()
        in
        do_command num_txn_per_acct )
  in

  return ()

let output_there_and_back_cmds =
  let genesis_constants = Genesis_constants.Compiled.genesis_constants in
  let compile_config = Mina_compile_config.Compiled.t in
  let open Command.Let_syntax in
  Command.async
    ~summary:
      "Generate commands to send funds from a single account to many accounts, \
       then transfer them back again. The 'back again' commands are expressed \
       as GraphQL commands, so that we can pass a signature, rather than \
       having to load the secret key for each account"
    (let%map_open num_txn_per_acct =
       flag "--num-txn-per-acct" ~aliases:[ "num-txn-per-acct" ]
         ~doc:"NUM Number of transactions to run for each generated key"
         (required int)
     and txns_per_block =
       flag "--txn-capacity-per-block"
         ~aliases:[ "txn-capacity-per-block" ]
         ~doc:
           "NUM Number of transaction that a single block can hold.  Used for \
            rate limiting (default: 128)"
         (optional_with_default 128 int)
     and txn_fee_option =
       flag "--txn-fee" ~aliases:[ "txn-fee" ]
         ~doc:
           "FEE_AMOUNT Fee to set, a default is provided if this is not present"
         (optional string)
     and slot_time =
       flag "--slot-time" ~aliases:[ "slot-time" ]
         ~doc:
           "NUM_MILLISECONDS Slot duration in milliseconds. Used for rate \
            limiting (default: 180000)"
         (optional_with_default 180000 int)
     and fill_rate =
       flag "--fill-rate" ~aliases:[ "fill-rate" ]
         ~doc:
           "FILL_RATE The average rate of blocks per slot. Used for rate \
            limiting (default: 0.75)"
         (optional_with_default 0.75 float)
     and rate_limit =
       flag "--apply-rate-limit" ~aliases:[ "apply-rate-limit" ]
         ~doc:
           "TRUE/FALSE Whether to emit sleep commands between commands to \
            enforce sleeps (default: true)"
         (optional_with_default true bool)
     and rate_limit_level =
       flag "--rate-limit-level" ~aliases:[ "rate-limit-level" ]
         ~doc:
           "NUM Number of transactions that can be sent in a time interval \
            before hitting the rate limit. Used for rate limiting (default: \
            200)"
         (optional_with_default 200 int)
     and rate_limit_interval =
       flag "--rate-limit-interval" ~aliases:[ "rate-limit-interval" ]
         ~doc:
           "NUM_MILLISECONDS Interval that the rate-limiter is applied over. \
            Used for rate limiting (default: 300000)"
         (optional_with_default 300000 int)
     and origin_sender_secret_key_path =
       flag "--origin-sender-sk-path"
         ~aliases:[ "origin-sender-sk-path" ]
         ~doc:"PRIVATE_KEY Path to Private key to send the transactions from"
         (required string)
     and origin_sender_secret_key_pw_option =
       flag "--origin-sender-sk-pw" ~aliases:[ "origin-sender-sk-pw" ]
         ~doc:
           "PRIVATE_KEY Password to Private key to send the transactions from, \
            if this is not present then we use the env var MINA_PRIVKEY_PASS"
         (optional string)
     and returner_secret_key_path =
       flag "--returner-sk-path" ~aliases:[ "returner-sk-path" ]
         ~doc:
           "PRIVATE_KEY Path to Private key of account that returns the \
            transactions"
         (required string)
     and returner_secret_key_pw_option =
       flag "--returner-sk-pw" ~aliases:[ "returner-sk-pw" ]
         ~doc:
           "PRIVATE_KEY Password to Private key account that returns the \
            transactions, if this is not present then we use the env var \
            MINA_PRIVKEY_PASS"
         (optional string)
     and config_file = Cli_lib.Flag.config_files
     and graphql_target_node_option =
       flag "--graphql-target-node" ~aliases:[ "graphql-target-node" ]
         ~doc:
           "URL The graphql node to send graphl commands to.  must be in \
            format `<ip>:<port>`.  default is `127.0.0.1:3085`"
         (optional string)
<<<<<<< HEAD
     and minimum_user_command_fee =
       let default = compile_config.default_transaction_fee in
       Cli_lib.Flag.fee_common
         ~minimum_user_command_fee:genesis_constants.minimum_user_command_fee
         ~default_transaction_fee:default
     in
     there_and_back_again ~num_txn_per_acct ~txns_per_block ~txn_fee_option
       ~slot_time ~fill_rate ~rate_limit ~rate_limit_level ~rate_limit_interval
       ~origin_sender_secret_key_path ~origin_sender_secret_key_pw_option
       ~returner_secret_key_path ~returner_secret_key_pw_option
       ~graphql_target_node_option ~minimum_user_command_fee )
=======
     and minimum_user_command_fee_opt = Cli_lib.Flag.fee_common in
     fun () ->
       let open Deferred.Let_syntax in
       let logger = Logger.create () in
       let%bind minimum_user_command_fee =
         let%map conf =
           Runtime_config.Constants.load_constants ~logger config_file
         in
         Option.value
           ~default:
             (Runtime_config.Constants.genesis_constants conf)
               .minimum_user_command_fee minimum_user_command_fee_opt
       in
       there_and_back_again ~num_txn_per_acct ~txns_per_block ~txn_fee_option
         ~slot_time ~fill_rate ~rate_limit ~rate_limit_level
         ~rate_limit_interval ~origin_sender_secret_key_path
         ~origin_sender_secret_key_pw_option ~returner_secret_key_path
         ~returner_secret_key_pw_option ~graphql_target_node_option
         ~minimum_user_command_fee ~logger () )
>>>>>>> 97ab3010

let () =
  Command.run
    (Command.group
       ~summary:"Generate public keys for sending batches of transactions"
       [ ("gen-keys", output_keys)
       ; ("gen-txns", output_cmds)
       ; ("gen-there-and-back-txns", output_there_and_back_cmds)
       ] )<|MERGE_RESOLUTION|>--- conflicted
+++ resolved
@@ -154,11 +154,7 @@
     ~origin_sender_secret_key_path
     ~(origin_sender_secret_key_pw_option : string option)
     ~returner_secret_key_path ~(returner_secret_key_pw_option : string option)
-<<<<<<< HEAD
-    ~graphql_target_node_option ~minimum_user_command_fee () =
-=======
     ~graphql_target_node_option ~minimum_user_command_fee ~logger () =
->>>>>>> 97ab3010
   let open Deferred.Let_syntax in
   (* define the rate limiting function *)
   let open Logger in
@@ -313,8 +309,6 @@
   return ()
 
 let output_there_and_back_cmds =
-  let genesis_constants = Genesis_constants.Compiled.genesis_constants in
-  let compile_config = Mina_compile_config.Compiled.t in
   let open Command.Let_syntax in
   Command.async
     ~summary:
@@ -400,19 +394,6 @@
            "URL The graphql node to send graphl commands to.  must be in \
             format `<ip>:<port>`.  default is `127.0.0.1:3085`"
          (optional string)
-<<<<<<< HEAD
-     and minimum_user_command_fee =
-       let default = compile_config.default_transaction_fee in
-       Cli_lib.Flag.fee_common
-         ~minimum_user_command_fee:genesis_constants.minimum_user_command_fee
-         ~default_transaction_fee:default
-     in
-     there_and_back_again ~num_txn_per_acct ~txns_per_block ~txn_fee_option
-       ~slot_time ~fill_rate ~rate_limit ~rate_limit_level ~rate_limit_interval
-       ~origin_sender_secret_key_path ~origin_sender_secret_key_pw_option
-       ~returner_secret_key_path ~returner_secret_key_pw_option
-       ~graphql_target_node_option ~minimum_user_command_fee )
-=======
      and minimum_user_command_fee_opt = Cli_lib.Flag.fee_common in
      fun () ->
        let open Deferred.Let_syntax in
@@ -432,7 +413,6 @@
          ~origin_sender_secret_key_pw_option ~returner_secret_key_path
          ~returner_secret_key_pw_option ~graphql_target_node_option
          ~minimum_user_command_fee ~logger () )
->>>>>>> 97ab3010
 
 let () =
   Command.run
