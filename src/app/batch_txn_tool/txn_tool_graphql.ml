--- conflicted
+++ resolved
@@ -73,15 +73,6 @@
 module Get_account_data =
 [%graphql
 {|
-<<<<<<< HEAD
-  query ($public_key: PublicKey!) {
-    account(publicKey: $public_key) {
-      nonce
-      balance {
-        total @ppxCustom(module: "Serializing.Balance")
-      }
-=======
-
 query ($public_key: PublicKey!) {
   account(publicKey: $public_key) {
     nonce
@@ -89,9 +80,9 @@
       total
       liquid
       locked
->>>>>>> 25437f6d
     }
   }
+}
 |}]
 
 let get_account_data ~public_key ~graphql_target_node =
@@ -99,15 +90,7 @@
   let pk = public_key |> Public_key.compress in
   let get_acct_data_obj =
     Get_account_data.(
-<<<<<<< HEAD
-      make
-      @@ makeVariables
-           ~public_key:(Graphql_lib.Encoders.public_key pk)
-           (* ~token:(Graphql_lib.Encoders.token token) *)
-           ())
-=======
       make @@ makeVariables ~public_key:(Graphql_lib.Encoders.public_key pk) ())
->>>>>>> 25437f6d
   in
   let%bind balance_obj =
     exec_graphql_request ~graphql_target_node get_acct_data_obj
