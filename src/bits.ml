--- conflicted
+++ resolved
@@ -269,12 +269,7 @@
 
 module Small
     (Impl : Camlsnark.Snark_intf.S)
-<<<<<<< HEAD
     (M : sig val bit_length : int end) = struct
-=======
-    (M : sig val bit_length : int end)
-= struct
->>>>>>> 7e719aed
   let () = assert (M.bit_length < Impl.Field.size_in_bits)
 
   include Small0(Impl)(M)
