open Core_kernel
open Async_kernel
open Pipe_lib

module Transition_frontier_diff = struct
  type 'a t =
    | New_breadcrumb of 'a
        (** Triggered when a new breadcrumb is added without changing the root or best_tip *)
    | New_best_tip of
        { old_root: 'a
        ; new_root: 'a  (** Same as old root if the root doesn't change *)
        ; new_best_tip: 'a
        ; old_best_tip: 'a
        ; garbage: 'a list }
        (** Triggered when a new breadcrumb is added, causing a new best_tip *)
  [@@deriving sexp]
end

<<<<<<< HEAD
module type Transition_frontier_extensions_intf = sig
  module Work : sig
    type t [@@deriving sexp, bin_io]

    include Hashable.S_binable with type t := t
  end

  module Readers : sig
    type t =
      {snark_pool: (int * int Work.Table.t) Pipe_lib.Broadcast_pipe.Reader.t}
  end
=======
(** An extension to the transition frontier that provides a view onto the data
    other components can use. These are exposed through the broadcast pipes
    accessible by calling extension_pipes on a Transition_frontier.t. *)
module type Transition_frontier_extension_intf0 = sig
  (** Internal state of the extension. *)
  type t

  (** Data needed for setting up the extension*)
  type input

  type transition_frontier_breadcrumb

  (** The view type we're emitting. *)
  type view

  val create : input -> t

  val initial_view : view
  (** The first view that is ever available. *)

  val handle_diff :
       t
    -> transition_frontier_breadcrumb Transition_frontier_diff.t
    -> view Option.t
  (** Handle a transition frontier diff, and return the new version of the
      computed view, if it's updated. *)
>>>>>>> 2f2b67e1
end

module type Network_intf = sig
  type t

  type peer

  type state_hash

  type ledger_hash

  type consensus_state

  type sync_ledger_query

  type sync_ledger_answer

  type external_transition

  type state_body_hash

  val random_peers : t -> int -> peer list

  val catchup_transition :
       t
    -> peer
    -> state_hash
    -> external_transition Non_empty_list.t option Deferred.Or_error.t

  val get_ancestry :
       t
    -> peer
    -> consensus_state
    -> ( external_transition
       , state_body_hash list * external_transition )
       Proof_carrying_data.t
       Deferred.Or_error.t

  (* TODO: Change this to strict_pipe *)
  val glue_sync_ledger :
       t
    -> (ledger_hash * sync_ledger_query) Pipe_lib.Linear_pipe.Reader.t
    -> (ledger_hash * sync_ledger_answer) Envelope.Incoming.t
       Pipe_lib.Linear_pipe.Writer.t
    -> unit
end

module type Transition_frontier_Breadcrumb_intf = sig
  type t [@@deriving sexp]

  type state_hash

  type staged_ledger

  type external_transition_verified

  val create :
       (external_transition_verified, state_hash) With_hash.t
    -> staged_ledger
    -> t

  val build :
       logger:Logger.t
    -> parent:t
    -> transition_with_hash:( external_transition_verified
                            , state_hash )
                            With_hash.t
    -> (t, [`Validation_error of Error.t | `Fatal_error of exn]) Result.t
       Deferred.t

  val transition_with_hash :
    t -> (external_transition_verified, state_hash) With_hash.t

  val staged_ledger : t -> staged_ledger
end

module type Transition_frontier_base_intf = sig
  type state_hash

  type external_transition_verified

  type transaction_snark_scan_state

  type masked_ledger

  type staged_ledger

  type consensus_local_state

  type ledger_database

  type staged_ledger_diff

  type t

  module Breadcrumb :
    Transition_frontier_Breadcrumb_intf
    with type external_transition_verified := external_transition_verified
     and type state_hash := state_hash
     and type staged_ledger := staged_ledger

  val create :
       logger:Logger.t
    -> root_transition:(external_transition_verified, state_hash) With_hash.t
    -> root_snarked_ledger:ledger_database
    -> root_transaction_snark_scan_state:transaction_snark_scan_state
    -> root_staged_ledger_diff:staged_ledger_diff option
    -> consensus_local_state:consensus_local_state
    -> t Deferred.t

  val close : t -> unit
  (** Clean up internal state. *)

  val find_exn : t -> state_hash -> Breadcrumb.t

  val logger : t -> Logger.t
end

module type Transition_frontier_intf = sig
  include Transition_frontier_base_intf

  exception
    Parent_not_found of ([`Parent of state_hash] * [`Target of state_hash])

  exception Already_exists of state_hash

  val max_length : int

  val consensus_local_state : t -> consensus_local_state

  val all_breadcrumbs : t -> Breadcrumb.t list

  val root : t -> Breadcrumb.t

  val best_tip : t -> Breadcrumb.t

  val path_map : t -> Breadcrumb.t -> f:(Breadcrumb.t -> 'a) -> 'a list

  val hash_path : t -> Breadcrumb.t -> state_hash list

  val find : t -> state_hash -> Breadcrumb.t option

  val successor_hashes : t -> state_hash -> state_hash list

  val successor_hashes_rec : t -> state_hash -> state_hash list

  val successors : t -> Breadcrumb.t -> Breadcrumb.t list

  val successors_rec : t -> Breadcrumb.t -> Breadcrumb.t list

  val iter : t -> f:(Breadcrumb.t -> unit) -> unit

  val add_breadcrumb_exn : t -> Breadcrumb.t -> unit Deferred.t

  val best_tip_path_length_exn : t -> int

  val shallow_copy_root_snarked_ledger : t -> masked_ledger

<<<<<<< HEAD
  (* module Extensions : sig
    module Work : sig
      type t [@@deriving sexp, bin_io]

      include Hashable.S_binable with type t := t
    end

    module Readers : sig
      type t = {snark_pool: int Work.Table.t Pipe_lib.Broadcast_pipe.Reader.t}
    end
  end*)
  module Extensions : Transition_frontier_extensions_intf

  val extension_pipes : t -> Extensions.Readers.t
=======
  module type Transition_frontier_extension_intf =
    Transition_frontier_extension_intf0
    with type transition_frontier_breadcrumb := Breadcrumb.t

  module Extensions : sig
    module Snark_pool_refcount :
      Transition_frontier_extension_intf with type view = unit

    type readers =
      {snark_pool: Snark_pool_refcount.view Broadcast_pipe.Reader.t}
  end

  val extension_pipes : t -> Extensions.readers

  val visualize : filename:string -> t -> unit
>>>>>>> 2f2b67e1

  module For_tests : sig
    val root_snarked_ledger : t -> ledger_database
  end
end

module type Catchup_intf = sig
  type state_hash

  type external_transition_verified

  type transition_frontier

  type transition_frontier_breadcrumb

  type network

  val run :
       logger:Logger.t
    -> network:network
    -> frontier:transition_frontier
    -> catchup_job_reader:( external_transition_verified
                          , state_hash )
                          With_hash.t
                          Strict_pipe.Reader.t
    -> catchup_breadcrumbs_writer:( transition_frontier_breadcrumb Rose_tree.t
                                    list
                                  , Strict_pipe.synchronous
                                  , unit Deferred.t )
                                  Strict_pipe.Writer.t
    -> unit
end

module type Transition_handler_validator_intf = sig
  type time

  type state_hash

  type external_transition_verified

  type transition_frontier

  type staged_ledger

  val run :
       logger:Logger.t
    -> frontier:transition_frontier
    -> transition_reader:( [ `Transition of external_transition_verified
                                            Envelope.Incoming.t ]
                         * [`Time_received of time] )
                         Strict_pipe.Reader.t
    -> valid_transition_writer:( ( external_transition_verified
                                 , state_hash )
                                 With_hash.t
                               , Strict_pipe.drop_head Strict_pipe.buffered
                               , unit )
                               Strict_pipe.Writer.t
    -> unit

  val validate_transition :
       logger:Logger.t
    -> frontier:transition_frontier
    -> (external_transition_verified, state_hash) With_hash.t
    -> (unit, [`Duplicate | `Invalid of string]) Result.t
end

module type Transition_handler_processor_intf = sig
  type state_hash

  type time_controller

  type external_transition_verified

  type transition_frontier

  type transition_frontier_breadcrumb

  val run :
       logger:Logger.t
    -> time_controller:time_controller
    -> frontier:transition_frontier
    -> primary_transition_reader:( external_transition_verified
                                 , state_hash )
                                 With_hash.t
                                 Strict_pipe.Reader.t
    -> proposer_transition_reader:( external_transition_verified
                                  , state_hash )
                                  With_hash.t
                                  Strict_pipe.Reader.t
    -> catchup_job_writer:( ( external_transition_verified
                            , state_hash )
                            With_hash.t
                          , Strict_pipe.synchronous
                          , unit Deferred.t )
                          Strict_pipe.Writer.t
    -> catchup_breadcrumbs_reader:transition_frontier_breadcrumb Rose_tree.t
                                  list
                                  Strict_pipe.Reader.t
    -> catchup_breadcrumbs_writer:( transition_frontier_breadcrumb Rose_tree.t
                                    list
                                  , Strict_pipe.synchronous
                                  , unit Deferred.t )
                                  Strict_pipe.Writer.t
    -> processed_transition_writer:( ( external_transition_verified
                                     , state_hash )
                                     With_hash.t
                                   , Strict_pipe.drop_head Strict_pipe.buffered
                                   , unit )
                                   Strict_pipe.Writer.t
    -> unit
end

module type Transition_handler_intf = sig
  type time_controller

  type time

  type state_hash

  type external_transition_verified

  type transition_frontier

  type staged_ledger

  type transition_frontier_breadcrumb

  module Validator :
    Transition_handler_validator_intf
    with type time := time
     and type state_hash := state_hash
     and type external_transition_verified := external_transition_verified
     and type transition_frontier := transition_frontier
     and type staged_ledger := staged_ledger

  module Processor :
    Transition_handler_processor_intf
    with type time_controller := time_controller
     and type external_transition_verified := external_transition_verified
     and type state_hash := state_hash
     and type transition_frontier := transition_frontier
     and type transition_frontier_breadcrumb := transition_frontier_breadcrumb
end

module type Sync_handler_intf = sig
  type ledger_hash

  type transition_frontier

  type state_hash

  type external_transition

  type syncable_ledger_query

  type syncable_ledger_answer

  val answer_query :
       frontier:transition_frontier
    -> ledger_hash
    -> syncable_ledger_query
    -> logger:Logger.t
    -> (ledger_hash * syncable_ledger_answer) option

  val transition_catchup :
       frontier:transition_frontier
    -> state_hash
    -> external_transition Non_empty_list.t option
end

module type Root_prover_intf = sig
  type state_body_hash

  type state_hash

  type transition_frontier

  type external_transition

  type consensus_state

  type proof_verified_external_transition

  val prove :
       logger:Logger.t
    -> frontier:transition_frontier
    -> consensus_state
    -> ( external_transition
       , state_body_hash list * external_transition )
       Proof_carrying_data.t
       option

  val verify :
       logger:Logger.t
    -> observed_state:consensus_state
    -> peer_root:( external_transition
                 , state_body_hash list * external_transition )
                 Proof_carrying_data.t
    -> ( (proof_verified_external_transition, state_hash) With_hash.t
       * (proof_verified_external_transition, state_hash) With_hash.t )
       Deferred.Or_error.t
end

module type Bootstrap_controller_intf = sig
  type network

  type transition_frontier

  type external_transition_verified

  type ledger_db

  val run :
       parent_log:Logger.t
    -> network:network
    -> frontier:transition_frontier
    -> ledger_db:ledger_db
    -> transition_reader:( [< `Transition of external_transition_verified
                                             Envelope.Incoming.t ]
                         * [< `Time_received of int64] )
                         Strict_pipe.Reader.t
    -> (transition_frontier * external_transition_verified list) Deferred.t
end

module type Transition_frontier_controller_intf = sig
  type time_controller

  type external_transition_verified

  type state_hash

  type transition_frontier

  type network

  type time

  val run :
       logger:Logger.t
    -> network:network
    -> time_controller:time_controller
    -> collected_transitions:( external_transition_verified
                             , state_hash )
                             With_hash.t
                             list
    -> frontier:transition_frontier
    -> network_transition_reader:( [ `Transition of external_transition_verified
                                                    Envelope.Incoming.t ]
                                 * [`Time_received of time] )
                                 Strict_pipe.Reader.t
    -> proposer_transition_reader:( external_transition_verified
                                  , state_hash )
                                  With_hash.t
                                  Strict_pipe.Reader.t
    -> clear_reader:[`Clear] Strict_pipe.Reader.t
    -> (external_transition_verified, state_hash) With_hash.t
       Strict_pipe.Reader.t
end

module type Protocol_state_validator_intf = sig
  type time

  type state_hash

  type external_transition

  type external_transition_proof_verified

  type external_transition_verified

  val validate_proof :
       external_transition
    -> external_transition_proof_verified Or_error.t Deferred.t

  val validate_consensus_state :
       time_received:time
    -> external_transition
    -> external_transition_verified Or_error.t Deferred.t
end

module type Initial_validator_intf = sig
  type time

  type state_hash

  type external_transition

  type external_transition_verified

  val run :
       logger:Logger.t
    -> transition_reader:( [ `Transition of external_transition
                                            Envelope.Incoming.t ]
                         * [`Time_received of time] )
                         Strict_pipe.Reader.t
    -> valid_transition_writer:( [ `Transition of external_transition_verified
                                                  Envelope.Incoming.t ]
                                 * [`Time_received of time]
                               , Strict_pipe.drop_head Strict_pipe.buffered
                               , unit )
                               Strict_pipe.Writer.t
    -> unit
end

module type Transition_router_intf = sig
  type time_controller

  type external_transition

  type external_transition_verified

  type state_hash

  type transition_frontier

  type network

  type time

  type ledger_db

  val run :
       logger:Logger.t
    -> network:network
    -> time_controller:time_controller
    -> frontier_broadcast_pipe:transition_frontier option
                               Pipe_lib.Broadcast_pipe.Reader.t
                               * transition_frontier option
                                 Pipe_lib.Broadcast_pipe.Writer.t
    -> ledger_db:ledger_db
    -> network_transition_reader:( [ `Transition of external_transition
                                                    Envelope.Incoming.t ]
                                 * [`Time_received of time] )
                                 Strict_pipe.Reader.t
    -> proposer_transition_reader:( external_transition_verified
                                  , state_hash )
                                  With_hash.t
                                  Strict_pipe.Reader.t
    -> (external_transition_verified, state_hash) With_hash.t
       Strict_pipe.Reader.t
end<|MERGE_RESOLUTION|>--- conflicted
+++ resolved
@@ -16,19 +16,19 @@
   [@@deriving sexp]
 end
 
-<<<<<<< HEAD
 module type Transition_frontier_extensions_intf = sig
   module Work : sig
     type t [@@deriving sexp, bin_io]
 
     include Hashable.S_binable with type t := t
   end
-
+  (* 
   module Readers : sig
     type t =
       {snark_pool: (int * int Work.Table.t) Pipe_lib.Broadcast_pipe.Reader.t}
-  end
-=======
+  end *)
+end
+
 (** An extension to the transition frontier that provides a view onto the data
     other components can use. These are exposed through the broadcast pipes
     accessible by calling extension_pipes on a Transition_frontier.t. *)
@@ -55,7 +55,6 @@
     -> view Option.t
   (** Handle a transition frontier diff, and return the new version of the
       computed view, if it's updated. *)
->>>>>>> 2f2b67e1
 end
 
 module type Network_intf = sig
@@ -214,38 +213,30 @@
 
   val shallow_copy_root_snarked_ledger : t -> masked_ledger
 
-<<<<<<< HEAD
-  (* module Extensions : sig
-    module Work : sig
-      type t [@@deriving sexp, bin_io]
-
-      include Hashable.S_binable with type t := t
-    end
-
-    module Readers : sig
-      type t = {snark_pool: int Work.Table.t Pipe_lib.Broadcast_pipe.Reader.t}
-    end
-  end*)
-  module Extensions : Transition_frontier_extensions_intf
-
-  val extension_pipes : t -> Extensions.Readers.t
-=======
   module type Transition_frontier_extension_intf =
     Transition_frontier_extension_intf0
     with type transition_frontier_breadcrumb := Breadcrumb.t
 
   module Extensions : sig
-    module Snark_pool_refcount :
-      Transition_frontier_extension_intf with type view = unit
+    module Work : sig
+      type t [@@deriving sexp, bin_io]
+
+      include Hashable.S_binable with type t := t
+    end
+
+    module Snark_pool_refcount : sig
+      include
+        Transition_frontier_extension_intf
+        with type view = int * int Work.Table.t
+    end
 
     type readers =
-      {snark_pool: Snark_pool_refcount.view Broadcast_pipe.Reader.t}
+      {snark_pool: (int * int Work.Table.t) Broadcast_pipe.Reader.t}
   end
 
   val extension_pipes : t -> Extensions.readers
 
   val visualize : filename:string -> t -> unit
->>>>>>> 2f2b67e1
 
   module For_tests : sig
     val root_snarked_ledger : t -> ledger_database
