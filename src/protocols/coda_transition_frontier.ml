--- conflicted
+++ resolved
@@ -55,13 +55,8 @@
   type transition_frontier
 
   val run :
-<<<<<<< HEAD
        frontier:transition_frontier
-    -> catchup_job_reader:external_transition Linear_pipe.Reader.t
-=======
-       catchup_job_reader:external_transition Reader.t
-    -> transition_frontier
->>>>>>> 7b8d4b6d
+    -> catchup_job_reader:external_transition Reader.t
     -> unit
 end
 
@@ -72,34 +67,23 @@
 
   module Validator : sig
     val run :
-<<<<<<< HEAD
-         transition_reader:external_transition Linear_pipe.Reader.t
-      -> valid_transition_writer:external_transition Linear_pipe.Writer.t
-=======
          transition_reader:external_transition Reader.t
       -> valid_transition_writer:( external_transition
                                  , drop_head buffered
                                  , _ )
                                  Writer.t
-      -> transition_frontier
->>>>>>> 7b8d4b6d
+      -> frontier:transition_frontier
       -> unit
   end
 
   module Processor : sig
     val run :
-<<<<<<< HEAD
          frontier:transition_frontier
-      -> valid_transition_reader:external_transition Linear_pipe.Reader.t
-      -> catchup_job_writer:external_transition Linear_pipe.Writer.t
-=======
-         valid_transition_reader:external_transition Reader.t
+      -> valid_transition_reader:external_transition Reader.t
       -> catchup_job_writer:( external_transition
                             , drop_head buffered
                             , _ )
                             Writer.t
-      -> transition_frontier
->>>>>>> 7b8d4b6d
       -> unit
   end
 end
@@ -118,15 +102,9 @@
   type transition_frontier
 
   val run :
-<<<<<<< HEAD
        frontier:transition_frontier
-    -> sync_query_reader:syncable_ledger_query Linear_pipe.Reader.t
-    -> sync_answer_writer:syncable_ledger_answer Linear_pipe.Writer.t
-=======
-       sync_query_reader:syncable_ledger_query Reader.t
+    -> sync_query_reader:syncable_ledger_query Reader.t
     -> sync_answer_writer:(syncable_ledger_answer, synchronous, _) Writer.t
-    -> transition_frontier
->>>>>>> 7b8d4b6d
     -> unit
 end
 
@@ -140,15 +118,9 @@
   type transition_frontier
 
   val run :
-<<<<<<< HEAD
        frontier:transition_frontier
-    -> transition_reader:external_transition Linear_pipe.Reader.t
-    -> sync_query_reader:syncable_ledger_query Linear_pipe.Reader.t
-    -> sync_answer_writer:syncable_ledger_answer Linear_pipe.Writer.t
-=======
-       transition_reader:external_transition Reader.t
+    -> transition_reader:external_transition Reader.t
     -> sync_query_reader:syncable_ledger_query Reader.t
     -> sync_answer_writer:(syncable_ledger_answer, synchronous, _) Writer.t
->>>>>>> 7b8d4b6d
     -> unit
 end