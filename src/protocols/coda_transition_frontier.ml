<<<<<<< HEAD
=======
open Core_kernel
>>>>>>> 8b9ec40b
open Async_kernel
open Pipe_lib.Strict_pipe

module type Network_intf = sig
  type t

  type peer

  type state_hash

  type protocol_state

<<<<<<< HEAD
  type transition

  type ancestor_proof_input

  type ancestor_proof

  val random_peers : t -> int -> peer list

  val catchup_transition :
    t -> peer -> state_hash -> transition list option Deferred.Or_error.t

  val get_ancestry :
       t
    -> ancestor_proof_input
    -> (protocol_state * ancestor_proof) Deferred.Or_error.t
end

module type Transition_frontier_base_intf = sig
  type state_hash

  type external_transition

  type transaction_snark_scan_state

  type staged_ledger

  type ledger_diff
=======
  val random_peers : t -> int -> peer list

  val catchup_transition :
       t
    -> peer
    -> state_hash
    -> external_transition list option Or_error.t Deferred.t
end

module type Transition_frontier_base_intf = sig
  type state_hash

  type external_transition_verified

  type transaction_snark_scan_state

  type masked_ledger

  type staged_ledger
>>>>>>> 8b9ec40b

  module Breadcrumb : sig
    type t [@@deriving sexp]

    val create :
<<<<<<< HEAD
      (external_transition, state_hash) With_hash.t -> staged_ledger -> t
=======
         (external_transition_verified, state_hash) With_hash.t
      -> staged_ledger
      -> t
>>>>>>> 8b9ec40b

    val transition_with_hash :
      t -> (external_transition_verified, state_hash) With_hash.t

    val staged_ledger : t -> staged_ledger
  end

  type ledger_database

<<<<<<< HEAD
=======
  type ledger_diff_verified

>>>>>>> 8b9ec40b
  type t

  val create :
       logger:Logger.t
<<<<<<< HEAD
    -> root_transition:(external_transition, state_hash) With_hash.t
    -> root_snarked_ledger:ledger_database
    -> root_transaction_snark_scan_state:transaction_snark_scan_state
    -> root_staged_ledger_diff:ledger_diff option
    -> t
=======
    -> root_transition:(external_transition_verified, state_hash) With_hash.t
    -> root_snarked_ledger:ledger_database
    -> root_transaction_snark_scan_state:transaction_snark_scan_state
    -> root_staged_ledger_diff:ledger_diff_verified option
    -> t Deferred.t

  val find_exn : t -> state_hash -> Breadcrumb.t
end

module type Transition_frontier_intf = sig
  include Transition_frontier_base_intf

  exception
    Parent_not_found of ([`Parent of state_hash] * [`Target of state_hash])

  exception Already_exists of state_hash

  val max_length : int

  val all_breadcrumbs : t -> Breadcrumb.t list
>>>>>>> 8b9ec40b

  val find_exn : t -> state_hash -> Breadcrumb.t
end

module type Transition_frontier_intf = sig
  include Transition_frontier_base_intf

  exception
    Parent_not_found of ([`Parent of state_hash] * [`Target of state_hash])

  exception Already_exists of state_hash

  val max_length : int

  val all_breadcrumbs : t -> Breadcrumb.t list

  val root : t -> Breadcrumb.t

  val best_tip : t -> Breadcrumb.t

  val path_map : t -> Breadcrumb.t -> f:(Breadcrumb.t -> 'a) -> 'a list

  val hash_path : t -> Breadcrumb.t -> state_hash list

  val find : t -> state_hash -> Breadcrumb.t option

  val successor_hashes : t -> state_hash -> state_hash list

  val successor_hashes_rec : t -> state_hash -> state_hash list

  val successors : t -> Breadcrumb.t -> Breadcrumb.t list

  val successors_rec : t -> Breadcrumb.t -> Breadcrumb.t list

  val iter : t -> f:(Breadcrumb.t -> unit) -> unit

  val attach_breadcrumb_exn : t -> Breadcrumb.t -> unit

  val add_transition_exn :
<<<<<<< HEAD
    t -> (external_transition, state_hash) With_hash.t -> Breadcrumb.t

  val clear_paths : t -> unit

  (* TODO: Rather than rebuilding the same transition_frontier, it would be better to 
  change the reference of the frontier that every component that the transition_frontier 
  contains #1323 *)
  (* TODO: after caching external transitions, we should recreate transition_frontier #1326*)
  val rebuild : t -> state_hash -> unit
=======
    t -> (external_transition_verified, state_hash) With_hash.t -> Breadcrumb.t
>>>>>>> 8b9ec40b
end

module type Catchup_intf = sig
  type state_hash

  type external_transition

  type external_transition_verified

  type transition_frontier

  type transition_frontier_breadcrumb

  type network

  val run :
       logger:Logger.t
    -> network:network
    -> frontier:transition_frontier
<<<<<<< HEAD
    -> catchup_job_reader:(external_transition, state_hash) With_hash.t
=======
    -> catchup_job_reader:( external_transition_verified
                          , state_hash )
                          With_hash.t
>>>>>>> 8b9ec40b
                          Reader.t
    -> catchup_breadcrumbs_writer:( transition_frontier_breadcrumb list
                                  , crash buffered
                                  , unit )
                                  Writer.t
    -> unit
end

module type Transition_handler_validator_intf = sig
  type time

  type state_hash

  type external_transition

  type external_transition_verified

  type transition_frontier

  type staged_ledger

  val run :
       logger:Logger.t
    -> frontier:transition_frontier
    -> transition_reader:( [ `Transition of external_transition
                                            Envelope.Incoming.t ]
                         * [`Time_received of time] )
                         Reader.t
<<<<<<< HEAD
    -> valid_transition_writer:( (external_transition, state_hash) With_hash.t
=======
    -> valid_transition_writer:( ( external_transition_verified
                                 , state_hash )
                                 With_hash.t
>>>>>>> 8b9ec40b
                               , drop_head buffered
                               , unit )
                               Writer.t
    -> unit

  val verify_transition :
       staged_ledger:staged_ledger
    -> transition:external_transition
    -> external_transition_verified Or_error.t Deferred.t
end

module type Transition_handler_processor_intf = sig
  type state_hash

  type time_controller

  type external_transition

  type external_transition_verified

  type transition_frontier

  type transition_frontier_breadcrumb

  val run :
       logger:Logger.t
    -> time_controller:time_controller
    -> frontier:transition_frontier
    -> valid_transition_reader:( external_transition_verified
                               , state_hash )
                               With_hash.t
                               Reader.t
    -> catchup_job_writer:( ( external_transition_verified
                            , state_hash )
                            With_hash.t
                          , drop_head buffered
                          , unit )
                          Writer.t
    -> catchup_breadcrumbs_reader:transition_frontier_breadcrumb list Reader.t
<<<<<<< HEAD
    -> processed_transition_writer:( ( external_transition
=======
    -> processed_transition_writer:( ( external_transition_verified
>>>>>>> 8b9ec40b
                                     , state_hash )
                                     With_hash.t
                                   , drop_head buffered
                                   , unit )
                                   Writer.t
    -> unit
end

module type Transition_handler_intf = sig
  type time_controller

  type time

  type state_hash

  type external_transition

  type external_transition_verified

  type transition_frontier

  type staged_ledger

  type transition_frontier_breadcrumb

  module Validator :
    Transition_handler_validator_intf
    with type time := time
     and type state_hash := state_hash
     and type external_transition := external_transition
     and type external_transition_verified := external_transition_verified
     and type transition_frontier := transition_frontier
     and type staged_ledger := staged_ledger

  module Processor :
    Transition_handler_processor_intf
    with type time_controller := time_controller
     and type external_transition := external_transition
     and type external_transition_verified := external_transition_verified
     and type state_hash := state_hash
     and type transition_frontier := transition_frontier
     and type transition_frontier_breadcrumb := transition_frontier_breadcrumb
end

module type Sync_handler_intf = sig
  type hash

<<<<<<< HEAD
  type transition_frontier

  type ancestor_proof

  val prove_ancestry :
       frontier:transition_frontier
    -> int
    -> hash
    -> (hash * ancestor_proof) option
end

module type Bootstrap_controller_intf = sig
  type network

  type transition_frontier

  type external_transition

  type ancestor_prover

  type ledger_db

  val run :
       parent_log:Logger.t
    -> network:network
    -> ancestor_prover:ancestor_prover
    -> frontier:transition_frontier
    -> ledger_db:ledger_db
    -> transition_reader:( [< `Transition of external_transition
                                             Envelope.Incoming.t ]
                         * [< `Time_received of int64] )
                         Reader.t
    -> unit Deferred.t
=======
  type transition_frontier

  type ancestor_proof

  val prove_ancestry :
       frontier:transition_frontier
    -> int
    -> hash
    -> (hash * ancestor_proof) option
>>>>>>> 8b9ec40b
end

module type Transition_frontier_controller_intf = sig
  type time_controller

  type external_transition

<<<<<<< HEAD
  type state_hash
=======
  type external_transition_verified

  type syncable_ledger_query

  type syncable_ledger_answer
>>>>>>> 8b9ec40b

  type state_hash

  type transition_frontier

  type network

  type time
<<<<<<< HEAD

  val run :
       logger:Logger.t
    -> network:network
    -> time_controller:time_controller
    -> frontier:transition_frontier
    -> transition_reader:( [ `Transition of external_transition
                                            Envelope.Incoming.t ]
                         * [`Time_received of time] )
                         Reader.t
    -> clear_reader:[`Clear] Reader.t
    -> (external_transition, state_hash) With_hash.t Reader.t
end

module type Transition_router_intf = sig
  type time_controller

  type external_transition

  type state_hash
=======
>>>>>>> 8b9ec40b

  type transition_frontier

  type network

  type time

  type ledger_db

  val run :
       logger:Logger.t
    -> network:network
    -> time_controller:time_controller
    -> frontier:transition_frontier
<<<<<<< HEAD
    -> ledger_db:ledger_db
=======
>>>>>>> 8b9ec40b
    -> transition_reader:( [ `Transition of external_transition
                                            Envelope.Incoming.t ]
                         * [`Time_received of time] )
                         Reader.t
<<<<<<< HEAD
    -> (external_transition, state_hash) With_hash.t Reader.t
=======
    -> (external_transition_verified, state_hash) With_hash.t Reader.t
>>>>>>> 8b9ec40b
end<|MERGE_RESOLUTION|>--- conflicted
+++ resolved
@@ -1,7 +1,4 @@
-<<<<<<< HEAD
-=======
 open Core_kernel
->>>>>>> 8b9ec40b
 open Async_kernel
 open Pipe_lib.Strict_pipe
 
@@ -14,8 +11,7 @@
 
   type protocol_state
 
-<<<<<<< HEAD
-  type transition
+  type external_transition
 
   type ancestor_proof_input
 
@@ -24,7 +20,7 @@
   val random_peers : t -> int -> peer list
 
   val catchup_transition :
-    t -> peer -> state_hash -> transition list option Deferred.Or_error.t
+    t -> peer -> state_hash -> external_transition list option Deferred.Or_error.t
 
   val get_ancestry :
        t
@@ -35,46 +31,21 @@
 module type Transition_frontier_base_intf = sig
   type state_hash
 
-  type external_transition
-
+  type external_transition_verified
+  
   type transaction_snark_scan_state
 
+  type masked_ledger
+
   type staged_ledger
-
-  type ledger_diff
-=======
-  val random_peers : t -> int -> peer list
-
-  val catchup_transition :
-       t
-    -> peer
-    -> state_hash
-    -> external_transition list option Or_error.t Deferred.t
-end
-
-module type Transition_frontier_base_intf = sig
-  type state_hash
-
-  type external_transition_verified
-
-  type transaction_snark_scan_state
-
-  type masked_ledger
-
-  type staged_ledger
->>>>>>> 8b9ec40b
 
   module Breadcrumb : sig
     type t [@@deriving sexp]
 
     val create :
-<<<<<<< HEAD
-      (external_transition, state_hash) With_hash.t -> staged_ledger -> t
-=======
          (external_transition_verified, state_hash) With_hash.t
       -> staged_ledger
       -> t
->>>>>>> 8b9ec40b
 
     val transition_with_hash :
       t -> (external_transition_verified, state_hash) With_hash.t
@@ -84,22 +55,12 @@
 
   type ledger_database
 
-<<<<<<< HEAD
-=======
   type ledger_diff_verified
 
->>>>>>> 8b9ec40b
   type t
 
   val create :
        logger:Logger.t
-<<<<<<< HEAD
-    -> root_transition:(external_transition, state_hash) With_hash.t
-    -> root_snarked_ledger:ledger_database
-    -> root_transaction_snark_scan_state:transaction_snark_scan_state
-    -> root_staged_ledger_diff:ledger_diff option
-    -> t
-=======
     -> root_transition:(external_transition_verified, state_hash) With_hash.t
     -> root_snarked_ledger:ledger_database
     -> root_transaction_snark_scan_state:transaction_snark_scan_state
@@ -120,22 +81,6 @@
   val max_length : int
 
   val all_breadcrumbs : t -> Breadcrumb.t list
->>>>>>> 8b9ec40b
-
-  val find_exn : t -> state_hash -> Breadcrumb.t
-end
-
-module type Transition_frontier_intf = sig
-  include Transition_frontier_base_intf
-
-  exception
-    Parent_not_found of ([`Parent of state_hash] * [`Target of state_hash])
-
-  exception Already_exists of state_hash
-
-  val max_length : int
-
-  val all_breadcrumbs : t -> Breadcrumb.t list
 
   val root : t -> Breadcrumb.t
 
@@ -160,8 +105,7 @@
   val attach_breadcrumb_exn : t -> Breadcrumb.t -> unit
 
   val add_transition_exn :
-<<<<<<< HEAD
-    t -> (external_transition, state_hash) With_hash.t -> Breadcrumb.t
+    t -> (external_transition_verified, state_hash) With_hash.t -> Breadcrumb.t
 
   val clear_paths : t -> unit
 
@@ -170,9 +114,6 @@
   contains #1323 *)
   (* TODO: after caching external transitions, we should recreate transition_frontier #1326*)
   val rebuild : t -> state_hash -> unit
-=======
-    t -> (external_transition_verified, state_hash) With_hash.t -> Breadcrumb.t
->>>>>>> 8b9ec40b
 end
 
 module type Catchup_intf = sig
@@ -192,13 +133,9 @@
        logger:Logger.t
     -> network:network
     -> frontier:transition_frontier
-<<<<<<< HEAD
-    -> catchup_job_reader:(external_transition, state_hash) With_hash.t
-=======
     -> catchup_job_reader:( external_transition_verified
                           , state_hash )
                           With_hash.t
->>>>>>> 8b9ec40b
                           Reader.t
     -> catchup_breadcrumbs_writer:( transition_frontier_breadcrumb list
                                   , crash buffered
@@ -227,13 +164,9 @@
                                             Envelope.Incoming.t ]
                          * [`Time_received of time] )
                          Reader.t
-<<<<<<< HEAD
-    -> valid_transition_writer:( (external_transition, state_hash) With_hash.t
-=======
     -> valid_transition_writer:( ( external_transition_verified
                                  , state_hash )
                                  With_hash.t
->>>>>>> 8b9ec40b
                                , drop_head buffered
                                , unit )
                                Writer.t
@@ -273,11 +206,7 @@
                           , unit )
                           Writer.t
     -> catchup_breadcrumbs_reader:transition_frontier_breadcrumb list Reader.t
-<<<<<<< HEAD
-    -> processed_transition_writer:( ( external_transition
-=======
     -> processed_transition_writer:( ( external_transition_verified
->>>>>>> 8b9ec40b
                                      , state_hash )
                                      With_hash.t
                                    , drop_head buffered
@@ -325,7 +254,6 @@
 module type Sync_handler_intf = sig
   type hash
 
-<<<<<<< HEAD
   type transition_frontier
 
   type ancestor_proof
@@ -359,17 +287,6 @@
                          * [< `Time_received of int64] )
                          Reader.t
     -> unit Deferred.t
-=======
-  type transition_frontier
-
-  type ancestor_proof
-
-  val prove_ancestry :
-       frontier:transition_frontier
-    -> int
-    -> hash
-    -> (hash * ancestor_proof) option
->>>>>>> 8b9ec40b
 end
 
 module type Transition_frontier_controller_intf = sig
@@ -377,15 +294,7 @@
 
   type external_transition
 
-<<<<<<< HEAD
-  type state_hash
-=======
-  type external_transition_verified
-
-  type syncable_ledger_query
-
-  type syncable_ledger_answer
->>>>>>> 8b9ec40b
+  type external_transition_verified
 
   type state_hash
 
@@ -394,7 +303,6 @@
   type network
 
   type time
-<<<<<<< HEAD
 
   val run :
        logger:Logger.t
@@ -406,7 +314,7 @@
                          * [`Time_received of time] )
                          Reader.t
     -> clear_reader:[`Clear] Reader.t
-    -> (external_transition, state_hash) With_hash.t Reader.t
+    -> (external_transition_verified, state_hash) With_hash.t Reader.t
 end
 
 module type Transition_router_intf = sig
@@ -414,9 +322,9 @@
 
   type external_transition
 
-  type state_hash
-=======
->>>>>>> 8b9ec40b
+  type external_transition_verified
+
+  type state_hash
 
   type transition_frontier
 
@@ -431,17 +339,10 @@
     -> network:network
     -> time_controller:time_controller
     -> frontier:transition_frontier
-<<<<<<< HEAD
     -> ledger_db:ledger_db
-=======
->>>>>>> 8b9ec40b
     -> transition_reader:( [ `Transition of external_transition
                                             Envelope.Incoming.t ]
                          * [`Time_received of time] )
                          Reader.t
-<<<<<<< HEAD
-    -> (external_transition, state_hash) With_hash.t Reader.t
-=======
     -> (external_transition_verified, state_hash) With_hash.t Reader.t
->>>>>>> 8b9ec40b
 end