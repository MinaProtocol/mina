open Core_kernel
open Async_kernel
open Pipe_lib
open Cache_lib

module Transition_frontier_diff = struct
  type 'a t =
    | New_breadcrumb of 'a
        (** Triggered when a new breadcrumb is added without changing the root or best_tip *)
    | New_frontier of 'a
        (** First breadcrumb to become the root of the frontier  *)
    | New_best_tip of
        { old_root: 'a
        ; old_root_length: int
        ; new_root: 'a  (** Same as old root if the root doesn't change *)
        ; added_to_best_tip_path: 'a Non_empty_list.t (* oldest first *)
        ; new_best_tip_length: int
        ; removed_from_best_tip_path: 'a list (* also oldest first *)
        ; garbage: 'a list }
        (** Triggered when a new breadcrumb is added, causing a new best_tip *)
  [@@deriving sexp]
end

module type Diff_hash = sig
<<<<<<< HEAD
  type t [@@deriving bin_io]
=======
  type t
>>>>>>> c53d9992

  val merge : t -> string -> t

  val empty : t

  val equal : t -> t -> bool
end

module type Diff_mutant = sig
  type external_transition

  type state_hash

  type scan_state

<<<<<<< HEAD
  type consensus_state

  module T : sig
    type ('external_transition, _) t =
      | New_frontier :
          ((external_transition, state_hash) With_hash.t * scan_state)
          -> ('external_transition, unit) t
      | Add_transition :
          (external_transition, state_hash) With_hash.t
          -> ('external_transition, consensus_state) t
      | Remove_transitions :
          'external_transition list
          -> ('external_transition, consensus_state list) t
      | Update_root :
          (state_hash * scan_state)
          -> ('external_transition, state_hash * scan_state) t
  end

  type ('a, 'b) t = ('a, 'b) T.t

  type hash

  val yojson_of_key :
       ('external_transition, 'output) t
    -> f:('external_transition -> Yojson.Safe.json)
    -> Yojson.Safe.json

  val yojson_of_value :
    ('external_transition, 'output) t -> 'output -> Yojson.Safe.json

  val hash :
       hash
    -> ('external_transition, 'output) t
    -> f:('external_transition -> string)
    -> 'output
    -> hash

  module E : sig
    type 'external_transition t =
      | E : ('external_transition, 'output) T.t -> 'external_transition t

    include
      Binable.S1 with type 'external_transition t := 'external_transition t
  end
=======
  type pending_coinbases

  type consensus_state

  (** Diff_mutant is a GADT that represents operations that affect the changes
      on the transition_frontier. The left-hand side of the GADT represents
      change that will occur to the transition_frontier. The right-hand side of
      the GADT represents which components are are effected by these changes
      and a certification that these components are handled appropriately.
      There are comments for each GADT that will discuss the operations that
      changes a `transition_frontier` and their corresponding side-effects.*)
  type _ t =
    | New_frontier :
        ( (external_transition, state_hash) With_hash.t
        * scan_state
        * pending_coinbases )
        -> unit t
        (** New_frontier: When creating a new transition frontier, the
            transition_frontier will begin with a single breadcrumb that can be
            constructed mainly with a root external transition and a
            scan_state. There are no components in the frontier that affects
            the frontier. Therefore, the type of this diff is tagged as a unit. *)
    | Add_transition :
        (external_transition, state_hash) With_hash.t
        -> consensus_state t
        (** Add_transition: Add_transition would simply add a transition to the
            frontier and is therefore the parameter for Add_transition. After
            adding the transition, we add the transition to its parent list of
            successors. To certify that we added it to the right parent. The
            consensus_state of the parent can accomplish this. *)
    | Remove_transitions :
        (external_transition, state_hash) With_hash.t list
        -> consensus_state list t
        (** Remove_transitions: Remove_transitions is an operation that removes
            a set of transitions. We need to make sure that we are deleting the
            right transition and we use their consensus_state to accomplish
            this. Therefore the type of Remove_transitions is indexed by a list
            of consensus_state. *)
    | Update_root :
        (state_hash * scan_state * pending_coinbases)
        -> (state_hash * scan_state * pending_coinbases) t
        (** Update_root: Update root is an indication that the root state_hash
            and the root scan_state state. To verify that we update the right
            root, we can indicate the old root is being updated. Therefore, the
            type of Update_root is indexed by a state_hash and scan_state. *)

  type hash

  val key_to_yojson : 'a t -> Yojson.Safe.json

  val value_to_yojson : 'a t -> 'a -> Yojson.Safe.json

  val hash : hash -> 'a t -> 'a -> hash

  type e = E : 'a t -> e
>>>>>>> c53d9992
end

(** An extension to the transition frontier that provides a view onto the data
    other components can use. These are exposed through the broadcast pipes
    accessible by calling extension_pipes on a Transition_frontier.t. *)
module type Transition_frontier_extension_intf0 = sig
  (** Internal state of the extension. *)
  type t

  (** Data needed for setting up the extension*)
  type input

  type transition_frontier_breadcrumb

  (** The view type we're emitting. *)
  type view

  val create : input -> t

  (** The first view that is ever available. *)
  val initial_view : unit -> view

  (** Handle a transition frontier diff, and return the new version of the
        computed view, if it's updated. *)
  val handle_diff :
       t
    -> transition_frontier_breadcrumb Transition_frontier_diff.t
    -> view Option.t
<<<<<<< HEAD
  (** Handle a transition frontier diff, and return the new version of the
              computed view, if it's updated. *)
=======
>>>>>>> c53d9992
end

(** The type of the view onto the changes to the current best tip. This type
    needs to be here to avoid dependency cycles. *)
module Best_tip_diff_view = struct
  type 'b t = {new_user_commands: 'b list; removed_user_commands: 'b list}
end

module Root_diff_view = struct
  type 'b t = {user_commands: 'b list; root_length: int option}
  [@@deriving bin_io]
end

module type Network_intf = sig
  type t

  type peer

  type state_hash

  type ledger_hash

  type pending_coinbases

  type consensus_state

  type sync_ledger_query

  type sync_ledger_answer

  type external_transition

  type state_body_hash

  type parallel_scan_state

  val random_peers : t -> int -> peer list

  val catchup_transition :
       t
    -> peer
    -> state_hash
    -> external_transition Non_empty_list.t option Deferred.Or_error.t

  val get_ancestry :
       t
    -> peer
    -> consensus_state
    -> ( ( external_transition
         , state_body_hash list * external_transition )
         Proof_carrying_data.t
       * parallel_scan_state
       * ledger_hash
       * pending_coinbases )
       Deferred.Or_error.t

  (* TODO: Change this to strict_pipe *)
  val glue_sync_ledger :
       t
    -> (ledger_hash * sync_ledger_query) Pipe_lib.Linear_pipe.Reader.t
    -> ( ledger_hash
       * sync_ledger_query
       * sync_ledger_answer Envelope.Incoming.t )
       Pipe_lib.Linear_pipe.Writer.t
    -> unit
end

module type Transition_frontier_Breadcrumb_intf = sig
  type t [@@deriving sexp, eq, compare, to_yojson]

  type display [@@deriving yojson]

  type state_hash

  type staged_ledger

  type external_transition_verified

  type user_command

  val create :
       (external_transition_verified, state_hash) With_hash.t
    -> staged_ledger
    -> t

  (** The copied breadcrumb delegates to [Staged_ledger.copy], the other fields are already immutable *)
  val copy : t -> t

  val build :
       logger:Logger.t
    -> parent:t
    -> transition_with_hash:( external_transition_verified
                            , state_hash )
                            With_hash.t
    -> (t, [`Validation_error of Error.t | `Fatal_error of exn]) Result.t
       Deferred.t

  val transition_with_hash :
    t -> (external_transition_verified, state_hash) With_hash.t

  val staged_ledger : t -> staged_ledger

  val hash : t -> int

  val external_transition : t -> external_transition_verified

  val state_hash : t -> state_hash

  val display : t -> display

  val name : t -> string

  val to_user_commands : t -> user_command list
end

module type Transition_frontier_base_intf = sig
  type state_hash

  type external_transition_verified

  type transaction_snark_scan_state

  type masked_ledger

  type user_command

  type staged_ledger

  type consensus_local_state

  type ledger_database

  type staged_ledger_diff

  type diff_mutant

  type t [@@deriving eq]

  module Breadcrumb :
    Transition_frontier_Breadcrumb_intf
    with type external_transition_verified := external_transition_verified
     and type state_hash := state_hash
     and type staged_ledger := staged_ledger
     and type user_command := user_command

  val create :
       logger:Logger.t
    -> root_transition:(external_transition_verified, state_hash) With_hash.t
    -> root_snarked_ledger:ledger_database
    -> root_staged_ledger:staged_ledger
    -> consensus_local_state:consensus_local_state
    -> t Deferred.t

  (** Clean up internal state. *)
  val close : t -> unit

  val find_exn : t -> state_hash -> Breadcrumb.t

  val logger : t -> Logger.t
end

module type Transition_frontier_intf = sig
  include Transition_frontier_base_intf

  exception
    Parent_not_found of ([`Parent of state_hash] * [`Target of state_hash])

  exception Already_exists of state_hash

  val max_length : int

  val consensus_local_state : t -> consensus_local_state

  val all_breadcrumbs : t -> Breadcrumb.t list

  val root : t -> Breadcrumb.t

  val previous_root : t -> Breadcrumb.t option

<<<<<<< HEAD
=======
  val root_length : t -> int

>>>>>>> c53d9992
  val best_tip : t -> Breadcrumb.t

  val path_map : t -> Breadcrumb.t -> f:(Breadcrumb.t -> 'a) -> 'a list

  val hash_path : t -> Breadcrumb.t -> state_hash list

  val find : t -> state_hash -> Breadcrumb.t option

  val root_history_path_map :
    t -> state_hash -> f:(Breadcrumb.t -> 'a) -> 'a Non_empty_list.t option

  val successor_hashes : t -> state_hash -> state_hash list

  val successor_hashes_rec : t -> state_hash -> state_hash list

  val successors : t -> Breadcrumb.t -> Breadcrumb.t list

  val successors_rec : t -> Breadcrumb.t -> Breadcrumb.t list

  val common_ancestor : t -> Breadcrumb.t -> Breadcrumb.t -> state_hash

  val iter : t -> f:(Breadcrumb.t -> unit) -> unit

  (** Adds a breadcrumb to the transition frontier or throws. It possibly
   * triggers a root move and it triggers any extensions that are listening to
   * events on the frontier. *)
  val add_breadcrumb_exn : t -> Breadcrumb.t -> unit Deferred.t

  (** Like add_breadcrumb_exn except it doesn't throw if the parent hash is
   * missing from the transition frontier *)
  val add_breadcrumb_if_present_exn : t -> Breadcrumb.t -> unit Deferred.t

  val best_tip_path_length_exn : t -> int

  val shallow_copy_root_snarked_ledger : t -> masked_ledger

  module type Transition_frontier_extension_intf =
    Transition_frontier_extension_intf0
    with type transition_frontier_breadcrumb := Breadcrumb.t

  module Extensions : sig
    module Work : sig
      type t [@@deriving sexp]

      module Stable :
        sig
          module V1 : sig
            type t [@@deriving sexp, bin_io]

            include Hashable.S_binable with type t := t
          end
        end
        with type V1.t = t

      include Hashable.S with type t := t
    end

    module Snark_pool_refcount : sig
      include
        Transition_frontier_extension_intf
        with type view = int * int Work.Table.t
    end

    module Best_tip_diff :
      Transition_frontier_extension_intf
      with type view = user_command Best_tip_diff_view.t

    module Root_diff :
      Transition_frontier_extension_intf
      with type view = user_command Root_diff_view.t

    module Persistence_diff :
      Transition_frontier_extension_intf with type view = diff_mutant list

    type readers =
      { snark_pool: Snark_pool_refcount.view Broadcast_pipe.Reader.t
      ; best_tip_diff: Best_tip_diff.view Broadcast_pipe.Reader.t
      ; root_diff: Root_diff.view Broadcast_pipe.Reader.t
      ; persistence_diff: Persistence_diff.view Broadcast_pipe.Reader.t }
    [@@deriving fields]
  end

  val snark_pool_refcount_pipe :
    t -> Extensions.Snark_pool_refcount.view Broadcast_pipe.Reader.t

  val best_tip_diff_pipe :
    t -> Extensions.Best_tip_diff.view Broadcast_pipe.Reader.t

  val root_diff_pipe : t -> Extensions.Root_diff.view Broadcast_pipe.Reader.t

  val persistence_diff_pipe :
    t -> Extensions.Persistence_diff.view Broadcast_pipe.Reader.t

<<<<<<< HEAD
=======
  val visualize_to_string : t -> string

>>>>>>> c53d9992
  val visualize : filename:string -> t -> unit

  module For_tests : sig
    val root_snarked_ledger : t -> ledger_database

    val root_history_mem : t -> state_hash -> bool

    val root_history_is_empty : t -> bool
  end
end

module type Catchup_intf = sig
  type state_hash

  type external_transition_verified

  type unprocessed_transition_cache

  type transition_frontier

  type transition_frontier_breadcrumb

  type network

  val run :
       logger:Logger.t
    -> network:network
    -> frontier:transition_frontier
    -> catchup_job_reader:( ( external_transition_verified
                            , state_hash )
                            With_hash.t
                          , state_hash )
                          Cached.t
                          Rose_tree.t
                          Strict_pipe.Reader.t
    -> catchup_breadcrumbs_writer:( ( transition_frontier_breadcrumb
                                    , state_hash )
                                    Cached.t
                                    Rose_tree.t
                                    list
                                  , Strict_pipe.synchronous
                                  , unit Deferred.t )
                                  Strict_pipe.Writer.t
    -> unprocessed_transition_cache:unprocessed_transition_cache
    -> unit
end

module type Transition_handler_validator_intf = sig
  type time

  type state_hash

  type external_transition_verified

  type unprocessed_transition_cache

  type transition_frontier

  type staged_ledger

  val run :
       logger:Logger.t
    -> frontier:transition_frontier
    -> transition_reader:( [ `Transition of external_transition_verified
                                            Envelope.Incoming.t ]
                         * [`Time_received of time] )
                         Strict_pipe.Reader.t
    -> valid_transition_writer:( ( ( external_transition_verified
                                   , state_hash )
                                   With_hash.t
                                 , state_hash )
                                 Cached.t
                               , Strict_pipe.crash Strict_pipe.buffered
                               , unit )
                               Strict_pipe.Writer.t
    -> unprocessed_transition_cache:unprocessed_transition_cache
    -> unit

  val validate_transition :
       logger:Logger.t
    -> frontier:transition_frontier
    -> unprocessed_transition_cache:unprocessed_transition_cache
    -> (external_transition_verified, state_hash) With_hash.t
    -> ( ( (external_transition_verified, state_hash) With_hash.t
         , state_hash )
         Cached.t
       , [`Duplicate | `Invalid of string] )
       Result.t
end

module type Transition_handler_processor_intf = sig
  type state_hash

  type time_controller

  type external_transition_verified

  type unprocessed_transition_cache

  type transition_frontier

  type transition_frontier_breadcrumb

  val run :
       logger:Logger.t
    -> time_controller:time_controller
    -> frontier:transition_frontier
    -> primary_transition_reader:( ( external_transition_verified
                                   , state_hash )
                                   With_hash.t
                                 , state_hash )
                                 Cached.t
                                 Strict_pipe.Reader.t
    -> proposer_transition_reader:( external_transition_verified
                                  , state_hash )
                                  With_hash.t
                                  Strict_pipe.Reader.t
    -> catchup_job_writer:( ( ( external_transition_verified
                              , state_hash )
                              With_hash.t
                            , state_hash )
                            Cached.t
                            Rose_tree.t
                          , Strict_pipe.synchronous
                          , unit Deferred.t )
                          Strict_pipe.Writer.t
    -> catchup_breadcrumbs_reader:( transition_frontier_breadcrumb
                                  , state_hash )
                                  Cached.t
                                  Rose_tree.t
                                  list
                                  Strict_pipe.Reader.t
    -> catchup_breadcrumbs_writer:( ( transition_frontier_breadcrumb
                                    , state_hash )
                                    Cached.t
                                    Rose_tree.t
                                    list
                                  , Strict_pipe.synchronous
                                  , unit Deferred.t )
                                  Strict_pipe.Writer.t
    -> processed_transition_writer:( ( external_transition_verified
                                     , state_hash )
                                     With_hash.t
                                   , Strict_pipe.crash Strict_pipe.buffered
                                   , unit )
                                   Strict_pipe.Writer.t
    -> unprocessed_transition_cache:unprocessed_transition_cache
    -> unit
end

module type Unprocessed_transition_cache_intf = sig
  type state_hash

  type external_transition_verified

  type t

  val create : logger:Logger.t -> t

  val register :
       t
    -> (external_transition_verified, state_hash) With_hash.t
    -> ( (external_transition_verified, state_hash) With_hash.t
       , state_hash )
       Cached.t
       Or_error.t
end

module type Transition_handler_intf = sig
  type time_controller

  type time

  type state_hash

  type external_transition_verified

  type transition_frontier

  type staged_ledger

  type transition_frontier_breadcrumb

  module Unprocessed_transition_cache :
    Unprocessed_transition_cache_intf
    with type state_hash := state_hash
     and type external_transition_verified := external_transition_verified

  module Validator :
    Transition_handler_validator_intf
    with type time := time
     and type state_hash := state_hash
     and type external_transition_verified := external_transition_verified
     and type unprocessed_transition_cache := Unprocessed_transition_cache.t
     and type transition_frontier := transition_frontier
     and type staged_ledger := staged_ledger

  module Processor :
    Transition_handler_processor_intf
    with type time_controller := time_controller
     and type external_transition_verified := external_transition_verified
     and type state_hash := state_hash
     and type unprocessed_transition_cache := Unprocessed_transition_cache.t
     and type transition_frontier := transition_frontier
     and type transition_frontier_breadcrumb := transition_frontier_breadcrumb
end

module type Sync_handler_intf = sig
  type ledger_hash

  type transition_frontier

  type state_hash

  type external_transition

  type syncable_ledger_query

  type syncable_ledger_answer

  val answer_query :
       frontier:transition_frontier
    -> ledger_hash
    -> syncable_ledger_query Envelope.Incoming.t
    -> logger:Logger.t
    -> trust_system:Trust_system.t
    -> syncable_ledger_answer option Deferred.t

  val transition_catchup :
       frontier:transition_frontier
    -> state_hash
    -> external_transition Non_empty_list.t option
end

module type Root_prover_intf = sig
  type state_body_hash

  type state_hash

  type transition_frontier

  type external_transition

  type consensus_state

  type proof_verified_external_transition

  val prove :
       logger:Logger.t
    -> frontier:transition_frontier
    -> consensus_state
    -> ( external_transition
       , state_body_hash list * external_transition )
       Proof_carrying_data.t
       option

  val verify :
       logger:Logger.t
    -> observed_state:consensus_state
    -> peer_root:( external_transition
                 , state_body_hash list * external_transition )
                 Proof_carrying_data.t
    -> ( (proof_verified_external_transition, state_hash) With_hash.t
       * (proof_verified_external_transition, state_hash) With_hash.t )
       Deferred.Or_error.t
end

module type Bootstrap_controller_intf = sig
  type network

  type transition_frontier

  type external_transition_verified

  type ledger_db

  val run :
       logger:Logger.t
    -> trust_system:Trust_system.t
    -> network:network
    -> frontier:transition_frontier
    -> ledger_db:ledger_db
    -> transition_reader:( [< `Transition of external_transition_verified
                                             Envelope.Incoming.t ]
                         * [< `Time_received of int64] )
                         Strict_pipe.Reader.t
    -> (transition_frontier * external_transition_verified list) Deferred.t
end

module type Transition_frontier_controller_intf = sig
  type time_controller

  type external_transition_verified

  type state_hash

  type transition_frontier

  type network

  type time

  val run :
       logger:Logger.t
    -> network:network
    -> time_controller:time_controller
    -> collected_transitions:( external_transition_verified
                             , state_hash )
                             With_hash.t
                             list
    -> frontier:transition_frontier
    -> network_transition_reader:( [ `Transition of external_transition_verified
                                                    Envelope.Incoming.t ]
                                 * [`Time_received of time] )
                                 Strict_pipe.Reader.t
    -> proposer_transition_reader:( external_transition_verified
                                  , state_hash )
                                  With_hash.t
                                  Strict_pipe.Reader.t
    -> clear_reader:[`Clear] Strict_pipe.Reader.t
    -> (external_transition_verified, state_hash) With_hash.t
       Strict_pipe.Reader.t
end

module type Protocol_state_validator_intf = sig
  type time

  type state_hash

  type external_transition

  type external_transition_proof_verified

  type external_transition_verified

  val validate_proof :
       external_transition
    -> external_transition_proof_verified Or_error.t Deferred.t

  val validate_consensus_state :
       time_received:time
    -> external_transition
    -> external_transition_verified Or_error.t Deferred.t
end

module type Initial_validator_intf = sig
  type time

  type state_hash

  type external_transition

  type external_transition_verified

  val run :
       logger:Logger.t
    -> transition_reader:( [ `Transition of external_transition
                                            Envelope.Incoming.t ]
                         * [`Time_received of time] )
                         Strict_pipe.Reader.t
    -> valid_transition_writer:( [ `Transition of external_transition_verified
                                                  Envelope.Incoming.t ]
                                 * [`Time_received of time]
                               , Strict_pipe.crash Strict_pipe.buffered
                               , unit )
                               Strict_pipe.Writer.t
    -> unit
end

module type Transition_router_intf = sig
  type time_controller

  type external_transition

  type external_transition_verified

  type state_hash

  type transition_frontier

  type network

  type time

  type ledger_db

  val run :
       logger:Logger.t
    -> trust_system:Trust_system.t
    -> network:network
    -> time_controller:time_controller
    -> frontier_broadcast_pipe:transition_frontier option
                               Pipe_lib.Broadcast_pipe.Reader.t
                               * transition_frontier option
                                 Pipe_lib.Broadcast_pipe.Writer.t
    -> ledger_db:ledger_db
    -> network_transition_reader:( [ `Transition of external_transition
                                                    Envelope.Incoming.t ]
                                 * [`Time_received of time] )
                                 Strict_pipe.Reader.t
    -> proposer_transition_reader:( external_transition_verified
                                  , state_hash )
                                  With_hash.t
                                  Strict_pipe.Reader.t
    -> (external_transition_verified, state_hash) With_hash.t
       Strict_pipe.Reader.t
end<|MERGE_RESOLUTION|>--- conflicted
+++ resolved
@@ -22,11 +22,7 @@
 end
 
 module type Diff_hash = sig
-<<<<<<< HEAD
   type t [@@deriving bin_io]
-=======
-  type t
->>>>>>> c53d9992
 
   val merge : t -> string -> t
 
@@ -42,52 +38,6 @@
 
   type scan_state
 
-<<<<<<< HEAD
-  type consensus_state
-
-  module T : sig
-    type ('external_transition, _) t =
-      | New_frontier :
-          ((external_transition, state_hash) With_hash.t * scan_state)
-          -> ('external_transition, unit) t
-      | Add_transition :
-          (external_transition, state_hash) With_hash.t
-          -> ('external_transition, consensus_state) t
-      | Remove_transitions :
-          'external_transition list
-          -> ('external_transition, consensus_state list) t
-      | Update_root :
-          (state_hash * scan_state)
-          -> ('external_transition, state_hash * scan_state) t
-  end
-
-  type ('a, 'b) t = ('a, 'b) T.t
-
-  type hash
-
-  val yojson_of_key :
-       ('external_transition, 'output) t
-    -> f:('external_transition -> Yojson.Safe.json)
-    -> Yojson.Safe.json
-
-  val yojson_of_value :
-    ('external_transition, 'output) t -> 'output -> Yojson.Safe.json
-
-  val hash :
-       hash
-    -> ('external_transition, 'output) t
-    -> f:('external_transition -> string)
-    -> 'output
-    -> hash
-
-  module E : sig
-    type 'external_transition t =
-      | E : ('external_transition, 'output) T.t -> 'external_transition t
-
-    include
-      Binable.S1 with type 'external_transition t := 'external_transition t
-  end
-=======
   type pending_coinbases
 
   type consensus_state
@@ -99,51 +49,71 @@
       and a certification that these components are handled appropriately.
       There are comments for each GADT that will discuss the operations that
       changes a `transition_frontier` and their corresponding side-effects.*)
-  type _ t =
-    | New_frontier :
-        ( (external_transition, state_hash) With_hash.t
-        * scan_state
-        * pending_coinbases )
-        -> unit t
-        (** New_frontier: When creating a new transition frontier, the
+  module T : sig
+    type ('external_transition, _) t =
+      | New_frontier :
+          ( (external_transition, state_hash) With_hash.t
+          * scan_state
+          * pending_coinbases )
+          -> ('external_transition, unit) t
+          (** New_frontier: When creating a new transition frontier, the
             transition_frontier will begin with a single breadcrumb that can be
             constructed mainly with a root external transition and a
             scan_state. There are no components in the frontier that affects
             the frontier. Therefore, the type of this diff is tagged as a unit. *)
-    | Add_transition :
-        (external_transition, state_hash) With_hash.t
-        -> consensus_state t
-        (** Add_transition: Add_transition would simply add a transition to the
+      | Add_transition :
+          (external_transition, state_hash) With_hash.t
+          -> ('external_transition, consensus_state) t
+          (** Add_transition: Add_transition would simply add a transition to the
             frontier and is therefore the parameter for Add_transition. After
             adding the transition, we add the transition to its parent list of
             successors. To certify that we added it to the right parent. The
             consensus_state of the parent can accomplish this. *)
-    | Remove_transitions :
-        (external_transition, state_hash) With_hash.t list
-        -> consensus_state list t
-        (** Remove_transitions: Remove_transitions is an operation that removes
+      | Remove_transitions :
+          'external_transition list
+          -> ('external_transition, consensus_state list) t
+          (** Remove_transitions: Remove_transitions is an operation that removes
             a set of transitions. We need to make sure that we are deleting the
             right transition and we use their consensus_state to accomplish
             this. Therefore the type of Remove_transitions is indexed by a list
             of consensus_state. *)
-    | Update_root :
-        (state_hash * scan_state * pending_coinbases)
-        -> (state_hash * scan_state * pending_coinbases) t
-        (** Update_root: Update root is an indication that the root state_hash
+      | Update_root :
+          (state_hash * scan_state * pending_coinbases)
+          -> ( 'external_transition
+             , state_hash * scan_state * pending_coinbases )
+             t
+          (** Update_root: Update root is an indication that the root state_hash
             and the root scan_state state. To verify that we update the right
             root, we can indicate the old root is being updated. Therefore, the
             type of Update_root is indexed by a state_hash and scan_state. *)
+  end
+
+  type ('a, 'b) t = ('a, 'b) T.t
 
   type hash
 
-  val key_to_yojson : 'a t -> Yojson.Safe.json
-
-  val value_to_yojson : 'a t -> 'a -> Yojson.Safe.json
-
-  val hash : hash -> 'a t -> 'a -> hash
-
-  type e = E : 'a t -> e
->>>>>>> c53d9992
+  val key_to_yojson :
+       ('external_transition, 'output) T.t
+    -> f:('external_transition -> Yojson.Safe.json)
+    -> Yojson.Safe.json
+
+  val value_to_yojson :
+    ('external_transition, 'output) T.t -> 'output -> Yojson.Safe.json
+
+  val hash :
+       hash
+    -> ('external_transition, 'output) T.t
+    -> f:('external_transition -> string)
+    -> 'output
+    -> hash
+
+  module E : sig
+    type 'external_transition t =
+      | E : ('external_transition, 'output) T.t -> 'external_transition t
+
+    include
+      Binable.S1 with type 'external_transition t := 'external_transition t
+  end
 end
 
 (** An extension to the transition frontier that provides a view onto the data
@@ -172,11 +142,6 @@
        t
     -> transition_frontier_breadcrumb Transition_frontier_diff.t
     -> view Option.t
-<<<<<<< HEAD
-  (** Handle a transition frontier diff, and return the new version of the
-              computed view, if it's updated. *)
-=======
->>>>>>> c53d9992
 end
 
 (** The type of the view onto the changes to the current best tip. This type
@@ -356,11 +321,8 @@
 
   val previous_root : t -> Breadcrumb.t option
 
-<<<<<<< HEAD
-=======
   val root_length : t -> int
 
->>>>>>> c53d9992
   val best_tip : t -> Breadcrumb.t
 
   val path_map : t -> Breadcrumb.t -> f:(Breadcrumb.t -> 'a) -> 'a list
@@ -454,11 +416,8 @@
   val persistence_diff_pipe :
     t -> Extensions.Persistence_diff.view Broadcast_pipe.Reader.t
 
-<<<<<<< HEAD
-=======
   val visualize_to_string : t -> string
 
->>>>>>> c53d9992
   val visualize : filename:string -> t -> unit
 
   module For_tests : sig
