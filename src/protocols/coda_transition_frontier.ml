--- conflicted
+++ resolved
@@ -246,13 +246,9 @@
       with type view = Breadcrumb.t Best_tip_diff_view.t Option.t
 
     type readers =
-<<<<<<< HEAD
-      {snark_pool: (int * int Work.Table.t) Broadcast_pipe.Reader.t}
-=======
-      { snark_pool: Snark_pool_refcount.view Broadcast_pipe.Reader.t
+      { snark_pool: (int * int Work.Table.t) Broadcast_pipe.Reader.t
       ; best_tip_diff: Best_tip_diff.view Broadcast_pipe.Reader.t }
     [@@deriving fields]
->>>>>>> ba075140
   end
 
   val extension_pipes : t -> Extensions.readers
