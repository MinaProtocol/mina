--- conflicted
+++ resolved
@@ -236,14 +236,7 @@
        logger:Logger.t
     -> network:network
     -> frontier:transition_frontier
-<<<<<<< HEAD
     -> catchup_job_reader:state_hash Reader.t
-=======
-    -> catchup_job_reader:( external_transition_verified
-                          , state_hash )
-                          With_hash.t
-                          Strict_pipe.Reader.t
->>>>>>> b146419a
     -> catchup_breadcrumbs_writer:( transition_frontier_breadcrumb Rose_tree.t
                                     list
                                   , Strict_pipe.synchronous
@@ -307,18 +300,8 @@
     -> proposer_transition_reader:( external_transition_verified
                                   , state_hash )
                                   With_hash.t
-<<<<<<< HEAD
                                   Reader.t
     -> catchup_job_writer:(state_hash, synchronous, unit Deferred.t) Writer.t
-=======
-                                  Strict_pipe.Reader.t
-    -> catchup_job_writer:( ( external_transition_verified
-                            , state_hash )
-                            With_hash.t
-                          , Strict_pipe.synchronous
-                          , unit Deferred.t )
-                          Strict_pipe.Writer.t
->>>>>>> b146419a
     -> catchup_breadcrumbs_reader:transition_frontier_breadcrumb Rose_tree.t
                                   list
                                   Strict_pipe.Reader.t
