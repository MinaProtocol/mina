open Core_kernel
open Async_kernel
open Pipe_lib

module Transition_frontier_diff = struct
  type 'a t =
    | New_breadcrumb of 'a
        (** Triggered when a new breadcrumb is added without changing the root or best_tip *)
    | New_best_tip of
        { old_root: 'a
        ; new_root: 'a  (** Same as old root if the root doesn't change *)
        ; new_best_tip: 'a
        ; old_best_tip: 'a
        ; garbage: 'a list }
        (** Triggered when a new breadcrumb is added, causing a new best_tip *)
  [@@deriving sexp]
end

(** An extension to the transition frontier that provides a view onto the data
    other components can use. These are exposed through the broadcast pipes
    accessible by calling extension_pipes on a Transition_frontier.t. *)
module type Transition_frontier_extension_intf0 = sig
  (** Internal state of the extension. *)
  type t

  (** Data needed for setting up the extension*)
  type input

  type transition_frontier_breadcrumb

  (** The view type we're emitting. *)
  type view

  val create : input -> t

  val initial_view : view
  (** The first view that is ever available. *)

  val handle_diff :
       t
    -> transition_frontier_breadcrumb Transition_frontier_diff.t
    -> view Option.t
  (** Handle a transition frontier diff, and return the new version of the
      computed view, if it's updated. *)
end

module type Network_intf = sig
  type t

  type peer

  type state_hash

  type ledger_hash

  type consensus_state

  type sync_ledger_query

  type sync_ledger_answer

  type external_transition

  type state_body_hash

  val random_peers : t -> int -> peer list

  val catchup_transition :
       t
    -> peer
    -> state_hash
    -> external_transition Non_empty_list.t option Deferred.Or_error.t

  val get_ancestry :
       t
    -> peer
    -> consensus_state
    -> ( external_transition
       , state_body_hash list * external_transition )
       Proof_carrying_data.t
       Deferred.Or_error.t

  (* TODO: Change this to strict_pipe *)
  val glue_sync_ledger :
       t
    -> (ledger_hash * sync_ledger_query) Pipe_lib.Linear_pipe.Reader.t
    -> (ledger_hash * sync_ledger_answer) Envelope.Incoming.t
       Pipe_lib.Linear_pipe.Writer.t
    -> unit
end

module type Transition_frontier_Breadcrumb_intf = sig
  type t [@@deriving sexp]

  type state_hash

  type staged_ledger

  type external_transition_verified

  val create :
       (external_transition_verified, state_hash) With_hash.t
    -> staged_ledger
    -> t

  val build :
       logger:Logger.t
    -> parent:t
    -> transition_with_hash:( external_transition_verified
                            , state_hash )
                            With_hash.t
    -> (t, [`Validation_error of Error.t | `Fatal_error of exn]) Result.t
       Deferred.t

  val transition_with_hash :
    t -> (external_transition_verified, state_hash) With_hash.t

  val staged_ledger : t -> staged_ledger
end

module type Transition_frontier_base_intf = sig
  type state_hash

  type external_transition_verified

  type transaction_snark_scan_state

  type masked_ledger

  type staged_ledger

  type consensus_local_state

  type ledger_database

  type staged_ledger_diff

  type t

  module Breadcrumb :
    Transition_frontier_Breadcrumb_intf
    with type external_transition_verified := external_transition_verified
     and type state_hash := state_hash
     and type staged_ledger := staged_ledger

  val create :
       logger:Logger.t
    -> root_transition:(external_transition_verified, state_hash) With_hash.t
    -> root_snarked_ledger:ledger_database
    -> root_transaction_snark_scan_state:transaction_snark_scan_state
    -> root_staged_ledger_diff:staged_ledger_diff option
    -> consensus_local_state:consensus_local_state
    -> t Deferred.t

  val close : t -> unit
  (** Clean up internal state. *)

  val find_exn : t -> state_hash -> Breadcrumb.t

  val logger : t -> Logger.t
end

module type Transition_frontier_intf = sig
  include Transition_frontier_base_intf

  exception
    Parent_not_found of ([`Parent of state_hash] * [`Target of state_hash])

  exception Already_exists of state_hash

  val max_length : int

  val consensus_local_state : t -> consensus_local_state

  val all_breadcrumbs : t -> Breadcrumb.t list

  val root : t -> Breadcrumb.t

  val best_tip : t -> Breadcrumb.t

  val path_map : t -> Breadcrumb.t -> f:(Breadcrumb.t -> 'a) -> 'a list

  val hash_path : t -> Breadcrumb.t -> state_hash list

  val find : t -> state_hash -> Breadcrumb.t option

  val successor_hashes : t -> state_hash -> state_hash list

  val successor_hashes_rec : t -> state_hash -> state_hash list

  val successors : t -> Breadcrumb.t -> Breadcrumb.t list

  val successors_rec : t -> Breadcrumb.t -> Breadcrumb.t list

  val iter : t -> f:(Breadcrumb.t -> unit) -> unit

  val add_breadcrumb_exn : t -> Breadcrumb.t -> unit Deferred.t

  val best_tip_path_length_exn : t -> int

  val shallow_copy_root_snarked_ledger : t -> masked_ledger

<<<<<<< HEAD
  module type Transition_frontier_extension_intf =
    Transition_frontier_extension_intf0
    with type transition_frontier_breadcrumb := Breadcrumb.t

  module Extensions : sig
    module Snark_pool_refcount :
      Transition_frontier_extension_intf with type view = unit

    type readers =
      {snark_pool: Snark_pool_refcount.view Broadcast_pipe.Reader.t}
  end

  val extension_pipes : t -> Extensions.readers
=======
  val visualize : filename:string -> t -> unit
>>>>>>> f1bcac64

  module For_tests : sig
    val root_snarked_ledger : t -> ledger_database
  end
end

module type Catchup_intf = sig
  type state_hash

  type external_transition_verified

  type transition_frontier

  type transition_frontier_breadcrumb

  type network

  val run :
       logger:Logger.t
    -> network:network
    -> frontier:transition_frontier
    -> catchup_job_reader:( external_transition_verified
                          , state_hash )
                          With_hash.t
                          Strict_pipe.Reader.t
    -> catchup_breadcrumbs_writer:( transition_frontier_breadcrumb Rose_tree.t
                                    list
                                  , Strict_pipe.synchronous
                                  , unit Deferred.t )
                                  Strict_pipe.Writer.t
    -> unit
end

module type Transition_handler_validator_intf = sig
  type time

  type state_hash

  type external_transition_verified

  type transition_frontier

  type staged_ledger

  val run :
       logger:Logger.t
    -> frontier:transition_frontier
    -> transition_reader:( [ `Transition of external_transition_verified
                                            Envelope.Incoming.t ]
                         * [`Time_received of time] )
                         Strict_pipe.Reader.t
    -> valid_transition_writer:( ( external_transition_verified
                                 , state_hash )
                                 With_hash.t
                               , Strict_pipe.drop_head Strict_pipe.buffered
                               , unit )
                               Strict_pipe.Writer.t
    -> unit

  val validate_transition :
       logger:Logger.t
    -> frontier:transition_frontier
    -> (external_transition_verified, state_hash) With_hash.t
    -> (unit, [`Duplicate | `Invalid of string]) Result.t
end

module type Transition_handler_processor_intf = sig
  type state_hash

  type time_controller

  type external_transition_verified

  type transition_frontier

  type transition_frontier_breadcrumb

  val run :
       logger:Logger.t
    -> time_controller:time_controller
    -> frontier:transition_frontier
    -> primary_transition_reader:( external_transition_verified
                                 , state_hash )
                                 With_hash.t
                                 Strict_pipe.Reader.t
    -> proposer_transition_reader:( external_transition_verified
                                  , state_hash )
                                  With_hash.t
                                  Strict_pipe.Reader.t
    -> catchup_job_writer:( ( external_transition_verified
                            , state_hash )
                            With_hash.t
                          , Strict_pipe.synchronous
                          , unit Deferred.t )
                          Strict_pipe.Writer.t
    -> catchup_breadcrumbs_reader:transition_frontier_breadcrumb Rose_tree.t
                                  list
                                  Strict_pipe.Reader.t
    -> catchup_breadcrumbs_writer:( transition_frontier_breadcrumb Rose_tree.t
                                    list
                                  , Strict_pipe.synchronous
                                  , unit Deferred.t )
                                  Strict_pipe.Writer.t
    -> processed_transition_writer:( ( external_transition_verified
                                     , state_hash )
                                     With_hash.t
                                   , Strict_pipe.drop_head Strict_pipe.buffered
                                   , unit )
                                   Strict_pipe.Writer.t
    -> unit
end

module type Transition_handler_intf = sig
  type time_controller

  type time

  type state_hash

  type external_transition_verified

  type transition_frontier

  type staged_ledger

  type transition_frontier_breadcrumb

  module Validator :
    Transition_handler_validator_intf
    with type time := time
     and type state_hash := state_hash
     and type external_transition_verified := external_transition_verified
     and type transition_frontier := transition_frontier
     and type staged_ledger := staged_ledger

  module Processor :
    Transition_handler_processor_intf
    with type time_controller := time_controller
     and type external_transition_verified := external_transition_verified
     and type state_hash := state_hash
     and type transition_frontier := transition_frontier
     and type transition_frontier_breadcrumb := transition_frontier_breadcrumb
end

module type Sync_handler_intf = sig
  type ledger_hash

  type transition_frontier

  type state_hash

  type external_transition

  type syncable_ledger_query

  type syncable_ledger_answer

  val answer_query :
       frontier:transition_frontier
    -> ledger_hash
    -> syncable_ledger_query
    -> logger:Logger.t
    -> (ledger_hash * syncable_ledger_answer) option

  val transition_catchup :
       frontier:transition_frontier
    -> state_hash
    -> external_transition Non_empty_list.t option
end

module type Root_prover_intf = sig
  type state_body_hash

  type state_hash

  type transition_frontier

  type external_transition

  type consensus_state

  type proof_verified_external_transition

  val prove :
       logger:Logger.t
    -> frontier:transition_frontier
    -> consensus_state
    -> ( external_transition
       , state_body_hash list * external_transition )
       Proof_carrying_data.t
       option

  val verify :
       logger:Logger.t
    -> observed_state:consensus_state
    -> peer_root:( external_transition
                 , state_body_hash list * external_transition )
                 Proof_carrying_data.t
    -> ( (proof_verified_external_transition, state_hash) With_hash.t
       * (proof_verified_external_transition, state_hash) With_hash.t )
       Deferred.Or_error.t
end

module type Bootstrap_controller_intf = sig
  type network

  type transition_frontier

  type external_transition_verified

  type ledger_db

  val run :
       parent_log:Logger.t
    -> network:network
    -> frontier:transition_frontier
    -> ledger_db:ledger_db
    -> transition_reader:( [< `Transition of external_transition_verified
                                             Envelope.Incoming.t ]
                         * [< `Time_received of int64] )
                         Strict_pipe.Reader.t
    -> (transition_frontier * external_transition_verified list) Deferred.t
end

module type Transition_frontier_controller_intf = sig
  type time_controller

  type external_transition_verified

  type state_hash

  type transition_frontier

  type network

  type time

  val run :
       logger:Logger.t
    -> network:network
    -> time_controller:time_controller
    -> collected_transitions:( external_transition_verified
                             , state_hash )
                             With_hash.t
                             list
    -> frontier:transition_frontier
    -> network_transition_reader:( [ `Transition of external_transition_verified
                                                    Envelope.Incoming.t ]
                                 * [`Time_received of time] )
                                 Strict_pipe.Reader.t
    -> proposer_transition_reader:( external_transition_verified
                                  , state_hash )
                                  With_hash.t
                                  Strict_pipe.Reader.t
    -> clear_reader:[`Clear] Strict_pipe.Reader.t
    -> (external_transition_verified, state_hash) With_hash.t
       Strict_pipe.Reader.t
end

module type Protocol_state_validator_intf = sig
  type time

  type state_hash

  type external_transition

  type external_transition_proof_verified

  type external_transition_verified

  val validate_proof :
       external_transition
    -> external_transition_proof_verified Or_error.t Deferred.t

  val validate_consensus_state :
       time_received:time
    -> external_transition
    -> external_transition_verified Or_error.t Deferred.t
end

module type Initial_validator_intf = sig
  type time

  type state_hash

  type external_transition

  type external_transition_verified

  val run :
       logger:Logger.t
    -> transition_reader:( [ `Transition of external_transition
                                            Envelope.Incoming.t ]
                         * [`Time_received of time] )
                         Strict_pipe.Reader.t
    -> valid_transition_writer:( [ `Transition of external_transition_verified
                                                  Envelope.Incoming.t ]
                                 * [`Time_received of time]
                               , Strict_pipe.drop_head Strict_pipe.buffered
                               , unit )
                               Strict_pipe.Writer.t
    -> unit
end

module type Transition_router_intf = sig
  type time_controller

  type external_transition

  type external_transition_verified

  type state_hash

  type transition_frontier

  type network

  type time

  type ledger_db

  val run :
       logger:Logger.t
    -> network:network
    -> time_controller:time_controller
    -> frontier_broadcast_pipe:transition_frontier option
                               Pipe_lib.Broadcast_pipe.Reader.t
                               * transition_frontier option
                                 Pipe_lib.Broadcast_pipe.Writer.t
    -> ledger_db:ledger_db
    -> network_transition_reader:( [ `Transition of external_transition
                                                    Envelope.Incoming.t ]
                                 * [`Time_received of time] )
                                 Strict_pipe.Reader.t
    -> proposer_transition_reader:( external_transition_verified
                                  , state_hash )
                                  With_hash.t
                                  Strict_pipe.Reader.t
    -> (external_transition_verified, state_hash) With_hash.t
       Strict_pipe.Reader.t
end<|MERGE_RESOLUTION|>--- conflicted
+++ resolved
@@ -200,7 +200,6 @@
 
   val shallow_copy_root_snarked_ledger : t -> masked_ledger
 
-<<<<<<< HEAD
   module type Transition_frontier_extension_intf =
     Transition_frontier_extension_intf0
     with type transition_frontier_breadcrumb := Breadcrumb.t
@@ -214,9 +213,8 @@
   end
 
   val extension_pipes : t -> Extensions.readers
-=======
+
   val visualize : filename:string -> t -> unit
->>>>>>> f1bcac64
 
   module For_tests : sig
     val root_snarked_ledger : t -> ledger_database
