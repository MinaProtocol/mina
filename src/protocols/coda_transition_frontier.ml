--- conflicted
+++ resolved
@@ -5,7 +5,6 @@
 
   type external_transition
 
-<<<<<<< HEAD
   type base_db
 
   type staged_ledger
@@ -14,32 +13,21 @@
   exception Already_exists of state_hash
 
   val max_length : int
-=======
-  type merkle_ledger
->>>>>>> 58f39264
 
   module Breadcrumb : sig
     type t
 
-<<<<<<< HEAD
-    val transition : t -> external_transition
+    val mask : t -> staged_ledger
 
-    val mask : t -> staged_ledger
-=======
     val transition : t -> (external_transition, state_hash) With_hash.t
->>>>>>> 58f39264
   end
 
   type t
 
-<<<<<<< HEAD
-  val create : root:external_transition -> ledger:base_db -> t
-=======
   val create :
        root:(external_transition, state_hash) With_hash.t
     -> ledger:merkle_ledger
     -> t
->>>>>>> 58f39264
 
   val root : t -> Breadcrumb.t
 
@@ -61,12 +49,8 @@
 
   val iter : t -> f:(Breadcrumb.t -> unit) -> unit
 
-<<<<<<< HEAD
-  val add_exn : t -> external_transition -> Breadcrumb.t
-=======
   val add_exn :
     t -> (external_transition, state_hash) With_hash.t -> Breadcrumb.t
->>>>>>> 58f39264
 end
 
 module type Catchup_intf = sig
@@ -78,12 +62,8 @@
 
   val run :
        frontier:transition_frontier
-<<<<<<< HEAD
-    -> catchup_job_reader:external_transition Reader.t
-=======
     -> catchup_job_reader:(external_transition, state_hash) With_hash.t
                           Reader.t
->>>>>>> 58f39264
     -> unit
 end
 
@@ -101,24 +81,15 @@
                                  , drop_head buffered
                                  , _ )
                                  Writer.t
-<<<<<<< HEAD
-      -> frontier:transition_frontier
-=======
->>>>>>> 58f39264
       -> unit
   end
 
   module Processor : sig
     val run :
          frontier:transition_frontier
-<<<<<<< HEAD
-      -> valid_transition_reader:external_transition Reader.t
-      -> catchup_job_writer:( external_transition
-=======
       -> valid_transition_reader:(external_transition, state_hash) With_hash.t
                                  Reader.t
       -> catchup_job_writer:( (external_transition, state_hash) With_hash.t
->>>>>>> 58f39264
                             , drop_head buffered
                             , _ )
                             Writer.t
@@ -156,11 +127,7 @@
   type transition_frontier
 
   val run :
-<<<<<<< HEAD
-       frontier:transition_frontier
-=======
        genesis_transition:external_transition
->>>>>>> 58f39264
     -> transition_reader:external_transition Reader.t
     -> sync_query_reader:syncable_ledger_query Reader.t
     -> sync_answer_writer:(syncable_ledger_answer, synchronous, _) Writer.t
