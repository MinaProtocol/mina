--- conflicted
+++ resolved
@@ -169,12 +169,6 @@
   val serializable_of_t : t -> serializable
 end
 
-<<<<<<< HEAD
-module type Ledger_intf = sig
-  module Mask : Mask_intf
-
-  type t
-=======
 module type Ledger_creatable_intf = sig
   type t
 
@@ -185,7 +179,6 @@
   include Ledger_creatable_intf
 
   module Mask : Mask_intf
->>>>>>> e3794525
 
   type attached_mask = t
 
@@ -213,11 +206,6 @@
     val transaction : t -> transaction Or_error.t
   end
 
-<<<<<<< HEAD
-  val create : ?directory_name:string -> unit -> t
-
-=======
->>>>>>> e3794525
   val copy : t -> t
 
   val num_accounts : t -> int
