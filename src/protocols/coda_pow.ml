[%%import
"../config.mlh"]

open Core_kernel
open Async_kernel
open Pipe_lib
include Coda_transition_frontier

module type Security_intf = sig
  (** In production we set this to (hopefully a prefix of) k for our consensus
   * mechanism; infinite is for tests *)
  val max_depth : [`Infinity | `Finite of int]
end

module type Time_controller_intf = sig
  [%%if time_offsets]

  type t

  val create : t -> t

  val basic : t

  [%%else]

  type t

  val create : t -> t

  val basic : t

  [%%endif]
end

module type Sok_message_intf = sig
  type public_key_compressed

  module Digest : sig
    type t
  end

  module Stable : sig
    module V1 : sig
      type t [@@deriving sexp, bin_io]
    end

    module Latest = V1
  end

  (* bin_io intentionally omitted *)
  type t = Stable.Latest.t [@@deriving sexp]

  val create : fee:Currency.Fee.t -> prover:public_key_compressed -> t
end

module type Hash_intf = sig
  include Equal.S

  include Hashable.S_binable with type t := t
end

module type Time_intf = sig
  module Controller : Time_controller_intf

  type t [@@deriving sexp]

  type t0 = t

  module Span : sig
    type t [@@deriving compare]

    val of_time_span : Core_kernel.Time.Span.t -> t

    val to_ms : t -> Int64.t

    val of_ms : Int64.t -> t

    val ( < ) : t -> t -> bool

    val ( > ) : t -> t -> bool

    val ( >= ) : t -> t -> bool

    val ( <= ) : t -> t -> bool

    val ( = ) : t -> t -> bool
  end

  module Timeout : sig
    type 'a t

    val create : Controller.t -> Span.t -> f:(t0 -> 'a) -> 'a t

    val to_deferred : 'a t -> 'a Deferred.t

    val peek : 'a t -> 'a option

    val cancel : Controller.t -> 'a t -> 'a -> unit

    val remaining_time : 'a t -> Span.t
  end

  val to_span_since_epoch : t -> Span.t

  val of_span_since_epoch : Span.t -> t

  val diff : t -> t -> Span.t

  val sub : t -> Span.t -> t

  val add : t -> Span.t -> t

  val modulus : t -> Span.t -> Span.t

  val now : Controller.t -> t
end

module type Ledger_hash_intf = sig
  type t [@@deriving eq, sexp, compare]

  module Stable :
    sig
      module V1 : sig
        type t [@@deriving eq, sexp, compare, bin_io]
      end

      module Latest = V1
    end
    with type V1.t = t

  val to_bytes : t -> string

  include Hashable.S with type t := t
end

module type Pending_coinbase_hash_intf = sig
  type t [@@deriving bin_io, eq, sexp, compare]

  val to_bytes : t -> string

  val empty_hash : t

  include Hashable.S_binable with type t := t
end

module type Pending_coinbase_intf = sig
  type t [@@deriving sexp, bin_io]

  type pending_coinbase_hash

  type coinbase

  module Coinbase_data : sig
    type t [@@deriving bin_io, sexp]

    val empty : t

    val of_coinbase : coinbase -> t
  end

  module Stack : sig
    type t [@@deriving sexp, bin_io, eq]

    val push : t -> coinbase -> t

    val empty : t
  end

  val merkle_root : t -> pending_coinbase_hash

  val update_coinbase_stack : t -> Stack.t -> is_new_stack:bool -> t Or_error.t

  val remove_coinbase_stack : t -> (Stack.t * t) Or_error.t

  val create : unit -> t Or_error.t

  val latest_stack : t -> is_new_stack:bool -> Stack.t Or_error.t

  val oldest_stack : t -> Stack.t Or_error.t

  val hash_extra : t -> string
end

module type Frozen_ledger_hash_intf = sig
  type ledger_hash

  include Ledger_hash_intf

  val of_ledger_hash : ledger_hash -> t

  val to_ledger_hash : t -> ledger_hash
end

module type Transaction_witness_intf = sig
  type sparse_ledger

  type t = {ledger: sparse_ledger} [@@deriving bin_io, sexp]
end

module type Protocol_state_hash_intf = sig
  type t [@@deriving bin_io, sexp, eq]

  include Hashable.S_binable with type t := t
end

module type Protocol_state_proof_intf = sig
  type t

  val dummy : t
end

module type Staged_ledger_aux_hash_intf = sig
  type t [@@deriving bin_io, sexp, eq]

  val of_bytes : string -> t

  val to_bytes : t -> string
end

module type Staged_ledger_hash_intf = sig
  type t [@@deriving bin_io, sexp, eq, compare]

  type ledger_hash

  type staged_ledger_aux_hash

  type pending_coinbase

  type pending_coinbase_hash

  val ledger_hash : t -> ledger_hash

  val aux_hash : t -> staged_ledger_aux_hash

  val pending_coinbase_hash : t -> pending_coinbase_hash

  val of_aux_ledger_and_coinbase_hash :
    staged_ledger_aux_hash -> ledger_hash -> pending_coinbase -> t

  include Hashable.S_binable with type t := t
end

module type Proof_intf = sig
  type input

  type t

  val verify : t -> input -> bool Deferred.t
end

module type Mask_intf = sig
  type t [@@deriving bin_io]

  val create : unit -> t
end

module type Mask_serializable_intf = sig
  type t

  type unattached_mask

  type serializable [@@deriving bin_io]

  val unattached_mask_of_serializable : serializable -> unattached_mask

  val serializable_of_t : t -> serializable
end

module type Ledger_creatable_intf = sig
  type t

  val create : ?directory_name:string -> unit -> t
end

module type Ledger_transfer_intf = sig
  type src

  type dest

  val transfer_accounts : src:src -> dest:dest -> dest
end

module type Ledger_intf = sig
  include Ledger_creatable_intf

  module Mask : Mask_intf

  type attached_mask = t

  type unattached_mask = Mask.t

  type maskable_ledger = t

  type transaction

  type valid_user_command

  type ledger_hash

  type account

  (* for masks, serializable is same as t *)
  include
    Mask_serializable_intf
    with type t := t
     and type unattached_mask := unattached_mask

  module Undo : sig
    type t [@@deriving sexp]

    module Stable :
      sig
        module V1 : sig
          type t [@@deriving sexp, bin_io]
        end

        module Latest = V1
      end
      with type V1.t = t

    val transaction : t -> transaction Or_error.t
  end

  val create : ?directory_name:string -> unit -> t

  val copy : t -> t

  val commit : attached_mask -> unit

  val num_accounts : t -> int

  val merkle_root : t -> ledger_hash

  val to_list : t -> account list

  val apply_transaction : t -> transaction -> Undo.t Or_error.t

  val undo : t -> Undo.t -> unit Or_error.t

  val register_mask : maskable_ledger -> unattached_mask -> attached_mask

  val unregister_mask_exn : maskable_ledger -> attached_mask -> unattached_mask

  val remove_and_reparent_exn :
    t -> attached_mask -> children:attached_mask list -> unit
end

module Fee = struct
  module Unsigned = struct
    include Currency.Fee

    include (
      Currency.Fee.Stable.V1 :
        module type of Currency.Fee.Stable.Latest with type t := t )
  end

  module Signed = struct
    include Currency.Fee.Signed

    include (
      Currency.Fee.Signed.Stable.V1 :
        module type of Currency.Fee.Signed.Stable.Latest
        with type t := t
         and type ('a, 'b) t_ := ('a, 'b) t_ )
  end
end

module type Snark_pool_proof_intf = sig
  module Statement : sig
    type t [@@deriving sexp, bin_io, yojson]
  end

  type t [@@deriving sexp, bin_io, yojson]
end

module type User_command_intf = sig
  type t [@@deriving sexp, eq, bin_io, yojson]

  type public_key

  module With_valid_signature : sig
    type nonrec t = private t [@@deriving sexp, eq, yojson]
  end

  val check : t -> With_valid_signature.t option

  val fee : t -> Fee.Unsigned.t

  val sender : t -> public_key

  val accounts_accessed : t -> public_key list
end

module type Private_key_intf = sig
  type t
end

module type Compressed_public_key_intf = sig
  type t [@@deriving sexp, compare, yojson]

  module Stable :
    sig
      module V1 : sig
        type t [@@deriving sexp, bin_io, compare, yojson]
      end
    end
    with type V1.t = t

  include Comparable.S with type t := t

  val empty : t
end

module type Public_key_intf = sig
  module Private_key : Private_key_intf

  type t [@@deriving sexp, yojson]

  module Compressed : Compressed_public_key_intf

  val of_private_key_exn : Private_key.t -> t

  val compress : t -> Compressed.t
end

module type Keypair_intf = sig
  type private_key

  type public_key

  type t = {public_key: public_key; private_key: private_key}
end

module type Fee_transfer_intf = sig
  type t [@@deriving sexp, compare, eq, yojson]

  module Stable :
    sig
      module V1 : sig
        type t [@@deriving sexp, compare, eq, yojson]
      end
    end
    with type V1.t = t

  type public_key

  module Single : sig
    type t = public_key * Fee.Unsigned.t [@@deriving sexp, yojson]

    module Stable :
      sig
        module V1 : sig
          type t [@@deriving sexp, bin_io, yojson]
        end
      end
      with type V1.t = t
  end

  val of_single : Single.t -> t

  val of_single_list : Single.t list -> t list

  val receivers : t -> public_key list
end

module type Coinbase_intf = sig
  type public_key

  type fee_transfer

  type t = private
    { proposer: public_key
    ; amount: Currency.Amount.t
    ; fee_transfer: fee_transfer option }
  [@@deriving sexp, compare, eq]

  val create :
       amount:Currency.Amount.t
    -> proposer:public_key
    -> fee_transfer:fee_transfer option
    -> t Or_error.t
end

module type Transaction_intf = sig
  type valid_user_command

  type fee_transfer

  type coinbase

  type t =
    | User_command of valid_user_command
    | Fee_transfer of fee_transfer
    | Coinbase of coinbase
  [@@deriving sexp, compare, eq, bin_io]

  val fee_excess : t -> Fee.Signed.t Or_error.t

  val supply_increase : t -> Currency.Amount.t Or_error.t
end

module type Pending_coinbase_stack_state_intf = sig
  type pending_coinbase_stack

  type t = {source: pending_coinbase_stack; target: pending_coinbase_stack}
  [@@deriving sexp, bin_io, compare]
end

module type Ledger_proof_statement_intf = sig
  type ledger_hash

  type pending_coinbase_stack_state

  type t =
    { source: ledger_hash
    ; target: ledger_hash
    ; supply_increase: Currency.Amount.t
    ; pending_coinbase_stack_state: pending_coinbase_stack_state
    ; fee_excess: Fee.Signed.t
    ; proof_type: [`Base | `Merge] }
  [@@deriving sexp, compare]

  module Stable :
    sig
      module V1 : sig
        type t =
          { source: ledger_hash
          ; target: ledger_hash
          ; supply_increase: Currency.Amount.t
          ; fee_excess: Fee.Signed.t
          ; proof_type: [`Base | `Merge] }
        [@@deriving sexp, bin_io, compare]
      end
    end
    with type V1.t = t

  val merge : t -> t -> t Or_error.t

  include Comparable.S with type t := t
end

module type Ledger_proof_intf = sig
  type ledger_hash

  type statement

  type proof

  type sok_digest

  (* bin_io omitted intentionally *)
  type t [@@deriving sexp, yojson]

  module Stable :
    sig
      module V1 : sig
        type t [@@deriving sexp, bin_io, yojson]
      end

      module Latest = V1
    end
    with type V1.t = t

  val create : statement:statement -> sok_digest:sok_digest -> proof:proof -> t

  val statement_target : statement -> ledger_hash

  val statement : t -> statement

  val sok_digest : t -> sok_digest

  val underlying_proof : t -> proof
end

module type Ledger_proof_verifier_intf = sig
  type ledger_proof

  type message

  type statement

  val verify : ledger_proof -> statement -> message:message -> bool Deferred.t
end

module Work_selection = struct
  type t = Seq | Random [@@deriving bin_io]
end

module type Transaction_snark_work_intf = sig
  type proof

  type statement

  type public_key

  module Statement : sig
    type t = statement list [@@deriving yojson]

    include Sexpable.S with type t := t

    include Hashable.S with type t := t

    module Stable :
      sig
        module V1 : sig
          type t [@@deriving yojson]

          include Sexpable.S with type t := t

          include Binable.S with type t := t

          include Hashable.S_binable with type t := t
        end
      end
      with type V1.t = t

    val gen : t Quickcheck.Generator.t
  end

  (* TODO: The SOK message actually should bind the SNARK to
     be in this particular bundle. The easiest way would be to
     SOK with
     H(all_statements_in_bundle || fee || public_key)
  *)

  type t = {fee: Fee.Unsigned.t; proofs: proof list; prover: public_key}
  [@@deriving sexp]

  module Stable :
    sig
      module V1 : sig
        type t = {fee: Fee.Unsigned.t; proofs: proof list; prover: public_key}
        [@@deriving sexp, bin_io]
      end
    end
    with type V1.t = t

  type unchecked = t

  module Checked : sig
    type nonrec t = t =
      {fee: Fee.Unsigned.t; proofs: proof list; prover: public_key}
    [@@deriving sexp]

    module Stable : module type of Stable

    val create_unsafe : unchecked -> t
  end

  val forget : Checked.t -> t

  val proofs_length : int
end

module type Staged_ledger_diff_intf = sig
  type user_command

  type user_command_with_valid_signature

  type staged_ledger_hash

  type public_key

  type completed_work

  type completed_work_checked

  type fee_transfer_single = public_key * Fee.Unsigned.t

  module At_most_two : sig
    type 'a t = Zero | One of 'a option | Two of ('a * 'a option) option
    [@@deriving sexp, bin_io]

    val increase : 'a t -> 'a list -> 'a t Or_error.t
  end

  module At_most_one : sig
    type 'a t = Zero | One of 'a option [@@deriving sexp, bin_io]

    val increase : 'a t -> 'a list -> 'a t Or_error.t
  end

  type pre_diff_with_at_most_two_coinbase =
    { completed_works: completed_work list
    ; user_commands: user_command list
    ; coinbase: fee_transfer_single At_most_two.t }
  [@@deriving sexp, bin_io]

  type pre_diff_with_at_most_one_coinbase =
    { completed_works: completed_work list
    ; user_commands: user_command list
    ; coinbase: fee_transfer_single At_most_one.t }
  [@@deriving sexp, bin_io]

  type diff =
    pre_diff_with_at_most_two_coinbase
    * pre_diff_with_at_most_one_coinbase option
  [@@deriving sexp, bin_io]

  type t = {diff: diff; prev_hash: staged_ledger_hash; creator: public_key}
  [@@deriving sexp]

  module Stable :
    sig
      module V1 : sig
        type t =
          {diff: diff; prev_hash: staged_ledger_hash; creator: public_key}
        [@@deriving sexp, bin_io]
      end

      module Latest = V1
    end
    with type V1.t = t

  module With_valid_signatures_and_proofs : sig
    type pre_diff_with_at_most_two_coinbase =
      { completed_works: completed_work_checked list
      ; user_commands: user_command_with_valid_signature list
      ; coinbase: fee_transfer_single At_most_two.t }
    [@@deriving sexp]

    type pre_diff_with_at_most_one_coinbase =
      { completed_works: completed_work_checked list
      ; user_commands: user_command_with_valid_signature list
      ; coinbase: fee_transfer_single At_most_one.t }
    [@@deriving sexp]

    type diff =
      pre_diff_with_at_most_two_coinbase
      * pre_diff_with_at_most_one_coinbase option
    [@@deriving sexp]

    type t = {diff: diff; prev_hash: staged_ledger_hash; creator: public_key}
    [@@deriving sexp]

    val user_commands : t -> user_command_with_valid_signature list
  end

  val forget : With_valid_signatures_and_proofs.t -> t

  val user_commands : t -> user_command list
end

module type Staged_ledger_transition_intf = sig
  type staged_ledger

  type diff

  type diff_with_valid_signatures_and_proofs

  type t = {old: staged_ledger; diff: diff}

  module With_valid_signatures_and_proofs : sig
    type t = {old: staged_ledger; diff: diff_with_valid_signatures_and_proofs}
  end

  val forget : With_valid_signatures_and_proofs.t -> t
end

module type Monad_with_Or_error_intf = sig
  type 'a t

  include Monad.S with type 'a t := 'a t

  module Or_error : sig
    type nonrec 'a t = 'a Or_error.t t

    include Monad.S with type 'a t := 'a t
  end
end

module type Transaction_snark_scan_state_intf = sig
  type ledger

  type ledger_proof_statement

  type sparse_ledger

  type sok_message

  type transaction

  type staged_ledger_aux_hash

  type t [@@deriving sexp]

  module Stable :
    sig
      module V1 : sig
        type t [@@deriving sexp, bin_io]

        val hash : t -> staged_ledger_aux_hash
      end

      module Latest = V1
    end
    with type V1.t = t

  type ledger_proof

  type transaction_snark_work

  type transaction_snark_work_statement

  type transaction_with_info

  type frozen_ledger_hash

  type transaction_witness

  module Transaction_with_witness : sig
    (* TODO: The statement is redundant here - it can be computed from the witness and the transaction *)
    type t =
      { transaction_with_info: transaction_with_info
      ; statement: ledger_proof_statement
      ; witness: transaction_witness }
  end

  module Ledger_proof_with_sok_message : sig
    type t = ledger_proof * sok_message
  end

  module Available_job : sig
    type t [@@deriving sexp]
  end

  module Space_partition : sig
    type t = {first: int; second: int option} [@@deriving sexp]
  end

  module Job_view : sig
    type t [@@deriving sexp, to_yojson]
  end

  module Make_statement_scanner
      (M : Monad_with_Or_error_intf) (Verifier : sig
          val verify :
               ledger_proof
            -> ledger_proof_statement
            -> message:sok_message
            -> sexp_bool M.t
      end) : sig
    val scan_statement :
      t -> (ledger_proof_statement, [`Empty | `Error of Error.t]) result M.t

    val check_invariants :
         t
      -> error_prefix:string
      -> ledger_hash_end:frozen_ledger_hash
      -> ledger_hash_begin:frozen_ledger_hash sexp_option
      -> (unit, Error.t) result M.t
  end

  val empty : unit -> t

  val capacity : t -> int

  val fill_work_and_enqueue_transactions :
       t
    -> Transaction_with_witness.t list
    -> transaction_snark_work list
    -> (ledger_proof * transaction list) option Or_error.t

  val latest_ledger_proof :
    t -> (Ledger_proof_with_sok_message.t * transaction list) option

  val free_space : t -> int

  val next_k_jobs : t -> k:int -> Available_job.t list Or_error.t

  val next_jobs : t -> Available_job.t list Or_error.t

  val next_jobs_sequence : t -> Available_job.t Sequence.t Or_error.t

  val base_jobs_on_latest_tree : t -> Transaction_with_witness.t list

  val is_valid : t -> bool

  val hash : t -> staged_ledger_aux_hash

  val staged_transactions : t -> transaction_with_info list

  val all_transactions : t -> transaction list Or_error.t

  val extract_from_job :
       Available_job.t
    -> ( transaction_with_info * ledger_proof_statement * transaction_witness
       , ledger_proof * ledger_proof )
       Either.t

  val copy : t -> t

  val partition_if_overflowing : t -> Space_partition.t

  val statement_of_job : Available_job.t -> ledger_proof_statement option

  val current_job_sequence_number : t -> int

  val snark_job_list_json : t -> string

  val all_work_to_do :
    t -> transaction_snark_work_statement Sequence.t Or_error.t

  val current_job_count : t -> int

  val work_capacity : unit -> int
end

module type Staged_ledger_base_intf = sig
  type t [@@deriving sexp]

  type diff

  type valid_diff

  type staged_ledger_aux_hash

  type staged_ledger_hash

  type frozen_ledger_hash

  type ledger_proof

  type user_command

  type statement

  type transaction

  type transaction_witness

  (** The ledger in a staged ledger is always a mask *)
  type ledger

<<<<<<< HEAD
  type pending_coinbase_collection
=======
  type ledger_proof_statement

  type public_key
>>>>>>> c6df75c2

  type serializable [@@deriving bin_io]

  module Scan_state : sig
    type t [@@deriving sexp]

    module Stable :
      sig
        module V1 : sig
          type t [@@deriving sexp, bin_io]

          val hash : t -> staged_ledger_aux_hash
        end

        module Latest = V1
      end
      with type V1.t = t

    module Job_view : sig
      type t [@@deriving sexp, to_yojson]
    end

    module Space_partition : sig
      type t = {first: int; second: int option} [@@deriving sexp]
    end

    val hash : t -> staged_ledger_aux_hash

    val is_valid : t -> bool

    val empty : unit -> t

    val snark_job_list_json : t -> string

    val partition_if_overflowing : t -> Space_partition.t

    val all_work_to_do : t -> statement Sequence.t Or_error.t

    val all_transactions : t -> transaction list Or_error.t
  end

  module Staged_ledger_error : sig
    type t =
      | Bad_signature of user_command
      | Coinbase_error of string
      | Bad_prev_hash of staged_ledger_hash * staged_ledger_hash
      | Insufficient_fee of Currency.Fee.t * Currency.Fee.t
      | Non_zero_fee_excess of Scan_state.Space_partition.t * transaction list
      | Invalid_proof of ledger_proof * ledger_proof_statement * public_key
      | Unexpected of Error.t
    [@@deriving sexp]

    val to_string : t -> string

    val to_error : t -> Error.t
  end

  val ledger : t -> ledger

  val scan_state : t -> Scan_state.t

  val pending_coinbase_collection : t -> pending_coinbase_collection

  val create_exn : ledger:ledger -> t

  val of_scan_state_and_ledger :
       snarked_ledger_hash:frozen_ledger_hash
    -> ledger:ledger
    -> scan_state:Scan_state.t
    -> pending_coinbase_collection:pending_coinbase_collection
    -> t Or_error.t Deferred.t

  val of_serialized_and_unserialized :
    serialized:serializable -> unserialized:ledger -> t

  val replace_ledger_exn : t -> ledger -> t

  val proof_txns : t -> transaction Non_empty_list.t option

  val copy : t -> t

  val hash : t -> staged_ledger_hash

  val serializable_of_t : t -> serializable

  val apply :
       t
    -> diff
    -> logger:Logger.t
    -> ( [`Hash_after_applying of staged_ledger_hash]
         * [`Ledger_proof of (ledger_proof * transaction list) option]
         * [`Staged_ledger of t]
         * [`Pending_coinbase_data of bool * Currency.Amount.t]
       , Staged_ledger_error.t )
       Deferred.Result.t

  val apply_diff_unchecked :
       t
    -> valid_diff
    -> ( [`Hash_after_applying of staged_ledger_hash]
       * [`Ledger_proof of (ledger_proof * transaction list) option]
       * [`Staged_ledger of t]
       * [`Pending_coinbase_data of bool * Currency.Amount.t] )
       Deferred.Or_error.t

  module For_tests : sig
    val snarked_ledger :
      t -> snarked_ledger_hash:frozen_ledger_hash -> ledger Or_error.t
  end
end

module type Staged_ledger_intf = sig
  include Staged_ledger_base_intf

  type ledger_hash

  type user_command_with_valid_signature

  type ledger_proof_statement_set

  type sparse_ledger

  type completed_work_checked

  val current_ledger_proof : t -> ledger_proof option

  (* This should memoize the snark verifications *)

  val create_diff :
       t
    -> self:public_key
    -> logger:Logger.t
    -> transactions_by_fee:user_command_with_valid_signature Sequence.t
    -> get_completed_work:(statement -> completed_work_checked option)
    -> valid_diff

  val all_work_pairs_exn :
       t
    -> ( ( ledger_proof_statement
         , transaction
         , transaction_witness
         , ledger_proof )
         Snark_work_lib.Work.Single.Spec.t
       * ( ledger_proof_statement
         , transaction
         , transaction_witness
         , ledger_proof )
         Snark_work_lib.Work.Single.Spec.t
         option )
       list

  val statement_exn : t -> [`Non_empty of ledger_proof_statement | `Empty]

  val of_scan_state_pending_coinbases_and_snarked_ledger :
       scan_state:Scan_state.t
    -> snarked_ledger:ledger
    -> expected_merkle_root:ledger_hash
    -> pending_coinbases:pending_coinbase_collection
    -> t Or_error.t Deferred.t
end

module type Work_selector_intf = sig
  type staged_ledger

  type work

  type snark_pool

  type fee

  module State : sig
    type t

    val init : t
  end

  val work :
       snark_pool:snark_pool
    -> fee:fee
    -> staged_ledger
    -> State.t
    -> work list * State.t
end

module type Tip_intf = sig
  type protocol_state

  type protocol_state_proof

  type staged_ledger

  type serializable

  type external_transition

  type external_transition_verified

  (* N.B.: can't derive bin_io for staged ledger containing persistent ledger *)
  type t =
    { state: protocol_state
    ; proof: protocol_state_proof
    ; staged_ledger: staged_ledger }
  [@@deriving sexp, fields]

  (* serializer for tip components other than the persistent database in the staged ledger *)
  val bin_tip : serializable Bin_prot.Type_class.t

  val of_verified_transition_and_staged_ledger :
    external_transition_verified -> staged_ledger -> t

  val copy : t -> t
end

module type Consensus_state_intf = sig
  module Value : sig
    type t

    module Stable :
      sig
        module V1 : sig
          type t [@@deriving bin_io]
        end
      end
      with type V1.t = t
  end

  type var
end

module type Pending_coinbase_witness_intf = sig
  type pending_coinbases

  type t = {pending_coinbases: pending_coinbases; is_new_stack: bool}
end

module type Blockchain_state_intf = sig
  type staged_ledger_hash

  type frozen_ledger_hash

  type time

  module Value : sig
    type t [@@deriving sexp]

    module Stable :
      sig
        module V1 : sig
          type t [@@deriving sexp, bin_io]
        end
      end
      with type V1.t = t
  end

  type var

  val create_value :
       staged_ledger_hash:staged_ledger_hash
    -> snarked_ledger_hash:frozen_ledger_hash
    -> timestamp:time
    -> Value.t

  val staged_ledger_hash : Value.t -> staged_ledger_hash

  val snarked_ledger_hash : Value.t -> frozen_ledger_hash

  val timestamp : Value.t -> time
end

module type Protocol_state_intf = sig
  type state_hash

  type blockchain_state

  type consensus_state

  module Value : sig
    (* bin_io omitted *)
    type t [@@deriving sexp, eq, compare]

    module Stable :
      sig
        module V1 : sig
          type t [@@deriving sexp, bin_io, eq, compare]
        end

        module Latest = V1
      end
      with type V1.t = t
  end

  type var

  val create_value :
       previous_state_hash:state_hash
    -> blockchain_state:blockchain_state
    -> consensus_state:consensus_state
    -> Value.t

  val previous_state_hash : Value.t -> state_hash

  val blockchain_state : Value.t -> blockchain_state

  val consensus_state : Value.t -> consensus_state

  val hash : Value.t -> state_hash
end

module type Internal_transition_intf = sig
  type snark_transition

  type staged_ledger_diff

  type prover_state

  type t [@@deriving sexp]

  module Stable :
    sig
      module V1 : sig
        type t [@@deriving sexp, bin_io]
      end

      module Latest = V1
    end
    with type V1.t = t

  val create :
       snark_transition:snark_transition
    -> prover_state:prover_state
    -> staged_ledger_diff:staged_ledger_diff
    -> t

  val snark_transition : t -> snark_transition

  val prover_state : t -> prover_state

  val staged_ledger_diff : t -> staged_ledger_diff
end

module type External_transition_intf = sig
  type protocol_state

  type protocol_state_proof

  type staged_ledger_diff

  module Stable : sig
    module V1 : sig
      type t [@@deriving sexp, bin_io, to_yojson]
    end

    module Latest = V1
  end

  (* bin_io intentionally omitted *)
  type t = Stable.Latest.t [@@deriving sexp, to_yojson]

  val create :
       protocol_state:protocol_state
    -> protocol_state_proof:protocol_state_proof
    -> staged_ledger_diff:staged_ledger_diff
    -> t

  module Verified : sig
    type t [@@deriving sexp, to_yojson]

    val protocol_state : t -> protocol_state

    val protocol_state_proof : t -> protocol_state_proof

    val staged_ledger_diff : t -> staged_ledger_diff
  end

  module Proof_verified : sig
    type t [@@deriving sexp]

    val protocol_state : t -> protocol_state

    val protocol_state_proof : t -> protocol_state_proof

    val staged_ledger_diff : t -> staged_ledger_diff
  end

  val to_verified : t -> [`I_swear_this_is_safe_see_my_comment of Verified.t]

  val of_verified : Verified.t -> t

  val protocol_state : t -> protocol_state

  val protocol_state_proof : t -> protocol_state_proof

  val staged_ledger_diff : t -> staged_ledger_diff
end

module type External_transition_validation_intf = sig
  type state_hash

  type external_transition

  type staged_ledger

  type staged_ledger_error

  type transition_frontier

  type ('time_received, 'proof, 'frontier_dependencies, 'staged_ledger_diff) t =
    'time_received * 'proof * 'frontier_dependencies * 'staged_ledger_diff
    constraint 'time_received = [`Time_received] * _ Truth.t
    constraint 'proof = [`Proof] * _ Truth.t
    constraint 'frontier_dependencies = [`Frontier_dependencies] * _ Truth.t
    constraint 'staged_ledger_diff = [`Staged_ledger_diff] * _ Truth.t

  type 'a all =
    ( [`Time_received] * 'a
    , [`Proof] * 'a
    , [`Frontier_dependencies] * 'a
    , [`Staged_ledger_diff] * 'a )
    t
    constraint 'a = _ Truth.t

  type fully_invalid = Truth.false_t all

  type fully_valid = Truth.true_t all

  type ('time_received, 'proof, 'frontier_dependencies, 'staged_ledger_diff) with_transition =
    (external_transition, state_hash) With_hash.t
    * ('time_received, 'proof, 'frontier_dependencies, 'staged_ledger_diff) t

  val fully_invalid : fully_invalid

  val fully_valid : fully_valid

  val validate_time_received :
       ( [`Time_received] * Truth.false_t
       , 'proof
       , 'frontier_dependencies
       , 'staged_ledger_diff )
       with_transition
    -> time_received:Unix_timestamp.t
    -> ( ( [`Time_received] * Truth.true_t
         , 'proof
         , 'frontier_dependencies
         , 'staged_ledger_diff )
         with_transition
       , [`Invalid_time_received] )
       Result.t

  val validate_proof :
       ( 'time_received
       , [`Proof] * Truth.false_t
       , 'frontier_dependencies
       , 'staged_ledger_diff )
       with_transition
    -> ( ( 'time_received
         , [`Proof] * Truth.true_t
         , 'frontier_dependencies
         , 'staged_ledger_diff )
         with_transition
       , [`Invalid_proof] )
       Deferred.Result.t

  val validate_frontier_dependencies :
       ( 'time_received
       , 'proof
       , [`Frontier_dependencies] * Truth.false_t
       , 'staged_ledger_diff )
       with_transition
    -> logger:Logger.t
    -> frontier:transition_frontier
    -> ( ( 'time_received
         , 'proof
         , [`Frontier_dependencies] * Truth.true_t
         , 'staged_ledger_diff )
         with_transition
       , [`Already_in_frontier | `Not_selected_over_frontier_root] )
       Result.t

  val validate_staged_ledger_diff :
       ( 'time_received
       , 'proof
       , 'frontier_dependencies
       , [`Staged_ledger_diff] * Truth.false_t )
       with_transition
    -> logger:Logger.t
    -> parent_staged_ledger:staged_ledger
    -> ( ( 'time_received
         , 'proof
         , 'frontier_dependencies
         , [`Staged_ledger_diff] * Truth.true_t )
         with_transition
         * staged_ledger
       , [ `Invalid_ledger_hash_after_staged_ledger_application
         | `Staged_ledger_application_failed of staged_ledger_error ] )
       Deferred.Result.t
end

module type Consensus_mechanism_intf = sig
  type proof

  type ledger

  type frozen_ledger_hash

  type staged_ledger_hash

  type staged_ledger_diff

  type protocol_state_proof

  type protocol_state_hash

  type user_command

  type sok_digest

  type keypair

  type compressed_public_key

  type time

  module Local_state : sig
    type t [@@deriving sexp]

    val create : compressed_public_key option -> t
  end

  module Consensus_transition_data : sig
    type value [@@deriving sexp]

    type var
  end

  module Consensus_state : Consensus_state_intf

  module Blockchain_state :
    Blockchain_state_intf
    with type staged_ledger_hash := staged_ledger_hash
     and type frozen_ledger_hash := frozen_ledger_hash
     and type time := time

  module Protocol_state :
    Protocol_state_intf
    with type state_hash := protocol_state_hash
     and type blockchain_state := Blockchain_state.Value.t
     and type consensus_state := Consensus_state.Value.t

  module Prover_state : sig
    type t [@@deriving bin_io]
  end

  module Proposal_data : sig
    type t

    val prover_state : t -> Prover_state.t
  end

  module Snark_transition : sig
    type value

    type var

    val create_value :
         ?sok_digest:sok_digest
      -> ?ledger_proof:proof
      -> supply_increase:Currency.Amount.t
      -> blockchain_state:Blockchain_state.Value.t
      -> consensus_data:Consensus_transition_data.value
      -> proposer:compressed_public_key
      -> coinbase:Currency.Amount.t
      -> unit
      -> value

    val blockchain_state : value -> Blockchain_state.Value.t

    val consensus_data : value -> Consensus_transition_data.value
  end

  val generate_transition :
       previous_protocol_state:Protocol_state.Value.t
    -> blockchain_state:Blockchain_state.Value.t
    -> time:Int64.t
    -> proposal_data:Proposal_data.t
    -> transactions:user_command list
    -> snarked_ledger_hash:frozen_ledger_hash
    -> supply_increase:Currency.Amount.t
    -> logger:Logger.t
    -> Protocol_state.Value.t * Consensus_transition_data.value

  val received_at_valid_time :
    Consensus_state.Value.t -> time_received:Unix_timestamp.t -> bool

  val next_proposal :
       Int64.t
    -> Consensus_state.Value.t
    -> local_state:Local_state.t
    -> keypair:keypair
    -> logger:Logger.t
    -> [ `Check_again of Int64.t
       | `Propose_now of Proposal_data.t
       | `Propose of Int64.t * Proposal_data.t ]

  val select :
       existing:Consensus_state.Value.t
    -> candidate:Consensus_state.Value.t
    -> logger:Logger.t
    -> [`Keep | `Take]

  val genesis_protocol_state :
    (Protocol_state.Value.t, protocol_state_hash) With_hash.t
end

module type Time_close_validator_intf = sig
  type time

  val validate : time -> bool
end

module type Machine_intf = sig
  type t

  type state

  type transition

  type staged_ledger_transition

  module Event : sig
    type e = Found of transition | New_state of state

    type t = e * staged_ledger_transition
  end

  val current_state : t -> state

  val create : initial:state -> t

  val step : t -> transition -> t

  val drive :
       t
    -> scan:(   init:t
             -> f:(t -> Event.t -> t Deferred.t)
             -> t Linear_pipe.Reader.t)
    -> t Linear_pipe.Reader.t
end

module type Block_state_transition_proof_intf = sig
  type protocol_state

  type protocol_state_proof

  type internal_transition

  module Witness : sig
    type t =
      { old_state: protocol_state
      ; old_proof: protocol_state_proof
      ; transition: internal_transition }
  end

  (*
Blockchain_snark ~old ~nonce ~ledger_snark ~ledger_hash ~timestamp ~new_hash
  Input:
    old : Blockchain.t
    old_snark : proof
    nonce : int
    work_snark : proof
    ledger_hash : Ledger_hash.t
    timestamp : Time.t
    new_hash : State_hash.t
  Witness:
    transition : Transition.t
  such that
    the old_snark verifies against old
    new = update_with_asserts(old, nonce, timestamp, ledger_hash)
    hash(new) = new_hash
    the work_snark verifies against the old.ledger_hash and new_ledger_hash
    new.timestamp > old.timestamp
    hash(new_hash||nonce) < target(old.next_difficulty)
  *)
  (* TODO: Why is this taking new_state? *)

  val prove_zk_state_valid :
    Witness.t -> new_state:protocol_state -> protocol_state_proof Deferred.t
end

module type Transaction_validator_intf = sig
  type ledger

  type outer_ledger

  type transaction

  type user_command_with_valid_signature

  type ledger_hash

  val create : outer_ledger -> ledger

  val apply_user_command :
    ledger -> user_command_with_valid_signature -> unit Or_error.t

  val apply_transaction : ledger -> transaction -> unit Or_error.t
end

module type Inputs_intf = sig
  module Time : Time_intf

  module Private_key : Private_key_intf

  module Compressed_public_key : Compressed_public_key_intf

  module Public_key :
    Public_key_intf
    with module Private_key := Private_key
     and module Compressed = Compressed_public_key

  module Keypair :
    Keypair_intf
    with type private_key := Private_key.t
     and type public_key := Public_key.t

  module User_command :
    User_command_intf with type public_key := Public_key.Compressed.t

  module Fee_transfer :
    Fee_transfer_intf with type public_key := Public_key.Compressed.t

  module Coinbase :
    Coinbase_intf
    with type public_key := Public_key.Compressed.t
     and type fee_transfer := Fee_transfer.Single.t

  module Transaction :
    Transaction_intf
    with type valid_user_command := User_command.With_valid_signature.t
     and type fee_transfer := Fee_transfer.t
     and type coinbase := Coinbase.t

  module Ledger_hash : Ledger_hash_intf

  module Frozen_ledger_hash : sig
    include Ledger_hash_intf

    val of_ledger_hash : Ledger_hash.t -> t
  end

  module Pending_coinbase_hash : Pending_coinbase_hash_intf

  module Pending_coinbase :
    Pending_coinbase_intf
    with type pending_coinbase_hash := Pending_coinbase_hash.t
     and type coinbase := Coinbase.t

  module Proof : sig
    type t
  end

  module Sok_message :
    Sok_message_intf with type public_key_compressed := Public_key.Compressed.t

  module Pending_coinbase_stack_state :
    Pending_coinbase_stack_state_intf
    with type pending_coinbase_stack := Pending_coinbase.Stack.t

  module Ledger_proof_statement :
    Ledger_proof_statement_intf
    with type ledger_hash := Frozen_ledger_hash.t
     and type pending_coinbase_stack_state := Pending_coinbase_stack_state.t

  module Ledger_proof :
    Ledger_proof_intf
    with type ledger_hash := Frozen_ledger_hash.t
     and type statement := Ledger_proof_statement.t
     and type proof := Proof.t
     and type sok_digest := Sok_message.Digest.t

  module Ledger_proof_verifier :
    Ledger_proof_verifier_intf
    with type message := Sok_message.t
     and type ledger_proof := Ledger_proof.t
     and type statement := Ledger_proof_statement.t

  module Account : sig
    type t

    val public_key : t -> Public_key.Compressed.t
  end

  module Ledger :
    Ledger_intf
    with type valid_user_command := User_command.With_valid_signature.t
     and type transaction := Transaction.t
     and type ledger_hash := Ledger_hash.t
     and type account := Account.t

  module Genesis_ledger : sig
    val t : Ledger.t

    val accounts : (Private_key.t option * Account.t) list
  end

  module Staged_ledger_aux_hash : Staged_ledger_aux_hash_intf

  module Staged_ledger_hash :
    Staged_ledger_hash_intf
    with type staged_ledger_aux_hash := Staged_ledger_aux_hash.t
     and type ledger_hash := Ledger_hash.t
     and type pending_coinbase := Pending_coinbase.t
     and type pending_coinbase_hash := Pending_coinbase_hash.t

  (*
Bundle Snark:
   Input:
      l1 : Ledger_hash.t,
      l2 : Ledger_hash.t,
      fee_excess : Amount.Signed.t,
   Witness:
      t : Tagged_transaction.t
   such that
     applying [t] to ledger with merkle hash [l1] results in ledger with merkle hash [l2].

Merge Snark:
    Input:
      s1 : state
      s3 : state
      fee_excess_total : Amount.Signed.t
    Witness:
      s2 : state
      p12 : proof
      p23 : proof
      fee_excess12 : Amount.Signed.t
      fee_excess23 : Amount.Signed.t
    s.t.
      p12 verifies s1 -> s2 is a valid transition with fee_excess12
      p23 verifies s2 -> s3 is a valid transition with fee_excess23
      fee_excess_total = fee_excess12 + fee_excess23
  *)
  module Time_close_validator :
    Time_close_validator_intf with type time := Time.t

  module Transaction_snark_work :
    Transaction_snark_work_intf
    with type proof := Ledger_proof.t
     and type statement := Ledger_proof_statement.t
     and type public_key := Public_key.Compressed.t

  module Staged_ledger_diff :
    Staged_ledger_diff_intf
    with type user_command := User_command.t
     and type user_command_with_valid_signature :=
                User_command.With_valid_signature.t
     and type staged_ledger_hash := Staged_ledger_hash.t
     and type public_key := Public_key.Compressed.t
     and type completed_work := Transaction_snark_work.t
     and type completed_work_checked := Transaction_snark_work.Checked.t
     and type fee_transfer_single := Fee_transfer.Single.t

  module Sparse_ledger : sig
    type t
  end

  module Transaction_witness :
    Transaction_witness_intf with type sparse_ledger := Sparse_ledger.t

  module Staged_ledger :
    Staged_ledger_intf
    with type diff := Staged_ledger_diff.t
     and type valid_diff :=
                Staged_ledger_diff.With_valid_signatures_and_proofs.t
     and type staged_ledger_hash := Staged_ledger_hash.t
     and type staged_ledger_aux_hash := Staged_ledger_aux_hash.t
     and type ledger_hash := Ledger_hash.t
     and type frozen_ledger_hash := Frozen_ledger_hash.t
     and type public_key := Public_key.Compressed.t
     and type ledger := Ledger.t
     and type ledger_proof := Ledger_proof.t
     and type user_command_with_valid_signature :=
                User_command.With_valid_signature.t
     and type statement := Transaction_snark_work.Statement.t
     and type completed_work_checked := Transaction_snark_work.Checked.t
     and type sparse_ledger := Sparse_ledger.t
     and type ledger_proof_statement := Ledger_proof_statement.t
     and type ledger_proof_statement_set := Ledger_proof_statement.Set.t
     and type transaction := Transaction.t
     and type user_command := User_command.t
     and type transaction_witness := Transaction_witness.t
     and type pending_coinbase_collection := Pending_coinbase.t

  module Staged_ledger_transition :
    Staged_ledger_transition_intf
    with type diff := Staged_ledger_diff.t
     and type staged_ledger := Staged_ledger.t
     and type diff_with_valid_signatures_and_proofs :=
                Staged_ledger_diff.With_valid_signatures_and_proofs.t

  module Protocol_state_hash : Protocol_state_hash_intf

  module Protocol_state_proof : Protocol_state_proof_intf

  module Consensus_mechanism :
    Consensus_mechanism_intf
    with type proof := Proof.t
     and type protocol_state_hash := Protocol_state_hash.t
     and type protocol_state_proof := Protocol_state_proof.t
     and type frozen_ledger_hash := Frozen_ledger_hash.t
     and type staged_ledger_hash := Staged_ledger_hash.t
     and type staged_ledger_diff := Staged_ledger_diff.t
     and type user_command := User_command.t
     and type sok_digest := Sok_message.Digest.t
     and type ledger := Ledger.t
     and type compressed_public_key := Public_key.Compressed.t
     and type keypair := Keypair.t
     and type time := Time.t

  module Internal_transition :
    Internal_transition_intf
    with type snark_transition := Consensus_mechanism.Snark_transition.value
     and type prover_state := Consensus_mechanism.Prover_state.t
     and type staged_ledger_diff := Staged_ledger_diff.t

  module External_transition :
    External_transition_intf
    with type protocol_state := Consensus_mechanism.Protocol_state.Value.t
     and type staged_ledger_diff := Staged_ledger_diff.t
     and type protocol_state_proof := Protocol_state_proof.t

  module Tip :
    Tip_intf
    with type staged_ledger := Staged_ledger.t
     and type protocol_state := Consensus_mechanism.Protocol_state.Value.t
     and type protocol_state_proof := Protocol_state_proof.t
     and type external_transition := External_transition.t
     and type serializable :=
                Consensus_mechanism.Protocol_state.Value.t
                * Protocol_state_proof.t
                * Staged_ledger.serializable

  module Transaction_validator :
    Transaction_validator_intf
    with type outer_ledger := Ledger.t
     and type transaction := Transaction.t
     and type user_command_with_valid_signature :=
                User_command.With_valid_signature.t
     and type ledger_hash := Ledger_hash.t
end

module Make
    (Inputs : Inputs_intf)
    (Block_state_transition_proof : Block_state_transition_proof_intf
                                    with type protocol_state :=
                                                Inputs.Consensus_mechanism
                                                .Protocol_state
                                                .Value
                                                .t
                                     and type protocol_state_proof :=
                                                Inputs.Protocol_state_proof.t
                                     and type internal_transition :=
                                                Inputs.Internal_transition.t) =
struct
  open Inputs

  module Proof_carrying_state = struct
    type t =
      ( Consensus_mechanism.Protocol_state.Value.t
      , Protocol_state_proof.t )
      Proof_carrying_data.t
  end

  module Event = struct
    type t =
      | Found of Internal_transition.t
      | New_state of Proof_carrying_state.t * Staged_ledger_transition.t
  end

  type t = {state: Proof_carrying_state.t} [@@deriving fields]
end<|MERGE_RESOLUTION|>--- conflicted
+++ resolved
@@ -134,13 +134,12 @@
 end
 
 module type Pending_coinbase_hash_intf = sig
-  type t [@@deriving bin_io, eq, sexp, compare]
+  type t [@@deriving bin_io, eq, sexp, compare, hash]
 
   val to_bytes : t -> string
 
   val empty_hash : t
-
-  include Hashable.S_binable with type t := t
+  (*include Hashable.S_binable with type t := t*)
 end
 
 module type Pending_coinbase_intf = sig
@@ -527,6 +526,7 @@
           { source: ledger_hash
           ; target: ledger_hash
           ; supply_increase: Currency.Amount.t
+          ; pending_coinbase_stack_state: pending_coinbase_stack_state
           ; fee_excess: Fee.Signed.t
           ; proof_type: [`Base | `Merge] }
         [@@deriving sexp, bin_io, compare]
@@ -932,13 +932,11 @@
   (** The ledger in a staged ledger is always a mask *)
   type ledger
 
-<<<<<<< HEAD
+  type ledger_proof_statement
+
+  type public_key
+
   type pending_coinbase_collection
-=======
-  type ledger_proof_statement
-
-  type public_key
->>>>>>> c6df75c2
 
   type serializable [@@deriving bin_io]
 
