[%%import
"../config.mlh"]

open Core_kernel
open Async_kernel
open Pipe_lib
include Coda_transition_frontier

module type Security_intf = sig
  val max_depth : [`Infinity | `Finite of int]
  (** In production we set this to (hopefully a prefix of) k for our consensus
   * mechanism; infinite is for tests *)
end

module type Time_controller_intf = sig
  [%%if time_offsets]

  type t

  val create : t -> t

  val basic : t

  [%%else]

  type t

  val create : t -> t

  val basic : t

  [%%endif]
end

module type Sok_message_intf = sig
  type public_key_compressed

  module Digest : sig
    type t
  end

  module Stable : sig
    module V1 : sig
      type t [@@deriving sexp, bin_io]
    end

    module Latest = V1
  end

  (* bin_io intentionally omitted *)
  type t = Stable.Latest.t [@@deriving sexp]

  val create : fee:Currency.Fee.t -> prover:public_key_compressed -> t
end

module type Hash_intf = sig
  include Equal.S

  include Hashable.S_binable with type t := t
end

module type Time_intf = sig
  module Controller : Time_controller_intf

  type t [@@deriving sexp]

  type t0 = t

  module Span : sig
    type t [@@deriving compare]

    val of_time_span : Core_kernel.Time.Span.t -> t

    val to_ms : t -> Int64.t

    val of_ms : Int64.t -> t

    val ( < ) : t -> t -> bool

    val ( > ) : t -> t -> bool

    val ( >= ) : t -> t -> bool

    val ( <= ) : t -> t -> bool

    val ( = ) : t -> t -> bool
  end

  module Timeout : sig
    type 'a t

    val create : Controller.t -> Span.t -> f:(t0 -> 'a) -> 'a t

    val to_deferred : 'a t -> 'a Deferred.t

    val peek : 'a t -> 'a option

    val cancel : Controller.t -> 'a t -> 'a -> unit

    val remaining_time : 'a t -> Span.t
  end

  val to_span_since_epoch : t -> Span.t

  val of_span_since_epoch : Span.t -> t

  val diff : t -> t -> Span.t

  val sub : t -> Span.t -> t

  val add : t -> Span.t -> t

  val modulus : t -> Span.t -> Span.t

  val now : Controller.t -> t
end

module type Ledger_hash_intf = sig
  type t [@@deriving eq, sexp, compare]

  module Stable :
    sig
      module V1 : sig
        type t [@@deriving eq, sexp, compare, bin_io]
      end

      module Latest = V1
    end
    with type V1.t = t

  val to_bytes : t -> string

  include Hashable.S_binable with type t := t
end

module type Frozen_ledger_hash_intf = sig
  type ledger_hash

  include Ledger_hash_intf

  val of_ledger_hash : ledger_hash -> t

  val to_ledger_hash : t -> ledger_hash
end

module type Protocol_state_hash_intf = sig
  type t [@@deriving bin_io, sexp, eq]

  include Hashable.S_binable with type t := t
end

module type Protocol_state_proof_intf = sig
  type t

  val dummy : t
end

module type Staged_ledger_aux_hash_intf = sig
  type t [@@deriving bin_io, sexp, eq]

  val of_bytes : string -> t

  val to_bytes : t -> string
end

module type Staged_ledger_hash_intf = sig
  type t [@@deriving bin_io, sexp, eq, compare]

  type ledger_hash

  type staged_ledger_aux_hash

  val ledger_hash : t -> ledger_hash

  val aux_hash : t -> staged_ledger_aux_hash

  val of_aux_and_ledger_hash : staged_ledger_aux_hash -> ledger_hash -> t

  include Hashable.S_binable with type t := t
end

module type Proof_intf = sig
  type input

  type t

  val verify : t -> input -> bool Deferred.t
end

module type Mask_intf = sig
  type t [@@deriving bin_io]

  val create : unit -> t
end

module type Mask_serializable_intf = sig
  type t

  type unattached_mask

  type serializable [@@deriving bin_io]

  val unattached_mask_of_serializable : serializable -> unattached_mask

  val serializable_of_t : t -> serializable
end

module type Ledger_creatable_intf = sig
  type t

  val create : ?directory_name:string -> unit -> t
end

module type Ledger_transfer_intf = sig
  type src

  type dest

  val transfer_accounts : src:src -> dest:dest -> dest
end

module type Ledger_intf = sig
  include Ledger_creatable_intf

  module Mask : Mask_intf

  type attached_mask = t

  type unattached_mask = Mask.t

  type maskable_ledger = t

  type transaction

  type valid_user_command

  type ledger_hash

  type account

  (* for masks, serializable is same as t *)
  include
    Mask_serializable_intf
    with type t := t
     and type unattached_mask := unattached_mask

  module Undo : sig
    type t [@@deriving sexp, bin_io]

    val transaction : t -> transaction Or_error.t
  end

  val create : ?directory_name:string -> unit -> t

  val copy : t -> t

  val commit : attached_mask -> unit

  val num_accounts : t -> int

  val merkle_root : t -> ledger_hash

  val to_list : t -> account list

  val apply_transaction : t -> transaction -> Undo.t Or_error.t

  val undo : t -> Undo.t -> unit Or_error.t

  val register_mask : maskable_ledger -> unattached_mask -> attached_mask

  val unregister_mask_exn : maskable_ledger -> attached_mask -> unattached_mask

  val remove_and_reparent_exn :
    t -> attached_mask -> children:attached_mask list -> unit
end

module Fee = struct
  module Unsigned = struct
    include Currency.Fee

    include (
      Currency.Fee.Stable.V1 :
        module type of Currency.Fee.Stable.Latest with type t := t )
  end

  module Signed = struct
    include Currency.Fee.Signed

    include (
      Currency.Fee.Signed.Stable.V1 :
        module type of Currency.Fee.Signed.Stable.Latest
        with type t := t
         and type ('a, 'b) t_ := ('a, 'b) t_ )
  end
end

module type Snark_pool_proof_intf = sig
  module Statement : sig
    type t [@@deriving sexp, bin_io]
  end

  type t [@@deriving sexp, bin_io]
end

module type User_command_intf = sig
  type t [@@deriving sexp, eq, bin_io]

  type public_key

  module With_valid_signature : sig
    type nonrec t = private t [@@deriving sexp, eq]
  end

  val check : t -> With_valid_signature.t option

  val fee : t -> Fee.Unsigned.t

  val sender : t -> public_key

  val accounts_accessed : t -> public_key list
end

module type Private_key_intf = sig
  type t
end

module type Compressed_public_key_intf = sig
  type t [@@deriving sexp, bin_io, compare]

  include Comparable.S with type t := t
end

module type Public_key_intf = sig
  module Private_key : Private_key_intf

  type t [@@deriving sexp]

  module Compressed : Compressed_public_key_intf

  val of_private_key_exn : Private_key.t -> t

  val compress : t -> Compressed.t
end

module type Keypair_intf = sig
  type private_key

  type public_key

  type t = {public_key: public_key; private_key: private_key}
end

module type Fee_transfer_intf = sig
  type t [@@deriving sexp, compare, eq]

  type public_key

  type single = public_key * Fee.Unsigned.t [@@deriving sexp, bin_io]

  val of_single : public_key * Fee.Unsigned.t -> t

  val of_single_list : (public_key * Fee.Unsigned.t) list -> t list

  val receivers : t -> public_key list
end

module type Coinbase_intf = sig
  type public_key

  type fee_transfer

  type t = private
    { proposer: public_key
    ; amount: Currency.Amount.t
    ; fee_transfer: fee_transfer option }
  [@@deriving sexp, compare, eq]

  val create :
       amount:Currency.Amount.t
    -> proposer:public_key
    -> fee_transfer:fee_transfer option
    -> t Or_error.t
end

module type Transaction_intf = sig
  type valid_user_command

  type fee_transfer

  type coinbase

  type t =
    | User_command of valid_user_command
    | Fee_transfer of fee_transfer
    | Coinbase of coinbase
  [@@deriving sexp, compare, eq, bin_io]

  val fee_excess : t -> Fee.Signed.t Or_error.t

  val supply_increase : t -> Currency.Amount.t Or_error.t
end

module type Ledger_proof_statement_intf = sig
  type ledger_hash

  type t =
    { source: ledger_hash
    ; target: ledger_hash
    ; supply_increase: Currency.Amount.t
    ; fee_excess: Fee.Signed.t
    ; proof_type: [`Base | `Merge] }
  [@@deriving sexp, bin_io, compare]

  val merge : t -> t -> t Or_error.t

  include Comparable.S with type t := t
end

module type Ledger_proof_intf = sig
  type ledger_hash

  type statement

  type proof

  type sok_digest

  (* bin_io omitted intentionally *)
  type t [@@deriving sexp]

  module Stable :
    sig
      module V1 : sig
        type t [@@deriving sexp, bin_io]
      end

      module Latest = V1
    end
    with type V1.t = t

  val create : statement:statement -> sok_digest:sok_digest -> proof:proof -> t

  val statement_target : statement -> ledger_hash

  val statement : t -> statement

  val sok_digest : t -> sok_digest

  val underlying_proof : t -> proof
end

module type Ledger_proof_verifier_intf = sig
  type ledger_proof

  type message

  type statement

  val verify : ledger_proof -> statement -> message:message -> bool Deferred.t
end

module Work_selection = struct
  type t = Seq | Random [@@deriving bin_io]
end

module type Transaction_snark_work_intf = sig
  type proof

  type statement

  type public_key

  module Statement : sig
    type t = statement list

    include Sexpable.S with type t := t

    include Binable.S with type t := t

    include Hashable.S_binable with type t := t

    val gen : t Quickcheck.Generator.t
  end

  (* TODO: The SOK message actually should bind the SNARK to
     be in this particular bundle. The easiest way would be to
     SOK with
     H(all_statements_in_bundle || fee || public_key)
  *)

  type t = {fee: Fee.Unsigned.t; proofs: proof list; prover: public_key}
  [@@deriving sexp, bin_io]

  type unchecked = t

  module Checked : sig
    type t = {fee: Fee.Unsigned.t; proofs: proof list; prover: public_key}
    [@@deriving sexp, bin_io]

    val create_unsafe : unchecked -> t
  end

  val forget : Checked.t -> t

  val proofs_length : int
end

module type Staged_ledger_diff_intf = sig
  type user_command

  type user_command_with_valid_signature

  type staged_ledger_hash

  type public_key

  type completed_work

  type completed_work_checked

  type fee_transfer_single = public_key * Fee.Unsigned.t

  module At_most_two : sig
    type 'a t = Zero | One of 'a option | Two of ('a * 'a option) option
    [@@deriving sexp, bin_io]

    val increase : 'a t -> 'a list -> 'a t Or_error.t
  end

  module At_most_one : sig
    type 'a t = Zero | One of 'a option [@@deriving sexp, bin_io]

    val increase : 'a t -> 'a list -> 'a t Or_error.t
  end

  type pre_diff_with_at_most_two_coinbase =
    { completed_works: completed_work list
    ; user_commands: user_command list
    ; coinbase: fee_transfer_single At_most_two.t }
  [@@deriving sexp, bin_io]

  type pre_diff_with_at_most_one_coinbase =
    { completed_works: completed_work list
    ; user_commands: user_command list
    ; coinbase: fee_transfer_single At_most_one.t }
  [@@deriving sexp, bin_io]

  type diff =
    pre_diff_with_at_most_two_coinbase
    * pre_diff_with_at_most_one_coinbase option
  [@@deriving sexp, bin_io]

  type t = {diff: diff; prev_hash: staged_ledger_hash; creator: public_key}
  [@@deriving sexp]

  module Stable :
    sig
      module V1 : sig
        type t =
          {diff: diff; prev_hash: staged_ledger_hash; creator: public_key}
        [@@deriving sexp, bin_io]
      end

      module Latest = V1
    end
    with type V1.t = t

  module With_valid_signatures_and_proofs : sig
    type pre_diff_with_at_most_two_coinbase =
      { completed_works: completed_work_checked list
      ; user_commands: user_command_with_valid_signature list
      ; coinbase: fee_transfer_single At_most_two.t }
    [@@deriving sexp]

    type pre_diff_with_at_most_one_coinbase =
      { completed_works: completed_work_checked list
      ; user_commands: user_command_with_valid_signature list
      ; coinbase: fee_transfer_single At_most_one.t }
    [@@deriving sexp]

    type diff =
      pre_diff_with_at_most_two_coinbase
      * pre_diff_with_at_most_one_coinbase option
    [@@deriving sexp]

    type t = {diff: diff; prev_hash: staged_ledger_hash; creator: public_key}
    [@@deriving sexp]

    val user_commands : t -> user_command_with_valid_signature list
  end

  val forget : With_valid_signatures_and_proofs.t -> t

  val user_commands : t -> user_command list
end

module type Staged_ledger_transition_intf = sig
  type staged_ledger

  type diff

  type diff_with_valid_signatures_and_proofs

  type t = {old: staged_ledger; diff: diff}

  module With_valid_signatures_and_proofs : sig
    type t = {old: staged_ledger; diff: diff_with_valid_signatures_and_proofs}
  end

  val forget : With_valid_signatures_and_proofs.t -> t
end

module type Monad_with_Or_error_intf = sig
  type 'a t

  include Monad.S with type 'a t := 'a t

  module Or_error : sig
    type nonrec 'a t = 'a Or_error.t t

    include Monad.S with type 'a t := 'a t
  end
end

module type Transaction_snark_scan_state_intf = sig
  type ledger

  type ledger_proof_statement

  type sparse_ledger

  type sok_message

  type transaction

  type staged_ledger_aux_hash

  type t [@@deriving sexp]

  module Stable :
    sig
      module V1 : sig
        type t [@@deriving sexp, bin_io]

        val hash : t -> staged_ledger_aux_hash
      end

      module Latest = V1
    end
    with type V1.t = t

  type ledger_proof

  type transaction_snark_work

  type transaction_snark_work_statement

  type transaction_with_info

  type frozen_ledger_hash

  module Transaction_with_witness : sig
    (* TODO: The statement is redundant here - it can be computed from the witness and the transaction *)
    type t =
      { transaction_with_info: transaction_with_info
      ; statement: ledger_proof_statement
      ; witness: sparse_ledger }
  end

  module Ledger_proof_with_sok_message : sig
    type t = ledger_proof * sok_message
  end

  module Available_job : sig
    type t
  end

  module Space_partition : sig
    type t = {first: int; second: int option} [@@deriving sexp]
  end

  module Job_view : sig
    type t [@@deriving sexp, to_yojson]
  end

  module Make_statement_scanner
      (M : Monad_with_Or_error_intf) (Verifier : sig
          val verify :
               ledger_proof
            -> ledger_proof_statement
            -> message:sok_message
            -> sexp_bool M.t
      end) : sig
    val scan_statement :
      t -> (ledger_proof_statement, [`Empty | `Error of Error.t]) result M.t

    val check_invariants :
         t
      -> error_prefix:string
      -> ledger_hash_end:frozen_ledger_hash
      -> ledger_hash_begin:frozen_ledger_hash sexp_option
      -> (unit, Error.t) result M.t
  end

  val empty : unit -> t

  val capacity : t -> int

  val fill_work_and_enqueue_transactions :
       t
    -> Transaction_with_witness.t list
    -> transaction_snark_work list
    -> (ledger_proof * transaction list) option Or_error.t

  val latest_ledger_proof :
    t -> (Ledger_proof_with_sok_message.t * transaction list) option

  val free_space : t -> int

  val next_k_jobs : t -> k:int -> Available_job.t list Or_error.t

  val next_jobs : t -> Available_job.t list Or_error.t

  val next_jobs_sequence : t -> Available_job.t Sequence.t Or_error.t

  val is_valid : t -> bool

  val hash : t -> staged_ledger_aux_hash

  val staged_transactions : t -> transaction_with_info list

  val all_transactions : t -> transaction list Or_error.t

  val extract_from_job :
       Available_job.t
    -> ( transaction_with_info * ledger_proof_statement * sparse_ledger
       , ledger_proof * ledger_proof )
       Either.t

  val copy : t -> t

  val partition_if_overflowing : t -> Space_partition.t

  val statement_of_job : Available_job.t -> ledger_proof_statement option

  val current_job_sequence_number : t -> int

  val snark_job_list_json : t -> string

  val all_work_to_do :
    t -> transaction_snark_work_statement Sequence.t Or_error.t

  val current_job_count : t -> int

  val work_capacity : unit -> int
end

module type Staged_ledger_base_intf = sig
  type t [@@deriving sexp]

  type diff

  type valid_diff

  type staged_ledger_aux_hash

  type staged_ledger_hash

  type frozen_ledger_hash

  type ledger_proof

  type user_command

  type statement

  type transaction

  (** The ledger in a staged ledger is always a mask *)
  type ledger

  type serializable [@@deriving bin_io]

  module Scan_state : sig
    type t [@@deriving sexp]

    module Stable :
      sig
        module V1 : sig
          type t [@@deriving sexp, bin_io]

          val hash : t -> staged_ledger_aux_hash
        end

        module Latest = V1
      end
      with type V1.t = t

    module Job_view : sig
      type t [@@deriving sexp, to_yojson]
    end

    module Space_partition : sig
      type t = {first: int; second: int option} [@@deriving sexp]
    end

    val hash : t -> staged_ledger_aux_hash

    val is_valid : t -> bool

    val empty : unit -> t

    val snark_job_list_json : t -> string

    val partition_if_overflowing : t -> Space_partition.t

    val all_work_to_do : t -> statement Sequence.t Or_error.t

    val all_transactions : t -> transaction list Or_error.t
  end

  module Staged_ledger_error : sig
    type t =
      | Bad_signature of user_command
      | Coinbase_error of string
      | Bad_prev_hash of staged_ledger_hash * staged_ledger_hash
      | Insufficient_fee of Currency.Fee.t * Currency.Fee.t
      | Non_zero_fee_excess of Scan_state.Space_partition.t * transaction list
      | Unexpected of Error.t
    [@@deriving sexp]

    val to_string : t -> string

    val to_error : t -> Error.t
  end

  val ledger : t -> ledger

  val scan_state : t -> Scan_state.t

  val create : ledger:ledger -> t

  val of_scan_state_and_ledger :
       snarked_ledger_hash:frozen_ledger_hash
    -> ledger:ledger
    -> scan_state:Scan_state.t
    -> t Or_error.t Deferred.t

  val of_serialized_and_unserialized :
    serialized:serializable -> unserialized:ledger -> t

  val replace_ledger_exn : t -> ledger -> t

  val proof_txns : t -> transaction Non_empty_list.t option

  val copy : t -> t

  val hash : t -> staged_ledger_hash

  val serializable_of_t : t -> serializable

  val apply :
       t
    -> diff
    -> logger:Logger.t
    -> ( [`Hash_after_applying of staged_ledger_hash]
         * [`Ledger_proof of (ledger_proof * transaction list) option]
         * [`Staged_ledger of t]
       , Staged_ledger_error.t )
       Deferred.Result.t

  val apply_diff_unchecked :
       t
    -> valid_diff
    -> ( [`Hash_after_applying of staged_ledger_hash]
       * [`Ledger_proof of (ledger_proof * transaction list) option]
       * [`Staged_ledger of t] )
       Deferred.Or_error.t

  module For_tests : sig
    val snarked_ledger :
      t -> snarked_ledger_hash:frozen_ledger_hash -> ledger Or_error.t
  end
end

module type Staged_ledger_intf = sig
  include Staged_ledger_base_intf

  type ledger_hash

  type user_command_with_valid_signature

  type ledger_proof_statement

  type ledger_proof_statement_set

  type sparse_ledger

  type completed_work_checked

  type public_key

  val current_ledger_proof : t -> ledger_proof option

  (* This should memoize the snark verifications *)

  val create_diff :
       t
    -> self:public_key
    -> logger:Logger.t
    -> transactions_by_fee:user_command_with_valid_signature Sequence.t
    -> get_completed_work:(statement -> completed_work_checked option)
    -> valid_diff

  val all_work_pairs_exn :
       t
    -> ( ( ledger_proof_statement
         , transaction
         , sparse_ledger
         , ledger_proof )
         Snark_work_lib.Work.Single.Spec.t
       * ( ledger_proof_statement
         , transaction
         , sparse_ledger
         , ledger_proof )
         Snark_work_lib.Work.Single.Spec.t
         option )
       list

  val statement_exn : t -> [`Non_empty of ledger_proof_statement | `Empty]

  val of_scan_state_and_snarked_ledger :
       scan_state:Scan_state.t
    -> snarked_ledger:ledger
    -> expected_merkle_root:ledger_hash
    -> t Or_error.t Deferred.t
end

module type Work_selector_intf = sig
  type staged_ledger

  type work

  type snark_pool

  type fee

  module State : sig
    type t

    val init : t
  end

  val work :
       snark_pool:snark_pool
    -> fee:fee
    -> staged_ledger
    -> State.t
    -> work list * State.t
end

module type Tip_intf = sig
  type protocol_state

  type protocol_state_proof

  type staged_ledger

  type serializable

  type external_transition

  type external_transition_verified

  (* N.B.: can't derive bin_io for staged ledger containing persistent ledger *)
  type t =
    { state: protocol_state
    ; proof: protocol_state_proof
    ; staged_ledger: staged_ledger }
  [@@deriving sexp, fields]

  (* serializer for tip components other than the persistent database in the staged ledger *)
  val bin_tip : serializable Bin_prot.Type_class.t

  val of_verified_transition_and_staged_ledger :
    external_transition_verified -> staged_ledger -> t

  val copy : t -> t
end

module type Consensus_state_intf = sig
  type value

  type var
end

module type Blockchain_state_intf = sig
  type staged_ledger_hash

  type frozen_ledger_hash

  type time

<<<<<<< HEAD
  module Value : sig
    type t [@@deriving sexp]

    module Stable :
      sig
        module V1 : sig
          type t [@@deriving sexp, bin_io]
        end
      end
      with type V1.t = t
  end
=======
  type value [@@deriving sexp]
>>>>>>> b9a82be3

  type var

  val create_value :
       staged_ledger_hash:staged_ledger_hash
    -> snarked_ledger_hash:frozen_ledger_hash
    -> timestamp:time
    -> Value.t

  val staged_ledger_hash : Value.t -> staged_ledger_hash

  val snarked_ledger_hash : Value.t -> frozen_ledger_hash

  val timestamp : Value.t -> time
end

module type Protocol_state_intf = sig
  type state_hash

  type blockchain_state

  type consensus_state

  module Value : sig
    (* bin_io omitted *)
    type t [@@deriving sexp, eq, compare]

    module Stable :
      sig
        module V1 : sig
          type t [@@deriving sexp, bin_io, eq, compare]
        end

        module Latest = V1
      end
      with type V1.t = t
  end

  type var

  val create_value :
       previous_state_hash:state_hash
    -> blockchain_state:blockchain_state
    -> consensus_state:consensus_state
    -> Value.t

  val previous_state_hash : Value.t -> state_hash

  val blockchain_state : Value.t -> blockchain_state

  val consensus_state : Value.t -> consensus_state

  val hash : Value.t -> state_hash
end

module type Internal_transition_intf = sig
  type snark_transition

  type staged_ledger_diff

  type prover_state

  type t [@@deriving sexp]

  module Stable :
    sig
      module V1 : sig
        type t [@@deriving sexp, bin_io]
      end

      module Latest = V1
    end
    with type V1.t = t

  val create :
       snark_transition:snark_transition
    -> prover_state:prover_state
    -> staged_ledger_diff:staged_ledger_diff
    -> t

  val snark_transition : t -> snark_transition

  val prover_state : t -> prover_state

  val staged_ledger_diff : t -> staged_ledger_diff
end

module type External_transition_intf = sig
  type protocol_state

  type protocol_state_proof

  type staged_ledger_diff

  module Stable : sig
    module V1 : sig
      type t [@@deriving sexp, bin_io]
    end

    module Latest = V1
  end

  (* bin_io intentionally omitted *)
  type t = Stable.Latest.t [@@deriving sexp]

  val create :
       protocol_state:protocol_state
    -> protocol_state_proof:protocol_state_proof
    -> staged_ledger_diff:staged_ledger_diff
    -> t

  module Verified : sig
    type t [@@deriving sexp]

    val protocol_state : t -> protocol_state

    val protocol_state_proof : t -> protocol_state_proof

    val staged_ledger_diff : t -> staged_ledger_diff
  end

  module Proof_verified : sig
    type t [@@deriving sexp]

    val protocol_state : t -> protocol_state

    val protocol_state_proof : t -> protocol_state_proof

    val staged_ledger_diff : t -> staged_ledger_diff
  end

  val to_verified : t -> [`I_swear_this_is_safe_see_my_comment of Verified.t]

  val of_verified : Verified.t -> t

  val protocol_state : t -> protocol_state

  val protocol_state_proof : t -> protocol_state_proof

  val staged_ledger_diff : t -> staged_ledger_diff
end

module type External_transition_validation_intf = sig
  type state_hash

  type external_transition

  type staged_ledger

  type staged_ledger_error

  type transition_frontier

  type ('time_received, 'proof, 'frontier_dependencies, 'staged_ledger_diff) t =
    'time_received * 'proof * 'frontier_dependencies * 'staged_ledger_diff
    constraint 'time_received = [`Time_received] * _ Truth.t
    constraint 'proof = [`Proof] * _ Truth.t
    constraint 'frontier_dependencies = [`Frontier_dependencies] * _ Truth.t
    constraint 'staged_ledger_diff = [`Staged_ledger_diff] * _ Truth.t

  type 'a all =
    ( [`Time_received] * 'a
    , [`Proof] * 'a
    , [`Frontier_dependencies] * 'a
    , [`Staged_ledger_diff] * 'a )
    t
    constraint 'a = _ Truth.t

  type fully_invalid = Truth.false_t all

  type fully_valid = Truth.true_t all

  type ('time_received, 'proof, 'frontier_dependencies, 'staged_ledger_diff) with_transition =
    (external_transition, state_hash) With_hash.t
    * ('time_received, 'proof, 'frontier_dependencies, 'staged_ledger_diff) t

  val fully_invalid : fully_invalid

  val fully_valid : fully_valid

  val validate_time_received :
       ( [`Time_received] * Truth.false_t
       , 'proof
       , 'frontier_dependencies
       , 'staged_ledger_diff )
       with_transition
    -> time_received:Unix_timestamp.t
    -> ( ( [`Time_received] * Truth.true_t
         , 'proof
         , 'frontier_dependencies
         , 'staged_ledger_diff )
         with_transition
       , [`Invalid_time_received] )
       Result.t

  val validate_proof :
       ( 'time_received
       , [`Proof] * Truth.false_t
       , 'frontier_dependencies
       , 'staged_ledger_diff )
       with_transition
    -> ( ( 'time_received
         , [`Proof] * Truth.true_t
         , 'frontier_dependencies
         , 'staged_ledger_diff )
         with_transition
       , [`Invalid_proof] )
       Deferred.Result.t

  val validate_frontier_dependencies :
       ( 'time_received
       , 'proof
       , [`Frontier_dependencies] * Truth.false_t
       , 'staged_ledger_diff )
       with_transition
    -> logger:Logger.t
    -> frontier:transition_frontier
    -> ( ( 'time_received
         , 'proof
         , [`Frontier_dependencies] * Truth.true_t
         , 'staged_ledger_diff )
         with_transition
       , [`Already_in_frontier | `Not_selected_over_frontier_root] )
       Result.t

  val validate_staged_ledger_diff :
       ( 'time_received
       , 'proof
       , 'frontier_dependencies
       , [`Staged_ledger_diff] * Truth.false_t )
       with_transition
    -> logger:Logger.t
    -> parent_staged_ledger:staged_ledger
    -> ( ( 'time_received
         , 'proof
         , 'frontier_dependencies
         , [`Staged_ledger_diff] * Truth.true_t )
         with_transition
         * staged_ledger
       , [ `Invalid_ledger_hash_after_staged_ledger_application
         | `Staged_ledger_application_failed of staged_ledger_error ] )
       Deferred.Result.t
end

module type Consensus_mechanism_intf = sig
  type proof

  type ledger

  type frozen_ledger_hash

  type staged_ledger_hash

  type staged_ledger_diff

  type protocol_state_proof

  type protocol_state_hash

  type user_command

  type sok_digest

  type keypair

  type compressed_public_key

  type time

  module Local_state : sig
    type t [@@deriving sexp]

    val create : compressed_public_key option -> t
  end

  module Consensus_transition_data : sig
    type value [@@deriving sexp]

    type var
  end

  module Consensus_state : Consensus_state_intf

  module Blockchain_state :
    Blockchain_state_intf
    with type staged_ledger_hash := staged_ledger_hash
     and type frozen_ledger_hash := frozen_ledger_hash
     and type time := time

  module Protocol_state :
    Protocol_state_intf
    with type state_hash := protocol_state_hash
     and type blockchain_state := Blockchain_state.Value.t
     and type consensus_state := Consensus_state.value

  module Prover_state : sig
    type t [@@deriving bin_io]
  end

  module Proposal_data : sig
    type t

    val prover_state : t -> Prover_state.t
  end

  module Snark_transition : sig
    type value

    type var

    val create_value :
         ?sok_digest:sok_digest
      -> ?ledger_proof:proof
      -> supply_increase:Currency.Amount.t
      -> blockchain_state:Blockchain_state.Value.t
      -> consensus_data:Consensus_transition_data.value
      -> unit
      -> value

    val blockchain_state : value -> Blockchain_state.Value.t

    val consensus_data : value -> Consensus_transition_data.value
  end

  val generate_transition :
<<<<<<< HEAD
       previous_protocol_state:Protocol_state.value
    -> blockchain_state:Blockchain_state.Value.t
=======
       previous_protocol_state:Protocol_state.Value.t
    -> blockchain_state:Blockchain_state.value
>>>>>>> b9a82be3
    -> time:Int64.t
    -> proposal_data:Proposal_data.t
    -> transactions:user_command list
    -> snarked_ledger_hash:frozen_ledger_hash
    -> supply_increase:Currency.Amount.t
    -> logger:Logger.t
    -> Protocol_state.Value.t * Consensus_transition_data.value

  val received_at_valid_time :
    Consensus_state.value -> time_received:Unix_timestamp.t -> bool

  val next_proposal :
       Int64.t
    -> Consensus_state.value
    -> local_state:Local_state.t
    -> keypair:keypair
    -> logger:Logger.t
    -> [ `Check_again of Int64.t
       | `Propose_now of Proposal_data.t
       | `Propose of Int64.t * Proposal_data.t ]

  val select :
       existing:Consensus_state.value
    -> candidate:Consensus_state.value
    -> logger:Logger.t
    -> [`Keep | `Take]

  val genesis_protocol_state :
    (Protocol_state.Value.t, protocol_state_hash) With_hash.t
end

module type Time_close_validator_intf = sig
  type time

  val validate : time -> bool
end

module type Machine_intf = sig
  type t

  type state

  type transition

  type staged_ledger_transition

  module Event : sig
    type e = Found of transition | New_state of state

    type t = e * staged_ledger_transition
  end

  val current_state : t -> state

  val create : initial:state -> t

  val step : t -> transition -> t

  val drive :
       t
    -> scan:(   init:t
             -> f:(t -> Event.t -> t Deferred.t)
             -> t Linear_pipe.Reader.t)
    -> t Linear_pipe.Reader.t
end

module type Block_state_transition_proof_intf = sig
  type protocol_state

  type protocol_state_proof

  type internal_transition

  module Witness : sig
    type t =
      { old_state: protocol_state
      ; old_proof: protocol_state_proof
      ; transition: internal_transition }
  end

  (*
Blockchain_snark ~old ~nonce ~ledger_snark ~ledger_hash ~timestamp ~new_hash
  Input:
    old : Blockchain.t
    old_snark : proof
    nonce : int
    work_snark : proof
    ledger_hash : Ledger_hash.t
    timestamp : Time.t
    new_hash : State_hash.t
  Witness:
    transition : Transition.t
  such that
    the old_snark verifies against old
    new = update_with_asserts(old, nonce, timestamp, ledger_hash)
    hash(new) = new_hash
    the work_snark verifies against the old.ledger_hash and new_ledger_hash
    new.timestamp > old.timestamp
    hash(new_hash||nonce) < target(old.next_difficulty)
  *)
  (* TODO: Why is this taking new_state? *)

  val prove_zk_state_valid :
    Witness.t -> new_state:protocol_state -> protocol_state_proof Deferred.t
end

module type Transaction_validator_intf = sig
  type ledger

  type outer_ledger

  type transaction

  type user_command_with_valid_signature

  type ledger_hash

  val create : outer_ledger -> ledger

  val apply_user_command :
    ledger -> user_command_with_valid_signature -> unit Or_error.t

  val apply_transaction : ledger -> transaction -> unit Or_error.t
end

module type Inputs_intf = sig
  module Time : Time_intf

  module Private_key : Private_key_intf

  module Compressed_public_key : Compressed_public_key_intf

  module Public_key :
    Public_key_intf
    with module Private_key := Private_key
     and module Compressed = Compressed_public_key

  module Keypair :
    Keypair_intf
    with type private_key := Private_key.t
     and type public_key := Public_key.t

  module User_command :
    User_command_intf with type public_key := Public_key.Compressed.t

  module Fee_transfer :
    Fee_transfer_intf with type public_key := Public_key.Compressed.t

  module Coinbase :
    Coinbase_intf
    with type public_key := Public_key.Compressed.t
     and type fee_transfer := Fee_transfer.single

  module Transaction :
    Transaction_intf
    with type valid_user_command := User_command.With_valid_signature.t
     and type fee_transfer := Fee_transfer.t
     and type coinbase := Coinbase.t

  module Ledger_hash : Ledger_hash_intf

  module Frozen_ledger_hash : sig
    include Ledger_hash_intf

    val of_ledger_hash : Ledger_hash.t -> t
  end

  module Proof : sig
    type t
  end

  module Sok_message :
    Sok_message_intf with type public_key_compressed := Public_key.Compressed.t

  module Ledger_proof_statement :
    Ledger_proof_statement_intf with type ledger_hash := Frozen_ledger_hash.t

  module Ledger_proof :
    Ledger_proof_intf
    with type ledger_hash := Frozen_ledger_hash.t
     and type statement := Ledger_proof_statement.t
     and type proof := Proof.t
     and type sok_digest := Sok_message.Digest.t

  module Ledger_proof_verifier :
    Ledger_proof_verifier_intf
    with type message := Sok_message.t
     and type ledger_proof := Ledger_proof.t
     and type statement := Ledger_proof_statement.t

  module Account : sig
    type t

    val public_key : t -> Public_key.Compressed.t
  end

  module Ledger :
    Ledger_intf
    with type valid_user_command := User_command.With_valid_signature.t
     and type transaction := Transaction.t
     and type ledger_hash := Ledger_hash.t
     and type account := Account.t

  module Genesis_ledger : sig
    val t : Ledger.t

    val accounts : (Private_key.t option * Account.t) list
  end

  module Staged_ledger_aux_hash : Staged_ledger_aux_hash_intf

  module Staged_ledger_hash :
    Staged_ledger_hash_intf
    with type staged_ledger_aux_hash := Staged_ledger_aux_hash.t
     and type ledger_hash := Ledger_hash.t

  (*
Bundle Snark:
   Input:
      l1 : Ledger_hash.t,
      l2 : Ledger_hash.t,
      fee_excess : Amount.Signed.t,
   Witness:
      t : Tagged_transaction.t
   such that
     applying [t] to ledger with merkle hash [l1] results in ledger with merkle hash [l2].

Merge Snark:
    Input:
      s1 : state
      s3 : state
      fee_excess_total : Amount.Signed.t
    Witness:
      s2 : state
      p12 : proof
      p23 : proof
      fee_excess12 : Amount.Signed.t
      fee_excess23 : Amount.Signed.t
    s.t.
      p12 verifies s1 -> s2 is a valid transition with fee_excess12
      p23 verifies s2 -> s3 is a valid transition with fee_excess23
      fee_excess_total = fee_excess12 + fee_excess23
  *)
  module Time_close_validator :
    Time_close_validator_intf with type time := Time.t

  module Transaction_snark_work :
    Transaction_snark_work_intf
    with type proof := Ledger_proof.t
     and type statement := Ledger_proof_statement.t
     and type public_key := Public_key.Compressed.t

  module Staged_ledger_diff :
    Staged_ledger_diff_intf
    with type user_command := User_command.t
     and type user_command_with_valid_signature :=
                User_command.With_valid_signature.t
     and type staged_ledger_hash := Staged_ledger_hash.t
     and type public_key := Public_key.Compressed.t
     and type completed_work := Transaction_snark_work.t
     and type completed_work_checked := Transaction_snark_work.Checked.t
     and type fee_transfer_single := Fee_transfer.single

  module Sparse_ledger : sig
    type t
  end

  module Staged_ledger :
    Staged_ledger_intf
    with type diff := Staged_ledger_diff.t
     and type valid_diff :=
                Staged_ledger_diff.With_valid_signatures_and_proofs.t
     and type staged_ledger_hash := Staged_ledger_hash.t
     and type staged_ledger_aux_hash := Staged_ledger_aux_hash.t
     and type ledger_hash := Ledger_hash.t
     and type frozen_ledger_hash := Frozen_ledger_hash.t
     and type public_key := Public_key.Compressed.t
     and type ledger := Ledger.t
     and type ledger_proof := Ledger_proof.t
     and type user_command_with_valid_signature :=
                User_command.With_valid_signature.t
     and type statement := Transaction_snark_work.Statement.t
     and type completed_work_checked := Transaction_snark_work.Checked.t
     and type sparse_ledger := Sparse_ledger.t
     and type ledger_proof_statement := Ledger_proof_statement.t
     and type ledger_proof_statement_set := Ledger_proof_statement.Set.t
     and type transaction := Transaction.t
     and type user_command := User_command.t

  module Staged_ledger_transition :
    Staged_ledger_transition_intf
    with type diff := Staged_ledger_diff.t
     and type staged_ledger := Staged_ledger.t
     and type diff_with_valid_signatures_and_proofs :=
                Staged_ledger_diff.With_valid_signatures_and_proofs.t

  module Protocol_state_hash : Protocol_state_hash_intf

  module Protocol_state_proof : Protocol_state_proof_intf

  module Consensus_mechanism :
    Consensus_mechanism_intf
    with type proof := Proof.t
     and type protocol_state_hash := Protocol_state_hash.t
     and type protocol_state_proof := Protocol_state_proof.t
     and type frozen_ledger_hash := Frozen_ledger_hash.t
     and type staged_ledger_hash := Staged_ledger_hash.t
     and type staged_ledger_diff := Staged_ledger_diff.t
     and type user_command := User_command.t
     and type sok_digest := Sok_message.Digest.t
     and type ledger := Ledger.t
     and type compressed_public_key := Public_key.Compressed.t
     and type keypair := Keypair.t
     and type time := Time.t

  module Internal_transition :
    Internal_transition_intf
    with type snark_transition := Consensus_mechanism.Snark_transition.value
     and type prover_state := Consensus_mechanism.Prover_state.t
     and type staged_ledger_diff := Staged_ledger_diff.t

  module External_transition :
    External_transition_intf
    with type protocol_state := Consensus_mechanism.Protocol_state.Value.t
     and type staged_ledger_diff := Staged_ledger_diff.t
     and type protocol_state_proof := Protocol_state_proof.t

  module Tip :
    Tip_intf
    with type staged_ledger := Staged_ledger.t
     and type protocol_state := Consensus_mechanism.Protocol_state.Value.t
     and type protocol_state_proof := Protocol_state_proof.t
     and type external_transition := External_transition.t
     and type serializable :=
                Consensus_mechanism.Protocol_state.Value.t
                * Protocol_state_proof.t
                * Staged_ledger.serializable

  module Transaction_validator :
    Transaction_validator_intf
    with type outer_ledger := Ledger.t
     and type transaction := Transaction.t
     and type user_command_with_valid_signature :=
                User_command.With_valid_signature.t
     and type ledger_hash := Ledger_hash.t
end

module Make
    (Inputs : Inputs_intf)
    (Block_state_transition_proof : Block_state_transition_proof_intf
                                    with type protocol_state :=
                                                Inputs.Consensus_mechanism
                                                .Protocol_state
                                                .Value
                                                .t
                                     and type protocol_state_proof :=
                                                Inputs.Protocol_state_proof.t
                                     and type internal_transition :=
                                                Inputs.Internal_transition.t) =
struct
  open Inputs

  module Proof_carrying_state = struct
    type t =
      ( Consensus_mechanism.Protocol_state.Value.t
      , Protocol_state_proof.t )
      Proof_carrying_data.t
  end

  module Event = struct
    type t =
      | Found of Internal_transition.t
      | New_state of Proof_carrying_state.t * Staged_ledger_transition.t
  end

  type t = {state: Proof_carrying_state.t} [@@deriving fields]
end<|MERGE_RESOLUTION|>--- conflicted
+++ resolved
@@ -1001,7 +1001,6 @@
 
   type time
 
-<<<<<<< HEAD
   module Value : sig
     type t [@@deriving sexp]
 
@@ -1013,9 +1012,6 @@
       end
       with type V1.t = t
   end
-=======
-  type value [@@deriving sexp]
->>>>>>> b9a82be3
 
   type var
 
@@ -1341,13 +1337,8 @@
   end
 
   val generate_transition :
-<<<<<<< HEAD
        previous_protocol_state:Protocol_state.value
     -> blockchain_state:Blockchain_state.Value.t
-=======
-       previous_protocol_state:Protocol_state.Value.t
-    -> blockchain_state:Blockchain_state.value
->>>>>>> b9a82be3
     -> time:Int64.t
     -> proposal_data:Proposal_data.t
     -> transactions:user_command list
