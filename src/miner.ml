open Core_kernel
open Async_kernel

module Update = struct
  type t =
    | Change_previous of Blockchain.t
    | Change_body of Block.Body.t
end

module type S = sig
  val mine
    : previous:Blockchain.t
    -> body:Block.Body.t
    -> Update.t Linear_pipe.Reader.t
    -> Blockchain.t Linear_pipe.Reader.t
end

module Cpu = struct
<<<<<<< HEAD
  let find_block (previous : Pedersen.Main.Digest.t) (body : Block.Body.t)
    : (Block.t * Pedersen.Main.Digest.t) option Deferred.t =
=======
  let find_block (previous : Pedersen.Digest.t) (body : Block.Body.t)
    : (Blockchain.t * Pedersen.Digest.t) option Deferred.t =
>>>>>>> 63ad4684
    failwith "TODO"
  ;;

  module State = struct
    type t =
      { mutable previous_block_hash : Pedersen.Main.Digest.t
      ; mutable body                 : Block.Body.t
      ; mutable id                   : int
      }
  end

  let mine ~previous ~body (updates : Update.t Linear_pipe.Reader.t) =
    let state =
<<<<<<< HEAD
      { State.previous_block_hash = Block.hash previous
=======
      { State.previous_header_hash = Block.Header.hash previous.Blockchain.block.header
>>>>>>> 63ad4684
      ; body
      ; id = 0
      }
    in
    let mined_blocks_reader, mined_blocks_writer = Linear_pipe.create () in
    let rec go () =
      let id = state.id in
      match%bind find_block state.previous_block_hash state.body with
      | None -> go ()
      | Some (block, header_hash) ->
        if id = state.id
        then begin
          let%bind () = Pipe.write mined_blocks_writer block in
          state.previous_block_hash <- header_hash;
          state.id <- state.id + 1;
          go ()
        end else
          go ()
    in
    don't_wait_for (go ());
    don't_wait_for begin
<<<<<<< HEAD
      Pipe.iter' updates ~f:(fun q ->
        Queue.iter q ~f:(fun u ->
          state.id <- state.id + 1;
          begin match u with
          | Change_previous b ->
            state.previous_block_hash <- Block.hash b
          | Change_body body ->
            state.body <- body
          end);
=======
      Linear_pipe.iter updates ~f:(fun u ->
        state.id <- state.id + 1;
        begin match u with
        | Change_previous b ->
          state.previous_header_hash <- Block.Header.hash b.block.header
        | Change_body body ->
          state.body <- body
        end;
>>>>>>> 63ad4684
        Deferred.unit)
    end;
    mined_blocks_reader
end<|MERGE_RESOLUTION|>--- conflicted
+++ resolved
@@ -16,13 +16,8 @@
 end
 
 module Cpu = struct
-<<<<<<< HEAD
   let find_block (previous : Pedersen.Main.Digest.t) (body : Block.Body.t)
-    : (Block.t * Pedersen.Main.Digest.t) option Deferred.t =
-=======
-  let find_block (previous : Pedersen.Digest.t) (body : Block.Body.t)
-    : (Blockchain.t * Pedersen.Digest.t) option Deferred.t =
->>>>>>> 63ad4684
+    : (Blockchain.t * Pedersen.Main.Digest.t) option Deferred.t =
     failwith "TODO"
   ;;
 
@@ -34,13 +29,9 @@
       }
   end
 
-  let mine ~previous ~body (updates : Update.t Linear_pipe.Reader.t) =
+  let mine ~(previous : Blockchain.t) ~body (updates : Update.t Linear_pipe.Reader.t) =
     let state =
-<<<<<<< HEAD
-      { State.previous_block_hash = Block.hash previous
-=======
-      { State.previous_header_hash = Block.Header.hash previous.Blockchain.block.header
->>>>>>> 63ad4684
+      { State.previous_block_hash = Block.hash previous.block
       ; body
       ; id = 0
       }
@@ -62,26 +53,14 @@
     in
     don't_wait_for (go ());
     don't_wait_for begin
-<<<<<<< HEAD
-      Pipe.iter' updates ~f:(fun q ->
-        Queue.iter q ~f:(fun u ->
-          state.id <- state.id + 1;
-          begin match u with
-          | Change_previous b ->
-            state.previous_block_hash <- Block.hash b
-          | Change_body body ->
-            state.body <- body
-          end);
-=======
       Linear_pipe.iter updates ~f:(fun u ->
         state.id <- state.id + 1;
         begin match u with
         | Change_previous b ->
-          state.previous_header_hash <- Block.Header.hash b.block.header
+          state.previous_block_hash <- Block.hash b.block
         | Change_body body ->
           state.body <- body
         end;
->>>>>>> 63ad4684
         Deferred.unit)
     end;
     mined_blocks_reader
