(* same as testnet_postake_medium_curves, but always starts at genesis = 0 *)
[%%import "/src/config/testnet_postake_medium_curves.mlh"]
[%%import "/src/config/fork.mlh"]

(* This profile is only used for the test executive binary, so we don't need
   snark keys, a valid genesis proof, etc. *)
[%%import "/src/config/proof_level/none.mlh"]
<<<<<<< HEAD
[%%undef zkapp_cmd_limit]
=======

[%%undef slot_tx_end]
[%%undef slot_chain_end]
>>>>>>> cb1c7ecb
<|MERGE_RESOLUTION|>--- conflicted
+++ resolved
@@ -5,10 +5,7 @@
 (* This profile is only used for the test executive binary, so we don't need
    snark keys, a valid genesis proof, etc. *)
 [%%import "/src/config/proof_level/none.mlh"]
-<<<<<<< HEAD
 [%%undef zkapp_cmd_limit]
-=======
 
 [%%undef slot_tx_end]
-[%%undef slot_chain_end]
->>>>>>> cb1c7ecb
+[%%undef slot_chain_end]