--- conflicted
+++ resolved
@@ -1,8 +1,4 @@
-<<<<<<< HEAD
-[%%define current_protocol_version "3.0.0"]
-=======
 (* transaction >= 1, network >= 1, patch >= 0 *)
 [%%define protocol_version_transaction 3]
 [%%define protocol_version_network 1]
-[%%define protocol_version_patch 0]
->>>>>>> 1287e7ce
+[%%define protocol_version_patch 0]