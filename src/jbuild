(jbuild_version 1)

(executable
  ((name main)
<<<<<<< HEAD
   (libraries (core async camlsnark))
=======
   (libraries (core async async_extra))
>>>>>>> 1f6b9a11
   (preprocess (pps (ppx_jane)))
   (flags (-w -40 -g))
   (modes (native))
  ))

(install
 ((section bin)
  (files ((main.exe as main)))))
<|MERGE_RESOLUTION|>--- conflicted
+++ resolved
@@ -2,11 +2,7 @@
 
 (executable
   ((name main)
-<<<<<<< HEAD
-   (libraries (core async camlsnark))
-=======
-   (libraries (core async async_extra))
->>>>>>> 1f6b9a11
+   (libraries (core async async_extra camlsnark))
    (preprocess (pps (ppx_jane)))
    (flags (-w -40 -g))
    (modes (native))
