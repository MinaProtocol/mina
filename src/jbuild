(jbuild_version 1)

(executable
  ((name main)
<<<<<<< HEAD
   (libraries (core async camlsnark))
=======
   (libraries (core async async_extra))
>>>>>>> 63ad4684
   (preprocess (pps (ppx_jane)))
   (flags (-w -40 -g ))
   (modes (native))
  ))

(install
 ((section bin)
  (files ((main.exe as main)))))
<|MERGE_RESOLUTION|>--- conflicted
+++ resolved
@@ -2,11 +2,7 @@
 
 (executable
   ((name main)
-<<<<<<< HEAD
-   (libraries (core async camlsnark))
-=======
-   (libraries (core async async_extra))
->>>>>>> 63ad4684
+   (libraries (core async camlsnark async_extra))
    (preprocess (pps (ppx_jane)))
    (flags (-w -40 -g ))
    (modes (native))
