use crate::common::*;
use algebra::{
    ToBytes, FromBytes, One, Zero,
    biginteger::{BigInteger256 as BigInteger},
    tweedle::{
        dee::{Affine as GAffine, Projective as GProjective},
        dee::TweedledeeParameters,
        fp::{Fp, },
        fq::{Fq, FqParameters as Fq_params},
    },
    curves::{
        AffineCurve, ProjectiveCurve,
    },
    fields::{
        Field, FpParameters, PrimeField, SquareRootField,
    },
    UniformRand,
};

use marlin_circuits::domains::EvaluationDomains;

use ff_fft::{Evaluations, DensePolynomial, EvaluationDomain, Radix2EvaluationDomain as Domain};

use oracle::{
    self,
    sponge::{DefaultFqSponge, DefaultFrSponge, ScalarChallenge},
    poseidon::{MarlinSpongeConstants},
};

use rand::rngs::StdRng;
use rand_core;

use std::os::raw::c_char;
use std::ffi::CStr;
use std::fs::File;
use std::io::{Read, Result as IoResult, Write, BufReader, BufWriter};
use groupmap::GroupMap;

use marlin_protocol_dlog::index::{
    Index as DlogIndex, SRSSpec, SRSValue, VerifierIndex as DlogVerifierIndex,
};
use commitment_dlog::{
    commitment::{b_poly_coefficients, product, CommitmentCurve, OpeningProof, PolyComm},
    srs::SRS,
};
use marlin_protocol_dlog::prover::{ProofEvaluations as DlogProofEvaluations, ProverProof as DlogProof};

// Fp URS stubs
#[no_mangle]
pub extern "C" fn zexe_tweedle_fp_urs_create(depth: usize, public: usize, size: usize) -> *const SRS<GAffine> {
    Box::into_raw(Box::new(SRS::create(depth, public, size)))
}

#[no_mangle]
<<<<<<< HEAD
pub extern "C" fn zexe_tweedle_fp_urs_delete(x: *mut SRS<GAffine>) {
    let _box = unsafe { Box::from_raw(x) };
}

#[no_mangle]
pub extern "C" fn zexe_tweedle_fp_urs_write(urs: *mut SRS<GAffine>, path: *mut c_char) {
    let path = (unsafe { CStr::from_ptr(path) })
        .to_string_lossy()
        .into_owned();
=======
pub extern "C" fn zexe_tweedle_fp_urs_write(urs : *mut SRS<GAffine>, path: *mut c_char) {
    let path = (unsafe { CStr::from_ptr(path) }).to_string_lossy().into_owned();
>>>>>>> 954b2377
    let file = BufWriter::new(File::create(path).unwrap());
    let urs = unsafe { &*urs };
    let _ = urs.write(file);
}

#[no_mangle]
pub extern "C" fn zexe_tweedle_fp_urs_read(path: *mut c_char) -> *const SRS<GAffine> {
    let path = (unsafe { CStr::from_ptr(path) }).to_string_lossy().into_owned();
    let file = BufReader::new(File::open(path).unwrap());
    let res = SRS::<GAffine>::read(file).unwrap();
    return Box::into_raw(Box::new(res));
}

#[no_mangle]
pub extern "C" fn zexe_tweedle_fp_urs_lagrange_commitment(
    urs : *const SRS<GAffine>,
    domain_size : usize,
    i: usize)
-> *const PolyComm<GAffine> {
    let urs = unsafe { &*urs };
    let x_domain = EvaluationDomain::<Fp>::new(domain_size).unwrap();

    let evals = (0..domain_size).map(|j| if i == j { Fp::one() } else { Fp::zero() }).collect();
    let p = Evaluations::<Fp>::from_vec_and_domain(evals, x_domain).interpolate();
    let res = urs.commit(&p, None);

    Box::into_raw(Box::new(res))
}

#[no_mangle]
pub extern "C" fn zexe_tweedle_fp_urs_commit_evaluations(
    urs : *const SRS<GAffine>,
    domain_size : usize,
    evals : *const Vec<Fp>)
-> *const PolyComm<GAffine> {
    let urs = unsafe { &*urs };
    let x_domain = EvaluationDomain::<Fp>::new(domain_size).unwrap();

    let evals = unsafe { &*evals };
    let p = Evaluations::<Fp>::from_vec_and_domain(evals.clone(), x_domain).interpolate();
    let res = urs.commit(&p, None);

    Box::into_raw(Box::new(res))
}

#[no_mangle]
pub extern "C" fn zexe_tweedle_fp_urs_b_poly_commitment(
    urs : *const SRS<GAffine>,
    chals : *const Vec<Fp>)
-> *const PolyComm<GAffine> {
    let chals = unsafe { & *chals };
    let urs = unsafe { &*urs };

    let s0 = product(chals.iter().map(|x| *x)).inverse().unwrap();
    let chal_squareds : Vec<Fp> = chals.iter().map(|x| x.square()).collect();
    let coeffs = b_poly_coefficients(s0, &chal_squareds);
    let p = DensePolynomial::<Fp>::from_coefficients_vec(coeffs);
    let g = urs.commit(&p, None);

    Box::into_raw(Box::new(g))
}

#[no_mangle]
pub extern "C" fn zexe_tweedle_fp_urs_h(
    urs : *const SRS<GAffine>, )
-> *const GAffine {
    let urs = unsafe { &*urs };
    let res = urs.h;
    Box::into_raw(Box::new(res))
}

// Fp index stubs
#[no_mangle]
pub extern "C" fn zexe_tweedle_fp_index_domain_h_size<'a>(i : *const DlogIndex<'a, GAffine>) -> usize {
    (unsafe { & *i }).domains.h.size()
}

#[no_mangle]
pub extern "C" fn zexe_tweedle_fp_index_domain_k_size<'a>(i : *const DlogIndex<'a, GAffine>) -> usize {
    (unsafe { & *i }).domains.k.size()
}

#[no_mangle]
pub extern "C" fn zexe_tweedle_fp_index_create<'a>(
    a: *mut Vec<(Vec<usize>, Vec<Fp>)>,
    b: *mut Vec<(Vec<usize>, Vec<Fp>)>,
    c: *mut Vec<(Vec<usize>, Vec<Fp>)>,
    vars: usize,
    public_inputs: usize,
    srs : *mut SRS<GAffine>
) -> *mut DlogIndex<'a, GAffine> {
    assert!(public_inputs > 0);

    let srs = unsafe { &*srs };
    let a = unsafe { &*a };
    let b = unsafe { &*b };
    let c = unsafe { &*c };

    let num_constraints = a.len();

    let m = if num_constraints > vars { num_constraints } else { vars };

    let h_group_size = Domain::<Fp>::compute_size_of_domain(m).unwrap();
    let h_to_x_ratio = {
        let x_group_size = Domain::<Fp>::compute_size_of_domain(public_inputs).unwrap();
        h_group_size / x_group_size
    };

    return Box::into_raw(Box::new(
        DlogIndex::<GAffine>::create(
            rows_to_csmat(public_inputs, h_group_size, h_to_x_ratio, a),
            rows_to_csmat(public_inputs, h_group_size, h_to_x_ratio, b),
            rows_to_csmat(public_inputs, h_group_size, h_to_x_ratio, c),
            public_inputs,
            srs.max_degree(),
            oracle::tweedle::fp::params(),
            oracle::tweedle::fq::params(),
            SRSSpec::Use(srs),
        )
        .unwrap(),
    ));
}

#[no_mangle]
pub extern "C" fn zexe_tweedle_fp_index_delete(x: *mut DlogIndex<GAffine>) {
    let _box = unsafe { Box::from_raw(x) };
}

#[no_mangle]
pub extern "C" fn zexe_tweedle_fp_index_nonzero_entries(
    index: *const DlogIndex<GAffine>,
) -> usize {
    let index = unsafe { &*index };
    index.compiled.iter().map(|x| x.constraints.nnz()).max().unwrap()
}

#[no_mangle]
pub extern "C" fn zexe_tweedle_fp_index_max_degree(
    index: *const DlogIndex<GAffine>,
) -> usize {
    let index = unsafe { &*index };
    index.srs.get_ref().max_degree()
}

#[no_mangle]
pub extern "C" fn zexe_tweedle_fp_index_num_variables(
    index: *const DlogIndex<GAffine>,
) -> usize {
    let index = unsafe { &*index };
    index.compiled[0].constraints.shape().0
}

#[no_mangle]
pub extern "C" fn zexe_tweedle_fp_index_public_inputs(
    index: *const DlogIndex<GAffine>,
) -> usize {
    let index = unsafe { &*index };
    index.public_inputs
}

#[no_mangle]
pub extern "C" fn zexe_tweedle_fp_index_write<'a>(
    index: *const DlogIndex<'a, GAffine>,
    path: *const c_char,
) {
    fn write_compiled<W: Write>(
        c: &marlin_protocol_dlog::compiled::Compiled<GAffine>,
        mut w: W,
    ) -> IoResult<()> {
        write_poly_comm(&c.col_comm, &mut w)?;
        write_poly_comm(&c.row_comm, &mut w)?;
        write_poly_comm(&c.val_comm, &mut w)?;
        write_poly_comm(&c.rc_comm, &mut w)?;
        write_dense_polynomial(&c.rc, &mut w)?;
        write_dense_polynomial(&c.row, &mut w)?;
        write_dense_polynomial(&c.col, &mut w)?;
        write_dense_polynomial(&c.val, &mut w)?;
        write_evaluations(& c.row_eval_k, &mut w)?;
        write_evaluations(& c.col_eval_k, &mut w)?;
        write_evaluations(& c.val_eval_k, &mut w)?;
        write_evaluations(& c.row_eval_b, &mut w)?;
        write_evaluations(& c.col_eval_b, &mut w)?;
        write_evaluations(& c.val_eval_b, &mut w)?;
        write_evaluations(& c.rc_eval_b , &mut w)?;
        Ok(())
    }

    let index = unsafe { & *index };

    let path = (unsafe { CStr::from_ptr(path) }).to_string_lossy().into_owned();
    let mut w = BufWriter::new(File::create(path).unwrap());

    let t : IoResult<()> = (|| {
        write_evaluation_domains(&index.domains, &mut w)?;

        for c in index.compiled.iter() {
            write_compiled(c, &mut w)?;
        }

        u64::write(&(index.public_inputs as u64), &mut w)?;
        Ok(())
    })();
    t.unwrap()
}

#[no_mangle]
pub extern "C" fn zexe_tweedle_fp_index_read<'a>(
    srs : *const SRS<GAffine>,
    a: *const Vec<(Vec<usize>, Vec<Fp>)>,
    b: *const Vec<(Vec<usize>, Vec<Fp>)>,
    c: *const Vec<(Vec<usize>, Vec<Fp>)>,
    public_inputs: usize,
    path: *const c_char,
) -> *const DlogIndex<'a, GAffine> {
    fn read_compiled<R: Read>(
        public_inputs: usize,
        ds: EvaluationDomains<Fp>,
        m: *const Vec<(Vec<usize>, Vec<Fp>)>,
        mut r: R,
    ) -> IoResult<marlin_protocol_dlog::compiled::Compiled<GAffine>> {
        let constraints = rows_to_csmat(
            public_inputs,
            ds.h.size(),
            ds.h.size() / ds.x.size(),
            unsafe { &*m },
        );

        let col_comm = read_poly_comm(&mut r)?;
        let row_comm = read_poly_comm(&mut r)?;
        let val_comm = read_poly_comm(&mut r)?;
        let rc_comm =  read_poly_comm(&mut r)?;
        let rc  = read_dense_polynomial(&mut r)?;
        let row = read_dense_polynomial(&mut r)?;
        let col = read_dense_polynomial(&mut r)?;
        let val = read_dense_polynomial(&mut r)?;
        let row_eval_k = read_evaluations(&mut r)?;
        let col_eval_k = read_evaluations(&mut r)?;
        let val_eval_k = read_evaluations(&mut r)?;
        let row_eval_b = read_evaluations(&mut r)?;
        let col_eval_b = read_evaluations(&mut r)?;
        let val_eval_b = read_evaluations(&mut r)?;
        let rc_eval_b  = read_evaluations(&mut r)?;

        Ok(marlin_protocol_dlog::compiled::Compiled {
            constraints,
            col_comm   ,
            row_comm   ,
            val_comm   ,
            rc_comm    ,
            rc         ,
            row        ,
            col        ,
            val        ,
            row_eval_k ,
            col_eval_k ,
            val_eval_k ,
            row_eval_b ,
            col_eval_b ,
            val_eval_b ,
            rc_eval_b   })
    }

    let path = (unsafe { CStr::from_ptr(path) }).to_string_lossy().into_owned();
    let mut r = BufReader::new(File::open(path).unwrap());

    let srs = unsafe { &*srs };

    let t : IoResult<_> = (|| {
        let domains = read_evaluation_domains(&mut r)?;

        let c0 = read_compiled(public_inputs, domains, a, &mut r)?;
        let c1 = read_compiled(public_inputs, domains, b, &mut r)?;
        let c2 = read_compiled(public_inputs, domains, c, &mut r)?;

        let public_inputs = u64::read(&mut r)? as usize;

        Ok( DlogIndex::<GAffine> {
            compiled: [c0, c1, c2],
            domains,
            public_inputs,
            max_poly_size: srs.max_degree(),
            srs: SRSValue::Ref(srs),
            fr_sponge_params: oracle::tweedle::fp::params(),
            fq_sponge_params: oracle::tweedle::fq::params(),
        })
    })();
    let res = Box::into_raw(Box::new(t.unwrap()));
    res
}

// Fp verifier index stubs
#[no_mangle]
pub extern "C" fn zexe_tweedle_fp_verifier_index_create(
    index: *const DlogIndex<GAffine>
) -> *const DlogVerifierIndex<GAffine> {
    Box::into_raw(Box::new(unsafe {&(*index)}.verifier_index()))
}

#[no_mangle]
pub extern "C" fn zexe_tweedle_fp_verifier_index_urs<'a>(
    index: *const DlogVerifierIndex<'a, GAffine>
) -> *const SRS<GAffine> {
    let index = unsafe { & *index };
    let urs = index.srs.get_ref().clone();
    Box::into_raw(Box::new(urs))
}

#[no_mangle]
pub extern "C" fn zexe_tweedle_fp_verifier_index_make<'a>(
    public_inputs: usize,
    variables: usize,
    constraints: usize,
    nonzero_entries: usize,
    max_poly_size: usize,
    urs: *const SRS<GAffine>,
    row_a: *const PolyComm<GAffine>,
    col_a: *const PolyComm<GAffine>,
    val_a: *const PolyComm<GAffine>,
    rc_a: *const PolyComm<GAffine>,

    row_b: *const PolyComm<GAffine>,
    col_b: *const PolyComm<GAffine>,
    val_b: *const PolyComm<GAffine>,
    rc_b: *const PolyComm<GAffine>,

    row_c: *const PolyComm<GAffine>,
    col_c: *const PolyComm<GAffine>,
    val_c: *const PolyComm<GAffine>,
    rc_c: *const PolyComm<GAffine>,
) -> *const DlogVerifierIndex<'a, GAffine> {
    let srs : SRS<GAffine> = (unsafe { &*urs }).clone();
    let index = DlogVerifierIndex::<GAffine> {
        domains: EvaluationDomains::create(variables, constraints, public_inputs, nonzero_entries).unwrap(),
        matrix_commitments: [
            marlin_protocol_dlog::index::MatrixValues {
                row: (unsafe { &*row_a }).clone(),
                col: (unsafe { &*col_a }).clone(),
                val: (unsafe { &*val_a }).clone(),
                rc: (unsafe { &*rc_a }).clone(),
            },
            marlin_protocol_dlog::index::MatrixValues {
                row: (unsafe { &*row_b }).clone(),
                col: (unsafe { &*col_b }).clone(),
                val: (unsafe { &*val_b }).clone(),
                rc: (unsafe { &*rc_b }).clone(),
            },
            marlin_protocol_dlog::index::MatrixValues {
                row: (unsafe { &*row_c }).clone(),
                col: (unsafe { &*col_c }).clone(),
                val: (unsafe { &*val_c }).clone(),
                rc: (unsafe { &*rc_c }).clone(),
            },
        ],
        fq_sponge_params: oracle::tweedle::fq::params(),
        fr_sponge_params: oracle::tweedle::fp::params(),
        max_poly_size,
        public_inputs,
        srs: SRSValue::Value(srs),
    };
    Box::into_raw(Box::new(index))
}

#[no_mangle]
pub extern "C" fn zexe_tweedle_fp_verifier_index_delete(
    x: *mut DlogVerifierIndex<GAffine>
) {
    let _box = unsafe { Box::from_raw(x) };
}

#[no_mangle]
pub extern "C" fn zexe_tweedle_fp_verifier_index_write<'a>(
    index : *const DlogVerifierIndex<GAffine>,
    path: *const c_char) {
    let index = unsafe { & *index };

    let path = (unsafe { CStr::from_ptr(path) }).to_string_lossy().into_owned();
    let mut w = BufWriter::new(File::create(path).unwrap());

    let t : IoResult<()> = (|| {
        for c in index.matrix_commitments.iter() {
            write_dlog_matrix_values(c, &mut w)?;
        }
        write_evaluation_domains(&index.domains, &mut w)?;
        u64::write(&(index.public_inputs as u64), &mut w)?;
        u64::write(&(index.max_poly_size as u64), &mut w)?;
        Ok(())
    })();
    t.unwrap()
}

#[no_mangle]
pub extern "C" fn zexe_tweedle_fp_verifier_index_read<'a>(
    srs : *const SRS<GAffine>,
    path: *const c_char) -> *const DlogVerifierIndex<'a, GAffine> {
    let srs = unsafe { &*srs };

    let path = (unsafe { CStr::from_ptr(path) }).to_string_lossy().into_owned();
    let mut r = BufReader::new(File::open(path).unwrap());

    let t : IoResult<_> = (|| {
        let m0 = read_dlog_matrix_values(&mut r)?;
        let m1 = read_dlog_matrix_values(&mut r)?;
        let m2 = read_dlog_matrix_values(&mut r)?;
        let domains = read_evaluation_domains(&mut r)?;
        let public_inputs = u64::read(&mut r)? as usize;
        let max_poly_size = u64::read(&mut r)? as usize;
        Ok(DlogVerifierIndex {
            matrix_commitments: [m0, m1, m2],
            domains,
            public_inputs,
            max_poly_size,
            srs: SRSValue::Ref(srs),
            fr_sponge_params: oracle::tweedle::fp::params(),
            fq_sponge_params: oracle::tweedle::fq::params(),
        })
    })();
    Box::into_raw(Box::new(t.unwrap()))
}

#[no_mangle]
pub extern "C" fn zexe_tweedle_fp_verifier_index_a_row_comm(
    index: *const DlogVerifierIndex<GAffine>,
) -> *const PolyComm<GAffine> {
    Box::into_raw(Box::new((unsafe { &(*index).matrix_commitments[0].row }).clone()))
}

#[no_mangle]
pub extern "C" fn zexe_tweedle_fp_verifier_index_a_col_comm(
    index: *const DlogVerifierIndex<GAffine>,
) -> *const PolyComm<GAffine> {
    Box::into_raw(Box::new((unsafe { &(*index).matrix_commitments[0].col }).clone()))
}

#[no_mangle]
pub extern "C" fn zexe_tweedle_fp_verifier_index_a_val_comm(
    index: *const DlogVerifierIndex<GAffine>,
) -> *const PolyComm<GAffine>{
    Box::into_raw(Box::new((unsafe { &(*index).matrix_commitments[0].val }).clone()))
}

#[no_mangle]
pub extern "C" fn zexe_tweedle_fp_verifier_index_a_rc_comm(
    index: *const DlogVerifierIndex<GAffine>,
) -> *const PolyComm<GAffine>{
    Box::into_raw(Box::new((unsafe { &(*index).matrix_commitments[0].rc }).clone()))
}

#[no_mangle]
pub extern "C" fn zexe_tweedle_fp_verifier_index_b_row_comm(
    index: *const DlogVerifierIndex<GAffine>,
) -> *const PolyComm<GAffine>{
    Box::into_raw(Box::new((unsafe { &(*index).matrix_commitments[1].row }).clone()))
}

#[no_mangle]
pub extern "C" fn zexe_tweedle_fp_verifier_index_b_col_comm(
    index: *const DlogVerifierIndex<GAffine>,
) -> *const PolyComm<GAffine>{
    Box::into_raw(Box::new((unsafe { &(*index).matrix_commitments[1].col }).clone()))
}

#[no_mangle]
pub extern "C" fn zexe_tweedle_fp_verifier_index_b_val_comm(
    index: *const DlogVerifierIndex<GAffine>,
) -> *const PolyComm<GAffine>{
    Box::into_raw(Box::new((unsafe { &(*index).matrix_commitments[1].val }).clone()))
}

#[no_mangle]
pub extern "C" fn zexe_tweedle_fp_verifier_index_b_rc_comm(
    index: *const DlogVerifierIndex<GAffine>,
) -> *const PolyComm<GAffine>{
    Box::into_raw(Box::new((unsafe { &(*index).matrix_commitments[1].rc }).clone()))
}

#[no_mangle]
pub extern "C" fn zexe_tweedle_fp_verifier_index_c_row_comm(
    index: *const DlogVerifierIndex<GAffine>,
) -> *const PolyComm<GAffine>{
    Box::into_raw(Box::new((unsafe { &(*index).matrix_commitments[2].row }).clone()))
}

#[no_mangle]
pub extern "C" fn zexe_tweedle_fp_verifier_index_c_col_comm(
    index: *const DlogVerifierIndex<GAffine>,
) -> *const PolyComm<GAffine>{
    Box::into_raw(Box::new((unsafe { &(*index).matrix_commitments[2].col }).clone()))
}

#[no_mangle]
pub extern "C" fn zexe_tweedle_fp_verifier_index_c_val_comm(
    index: *const DlogVerifierIndex<GAffine>,
) -> *const PolyComm<GAffine>{
    Box::into_raw(Box::new((unsafe { &(*index).matrix_commitments[2].val }).clone()))
}

#[no_mangle]
pub extern "C" fn zexe_tweedle_fp_verifier_index_c_rc_comm(
    index: *const DlogVerifierIndex<GAffine>,
) -> *const PolyComm<GAffine>{
    Box::into_raw(Box::new((unsafe { &(*index).matrix_commitments[2].rc }).clone()))
}

// Fp stubs

#[no_mangle]
pub extern "C" fn zexe_tweedle_fp_endo_base() -> *const Fq {
    let (endo_q, _endo_r) = commitment_dlog::srs::endos::<GAffine>();
    return Box::into_raw(Box::new(endo_q));
}

#[no_mangle]
pub extern "C" fn zexe_tweedle_fp_endo_scalar() -> *const Fp {
    let (_endo_q, endo_r) = commitment_dlog::srs::endos::<GAffine>();
    return Box::into_raw(Box::new(endo_r));
}

#[no_mangle]
pub extern "C" fn zexe_tweedle_fp_size_in_bits() -> i32 {
    return Fq_params::MODULUS_BITS as i32;
}

#[no_mangle]
pub extern "C" fn zexe_tweedle_fp_size() -> *mut BigInteger {
    let ret = Fq_params::MODULUS;
    return Box::into_raw(Box::new(ret));
}

#[no_mangle]
pub extern "C" fn zexe_tweedle_fp_is_square(x: *const Fp) -> bool {
    let x_ = unsafe { &(*x) };
    let s0 = x_.pow(Fq_params::MODULUS_MINUS_ONE_DIV_TWO);
    s0.is_zero() || s0.is_one()
}

#[no_mangle]
pub extern "C" fn zexe_tweedle_fp_sqrt(x: *const Fp) -> *mut Fp {
    let x_ = unsafe { &(*x) };
    let ret = match x_.sqrt() {
        Some(x) => x,
        None => Fp::zero(),
    };
    return Box::into_raw(Box::new(ret));
}

#[no_mangle]
pub extern "C" fn zexe_tweedle_fp_random() -> *mut Fp {
    let ret: Fp = UniformRand::rand(&mut rand::thread_rng());
    return Box::into_raw(Box::new(ret));
}

#[no_mangle]
pub extern "C" fn zexe_tweedle_fp_of_int(i: u64) -> *mut Fp {
    let ret = Fp::from(i);
    return Box::into_raw(Box::new(ret));
}

// TODO: Leaky
#[no_mangle]
pub extern "C" fn zexe_tweedle_fp_to_string(x: *const Fp) -> *const u8 {
    let x = unsafe { *x };
    let s: String = format!("{}", x);
    s.as_ptr()
}

#[no_mangle]
pub extern "C" fn zexe_tweedle_fp_inv(x: *const Fp) -> *mut Fp {
    let x_ = unsafe { &(*x) };
    let ret = match x_.inverse() {
        Some(x) => x,
        None => Fp::zero(),
    };
    return Box::into_raw(Box::new(ret));
}

#[no_mangle]
pub extern "C" fn zexe_tweedle_fp_square(x: *const Fp) -> *mut Fp {
    let x_ = unsafe { &(*x) };
    let ret = x_.square();
    return Box::into_raw(Box::new(ret));
}

#[no_mangle]
pub extern "C" fn zexe_tweedle_fp_add(x: *const Fp, y: *const Fp) -> *mut Fp {
    let x_ = unsafe { &(*x) };
    let y_ = unsafe { &(*y) };
    let ret = *x_ + y_;
    return Box::into_raw(Box::new(ret));
}

#[no_mangle]
pub extern "C" fn zexe_tweedle_fp_negate(x: *const Fp) -> *mut Fp {
    let x_ = unsafe { &(*x) };
    let ret = -*x_;
    return Box::into_raw(Box::new(ret));
}

#[no_mangle]
pub extern "C" fn zexe_tweedle_fp_mul(x: *const Fp, y: *const Fp) -> *mut Fp {
    let x_ = unsafe { &(*x) };
    let y_ = unsafe { &(*y) };
    let ret = *x_ * y_;
    return Box::into_raw(Box::new(ret));
}

#[no_mangle]
pub extern "C" fn zexe_tweedle_fp_div(x: *const Fp, y: *const Fp) -> *mut Fp {
    let x_ = unsafe { &(*x) };
    let y_ = unsafe { &(*y) };
    let ret = *x_ / y_;
    return Box::into_raw(Box::new(ret));
}

#[no_mangle]
pub extern "C" fn zexe_tweedle_fp_sub(x: *const Fp, y: *const Fp) -> *mut Fp {
    let x_ = unsafe { &(*x) };
    let y_ = unsafe { &(*y) };
    let ret = *x_ - y_;
    return Box::into_raw(Box::new(ret));
}

#[no_mangle]
pub extern "C" fn zexe_tweedle_fp_mut_add(x: *mut Fp, y: *const Fp) {
    let x_ = unsafe { &mut (*x) };
    let y_ = unsafe { &(*y) };
    *x_ += y_;
}

#[no_mangle]
pub extern "C" fn zexe_tweedle_fp_mut_mul(x: *mut Fp, y: *const Fp) {
    let x_ = unsafe { &mut (*x) };
    let y_ = unsafe { &(*y) };
    *x_ *= y_;
}

#[no_mangle]
pub extern "C" fn zexe_tweedle_fp_mut_square(x: *mut Fp) {
    let x_ = unsafe { &mut (*x) };
    x_.square_in_place();
}

#[no_mangle]
pub extern "C" fn zexe_tweedle_fp_mut_sub(x: *mut Fp, y: *const Fp) {
    let x_ = unsafe { &mut (*x) };
    let y_ = unsafe { &(*y) };
    *x_ -= y_;
}

#[no_mangle]
pub extern "C" fn zexe_tweedle_fp_copy(x: *mut Fp, y: *const Fp) {
    unsafe { (*x) = *y };
}

#[no_mangle]
pub extern "C" fn zexe_tweedle_fp_rng(i: i32) -> *mut Fp {
    // We only care about entropy here, so we force a conversion i32 -> u32.
    let i: u64 = (i as u32).into();
    let mut rng: StdRng = rand::SeedableRng::seed_from_u64(i);
    let ret: Fp = UniformRand::rand(&mut rng);
    return Box::into_raw(Box::new(ret));
}

#[no_mangle]
pub extern "C" fn zexe_tweedle_fp_delete(x: *mut Fp) {
    // Deallocation happens automatically when a box variable goes out of
    // scope.
    let _box = unsafe { Box::from_raw(x) };
}

#[no_mangle]
pub extern "C" fn zexe_tweedle_fp_print(x: *const Fp) {
    let x_ = unsafe { &(*x) };
    println!("{}", x_);
}

#[no_mangle]
pub extern "C" fn zexe_tweedle_fp_equal(x: *const Fp, y: *const Fp) -> bool {
    let x_ = unsafe { &(*x) };
    let y_ = unsafe { &(*y) };
    return *x_ == *y_;
}

#[no_mangle]
pub extern "C" fn zexe_tweedle_fp_to_bigint(x: *const Fp) -> *mut BigInteger {
    let x_ = unsafe { &(*x) };
    return Box::into_raw(Box::new(x_.into_repr()));
}

#[no_mangle]
pub extern "C" fn zexe_tweedle_fp_of_bigint(x: *const BigInteger) -> *mut Fp {
    let x_ = unsafe { &(*x) };
    return Box::into_raw(Box::new(Fp::from_repr(*x_)));
}

#[no_mangle]
pub extern "C" fn zexe_tweedle_fp_to_bigint_raw(x: *const Fp) -> *mut BigInteger {
    let x_ = unsafe { &(*x) };
    return Box::into_raw(Box::new(x_.0));
}

#[no_mangle]
pub extern "C" fn zexe_tweedle_fp_to_bigint_raw_noalloc(x: *const Fp) -> *const BigInteger {
    let x_ = unsafe { &(*x) };
    &x_.0 as *const BigInteger
}

#[no_mangle]
pub extern "C" fn zexe_tweedle_fp_of_bigint_raw(x: *const BigInteger) -> *mut Fp {
    let x_ = unsafe { &(*x) };
    return Box::into_raw(Box::new(Fp::new(*x_)));
}

// Fp vector stubs

#[no_mangle]
pub extern "C" fn zexe_tweedle_fp_vector_create() -> *mut Vec<Fp> {
    return Box::into_raw(Box::new(Vec::new()));
}

#[no_mangle]
pub extern "C" fn zexe_tweedle_fp_vector_length(v: *const Vec<Fp>) -> i32 {
    let v_ = unsafe { &(*v) };
    return v_.len() as i32;
}

#[no_mangle]
pub extern "C" fn zexe_tweedle_fp_vector_emplace_back(v: *mut Vec<Fp>, x: *const Fp) {
    let v_ = unsafe { &mut (*v) };
    let x_ = unsafe { &(*x) };
    v_.push(*x_);
}

#[no_mangle]
pub extern "C" fn zexe_tweedle_fp_vector_get(v: *mut Vec<Fp>, i: u32) -> *mut Fp {
    let v_ = unsafe { &mut (*v) };
    return Box::into_raw(Box::new((*v_)[i as usize]));
}

#[no_mangle]
pub extern "C" fn zexe_tweedle_fp_vector_delete(v: *mut Vec<Fp>) {
    // Deallocation happens automatically when a box variable goes out of
    // scope.
    let _box = unsafe { Box::from_raw(v) };
}

// Fp constraint-matrix stubs

#[no_mangle]
pub extern "C" fn zexe_tweedle_fp_constraint_matrix_create() -> *mut Vec<(Vec<usize>, Vec<Fp>)> {
    return Box::into_raw(Box::new(vec![]));
}

#[no_mangle]
pub extern "C" fn zexe_tweedle_fp_constraint_matrix_append_row(
    m: *mut Vec<(Vec<usize>, Vec<Fp>)>,
    indices: *mut Vec<usize>,
    coefficients: *mut Vec<Fp>,
) {
    let m_ = unsafe { &mut (*m) };
    let indices_ = unsafe { &mut (*indices) };
    let coefficients_ = unsafe { &mut (*coefficients) };
    m_.push((indices_.clone(), coefficients_.clone()));
}

#[no_mangle]
pub extern "C" fn zexe_tweedle_fp_constraint_matrix_delete(x: *mut Vec<(Vec<usize>, Vec<Fp>)>) {
    // Deallocation happens automatically when a box variable goes out of
    // scope.
    let _box = unsafe { Box::from_raw(x) };
}

// Fp triple
#[no_mangle]
pub extern "C" fn zexe_tweedle_fp_triple_0(evals: *const [Fp; 3]) -> *const Fp {
    let x = (unsafe { *evals })[0].clone();
    return Box::into_raw(Box::new(x));
}

#[no_mangle]
pub extern "C" fn zexe_tweedle_fp_triple_1(evals: *const [Fp; 3]) -> *const Fp {
    let x = (unsafe { *evals })[1].clone();
    return Box::into_raw(Box::new(x));
}

#[no_mangle]
pub extern "C" fn zexe_tweedle_fp_triple_2(evals: *const [Fp; 3]) -> *const Fp {
    let x = (unsafe { *evals })[2].clone();
    return Box::into_raw(Box::new(x));
}

#[no_mangle]
pub extern "C" fn zexe_tweedle_fp_triple_delete(x: *mut [Vec<Fp>; 3]) {
    let _box = unsafe { Box::from_raw(x) };
}

#[no_mangle]
pub extern "C" fn zexe_tweedle_fp_vector_triple_0(evals: *const [Vec<Fp>; 3]) -> *const Vec<Fp> {
    let x = (unsafe { &(*evals) })[0].clone();
    return Box::into_raw(Box::new(x));
}

#[no_mangle]
pub extern "C" fn zexe_tweedle_fp_vector_triple_1(evals: *const [Vec<Fp>; 3]) -> *const Vec<Fp> {
    let x = (unsafe { &(*evals) })[1].clone();
    return Box::into_raw(Box::new(x));
}

#[no_mangle]
pub extern "C" fn zexe_tweedle_fp_vector_triple_2(evals: *const [Vec<Fp>; 3]) -> *const Vec<Fp> {
    let x = (unsafe { &(*evals) })[2].clone();
    return Box::into_raw(Box::new(x));
}

#[no_mangle]
pub extern "C" fn zexe_tweedle_fp_vector_triple_delete(x: *mut [Vec<Fp>; 3]) {
    let _box = unsafe { Box::from_raw(x) };
}

// G / Fp stubs
#[no_mangle]
pub extern "C" fn zexe_tweedle_dee_random() -> *const GProjective {
    let rng = &mut rand_core::OsRng;
    Box::into_raw(Box::new(GProjective::rand(rng)))
}

#[no_mangle]
pub extern "C" fn zexe_tweedle_dee_delete(x: *mut GProjective) {
    let _box = unsafe { Box::from_raw(x) };
}

#[no_mangle]
pub extern "C" fn zexe_tweedle_dee_one() -> *const GProjective {
    let ret = GProjective::prime_subgroup_generator();
    Box::into_raw(Box::new(ret))
}

#[no_mangle]
pub extern "C" fn zexe_tweedle_dee_add(
    x: *const GProjective,
    y: *const GProjective,
) -> *const GProjective {
    let x_ = unsafe { &(*x) };
    let y_ = unsafe { &(*y) };
    let ret = *x_ + y_;
    return Box::into_raw(Box::new(ret));
}

#[no_mangle]
pub extern "C" fn zexe_tweedle_dee_double(
    x: *const GProjective,
) -> *const GProjective {
    let x_ = unsafe { &(*x) };
    let ret = x_.double();
    return Box::into_raw(Box::new(ret));
}

#[no_mangle]
pub extern "C" fn zexe_tweedle_dee_scale(
    x: *const GProjective,
    s: *const Fp,
) -> *const GProjective {
    let x_ = unsafe { &(*x) };
    let s_ = unsafe { &(*s) };
    let ret = (*x_).mul(*s_);
    return Box::into_raw(Box::new(ret));
}

#[no_mangle]
pub extern "C" fn zexe_tweedle_dee_sub(
    x: *const GProjective,
    y: *const GProjective,
) -> *const GProjective {
    let x_ = unsafe { &(*x) };
    let y_ = unsafe { &(*y) };
    let ret = *x_ - y_;
    return Box::into_raw(Box::new(ret));
}

#[no_mangle]
pub extern "C" fn zexe_tweedle_dee_negate(x: *const GProjective) -> *const GProjective {
    let x_ = unsafe { &(*x) };
    let ret = -*x_;
    return Box::into_raw(Box::new(ret));
}

#[no_mangle]
pub extern "C" fn zexe_tweedle_dee_to_affine(p: *const GProjective) -> *const GAffine {
    let p = unsafe { *p };
    let q = p.clone().into_affine();
    return Box::into_raw(Box::new(q));
}

#[no_mangle]
pub extern "C" fn zexe_tweedle_dee_of_affine(p: *const GAffine) -> *const GProjective {
    let p = unsafe { *p };
    let q = p.clone().into_projective();
    return Box::into_raw(Box::new(q));
}

#[no_mangle]
pub extern "C" fn zexe_tweedle_dee_of_affine_coordinates(
    x: *const Fq,
    y: *const Fq,
) -> *const GProjective {
    let x = (unsafe { *x }).clone();
    let y = (unsafe { *y }).clone();
    return Box::into_raw(Box::new(GProjective::new(x, y, Fq::one())));
}

#[no_mangle]
pub extern "C" fn zexe_tweedle_dee_affine_create(
    x: *const Fq,
    y: *const Fq
    ) -> *const GAffine {
    let x = (unsafe { *x }).clone();
    let y = (unsafe { *y }).clone();
    Box::into_raw(Box::new(GAffine::new(x, y, false)))
}

#[no_mangle]
pub extern "C" fn zexe_tweedle_dee_affine_x(p: *const GAffine) -> *const Fq {
    let p = unsafe { *p };
    return Box::into_raw(Box::new(p.x.clone()));
}

#[no_mangle]
pub extern "C" fn zexe_tweedle_dee_affine_y(p: *const GAffine) -> *const Fq {
    let p = unsafe { *p };
    return Box::into_raw(Box::new(p.y.clone()));
}

#[no_mangle]
pub extern "C" fn zexe_tweedle_dee_affine_is_zero(p: *const GAffine) -> bool {
    let p = unsafe { &*p };
    return p.is_zero();
}

#[no_mangle]
pub extern "C" fn zexe_tweedle_dee_affine_delete(x: *mut GAffine) {
    let _box = unsafe { Box::from_raw(x) };
}

// G affine pair
#[no_mangle]
pub extern "C" fn zexe_tweedle_dee_affine_pair_0(
    p: *const (GAffine, GAffine)) -> *const GAffine {
    let (x0, _) = unsafe { *p};
    return Box::into_raw(Box::new(x0.clone()));
}

#[no_mangle]
pub extern "C" fn zexe_tweedle_dee_affine_pair_1(
    p: *const (GAffine, GAffine)) -> *const GAffine {
    let (_, x1) = unsafe { *p};
    return Box::into_raw(Box::new(x1.clone()));
}

#[no_mangle]
pub extern "C" fn zexe_tweedle_dee_affine_pair_make(x0 : *const GAffine, x1 : *const GAffine)
-> *const (GAffine, GAffine) {
    let res = ((unsafe { *x0 }), (unsafe { *x1 }));
    return Box::into_raw(Box::new(res));
}

#[no_mangle]
pub extern "C" fn zexe_tweedle_dee_affine_pair_delete(x: *mut (GAffine, GAffine)) {
    let _box = unsafe { Box::from_raw(x) };
}

#[no_mangle]
pub extern "C" fn zexe_tweedle_dee_affine_pair_vector_create() -> *mut Vec<(GAffine, GAffine)> {
    return Box::into_raw(Box::new(Vec::new()));
}

#[no_mangle]
pub extern "C" fn zexe_tweedle_dee_affine_pair_vector_length(v: *const Vec<(GAffine, GAffine)>) -> i32 {
    let v_ = unsafe { &(*v) };
    return v_.len() as i32;
}

#[no_mangle]
pub extern "C" fn zexe_tweedle_dee_affine_pair_vector_emplace_back(v: *mut Vec<(GAffine, GAffine)>, x: *const (GAffine, GAffine)) {
    let v_ = unsafe { &mut (*v) };
    let x_ = unsafe { &(*x) };
    v_.push(*x_);
}

#[no_mangle]
pub extern "C" fn zexe_tweedle_dee_affine_pair_vector_get(v: *mut Vec<(GAffine, GAffine)>, i: u32) -> *mut (GAffine, GAffine) {
    let v_ = unsafe { &mut (*v) };
    return Box::into_raw(Box::new((*v_)[i as usize]));
}

#[no_mangle]
pub extern "C" fn zexe_tweedle_dee_affine_pair_vector_delete(v: *mut Vec<(GAffine, GAffine)>) {
    // Deallocation happens automatically when a box variable goes out of
    // scope.
    let _box = unsafe { Box::from_raw(v) };
}

// G vector stubs
#[no_mangle]
pub extern "C" fn zexe_tweedle_dee_affine_vector_create() -> *mut Vec<GAffine> {
    return Box::into_raw(Box::new(Vec::new()));
}

#[no_mangle]
pub extern "C" fn zexe_tweedle_dee_affine_vector_length(v: *const Vec<GAffine>) -> i32 {
    let v_ = unsafe { &(*v) };
    return v_.len() as i32;
}

#[no_mangle]
pub extern "C" fn zexe_tweedle_dee_affine_vector_emplace_back(v: *mut Vec<GAffine>, x: *const GAffine) {
    let v_ = unsafe { &mut (*v) };
    let x_ = unsafe { &(*x) };
    v_.push(*x_);
}

#[no_mangle]
pub extern "C" fn zexe_tweedle_dee_affine_vector_get(v: *mut Vec<GAffine>, i: u32) -> *mut GAffine {
    let v_ = unsafe { &mut (*v) };
    return Box::into_raw(Box::new((*v_)[i as usize]));
}

#[no_mangle]
pub extern "C" fn zexe_tweedle_dee_affine_vector_delete(v: *mut Vec<GAffine>) {
    // Deallocation happens automatically when a box variable goes out of
    // scope.
    let _box = unsafe { Box::from_raw(v) };
}

// Fp oracles
pub struct FpOracles {
    o: marlin_protocol_dlog::prover::RandomOracles<Fp>,
    opening_prechallenges: Vec<ScalarChallenge<Fp>>,
}

#[no_mangle]
pub extern "C" fn zexe_tweedle_fp_oracles_create(
    index: *const DlogVerifierIndex<GAffine>,
    proof: *const DlogProof<GAffine>,
) -> *const FpOracles {
    let index = unsafe { &(*index) };
    let proof = unsafe { &(*proof) };

    let x_hat = 
        evals_from_coeffs(proof.public.clone(), index.domains.x).interpolate();
        // TODO: Should have no degree bound when we add the correct degree bound method
    let x_hat_comm = index.srs.get_ref().commit(&x_hat, None);

    let (mut sponge, o) = proof
        .oracles::<DefaultFqSponge<TweedledeeParameters, MarlinSpongeConstants>, DefaultFrSponge<Fp, MarlinSpongeConstants>>(
            index, x_hat_comm, &x_hat,
        );
    let opening_prechallenges = proof.proof.prechallenges(&mut sponge);

    return Box::into_raw(Box::new(FpOracles { o, opening_prechallenges }));
}

#[no_mangle]
pub extern "C" fn zexe_tweedle_fp_oracles_opening_prechallenges(
    oracles: *const FpOracles
) -> *const Vec<Fp> {
    return Box::into_raw(Box::new( (unsafe {&(*oracles)}).opening_prechallenges.iter().map(|x| x.0).collect() ));
}

#[no_mangle]
pub extern "C" fn zexe_tweedle_fp_oracles_alpha(
    oracles: *const FpOracles
) -> *const Fp {
    return Box::into_raw(Box::new( (unsafe {&(*oracles)}).o.alpha.clone() ));
}

#[no_mangle]
pub extern "C" fn zexe_tweedle_fp_oracles_eta_a(
    oracles: *const FpOracles,
) -> *const Fp {
    return Box::into_raw(Box::new( (unsafe {&(*oracles)}).o.eta_a.clone() ));
}

#[no_mangle]
pub extern "C" fn zexe_tweedle_fp_oracles_eta_b(
    oracles: *const FpOracles,
) -> *const Fp {
    return Box::into_raw(Box::new( (unsafe {&(*oracles)}).o.eta_b.clone() ));
}

#[no_mangle]
pub extern "C" fn zexe_tweedle_fp_oracles_eta_c(
    oracles: *const FpOracles,
) -> *const Fp {
    return Box::into_raw(Box::new( (unsafe {&(*oracles)}).o.eta_c.clone() ));
}

#[no_mangle]
pub extern "C" fn zexe_tweedle_fp_oracles_beta1(
    oracles: *const FpOracles,
) -> *const Fp {
    return Box::into_raw(Box::new( (unsafe {&(*oracles)}).o.beta[0].0.clone() ));
}

#[no_mangle]
pub extern "C" fn zexe_tweedle_fp_oracles_beta2(
    oracles: *const FpOracles,
) -> *const Fp {
    return Box::into_raw(Box::new( (unsafe {&(*oracles)}).o.beta[1].0.clone() ));
}

#[no_mangle]
pub extern "C" fn zexe_tweedle_fp_oracles_beta3(
    oracles: *const FpOracles,
) -> *const Fp {
    return Box::into_raw(Box::new( (unsafe {&(*oracles)}).o.beta[2].0.clone() ));
}

#[no_mangle]
pub extern "C" fn zexe_tweedle_fp_oracles_polys(
    oracles: *const FpOracles,
) -> *const Fp {
    return Box::into_raw(Box::new( (unsafe {&(*oracles)}).o.polys.0.clone() ));
}

#[no_mangle]
pub extern "C" fn zexe_tweedle_fp_oracles_evals(
    oracles: *const FpOracles,
) -> *const Fp {
    return Box::into_raw(Box::new( (unsafe {&(*oracles)}).o.evals.0.clone() ));
}

#[no_mangle]
pub extern "C" fn zexe_tweedle_fp_oracles_x_hat_nocopy(
    oracles: *const FpOracles,
) -> *const [Vec<Fp>; 3] {
    return Box::into_raw(Box::new( (unsafe {&(*oracles)}).o.x_hat.clone() ));
}

#[no_mangle]
pub extern "C" fn zexe_tweedle_fp_oracles_digest_before_evaluations(
    oracles: *const FpOracles,
) -> *const Fp {
    return Box::into_raw(Box::new( (unsafe {&(*oracles)}).o.digest_before_evaluations.clone() ));
}

#[no_mangle]
pub extern "C" fn zexe_tweedle_fp_oracles_delete(
    x: *mut FpOracles,
    ) {
    let _box = unsafe { Box::from_raw(x) };
}

// Fp proof
#[no_mangle]
pub extern "C" fn zexe_tweedle_fp_proof_create(
    index: *const DlogIndex<GAffine>,
    primary_input: *const Vec<Fp>,
    auxiliary_input: *const Vec<Fp>,
    prev_challenges: *const Vec<Fp>,
    prev_sgs : *const Vec<GAffine>,
) -> *const DlogProof<GAffine> {
    let index = unsafe { &(*index) };
    let primary_input = unsafe { &(*primary_input) };
    let auxiliary_input = unsafe { &(*auxiliary_input) };

    let witness = prepare_witness(index.domains, primary_input, auxiliary_input);

    let prev : Vec<(Vec<Fp>, PolyComm<GAffine>)> = {
        let prev_challenges = unsafe { &*prev_challenges};
        let prev_sgs = unsafe { &*prev_sgs };
        if prev_challenges.len() == 0 {Vec::new()} else
        {
            let challenges_per_sg = prev_challenges.len() / prev_sgs.len();
            prev_sgs.iter().enumerate().map( |(i, sg)| {
                (
                    prev_challenges[(i * challenges_per_sg)..(i+1)*challenges_per_sg].iter().map(|x| *x).collect(),
                    PolyComm::<GAffine>{unshifted: vec![sg.clone()], shifted: None}
                )
            }).collect()
        }
    };
    
    let rng = &mut rand_core::OsRng;

    let map = <GAffine as CommitmentCurve>::Map::setup();
    let proof = DlogProof::create::<DefaultFqSponge<TweedledeeParameters, MarlinSpongeConstants>, DefaultFrSponge<Fp, MarlinSpongeConstants>>(
        &map, &witness, &index, prev, rng,
    )
    .unwrap();

    return Box::into_raw(Box::new(proof));
}

#[no_mangle]
pub extern "C" fn zexe_tweedle_fp_proof_verify(
    index: *const DlogVerifierIndex<GAffine>,
    proof: *const DlogProof<GAffine>,
) -> bool {

    let index = unsafe { &(*index) };
    let proof = unsafe { (*proof).clone() };
    let group_map = <GAffine as CommitmentCurve>::Map::setup();

    DlogProof::verify::<DefaultFqSponge<TweedledeeParameters, MarlinSpongeConstants>, DefaultFrSponge<Fp, MarlinSpongeConstants>>(
        &group_map,
        &[proof].to_vec(),
        &index,
        &mut rand_core::OsRng
    )
}

// TODO: Batch verify across different indexes
#[no_mangle]
pub extern "C" fn zexe_tweedle_fp_proof_batch_verify(
    index: *const DlogVerifierIndex<GAffine>,
    proofs: *const Vec<DlogProof<GAffine>>,
) -> bool {
    let index = unsafe { &(*index) };
    let proofs = unsafe { &(*proofs) };
    let group_map = <GAffine as CommitmentCurve>::Map::setup();

    DlogProof::<GAffine>::verify::<DefaultFqSponge<TweedledeeParameters, MarlinSpongeConstants>, DefaultFrSponge<Fp, MarlinSpongeConstants>>(
        &group_map,
        proofs,
        index,
        &mut rand_core::OsRng,
    )
}

#[no_mangle]
pub extern "C" fn zexe_tweedle_fp_proof_make(
    primary_input : *const Vec<Fp>,

    w_comm        : *const PolyComm<GAffine>,
    za_comm       : *const PolyComm<GAffine>,
    zb_comm       : *const PolyComm<GAffine>,
    h1_comm       : *const PolyComm<GAffine>,
    g1_comm       : *const PolyComm<GAffine>,
    h2_comm       : *const PolyComm<GAffine>,
    g2_comm       : *const PolyComm<GAffine>,
    h3_comm       : *const PolyComm<GAffine>,
    g3_comm       : *const PolyComm<GAffine>,

    sigma2        : *const Fp,
    sigma3        : *const Fp, 

    lr : *const Vec<(GAffine, GAffine)>,
    z1 : *const Fp,
    z2 : *const Fp,
    delta : *const GAffine,
    sg : *const GAffine,

    evals0 : *const DlogProofEvaluations<Fp>,
    evals1 : *const DlogProofEvaluations<Fp>,
    evals2 : *const DlogProofEvaluations<Fp>,

    prev_challenges: *const Vec<Fp>,
    prev_sgs : *const Vec<GAffine>,
    ) -> *const DlogProof<GAffine> {

    let public = unsafe { &(*primary_input) }.clone();
    // public.resize(ceil_pow2(public.len()), Fp::zero());

    let prev : Vec<(Vec<Fp>, PolyComm<GAffine>)> = {
        let prev_challenges = unsafe { &*prev_challenges};
        let prev_sgs = unsafe { &*prev_sgs };
        if prev_challenges.len() == 0 {Vec::new()} else
        {
            let challenges_per_sg = prev_challenges.len() / prev_sgs.len();
            prev_sgs.iter().enumerate().map( |(i, sg)| {
                (
                    prev_challenges[(i * challenges_per_sg)..(i+1)*challenges_per_sg].iter().map(|x| *x).collect(),
                    PolyComm::<GAffine>{unshifted: vec![sg.clone()], shifted: None}
                )
            }).collect()
        }
    };

    let res = DlogProof {

        prev_challenges: prev,
        proof: OpeningProof {
            lr: (unsafe { &*lr }).clone(),
            z1: (unsafe { *z1 }).clone(),
            z2: (unsafe { *z2 }).clone(),
            delta: (unsafe { *delta }).clone(),
            sg: (unsafe { *sg }).clone(),
        },
        w_comm: (unsafe { &*w_comm }).clone(),
        za_comm: (unsafe { &*za_comm }).clone() ,
        zb_comm: (unsafe { &*zb_comm }).clone() ,
        h1_comm: (unsafe { &*h1_comm }).clone() ,
        g1_comm: (unsafe { &*g1_comm }).clone(),
        h2_comm: (unsafe { &*h2_comm }).clone() ,
        g2_comm: (unsafe { &*g2_comm }).clone(),
        h3_comm: (unsafe { &*h3_comm }).clone() ,
        g3_comm: (unsafe { &*g3_comm }).clone(),

        sigma2: (unsafe { *sigma2 }).clone(),
        sigma3: (unsafe { *sigma3 }).clone(),

        public,
        evals: [(unsafe { &*evals0 }).clone(), (unsafe {& *evals1 }).clone(), (unsafe { &*evals2 }).clone(), ],
    };
    return Box::into_raw(Box::new(res));
}

#[no_mangle]
pub extern "C" fn zexe_tweedle_fp_proof_delete(x: *mut DlogProof<GAffine>) {
    let _box = unsafe { Box::from_raw(x) };
}

#[no_mangle]
pub extern "C" fn zexe_tweedle_fp_proof_w_comm(p: *mut DlogProof<GAffine>) -> *const PolyComm<GAffine> {
    let x = (unsafe { &((*p).w_comm )}).clone();
    return Box::into_raw(Box::new(x));
}

#[no_mangle]
pub extern "C" fn zexe_tweedle_fp_proof_za_comm(p: *mut DlogProof<GAffine>) -> *const PolyComm<GAffine> {
    let x = (unsafe {&((*p).za_comm )}).clone();
    return Box::into_raw(Box::new(x));
}

#[no_mangle]
pub extern "C" fn zexe_tweedle_fp_proof_zb_comm(p: *mut DlogProof<GAffine>) -> *const PolyComm<GAffine> {
    let x = (unsafe {&((*p).zb_comm )}).clone();
    return Box::into_raw(Box::new(x));
}

#[no_mangle]
pub extern "C" fn zexe_tweedle_fp_proof_h1_comm(p: *mut DlogProof<GAffine>) -> *const PolyComm<GAffine> {
    let x = (unsafe {&((*p).h1_comm )}).clone();
    return Box::into_raw(Box::new(x));
}

#[no_mangle]
pub extern "C" fn zexe_tweedle_fp_proof_g1_comm_nocopy(p: *mut DlogProof<GAffine>) -> *const PolyComm<GAffine> {
    let x = (unsafe { &(*p).g1_comm }).clone();
    return Box::into_raw(Box::new(x));
}

#[no_mangle]
pub extern "C" fn zexe_tweedle_fp_proof_h2_comm(p: *mut DlogProof<GAffine>) -> *const PolyComm<GAffine> {
    let x = (unsafe {&((*p).h2_comm )}).clone();
    return Box::into_raw(Box::new(x));
}

#[no_mangle]
pub extern "C" fn zexe_tweedle_fp_proof_g2_comm_nocopy(p: *mut DlogProof<GAffine>) -> *const PolyComm<GAffine> {
    let x = (unsafe { &(*p).g2_comm }).clone();
    return Box::into_raw(Box::new(x));
}

#[no_mangle]
pub extern "C" fn zexe_tweedle_fp_proof_h3_comm(p: *mut DlogProof<GAffine>) -> *const PolyComm<GAffine> {
    let x = (unsafe { &(*p).h3_comm }).clone();
    return Box::into_raw(Box::new(x));
}

#[no_mangle]
pub extern "C" fn zexe_tweedle_fp_proof_g3_comm_nocopy(p: *mut DlogProof<GAffine>) -> *const PolyComm<GAffine> {
    let x = (unsafe { &(*p).g3_comm }).clone();
    return Box::into_raw(Box::new(x));
}

#[no_mangle]
pub extern "C" fn zexe_tweedle_fp_proof_sigma2(p: *mut DlogProof<GAffine>) -> *const Fp {
    let x = (unsafe { (*p).sigma2 }).clone();
    return Box::into_raw(Box::new(x));
}

#[no_mangle]
pub extern "C" fn zexe_tweedle_fp_proof_sigma3(p: *mut DlogProof<GAffine>) -> *const Fp {
    let x = (unsafe { (*p).sigma3 }).clone();
    return Box::into_raw(Box::new(x));
}

#[no_mangle]
pub extern "C" fn zexe_tweedle_fp_proof_proof(p: *mut DlogProof<GAffine>) -> *const OpeningProof<GAffine> {
    let x = (unsafe { &(*p).proof }).clone();
    return Box::into_raw(Box::new(x));
}

#[no_mangle]
pub extern "C" fn zexe_tweedle_fp_proof_evals_nocopy(p: *mut DlogProof<GAffine>) -> *const [DlogProofEvaluations<Fp>; 3] {
    let x = (unsafe { &(*p).evals }).clone();
    return Box::into_raw(Box::new(x));
}

// Fp proof vector

#[no_mangle]
pub extern "C" fn zexe_tweedle_fp_proof_vector_create() -> *mut Vec<DlogProof<GAffine>> {
    return Box::into_raw(Box::new(Vec::new()));
}

#[no_mangle]
pub extern "C" fn zexe_tweedle_fp_proof_vector_length(v: *const Vec<DlogProof<GAffine>>) -> i32 {
    let v_ = unsafe { &(*v) };
    return v_.len() as i32;
}

#[no_mangle]
pub extern "C" fn zexe_tweedle_fp_proof_vector_emplace_back(v: *mut Vec<DlogProof<GAffine>>, x: *const DlogProof<GAffine>) {
    let v_ = unsafe { &mut (*v) };
    let x_ = unsafe { &(*x) };
    v_.push(x_.clone());
}

#[no_mangle]
pub extern "C" fn zexe_tweedle_fp_proof_vector_get(v: *mut Vec<DlogProof<GAffine>>, i: u32) -> *mut DlogProof<GAffine> {
    let v_ = unsafe { &mut (*v) };
    return Box::into_raw(Box::new((*v_)[i as usize].clone()));
}

#[no_mangle]
pub extern "C" fn zexe_tweedle_fp_proof_vector_delete(v: *mut Vec<DlogProof<GAffine>>) {
    // Deallocation happens automatically when a box variable goes out of
    // scope.
    let _box = unsafe { Box::from_raw(v) };
}

// Fp opening proof
#[no_mangle]
pub extern "C" fn zexe_tweedle_fp_opening_proof_delete(p: *mut OpeningProof<GAffine>) {
    // Deallocation happens automatically when a box variable goes out of
    // scope.
    let _box = unsafe { Box::from_raw(p) };
}

#[no_mangle]
pub extern "C" fn zexe_tweedle_fp_opening_proof_sg(p: *const OpeningProof<GAffine>) -> *const GAffine {
    let x = (unsafe { &(*p).sg }).clone();
    return Box::into_raw(Box::new(x));
}

#[no_mangle]
pub extern "C" fn zexe_tweedle_fp_opening_proof_lr(p: *const OpeningProof<GAffine>) -> *const Vec<(GAffine, GAffine)> {
    let x = (unsafe { &(*p).lr }).clone();
    return Box::into_raw(Box::new(x));
}

#[no_mangle]
pub extern "C" fn zexe_tweedle_fp_opening_proof_z1(p: *const OpeningProof<GAffine>) -> *const Fp {
    let x = (unsafe { &(*p).z1 }).clone();
    return Box::into_raw(Box::new(x));
}

#[no_mangle]
pub extern "C" fn zexe_tweedle_fp_opening_proof_z2(p: *const OpeningProof<GAffine>) -> *const Fp {
    let x = (unsafe { &(*p).z2 }).clone();
    return Box::into_raw(Box::new(x));
}

#[no_mangle]
pub extern "C" fn zexe_tweedle_fp_opening_proof_delta(p: *const OpeningProof<GAffine>) -> *const GAffine {
    let x = (unsafe { &(*p).delta }).clone();
    return Box::into_raw(Box::new(x));
}

// Fp proof evaluations

#[no_mangle]
pub extern "C" fn zexe_tweedle_fp_proof_evaluations_w(e: *const DlogProofEvaluations<Fp>) -> *const Vec<Fp> {
    let x = (unsafe { & (*e).w }).clone();
    return Box::into_raw(Box::new(x));
}

#[no_mangle]
pub extern "C" fn zexe_tweedle_fp_proof_evaluations_za(e: *const DlogProofEvaluations<Fp>) -> *const Vec<Fp> {
    let x = (unsafe { & (*e).za }).clone();
    return Box::into_raw(Box::new(x));
}

#[no_mangle]
pub extern "C" fn zexe_tweedle_fp_proof_evaluations_zb(e: *const DlogProofEvaluations<Fp>) -> *const Vec<Fp> {
    let x = (unsafe { & (*e).zb }).clone();
    return Box::into_raw(Box::new(x));
}

#[no_mangle]
pub extern "C" fn zexe_tweedle_fp_proof_evaluations_h1(e: *const DlogProofEvaluations<Fp>) -> *const Vec<Fp> {
    let x = (unsafe { & (*e).h1 }).clone();
    return Box::into_raw(Box::new(x));
}

#[no_mangle]
pub extern "C" fn zexe_tweedle_fp_proof_evaluations_h2(e: *const DlogProofEvaluations<Fp>) -> *const Vec<Fp> {
    let x = (unsafe { & (*e).h2 }).clone();
    return Box::into_raw(Box::new(x));
}

#[no_mangle]
pub extern "C" fn zexe_tweedle_fp_proof_evaluations_h3(e: *const DlogProofEvaluations<Fp>) -> *const Vec<Fp> {
    let x = (unsafe { & (*e).h3 }).clone();
    return Box::into_raw(Box::new(x));
}

#[no_mangle]
pub extern "C" fn zexe_tweedle_fp_proof_evaluations_g1(e: *const DlogProofEvaluations<Fp>) -> *const Vec<Fp> {
    let x = (unsafe { & (*e).g1 }).clone();
    return Box::into_raw(Box::new(x));
}

#[no_mangle]
pub extern "C" fn zexe_tweedle_fp_proof_evaluations_g2(e: *const DlogProofEvaluations<Fp>) -> *const Vec<Fp> {
    let x = (unsafe { & (*e).g2 }).clone();
    return Box::into_raw(Box::new(x));
}

#[no_mangle]
pub extern "C" fn zexe_tweedle_fp_proof_evaluations_g3(e: *const DlogProofEvaluations<Fp>) -> *const Vec<Fp> {
    let x = (unsafe { & (*e).g3 }).clone();
    return Box::into_raw(Box::new(x));
}

#[no_mangle]
pub extern "C" fn zexe_tweedle_fp_proof_evaluations_row_nocopy(e: *const DlogProofEvaluations<Fp>) -> *const [Vec<Fp>; 3] {
    let x = (unsafe { &(*e).row }).clone();
    return Box::into_raw(Box::new(x));
}

#[no_mangle]
pub extern "C" fn zexe_tweedle_fp_proof_evaluations_val_nocopy(e: *const DlogProofEvaluations<Fp>) -> *const [Vec<Fp>; 3] {
    let x = (unsafe { &(*e).val }).clone();
    return Box::into_raw(Box::new(x));
}

#[no_mangle]
pub extern "C" fn zexe_tweedle_fp_proof_evaluations_col_nocopy(e: *const DlogProofEvaluations<Fp>) -> *const [Vec<Fp>; 3] {
    let x = (unsafe { &(*e).col }).clone();
    return Box::into_raw(Box::new(x));
}

#[no_mangle]
pub extern "C" fn zexe_tweedle_fp_proof_evaluations_rc_nocopy(e: *const DlogProofEvaluations<Fp>) -> *const [Vec<Fp>; 3] {
    let x = (unsafe { &(*e).rc }).clone();
    return Box::into_raw(Box::new(x));
}

#[no_mangle]
pub extern "C" fn zexe_tweedle_fp_proof_evaluations_triple_0(e: *const [DlogProofEvaluations<Fp>; 3]) -> *const DlogProofEvaluations<Fp> {
    let x = (unsafe { & (*e)[0] }).clone();
    return Box::into_raw(Box::new(x));
}

#[no_mangle]
pub extern "C" fn zexe_tweedle_fp_proof_evaluations_triple_1(e: *const [DlogProofEvaluations<Fp>; 3]) -> *const DlogProofEvaluations<Fp> {
    let x = (unsafe { & (*e)[1] }).clone();
    return Box::into_raw(Box::new(x));
}

#[no_mangle]
pub extern "C" fn zexe_tweedle_fp_proof_evaluations_triple_2(e: *const [DlogProofEvaluations<Fp>; 3]) -> *const DlogProofEvaluations<Fp> {
    let x = (unsafe { & (*e)[2] }).clone();
    return Box::into_raw(Box::new(x));
}

#[no_mangle]
pub extern "C" fn zexe_tweedle_fp_proof_evaluations_triple_delete(x: *mut [DlogProofEvaluations<Fp>; 3]) {
    let _box = unsafe { Box::from_raw(x) };
}

#[no_mangle]
pub extern "C" fn zexe_tweedle_fp_proof_evaluations_make(
    w: *const Vec<Fp>,
    za: *const Vec<Fp>,
    zb: *const Vec<Fp>,
    h1: *const Vec<Fp>,
    g1: *const Vec<Fp>,
    h2: *const Vec<Fp>,
    g2: *const Vec<Fp>,
    h3: *const Vec<Fp>,
    g3: *const Vec<Fp>,

    row_0: *const Vec<Fp>,
    row_1: *const Vec<Fp>,
    row_2: *const Vec<Fp>,

    col_0: *const Vec<Fp>,
    col_1: *const Vec<Fp>,
    col_2: *const Vec<Fp>,

    val_0: *const Vec<Fp>,
    val_1: *const Vec<Fp>,
    val_2: *const Vec<Fp>,

    rc_0: *const Vec<Fp>,
    rc_1: *const Vec<Fp>,
    rc_2: *const Vec<Fp>) -> *const DlogProofEvaluations<Fp> {
    let res : DlogProofEvaluations<Fp> = DlogProofEvaluations {
        w: (unsafe { &*w }).clone(),
        za: (unsafe { &*za }).clone(),
        zb: (unsafe { &*zb }).clone(),
        g1: (unsafe { &*g1 }).clone(),
        g2: (unsafe { &*g2 }).clone(),
        g3: (unsafe { &*g3 }).clone(),
        h1: (unsafe { &*h1 }).clone(),
        h2: (unsafe { &*h2 }).clone(),
        h3: (unsafe { &*h3 }).clone(),
        row:
            [ (unsafe {&*row_0}).clone(),
                (unsafe {&*row_1}).clone(),
                (unsafe {&*row_2}).clone() ],
        col:
            [ (unsafe {&*col_0}).clone(),
                (unsafe {&*col_1}).clone(),
                (unsafe {&*col_2}).clone() ],
        val:
            [ (unsafe {&*val_0}).clone(),
                (unsafe {&*val_1}).clone(),
                (unsafe {&*val_2}).clone() ],
        rc:
            [ (unsafe {&*rc_0}).clone(),
                (unsafe {&*rc_1}).clone(),
                (unsafe {&*rc_2}).clone() ],
    };

    return Box::into_raw(Box::new(res));
}

#[no_mangle]
pub extern "C" fn zexe_tweedle_fp_proof_evaluations_delete(x: *mut DlogProofEvaluations<Fp>) {
    let _box = unsafe { Box::from_raw(x) };
}

// fq poly comm
#[no_mangle]
pub extern "C" fn zexe_tweedle_fp_poly_comm_unshifted(c: *const PolyComm<GAffine>) -> *const Vec<GAffine> {
    let c = unsafe {& (*c) };
    return Box::into_raw(Box::new(c.unshifted.clone()));
}

#[no_mangle]
pub extern "C" fn zexe_tweedle_fp_poly_comm_shifted(c: *const PolyComm<GAffine>) -> *const GAffine {
    let c = unsafe {& (*c) };
    match c.shifted {
        Some(g) => Box::into_raw(Box::new(g.clone())),
        None =>  std::ptr::null()
    }
}

#[no_mangle]
pub extern "C" fn zexe_tweedle_fp_poly_comm_make
(
    unshifted: *const Vec<GAffine>,
    shifted: *const GAffine
) -> *const PolyComm<GAffine>
{
    let unsh = unsafe {& (*unshifted) };

    let commitment = PolyComm
    {
        unshifted: unsh.clone(),
        shifted: if shifted == std::ptr::null() {None} else {Some ({let sh = unsafe {& (*shifted) }; *sh})}
    };

    Box::into_raw(Box::new(commitment))
}

#[no_mangle]
pub extern "C" fn zexe_tweedle_fp_poly_comm_delete(c: *mut PolyComm<GAffine>) {
    let _box = unsafe { Box::from_raw(c) };
}<|MERGE_RESOLUTION|>--- conflicted
+++ resolved
@@ -52,7 +52,6 @@
 }
 
 #[no_mangle]
-<<<<<<< HEAD
 pub extern "C" fn zexe_tweedle_fp_urs_delete(x: *mut SRS<GAffine>) {
     let _box = unsafe { Box::from_raw(x) };
 }
@@ -62,10 +61,6 @@
     let path = (unsafe { CStr::from_ptr(path) })
         .to_string_lossy()
         .into_owned();
-=======
-pub extern "C" fn zexe_tweedle_fp_urs_write(urs : *mut SRS<GAffine>, path: *mut c_char) {
-    let path = (unsafe { CStr::from_ptr(path) }).to_string_lossy().into_owned();
->>>>>>> 954b2377
     let file = BufWriter::new(File::create(path).unwrap());
     let urs = unsafe { &*urs };
     let _ = urs.write(file);
