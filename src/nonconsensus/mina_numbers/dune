--- conflicted
+++ resolved
@@ -15,10 +15,6 @@
    result
    ;;local libraries
    mina_wire_types
-<<<<<<< HEAD
-   ppx_dhall_type
-=======
->>>>>>> 96453589
    bignum_bigint
    fold_lib
    tuple_lib
