--- conflicted
+++ resolved
@@ -86,23 +86,12 @@
         |> List.sum (module Int) ~f:Fn.id
       in
       let%bind output = MinaCli.ledger_currency mina_cli ~ledger_file in
-<<<<<<< HEAD
-      let total_currency_float = float_of_int total_currency /. 1000000000.0 in
-      let total_currency_string =
-        Printf.sprintf "MINA: %.9f" total_currency_float
-      in
-      assert_don't_contain_log_output output ;
-      if not (String.equal total_currency_string (String.strip output)) then
-        failwithf "invalid mina total count %s vs %s" total_currency_string
-          output () ;
-=======
       let actual = Scanf.sscanf output "MINA : %f" (fun actual -> actual) in
       let total_currency_float = float_of_int total_currency /. 1000000000.0 in
       assert_don't_contain_log_output output ;
       if not Float.(abs (total_currency_float - actual) < 0.001) then
         failwithf "invalid mina total count %f vs %f" total_currency_float
           actual () ;
->>>>>>> 09964375
       return ()
     in
     run test_case mina_path
