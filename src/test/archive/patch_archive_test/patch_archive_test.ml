(* patch_archive_test.ml *)

(* test patching of archive databases

   test structure:
    - import reference database for comparision (for example with 100 blocks)
    - create new schema and export blocks from reference db with some missing ones
    - patch the database with missing precomputed blocks
    - compare original and copy
*)

open Core_kernel
open Async
open Mina_automation

(* Reference: https://discuss.ocaml.org/t/more-natural-preferred-way-to-shuffle-an-array *)
let knuth_shuffle a =
  let a = Array.copy a in
  for i = Array.length a - 1 downto 1 do
    let k = Random.int (i + 1) in
    Array.swap a k i
  done ;
  a

let main ~db_uri ~network_data_folder () =
  let open Deferred.Let_syntax in
  let network_name = "dummy" in

  let network_data = Network_data.create network_data_folder in

  let output_folder = Filename.temp_dir_name ^ "/output" in

  let%bind output_folder = Unix.mkdtemp output_folder in

  let connection = Psql.Conn_str db_uri in

  let source_db_name = "patch_archive_test_source" in
  let target_db_name = "patch_archive_test_target" in
  let%bind _ = Psql.create_empty_db ~connection ~db:source_db_name in
  let%bind _ =
    Psql.run_script ~connection ~db:source_db_name
      (Network_data.init_script_path network_data)
  in
  let%bind () = Psql.create_mina_db ~connection ~db:target_db_name in

  let source_db = db_uri ^ "/" ^ source_db_name in
  let target_db = db_uri ^ "/" ^ target_db_name in

  let extract_blocks = Extract_blocks.default in
  let config =
    { Extract_blocks.Config.archive_uri = source_db
    ; range = Extract_blocks.Config.AllBlocks
    ; output_folder = Some output_folder
    ; network = Some network_name
    ; include_block_height_in_name = true
    }
  in
  let%bind _ = Extract_blocks.run extract_blocks ~config in

  let archive_blocks = Archive_blocks.default in

  let%bind extensional_files =
    Sys.ls_dir output_folder
    >>= Deferred.List.map ~f:(fun e ->
            Deferred.return (output_folder ^ "/" ^ e) )
  in

<<<<<<< HEAD
  if List.length extensional_files < 3 then
    failwith "No enough extensional files found in output folder" ;

  let n =
    List.init missing_blocks_count ~f:(fun _ ->
        (* never remove last or first block as missing-block-guardian can have issues when patching it
           as it patching only gaps
        *)
        Random.int (List.length extensional_files - 2) + 1 )
=======
  let%bind () =
    if List.length extensional_files < 3 then (
      printf
        "Need at least 3 blocks to have meaningful intermediate block to patch \
         against" ;
      exit 1 )
    else Deferred.unit
>>>>>>> be77daa9
  in
  let missing_blocks_count = min 3 (List.length extensional_files - 2) in

  (* never remove last and first block as missing-block-guardian can have issues
     when patching "border" blocks as it expect to fill gaps in the middle
  *)
  let candidate_blocks =
    Array.init (List.length extensional_files - 2) ~f:Int.succ
  in
  let missing_blocks =
    Array.slice (knuth_shuffle candidate_blocks) 0 missing_blocks_count
  in
  let unpatched_extensional_files =
    List.filteri extensional_files ~f:(fun i _ ->
<<<<<<< HEAD
        not (List.mem n i ~equal:Int.equal) )
    |> Utils.dedup_and_sort_archive_files
=======
        not (Array.mem missing_blocks i ~equal:Int.equal) )
    |> List.dedup_and_sort ~compare:(fun left right ->
           let scan_height item =
             let item =
               Filename.basename item |> Str.global_replace (Str.regexp "-") " "
             in
             Scanf.sscanf item "%s %d %s" (fun _ height _ -> height)
           in

           let left_height = scan_height left in
           let right_height = scan_height right in

           Int.compare left_height right_height )
>>>>>>> be77daa9
  in

  let%bind _ =
    Archive_blocks.run archive_blocks ~blocks:unpatched_extensional_files
      ~archive_uri:target_db ~format:Extensional
  in

  let%bind missing_blocks_auditor_path = Missing_blocks_auditor.path in

  let%bind archive_blocks_path = Archive_blocks.path in

  let config =
    { Missing_blocks_guardian.Config.archive_uri = Uri.of_string target_db
    ; precomputed_blocks = Uri.make ~scheme:"file" ~path:output_folder ()
    ; network = network_name
    ; run_mode = Run
    ; missing_blocks_auditor = missing_blocks_auditor_path
    ; archive_blocks = archive_blocks_path
    ; block_format = Extensional
    }
  in

  let missing_blocks_guardian = Missing_blocks_guardian.default in

  let%bind _ = Missing_blocks_guardian.run missing_blocks_guardian ~config in

  let replayer = Replayer.default in

  let%bind _ =
    Replayer.run replayer ~archive_uri:target_db
      ~input_config:(Network_data.replayer_input_file_path network_data)
      ~interval_checkpoint:10 ~output_ledger:"./output_ledger" ()
  in

  Deferred.unit

let () =
  Command.(
    run
      (let open Let_syntax in
      async ~summary:"Test patching of blocks in an archive database"
        (let%map db_uri =
           Param.flag "--source-uri"
             ~doc:
               "URI URI for connecting to the database (e.g., \
                postgres://$USER@localhost:5432)"
             Param.(required string)
         and network_data_folder =
           Param.(
             flag "--network-data-folder" ~aliases:[ "network-data-folder" ]
               Param.(required string))
             ~doc:
               "Path Path to folder containing network data. Usually it's sql \
                for db import, genesis ledger and zipped precomputed blocks \
                archive"
         in
         main ~db_uri ~network_data_folder )))<|MERGE_RESOLUTION|>--- conflicted
+++ resolved
@@ -8,6 +8,24 @@
     - patch the database with missing precomputed blocks
     - compare original and copy
 *)
+
+module Network_Data = struct
+  type t =
+    { init_script : String.t
+    ; precomputed_blocks_zip : String.t
+    ; genesis_ledger_file : String.t
+    ; replayer_input_file : String.t
+    ; folder : String.t
+    }
+
+  let create folder =
+    { init_script = "archive_db.sql"
+    ; genesis_ledger_file = "input.json"
+    ; precomputed_blocks_zip = "precomputed_blocks.zip"
+    ; replayer_input_file = "replayer_input_file.json"
+    ; folder
+    }
+end
 
 open Core_kernel
 open Async
@@ -26,7 +44,7 @@
   let open Deferred.Let_syntax in
   let network_name = "dummy" in
 
-  let network_data = Network_data.create network_data_folder in
+  let network_data = Network_Data.create network_data_folder in
 
   let output_folder = Filename.temp_dir_name ^ "/output" in
 
@@ -39,7 +57,7 @@
   let%bind _ = Psql.create_empty_db ~connection ~db:source_db_name in
   let%bind _ =
     Psql.run_script ~connection ~db:source_db_name
-      (Network_data.init_script_path network_data)
+      (network_data.folder ^ "/" ^ network_data.init_script)
   in
   let%bind () = Psql.create_mina_db ~connection ~db:target_db_name in
 
@@ -65,17 +83,6 @@
             Deferred.return (output_folder ^ "/" ^ e) )
   in
 
-<<<<<<< HEAD
-  if List.length extensional_files < 3 then
-    failwith "No enough extensional files found in output folder" ;
-
-  let n =
-    List.init missing_blocks_count ~f:(fun _ ->
-        (* never remove last or first block as missing-block-guardian can have issues when patching it
-           as it patching only gaps
-        *)
-        Random.int (List.length extensional_files - 2) + 1 )
-=======
   let%bind () =
     if List.length extensional_files < 3 then (
       printf
@@ -83,7 +90,6 @@
          against" ;
       exit 1 )
     else Deferred.unit
->>>>>>> be77daa9
   in
   let missing_blocks_count = min 3 (List.length extensional_files - 2) in
 
@@ -98,24 +104,8 @@
   in
   let unpatched_extensional_files =
     List.filteri extensional_files ~f:(fun i _ ->
-<<<<<<< HEAD
-        not (List.mem n i ~equal:Int.equal) )
+        not (Array.mem missing_blocks i ~equal:Int.equal) )
     |> Utils.dedup_and_sort_archive_files
-=======
-        not (Array.mem missing_blocks i ~equal:Int.equal) )
-    |> List.dedup_and_sort ~compare:(fun left right ->
-           let scan_height item =
-             let item =
-               Filename.basename item |> Str.global_replace (Str.regexp "-") " "
-             in
-             Scanf.sscanf item "%s %d %s" (fun _ height _ -> height)
-           in
-
-           let left_height = scan_height left in
-           let right_height = scan_height right in
-
-           Int.compare left_height right_height )
->>>>>>> be77daa9
   in
 
   let%bind _ =
@@ -146,7 +136,8 @@
 
   let%bind _ =
     Replayer.run replayer ~archive_uri:target_db
-      ~input_config:(Network_data.replayer_input_file_path network_data)
+      ~input_config:
+        (network_data.folder ^ "/" ^ network_data.replayer_input_file)
       ~interval_checkpoint:10 ~output_ledger:"./output_ledger" ()
   in
 
