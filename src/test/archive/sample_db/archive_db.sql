--
-- PostgreSQL database dump
--

-- Dumped from database version 14.18
-- Dumped by pg_dump version 16.8

SET statement_timeout = 0;
SET lock_timeout = 0;
SET idle_in_transaction_session_timeout = 0;
SET client_encoding = 'UTF8';
SET standard_conforming_strings = on;
SELECT pg_catalog.set_config('search_path', '', false);
SET check_function_bodies = false;
SET xmloption = content;
SET client_min_messages = warning;
SET row_security = off;

--
-- Name: public; Type: SCHEMA; Schema: -; Owner: postgres
--

-- *not* creating schema, since initdb creates it


ALTER SCHEMA public OWNER TO postgres;

--
-- Name: authorization_kind_type; Type: TYPE; Schema: public; Owner: postgres
--

CREATE TYPE public.authorization_kind_type AS ENUM (
    'None_given',
    'Signature',
    'Proof'
);


ALTER TYPE public.authorization_kind_type OWNER TO postgres;

--
-- Name: chain_status_type; Type: TYPE; Schema: public; Owner: postgres
--

CREATE TYPE public.chain_status_type AS ENUM (
    'canonical',
    'orphaned',
    'pending'
);


ALTER TYPE public.chain_status_type OWNER TO postgres;

--
-- Name: internal_command_type; Type: TYPE; Schema: public; Owner: postgres
--

CREATE TYPE public.internal_command_type AS ENUM (
    'fee_transfer_via_coinbase',
    'fee_transfer',
    'coinbase'
);


ALTER TYPE public.internal_command_type OWNER TO postgres;

--
-- Name: may_use_token; Type: TYPE; Schema: public; Owner: postgres
--

CREATE TYPE public.may_use_token AS ENUM (
    'No',
    'ParentsOwnToken',
    'InheritFromParent'
);


ALTER TYPE public.may_use_token OWNER TO postgres;

--
-- Name: transaction_status; Type: TYPE; Schema: public; Owner: postgres
--

CREATE TYPE public.transaction_status AS ENUM (
    'applied',
    'failed'
);


ALTER TYPE public.transaction_status OWNER TO postgres;

--
-- Name: user_command_type; Type: TYPE; Schema: public; Owner: postgres
--

CREATE TYPE public.user_command_type AS ENUM (
    'payment',
    'delegation'
);


ALTER TYPE public.user_command_type OWNER TO postgres;

--
-- Name: zkapp_auth_required_type; Type: TYPE; Schema: public; Owner: postgres
--

CREATE TYPE public.zkapp_auth_required_type AS ENUM (
    'none',
    'either',
    'proof',
    'signature',
    'both',
    'impossible'
);


ALTER TYPE public.zkapp_auth_required_type OWNER TO postgres;

SET default_tablespace = '';

SET default_table_access_method = heap;

--
-- Name: account_identifiers; Type: TABLE; Schema: public; Owner: postgres
--

CREATE TABLE public.account_identifiers (
    id integer NOT NULL,
    public_key_id integer NOT NULL,
    token_id integer NOT NULL
);


ALTER TABLE public.account_identifiers OWNER TO postgres;

--
-- Name: account_identifiers_id_seq; Type: SEQUENCE; Schema: public; Owner: postgres
--

CREATE SEQUENCE public.account_identifiers_id_seq
    AS integer
    START WITH 1
    INCREMENT BY 1
    NO MINVALUE
    NO MAXVALUE
    CACHE 1;


ALTER SEQUENCE public.account_identifiers_id_seq OWNER TO postgres;

--
-- Name: account_identifiers_id_seq; Type: SEQUENCE OWNED BY; Schema: public; Owner: postgres
--

ALTER SEQUENCE public.account_identifiers_id_seq OWNED BY public.account_identifiers.id;


--
-- Name: accounts_accessed; Type: TABLE; Schema: public; Owner: postgres
--

CREATE TABLE public.accounts_accessed (
    ledger_index integer NOT NULL,
    block_id integer NOT NULL,
    account_identifier_id integer NOT NULL,
    token_symbol_id integer NOT NULL,
    balance text NOT NULL,
    nonce bigint NOT NULL,
    receipt_chain_hash text NOT NULL,
    delegate_id integer,
    voting_for_id integer NOT NULL,
    timing_id integer,
    permissions_id integer NOT NULL,
    zkapp_id integer
);


ALTER TABLE public.accounts_accessed OWNER TO postgres;

--
-- Name: accounts_created; Type: TABLE; Schema: public; Owner: postgres
--

CREATE TABLE public.accounts_created (
    block_id integer NOT NULL,
    account_identifier_id integer NOT NULL,
    creation_fee text NOT NULL
);


ALTER TABLE public.accounts_created OWNER TO postgres;

--
-- Name: blocks; Type: TABLE; Schema: public; Owner: postgres
--

CREATE TABLE public.blocks (
    id integer NOT NULL,
    state_hash text NOT NULL,
    parent_id integer,
    parent_hash text NOT NULL,
    creator_id integer NOT NULL,
    block_winner_id integer NOT NULL,
    last_vrf_output text NOT NULL,
    snarked_ledger_hash_id integer NOT NULL,
    staking_epoch_data_id integer NOT NULL,
    next_epoch_data_id integer NOT NULL,
    min_window_density bigint NOT NULL,
    sub_window_densities bigint[] NOT NULL,
    total_currency text NOT NULL,
    ledger_hash text NOT NULL,
    height bigint NOT NULL,
    global_slot_since_hard_fork bigint NOT NULL,
    global_slot_since_genesis bigint NOT NULL,
    protocol_version_id integer NOT NULL,
    proposed_protocol_version_id integer,
    "timestamp" text NOT NULL,
    chain_status public.chain_status_type NOT NULL
);


ALTER TABLE public.blocks OWNER TO postgres;

--
-- Name: blocks_id_seq; Type: SEQUENCE; Schema: public; Owner: postgres
--

CREATE SEQUENCE public.blocks_id_seq
    AS integer
    START WITH 1
    INCREMENT BY 1
    NO MINVALUE
    NO MAXVALUE
    CACHE 1;


ALTER SEQUENCE public.blocks_id_seq OWNER TO postgres;

--
-- Name: blocks_id_seq; Type: SEQUENCE OWNED BY; Schema: public; Owner: postgres
--

ALTER SEQUENCE public.blocks_id_seq OWNED BY public.blocks.id;


--
-- Name: blocks_internal_commands; Type: TABLE; Schema: public; Owner: postgres
--

CREATE TABLE public.blocks_internal_commands (
    block_id integer NOT NULL,
    internal_command_id integer NOT NULL,
    sequence_no integer NOT NULL,
    secondary_sequence_no integer NOT NULL,
    status public.transaction_status NOT NULL,
    failure_reason text
);


ALTER TABLE public.blocks_internal_commands OWNER TO postgres;

--
-- Name: blocks_user_commands; Type: TABLE; Schema: public; Owner: postgres
--

CREATE TABLE public.blocks_user_commands (
    block_id integer NOT NULL,
    user_command_id integer NOT NULL,
    sequence_no integer NOT NULL,
    status public.transaction_status NOT NULL,
    failure_reason text
);


ALTER TABLE public.blocks_user_commands OWNER TO postgres;

--
-- Name: blocks_zkapp_commands; Type: TABLE; Schema: public; Owner: postgres
--

CREATE TABLE public.blocks_zkapp_commands (
    block_id integer NOT NULL,
    zkapp_command_id integer NOT NULL,
    sequence_no integer NOT NULL,
    status public.transaction_status NOT NULL,
    failure_reasons_ids integer[]
);


ALTER TABLE public.blocks_zkapp_commands OWNER TO postgres;

--
-- Name: epoch_data; Type: TABLE; Schema: public; Owner: postgres
--

CREATE TABLE public.epoch_data (
    id integer NOT NULL,
    seed text NOT NULL,
    ledger_hash_id integer NOT NULL,
    total_currency text NOT NULL,
    start_checkpoint text NOT NULL,
    lock_checkpoint text NOT NULL,
    epoch_length bigint NOT NULL
);


ALTER TABLE public.epoch_data OWNER TO postgres;

--
-- Name: epoch_data_id_seq; Type: SEQUENCE; Schema: public; Owner: postgres
--

CREATE SEQUENCE public.epoch_data_id_seq
    AS integer
    START WITH 1
    INCREMENT BY 1
    NO MINVALUE
    NO MAXVALUE
    CACHE 1;


ALTER SEQUENCE public.epoch_data_id_seq OWNER TO postgres;

--
-- Name: epoch_data_id_seq; Type: SEQUENCE OWNED BY; Schema: public; Owner: postgres
--

ALTER SEQUENCE public.epoch_data_id_seq OWNED BY public.epoch_data.id;


--
-- Name: internal_commands; Type: TABLE; Schema: public; Owner: postgres
--

CREATE TABLE public.internal_commands (
    id integer NOT NULL,
    command_type public.internal_command_type NOT NULL,
    receiver_id integer NOT NULL,
    fee text NOT NULL,
    hash text NOT NULL
);


ALTER TABLE public.internal_commands OWNER TO postgres;

--
-- Name: internal_commands_id_seq; Type: SEQUENCE; Schema: public; Owner: postgres
--

CREATE SEQUENCE public.internal_commands_id_seq
    AS integer
    START WITH 1
    INCREMENT BY 1
    NO MINVALUE
    NO MAXVALUE
    CACHE 1;


ALTER SEQUENCE public.internal_commands_id_seq OWNER TO postgres;

--
-- Name: internal_commands_id_seq; Type: SEQUENCE OWNED BY; Schema: public; Owner: postgres
--

ALTER SEQUENCE public.internal_commands_id_seq OWNED BY public.internal_commands.id;


--
-- Name: protocol_versions; Type: TABLE; Schema: public; Owner: postgres
--

CREATE TABLE public.protocol_versions (
    id integer NOT NULL,
    transaction integer NOT NULL,
    network integer NOT NULL,
    patch integer NOT NULL
);


ALTER TABLE public.protocol_versions OWNER TO postgres;

--
-- Name: protocol_versions_id_seq; Type: SEQUENCE; Schema: public; Owner: postgres
--

CREATE SEQUENCE public.protocol_versions_id_seq
    AS integer
    START WITH 1
    INCREMENT BY 1
    NO MINVALUE
    NO MAXVALUE
    CACHE 1;


ALTER SEQUENCE public.protocol_versions_id_seq OWNER TO postgres;

--
-- Name: protocol_versions_id_seq; Type: SEQUENCE OWNED BY; Schema: public; Owner: postgres
--

ALTER SEQUENCE public.protocol_versions_id_seq OWNED BY public.protocol_versions.id;


--
-- Name: public_keys; Type: TABLE; Schema: public; Owner: postgres
--

CREATE TABLE public.public_keys (
    id integer NOT NULL,
    value text NOT NULL
);


ALTER TABLE public.public_keys OWNER TO postgres;

--
-- Name: public_keys_id_seq; Type: SEQUENCE; Schema: public; Owner: postgres
--

CREATE SEQUENCE public.public_keys_id_seq
    AS integer
    START WITH 1
    INCREMENT BY 1
    NO MINVALUE
    NO MAXVALUE
    CACHE 1;


ALTER SEQUENCE public.public_keys_id_seq OWNER TO postgres;

--
-- Name: public_keys_id_seq; Type: SEQUENCE OWNED BY; Schema: public; Owner: postgres
--

ALTER SEQUENCE public.public_keys_id_seq OWNED BY public.public_keys.id;


--
-- Name: snarked_ledger_hashes; Type: TABLE; Schema: public; Owner: postgres
--

CREATE TABLE public.snarked_ledger_hashes (
    id integer NOT NULL,
    value text NOT NULL
);


ALTER TABLE public.snarked_ledger_hashes OWNER TO postgres;

--
-- Name: snarked_ledger_hashes_id_seq; Type: SEQUENCE; Schema: public; Owner: postgres
--

CREATE SEQUENCE public.snarked_ledger_hashes_id_seq
    AS integer
    START WITH 1
    INCREMENT BY 1
    NO MINVALUE
    NO MAXVALUE
    CACHE 1;


ALTER SEQUENCE public.snarked_ledger_hashes_id_seq OWNER TO postgres;

--
-- Name: snarked_ledger_hashes_id_seq; Type: SEQUENCE OWNED BY; Schema: public; Owner: postgres
--

ALTER SEQUENCE public.snarked_ledger_hashes_id_seq OWNED BY public.snarked_ledger_hashes.id;


--
-- Name: timing_info; Type: TABLE; Schema: public; Owner: postgres
--

CREATE TABLE public.timing_info (
    id integer NOT NULL,
    account_identifier_id integer NOT NULL,
    initial_minimum_balance text NOT NULL,
    cliff_time bigint NOT NULL,
    cliff_amount text NOT NULL,
    vesting_period bigint NOT NULL,
    vesting_increment text NOT NULL
);


ALTER TABLE public.timing_info OWNER TO postgres;

--
-- Name: timing_info_id_seq; Type: SEQUENCE; Schema: public; Owner: postgres
--

CREATE SEQUENCE public.timing_info_id_seq
    AS integer
    START WITH 1
    INCREMENT BY 1
    NO MINVALUE
    NO MAXVALUE
    CACHE 1;


ALTER SEQUENCE public.timing_info_id_seq OWNER TO postgres;

--
-- Name: timing_info_id_seq; Type: SEQUENCE OWNED BY; Schema: public; Owner: postgres
--

ALTER SEQUENCE public.timing_info_id_seq OWNED BY public.timing_info.id;


--
-- Name: token_symbols; Type: TABLE; Schema: public; Owner: postgres
--

CREATE TABLE public.token_symbols (
    id integer NOT NULL,
    value text NOT NULL
);


ALTER TABLE public.token_symbols OWNER TO postgres;

--
-- Name: token_symbols_id_seq; Type: SEQUENCE; Schema: public; Owner: postgres
--

CREATE SEQUENCE public.token_symbols_id_seq
    AS integer
    START WITH 1
    INCREMENT BY 1
    NO MINVALUE
    NO MAXVALUE
    CACHE 1;


ALTER SEQUENCE public.token_symbols_id_seq OWNER TO postgres;

--
-- Name: token_symbols_id_seq; Type: SEQUENCE OWNED BY; Schema: public; Owner: postgres
--

ALTER SEQUENCE public.token_symbols_id_seq OWNED BY public.token_symbols.id;


--
-- Name: tokens; Type: TABLE; Schema: public; Owner: postgres
--

CREATE TABLE public.tokens (
    id integer NOT NULL,
    value text NOT NULL,
    owner_public_key_id integer,
    owner_token_id integer
);


ALTER TABLE public.tokens OWNER TO postgres;

--
-- Name: tokens_id_seq; Type: SEQUENCE; Schema: public; Owner: postgres
--

CREATE SEQUENCE public.tokens_id_seq
    AS integer
    START WITH 1
    INCREMENT BY 1
    NO MINVALUE
    NO MAXVALUE
    CACHE 1;


ALTER SEQUENCE public.tokens_id_seq OWNER TO postgres;

--
-- Name: tokens_id_seq; Type: SEQUENCE OWNED BY; Schema: public; Owner: postgres
--

ALTER SEQUENCE public.tokens_id_seq OWNED BY public.tokens.id;


--
-- Name: user_commands; Type: TABLE; Schema: public; Owner: postgres
--

CREATE TABLE public.user_commands (
    id integer NOT NULL,
    command_type public.user_command_type NOT NULL,
    fee_payer_id integer NOT NULL,
    source_id integer NOT NULL,
    receiver_id integer NOT NULL,
    nonce bigint NOT NULL,
    amount text,
    fee text NOT NULL,
    valid_until bigint,
    memo text NOT NULL,
    hash text NOT NULL
);


ALTER TABLE public.user_commands OWNER TO postgres;

--
-- Name: user_commands_id_seq; Type: SEQUENCE; Schema: public; Owner: postgres
--

CREATE SEQUENCE public.user_commands_id_seq
    AS integer
    START WITH 1
    INCREMENT BY 1
    NO MINVALUE
    NO MAXVALUE
    CACHE 1;


ALTER SEQUENCE public.user_commands_id_seq OWNER TO postgres;

--
-- Name: user_commands_id_seq; Type: SEQUENCE OWNED BY; Schema: public; Owner: postgres
--

ALTER SEQUENCE public.user_commands_id_seq OWNED BY public.user_commands.id;


--
-- Name: voting_for; Type: TABLE; Schema: public; Owner: postgres
--

CREATE TABLE public.voting_for (
    id integer NOT NULL,
    value text NOT NULL
);


ALTER TABLE public.voting_for OWNER TO postgres;

--
-- Name: voting_for_id_seq; Type: SEQUENCE; Schema: public; Owner: postgres
--

CREATE SEQUENCE public.voting_for_id_seq
    AS integer
    START WITH 1
    INCREMENT BY 1
    NO MINVALUE
    NO MAXVALUE
    CACHE 1;


ALTER SEQUENCE public.voting_for_id_seq OWNER TO postgres;

--
-- Name: voting_for_id_seq; Type: SEQUENCE OWNED BY; Schema: public; Owner: postgres
--

ALTER SEQUENCE public.voting_for_id_seq OWNED BY public.voting_for.id;


--
-- Name: zkapp_account_precondition; Type: TABLE; Schema: public; Owner: postgres
--

CREATE TABLE public.zkapp_account_precondition (
    id integer NOT NULL,
    balance_id integer,
    nonce_id integer,
    receipt_chain_hash text,
    delegate_id integer,
    state_id integer NOT NULL,
    action_state_id integer,
    proved_state boolean,
    is_new boolean
);


ALTER TABLE public.zkapp_account_precondition OWNER TO postgres;

--
-- Name: zkapp_account_precondition_id_seq; Type: SEQUENCE; Schema: public; Owner: postgres
--

CREATE SEQUENCE public.zkapp_account_precondition_id_seq
    AS integer
    START WITH 1
    INCREMENT BY 1
    NO MINVALUE
    NO MAXVALUE
    CACHE 1;


ALTER SEQUENCE public.zkapp_account_precondition_id_seq OWNER TO postgres;

--
-- Name: zkapp_account_precondition_id_seq; Type: SEQUENCE OWNED BY; Schema: public; Owner: postgres
--

ALTER SEQUENCE public.zkapp_account_precondition_id_seq OWNED BY public.zkapp_account_precondition.id;


--
-- Name: zkapp_account_update; Type: TABLE; Schema: public; Owner: postgres
--

CREATE TABLE public.zkapp_account_update (
    id integer NOT NULL,
    body_id integer NOT NULL
);


ALTER TABLE public.zkapp_account_update OWNER TO postgres;

--
-- Name: zkapp_account_update_body; Type: TABLE; Schema: public; Owner: postgres
--

CREATE TABLE public.zkapp_account_update_body (
    id integer NOT NULL,
    account_identifier_id integer NOT NULL,
    update_id integer NOT NULL,
    balance_change text NOT NULL,
    increment_nonce boolean NOT NULL,
    events_id integer NOT NULL,
    actions_id integer NOT NULL,
    call_data_id integer NOT NULL,
    call_depth integer NOT NULL,
    zkapp_network_precondition_id integer NOT NULL,
    zkapp_account_precondition_id integer NOT NULL,
    zkapp_valid_while_precondition_id integer,
    use_full_commitment boolean NOT NULL,
    implicit_account_creation_fee boolean NOT NULL,
    may_use_token public.may_use_token NOT NULL,
    authorization_kind public.authorization_kind_type NOT NULL,
    verification_key_hash_id integer
);


ALTER TABLE public.zkapp_account_update_body OWNER TO postgres;

--
-- Name: zkapp_account_update_body_id_seq; Type: SEQUENCE; Schema: public; Owner: postgres
--

CREATE SEQUENCE public.zkapp_account_update_body_id_seq
    AS integer
    START WITH 1
    INCREMENT BY 1
    NO MINVALUE
    NO MAXVALUE
    CACHE 1;


ALTER SEQUENCE public.zkapp_account_update_body_id_seq OWNER TO postgres;

--
-- Name: zkapp_account_update_body_id_seq; Type: SEQUENCE OWNED BY; Schema: public; Owner: postgres
--

ALTER SEQUENCE public.zkapp_account_update_body_id_seq OWNED BY public.zkapp_account_update_body.id;


--
-- Name: zkapp_account_update_failures; Type: TABLE; Schema: public; Owner: postgres
--

CREATE TABLE public.zkapp_account_update_failures (
    id integer NOT NULL,
    index integer NOT NULL,
    failures text[] NOT NULL
);


ALTER TABLE public.zkapp_account_update_failures OWNER TO postgres;

--
-- Name: zkapp_account_update_failures_id_seq; Type: SEQUENCE; Schema: public; Owner: postgres
--

CREATE SEQUENCE public.zkapp_account_update_failures_id_seq
    AS integer
    START WITH 1
    INCREMENT BY 1
    NO MINVALUE
    NO MAXVALUE
    CACHE 1;


ALTER SEQUENCE public.zkapp_account_update_failures_id_seq OWNER TO postgres;

--
-- Name: zkapp_account_update_failures_id_seq; Type: SEQUENCE OWNED BY; Schema: public; Owner: postgres
--

ALTER SEQUENCE public.zkapp_account_update_failures_id_seq OWNED BY public.zkapp_account_update_failures.id;


--
-- Name: zkapp_account_update_id_seq; Type: SEQUENCE; Schema: public; Owner: postgres
--

CREATE SEQUENCE public.zkapp_account_update_id_seq
    AS integer
    START WITH 1
    INCREMENT BY 1
    NO MINVALUE
    NO MAXVALUE
    CACHE 1;


ALTER SEQUENCE public.zkapp_account_update_id_seq OWNER TO postgres;

--
-- Name: zkapp_account_update_id_seq; Type: SEQUENCE OWNED BY; Schema: public; Owner: postgres
--

ALTER SEQUENCE public.zkapp_account_update_id_seq OWNED BY public.zkapp_account_update.id;


--
-- Name: zkapp_accounts; Type: TABLE; Schema: public; Owner: postgres
--

CREATE TABLE public.zkapp_accounts (
    id integer NOT NULL,
    app_state_id integer NOT NULL,
    verification_key_id integer,
    zkapp_version bigint NOT NULL,
    action_state_id integer NOT NULL,
    last_action_slot bigint NOT NULL,
    proved_state boolean NOT NULL,
    zkapp_uri_id integer NOT NULL
);


ALTER TABLE public.zkapp_accounts OWNER TO postgres;

--
-- Name: zkapp_accounts_id_seq; Type: SEQUENCE; Schema: public; Owner: postgres
--

CREATE SEQUENCE public.zkapp_accounts_id_seq
    AS integer
    START WITH 1
    INCREMENT BY 1
    NO MINVALUE
    NO MAXVALUE
    CACHE 1;


ALTER SEQUENCE public.zkapp_accounts_id_seq OWNER TO postgres;

--
-- Name: zkapp_accounts_id_seq; Type: SEQUENCE OWNED BY; Schema: public; Owner: postgres
--

ALTER SEQUENCE public.zkapp_accounts_id_seq OWNED BY public.zkapp_accounts.id;


--
-- Name: zkapp_action_states; Type: TABLE; Schema: public; Owner: postgres
--

CREATE TABLE public.zkapp_action_states (
    id integer NOT NULL,
    element0 integer NOT NULL,
    element1 integer NOT NULL,
    element2 integer NOT NULL,
    element3 integer NOT NULL,
    element4 integer NOT NULL
);


ALTER TABLE public.zkapp_action_states OWNER TO postgres;

--
-- Name: zkapp_action_states_id_seq; Type: SEQUENCE; Schema: public; Owner: postgres
--

CREATE SEQUENCE public.zkapp_action_states_id_seq
    AS integer
    START WITH 1
    INCREMENT BY 1
    NO MINVALUE
    NO MAXVALUE
    CACHE 1;


ALTER SEQUENCE public.zkapp_action_states_id_seq OWNER TO postgres;

--
-- Name: zkapp_action_states_id_seq; Type: SEQUENCE OWNED BY; Schema: public; Owner: postgres
--

ALTER SEQUENCE public.zkapp_action_states_id_seq OWNED BY public.zkapp_action_states.id;


--
-- Name: zkapp_amount_bounds; Type: TABLE; Schema: public; Owner: postgres
--

CREATE TABLE public.zkapp_amount_bounds (
    id integer NOT NULL,
    amount_lower_bound text NOT NULL,
    amount_upper_bound text NOT NULL
);


ALTER TABLE public.zkapp_amount_bounds OWNER TO postgres;

--
-- Name: zkapp_amount_bounds_id_seq; Type: SEQUENCE; Schema: public; Owner: postgres
--

CREATE SEQUENCE public.zkapp_amount_bounds_id_seq
    AS integer
    START WITH 1
    INCREMENT BY 1
    NO MINVALUE
    NO MAXVALUE
    CACHE 1;


ALTER SEQUENCE public.zkapp_amount_bounds_id_seq OWNER TO postgres;

--
-- Name: zkapp_amount_bounds_id_seq; Type: SEQUENCE OWNED BY; Schema: public; Owner: postgres
--

ALTER SEQUENCE public.zkapp_amount_bounds_id_seq OWNED BY public.zkapp_amount_bounds.id;


--
-- Name: zkapp_balance_bounds; Type: TABLE; Schema: public; Owner: postgres
--

CREATE TABLE public.zkapp_balance_bounds (
    id integer NOT NULL,
    balance_lower_bound text NOT NULL,
    balance_upper_bound text NOT NULL
);


ALTER TABLE public.zkapp_balance_bounds OWNER TO postgres;

--
-- Name: zkapp_balance_bounds_id_seq; Type: SEQUENCE; Schema: public; Owner: postgres
--

CREATE SEQUENCE public.zkapp_balance_bounds_id_seq
    AS integer
    START WITH 1
    INCREMENT BY 1
    NO MINVALUE
    NO MAXVALUE
    CACHE 1;


ALTER SEQUENCE public.zkapp_balance_bounds_id_seq OWNER TO postgres;

--
-- Name: zkapp_balance_bounds_id_seq; Type: SEQUENCE OWNED BY; Schema: public; Owner: postgres
--

ALTER SEQUENCE public.zkapp_balance_bounds_id_seq OWNED BY public.zkapp_balance_bounds.id;


--
-- Name: zkapp_commands; Type: TABLE; Schema: public; Owner: postgres
--

CREATE TABLE public.zkapp_commands (
    id integer NOT NULL,
    zkapp_fee_payer_body_id integer NOT NULL,
    zkapp_account_updates_ids integer[] NOT NULL,
    memo text NOT NULL,
    hash text NOT NULL
);


ALTER TABLE public.zkapp_commands OWNER TO postgres;

--
-- Name: zkapp_commands_id_seq; Type: SEQUENCE; Schema: public; Owner: postgres
--

CREATE SEQUENCE public.zkapp_commands_id_seq
    AS integer
    START WITH 1
    INCREMENT BY 1
    NO MINVALUE
    NO MAXVALUE
    CACHE 1;


ALTER SEQUENCE public.zkapp_commands_id_seq OWNER TO postgres;

--
-- Name: zkapp_commands_id_seq; Type: SEQUENCE OWNED BY; Schema: public; Owner: postgres
--

ALTER SEQUENCE public.zkapp_commands_id_seq OWNED BY public.zkapp_commands.id;


--
-- Name: zkapp_epoch_data; Type: TABLE; Schema: public; Owner: postgres
--

CREATE TABLE public.zkapp_epoch_data (
    id integer NOT NULL,
    epoch_ledger_id integer,
    epoch_seed text,
    start_checkpoint text,
    lock_checkpoint text,
    epoch_length_id integer
);


ALTER TABLE public.zkapp_epoch_data OWNER TO postgres;

--
-- Name: zkapp_epoch_data_id_seq; Type: SEQUENCE; Schema: public; Owner: postgres
--

CREATE SEQUENCE public.zkapp_epoch_data_id_seq
    AS integer
    START WITH 1
    INCREMENT BY 1
    NO MINVALUE
    NO MAXVALUE
    CACHE 1;


ALTER SEQUENCE public.zkapp_epoch_data_id_seq OWNER TO postgres;

--
-- Name: zkapp_epoch_data_id_seq; Type: SEQUENCE OWNED BY; Schema: public; Owner: postgres
--

ALTER SEQUENCE public.zkapp_epoch_data_id_seq OWNED BY public.zkapp_epoch_data.id;


--
-- Name: zkapp_epoch_ledger; Type: TABLE; Schema: public; Owner: postgres
--

CREATE TABLE public.zkapp_epoch_ledger (
    id integer NOT NULL,
    hash_id integer,
    total_currency_id integer
);


ALTER TABLE public.zkapp_epoch_ledger OWNER TO postgres;

--
-- Name: zkapp_epoch_ledger_id_seq; Type: SEQUENCE; Schema: public; Owner: postgres
--

CREATE SEQUENCE public.zkapp_epoch_ledger_id_seq
    AS integer
    START WITH 1
    INCREMENT BY 1
    NO MINVALUE
    NO MAXVALUE
    CACHE 1;


ALTER SEQUENCE public.zkapp_epoch_ledger_id_seq OWNER TO postgres;

--
-- Name: zkapp_epoch_ledger_id_seq; Type: SEQUENCE OWNED BY; Schema: public; Owner: postgres
--

ALTER SEQUENCE public.zkapp_epoch_ledger_id_seq OWNED BY public.zkapp_epoch_ledger.id;


--
-- Name: zkapp_events; Type: TABLE; Schema: public; Owner: postgres
--

CREATE TABLE public.zkapp_events (
    id integer NOT NULL,
    element_ids integer[] NOT NULL
);


ALTER TABLE public.zkapp_events OWNER TO postgres;

--
-- Name: zkapp_events_id_seq; Type: SEQUENCE; Schema: public; Owner: postgres
--

CREATE SEQUENCE public.zkapp_events_id_seq
    AS integer
    START WITH 1
    INCREMENT BY 1
    NO MINVALUE
    NO MAXVALUE
    CACHE 1;


ALTER SEQUENCE public.zkapp_events_id_seq OWNER TO postgres;

--
-- Name: zkapp_events_id_seq; Type: SEQUENCE OWNED BY; Schema: public; Owner: postgres
--

ALTER SEQUENCE public.zkapp_events_id_seq OWNED BY public.zkapp_events.id;


--
-- Name: zkapp_fee_payer_body; Type: TABLE; Schema: public; Owner: postgres
--

CREATE TABLE public.zkapp_fee_payer_body (
    id integer NOT NULL,
    public_key_id integer NOT NULL,
    fee text NOT NULL,
    valid_until bigint,
    nonce bigint NOT NULL
);


ALTER TABLE public.zkapp_fee_payer_body OWNER TO postgres;

--
-- Name: zkapp_fee_payer_body_id_seq; Type: SEQUENCE; Schema: public; Owner: postgres
--

CREATE SEQUENCE public.zkapp_fee_payer_body_id_seq
    AS integer
    START WITH 1
    INCREMENT BY 1
    NO MINVALUE
    NO MAXVALUE
    CACHE 1;


ALTER SEQUENCE public.zkapp_fee_payer_body_id_seq OWNER TO postgres;

--
-- Name: zkapp_fee_payer_body_id_seq; Type: SEQUENCE OWNED BY; Schema: public; Owner: postgres
--

ALTER SEQUENCE public.zkapp_fee_payer_body_id_seq OWNED BY public.zkapp_fee_payer_body.id;


--
-- Name: zkapp_field; Type: TABLE; Schema: public; Owner: postgres
--

CREATE TABLE public.zkapp_field (
    id integer NOT NULL,
    field text NOT NULL
);


ALTER TABLE public.zkapp_field OWNER TO postgres;

--
-- Name: zkapp_field_array; Type: TABLE; Schema: public; Owner: postgres
--

CREATE TABLE public.zkapp_field_array (
    id integer NOT NULL,
    element_ids integer[] NOT NULL
);


ALTER TABLE public.zkapp_field_array OWNER TO postgres;

--
-- Name: zkapp_field_array_id_seq; Type: SEQUENCE; Schema: public; Owner: postgres
--

CREATE SEQUENCE public.zkapp_field_array_id_seq
    AS integer
    START WITH 1
    INCREMENT BY 1
    NO MINVALUE
    NO MAXVALUE
    CACHE 1;


ALTER SEQUENCE public.zkapp_field_array_id_seq OWNER TO postgres;

--
-- Name: zkapp_field_array_id_seq; Type: SEQUENCE OWNED BY; Schema: public; Owner: postgres
--

ALTER SEQUENCE public.zkapp_field_array_id_seq OWNED BY public.zkapp_field_array.id;


--
-- Name: zkapp_field_id_seq; Type: SEQUENCE; Schema: public; Owner: postgres
--

CREATE SEQUENCE public.zkapp_field_id_seq
    AS integer
    START WITH 1
    INCREMENT BY 1
    NO MINVALUE
    NO MAXVALUE
    CACHE 1;


ALTER SEQUENCE public.zkapp_field_id_seq OWNER TO postgres;

--
-- Name: zkapp_field_id_seq; Type: SEQUENCE OWNED BY; Schema: public; Owner: postgres
--

ALTER SEQUENCE public.zkapp_field_id_seq OWNED BY public.zkapp_field.id;


--
-- Name: zkapp_global_slot_bounds; Type: TABLE; Schema: public; Owner: postgres
--

CREATE TABLE public.zkapp_global_slot_bounds (
    id integer NOT NULL,
    global_slot_lower_bound bigint NOT NULL,
    global_slot_upper_bound bigint NOT NULL
);


ALTER TABLE public.zkapp_global_slot_bounds OWNER TO postgres;

--
-- Name: zkapp_global_slot_bounds_id_seq; Type: SEQUENCE; Schema: public; Owner: postgres
--

CREATE SEQUENCE public.zkapp_global_slot_bounds_id_seq
    AS integer
    START WITH 1
    INCREMENT BY 1
    NO MINVALUE
    NO MAXVALUE
    CACHE 1;


ALTER SEQUENCE public.zkapp_global_slot_bounds_id_seq OWNER TO postgres;

--
-- Name: zkapp_global_slot_bounds_id_seq; Type: SEQUENCE OWNED BY; Schema: public; Owner: postgres
--

ALTER SEQUENCE public.zkapp_global_slot_bounds_id_seq OWNED BY public.zkapp_global_slot_bounds.id;


--
-- Name: zkapp_length_bounds; Type: TABLE; Schema: public; Owner: postgres
--

CREATE TABLE public.zkapp_length_bounds (
    id integer NOT NULL,
    length_lower_bound bigint NOT NULL,
    length_upper_bound bigint NOT NULL
);


ALTER TABLE public.zkapp_length_bounds OWNER TO postgres;

--
-- Name: zkapp_length_bounds_id_seq; Type: SEQUENCE; Schema: public; Owner: postgres
--

CREATE SEQUENCE public.zkapp_length_bounds_id_seq
    AS integer
    START WITH 1
    INCREMENT BY 1
    NO MINVALUE
    NO MAXVALUE
    CACHE 1;


ALTER SEQUENCE public.zkapp_length_bounds_id_seq OWNER TO postgres;

--
-- Name: zkapp_length_bounds_id_seq; Type: SEQUENCE OWNED BY; Schema: public; Owner: postgres
--

ALTER SEQUENCE public.zkapp_length_bounds_id_seq OWNED BY public.zkapp_length_bounds.id;


--
-- Name: zkapp_network_precondition; Type: TABLE; Schema: public; Owner: postgres
--

CREATE TABLE public.zkapp_network_precondition (
    id integer NOT NULL,
    snarked_ledger_hash_id integer,
    blockchain_length_id integer,
    min_window_density_id integer,
    total_currency_id integer,
    global_slot_since_genesis integer,
    staking_epoch_data_id integer,
    next_epoch_data_id integer
);


ALTER TABLE public.zkapp_network_precondition OWNER TO postgres;

--
-- Name: zkapp_network_precondition_id_seq; Type: SEQUENCE; Schema: public; Owner: postgres
--

CREATE SEQUENCE public.zkapp_network_precondition_id_seq
    AS integer
    START WITH 1
    INCREMENT BY 1
    NO MINVALUE
    NO MAXVALUE
    CACHE 1;


ALTER SEQUENCE public.zkapp_network_precondition_id_seq OWNER TO postgres;

--
-- Name: zkapp_network_precondition_id_seq; Type: SEQUENCE OWNED BY; Schema: public; Owner: postgres
--

ALTER SEQUENCE public.zkapp_network_precondition_id_seq OWNED BY public.zkapp_network_precondition.id;


--
-- Name: zkapp_nonce_bounds; Type: TABLE; Schema: public; Owner: postgres
--

CREATE TABLE public.zkapp_nonce_bounds (
    id integer NOT NULL,
    nonce_lower_bound bigint NOT NULL,
    nonce_upper_bound bigint NOT NULL
);


ALTER TABLE public.zkapp_nonce_bounds OWNER TO postgres;

--
-- Name: zkapp_nonce_bounds_id_seq; Type: SEQUENCE; Schema: public; Owner: postgres
--

CREATE SEQUENCE public.zkapp_nonce_bounds_id_seq
    AS integer
    START WITH 1
    INCREMENT BY 1
    NO MINVALUE
    NO MAXVALUE
    CACHE 1;


ALTER SEQUENCE public.zkapp_nonce_bounds_id_seq OWNER TO postgres;

--
-- Name: zkapp_nonce_bounds_id_seq; Type: SEQUENCE OWNED BY; Schema: public; Owner: postgres
--

ALTER SEQUENCE public.zkapp_nonce_bounds_id_seq OWNED BY public.zkapp_nonce_bounds.id;


--
-- Name: zkapp_permissions; Type: TABLE; Schema: public; Owner: postgres
--

CREATE TABLE public.zkapp_permissions (
    id integer NOT NULL,
    edit_state public.zkapp_auth_required_type NOT NULL,
    send public.zkapp_auth_required_type NOT NULL,
    receive public.zkapp_auth_required_type NOT NULL,
    access public.zkapp_auth_required_type NOT NULL,
    set_delegate public.zkapp_auth_required_type NOT NULL,
    set_permissions public.zkapp_auth_required_type NOT NULL,
    set_verification_key_auth public.zkapp_auth_required_type NOT NULL,
    set_verification_key_txn_version integer NOT NULL,
    set_zkapp_uri public.zkapp_auth_required_type NOT NULL,
    edit_action_state public.zkapp_auth_required_type NOT NULL,
    set_token_symbol public.zkapp_auth_required_type NOT NULL,
    increment_nonce public.zkapp_auth_required_type NOT NULL,
    set_voting_for public.zkapp_auth_required_type NOT NULL,
    set_timing public.zkapp_auth_required_type NOT NULL
);


ALTER TABLE public.zkapp_permissions OWNER TO postgres;

--
-- Name: zkapp_permissions_id_seq; Type: SEQUENCE; Schema: public; Owner: postgres
--

CREATE SEQUENCE public.zkapp_permissions_id_seq
    AS integer
    START WITH 1
    INCREMENT BY 1
    NO MINVALUE
    NO MAXVALUE
    CACHE 1;


ALTER SEQUENCE public.zkapp_permissions_id_seq OWNER TO postgres;

--
-- Name: zkapp_permissions_id_seq; Type: SEQUENCE OWNED BY; Schema: public; Owner: postgres
--

ALTER SEQUENCE public.zkapp_permissions_id_seq OWNED BY public.zkapp_permissions.id;


--
-- Name: zkapp_states; Type: TABLE; Schema: public; Owner: postgres
--

CREATE TABLE public.zkapp_states (
    id integer NOT NULL,
    element0 integer NOT NULL,
    element1 integer NOT NULL,
    element2 integer NOT NULL,
    element3 integer NOT NULL,
    element4 integer NOT NULL,
    element5 integer NOT NULL,
    element6 integer NOT NULL,
    element7 integer NOT NULL,
    element8 integer NOT NULL,
    element9 integer NOT NULL,
    element10 integer NOT NULL,
    element11 integer NOT NULL,
    element12 integer NOT NULL,
    element13 integer NOT NULL,
    element14 integer NOT NULL,
    element15 integer NOT NULL,
    element16 integer NOT NULL,
    element17 integer NOT NULL,
    element18 integer NOT NULL,
    element19 integer NOT NULL,
    element20 integer NOT NULL,
    element21 integer NOT NULL,
    element22 integer NOT NULL,
    element23 integer NOT NULL,
    element24 integer NOT NULL,
    element25 integer NOT NULL,
    element26 integer NOT NULL,
    element27 integer NOT NULL,
    element28 integer NOT NULL,
    element29 integer NOT NULL,
    element30 integer NOT NULL,
    element31 integer NOT NULL
);


ALTER TABLE public.zkapp_states OWNER TO postgres;

--
-- Name: zkapp_states_id_seq; Type: SEQUENCE; Schema: public; Owner: postgres
--

CREATE SEQUENCE public.zkapp_states_id_seq
    AS integer
    START WITH 1
    INCREMENT BY 1
    NO MINVALUE
    NO MAXVALUE
    CACHE 1;


ALTER SEQUENCE public.zkapp_states_id_seq OWNER TO postgres;

--
-- Name: zkapp_states_id_seq; Type: SEQUENCE OWNED BY; Schema: public; Owner: postgres
--

ALTER SEQUENCE public.zkapp_states_id_seq OWNED BY public.zkapp_states.id;


--
-- Name: zkapp_states_nullable; Type: TABLE; Schema: public; Owner: postgres
--

CREATE TABLE public.zkapp_states_nullable (
    id integer NOT NULL,
    element0 integer,
    element1 integer,
    element2 integer,
    element3 integer,
    element4 integer,
    element5 integer,
    element6 integer,
    element7 integer,
    element8 integer,
    element9 integer,
    element10 integer,
    element11 integer,
    element12 integer,
    element13 integer,
    element14 integer,
    element15 integer,
    element16 integer,
    element17 integer,
    element18 integer,
    element19 integer,
    element20 integer,
    element21 integer,
    element22 integer,
    element23 integer,
    element24 integer,
    element25 integer,
    element26 integer,
    element27 integer,
    element28 integer,
    element29 integer,
    element30 integer,
    element31 integer
);


ALTER TABLE public.zkapp_states_nullable OWNER TO postgres;

--
-- Name: zkapp_states_nullable_id_seq; Type: SEQUENCE; Schema: public; Owner: postgres
--

CREATE SEQUENCE public.zkapp_states_nullable_id_seq
    AS integer
    START WITH 1
    INCREMENT BY 1
    NO MINVALUE
    NO MAXVALUE
    CACHE 1;


ALTER SEQUENCE public.zkapp_states_nullable_id_seq OWNER TO postgres;

--
-- Name: zkapp_states_nullable_id_seq; Type: SEQUENCE OWNED BY; Schema: public; Owner: postgres
--

ALTER SEQUENCE public.zkapp_states_nullable_id_seq OWNED BY public.zkapp_states_nullable.id;


--
-- Name: zkapp_timing_info; Type: TABLE; Schema: public; Owner: postgres
--

CREATE TABLE public.zkapp_timing_info (
    id integer NOT NULL,
    initial_minimum_balance text NOT NULL,
    cliff_time bigint NOT NULL,
    cliff_amount text NOT NULL,
    vesting_period bigint NOT NULL,
    vesting_increment text NOT NULL
);


ALTER TABLE public.zkapp_timing_info OWNER TO postgres;

--
-- Name: zkapp_timing_info_id_seq; Type: SEQUENCE; Schema: public; Owner: postgres
--

CREATE SEQUENCE public.zkapp_timing_info_id_seq
    AS integer
    START WITH 1
    INCREMENT BY 1
    NO MINVALUE
    NO MAXVALUE
    CACHE 1;


ALTER SEQUENCE public.zkapp_timing_info_id_seq OWNER TO postgres;

--
-- Name: zkapp_timing_info_id_seq; Type: SEQUENCE OWNED BY; Schema: public; Owner: postgres
--

ALTER SEQUENCE public.zkapp_timing_info_id_seq OWNED BY public.zkapp_timing_info.id;


--
-- Name: zkapp_token_id_bounds; Type: TABLE; Schema: public; Owner: postgres
--

CREATE TABLE public.zkapp_token_id_bounds (
    id integer NOT NULL,
    token_id_lower_bound text NOT NULL,
    token_id_upper_bound text NOT NULL
);


ALTER TABLE public.zkapp_token_id_bounds OWNER TO postgres;

--
-- Name: zkapp_token_id_bounds_id_seq; Type: SEQUENCE; Schema: public; Owner: postgres
--

CREATE SEQUENCE public.zkapp_token_id_bounds_id_seq
    AS integer
    START WITH 1
    INCREMENT BY 1
    NO MINVALUE
    NO MAXVALUE
    CACHE 1;


ALTER SEQUENCE public.zkapp_token_id_bounds_id_seq OWNER TO postgres;

--
-- Name: zkapp_token_id_bounds_id_seq; Type: SEQUENCE OWNED BY; Schema: public; Owner: postgres
--

ALTER SEQUENCE public.zkapp_token_id_bounds_id_seq OWNED BY public.zkapp_token_id_bounds.id;


--
-- Name: zkapp_updates; Type: TABLE; Schema: public; Owner: postgres
--

CREATE TABLE public.zkapp_updates (
    id integer NOT NULL,
    app_state_id integer NOT NULL,
    delegate_id integer,
    verification_key_id integer,
    permissions_id integer,
    zkapp_uri_id integer,
    token_symbol_id integer,
    timing_id integer,
    voting_for_id integer
);


ALTER TABLE public.zkapp_updates OWNER TO postgres;

--
-- Name: zkapp_updates_id_seq; Type: SEQUENCE; Schema: public; Owner: postgres
--

CREATE SEQUENCE public.zkapp_updates_id_seq
    AS integer
    START WITH 1
    INCREMENT BY 1
    NO MINVALUE
    NO MAXVALUE
    CACHE 1;


ALTER SEQUENCE public.zkapp_updates_id_seq OWNER TO postgres;

--
-- Name: zkapp_updates_id_seq; Type: SEQUENCE OWNED BY; Schema: public; Owner: postgres
--

ALTER SEQUENCE public.zkapp_updates_id_seq OWNED BY public.zkapp_updates.id;


--
-- Name: zkapp_uris; Type: TABLE; Schema: public; Owner: postgres
--

CREATE TABLE public.zkapp_uris (
    id integer NOT NULL,
    value text NOT NULL
);


ALTER TABLE public.zkapp_uris OWNER TO postgres;

--
-- Name: zkapp_uris_id_seq; Type: SEQUENCE; Schema: public; Owner: postgres
--

CREATE SEQUENCE public.zkapp_uris_id_seq
    AS integer
    START WITH 1
    INCREMENT BY 1
    NO MINVALUE
    NO MAXVALUE
    CACHE 1;


ALTER SEQUENCE public.zkapp_uris_id_seq OWNER TO postgres;

--
-- Name: zkapp_uris_id_seq; Type: SEQUENCE OWNED BY; Schema: public; Owner: postgres
--

ALTER SEQUENCE public.zkapp_uris_id_seq OWNED BY public.zkapp_uris.id;


--
-- Name: zkapp_verification_key_hashes; Type: TABLE; Schema: public; Owner: postgres
--

CREATE TABLE public.zkapp_verification_key_hashes (
    id integer NOT NULL,
    value text NOT NULL
);


ALTER TABLE public.zkapp_verification_key_hashes OWNER TO postgres;

--
-- Name: zkapp_verification_key_hashes_id_seq; Type: SEQUENCE; Schema: public; Owner: postgres
--

CREATE SEQUENCE public.zkapp_verification_key_hashes_id_seq
    AS integer
    START WITH 1
    INCREMENT BY 1
    NO MINVALUE
    NO MAXVALUE
    CACHE 1;


ALTER SEQUENCE public.zkapp_verification_key_hashes_id_seq OWNER TO postgres;

--
-- Name: zkapp_verification_key_hashes_id_seq; Type: SEQUENCE OWNED BY; Schema: public; Owner: postgres
--

ALTER SEQUENCE public.zkapp_verification_key_hashes_id_seq OWNED BY public.zkapp_verification_key_hashes.id;


--
-- Name: zkapp_verification_keys; Type: TABLE; Schema: public; Owner: postgres
--

CREATE TABLE public.zkapp_verification_keys (
    id integer NOT NULL,
    verification_key text NOT NULL,
    hash_id integer NOT NULL
);


ALTER TABLE public.zkapp_verification_keys OWNER TO postgres;

--
-- Name: zkapp_verification_keys_id_seq; Type: SEQUENCE; Schema: public; Owner: postgres
--

CREATE SEQUENCE public.zkapp_verification_keys_id_seq
    AS integer
    START WITH 1
    INCREMENT BY 1
    NO MINVALUE
    NO MAXVALUE
    CACHE 1;


ALTER SEQUENCE public.zkapp_verification_keys_id_seq OWNER TO postgres;

--
-- Name: zkapp_verification_keys_id_seq; Type: SEQUENCE OWNED BY; Schema: public; Owner: postgres
--

ALTER SEQUENCE public.zkapp_verification_keys_id_seq OWNED BY public.zkapp_verification_keys.id;


--
-- Name: account_identifiers id; Type: DEFAULT; Schema: public; Owner: postgres
--

ALTER TABLE ONLY public.account_identifiers ALTER COLUMN id SET DEFAULT nextval('public.account_identifiers_id_seq'::regclass);


--
-- Name: blocks id; Type: DEFAULT; Schema: public; Owner: postgres
--

ALTER TABLE ONLY public.blocks ALTER COLUMN id SET DEFAULT nextval('public.blocks_id_seq'::regclass);


--
-- Name: epoch_data id; Type: DEFAULT; Schema: public; Owner: postgres
--

ALTER TABLE ONLY public.epoch_data ALTER COLUMN id SET DEFAULT nextval('public.epoch_data_id_seq'::regclass);


--
-- Name: internal_commands id; Type: DEFAULT; Schema: public; Owner: postgres
--

ALTER TABLE ONLY public.internal_commands ALTER COLUMN id SET DEFAULT nextval('public.internal_commands_id_seq'::regclass);


--
-- Name: protocol_versions id; Type: DEFAULT; Schema: public; Owner: postgres
--

ALTER TABLE ONLY public.protocol_versions ALTER COLUMN id SET DEFAULT nextval('public.protocol_versions_id_seq'::regclass);


--
-- Name: public_keys id; Type: DEFAULT; Schema: public; Owner: postgres
--

ALTER TABLE ONLY public.public_keys ALTER COLUMN id SET DEFAULT nextval('public.public_keys_id_seq'::regclass);


--
-- Name: snarked_ledger_hashes id; Type: DEFAULT; Schema: public; Owner: postgres
--

ALTER TABLE ONLY public.snarked_ledger_hashes ALTER COLUMN id SET DEFAULT nextval('public.snarked_ledger_hashes_id_seq'::regclass);


--
-- Name: timing_info id; Type: DEFAULT; Schema: public; Owner: postgres
--

ALTER TABLE ONLY public.timing_info ALTER COLUMN id SET DEFAULT nextval('public.timing_info_id_seq'::regclass);


--
-- Name: token_symbols id; Type: DEFAULT; Schema: public; Owner: postgres
--

ALTER TABLE ONLY public.token_symbols ALTER COLUMN id SET DEFAULT nextval('public.token_symbols_id_seq'::regclass);


--
-- Name: tokens id; Type: DEFAULT; Schema: public; Owner: postgres
--

ALTER TABLE ONLY public.tokens ALTER COLUMN id SET DEFAULT nextval('public.tokens_id_seq'::regclass);


--
-- Name: user_commands id; Type: DEFAULT; Schema: public; Owner: postgres
--

ALTER TABLE ONLY public.user_commands ALTER COLUMN id SET DEFAULT nextval('public.user_commands_id_seq'::regclass);


--
-- Name: voting_for id; Type: DEFAULT; Schema: public; Owner: postgres
--

ALTER TABLE ONLY public.voting_for ALTER COLUMN id SET DEFAULT nextval('public.voting_for_id_seq'::regclass);


--
-- Name: zkapp_account_precondition id; Type: DEFAULT; Schema: public; Owner: postgres
--

ALTER TABLE ONLY public.zkapp_account_precondition ALTER COLUMN id SET DEFAULT nextval('public.zkapp_account_precondition_id_seq'::regclass);


--
-- Name: zkapp_account_update id; Type: DEFAULT; Schema: public; Owner: postgres
--

ALTER TABLE ONLY public.zkapp_account_update ALTER COLUMN id SET DEFAULT nextval('public.zkapp_account_update_id_seq'::regclass);


--
-- Name: zkapp_account_update_body id; Type: DEFAULT; Schema: public; Owner: postgres
--

ALTER TABLE ONLY public.zkapp_account_update_body ALTER COLUMN id SET DEFAULT nextval('public.zkapp_account_update_body_id_seq'::regclass);


--
-- Name: zkapp_account_update_failures id; Type: DEFAULT; Schema: public; Owner: postgres
--

ALTER TABLE ONLY public.zkapp_account_update_failures ALTER COLUMN id SET DEFAULT nextval('public.zkapp_account_update_failures_id_seq'::regclass);


--
-- Name: zkapp_accounts id; Type: DEFAULT; Schema: public; Owner: postgres
--

ALTER TABLE ONLY public.zkapp_accounts ALTER COLUMN id SET DEFAULT nextval('public.zkapp_accounts_id_seq'::regclass);


--
-- Name: zkapp_action_states id; Type: DEFAULT; Schema: public; Owner: postgres
--

ALTER TABLE ONLY public.zkapp_action_states ALTER COLUMN id SET DEFAULT nextval('public.zkapp_action_states_id_seq'::regclass);


--
-- Name: zkapp_amount_bounds id; Type: DEFAULT; Schema: public; Owner: postgres
--

ALTER TABLE ONLY public.zkapp_amount_bounds ALTER COLUMN id SET DEFAULT nextval('public.zkapp_amount_bounds_id_seq'::regclass);


--
-- Name: zkapp_balance_bounds id; Type: DEFAULT; Schema: public; Owner: postgres
--

ALTER TABLE ONLY public.zkapp_balance_bounds ALTER COLUMN id SET DEFAULT nextval('public.zkapp_balance_bounds_id_seq'::regclass);


--
-- Name: zkapp_commands id; Type: DEFAULT; Schema: public; Owner: postgres
--

ALTER TABLE ONLY public.zkapp_commands ALTER COLUMN id SET DEFAULT nextval('public.zkapp_commands_id_seq'::regclass);


--
-- Name: zkapp_epoch_data id; Type: DEFAULT; Schema: public; Owner: postgres
--

ALTER TABLE ONLY public.zkapp_epoch_data ALTER COLUMN id SET DEFAULT nextval('public.zkapp_epoch_data_id_seq'::regclass);


--
-- Name: zkapp_epoch_ledger id; Type: DEFAULT; Schema: public; Owner: postgres
--

ALTER TABLE ONLY public.zkapp_epoch_ledger ALTER COLUMN id SET DEFAULT nextval('public.zkapp_epoch_ledger_id_seq'::regclass);


--
-- Name: zkapp_events id; Type: DEFAULT; Schema: public; Owner: postgres
--

ALTER TABLE ONLY public.zkapp_events ALTER COLUMN id SET DEFAULT nextval('public.zkapp_events_id_seq'::regclass);


--
-- Name: zkapp_fee_payer_body id; Type: DEFAULT; Schema: public; Owner: postgres
--

ALTER TABLE ONLY public.zkapp_fee_payer_body ALTER COLUMN id SET DEFAULT nextval('public.zkapp_fee_payer_body_id_seq'::regclass);


--
-- Name: zkapp_field id; Type: DEFAULT; Schema: public; Owner: postgres
--

ALTER TABLE ONLY public.zkapp_field ALTER COLUMN id SET DEFAULT nextval('public.zkapp_field_id_seq'::regclass);


--
-- Name: zkapp_field_array id; Type: DEFAULT; Schema: public; Owner: postgres
--

ALTER TABLE ONLY public.zkapp_field_array ALTER COLUMN id SET DEFAULT nextval('public.zkapp_field_array_id_seq'::regclass);


--
-- Name: zkapp_global_slot_bounds id; Type: DEFAULT; Schema: public; Owner: postgres
--

ALTER TABLE ONLY public.zkapp_global_slot_bounds ALTER COLUMN id SET DEFAULT nextval('public.zkapp_global_slot_bounds_id_seq'::regclass);


--
-- Name: zkapp_length_bounds id; Type: DEFAULT; Schema: public; Owner: postgres
--

ALTER TABLE ONLY public.zkapp_length_bounds ALTER COLUMN id SET DEFAULT nextval('public.zkapp_length_bounds_id_seq'::regclass);


--
-- Name: zkapp_network_precondition id; Type: DEFAULT; Schema: public; Owner: postgres
--

ALTER TABLE ONLY public.zkapp_network_precondition ALTER COLUMN id SET DEFAULT nextval('public.zkapp_network_precondition_id_seq'::regclass);


--
-- Name: zkapp_nonce_bounds id; Type: DEFAULT; Schema: public; Owner: postgres
--

ALTER TABLE ONLY public.zkapp_nonce_bounds ALTER COLUMN id SET DEFAULT nextval('public.zkapp_nonce_bounds_id_seq'::regclass);


--
-- Name: zkapp_permissions id; Type: DEFAULT; Schema: public; Owner: postgres
--

ALTER TABLE ONLY public.zkapp_permissions ALTER COLUMN id SET DEFAULT nextval('public.zkapp_permissions_id_seq'::regclass);


--
-- Name: zkapp_states id; Type: DEFAULT; Schema: public; Owner: postgres
--

ALTER TABLE ONLY public.zkapp_states ALTER COLUMN id SET DEFAULT nextval('public.zkapp_states_id_seq'::regclass);


--
-- Name: zkapp_states_nullable id; Type: DEFAULT; Schema: public; Owner: postgres
--

ALTER TABLE ONLY public.zkapp_states_nullable ALTER COLUMN id SET DEFAULT nextval('public.zkapp_states_nullable_id_seq'::regclass);


--
-- Name: zkapp_timing_info id; Type: DEFAULT; Schema: public; Owner: postgres
--

ALTER TABLE ONLY public.zkapp_timing_info ALTER COLUMN id SET DEFAULT nextval('public.zkapp_timing_info_id_seq'::regclass);


--
-- Name: zkapp_token_id_bounds id; Type: DEFAULT; Schema: public; Owner: postgres
--

ALTER TABLE ONLY public.zkapp_token_id_bounds ALTER COLUMN id SET DEFAULT nextval('public.zkapp_token_id_bounds_id_seq'::regclass);


--
-- Name: zkapp_updates id; Type: DEFAULT; Schema: public; Owner: postgres
--

ALTER TABLE ONLY public.zkapp_updates ALTER COLUMN id SET DEFAULT nextval('public.zkapp_updates_id_seq'::regclass);


--
-- Name: zkapp_uris id; Type: DEFAULT; Schema: public; Owner: postgres
--

ALTER TABLE ONLY public.zkapp_uris ALTER COLUMN id SET DEFAULT nextval('public.zkapp_uris_id_seq'::regclass);


--
-- Name: zkapp_verification_key_hashes id; Type: DEFAULT; Schema: public; Owner: postgres
--

ALTER TABLE ONLY public.zkapp_verification_key_hashes ALTER COLUMN id SET DEFAULT nextval('public.zkapp_verification_key_hashes_id_seq'::regclass);


--
-- Name: zkapp_verification_keys id; Type: DEFAULT; Schema: public; Owner: postgres
--

ALTER TABLE ONLY public.zkapp_verification_keys ALTER COLUMN id SET DEFAULT nextval('public.zkapp_verification_keys_id_seq'::regclass);


--
-- Data for Name: account_identifiers; Type: TABLE DATA; Schema: public; Owner: postgres
--

COPY public.account_identifiers (id, public_key_id, token_id) FROM stdin;
1	2	1
2	3	1
3	4	1
4	5	1
5	6	1
6	7	1
7	8	1
8	9	1
9	10	1
10	11	1
11	12	1
12	13	1
<<<<<<< HEAD
13	14	1
14	15	1
15	16	1
16	17	1
17	18	1
18	19	1
19	20	1
20	21	1
21	22	1
22	23	1
23	24	1
24	25	1
25	26	1
26	27	1
27	28	1
28	29	1
29	30	1
30	31	1
31	32	1
32	33	1
33	34	1
34	35	1
35	36	1
36	37	1
37	38	1
38	39	1
39	40	1
40	41	1
41	42	1
=======
13	15	1
14	16	1
15	17	1
16	18	1
17	19	1
18	20	1
19	21	1
20	22	1
21	23	1
22	24	1
23	25	1
24	26	1
25	27	1
26	28	1
27	29	1
28	30	1
29	31	1
30	32	1
31	33	1
32	34	1
33	35	1
34	36	1
35	37	1
36	38	1
37	39	1
38	40	1
39	41	1
40	42	1
41	43	1
>>>>>>> 25dc89d6
42	44	1
43	45	1
44	46	1
45	47	1
46	48	1
47	49	1
48	50	1
49	51	1
50	52	1
51	53	1
52	54	1
53	55	1
54	56	1
55	57	1
<<<<<<< HEAD
56	58	1
57	59	1
58	60	1
59	61	1
60	62	1
61	63	1
62	64	1
63	65	1
64	66	1
65	67	1
66	68	1
67	69	1
68	70	1
69	71	1
70	72	1
71	73	1
72	74	1
73	75	1
74	76	1
75	77	1
76	78	1
77	79	1
78	80	1
79	81	1
80	82	1
81	83	1
82	84	1
83	85	1
84	86	1
85	87	1
86	88	1
87	89	1
88	90	1
89	91	1
90	92	1
91	93	1
92	94	1
93	95	1
94	96	1
95	97	1
96	98	1
97	99	1
98	100	1
99	101	1
=======
56	59	1
57	60	1
58	61	1
59	62	1
60	63	1
61	64	1
62	65	1
63	66	1
64	67	1
65	68	1
66	69	1
67	70	1
68	71	1
69	72	1
70	73	1
71	74	1
72	75	1
73	76	1
74	77	1
75	78	1
76	79	1
77	80	1
78	81	1
79	82	1
80	83	1
81	84	1
82	85	1
83	86	1
84	87	1
85	88	1
86	89	1
87	90	1
88	91	1
89	92	1
90	93	1
91	94	1
92	95	1
93	96	1
94	97	1
95	98	1
96	99	1
97	100	1
98	101	1
99	14	1
>>>>>>> 25dc89d6
100	102	1
101	103	1
102	104	1
103	105	1
104	106	1
105	107	1
106	108	1
107	109	1
108	110	1
109	111	1
110	112	1
111	113	1
112	114	1
113	116	1
114	117	1
115	118	1
116	119	1
117	120	1
118	121	1
119	122	1
120	123	1
121	124	1
122	125	1
123	126	1
124	127	1
125	128	1
126	129	1
127	130	1
128	131	1
129	132	1
130	133	1
131	134	1
132	135	1
133	136	1
134	137	1
135	138	1
136	139	1
137	140	1
138	141	1
139	142	1
140	143	1
141	144	1
142	145	1
143	146	1
144	147	1
145	58	1
146	148	1
147	149	1
148	150	1
149	151	1
150	152	1
151	153	1
152	154	1
153	155	1
154	156	1
155	157	1
156	158	1
157	159	1
158	160	1
159	161	1
160	162	1
161	163	1
162	164	1
163	165	1
164	166	1
165	167	1
166	168	1
167	169	1
168	170	1
169	171	1
170	172	1
171	173	1
172	174	1
173	175	1
174	176	1
175	177	1
176	178	1
177	179	1
178	180	1
179	181	1
<<<<<<< HEAD
180	43	1
181	182	1
182	183	1
183	184	1
184	185	1
185	186	1
186	187	1
187	1	1
188	188	1
=======
180	182	1
181	183	1
182	184	1
183	185	1
184	186	1
185	187	1
186	188	1
187	115	1
188	1	1
>>>>>>> 25dc89d6
189	189	1
190	190	1
191	191	1
192	192	1
193	193	1
194	194	1
195	195	1
196	196	1
197	197	1
198	198	1
199	199	1
200	200	1
201	201	1
202	202	1
203	203	1
204	204	1
205	205	1
206	206	1
207	207	1
208	208	1
209	209	1
210	210	1
211	211	1
212	212	1
213	213	1
214	214	1
215	215	1
216	216	1
217	217	1
218	218	1
219	219	1
220	220	1
221	221	1
222	222	1
223	223	1
224	224	1
225	225	1
226	226	1
227	227	1
228	228	1
229	229	1
230	230	1
231	231	1
232	232	1
233	233	1
234	234	1
235	235	1
236	236	1
237	237	1
238	238	1
239	239	1
240	240	1
241	241	1
242	242	1
243	243	1
\.


--
-- Data for Name: accounts_accessed; Type: TABLE DATA; Schema: public; Owner: postgres
--

COPY public.accounts_accessed (ledger_index, block_id, account_identifier_id, token_symbol_id, balance, nonce, receipt_chain_hash, delegate_id, voting_for_id, timing_id, permissions_id, zkapp_id) FROM stdin;
10	1	1	1	285	0	2mzbV7WevxLuchs2dAMY4vQBS6XttnCUF8Hvks4XNBQ5qiSGGBQe	2	1	1	1	\N
107	1	2	1	500	0	2mzbV7WevxLuchs2dAMY4vQBS6XttnCUF8Hvks4XNBQ5qiSGGBQe	3	1	2	1	\N
81	1	3	1	331	0	2mzbV7WevxLuchs2dAMY4vQBS6XttnCUF8Hvks4XNBQ5qiSGGBQe	4	1	3	1	\N
32	1	4	1	226	0	2mzbV7WevxLuchs2dAMY4vQBS6XttnCUF8Hvks4XNBQ5qiSGGBQe	5	1	4	1	\N
12	1	5	1	123	0	2mzbV7WevxLuchs2dAMY4vQBS6XttnCUF8Hvks4XNBQ5qiSGGBQe	6	1	5	1	\N
78	1	6	1	292	0	2mzbV7WevxLuchs2dAMY4vQBS6XttnCUF8Hvks4XNBQ5qiSGGBQe	7	1	6	1	\N
121	1	7	1	104	0	2mzbV7WevxLuchs2dAMY4vQBS6XttnCUF8Hvks4XNBQ5qiSGGBQe	8	1	7	1	\N
176	1	8	1	10	0	2mzbV7WevxLuchs2dAMY4vQBS6XttnCUF8Hvks4XNBQ5qiSGGBQe	9	1	8	1	\N
236	1	9	1	488	0	2mzbV7WevxLuchs2dAMY4vQBS6XttnCUF8Hvks4XNBQ5qiSGGBQe	10	1	9	1	\N
226	1	10	1	469	0	2mzbV7WevxLuchs2dAMY4vQBS6XttnCUF8Hvks4XNBQ5qiSGGBQe	11	1	10	1	\N
19	1	11	1	242	0	2mzbV7WevxLuchs2dAMY4vQBS6XttnCUF8Hvks4XNBQ5qiSGGBQe	12	1	11	1	\N
<<<<<<< HEAD
128	1	12	1	135	0	2mzbV7WevxLuchs2dAMY4vQBS6XttnCUF8Hvks4XNBQ5qiSGGBQe	13	1	12	1	\N
94	1	13	1	196	0	2mzbV7WevxLuchs2dAMY4vQBS6XttnCUF8Hvks4XNBQ5qiSGGBQe	14	1	13	1	\N
153	1	14	1	79	0	2mzbV7WevxLuchs2dAMY4vQBS6XttnCUF8Hvks4XNBQ5qiSGGBQe	15	1	14	1	\N
166	1	15	1	206	0	2mzbV7WevxLuchs2dAMY4vQBS6XttnCUF8Hvks4XNBQ5qiSGGBQe	16	1	15	1	\N
137	1	16	1	340	0	2mzbV7WevxLuchs2dAMY4vQBS6XttnCUF8Hvks4XNBQ5qiSGGBQe	17	1	16	1	\N
105	1	17	1	382	0	2mzbV7WevxLuchs2dAMY4vQBS6XttnCUF8Hvks4XNBQ5qiSGGBQe	18	1	17	1	\N
70	1	18	1	488	0	2mzbV7WevxLuchs2dAMY4vQBS6XttnCUF8Hvks4XNBQ5qiSGGBQe	19	1	18	1	\N
27	1	19	1	135	0	2mzbV7WevxLuchs2dAMY4vQBS6XttnCUF8Hvks4XNBQ5qiSGGBQe	20	1	19	1	\N
46	1	20	1	126	0	2mzbV7WevxLuchs2dAMY4vQBS6XttnCUF8Hvks4XNBQ5qiSGGBQe	21	1	20	1	\N
43	1	21	1	10	0	2mzbV7WevxLuchs2dAMY4vQBS6XttnCUF8Hvks4XNBQ5qiSGGBQe	22	1	21	1	\N
117	1	22	1	278	0	2mzbV7WevxLuchs2dAMY4vQBS6XttnCUF8Hvks4XNBQ5qiSGGBQe	23	1	22	1	\N
204	1	23	1	46	0	2mzbV7WevxLuchs2dAMY4vQBS6XttnCUF8Hvks4XNBQ5qiSGGBQe	24	1	23	1	\N
187	1	24	1	104	0	2mzbV7WevxLuchs2dAMY4vQBS6XttnCUF8Hvks4XNBQ5qiSGGBQe	25	1	24	1	\N
7	1	25	1	0	0	2mzbV7WevxLuchs2dAMY4vQBS6XttnCUF8Hvks4XNBQ5qiSGGBQe	26	1	25	1	\N
72	1	26	1	10	0	2mzbV7WevxLuchs2dAMY4vQBS6XttnCUF8Hvks4XNBQ5qiSGGBQe	27	1	26	1	\N
216	1	27	1	271	0	2mzbV7WevxLuchs2dAMY4vQBS6XttnCUF8Hvks4XNBQ5qiSGGBQe	28	1	27	1	\N
210	1	28	1	315	0	2mzbV7WevxLuchs2dAMY4vQBS6XttnCUF8Hvks4XNBQ5qiSGGBQe	29	1	28	1	\N
79	1	29	1	162	0	2mzbV7WevxLuchs2dAMY4vQBS6XttnCUF8Hvks4XNBQ5qiSGGBQe	30	1	29	1	\N
167	1	30	1	86	0	2mzbV7WevxLuchs2dAMY4vQBS6XttnCUF8Hvks4XNBQ5qiSGGBQe	31	1	30	1	\N
181	1	31	1	409	0	2mzbV7WevxLuchs2dAMY4vQBS6XttnCUF8Hvks4XNBQ5qiSGGBQe	32	1	31	1	\N
156	1	32	1	500	0	2mzbV7WevxLuchs2dAMY4vQBS6XttnCUF8Hvks4XNBQ5qiSGGBQe	33	1	32	1	\N
96	1	33	1	57	0	2mzbV7WevxLuchs2dAMY4vQBS6XttnCUF8Hvks4XNBQ5qiSGGBQe	34	1	33	1	\N
191	1	34	1	204	0	2mzbV7WevxLuchs2dAMY4vQBS6XttnCUF8Hvks4XNBQ5qiSGGBQe	35	1	34	1	\N
132	1	35	1	262	0	2mzbV7WevxLuchs2dAMY4vQBS6XttnCUF8Hvks4XNBQ5qiSGGBQe	36	1	35	1	\N
111	1	36	1	10	0	2mzbV7WevxLuchs2dAMY4vQBS6XttnCUF8Hvks4XNBQ5qiSGGBQe	37	1	36	1	\N
171	1	37	1	156	0	2mzbV7WevxLuchs2dAMY4vQBS6XttnCUF8Hvks4XNBQ5qiSGGBQe	38	1	37	1	\N
64	1	38	1	417	0	2mzbV7WevxLuchs2dAMY4vQBS6XttnCUF8Hvks4XNBQ5qiSGGBQe	39	1	38	1	\N
68	1	39	1	10	0	2mzbV7WevxLuchs2dAMY4vQBS6XttnCUF8Hvks4XNBQ5qiSGGBQe	40	1	39	1	\N
51	1	40	1	85	0	2mzbV7WevxLuchs2dAMY4vQBS6XttnCUF8Hvks4XNBQ5qiSGGBQe	41	1	40	1	\N
4	1	41	1	11550000000000000	0	2mzbV7WevxLuchs2dAMY4vQBS6XttnCUF8Hvks4XNBQ5qiSGGBQe	43	1	41	1	\N
227	1	42	1	103	0	2mzbV7WevxLuchs2dAMY4vQBS6XttnCUF8Hvks4XNBQ5qiSGGBQe	44	1	42	1	\N
141	1	43	1	67	0	2mzbV7WevxLuchs2dAMY4vQBS6XttnCUF8Hvks4XNBQ5qiSGGBQe	45	1	43	1	\N
42	1	44	1	10	0	2mzbV7WevxLuchs2dAMY4vQBS6XttnCUF8Hvks4XNBQ5qiSGGBQe	46	1	44	1	\N
133	1	45	1	500	0	2mzbV7WevxLuchs2dAMY4vQBS6XttnCUF8Hvks4XNBQ5qiSGGBQe	47	1	45	1	\N
82	1	46	1	198	0	2mzbV7WevxLuchs2dAMY4vQBS6XttnCUF8Hvks4XNBQ5qiSGGBQe	48	1	46	1	\N
95	1	47	1	489	0	2mzbV7WevxLuchs2dAMY4vQBS6XttnCUF8Hvks4XNBQ5qiSGGBQe	49	1	47	1	\N
188	1	48	1	298	0	2mzbV7WevxLuchs2dAMY4vQBS6XttnCUF8Hvks4XNBQ5qiSGGBQe	50	1	48	1	\N
30	1	49	1	36	0	2mzbV7WevxLuchs2dAMY4vQBS6XttnCUF8Hvks4XNBQ5qiSGGBQe	51	1	49	1	\N
90	1	50	1	334	0	2mzbV7WevxLuchs2dAMY4vQBS6XttnCUF8Hvks4XNBQ5qiSGGBQe	52	1	50	1	\N
14	1	51	1	344	0	2mzbV7WevxLuchs2dAMY4vQBS6XttnCUF8Hvks4XNBQ5qiSGGBQe	53	1	51	1	\N
35	1	52	1	451	0	2mzbV7WevxLuchs2dAMY4vQBS6XttnCUF8Hvks4XNBQ5qiSGGBQe	54	1	52	1	\N
85	1	53	1	371	0	2mzbV7WevxLuchs2dAMY4vQBS6XttnCUF8Hvks4XNBQ5qiSGGBQe	55	1	53	1	\N
127	1	54	1	234	0	2mzbV7WevxLuchs2dAMY4vQBS6XttnCUF8Hvks4XNBQ5qiSGGBQe	56	1	54	1	\N
222	1	55	1	345	0	2mzbV7WevxLuchs2dAMY4vQBS6XttnCUF8Hvks4XNBQ5qiSGGBQe	57	1	55	1	\N
76	1	56	1	282	0	2mzbV7WevxLuchs2dAMY4vQBS6XttnCUF8Hvks4XNBQ5qiSGGBQe	58	1	56	1	\N
231	1	57	1	339	0	2mzbV7WevxLuchs2dAMY4vQBS6XttnCUF8Hvks4XNBQ5qiSGGBQe	59	1	57	1	\N
15	1	58	1	215	0	2mzbV7WevxLuchs2dAMY4vQBS6XttnCUF8Hvks4XNBQ5qiSGGBQe	60	1	58	1	\N
220	1	59	1	193	0	2mzbV7WevxLuchs2dAMY4vQBS6XttnCUF8Hvks4XNBQ5qiSGGBQe	61	1	59	1	\N
16	1	60	1	60	0	2mzbV7WevxLuchs2dAMY4vQBS6XttnCUF8Hvks4XNBQ5qiSGGBQe	62	1	60	1	\N
58	1	61	1	350	0	2mzbV7WevxLuchs2dAMY4vQBS6XttnCUF8Hvks4XNBQ5qiSGGBQe	63	1	61	1	\N
146	1	62	1	223	0	2mzbV7WevxLuchs2dAMY4vQBS6XttnCUF8Hvks4XNBQ5qiSGGBQe	64	1	62	1	\N
62	1	63	1	449	0	2mzbV7WevxLuchs2dAMY4vQBS6XttnCUF8Hvks4XNBQ5qiSGGBQe	65	1	63	1	\N
185	1	64	1	142	0	2mzbV7WevxLuchs2dAMY4vQBS6XttnCUF8Hvks4XNBQ5qiSGGBQe	66	1	64	1	\N
151	1	65	1	300	0	2mzbV7WevxLuchs2dAMY4vQBS6XttnCUF8Hvks4XNBQ5qiSGGBQe	67	1	65	1	\N
165	1	66	1	256	0	2mzbV7WevxLuchs2dAMY4vQBS6XttnCUF8Hvks4XNBQ5qiSGGBQe	68	1	66	1	\N
103	1	67	1	125	0	2mzbV7WevxLuchs2dAMY4vQBS6XttnCUF8Hvks4XNBQ5qiSGGBQe	69	1	67	1	\N
41	1	68	1	236	0	2mzbV7WevxLuchs2dAMY4vQBS6XttnCUF8Hvks4XNBQ5qiSGGBQe	70	1	68	1	\N
239	1	69	1	10	0	2mzbV7WevxLuchs2dAMY4vQBS6XttnCUF8Hvks4XNBQ5qiSGGBQe	71	1	69	1	\N
110	1	70	1	179	0	2mzbV7WevxLuchs2dAMY4vQBS6XttnCUF8Hvks4XNBQ5qiSGGBQe	72	1	70	1	\N
13	1	71	1	194	0	2mzbV7WevxLuchs2dAMY4vQBS6XttnCUF8Hvks4XNBQ5qiSGGBQe	73	1	71	1	\N
26	1	72	1	185	0	2mzbV7WevxLuchs2dAMY4vQBS6XttnCUF8Hvks4XNBQ5qiSGGBQe	74	1	72	1	\N
98	1	73	1	342	0	2mzbV7WevxLuchs2dAMY4vQBS6XttnCUF8Hvks4XNBQ5qiSGGBQe	75	1	73	1	\N
215	1	74	1	157	0	2mzbV7WevxLuchs2dAMY4vQBS6XttnCUF8Hvks4XNBQ5qiSGGBQe	76	1	74	1	\N
91	1	75	1	135	0	2mzbV7WevxLuchs2dAMY4vQBS6XttnCUF8Hvks4XNBQ5qiSGGBQe	77	1	75	1	\N
159	1	76	1	456	0	2mzbV7WevxLuchs2dAMY4vQBS6XttnCUF8Hvks4XNBQ5qiSGGBQe	78	1	76	1	\N
208	1	77	1	336	0	2mzbV7WevxLuchs2dAMY4vQBS6XttnCUF8Hvks4XNBQ5qiSGGBQe	79	1	77	1	\N
207	1	78	1	280	0	2mzbV7WevxLuchs2dAMY4vQBS6XttnCUF8Hvks4XNBQ5qiSGGBQe	80	1	78	1	\N
182	1	79	1	187	0	2mzbV7WevxLuchs2dAMY4vQBS6XttnCUF8Hvks4XNBQ5qiSGGBQe	81	1	79	1	\N
157	1	80	1	387	0	2mzbV7WevxLuchs2dAMY4vQBS6XttnCUF8Hvks4XNBQ5qiSGGBQe	82	1	80	1	\N
33	1	81	1	500	0	2mzbV7WevxLuchs2dAMY4vQBS6XttnCUF8Hvks4XNBQ5qiSGGBQe	83	1	81	1	\N
201	1	82	1	151	0	2mzbV7WevxLuchs2dAMY4vQBS6XttnCUF8Hvks4XNBQ5qiSGGBQe	84	1	82	1	\N
9	1	83	1	356	0	2mzbV7WevxLuchs2dAMY4vQBS6XttnCUF8Hvks4XNBQ5qiSGGBQe	85	1	83	1	\N
234	1	84	1	24	0	2mzbV7WevxLuchs2dAMY4vQBS6XttnCUF8Hvks4XNBQ5qiSGGBQe	86	1	84	1	\N
40	1	85	1	152	0	2mzbV7WevxLuchs2dAMY4vQBS6XttnCUF8Hvks4XNBQ5qiSGGBQe	87	1	85	1	\N
18	1	86	1	10	0	2mzbV7WevxLuchs2dAMY4vQBS6XttnCUF8Hvks4XNBQ5qiSGGBQe	88	1	86	1	\N
229	1	87	1	500	0	2mzbV7WevxLuchs2dAMY4vQBS6XttnCUF8Hvks4XNBQ5qiSGGBQe	89	1	87	1	\N
20	1	88	1	186	0	2mzbV7WevxLuchs2dAMY4vQBS6XttnCUF8Hvks4XNBQ5qiSGGBQe	90	1	88	1	\N
184	1	89	1	266	0	2mzbV7WevxLuchs2dAMY4vQBS6XttnCUF8Hvks4XNBQ5qiSGGBQe	91	1	89	1	\N
139	1	90	1	81	0	2mzbV7WevxLuchs2dAMY4vQBS6XttnCUF8Hvks4XNBQ5qiSGGBQe	92	1	90	1	\N
164	1	91	1	10	0	2mzbV7WevxLuchs2dAMY4vQBS6XttnCUF8Hvks4XNBQ5qiSGGBQe	93	1	91	1	\N
199	1	92	1	379	0	2mzbV7WevxLuchs2dAMY4vQBS6XttnCUF8Hvks4XNBQ5qiSGGBQe	94	1	92	1	\N
109	1	93	1	315	0	2mzbV7WevxLuchs2dAMY4vQBS6XttnCUF8Hvks4XNBQ5qiSGGBQe	95	1	93	1	\N
47	1	94	1	226	0	2mzbV7WevxLuchs2dAMY4vQBS6XttnCUF8Hvks4XNBQ5qiSGGBQe	96	1	94	1	\N
214	1	95	1	166	0	2mzbV7WevxLuchs2dAMY4vQBS6XttnCUF8Hvks4XNBQ5qiSGGBQe	97	1	95	1	\N
112	1	96	1	302	0	2mzbV7WevxLuchs2dAMY4vQBS6XttnCUF8Hvks4XNBQ5qiSGGBQe	98	1	96	1	\N
144	1	97	1	269	0	2mzbV7WevxLuchs2dAMY4vQBS6XttnCUF8Hvks4XNBQ5qiSGGBQe	99	1	97	1	\N
178	1	98	1	172	0	2mzbV7WevxLuchs2dAMY4vQBS6XttnCUF8Hvks4XNBQ5qiSGGBQe	100	1	98	1	\N
155	1	99	1	195	0	2mzbV7WevxLuchs2dAMY4vQBS6XttnCUF8Hvks4XNBQ5qiSGGBQe	101	1	99	1	\N
38	1	100	1	243	0	2mzbV7WevxLuchs2dAMY4vQBS6XttnCUF8Hvks4XNBQ5qiSGGBQe	102	1	100	1	\N
80	1	101	1	128	0	2mzbV7WevxLuchs2dAMY4vQBS6XttnCUF8Hvks4XNBQ5qiSGGBQe	103	1	101	1	\N
147	1	102	1	349	0	2mzbV7WevxLuchs2dAMY4vQBS6XttnCUF8Hvks4XNBQ5qiSGGBQe	104	1	102	1	\N
24	1	103	1	87	0	2mzbV7WevxLuchs2dAMY4vQBS6XttnCUF8Hvks4XNBQ5qiSGGBQe	105	1	103	1	\N
126	1	104	1	424	0	2mzbV7WevxLuchs2dAMY4vQBS6XttnCUF8Hvks4XNBQ5qiSGGBQe	106	1	104	1	\N
89	1	105	1	239	0	2mzbV7WevxLuchs2dAMY4vQBS6XttnCUF8Hvks4XNBQ5qiSGGBQe	107	1	105	1	\N
135	1	106	1	316	0	2mzbV7WevxLuchs2dAMY4vQBS6XttnCUF8Hvks4XNBQ5qiSGGBQe	108	1	106	1	\N
194	1	107	1	492	0	2mzbV7WevxLuchs2dAMY4vQBS6XttnCUF8Hvks4XNBQ5qiSGGBQe	109	1	107	1	\N
190	1	108	1	294	0	2mzbV7WevxLuchs2dAMY4vQBS6XttnCUF8Hvks4XNBQ5qiSGGBQe	110	1	108	1	\N
218	1	109	1	191	0	2mzbV7WevxLuchs2dAMY4vQBS6XttnCUF8Hvks4XNBQ5qiSGGBQe	111	1	109	1	\N
93	1	110	1	380	0	2mzbV7WevxLuchs2dAMY4vQBS6XttnCUF8Hvks4XNBQ5qiSGGBQe	112	1	110	1	\N
162	1	111	1	331	0	2mzbV7WevxLuchs2dAMY4vQBS6XttnCUF8Hvks4XNBQ5qiSGGBQe	113	1	111	1	\N
221	1	112	1	459	0	2mzbV7WevxLuchs2dAMY4vQBS6XttnCUF8Hvks4XNBQ5qiSGGBQe	114	1	112	1	\N
205	1	113	1	28	0	2mzbV7WevxLuchs2dAMY4vQBS6XttnCUF8Hvks4XNBQ5qiSGGBQe	115	1	113	1	\N
195	1	114	1	472	0	2mzbV7WevxLuchs2dAMY4vQBS6XttnCUF8Hvks4XNBQ5qiSGGBQe	116	1	114	1	\N
34	1	115	1	119	0	2mzbV7WevxLuchs2dAMY4vQBS6XttnCUF8Hvks4XNBQ5qiSGGBQe	117	1	115	1	\N
213	1	116	1	10	0	2mzbV7WevxLuchs2dAMY4vQBS6XttnCUF8Hvks4XNBQ5qiSGGBQe	118	1	116	1	\N
196	1	117	1	41	0	2mzbV7WevxLuchs2dAMY4vQBS6XttnCUF8Hvks4XNBQ5qiSGGBQe	119	1	117	1	\N
104	1	118	1	27	0	2mzbV7WevxLuchs2dAMY4vQBS6XttnCUF8Hvks4XNBQ5qiSGGBQe	120	1	118	1	\N
44	1	119	1	70	0	2mzbV7WevxLuchs2dAMY4vQBS6XttnCUF8Hvks4XNBQ5qiSGGBQe	121	1	119	1	\N
52	1	120	1	337	0	2mzbV7WevxLuchs2dAMY4vQBS6XttnCUF8Hvks4XNBQ5qiSGGBQe	122	1	120	1	\N
114	1	121	1	210	0	2mzbV7WevxLuchs2dAMY4vQBS6XttnCUF8Hvks4XNBQ5qiSGGBQe	123	1	121	1	\N
177	1	122	1	495	0	2mzbV7WevxLuchs2dAMY4vQBS6XttnCUF8Hvks4XNBQ5qiSGGBQe	124	1	122	1	\N
148	1	123	1	144	0	2mzbV7WevxLuchs2dAMY4vQBS6XttnCUF8Hvks4XNBQ5qiSGGBQe	125	1	123	1	\N
100	1	124	1	148	0	2mzbV7WevxLuchs2dAMY4vQBS6XttnCUF8Hvks4XNBQ5qiSGGBQe	126	1	124	1	\N
206	1	125	1	376	0	2mzbV7WevxLuchs2dAMY4vQBS6XttnCUF8Hvks4XNBQ5qiSGGBQe	127	1	125	1	\N
28	1	126	1	329	0	2mzbV7WevxLuchs2dAMY4vQBS6XttnCUF8Hvks4XNBQ5qiSGGBQe	128	1	126	1	\N
173	1	127	1	500	0	2mzbV7WevxLuchs2dAMY4vQBS6XttnCUF8Hvks4XNBQ5qiSGGBQe	129	1	127	1	\N
130	1	128	1	500	0	2mzbV7WevxLuchs2dAMY4vQBS6XttnCUF8Hvks4XNBQ5qiSGGBQe	130	1	128	1	\N
39	1	129	1	181	0	2mzbV7WevxLuchs2dAMY4vQBS6XttnCUF8Hvks4XNBQ5qiSGGBQe	131	1	129	1	\N
212	1	130	1	200	0	2mzbV7WevxLuchs2dAMY4vQBS6XttnCUF8Hvks4XNBQ5qiSGGBQe	132	1	130	1	\N
116	1	131	1	159	0	2mzbV7WevxLuchs2dAMY4vQBS6XttnCUF8Hvks4XNBQ5qiSGGBQe	133	1	131	1	\N
48	1	132	1	319	0	2mzbV7WevxLuchs2dAMY4vQBS6XttnCUF8Hvks4XNBQ5qiSGGBQe	134	1	132	1	\N
101	1	133	1	10	0	2mzbV7WevxLuchs2dAMY4vQBS6XttnCUF8Hvks4XNBQ5qiSGGBQe	135	1	133	1	\N
203	1	134	1	365	0	2mzbV7WevxLuchs2dAMY4vQBS6XttnCUF8Hvks4XNBQ5qiSGGBQe	136	1	134	1	\N
50	1	135	1	342	0	2mzbV7WevxLuchs2dAMY4vQBS6XttnCUF8Hvks4XNBQ5qiSGGBQe	137	1	135	1	\N
59	1	136	1	237	0	2mzbV7WevxLuchs2dAMY4vQBS6XttnCUF8Hvks4XNBQ5qiSGGBQe	138	1	136	1	\N
150	1	137	1	427	0	2mzbV7WevxLuchs2dAMY4vQBS6XttnCUF8Hvks4XNBQ5qiSGGBQe	139	1	137	1	\N
180	1	138	1	315	0	2mzbV7WevxLuchs2dAMY4vQBS6XttnCUF8Hvks4XNBQ5qiSGGBQe	140	1	138	1	\N
142	1	139	1	10	0	2mzbV7WevxLuchs2dAMY4vQBS6XttnCUF8Hvks4XNBQ5qiSGGBQe	141	1	139	1	\N
23	1	140	1	378	0	2mzbV7WevxLuchs2dAMY4vQBS6XttnCUF8Hvks4XNBQ5qiSGGBQe	142	1	140	1	\N
122	1	141	1	420	0	2mzbV7WevxLuchs2dAMY4vQBS6XttnCUF8Hvks4XNBQ5qiSGGBQe	143	1	141	1	\N
115	1	142	1	411	0	2mzbV7WevxLuchs2dAMY4vQBS6XttnCUF8Hvks4XNBQ5qiSGGBQe	144	1	142	1	\N
75	1	143	1	172	0	2mzbV7WevxLuchs2dAMY4vQBS6XttnCUF8Hvks4XNBQ5qiSGGBQe	145	1	143	1	\N
77	1	144	1	309	0	2mzbV7WevxLuchs2dAMY4vQBS6XttnCUF8Hvks4XNBQ5qiSGGBQe	146	1	144	1	\N
152	1	145	1	10	0	2mzbV7WevxLuchs2dAMY4vQBS6XttnCUF8Hvks4XNBQ5qiSGGBQe	147	1	145	1	\N
120	1	146	1	154	0	2mzbV7WevxLuchs2dAMY4vQBS6XttnCUF8Hvks4XNBQ5qiSGGBQe	148	1	146	1	\N
118	1	147	1	153	0	2mzbV7WevxLuchs2dAMY4vQBS6XttnCUF8Hvks4XNBQ5qiSGGBQe	149	1	147	1	\N
37	1	148	1	47	0	2mzbV7WevxLuchs2dAMY4vQBS6XttnCUF8Hvks4XNBQ5qiSGGBQe	150	1	148	1	\N
6	1	149	1	11550000000000000	0	2mzbV7WevxLuchs2dAMY4vQBS6XttnCUF8Hvks4XNBQ5qiSGGBQe	26	1	149	1	\N
168	1	150	1	87	0	2mzbV7WevxLuchs2dAMY4vQBS6XttnCUF8Hvks4XNBQ5qiSGGBQe	152	1	150	1	\N
149	1	151	1	398	0	2mzbV7WevxLuchs2dAMY4vQBS6XttnCUF8Hvks4XNBQ5qiSGGBQe	153	1	151	1	\N
29	1	152	1	452	0	2mzbV7WevxLuchs2dAMY4vQBS6XttnCUF8Hvks4XNBQ5qiSGGBQe	154	1	152	1	\N
8	1	153	1	283	0	2mzbV7WevxLuchs2dAMY4vQBS6XttnCUF8Hvks4XNBQ5qiSGGBQe	155	1	153	1	\N
88	1	154	1	291	0	2mzbV7WevxLuchs2dAMY4vQBS6XttnCUF8Hvks4XNBQ5qiSGGBQe	156	1	154	1	\N
233	1	155	1	367	0	2mzbV7WevxLuchs2dAMY4vQBS6XttnCUF8Hvks4XNBQ5qiSGGBQe	157	1	155	1	\N
83	1	156	1	500	0	2mzbV7WevxLuchs2dAMY4vQBS6XttnCUF8Hvks4XNBQ5qiSGGBQe	158	1	156	1	\N
154	1	157	1	311	0	2mzbV7WevxLuchs2dAMY4vQBS6XttnCUF8Hvks4XNBQ5qiSGGBQe	159	1	157	1	\N
175	1	158	1	258	0	2mzbV7WevxLuchs2dAMY4vQBS6XttnCUF8Hvks4XNBQ5qiSGGBQe	160	1	158	1	\N
69	1	159	1	323	0	2mzbV7WevxLuchs2dAMY4vQBS6XttnCUF8Hvks4XNBQ5qiSGGBQe	161	1	159	1	\N
63	1	160	1	405	0	2mzbV7WevxLuchs2dAMY4vQBS6XttnCUF8Hvks4XNBQ5qiSGGBQe	162	1	160	1	\N
189	1	161	1	32	0	2mzbV7WevxLuchs2dAMY4vQBS6XttnCUF8Hvks4XNBQ5qiSGGBQe	163	1	161	1	\N
1	1	162	1	5000000000	0	2mzbV7WevxLuchs2dAMY4vQBS6XttnCUF8Hvks4XNBQ5qiSGGBQe	164	1	162	1	\N
92	1	163	1	130	0	2mzbV7WevxLuchs2dAMY4vQBS6XttnCUF8Hvks4XNBQ5qiSGGBQe	165	1	163	1	\N
140	1	164	1	234	0	2mzbV7WevxLuchs2dAMY4vQBS6XttnCUF8Hvks4XNBQ5qiSGGBQe	166	1	164	1	\N
17	1	165	1	500	0	2mzbV7WevxLuchs2dAMY4vQBS6XttnCUF8Hvks4XNBQ5qiSGGBQe	167	1	165	1	\N
87	1	166	1	481	0	2mzbV7WevxLuchs2dAMY4vQBS6XttnCUF8Hvks4XNBQ5qiSGGBQe	168	1	166	1	\N
183	1	167	1	240	0	2mzbV7WevxLuchs2dAMY4vQBS6XttnCUF8Hvks4XNBQ5qiSGGBQe	169	1	167	1	\N
129	1	168	1	314	0	2mzbV7WevxLuchs2dAMY4vQBS6XttnCUF8Hvks4XNBQ5qiSGGBQe	170	1	168	1	\N
193	1	169	1	183	0	2mzbV7WevxLuchs2dAMY4vQBS6XttnCUF8Hvks4XNBQ5qiSGGBQe	171	1	169	1	\N
174	1	170	1	486	0	2mzbV7WevxLuchs2dAMY4vQBS6XttnCUF8Hvks4XNBQ5qiSGGBQe	172	1	170	1	\N
57	1	171	1	178	0	2mzbV7WevxLuchs2dAMY4vQBS6XttnCUF8Hvks4XNBQ5qiSGGBQe	173	1	171	1	\N
224	1	172	1	65	0	2mzbV7WevxLuchs2dAMY4vQBS6XttnCUF8Hvks4XNBQ5qiSGGBQe	174	1	172	1	\N
232	1	173	1	277	0	2mzbV7WevxLuchs2dAMY4vQBS6XttnCUF8Hvks4XNBQ5qiSGGBQe	175	1	173	1	\N
3	1	174	1	500000000000	0	2mzbV7WevxLuchs2dAMY4vQBS6XttnCUF8Hvks4XNBQ5qiSGGBQe	176	1	174	1	\N
119	1	175	1	433	0	2mzbV7WevxLuchs2dAMY4vQBS6XttnCUF8Hvks4XNBQ5qiSGGBQe	177	1	175	1	\N
55	1	176	1	100	0	2mzbV7WevxLuchs2dAMY4vQBS6XttnCUF8Hvks4XNBQ5qiSGGBQe	178	1	176	1	\N
169	1	177	1	272	0	2mzbV7WevxLuchs2dAMY4vQBS6XttnCUF8Hvks4XNBQ5qiSGGBQe	179	1	177	1	\N
125	1	178	1	10	0	2mzbV7WevxLuchs2dAMY4vQBS6XttnCUF8Hvks4XNBQ5qiSGGBQe	180	1	178	1	\N
45	1	179	1	212	0	2mzbV7WevxLuchs2dAMY4vQBS6XttnCUF8Hvks4XNBQ5qiSGGBQe	181	1	179	1	\N
5	1	180	1	0	0	2mzbV7WevxLuchs2dAMY4vQBS6XttnCUF8Hvks4XNBQ5qiSGGBQe	43	1	180	1	\N
60	1	181	1	151	0	2mzbV7WevxLuchs2dAMY4vQBS6XttnCUF8Hvks4XNBQ5qiSGGBQe	182	1	181	1	\N
99	1	182	1	387	0	2mzbV7WevxLuchs2dAMY4vQBS6XttnCUF8Hvks4XNBQ5qiSGGBQe	183	1	182	1	\N
179	1	183	1	158	0	2mzbV7WevxLuchs2dAMY4vQBS6XttnCUF8Hvks4XNBQ5qiSGGBQe	184	1	183	1	\N
49	1	184	1	440	0	2mzbV7WevxLuchs2dAMY4vQBS6XttnCUF8Hvks4XNBQ5qiSGGBQe	185	1	184	1	\N
230	1	185	1	438	0	2mzbV7WevxLuchs2dAMY4vQBS6XttnCUF8Hvks4XNBQ5qiSGGBQe	186	1	185	1	\N
131	1	186	1	500	0	2mzbV7WevxLuchs2dAMY4vQBS6XttnCUF8Hvks4XNBQ5qiSGGBQe	187	1	186	1	\N
0	1	187	1	1000	0	2mzbV7WevxLuchs2dAMY4vQBS6XttnCUF8Hvks4XNBQ5qiSGGBQe	1	1	187	1	\N
186	1	188	1	290	0	2mzbV7WevxLuchs2dAMY4vQBS6XttnCUF8Hvks4XNBQ5qiSGGBQe	188	1	188	1	\N
198	1	189	1	417	0	2mzbV7WevxLuchs2dAMY4vQBS6XttnCUF8Hvks4XNBQ5qiSGGBQe	189	1	189	1	\N
202	1	190	1	375	0	2mzbV7WevxLuchs2dAMY4vQBS6XttnCUF8Hvks4XNBQ5qiSGGBQe	190	1	190	1	\N
22	1	191	1	178	0	2mzbV7WevxLuchs2dAMY4vQBS6XttnCUF8Hvks4XNBQ5qiSGGBQe	191	1	191	1	\N
102	1	192	1	59	0	2mzbV7WevxLuchs2dAMY4vQBS6XttnCUF8Hvks4XNBQ5qiSGGBQe	192	1	192	1	\N
124	1	193	1	95	0	2mzbV7WevxLuchs2dAMY4vQBS6XttnCUF8Hvks4XNBQ5qiSGGBQe	193	1	193	1	\N
200	1	194	1	394	0	2mzbV7WevxLuchs2dAMY4vQBS6XttnCUF8Hvks4XNBQ5qiSGGBQe	194	1	194	1	\N
54	1	195	1	500	0	2mzbV7WevxLuchs2dAMY4vQBS6XttnCUF8Hvks4XNBQ5qiSGGBQe	195	1	195	1	\N
225	1	196	1	256	0	2mzbV7WevxLuchs2dAMY4vQBS6XttnCUF8Hvks4XNBQ5qiSGGBQe	196	1	196	1	\N
134	1	197	1	128	0	2mzbV7WevxLuchs2dAMY4vQBS6XttnCUF8Hvks4XNBQ5qiSGGBQe	197	1	197	1	\N
97	1	198	1	199	0	2mzbV7WevxLuchs2dAMY4vQBS6XttnCUF8Hvks4XNBQ5qiSGGBQe	198	1	198	1	\N
84	1	199	1	22	0	2mzbV7WevxLuchs2dAMY4vQBS6XttnCUF8Hvks4XNBQ5qiSGGBQe	199	1	199	1	\N
161	1	200	1	276	0	2mzbV7WevxLuchs2dAMY4vQBS6XttnCUF8Hvks4XNBQ5qiSGGBQe	200	1	200	1	\N
228	1	201	1	451	0	2mzbV7WevxLuchs2dAMY4vQBS6XttnCUF8Hvks4XNBQ5qiSGGBQe	201	1	201	1	\N
238	1	202	1	133	0	2mzbV7WevxLuchs2dAMY4vQBS6XttnCUF8Hvks4XNBQ5qiSGGBQe	202	1	202	1	\N
65	1	203	1	460	0	2mzbV7WevxLuchs2dAMY4vQBS6XttnCUF8Hvks4XNBQ5qiSGGBQe	203	1	203	1	\N
219	1	204	1	500	0	2mzbV7WevxLuchs2dAMY4vQBS6XttnCUF8Hvks4XNBQ5qiSGGBQe	204	1	204	1	\N
56	1	205	1	489	0	2mzbV7WevxLuchs2dAMY4vQBS6XttnCUF8Hvks4XNBQ5qiSGGBQe	205	1	205	1	\N
163	1	206	1	190	0	2mzbV7WevxLuchs2dAMY4vQBS6XttnCUF8Hvks4XNBQ5qiSGGBQe	206	1	206	1	\N
192	1	207	1	221	0	2mzbV7WevxLuchs2dAMY4vQBS6XttnCUF8Hvks4XNBQ5qiSGGBQe	207	1	207	1	\N
143	1	208	1	464	0	2mzbV7WevxLuchs2dAMY4vQBS6XttnCUF8Hvks4XNBQ5qiSGGBQe	208	1	208	1	\N
61	1	209	1	10	0	2mzbV7WevxLuchs2dAMY4vQBS6XttnCUF8Hvks4XNBQ5qiSGGBQe	209	1	209	1	\N
136	1	210	1	500	0	2mzbV7WevxLuchs2dAMY4vQBS6XttnCUF8Hvks4XNBQ5qiSGGBQe	210	1	210	1	\N
71	1	211	1	353	0	2mzbV7WevxLuchs2dAMY4vQBS6XttnCUF8Hvks4XNBQ5qiSGGBQe	211	1	211	1	\N
145	1	212	1	396	0	2mzbV7WevxLuchs2dAMY4vQBS6XttnCUF8Hvks4XNBQ5qiSGGBQe	212	1	212	1	\N
106	1	213	1	417	0	2mzbV7WevxLuchs2dAMY4vQBS6XttnCUF8Hvks4XNBQ5qiSGGBQe	213	1	213	1	\N
138	1	214	1	46	0	2mzbV7WevxLuchs2dAMY4vQBS6XttnCUF8Hvks4XNBQ5qiSGGBQe	214	1	214	1	\N
158	1	215	1	305	0	2mzbV7WevxLuchs2dAMY4vQBS6XttnCUF8Hvks4XNBQ5qiSGGBQe	215	1	215	1	\N
123	1	216	1	337	0	2mzbV7WevxLuchs2dAMY4vQBS6XttnCUF8Hvks4XNBQ5qiSGGBQe	216	1	216	1	\N
25	1	217	1	444	0	2mzbV7WevxLuchs2dAMY4vQBS6XttnCUF8Hvks4XNBQ5qiSGGBQe	217	1	217	1	\N
240	1	218	1	479	0	2mzbV7WevxLuchs2dAMY4vQBS6XttnCUF8Hvks4XNBQ5qiSGGBQe	218	1	218	1	\N
211	1	219	1	344	0	2mzbV7WevxLuchs2dAMY4vQBS6XttnCUF8Hvks4XNBQ5qiSGGBQe	219	1	219	1	\N
241	1	220	1	113	0	2mzbV7WevxLuchs2dAMY4vQBS6XttnCUF8Hvks4XNBQ5qiSGGBQe	220	1	220	1	\N
197	1	221	1	236	0	2mzbV7WevxLuchs2dAMY4vQBS6XttnCUF8Hvks4XNBQ5qiSGGBQe	221	1	221	1	\N
170	1	222	1	480	0	2mzbV7WevxLuchs2dAMY4vQBS6XttnCUF8Hvks4XNBQ5qiSGGBQe	222	1	222	1	\N
31	1	223	1	160	0	2mzbV7WevxLuchs2dAMY4vQBS6XttnCUF8Hvks4XNBQ5qiSGGBQe	223	1	223	1	\N
160	1	224	1	318	0	2mzbV7WevxLuchs2dAMY4vQBS6XttnCUF8Hvks4XNBQ5qiSGGBQe	224	1	224	1	\N
21	1	225	1	214	0	2mzbV7WevxLuchs2dAMY4vQBS6XttnCUF8Hvks4XNBQ5qiSGGBQe	225	1	225	1	\N
67	1	226	1	163	0	2mzbV7WevxLuchs2dAMY4vQBS6XttnCUF8Hvks4XNBQ5qiSGGBQe	226	1	226	1	\N
66	1	227	1	500	0	2mzbV7WevxLuchs2dAMY4vQBS6XttnCUF8Hvks4XNBQ5qiSGGBQe	227	1	227	1	\N
108	1	228	1	366	0	2mzbV7WevxLuchs2dAMY4vQBS6XttnCUF8Hvks4XNBQ5qiSGGBQe	228	1	228	1	\N
86	1	229	1	320	0	2mzbV7WevxLuchs2dAMY4vQBS6XttnCUF8Hvks4XNBQ5qiSGGBQe	229	1	229	1	\N
237	1	230	1	407	0	2mzbV7WevxLuchs2dAMY4vQBS6XttnCUF8Hvks4XNBQ5qiSGGBQe	230	1	230	1	\N
74	1	231	1	204	0	2mzbV7WevxLuchs2dAMY4vQBS6XttnCUF8Hvks4XNBQ5qiSGGBQe	231	1	231	1	\N
73	1	232	1	341	0	2mzbV7WevxLuchs2dAMY4vQBS6XttnCUF8Hvks4XNBQ5qiSGGBQe	232	1	232	1	\N
217	1	233	1	18	0	2mzbV7WevxLuchs2dAMY4vQBS6XttnCUF8Hvks4XNBQ5qiSGGBQe	233	1	233	1	\N
36	1	234	1	229	0	2mzbV7WevxLuchs2dAMY4vQBS6XttnCUF8Hvks4XNBQ5qiSGGBQe	234	1	234	1	\N
172	1	235	1	477	0	2mzbV7WevxLuchs2dAMY4vQBS6XttnCUF8Hvks4XNBQ5qiSGGBQe	235	1	235	1	\N
53	1	236	1	94	0	2mzbV7WevxLuchs2dAMY4vQBS6XttnCUF8Hvks4XNBQ5qiSGGBQe	236	1	236	1	\N
235	1	237	1	126	0	2mzbV7WevxLuchs2dAMY4vQBS6XttnCUF8Hvks4XNBQ5qiSGGBQe	237	1	237	1	\N
113	1	238	1	112	0	2mzbV7WevxLuchs2dAMY4vQBS6XttnCUF8Hvks4XNBQ5qiSGGBQe	238	1	238	1	\N
223	1	239	1	387	0	2mzbV7WevxLuchs2dAMY4vQBS6XttnCUF8Hvks4XNBQ5qiSGGBQe	239	1	239	1	\N
209	1	240	1	265	0	2mzbV7WevxLuchs2dAMY4vQBS6XttnCUF8Hvks4XNBQ5qiSGGBQe	240	1	240	1	\N
2	1	241	1	65500000000000	0	2mzbV7WevxLuchs2dAMY4vQBS6XttnCUF8Hvks4XNBQ5qiSGGBQe	176	1	241	1	\N
11	1	242	1	269	0	2mzbV7WevxLuchs2dAMY4vQBS6XttnCUF8Hvks4XNBQ5qiSGGBQe	242	1	242	1	\N
7	2	25	1	720000000000	0	2mzbV7WevxLuchs2dAMY4vQBS6XttnCUF8Hvks4XNBQ5qiSGGBQe	26	1	25	1	\N
4	3	41	1	11549940000000000	12	2n1stFKhw2WXHFAhMhogZPjqgQ7JCNnXM8EJjD6wqyFDZyztD6cf	43	1	41	1	\N
3	3	174	1	498250000000	7	2n2SfT8B1LuEuVGC9tYcXutu8ENZkmDkGRMXnywAhUVSoqxqyRCF	176	1	174	1	\N
5	3	180	1	781750000000	0	2mzbV7WevxLuchs2dAMY4vQBS6XttnCUF8Hvks4XNBQ5qiSGGBQe	43	1	180	1	\N
7	4	25	1	1475750000000	0	2mzbV7WevxLuchs2dAMY4vQBS6XttnCUF8Hvks4XNBQ5qiSGGBQe	26	1	25	1	\N
4	4	41	1	11549905000000000	19	2n1zMNDgmywvGjFETTA6GxPzem4Q8Rza4iGNZG1uJkHFsx4Virg3	43	1	41	1	\N
3	4	174	1	497500000000	10	2n1Xdo1CcjVPTPYfLMzDJ2vkrDEu8FUVj1cFHo4nWmrj3JQd9YrS	176	1	174	1	\N
4	5	41	1	11549905000000000	19	2n1zMNDgmywvGjFETTA6GxPzem4Q8Rza4iGNZG1uJkHFsx4Virg3	43	1	41	1	\N
3	5	174	1	497500000000	10	2n1Xdo1CcjVPTPYfLMzDJ2vkrDEu8FUVj1cFHo4nWmrj3JQd9YrS	176	1	174	1	\N
5	5	180	1	1537500000000	0	2mzbV7WevxLuchs2dAMY4vQBS6XttnCUF8Hvks4XNBQ5qiSGGBQe	43	1	180	1	\N
7	6	25	1	1465750000000	0	2mzbV7WevxLuchs2dAMY4vQBS6XttnCUF8Hvks4XNBQ5qiSGGBQe	26	1	25	1	\N
4	6	41	1	11549880000000000	24	2n1qke9hkiGq3TVhFjKEiWnTbQiDkHHDm7tyPjxdGnfWyDgwtEm8	43	1	41	1	\N
3	6	174	1	496750000000	13	2n1vPgvk1PU9mXT5RHEeWarj9eQyVDW3Lhs48WKQJFtdQ4vZ9C3V	176	1	174	1	\N
4	7	41	1	11549845000000000	31	2n1o6xz9EVuwtduL8qyhGH9Z4aioJ2BBRAQBHTdJ7AbiG7MvnPG1	43	1	41	1	\N
3	7	174	1	495750000000	17	2n1xoLfcx2ynQZ59CbYSitWLsyCKsdFHekTqCNZBcD7uTPbBVPk3	176	1	174	1	\N
5	7	180	1	2293500000000	0	2mzbV7WevxLuchs2dAMY4vQBS6XttnCUF8Hvks4XNBQ5qiSGGBQe	43	1	180	1	\N
7	8	25	1	2252250000000	0	2mzbV7WevxLuchs2dAMY4vQBS6XttnCUF8Hvks4XNBQ5qiSGGBQe	26	1	25	1	\N
4	8	41	1	11549780000000000	44	2n1Una9Ph9QU9yYs4UxBT3TXkmaR3kwgYF5azuAxPWyX6wGzKMb4	43	1	41	1	\N
3	8	174	1	494250000000	23	2n16FpJXHqUTvzjy4TEuUPmAQqqt8fyMYET85qsFeyLXfqdhTCU2	176	1	174	1	\N
7	9	25	1	3008000000000	0	2mzbV7WevxLuchs2dAMY4vQBS6XttnCUF8Hvks4XNBQ5qiSGGBQe	26	1	25	1	\N
4	9	41	1	11549745000000000	51	2n1zZrGirVtNg7QckLSjF87rp6bxN8BaikTHcnh19PpSAE9WyYbR	43	1	41	1	\N
3	9	174	1	493500000000	26	2mzmSGPKLSu5u2HcqiHVPXaAxWBT3kwxcJmkf7KHyzJpk4MExk2c	176	1	174	1	\N
4	10	41	1	11549745000000000	51	2n1zZrGirVtNg7QckLSjF87rp6bxN8BaikTHcnh19PpSAE9WyYbR	43	1	41	1	\N
3	10	174	1	493500000000	26	2mzmSGPKLSu5u2HcqiHVPXaAxWBT3kwxcJmkf7KHyzJpk4MExk2c	176	1	174	1	\N
5	10	180	1	3049250000000	0	2mzbV7WevxLuchs2dAMY4vQBS6XttnCUF8Hvks4XNBQ5qiSGGBQe	43	1	180	1	\N
4	11	41	1	11549685000000000	63	2mzpWToz8o1JAKaKgcF7ejG33SsF4NAzp5i9Dy3YjCgyduvdn3fK	43	1	41	1	\N
3	11	174	1	491750000000	33	2mzuqJyAk2dsxA4oyvjHzPyVXvuEb9MmRcNi85mmpxdKdyd2MmHJ	176	1	174	1	\N
5	11	180	1	3075250000000	0	2mzbV7WevxLuchs2dAMY4vQBS6XttnCUF8Hvks4XNBQ5qiSGGBQe	43	1	180	1	\N
7	12	25	1	3789750000000	0	2mzbV7WevxLuchs2dAMY4vQBS6XttnCUF8Hvks4XNBQ5qiSGGBQe	26	1	25	1	\N
4	12	41	1	11549685000000000	63	2mzpWToz8o1JAKaKgcF7ejG33SsF4NAzp5i9Dy3YjCgyduvdn3fK	43	1	41	1	\N
3	12	174	1	491750000000	33	2mzuqJyAk2dsxA4oyvjHzPyVXvuEb9MmRcNi85mmpxdKdyd2MmHJ	176	1	174	1	\N
4	13	41	1	11549655000000000	69	2n1RoLTX7nVX3QDqGhDirFnBWtWGMYn3Ped4fdWyRBdpMxnxPVBN	43	1	41	1	\N
3	13	174	1	491000000000	36	2mzYgpCPpmERiswvTLoBFYTUBM8sSBuFEjzVXFxLd27gNcRcKpuy	176	1	174	1	\N
5	13	180	1	3044250000000	0	2mzbV7WevxLuchs2dAMY4vQBS6XttnCUF8Hvks4XNBQ5qiSGGBQe	43	1	180	1	\N
7	14	25	1	4545500000000	0	2mzbV7WevxLuchs2dAMY4vQBS6XttnCUF8Hvks4XNBQ5qiSGGBQe	26	1	25	1	\N
4	14	41	1	11549620000000000	76	2mzi9fxApWeYSU92NCeBR5CfjxMGXhQFgkdKVEvVAyQAXy3MXERL	43	1	41	1	\N
3	14	174	1	490250000000	39	2n211nppbsxquAztL4mFQWHxHotUhrU34QpsjTd2K4X3f6S8XDsG	176	1	174	1	\N
4	15	41	1	11549620000000000	76	2mzi9fxApWeYSU92NCeBR5CfjxMGXhQFgkdKVEvVAyQAXy3MXERL	43	1	41	1	\N
3	15	174	1	490250000000	39	2n211nppbsxquAztL4mFQWHxHotUhrU34QpsjTd2K4X3f6S8XDsG	176	1	174	1	\N
5	15	180	1	3800000000000	0	2mzbV7WevxLuchs2dAMY4vQBS6XttnCUF8Hvks4XNBQ5qiSGGBQe	43	1	180	1	\N
4	16	41	1	11549590000000000	82	2mzmv9gVZzr3b1XYYhAngkUeQpYb5cysGtPSwyebydRFtJTAKLxc	43	1	41	1	\N
3	16	174	1	489500000000	42	2mzzfewV2nDLHegVAdN7H58ieCvqHifrsJUH1goapGX7JwxEzizN	176	1	174	1	\N
5	16	180	1	4550750000000	0	2mzbV7WevxLuchs2dAMY4vQBS6XttnCUF8Hvks4XNBQ5qiSGGBQe	43	1	180	1	\N
7	17	25	1	4540500000000	0	2mzbV7WevxLuchs2dAMY4vQBS6XttnCUF8Hvks4XNBQ5qiSGGBQe	26	1	25	1	\N
4	17	41	1	11549590000000000	82	2mzmv9gVZzr3b1XYYhAngkUeQpYb5cysGtPSwyebydRFtJTAKLxc	43	1	41	1	\N
3	17	174	1	489500000000	42	2mzzfewV2nDLHegVAdN7H58ieCvqHifrsJUH1goapGX7JwxEzizN	176	1	174	1	\N
4	19	41	1	11549530000000000	94	2mzYJnfUZi5rBmcnY8E2zdkAzyJrRqM8mfb8EqrPBdeSsC5MNscF	43	1	41	1	\N
3	19	174	1	488000000000	48	2mzkrCVE4kUHit8zF7RduRYxu6uCU8zd7TK3smTmJbQVJ8PkMDBs	176	1	174	1	\N
5	19	180	1	6052250000000	0	2mzbV7WevxLuchs2dAMY4vQBS6XttnCUF8Hvks4XNBQ5qiSGGBQe	43	1	180	1	\N
4	21	41	1	11549430000000000	114	2n12amb8n2rfhaPTs5gX5ozJtPgHTLBawXm1Yh9Wk5kLayJNeVHW	43	1	41	1	\N
3	21	174	1	485500000000	58	2mzn51vqTXGAESXXa2G4JUc7EiWFtpW7zxfBjszRL888uNP8yuAg	176	1	174	1	\N
5	21	180	1	6844000000000	0	2mzbV7WevxLuchs2dAMY4vQBS6XttnCUF8Hvks4XNBQ5qiSGGBQe	43	1	180	1	\N
7	23	25	1	6113750000000	0	2mzbV7WevxLuchs2dAMY4vQBS6XttnCUF8Hvks4XNBQ5qiSGGBQe	26	1	25	1	\N
4	23	41	1	11549370000000000	126	2mzfSYqUcp4KW52Qbvm2RQ8dpwyBgJ759vAMcfyG43ejyvqb3tu5	43	1	41	1	\N
3	23	174	1	484000000000	64	2mzweiDyvBWGxqn6K4HM53UewQhJAXArFWFjP3dkzbw2Z4at6814	176	1	174	1	\N
4	18	41	1	11549560000000000	88	2n1ANwZBDSovw9rFpNB8555Ed19QqnmBhz9yWd2orQZwY6dRBRdQ	43	1	41	1	\N
3	18	174	1	488750000000	45	2n1YBegqmWgsezAZKZz36pdZqgW5kN9QoKDd6pwsKFbqwBf4XLR2	176	1	174	1	\N
5	18	180	1	5301500000000	0	2mzbV7WevxLuchs2dAMY4vQBS6XttnCUF8Hvks4XNBQ5qiSGGBQe	43	1	180	1	\N
7	20	25	1	4540500000000	0	2mzbV7WevxLuchs2dAMY4vQBS6XttnCUF8Hvks4XNBQ5qiSGGBQe	26	1	25	1	\N
4	20	41	1	11549500000000000	100	2n15tn1H11KiperjDTYivvwb21pGDHd2LvhEdhTYRpe1mU7uhtX5	43	1	41	1	\N
3	20	174	1	487250000000	51	2n27A3UittKVPnjmDNSmTyig1SgxVSq5n4xFLagpoyraSnDrikNN	176	1	174	1	\N
7	22	25	1	5332250000000	0	2mzbV7WevxLuchs2dAMY4vQBS6XttnCUF8Hvks4XNBQ5qiSGGBQe	26	1	25	1	\N
4	22	41	1	11549430000000000	114	2n12amb8n2rfhaPTs5gX5ozJtPgHTLBawXm1Yh9Wk5kLayJNeVHW	43	1	41	1	\N
3	22	174	1	485500000000	58	2mzn51vqTXGAESXXa2G4JUc7EiWFtpW7zxfBjszRL888uNP8yuAg	176	1	174	1	\N
4	24	41	1	11549370000000000	126	2mzfSYqUcp4KW52Qbvm2RQ8dpwyBgJ759vAMcfyG43ejyvqb3tu5	43	1	41	1	\N
3	24	174	1	484000000000	64	2mzweiDyvBWGxqn6K4HM53UewQhJAXArFWFjP3dkzbw2Z4at6814	176	1	174	1	\N
5	24	180	1	6833750000000	0	2mzbV7WevxLuchs2dAMY4vQBS6XttnCUF8Hvks4XNBQ5qiSGGBQe	43	1	180	1	\N
=======
4	1	12	1	11550000000000000	0	2mzbV7WevxLuchs2dAMY4vQBS6XttnCUF8Hvks4XNBQ5qiSGGBQe	14	1	12	1	\N
128	1	13	1	135	0	2mzbV7WevxLuchs2dAMY4vQBS6XttnCUF8Hvks4XNBQ5qiSGGBQe	15	1	13	1	\N
94	1	14	1	196	0	2mzbV7WevxLuchs2dAMY4vQBS6XttnCUF8Hvks4XNBQ5qiSGGBQe	16	1	14	1	\N
153	1	15	1	79	0	2mzbV7WevxLuchs2dAMY4vQBS6XttnCUF8Hvks4XNBQ5qiSGGBQe	17	1	15	1	\N
166	1	16	1	206	0	2mzbV7WevxLuchs2dAMY4vQBS6XttnCUF8Hvks4XNBQ5qiSGGBQe	18	1	16	1	\N
137	1	17	1	340	0	2mzbV7WevxLuchs2dAMY4vQBS6XttnCUF8Hvks4XNBQ5qiSGGBQe	19	1	17	1	\N
105	1	18	1	382	0	2mzbV7WevxLuchs2dAMY4vQBS6XttnCUF8Hvks4XNBQ5qiSGGBQe	20	1	18	1	\N
70	1	19	1	488	0	2mzbV7WevxLuchs2dAMY4vQBS6XttnCUF8Hvks4XNBQ5qiSGGBQe	21	1	19	1	\N
27	1	20	1	135	0	2mzbV7WevxLuchs2dAMY4vQBS6XttnCUF8Hvks4XNBQ5qiSGGBQe	22	1	20	1	\N
46	1	21	1	126	0	2mzbV7WevxLuchs2dAMY4vQBS6XttnCUF8Hvks4XNBQ5qiSGGBQe	23	1	21	1	\N
43	1	22	1	10	0	2mzbV7WevxLuchs2dAMY4vQBS6XttnCUF8Hvks4XNBQ5qiSGGBQe	24	1	22	1	\N
117	1	23	1	278	0	2mzbV7WevxLuchs2dAMY4vQBS6XttnCUF8Hvks4XNBQ5qiSGGBQe	25	1	23	1	\N
204	1	24	1	46	0	2mzbV7WevxLuchs2dAMY4vQBS6XttnCUF8Hvks4XNBQ5qiSGGBQe	26	1	24	1	\N
187	1	25	1	104	0	2mzbV7WevxLuchs2dAMY4vQBS6XttnCUF8Hvks4XNBQ5qiSGGBQe	27	1	25	1	\N
72	1	26	1	10	0	2mzbV7WevxLuchs2dAMY4vQBS6XttnCUF8Hvks4XNBQ5qiSGGBQe	28	1	26	1	\N
216	1	27	1	271	0	2mzbV7WevxLuchs2dAMY4vQBS6XttnCUF8Hvks4XNBQ5qiSGGBQe	29	1	27	1	\N
210	1	28	1	315	0	2mzbV7WevxLuchs2dAMY4vQBS6XttnCUF8Hvks4XNBQ5qiSGGBQe	30	1	28	1	\N
79	1	29	1	162	0	2mzbV7WevxLuchs2dAMY4vQBS6XttnCUF8Hvks4XNBQ5qiSGGBQe	31	1	29	1	\N
167	1	30	1	86	0	2mzbV7WevxLuchs2dAMY4vQBS6XttnCUF8Hvks4XNBQ5qiSGGBQe	32	1	30	1	\N
181	1	31	1	409	0	2mzbV7WevxLuchs2dAMY4vQBS6XttnCUF8Hvks4XNBQ5qiSGGBQe	33	1	31	1	\N
156	1	32	1	500	0	2mzbV7WevxLuchs2dAMY4vQBS6XttnCUF8Hvks4XNBQ5qiSGGBQe	34	1	32	1	\N
96	1	33	1	57	0	2mzbV7WevxLuchs2dAMY4vQBS6XttnCUF8Hvks4XNBQ5qiSGGBQe	35	1	33	1	\N
191	1	34	1	204	0	2mzbV7WevxLuchs2dAMY4vQBS6XttnCUF8Hvks4XNBQ5qiSGGBQe	36	1	34	1	\N
132	1	35	1	262	0	2mzbV7WevxLuchs2dAMY4vQBS6XttnCUF8Hvks4XNBQ5qiSGGBQe	37	1	35	1	\N
111	1	36	1	10	0	2mzbV7WevxLuchs2dAMY4vQBS6XttnCUF8Hvks4XNBQ5qiSGGBQe	38	1	36	1	\N
171	1	37	1	156	0	2mzbV7WevxLuchs2dAMY4vQBS6XttnCUF8Hvks4XNBQ5qiSGGBQe	39	1	37	1	\N
64	1	38	1	417	0	2mzbV7WevxLuchs2dAMY4vQBS6XttnCUF8Hvks4XNBQ5qiSGGBQe	40	1	38	1	\N
68	1	39	1	10	0	2mzbV7WevxLuchs2dAMY4vQBS6XttnCUF8Hvks4XNBQ5qiSGGBQe	41	1	39	1	\N
51	1	40	1	85	0	2mzbV7WevxLuchs2dAMY4vQBS6XttnCUF8Hvks4XNBQ5qiSGGBQe	42	1	40	1	\N
227	1	41	1	103	0	2mzbV7WevxLuchs2dAMY4vQBS6XttnCUF8Hvks4XNBQ5qiSGGBQe	43	1	41	1	\N
141	1	42	1	67	0	2mzbV7WevxLuchs2dAMY4vQBS6XttnCUF8Hvks4XNBQ5qiSGGBQe	44	1	42	1	\N
42	1	43	1	10	0	2mzbV7WevxLuchs2dAMY4vQBS6XttnCUF8Hvks4XNBQ5qiSGGBQe	45	1	43	1	\N
133	1	44	1	500	0	2mzbV7WevxLuchs2dAMY4vQBS6XttnCUF8Hvks4XNBQ5qiSGGBQe	46	1	44	1	\N
82	1	45	1	198	0	2mzbV7WevxLuchs2dAMY4vQBS6XttnCUF8Hvks4XNBQ5qiSGGBQe	47	1	45	1	\N
95	1	46	1	489	0	2mzbV7WevxLuchs2dAMY4vQBS6XttnCUF8Hvks4XNBQ5qiSGGBQe	48	1	46	1	\N
188	1	47	1	298	0	2mzbV7WevxLuchs2dAMY4vQBS6XttnCUF8Hvks4XNBQ5qiSGGBQe	49	1	47	1	\N
30	1	48	1	36	0	2mzbV7WevxLuchs2dAMY4vQBS6XttnCUF8Hvks4XNBQ5qiSGGBQe	50	1	48	1	\N
90	1	49	1	334	0	2mzbV7WevxLuchs2dAMY4vQBS6XttnCUF8Hvks4XNBQ5qiSGGBQe	51	1	49	1	\N
14	1	50	1	344	0	2mzbV7WevxLuchs2dAMY4vQBS6XttnCUF8Hvks4XNBQ5qiSGGBQe	52	1	50	1	\N
35	1	51	1	451	0	2mzbV7WevxLuchs2dAMY4vQBS6XttnCUF8Hvks4XNBQ5qiSGGBQe	53	1	51	1	\N
85	1	52	1	371	0	2mzbV7WevxLuchs2dAMY4vQBS6XttnCUF8Hvks4XNBQ5qiSGGBQe	54	1	52	1	\N
127	1	53	1	234	0	2mzbV7WevxLuchs2dAMY4vQBS6XttnCUF8Hvks4XNBQ5qiSGGBQe	55	1	53	1	\N
222	1	54	1	345	0	2mzbV7WevxLuchs2dAMY4vQBS6XttnCUF8Hvks4XNBQ5qiSGGBQe	56	1	54	1	\N
6	1	55	1	11550000000000000	0	2mzbV7WevxLuchs2dAMY4vQBS6XttnCUF8Hvks4XNBQ5qiSGGBQe	58	1	55	1	\N
76	1	56	1	282	0	2mzbV7WevxLuchs2dAMY4vQBS6XttnCUF8Hvks4XNBQ5qiSGGBQe	59	1	56	1	\N
231	1	57	1	339	0	2mzbV7WevxLuchs2dAMY4vQBS6XttnCUF8Hvks4XNBQ5qiSGGBQe	60	1	57	1	\N
15	1	58	1	215	0	2mzbV7WevxLuchs2dAMY4vQBS6XttnCUF8Hvks4XNBQ5qiSGGBQe	61	1	58	1	\N
220	1	59	1	193	0	2mzbV7WevxLuchs2dAMY4vQBS6XttnCUF8Hvks4XNBQ5qiSGGBQe	62	1	59	1	\N
16	1	60	1	60	0	2mzbV7WevxLuchs2dAMY4vQBS6XttnCUF8Hvks4XNBQ5qiSGGBQe	63	1	60	1	\N
58	1	61	1	350	0	2mzbV7WevxLuchs2dAMY4vQBS6XttnCUF8Hvks4XNBQ5qiSGGBQe	64	1	61	1	\N
146	1	62	1	223	0	2mzbV7WevxLuchs2dAMY4vQBS6XttnCUF8Hvks4XNBQ5qiSGGBQe	65	1	62	1	\N
62	1	63	1	449	0	2mzbV7WevxLuchs2dAMY4vQBS6XttnCUF8Hvks4XNBQ5qiSGGBQe	66	1	63	1	\N
185	1	64	1	142	0	2mzbV7WevxLuchs2dAMY4vQBS6XttnCUF8Hvks4XNBQ5qiSGGBQe	67	1	64	1	\N
151	1	65	1	300	0	2mzbV7WevxLuchs2dAMY4vQBS6XttnCUF8Hvks4XNBQ5qiSGGBQe	68	1	65	1	\N
165	1	66	1	256	0	2mzbV7WevxLuchs2dAMY4vQBS6XttnCUF8Hvks4XNBQ5qiSGGBQe	69	1	66	1	\N
103	1	67	1	125	0	2mzbV7WevxLuchs2dAMY4vQBS6XttnCUF8Hvks4XNBQ5qiSGGBQe	70	1	67	1	\N
41	1	68	1	236	0	2mzbV7WevxLuchs2dAMY4vQBS6XttnCUF8Hvks4XNBQ5qiSGGBQe	71	1	68	1	\N
239	1	69	1	10	0	2mzbV7WevxLuchs2dAMY4vQBS6XttnCUF8Hvks4XNBQ5qiSGGBQe	72	1	69	1	\N
110	1	70	1	179	0	2mzbV7WevxLuchs2dAMY4vQBS6XttnCUF8Hvks4XNBQ5qiSGGBQe	73	1	70	1	\N
13	1	71	1	194	0	2mzbV7WevxLuchs2dAMY4vQBS6XttnCUF8Hvks4XNBQ5qiSGGBQe	74	1	71	1	\N
26	1	72	1	185	0	2mzbV7WevxLuchs2dAMY4vQBS6XttnCUF8Hvks4XNBQ5qiSGGBQe	75	1	72	1	\N
98	1	73	1	342	0	2mzbV7WevxLuchs2dAMY4vQBS6XttnCUF8Hvks4XNBQ5qiSGGBQe	76	1	73	1	\N
215	1	74	1	157	0	2mzbV7WevxLuchs2dAMY4vQBS6XttnCUF8Hvks4XNBQ5qiSGGBQe	77	1	74	1	\N
91	1	75	1	135	0	2mzbV7WevxLuchs2dAMY4vQBS6XttnCUF8Hvks4XNBQ5qiSGGBQe	78	1	75	1	\N
159	1	76	1	456	0	2mzbV7WevxLuchs2dAMY4vQBS6XttnCUF8Hvks4XNBQ5qiSGGBQe	79	1	76	1	\N
208	1	77	1	336	0	2mzbV7WevxLuchs2dAMY4vQBS6XttnCUF8Hvks4XNBQ5qiSGGBQe	80	1	77	1	\N
207	1	78	1	280	0	2mzbV7WevxLuchs2dAMY4vQBS6XttnCUF8Hvks4XNBQ5qiSGGBQe	81	1	78	1	\N
182	1	79	1	187	0	2mzbV7WevxLuchs2dAMY4vQBS6XttnCUF8Hvks4XNBQ5qiSGGBQe	82	1	79	1	\N
157	1	80	1	387	0	2mzbV7WevxLuchs2dAMY4vQBS6XttnCUF8Hvks4XNBQ5qiSGGBQe	83	1	80	1	\N
33	1	81	1	500	0	2mzbV7WevxLuchs2dAMY4vQBS6XttnCUF8Hvks4XNBQ5qiSGGBQe	84	1	81	1	\N
201	1	82	1	151	0	2mzbV7WevxLuchs2dAMY4vQBS6XttnCUF8Hvks4XNBQ5qiSGGBQe	85	1	82	1	\N
9	1	83	1	356	0	2mzbV7WevxLuchs2dAMY4vQBS6XttnCUF8Hvks4XNBQ5qiSGGBQe	86	1	83	1	\N
234	1	84	1	24	0	2mzbV7WevxLuchs2dAMY4vQBS6XttnCUF8Hvks4XNBQ5qiSGGBQe	87	1	84	1	\N
40	1	85	1	152	0	2mzbV7WevxLuchs2dAMY4vQBS6XttnCUF8Hvks4XNBQ5qiSGGBQe	88	1	85	1	\N
18	1	86	1	10	0	2mzbV7WevxLuchs2dAMY4vQBS6XttnCUF8Hvks4XNBQ5qiSGGBQe	89	1	86	1	\N
229	1	87	1	500	0	2mzbV7WevxLuchs2dAMY4vQBS6XttnCUF8Hvks4XNBQ5qiSGGBQe	90	1	87	1	\N
20	1	88	1	186	0	2mzbV7WevxLuchs2dAMY4vQBS6XttnCUF8Hvks4XNBQ5qiSGGBQe	91	1	88	1	\N
184	1	89	1	266	0	2mzbV7WevxLuchs2dAMY4vQBS6XttnCUF8Hvks4XNBQ5qiSGGBQe	92	1	89	1	\N
139	1	90	1	81	0	2mzbV7WevxLuchs2dAMY4vQBS6XttnCUF8Hvks4XNBQ5qiSGGBQe	93	1	90	1	\N
164	1	91	1	10	0	2mzbV7WevxLuchs2dAMY4vQBS6XttnCUF8Hvks4XNBQ5qiSGGBQe	94	1	91	1	\N
199	1	92	1	379	0	2mzbV7WevxLuchs2dAMY4vQBS6XttnCUF8Hvks4XNBQ5qiSGGBQe	95	1	92	1	\N
109	1	93	1	315	0	2mzbV7WevxLuchs2dAMY4vQBS6XttnCUF8Hvks4XNBQ5qiSGGBQe	96	1	93	1	\N
47	1	94	1	226	0	2mzbV7WevxLuchs2dAMY4vQBS6XttnCUF8Hvks4XNBQ5qiSGGBQe	97	1	94	1	\N
214	1	95	1	166	0	2mzbV7WevxLuchs2dAMY4vQBS6XttnCUF8Hvks4XNBQ5qiSGGBQe	98	1	95	1	\N
112	1	96	1	302	0	2mzbV7WevxLuchs2dAMY4vQBS6XttnCUF8Hvks4XNBQ5qiSGGBQe	99	1	96	1	\N
144	1	97	1	269	0	2mzbV7WevxLuchs2dAMY4vQBS6XttnCUF8Hvks4XNBQ5qiSGGBQe	100	1	97	1	\N
178	1	98	1	172	0	2mzbV7WevxLuchs2dAMY4vQBS6XttnCUF8Hvks4XNBQ5qiSGGBQe	101	1	98	1	\N
5	1	99	1	0	0	2mzbV7WevxLuchs2dAMY4vQBS6XttnCUF8Hvks4XNBQ5qiSGGBQe	14	1	99	1	\N
155	1	100	1	195	0	2mzbV7WevxLuchs2dAMY4vQBS6XttnCUF8Hvks4XNBQ5qiSGGBQe	102	1	100	1	\N
38	1	101	1	243	0	2mzbV7WevxLuchs2dAMY4vQBS6XttnCUF8Hvks4XNBQ5qiSGGBQe	103	1	101	1	\N
80	1	102	1	128	0	2mzbV7WevxLuchs2dAMY4vQBS6XttnCUF8Hvks4XNBQ5qiSGGBQe	104	1	102	1	\N
147	1	103	1	349	0	2mzbV7WevxLuchs2dAMY4vQBS6XttnCUF8Hvks4XNBQ5qiSGGBQe	105	1	103	1	\N
24	1	104	1	87	0	2mzbV7WevxLuchs2dAMY4vQBS6XttnCUF8Hvks4XNBQ5qiSGGBQe	106	1	104	1	\N
126	1	105	1	424	0	2mzbV7WevxLuchs2dAMY4vQBS6XttnCUF8Hvks4XNBQ5qiSGGBQe	107	1	105	1	\N
89	1	106	1	239	0	2mzbV7WevxLuchs2dAMY4vQBS6XttnCUF8Hvks4XNBQ5qiSGGBQe	108	1	106	1	\N
135	1	107	1	316	0	2mzbV7WevxLuchs2dAMY4vQBS6XttnCUF8Hvks4XNBQ5qiSGGBQe	109	1	107	1	\N
194	1	108	1	492	0	2mzbV7WevxLuchs2dAMY4vQBS6XttnCUF8Hvks4XNBQ5qiSGGBQe	110	1	108	1	\N
1	1	109	1	5000000000	0	2mzbV7WevxLuchs2dAMY4vQBS6XttnCUF8Hvks4XNBQ5qiSGGBQe	111	1	109	1	\N
190	1	110	1	294	0	2mzbV7WevxLuchs2dAMY4vQBS6XttnCUF8Hvks4XNBQ5qiSGGBQe	112	1	110	1	\N
218	1	111	1	191	0	2mzbV7WevxLuchs2dAMY4vQBS6XttnCUF8Hvks4XNBQ5qiSGGBQe	113	1	111	1	\N
2	1	112	1	65500000000000	0	2mzbV7WevxLuchs2dAMY4vQBS6XttnCUF8Hvks4XNBQ5qiSGGBQe	115	1	112	1	\N
93	1	113	1	380	0	2mzbV7WevxLuchs2dAMY4vQBS6XttnCUF8Hvks4XNBQ5qiSGGBQe	116	1	113	1	\N
162	1	114	1	331	0	2mzbV7WevxLuchs2dAMY4vQBS6XttnCUF8Hvks4XNBQ5qiSGGBQe	117	1	114	1	\N
221	1	115	1	459	0	2mzbV7WevxLuchs2dAMY4vQBS6XttnCUF8Hvks4XNBQ5qiSGGBQe	118	1	115	1	\N
205	1	116	1	28	0	2mzbV7WevxLuchs2dAMY4vQBS6XttnCUF8Hvks4XNBQ5qiSGGBQe	119	1	116	1	\N
195	1	117	1	472	0	2mzbV7WevxLuchs2dAMY4vQBS6XttnCUF8Hvks4XNBQ5qiSGGBQe	120	1	117	1	\N
34	1	118	1	119	0	2mzbV7WevxLuchs2dAMY4vQBS6XttnCUF8Hvks4XNBQ5qiSGGBQe	121	1	118	1	\N
213	1	119	1	10	0	2mzbV7WevxLuchs2dAMY4vQBS6XttnCUF8Hvks4XNBQ5qiSGGBQe	122	1	119	1	\N
196	1	120	1	41	0	2mzbV7WevxLuchs2dAMY4vQBS6XttnCUF8Hvks4XNBQ5qiSGGBQe	123	1	120	1	\N
104	1	121	1	27	0	2mzbV7WevxLuchs2dAMY4vQBS6XttnCUF8Hvks4XNBQ5qiSGGBQe	124	1	121	1	\N
44	1	122	1	70	0	2mzbV7WevxLuchs2dAMY4vQBS6XttnCUF8Hvks4XNBQ5qiSGGBQe	125	1	122	1	\N
52	1	123	1	337	0	2mzbV7WevxLuchs2dAMY4vQBS6XttnCUF8Hvks4XNBQ5qiSGGBQe	126	1	123	1	\N
114	1	124	1	210	0	2mzbV7WevxLuchs2dAMY4vQBS6XttnCUF8Hvks4XNBQ5qiSGGBQe	127	1	124	1	\N
177	1	125	1	495	0	2mzbV7WevxLuchs2dAMY4vQBS6XttnCUF8Hvks4XNBQ5qiSGGBQe	128	1	125	1	\N
148	1	126	1	144	0	2mzbV7WevxLuchs2dAMY4vQBS6XttnCUF8Hvks4XNBQ5qiSGGBQe	129	1	126	1	\N
100	1	127	1	148	0	2mzbV7WevxLuchs2dAMY4vQBS6XttnCUF8Hvks4XNBQ5qiSGGBQe	130	1	127	1	\N
206	1	128	1	376	0	2mzbV7WevxLuchs2dAMY4vQBS6XttnCUF8Hvks4XNBQ5qiSGGBQe	131	1	128	1	\N
28	1	129	1	329	0	2mzbV7WevxLuchs2dAMY4vQBS6XttnCUF8Hvks4XNBQ5qiSGGBQe	132	1	129	1	\N
173	1	130	1	500	0	2mzbV7WevxLuchs2dAMY4vQBS6XttnCUF8Hvks4XNBQ5qiSGGBQe	133	1	130	1	\N
130	1	131	1	500	0	2mzbV7WevxLuchs2dAMY4vQBS6XttnCUF8Hvks4XNBQ5qiSGGBQe	134	1	131	1	\N
39	1	132	1	181	0	2mzbV7WevxLuchs2dAMY4vQBS6XttnCUF8Hvks4XNBQ5qiSGGBQe	135	1	132	1	\N
212	1	133	1	200	0	2mzbV7WevxLuchs2dAMY4vQBS6XttnCUF8Hvks4XNBQ5qiSGGBQe	136	1	133	1	\N
116	1	134	1	159	0	2mzbV7WevxLuchs2dAMY4vQBS6XttnCUF8Hvks4XNBQ5qiSGGBQe	137	1	134	1	\N
48	1	135	1	319	0	2mzbV7WevxLuchs2dAMY4vQBS6XttnCUF8Hvks4XNBQ5qiSGGBQe	138	1	135	1	\N
101	1	136	1	10	0	2mzbV7WevxLuchs2dAMY4vQBS6XttnCUF8Hvks4XNBQ5qiSGGBQe	139	1	136	1	\N
203	1	137	1	365	0	2mzbV7WevxLuchs2dAMY4vQBS6XttnCUF8Hvks4XNBQ5qiSGGBQe	140	1	137	1	\N
50	1	138	1	342	0	2mzbV7WevxLuchs2dAMY4vQBS6XttnCUF8Hvks4XNBQ5qiSGGBQe	141	1	138	1	\N
59	1	139	1	237	0	2mzbV7WevxLuchs2dAMY4vQBS6XttnCUF8Hvks4XNBQ5qiSGGBQe	142	1	139	1	\N
150	1	140	1	427	0	2mzbV7WevxLuchs2dAMY4vQBS6XttnCUF8Hvks4XNBQ5qiSGGBQe	143	1	140	1	\N
180	1	141	1	315	0	2mzbV7WevxLuchs2dAMY4vQBS6XttnCUF8Hvks4XNBQ5qiSGGBQe	144	1	141	1	\N
142	1	142	1	10	0	2mzbV7WevxLuchs2dAMY4vQBS6XttnCUF8Hvks4XNBQ5qiSGGBQe	145	1	142	1	\N
23	1	143	1	378	0	2mzbV7WevxLuchs2dAMY4vQBS6XttnCUF8Hvks4XNBQ5qiSGGBQe	146	1	143	1	\N
122	1	144	1	420	0	2mzbV7WevxLuchs2dAMY4vQBS6XttnCUF8Hvks4XNBQ5qiSGGBQe	147	1	144	1	\N
7	1	145	1	0	0	2mzbV7WevxLuchs2dAMY4vQBS6XttnCUF8Hvks4XNBQ5qiSGGBQe	58	1	145	1	\N
115	1	146	1	411	0	2mzbV7WevxLuchs2dAMY4vQBS6XttnCUF8Hvks4XNBQ5qiSGGBQe	148	1	146	1	\N
75	1	147	1	172	0	2mzbV7WevxLuchs2dAMY4vQBS6XttnCUF8Hvks4XNBQ5qiSGGBQe	149	1	147	1	\N
77	1	148	1	309	0	2mzbV7WevxLuchs2dAMY4vQBS6XttnCUF8Hvks4XNBQ5qiSGGBQe	150	1	148	1	\N
152	1	149	1	10	0	2mzbV7WevxLuchs2dAMY4vQBS6XttnCUF8Hvks4XNBQ5qiSGGBQe	151	1	149	1	\N
120	1	150	1	154	0	2mzbV7WevxLuchs2dAMY4vQBS6XttnCUF8Hvks4XNBQ5qiSGGBQe	152	1	150	1	\N
118	1	151	1	153	0	2mzbV7WevxLuchs2dAMY4vQBS6XttnCUF8Hvks4XNBQ5qiSGGBQe	153	1	151	1	\N
37	1	152	1	47	0	2mzbV7WevxLuchs2dAMY4vQBS6XttnCUF8Hvks4XNBQ5qiSGGBQe	154	1	152	1	\N
168	1	153	1	87	0	2mzbV7WevxLuchs2dAMY4vQBS6XttnCUF8Hvks4XNBQ5qiSGGBQe	155	1	153	1	\N
149	1	154	1	398	0	2mzbV7WevxLuchs2dAMY4vQBS6XttnCUF8Hvks4XNBQ5qiSGGBQe	156	1	154	1	\N
29	1	155	1	452	0	2mzbV7WevxLuchs2dAMY4vQBS6XttnCUF8Hvks4XNBQ5qiSGGBQe	157	1	155	1	\N
8	1	156	1	283	0	2mzbV7WevxLuchs2dAMY4vQBS6XttnCUF8Hvks4XNBQ5qiSGGBQe	158	1	156	1	\N
88	1	157	1	291	0	2mzbV7WevxLuchs2dAMY4vQBS6XttnCUF8Hvks4XNBQ5qiSGGBQe	159	1	157	1	\N
233	1	158	1	367	0	2mzbV7WevxLuchs2dAMY4vQBS6XttnCUF8Hvks4XNBQ5qiSGGBQe	160	1	158	1	\N
83	1	159	1	500	0	2mzbV7WevxLuchs2dAMY4vQBS6XttnCUF8Hvks4XNBQ5qiSGGBQe	161	1	159	1	\N
154	1	160	1	311	0	2mzbV7WevxLuchs2dAMY4vQBS6XttnCUF8Hvks4XNBQ5qiSGGBQe	162	1	160	1	\N
175	1	161	1	258	0	2mzbV7WevxLuchs2dAMY4vQBS6XttnCUF8Hvks4XNBQ5qiSGGBQe	163	1	161	1	\N
69	1	162	1	323	0	2mzbV7WevxLuchs2dAMY4vQBS6XttnCUF8Hvks4XNBQ5qiSGGBQe	164	1	162	1	\N
63	1	163	1	405	0	2mzbV7WevxLuchs2dAMY4vQBS6XttnCUF8Hvks4XNBQ5qiSGGBQe	165	1	163	1	\N
189	1	164	1	32	0	2mzbV7WevxLuchs2dAMY4vQBS6XttnCUF8Hvks4XNBQ5qiSGGBQe	166	1	164	1	\N
92	1	165	1	130	0	2mzbV7WevxLuchs2dAMY4vQBS6XttnCUF8Hvks4XNBQ5qiSGGBQe	167	1	165	1	\N
140	1	166	1	234	0	2mzbV7WevxLuchs2dAMY4vQBS6XttnCUF8Hvks4XNBQ5qiSGGBQe	168	1	166	1	\N
17	1	167	1	500	0	2mzbV7WevxLuchs2dAMY4vQBS6XttnCUF8Hvks4XNBQ5qiSGGBQe	169	1	167	1	\N
87	1	168	1	481	0	2mzbV7WevxLuchs2dAMY4vQBS6XttnCUF8Hvks4XNBQ5qiSGGBQe	170	1	168	1	\N
183	1	169	1	240	0	2mzbV7WevxLuchs2dAMY4vQBS6XttnCUF8Hvks4XNBQ5qiSGGBQe	171	1	169	1	\N
129	1	170	1	314	0	2mzbV7WevxLuchs2dAMY4vQBS6XttnCUF8Hvks4XNBQ5qiSGGBQe	172	1	170	1	\N
193	1	171	1	183	0	2mzbV7WevxLuchs2dAMY4vQBS6XttnCUF8Hvks4XNBQ5qiSGGBQe	173	1	171	1	\N
174	1	172	1	486	0	2mzbV7WevxLuchs2dAMY4vQBS6XttnCUF8Hvks4XNBQ5qiSGGBQe	174	1	172	1	\N
57	1	173	1	178	0	2mzbV7WevxLuchs2dAMY4vQBS6XttnCUF8Hvks4XNBQ5qiSGGBQe	175	1	173	1	\N
224	1	174	1	65	0	2mzbV7WevxLuchs2dAMY4vQBS6XttnCUF8Hvks4XNBQ5qiSGGBQe	176	1	174	1	\N
232	1	175	1	277	0	2mzbV7WevxLuchs2dAMY4vQBS6XttnCUF8Hvks4XNBQ5qiSGGBQe	177	1	175	1	\N
119	1	176	1	433	0	2mzbV7WevxLuchs2dAMY4vQBS6XttnCUF8Hvks4XNBQ5qiSGGBQe	178	1	176	1	\N
55	1	177	1	100	0	2mzbV7WevxLuchs2dAMY4vQBS6XttnCUF8Hvks4XNBQ5qiSGGBQe	179	1	177	1	\N
169	1	178	1	272	0	2mzbV7WevxLuchs2dAMY4vQBS6XttnCUF8Hvks4XNBQ5qiSGGBQe	180	1	178	1	\N
125	1	179	1	10	0	2mzbV7WevxLuchs2dAMY4vQBS6XttnCUF8Hvks4XNBQ5qiSGGBQe	181	1	179	1	\N
45	1	180	1	212	0	2mzbV7WevxLuchs2dAMY4vQBS6XttnCUF8Hvks4XNBQ5qiSGGBQe	182	1	180	1	\N
60	1	181	1	151	0	2mzbV7WevxLuchs2dAMY4vQBS6XttnCUF8Hvks4XNBQ5qiSGGBQe	183	1	181	1	\N
99	1	182	1	387	0	2mzbV7WevxLuchs2dAMY4vQBS6XttnCUF8Hvks4XNBQ5qiSGGBQe	184	1	182	1	\N
179	1	183	1	158	0	2mzbV7WevxLuchs2dAMY4vQBS6XttnCUF8Hvks4XNBQ5qiSGGBQe	185	1	183	1	\N
49	1	184	1	440	0	2mzbV7WevxLuchs2dAMY4vQBS6XttnCUF8Hvks4XNBQ5qiSGGBQe	186	1	184	1	\N
230	1	185	1	438	0	2mzbV7WevxLuchs2dAMY4vQBS6XttnCUF8Hvks4XNBQ5qiSGGBQe	187	1	185	1	\N
131	1	186	1	500	0	2mzbV7WevxLuchs2dAMY4vQBS6XttnCUF8Hvks4XNBQ5qiSGGBQe	188	1	186	1	\N
3	1	187	1	500000000000	0	2mzbV7WevxLuchs2dAMY4vQBS6XttnCUF8Hvks4XNBQ5qiSGGBQe	115	1	187	1	\N
0	1	188	1	1000	0	2mzbV7WevxLuchs2dAMY4vQBS6XttnCUF8Hvks4XNBQ5qiSGGBQe	1	1	188	1	\N
186	1	189	1	290	0	2mzbV7WevxLuchs2dAMY4vQBS6XttnCUF8Hvks4XNBQ5qiSGGBQe	189	1	189	1	\N
198	1	190	1	417	0	2mzbV7WevxLuchs2dAMY4vQBS6XttnCUF8Hvks4XNBQ5qiSGGBQe	190	1	190	1	\N
202	1	191	1	375	0	2mzbV7WevxLuchs2dAMY4vQBS6XttnCUF8Hvks4XNBQ5qiSGGBQe	191	1	191	1	\N
22	1	192	1	178	0	2mzbV7WevxLuchs2dAMY4vQBS6XttnCUF8Hvks4XNBQ5qiSGGBQe	192	1	192	1	\N
102	1	193	1	59	0	2mzbV7WevxLuchs2dAMY4vQBS6XttnCUF8Hvks4XNBQ5qiSGGBQe	193	1	193	1	\N
124	1	194	1	95	0	2mzbV7WevxLuchs2dAMY4vQBS6XttnCUF8Hvks4XNBQ5qiSGGBQe	194	1	194	1	\N
200	1	195	1	394	0	2mzbV7WevxLuchs2dAMY4vQBS6XttnCUF8Hvks4XNBQ5qiSGGBQe	195	1	195	1	\N
54	1	196	1	500	0	2mzbV7WevxLuchs2dAMY4vQBS6XttnCUF8Hvks4XNBQ5qiSGGBQe	196	1	196	1	\N
225	1	197	1	256	0	2mzbV7WevxLuchs2dAMY4vQBS6XttnCUF8Hvks4XNBQ5qiSGGBQe	197	1	197	1	\N
134	1	198	1	128	0	2mzbV7WevxLuchs2dAMY4vQBS6XttnCUF8Hvks4XNBQ5qiSGGBQe	198	1	198	1	\N
97	1	199	1	199	0	2mzbV7WevxLuchs2dAMY4vQBS6XttnCUF8Hvks4XNBQ5qiSGGBQe	199	1	199	1	\N
84	1	200	1	22	0	2mzbV7WevxLuchs2dAMY4vQBS6XttnCUF8Hvks4XNBQ5qiSGGBQe	200	1	200	1	\N
161	1	201	1	276	0	2mzbV7WevxLuchs2dAMY4vQBS6XttnCUF8Hvks4XNBQ5qiSGGBQe	201	1	201	1	\N
228	1	202	1	451	0	2mzbV7WevxLuchs2dAMY4vQBS6XttnCUF8Hvks4XNBQ5qiSGGBQe	202	1	202	1	\N
238	1	203	1	133	0	2mzbV7WevxLuchs2dAMY4vQBS6XttnCUF8Hvks4XNBQ5qiSGGBQe	203	1	203	1	\N
65	1	204	1	460	0	2mzbV7WevxLuchs2dAMY4vQBS6XttnCUF8Hvks4XNBQ5qiSGGBQe	204	1	204	1	\N
219	1	205	1	500	0	2mzbV7WevxLuchs2dAMY4vQBS6XttnCUF8Hvks4XNBQ5qiSGGBQe	205	1	205	1	\N
56	1	206	1	489	0	2mzbV7WevxLuchs2dAMY4vQBS6XttnCUF8Hvks4XNBQ5qiSGGBQe	206	1	206	1	\N
163	1	207	1	190	0	2mzbV7WevxLuchs2dAMY4vQBS6XttnCUF8Hvks4XNBQ5qiSGGBQe	207	1	207	1	\N
192	1	208	1	221	0	2mzbV7WevxLuchs2dAMY4vQBS6XttnCUF8Hvks4XNBQ5qiSGGBQe	208	1	208	1	\N
143	1	209	1	464	0	2mzbV7WevxLuchs2dAMY4vQBS6XttnCUF8Hvks4XNBQ5qiSGGBQe	209	1	209	1	\N
61	1	210	1	10	0	2mzbV7WevxLuchs2dAMY4vQBS6XttnCUF8Hvks4XNBQ5qiSGGBQe	210	1	210	1	\N
136	1	211	1	500	0	2mzbV7WevxLuchs2dAMY4vQBS6XttnCUF8Hvks4XNBQ5qiSGGBQe	211	1	211	1	\N
71	1	212	1	353	0	2mzbV7WevxLuchs2dAMY4vQBS6XttnCUF8Hvks4XNBQ5qiSGGBQe	212	1	212	1	\N
145	1	213	1	396	0	2mzbV7WevxLuchs2dAMY4vQBS6XttnCUF8Hvks4XNBQ5qiSGGBQe	213	1	213	1	\N
106	1	214	1	417	0	2mzbV7WevxLuchs2dAMY4vQBS6XttnCUF8Hvks4XNBQ5qiSGGBQe	214	1	214	1	\N
138	1	215	1	46	0	2mzbV7WevxLuchs2dAMY4vQBS6XttnCUF8Hvks4XNBQ5qiSGGBQe	215	1	215	1	\N
158	1	216	1	305	0	2mzbV7WevxLuchs2dAMY4vQBS6XttnCUF8Hvks4XNBQ5qiSGGBQe	216	1	216	1	\N
123	1	217	1	337	0	2mzbV7WevxLuchs2dAMY4vQBS6XttnCUF8Hvks4XNBQ5qiSGGBQe	217	1	217	1	\N
25	1	218	1	444	0	2mzbV7WevxLuchs2dAMY4vQBS6XttnCUF8Hvks4XNBQ5qiSGGBQe	218	1	218	1	\N
240	1	219	1	479	0	2mzbV7WevxLuchs2dAMY4vQBS6XttnCUF8Hvks4XNBQ5qiSGGBQe	219	1	219	1	\N
211	1	220	1	344	0	2mzbV7WevxLuchs2dAMY4vQBS6XttnCUF8Hvks4XNBQ5qiSGGBQe	220	1	220	1	\N
241	1	221	1	113	0	2mzbV7WevxLuchs2dAMY4vQBS6XttnCUF8Hvks4XNBQ5qiSGGBQe	221	1	221	1	\N
197	1	222	1	236	0	2mzbV7WevxLuchs2dAMY4vQBS6XttnCUF8Hvks4XNBQ5qiSGGBQe	222	1	222	1	\N
170	1	223	1	480	0	2mzbV7WevxLuchs2dAMY4vQBS6XttnCUF8Hvks4XNBQ5qiSGGBQe	223	1	223	1	\N
31	1	224	1	160	0	2mzbV7WevxLuchs2dAMY4vQBS6XttnCUF8Hvks4XNBQ5qiSGGBQe	224	1	224	1	\N
160	1	225	1	318	0	2mzbV7WevxLuchs2dAMY4vQBS6XttnCUF8Hvks4XNBQ5qiSGGBQe	225	1	225	1	\N
21	1	226	1	214	0	2mzbV7WevxLuchs2dAMY4vQBS6XttnCUF8Hvks4XNBQ5qiSGGBQe	226	1	226	1	\N
67	1	227	1	163	0	2mzbV7WevxLuchs2dAMY4vQBS6XttnCUF8Hvks4XNBQ5qiSGGBQe	227	1	227	1	\N
66	1	228	1	500	0	2mzbV7WevxLuchs2dAMY4vQBS6XttnCUF8Hvks4XNBQ5qiSGGBQe	228	1	228	1	\N
108	1	229	1	366	0	2mzbV7WevxLuchs2dAMY4vQBS6XttnCUF8Hvks4XNBQ5qiSGGBQe	229	1	229	1	\N
86	1	230	1	320	0	2mzbV7WevxLuchs2dAMY4vQBS6XttnCUF8Hvks4XNBQ5qiSGGBQe	230	1	230	1	\N
237	1	231	1	407	0	2mzbV7WevxLuchs2dAMY4vQBS6XttnCUF8Hvks4XNBQ5qiSGGBQe	231	1	231	1	\N
74	1	232	1	204	0	2mzbV7WevxLuchs2dAMY4vQBS6XttnCUF8Hvks4XNBQ5qiSGGBQe	232	1	232	1	\N
73	1	233	1	341	0	2mzbV7WevxLuchs2dAMY4vQBS6XttnCUF8Hvks4XNBQ5qiSGGBQe	233	1	233	1	\N
217	1	234	1	18	0	2mzbV7WevxLuchs2dAMY4vQBS6XttnCUF8Hvks4XNBQ5qiSGGBQe	234	1	234	1	\N
36	1	235	1	229	0	2mzbV7WevxLuchs2dAMY4vQBS6XttnCUF8Hvks4XNBQ5qiSGGBQe	235	1	235	1	\N
172	1	236	1	477	0	2mzbV7WevxLuchs2dAMY4vQBS6XttnCUF8Hvks4XNBQ5qiSGGBQe	236	1	236	1	\N
53	1	237	1	94	0	2mzbV7WevxLuchs2dAMY4vQBS6XttnCUF8Hvks4XNBQ5qiSGGBQe	237	1	237	1	\N
235	1	238	1	126	0	2mzbV7WevxLuchs2dAMY4vQBS6XttnCUF8Hvks4XNBQ5qiSGGBQe	238	1	238	1	\N
113	1	239	1	112	0	2mzbV7WevxLuchs2dAMY4vQBS6XttnCUF8Hvks4XNBQ5qiSGGBQe	239	1	239	1	\N
223	1	240	1	387	0	2mzbV7WevxLuchs2dAMY4vQBS6XttnCUF8Hvks4XNBQ5qiSGGBQe	240	1	240	1	\N
209	1	241	1	265	0	2mzbV7WevxLuchs2dAMY4vQBS6XttnCUF8Hvks4XNBQ5qiSGGBQe	241	1	241	1	\N
11	1	242	1	269	0	2mzbV7WevxLuchs2dAMY4vQBS6XttnCUF8Hvks4XNBQ5qiSGGBQe	242	1	242	1	\N
4	2	12	1	11549995000000000	1	2n2JU2Ch94eTcEue1TndAwAj5hrCtyHZ6eNiALeEYtiVQNqpuAeS	14	1	12	1	\N
5	2	99	1	725250000000	0	2mzbV7WevxLuchs2dAMY4vQBS6XttnCUF8Hvks4XNBQ5qiSGGBQe	14	1	99	1	\N
3	2	187	1	499750000000	1	2mzcVb188EVGZsFjwR2HgUSwKsfX5Cv2QZFiT8K8hsFuRiWcYrxQ	115	1	187	1	\N
4	3	12	1	11549980000000000	4	2mzXq5SSEs2SZBDNjY2wEM9tVf4LxRu8W12XjHSpDQ3bgRJQ5rQu	14	1	12	1	\N
5	3	99	1	1460750000000	0	2mzbV7WevxLuchs2dAMY4vQBS6XttnCUF8Hvks4XNBQ5qiSGGBQe	14	1	99	1	\N
3	3	187	1	499250000000	3	2n1Qx2Ma9sStUqQMAR9SwzLnW94Etwenm6dfGX6CHzPtAYuPaBuX	115	1	187	1	\N
4	4	12	1	11549980000000000	4	2mzXq5SSEs2SZBDNjY2wEM9tVf4LxRu8W12XjHSpDQ3bgRJQ5rQu	14	1	12	1	\N
7	4	145	1	735500000000	0	2mzbV7WevxLuchs2dAMY4vQBS6XttnCUF8Hvks4XNBQ5qiSGGBQe	58	1	145	1	\N
3	4	187	1	499250000000	3	2n1Qx2Ma9sStUqQMAR9SwzLnW94Etwenm6dfGX6CHzPtAYuPaBuX	115	1	187	1	\N
4	5	12	1	11549955000000000	9	2n1JZEUespn3bnz6ff9o72vYcVELW2UvLHaEk9PqRrSWmQ1VQXMn	14	1	12	1	\N
5	5	99	1	2206500000000	0	2mzbV7WevxLuchs2dAMY4vQBS6XttnCUF8Hvks4XNBQ5qiSGGBQe	14	1	99	1	\N
3	5	187	1	498500000000	6	2mzhxJPHuPhnY7cQPHMsfL82KdfMkYuZtkak7Mzf1RGNXP5tM2qE	115	1	187	1	\N
4	6	12	1	11549920000000000	16	2n1M917zGqgT2GPcMMkA5xZ8wMbQ6dEqQzxGP4GJmsyiaprFiu1y	14	1	12	1	\N
5	6	99	1	2962250000000	0	2mzbV7WevxLuchs2dAMY4vQBS6XttnCUF8Hvks4XNBQ5qiSGGBQe	14	1	99	1	\N
3	6	187	1	497750000000	9	2n2RfH9vN5H82ajY5JhY75nW47NArGD4XR1yzsqZbfSZp48JTKfc	115	1	187	1	\N
4	7	12	1	11549920000000000	16	2n1M917zGqgT2GPcMMkA5xZ8wMbQ6dEqQzxGP4GJmsyiaprFiu1y	14	1	12	1	\N
7	7	145	1	755750000000	0	2mzbV7WevxLuchs2dAMY4vQBS6XttnCUF8Hvks4XNBQ5qiSGGBQe	58	1	145	1	\N
3	7	187	1	497750000000	9	2n2RfH9vN5H82ajY5JhY75nW47NArGD4XR1yzsqZbfSZp48JTKfc	115	1	187	1	\N
4	8	12	1	11549855000000000	29	2n1bJTWZsMH5GX3VXhyEyXZuLq1E6bqXwNpfzmXNjRepJVHyAgJ3	14	1	12	1	\N
5	8	99	1	3748750000000	0	2mzbV7WevxLuchs2dAMY4vQBS6XttnCUF8Hvks4XNBQ5qiSGGBQe	14	1	99	1	\N
3	8	187	1	496250000000	15	2mzYsH7XuFqFqEThaR3jbtAMPmcnGfPxZWTjCBT4WR6Ciich5ZbS	115	1	187	1	\N
4	9	12	1	11549855000000000	29	2n1bJTWZsMH5GX3VXhyEyXZuLq1E6bqXwNpfzmXNjRepJVHyAgJ3	14	1	12	1	\N
7	9	145	1	786500000000	0	2mzbV7WevxLuchs2dAMY4vQBS6XttnCUF8Hvks4XNBQ5qiSGGBQe	58	1	145	1	\N
3	9	187	1	496250000000	15	2mzYsH7XuFqFqEThaR3jbtAMPmcnGfPxZWTjCBT4WR6Ciich5ZbS	115	1	187	1	\N
4	10	12	1	11549830000000000	34	2n1tiTbdnvhAZE3gfCFxRUo8JPeJJQUC822rcSWwagFPCXjHEL1d	14	1	12	1	\N
7	10	145	1	745750000000	0	2mzbV7WevxLuchs2dAMY4vQBS6XttnCUF8Hvks4XNBQ5qiSGGBQe	58	1	145	1	\N
3	10	187	1	495500000000	18	2n1GAW6VPRBMtKYZRGcat81V6GMcJj83Ygrk8srvn5GKJRc4EZ1w	115	1	187	1	\N
4	11	12	1	11549710000000000	58	2n2QieCygr2kQSHiZKW9krooGSMAa3CiRvPvToKXf2ar9mierqin	14	1	12	1	\N
5	11	99	1	4592250000000	0	2mzbV7WevxLuchs2dAMY4vQBS6XttnCUF8Hvks4XNBQ5qiSGGBQe	14	1	99	1	\N
3	11	187	1	492000000000	32	2n11d3wqcdMv2rRXBToyXbQ5Bam96LK4XwrtNUePa4SeTm6hHn1A	115	1	187	1	\N
4	12	12	1	11549630000000000	74	2mzzi4y2c3uJ7RMauuw5th3WQDy8u6kTeyx7Lz9vEQT6W1rEj8oV	14	1	12	1	\N
5	12	99	1	5393750000000	0	2mzbV7WevxLuchs2dAMY4vQBS6XttnCUF8Hvks4XNBQ5qiSGGBQe	14	1	99	1	\N
3	12	187	1	490500000000	38	2mzoZKd3ky3h9bL8PL1c11Bgc9VnEsahnHJnjVCHDqX3ubUsE8s1	115	1	187	1	\N
4	13	12	1	11549630000000000	74	2mzzi4y2c3uJ7RMauuw5th3WQDy8u6kTeyx7Lz9vEQT6W1rEj8oV	14	1	12	1	\N
7	13	145	1	1547250000000	0	2mzbV7WevxLuchs2dAMY4vQBS6XttnCUF8Hvks4XNBQ5qiSGGBQe	58	1	145	1	\N
3	13	187	1	490500000000	38	2mzoZKd3ky3h9bL8PL1c11Bgc9VnEsahnHJnjVCHDqX3ubUsE8s1	115	1	187	1	\N
4	14	12	1	11549565000000000	87	2n1nvNyhfuyApWEDz12WjwwowXN8BDFJX33rL2eKdNHRmTjnUVhe	14	1	12	1	\N
5	14	99	1	5379000000000	0	2mzbV7WevxLuchs2dAMY4vQBS6XttnCUF8Hvks4XNBQ5qiSGGBQe	14	1	99	1	\N
3	14	187	1	488750000000	45	2n1NEZWGR8yPsh8EVimCv8pTtJcqjdeig4hBv7zL6RkuGEZUNuRK	115	1	187	1	\N
4	15	12	1	11549530000000000	94	2n19rntRZc4hWYVMw8hvTWsB4fTe9PMPFgmfJjUY6QuYcc5npCsa	14	1	12	1	\N
7	15	145	1	2303000000000	0	2mzbV7WevxLuchs2dAMY4vQBS6XttnCUF8Hvks4XNBQ5qiSGGBQe	58	1	145	1	\N
3	15	187	1	488000000000	48	2mzweUGmrs9Npg6Pu1iPoGciGaf6dkiTXuhKmyRxpXNffbxCcgFj	115	1	187	1	\N
4	16	12	1	11549530000000000	94	2n19rntRZc4hWYVMw8hvTWsB4fTe9PMPFgmfJjUY6QuYcc5npCsa	14	1	12	1	\N
5	16	99	1	6134750000000	0	2mzbV7WevxLuchs2dAMY4vQBS6XttnCUF8Hvks4XNBQ5qiSGGBQe	14	1	99	1	\N
3	16	187	1	488000000000	48	2mzweUGmrs9Npg6Pu1iPoGciGaf6dkiTXuhKmyRxpXNffbxCcgFj	115	1	187	1	\N
4	18	12	1	11549470000000000	106	2mzYMU6aS2LyAjmR2y9WRyWbjoJgrVCXYEnqmsQZYsiahZMLqwM8	14	1	12	1	\N
5	18	99	1	6129750000000	0	2mzbV7WevxLuchs2dAMY4vQBS6XttnCUF8Hvks4XNBQ5qiSGGBQe	14	1	99	1	\N
3	18	187	1	486500000000	54	2n26fbLdC4Knh3uWfrNoTW9AM4y367vziXkijSyLMgqowDJWsgKG	115	1	187	1	\N
4	20	12	1	11549405000000000	119	2mzZEGPisvGSpg7eESHufKtdDZ6yJwU3yTj4Cuis6SgUFg7b3YS5	14	1	12	1	\N
7	20	145	1	3809500000000	0	2mzbV7WevxLuchs2dAMY4vQBS6XttnCUF8Hvks4XNBQ5qiSGGBQe	58	1	145	1	\N
3	20	187	1	485000000000	60	2n1M5NMN2DMv8gHe2hkX2adjfa6RMmJQLuv3ZjBEqgnE8sUyRhY2	115	1	187	1	\N
4	22	12	1	11549310000000000	138	2n1WUYqkpy67PcHr8PR418EmJi8kg2yzTBdH2obaXUyUjjd2Adkd	14	1	12	1	\N
5	22	99	1	8418000000000	0	2mzbV7WevxLuchs2dAMY4vQBS6XttnCUF8Hvks4XNBQ5qiSGGBQe	14	1	99	1	\N
3	22	187	1	482500000000	70	2mzz4nrcE32xtBGAPMNbKcTuMv3i43gYMzNFc29ApqSjaXN9hW15	115	1	187	1	\N
4	24	12	1	11549245000000000	151	2n1mLY9ftU6iTp5KftgR3KNjJa6xxH8YgUbq3t9ZN52Hr7Q4UWbZ	14	1	12	1	\N
5	24	99	1	9924500000000	0	2mzbV7WevxLuchs2dAMY4vQBS6XttnCUF8Hvks4XNBQ5qiSGGBQe	14	1	99	1	\N
3	24	187	1	481000000000	76	2n1peKKDny4cun1qP7Fnx533xM49jaCpqF2dFniG6F58Fs9vUfTc	115	1	187	1	\N
4	26	12	1	11549210000000000	158	2mzuGDjWiAfTgc8F9rxkMT45bjAjiVXFy3ATKEkNhmiZSZtJvQM8	14	1	12	1	\N
5	26	99	1	10680500000000	0	2mzbV7WevxLuchs2dAMY4vQBS6XttnCUF8Hvks4XNBQ5qiSGGBQe	14	1	99	1	\N
3	26	187	1	480000000000	80	2mzefbXnnb6evXG4vUvCpkpLAE6jWR6x7jKmYTrr1ocbk683t8EF	115	1	187	1	\N
4	17	12	1	11549500000000000	100	2n1DBUoNZBsZX8TyzM1sF93mgCfgTNGeej67Jg3sQjpLQJpnJAyd	14	1	12	1	\N
7	17	145	1	3053750000000	0	2mzbV7WevxLuchs2dAMY4vQBS6XttnCUF8Hvks4XNBQ5qiSGGBQe	58	1	145	1	\N
3	17	187	1	487250000000	51	2n13hN9Koiunuc3HCMeW5bNwLQXpyMxnyM4J8itmDhaJ27j2X5Rw	115	1	187	1	\N
4	19	12	1	11549440000000000	112	2n1W4cX1Fs46yXqHTUxv88RzfsEPdE1bmntHNNAhnHrKRWLKo8tD	14	1	12	1	\N
5	19	99	1	6880500000000	0	2mzbV7WevxLuchs2dAMY4vQBS6XttnCUF8Hvks4XNBQ5qiSGGBQe	14	1	99	1	\N
3	19	187	1	485750000000	57	2n11dFjvUWMcbeeoND6EWirY4Q1iDqyGwFRe5cNERZhkWQ6RbT9H	115	1	187	1	\N
4	21	12	1	11549340000000000	132	2mzfcCr1NRMY1wrL5M5jX4ixdoGHtmGowYJBDvqdp22deGBQhXPb	14	1	12	1	\N
5	21	99	1	7667250000000	0	2mzbV7WevxLuchs2dAMY4vQBS6XttnCUF8Hvks4XNBQ5qiSGGBQe	14	1	99	1	\N
3	21	187	1	483250000000	67	2n1F4fqVVBzz8DxMTVMQDU79NoLtyEQbGPHy3w7HQiToU717mWPr	115	1	187	1	\N
4	23	12	1	11549275000000000	145	2n28gYaJ8zjRVkE8JXQzETuiGYxvEn2XTmGZEaKuFVVw9pwxiLCE	14	1	12	1	\N
5	23	99	1	9173750000000	0	2mzbV7WevxLuchs2dAMY4vQBS6XttnCUF8Hvks4XNBQ5qiSGGBQe	14	1	99	1	\N
3	23	187	1	481750000000	73	2n1f1CnF1ihmALQbQzUpH4Ds8HEUu57ZnSFu35SBRRdiZ7W5CJKf	115	1	187	1	\N
4	25	12	1	11549210000000000	158	2mzuGDjWiAfTgc8F9rxkMT45bjAjiVXFy3ATKEkNhmiZSZtJvQM8	14	1	12	1	\N
7	25	145	1	4565500000000	0	2mzbV7WevxLuchs2dAMY4vQBS6XttnCUF8Hvks4XNBQ5qiSGGBQe	58	1	145	1	\N
3	25	187	1	480000000000	80	2mzefbXnnb6evXG4vUvCpkpLAE6jWR6x7jKmYTrr1ocbk683t8EF	115	1	187	1	\N
4	27	12	1	11549180000000000	164	2mzaUhJbHEasfupW8SgpcwRdhvMWvMW23u7RK797aUPaRTSVQAZB	14	1	12	1	\N
5	27	99	1	11431250000000	0	2mzbV7WevxLuchs2dAMY4vQBS6XttnCUF8Hvks4XNBQ5qiSGGBQe	14	1	99	1	\N
3	27	187	1	479250000000	83	2mzyDoDmQ1ZH6UpmPbP1Y7Evqz5ysRVopvi3pmPsdsp5Maof9qJJ	115	1	187	1	\N
4	28	12	1	11549180000000000	164	2mzaUhJbHEasfupW8SgpcwRdhvMWvMW23u7RK797aUPaRTSVQAZB	14	1	12	1	\N
7	28	145	1	4560250000000	0	2mzbV7WevxLuchs2dAMY4vQBS6XttnCUF8Hvks4XNBQ5qiSGGBQe	58	1	145	1	\N
3	28	187	1	479250000000	83	2mzyDoDmQ1ZH6UpmPbP1Y7Evqz5ysRVopvi3pmPsdsp5Maof9qJJ	115	1	187	1	\N
4	29	12	1	11549150000000000	170	2mzXkLVTnaMAeoZiTXeVksmY9aad6o9vhCWuWX9Hp4FeQdWbdAes	14	1	12	1	\N
7	29	145	1	5311000000000	0	2mzbV7WevxLuchs2dAMY4vQBS6XttnCUF8Hvks4XNBQ5qiSGGBQe	58	1	145	1	\N
3	29	187	1	478500000000	86	2mzy1968hAuA4mj6Hz5v4viBBTNgttyYZfr4ZcZxDYGeu12uLBUY	115	1	187	1	\N
4	30	12	1	11549150000000000	170	2mzXkLVTnaMAeoZiTXeVksmY9aad6o9vhCWuWX9Hp4FeQdWbdAes	14	1	12	1	\N
5	30	99	1	11431250000000	0	2mzbV7WevxLuchs2dAMY4vQBS6XttnCUF8Hvks4XNBQ5qiSGGBQe	14	1	99	1	\N
3	30	187	1	478500000000	86	2mzy1968hAuA4mj6Hz5v4viBBTNgttyYZfr4ZcZxDYGeu12uLBUY	115	1	187	1	\N
4	31	12	1	11549120000000000	176	2n18NeHLkmUPzEwejCPr4FD3YKtDRHqJUvdrxqambtdNePiS1rY3	14	1	12	1	\N
5	31	99	1	11431250000000	0	2mzbV7WevxLuchs2dAMY4vQBS6XttnCUF8Hvks4XNBQ5qiSGGBQe	14	1	99	1	\N
3	31	187	1	477750000000	89	2n1XkcqVGnZwGKDn286qtomwAiuVaThZAYJei3U89uKxGb9GsNHN	115	1	187	1	\N
4	32	12	1	11549090000000000	182	2n2Qm22Hm6yhCH5Xh4BokUfRgucBkDW9vQpeaRhBDtjn89zbiMzH	14	1	12	1	\N
5	32	99	1	12182000000000	0	2mzbV7WevxLuchs2dAMY4vQBS6XttnCUF8Hvks4XNBQ5qiSGGBQe	14	1	99	1	\N
3	32	187	1	477000000000	92	2n24VeTg4Rxtm77KdzKGEqwh1XTTx6TXf2NM1z2s6VTH6M33Kj9X	115	1	187	1	\N
4	33	12	1	11549090000000000	182	2n2Qm22Hm6yhCH5Xh4BokUfRgucBkDW9vQpeaRhBDtjn89zbiMzH	14	1	12	1	\N
7	33	145	1	6061750000000	0	2mzbV7WevxLuchs2dAMY4vQBS6XttnCUF8Hvks4XNBQ5qiSGGBQe	58	1	145	1	\N
3	33	187	1	477000000000	92	2n24VeTg4Rxtm77KdzKGEqwh1XTTx6TXf2NM1z2s6VTH6M33Kj9X	115	1	187	1	\N
4	34	12	1	11549060000000000	188	2n1QtKRYcpPoDAaGo7dFhJse3CtBgUvyTtWaj5uNC8G6a8dCmZfZ	14	1	12	1	\N
5	34	99	1	12182000000000	0	2mzbV7WevxLuchs2dAMY4vQBS6XttnCUF8Hvks4XNBQ5qiSGGBQe	14	1	99	1	\N
3	34	187	1	476250000000	95	2n1S8kcHvzjcD2S9qwAjUrFrdr54stkRPonhn1LYz9YBYycWX1US	115	1	187	1	\N
4	35	12	1	11549060000000000	188	2n1QtKRYcpPoDAaGo7dFhJse3CtBgUvyTtWaj5uNC8G6a8dCmZfZ	14	1	12	1	\N
7	35	145	1	6812500000000	0	2mzbV7WevxLuchs2dAMY4vQBS6XttnCUF8Hvks4XNBQ5qiSGGBQe	58	1	145	1	\N
3	35	187	1	476250000000	95	2n1S8kcHvzjcD2S9qwAjUrFrdr54stkRPonhn1LYz9YBYycWX1US	115	1	187	1	\N
>>>>>>> 25dc89d6
\.


--
-- Data for Name: accounts_created; Type: TABLE DATA; Schema: public; Owner: postgres
--

COPY public.accounts_created (block_id, account_identifier_id, creation_fee) FROM stdin;
\.


--
-- Data for Name: blocks; Type: TABLE DATA; Schema: public; Owner: postgres
--

COPY public.blocks (id, state_hash, parent_id, parent_hash, creator_id, block_winner_id, last_vrf_output, snarked_ledger_hash_id, staking_epoch_data_id, next_epoch_data_id, min_window_density, sub_window_densities, total_currency, ledger_hash, height, global_slot_since_hard_fork, global_slot_since_genesis, protocol_version_id, proposed_protocol_version_id, "timestamp", chain_status) FROM stdin;
<<<<<<< HEAD
22	3NLPfxKeG2PNHYqLVQPhG33XK4wPZTo8G6TBxsbfkh5cQ2rgH1dJ	20	3NK7Z9497tubDTqfDW3reqe7RYKbqB2jXET6qyN9uAVznbzszZwL	26	151	5UtMbIrM_MZy9GHsoopjuK9A0MNIFjxRg-yoWGrD5AY=	1	1	23	77	{2,5,6,3,7,7,7,7,7,7,7}	23166005000061388	jx9QYetRmUirvUcMxtPTH5LFe83VqffMwj5ZDfSCtqN1gub1FX6	16	24	24	1	\N	1752080485000	orphaned
24	3NLpEqcM9vPgh3AjCeHibcp82u9YfGxy7UYVE2YmDWLwTPg25F1q	22	3NLPfxKeG2PNHYqLVQPhG33XK4wPZTo8G6TBxsbfkh5cQ2rgH1dJ	43	42	e8kmvRTHWeBTnwlsPaQklAQcE-18s5IANuzll5CazAU=	1	1	25	77	{2,5,6,4,7,7,7,7,7,7,7}	23166005000061388	jwkLqkJ39bTUeSyufk9f7ngFdeksDdXHb34HAuRz4WjvY3u6JH9	17	26	26	1	\N	1752080545000	canonical
20	3NK7Z9497tubDTqfDW3reqe7RYKbqB2jXET6qyN9uAVznbzszZwL	19	3NKe4GP3e8bmzBiYnS5AmYg7gEETUkaMcRorE5iV5aqh6zg3qrpe	26	151	zHpwbVk5u9G5BMSGl7onHuXyS5m4eO23OB32gUlWgwI=	1	1	21	77	{2,5,6,2,7,7,7,7,7,7,7}	23166005000061388	jxf9EhvHbHiHjHd1qxbCFHjia2eos2AJJ8mDt9FRnoaRqc1vmMp	15	22	22	1	\N	1752080425000	canonical
18	3NKtL4ZkMQH888eGxS7in97HsbHkfrckryuouidrAWejdAdVbbaV	16	3NKRiKLh53RbMm8tHmqmUmGp97g2GxVYqoqNfYFwVttChpgtJkCY	43	42	TtTa_70-u3LcIgg_KvkZU6cgAkgbe09KiTSMTumz_gY=	1	1	19	77	{2,5,6,7,7,7,7,7,7,7,7}	23166005000061388	jwnbLyQnZFqJJCr2wJBZDUwtz3o6szsJz79ghPCFS7eyHU4nb3D	13	20	20	1	\N	1752080365000	canonical
4	3NLYUux6n7Q6HGdpxzCFnTj1ySsAwGgB17XS1YDdBQD6nJg9Rqhs	3	3NKBjGfeoacaAb81yj1usNzoffTALtpHHcsHh6mRBgo529JM9gS4	26	151	Lp_PR7o2jkyf4amN_2ZOSpt6UPtuFcbNscPhTmXJfQk=	1	1	5	77	{2,2,7,7,7,7,7,7,7,7,7}	23166005000061388	jwWQaAMbUufcQknjoCmg86SzapxdmBBTt2ru88vy4WGdvpW36KY	4	9	9	1	\N	1752080035000	orphaned
10	3NKMfNj1xaRJYbhPgStt4nFWnu6yqBY5R5Y7EpFuytY9QGebuxSV	8	3NKLFQseHtxpXzvM7PGDhh9q4ZVAtUpzbMZtcr8vRvzm28ePr4sJ	43	42	ikejLrpUXByXwaEtqriEwNL9LHRzr5dlCn_xxbXfEwc=	1	1	11	77	{2,5,1,7,7,7,7,7,7,7,7}	23166005000061388	jxuwdX8NePeBYmXg9gfqmBQEXqpDCJbj82CmJreeJqfptQU6pdY	8	14	14	1	\N	1752080185000	orphaned
11	3NKQXoHqBHJc7nCtmGa9wbibuTqZEtW5wZtX21CkXEZwWtLXjEGK	9	3NKHz7P9B1YEu9v3PgLv2LAkXqLDK36uC6v4tDqxmrkvzcRAe5mQ	43	42	ivx_OyA0ZCJIM42RHxvmYPg-oG_sxOD9ySVP1_cAmwo=	1	1	12	77	{2,5,2,7,7,7,7,7,7,7,7}	23166005000061388	jxLEqP3v5QpxCdqRPZRezZNEHpPLLGoRDfUQ2iebPSBYPnLucDo	9	16	16	1	\N	1752080245000	orphaned
14	3NLhaN1PjZYvmAUprKV8x4qDDoVoPBDThh4kQhDAp39NGfg4TNxo	13	3NLQw6NroS6EnbsgWHUGsMXf4NwL9ErU7euLWUADWLpqoZgxh8Xr	26	151	IuWPO1OhyYT4I0vo6ffeq0ugTT_AIrxKOBxvKmIECQI=	1	1	15	77	{2,5,4,7,7,7,7,7,7,7,7}	23166005000061388	jwKmPp5sHkaJsGJHEDfMin2VaaWgLNcW5bZjUppFbHDc2hPivFs	11	18	18	1	\N	1752080305000	orphaned
13	3NLQw6NroS6EnbsgWHUGsMXf4NwL9ErU7euLWUADWLpqoZgxh8Xr	12	3NLWxUzDdZtFY2WeRaRWQnJsZqhWi3oMvvPRbd7j3JVyrax24TfC	43	42	XK54Jo-vyCI2n2dAOme7KnftDJvKzYCVVVvt0Mi9NA0=	1	1	14	77	{2,5,3,7,7,7,7,7,7,7,7}	23166005000061388	jwemzF8f7yBEii7SGmN4Sf168eJETL7MhJRyN8iavYXffvmFa4y	10	17	17	1	\N	1752080275000	canonical
12	3NLWxUzDdZtFY2WeRaRWQnJsZqhWi3oMvvPRbd7j3JVyrax24TfC	9	3NKHz7P9B1YEu9v3PgLv2LAkXqLDK36uC6v4tDqxmrkvzcRAe5mQ	26	151	WGBhcUVA90MkvJ8lHRYc4xiH4Gwg8njc7FswQ4-xKgg=	1	1	13	77	{2,5,2,7,7,7,7,7,7,7,7}	23166005000061388	jwuDrKYYrEK1zx6HSvpq3ANDpEVjYgLNg1SUNiLpGP8wi6Jpmhd	9	16	16	1	\N	1752080245000	canonical
9	3NKHz7P9B1YEu9v3PgLv2LAkXqLDK36uC6v4tDqxmrkvzcRAe5mQ	8	3NKLFQseHtxpXzvM7PGDhh9q4ZVAtUpzbMZtcr8vRvzm28ePr4sJ	26	151	oy8VUo4XhrnhBg0QuM0OhM0qWiRzOluZHfH6lmjQgwI=	1	1	10	77	{2,5,1,7,7,7,7,7,7,7,7}	23166005000061388	jxdmqTa6QT71u4D6m9PgjBbxV2g8qaucRUGgGkAC8Qho9mh9quF	8	14	14	1	\N	1752080185000	canonical
8	3NKLFQseHtxpXzvM7PGDhh9q4ZVAtUpzbMZtcr8vRvzm28ePr4sJ	7	3NL6PcZpS8eTQVRngRxVumn4KrYgGs26zc1612dFqCPWpWDZy8jg	26	151	178nWpZF-Zpt7as2itLNDlR2HjFFN-1u5lNYHTdjzwQ=	1	1	9	77	{2,5,7,7,7,7,7,7,7,7,7}	23166005000061388	jxfQrYegYiQohfj3dNxCNHN5HdW1861qqTpJZ7GrYGS3z7pGwfa	7	13	13	1	\N	1752080155000	canonical
7	3NL6PcZpS8eTQVRngRxVumn4KrYgGs26zc1612dFqCPWpWDZy8jg	6	3NKDrPRFjiNG7DvMaKLo8MzoomE3m3oP4HiCR1WYnfkAaEUTq2mM	43	42	fgiJqFmGSWMk7AblyE7xbriDZYMgEocIKtPZlK05Yg8=	1	1	8	77	{2,4,7,7,7,7,7,7,7,7,7}	23166005000061388	jxPTva5ZoanzaamgoLvSxVjYsXLp6uvfXokYLJGzrf4mqdfW5rU	6	11	11	1	\N	1752080095000	canonical
6	3NKDrPRFjiNG7DvMaKLo8MzoomE3m3oP4HiCR1WYnfkAaEUTq2mM	5	3NLfBHRmNetQoEESRp3ahgysrd6az6SkSuXk4SC4ZohXjrbL8ekd	26	151	QRk74SJVk5mexU9uPxfkGrDJ4f69sfr4Qwh2X3Fh6ww=	1	1	7	77	{2,3,7,7,7,7,7,7,7,7,7}	23166005000061388	jxGBeUaeKC85e7Yy31H3uhFCkWu6qL6UKDFFCbqQCng3noASbr5	5	10	10	1	\N	1752080065000	canonical
5	3NLfBHRmNetQoEESRp3ahgysrd6az6SkSuXk4SC4ZohXjrbL8ekd	3	3NKBjGfeoacaAb81yj1usNzoffTALtpHHcsHh6mRBgo529JM9gS4	43	42	0zgl_ue27tnK9-LfFvVpJNjjZk1xo7TyJQd0YfWDXgA=	1	1	6	77	{2,2,7,7,7,7,7,7,7,7,7}	23166005000061388	jx2ty2VEEScgLUHYbgZrVgtxoxTuZzzJmf4jMBMsfyMXigRH3hr	4	9	9	1	\N	1752080035000	canonical
3	3NKBjGfeoacaAb81yj1usNzoffTALtpHHcsHh6mRBgo529JM9gS4	2	3NKJLKMfXwdwsiVqxRufPMrcp8ndni7ShLojJJ3LhYFrcsTFzsPf	43	42	xNntrWAZxQK8QXfnzJKe5tuVtITUVvOIrhIJiaokHQI=	1	1	4	77	{2,1,7,7,7,7,7,7,7,7,7}	23166005000061388	jwMp5VGCMoGF48dFr2PEnYxcfL8KzfEFe274C86SknPNc3g4Bw2	3	8	8	1	\N	1752080005000	canonical
2	3NKJLKMfXwdwsiVqxRufPMrcp8ndni7ShLojJJ3LhYFrcsTFzsPf	1	3NL57Fa5yVDCnY7JqvZ6GGRs1gA7UKpRmWdX5oavtrRMY9nL9jnR	26	151	LxuoHG6J7Q8WIxWLIyvl920S4DjnfsS2bhuAlUe-HQc=	1	1	3	77	{2,7,7,7,7,7,7,7,7,7,7}	23166005000061388	jwjdcMLWywEqesmYKekpPj8PL44M2hMocWG2W5NDvNxbFRPmdD7	2	6	6	1	\N	1752079949587	canonical
1	3NL57Fa5yVDCnY7JqvZ6GGRs1gA7UKpRmWdX5oavtrRMY9nL9jnR	\N	3NLmo1Dq4GrQMvAd2brHZypaKxdW3B75DY4pV21GG3jB59P6VG6U	1	1	39cyg4ZmMtnb_aFUIerNAoAJV8qtkfOpq0zFzPspjgM=	1	1	2	77	{1,7,7,7,7,7,7,7,7,7,7}	23166005000061388	jwZ8MVAesBiSNDZ1o9NcoBqZRjSchwR52L3bY6h4km3HTpwMX6Y	1	0	0	1	\N	1752079765000	canonical
17	3NLvNZP1QhfdX3bdPEQ3eDRQPw9yd2p1L3DFKgLgY8ZRPLJF97NM	15	3NLqf7HKCSeK9HZV95XaDP8Nt6dtMnwf3TazJV9KTwhJhNRrHdTT	26	151	P2CF4EKYd_OUJZSjnzj4SH0pBmOmZ9A_ycjdYIX6Aws=	1	1	18	77	{2,5,5,7,7,7,7,7,7,7,7}	23166005000061388	jwJ2MmNKP1Hrqf5k687JNNzgjH6dsQsTJj9Uq43niEpXqNjpr2q	12	19	19	1	\N	1752080335000	orphaned
21	3NKqSpK7wVeVaRBfC51GegqXJAe8fn3MfKnReKCXKXg2n93EaRLe	20	3NK7Z9497tubDTqfDW3reqe7RYKbqB2jXET6qyN9uAVznbzszZwL	43	42	-NLRV0UejHdswWz4DMk5t4q5yQIal-wN0LX69kjUbww=	1	1	22	77	{2,5,6,3,7,7,7,7,7,7,7}	23166005000061388	jwbjtcbgyL2TyucryUdePaDgx5pUYYD2Wuq3zQozeFu6RULYCDC	16	24	24	1	\N	1752080485000	orphaned
23	3NKCJ5Uri9T9RCnbs7GfY4sFrafg4wz4vQhdHrjcchmhpH5P8NeD	22	3NLPfxKeG2PNHYqLVQPhG33XK4wPZTo8G6TBxsbfkh5cQ2rgH1dJ	26	151	fFl-0uWRfr4ZhvTcruAQKA7-JOlKEASEqiAia062ugE=	1	1	24	77	{2,5,6,4,7,7,7,7,7,7,7}	23166005000061388	jx35vmjmf9ZwnGqjjbJyfTeCzLE2J53QjNVa28ehUvwF1i643cH	17	26	26	1	\N	1752080545000	orphaned
19	3NKe4GP3e8bmzBiYnS5AmYg7gEETUkaMcRorE5iV5aqh6zg3qrpe	18	3NKtL4ZkMQH888eGxS7in97HsbHkfrckryuouidrAWejdAdVbbaV	43	42	lPot5G1MHzMEDheDKri1KS-YZ5dCf1Tsx0F1_v2t-ws=	1	1	20	77	{2,5,6,1,7,7,7,7,7,7,7}	23166005000061388	jxnsBsQUtjciMcVn9Mxa6dTtpqMCrzpK143LujUooaQqJiWMo8i	14	21	21	1	\N	1752080395000	canonical
16	3NKRiKLh53RbMm8tHmqmUmGp97g2GxVYqoqNfYFwVttChpgtJkCY	15	3NLqf7HKCSeK9HZV95XaDP8Nt6dtMnwf3TazJV9KTwhJhNRrHdTT	43	42	l9pijNrVSN2OYcsyXAKG_KisE1wH-H0vJ_-edywt2gA=	1	1	17	77	{2,5,5,7,7,7,7,7,7,7,7}	23166005000061388	jxamtiJgdRryf3obpWsuYyEUqstgyHBvYR6L8pQdF3jrBDRrPDY	12	19	19	1	\N	1752080335000	canonical
15	3NLqf7HKCSeK9HZV95XaDP8Nt6dtMnwf3TazJV9KTwhJhNRrHdTT	13	3NLQw6NroS6EnbsgWHUGsMXf4NwL9ErU7euLWUADWLpqoZgxh8Xr	43	42	maTl2EhqDD-1VU3GOcAVspcqW63vfWMMAbibN-lwRAE=	1	1	16	77	{2,5,4,7,7,7,7,7,7,7,7}	23166005000061388	jwAAnPCQdAHdbM3QLNSQ6B2o6fWVyqetbj3KWahUZR45Ues4mJx	11	18	18	1	\N	1752080305000	canonical
=======
30	3NLD3jU91pgAS8kyazAZzCwqrUfDfyPH17v8RojbQfXkL1XvxL1h	28	3NLA465j6tt164RbcZcVxPA1T4Pyw9HNR3HtHa5dEX1SSFhj5DED	14	13	Qm33rn_Rpj6me6tjvFUDqSxvqNQyokDT2NV73OYJKgY=	1	1	31	77	{1,5,3,6,6,1,7,7,7,7,7}	23166005000061388	jx1jBRx7cbuKX6UFRk3DTbG1npBdZGJuMZFVJmfbF1HHED4jH57	22	35	35	1	\N	1753374553000	orphaned
32	3NKtTPDr7xFcYBHUT6EHjWMsapoEgdQ1rt32QKJqwHwrgn7aoZtS	31	3NK3LnmuGKq1jRQX6ZHdzfXn72jN3XNZCgbSqVnsxUKmsZWhcd37	14	13	PeC6Ivl_bcegTHVlk2EX-PJUKbTJWJ3uL1UeQi-eDAg=	1	1	33	77	{1,5,3,6,6,3,7,7,7,7,7}	23166005000061388	jwBCKhkf2BcQ4mkRFP3KhmRSr1xxxuDXA76bLoguVEhskDSCAEU	24	37	37	1	\N	1753374613000	orphaned
28	3NLA465j6tt164RbcZcVxPA1T4Pyw9HNR3HtHa5dEX1SSFhj5DED	26	3NLnRmWAKr3HrKq7LwpctD9mRVXBcenRjbrsMQibZz3Rbku9fCXP	58	57	n5uMMbwYD7p-dKxAdvsJbgzfJFZHGfWlu1TJ1ANQ1QQ=	1	1	29	77	{1,5,3,6,6,7,7,7,7,7,7}	23166005000061388	jwFAbzcSUaRUku9LZfKjDDgYSQpwYJejqUCSWL1T9EoF2YoGv8F	21	34	34	1	\N	1753374523000	canonical
26	3NLnRmWAKr3HrKq7LwpctD9mRVXBcenRjbrsMQibZz3Rbku9fCXP	24	3NKsFzriPr3BmVJngHvCjPz7YGhrWBJoXPVHJHqcko7fCntjgXo3	14	13	5Q8KxmTzbXOO0tEqhIG3mNCNeKum_H5fXSZsbDbQpQw=	1	1	27	77	{1,5,3,6,5,7,7,7,7,7,7}	23166005000061388	jxFq1q3AH4TrPhYU2VaD9gMVorJZtDbomunGgqMFSo7m6BFSQtu	20	33	33	1	\N	1753374493000	canonical
24	3NKsFzriPr3BmVJngHvCjPz7YGhrWBJoXPVHJHqcko7fCntjgXo3	23	3NKQgtXEQMzHAbQ6iUgZCCr4SnWWdS3VdwBQJKifJQ7kjGbm7QKy	14	13	8td0dvYNVUHlh1hiAcWk9dgslAuzwsbeD3XJlUfWOgU=	1	1	25	77	{1,5,3,6,4,7,7,7,7,7,7}	23166005000061388	jy18yYDK6vG97aRYSHPRrWAu7WVRtpntyo2dj3ks8rnoSpeNP7y	19	32	32	1	\N	1753374463000	canonical
22	3NK8fZTKT4KcYR4NtMtW7ijECDKmPdehaQRAqFED6EBB78Hs3NW1	21	3NKS5AKy3TWWvc95nzrS9Zb8QWLJsP13VthqsFUZVdomrmR78vhP	14	13	52INFixrXCeSICplFx1jsZYLHHWcMqQOxg7pKaTkvA0=	1	1	23	77	{1,5,3,6,2,7,7,7,7,7,7}	23166005000061388	jwgvzr8xPf11iapEnBpc6CphVawr4NXyWugUndTzrbsySoQpjn5	17	30	30	1	\N	1753374403000	canonical
20	3NKWuq2isbXWrVcdKk94siB3Nq64132BaCzuvMwjghu8DDFZSNXC	19	3NLvv3mJRwvxcEmq63BNh5EPT2a4eACMEFj7CTJJMtanxiAaSpcm	58	57	-QniTw6HW-mf7c0BdjP31jL9E1pkbl9WfiTALbnaWwU=	1	1	21	77	{1,5,3,6,7,7,7,7,7,7,7}	23166005000061388	jwiQGsjUAoDMUKhFBK2m55rcgTjkstYyj3fwXJTYRE7QHC2cmSg	15	27	27	1	\N	1753374313000	canonical
18	3NKEXhNrNNv9ShGtKeANWjF8GaEKZ9brx4fVJenFhw8dEUgx2onW	17	3NL7tzf6WSbRVnNHHXJWSJVgm3KrF4wjEbsQnJGiRfcitLCGasjg	14	13	-axHD7460rfUBYUJu2b7Wt8Z-ip5OJVLw6VYFI93eQ8=	1	1	19	77	{1,5,3,4,7,7,7,7,7,7,7}	23166005000061388	jx4k6L1mavmbLXFEqmEUcmAZsMiBdWeYHpwrHKwh9U3aKhbHYRM	13	25	25	1	\N	1753374253000	canonical
4	3NLumWX2v4Wk6woxWtb8v4LS8abhHGxUVfHu2TEbgSNUpPbCYs3f	2	3NL82yTFVC3SuC5PLcEsAkiqU3JZASxGovYujERJ79kBSWHmpe3a	58	57	-pBvsABIcxVV7oEhtNAeAdbG3aiMO_LSVFffUEjCwAI=	1	1	5	77	{1,2,7,7,7,7,7,7,7,7,7}	23166005000061388	jw8tutgRUPYopN57KhjdtgixEpYyEdFq3vVXAL7qExnUbhEfdah	3	9	9	1	\N	1753373773000	orphaned
7	3NKSEhy7xE6j5SC4ZMBjsmVxWRSicD3Y6UkwxZmoXYzQd7Uwhjud	5	3NLGFFaqJWrHTZAgwD8o3C5SaVs6bX9rcbN66NHRK6R8BDEcLvVY	58	57	TB5YLXXo3Bo-JfQP1z5L10UqklV1RN3SEb9oHw5qzAk=	1	1	8	77	{1,4,7,7,7,7,7,7,7,7,7}	23166005000061388	jx2AT618ovo8m31DwKup1LThqCnkWR8SXxzdxhn3GHpZvjfVrrV	5	11	11	1	\N	1753373833000	orphaned
8	3NKJey5etiQ2edTV3jdM1zCa2LngTV32L9frDixo2a2czUDLZfrr	6	3NLwDhqr1699MWHxpwActupV5U8VeMHsZLxuevSLcmBHKGGUTazs	14	13	fOyc707CaRH075MY5bu1au7SXcjlfcx5_CjvlQlFzQU=	1	1	9	77	{1,5,7,7,7,7,7,7,7,7,7}	23166005000061388	jxgdKFxzR4t6e5y1ceS5R1NQ9bXsYx1eeMpKXQ43aMGooL3jyNf	6	13	13	1	\N	1753373893000	canonical
6	3NLwDhqr1699MWHxpwActupV5U8VeMHsZLxuevSLcmBHKGGUTazs	5	3NLGFFaqJWrHTZAgwD8o3C5SaVs6bX9rcbN66NHRK6R8BDEcLvVY	14	13	1XL2O7K1_6YFwugdGO3rvejdJtmQUWRxKl8v1-McIAw=	1	1	7	77	{1,4,7,7,7,7,7,7,7,7,7}	23166005000061388	jxtiFPAd8E8bJVRkDN19t3NvXBKaMNiqRgV4Q3tMxT86HSw5Wkv	5	11	11	1	\N	1753373833000	canonical
5	3NLGFFaqJWrHTZAgwD8o3C5SaVs6bX9rcbN66NHRK6R8BDEcLvVY	3	3NKdriTgZuni6cKjsYS1mRtmiEzMetjJMT6vAFnKkFFEmDmN6gP9	14	13	XYDGP0f6gaqYELTXEH9QAc0FMswGPFAksUY0-oKFwQg=	1	1	6	77	{1,3,7,7,7,7,7,7,7,7,7}	23166005000061388	jwwM9ZCS1Qeo8AKwAmqmXMGQ6jqS3LRLTVLNuTFuV9zsPMvvxAj	4	10	10	1	\N	1753373803000	canonical
3	3NKdriTgZuni6cKjsYS1mRtmiEzMetjJMT6vAFnKkFFEmDmN6gP9	2	3NL82yTFVC3SuC5PLcEsAkiqU3JZASxGovYujERJ79kBSWHmpe3a	14	13	uHoCbrEinx9HvLUYLcqxxXP3RIFKFBbWW_X1Ed3j5ww=	1	1	4	77	{1,2,7,7,7,7,7,7,7,7,7}	23166005000061388	jxQTJtRUaQtapMqK6r3463xjNsMcjwHKr54VCpg9HTevwsVA2QP	3	9	9	1	\N	1753373773000	canonical
2	3NL82yTFVC3SuC5PLcEsAkiqU3JZASxGovYujERJ79kBSWHmpe3a	1	3NKt5kxv7XwMaA7WpgHMVxq2a4uGUjQscQaNMJURaavoMfBvE6fx	14	13	NHa8XamvxXDDZX543BAvf0LPHMvX46c5SpRsbB9XdgQ=	1	1	3	77	{1,1,7,7,7,7,7,7,7,7,7}	23166005000061388	jwCfZA54zNUSjhq7UauyvqMqVbo7Tm5DCmT3BYu8U3k8PQftCLu	2	8	8	1	\N	1753373746751	canonical
1	3NKt5kxv7XwMaA7WpgHMVxq2a4uGUjQscQaNMJURaavoMfBvE6fx	\N	3NLjeBnKnq6go9N9DGdCM368LQztGYZvCGk4Cbc6k85DdaidQgBw	1	1	39cyg4ZmMtnb_aFUIerNAoAJV8qtkfOpq0zFzPspjgM=	1	1	2	77	{1,7,7,7,7,7,7,7,7,7,7}	23166005000061388	jxPHPvYFwMa3xc4xHAJmmpNeXvRUcErrD1FZXEohawXhgGVta5m	1	0	0	1	\N	1753373503000	canonical
9	3NKrUoqubgnN1bQNr4kjGaDqmVDaoMKyKcdtozn3CT934AvmALam	6	3NLwDhqr1699MWHxpwActupV5U8VeMHsZLxuevSLcmBHKGGUTazs	58	57	cLc4t-CUSvS-wZQ-zeR4a7plODrMGXY77OTvnjX-Kwo=	1	1	10	77	{1,5,7,7,7,7,7,7,7,7,7}	23166005000061388	jxMtiJBWRNPivTJRdJEA4jokRHetbSbxxRSzWJSGWKYN3GAQzPG	6	13	13	1	\N	1753373893000	orphaned
12	3NKYryWgsaNW99qo8tBuKggDVCrAbfHWt14LxabeSWFZ7avZCs2R	11	3NKZjBD62yeCduhddiiSaFpvB2nBBRUvd3JNZmcR9QuDz9FmzfFG	14	13	DT_c3R7bMldQeVJKAnN6R0rPDK3I_IEGtaWSQ2e27QI=	1	1	13	77	{1,5,3,7,7,7,7,7,7,7,7}	23166005000061388	jwrAFWpdoCokHrRznj78XAb6e56CjnHf3qdB6i6CytnSkf7ZLFd	9	20	20	1	\N	1753374103000	orphaned
16	3NLw46DCaCNLYZa85xeGVKxoozVu5sz6SVSyujJ8TqE45Pmx9STn	14	3NLEauJkkT1DUFiXcppQzsVJ1UKpKCXRNAA6G1mVouNtrmqsGiZb	14	13	QgCD-5QhTFhs1Ag6bFOznsiUPQx_NRmNsi5WzgAf3AM=	1	1	17	77	{1,5,3,2,7,7,7,7,7,7,7}	23166005000061388	jwKaxDpRePVthzVCznRRmdu2BGrDLEbTXos5Vjp213GMtQ28CQM	11	23	23	1	\N	1753374193000	orphaned
25	3NLijudxFcZ93992nRrZ4ELCb1pgU6T2pftqkSkFBKyH8iqVKCz3	24	3NKsFzriPr3BmVJngHvCjPz7YGhrWBJoXPVHJHqcko7fCntjgXo3	58	57	1FzOMf5E9D6cl5tB9Lif9tVIHyc2gxirhVNQ3zWNMAs=	1	1	26	77	{1,5,3,6,5,7,7,7,7,7,7}	23166005000061388	jwM7ZPvzvqQ24opQCPSt7FwMsy9Dtikn3YEA8fXtWPnowqd2x3p	20	33	33	1	\N	1753374493000	orphaned
27	3NKQPe9UQ4HpLEejPjmkF6hRcCrBzpdFDHANj7VdUFEetHv6gQzo	26	3NLnRmWAKr3HrKq7LwpctD9mRVXBcenRjbrsMQibZz3Rbku9fCXP	14	13	ScRsKhRthlzegzQ1Y4qWllLUf4eiwlbK_0gv0ZOIUAQ=	1	1	28	77	{1,5,3,6,6,7,7,7,7,7,7}	23166005000061388	jxqfq7LVbb9vzWVRCeKDZPLC2BedFKtG8hPYNJXQCT57Ly5T7qC	21	34	34	1	\N	1753374523000	orphaned
31	3NK3LnmuGKq1jRQX6ZHdzfXn72jN3XNZCgbSqVnsxUKmsZWhcd37	29	3NLLLczTCA8xAzAibfgmM4nFXSZxhusUaUCHN471bgfHhvLWTjfx	14	13	ncqWX2xkHcK5paCeFY979UqNYKebJUven7XkOOj78Qw=	1	1	32	77	{1,5,3,6,6,2,7,7,7,7,7}	23166005000061388	jxp36sEtFE6FPwPgpbiAYeQKUNui9wGhCdi8jJS32atqinv5xyB	23	36	36	1	\N	1753374583000	canonical
29	3NLLLczTCA8xAzAibfgmM4nFXSZxhusUaUCHN471bgfHhvLWTjfx	28	3NLA465j6tt164RbcZcVxPA1T4Pyw9HNR3HtHa5dEX1SSFhj5DED	58	57	JZnJFOEvQ2CwebpfPtDMd8yYOo71rAbIk9vvKJ_KlAA=	1	1	30	77	{1,5,3,6,6,1,7,7,7,7,7}	23166005000061388	jxBL9F5PcZ2N86sSWXEsoPYiuAmVEsZ73B9LS41NzjHqnPh9dJu	22	35	35	1	\N	1753374553000	canonical
23	3NKQgtXEQMzHAbQ6iUgZCCr4SnWWdS3VdwBQJKifJQ7kjGbm7QKy	22	3NK8fZTKT4KcYR4NtMtW7ijECDKmPdehaQRAqFED6EBB78Hs3NW1	14	13	Lk9XBRRtOovUoRZQ1mp-Fv8xhsGC64zNBzdEZJa2IQY=	1	1	24	77	{1,5,3,6,3,7,7,7,7,7,7}	23166005000061388	jxS312CjicUvUqFoHSozeuz1Ai9Yjyv7NhjyCZ7YZJxN5VLtmBs	18	31	31	1	\N	1753374433000	canonical
21	3NKS5AKy3TWWvc95nzrS9Zb8QWLJsP13VthqsFUZVdomrmR78vhP	20	3NKWuq2isbXWrVcdKk94siB3Nq64132BaCzuvMwjghu8DDFZSNXC	14	13	m4Nm2zQ0HUQ1vBjoxSBRyE2kS1_1W3vSpCZWALgxswg=	1	1	22	77	{1,5,3,6,1,7,7,7,7,7,7}	23166005000061388	jwhHUDxR2nSArLokUXBqRcQSK7qNKDk62F2b7pwaUpCPogwBaNw	16	29	29	1	\N	1753374373000	canonical
19	3NLvv3mJRwvxcEmq63BNh5EPT2a4eACMEFj7CTJJMtanxiAaSpcm	18	3NKEXhNrNNv9ShGtKeANWjF8GaEKZ9brx4fVJenFhw8dEUgx2onW	14	13	qUS_JZc1ch8lXCi2757VIMW53LfAwQz2pg6EnXlc3AY=	1	1	20	77	{1,5,3,5,7,7,7,7,7,7,7}	23166005000061388	jwMxYNkNxdMztLT5t5WEXtpoteZ4rHxAhB2CNnpCsTmuVyd7Apb	14	26	26	1	\N	1753374283000	canonical
17	3NL7tzf6WSbRVnNHHXJWSJVgm3KrF4wjEbsQnJGiRfcitLCGasjg	15	3NKgEc7zZTaWzcEGGgKbqEAFBZr92H6eMV23PLZiSTG2gLyEg76n	58	57	1jjFeJ0sISGIUzxH3z2Yzr2Gwa4zbhAYjy-tIJfNuwU=	1	1	18	77	{1,5,3,3,7,7,7,7,7,7,7}	23166005000061388	jx3ybH65MxNXkyda8qapGwoxb39D19FXZqei1XaiWeXEs8cLMbX	12	24	24	1	\N	1753374223000	canonical
15	3NKgEc7zZTaWzcEGGgKbqEAFBZr92H6eMV23PLZiSTG2gLyEg76n	14	3NLEauJkkT1DUFiXcppQzsVJ1UKpKCXRNAA6G1mVouNtrmqsGiZb	58	57	5MSIf5a0STGewI_wPSMv6o6_TtSJ0SZAaVPdHIxkQAs=	1	1	16	77	{1,5,3,2,7,7,7,7,7,7,7}	23166005000061388	jxrnLXymCgjTYmeM5VvDbBPGfwMVnRYLqPuPPTqBNSZWtghLwL7	11	23	23	1	\N	1753374193000	canonical
14	3NLEauJkkT1DUFiXcppQzsVJ1UKpKCXRNAA6G1mVouNtrmqsGiZb	13	3NKXQ8AZDvQ9PYNnCRJvJadp2kYEf3GAfRUPvpyTpt7XuZw8dhvv	14	13	Z0dYZVZqm2J5KH3zRUSh7R2yn92kncQxK9xV6PsIxAE=	1	1	15	77	{1,5,3,1,7,7,7,7,7,7,7}	23166005000061388	jxjyEULSC77S25XZxFBqHYgohp4Je1YSkRcfXXowbN8i4qCyKCZ	10	22	22	1	\N	1753374163000	canonical
13	3NKXQ8AZDvQ9PYNnCRJvJadp2kYEf3GAfRUPvpyTpt7XuZw8dhvv	11	3NKZjBD62yeCduhddiiSaFpvB2nBBRUvd3JNZmcR9QuDz9FmzfFG	58	57	NIL79kpWmMI3H9IxqEb4wNO-2FU5xZj70JrELP1MKAI=	1	1	14	77	{1,5,3,7,7,7,7,7,7,7,7}	23166005000061388	jxptGb6n1QmeLZgAKMoXsdRAkJvsPGuEEP1ghWhEtxeME4qHAVB	9	20	20	1	\N	1753374103000	canonical
11	3NKZjBD62yeCduhddiiSaFpvB2nBBRUvd3JNZmcR9QuDz9FmzfFG	10	3NK4yG1Qtw53sJMnknKfRedJHaMwvN3LgeGEQkjwC3kxKVYEb5x5	14	13	MRf5P3hYzOeTbbH97ZiyOlnEkMXlEcufiX4xtAF3rg8=	1	1	12	77	{1,5,2,7,7,7,7,7,7,7,7}	23166005000061388	jwdFxJGHFxQPsYPsrQREaK5n6g8a8pNYygU3CgMbjjunLzdChoh	8	18	18	1	\N	1753374043000	canonical
10	3NK4yG1Qtw53sJMnknKfRedJHaMwvN3LgeGEQkjwC3kxKVYEb5x5	8	3NKJey5etiQ2edTV3jdM1zCa2LngTV32L9frDixo2a2czUDLZfrr	58	57	pSuGb1wI5FBkpFk0M6YzcSiIDIC4dojZC7iDnuDvowA=	1	1	11	77	{1,5,1,7,7,7,7,7,7,7,7}	23166005000061388	jwfhToCwVP4W6rQ8ye1TLLzGqA9itPB5kRYSpcgfN4df4q8HTXQ	7	14	14	1	\N	1753373923000	canonical
33	3NK74h2g8vcBRUD9mQ15QxMAEwF33uPSBwcBAkCQ9AYy4TPRzA9J	31	3NK3LnmuGKq1jRQX6ZHdzfXn72jN3XNZCgbSqVnsxUKmsZWhcd37	58	57	KS-HKbIk05Up0mcG5IGK68m9b8EyqSCD54CJqs8IGQA=	1	1	34	77	{1,5,3,6,6,3,7,7,7,7,7}	23166005000061388	jwWyLwmWfRmkbGHg3S6B9BKamY3BuTdac49gAVtWfu8nT1o1Am4	24	37	37	1	\N	1753374613000	orphaned
35	3NKNJ3ygehYnttghvpsRMx1r21Kj3pwZJx5rA9DyR3bbgdptVdeb	33	3NK74h2g8vcBRUD9mQ15QxMAEwF33uPSBwcBAkCQ9AYy4TPRzA9J	58	57	URxnKWMwanLDxWVdksDRVLnMPs6GulNAtDVBsc-OiQw=	1	1	36	77	{1,5,3,6,6,4,7,7,7,7,7}	23166005000061388	jwNtNSSgXftJwyCRpEtxrBynjnnags7E5fHGEkyykg4fy571Cjf	25	38	38	1	\N	1753374643000	orphaned
34	3NKoXeHAbyi9unTcS9upW2RPVoD5tUGbLuHGN5z6s9g7nbRT9pNY	33	3NK74h2g8vcBRUD9mQ15QxMAEwF33uPSBwcBAkCQ9AYy4TPRzA9J	14	13	TxqQ4Cui7CukDmGu3k8QngOO40XBELlvfHM4sComFgI=	1	1	35	77	{1,5,3,6,6,4,7,7,7,7,7}	23166005000061388	jxGD4Yyyp9zo5v21crhNXt59dTKdG4gpLCUF28YKTkz4fPVhkHC	25	38	38	1	\N	1753374643000	canonical
>>>>>>> 25dc89d6
\.


--
-- Data for Name: blocks_internal_commands; Type: TABLE DATA; Schema: public; Owner: postgres
--

COPY public.blocks_internal_commands (block_id, internal_command_id, sequence_no, secondary_sequence_no, status, failure_reason) FROM stdin;
<<<<<<< HEAD
2	1	0	0	applied	\N
3	2	19	0	applied	\N
3	3	20	0	applied	\N
4	1	10	0	applied	\N
4	4	11	0	applied	\N
5	2	10	0	applied	\N
5	5	11	0	applied	\N
6	1	8	0	applied	\N
6	6	9	0	applied	\N
7	2	11	0	applied	\N
7	7	12	0	applied	\N
8	1	19	0	applied	\N
8	8	20	0	applied	\N
9	1	10	0	applied	\N
9	4	11	0	applied	\N
10	2	10	0	applied	\N
10	5	11	0	applied	\N
11	2	19	0	applied	\N
11	3	20	0	applied	\N
12	1	19	0	applied	\N
12	9	20	0	applied	\N
13	2	9	0	applied	\N
13	10	10	0	applied	\N
14	11	5	0	applied	\N
14	1	11	0	applied	\N
14	12	12	0	applied	\N
15	13	5	0	applied	\N
15	2	11	0	applied	\N
15	14	12	0	applied	\N
16	2	9	0	applied	\N
16	10	10	0	applied	\N
17	1	9	0	applied	\N
17	15	10	0	applied	\N
18	2	9	0	applied	\N
18	10	10	0	applied	\N
19	2	9	0	applied	\N
19	10	10	0	applied	\N
20	1	9	0	applied	\N
20	15	10	0	applied	\N
21	2	21	0	applied	\N
21	16	22	0	applied	\N
22	1	21	0	applied	\N
22	17	22	0	applied	\N
23	1	18	0	applied	\N
23	18	19	0	applied	\N
24	2	18	0	applied	\N
24	19	19	0	applied	\N
=======
2	1	2	0	applied	\N
2	2	3	0	applied	\N
3	1	5	0	applied	\N
3	3	6	0	applied	\N
4	4	5	0	applied	\N
4	5	6	0	applied	\N
5	1	8	0	applied	\N
5	6	9	0	applied	\N
6	1	10	0	applied	\N
6	7	11	0	applied	\N
7	4	10	0	applied	\N
7	8	11	0	applied	\N
8	1	19	0	applied	\N
8	9	20	0	applied	\N
9	4	19	0	applied	\N
9	10	20	0	applied	\N
10	4	8	0	applied	\N
10	11	9	0	applied	\N
11	1	38	0	applied	\N
11	12	39	0	applied	\N
12	1	22	0	applied	\N
12	13	23	0	applied	\N
13	4	22	0	applied	\N
13	14	23	0	applied	\N
14	1	20	0	applied	\N
14	15	21	0	applied	\N
15	4	10	0	applied	\N
15	8	11	0	applied	\N
16	1	10	0	applied	\N
16	7	11	0	applied	\N
17	4	9	0	applied	\N
17	16	10	0	applied	\N
18	1	9	0	applied	\N
18	17	10	0	applied	\N
19	1	9	0	applied	\N
19	17	10	0	applied	\N
20	4	10	0	applied	\N
20	8	11	0	applied	\N
21	1	20	0	applied	\N
21	15	21	0	applied	\N
22	1	9	0	applied	\N
22	17	10	0	applied	\N
23	1	10	0	applied	\N
23	7	11	0	applied	\N
24	18	3	0	applied	\N
24	1	10	0	applied	\N
24	19	11	0	applied	\N
25	4	11	0	applied	\N
25	20	12	0	applied	\N
26	1	11	0	applied	\N
26	21	12	0	applied	\N
27	1	9	0	applied	\N
27	17	10	0	applied	\N
28	4	9	0	applied	\N
28	16	10	0	applied	\N
29	4	9	0	applied	\N
29	16	10	0	applied	\N
30	1	9	0	applied	\N
30	17	10	0	applied	\N
31	1	9	0	applied	\N
31	17	10	0	applied	\N
32	1	9	0	applied	\N
32	17	10	0	applied	\N
33	4	9	0	applied	\N
33	16	10	0	applied	\N
34	1	9	0	applied	\N
34	17	10	0	applied	\N
35	4	9	0	applied	\N
35	16	10	0	applied	\N
>>>>>>> 25dc89d6
\.


--
-- Data for Name: blocks_user_commands; Type: TABLE DATA; Schema: public; Owner: postgres
--

COPY public.blocks_user_commands (block_id, user_command_id, sequence_no, status, failure_reason) FROM stdin;
<<<<<<< HEAD
3	1	12	applied	\N
3	2	13	applied	\N
3	3	14	applied	\N
3	4	15	applied	\N
3	5	16	applied	\N
3	6	17	applied	\N
3	7	18	applied	\N
4	8	7	applied	\N
4	9	8	applied	\N
4	10	9	applied	\N
5	8	7	applied	\N
5	9	8	applied	\N
5	10	9	applied	\N
6	11	5	applied	\N
6	12	6	applied	\N
6	13	7	applied	\N
7	14	7	applied	\N
7	15	8	applied	\N
7	16	9	applied	\N
7	17	10	applied	\N
8	18	13	applied	\N
8	19	14	applied	\N
8	20	15	applied	\N
8	21	16	applied	\N
8	22	17	applied	\N
8	23	18	applied	\N
9	24	7	applied	\N
9	25	8	applied	\N
9	26	9	applied	\N
10	24	7	applied	\N
10	25	8	applied	\N
10	26	9	applied	\N
11	27	12	applied	\N
11	28	13	applied	\N
11	29	14	applied	\N
11	30	15	applied	\N
11	31	16	applied	\N
11	32	17	applied	\N
11	33	18	applied	\N
12	27	12	applied	\N
12	28	13	applied	\N
12	29	14	applied	\N
12	30	15	applied	\N
12	31	16	applied	\N
12	32	17	applied	\N
12	33	18	applied	\N
13	34	6	applied	\N
13	35	7	applied	\N
13	36	8	applied	\N
14	37	8	applied	\N
14	38	9	applied	\N
14	39	10	applied	\N
15	37	8	applied	\N
15	38	9	applied	\N
15	39	10	applied	\N
16	40	6	applied	\N
16	41	7	applied	\N
16	42	8	applied	\N
17	40	6	applied	\N
17	41	7	applied	\N
17	42	8	applied	\N
18	43	6	applied	\N
18	44	7	applied	\N
18	45	8	applied	\N
19	46	6	applied	\N
19	47	7	applied	\N
19	48	8	applied	\N
20	49	6	applied	\N
20	50	7	applied	\N
20	51	8	applied	\N
21	52	14	applied	\N
21	53	15	applied	\N
21	54	16	applied	\N
21	55	17	applied	\N
21	56	18	applied	\N
21	57	19	applied	\N
21	58	20	applied	\N
22	52	14	applied	\N
22	53	15	applied	\N
22	54	16	applied	\N
22	55	17	applied	\N
22	56	18	applied	\N
22	57	19	applied	\N
22	58	20	applied	\N
23	59	12	applied	\N
23	60	13	applied	\N
23	61	14	applied	\N
23	62	15	applied	\N
23	63	16	applied	\N
23	64	17	applied	\N
24	59	12	applied	\N
24	60	13	applied	\N
24	61	14	applied	\N
24	62	15	applied	\N
24	63	16	applied	\N
24	64	17	applied	\N
=======
2	1	1	applied	\N
3	2	3	applied	\N
3	3	4	applied	\N
4	2	3	applied	\N
4	3	4	applied	\N
5	4	5	applied	\N
5	5	6	applied	\N
5	6	7	applied	\N
6	7	7	applied	\N
6	8	8	applied	\N
6	9	9	applied	\N
7	7	7	applied	\N
7	8	8	applied	\N
7	9	9	applied	\N
8	10	13	applied	\N
8	11	14	applied	\N
8	12	15	applied	\N
8	13	16	applied	\N
8	14	17	applied	\N
8	15	18	applied	\N
9	10	13	applied	\N
9	11	14	applied	\N
9	12	15	applied	\N
9	13	16	applied	\N
9	14	17	applied	\N
9	15	18	applied	\N
10	16	5	applied	\N
10	17	6	applied	\N
10	18	7	applied	\N
11	19	24	applied	\N
11	20	25	applied	\N
11	21	26	applied	\N
11	22	27	applied	\N
11	23	28	applied	\N
11	24	29	applied	\N
11	25	30	applied	\N
11	26	31	applied	\N
11	27	32	applied	\N
11	28	33	applied	\N
11	29	34	applied	\N
11	30	35	applied	\N
11	31	36	applied	\N
11	32	37	applied	\N
12	33	16	applied	\N
12	34	17	applied	\N
12	35	18	applied	\N
12	36	19	applied	\N
12	37	20	applied	\N
12	38	21	applied	\N
13	33	16	applied	\N
13	34	17	applied	\N
13	35	18	applied	\N
13	36	19	applied	\N
13	37	20	applied	\N
13	38	21	applied	\N
14	39	13	applied	\N
14	40	14	applied	\N
14	41	15	applied	\N
14	42	16	applied	\N
14	43	17	applied	\N
14	44	18	applied	\N
14	45	19	applied	\N
15	46	7	applied	\N
15	47	8	applied	\N
15	48	9	applied	\N
16	46	7	applied	\N
16	47	8	applied	\N
16	48	9	applied	\N
17	49	6	applied	\N
17	50	7	applied	\N
17	51	8	applied	\N
18	52	6	applied	\N
18	53	7	applied	\N
18	54	8	applied	\N
19	55	6	applied	\N
19	56	7	applied	\N
19	57	8	applied	\N
20	58	7	applied	\N
20	59	8	applied	\N
20	60	9	applied	\N
21	61	13	applied	\N
21	62	14	applied	\N
21	63	15	applied	\N
21	64	16	applied	\N
21	65	17	applied	\N
21	66	18	applied	\N
21	67	19	applied	\N
22	68	6	applied	\N
22	69	7	applied	\N
22	70	8	applied	\N
23	71	7	applied	\N
23	72	8	applied	\N
23	73	9	applied	\N
24	74	7	applied	\N
24	75	8	applied	\N
24	76	9	applied	\N
25	77	7	applied	\N
25	78	8	applied	\N
25	79	9	applied	\N
25	80	10	applied	\N
26	77	7	applied	\N
26	78	8	applied	\N
26	79	9	applied	\N
26	80	10	applied	\N
27	81	6	applied	\N
27	82	7	applied	\N
27	83	8	applied	\N
28	81	6	applied	\N
28	82	7	applied	\N
28	83	8	applied	\N
29	84	6	applied	\N
29	85	7	applied	\N
29	86	8	applied	\N
30	84	6	applied	\N
30	85	7	applied	\N
30	86	8	applied	\N
31	87	6	applied	\N
31	88	7	applied	\N
31	89	8	applied	\N
32	90	6	applied	\N
32	91	7	applied	\N
32	92	8	applied	\N
33	90	6	applied	\N
33	91	7	applied	\N
33	92	8	applied	\N
34	93	6	applied	\N
34	94	7	applied	\N
34	95	8	applied	\N
35	93	6	applied	\N
35	94	7	applied	\N
35	95	8	applied	\N
>>>>>>> 25dc89d6
\.


--
-- Data for Name: blocks_zkapp_commands; Type: TABLE DATA; Schema: public; Owner: postgres
--

COPY public.blocks_zkapp_commands (block_id, zkapp_command_id, sequence_no, status, failure_reasons_ids) FROM stdin;
<<<<<<< HEAD
3	1	0	failed	{1,2}
3	2	1	failed	{3,2}
3	3	2	failed	{4}
3	4	3	failed	{3,2}
3	5	4	failed	{4}
3	6	5	failed	{3,2}
3	7	6	failed	{4}
3	8	7	failed	{3,2}
3	9	8	failed	{4}
3	10	9	failed	{3,2}
3	11	10	failed	{4}
3	12	11	failed	{3,2}
4	13	0	failed	{4}
4	14	1	failed	{3,2}
4	15	2	failed	{4}
4	16	3	failed	{3,2}
4	17	4	failed	{4}
4	18	5	failed	{3,2}
4	19	6	failed	{4}
5	13	0	failed	{4}
5	14	1	failed	{3,2}
5	15	2	failed	{4}
5	16	3	failed	{3,2}
5	17	4	failed	{4}
5	18	5	failed	{3,2}
5	19	6	failed	{4}
6	20	0	failed	{3,2}
6	21	1	failed	{4}
6	22	2	failed	{3,2}
6	23	3	failed	{4}
6	24	4	failed	{3,2}
7	25	0	failed	{4}
7	26	1	failed	{3,2}
7	27	2	failed	{4}
7	28	3	failed	{3,2}
7	29	4	failed	{4}
7	30	5	failed	{3,2}
7	31	6	failed	{4}
8	32	0	failed	{3,2}
8	33	1	failed	{4}
8	34	2	failed	{3,2}
8	35	3	failed	{4}
8	36	4	failed	{3,2}
8	37	5	failed	{4}
8	38	6	failed	{3,2}
8	39	7	failed	{4}
8	40	8	failed	{3,2}
8	41	9	failed	{4}
8	42	10	failed	{3,2}
8	43	11	failed	{4}
8	44	12	failed	{3,2}
9	45	0	failed	{4}
9	46	1	failed	{3,2}
9	47	2	failed	{4}
9	48	3	failed	{3,2}
9	49	4	failed	{4}
9	50	5	failed	{3,2}
9	51	6	failed	{4}
10	45	0	failed	{4}
10	46	1	failed	{3,2}
10	47	2	failed	{4}
10	48	3	failed	{3,2}
10	49	4	failed	{4}
10	50	5	failed	{3,2}
10	51	6	failed	{4}
11	52	0	failed	{3,2}
11	53	1	failed	{4}
11	54	2	failed	{3,2}
11	55	3	failed	{4}
11	56	4	failed	{3,2}
11	57	5	failed	{4}
11	58	6	failed	{3,2}
11	59	7	failed	{4}
11	60	8	failed	{3,2}
11	61	9	failed	{4}
11	62	10	failed	{3,2}
11	63	11	failed	{4}
12	52	0	failed	{3,2}
12	53	1	failed	{4}
12	54	2	failed	{3,2}
12	55	3	failed	{4}
12	56	4	failed	{3,2}
12	57	5	failed	{4}
12	58	6	failed	{3,2}
12	59	7	failed	{4}
12	60	8	failed	{3,2}
12	61	9	failed	{4}
12	62	10	failed	{3,2}
12	63	11	failed	{4}
13	64	0	failed	{3,2}
13	65	1	failed	{4}
13	66	2	failed	{3,2}
13	67	3	failed	{4}
13	68	4	failed	{3,2}
13	69	5	failed	{4}
14	70	0	failed	{3,2}
14	71	1	failed	{4}
14	72	2	failed	{3,2}
14	73	3	failed	{4}
14	74	4	failed	{3,2}
14	75	6	failed	{4}
14	76	7	failed	{3,2}
15	70	0	failed	{3,2}
15	71	1	failed	{4}
15	72	2	failed	{3,2}
15	73	3	failed	{4}
15	74	4	failed	{3,2}
15	75	6	failed	{4}
15	76	7	failed	{3,2}
17	77	0	failed	{4}
17	78	1	failed	{3,2}
17	79	2	failed	{4}
17	80	3	failed	{3,2}
17	81	4	failed	{4}
17	82	5	failed	{3,2}
16	77	0	failed	{4}
16	78	1	failed	{3,2}
16	79	2	failed	{4}
16	80	3	failed	{3,2}
16	81	4	failed	{4}
16	82	5	failed	{3,2}
18	83	0	failed	{4}
18	84	1	failed	{3,2}
18	85	2	failed	{4}
18	86	3	failed	{3,2}
18	87	4	failed	{4}
18	88	5	failed	{3,2}
19	89	0	failed	{4}
19	90	1	failed	{3,2}
19	91	2	failed	{4}
19	92	3	failed	{3,2}
19	93	4	failed	{4}
19	94	5	failed	{3,2}
20	95	0	failed	{4}
20	96	1	failed	{3,2}
20	97	2	failed	{4}
20	98	3	failed	{3,2}
20	99	4	failed	{4}
20	100	5	failed	{3,2}
21	101	0	failed	{4}
21	102	1	failed	{3,2}
21	103	2	failed	{4}
21	104	3	failed	{3,2}
21	105	4	failed	{4}
21	106	5	failed	{3,2}
21	107	6	failed	{4}
21	108	7	failed	{3,2}
21	109	8	failed	{4}
21	110	9	failed	{3,2}
21	111	10	failed	{4}
21	112	11	failed	{3,2}
21	113	12	failed	{4}
21	114	13	failed	{3,2}
22	101	0	failed	{4}
22	102	1	failed	{3,2}
22	103	2	failed	{4}
22	104	3	failed	{3,2}
22	105	4	failed	{4}
22	106	5	failed	{3,2}
22	107	6	failed	{4}
22	108	7	failed	{3,2}
22	109	8	failed	{4}
22	110	9	failed	{3,2}
22	111	10	failed	{4}
22	112	11	failed	{3,2}
22	113	12	failed	{4}
22	114	13	failed	{3,2}
23	115	0	failed	{4}
23	116	1	failed	{3,2}
23	117	2	failed	{4}
23	118	3	failed	{3,2}
23	119	4	failed	{4}
23	120	5	failed	{3,2}
23	121	6	failed	{4}
23	122	7	failed	{3,2}
23	123	8	failed	{4}
23	124	9	failed	{3,2}
23	125	10	failed	{4}
23	126	11	failed	{3,2}
24	115	0	failed	{4}
24	116	1	failed	{3,2}
24	117	2	failed	{4}
24	118	3	failed	{3,2}
24	119	4	failed	{4}
24	120	5	failed	{3,2}
24	121	6	failed	{4}
24	122	7	failed	{3,2}
24	123	8	failed	{4}
24	124	9	failed	{3,2}
24	125	10	failed	{4}
24	126	11	failed	{3,2}
=======
2	1	0	failed	{1,2}
3	2	0	failed	{3,2}
3	3	1	failed	{4}
3	4	2	failed	{3,2}
4	2	0	failed	{3,2}
4	3	1	failed	{4}
4	4	2	failed	{3,2}
5	5	0	failed	{4}
5	6	1	failed	{3,2}
5	7	2	failed	{4}
5	8	3	failed	{3,2}
5	9	4	failed	{4}
6	10	0	failed	{3,2}
6	11	1	failed	{4}
6	12	2	failed	{3,2}
6	13	3	failed	{4}
6	14	4	failed	{3,2}
6	15	5	failed	{4}
6	16	6	failed	{3,2}
7	10	0	failed	{3,2}
7	11	1	failed	{4}
7	12	2	failed	{3,2}
7	13	3	failed	{4}
7	14	4	failed	{3,2}
7	15	5	failed	{4}
7	16	6	failed	{3,2}
8	17	0	failed	{4}
8	18	1	failed	{3,2}
8	19	2	failed	{4}
8	20	3	failed	{3,2}
8	21	4	failed	{4}
8	22	5	failed	{3,2}
8	23	6	failed	{4}
8	24	7	failed	{3,2}
8	25	8	failed	{4}
8	26	9	failed	{3,2}
8	27	10	failed	{4}
8	28	11	failed	{3,2}
8	29	12	failed	{4}
9	17	0	failed	{4}
9	18	1	failed	{3,2}
9	19	2	failed	{4}
9	20	3	failed	{3,2}
9	21	4	failed	{4}
9	22	5	failed	{3,2}
9	23	6	failed	{4}
9	24	7	failed	{3,2}
9	25	8	failed	{4}
9	26	9	failed	{3,2}
9	27	10	failed	{4}
9	28	11	failed	{3,2}
9	29	12	failed	{4}
10	30	0	failed	{3,2}
10	31	1	failed	{4}
10	32	2	failed	{3,2}
10	33	3	failed	{4}
10	34	4	failed	{3,2}
11	35	0	failed	{4}
11	36	1	failed	{3,2}
11	37	2	failed	{4}
11	38	3	failed	{3,2}
11	39	4	failed	{4}
11	40	5	failed	{3,2}
11	41	6	failed	{4}
11	42	7	failed	{3,2}
11	43	8	failed	{4}
11	44	9	failed	{3,2}
11	45	10	failed	{4}
11	46	11	failed	{3,2}
11	47	12	failed	{4}
11	48	13	failed	{3,2}
11	49	14	failed	{4}
11	50	15	failed	{3,2}
11	51	16	failed	{4}
11	52	17	failed	{3,2}
11	53	18	failed	{4}
11	54	19	failed	{3,2}
11	55	20	failed	{4}
11	56	21	failed	{3,2}
11	57	22	failed	{4}
11	58	23	failed	{3,2}
12	59	0	failed	{4}
12	60	1	failed	{3,2}
12	61	2	failed	{4}
12	62	3	failed	{3,2}
12	63	4	failed	{4}
12	64	5	failed	{3,2}
12	65	6	failed	{4}
12	66	7	failed	{3,2}
12	67	8	failed	{4}
12	68	9	failed	{3,2}
12	69	10	failed	{4}
12	70	11	failed	{3,2}
12	71	12	failed	{4}
12	72	13	failed	{3,2}
12	73	14	failed	{4}
12	74	15	failed	{3,2}
13	59	0	failed	{4}
13	60	1	failed	{3,2}
13	61	2	failed	{4}
13	62	3	failed	{3,2}
13	63	4	failed	{4}
13	64	5	failed	{3,2}
13	65	6	failed	{4}
13	66	7	failed	{3,2}
13	67	8	failed	{4}
13	68	9	failed	{3,2}
13	69	10	failed	{4}
13	70	11	failed	{3,2}
13	71	12	failed	{4}
13	72	13	failed	{3,2}
13	73	14	failed	{4}
13	74	15	failed	{3,2}
14	75	0	failed	{4}
14	76	1	failed	{3,2}
14	77	2	failed	{4}
14	78	3	failed	{3,2}
14	79	4	failed	{4}
14	80	5	failed	{3,2}
14	81	6	failed	{4}
14	82	7	failed	{3,2}
14	83	8	failed	{4}
14	84	9	failed	{3,2}
14	85	10	failed	{4}
14	86	11	failed	{3,2}
14	87	12	failed	{4}
15	88	0	failed	{3,2}
15	89	1	failed	{4}
15	90	2	failed	{3,2}
15	91	3	failed	{4}
15	92	4	failed	{3,2}
15	93	5	failed	{4}
15	94	6	failed	{3,2}
16	88	0	failed	{3,2}
16	89	1	failed	{4}
16	90	2	failed	{3,2}
16	91	3	failed	{4}
16	92	4	failed	{3,2}
16	93	5	failed	{4}
16	94	6	failed	{3,2}
17	95	0	failed	{4}
17	96	1	failed	{3,2}
17	97	2	failed	{4}
17	98	3	failed	{3,2}
17	99	4	failed	{4}
17	100	5	failed	{3,2}
18	101	0	failed	{4}
18	102	1	failed	{3,2}
18	103	2	failed	{4}
18	104	3	failed	{3,2}
18	105	4	failed	{4}
18	106	5	failed	{3,2}
19	107	0	failed	{4}
19	108	1	failed	{3,2}
19	109	2	failed	{4}
19	110	3	failed	{3,2}
19	111	4	failed	{4}
19	112	5	failed	{3,2}
20	113	0	failed	{4}
20	114	1	failed	{3,2}
20	115	2	failed	{4}
20	116	3	failed	{3,2}
20	117	4	failed	{4}
20	118	5	failed	{3,2}
20	119	6	failed	{4}
21	120	0	failed	{3,2}
21	121	1	failed	{4}
21	122	2	failed	{3,2}
21	123	3	failed	{4}
21	124	4	failed	{3,2}
21	125	5	failed	{4}
21	126	6	failed	{3,2}
21	127	7	failed	{4}
21	128	8	failed	{3,2}
21	129	9	failed	{4}
21	130	10	failed	{3,2}
21	131	11	failed	{4}
21	132	12	failed	{3,2}
22	133	0	failed	{4}
22	134	1	failed	{3,2}
22	135	2	failed	{4}
22	136	3	failed	{3,2}
22	137	4	failed	{4}
22	138	5	failed	{3,2}
23	139	0	failed	{4}
23	140	1	failed	{3,2}
23	141	2	failed	{4}
23	142	3	failed	{3,2}
23	143	4	failed	{4}
23	144	5	failed	{3,2}
23	145	6	failed	{4}
24	146	0	failed	{3,2}
24	147	1	failed	{4}
24	148	2	failed	{3,2}
24	149	4	failed	{4}
24	150	5	failed	{3,2}
24	151	6	failed	{4}
25	152	0	failed	{3,2}
25	153	1	failed	{4}
25	154	2	failed	{3,2}
25	155	3	failed	{4}
25	156	4	failed	{3,2}
25	157	5	failed	{4}
25	158	6	failed	{3,2}
26	152	0	failed	{3,2}
26	153	1	failed	{4}
26	154	2	failed	{3,2}
26	155	3	failed	{4}
26	156	4	failed	{3,2}
26	157	5	failed	{4}
26	158	6	failed	{3,2}
27	159	0	failed	{4}
27	160	1	failed	{3,2}
27	161	2	failed	{4}
27	162	3	failed	{3,2}
27	163	4	failed	{4}
27	164	5	failed	{3,2}
28	159	0	failed	{4}
28	160	1	failed	{3,2}
28	161	2	failed	{4}
28	162	3	failed	{3,2}
28	163	4	failed	{4}
28	164	5	failed	{3,2}
30	165	0	failed	{4}
30	166	1	failed	{3,2}
30	167	2	failed	{4}
30	168	3	failed	{3,2}
30	169	4	failed	{4}
30	170	5	failed	{3,2}
32	177	0	failed	{4}
32	178	1	failed	{3,2}
32	179	2	failed	{4}
32	180	3	failed	{3,2}
32	181	4	failed	{4}
32	182	5	failed	{3,2}
34	183	0	failed	{4}
34	184	1	failed	{3,2}
34	185	2	failed	{4}
34	186	3	failed	{3,2}
34	187	4	failed	{4}
34	188	5	failed	{3,2}
29	165	0	failed	{4}
29	166	1	failed	{3,2}
29	167	2	failed	{4}
29	168	3	failed	{3,2}
29	169	4	failed	{4}
29	170	5	failed	{3,2}
31	171	0	failed	{4}
31	172	1	failed	{3,2}
31	173	2	failed	{4}
31	174	3	failed	{3,2}
31	175	4	failed	{4}
31	176	5	failed	{3,2}
33	177	0	failed	{4}
33	178	1	failed	{3,2}
33	179	2	failed	{4}
33	180	3	failed	{3,2}
33	181	4	failed	{4}
33	182	5	failed	{3,2}
35	183	0	failed	{4}
35	184	1	failed	{3,2}
35	185	2	failed	{4}
35	186	3	failed	{3,2}
35	187	4	failed	{4}
35	188	5	failed	{3,2}
>>>>>>> 25dc89d6
\.


--
-- Data for Name: epoch_data; Type: TABLE DATA; Schema: public; Owner: postgres
--

COPY public.epoch_data (id, seed, ledger_hash_id, total_currency, start_checkpoint, lock_checkpoint, epoch_length) FROM stdin;
1	2va9BGv9JrLTtrzZttiEMDYw1Zj6a6EHzXjmP9evHDTG3oEquURA	1	23166005000061388	3NK2tkzqqK5spR2sZ7tujjqPksL45M3UUrcA4WhCkeiPtnugyE2x	3NK2tkzqqK5spR2sZ7tujjqPksL45M3UUrcA4WhCkeiPtnugyE2x	1
<<<<<<< HEAD
2	2vafPBQ3zQdHUEDDnFGuiNvJz7s2MhTLJgSzQSnu5fnZavT27cms	1	23166005000061388	3NK2tkzqqK5spR2sZ7tujjqPksL45M3UUrcA4WhCkeiPtnugyE2x	3NLmo1Dq4GrQMvAd2brHZypaKxdW3B75DY4pV21GG3jB59P6VG6U	2
3	2vbc6ukFwaJhqKAxxSJ2dFfCHCWoe5ESuEsFVGWFNJFSqoDJWspf	1	23166005000061388	3NK2tkzqqK5spR2sZ7tujjqPksL45M3UUrcA4WhCkeiPtnugyE2x	3NL57Fa5yVDCnY7JqvZ6GGRs1gA7UKpRmWdX5oavtrRMY9nL9jnR	3
4	2vbuNosKKvXqCh6f5rgWFiS8tXmoqEhjqLfEuPGDH127ALTth9nC	1	23166005000061388	3NK2tkzqqK5spR2sZ7tujjqPksL45M3UUrcA4WhCkeiPtnugyE2x	3NKJLKMfXwdwsiVqxRufPMrcp8ndni7ShLojJJ3LhYFrcsTFzsPf	4
5	2vbLZ4xa48DGrHfqize6vM5nt4DMJPeRCNyj9NdiP77LqhogCn9p	1	23166005000061388	3NK2tkzqqK5spR2sZ7tujjqPksL45M3UUrcA4WhCkeiPtnugyE2x	3NKBjGfeoacaAb81yj1usNzoffTALtpHHcsHh6mRBgo529JM9gS4	5
6	2vbpcwR2vx1CdtdEBoBDucVp7HGXLwe86DvmhwVf9tA5yvYgLnqu	1	23166005000061388	3NK2tkzqqK5spR2sZ7tujjqPksL45M3UUrcA4WhCkeiPtnugyE2x	3NKBjGfeoacaAb81yj1usNzoffTALtpHHcsHh6mRBgo529JM9gS4	5
7	2vamNZMhJHjtPgogMZ5WeBJ36UXEo63hbhFgzebSe2vEkL23pLSg	1	23166005000061388	3NK2tkzqqK5spR2sZ7tujjqPksL45M3UUrcA4WhCkeiPtnugyE2x	3NLfBHRmNetQoEESRp3ahgysrd6az6SkSuXk4SC4ZohXjrbL8ekd	6
8	2vbMtYynkKhYEiQXPNsZTbmm5yVdveXpPqdb9LjRzMsYngVxxZAi	1	23166005000061388	3NK2tkzqqK5spR2sZ7tujjqPksL45M3UUrcA4WhCkeiPtnugyE2x	3NKDrPRFjiNG7DvMaKLo8MzoomE3m3oP4HiCR1WYnfkAaEUTq2mM	7
9	2vaQPxw6Zs1pGnqUKpUg3Tc61HAVwMWS2dRX3Tni5NA3hUtT2Dvc	1	23166005000061388	3NK2tkzqqK5spR2sZ7tujjqPksL45M3UUrcA4WhCkeiPtnugyE2x	3NL6PcZpS8eTQVRngRxVumn4KrYgGs26zc1612dFqCPWpWDZy8jg	8
10	2vc35zBynmeXh3DzeiGNSX6bm7Uqzw6zHVAJNDHSfp3hzU7KRdvK	1	23166005000061388	3NK2tkzqqK5spR2sZ7tujjqPksL45M3UUrcA4WhCkeiPtnugyE2x	3NKLFQseHtxpXzvM7PGDhh9q4ZVAtUpzbMZtcr8vRvzm28ePr4sJ	9
11	2vbDFPcSURy4j7D4WmT7cAFgNCWAaxYQTDmVYVJiHCwDb9rS3Sbr	1	23166005000061388	3NK2tkzqqK5spR2sZ7tujjqPksL45M3UUrcA4WhCkeiPtnugyE2x	3NKLFQseHtxpXzvM7PGDhh9q4ZVAtUpzbMZtcr8vRvzm28ePr4sJ	9
12	2vamHdaBg6Ug2rwU81dfz9PzABv2JZwC1SWSgAnNVhRvAeEbKLN3	1	23166005000061388	3NK2tkzqqK5spR2sZ7tujjqPksL45M3UUrcA4WhCkeiPtnugyE2x	3NKHz7P9B1YEu9v3PgLv2LAkXqLDK36uC6v4tDqxmrkvzcRAe5mQ	10
13	2vbLQURyiUmggyQoCxadoR99hLKP9Ec3XjXTp71YuxZBTW4KFsT9	1	23166005000061388	3NK2tkzqqK5spR2sZ7tujjqPksL45M3UUrcA4WhCkeiPtnugyE2x	3NKHz7P9B1YEu9v3PgLv2LAkXqLDK36uC6v4tDqxmrkvzcRAe5mQ	10
14	2vauusMWCzFB5PeqeUnxzW1TJ2J8ymiCkLFyKmfYUri4mCEHfUDJ	1	23166005000061388	3NK2tkzqqK5spR2sZ7tujjqPksL45M3UUrcA4WhCkeiPtnugyE2x	3NLWxUzDdZtFY2WeRaRWQnJsZqhWi3oMvvPRbd7j3JVyrax24TfC	11
15	2vbutBDbfqnQuw8WDbGHLwecwQE27jMQcUAmPyq3F6YcVWfg1JmM	1	23166005000061388	3NK2tkzqqK5spR2sZ7tujjqPksL45M3UUrcA4WhCkeiPtnugyE2x	3NLQw6NroS6EnbsgWHUGsMXf4NwL9ErU7euLWUADWLpqoZgxh8Xr	12
16	2vaHssHRs2Mp92jyqmbDiTLePhFthrXK4vtzT1PvvK28mYKbJTh8	1	23166005000061388	3NK2tkzqqK5spR2sZ7tujjqPksL45M3UUrcA4WhCkeiPtnugyE2x	3NLQw6NroS6EnbsgWHUGsMXf4NwL9ErU7euLWUADWLpqoZgxh8Xr	12
17	2vaKLELgEs31yCJZaDNJqsJJeg28DKiK4RyvPVoWG5GDqSSrQMDW	1	23166005000061388	3NK2tkzqqK5spR2sZ7tujjqPksL45M3UUrcA4WhCkeiPtnugyE2x	3NLqf7HKCSeK9HZV95XaDP8Nt6dtMnwf3TazJV9KTwhJhNRrHdTT	13
18	2vaP5x9eg4nrxrzPjMxMojEmhZH2vrJSpJTm2nbxQUwb9hG6vLFX	1	23166005000061388	3NK2tkzqqK5spR2sZ7tujjqPksL45M3UUrcA4WhCkeiPtnugyE2x	3NLqf7HKCSeK9HZV95XaDP8Nt6dtMnwf3TazJV9KTwhJhNRrHdTT	13
19	2vabcsbwTxrjL1obpb8o9P5nHM29kRFt5SxtqApstC2GsnzF7Lch	1	23166005000061388	3NK2tkzqqK5spR2sZ7tujjqPksL45M3UUrcA4WhCkeiPtnugyE2x	3NKRiKLh53RbMm8tHmqmUmGp97g2GxVYqoqNfYFwVttChpgtJkCY	14
20	2vbrw8M8ui5oewkhSNNTQujw7sHJnN7UwcXGBSBzXDR5UVrFxgdx	1	23166005000061388	3NK2tkzqqK5spR2sZ7tujjqPksL45M3UUrcA4WhCkeiPtnugyE2x	3NKtL4ZkMQH888eGxS7in97HsbHkfrckryuouidrAWejdAdVbbaV	15
21	2vbptdaEX764jhZhB2TPLMLCTFyciXWt9vpHJdDpok6nocfWyC1Q	1	23166005000061388	3NK2tkzqqK5spR2sZ7tujjqPksL45M3UUrcA4WhCkeiPtnugyE2x	3NKe4GP3e8bmzBiYnS5AmYg7gEETUkaMcRorE5iV5aqh6zg3qrpe	16
22	2vamb36NC7FQLa4E49z3qpDS3uUYDRPTUN9kkWSoB6RjKe9bwbY3	1	23166005000061388	3NK2tkzqqK5spR2sZ7tujjqPksL45M3UUrcA4WhCkeiPtnugyE2x	3NK7Z9497tubDTqfDW3reqe7RYKbqB2jXET6qyN9uAVznbzszZwL	17
23	2vanqBewEpPSdrH6FCVTxMdGeHJswKLXEfM5KuMmuxSZTK2b3LJD	1	23166005000061388	3NK2tkzqqK5spR2sZ7tujjqPksL45M3UUrcA4WhCkeiPtnugyE2x	3NK7Z9497tubDTqfDW3reqe7RYKbqB2jXET6qyN9uAVznbzszZwL	17
24	2vbmyDjZRZchZhhYFXnD1pKFDdSfczPZ6NFinTGZmoDuSEHRincf	1	23166005000061388	3NK2tkzqqK5spR2sZ7tujjqPksL45M3UUrcA4WhCkeiPtnugyE2x	3NLPfxKeG2PNHYqLVQPhG33XK4wPZTo8G6TBxsbfkh5cQ2rgH1dJ	18
25	2vbPQ6mneXAsffREGMCoPsjtfK7nuQ5AS77FxDDfTuJ8wKcjVSDu	1	23166005000061388	3NK2tkzqqK5spR2sZ7tujjqPksL45M3UUrcA4WhCkeiPtnugyE2x	3NLPfxKeG2PNHYqLVQPhG33XK4wPZTo8G6TBxsbfkh5cQ2rgH1dJ	18
=======
2	2vafPBQ3zQdHUEDDnFGuiNvJz7s2MhTLJgSzQSnu5fnZavT27cms	1	23166005000061388	3NK2tkzqqK5spR2sZ7tujjqPksL45M3UUrcA4WhCkeiPtnugyE2x	3NLjeBnKnq6go9N9DGdCM368LQztGYZvCGk4Cbc6k85DdaidQgBw	2
3	2vaareh55YBE6CU2JK5Z6Rkit2Mhuzg5hWT14xoa9VfjXwQiKezY	1	23166005000061388	3NK2tkzqqK5spR2sZ7tujjqPksL45M3UUrcA4WhCkeiPtnugyE2x	3NKt5kxv7XwMaA7WpgHMVxq2a4uGUjQscQaNMJURaavoMfBvE6fx	3
4	2vbN8Us3F96SQgp4UhoLxccBdp58NmgXrQyVpAiCWiSmkaHqdXWJ	1	23166005000061388	3NK2tkzqqK5spR2sZ7tujjqPksL45M3UUrcA4WhCkeiPtnugyE2x	3NL82yTFVC3SuC5PLcEsAkiqU3JZASxGovYujERJ79kBSWHmpe3a	4
5	2vbUBHeDu2EMwaoo7Ec5n5EMKuzRCqBhqm3k2RZwSfKSs3ejvBGN	1	23166005000061388	3NK2tkzqqK5spR2sZ7tujjqPksL45M3UUrcA4WhCkeiPtnugyE2x	3NL82yTFVC3SuC5PLcEsAkiqU3JZASxGovYujERJ79kBSWHmpe3a	4
6	2vbtJerJ6daBFWSxKRbi6AWND2t3FGDMgaUttNXjwnPfy9eRj3Hm	1	23166005000061388	3NK2tkzqqK5spR2sZ7tujjqPksL45M3UUrcA4WhCkeiPtnugyE2x	3NKdriTgZuni6cKjsYS1mRtmiEzMetjJMT6vAFnKkFFEmDmN6gP9	5
7	2vbb3MWVZoMN4EHT16pFBUmC8JhmU8bdz1FWuHWwg6SJ8E6fwuMQ	1	23166005000061388	3NK2tkzqqK5spR2sZ7tujjqPksL45M3UUrcA4WhCkeiPtnugyE2x	3NLGFFaqJWrHTZAgwD8o3C5SaVs6bX9rcbN66NHRK6R8BDEcLvVY	6
8	2vbADMHA6pbeMfbPsxNLEcVizG7G9vt1XRGg4SEqHEb2nn3emkmi	1	23166005000061388	3NK2tkzqqK5spR2sZ7tujjqPksL45M3UUrcA4WhCkeiPtnugyE2x	3NLGFFaqJWrHTZAgwD8o3C5SaVs6bX9rcbN66NHRK6R8BDEcLvVY	6
9	2vaWbRqVJNLJzxWzmNnycjG65mDrFespV8pUaZfiPLnWLt2bV6b6	1	23166005000061388	3NK2tkzqqK5spR2sZ7tujjqPksL45M3UUrcA4WhCkeiPtnugyE2x	3NLwDhqr1699MWHxpwActupV5U8VeMHsZLxuevSLcmBHKGGUTazs	7
10	2vbkNL77iSgTEfJWhv9wnavvaK8rmdEsHjzSbQB6yP6FowFcAeGw	1	23166005000061388	3NK2tkzqqK5spR2sZ7tujjqPksL45M3UUrcA4WhCkeiPtnugyE2x	3NLwDhqr1699MWHxpwActupV5U8VeMHsZLxuevSLcmBHKGGUTazs	7
11	2vbnudkdu26c4ZBoP86LAZCfcVPJ4bc8wzfiXqUeefDBLhiJ125K	1	23166005000061388	3NK2tkzqqK5spR2sZ7tujjqPksL45M3UUrcA4WhCkeiPtnugyE2x	3NKJey5etiQ2edTV3jdM1zCa2LngTV32L9frDixo2a2czUDLZfrr	8
12	2vakS4GE9KtTc2zajS673H94Y7BgxcSGtGoWoyv2oVPgHjwiR5ev	1	23166005000061388	3NK2tkzqqK5spR2sZ7tujjqPksL45M3UUrcA4WhCkeiPtnugyE2x	3NK4yG1Qtw53sJMnknKfRedJHaMwvN3LgeGEQkjwC3kxKVYEb5x5	9
13	2vavZCNDjGgEuKYzAzqdk7ArnyeWe9TKHg3o3xu7b4xhTMR8cPfw	1	23166005000061388	3NK2tkzqqK5spR2sZ7tujjqPksL45M3UUrcA4WhCkeiPtnugyE2x	3NKZjBD62yeCduhddiiSaFpvB2nBBRUvd3JNZmcR9QuDz9FmzfFG	10
14	2vbMxFySr7nWD6eAVyLyd78MXnLnAtdmrHg4jEwx5uCG31Y5v3kf	1	23166005000061388	3NK2tkzqqK5spR2sZ7tujjqPksL45M3UUrcA4WhCkeiPtnugyE2x	3NKZjBD62yeCduhddiiSaFpvB2nBBRUvd3JNZmcR9QuDz9FmzfFG	10
15	2vbAqrPDb2JAwhudBPjCYEWz8UAkChFigCr2dG3EA4ZmYbqyTcS3	1	23166005000061388	3NK2tkzqqK5spR2sZ7tujjqPksL45M3UUrcA4WhCkeiPtnugyE2x	3NKXQ8AZDvQ9PYNnCRJvJadp2kYEf3GAfRUPvpyTpt7XuZw8dhvv	11
16	2vaZGZFY1L58neEmT3qFdaw3VUkZjNoezENCCKmFCKFxzpx3tCpE	1	23166005000061388	3NK2tkzqqK5spR2sZ7tujjqPksL45M3UUrcA4WhCkeiPtnugyE2x	3NLEauJkkT1DUFiXcppQzsVJ1UKpKCXRNAA6G1mVouNtrmqsGiZb	12
17	2vajbXBHT2TSoKomug9PxD228VuAN7JqVbVxamWxuFhkvVnZ1Jn4	1	23166005000061388	3NK2tkzqqK5spR2sZ7tujjqPksL45M3UUrcA4WhCkeiPtnugyE2x	3NLEauJkkT1DUFiXcppQzsVJ1UKpKCXRNAA6G1mVouNtrmqsGiZb	12
18	2vc3UpY3bwJ8VeFM3z22hhKnfgDxpxEtEypTsgN9GGxpuZ2iqCLA	1	23166005000061388	3NK2tkzqqK5spR2sZ7tujjqPksL45M3UUrcA4WhCkeiPtnugyE2x	3NKgEc7zZTaWzcEGGgKbqEAFBZr92H6eMV23PLZiSTG2gLyEg76n	13
19	2vbgu5g1Twz1RAGxDBJmeJozA9Ld3ntHLS97iVqLjjTTeU1ts7ZG	1	23166005000061388	3NK2tkzqqK5spR2sZ7tujjqPksL45M3UUrcA4WhCkeiPtnugyE2x	3NL7tzf6WSbRVnNHHXJWSJVgm3KrF4wjEbsQnJGiRfcitLCGasjg	14
20	2vbaWfFWiDMNP3rC53C4qKVgATjTfrUgreanV4NmdJRtZh5fBkGX	1	23166005000061388	3NK2tkzqqK5spR2sZ7tujjqPksL45M3UUrcA4WhCkeiPtnugyE2x	3NKEXhNrNNv9ShGtKeANWjF8GaEKZ9brx4fVJenFhw8dEUgx2onW	15
21	2vbdsdSZopY9ABEYKZeAWMp94HPDFsZCoSH1rhewHdQZ8tUv8r5o	1	23166005000061388	3NK2tkzqqK5spR2sZ7tujjqPksL45M3UUrcA4WhCkeiPtnugyE2x	3NLvv3mJRwvxcEmq63BNh5EPT2a4eACMEFj7CTJJMtanxiAaSpcm	16
22	2vaJhefMhZftmsDnxFRbtHRsCSac532DoschcyG9Lau5AGvDc3UM	1	23166005000061388	3NK2tkzqqK5spR2sZ7tujjqPksL45M3UUrcA4WhCkeiPtnugyE2x	3NKWuq2isbXWrVcdKk94siB3Nq64132BaCzuvMwjghu8DDFZSNXC	17
23	2vc3P7KY53Ue2GunD22iGyj1kCanjgJ4PentdhqymphYJaZCSaym	1	23166005000061388	3NK2tkzqqK5spR2sZ7tujjqPksL45M3UUrcA4WhCkeiPtnugyE2x	3NKS5AKy3TWWvc95nzrS9Zb8QWLJsP13VthqsFUZVdomrmR78vhP	18
24	2vbYweCUrzAY9H9dDswvYGyC65ubBLS3jzhXU3nh1xdTgDq16rym	1	23166005000061388	3NK2tkzqqK5spR2sZ7tujjqPksL45M3UUrcA4WhCkeiPtnugyE2x	3NK8fZTKT4KcYR4NtMtW7ijECDKmPdehaQRAqFED6EBB78Hs3NW1	19
25	2vbELJBTc5J5oRK7GyywMvwk6wADMdM6gSGwGzySncFuuFR7sNMN	1	23166005000061388	3NK2tkzqqK5spR2sZ7tujjqPksL45M3UUrcA4WhCkeiPtnugyE2x	3NKQgtXEQMzHAbQ6iUgZCCr4SnWWdS3VdwBQJKifJQ7kjGbm7QKy	20
26	2vbaYNiHGkbSBtTTThKEAtdDUi6EA8SV8iy6MP5HpTaX3UHbZrqH	1	23166005000061388	3NK2tkzqqK5spR2sZ7tujjqPksL45M3UUrcA4WhCkeiPtnugyE2x	3NKsFzriPr3BmVJngHvCjPz7YGhrWBJoXPVHJHqcko7fCntjgXo3	21
27	2vb2joagKA7J56Qn7p6VMQHevpu4V4Z33CeiA7ckBABsULtJZGa7	1	23166005000061388	3NK2tkzqqK5spR2sZ7tujjqPksL45M3UUrcA4WhCkeiPtnugyE2x	3NKsFzriPr3BmVJngHvCjPz7YGhrWBJoXPVHJHqcko7fCntjgXo3	21
28	2vbCdHvwYUzpnJiqmCuNQj5fRyUPu5vB2WD5zkNqMESqW8rvxfoz	1	23166005000061388	3NK2tkzqqK5spR2sZ7tujjqPksL45M3UUrcA4WhCkeiPtnugyE2x	3NLnRmWAKr3HrKq7LwpctD9mRVXBcenRjbrsMQibZz3Rbku9fCXP	22
29	2vbNF6Z8fCaSd85JhfXLLTstUXVoNBMwQZr9K7GPnoZXk5a1QNYD	1	23166005000061388	3NK2tkzqqK5spR2sZ7tujjqPksL45M3UUrcA4WhCkeiPtnugyE2x	3NLnRmWAKr3HrKq7LwpctD9mRVXBcenRjbrsMQibZz3Rbku9fCXP	22
30	2vaJorcNXb1jvBdLtDchKSc6PTnSMJcBdVSYwrgjGbowQ6NCLi1a	1	23166005000061388	3NK2tkzqqK5spR2sZ7tujjqPksL45M3UUrcA4WhCkeiPtnugyE2x	3NLA465j6tt164RbcZcVxPA1T4Pyw9HNR3HtHa5dEX1SSFhj5DED	23
31	2vaCyzjDsUASL1E86vzERCuo93h8sPCLiWaZniEcJMuD8SuwBec7	1	23166005000061388	3NK2tkzqqK5spR2sZ7tujjqPksL45M3UUrcA4WhCkeiPtnugyE2x	3NLA465j6tt164RbcZcVxPA1T4Pyw9HNR3HtHa5dEX1SSFhj5DED	23
32	2vbP5wtTh2PjDAJn5xHCokKEZYJtefVK8wh533xwUxyGKzMqWbBz	1	23166005000061388	3NK2tkzqqK5spR2sZ7tujjqPksL45M3UUrcA4WhCkeiPtnugyE2x	3NLLLczTCA8xAzAibfgmM4nFXSZxhusUaUCHN471bgfHhvLWTjfx	24
33	2vbNWp1JDWrE1vFTEc1ZqEQkUvCmXGfEXboai34fAV2rM7ZaixGf	1	23166005000061388	3NK2tkzqqK5spR2sZ7tujjqPksL45M3UUrcA4WhCkeiPtnugyE2x	3NK3LnmuGKq1jRQX6ZHdzfXn72jN3XNZCgbSqVnsxUKmsZWhcd37	25
34	2vaeQB8T4RKufxHieAoiZEE5kLbaovUw35zyT82dye1VjXMyA8PR	1	23166005000061388	3NK2tkzqqK5spR2sZ7tujjqPksL45M3UUrcA4WhCkeiPtnugyE2x	3NK3LnmuGKq1jRQX6ZHdzfXn72jN3XNZCgbSqVnsxUKmsZWhcd37	25
35	2vbi1fD4H1dpu1MMU7d559mWGKA2x1cSzzvgNpkQBYNEH7oHf22t	1	23166005000061388	3NK2tkzqqK5spR2sZ7tujjqPksL45M3UUrcA4WhCkeiPtnugyE2x	3NK74h2g8vcBRUD9mQ15QxMAEwF33uPSBwcBAkCQ9AYy4TPRzA9J	26
36	2vbqmQf9jMtGfkkGMHCQjNcyT8iqoyd8Hto29Q6XfC7HUNr7DKWS	1	23166005000061388	3NK2tkzqqK5spR2sZ7tujjqPksL45M3UUrcA4WhCkeiPtnugyE2x	3NK74h2g8vcBRUD9mQ15QxMAEwF33uPSBwcBAkCQ9AYy4TPRzA9J	26
>>>>>>> 25dc89d6
\.


--
-- Data for Name: internal_commands; Type: TABLE DATA; Schema: public; Owner: postgres
--

COPY public.internal_commands (id, command_type, receiver_id, fee, hash) FROM stdin;
<<<<<<< HEAD
1	coinbase	26	720000000000	5JvPyZmpQHnn2jWUPmgphEgk5PZbvE9Qcupej7D4iCr4NQ1oRdLa
2	coinbase	43	720000000000	5Juz6kjahyYZAhM3nKmWSKkAVvyxGFesikWCaDorym5UAr6sjkFA
3	fee_transfer	43	61750000000	5Juj2ZMYBhYWQDqWcVRZadJmNB3Du34obUXFGbGXbVcsJD4yRdNW
4	fee_transfer	26	35750000000	5JuuH8dbi2is2PsjgJDGtzGqSqW95A8RV5a61azwy9du1d3ZFr8q
5	fee_transfer	43	35750000000	5JtqVP5fLGearPf5aJCT3iCNwKvUHq2xwYf5PSQrJjsnwzLbnNsB
6	fee_transfer	26	25750000000	5JvC5MhRD74qUS1r4kUGT5RSia8kmuTTFcbPc885H4rkj2eoWqkM
7	fee_transfer	43	36000000000	5JvFzcK32aJdbay5J4diyjTCiubgtB6nbyuEYrT1wkSJE4jfYT1u
8	fee_transfer	26	66500000000	5Jv1neg2um2W7QkzA5mzZTVg6jhA5ojokcPrn4WiRQwE282s7bnz
9	fee_transfer	26	61750000000	5JuZmNvumAZA2R5A4rVqhkz9QLgd6NQWZUyJSwymgEDYMvAH4nCJ
10	fee_transfer	43	30750000000	5JtpTdHf2NFwo9drEfr2wcWH5VExXa77vkToTgwJo4sNuX1pVW8Y
11	fee_transfer	26	25000000000	5JuYPRdeuWsxPDh1ii8CDWWZpGsVmu6id5Gb6rRB1ZoL9K1stSuV
12	fee_transfer	26	10750000000	5JuyST65Q8xjjCfSn5NnZBxZdXiHHvrTf4WsX9uQ3yDQLp2n8Dcx
13	fee_transfer	43	25000000000	5JtWMx4qtzSSVQPVQa9jCHHZRWb9QFSvjiSS9m1LJBHRoujy4EsB
14	fee_transfer	43	10750000000	5JueHvGCv5YVwktbAJwjC4xxf95cUfkwCJ9dmxZP91c884DAZNG8
15	fee_transfer	26	30750000000	5Jtz8VbtP9P7ngvsfY8afbjB39b91pWCgXvwPqG1yj3JhRmq3MUj
16	fee_transfer	43	71750000000	5JuyWYivfEJ7zSK6ab33uoGtH68usycbwSzBPQ2xdqA8ffio8kET
17	fee_transfer	26	71750000000	5JtZ3aqi8xWgezSfpnBtqwo9pTQqDPBqUSCnNDumyEnFMhmMybzU
18	fee_transfer	26	61500000000	5Jtrfqu6Z3QM47VhrGK4E1n67fujB29axUJPDGXSdrhVf9RfDEUt
19	fee_transfer	43	61500000000	5Jth25cEK3yzSpVAPDxd6osPR1Pp9bgH6fLc3uufDnN3MXy2ttxb
=======
1	coinbase	14	720000000000	5Ju8kqLJs8jeVd2nhRyWhpYdBdET2aqqmDbApHnWCPYvuZvrNHbS
2	fee_transfer	14	5250000000	5JuhSTvfASYW3V4LmYpQxVfCSYXycAmYLsTAwQfruhK4XwSojwvS
3	fee_transfer	14	15500000000	5JuUNtZaEyNh7TezqN8URwnNfuLtmV4DCF64wBVzyEcRE6ybbBHc
4	coinbase	58	720000000000	5JvA1BWpmurfMXXsVLXFkYnaMjbSUtHJ6XY2eEwpLMMGJkuCvFDW
5	fee_transfer	58	15500000000	5JuWtXcigZudDTa7TiCLKu3kbx8KidmV8MM5WSwwKsWT8AxQceim
6	fee_transfer	14	25750000000	5Jtid9HXhHVCE1gkgzkD8F3koxwoXFDeENMbnySeVs3WpWvVsE7Y
7	fee_transfer	14	35750000000	5JuVuBH42GpkQjRMZtW6EBhzfuMFHceAB9pYnM6QGDqu7PZE73ud
8	fee_transfer	58	35750000000	5Jv3uXF7C8F4DmeBChtbdajPD3WZ2WjybAZmGVthej8bRb9oGJvm
9	fee_transfer	14	66500000000	5Ju3SpaMy444YhLmySV6rDAV5btx3dMgyfJRC54CfmLFXcN8qJFn
10	fee_transfer	58	66500000000	5JuUSqVJK2zi1aM4ub636hsaS9BcG5aEDH5v5FGcTnwZ3mXgofq3
11	fee_transfer	58	25750000000	5JtotVkBf8ny6o37UisafCdat4TueqnpJRxrwTzPW14ZTe6VVCum
12	fee_transfer	14	123500000000	5Ju7qAhnr7MgzYGQ67t6oky1Lg2JuLSVLWjUCWSWNiSypEWK6eFF
13	fee_transfer	14	81500000000	5JtiHbR8fw5gS8AuS4zEY1prDronDrcEFuNvm2oWCS642ZyQrBLB
14	fee_transfer	58	81500000000	5JuoGoGUYKa5qeKH8am5Z5LE3DN7znLDKF7AQ3rCS73dxANicyaQ
15	fee_transfer	14	66750000000	5Jtc45ZoexGf31XKx2aqn58fbGKmhX3Ax7LBJ3QCyLbXooqCuVhP
16	fee_transfer	58	30750000000	5JtXpSXKjfe1DN52bM1U9WFjkqRWDCZVXs8GY1QaETqvHE8WxNDK
17	fee_transfer	14	30750000000	5JuRqidyYMekvm42TEAtAxca5mKoZeqQPJ7PRi3AsK8NCdQnxhXC
18	fee_transfer	14	15000000000	5Jv2g83m4Ut4uS8sqD2T3TzLLv5M6QvFmomzFvAhPXft4mQnGJVs
19	fee_transfer	14	15750000000	5JtrDjU3Fkk3ejbLeX4eTVwNEq5WtcGX1X67mxgwpNqwFc822hKZ
20	fee_transfer	58	36000000000	5JtxDNsQmgrNEGBkmM7BvKazdEKrBXsrCcJXFJ66e4BGQNwnQrX8
21	fee_transfer	14	36000000000	5JtyqvYvSkcUnpzigfeS1L3vSVNUi1mJchVUMks7sPQKY6pKneiz
>>>>>>> 25dc89d6
\.


--
-- Data for Name: protocol_versions; Type: TABLE DATA; Schema: public; Owner: postgres
--

COPY public.protocol_versions (id, transaction, network, patch) FROM stdin;
1	3	0	0
\.


--
-- Data for Name: public_keys; Type: TABLE DATA; Schema: public; Owner: postgres
--

COPY public.public_keys (id, value) FROM stdin;
1	B62qiy32p8kAKnny8ZFwoMhYpBppM1DWVCqAPBYNcXnsAHhnfAAuXgg
2	B62qp3Wu9Ayd7rkDrJDvoi6zMKciG1Jv6imE9SRUJzdUbQHVttKPWPF
3	B62qr6VZXBDXUntN5bcwu69ae4oqsB7J7cHYaUWKhWygfujRCtFu4C3
4	B62qnFJWYYYbTuDWQ5oCRhP4hT8sc8F1xDf34wyxhvTzosxnV6UYNDP
5	B62qmmV9zHiWwXj2Do14t2bUtT7onfHwsNa7KSJxrFhpXbunUd9gLEi
6	B62qnzUQLreTeYj7TkkKyFR9s5REY6GTKc4sVK8K34Xvw8dfRPAUByg
7	B62qoxkuzRkqEXbw2D7FS1EJctSvrKhFDjwo1s7UqaRbzAC9wW9CqXB
8	B62qk4Y4VLT1oUbD1NjPunSEUjz5yVNbiETWCfNTvT5VLrmbRwnKcMk
9	B62qnsdKhWmeQZjvas2bVuE7AcUjqWxSjb5B6pFqyVdtVbrro8D9p9F
10	B62qqDcNXt7LK6686QQ9TvLaFF5as6xRRSMEjfwXJUEk3hSHVXksUth
11	B62qmRRtdPM1XRnHpchjrVdVyRtUKFX5Nmrhu7MWSs3wDVsLuTQ54dV
12	B62qnT7rV3ZQ71n6Z2RaPZSn38zEniZq1A8CXEdArxrF7q6sTTWZdZc
<<<<<<< HEAD
13	B62qmnTkaf43Ctbxq1NgvtakVwKKcB1nk2vee61bMAcPfDB5FR5upJN
14	B62qpTgN6VhfdCGimamFjarhSBfiK1oGEKyrqHN5FHejeJR8Z2vgKYt
15	B62qkaFHyAx1TMzuez3APX1hG33j2ZXCTXJFFzeSxgt8fA3henaeT84
16	B62qkCd6ftXqh39xPVb7qyJkSWZYa12QCsxFCaCmDrvfZoTNYmKQtkC
17	B62qrEWSxSXzp8QLDpvuJKeHWxybsE2iwaMPViMpdjptmUxQbtDV178
18	B62qnUCyUPAGE9ZXcu2TpkqUPaU3fhgzxRSEiyt5C8V7mcgNNvj1oc9
19	B62qiquMTUSJa6qqyd3hY2PjkxiUqgPEN2NXYhP56SqwhJoBsFfEF5T
20	B62qm174LzHrFzjwo3jRXst9LGSYjY3gLiCzniUkVDMW912gLBw63iZ
21	B62qrrLFhpise34oGcCsDZMSqZJmy9X6q7DsJ4gSAFSEAJakdwvPbVe
22	B62qo11BPUzNFEuVeskPRhXHYa3yzf2WoGjdZ2hmeBT9RmgFoaLE34A
23	B62qmSTojN3aDbB311Vxc1MwbkdLJ4NCau8d6ZURTuX9Z57RyBxWgZX
24	B62qiaEMrWiYdK7LcJ2ScdMyG8LzUxi7yaw17XvBD34on7UKfhAkRML
25	B62qoGEe4SECC5FouayhJM3BG1qP6kQLzp3W9Q2eYWQyKu5Y1CcSAy1
26	B62qpCLTpgH2MMeTDRTMdatsA1JjodrhdkvGu6uTqdPwKvmcyPYnCvF
27	B62qn8rXK3r2GRDEnRQEgyQY6pax17ZZ9kiFNbQoNncMdtmiVGnNc8Y
28	B62qnjQ1xe7MS6R51vWE1qbG6QXi2xQtbEQxD3JQ4wQHXw3H9aKRPsA
29	B62qmzatbnJ4ErusAasA4c7jcuqoSHyte5ZDiLvkxnmB1sZDkabKua3
30	B62qrS1Ry5qJ6bQm2x7zk7WLidjWpShRig9KDAViM1A3viuv1GyH2q3
31	B62qqSTnNqUFqyXzH2SUzHrW3rt5sJKLv1JH1sgPnMM6mpePtfu7tTg
32	B62qkLh5vbFwcq4zs8d2tYynGYoxLVK5iP39WZHbTsqZCJdwMsme1nr
33	B62qiqUe1zktgV9SEmseUCL3tkf7aosu8F8HPZPQq8KDjqt3yc7yet8
34	B62qkNP2GF9j8DQUbpLoGKQXBYnBiP7jqNLoiNUguvebfCGSyCZWXrq
35	B62qr4z6pyzZvdfrDi33Ck7PnPe3wddZVaa7DYzWHUGivigyy9zEfPh
36	B62qiWZKC4ff7RKQggVKcxAy9xrc1yHaXPLJjxcUtjiaDKY4GDmAtCP
37	B62qqCpCJ7Lx7WuKCDSPQWYZzRWdVGHndW4jNARZ8C9JB4M5osqYnvw
38	B62qo9mUWwGSjKLpEpgm5Yuw5qTXRi9YNvo5prdB7PXMhGN6jeVmuKS
39	B62qpRvBE7SFJWG38WhDrSHsm3LXMAhdiXXeLkDqtGxhfexCNh4RPqZ
40	B62qoScK9pW5SBdJeMZagwkfqWfvKAKc6pgPFrP72CNktbGKzVUdRs3
41	B62qkT8tFTiFfZqPmehQMCT1SRRGon6MyUBVXYS3q9hPPJhusxHLi9L
42	B62qpk6KHDKf4y3yXkHQ8uWhNCdjitPtY7fFBJGkiGX1wvxhwaMQ7p1
43	B62qnyv9Eq49ohQahhwTe9HiKPvYHnpS9M7gFkKLwNnrjd11WvZNbKp
44	B62qiw7Qam1FnvUHV4JYwffCf2mjcuz2s5F3LK9TBa5e4Vhh7gq2um1
45	B62qrncSq9df3SnHmSjFsk13W7PmQE5ujZb7TGnXggawp3SLb1zbuRR
46	B62qip9dMNE7fjTVpB7n2MCJhDw89YYKd9hMsXmKZ5cYuVzLrsS46ZG
47	B62qmMc2ec1D4V78sHZzhdfBA979SxUFGKTqHyYcKexgv2zJn6MUghv
48	B62qqmQhJaEqxcggMG9GepiXrY1j4WgerXXb2NwkmABwrkhRK671sSn
49	B62qp7yamrqYvcAv3jJ4RuwdvWnb8zFGfXchbfqR4BCkeub998mVJ3j
50	B62qk7NGhMEpPAwdwfqnxCbAuCm1qawX4YXh956nanhkfDdzZ4vZ91g
51	B62qnUPwKuUQZcNFnr5L5S5mpH9zcKDdi2FsKnAGQ1Vrd3F4HcH724A
52	B62qqMV93QdKFLmPnqvzaBE8T2jY38HVch4JW5xZr4kNHNYr1VtSUn8
53	B62qmtQmCLX8msSHASDTzNtXq81XQoNtLz6CUMhFeueMbJoQaYbyPCi
54	B62qp2Jgs8ChRsQSh93cL2SuDN8Umqp6GtDd9Ng7gpkxgw3Z9WXduAw
55	B62qo131ZAwzBd3mhd2GjTf3SjuNqdieDifuYqnCGkwRrD3VvHLM2N1
56	B62qo9XsygkAARYLKi5jHwXjPNxZaf537CVp88npjrUpaEHypF6TGLj
57	B62qnG8dAvhGtPGuAQkwUqcwpiAT9pNjQ7iCjpYw5k2UT3UZTFgDJW1
58	B62qj3u5Ensdc611cJpcmNKq1ddiQ63Xa8L2DnFqEBgNqBCAqVALeAK
59	B62qjw1BdYXp74JQGoeyZ7bWtnsPPd4iCxBzfUsiVjmQPLk8984dV9D
60	B62qpP2xUscwDA5TaQee71MGvU7dYXiTHffdL4ndRGktHBcj6fwqDcE
61	B62qo1he9m5vqVfbU26ZRqSdyWvkVURLxJZLLwPdu1oRAp3E7rCvyxk
62	B62qjzHRw1dhwS1NCWDH64yzovyxsbrvqBW846BRCaWmyJyoufddBSA
63	B62qkoANXg95uVHwpLAiQsT1PaGxuXBcrBzdjMgN3mP5WJxiE1uYcG9
64	B62qnzk698yW9rmyeC8mLCKhdmQZa2TRCG5hN3Z5NovZZqE1oou7Upc
65	B62qrQDYA9DvUNdgU87xp64MsQm3MxBeDRNuhuwwQ3hfS5sJhchipzu
66	B62qnSKLuJiF1gNnCEDHJeWFKPbYLKjXqz18pnLGE2pUq7PBYnU4h95
67	B62qk8onaP8h1VYVbJkQQ8kKtHszsA12Haw3ts5jm4AkpvNDkhUtKBH
68	B62qnbQoJyaGKvgRDthSPwWZPrYiYCpqeYoHhJ9415r1ws6DecWa8h9
69	B62qmpV1DwQvBMUmBxyDV6jJwSpS1zFWHHEZYuXYhPja4RWCbYG3Hv1
70	B62qiYSHjqf77rS6eBiBSiDwgqpsZEUf8KZZNmpxzULpxqm58u49m7M
71	B62qrULyp6Kp5PAmtJMHcRngmHyU2t9DF2oBpU4Q1GMvfrgsUBVUSm8
72	B62qpitzPa3MB2eqJucswcwQrN3ayxTTKNMWLW7SwsvjjR4kTpC57Cr
73	B62qpSfoFPJPXvyUwXWGJqTVya4kqThCH5LyEsdKrmqRm1mvDrgsz1V
74	B62qk9uVP24E5fE5x4FxnFxz17TBAZ4rrkmRDErheEZnVyFmCKvdBMH
75	B62qjeNbQNefZdv388wHg9ancPdFBw6Dj2Wxo6Jyw2EhR7J9kti48qx
76	B62qqwCS1S72xt9VPD6C6FjJkdwDghRCWJnYjebCagX8M2xzthqKDQC
77	B62qrGWHg32ZdFydA4UF7prU4zm3UH3dRxJZ5xAHW1QtNhgzuP2G62z
78	B62qkqZ1b8BkCK9PqWnQLjYueExVUVJon1Nn15SnZScG5AR3LqkEqzY
79	B62qkQ9tPTmzm9oD2i8HbDRERFBHvG7Mi3dz6XLa3BEJcwA4ZcQaDa8
80	B62qnt4FQxWNcP49W5HaQNEe5Q1KqTBQJnnyqn7KyvSfNb6Dskbhy9i
81	B62qoxTxNh4o9ftUHSRatjTQagToJy7pW1zh7zZdyFYr9ECNDvugmyx
82	B62qrPuf95oqANBTTmvcvM1BKkBNrsmaXnaNpHGJYersezYTHWq5BTh
83	B62qkBdApDjoUj9Lckf4Bg7fWJSzSnyJHyCNkvq7XsPVzWk97BeGkae
84	B62qs23tCNy7qbrYHBwMfVNyiA82aA7xtWKh3QkFr1fMog3ptyXhptq
85	B62qpMFwmJ6fMm4cUb9wLLwoKRPFpYUJQmYqDe7RRaXgvAHjJpnEz3f
86	B62qkF4qisEVJ3WBdxcWoianq4YLaYXw89yJRzc7cPRu2ujXqp4v8Ji
87	B62qmFcUZJgxBQpTxnQHjyHWdprnsmRDiTZe6NiMNF9drGTM8hh1tZf
88	B62qo4Pc6HKhbc55RZuPrDfzbVZfxDqxkG3hV7sRDSivAthXAjtWaGg
89	B62qoKioA9hueF4xhZszsACn6GT7o69wZZJUoErVyvgP7WPrj92e9Tv
90	B62qkoTczRzwCUr6AmSiNcr3UWwkgbWeihVZphwP8CEuiDzrNHvunTX
91	B62qpGkYNpBS3MBgortSQuwV1aXcK6bRRQyYz3wGW5tCpCLdvxk8J6q
92	B62qnYfsf8P7B7UYcjN9bwL7HPpNrAJh7fG5zqWvZnSsaQJP2Z1qD84
93	B62qpAwcFY3oTy2oFUEc3gB4x879CvPqHUqHqjT3PiGxggroaUYHxkm
94	B62qib1VQVfLQeCW6oAKEX2GRuvXjYaX2Lw9qqjkBPAvdshHPyJXVMv
95	B62qm5TQe1nz3gfHqb6S4FE7FWV92AaKzUuAyNSDNeNJYgND35JaK8w
96	B62qrmfQsKRd5pwg1EZNYXSmcbsgCekCkJAxxJcZhWyX7ChfExZtFAj
97	B62qitvFhawB29DGkGv9NEfGZ8d9hECEKnKMHAvtULVATdw5epPS2s6
98	B62qo81kkuqxFZw9cZAcoYb4ZeCjY9HodT3yDkh8Zxhg9omfRexyNAz
99	B62qmeDPPUDtPVVHqesiKD7ecz6YZvGDHzVw2swBa84EGs5NBKpGK4H
100	B62qqwLQXBrhJmfAtF7GUf7FNVS2xoTPrkyw7d4Pj9W431bpysAdr3V
101	B62qkgcEQJ9qhjwQgt2XeN3RJpPTfjCrqFUUAW2NsVpzmyQwFbekNMM
102	B62qnAotEqbcE8sjbdyJkkvKnTzW3BCPaL5HrMEdHa4pVnfPBXWGXXW
103	B62qquzjE4bbK3mhk6jtFMnkm9BdzasTHuvMxx6JmhXeYKZkPbyZUry
104	B62qrj3VHfVadkyJCvmu7SvczS7QZy1Yk1uQjcjwkS4QqDt9oqi4eWf
105	B62qn6fTLLatKHi4aCX7p6Lg5rzZSq6VK2vrFVgX14gjaQqay8zHfsJ
106	B62qjrBApNy5mx6biRzL5AfRrDEarq3kv9Zcf5LcUR6iKAX9ve5vvud
107	B62qkdysBPreF3ef7bFEwCghYjbywFgumUHXYKDrBkUB89KgisAFGSV
108	B62qmRjcL489UysBEnabin5be824q7ok4VjyssKNutPq3YceMRSW4gi
109	B62qo3TjT6pu6i7UT8w39UVQc2Ljg8K69eng55vu5itof3Ma3qwcgZF
110	B62qpXFq7VJG6Spy7BSYjqSC1GBwKLCzfU8bcrUrALEFEXphpvjn3bG
111	B62qmp2xXJyj9LegRQUtFMCCGV3DQu337n6s6BK8a2kaYrMf1MmZHkT
112	B62qpjkSafKdAeCBh6PV6ZizJjtfs3v1DuXu1WowkYq2Bcr5X7bmk7G
113	B62qnjhGUFX636v8HyJsYKUkAS5ms58q9C9GtwNvPbMzMVy7FmRNhLG
114	B62qoCS2htWnx3g8gFq2ypSLHMW1jkZF6XMTH8yKE8gYTH7jfrcdjCo
115	B62qk2wpLtL3PUEQZBYPeabiXcZi6yzbVimciFWZSCHpxufKFDTmhi6
116	B62qjWRcn5eRmdppcsDNudiogbnNPzW4jWC6XH2LczMRDXzjK9AgfA2
117	B62qjJrgSK4wa3HnZZqmfJzxtMfACK9r2zEHqo5Rm6UUvyFrk4UjdPW
118	B62qoq6uA96gWVYBDtMQLZC5hB4hgAVojbuhw9Z2CE1Acj6iESSS1cE
119	B62qkSpe1P6FgwWU3BfvU2FXnuYt2vR4DzsEZf5TbJynBgyZy7W9yyE
120	B62qr225GCSVzAGKBYxB7rKE6ibtQAcfcXMfYH84hvkqHWAnFzWR4RT
121	B62qkQT9sAztAWnYdxQMaQSxrA93DRa5f8LxWCEzYA3Y3tewDQKUMyQ
122	B62qieyc3j9pYR6aA8DC1rhoUNRiPacx1ij6qW534VwTtuk8rF2UBrk
123	B62qoFyzjU4pC3mFgUidmTFt9YBnHjke5SU6jcNe7vVcvvoj4CCXYJf
124	B62qihY3kUVYcMk965RMKfEAYRwgh9ATLBWDiTzivneCmeEahgWTE58
125	B62qm8kJSo4SZt7zmNP29aYAUqETjPq6ge2hj5TxZWxWK2JDscQtx1Y
126	B62qkY3LksqsR2ETeNmAHAmYxi7mZXsoSgGMEMujrPtXQjRwxe5Bmdn
127	B62qrJ9hFcVQ4sjveJpQUsXZenisBnXKVzDdPntw48PYXxP17DNdKg4
128	B62qpKCYLZz2Eyb9vFfaVPgWjTWf1p3VpBLnQSSme2RC3ob4m1p8fCv
129	B62qkFYQghamWpPuNxzr1zw6ARk1mKFwkdQWJqHvmxdM95d45AjwWXE
130	B62qnzhgbY3HD19eKMeQTFPZijFTvJN82pHeGYQ2xM9HxZRPv6xhtqe
131	B62qroho2SKx4wignPPRf2qPbGzvfRgQf4zCMioxnmwKyLZCg3reYPc
132	B62qm4jN36Cwbtyd8j3BLevPK7Yhpv8KtWTia5fuwMAyvcHLCosU4PN
133	B62qk9Dk1rwSVtSLCYdWNfPTXRPDWPPu3rR5sqvrawP82m9P1LhBZ94
134	B62qnR8RErysAmsLHk6E7teSg56Dr3RyF6qWycyVjQhoQCVC9GfQqhD
135	B62qo7XmFPKML7WfgUe9FvCMUrMihfapBPeCJh9Yxfka7zUwy1nNDCY
136	B62qqZw4bXrb8PCxvEvRJ9DPASPPaHyoAWXw1avG7mEjnkFy7jGLz1i
137	B62qkFKcfRwVgdQ1UDhhCoExwsMPNWFJStxnDtJ1hNVmLzzGsyCRLuo
138	B62qofSbCaTfL61ZybYEpAeGe14TK8wNN8VFDV8uUEVBGpqVDAxYePK
139	B62qn8Vo7WTK4mwQJ8sjiQvbWDavetBS4f3Gdi42KzQZmL3sri25rFp
140	B62qo6pZqSTym2umKYeZ53F1woYCuX3qHrUtTezBoztURNRDAiNbq5Q
141	B62qo8AvB3EoCWAogvUg6wezt5GkNRTZmYXCw5Gutj8tAg6cdffX3kr
142	B62qqF7gk2yFsigWL7JyW1R8sdUcQjAPkp32i9B6f9GRYMzFoLPdBqJ
143	B62qjdhhu4bsmbMFxykEgbhf4atVvgQWB4dizqsMEBbmQPe9GeXZ42N
144	B62qmCsUFPNLpExtzt6NUeosa8L5qb7cEKi9btkMdAQS2GnQzTMjUGM
145	B62qneAWh9zy9ufLxKJfgrccdGfbgeoswyjPJp2WLhBpWKM7wMJtLZM
146	B62qoqu7NDPVJAdZPJWjia4gW3MHk9Cy3JtpACiVbvBLPYw7pWyn2vL
147	B62qmwfTv4co8uACHkz9hJuUND9ubZfpP2FsAwvru9hSg5Hb8rtLbFS
148	B62qkhxmcB6vwRxLxKZV2R4ifFLfTSCdtxJ8nt94pKVbwWd9MshJadp
149	B62qjYRWXeQ52Y9ADFTp55p829ZE7DE4zn9Nd8puJc2QVyuiooBDTJ3
150	B62qo3b6pfzKVWNFgetepK6rXRekLgAYdfEAMHT6WwaSn2Ux8frnbmP
151	B62qmEiax78RvAUTwV8WNPKZcnUkDtqR6TDGAvrdiocA41A5w4DcqbW
152	B62qncxbMSrL1mKqCSc6huUwDffg5qNDDD8FHtUob9d3CE9ZC2EFPhw
153	B62qpzLLC49Cb6rcpFyCroFiAtGtBCXny9xRbuMKi64vsU5QLoWDoaL
154	B62qj7bnmz2VYRtJMna4bKfUYX8DyQeqxKEmHaKSzE9L6v7fjfrMbjF
155	B62qnEQ9eQ94BxdECbFJjbkqCrPYH9wJd7B9rzKL7EeNqvYzAUCNxCT
156	B62qokmEKEJs6VUV7QwFaHHfEr6rRnFXQe9jbodnaDuWzfUK6YoXt2w
157	B62qpPJfgTfiSghnXisMvgTCNmyt7dA5MxXnpHfMaDGYGs8C3UdGWm7
158	B62qkzi5Dxf6oUaiJYzb5Kq78UG8fEKnnGuytPN78gJRdSK7qvkDK6A
159	B62qs2sRxQrpkcJSkzNF1WKiRTbvhTeh2X8LJxB9ydXbBNXimCgDQ8k
160	B62qoayMYNMJvSh27WJog3K74996uSEFDCmHs7AwkBX6sXiEdzXn9SQ
161	B62qibjCrFmXT3RrSbHgjtLHQyb63Q89gBLUZgRj7KMCeesF9zEymPP
162	B62qrw63RAyz2QfqhHk8pttD2ussturr1rvneUWjAGuhsrGgzxr2ZRo
163	B62qmNVzYukv4VxXoukakohrGNK7yq1Tgjv5SuX1TTWmpvVwD5Xnu2L
164	B62qjHyCbHEJNetsL5BFf8HyQvVid5NwEVB39MzYUPs3n3C1t59pMYa
165	B62qoucdKZheVHX8udLGmo3vieCnyje5dvAayiLm8trYEp3op9jxCMa
166	B62qo51F51yp7PcqmHd6G1hpNBAj3kwRSQvKmy5ybd675xVJJVtMBh8
167	B62qjHbDMJGPUz3M6JK2uC3tm6VPLaEtv4sMCcrMBz6hnD5hrET4RJM
168	B62qnyxTMk4JbYsaMx8EN2KmoZUsb9Zd3nvjwyrZr2GdAHC9nKF16PY
169	B62qrPo6f9vRwqDmgfNYzaFd9J3wTwQ1SC72yMAxwaGpjt2vJrxo4ri
170	B62qoZXUxxowQuERSJWb6EkoyciRthxycW5csa4cQkZUfm151sn8BSa
171	B62qr7QqCysRpMbJGKpAw1JsrZyQfSyT4iYoP4MsTYungBDJgwx8vXg
172	B62qo3JqbYXcuW75ZHMSMnJX7qbU8QF3N9k9DhQGbw8RKNP6tNQsePE
173	B62qjCC8yevoQ4ucM7fw4pDUSvg3PDGAhvWxhdM3qrKsnXW5prfjo1o
174	B62qnAcTRHehWDEuKmERBqSakPM1dg8L3JPSZd5yKfg4UNaHdRhiwdd
175	B62qruGMQFShgABruLG24bvCPhF2yHw83eboSqhMFYA3HAZH9aR3am3
176	B62qmauGSXDJ3TM3TdnRDetWpzeKFZYatqFDZSpMhwY2ZJyggfmtAiR
177	B62qiuFiD6eX5mf4w52b1GpFMpk1LHtL3GWdQ4hxGLcxHh36RRmjpei
178	B62qokvW3jFhj1yz915TzoHubhFuR6o8QFQReVaTFcj8zpPF52EU9Ux
179	B62qr6AEDV6T66apiAX1GxUkCjYRnjWphyiDro9t9waw93xr2MW6Wif
180	B62qjYBQ6kJ9PJTTPnytp4rnaonUQaE8YuKeimJXHQUfirJ8UX8Qz4L
181	B62qqB7CLD6r9M532oCDKxxfcevtffzkZarWxdzC3Dqf6LitoYhzBj9
182	B62qr87pihBCoZNsJPuzdpuixve37kkgnFJGq1sqzMcGsB95Ga5XUA6
183	B62qoRyE8Yqm4GNkjnYrbtGWJLYLNoqwWzSRRBw8MbmRUS1GDiPitV7
184	B62qm4NwW8rFhUh4XquVC23fn3t8MqumhfjGbovLwfeLdxXQ3KhA9Ai
185	B62qmAgWQ9WXHTPh4timV5KFuHWe1GLb4WRDRh31NULbyz9ub1oYf8u
186	B62qroqFW16P7JhyaZCFsUNaCYg5Ptutp9ECPrFFf1VXhb9SdHE8MHJ
187	B62qriG5CJaBLFwd5TESfXB4rgSDfPSFyYNmpjWw3hqw1LDxPvpfaV6
188	B62qjYVKAZ7qtXDoFyCXWVpf8xcEDpujXS5Jvg4sjQBEP8XoRNufD3S
189	B62qjBzcUxPayV8dJiWhtCYdBZYnrQeWjz28KiMYGYodYjgwgi961ir
190	B62qkG2Jg1Rs78D2t1DtQPjuyydvVSkfQMDxBb1hPi29HyzHt2ztc8B
191	B62qpNWv5cQySYSgCJubZUi6f4N8AHMkDdHSXaRLVwy7aG2orM3RWLp
192	B62qism2zDgKmJaAy5oHRpdUyk4EUi9K6iFfxc5K5xtARHRuUgHugUQ
193	B62qqaG9PpXK5CNPsPSZUdAUhkTzSoZKCtceGQ1efjMdHtRmuq7796d
194	B62qpk8ww1Vut3M3r2PYGrcwhw6gshqvK5PwmC4goSY4RQ1SbWDcb16
195	B62qqxvqA4qfjXgPxLbmMh84pp3kB4CSuj9mSttTA8hGeLeREfzLGiC
196	B62qnqFpzBPpxNkuazmDWbvcQX6KvuCZvenM1ev9hhjKj9cFj4dXSMb
197	B62qpdxyyVPG1v5LvPdTayyoUtp4BMYbYYwRSCkyW9n45383yrP2hJz
198	B62qohCkbCHvE3DxG8YejQtLtE1o86Z53mHEe1nmzMdjNPzLcaVhPx2
199	B62qiUvkf8HWS1tv8dNkHKJdrj36f5uxMcH1gdF61T2GDrFbfbeeyxY
200	B62qngQ2joTkrS8RAFystfTa7HSc9agnhLsBvvkevhLmn5JXxtmKMfv
201	B62qrCfZaRAK5LjjigtSNYRoZgN4W4bwWbAffkvdhQYUDkB7UzBdk6w
202	B62qq8p3wd6YjuLqTrrUC8ag4wYzxoMUBKu4bdkUmZegwC3oqoXpGy3
203	B62qqmgpUFj5gYxoS6yZj6pr22tQHpbKaFSKXkT8yzdxatLunCvWtSA
204	B62qrjk6agoyBBy13yFobKQRE6FurWwXwk5P1VrxavxpZhkiHXqsyuR
205	B62qr3YEZne4Hyu9jCsxA6nYTziPNpxoyyxZHCGZ7cJrvckX9hoxjC6
206	B62qm7tX4g8RCRVRuCe4MZJFdtqAx5vKgLGR75djzQib7StKiTfbWVy
207	B62qjaAVCFYmsKt2CR2yUs9EqwxvT1b3KWeRWwrDQuHhems1oC2DNrg
208	B62qj49MogZdnBobJZ6ju8njQUhP2Rp59xjPxw3LV9cCj6XGAxkENhE
209	B62qpc1zRxqn3eTYAmcEosHyP5My3etfokSBX9Ge2cxtuSztAWWhadt
210	B62qm4Kvpidd4gX4p4r71DGsQUnEmhi12H4D5k3F2rdxvWmWEiJyfU2
211	B62qjMzwAAoUbqpnuntqxeb1vf2qgDtzQwj4a3zkNeA7PVoKHEGwLXg
212	B62qmyLw1LNGHkvqkH5nsQZU6uJu3begXAe7WzavUH4HPSsjJNKP9po
213	B62qqmQY1gPzEv6qr6AbLBp1yLW5tVcMB4dwVPMF218gv2xPk48j3sb
214	B62qmmhQ2eQDnyFTdsgzztgLndmsSyQBBWtjALnRdGbZ87RkNeEuri1
215	B62qqCAQRnjJCnS5uwC1A3j4XmHqZrisvNdG534R8eMvzsFRx9h8hip
216	B62qoUdnygTtJyyivQ3mTrgffMeDpUG1dsgqswbXvrypvCa9z8MDSFz
217	B62qnt6Lu7cqkAiHg9qF6qcj9uFcqDCz3J6pTcLTbwrNde97KbR6rf6
218	B62qoTmf1JEAZTWPqWvMq66xAonpPVAhMtSR8UbbX3t8FhRKrdyTFbr
219	B62qiqiPtbo7ppvjDJ536Nf968zQM3BrYxQXoWeistF8J12BovP5e1F
220	B62qpP5T35yJUz1U25Eqi5VtLVkjbDyMMXaTa87FE9bhoEbtz7bzAXz
221	B62qqdtmbGF5LwL47qj7hMWjt6XYcwJnft3YgD8ydLgf1M59PFCHv44
222	B62qm8TrWwzu2px1bZG38QkpXC5JgU7RnCyqbVyiy2Fmh63N5d9cbA6
223	B62qnZXs2RGudz1q9eAgxxtZQnNNHi6P5RAzoznCKNdqvSyyWghmYX6
224	B62qo7dRx2VHmDKXZ8XffNNeUK1j4znWxFUvg48hrxrNChqwUrDBgiA
225	B62qke1AAPWuurJQ5p1zQ34uRbtogxsfHEdzfqufAHrqKKHba7ZYC2G
226	B62qjy64ysP1cHmvHqyrZ899gdUy48PvBCnAYRykM5EMpjHccdVZ4Fy
227	B62qjDFzBEMSsJX6i6ta6baPjCAoJmHY4a4xXUmgCJQv4sAXhQAAbpt
228	B62qrV4S63yeVPjcEUmCkAx1bKA5aSfzCLTgh3b8D5uPr7UrJoVxA6S
229	B62qnqEX8jNJxJNyCvnbhUPu87xo3ki4FXdRyUUjQuLCnyvZE2qxyTy
230	B62qpivmqu3HDNenKMHPNhie31sFD68nZkMteLW58R21gcorUfenmBB
231	B62qjoiPU3JM2UtM1BCWjJZ5mdDBr8SadyEMRtaREsr7iCGPabKbFXf
232	B62qoRBTLL6SgP2JkuA8VKnNVybUygRm3VaD9uUsmswb2HULLdGFue6
233	B62qpLj8UrCZtRWWGstWPsE6vYZc9gA8FBavUT7RToRxpxHYuT3xiKf
234	B62qkZeQptw1qMSwe53pQN5HXj258zQN5bATF6bUz8gFLZ8Tj3vHdfa
235	B62qjzfgc1Z5tcbbuprWNtPmcA1aVEEf75EnDtss3VM3JrTyvWN5w8R
236	B62qkjyPMQDyVcBt4is9wamDeQBgvBTHbx6bYSFyGk6NndJJ3c1Te4Q
237	B62qjrZB4CzmYULfHB4NAXqjQoEnAESXmeyBAjxEfjCksXE1F7uLGtH
238	B62qkixmJk8DEY8wa7EQbVbZ4b36dCwGoW94rwPkzZnBkB8GjVaRMP5
239	B62qjkjpZtKLrVFyUE4i4hAhYEqaTQYYuJDoQrhisdFbpm61TEm1tE5
240	B62qrqndewerFzXSvc2JzDbFYNvoFTrbLsya4hTsy5bLTXmb9owUzcd
241	B62qigkLJJT5D7JJBMaoiBNkwVZNcyqz4CnjAptFZeG7tW1NpSbXytB
242	B62qrGPBCRyP4xiGWn8FNVveFbYuHWxKL677VZWteikeJJjWzHGzczB
243	B62qjGmYNPRNPAburKtND4nC7xLjHXrdMkPryAEGrNowHRsZ2Jkwe7D
=======
13	B62qqEorP71VLo2CdZXScznGKqEDY8vNuii5S3u515xdua7NDshBGEs
14	B62qmJXDgCgXGTKNPrgAdHbqgtaSAPm8cV4T62wuxKPwYTKQaGhw4tw
15	B62qmnTkaf43Ctbxq1NgvtakVwKKcB1nk2vee61bMAcPfDB5FR5upJN
16	B62qpTgN6VhfdCGimamFjarhSBfiK1oGEKyrqHN5FHejeJR8Z2vgKYt
17	B62qkaFHyAx1TMzuez3APX1hG33j2ZXCTXJFFzeSxgt8fA3henaeT84
18	B62qkCd6ftXqh39xPVb7qyJkSWZYa12QCsxFCaCmDrvfZoTNYmKQtkC
19	B62qrEWSxSXzp8QLDpvuJKeHWxybsE2iwaMPViMpdjptmUxQbtDV178
20	B62qnUCyUPAGE9ZXcu2TpkqUPaU3fhgzxRSEiyt5C8V7mcgNNvj1oc9
21	B62qiquMTUSJa6qqyd3hY2PjkxiUqgPEN2NXYhP56SqwhJoBsFfEF5T
22	B62qm174LzHrFzjwo3jRXst9LGSYjY3gLiCzniUkVDMW912gLBw63iZ
23	B62qrrLFhpise34oGcCsDZMSqZJmy9X6q7DsJ4gSAFSEAJakdwvPbVe
24	B62qo11BPUzNFEuVeskPRhXHYa3yzf2WoGjdZ2hmeBT9RmgFoaLE34A
25	B62qmSTojN3aDbB311Vxc1MwbkdLJ4NCau8d6ZURTuX9Z57RyBxWgZX
26	B62qiaEMrWiYdK7LcJ2ScdMyG8LzUxi7yaw17XvBD34on7UKfhAkRML
27	B62qoGEe4SECC5FouayhJM3BG1qP6kQLzp3W9Q2eYWQyKu5Y1CcSAy1
28	B62qn8rXK3r2GRDEnRQEgyQY6pax17ZZ9kiFNbQoNncMdtmiVGnNc8Y
29	B62qnjQ1xe7MS6R51vWE1qbG6QXi2xQtbEQxD3JQ4wQHXw3H9aKRPsA
30	B62qmzatbnJ4ErusAasA4c7jcuqoSHyte5ZDiLvkxnmB1sZDkabKua3
31	B62qrS1Ry5qJ6bQm2x7zk7WLidjWpShRig9KDAViM1A3viuv1GyH2q3
32	B62qqSTnNqUFqyXzH2SUzHrW3rt5sJKLv1JH1sgPnMM6mpePtfu7tTg
33	B62qkLh5vbFwcq4zs8d2tYynGYoxLVK5iP39WZHbTsqZCJdwMsme1nr
34	B62qiqUe1zktgV9SEmseUCL3tkf7aosu8F8HPZPQq8KDjqt3yc7yet8
35	B62qkNP2GF9j8DQUbpLoGKQXBYnBiP7jqNLoiNUguvebfCGSyCZWXrq
36	B62qr4z6pyzZvdfrDi33Ck7PnPe3wddZVaa7DYzWHUGivigyy9zEfPh
37	B62qiWZKC4ff7RKQggVKcxAy9xrc1yHaXPLJjxcUtjiaDKY4GDmAtCP
38	B62qqCpCJ7Lx7WuKCDSPQWYZzRWdVGHndW4jNARZ8C9JB4M5osqYnvw
39	B62qo9mUWwGSjKLpEpgm5Yuw5qTXRi9YNvo5prdB7PXMhGN6jeVmuKS
40	B62qpRvBE7SFJWG38WhDrSHsm3LXMAhdiXXeLkDqtGxhfexCNh4RPqZ
41	B62qoScK9pW5SBdJeMZagwkfqWfvKAKc6pgPFrP72CNktbGKzVUdRs3
42	B62qkT8tFTiFfZqPmehQMCT1SRRGon6MyUBVXYS3q9hPPJhusxHLi9L
43	B62qiw7Qam1FnvUHV4JYwffCf2mjcuz2s5F3LK9TBa5e4Vhh7gq2um1
44	B62qrncSq9df3SnHmSjFsk13W7PmQE5ujZb7TGnXggawp3SLb1zbuRR
45	B62qip9dMNE7fjTVpB7n2MCJhDw89YYKd9hMsXmKZ5cYuVzLrsS46ZG
46	B62qmMc2ec1D4V78sHZzhdfBA979SxUFGKTqHyYcKexgv2zJn6MUghv
47	B62qqmQhJaEqxcggMG9GepiXrY1j4WgerXXb2NwkmABwrkhRK671sSn
48	B62qp7yamrqYvcAv3jJ4RuwdvWnb8zFGfXchbfqR4BCkeub998mVJ3j
49	B62qk7NGhMEpPAwdwfqnxCbAuCm1qawX4YXh956nanhkfDdzZ4vZ91g
50	B62qnUPwKuUQZcNFnr5L5S5mpH9zcKDdi2FsKnAGQ1Vrd3F4HcH724A
51	B62qqMV93QdKFLmPnqvzaBE8T2jY38HVch4JW5xZr4kNHNYr1VtSUn8
52	B62qmtQmCLX8msSHASDTzNtXq81XQoNtLz6CUMhFeueMbJoQaYbyPCi
53	B62qp2Jgs8ChRsQSh93cL2SuDN8Umqp6GtDd9Ng7gpkxgw3Z9WXduAw
54	B62qo131ZAwzBd3mhd2GjTf3SjuNqdieDifuYqnCGkwRrD3VvHLM2N1
55	B62qo9XsygkAARYLKi5jHwXjPNxZaf537CVp88npjrUpaEHypF6TGLj
56	B62qnG8dAvhGtPGuAQkwUqcwpiAT9pNjQ7iCjpYw5k2UT3UZTFgDJW1
57	B62qjffQRwRfd6ViWc5xXLWRKhamvKZWQfTuNbmTVVbz4twJKazmZoL
58	B62qqQjQqH31aaf7nN52Aotjd47ZY1ZjuTzYakrwTeE7Tbjtd2HuBFQ
59	B62qj3u5Ensdc611cJpcmNKq1ddiQ63Xa8L2DnFqEBgNqBCAqVALeAK
60	B62qjw1BdYXp74JQGoeyZ7bWtnsPPd4iCxBzfUsiVjmQPLk8984dV9D
61	B62qpP2xUscwDA5TaQee71MGvU7dYXiTHffdL4ndRGktHBcj6fwqDcE
62	B62qo1he9m5vqVfbU26ZRqSdyWvkVURLxJZLLwPdu1oRAp3E7rCvyxk
63	B62qjzHRw1dhwS1NCWDH64yzovyxsbrvqBW846BRCaWmyJyoufddBSA
64	B62qkoANXg95uVHwpLAiQsT1PaGxuXBcrBzdjMgN3mP5WJxiE1uYcG9
65	B62qnzk698yW9rmyeC8mLCKhdmQZa2TRCG5hN3Z5NovZZqE1oou7Upc
66	B62qrQDYA9DvUNdgU87xp64MsQm3MxBeDRNuhuwwQ3hfS5sJhchipzu
67	B62qnSKLuJiF1gNnCEDHJeWFKPbYLKjXqz18pnLGE2pUq7PBYnU4h95
68	B62qk8onaP8h1VYVbJkQQ8kKtHszsA12Haw3ts5jm4AkpvNDkhUtKBH
69	B62qnbQoJyaGKvgRDthSPwWZPrYiYCpqeYoHhJ9415r1ws6DecWa8h9
70	B62qmpV1DwQvBMUmBxyDV6jJwSpS1zFWHHEZYuXYhPja4RWCbYG3Hv1
71	B62qiYSHjqf77rS6eBiBSiDwgqpsZEUf8KZZNmpxzULpxqm58u49m7M
72	B62qrULyp6Kp5PAmtJMHcRngmHyU2t9DF2oBpU4Q1GMvfrgsUBVUSm8
73	B62qpitzPa3MB2eqJucswcwQrN3ayxTTKNMWLW7SwsvjjR4kTpC57Cr
74	B62qpSfoFPJPXvyUwXWGJqTVya4kqThCH5LyEsdKrmqRm1mvDrgsz1V
75	B62qk9uVP24E5fE5x4FxnFxz17TBAZ4rrkmRDErheEZnVyFmCKvdBMH
76	B62qjeNbQNefZdv388wHg9ancPdFBw6Dj2Wxo6Jyw2EhR7J9kti48qx
77	B62qqwCS1S72xt9VPD6C6FjJkdwDghRCWJnYjebCagX8M2xzthqKDQC
78	B62qrGWHg32ZdFydA4UF7prU4zm3UH3dRxJZ5xAHW1QtNhgzuP2G62z
79	B62qkqZ1b8BkCK9PqWnQLjYueExVUVJon1Nn15SnZScG5AR3LqkEqzY
80	B62qkQ9tPTmzm9oD2i8HbDRERFBHvG7Mi3dz6XLa3BEJcwA4ZcQaDa8
81	B62qnt4FQxWNcP49W5HaQNEe5Q1KqTBQJnnyqn7KyvSfNb6Dskbhy9i
82	B62qoxTxNh4o9ftUHSRatjTQagToJy7pW1zh7zZdyFYr9ECNDvugmyx
83	B62qrPuf95oqANBTTmvcvM1BKkBNrsmaXnaNpHGJYersezYTHWq5BTh
84	B62qkBdApDjoUj9Lckf4Bg7fWJSzSnyJHyCNkvq7XsPVzWk97BeGkae
85	B62qs23tCNy7qbrYHBwMfVNyiA82aA7xtWKh3QkFr1fMog3ptyXhptq
86	B62qpMFwmJ6fMm4cUb9wLLwoKRPFpYUJQmYqDe7RRaXgvAHjJpnEz3f
87	B62qkF4qisEVJ3WBdxcWoianq4YLaYXw89yJRzc7cPRu2ujXqp4v8Ji
88	B62qmFcUZJgxBQpTxnQHjyHWdprnsmRDiTZe6NiMNF9drGTM8hh1tZf
89	B62qo4Pc6HKhbc55RZuPrDfzbVZfxDqxkG3hV7sRDSivAthXAjtWaGg
90	B62qoKioA9hueF4xhZszsACn6GT7o69wZZJUoErVyvgP7WPrj92e9Tv
91	B62qkoTczRzwCUr6AmSiNcr3UWwkgbWeihVZphwP8CEuiDzrNHvunTX
92	B62qpGkYNpBS3MBgortSQuwV1aXcK6bRRQyYz3wGW5tCpCLdvxk8J6q
93	B62qnYfsf8P7B7UYcjN9bwL7HPpNrAJh7fG5zqWvZnSsaQJP2Z1qD84
94	B62qpAwcFY3oTy2oFUEc3gB4x879CvPqHUqHqjT3PiGxggroaUYHxkm
95	B62qib1VQVfLQeCW6oAKEX2GRuvXjYaX2Lw9qqjkBPAvdshHPyJXVMv
96	B62qm5TQe1nz3gfHqb6S4FE7FWV92AaKzUuAyNSDNeNJYgND35JaK8w
97	B62qrmfQsKRd5pwg1EZNYXSmcbsgCekCkJAxxJcZhWyX7ChfExZtFAj
98	B62qitvFhawB29DGkGv9NEfGZ8d9hECEKnKMHAvtULVATdw5epPS2s6
99	B62qo81kkuqxFZw9cZAcoYb4ZeCjY9HodT3yDkh8Zxhg9omfRexyNAz
100	B62qmeDPPUDtPVVHqesiKD7ecz6YZvGDHzVw2swBa84EGs5NBKpGK4H
101	B62qqwLQXBrhJmfAtF7GUf7FNVS2xoTPrkyw7d4Pj9W431bpysAdr3V
102	B62qkgcEQJ9qhjwQgt2XeN3RJpPTfjCrqFUUAW2NsVpzmyQwFbekNMM
103	B62qnAotEqbcE8sjbdyJkkvKnTzW3BCPaL5HrMEdHa4pVnfPBXWGXXW
104	B62qquzjE4bbK3mhk6jtFMnkm9BdzasTHuvMxx6JmhXeYKZkPbyZUry
105	B62qrj3VHfVadkyJCvmu7SvczS7QZy1Yk1uQjcjwkS4QqDt9oqi4eWf
106	B62qn6fTLLatKHi4aCX7p6Lg5rzZSq6VK2vrFVgX14gjaQqay8zHfsJ
107	B62qjrBApNy5mx6biRzL5AfRrDEarq3kv9Zcf5LcUR6iKAX9ve5vvud
108	B62qkdysBPreF3ef7bFEwCghYjbywFgumUHXYKDrBkUB89KgisAFGSV
109	B62qmRjcL489UysBEnabin5be824q7ok4VjyssKNutPq3YceMRSW4gi
110	B62qo3TjT6pu6i7UT8w39UVQc2Ljg8K69eng55vu5itof3Ma3qwcgZF
111	B62qkGd1TBgY9knRC3XwpDF8tAHHZH4KRJVtieksqqf87tywz8g2fh9
112	B62qpXFq7VJG6Spy7BSYjqSC1GBwKLCzfU8bcrUrALEFEXphpvjn3bG
113	B62qmp2xXJyj9LegRQUtFMCCGV3DQu337n6s6BK8a2kaYrMf1MmZHkT
114	B62qk7otVcaKwd2AH2npPcdDwEpvmrJrVJTFJi8jawkLzgqLZ4WZ34d
115	B62qoZKF1811LTrhhysvz6yMYHFVT9MF8QkAkneMM5fcNLQKc8jk64q
116	B62qpjkSafKdAeCBh6PV6ZizJjtfs3v1DuXu1WowkYq2Bcr5X7bmk7G
117	B62qnjhGUFX636v8HyJsYKUkAS5ms58q9C9GtwNvPbMzMVy7FmRNhLG
118	B62qoCS2htWnx3g8gFq2ypSLHMW1jkZF6XMTH8yKE8gYTH7jfrcdjCo
119	B62qk2wpLtL3PUEQZBYPeabiXcZi6yzbVimciFWZSCHpxufKFDTmhi6
120	B62qjWRcn5eRmdppcsDNudiogbnNPzW4jWC6XH2LczMRDXzjK9AgfA2
121	B62qjJrgSK4wa3HnZZqmfJzxtMfACK9r2zEHqo5Rm6UUvyFrk4UjdPW
122	B62qoq6uA96gWVYBDtMQLZC5hB4hgAVojbuhw9Z2CE1Acj6iESSS1cE
123	B62qkSpe1P6FgwWU3BfvU2FXnuYt2vR4DzsEZf5TbJynBgyZy7W9yyE
124	B62qr225GCSVzAGKBYxB7rKE6ibtQAcfcXMfYH84hvkqHWAnFzWR4RT
125	B62qkQT9sAztAWnYdxQMaQSxrA93DRa5f8LxWCEzYA3Y3tewDQKUMyQ
126	B62qieyc3j9pYR6aA8DC1rhoUNRiPacx1ij6qW534VwTtuk8rF2UBrk
127	B62qoFyzjU4pC3mFgUidmTFt9YBnHjke5SU6jcNe7vVcvvoj4CCXYJf
128	B62qihY3kUVYcMk965RMKfEAYRwgh9ATLBWDiTzivneCmeEahgWTE58
129	B62qm8kJSo4SZt7zmNP29aYAUqETjPq6ge2hj5TxZWxWK2JDscQtx1Y
130	B62qkY3LksqsR2ETeNmAHAmYxi7mZXsoSgGMEMujrPtXQjRwxe5Bmdn
131	B62qrJ9hFcVQ4sjveJpQUsXZenisBnXKVzDdPntw48PYXxP17DNdKg4
132	B62qpKCYLZz2Eyb9vFfaVPgWjTWf1p3VpBLnQSSme2RC3ob4m1p8fCv
133	B62qkFYQghamWpPuNxzr1zw6ARk1mKFwkdQWJqHvmxdM95d45AjwWXE
134	B62qnzhgbY3HD19eKMeQTFPZijFTvJN82pHeGYQ2xM9HxZRPv6xhtqe
135	B62qroho2SKx4wignPPRf2qPbGzvfRgQf4zCMioxnmwKyLZCg3reYPc
136	B62qm4jN36Cwbtyd8j3BLevPK7Yhpv8KtWTia5fuwMAyvcHLCosU4PN
137	B62qk9Dk1rwSVtSLCYdWNfPTXRPDWPPu3rR5sqvrawP82m9P1LhBZ94
138	B62qnR8RErysAmsLHk6E7teSg56Dr3RyF6qWycyVjQhoQCVC9GfQqhD
139	B62qo7XmFPKML7WfgUe9FvCMUrMihfapBPeCJh9Yxfka7zUwy1nNDCY
140	B62qqZw4bXrb8PCxvEvRJ9DPASPPaHyoAWXw1avG7mEjnkFy7jGLz1i
141	B62qkFKcfRwVgdQ1UDhhCoExwsMPNWFJStxnDtJ1hNVmLzzGsyCRLuo
142	B62qofSbCaTfL61ZybYEpAeGe14TK8wNN8VFDV8uUEVBGpqVDAxYePK
143	B62qn8Vo7WTK4mwQJ8sjiQvbWDavetBS4f3Gdi42KzQZmL3sri25rFp
144	B62qo6pZqSTym2umKYeZ53F1woYCuX3qHrUtTezBoztURNRDAiNbq5Q
145	B62qo8AvB3EoCWAogvUg6wezt5GkNRTZmYXCw5Gutj8tAg6cdffX3kr
146	B62qqF7gk2yFsigWL7JyW1R8sdUcQjAPkp32i9B6f9GRYMzFoLPdBqJ
147	B62qjdhhu4bsmbMFxykEgbhf4atVvgQWB4dizqsMEBbmQPe9GeXZ42N
148	B62qmCsUFPNLpExtzt6NUeosa8L5qb7cEKi9btkMdAQS2GnQzTMjUGM
149	B62qneAWh9zy9ufLxKJfgrccdGfbgeoswyjPJp2WLhBpWKM7wMJtLZM
150	B62qoqu7NDPVJAdZPJWjia4gW3MHk9Cy3JtpACiVbvBLPYw7pWyn2vL
151	B62qmwfTv4co8uACHkz9hJuUND9ubZfpP2FsAwvru9hSg5Hb8rtLbFS
152	B62qkhxmcB6vwRxLxKZV2R4ifFLfTSCdtxJ8nt94pKVbwWd9MshJadp
153	B62qjYRWXeQ52Y9ADFTp55p829ZE7DE4zn9Nd8puJc2QVyuiooBDTJ3
154	B62qo3b6pfzKVWNFgetepK6rXRekLgAYdfEAMHT6WwaSn2Ux8frnbmP
155	B62qncxbMSrL1mKqCSc6huUwDffg5qNDDD8FHtUob9d3CE9ZC2EFPhw
156	B62qpzLLC49Cb6rcpFyCroFiAtGtBCXny9xRbuMKi64vsU5QLoWDoaL
157	B62qj7bnmz2VYRtJMna4bKfUYX8DyQeqxKEmHaKSzE9L6v7fjfrMbjF
158	B62qnEQ9eQ94BxdECbFJjbkqCrPYH9wJd7B9rzKL7EeNqvYzAUCNxCT
159	B62qokmEKEJs6VUV7QwFaHHfEr6rRnFXQe9jbodnaDuWzfUK6YoXt2w
160	B62qpPJfgTfiSghnXisMvgTCNmyt7dA5MxXnpHfMaDGYGs8C3UdGWm7
161	B62qkzi5Dxf6oUaiJYzb5Kq78UG8fEKnnGuytPN78gJRdSK7qvkDK6A
162	B62qs2sRxQrpkcJSkzNF1WKiRTbvhTeh2X8LJxB9ydXbBNXimCgDQ8k
163	B62qoayMYNMJvSh27WJog3K74996uSEFDCmHs7AwkBX6sXiEdzXn9SQ
164	B62qibjCrFmXT3RrSbHgjtLHQyb63Q89gBLUZgRj7KMCeesF9zEymPP
165	B62qrw63RAyz2QfqhHk8pttD2ussturr1rvneUWjAGuhsrGgzxr2ZRo
166	B62qmNVzYukv4VxXoukakohrGNK7yq1Tgjv5SuX1TTWmpvVwD5Xnu2L
167	B62qoucdKZheVHX8udLGmo3vieCnyje5dvAayiLm8trYEp3op9jxCMa
168	B62qo51F51yp7PcqmHd6G1hpNBAj3kwRSQvKmy5ybd675xVJJVtMBh8
169	B62qjHbDMJGPUz3M6JK2uC3tm6VPLaEtv4sMCcrMBz6hnD5hrET4RJM
170	B62qnyxTMk4JbYsaMx8EN2KmoZUsb9Zd3nvjwyrZr2GdAHC9nKF16PY
171	B62qrPo6f9vRwqDmgfNYzaFd9J3wTwQ1SC72yMAxwaGpjt2vJrxo4ri
172	B62qoZXUxxowQuERSJWb6EkoyciRthxycW5csa4cQkZUfm151sn8BSa
173	B62qr7QqCysRpMbJGKpAw1JsrZyQfSyT4iYoP4MsTYungBDJgwx8vXg
174	B62qo3JqbYXcuW75ZHMSMnJX7qbU8QF3N9k9DhQGbw8RKNP6tNQsePE
175	B62qjCC8yevoQ4ucM7fw4pDUSvg3PDGAhvWxhdM3qrKsnXW5prfjo1o
176	B62qnAcTRHehWDEuKmERBqSakPM1dg8L3JPSZd5yKfg4UNaHdRhiwdd
177	B62qruGMQFShgABruLG24bvCPhF2yHw83eboSqhMFYA3HAZH9aR3am3
178	B62qiuFiD6eX5mf4w52b1GpFMpk1LHtL3GWdQ4hxGLcxHh36RRmjpei
179	B62qokvW3jFhj1yz915TzoHubhFuR6o8QFQReVaTFcj8zpPF52EU9Ux
180	B62qr6AEDV6T66apiAX1GxUkCjYRnjWphyiDro9t9waw93xr2MW6Wif
181	B62qjYBQ6kJ9PJTTPnytp4rnaonUQaE8YuKeimJXHQUfirJ8UX8Qz4L
182	B62qqB7CLD6r9M532oCDKxxfcevtffzkZarWxdzC3Dqf6LitoYhzBj9
183	B62qr87pihBCoZNsJPuzdpuixve37kkgnFJGq1sqzMcGsB95Ga5XUA6
184	B62qoRyE8Yqm4GNkjnYrbtGWJLYLNoqwWzSRRBw8MbmRUS1GDiPitV7
185	B62qm4NwW8rFhUh4XquVC23fn3t8MqumhfjGbovLwfeLdxXQ3KhA9Ai
186	B62qmAgWQ9WXHTPh4timV5KFuHWe1GLb4WRDRh31NULbyz9ub1oYf8u
187	B62qroqFW16P7JhyaZCFsUNaCYg5Ptutp9ECPrFFf1VXhb9SdHE8MHJ
188	B62qriG5CJaBLFwd5TESfXB4rgSDfPSFyYNmpjWw3hqw1LDxPvpfaV6
189	B62qjYVKAZ7qtXDoFyCXWVpf8xcEDpujXS5Jvg4sjQBEP8XoRNufD3S
190	B62qjBzcUxPayV8dJiWhtCYdBZYnrQeWjz28KiMYGYodYjgwgi961ir
191	B62qkG2Jg1Rs78D2t1DtQPjuyydvVSkfQMDxBb1hPi29HyzHt2ztc8B
192	B62qpNWv5cQySYSgCJubZUi6f4N8AHMkDdHSXaRLVwy7aG2orM3RWLp
193	B62qism2zDgKmJaAy5oHRpdUyk4EUi9K6iFfxc5K5xtARHRuUgHugUQ
194	B62qqaG9PpXK5CNPsPSZUdAUhkTzSoZKCtceGQ1efjMdHtRmuq7796d
195	B62qpk8ww1Vut3M3r2PYGrcwhw6gshqvK5PwmC4goSY4RQ1SbWDcb16
196	B62qqxvqA4qfjXgPxLbmMh84pp3kB4CSuj9mSttTA8hGeLeREfzLGiC
197	B62qnqFpzBPpxNkuazmDWbvcQX6KvuCZvenM1ev9hhjKj9cFj4dXSMb
198	B62qpdxyyVPG1v5LvPdTayyoUtp4BMYbYYwRSCkyW9n45383yrP2hJz
199	B62qohCkbCHvE3DxG8YejQtLtE1o86Z53mHEe1nmzMdjNPzLcaVhPx2
200	B62qiUvkf8HWS1tv8dNkHKJdrj36f5uxMcH1gdF61T2GDrFbfbeeyxY
201	B62qngQ2joTkrS8RAFystfTa7HSc9agnhLsBvvkevhLmn5JXxtmKMfv
202	B62qrCfZaRAK5LjjigtSNYRoZgN4W4bwWbAffkvdhQYUDkB7UzBdk6w
203	B62qq8p3wd6YjuLqTrrUC8ag4wYzxoMUBKu4bdkUmZegwC3oqoXpGy3
204	B62qqmgpUFj5gYxoS6yZj6pr22tQHpbKaFSKXkT8yzdxatLunCvWtSA
205	B62qrjk6agoyBBy13yFobKQRE6FurWwXwk5P1VrxavxpZhkiHXqsyuR
206	B62qr3YEZne4Hyu9jCsxA6nYTziPNpxoyyxZHCGZ7cJrvckX9hoxjC6
207	B62qm7tX4g8RCRVRuCe4MZJFdtqAx5vKgLGR75djzQib7StKiTfbWVy
208	B62qjaAVCFYmsKt2CR2yUs9EqwxvT1b3KWeRWwrDQuHhems1oC2DNrg
209	B62qj49MogZdnBobJZ6ju8njQUhP2Rp59xjPxw3LV9cCj6XGAxkENhE
210	B62qpc1zRxqn3eTYAmcEosHyP5My3etfokSBX9Ge2cxtuSztAWWhadt
211	B62qm4Kvpidd4gX4p4r71DGsQUnEmhi12H4D5k3F2rdxvWmWEiJyfU2
212	B62qjMzwAAoUbqpnuntqxeb1vf2qgDtzQwj4a3zkNeA7PVoKHEGwLXg
213	B62qmyLw1LNGHkvqkH5nsQZU6uJu3begXAe7WzavUH4HPSsjJNKP9po
214	B62qqmQY1gPzEv6qr6AbLBp1yLW5tVcMB4dwVPMF218gv2xPk48j3sb
215	B62qmmhQ2eQDnyFTdsgzztgLndmsSyQBBWtjALnRdGbZ87RkNeEuri1
216	B62qqCAQRnjJCnS5uwC1A3j4XmHqZrisvNdG534R8eMvzsFRx9h8hip
217	B62qoUdnygTtJyyivQ3mTrgffMeDpUG1dsgqswbXvrypvCa9z8MDSFz
218	B62qnt6Lu7cqkAiHg9qF6qcj9uFcqDCz3J6pTcLTbwrNde97KbR6rf6
219	B62qoTmf1JEAZTWPqWvMq66xAonpPVAhMtSR8UbbX3t8FhRKrdyTFbr
220	B62qiqiPtbo7ppvjDJ536Nf968zQM3BrYxQXoWeistF8J12BovP5e1F
221	B62qpP5T35yJUz1U25Eqi5VtLVkjbDyMMXaTa87FE9bhoEbtz7bzAXz
222	B62qqdtmbGF5LwL47qj7hMWjt6XYcwJnft3YgD8ydLgf1M59PFCHv44
223	B62qm8TrWwzu2px1bZG38QkpXC5JgU7RnCyqbVyiy2Fmh63N5d9cbA6
224	B62qnZXs2RGudz1q9eAgxxtZQnNNHi6P5RAzoznCKNdqvSyyWghmYX6
225	B62qo7dRx2VHmDKXZ8XffNNeUK1j4znWxFUvg48hrxrNChqwUrDBgiA
226	B62qke1AAPWuurJQ5p1zQ34uRbtogxsfHEdzfqufAHrqKKHba7ZYC2G
227	B62qjy64ysP1cHmvHqyrZ899gdUy48PvBCnAYRykM5EMpjHccdVZ4Fy
228	B62qjDFzBEMSsJX6i6ta6baPjCAoJmHY4a4xXUmgCJQv4sAXhQAAbpt
229	B62qrV4S63yeVPjcEUmCkAx1bKA5aSfzCLTgh3b8D5uPr7UrJoVxA6S
230	B62qnqEX8jNJxJNyCvnbhUPu87xo3ki4FXdRyUUjQuLCnyvZE2qxyTy
231	B62qpivmqu3HDNenKMHPNhie31sFD68nZkMteLW58R21gcorUfenmBB
232	B62qjoiPU3JM2UtM1BCWjJZ5mdDBr8SadyEMRtaREsr7iCGPabKbFXf
233	B62qoRBTLL6SgP2JkuA8VKnNVybUygRm3VaD9uUsmswb2HULLdGFue6
234	B62qpLj8UrCZtRWWGstWPsE6vYZc9gA8FBavUT7RToRxpxHYuT3xiKf
235	B62qkZeQptw1qMSwe53pQN5HXj258zQN5bATF6bUz8gFLZ8Tj3vHdfa
236	B62qjzfgc1Z5tcbbuprWNtPmcA1aVEEf75EnDtss3VM3JrTyvWN5w8R
237	B62qkjyPMQDyVcBt4is9wamDeQBgvBTHbx6bYSFyGk6NndJJ3c1Te4Q
238	B62qjrZB4CzmYULfHB4NAXqjQoEnAESXmeyBAjxEfjCksXE1F7uLGtH
239	B62qkixmJk8DEY8wa7EQbVbZ4b36dCwGoW94rwPkzZnBkB8GjVaRMP5
240	B62qjkjpZtKLrVFyUE4i4hAhYEqaTQYYuJDoQrhisdFbpm61TEm1tE5
241	B62qrqndewerFzXSvc2JzDbFYNvoFTrbLsya4hTsy5bLTXmb9owUzcd
242	B62qrGPBCRyP4xiGWn8FNVveFbYuHWxKL677VZWteikeJJjWzHGzczB
243	B62qkvx6EpQCXfNWCFQyVoFAfQuKaT6mTxDZBxif84Rkiu7GtJp34mM
>>>>>>> 25dc89d6
\.


--
-- Data for Name: snarked_ledger_hashes; Type: TABLE DATA; Schema: public; Owner: postgres
--

COPY public.snarked_ledger_hashes (id, value) FROM stdin;
<<<<<<< HEAD
1	jwZ8MVAesBiSNDZ1o9NcoBqZRjSchwR52L3bY6h4km3HTpwMX6Y
=======
1	jxPHPvYFwMa3xc4xHAJmmpNeXvRUcErrD1FZXEohawXhgGVta5m
>>>>>>> 25dc89d6
\.


--
-- Data for Name: timing_info; Type: TABLE DATA; Schema: public; Owner: postgres
--

COPY public.timing_info (id, account_identifier_id, initial_minimum_balance, cliff_time, cliff_amount, vesting_period, vesting_increment) FROM stdin;
1	1	0	0	0	0	0
2	2	0	0	0	0	0
3	3	0	0	0	0	0
4	4	0	0	0	0	0
5	5	0	0	0	0	0
6	6	0	0	0	0	0
7	7	0	0	0	0	0
8	8	0	0	0	0	0
9	9	0	0	0	0	0
10	10	0	0	0	0	0
11	11	0	0	0	0	0
12	12	0	0	0	0	0
13	13	0	0	0	0	0
14	14	0	0	0	0	0
15	15	0	0	0	0	0
16	16	0	0	0	0	0
17	17	0	0	0	0	0
18	18	0	0	0	0	0
19	19	0	0	0	0	0
20	20	0	0	0	0	0
21	21	0	0	0	0	0
22	22	0	0	0	0	0
23	23	0	0	0	0	0
24	24	0	0	0	0	0
25	25	0	0	0	0	0
26	26	0	0	0	0	0
27	27	0	0	0	0	0
28	28	0	0	0	0	0
29	29	0	0	0	0	0
30	30	0	0	0	0	0
31	31	0	0	0	0	0
32	32	0	0	0	0	0
33	33	0	0	0	0	0
34	34	0	0	0	0	0
35	35	0	0	0	0	0
36	36	0	0	0	0	0
37	37	0	0	0	0	0
38	38	0	0	0	0	0
39	39	0	0	0	0	0
40	40	0	0	0	0	0
41	41	0	0	0	0	0
42	42	0	0	0	0	0
43	43	0	0	0	0	0
44	44	0	0	0	0	0
45	45	0	0	0	0	0
46	46	0	0	0	0	0
47	47	0	0	0	0	0
48	48	0	0	0	0	0
49	49	0	0	0	0	0
50	50	0	0	0	0	0
51	51	0	0	0	0	0
52	52	0	0	0	0	0
53	53	0	0	0	0	0
54	54	0	0	0	0	0
55	55	0	0	0	0	0
56	56	0	0	0	0	0
57	57	0	0	0	0	0
58	58	0	0	0	0	0
59	59	0	0	0	0	0
60	60	0	0	0	0	0
61	61	0	0	0	0	0
62	62	0	0	0	0	0
63	63	0	0	0	0	0
64	64	0	0	0	0	0
65	65	0	0	0	0	0
66	66	0	0	0	0	0
67	67	0	0	0	0	0
68	68	0	0	0	0	0
69	69	0	0	0	0	0
70	70	0	0	0	0	0
71	71	0	0	0	0	0
72	72	0	0	0	0	0
73	73	0	0	0	0	0
74	74	0	0	0	0	0
75	75	0	0	0	0	0
76	76	0	0	0	0	0
77	77	0	0	0	0	0
78	78	0	0	0	0	0
79	79	0	0	0	0	0
80	80	0	0	0	0	0
81	81	0	0	0	0	0
82	82	0	0	0	0	0
83	83	0	0	0	0	0
84	84	0	0	0	0	0
85	85	0	0	0	0	0
86	86	0	0	0	0	0
87	87	0	0	0	0	0
88	88	0	0	0	0	0
89	89	0	0	0	0	0
90	90	0	0	0	0	0
91	91	0	0	0	0	0
92	92	0	0	0	0	0
93	93	0	0	0	0	0
94	94	0	0	0	0	0
95	95	0	0	0	0	0
96	96	0	0	0	0	0
97	97	0	0	0	0	0
98	98	0	0	0	0	0
99	99	0	0	0	0	0
100	100	0	0	0	0	0
101	101	0	0	0	0	0
102	102	0	0	0	0	0
103	103	0	0	0	0	0
104	104	0	0	0	0	0
105	105	0	0	0	0	0
106	106	0	0	0	0	0
107	107	0	0	0	0	0
108	108	0	0	0	0	0
109	109	0	0	0	0	0
110	110	0	0	0	0	0
111	111	0	0	0	0	0
112	112	0	0	0	0	0
113	113	0	0	0	0	0
114	114	0	0	0	0	0
115	115	0	0	0	0	0
116	116	0	0	0	0	0
117	117	0	0	0	0	0
118	118	0	0	0	0	0
119	119	0	0	0	0	0
120	120	0	0	0	0	0
121	121	0	0	0	0	0
122	122	0	0	0	0	0
123	123	0	0	0	0	0
124	124	0	0	0	0	0
125	125	0	0	0	0	0
126	126	0	0	0	0	0
127	127	0	0	0	0	0
128	128	0	0	0	0	0
129	129	0	0	0	0	0
130	130	0	0	0	0	0
131	131	0	0	0	0	0
132	132	0	0	0	0	0
133	133	0	0	0	0	0
134	134	0	0	0	0	0
135	135	0	0	0	0	0
136	136	0	0	0	0	0
137	137	0	0	0	0	0
138	138	0	0	0	0	0
139	139	0	0	0	0	0
140	140	0	0	0	0	0
141	141	0	0	0	0	0
142	142	0	0	0	0	0
143	143	0	0	0	0	0
144	144	0	0	0	0	0
145	145	0	0	0	0	0
146	146	0	0	0	0	0
147	147	0	0	0	0	0
148	148	0	0	0	0	0
149	149	0	0	0	0	0
150	150	0	0	0	0	0
151	151	0	0	0	0	0
152	152	0	0	0	0	0
153	153	0	0	0	0	0
154	154	0	0	0	0	0
155	155	0	0	0	0	0
156	156	0	0	0	0	0
157	157	0	0	0	0	0
158	158	0	0	0	0	0
159	159	0	0	0	0	0
160	160	0	0	0	0	0
161	161	0	0	0	0	0
162	162	0	0	0	0	0
163	163	0	0	0	0	0
164	164	0	0	0	0	0
165	165	0	0	0	0	0
166	166	0	0	0	0	0
167	167	0	0	0	0	0
168	168	0	0	0	0	0
169	169	0	0	0	0	0
170	170	0	0	0	0	0
171	171	0	0	0	0	0
172	172	0	0	0	0	0
173	173	0	0	0	0	0
174	174	0	0	0	0	0
175	175	0	0	0	0	0
176	176	0	0	0	0	0
177	177	0	0	0	0	0
178	178	0	0	0	0	0
179	179	0	0	0	0	0
180	180	0	0	0	0	0
181	181	0	0	0	0	0
182	182	0	0	0	0	0
183	183	0	0	0	0	0
184	184	0	0	0	0	0
185	185	0	0	0	0	0
186	186	0	0	0	0	0
187	187	0	0	0	0	0
188	188	0	0	0	0	0
189	189	0	0	0	0	0
190	190	0	0	0	0	0
191	191	0	0	0	0	0
192	192	0	0	0	0	0
193	193	0	0	0	0	0
194	194	0	0	0	0	0
195	195	0	0	0	0	0
196	196	0	0	0	0	0
197	197	0	0	0	0	0
198	198	0	0	0	0	0
199	199	0	0	0	0	0
200	200	0	0	0	0	0
201	201	0	0	0	0	0
202	202	0	0	0	0	0
203	203	0	0	0	0	0
204	204	0	0	0	0	0
205	205	0	0	0	0	0
206	206	0	0	0	0	0
207	207	0	0	0	0	0
208	208	0	0	0	0	0
209	209	0	0	0	0	0
210	210	0	0	0	0	0
211	211	0	0	0	0	0
212	212	0	0	0	0	0
213	213	0	0	0	0	0
214	214	0	0	0	0	0
215	215	0	0	0	0	0
216	216	0	0	0	0	0
217	217	0	0	0	0	0
218	218	0	0	0	0	0
219	219	0	0	0	0	0
220	220	0	0	0	0	0
221	221	0	0	0	0	0
222	222	0	0	0	0	0
223	223	0	0	0	0	0
224	224	0	0	0	0	0
225	225	0	0	0	0	0
226	226	0	0	0	0	0
227	227	0	0	0	0	0
228	228	0	0	0	0	0
229	229	0	0	0	0	0
230	230	0	0	0	0	0
231	231	0	0	0	0	0
232	232	0	0	0	0	0
233	233	0	0	0	0	0
234	234	0	0	0	0	0
235	235	0	0	0	0	0
236	236	0	0	0	0	0
237	237	0	0	0	0	0
238	238	0	0	0	0	0
239	239	0	0	0	0	0
240	240	0	0	0	0	0
241	241	0	0	0	0	0
242	242	0	0	0	0	0
\.


--
-- Data for Name: token_symbols; Type: TABLE DATA; Schema: public; Owner: postgres
--

COPY public.token_symbols (id, value) FROM stdin;
1	
\.


--
-- Data for Name: tokens; Type: TABLE DATA; Schema: public; Owner: postgres
--

COPY public.tokens (id, value, owner_public_key_id, owner_token_id) FROM stdin;
1	wSHV2S4qX9jFsLjQo8r1BsMLH2ZRKsZx6EJd1sbozGPieEC4Jf	\N	\N
\.


--
-- Data for Name: user_commands; Type: TABLE DATA; Schema: public; Owner: postgres
--

COPY public.user_commands (id, command_type, fee_payer_id, source_id, receiver_id, nonce, amount, fee, valid_until, memo, hash) FROM stdin;
<<<<<<< HEAD
1	payment	176	176	176	0	1000000000	250000000	\N	E4YM2vTHhWEg66xpj52JErHUBU4pZ1yageL4TVDDpTTSsv8mK6YaH	5Jtet5HGAeCqo5Dnx7pmvKhUDKYukY2Dw6gSb96644EVoFCJbEs8
2	payment	176	176	176	1	1000000000	250000000	\N	E4YM2vTHhWEg66xpj52JErHUBU4pZ1yageL4TVDDpTTSsv8mK6YaH	5JuSMfRQEfDH1NP7fgyRcYimQzp9EpgjiujDBYaBkarrW8UHq6ya
3	payment	176	176	176	2	1000000000	250000000	\N	E4YM2vTHhWEg66xpj52JErHUBU4pZ1yageL4TVDDpTTSsv8mK6YaH	5Jv9J4YpQATXHvyPL15xJdApLukSW8wgdngYx4CfRReER2dQGQP4
4	payment	176	176	176	3	1000000000	250000000	\N	E4YM2vTHhWEg66xpj52JErHUBU4pZ1yageL4TVDDpTTSsv8mK6YaH	5JuhDotnk15nfB15Qckoa7fVZgSrvFbTrz1vF57rWT8jakWZjmrd
5	payment	176	176	176	4	1000000000	250000000	\N	E4YM2vTHhWEg66xpj52JErHUBU4pZ1yageL4TVDDpTTSsv8mK6YaH	5JucLhqPSNgyDdCVEWcbVPNjB4k7pzeRhFfysH6XkKcaJyqku8pS
6	payment	176	176	176	5	1000000000	250000000	\N	E4YM2vTHhWEg66xpj52JErHUBU4pZ1yageL4TVDDpTTSsv8mK6YaH	5JuQyBemmLQjAt2f2C2faBSxCDdJsKii4DyHZmHiuP1qwQT4WP9D
7	payment	176	176	176	6	1000000000	250000000	\N	E4YM2vTHhWEg66xpj52JErHUBU4pZ1yageL4TVDDpTTSsv8mK6YaH	5Jtqht6RDLm1MBobAyHL3A352tKa5emmBrCFQwxQDfhCAXgfVrwg
8	payment	176	176	176	7	1000000000	250000000	\N	E4YM2vTHhWEg66xpj52JErHUBU4pZ1yageL4TVDDpTTSsv8mK6YaH	5JuFACLPj311zUjdD56u1pNrvPJ56q3inhHNvfuViRQQbYBvC8SZ
9	payment	176	176	176	8	1000000000	250000000	\N	E4YM2vTHhWEg66xpj52JErHUBU4pZ1yageL4TVDDpTTSsv8mK6YaH	5JutJpmg6eM6nkfMGqeJEW6ponnnXvQ5JytwA61si2K5HrU5ivvP
10	payment	176	176	176	9	1000000000	250000000	\N	E4YM2vTHhWEg66xpj52JErHUBU4pZ1yageL4TVDDpTTSsv8mK6YaH	5JuHftJL9gxhiGowow3v8gedvVZuMdQb28ZLdjH8ma4ZP4HQZ2on
11	payment	176	176	176	10	1000000000	250000000	\N	E4YM2vTHhWEg66xpj52JErHUBU4pZ1yageL4TVDDpTTSsv8mK6YaH	5JtsEQixjGZmbPYx3a6vMkmZQ6fSoizqKsftmTuBVrrzWebyr8E9
12	payment	176	176	176	11	1000000000	250000000	\N	E4YM2vTHhWEg66xpj52JErHUBU4pZ1yageL4TVDDpTTSsv8mK6YaH	5JtzWVwUswpdp4tmBNV46YUVyeXwpY8kMe7EtSoJdCSthuhPr1Uu
13	payment	176	176	176	12	1000000000	250000000	\N	E4YM2vTHhWEg66xpj52JErHUBU4pZ1yageL4TVDDpTTSsv8mK6YaH	5JuHbBjgHzJQxCTN7N4Q1oFSgxsxzKifLS8B4Cs71yUikjRVRzxE
14	payment	176	176	176	13	1000000000	250000000	\N	E4YM2vTHhWEg66xpj52JErHUBU4pZ1yageL4TVDDpTTSsv8mK6YaH	5JtczwaBNt7qZtJrp5bhYCJBDjtLxVqtciKFg13hYbDmoJ88HMHS
15	payment	176	176	176	14	1000000000	250000000	\N	E4YM2vTHhWEg66xpj52JErHUBU4pZ1yageL4TVDDpTTSsv8mK6YaH	5JvHhykg5kRYgauSBj7ujhx2HDW3M3gmrkQojxo7jUeQyQFf4scd
16	payment	176	176	176	15	1000000000	250000000	\N	E4YM2vTHhWEg66xpj52JErHUBU4pZ1yageL4TVDDpTTSsv8mK6YaH	5Ju7XbU8RnJwXozdKF1Hgc3Uw9F4RPYbdpyRDcNrWx6RdCDCEzet
17	payment	176	176	176	16	1000000000	250000000	\N	E4YM2vTHhWEg66xpj52JErHUBU4pZ1yageL4TVDDpTTSsv8mK6YaH	5JvMsVhTHKkvD5HmR73xQWmochZSN8v4U6DTFfzJmrT2JP4fiZSJ
18	payment	176	176	176	17	1000000000	250000000	\N	E4YM2vTHhWEg66xpj52JErHUBU4pZ1yageL4TVDDpTTSsv8mK6YaH	5JvKm8FcWmddc7dzU4dBwqSnKPwbf6iTNhm5UQoAi3RLHReMcRkz
19	payment	176	176	176	18	1000000000	250000000	\N	E4YM2vTHhWEg66xpj52JErHUBU4pZ1yageL4TVDDpTTSsv8mK6YaH	5JtzseDGLqi8UNuNdgKyunmujdht1q7eToBva1UKwjHzdidgQVGD
20	payment	176	176	176	19	1000000000	250000000	\N	E4YM2vTHhWEg66xpj52JErHUBU4pZ1yageL4TVDDpTTSsv8mK6YaH	5JuPp5dXCegwKb3oJYtfbvsuk4f9jh1xxSVT56C3Gvs5xwt2EwXG
21	payment	176	176	176	20	1000000000	250000000	\N	E4YM2vTHhWEg66xpj52JErHUBU4pZ1yageL4TVDDpTTSsv8mK6YaH	5JtvTCoqQYhdWajSEwCkCA8KY6e52xQKxuqnAM6Xftqhixo6QRbZ
22	payment	176	176	176	21	1000000000	250000000	\N	E4YM2vTHhWEg66xpj52JErHUBU4pZ1yageL4TVDDpTTSsv8mK6YaH	5Jur3f5kHTu4SyW2pE3FU98N5uSx7NKuer19dxegn3TGbpS3VCXV
23	payment	176	176	176	22	1000000000	250000000	\N	E4YM2vTHhWEg66xpj52JErHUBU4pZ1yageL4TVDDpTTSsv8mK6YaH	5JtcQuUdeoExJcX3yJeVMjyka4F3QAgYYwwNCuJMBkkb9SodZKSu
24	payment	176	176	176	23	1000000000	250000000	\N	E4YM2vTHhWEg66xpj52JErHUBU4pZ1yageL4TVDDpTTSsv8mK6YaH	5Jtiv3eN7grX8wr9TKWNM5gdn1VPBfRAANuXHbXkytLyTEDtjPSi
25	payment	176	176	176	24	1000000000	250000000	\N	E4YM2vTHhWEg66xpj52JErHUBU4pZ1yageL4TVDDpTTSsv8mK6YaH	5JtejqAk2ZThLb85nsEqwW6ZiqzfSwtTRNQPBjwZXm9T4tH1uMZM
26	payment	176	176	176	25	1000000000	250000000	\N	E4YM2vTHhWEg66xpj52JErHUBU4pZ1yageL4TVDDpTTSsv8mK6YaH	5JtyPfj8oR525hSu4kVGLkqgeY8567S4ojRVRHSNnCYZYrb3ymFe
27	payment	176	176	176	26	1000000000	250000000	\N	E4YM2vTHhWEg66xpj52JErHUBU4pZ1yageL4TVDDpTTSsv8mK6YaH	5JuvY9byiZgFwQWirF4FBxVKXQr7L8DVHuhEV1pQExWSsocm8MNY
28	payment	176	176	176	27	1000000000	250000000	\N	E4YM2vTHhWEg66xpj52JErHUBU4pZ1yageL4TVDDpTTSsv8mK6YaH	5JuofDn9jsvHX74r1jUyBuHjkq2eiXxay2gSKd6tepytbkMCRjpB
29	payment	176	176	176	28	1000000000	250000000	\N	E4YM2vTHhWEg66xpj52JErHUBU4pZ1yageL4TVDDpTTSsv8mK6YaH	5JvPrCMYjYFEDzJgGokWo9PPXEgcfLZcrmpMmqRUTrZT3erSNtpf
30	payment	176	176	176	29	1000000000	250000000	\N	E4YM2vTHhWEg66xpj52JErHUBU4pZ1yageL4TVDDpTTSsv8mK6YaH	5Juf8AdiqToFudnnwCXVoWXKZxg5kVW7pKfzcHiRjrMxqW3mdZ8a
31	payment	176	176	176	30	1000000000	250000000	\N	E4YM2vTHhWEg66xpj52JErHUBU4pZ1yageL4TVDDpTTSsv8mK6YaH	5JvK3wD8pHNasf89FRq1PE1wPrXzWkTzDqPUWsQN8R3dJ2eTMN9h
32	payment	176	176	176	31	1000000000	250000000	\N	E4YM2vTHhWEg66xpj52JErHUBU4pZ1yageL4TVDDpTTSsv8mK6YaH	5JtXxqizpy9DNbBy6FKJf9XynpB6dLoSTagLL1MeKEbN9kbtYMK6
33	payment	176	176	176	32	1000000000	250000000	\N	E4YM2vTHhWEg66xpj52JErHUBU4pZ1yageL4TVDDpTTSsv8mK6YaH	5JtfCMxrbayRgvH6Wg39KYaPJksSnfUaUcF29brnBybkK2v7dQSP
34	payment	176	176	176	33	1000000000	250000000	\N	E4YM2vTHhWEg66xpj52JErHUBU4pZ1yageL4TVDDpTTSsv8mK6YaH	5JvE1NPebZpAYJwrThFBNAoC94E4n3FcD7et3aKnNaHz5CgTEi5r
35	payment	176	176	176	34	1000000000	250000000	\N	E4YM2vTHhWEg66xpj52JErHUBU4pZ1yageL4TVDDpTTSsv8mK6YaH	5JtuUw5FSzNsPTK9sPc9F3PjBzeDwSYkHfdwDTA3gfCrGogShDRm
36	payment	176	176	176	35	1000000000	250000000	\N	E4YM2vTHhWEg66xpj52JErHUBU4pZ1yageL4TVDDpTTSsv8mK6YaH	5Ju9F7SB7WGkBU21RHu875kyJmUuoAgJbiyY9kWXP9gDUdwTQN2s
37	payment	176	176	176	36	1000000000	250000000	\N	E4YM2vTHhWEg66xpj52JErHUBU4pZ1yageL4TVDDpTTSsv8mK6YaH	5JtcMHABf9bC4E3HcV69RKkMHpUpp5FGZBM2Re5Qc7DBDnRqSgJv
38	payment	176	176	176	37	1000000000	250000000	\N	E4YM2vTHhWEg66xpj52JErHUBU4pZ1yageL4TVDDpTTSsv8mK6YaH	5JuXWgia7KwRwaHiV4K98khfj8UAvTVozeAkYj7RZqZZc3wCwVgk
39	payment	176	176	176	38	1000000000	250000000	\N	E4YM2vTHhWEg66xpj52JErHUBU4pZ1yageL4TVDDpTTSsv8mK6YaH	5JvJJBjEgqyExFw1p6ee7zxu4FFUtncRefBezNXhGCpeto1v6WEQ
40	payment	176	176	176	39	1000000000	250000000	\N	E4YM2vTHhWEg66xpj52JErHUBU4pZ1yageL4TVDDpTTSsv8mK6YaH	5JuWiahpQMhDUSMwaSxZSTKPG7WHJPDDfanS66mBhmKk2GnzkD1R
41	payment	176	176	176	40	1000000000	250000000	\N	E4YM2vTHhWEg66xpj52JErHUBU4pZ1yageL4TVDDpTTSsv8mK6YaH	5JuSJ2PsyqUEbUkoMNdf67WcGQ3zB3LS7wxa3rrjRiBczf74XARs
42	payment	176	176	176	41	1000000000	250000000	\N	E4YM2vTHhWEg66xpj52JErHUBU4pZ1yageL4TVDDpTTSsv8mK6YaH	5Jv7onMk8Y1DaW23b7uAPTZbLVmE71bGbk3XZmD8u1R7YCCLTME8
43	payment	176	176	176	42	1000000000	250000000	\N	E4YM2vTHhWEg66xpj52JErHUBU4pZ1yageL4TVDDpTTSsv8mK6YaH	5JvDJD6f4cAg1BUN4iQb5bxJuBQ9Z7nktT6oS4TDRWKRHnct4zi2
44	payment	176	176	176	43	1000000000	250000000	\N	E4YM2vTHhWEg66xpj52JErHUBU4pZ1yageL4TVDDpTTSsv8mK6YaH	5JuM32ZJbfbpJUzkqqeVDfhRkfi5NX5X1Lp5oY2wdf4Wp4jSE3Ze
45	payment	176	176	176	44	1000000000	250000000	\N	E4YM2vTHhWEg66xpj52JErHUBU4pZ1yageL4TVDDpTTSsv8mK6YaH	5JuxaJZ6diaiGqDcP8ueyJWAXbHFFAWKRJSiS1eKrzM84J8VGsT5
49	payment	176	176	176	48	1000000000	250000000	\N	E4YM2vTHhWEg66xpj52JErHUBU4pZ1yageL4TVDDpTTSsv8mK6YaH	5JtuadzLaLVZfSwfeYqk5zZ1MCEhjXNNb5skoojVuaLFX1RV9Bbs
50	payment	176	176	176	49	1000000000	250000000	\N	E4YM2vTHhWEg66xpj52JErHUBU4pZ1yageL4TVDDpTTSsv8mK6YaH	5Juu78abMF6BrddFbqa64dJUZVTM3NreUJTHm4oVSPDa4Za2TVVX
51	payment	176	176	176	50	1000000000	250000000	\N	E4YM2vTHhWEg66xpj52JErHUBU4pZ1yageL4TVDDpTTSsv8mK6YaH	5JurqFCdLrh3EWHNheSP769wdr79BUr9RdKggpCFTc8PqyBEbU2y
46	payment	176	176	176	45	1000000000	250000000	\N	E4YM2vTHhWEg66xpj52JErHUBU4pZ1yageL4TVDDpTTSsv8mK6YaH	5JuX13eCSVNRPYd2zEuNEcUxjMQFfgGMgnG6jFDjv49YxbXfAjpF
47	payment	176	176	176	46	1000000000	250000000	\N	E4YM2vTHhWEg66xpj52JErHUBU4pZ1yageL4TVDDpTTSsv8mK6YaH	5Ju9Udr4H6ePpJwdeczBcahWLdvWK7CCptMCEQdEdwutnUv2FMBa
48	payment	176	176	176	47	1000000000	250000000	\N	E4YM2vTHhWEg66xpj52JErHUBU4pZ1yageL4TVDDpTTSsv8mK6YaH	5JuJdUFNor2ug8bczNFJkPwEjJ3WghcupKcXW9aMeMKDt6VfzNGX
52	payment	176	176	176	51	1000000000	250000000	\N	E4YM2vTHhWEg66xpj52JErHUBU4pZ1yageL4TVDDpTTSsv8mK6YaH	5JuQkApcZehEinvs6XSYaSxguoZXBfWdiv1zCaNHvhLtyavAJPwX
53	payment	176	176	176	52	1000000000	250000000	\N	E4YM2vTHhWEg66xpj52JErHUBU4pZ1yageL4TVDDpTTSsv8mK6YaH	5JuNFYkJbKiyjDx8cPFhTgSq5Q5cgzwgTfbjDsjR5u5ekELWXKhB
54	payment	176	176	176	53	1000000000	250000000	\N	E4YM2vTHhWEg66xpj52JErHUBU4pZ1yageL4TVDDpTTSsv8mK6YaH	5Ju3E7FtNgEhbsc7tSABLJQDnRGMJe5W4MJ6GHsRaA8mywYnaXYF
55	payment	176	176	176	54	1000000000	250000000	\N	E4YM2vTHhWEg66xpj52JErHUBU4pZ1yageL4TVDDpTTSsv8mK6YaH	5JthjatDj5riMUSVbgpYVMX7HRLxmqHpYgAcgGQ76uh1bCvh6YaA
56	payment	176	176	176	55	1000000000	250000000	\N	E4YM2vTHhWEg66xpj52JErHUBU4pZ1yageL4TVDDpTTSsv8mK6YaH	5JuygUvKvByqUmcxWE7aggvqQ4gnmBhEXM9EitJcrYGwoxufak4e
57	payment	176	176	176	56	1000000000	250000000	\N	E4YM2vTHhWEg66xpj52JErHUBU4pZ1yageL4TVDDpTTSsv8mK6YaH	5JuTfDyFfN4NafgwgV6vYF9HwJK5MNxEbYfYMGHswyyLEKJbsunu
58	payment	176	176	176	57	1000000000	250000000	\N	E4YM2vTHhWEg66xpj52JErHUBU4pZ1yageL4TVDDpTTSsv8mK6YaH	5JvE44wLc57Lib3gh6pntCmUmjHThqGg6v4oYqXyTCj6wTq7t3D6
59	payment	176	176	176	58	1000000000	250000000	\N	E4YM2vTHhWEg66xpj52JErHUBU4pZ1yageL4TVDDpTTSsv8mK6YaH	5JvLNfQsJjMrh9pe6kWwdGD7dzALdkLVkrVc5SmgZao5ZpiKVZUg
60	payment	176	176	176	59	1000000000	250000000	\N	E4YM2vTHhWEg66xpj52JErHUBU4pZ1yageL4TVDDpTTSsv8mK6YaH	5JugQHSGciFcryZzapub8LFb7ux4xiEXzJP7piyM3rBCfWndkYYy
61	payment	176	176	176	60	1000000000	250000000	\N	E4YM2vTHhWEg66xpj52JErHUBU4pZ1yageL4TVDDpTTSsv8mK6YaH	5JupuKz2qT42Mjf5NQWWEaStvAoi4tgDZr55zLXe2WqvEMQn5rrW
62	payment	176	176	176	61	1000000000	250000000	\N	E4YM2vTHhWEg66xpj52JErHUBU4pZ1yageL4TVDDpTTSsv8mK6YaH	5JuzMhv3JBqkyeUDhc1z4rTK1MfuGtmoepRTYPMXb7dyiej3tFTi
63	payment	176	176	176	62	1000000000	250000000	\N	E4YM2vTHhWEg66xpj52JErHUBU4pZ1yageL4TVDDpTTSsv8mK6YaH	5JvFZhghtUUDWYPLuVjijjnD3daZdPnCGkiuZSqobtVi813tYNgn
64	payment	176	176	176	63	1000000000	250000000	\N	E4YM2vTHhWEg66xpj52JErHUBU4pZ1yageL4TVDDpTTSsv8mK6YaH	5JtYBuPamqy9f1R7YNWeEPk8scTXjeYdmDxxe6KcAw9yV835tLnW
=======
1	payment	115	115	115	0	1000000000	250000000	\N	E4YM2vTHhWEg66xpj52JErHUBU4pZ1yageL4TVDDpTTSsv8mK6YaH	5JtZTzS9zR16spu94RETsdSQiRZntnF7PC2yZzgZ6bPuBmBHbFE4
2	payment	115	115	115	1	1000000000	250000000	\N	E4YM2vTHhWEg66xpj52JErHUBU4pZ1yageL4TVDDpTTSsv8mK6YaH	5JuccD1zC78ot34gSjAutr7M9ksPgX4fAM4gDuovB5k1wJnSt7vE
3	payment	115	115	115	2	1000000000	250000000	\N	E4YM2vTHhWEg66xpj52JErHUBU4pZ1yageL4TVDDpTTSsv8mK6YaH	5JtZpVJfbsGrGRcXd1XkWnSs9xoysA4YARipSp6QkyvJD6yYLduj
4	payment	115	115	115	3	1000000000	250000000	\N	E4YM2vTHhWEg66xpj52JErHUBU4pZ1yageL4TVDDpTTSsv8mK6YaH	5JutpMzVf2GAH4UnocjyJhLXqNmJCCwpxCqCimeUXG74KPYLoDWW
5	payment	115	115	115	4	1000000000	250000000	\N	E4YM2vTHhWEg66xpj52JErHUBU4pZ1yageL4TVDDpTTSsv8mK6YaH	5JuKy7rU8B1uV4UTzjDsiNiLtSBSQyzdF4zMLcWSmeFCUxgAhM9S
6	payment	115	115	115	5	1000000000	250000000	\N	E4YM2vTHhWEg66xpj52JErHUBU4pZ1yageL4TVDDpTTSsv8mK6YaH	5JtYDiMCvmg3ECQpQrmfK8KmLMF3szsv55uqQoAuxi6ZptXEUFRp
7	payment	115	115	115	6	1000000000	250000000	\N	E4YM2vTHhWEg66xpj52JErHUBU4pZ1yageL4TVDDpTTSsv8mK6YaH	5JugDGUNr3u7H7yyzGEjByrQ4fnah7rMbZDQzsr1AhmxEeGKwqRZ
8	payment	115	115	115	7	1000000000	250000000	\N	E4YM2vTHhWEg66xpj52JErHUBU4pZ1yageL4TVDDpTTSsv8mK6YaH	5Ju1EZ9do6f4zhPjutm5ZkzVa6nwojtNHGXgxR9mvNr1K8DzdD9U
9	payment	115	115	115	8	1000000000	250000000	\N	E4YM2vTHhWEg66xpj52JErHUBU4pZ1yageL4TVDDpTTSsv8mK6YaH	5JtuDwSD5qjPGn7tVfqRrUXUUPkvCRVoMxEBnWdcc6j1zH6YdFrf
10	payment	115	115	115	9	1000000000	250000000	\N	E4YM2vTHhWEg66xpj52JErHUBU4pZ1yageL4TVDDpTTSsv8mK6YaH	5JtmWTN17FH3i2MZoevvridheWt3qSCLcNeSqBL7ZbqFojgoCB9j
11	payment	115	115	115	10	1000000000	250000000	\N	E4YM2vTHhWEg66xpj52JErHUBU4pZ1yageL4TVDDpTTSsv8mK6YaH	5JuBpYVCPGtssgdavZxrHgmFZcqG1pZwFXPNkin8oAzppW76orbc
12	payment	115	115	115	11	1000000000	250000000	\N	E4YM2vTHhWEg66xpj52JErHUBU4pZ1yageL4TVDDpTTSsv8mK6YaH	5JvNufAexEre6ufdgZFzfExRUwa5gQ2jpRb6b7YDfggjgUoCTqds
13	payment	115	115	115	12	1000000000	250000000	\N	E4YM2vTHhWEg66xpj52JErHUBU4pZ1yageL4TVDDpTTSsv8mK6YaH	5JvPt2VoeSP3CcwK4r4x6NRWfVbweqfyazEnxi1eiZvWob9mWpKG
14	payment	115	115	115	13	1000000000	250000000	\N	E4YM2vTHhWEg66xpj52JErHUBU4pZ1yageL4TVDDpTTSsv8mK6YaH	5JuWze6GkfFzciHs29WKzPH8263Ss6vshmuSf77GgFHaphewTmnL
15	payment	115	115	115	14	1000000000	250000000	\N	E4YM2vTHhWEg66xpj52JErHUBU4pZ1yageL4TVDDpTTSsv8mK6YaH	5JuC5vdNzRsTzEhiCzwQLo32D7nw1Bu3u32a8uz8KQuPfbX9E9by
16	payment	115	115	115	15	1000000000	250000000	\N	E4YM2vTHhWEg66xpj52JErHUBU4pZ1yageL4TVDDpTTSsv8mK6YaH	5JvLfP8xVDwALc7JkgngPatRdR2EYvVhV76ic41XHAt6MEMrisZh
17	payment	115	115	115	16	1000000000	250000000	\N	E4YM2vTHhWEg66xpj52JErHUBU4pZ1yageL4TVDDpTTSsv8mK6YaH	5JuyDE3cNtZQwqXgb8JmU4pWpxrLfjEjcK4Up959fhiL69DquXeZ
18	payment	115	115	115	17	1000000000	250000000	\N	E4YM2vTHhWEg66xpj52JErHUBU4pZ1yageL4TVDDpTTSsv8mK6YaH	5JuHcb7oE7Vs7K7nrVUqQCv39HH5W5jJ8jMfXphNBnqLSSaRxb8W
19	payment	115	115	115	18	1000000000	250000000	\N	E4YM2vTHhWEg66xpj52JErHUBU4pZ1yageL4TVDDpTTSsv8mK6YaH	5JtuCmvH2JCjBesFqg7npafkKTLkfREYKrAPJJMGr2x7zCAtQDTi
20	payment	115	115	115	19	1000000000	250000000	\N	E4YM2vTHhWEg66xpj52JErHUBU4pZ1yageL4TVDDpTTSsv8mK6YaH	5Jtuaaz2NAqhzDLR98TnFczwaaXes2vzonEk5Dzmsyv1Yu9BgzAw
21	payment	115	115	115	20	1000000000	250000000	\N	E4YM2vTHhWEg66xpj52JErHUBU4pZ1yageL4TVDDpTTSsv8mK6YaH	5Ju1w6FqBuSwvfiFgvLvW1wsQXocdocS39Qc74qXfXR9prAdLReD
22	payment	115	115	115	21	1000000000	250000000	\N	E4YM2vTHhWEg66xpj52JErHUBU4pZ1yageL4TVDDpTTSsv8mK6YaH	5JuBVKnmxQHyinWrKSZhqV6FpJ7BBYigUKZfFFbQniP9SGu8j53w
23	payment	115	115	115	22	1000000000	250000000	\N	E4YM2vTHhWEg66xpj52JErHUBU4pZ1yageL4TVDDpTTSsv8mK6YaH	5JuvRWLPxJAxC5ujFDpq9kEhz9i29bxADqxkQwH4xX6ADb6B5JzT
24	payment	115	115	115	23	1000000000	250000000	\N	E4YM2vTHhWEg66xpj52JErHUBU4pZ1yageL4TVDDpTTSsv8mK6YaH	5Jte6K3fCrhTewEdUg5PwTd6keMtYYdGTXDgjNRpQet4H123wvg1
25	payment	115	115	115	24	1000000000	250000000	\N	E4YM2vTHhWEg66xpj52JErHUBU4pZ1yageL4TVDDpTTSsv8mK6YaH	5JuN8Rs44tBDSDrevpA57249vkfhRK8XKMN2nYVgaVNyb8kUPYQw
26	payment	115	115	115	25	1000000000	250000000	\N	E4YM2vTHhWEg66xpj52JErHUBU4pZ1yageL4TVDDpTTSsv8mK6YaH	5JuDzFAuj52VzeH647aGiL4EejAE7HKFpUuDtLxTK3Q1YPepRWVV
27	payment	115	115	115	26	1000000000	250000000	\N	E4YM2vTHhWEg66xpj52JErHUBU4pZ1yageL4TVDDpTTSsv8mK6YaH	5JuTXmayrxrA7JUFgA79Fx6h76znHq9wMPzKkfhhhyYmThVJMyXa
28	payment	115	115	115	27	1000000000	250000000	\N	E4YM2vTHhWEg66xpj52JErHUBU4pZ1yageL4TVDDpTTSsv8mK6YaH	5JvRxetex81o8oqPPoHnpGwET6zvF5EdfBM56XfBdwDXU8Mf4vim
29	payment	115	115	115	28	1000000000	250000000	\N	E4YM2vTHhWEg66xpj52JErHUBU4pZ1yageL4TVDDpTTSsv8mK6YaH	5JuFmCgLScjVdLeYykApSpbt2dZDzVwx7hcxrJHnHWi7mnZhmyUf
30	payment	115	115	115	29	1000000000	250000000	\N	E4YM2vTHhWEg66xpj52JErHUBU4pZ1yageL4TVDDpTTSsv8mK6YaH	5Juj1EKM4UwYNS3AeqX9xaa8cFkeiPc37RTF1c1V6im6HKsqqykr
31	payment	115	115	115	30	1000000000	250000000	\N	E4YM2vTHhWEg66xpj52JErHUBU4pZ1yageL4TVDDpTTSsv8mK6YaH	5Jtj3ji1q8X8XZqBZHkyZ931PCSgrf32b2mJZJkXEmQdNzhCx5q5
32	payment	115	115	115	31	1000000000	250000000	\N	E4YM2vTHhWEg66xpj52JErHUBU4pZ1yageL4TVDDpTTSsv8mK6YaH	5Juci66L4n4xN8n11MptMM5FaZUKYQak67xRwbFRBT9pkBbxawqX
33	payment	115	115	115	32	1000000000	250000000	\N	E4YM2vTHhWEg66xpj52JErHUBU4pZ1yageL4TVDDpTTSsv8mK6YaH	5JtYoi7Qf5gT5kFhjmBNSXPLWEHf7g5SdkVHTbeKooyt369WZWL4
34	payment	115	115	115	33	1000000000	250000000	\N	E4YM2vTHhWEg66xpj52JErHUBU4pZ1yageL4TVDDpTTSsv8mK6YaH	5JufQrPF9bUcbwqPCWvQHE2rPDrjNwFxZ65JjaZXsB4iHyAKL3Qi
35	payment	115	115	115	34	1000000000	250000000	\N	E4YM2vTHhWEg66xpj52JErHUBU4pZ1yageL4TVDDpTTSsv8mK6YaH	5JuFNWWLP5GvecfXWNki5yhuWFdeasRipXe7JCwJFanwKfPpCRkj
36	payment	115	115	115	35	1000000000	250000000	\N	E4YM2vTHhWEg66xpj52JErHUBU4pZ1yageL4TVDDpTTSsv8mK6YaH	5JuuwQfqZbAvqD1yNcQSp4KktJJmxJBuARFrkoosLRmQJQRTbtU1
37	payment	115	115	115	36	1000000000	250000000	\N	E4YM2vTHhWEg66xpj52JErHUBU4pZ1yageL4TVDDpTTSsv8mK6YaH	5Jv8U747hAx5Gjmr8TX1hPzG87XKZDfcdmtNqyDK3EiPb7zec3jL
38	payment	115	115	115	37	1000000000	250000000	\N	E4YM2vTHhWEg66xpj52JErHUBU4pZ1yageL4TVDDpTTSsv8mK6YaH	5JuGTxSV6dN4KwJtLeNZwXJ7zhujaJAum4DMriahp1iR4egEm5uX
39	payment	115	115	115	38	1000000000	250000000	\N	E4YM2vTHhWEg66xpj52JErHUBU4pZ1yageL4TVDDpTTSsv8mK6YaH	5JtuJ4Tg3BrKTis8hgjE5itv6kERysRsUEwYsCAu1wVvnvuboWDt
40	payment	115	115	115	39	1000000000	250000000	\N	E4YM2vTHhWEg66xpj52JErHUBU4pZ1yageL4TVDDpTTSsv8mK6YaH	5Juy7DU4LZFxCqQTxjzRceXz4o6oBNZpBk9Phekq7eEy9AwNmL9B
41	payment	115	115	115	40	1000000000	250000000	\N	E4YM2vTHhWEg66xpj52JErHUBU4pZ1yageL4TVDDpTTSsv8mK6YaH	5Ju8LdbmsZNpZKHmnbTkyqxDKZjf6GmP3ryH2AtAam8tqoTsDFKB
42	payment	115	115	115	41	1000000000	250000000	\N	E4YM2vTHhWEg66xpj52JErHUBU4pZ1yageL4TVDDpTTSsv8mK6YaH	5Ju99Bse6u93DuySv52aFHBdb88WrEdsdVFJJk8w7SnEcyKKcAw9
43	payment	115	115	115	42	1000000000	250000000	\N	E4YM2vTHhWEg66xpj52JErHUBU4pZ1yageL4TVDDpTTSsv8mK6YaH	5Jv3CqQFKPX4LVaceZRywmnBNqkRGvDmHcGXg8Ya4XT51LbED3h2
44	payment	115	115	115	43	1000000000	250000000	\N	E4YM2vTHhWEg66xpj52JErHUBU4pZ1yageL4TVDDpTTSsv8mK6YaH	5JtXQy7wnZGNdEEJ1Rwh32qZ4em2sDTTDQXho9vQbqX1GX7hLA7Q
45	payment	115	115	115	44	1000000000	250000000	\N	E4YM2vTHhWEg66xpj52JErHUBU4pZ1yageL4TVDDpTTSsv8mK6YaH	5JvK2v6ZpmeQKH9y59MM7E7yyJn9eeVBa6WGafzqYuFYw6nVuUG6
46	payment	115	115	115	45	1000000000	250000000	\N	E4YM2vTHhWEg66xpj52JErHUBU4pZ1yageL4TVDDpTTSsv8mK6YaH	5JvS2SeNtEoyKE8ZFXG1FtmMaqQkBUmJQ5pNX6ZwxBPimQdayiYD
47	payment	115	115	115	46	1000000000	250000000	\N	E4YM2vTHhWEg66xpj52JErHUBU4pZ1yageL4TVDDpTTSsv8mK6YaH	5JtsSqdGtUc56HqYBWfXPrDrT7YvXjKmR2NZTjWiJnZ2azNNcP7c
48	payment	115	115	115	47	1000000000	250000000	\N	E4YM2vTHhWEg66xpj52JErHUBU4pZ1yageL4TVDDpTTSsv8mK6YaH	5Jv1oEuHZzC3fCDBGqRnfoB1dy8CirgmTxoGzw3JZhw3WVV2fc1M
49	payment	115	115	115	48	1000000000	250000000	\N	E4YM2vTHhWEg66xpj52JErHUBU4pZ1yageL4TVDDpTTSsv8mK6YaH	5Jutq9akoVQm61aZUh6CaoWCjsmzrMCufjy2uBXSxnHfppoQpXZZ
50	payment	115	115	115	49	1000000000	250000000	\N	E4YM2vTHhWEg66xpj52JErHUBU4pZ1yageL4TVDDpTTSsv8mK6YaH	5JuNb5rDCiZqhpafbdEZ8pEKQsNGua13ZHGXX8XQU7pbaMu9iVrm
51	payment	115	115	115	50	1000000000	250000000	\N	E4YM2vTHhWEg66xpj52JErHUBU4pZ1yageL4TVDDpTTSsv8mK6YaH	5JuJaizzY68dbYuHdVX2eMSxqmWomwi9q2sgnHqTGtXwa2ctj3Lq
52	payment	115	115	115	51	1000000000	250000000	\N	E4YM2vTHhWEg66xpj52JErHUBU4pZ1yageL4TVDDpTTSsv8mK6YaH	5JtkV3h45c9QXQD35AhQkBoBLqUE2tQyLVGCLdsiYkAgCPtZocm6
53	payment	115	115	115	52	1000000000	250000000	\N	E4YM2vTHhWEg66xpj52JErHUBU4pZ1yageL4TVDDpTTSsv8mK6YaH	5JtsmHa4efkr5dPb3A616cVN7AJweDmir1zjYAmjKvhZzp54gq8m
54	payment	115	115	115	53	1000000000	250000000	\N	E4YM2vTHhWEg66xpj52JErHUBU4pZ1yageL4TVDDpTTSsv8mK6YaH	5Jv5J1irGncUnjw1nj5AtwujTVVbvhbNzvRomyManuHbCjdQcXuk
55	payment	115	115	115	54	1000000000	250000000	\N	E4YM2vTHhWEg66xpj52JErHUBU4pZ1yageL4TVDDpTTSsv8mK6YaH	5JtodPSgoj1oeb7AcpMTM9pyg3AprPLcBip3giW9Qd9qQnq4m8fb
56	payment	115	115	115	55	1000000000	250000000	\N	E4YM2vTHhWEg66xpj52JErHUBU4pZ1yageL4TVDDpTTSsv8mK6YaH	5JvRDEbpnaftFvwxDs2bQ38wB3Bhdqw2GmKAu3VprnX8ZwRYqMxm
57	payment	115	115	115	56	1000000000	250000000	\N	E4YM2vTHhWEg66xpj52JErHUBU4pZ1yageL4TVDDpTTSsv8mK6YaH	5JukqpDPVnYnanpFEEJXfJ2WsEW5WHTN2wMSZmmX1T5Vsm11foVX
58	payment	115	115	115	57	1000000000	250000000	\N	E4YM2vTHhWEg66xpj52JErHUBU4pZ1yageL4TVDDpTTSsv8mK6YaH	5JuW42Uh1rMNJ2QyFXjci5naFLY7PaFGyNUwChHDt2iZuZi2As6C
59	payment	115	115	115	58	1000000000	250000000	\N	E4YM2vTHhWEg66xpj52JErHUBU4pZ1yageL4TVDDpTTSsv8mK6YaH	5JtaX6H3KdZbRCmQiVx2YeZQGUKZz1ixxpi9dQwjV33SRiT5815p
60	payment	115	115	115	59	1000000000	250000000	\N	E4YM2vTHhWEg66xpj52JErHUBU4pZ1yageL4TVDDpTTSsv8mK6YaH	5JtpjJByFCWDGiG1RYcUQMbZUwZkPZ72U3Vk7xeB1u9HFr2xxWxs
61	payment	115	115	115	60	1000000000	250000000	\N	E4YM2vTHhWEg66xpj52JErHUBU4pZ1yageL4TVDDpTTSsv8mK6YaH	5JuUBRr9GGU9p6MJK2W8HpfMETg2qTDq6dj3iidt77FpGA4cwGid
62	payment	115	115	115	61	1000000000	250000000	\N	E4YM2vTHhWEg66xpj52JErHUBU4pZ1yageL4TVDDpTTSsv8mK6YaH	5Ju3ffnxxV465dDHK1xho2W3nYefA2XvLTbsvh4wARG5qMq7e9dm
63	payment	115	115	115	62	1000000000	250000000	\N	E4YM2vTHhWEg66xpj52JErHUBU4pZ1yageL4TVDDpTTSsv8mK6YaH	5JuHtHKx7yiA6WtUxbWw1nKQEqXkryngDXG3aF4CZ9QpTR953hBs
64	payment	115	115	115	63	1000000000	250000000	\N	E4YM2vTHhWEg66xpj52JErHUBU4pZ1yageL4TVDDpTTSsv8mK6YaH	5JvCHs1uWs49HmWWKGt6EZrPFRGqVrU4pCXSnbdQJzjnvJqjYiJQ
65	payment	115	115	115	64	1000000000	250000000	\N	E4YM2vTHhWEg66xpj52JErHUBU4pZ1yageL4TVDDpTTSsv8mK6YaH	5JvHmkpr5NSiTNWVV1vjTjV1vngPZd6cEQrhyUUfCsjFvYMxNkRc
66	payment	115	115	115	65	1000000000	250000000	\N	E4YM2vTHhWEg66xpj52JErHUBU4pZ1yageL4TVDDpTTSsv8mK6YaH	5JtyLmktrVnfsz2B3F5TdMeTCGWvVrzbQYBX8ehrxsbrmp5Z9c63
67	payment	115	115	115	66	1000000000	250000000	\N	E4YM2vTHhWEg66xpj52JErHUBU4pZ1yageL4TVDDpTTSsv8mK6YaH	5Jv8M8aBhUiakQW7iFj4QjiMgZ23nV7XApBcKF7SAwYZKXQeLoP8
68	payment	115	115	115	67	1000000000	250000000	\N	E4YM2vTHhWEg66xpj52JErHUBU4pZ1yageL4TVDDpTTSsv8mK6YaH	5Juj1ojdehkgB7AdA6FeS2MGGwn5qtRibc2pGccHU3BnDZu1hocp
69	payment	115	115	115	68	1000000000	250000000	\N	E4YM2vTHhWEg66xpj52JErHUBU4pZ1yageL4TVDDpTTSsv8mK6YaH	5Jut5HEt69dFBXCYxTD9W6r5e6dvvaWTsH5hQbcYD351iuzD31VL
70	payment	115	115	115	69	1000000000	250000000	\N	E4YM2vTHhWEg66xpj52JErHUBU4pZ1yageL4TVDDpTTSsv8mK6YaH	5JucEnaCYGBj9MuvyA9hgbt9ws1eAVFDALPWohBgz1mMhebStymj
71	payment	115	115	115	70	1000000000	250000000	\N	E4YM2vTHhWEg66xpj52JErHUBU4pZ1yageL4TVDDpTTSsv8mK6YaH	5JugkMeU2Ntm5Z3HcRjto1Kh4aBjRCjrR3LxQfXjjk7Q9zr8m82s
72	payment	115	115	115	71	1000000000	250000000	\N	E4YM2vTHhWEg66xpj52JErHUBU4pZ1yageL4TVDDpTTSsv8mK6YaH	5JuNUTMsTgDTNXkHT36PHNmN9MBsNFiiFNnRwsWMZ1hyKXhEjckt
73	payment	115	115	115	72	1000000000	250000000	\N	E4YM2vTHhWEg66xpj52JErHUBU4pZ1yageL4TVDDpTTSsv8mK6YaH	5Ju5jbF97booJHdbiPAuLkW2DDdmP5HabHbLa3bBexcmKPrjrfYg
74	payment	115	115	115	73	1000000000	250000000	\N	E4YM2vTHhWEg66xpj52JErHUBU4pZ1yageL4TVDDpTTSsv8mK6YaH	5JvQZeShfWAi8DwEWzfTWYGMA1R923jjSjA9QFVyvm8Yzy4s5UCD
75	payment	115	115	115	74	1000000000	250000000	\N	E4YM2vTHhWEg66xpj52JErHUBU4pZ1yageL4TVDDpTTSsv8mK6YaH	5JubWZXhAsjuaCPZhPNopNbMQTrgQTqthWyRXFGCAiR34W4k9prR
76	payment	115	115	115	75	1000000000	250000000	\N	E4YM2vTHhWEg66xpj52JErHUBU4pZ1yageL4TVDDpTTSsv8mK6YaH	5Jtr4sp68bmvpTBaAsUibt1jv3rXjds4phijGjMZY8EsYqZN7tpH
77	payment	115	115	115	76	1000000000	250000000	\N	E4YM2vTHhWEg66xpj52JErHUBU4pZ1yageL4TVDDpTTSsv8mK6YaH	5Ju9BF3tW8QvtXDUncEWjmrhee1Yhzg6h4tf3afbaUZzTUhgCee8
78	payment	115	115	115	77	1000000000	250000000	\N	E4YM2vTHhWEg66xpj52JErHUBU4pZ1yageL4TVDDpTTSsv8mK6YaH	5JuUJYVrW7S8RAJ4zDsDB1PsgieChwFP9giRpyQKRbvdco9dKFDs
79	payment	115	115	115	78	1000000000	250000000	\N	E4YM2vTHhWEg66xpj52JErHUBU4pZ1yageL4TVDDpTTSsv8mK6YaH	5Jtf3Y7G27MLgWEm88GW9iDQzN9Gpfb7EBaMU6JaBpA6pJEwsRAn
80	payment	115	115	115	79	1000000000	250000000	\N	E4YM2vTHhWEg66xpj52JErHUBU4pZ1yageL4TVDDpTTSsv8mK6YaH	5JtWV3M3FMLZdBXHpcwM49hFaYWAJSkyiBvA4eYBv6C1A1oPyMnQ
81	payment	115	115	115	80	1000000000	250000000	\N	E4YM2vTHhWEg66xpj52JErHUBU4pZ1yageL4TVDDpTTSsv8mK6YaH	5Jv3noZHquBdxy8mCD5kn427tenFh5gvqHvLj9xRsw64Tcb9uWW5
82	payment	115	115	115	81	1000000000	250000000	\N	E4YM2vTHhWEg66xpj52JErHUBU4pZ1yageL4TVDDpTTSsv8mK6YaH	5JuLVMK2Uo3aQULLtj8zxVm4gKjhfks6ki6GWEdqW2F4udGqLSZE
83	payment	115	115	115	82	1000000000	250000000	\N	E4YM2vTHhWEg66xpj52JErHUBU4pZ1yageL4TVDDpTTSsv8mK6YaH	5JuMfXc9iuQ2dNW6b9PD37L2yacWcmcPtaJdRU3qyqvLAD4HbzBJ
84	payment	115	115	115	83	1000000000	250000000	\N	E4YM2vTHhWEg66xpj52JErHUBU4pZ1yageL4TVDDpTTSsv8mK6YaH	5Jv57jAq2BXN39GQ2QtNFMwNptxCvGa3VymZeBr4TfYP2CHPRqRC
85	payment	115	115	115	84	1000000000	250000000	\N	E4YM2vTHhWEg66xpj52JErHUBU4pZ1yageL4TVDDpTTSsv8mK6YaH	5JvPeYK6grvSGwyenghG73vhSdiTwb174BCijv5Q1DHmXueYE1E1
86	payment	115	115	115	85	1000000000	250000000	\N	E4YM2vTHhWEg66xpj52JErHUBU4pZ1yageL4TVDDpTTSsv8mK6YaH	5JuA23v1d5mXg9wLvxyJkeSr8EGLYw2aLVyPxqZwoSRNgVkx7UjL
87	payment	115	115	115	86	1000000000	250000000	\N	E4YM2vTHhWEg66xpj52JErHUBU4pZ1yageL4TVDDpTTSsv8mK6YaH	5Ju36JkRHapuk6RPtk52dLzQpmgSx9xKAAv3XsjvSDsXd8DjH1eb
88	payment	115	115	115	87	1000000000	250000000	\N	E4YM2vTHhWEg66xpj52JErHUBU4pZ1yageL4TVDDpTTSsv8mK6YaH	5JuCembWxfasz19zokLLFdLDvrTqUv56TVoCkAwR1KYzahkFNvZW
89	payment	115	115	115	88	1000000000	250000000	\N	E4YM2vTHhWEg66xpj52JErHUBU4pZ1yageL4TVDDpTTSsv8mK6YaH	5JuQ4PQvMnNXbzcj1hk7hK2PFCQyfTuWCWCdeHzJnYF8btFNKwnU
90	payment	115	115	115	89	1000000000	250000000	\N	E4YM2vTHhWEg66xpj52JErHUBU4pZ1yageL4TVDDpTTSsv8mK6YaH	5JvMqgKjNLsX9yZzLnLAfeUBKqL6D4oUMmSWUwXvAvdgiSJSKAWS
91	payment	115	115	115	90	1000000000	250000000	\N	E4YM2vTHhWEg66xpj52JErHUBU4pZ1yageL4TVDDpTTSsv8mK6YaH	5Jub6Z7fLVHyMV856cbA1iesox9qL7vq5N43DfiMv2KopSGj6HhN
92	payment	115	115	115	91	1000000000	250000000	\N	E4YM2vTHhWEg66xpj52JErHUBU4pZ1yageL4TVDDpTTSsv8mK6YaH	5JtvWCkWjwKeR5LDcY2KtnW7fz4PAWao4HmwYKec1jys2z3Z9AsF
93	payment	115	115	115	92	1000000000	250000000	\N	E4YM2vTHhWEg66xpj52JErHUBU4pZ1yageL4TVDDpTTSsv8mK6YaH	5JuohB1AJG3GpiTs79aS93FCU2hbj5HitTVJRzRP1gaHDpjcVV4h
94	payment	115	115	115	93	1000000000	250000000	\N	E4YM2vTHhWEg66xpj52JErHUBU4pZ1yageL4TVDDpTTSsv8mK6YaH	5JvMthhZDp83wB3sVDytotwpBM58zu3S6Fh6uhqbkXWY25BtwVV7
95	payment	115	115	115	94	1000000000	250000000	\N	E4YM2vTHhWEg66xpj52JErHUBU4pZ1yageL4TVDDpTTSsv8mK6YaH	5JudK4jUGuy1CyVeWdrstuPjXsNuBz3Qzf9we6513sdW58hDLuDP
>>>>>>> 25dc89d6
\.


--
-- Data for Name: voting_for; Type: TABLE DATA; Schema: public; Owner: postgres
--

COPY public.voting_for (id, value) FROM stdin;
1	3NK2tkzqqK5spR2sZ7tujjqPksL45M3UUrcA4WhCkeiPtnugyE2x
\.


--
-- Data for Name: zkapp_account_precondition; Type: TABLE DATA; Schema: public; Owner: postgres
--

COPY public.zkapp_account_precondition (id, balance_id, nonce_id, receipt_chain_hash, delegate_id, state_id, action_state_id, proved_state, is_new) FROM stdin;
1	\N	1	\N	\N	1	\N	\N	\N
2	\N	\N	\N	\N	1	\N	\N	\N
3	\N	2	\N	\N	1	\N	\N	\N
4	\N	3	\N	\N	1	\N	\N	\N
5	\N	4	\N	\N	1	\N	\N	\N
6	\N	5	\N	\N	1	\N	\N	\N
7	\N	6	\N	\N	1	\N	\N	\N
8	\N	7	\N	\N	1	\N	\N	\N
9	\N	8	\N	\N	1	\N	\N	\N
10	\N	9	\N	\N	1	\N	\N	\N
11	\N	10	\N	\N	1	\N	\N	\N
12	\N	11	\N	\N	1	\N	\N	\N
13	\N	12	\N	\N	1	\N	\N	\N
14	\N	13	\N	\N	1	\N	\N	\N
15	\N	14	\N	\N	1	\N	\N	\N
16	\N	15	\N	\N	1	\N	\N	\N
17	\N	16	\N	\N	1	\N	\N	\N
18	\N	17	\N	\N	1	\N	\N	\N
19	\N	18	\N	\N	1	\N	\N	\N
20	\N	19	\N	\N	1	\N	\N	\N
21	\N	20	\N	\N	1	\N	\N	\N
22	\N	21	\N	\N	1	\N	\N	\N
23	\N	22	\N	\N	1	\N	\N	\N
24	\N	23	\N	\N	1	\N	\N	\N
25	\N	24	\N	\N	1	\N	\N	\N
26	\N	25	\N	\N	1	\N	\N	\N
27	\N	26	\N	\N	1	\N	\N	\N
28	\N	27	\N	\N	1	\N	\N	\N
29	\N	28	\N	\N	1	\N	\N	\N
30	\N	29	\N	\N	1	\N	\N	\N
31	\N	30	\N	\N	1	\N	\N	\N
32	\N	31	\N	\N	1	\N	\N	\N
33	\N	32	\N	\N	1	\N	\N	\N
34	\N	33	\N	\N	1	\N	\N	\N
35	\N	34	\N	\N	1	\N	\N	\N
36	\N	35	\N	\N	1	\N	\N	\N
37	\N	36	\N	\N	1	\N	\N	\N
38	\N	37	\N	\N	1	\N	\N	\N
39	\N	38	\N	\N	1	\N	\N	\N
40	\N	39	\N	\N	1	\N	\N	\N
41	\N	40	\N	\N	1	\N	\N	\N
42	\N	41	\N	\N	1	\N	\N	\N
43	\N	42	\N	\N	1	\N	\N	\N
44	\N	43	\N	\N	1	\N	\N	\N
45	\N	44	\N	\N	1	\N	\N	\N
46	\N	45	\N	\N	1	\N	\N	\N
47	\N	46	\N	\N	1	\N	\N	\N
48	\N	47	\N	\N	1	\N	\N	\N
49	\N	48	\N	\N	1	\N	\N	\N
50	\N	49	\N	\N	1	\N	\N	\N
51	\N	50	\N	\N	1	\N	\N	\N
52	\N	51	\N	\N	1	\N	\N	\N
53	\N	52	\N	\N	1	\N	\N	\N
54	\N	53	\N	\N	1	\N	\N	\N
55	\N	54	\N	\N	1	\N	\N	\N
56	\N	55	\N	\N	1	\N	\N	\N
57	\N	56	\N	\N	1	\N	\N	\N
58	\N	57	\N	\N	1	\N	\N	\N
59	\N	58	\N	\N	1	\N	\N	\N
60	\N	59	\N	\N	1	\N	\N	\N
61	\N	60	\N	\N	1	\N	\N	\N
62	\N	61	\N	\N	1	\N	\N	\N
63	\N	62	\N	\N	1	\N	\N	\N
64	\N	63	\N	\N	1	\N	\N	\N
65	\N	64	\N	\N	1	\N	\N	\N
<<<<<<< HEAD
=======
66	\N	65	\N	\N	1	\N	\N	\N
67	\N	66	\N	\N	1	\N	\N	\N
68	\N	67	\N	\N	1	\N	\N	\N
69	\N	68	\N	\N	1	\N	\N	\N
70	\N	69	\N	\N	1	\N	\N	\N
71	\N	70	\N	\N	1	\N	\N	\N
72	\N	71	\N	\N	1	\N	\N	\N
73	\N	72	\N	\N	1	\N	\N	\N
74	\N	73	\N	\N	1	\N	\N	\N
75	\N	74	\N	\N	1	\N	\N	\N
76	\N	75	\N	\N	1	\N	\N	\N
77	\N	76	\N	\N	1	\N	\N	\N
78	\N	77	\N	\N	1	\N	\N	\N
79	\N	78	\N	\N	1	\N	\N	\N
80	\N	79	\N	\N	1	\N	\N	\N
81	\N	80	\N	\N	1	\N	\N	\N
82	\N	81	\N	\N	1	\N	\N	\N
83	\N	82	\N	\N	1	\N	\N	\N
84	\N	83	\N	\N	1	\N	\N	\N
85	\N	84	\N	\N	1	\N	\N	\N
86	\N	85	\N	\N	1	\N	\N	\N
87	\N	86	\N	\N	1	\N	\N	\N
88	\N	87	\N	\N	1	\N	\N	\N
89	\N	88	\N	\N	1	\N	\N	\N
90	\N	89	\N	\N	1	\N	\N	\N
91	\N	90	\N	\N	1	\N	\N	\N
92	\N	91	\N	\N	1	\N	\N	\N
93	\N	92	\N	\N	1	\N	\N	\N
94	\N	93	\N	\N	1	\N	\N	\N
95	\N	94	\N	\N	1	\N	\N	\N
96	\N	95	\N	\N	1	\N	\N	\N
>>>>>>> 25dc89d6
\.


--
-- Data for Name: zkapp_account_update; Type: TABLE DATA; Schema: public; Owner: postgres
--

COPY public.zkapp_account_update (id, body_id) FROM stdin;
1	1
2	2
3	3
4	4
5	5
6	6
7	7
8	8
9	9
10	10
11	11
12	12
13	13
14	14
15	15
16	16
17	17
18	18
19	19
20	20
21	21
22	22
23	23
24	24
25	25
26	26
27	27
28	28
29	29
30	30
31	31
32	32
33	33
34	34
35	35
36	36
37	37
38	38
39	39
40	40
41	41
42	42
43	43
44	44
45	45
46	46
47	47
48	48
49	49
50	50
51	51
52	52
53	53
54	54
55	55
56	56
57	57
58	58
59	59
60	60
61	61
62	62
63	63
64	64
65	65
66	66
67	67
68	68
69	69
70	70
71	71
72	72
73	73
74	74
75	75
76	76
77	77
78	78
79	79
80	80
81	81
82	82
83	83
84	84
85	85
86	86
87	87
88	88
89	89
90	90
91	91
92	92
93	93
94	94
95	95
96	96
97	97
98	98
99	99
100	100
101	101
102	102
103	103
104	104
105	105
106	106
107	107
108	108
109	109
110	110
111	111
112	112
113	113
114	114
115	115
116	116
117	117
118	118
119	119
120	120
121	121
122	122
123	123
124	124
125	125
126	126
127	127
128	128
<<<<<<< HEAD
=======
129	129
130	130
131	131
132	132
133	133
134	134
135	135
136	136
137	137
138	138
139	139
140	140
141	141
142	142
143	143
144	144
145	145
146	146
147	147
148	148
149	149
150	150
151	151
152	152
153	153
154	154
155	155
156	156
157	157
158	158
159	159
160	160
161	161
162	162
163	163
164	164
165	165
166	166
167	167
168	168
169	169
170	170
171	171
172	172
173	173
174	174
175	175
176	176
177	177
178	178
179	179
180	180
181	181
182	182
183	183
184	184
185	185
186	186
187	187
188	188
189	189
190	190
>>>>>>> 25dc89d6
\.


--
-- Data for Name: zkapp_account_update_body; Type: TABLE DATA; Schema: public; Owner: postgres
--

COPY public.zkapp_account_update_body (id, account_identifier_id, update_id, balance_change, increment_nonce, events_id, actions_id, call_data_id, call_depth, zkapp_network_precondition_id, zkapp_account_precondition_id, zkapp_valid_while_precondition_id, use_full_commitment, implicit_account_creation_fee, may_use_token, authorization_kind, verification_key_hash_id) FROM stdin;
<<<<<<< HEAD
1	149	1	-1000000000000	t	1	1	1	0	1	1	\N	f	f	No	Signature	\N
2	243	2	999000000000	f	1	1	1	0	1	2	\N	t	f	No	Signature	\N
3	149	1	-1000000000	t	1	1	1	0	1	3	\N	f	f	No	Signature	\N
4	243	1	1000000000	f	1	1	1	0	1	2	\N	f	f	No	None_given	\N
5	243	3	0	f	1	1	1	0	1	2	\N	t	f	No	Signature	\N
6	149	1	-1000000000	t	1	1	1	0	1	4	\N	f	f	No	Signature	\N
7	243	4	0	f	1	1	1	0	1	2	\N	t	f	No	Signature	\N
8	149	1	-1000000000	t	1	1	1	0	1	5	\N	f	f	No	Signature	\N
9	243	5	0	f	1	1	1	0	1	2	\N	t	f	No	Signature	\N
10	149	1	-1000000000	t	1	1	1	0	1	6	\N	f	f	No	Signature	\N
11	243	6	0	f	1	1	1	0	1	2	\N	t	f	No	Signature	\N
12	149	1	-1000000000	t	1	1	1	0	1	7	\N	f	f	No	Signature	\N
13	243	7	0	f	1	1	1	0	1	2	\N	t	f	No	Signature	\N
14	149	1	-1000000000	t	1	1	1	0	1	8	\N	f	f	No	Signature	\N
15	243	8	0	f	1	1	1	0	1	2	\N	t	f	No	Signature	\N
16	149	1	-1000000000	t	1	1	1	0	1	9	\N	f	f	No	Signature	\N
17	243	9	0	f	1	1	1	0	1	2	\N	t	f	No	Signature	\N
18	149	1	-1000000000	t	1	1	1	0	1	10	\N	f	f	No	Signature	\N
19	243	10	0	f	1	1	1	0	1	2	\N	t	f	No	Signature	\N
20	149	1	-1000000000	t	1	1	1	0	1	11	\N	f	f	No	Signature	\N
21	243	11	0	f	1	1	1	0	1	2	\N	t	f	No	Signature	\N
22	149	1	-1000000000	t	1	1	1	0	1	12	\N	f	f	No	Signature	\N
23	243	12	0	f	1	1	1	0	1	2	\N	t	f	No	Signature	\N
24	149	1	-1000000000	t	1	1	1	0	1	13	\N	f	f	No	Signature	\N
25	243	13	0	f	1	1	1	0	1	2	\N	t	f	No	Signature	\N
26	149	1	-1000000000	t	1	1	1	0	1	14	\N	f	f	No	Signature	\N
27	243	14	0	f	1	1	1	0	1	2	\N	t	f	No	Signature	\N
28	149	1	-1000000000	t	1	1	1	0	1	15	\N	f	f	No	Signature	\N
29	243	15	0	f	1	1	1	0	1	2	\N	t	f	No	Signature	\N
30	149	1	-1000000000	t	1	1	1	0	1	16	\N	f	f	No	Signature	\N
31	243	16	0	f	1	1	1	0	1	2	\N	t	f	No	Signature	\N
32	149	1	-1000000000	t	1	1	1	0	1	17	\N	f	f	No	Signature	\N
33	243	17	0	f	1	1	1	0	1	2	\N	t	f	No	Signature	\N
34	149	1	-1000000000	t	1	1	1	0	1	18	\N	f	f	No	Signature	\N
35	243	18	0	f	1	1	1	0	1	2	\N	t	f	No	Signature	\N
36	149	1	-1000000000	t	1	1	1	0	1	19	\N	f	f	No	Signature	\N
37	243	19	0	f	1	1	1	0	1	2	\N	t	f	No	Signature	\N
38	149	1	-1000000000	t	1	1	1	0	1	20	\N	f	f	No	Signature	\N
39	243	20	0	f	1	1	1	0	1	2	\N	t	f	No	Signature	\N
40	149	1	-1000000000	t	1	1	1	0	1	21	\N	f	f	No	Signature	\N
41	243	21	0	f	1	1	1	0	1	2	\N	t	f	No	Signature	\N
42	149	1	-1000000000	t	1	1	1	0	1	22	\N	f	f	No	Signature	\N
43	243	22	0	f	1	1	1	0	1	2	\N	t	f	No	Signature	\N
44	149	1	-1000000000	t	1	1	1	0	1	23	\N	f	f	No	Signature	\N
45	243	23	0	f	1	1	1	0	1	2	\N	t	f	No	Signature	\N
46	149	1	-1000000000	t	1	1	1	0	1	24	\N	f	f	No	Signature	\N
47	243	24	0	f	1	1	1	0	1	2	\N	t	f	No	Signature	\N
48	149	1	-1000000000	t	1	1	1	0	1	25	\N	f	f	No	Signature	\N
49	243	25	0	f	1	1	1	0	1	2	\N	t	f	No	Signature	\N
50	149	1	-1000000000	t	1	1	1	0	1	26	\N	f	f	No	Signature	\N
51	243	26	0	f	1	1	1	0	1	2	\N	t	f	No	Signature	\N
52	149	1	-1000000000	t	1	1	1	0	1	27	\N	f	f	No	Signature	\N
53	243	27	0	f	1	1	1	0	1	2	\N	t	f	No	Signature	\N
54	149	1	-1000000000	t	1	1	1	0	1	28	\N	f	f	No	Signature	\N
55	243	28	0	f	1	1	1	0	1	2	\N	t	f	No	Signature	\N
56	149	1	-1000000000	t	1	1	1	0	1	29	\N	f	f	No	Signature	\N
57	243	29	0	f	1	1	1	0	1	2	\N	t	f	No	Signature	\N
58	149	1	-1000000000	t	1	1	1	0	1	30	\N	f	f	No	Signature	\N
59	243	30	0	f	1	1	1	0	1	2	\N	t	f	No	Signature	\N
60	149	1	-1000000000	t	1	1	1	0	1	31	\N	f	f	No	Signature	\N
61	243	31	0	f	1	1	1	0	1	2	\N	t	f	No	Signature	\N
62	149	1	-1000000000	t	1	1	1	0	1	32	\N	f	f	No	Signature	\N
63	243	32	0	f	1	1	1	0	1	2	\N	t	f	No	Signature	\N
64	149	1	-1000000000	t	1	1	1	0	1	33	\N	f	f	No	Signature	\N
65	243	33	0	f	1	1	1	0	1	2	\N	t	f	No	Signature	\N
66	149	1	-1000000000	t	1	1	1	0	1	34	\N	f	f	No	Signature	\N
67	243	34	0	f	1	1	1	0	1	2	\N	t	f	No	Signature	\N
68	149	1	-1000000000	t	1	1	1	0	1	35	\N	f	f	No	Signature	\N
69	243	35	0	f	1	1	1	0	1	2	\N	t	f	No	Signature	\N
70	149	1	-1000000000	t	1	1	1	0	1	36	\N	f	f	No	Signature	\N
71	243	36	0	f	1	1	1	0	1	2	\N	t	f	No	Signature	\N
72	149	1	-1000000000	t	1	1	1	0	1	37	\N	f	f	No	Signature	\N
73	243	37	0	f	1	1	1	0	1	2	\N	t	f	No	Signature	\N
74	149	1	-1000000000	t	1	1	1	0	1	38	\N	f	f	No	Signature	\N
75	243	38	0	f	1	1	1	0	1	2	\N	t	f	No	Signature	\N
76	149	1	-1000000000	t	1	1	1	0	1	39	\N	f	f	No	Signature	\N
77	243	39	0	f	1	1	1	0	1	2	\N	t	f	No	Signature	\N
78	149	1	-1000000000	t	1	1	1	0	1	40	\N	f	f	No	Signature	\N
79	243	40	0	f	1	1	1	0	1	2	\N	t	f	No	Signature	\N
80	149	1	-1000000000	t	1	1	1	0	1	41	\N	f	f	No	Signature	\N
81	243	41	0	f	1	1	1	0	1	2	\N	t	f	No	Signature	\N
82	149	1	-1000000000	t	1	1	1	0	1	42	\N	f	f	No	Signature	\N
83	243	42	0	f	1	1	1	0	1	2	\N	t	f	No	Signature	\N
84	149	1	-1000000000	t	1	1	1	0	1	43	\N	f	f	No	Signature	\N
85	243	43	0	f	1	1	1	0	1	2	\N	t	f	No	Signature	\N
86	149	1	-1000000000	t	1	1	1	0	1	44	\N	f	f	No	Signature	\N
87	243	44	0	f	1	1	1	0	1	2	\N	t	f	No	Signature	\N
88	149	1	-1000000000	t	1	1	1	0	1	45	\N	f	f	No	Signature	\N
89	243	45	0	f	1	1	1	0	1	2	\N	t	f	No	Signature	\N
90	149	1	-1000000000	t	1	1	1	0	1	46	\N	f	f	No	Signature	\N
97	243	49	0	f	1	1	1	0	1	2	\N	t	f	No	Signature	\N
98	149	1	-1000000000	t	1	1	1	0	1	50	\N	f	f	No	Signature	\N
99	243	50	0	f	1	1	1	0	1	2	\N	t	f	No	Signature	\N
100	149	1	-1000000000	t	1	1	1	0	1	51	\N	f	f	No	Signature	\N
101	243	51	0	f	1	1	1	0	1	2	\N	t	f	No	Signature	\N
102	149	1	-1000000000	t	1	1	1	0	1	52	\N	f	f	No	Signature	\N
91	243	46	0	f	1	1	1	0	1	2	\N	t	f	No	Signature	\N
92	149	1	-1000000000	t	1	1	1	0	1	47	\N	f	f	No	Signature	\N
93	243	47	0	f	1	1	1	0	1	2	\N	t	f	No	Signature	\N
94	149	1	-1000000000	t	1	1	1	0	1	48	\N	f	f	No	Signature	\N
95	243	48	0	f	1	1	1	0	1	2	\N	t	f	No	Signature	\N
96	149	1	-1000000000	t	1	1	1	0	1	49	\N	f	f	No	Signature	\N
103	243	52	0	f	1	1	1	0	1	2	\N	t	f	No	Signature	\N
104	149	1	-1000000000	t	1	1	1	0	1	53	\N	f	f	No	Signature	\N
105	243	53	0	f	1	1	1	0	1	2	\N	t	f	No	Signature	\N
106	149	1	-1000000000	t	1	1	1	0	1	54	\N	f	f	No	Signature	\N
107	243	54	0	f	1	1	1	0	1	2	\N	t	f	No	Signature	\N
108	149	1	-1000000000	t	1	1	1	0	1	55	\N	f	f	No	Signature	\N
109	243	55	0	f	1	1	1	0	1	2	\N	t	f	No	Signature	\N
110	149	1	-1000000000	t	1	1	1	0	1	56	\N	f	f	No	Signature	\N
111	243	56	0	f	1	1	1	0	1	2	\N	t	f	No	Signature	\N
112	149	1	-1000000000	t	1	1	1	0	1	57	\N	f	f	No	Signature	\N
113	243	57	0	f	1	1	1	0	1	2	\N	t	f	No	Signature	\N
114	149	1	-1000000000	t	1	1	1	0	1	58	\N	f	f	No	Signature	\N
115	243	58	0	f	1	1	1	0	1	2	\N	t	f	No	Signature	\N
116	149	1	-1000000000	t	1	1	1	0	1	59	\N	f	f	No	Signature	\N
117	243	59	0	f	1	1	1	0	1	2	\N	t	f	No	Signature	\N
118	149	1	-1000000000	t	1	1	1	0	1	60	\N	f	f	No	Signature	\N
119	243	60	0	f	1	1	1	0	1	2	\N	t	f	No	Signature	\N
120	149	1	-1000000000	t	1	1	1	0	1	61	\N	f	f	No	Signature	\N
121	243	61	0	f	1	1	1	0	1	2	\N	t	f	No	Signature	\N
122	149	1	-1000000000	t	1	1	1	0	1	62	\N	f	f	No	Signature	\N
123	243	62	0	f	1	1	1	0	1	2	\N	t	f	No	Signature	\N
124	149	1	-1000000000	t	1	1	1	0	1	63	\N	f	f	No	Signature	\N
125	243	63	0	f	1	1	1	0	1	2	\N	t	f	No	Signature	\N
126	149	1	-1000000000	t	1	1	1	0	1	64	\N	f	f	No	Signature	\N
127	243	64	0	f	1	1	1	0	1	2	\N	t	f	No	Signature	\N
128	149	1	-1000000000	t	1	1	1	0	1	65	\N	f	f	No	Signature	\N
=======
1	55	1	-1000000000000	t	1	1	1	0	1	1	\N	f	f	No	Signature	\N
2	243	2	999000000000	f	1	1	1	0	1	2	\N	t	f	No	Signature	\N
3	55	1	-1000000000	t	1	1	1	0	1	3	\N	f	f	No	Signature	\N
4	243	1	1000000000	f	1	1	1	0	1	2	\N	f	f	No	None_given	\N
5	243	3	0	f	1	1	1	0	1	2	\N	t	f	No	Signature	\N
6	55	1	-1000000000	t	1	1	1	0	1	4	\N	f	f	No	Signature	\N
7	243	4	0	f	1	1	1	0	1	2	\N	t	f	No	Signature	\N
8	55	1	-1000000000	t	1	1	1	0	1	5	\N	f	f	No	Signature	\N
9	243	5	0	f	1	1	1	0	1	2	\N	t	f	No	Signature	\N
10	55	1	-1000000000	t	1	1	1	0	1	6	\N	f	f	No	Signature	\N
11	243	6	0	f	1	1	1	0	1	2	\N	t	f	No	Signature	\N
12	55	1	-1000000000	t	1	1	1	0	1	7	\N	f	f	No	Signature	\N
13	243	7	0	f	1	1	1	0	1	2	\N	t	f	No	Signature	\N
14	55	1	-1000000000	t	1	1	1	0	1	8	\N	f	f	No	Signature	\N
15	243	8	0	f	1	1	1	0	1	2	\N	t	f	No	Signature	\N
16	55	1	-1000000000	t	1	1	1	0	1	9	\N	f	f	No	Signature	\N
17	243	9	0	f	1	1	1	0	1	2	\N	t	f	No	Signature	\N
18	55	1	-1000000000	t	1	1	1	0	1	10	\N	f	f	No	Signature	\N
19	243	10	0	f	1	1	1	0	1	2	\N	t	f	No	Signature	\N
20	55	1	-1000000000	t	1	1	1	0	1	11	\N	f	f	No	Signature	\N
21	243	11	0	f	1	1	1	0	1	2	\N	t	f	No	Signature	\N
22	55	1	-1000000000	t	1	1	1	0	1	12	\N	f	f	No	Signature	\N
23	243	12	0	f	1	1	1	0	1	2	\N	t	f	No	Signature	\N
24	55	1	-1000000000	t	1	1	1	0	1	13	\N	f	f	No	Signature	\N
25	243	13	0	f	1	1	1	0	1	2	\N	t	f	No	Signature	\N
26	55	1	-1000000000	t	1	1	1	0	1	14	\N	f	f	No	Signature	\N
27	243	14	0	f	1	1	1	0	1	2	\N	t	f	No	Signature	\N
28	55	1	-1000000000	t	1	1	1	0	1	15	\N	f	f	No	Signature	\N
29	243	15	0	f	1	1	1	0	1	2	\N	t	f	No	Signature	\N
30	55	1	-1000000000	t	1	1	1	0	1	16	\N	f	f	No	Signature	\N
31	243	16	0	f	1	1	1	0	1	2	\N	t	f	No	Signature	\N
32	55	1	-1000000000	t	1	1	1	0	1	17	\N	f	f	No	Signature	\N
33	243	17	0	f	1	1	1	0	1	2	\N	t	f	No	Signature	\N
34	55	1	-1000000000	t	1	1	1	0	1	18	\N	f	f	No	Signature	\N
35	243	18	0	f	1	1	1	0	1	2	\N	t	f	No	Signature	\N
36	55	1	-1000000000	t	1	1	1	0	1	19	\N	f	f	No	Signature	\N
37	243	19	0	f	1	1	1	0	1	2	\N	t	f	No	Signature	\N
38	55	1	-1000000000	t	1	1	1	0	1	20	\N	f	f	No	Signature	\N
39	243	20	0	f	1	1	1	0	1	2	\N	t	f	No	Signature	\N
40	55	1	-1000000000	t	1	1	1	0	1	21	\N	f	f	No	Signature	\N
41	243	21	0	f	1	1	1	0	1	2	\N	t	f	No	Signature	\N
42	55	1	-1000000000	t	1	1	1	0	1	22	\N	f	f	No	Signature	\N
43	243	22	0	f	1	1	1	0	1	2	\N	t	f	No	Signature	\N
44	55	1	-1000000000	t	1	1	1	0	1	23	\N	f	f	No	Signature	\N
45	243	23	0	f	1	1	1	0	1	2	\N	t	f	No	Signature	\N
46	55	1	-1000000000	t	1	1	1	0	1	24	\N	f	f	No	Signature	\N
47	243	24	0	f	1	1	1	0	1	2	\N	t	f	No	Signature	\N
48	55	1	-1000000000	t	1	1	1	0	1	25	\N	f	f	No	Signature	\N
49	243	25	0	f	1	1	1	0	1	2	\N	t	f	No	Signature	\N
50	55	1	-1000000000	t	1	1	1	0	1	26	\N	f	f	No	Signature	\N
51	243	26	0	f	1	1	1	0	1	2	\N	t	f	No	Signature	\N
52	55	1	-1000000000	t	1	1	1	0	1	27	\N	f	f	No	Signature	\N
53	243	27	0	f	1	1	1	0	1	2	\N	t	f	No	Signature	\N
54	55	1	-1000000000	t	1	1	1	0	1	28	\N	f	f	No	Signature	\N
55	243	28	0	f	1	1	1	0	1	2	\N	t	f	No	Signature	\N
56	55	1	-1000000000	t	1	1	1	0	1	29	\N	f	f	No	Signature	\N
57	243	29	0	f	1	1	1	0	1	2	\N	t	f	No	Signature	\N
58	55	1	-1000000000	t	1	1	1	0	1	30	\N	f	f	No	Signature	\N
59	243	30	0	f	1	1	1	0	1	2	\N	t	f	No	Signature	\N
60	55	1	-1000000000	t	1	1	1	0	1	31	\N	f	f	No	Signature	\N
61	243	31	0	f	1	1	1	0	1	2	\N	t	f	No	Signature	\N
62	55	1	-1000000000	t	1	1	1	0	1	32	\N	f	f	No	Signature	\N
63	243	32	0	f	1	1	1	0	1	2	\N	t	f	No	Signature	\N
64	55	1	-1000000000	t	1	1	1	0	1	33	\N	f	f	No	Signature	\N
65	243	33	0	f	1	1	1	0	1	2	\N	t	f	No	Signature	\N
66	55	1	-1000000000	t	1	1	1	0	1	34	\N	f	f	No	Signature	\N
67	243	34	0	f	1	1	1	0	1	2	\N	t	f	No	Signature	\N
68	55	1	-1000000000	t	1	1	1	0	1	35	\N	f	f	No	Signature	\N
69	243	35	0	f	1	1	1	0	1	2	\N	t	f	No	Signature	\N
70	55	1	-1000000000	t	1	1	1	0	1	36	\N	f	f	No	Signature	\N
71	243	36	0	f	1	1	1	0	1	2	\N	t	f	No	Signature	\N
72	55	1	-1000000000	t	1	1	1	0	1	37	\N	f	f	No	Signature	\N
73	243	37	0	f	1	1	1	0	1	2	\N	t	f	No	Signature	\N
74	55	1	-1000000000	t	1	1	1	0	1	38	\N	f	f	No	Signature	\N
75	243	38	0	f	1	1	1	0	1	2	\N	t	f	No	Signature	\N
76	55	1	-1000000000	t	1	1	1	0	1	39	\N	f	f	No	Signature	\N
77	243	39	0	f	1	1	1	0	1	2	\N	t	f	No	Signature	\N
78	55	1	-1000000000	t	1	1	1	0	1	40	\N	f	f	No	Signature	\N
79	243	40	0	f	1	1	1	0	1	2	\N	t	f	No	Signature	\N
80	55	1	-1000000000	t	1	1	1	0	1	41	\N	f	f	No	Signature	\N
81	243	41	0	f	1	1	1	0	1	2	\N	t	f	No	Signature	\N
82	55	1	-1000000000	t	1	1	1	0	1	42	\N	f	f	No	Signature	\N
83	243	42	0	f	1	1	1	0	1	2	\N	t	f	No	Signature	\N
84	55	1	-1000000000	t	1	1	1	0	1	43	\N	f	f	No	Signature	\N
85	243	43	0	f	1	1	1	0	1	2	\N	t	f	No	Signature	\N
86	55	1	-1000000000	t	1	1	1	0	1	44	\N	f	f	No	Signature	\N
87	243	44	0	f	1	1	1	0	1	2	\N	t	f	No	Signature	\N
88	55	1	-1000000000	t	1	1	1	0	1	45	\N	f	f	No	Signature	\N
89	243	45	0	f	1	1	1	0	1	2	\N	t	f	No	Signature	\N
90	55	1	-1000000000	t	1	1	1	0	1	46	\N	f	f	No	Signature	\N
91	243	46	0	f	1	1	1	0	1	2	\N	t	f	No	Signature	\N
92	55	1	-1000000000	t	1	1	1	0	1	47	\N	f	f	No	Signature	\N
93	243	47	0	f	1	1	1	0	1	2	\N	t	f	No	Signature	\N
94	55	1	-1000000000	t	1	1	1	0	1	48	\N	f	f	No	Signature	\N
95	243	48	0	f	1	1	1	0	1	2	\N	t	f	No	Signature	\N
96	55	1	-1000000000	t	1	1	1	0	1	49	\N	f	f	No	Signature	\N
97	243	49	0	f	1	1	1	0	1	2	\N	t	f	No	Signature	\N
98	55	1	-1000000000	t	1	1	1	0	1	50	\N	f	f	No	Signature	\N
99	243	50	0	f	1	1	1	0	1	2	\N	t	f	No	Signature	\N
100	55	1	-1000000000	t	1	1	1	0	1	51	\N	f	f	No	Signature	\N
101	243	51	0	f	1	1	1	0	1	2	\N	t	f	No	Signature	\N
102	55	1	-1000000000	t	1	1	1	0	1	52	\N	f	f	No	Signature	\N
103	243	52	0	f	1	1	1	0	1	2	\N	t	f	No	Signature	\N
104	55	1	-1000000000	t	1	1	1	0	1	53	\N	f	f	No	Signature	\N
105	243	53	0	f	1	1	1	0	1	2	\N	t	f	No	Signature	\N
106	55	1	-1000000000	t	1	1	1	0	1	54	\N	f	f	No	Signature	\N
107	243	54	0	f	1	1	1	0	1	2	\N	t	f	No	Signature	\N
108	55	1	-1000000000	t	1	1	1	0	1	55	\N	f	f	No	Signature	\N
109	243	55	0	f	1	1	1	0	1	2	\N	t	f	No	Signature	\N
110	55	1	-1000000000	t	1	1	1	0	1	56	\N	f	f	No	Signature	\N
111	243	56	0	f	1	1	1	0	1	2	\N	t	f	No	Signature	\N
112	55	1	-1000000000	t	1	1	1	0	1	57	\N	f	f	No	Signature	\N
113	243	57	0	f	1	1	1	0	1	2	\N	t	f	No	Signature	\N
114	55	1	-1000000000	t	1	1	1	0	1	58	\N	f	f	No	Signature	\N
115	243	58	0	f	1	1	1	0	1	2	\N	t	f	No	Signature	\N
116	55	1	-1000000000	t	1	1	1	0	1	59	\N	f	f	No	Signature	\N
117	243	59	0	f	1	1	1	0	1	2	\N	t	f	No	Signature	\N
118	55	1	-1000000000	t	1	1	1	0	1	60	\N	f	f	No	Signature	\N
119	243	60	0	f	1	1	1	0	1	2	\N	t	f	No	Signature	\N
120	55	1	-1000000000	t	1	1	1	0	1	61	\N	f	f	No	Signature	\N
121	243	61	0	f	1	1	1	0	1	2	\N	t	f	No	Signature	\N
122	55	1	-1000000000	t	1	1	1	0	1	62	\N	f	f	No	Signature	\N
123	243	62	0	f	1	1	1	0	1	2	\N	t	f	No	Signature	\N
124	55	1	-1000000000	t	1	1	1	0	1	63	\N	f	f	No	Signature	\N
125	243	63	0	f	1	1	1	0	1	2	\N	t	f	No	Signature	\N
126	55	1	-1000000000	t	1	1	1	0	1	64	\N	f	f	No	Signature	\N
127	243	64	0	f	1	1	1	0	1	2	\N	t	f	No	Signature	\N
128	55	1	-1000000000	t	1	1	1	0	1	65	\N	f	f	No	Signature	\N
129	243	65	0	f	1	1	1	0	1	2	\N	t	f	No	Signature	\N
130	55	1	-1000000000	t	1	1	1	0	1	66	\N	f	f	No	Signature	\N
131	243	66	0	f	1	1	1	0	1	2	\N	t	f	No	Signature	\N
132	55	1	-1000000000	t	1	1	1	0	1	67	\N	f	f	No	Signature	\N
133	243	67	0	f	1	1	1	0	1	2	\N	t	f	No	Signature	\N
134	55	1	-1000000000	t	1	1	1	0	1	68	\N	f	f	No	Signature	\N
135	243	68	0	f	1	1	1	0	1	2	\N	t	f	No	Signature	\N
136	55	1	-1000000000	t	1	1	1	0	1	69	\N	f	f	No	Signature	\N
137	243	69	0	f	1	1	1	0	1	2	\N	t	f	No	Signature	\N
138	55	1	-1000000000	t	1	1	1	0	1	70	\N	f	f	No	Signature	\N
139	243	70	0	f	1	1	1	0	1	2	\N	t	f	No	Signature	\N
140	55	1	-1000000000	t	1	1	1	0	1	71	\N	f	f	No	Signature	\N
141	243	71	0	f	1	1	1	0	1	2	\N	t	f	No	Signature	\N
142	55	1	-1000000000	t	1	1	1	0	1	72	\N	f	f	No	Signature	\N
143	243	72	0	f	1	1	1	0	1	2	\N	t	f	No	Signature	\N
144	55	1	-1000000000	t	1	1	1	0	1	73	\N	f	f	No	Signature	\N
145	243	73	0	f	1	1	1	0	1	2	\N	t	f	No	Signature	\N
146	55	1	-1000000000	t	1	1	1	0	1	74	\N	f	f	No	Signature	\N
147	243	74	0	f	1	1	1	0	1	2	\N	t	f	No	Signature	\N
148	55	1	-1000000000	t	1	1	1	0	1	75	\N	f	f	No	Signature	\N
149	243	75	0	f	1	1	1	0	1	2	\N	t	f	No	Signature	\N
150	55	1	-1000000000	t	1	1	1	0	1	76	\N	f	f	No	Signature	\N
151	243	76	0	f	1	1	1	0	1	2	\N	t	f	No	Signature	\N
152	55	1	-1000000000	t	1	1	1	0	1	77	\N	f	f	No	Signature	\N
153	243	77	0	f	1	1	1	0	1	2	\N	t	f	No	Signature	\N
154	55	1	-1000000000	t	1	1	1	0	1	78	\N	f	f	No	Signature	\N
155	243	78	0	f	1	1	1	0	1	2	\N	t	f	No	Signature	\N
156	55	1	-1000000000	t	1	1	1	0	1	79	\N	f	f	No	Signature	\N
157	243	79	0	f	1	1	1	0	1	2	\N	t	f	No	Signature	\N
158	55	1	-1000000000	t	1	1	1	0	1	80	\N	f	f	No	Signature	\N
159	243	80	0	f	1	1	1	0	1	2	\N	t	f	No	Signature	\N
160	55	1	-1000000000	t	1	1	1	0	1	81	\N	f	f	No	Signature	\N
161	243	81	0	f	1	1	1	0	1	2	\N	t	f	No	Signature	\N
162	55	1	-1000000000	t	1	1	1	0	1	82	\N	f	f	No	Signature	\N
163	243	82	0	f	1	1	1	0	1	2	\N	t	f	No	Signature	\N
164	55	1	-1000000000	t	1	1	1	0	1	83	\N	f	f	No	Signature	\N
165	243	83	0	f	1	1	1	0	1	2	\N	t	f	No	Signature	\N
166	55	1	-1000000000	t	1	1	1	0	1	84	\N	f	f	No	Signature	\N
167	243	84	0	f	1	1	1	0	1	2	\N	t	f	No	Signature	\N
168	55	1	-1000000000	t	1	1	1	0	1	85	\N	f	f	No	Signature	\N
169	243	85	0	f	1	1	1	0	1	2	\N	t	f	No	Signature	\N
170	55	1	-1000000000	t	1	1	1	0	1	86	\N	f	f	No	Signature	\N
171	243	86	0	f	1	1	1	0	1	2	\N	t	f	No	Signature	\N
172	55	1	-1000000000	t	1	1	1	0	1	87	\N	f	f	No	Signature	\N
173	243	87	0	f	1	1	1	0	1	2	\N	t	f	No	Signature	\N
174	55	1	-1000000000	t	1	1	1	0	1	88	\N	f	f	No	Signature	\N
175	243	88	0	f	1	1	1	0	1	2	\N	t	f	No	Signature	\N
176	55	1	-1000000000	t	1	1	1	0	1	89	\N	f	f	No	Signature	\N
177	243	89	0	f	1	1	1	0	1	2	\N	t	f	No	Signature	\N
178	55	1	-1000000000	t	1	1	1	0	1	90	\N	f	f	No	Signature	\N
179	243	90	0	f	1	1	1	0	1	2	\N	t	f	No	Signature	\N
180	55	1	-1000000000	t	1	1	1	0	1	91	\N	f	f	No	Signature	\N
181	243	91	0	f	1	1	1	0	1	2	\N	t	f	No	Signature	\N
182	55	1	-1000000000	t	1	1	1	0	1	92	\N	f	f	No	Signature	\N
183	243	92	0	f	1	1	1	0	1	2	\N	t	f	No	Signature	\N
184	55	1	-1000000000	t	1	1	1	0	1	93	\N	f	f	No	Signature	\N
185	243	93	0	f	1	1	1	0	1	2	\N	t	f	No	Signature	\N
186	55	1	-1000000000	t	1	1	1	0	1	94	\N	f	f	No	Signature	\N
187	243	94	0	f	1	1	1	0	1	2	\N	t	f	No	Signature	\N
188	55	1	-1000000000	t	1	1	1	0	1	95	\N	f	f	No	Signature	\N
189	243	95	0	f	1	1	1	0	1	2	\N	t	f	No	Signature	\N
190	55	1	-1000000000	t	1	1	1	0	1	96	\N	f	f	No	Signature	\N
>>>>>>> 25dc89d6
\.


--
-- Data for Name: zkapp_account_update_failures; Type: TABLE DATA; Schema: public; Owner: postgres
--

COPY public.zkapp_account_update_failures (id, index, failures) FROM stdin;
1	2	{Cancelled}
2	1	{Account_nonce_precondition_unsatisfied}
3	2	{Invalid_fee_excess}
4	1	{Invalid_fee_excess}
\.


--
-- Data for Name: zkapp_accounts; Type: TABLE DATA; Schema: public; Owner: postgres
--

COPY public.zkapp_accounts (id, app_state_id, verification_key_id, zkapp_version, action_state_id, last_action_slot, proved_state, zkapp_uri_id) FROM stdin;
\.


--
-- Data for Name: zkapp_action_states; Type: TABLE DATA; Schema: public; Owner: postgres
--

COPY public.zkapp_action_states (id, element0, element1, element2, element3, element4) FROM stdin;
\.


--
-- Data for Name: zkapp_amount_bounds; Type: TABLE DATA; Schema: public; Owner: postgres
--

COPY public.zkapp_amount_bounds (id, amount_lower_bound, amount_upper_bound) FROM stdin;
\.


--
-- Data for Name: zkapp_balance_bounds; Type: TABLE DATA; Schema: public; Owner: postgres
--

COPY public.zkapp_balance_bounds (id, balance_lower_bound, balance_upper_bound) FROM stdin;
\.


--
-- Data for Name: zkapp_commands; Type: TABLE DATA; Schema: public; Owner: postgres
--

COPY public.zkapp_commands (id, zkapp_fee_payer_body_id, zkapp_account_updates_ids, memo, hash) FROM stdin;
<<<<<<< HEAD
1	1	{1,2}	E4YM2vTHhWEg66xpj52JErHUBU4pZ1yageL4TVDDpTTSsv8mK6YaH	5JvBF8wXfW2FBLC9YhB9xSbEUCKvC7c12J39EJxUcHFpGDvVu1Ct
2	2	{3,4}	E4YM2vTHhWEg66xpj52JErHUBU4pZ1yageL4TVDDpTTSsv8mK6YaH	5JumUgGV9RuLmT6aBwPhDNYDj2hs8JiCzJ5Bonz46yzrF8fffX9H
3	3	{5}	E4YM2vTHhWEg66xpj52JErHUBU4pZ1yageL4TVDDpTTSsv8mK6YaH	5JueF8pxRk8gjPwBTXBimsXh2u9P7JSndToWd3E4QPnXJZkjvBeh
4	4	{6,4}	E4YM2vTHhWEg66xpj52JErHUBU4pZ1yageL4TVDDpTTSsv8mK6YaH	5JtwsSLc8iaRbTA3q1ZjkpcPgR13utBvpcGy3Tt45Sak1QJmiqZx
5	5	{7}	E4YM2vTHhWEg66xpj52JErHUBU4pZ1yageL4TVDDpTTSsv8mK6YaH	5JukoZyFAGvrM5RKmo5Vh5EG1XQPCAbyuogZmdCkYLYRt4FCzED8
6	6	{8,4}	E4YM2vTHhWEg66xpj52JErHUBU4pZ1yageL4TVDDpTTSsv8mK6YaH	5JuffzgT74KgsYhKDAktuCoUEXiQudtGdKSzTKvGnSXf9xegwchK
7	7	{9}	E4YM2vTHhWEg66xpj52JErHUBU4pZ1yageL4TVDDpTTSsv8mK6YaH	5JtgQoATJvxNUCi577A7HMYsjs9P8HQGwyBMoibgFswjhPaxTADf
8	8	{10,4}	E4YM2vTHhWEg66xpj52JErHUBU4pZ1yageL4TVDDpTTSsv8mK6YaH	5JtjM47TsUnJj7jnpAiTZAw72FY6QspdSezn6aBMSWWNKvhfKkFW
9	9	{11}	E4YM2vTHhWEg66xpj52JErHUBU4pZ1yageL4TVDDpTTSsv8mK6YaH	5JuWh7ajau6oRTgKxgcX3xHrbfMv8JH5Yt6jNbcreAMx13Nzak5i
10	10	{12,4}	E4YM2vTHhWEg66xpj52JErHUBU4pZ1yageL4TVDDpTTSsv8mK6YaH	5JuWkhXeGQK68gXb5gR7hPHkd6EMqJzaFE7tbi1siSaTpNVBPQGD
11	11	{13}	E4YM2vTHhWEg66xpj52JErHUBU4pZ1yageL4TVDDpTTSsv8mK6YaH	5JuY2JfQeKmTSzZgVNWbiTHrnEFD1tt8t7icKvwMAvWpjT92gjvP
12	12	{14,4}	E4YM2vTHhWEg66xpj52JErHUBU4pZ1yageL4TVDDpTTSsv8mK6YaH	5Ju6YurHmUMGoGoUS4DGFKw4Zph9YuLjSkYaaFANjonRqFYmbWAR
13	13	{15}	E4YM2vTHhWEg66xpj52JErHUBU4pZ1yageL4TVDDpTTSsv8mK6YaH	5Ju4CWyreiETaEZh8VxgUBq7yC7eD8Bg9zR9Ca1pW711Gd3ZuwMG
14	14	{16,4}	E4YM2vTHhWEg66xpj52JErHUBU4pZ1yageL4TVDDpTTSsv8mK6YaH	5JtjrNscqX7zenB8rJkCBcadhMzXtTodJeLpHW6JuxCqyL3hssTs
15	15	{17}	E4YM2vTHhWEg66xpj52JErHUBU4pZ1yageL4TVDDpTTSsv8mK6YaH	5JuQ1bkgJi33Xv45Z1eRsyvsfMbS4nQAR3Pej6SvEEvEP7eSZ26U
16	16	{18,4}	E4YM2vTHhWEg66xpj52JErHUBU4pZ1yageL4TVDDpTTSsv8mK6YaH	5JukFGxFZak382GQ6unnuWWxjN61PZqhysQw1sY4xXrPyDX2i7Lq
17	17	{19}	E4YM2vTHhWEg66xpj52JErHUBU4pZ1yageL4TVDDpTTSsv8mK6YaH	5JvReiBkUbzTbJao9r7gQrVjin9xfLxy7kfG8WvR9GAreUEow5zB
18	18	{20,4}	E4YM2vTHhWEg66xpj52JErHUBU4pZ1yageL4TVDDpTTSsv8mK6YaH	5JuU3HF2anJh3cMLoRaRdCbyscdhJts3tNmpqkX2vVz9yddbTG1J
19	19	{21}	E4YM2vTHhWEg66xpj52JErHUBU4pZ1yageL4TVDDpTTSsv8mK6YaH	5JvB9qoYhCbxqCKfDnwEbWp2yEDjCrc9L9YE85L49T4SGANVSJys
20	20	{22,4}	E4YM2vTHhWEg66xpj52JErHUBU4pZ1yageL4TVDDpTTSsv8mK6YaH	5JtzguiWvkzsViKBUovi2scSWHe4xgs7h5gKuFx5pxCZ7uSLhTU1
21	21	{23}	E4YM2vTHhWEg66xpj52JErHUBU4pZ1yageL4TVDDpTTSsv8mK6YaH	5JueqpDBeFyiSQeW5GohYo9Av9eT82vo1djuMgo9ThHMCkMXpk7a
22	22	{24,4}	E4YM2vTHhWEg66xpj52JErHUBU4pZ1yageL4TVDDpTTSsv8mK6YaH	5JuebwMv6A9H7sVF1hGCqKgKPvtBuVyZMCA57xC7cKfRFuxfvgzm
23	23	{25}	E4YM2vTHhWEg66xpj52JErHUBU4pZ1yageL4TVDDpTTSsv8mK6YaH	5Jv8bCKNPW1iJh6hs3gvKcEweh8RsSe6CANpmoPips152NVsskaX
24	24	{26,4}	E4YM2vTHhWEg66xpj52JErHUBU4pZ1yageL4TVDDpTTSsv8mK6YaH	5Juq1ZAnsZkFvnexGhy8YvrVHpzdoM23hpBtzE1VFnERsrCPYDSr
25	25	{27}	E4YM2vTHhWEg66xpj52JErHUBU4pZ1yageL4TVDDpTTSsv8mK6YaH	5Jtg6MBxiSTPgBbSVNQ2bmH45KThdfVVZ1acsNyLQCoZCtjkoP5J
26	26	{28,4}	E4YM2vTHhWEg66xpj52JErHUBU4pZ1yageL4TVDDpTTSsv8mK6YaH	5JvPy5iYZL2R7t4R2otSND4nLJuE28B9pTWmjFUMGFRmruAYZ7CW
27	27	{29}	E4YM2vTHhWEg66xpj52JErHUBU4pZ1yageL4TVDDpTTSsv8mK6YaH	5Jtn4aq2suMo2djF1P5NcPWrvPC5fYNELNHrSep7tx884x2ZPzsj
28	28	{30,4}	E4YM2vTHhWEg66xpj52JErHUBU4pZ1yageL4TVDDpTTSsv8mK6YaH	5JuBdXU1B9i4RwqbjzNADWStzSdjyXhXdjAbjocnQi1rcY8JvuWg
29	29	{31}	E4YM2vTHhWEg66xpj52JErHUBU4pZ1yageL4TVDDpTTSsv8mK6YaH	5JunPXbA7r8zDF4GHr2ugFmaRQqzD8mN6he4Epgj6apmtGJmobs1
30	30	{32,4}	E4YM2vTHhWEg66xpj52JErHUBU4pZ1yageL4TVDDpTTSsv8mK6YaH	5JuiYV9AA7v6V2ezyqGjFW9UZAPLsdwFPZrNaLmomiHvoAK1fn7s
31	31	{33}	E4YM2vTHhWEg66xpj52JErHUBU4pZ1yageL4TVDDpTTSsv8mK6YaH	5Jutrwi38N4BJYoyuku6dnvMJ4pgZ1X1KuUTpZAgA7X2KQJvyhPm
32	32	{34,4}	E4YM2vTHhWEg66xpj52JErHUBU4pZ1yageL4TVDDpTTSsv8mK6YaH	5JunPWmtYFyHEVasSQ91YfuWJ4V3SwiG2gNGex3rGFgMdSSX7VpC
33	33	{35}	E4YM2vTHhWEg66xpj52JErHUBU4pZ1yageL4TVDDpTTSsv8mK6YaH	5JvGduAwfygwASLfDpSszUarTcsp8b5Zs4ZYTs8fN66FmK3dHxVG
34	34	{36,4}	E4YM2vTHhWEg66xpj52JErHUBU4pZ1yageL4TVDDpTTSsv8mK6YaH	5JvCENhNyQqJaNctRjqUZ6cYo2Ga3bXmz26s6v9HcubSnMmmqKFx
35	35	{37}	E4YM2vTHhWEg66xpj52JErHUBU4pZ1yageL4TVDDpTTSsv8mK6YaH	5JtaHMZBxwTAjNyrFcZBmWwkigM7H4GFxPRKrPBxK99kYKQrRAmR
36	36	{38,4}	E4YM2vTHhWEg66xpj52JErHUBU4pZ1yageL4TVDDpTTSsv8mK6YaH	5JuSE7vbM87oqL7csxNepvMaC4RMw7om2tL2pkk7YJZtH5ja9sdC
37	37	{39}	E4YM2vTHhWEg66xpj52JErHUBU4pZ1yageL4TVDDpTTSsv8mK6YaH	5JuYcHjKfa3UQDTmK7SWHFCikXSprqAqgz5QJD6ZPAgNiAREJJY6
38	38	{40,4}	E4YM2vTHhWEg66xpj52JErHUBU4pZ1yageL4TVDDpTTSsv8mK6YaH	5JtmuPKKm6ywgDRdnnjXZ31Rpp5Tc8FLBkVbD4sGyXXVcHMnmrq2
39	39	{41}	E4YM2vTHhWEg66xpj52JErHUBU4pZ1yageL4TVDDpTTSsv8mK6YaH	5JtYxwWmgRetiWrbJyYbD51EJFsCtGEkagoRHMoxiGdCA9vUq1FJ
40	40	{42,4}	E4YM2vTHhWEg66xpj52JErHUBU4pZ1yageL4TVDDpTTSsv8mK6YaH	5Jv3P2mrW8nggZN8P69MU6nbQkGTNFRfVJ3QevjyGVshaE4TZrYs
41	41	{43}	E4YM2vTHhWEg66xpj52JErHUBU4pZ1yageL4TVDDpTTSsv8mK6YaH	5Jv5E5SVceQQKtuCKRUuhVK93fWdjzeW8jPFR7YSb9yM1P2w1knm
42	42	{44,4}	E4YM2vTHhWEg66xpj52JErHUBU4pZ1yageL4TVDDpTTSsv8mK6YaH	5JuULHFYfW4YUMPSpXFUqdEY6FrYZCFmu7oSGGYsbBXa8Sev1QTF
43	43	{45}	E4YM2vTHhWEg66xpj52JErHUBU4pZ1yageL4TVDDpTTSsv8mK6YaH	5JtbQzRAXT7u6LCDXDndGC3VktdhuwoSJ9Jr551tDiqpbW7HJ7hW
44	44	{46,4}	E4YM2vTHhWEg66xpj52JErHUBU4pZ1yageL4TVDDpTTSsv8mK6YaH	5Jv2VmpHqQXRq4M2kpKPws7veaMPgEggzVacJwnxaZHkfL6LQhXq
45	45	{47}	E4YM2vTHhWEg66xpj52JErHUBU4pZ1yageL4TVDDpTTSsv8mK6YaH	5JvLs7Y31GzXxVkaFz8mxuH1duJNv7kYLgbaSTbyvsbrCY5gAypb
46	46	{48,4}	E4YM2vTHhWEg66xpj52JErHUBU4pZ1yageL4TVDDpTTSsv8mK6YaH	5JvC4uea8keejbabPoXURunjv7wdV2qC9Q8zim1D7adJeDeb218U
47	47	{49}	E4YM2vTHhWEg66xpj52JErHUBU4pZ1yageL4TVDDpTTSsv8mK6YaH	5JuXYrLLUCWUZYnppS9wdUmR1zRUNngrkrKLGeF6HE1V8UCPxVhD
48	48	{50,4}	E4YM2vTHhWEg66xpj52JErHUBU4pZ1yageL4TVDDpTTSsv8mK6YaH	5JuzrbyawUrUjg6fwb4FoBVMimVrhQ4UZcibmnUvP4P7F2T1bLEm
49	49	{51}	E4YM2vTHhWEg66xpj52JErHUBU4pZ1yageL4TVDDpTTSsv8mK6YaH	5Jtvd1xM9fpZB4Ca6XyQbgHT9RQKQA4CYpQnfjHFvkvWLo77hfD6
50	50	{52,4}	E4YM2vTHhWEg66xpj52JErHUBU4pZ1yageL4TVDDpTTSsv8mK6YaH	5JvLQVjChEgihUEJWeWAJKB3qJaUPbmettT2XbW1fstrce65iEd2
51	51	{53}	E4YM2vTHhWEg66xpj52JErHUBU4pZ1yageL4TVDDpTTSsv8mK6YaH	5JtgFbTgyJEHgM4X3o4SjMQEa9dTJvWb8QWqxdakyw9J3MRhxKy6
52	52	{54,4}	E4YM2vTHhWEg66xpj52JErHUBU4pZ1yageL4TVDDpTTSsv8mK6YaH	5Jv8tcNVyrRQDeXfNmkQNvJTq4GSFytD627LYoVyUazNKdJNBCfR
53	53	{55}	E4YM2vTHhWEg66xpj52JErHUBU4pZ1yageL4TVDDpTTSsv8mK6YaH	5JthMKZJcrptgvZJSa9XgeVtnBwmJcCx7ARvMeCK8LgKwsZuKVF8
54	54	{56,4}	E4YM2vTHhWEg66xpj52JErHUBU4pZ1yageL4TVDDpTTSsv8mK6YaH	5JuEULWp4yxDuzJyTKeuyQGqTDQrCB9TqHaMmL9axCqchz8C7SUe
55	55	{57}	E4YM2vTHhWEg66xpj52JErHUBU4pZ1yageL4TVDDpTTSsv8mK6YaH	5JufjMbamVfo1njst6VvMcdqfrh37K6j51Kc9x9pERZrnB5cb6PZ
56	56	{58,4}	E4YM2vTHhWEg66xpj52JErHUBU4pZ1yageL4TVDDpTTSsv8mK6YaH	5Jv49AawMuiEJXkKxw3ucsJcT9sjnJ53gGzeMVnyrM2DDqf7GhLX
57	57	{59}	E4YM2vTHhWEg66xpj52JErHUBU4pZ1yageL4TVDDpTTSsv8mK6YaH	5JuUMqgfxnBPW1g9KD8i1rnbrQNDHaVhcdu8wbEKQfWcGGK6nZAU
58	58	{60,4}	E4YM2vTHhWEg66xpj52JErHUBU4pZ1yageL4TVDDpTTSsv8mK6YaH	5JvM2eFaDhXjxgYFA52SAmEtcAmuRFefYrcU9drmoxkF3jj44Vaj
59	59	{61}	E4YM2vTHhWEg66xpj52JErHUBU4pZ1yageL4TVDDpTTSsv8mK6YaH	5JtyL1w2mHVsyCmJTHQyoMAh84rrRUze95g5YjU55UeXr35kyiu5
60	60	{62,4}	E4YM2vTHhWEg66xpj52JErHUBU4pZ1yageL4TVDDpTTSsv8mK6YaH	5Jv4NRfv5b4YW46prEFwDM5iNi7MeU28Dag5sHJWe8btesZmwjs9
61	61	{63}	E4YM2vTHhWEg66xpj52JErHUBU4pZ1yageL4TVDDpTTSsv8mK6YaH	5Juhj3rejuFfyKoHsuueMLDvoARTwdj93eEpT5WaoWDx5LsiSyDL
62	62	{64,4}	E4YM2vTHhWEg66xpj52JErHUBU4pZ1yageL4TVDDpTTSsv8mK6YaH	5Jtk4piGhyUVPTc295Hqw1C8kDAo9iicY8ndBHJkKFB7YHX5v6cL
63	63	{65}	E4YM2vTHhWEg66xpj52JErHUBU4pZ1yageL4TVDDpTTSsv8mK6YaH	5JvAtQeNSmH1zRTBHAvQNRioep3xTcajUZQFATHoibWHAjJEQv73
64	64	{66,4}	E4YM2vTHhWEg66xpj52JErHUBU4pZ1yageL4TVDDpTTSsv8mK6YaH	5JuNPsWgBCLvULLFa6Q58jh9XXYLG83BsKiEhwvE3F9o55ogPk1A
65	65	{67}	E4YM2vTHhWEg66xpj52JErHUBU4pZ1yageL4TVDDpTTSsv8mK6YaH	5JvJreJfnt4FfsPLSyStFiLHo8mQttvef6L3WodZsfmDF5H5pX8v
66	66	{68,4}	E4YM2vTHhWEg66xpj52JErHUBU4pZ1yageL4TVDDpTTSsv8mK6YaH	5JuhhMRuoVFCtKKndTgQ2HxWfpqkPL7heH4fsyCjRuFj9b9ZNs1U
67	67	{69}	E4YM2vTHhWEg66xpj52JErHUBU4pZ1yageL4TVDDpTTSsv8mK6YaH	5JtjVe7W5Nez8PLyuK1jJVMvA2oZJJWXFTAjv3TCHUzyCuFmrReu
68	68	{70,4}	E4YM2vTHhWEg66xpj52JErHUBU4pZ1yageL4TVDDpTTSsv8mK6YaH	5JtmF71rQtDN6TQUYFRR6ocTmEN1icy69FPYfPC6Mags41dC1rkz
69	69	{71}	E4YM2vTHhWEg66xpj52JErHUBU4pZ1yageL4TVDDpTTSsv8mK6YaH	5Jup3vgB6tYTjjZf5eCjSHcbBguUkxugrsrJYRLf9tWQYk3SLNNx
70	70	{72,4}	E4YM2vTHhWEg66xpj52JErHUBU4pZ1yageL4TVDDpTTSsv8mK6YaH	5JvJP3VkovP9JAkzQPnQ8oobx6cwAxwxWAznR7cXyb8aMtutagFB
71	71	{73}	E4YM2vTHhWEg66xpj52JErHUBU4pZ1yageL4TVDDpTTSsv8mK6YaH	5JtfcCZF9RaCZ9FAyZzoCGHdfwhe5exgciUYHh2yTdp8411GgNHm
72	72	{74,4}	E4YM2vTHhWEg66xpj52JErHUBU4pZ1yageL4TVDDpTTSsv8mK6YaH	5JuKSd7RUtmVZ1GZm21cvr2QrKyKK3NhZ87A2bv3cUGkeRmM6qgw
73	73	{75}	E4YM2vTHhWEg66xpj52JErHUBU4pZ1yageL4TVDDpTTSsv8mK6YaH	5JvMFGNH6rpiteXT9KsUwSvGQNThdVNTPuJ7DgUvgFWRiHaMhcKv
74	74	{76,4}	E4YM2vTHhWEg66xpj52JErHUBU4pZ1yageL4TVDDpTTSsv8mK6YaH	5JtiXxKDKJbJ7CJwUPiVFxbbHL1LtKDzRUDcHqznH44n48C6dyYG
75	75	{77}	E4YM2vTHhWEg66xpj52JErHUBU4pZ1yageL4TVDDpTTSsv8mK6YaH	5JuZXmYimFgnY9vggJhB14zWBoWnUV38XNk79zMzNPxXrSiHbVEo
76	76	{78,4}	E4YM2vTHhWEg66xpj52JErHUBU4pZ1yageL4TVDDpTTSsv8mK6YaH	5Jv9WbvfUdyxExeqHbBVxKzzB2wr2q6JcinSAvBnawQ6zz1V6ocr
77	77	{79}	E4YM2vTHhWEg66xpj52JErHUBU4pZ1yageL4TVDDpTTSsv8mK6YaH	5Jv9HV4gEZ4YngaewDVRKr9LvH7yVmW3pb7uhTmo4RLQodd1Jc9R
78	78	{80,4}	E4YM2vTHhWEg66xpj52JErHUBU4pZ1yageL4TVDDpTTSsv8mK6YaH	5JtiKhiyMQAEPcXWC6RssEfEMJoEAxsc3sT5DkGxVwpfVjvDR4Sw
79	79	{81}	E4YM2vTHhWEg66xpj52JErHUBU4pZ1yageL4TVDDpTTSsv8mK6YaH	5Jv2uMrBN6DoUwY4ekgUkwrhQBywb1f3iDsyFBdJW6MCSzh8CbuT
80	80	{82,4}	E4YM2vTHhWEg66xpj52JErHUBU4pZ1yageL4TVDDpTTSsv8mK6YaH	5Jv5m28F1jCwK4f65oCgW1GUyDBWYhdJX5c16hhSjPbLRut1gkth
81	81	{83}	E4YM2vTHhWEg66xpj52JErHUBU4pZ1yageL4TVDDpTTSsv8mK6YaH	5JuhctcoAz6u6RnxTC3VoFYG7dm2aM1ENNhkZnYppcWf1WSVSGro
82	82	{84,4}	E4YM2vTHhWEg66xpj52JErHUBU4pZ1yageL4TVDDpTTSsv8mK6YaH	5JuHo7RdNFHS1Zu933boVuwCBVyhmWYAr6GujqxykybzDcCtJSJZ
83	83	{85}	E4YM2vTHhWEg66xpj52JErHUBU4pZ1yageL4TVDDpTTSsv8mK6YaH	5JvPzy958QNs5yRGbiBmGxDsHqAHYASLJQG6YzabJ5MW8XiU3J1p
84	84	{86,4}	E4YM2vTHhWEg66xpj52JErHUBU4pZ1yageL4TVDDpTTSsv8mK6YaH	5Jthhg2xeXseCHLffWosqH9PVbsLLsKtbnGT9kjyTnZNmN4BUM92
85	85	{87}	E4YM2vTHhWEg66xpj52JErHUBU4pZ1yageL4TVDDpTTSsv8mK6YaH	5Jv8RkxBkkHMEWutuWRiXjW84ePeELKboPpgH9tVUraoGTEDytq9
86	86	{88,4}	E4YM2vTHhWEg66xpj52JErHUBU4pZ1yageL4TVDDpTTSsv8mK6YaH	5JukVcAprPBhxPesT1XhR2aHCZfDGzPHdF5ksmLsrLZYGyhoHJY3
87	87	{89}	E4YM2vTHhWEg66xpj52JErHUBU4pZ1yageL4TVDDpTTSsv8mK6YaH	5JvB84zYTaLuMGvCx29nd3vSntoLVdU7WK2EMgwQHQZbWZC6qbkH
88	88	{90,4}	E4YM2vTHhWEg66xpj52JErHUBU4pZ1yageL4TVDDpTTSsv8mK6YaH	5JuB3xqb4C8pKe7T3VZcoZL8VhdqwXH3uBxKQTQtMPAdTjCarrab
89	89	{91}	E4YM2vTHhWEg66xpj52JErHUBU4pZ1yageL4TVDDpTTSsv8mK6YaH	5Jtt1jhcUdAcX6zZZbd2EVYDDohW3Ye3suARKxgdtwAHZW2Pkuf1
90	90	{92,4}	E4YM2vTHhWEg66xpj52JErHUBU4pZ1yageL4TVDDpTTSsv8mK6YaH	5JvMNS5icaNAUzz5C9MNVvKMLqs5HL335fYtWpTjefwhLiqu5DTj
91	91	{93}	E4YM2vTHhWEg66xpj52JErHUBU4pZ1yageL4TVDDpTTSsv8mK6YaH	5JuvgvTaw2YWVgp7tr3yk9i75tomLYZxMttfygS53mN8zWBWeGTb
92	92	{94,4}	E4YM2vTHhWEg66xpj52JErHUBU4pZ1yageL4TVDDpTTSsv8mK6YaH	5JuYJ4V2kuCp3kWfWndh4WFaz2sEqSJtav9UzxVkz7PUkS5U9DKf
93	93	{95}	E4YM2vTHhWEg66xpj52JErHUBU4pZ1yageL4TVDDpTTSsv8mK6YaH	5JuXgV7mC8fYWte7wjuZk7LhwNWHUb2mXmcVDP7fJz6t8Jcg11Uo
94	94	{96,4}	E4YM2vTHhWEg66xpj52JErHUBU4pZ1yageL4TVDDpTTSsv8mK6YaH	5Jts6kiVoZx8TPugCVTWPppuwXJ5UeXAsx4UBvVJcudw5tPQvt3k
95	95	{97}	E4YM2vTHhWEg66xpj52JErHUBU4pZ1yageL4TVDDpTTSsv8mK6YaH	5JvLxqXTzjknfmPETVaQZh6ShecZWvpvWJwNNQPLzAfMWrg1cFYm
96	96	{98,4}	E4YM2vTHhWEg66xpj52JErHUBU4pZ1yageL4TVDDpTTSsv8mK6YaH	5JvNv8kcHifD6Vhu4317HBVEj8H9VRzvrhvBbSEKMX8cPcoA46XB
97	97	{99}	E4YM2vTHhWEg66xpj52JErHUBU4pZ1yageL4TVDDpTTSsv8mK6YaH	5Jv1o1fXaAGcUHMsaXnQyEPWLGD18QF2xCUju5FXNazx9phEih46
98	98	{100,4}	E4YM2vTHhWEg66xpj52JErHUBU4pZ1yageL4TVDDpTTSsv8mK6YaH	5JtnAwhMrKhCUQ9XgvxURm8ffDV5duRAas2M5983qM3P5gYi64Tp
99	99	{101}	E4YM2vTHhWEg66xpj52JErHUBU4pZ1yageL4TVDDpTTSsv8mK6YaH	5JuBWepCdpCmQhty83vm7bF1PJ6zyE9cXGpDuCTDCqTmUcGUJHWj
100	100	{102,4}	E4YM2vTHhWEg66xpj52JErHUBU4pZ1yageL4TVDDpTTSsv8mK6YaH	5JtmTbm7wfcRHVqY8vCQRB9Yq1fFNBeegQ99E7NVd3pUsuDaTSPr
101	101	{103}	E4YM2vTHhWEg66xpj52JErHUBU4pZ1yageL4TVDDpTTSsv8mK6YaH	5Jttq4zpXB6Zy6sXYtXZhYauNAN8Hq3KE3UiEyQfLC6p2vw7ghmT
102	102	{104,4}	E4YM2vTHhWEg66xpj52JErHUBU4pZ1yageL4TVDDpTTSsv8mK6YaH	5JtdAb7SGWhU4dq18aozP6CiNV4HmmQP42v5RwncgnCgR3T5H18s
103	103	{105}	E4YM2vTHhWEg66xpj52JErHUBU4pZ1yageL4TVDDpTTSsv8mK6YaH	5Ju6qZAjXy5meFbXGLzvPXxg6zknmg9aJKd3VtsF8MF4fdcf9j46
104	104	{106,4}	E4YM2vTHhWEg66xpj52JErHUBU4pZ1yageL4TVDDpTTSsv8mK6YaH	5JvRy1cqHpUbSgN2urA7Bg12fAVwxGgqX9RPKq1JmVBjvW6WxoLw
105	105	{107}	E4YM2vTHhWEg66xpj52JErHUBU4pZ1yageL4TVDDpTTSsv8mK6YaH	5JvQKbi6EQvKtwA2ByQt28LT2J6LHhJZwWNwZSXTrjDzq5BoiDxR
106	106	{108,4}	E4YM2vTHhWEg66xpj52JErHUBU4pZ1yageL4TVDDpTTSsv8mK6YaH	5JtaxVU4vsMhyqGBotJdSmxFNd61PBGogbMNqUnEzkeaoX311Uws
107	107	{109}	E4YM2vTHhWEg66xpj52JErHUBU4pZ1yageL4TVDDpTTSsv8mK6YaH	5JvJseP7TZsoCnozmq1J1q74qPrVN5Z7dwhcJLB2tMHakiCB3kPH
108	108	{110,4}	E4YM2vTHhWEg66xpj52JErHUBU4pZ1yageL4TVDDpTTSsv8mK6YaH	5JutzuJXRDjftMiZQP3MYkrXQ2GKaD1aectJTPteyxxStvwiopo4
109	109	{111}	E4YM2vTHhWEg66xpj52JErHUBU4pZ1yageL4TVDDpTTSsv8mK6YaH	5JuChHm2NBq4tTTyqZN7mLWGJvKwriu2rfy77MP8DPeNfEGKpXxx
110	110	{112,4}	E4YM2vTHhWEg66xpj52JErHUBU4pZ1yageL4TVDDpTTSsv8mK6YaH	5JuigaTkEuexP1fBNk2fdJwR9xJVx8EMTNNVRVhZa2eEKKyVtQTe
111	111	{113}	E4YM2vTHhWEg66xpj52JErHUBU4pZ1yageL4TVDDpTTSsv8mK6YaH	5Juk9VgZcN7ihuUQNXuDzXzi2rop2bYtZrizibj5wiCxwLxK4mZT
112	112	{114,4}	E4YM2vTHhWEg66xpj52JErHUBU4pZ1yageL4TVDDpTTSsv8mK6YaH	5JtWdcG8R1VkuUW5ZT7sJPGgWvWRUEz8Xr1dgV6rBLhDgsPardFh
113	113	{115}	E4YM2vTHhWEg66xpj52JErHUBU4pZ1yageL4TVDDpTTSsv8mK6YaH	5Jux1fDV4mL5nHaF1vU2YtUEh4AdRS7e6TZ4ZCz8keXYPk8Mzfzi
114	114	{116,4}	E4YM2vTHhWEg66xpj52JErHUBU4pZ1yageL4TVDDpTTSsv8mK6YaH	5JtrUYT2QCRvXh7EfXb6UwHwTNhoqbQ5XjcQAmkB85nr6Umby41d
115	115	{117}	E4YM2vTHhWEg66xpj52JErHUBU4pZ1yageL4TVDDpTTSsv8mK6YaH	5JuiCuTzhnau3nUGx4MxRVsyznkGMAExkndhbhaPfLTWzxZcS6Q3
116	116	{118,4}	E4YM2vTHhWEg66xpj52JErHUBU4pZ1yageL4TVDDpTTSsv8mK6YaH	5JucVLiixgbuugRYuP1myYpSTFwp3tGVjwUM15ndnTXo5NC65Du2
117	117	{119}	E4YM2vTHhWEg66xpj52JErHUBU4pZ1yageL4TVDDpTTSsv8mK6YaH	5Ju45F2H1jaX5vEcdY5uTguwhscmKn6cEMA8iaQURc8kr1poCb8h
118	118	{120,4}	E4YM2vTHhWEg66xpj52JErHUBU4pZ1yageL4TVDDpTTSsv8mK6YaH	5JuLU6YxmMwGu3Ew1jVFwrksmdUKv8PPpZGUgLCdMSky2uDEGdvr
119	119	{121}	E4YM2vTHhWEg66xpj52JErHUBU4pZ1yageL4TVDDpTTSsv8mK6YaH	5JuxoJ1tkZ5mXbJ8Dce9oCTDKpKaFZ5uiaWZSKJ5ET2uJWncET49
120	120	{122,4}	E4YM2vTHhWEg66xpj52JErHUBU4pZ1yageL4TVDDpTTSsv8mK6YaH	5JtmDY69X6EChrbGQvkTXVejMjzt3JTb75XVHD6YM7yYPp7xdjSf
121	121	{123}	E4YM2vTHhWEg66xpj52JErHUBU4pZ1yageL4TVDDpTTSsv8mK6YaH	5Jv8ucEunGTuxAH4akfWiWHqUjUqtzjoArURjVa18z6ropRrthNY
122	122	{124,4}	E4YM2vTHhWEg66xpj52JErHUBU4pZ1yageL4TVDDpTTSsv8mK6YaH	5Ju21zZtK9WZUFXr8QrgS5p8zVAL6GsaThQUw8KjqwGa1KbiHikH
123	123	{125}	E4YM2vTHhWEg66xpj52JErHUBU4pZ1yageL4TVDDpTTSsv8mK6YaH	5Jtny9PrdLK6BSxaAXkfKCGpxzQYmdBjBW8AXdwdqga5bhUiNFSZ
124	124	{126,4}	E4YM2vTHhWEg66xpj52JErHUBU4pZ1yageL4TVDDpTTSsv8mK6YaH	5JtjWUdasUU1Z8Aup4UZPqFG948BXu6ShvqTYbNAb2i3wh7jXpQp
125	125	{127}	E4YM2vTHhWEg66xpj52JErHUBU4pZ1yageL4TVDDpTTSsv8mK6YaH	5JvMkiwEFvE7qMsimFkXQaDDVQN18BiXwoorcSxRjwPEpceGAnAD
126	126	{128,4}	E4YM2vTHhWEg66xpj52JErHUBU4pZ1yageL4TVDDpTTSsv8mK6YaH	5JtrVkaCzZZYscaYWEfeXCBDy8zyxrnufeGCLWenVX6FcXaHq7wZ
=======
1	1	{1,2}	E4YM2vTHhWEg66xpj52JErHUBU4pZ1yageL4TVDDpTTSsv8mK6YaH	5JujMKBdXbyJjWy4rXtDoWMvHtfgZPGiydY3jJH4hfPDvT1MGVyQ
2	2	{3,4}	E4YM2vTHhWEg66xpj52JErHUBU4pZ1yageL4TVDDpTTSsv8mK6YaH	5Jv4k3egyFiucqrENvooFVhhwqEsyLsf4j1MdEjdeicPfMMYPSVT
3	3	{5}	E4YM2vTHhWEg66xpj52JErHUBU4pZ1yageL4TVDDpTTSsv8mK6YaH	5JvNcbUFceiiX1ZTUxGwV3or3dv6iUKepADMokHY4a3CXdTLzeTP
4	4	{6,4}	E4YM2vTHhWEg66xpj52JErHUBU4pZ1yageL4TVDDpTTSsv8mK6YaH	5JueLLnT2NZqFvU3SKtFHc22Vpd1MRDpN9rRtosC7xywa1GaHcSL
5	5	{7}	E4YM2vTHhWEg66xpj52JErHUBU4pZ1yageL4TVDDpTTSsv8mK6YaH	5JuakH5z27crydm22QGCDuxPMMpyTap5G1EcNNcnfUBrRPazBDje
6	6	{8,4}	E4YM2vTHhWEg66xpj52JErHUBU4pZ1yageL4TVDDpTTSsv8mK6YaH	5JtuFCfYeZq3tPboman88XmtzboYbEna4wWiMyuk7LksevqPqcHU
7	7	{9}	E4YM2vTHhWEg66xpj52JErHUBU4pZ1yageL4TVDDpTTSsv8mK6YaH	5JtbbHv671kkp26ic2whZ8dx87AgGVXKfZvfy1PmhQ3imaWTKftK
8	8	{10,4}	E4YM2vTHhWEg66xpj52JErHUBU4pZ1yageL4TVDDpTTSsv8mK6YaH	5Jti4mP5sejrtRVPf8m2TXRtnfiwxLTNkJrT8ne3e6pVVS6Vsq2e
9	9	{11}	E4YM2vTHhWEg66xpj52JErHUBU4pZ1yageL4TVDDpTTSsv8mK6YaH	5JuCnN3BcxvtnRRBgouLYpdU9mHX2tQexrSLdZvZsyabEq5YQ9eb
10	10	{12,4}	E4YM2vTHhWEg66xpj52JErHUBU4pZ1yageL4TVDDpTTSsv8mK6YaH	5JteXBwBVxej37o4PQNUTcYpoopePAXf4LCZiJuiFPdypsLqkcJy
11	11	{13}	E4YM2vTHhWEg66xpj52JErHUBU4pZ1yageL4TVDDpTTSsv8mK6YaH	5Jtx2QWcWJW2nxWgweGBGksBu7gQo7UYJgh7JfP5itV1vrYS96cM
12	12	{14,4}	E4YM2vTHhWEg66xpj52JErHUBU4pZ1yageL4TVDDpTTSsv8mK6YaH	5JuBJWn3mB9bzb5gxDPnrReiKdG2dJHQ5rmfyhQH97sK5FuCAEKp
13	13	{15}	E4YM2vTHhWEg66xpj52JErHUBU4pZ1yageL4TVDDpTTSsv8mK6YaH	5JvGyJfJhcdUYqFYpqksaTT7NfjXWHtRdwKPRi6iAo5aehHjpXav
14	14	{16,4}	E4YM2vTHhWEg66xpj52JErHUBU4pZ1yageL4TVDDpTTSsv8mK6YaH	5Ju6ryQGqnPbX594DNL6m5RmC96L5oANawU7t8Sa7F2oyG25BK3e
15	15	{17}	E4YM2vTHhWEg66xpj52JErHUBU4pZ1yageL4TVDDpTTSsv8mK6YaH	5Ju36TwPoR7EKAAz63wGdY9HYBuk1mwdoYRduo18zttNjC77UXPd
16	16	{18,4}	E4YM2vTHhWEg66xpj52JErHUBU4pZ1yageL4TVDDpTTSsv8mK6YaH	5Juq8tnW8zP7UmSnoKmxH9i34mUNrpjaPzcChvGNMFT1oj7rj43Y
17	17	{19}	E4YM2vTHhWEg66xpj52JErHUBU4pZ1yageL4TVDDpTTSsv8mK6YaH	5JtwoWpK3kq8XTZ3YhbmQzjPQSZC9SBu913cYEEVgwsxRbxPR58f
18	18	{20,4}	E4YM2vTHhWEg66xpj52JErHUBU4pZ1yageL4TVDDpTTSsv8mK6YaH	5JtuA6nyHu9CUam9K8V8Ev7cr4F912NAEZ9PFsqGGzYcdo4MRFRB
19	19	{21}	E4YM2vTHhWEg66xpj52JErHUBU4pZ1yageL4TVDDpTTSsv8mK6YaH	5JuTqmoksjQFFu1cCK3NbKkfe3cEWjBez3ibxfbWhnU2sXENnhCJ
20	20	{22,4}	E4YM2vTHhWEg66xpj52JErHUBU4pZ1yageL4TVDDpTTSsv8mK6YaH	5JtyZ8KRfE1e9euudQfbjAiAHe8JA9LmEx1e9dQPkfJdF6FgWhdB
21	21	{23}	E4YM2vTHhWEg66xpj52JErHUBU4pZ1yageL4TVDDpTTSsv8mK6YaH	5Jv3p3WYoZ9SZPaC6QyVK8ajYerULQf5NmeiLpEu3LxBedB46gS5
22	22	{24,4}	E4YM2vTHhWEg66xpj52JErHUBU4pZ1yageL4TVDDpTTSsv8mK6YaH	5Jv3RrQ6nieMESJoCxhCLdwtjtLSruAa3gKPQiu1wEv4v7CFWc3F
23	23	{25}	E4YM2vTHhWEg66xpj52JErHUBU4pZ1yageL4TVDDpTTSsv8mK6YaH	5JuNDxBEDaU9bfjKayWmXKHAikxtVZU5CyHy5R1eAPVxLy8YupvP
24	24	{26,4}	E4YM2vTHhWEg66xpj52JErHUBU4pZ1yageL4TVDDpTTSsv8mK6YaH	5Juzxh4qdDmPFJQoXbMoq7izH7zFwVYVtDhLXFFKsbcPi3enAH2f
25	25	{27}	E4YM2vTHhWEg66xpj52JErHUBU4pZ1yageL4TVDDpTTSsv8mK6YaH	5Ju7tPof4MnMPkqSHzzoK7MSt6mcpnxnrDd9GTMeKAoyt7oyX5so
26	26	{28,4}	E4YM2vTHhWEg66xpj52JErHUBU4pZ1yageL4TVDDpTTSsv8mK6YaH	5JtoMD7iGhLQ1SDyM98JWJubTKCGCrZKh9q2FmqFCv2KCz6YTuU6
27	27	{29}	E4YM2vTHhWEg66xpj52JErHUBU4pZ1yageL4TVDDpTTSsv8mK6YaH	5Jub6Mp9UQqKoFquYbEX2JRrmi1JJe1QEKGtySrS9iaLVJrvGDqE
28	28	{30,4}	E4YM2vTHhWEg66xpj52JErHUBU4pZ1yageL4TVDDpTTSsv8mK6YaH	5JvAcdfL94WdmJJ3QwtrqS3sCTRBCQ3knVniphidKqULAQv4v4ir
29	29	{31}	E4YM2vTHhWEg66xpj52JErHUBU4pZ1yageL4TVDDpTTSsv8mK6YaH	5JtqHUpYB5pubc5YKxPJXfgtMaVn24uBBGCBZjbbj8vuJWUmoZdF
30	30	{32,4}	E4YM2vTHhWEg66xpj52JErHUBU4pZ1yageL4TVDDpTTSsv8mK6YaH	5JuT3dzxJ1SZoJKiukaPNwzoiWbxHLs1mqcVRSaJVsHPhMnaBPcA
31	31	{33}	E4YM2vTHhWEg66xpj52JErHUBU4pZ1yageL4TVDDpTTSsv8mK6YaH	5JtrcT6xiqXRdnM9HDTdfDQ7tR5apuw5D1FpuJFFwrpMPdYdLrTi
32	32	{34,4}	E4YM2vTHhWEg66xpj52JErHUBU4pZ1yageL4TVDDpTTSsv8mK6YaH	5Juyz32AnMk3GpCXqJMNaLsooZxFq11pHNF2YXCm6p2dfvMXzbiG
33	33	{35}	E4YM2vTHhWEg66xpj52JErHUBU4pZ1yageL4TVDDpTTSsv8mK6YaH	5JtVUW7gvVRvMHN3gkRzS4abaXHTvEbWkHuw6AnDcx21U95sHA9y
34	34	{36,4}	E4YM2vTHhWEg66xpj52JErHUBU4pZ1yageL4TVDDpTTSsv8mK6YaH	5JtnoH8ANHAZy8UnDao2iCBCUvNhsKUWyBVNi7c2eocnixfsmSft
35	35	{37}	E4YM2vTHhWEg66xpj52JErHUBU4pZ1yageL4TVDDpTTSsv8mK6YaH	5JuHjqpRvUGopQDHujvmvH9t62sppXKUyd8WkizB4H63cAfzp6NZ
36	36	{38,4}	E4YM2vTHhWEg66xpj52JErHUBU4pZ1yageL4TVDDpTTSsv8mK6YaH	5JuxUqq9mAH7CuRqpBekVkJiHVJxv3oME5Qz4aYHzGhjhMUSpEVC
37	37	{39}	E4YM2vTHhWEg66xpj52JErHUBU4pZ1yageL4TVDDpTTSsv8mK6YaH	5JttbbaPe2RDbHWi1Gf6LZ8ASQtxF31hgi6dqfs3Byn755QBWHD3
38	38	{40,4}	E4YM2vTHhWEg66xpj52JErHUBU4pZ1yageL4TVDDpTTSsv8mK6YaH	5Ju1u8vB9BWjx5e7xGBcyorNZEKzUVDU5vZUMpAQjkBx4nBoT7eb
39	39	{41}	E4YM2vTHhWEg66xpj52JErHUBU4pZ1yageL4TVDDpTTSsv8mK6YaH	5JtVwyS8WgSyRjkkQxbvEYhxRmQzvawmi3ivo1a4LHvgvf4yt8Yh
40	40	{42,4}	E4YM2vTHhWEg66xpj52JErHUBU4pZ1yageL4TVDDpTTSsv8mK6YaH	5JvKh4h1GyRLvS8RmW8Wmcs2jjZsbWcCZes8GLMLjttZPcMHjQKj
41	41	{43}	E4YM2vTHhWEg66xpj52JErHUBU4pZ1yageL4TVDDpTTSsv8mK6YaH	5Jv63hxuuTNeEc3ZhxoXvJMHJmiMQbz9azAqA3hwzNGXji5U8W77
42	42	{44,4}	E4YM2vTHhWEg66xpj52JErHUBU4pZ1yageL4TVDDpTTSsv8mK6YaH	5Jups5TQTtH8YJbfBmG5bh9KkYT9PyYhKMDr16RzLAeUPFm5jJTw
43	43	{45}	E4YM2vTHhWEg66xpj52JErHUBU4pZ1yageL4TVDDpTTSsv8mK6YaH	5Jv4FWUuTvbi7PQd7c63mW2rwtSCGewi9xWYeMCfMEELEviDv3eC
44	44	{46,4}	E4YM2vTHhWEg66xpj52JErHUBU4pZ1yageL4TVDDpTTSsv8mK6YaH	5Jtj81a5WRjxog3YnXNBJQhRvhshJwFDouP5Z2WyiE12dribg23S
45	45	{47}	E4YM2vTHhWEg66xpj52JErHUBU4pZ1yageL4TVDDpTTSsv8mK6YaH	5JvN2oHuvnjgfRq1fmbCS2EuJEUM1vK1GRaaRBxFT3mEMsHdzdaU
46	46	{48,4}	E4YM2vTHhWEg66xpj52JErHUBU4pZ1yageL4TVDDpTTSsv8mK6YaH	5JuYJJ1Wi9LgFkFt2Z3zLgNRVotAgediqg6SZT5Ls72hYeMSfv5V
47	47	{49}	E4YM2vTHhWEg66xpj52JErHUBU4pZ1yageL4TVDDpTTSsv8mK6YaH	5JuM1QLvXdi11AQEZ3QkTkNwDKcx3pzPUF6decSVqnqavahR5Ztq
48	48	{50,4}	E4YM2vTHhWEg66xpj52JErHUBU4pZ1yageL4TVDDpTTSsv8mK6YaH	5JtaffGtZ85KMtMN5aeAoCp9N9hUvsh6hhCdzbPm484v8Zmveftc
49	49	{51}	E4YM2vTHhWEg66xpj52JErHUBU4pZ1yageL4TVDDpTTSsv8mK6YaH	5JuABb3gEw8dfiivYPE8zm7D1xKaQk8oKPiuvBCM4Tb3Kr7J6T9H
50	50	{52,4}	E4YM2vTHhWEg66xpj52JErHUBU4pZ1yageL4TVDDpTTSsv8mK6YaH	5JtqWgiiEXQSAUeky6U6LFF4whNSMbDkEprVBqwVbnM5rAiSA8dp
51	51	{53}	E4YM2vTHhWEg66xpj52JErHUBU4pZ1yageL4TVDDpTTSsv8mK6YaH	5JtyqVSYFGHsz9bbNgJTLs9Di7nMNfUGP4BgNoQDTKsr5pDoM5sV
52	52	{54,4}	E4YM2vTHhWEg66xpj52JErHUBU4pZ1yageL4TVDDpTTSsv8mK6YaH	5JvJoJTGt4TiUSpmxxvVxRbqDcig2HW3XUoUwedKnSmdL6z3JEHm
53	53	{55}	E4YM2vTHhWEg66xpj52JErHUBU4pZ1yageL4TVDDpTTSsv8mK6YaH	5JtWncvrw4wmg5NnSGWk1SYbfQ5uE1YCj9PvMsRwXwJHBfeDL93f
54	54	{56,4}	E4YM2vTHhWEg66xpj52JErHUBU4pZ1yageL4TVDDpTTSsv8mK6YaH	5JubZc3T3YaNGyxctxhqTMWqjJWkqmsnnvF4E141NCWM8qbAz1to
55	55	{57}	E4YM2vTHhWEg66xpj52JErHUBU4pZ1yageL4TVDDpTTSsv8mK6YaH	5Juv8hs8J9RZdB3u9KAAqgu4jENgAsB84G4fcajZnkPvqxQ1Sp4V
56	56	{58,4}	E4YM2vTHhWEg66xpj52JErHUBU4pZ1yageL4TVDDpTTSsv8mK6YaH	5JtfSo76LZoVdbzHQtNYrLiqEBWwMH6eKPuLYX2pPDRBdcYywPSB
57	57	{59}	E4YM2vTHhWEg66xpj52JErHUBU4pZ1yageL4TVDDpTTSsv8mK6YaH	5Jv2iyMwJEvtSqh3hSDtSY64xYdgDHHNwXNrRGNknvCGg1e8r2f2
58	58	{60,4}	E4YM2vTHhWEg66xpj52JErHUBU4pZ1yageL4TVDDpTTSsv8mK6YaH	5JtexzBAmd4D2hhUbSYVcHw8vgnxLAtdyogRYw6Jff7A5xNzMKpW
59	59	{61}	E4YM2vTHhWEg66xpj52JErHUBU4pZ1yageL4TVDDpTTSsv8mK6YaH	5Jty4LQMZkiBhD76vKWQSmxYxyr3mmogcpgwtxicvwtdnmVWBvfu
60	60	{62,4}	E4YM2vTHhWEg66xpj52JErHUBU4pZ1yageL4TVDDpTTSsv8mK6YaH	5JueVi1RZsb3XCQRNpEbNCbqxzqhgYEhKhEEW48mUNe6LCLaSdUG
61	61	{63}	E4YM2vTHhWEg66xpj52JErHUBU4pZ1yageL4TVDDpTTSsv8mK6YaH	5Jusi9xQtBmKRSociK15KCUMvJxT9y14RABuejoXiu8AoP3aStB1
62	62	{64,4}	E4YM2vTHhWEg66xpj52JErHUBU4pZ1yageL4TVDDpTTSsv8mK6YaH	5JuenKQf6Ti2tjftbai8FSYZjbERGV4cnc5Vt8FCSvCcwfnsunwc
63	63	{65}	E4YM2vTHhWEg66xpj52JErHUBU4pZ1yageL4TVDDpTTSsv8mK6YaH	5JvJs31vzAHwpducxh1612hQZqEc6ssSzvrcD3tG29TWRvYv9f5V
64	64	{66,4}	E4YM2vTHhWEg66xpj52JErHUBU4pZ1yageL4TVDDpTTSsv8mK6YaH	5Juwymr2dwYJndyxxg86gGv1d1MPTbNTFoKSzxomGr75arPUpTyb
65	65	{67}	E4YM2vTHhWEg66xpj52JErHUBU4pZ1yageL4TVDDpTTSsv8mK6YaH	5Ju44CeAjMMMjDEDbSaoZRD9d6TBwH3bXtJz4UahgCBAVjb6misi
66	66	{68,4}	E4YM2vTHhWEg66xpj52JErHUBU4pZ1yageL4TVDDpTTSsv8mK6YaH	5JvHiHCxQduHTMGiV3S32Yc2zQioyUtHRekih2K6VJ3hsZSDc7qj
67	67	{69}	E4YM2vTHhWEg66xpj52JErHUBU4pZ1yageL4TVDDpTTSsv8mK6YaH	5JuEnQfzW8XUQ7KdgXzkRgvUwWF66mLSM57nY3FcxKiho7BvRmVU
68	68	{70,4}	E4YM2vTHhWEg66xpj52JErHUBU4pZ1yageL4TVDDpTTSsv8mK6YaH	5JuvsCX3bvtMXfXzQ2CaNeFSYWZGjEChbjz9zty9VZL9xY4TeShx
69	69	{71}	E4YM2vTHhWEg66xpj52JErHUBU4pZ1yageL4TVDDpTTSsv8mK6YaH	5JuYmqynsgexbEFgfe1EGWhZuUr6NwTSVgpXTEZqMEJ96W85T5hK
70	70	{72,4}	E4YM2vTHhWEg66xpj52JErHUBU4pZ1yageL4TVDDpTTSsv8mK6YaH	5JuF7Gg2wwSA3DR6gXZyFGtzEW1wALQUei9ouQcdypAj632MmqNF
71	71	{73}	E4YM2vTHhWEg66xpj52JErHUBU4pZ1yageL4TVDDpTTSsv8mK6YaH	5JtdkJckyA32XE2xWeUgRzBBfejSHbez6qLWGugtfSY6kNnQjHzp
72	72	{74,4}	E4YM2vTHhWEg66xpj52JErHUBU4pZ1yageL4TVDDpTTSsv8mK6YaH	5JugwWNtXKXYbKfzreDJWxrjWRXC14t8CY3bW3YUwHBUNuCvpRFd
73	73	{75}	E4YM2vTHhWEg66xpj52JErHUBU4pZ1yageL4TVDDpTTSsv8mK6YaH	5JvGU4gm1UdZ4ZvKxQfb798SH3VuUhUYWnD77kh7j7W5XLJgzCcS
74	74	{76,4}	E4YM2vTHhWEg66xpj52JErHUBU4pZ1yageL4TVDDpTTSsv8mK6YaH	5Jub7SPtzroE5ffEWDZmMzkjQpL1T4VmdLPeLpVS3qK6aGBkGM9Y
75	75	{77}	E4YM2vTHhWEg66xpj52JErHUBU4pZ1yageL4TVDDpTTSsv8mK6YaH	5Jum1suFdKuVALXkpWfVPQUN8A7HV3GxNNaVHwr9AwbpzBzyKehf
76	76	{78,4}	E4YM2vTHhWEg66xpj52JErHUBU4pZ1yageL4TVDDpTTSsv8mK6YaH	5JtzgEDjHX3vuZmWP52W5Shwn8CWtpJb7E3Jm3e61fQ9Txh2XpUM
77	77	{79}	E4YM2vTHhWEg66xpj52JErHUBU4pZ1yageL4TVDDpTTSsv8mK6YaH	5JvFeM3LtATbPXUiQeRMDx6Z4qPNVWYXp1TCubEF5DiLRkAEvCX2
78	78	{80,4}	E4YM2vTHhWEg66xpj52JErHUBU4pZ1yageL4TVDDpTTSsv8mK6YaH	5JuTwAxJn8VDLTPydMC8GM1UemuZz9igSMzHr7SwKWg1RDHWD91g
79	79	{81}	E4YM2vTHhWEg66xpj52JErHUBU4pZ1yageL4TVDDpTTSsv8mK6YaH	5Jtfbc97rqjkWq32TtgrVNYz4CeuUFPgPGZxNhyoKLbFfFPyvGem
80	80	{82,4}	E4YM2vTHhWEg66xpj52JErHUBU4pZ1yageL4TVDDpTTSsv8mK6YaH	5Ju55Tkvwc9ZxSyuRQz6fXm9WAFdt6m2MhA6E2q576LJWc7ctcpU
81	81	{83}	E4YM2vTHhWEg66xpj52JErHUBU4pZ1yageL4TVDDpTTSsv8mK6YaH	5JtYC5FWC8KnZ1d31YTtoKmMojLGYr63Tv1QTwHUWjHNGiAhSvbs
82	82	{84,4}	E4YM2vTHhWEg66xpj52JErHUBU4pZ1yageL4TVDDpTTSsv8mK6YaH	5JuDTAShAdqWz4Ne1VJ42yfn9Myknn8oSwroK3mR2FFBEmvTDJZj
83	83	{85}	E4YM2vTHhWEg66xpj52JErHUBU4pZ1yageL4TVDDpTTSsv8mK6YaH	5JupjNuBGfdK5o4SuPrVT9T9Q5WzxFegfc2wdPrGH3gWy4Nueeae
84	84	{86,4}	E4YM2vTHhWEg66xpj52JErHUBU4pZ1yageL4TVDDpTTSsv8mK6YaH	5JufiLRCc7SEdiNECHme5TSauBPAYG1VeuMkBqaVYw6bSUHMR9oM
85	85	{87}	E4YM2vTHhWEg66xpj52JErHUBU4pZ1yageL4TVDDpTTSsv8mK6YaH	5JuDnkdvgf4VDQeNEjcWMSxbLg5U8bbc2mPgBzn8TbkMbnqg5W7U
86	86	{88,4}	E4YM2vTHhWEg66xpj52JErHUBU4pZ1yageL4TVDDpTTSsv8mK6YaH	5JtzdURgX1faV6CkSndqZ6tcGLeArxyrEDhL68cCJocBaJP1TdbE
87	87	{89}	E4YM2vTHhWEg66xpj52JErHUBU4pZ1yageL4TVDDpTTSsv8mK6YaH	5JvPuojEPtFUpiNFmJMmDgUDcxR2dAEDeM5uVAJjJ3raerRhgTGi
88	88	{90,4}	E4YM2vTHhWEg66xpj52JErHUBU4pZ1yageL4TVDDpTTSsv8mK6YaH	5JtjauC7ee5GcHYTHbpA5BG5zksrxecoMapw4quG8VvrbtKezQnh
89	89	{91}	E4YM2vTHhWEg66xpj52JErHUBU4pZ1yageL4TVDDpTTSsv8mK6YaH	5JvHooamcTJbwS7eatgL57TfSaTKbdBEGvYnyk5eKsbFxtdA1kF4
90	90	{92,4}	E4YM2vTHhWEg66xpj52JErHUBU4pZ1yageL4TVDDpTTSsv8mK6YaH	5JuGSS1VHXb6svFbMkS52BzdtxfSxN9P7txfcUfE2zPHPb3Yhfik
91	91	{93}	E4YM2vTHhWEg66xpj52JErHUBU4pZ1yageL4TVDDpTTSsv8mK6YaH	5JtxfD9TMu6bGKCrRCE7DBvDVtaP2Y2T2FQVmzGyivkvXAX6Tddr
92	92	{94,4}	E4YM2vTHhWEg66xpj52JErHUBU4pZ1yageL4TVDDpTTSsv8mK6YaH	5JuHCdre4Yzx21SMvBwnboH1nG9uWDiUYA8W8FzBWxpTQ78yRcJP
93	93	{95}	E4YM2vTHhWEg66xpj52JErHUBU4pZ1yageL4TVDDpTTSsv8mK6YaH	5JuDrqyoQZyxKJsndUxL4QHzwc2gGJbnwmcub2WesafRfh3uk2Z2
94	94	{96,4}	E4YM2vTHhWEg66xpj52JErHUBU4pZ1yageL4TVDDpTTSsv8mK6YaH	5JuSg23a1ZdfrnGNnyjDpi9NeZMafYNSryPd7YVoHm26JiM6rGVW
95	95	{97}	E4YM2vTHhWEg66xpj52JErHUBU4pZ1yageL4TVDDpTTSsv8mK6YaH	5JtrgpmzrDHzreLx7J7RuQmip89yXagfzoe19G94KaMCbVc4esdR
96	96	{98,4}	E4YM2vTHhWEg66xpj52JErHUBU4pZ1yageL4TVDDpTTSsv8mK6YaH	5JvPjZVCGWdw2emK7jahDXTaJfdRJE4MgTUwSz7d3X6Ngf9R1p3S
97	97	{99}	E4YM2vTHhWEg66xpj52JErHUBU4pZ1yageL4TVDDpTTSsv8mK6YaH	5JteGwPXL3ucyxQ84XEAXjqvQCff1RtWrte9o8ax15HGG5M49Wcv
98	98	{100,4}	E4YM2vTHhWEg66xpj52JErHUBU4pZ1yageL4TVDDpTTSsv8mK6YaH	5Jty1sQU8EYfU4FrQHezzADFfzpWtVGjshJdKN9eiSL4L8smoJ3C
99	99	{101}	E4YM2vTHhWEg66xpj52JErHUBU4pZ1yageL4TVDDpTTSsv8mK6YaH	5JtYf12KGPpCmWUqChYHr5ieSW4odqkr3vjpeZ69ShDV5iw72aNX
100	100	{102,4}	E4YM2vTHhWEg66xpj52JErHUBU4pZ1yageL4TVDDpTTSsv8mK6YaH	5Jum1nTX9mcc5pzrnctaZeq8DSuWjrgR3PPdrJ7hFpqfWdU1Sa9T
107	107	{109}	E4YM2vTHhWEg66xpj52JErHUBU4pZ1yageL4TVDDpTTSsv8mK6YaH	5JuN3F9aEAmrTuLwsbeNp6tPtvxCGAFDD8tr2Bd7z5vCa6KGr3Uy
108	108	{110,4}	E4YM2vTHhWEg66xpj52JErHUBU4pZ1yageL4TVDDpTTSsv8mK6YaH	5Ju33bsSVR1oTJYGztr5V5BmpTSKYKARzUcnKPLskaFoSs4juPVz
109	109	{111}	E4YM2vTHhWEg66xpj52JErHUBU4pZ1yageL4TVDDpTTSsv8mK6YaH	5JurvyWrWfw4ZUX479xadkX1NkA5vssXu9mCYidWARN73QDXc5jT
110	110	{112,4}	E4YM2vTHhWEg66xpj52JErHUBU4pZ1yageL4TVDDpTTSsv8mK6YaH	5JuyAYDrdzWdaV5EytNUtg8bfj5QgD38zEpAYFKzz8Zm2R9ZVGms
111	111	{113}	E4YM2vTHhWEg66xpj52JErHUBU4pZ1yageL4TVDDpTTSsv8mK6YaH	5JvNt7zVCbMtrSTS1r4LNXuHvyYu2vjbiWzBJcYgC2PV7n1TY7Ft
112	112	{114,4}	E4YM2vTHhWEg66xpj52JErHUBU4pZ1yageL4TVDDpTTSsv8mK6YaH	5JtXfBq5DQxXCiqubKGagUyPReonTwj8ixTTmMnqzeV8hNkNfyUa
101	101	{103}	E4YM2vTHhWEg66xpj52JErHUBU4pZ1yageL4TVDDpTTSsv8mK6YaH	5JvQGDo62M4rSjL4dLYAMqFQjKnGnkmSMSDhEuxtz5bWekz7Murc
102	102	{104,4}	E4YM2vTHhWEg66xpj52JErHUBU4pZ1yageL4TVDDpTTSsv8mK6YaH	5JueCUTaTw47tf7LzVfcAmQssG234adNtZCyuqUCTuyXTz8z7Wtq
103	103	{105}	E4YM2vTHhWEg66xpj52JErHUBU4pZ1yageL4TVDDpTTSsv8mK6YaH	5JvJgADByjcFD47dC21NFBuva98bpVcpQF4TSUUbZGu3PgiqVZ5C
104	104	{106,4}	E4YM2vTHhWEg66xpj52JErHUBU4pZ1yageL4TVDDpTTSsv8mK6YaH	5JuT8cMBbKpzA6JprSPftepxRUjmYEBheW2jGNc1f16rNfffQrWb
105	105	{107}	E4YM2vTHhWEg66xpj52JErHUBU4pZ1yageL4TVDDpTTSsv8mK6YaH	5JuXkmVd36EYY85BRrC2jLnf6gKJA7G2FBhNozg6NrTybEjbNuRn
106	106	{108,4}	E4YM2vTHhWEg66xpj52JErHUBU4pZ1yageL4TVDDpTTSsv8mK6YaH	5Jv1L34KXgWh2Vy8RCQGGk6MM9hRhhqbfhfdx35MwrydkRLx3avJ
113	113	{115}	E4YM2vTHhWEg66xpj52JErHUBU4pZ1yageL4TVDDpTTSsv8mK6YaH	5JvEZ6ukEPe6zGm6Ax5xbU5mEmLK5dmQgaKQ5dsXFMeX9E8cesd2
114	114	{116,4}	E4YM2vTHhWEg66xpj52JErHUBU4pZ1yageL4TVDDpTTSsv8mK6YaH	5JtjgWwxMZ2KEs2q9CqS2UfCBywNYc1FBG4RVa77L6GQ1vogSamx
115	115	{117}	E4YM2vTHhWEg66xpj52JErHUBU4pZ1yageL4TVDDpTTSsv8mK6YaH	5JtdWtBJAKPyuM6CjCZuNK8yFt1hjVsDU3PhHiVADpMzSkJBVboW
116	116	{118,4}	E4YM2vTHhWEg66xpj52JErHUBU4pZ1yageL4TVDDpTTSsv8mK6YaH	5JtoDfhUhxA9q2jkMUupYChtUkeQozWxJ5CNMUdjoSZY1kfrh7hh
117	117	{119}	E4YM2vTHhWEg66xpj52JErHUBU4pZ1yageL4TVDDpTTSsv8mK6YaH	5Ju8dncuYkqcb8uK3GHkjxQoxrUedAiudT4KBf9uPzKBFXrJMXDN
118	118	{120,4}	E4YM2vTHhWEg66xpj52JErHUBU4pZ1yageL4TVDDpTTSsv8mK6YaH	5JuBxRq5gXrgf29GyPpgdooDMQNYaFgeT6KQY9Tc4fBsUUafsXk1
119	119	{121}	E4YM2vTHhWEg66xpj52JErHUBU4pZ1yageL4TVDDpTTSsv8mK6YaH	5JuqCMASsTUbnigMYEdFR3pgTCS5FHTnErzjSDcv79YHuXJuDhyM
120	120	{122,4}	E4YM2vTHhWEg66xpj52JErHUBU4pZ1yageL4TVDDpTTSsv8mK6YaH	5JvB94G5camFjEJ8cPJdkkqJYWgeV6qxqGWRMafjMUdL8W9KPYiX
121	121	{123}	E4YM2vTHhWEg66xpj52JErHUBU4pZ1yageL4TVDDpTTSsv8mK6YaH	5JtqcW8dH1ML2zAX4WWPxZ5WZ92Roc3U9sNqo6enpKCPqGLQvcYi
122	122	{124,4}	E4YM2vTHhWEg66xpj52JErHUBU4pZ1yageL4TVDDpTTSsv8mK6YaH	5JubN8aUVjPuYjTBesen1tuaKvwioRFDzQoDFAmiHbhSA1rhRN9X
123	123	{125}	E4YM2vTHhWEg66xpj52JErHUBU4pZ1yageL4TVDDpTTSsv8mK6YaH	5JvDM2pzGHAjXGidMAkygsUdywbBLBsyApdE4QU5PYdpZpUbBw6U
124	124	{126,4}	E4YM2vTHhWEg66xpj52JErHUBU4pZ1yageL4TVDDpTTSsv8mK6YaH	5JtdyfrNWkLjs9Th4iH8HZFmpHGUpyJ69MWm7V7u1MEDq7N8MGnC
125	125	{127}	E4YM2vTHhWEg66xpj52JErHUBU4pZ1yageL4TVDDpTTSsv8mK6YaH	5Jv1iLrX8B412F74654MAuJ3ETCdgTshfynExTjM7ZquRLYEkZ6j
126	126	{128,4}	E4YM2vTHhWEg66xpj52JErHUBU4pZ1yageL4TVDDpTTSsv8mK6YaH	5JtoiNjT2BezwmqFuca6HMunXzE6G425S9YqPyAKGBCCXZuJxC8H
127	127	{129}	E4YM2vTHhWEg66xpj52JErHUBU4pZ1yageL4TVDDpTTSsv8mK6YaH	5Ju6qzdMzgMkPi6ZCvZoe5LVyx1TopZXu6SXU37g2VW1TmDv7xmM
128	128	{130,4}	E4YM2vTHhWEg66xpj52JErHUBU4pZ1yageL4TVDDpTTSsv8mK6YaH	5JvQT1GQCTwVeJA5rQ4SuFo5JBNSTmEWNrTZYUj2QhXyntsRDTrA
129	129	{131}	E4YM2vTHhWEg66xpj52JErHUBU4pZ1yageL4TVDDpTTSsv8mK6YaH	5Jub2shjPwmkstxmqNPhUWtnsDkiEeabcYnwuVyJELM4zF1LtPx9
130	130	{132,4}	E4YM2vTHhWEg66xpj52JErHUBU4pZ1yageL4TVDDpTTSsv8mK6YaH	5JuKHpHjr9aFbp363NyGwVLHgaH7C5n6upHZ5V7nybJbttsghHm4
131	131	{133}	E4YM2vTHhWEg66xpj52JErHUBU4pZ1yageL4TVDDpTTSsv8mK6YaH	5Ju5hNuotkbgxbPA5hFNCS1bfcM73cJbQUYvgNksZbbxtEnnKhKp
132	132	{134,4}	E4YM2vTHhWEg66xpj52JErHUBU4pZ1yageL4TVDDpTTSsv8mK6YaH	5JuqQqQEgC6EcdhtGbJRZ66Gdcz5CbAGYNYy8uWeHV8DRpHUuGkY
133	133	{135}	E4YM2vTHhWEg66xpj52JErHUBU4pZ1yageL4TVDDpTTSsv8mK6YaH	5JuZz6BTFVQi2M7PnTGfM1pzB4WbJqiNEZkNikz5KoxQH363CUuA
134	134	{136,4}	E4YM2vTHhWEg66xpj52JErHUBU4pZ1yageL4TVDDpTTSsv8mK6YaH	5JuApc8iibXrv14gDyhotcEL9bgiojN2EYBokHLsFvLGgQmPntyp
135	135	{137}	E4YM2vTHhWEg66xpj52JErHUBU4pZ1yageL4TVDDpTTSsv8mK6YaH	5Jtdwb5YhdPtJJn4XW7qJQHJwFBRJfVDdzA4q1gve8D7RNC6KHbw
136	136	{138,4}	E4YM2vTHhWEg66xpj52JErHUBU4pZ1yageL4TVDDpTTSsv8mK6YaH	5JuqbTWDkQDziCVe4HwX9LGPjHFHLamHw1AmEYgNUySL5qYi4PUT
137	137	{139}	E4YM2vTHhWEg66xpj52JErHUBU4pZ1yageL4TVDDpTTSsv8mK6YaH	5JtYBdEKFLQs81m8SK3BJKWeFPnWjTxoQ7YXtEExeVrX6B9tyEen
138	138	{140,4}	E4YM2vTHhWEg66xpj52JErHUBU4pZ1yageL4TVDDpTTSsv8mK6YaH	5JtuAgqNNWhtwicHQ3oYYfQfx1b9NLngswF15pAjcSYfKcj7wpQc
139	139	{141}	E4YM2vTHhWEg66xpj52JErHUBU4pZ1yageL4TVDDpTTSsv8mK6YaH	5JuCrP7BHup7QLv87zogjTCySGB9mLP1y35uWM6Jy4VUTT12vtn9
140	140	{142,4}	E4YM2vTHhWEg66xpj52JErHUBU4pZ1yageL4TVDDpTTSsv8mK6YaH	5Jttq7Byt7dCJe1NBh9tchfLjE7wbFcz25U6eLdpCdtqfYb3vENr
141	141	{143}	E4YM2vTHhWEg66xpj52JErHUBU4pZ1yageL4TVDDpTTSsv8mK6YaH	5JvDxZ7NgyhDc5TUhHcN5LMBb9NMCtXPRqCfb6PbFgURy99BFBsP
142	142	{144,4}	E4YM2vTHhWEg66xpj52JErHUBU4pZ1yageL4TVDDpTTSsv8mK6YaH	5JtknX4mwnjZgHaTc67oVsiA1aUhqjTNPtM6MrybENJm6xUkq2BE
143	143	{145}	E4YM2vTHhWEg66xpj52JErHUBU4pZ1yageL4TVDDpTTSsv8mK6YaH	5JtfTzbF5kgMSHio5o1pWD7jUYsQhDgZMPWMnoQ8Qn4cS4vHXmjR
144	144	{146,4}	E4YM2vTHhWEg66xpj52JErHUBU4pZ1yageL4TVDDpTTSsv8mK6YaH	5JuN48SKNbcCcfMxPdMxsFmKEZdyeSGihXU3zswAJtMXA9zb1kdW
145	145	{147}	E4YM2vTHhWEg66xpj52JErHUBU4pZ1yageL4TVDDpTTSsv8mK6YaH	5JtuKdGEfKYZfvTtE7RodWZWqXEZXeuCX2nVWdYjKbapJHMxav37
146	146	{148,4}	E4YM2vTHhWEg66xpj52JErHUBU4pZ1yageL4TVDDpTTSsv8mK6YaH	5JvPCtbs3A7XwoX2rEgf756gFzL5jfozLb5zJNTBwqwkCDyGhaLy
147	147	{149}	E4YM2vTHhWEg66xpj52JErHUBU4pZ1yageL4TVDDpTTSsv8mK6YaH	5JuR1jy1MAiqSYgExdad5c1Ezo3Dg4so4ewjtqP9psHCSVxmRYKc
148	148	{150,4}	E4YM2vTHhWEg66xpj52JErHUBU4pZ1yageL4TVDDpTTSsv8mK6YaH	5JtZLLSB5q2mXeKwHEF42KAG3XPkPedS43MBjEL2nesnEZX5ackb
149	149	{151}	E4YM2vTHhWEg66xpj52JErHUBU4pZ1yageL4TVDDpTTSsv8mK6YaH	5JuHb1GL6d1P7t4RDFJCsdEsiZrhacTmnzTRWkgzqT9z6Z255Xn1
150	150	{152,4}	E4YM2vTHhWEg66xpj52JErHUBU4pZ1yageL4TVDDpTTSsv8mK6YaH	5JvDMtbVv2sMwn53RRUi3Ae5B39P4W24BnnSdKkLF5m1imydrRuX
151	151	{153}	E4YM2vTHhWEg66xpj52JErHUBU4pZ1yageL4TVDDpTTSsv8mK6YaH	5JuzcrXrzdaSEx1mpDL5HUyP2GjRt1MY6XRy3dquHmEtr5Lkp2Ar
152	152	{154,4}	E4YM2vTHhWEg66xpj52JErHUBU4pZ1yageL4TVDDpTTSsv8mK6YaH	5Jtqfkp9V4QyHEgAMDx42TudxGg5A8mspyRRVzBxddYcsQSxsnM5
153	153	{155}	E4YM2vTHhWEg66xpj52JErHUBU4pZ1yageL4TVDDpTTSsv8mK6YaH	5JukEG2GS4M1BnKuU9gkAWcd6m21eZfRfrQMMBDwRCiKMNVg16Kd
154	154	{156,4}	E4YM2vTHhWEg66xpj52JErHUBU4pZ1yageL4TVDDpTTSsv8mK6YaH	5JvS7oRTeLAwXgjc3qTTvLDSpzP7GNMa5sa5pSxPYWQURVaFWk3x
155	155	{157}	E4YM2vTHhWEg66xpj52JErHUBU4pZ1yageL4TVDDpTTSsv8mK6YaH	5JuMjop4wunkD2aD3gMKfTZAnD6GeewvWuA3Xzk4dvTWECCPd3Np
156	156	{158,4}	E4YM2vTHhWEg66xpj52JErHUBU4pZ1yageL4TVDDpTTSsv8mK6YaH	5JtZVrs3KEpoTzfP5fmeFdnKEDqxKhYH5yq3yJcAqGfaeWTF21Um
157	157	{159}	E4YM2vTHhWEg66xpj52JErHUBU4pZ1yageL4TVDDpTTSsv8mK6YaH	5JuJ5KFSnL8TmRpX3cEsNDV56vgyX4ryNh3rNnyeLmzenqeDwj1A
158	158	{160,4}	E4YM2vTHhWEg66xpj52JErHUBU4pZ1yageL4TVDDpTTSsv8mK6YaH	5Jv2LjEC3CqCoG8QU7YKmUUVYtdb2pfUie9454CnKLbbHpjT2gk4
159	159	{161}	E4YM2vTHhWEg66xpj52JErHUBU4pZ1yageL4TVDDpTTSsv8mK6YaH	5JuJUAb4NuwmEkAWXgTAzeWFAUj326D8upqnqVPFGjb4zXNnG5Ph
160	160	{162,4}	E4YM2vTHhWEg66xpj52JErHUBU4pZ1yageL4TVDDpTTSsv8mK6YaH	5JuakDiz85ZUNqin1vKa4SnWBvdy6ZHUA5KzkPestUvnPyCR8Sf9
161	161	{163}	E4YM2vTHhWEg66xpj52JErHUBU4pZ1yageL4TVDDpTTSsv8mK6YaH	5JtaHS5YvtwYvk7wjeRFRS82PspHdPqwm49RUCfz32gJdVVVK3nQ
162	162	{164,4}	E4YM2vTHhWEg66xpj52JErHUBU4pZ1yageL4TVDDpTTSsv8mK6YaH	5JuoqAsRd4LZbHrYQQfatt2LRqPpqksggCUUhYVNN6LGM2y4qpB5
163	163	{165}	E4YM2vTHhWEg66xpj52JErHUBU4pZ1yageL4TVDDpTTSsv8mK6YaH	5JtaGfaJzu5erjxcm9k8bFq1wXppCbPDd4WgUqyoJDwhGQjiSVbG
164	164	{166,4}	E4YM2vTHhWEg66xpj52JErHUBU4pZ1yageL4TVDDpTTSsv8mK6YaH	5Jto9kCgEiKfJDBbZZneZDLiBM3MtJNXS21zKMdGFAgchZneqgGS
165	165	{167}	E4YM2vTHhWEg66xpj52JErHUBU4pZ1yageL4TVDDpTTSsv8mK6YaH	5JusNrBvB5USM4V4ESVngwFw712XhSk16totTmqf74R9ue91biyz
166	166	{168,4}	E4YM2vTHhWEg66xpj52JErHUBU4pZ1yageL4TVDDpTTSsv8mK6YaH	5JvPsToFrrT42aDSpqiYM8WeckvUyVTMdkUDkJvHx2R7nMBNJf6o
167	167	{169}	E4YM2vTHhWEg66xpj52JErHUBU4pZ1yageL4TVDDpTTSsv8mK6YaH	5Jtjc8prANSAVkqUXHVBhYcAUCp1y4BqRazKKHwAbWzvz3SsPaTm
168	168	{170,4}	E4YM2vTHhWEg66xpj52JErHUBU4pZ1yageL4TVDDpTTSsv8mK6YaH	5JuF6mBKcd63n6DLruW2Yk49Yju2NZzF2Kuq662Wghwk2CiBpX6i
169	169	{171}	E4YM2vTHhWEg66xpj52JErHUBU4pZ1yageL4TVDDpTTSsv8mK6YaH	5Ju8GGK9pKQVe1zma7amMoU94ibZogscY4G2KfbSo2JaNz4hxtU3
170	170	{172,4}	E4YM2vTHhWEg66xpj52JErHUBU4pZ1yageL4TVDDpTTSsv8mK6YaH	5JtfwZkRmXhRJPM5b21F3m3wNaE8TNYPvD85s7ZjqFwExLcNhkcw
171	171	{173}	E4YM2vTHhWEg66xpj52JErHUBU4pZ1yageL4TVDDpTTSsv8mK6YaH	5Jtjek8BJFC4r4vfhSH68Madc1oVgPyuQszFWyHfbHiSVhgjJSwW
172	172	{174,4}	E4YM2vTHhWEg66xpj52JErHUBU4pZ1yageL4TVDDpTTSsv8mK6YaH	5JtW7TD12724gBFHXAwc8DzvsTJYAsXZZLbv9qpYNfpPhxRpiXvG
173	173	{175}	E4YM2vTHhWEg66xpj52JErHUBU4pZ1yageL4TVDDpTTSsv8mK6YaH	5JuA42wMFJQGL1oNuBjawHMcicacfTskfQZojapywSqLiE8CxWSU
174	174	{176,4}	E4YM2vTHhWEg66xpj52JErHUBU4pZ1yageL4TVDDpTTSsv8mK6YaH	5JuwZT661J9V44ZF3VhYow1TJ9kD69Gv1Zuwoaedt89rwVsPkHN6
175	175	{177}	E4YM2vTHhWEg66xpj52JErHUBU4pZ1yageL4TVDDpTTSsv8mK6YaH	5Jto27zNkdnZQApd4Jyyo7LxpvZeaNWjpo1DXgncmCyyur8Jq88j
176	176	{178,4}	E4YM2vTHhWEg66xpj52JErHUBU4pZ1yageL4TVDDpTTSsv8mK6YaH	5JuZRQoA2fL7migkrTLsyZhhaWjvYqSAexTDvpxnLiC4ByL9zYEG
177	177	{179}	E4YM2vTHhWEg66xpj52JErHUBU4pZ1yageL4TVDDpTTSsv8mK6YaH	5JuMqJKMmUcNnstgmoCjLNhzFazxSWYxFfGoZMA3n6CUWiYqeecp
178	178	{180,4}	E4YM2vTHhWEg66xpj52JErHUBU4pZ1yageL4TVDDpTTSsv8mK6YaH	5JuW13Dn9CvHkGFgb49bvD5AJukBgDuFY1Djjhti5tDPEgXsFamb
179	179	{181}	E4YM2vTHhWEg66xpj52JErHUBU4pZ1yageL4TVDDpTTSsv8mK6YaH	5JtbLFjWuGEKpFFvsmHPRyAR3vCYenQCH1xaGETUXhzFuDPkx4V4
180	180	{182,4}	E4YM2vTHhWEg66xpj52JErHUBU4pZ1yageL4TVDDpTTSsv8mK6YaH	5JusnNkLmsh4wrPYUPqpzQFPRwz7Zi7iFzprkFxuhALPuS7MJkL1
181	181	{183}	E4YM2vTHhWEg66xpj52JErHUBU4pZ1yageL4TVDDpTTSsv8mK6YaH	5JuPUED2KLH1MCncj6cWvBVpxo8uPZrffnLWuzr6mQeuAAryNtYv
182	182	{184,4}	E4YM2vTHhWEg66xpj52JErHUBU4pZ1yageL4TVDDpTTSsv8mK6YaH	5JtmrN84QbSp5GsYJtizGghcQNFxn3V2DJ7LUytDBMHtq2rYXZKp
183	183	{185}	E4YM2vTHhWEg66xpj52JErHUBU4pZ1yageL4TVDDpTTSsv8mK6YaH	5JuSYwHrDXK5rSBeDZbE3XruJi4LdxKcZWyWbTd12zj6SeutfaEh
184	184	{186,4}	E4YM2vTHhWEg66xpj52JErHUBU4pZ1yageL4TVDDpTTSsv8mK6YaH	5JtiKUaSmRtgPncK1fU1BiST6zeAxezA1PLUsmnWjm2cFZn7ur6V
185	185	{187}	E4YM2vTHhWEg66xpj52JErHUBU4pZ1yageL4TVDDpTTSsv8mK6YaH	5JuE9uJ1jhtgZdGzj776cZMJ8o5JooWmUAmUrm1wMHnLKbU9bFqi
186	186	{188,4}	E4YM2vTHhWEg66xpj52JErHUBU4pZ1yageL4TVDDpTTSsv8mK6YaH	5JuiwxLtoNHfZdgoDFURZ5yav9HKevg2xBULfhvRmeGvnDwwVqZz
187	187	{189}	E4YM2vTHhWEg66xpj52JErHUBU4pZ1yageL4TVDDpTTSsv8mK6YaH	5Juo9yHmyw3hyDEY29ciCZeXPJNoHSKEFK76wCmLvADvTUt9ZGS4
188	188	{190,4}	E4YM2vTHhWEg66xpj52JErHUBU4pZ1yageL4TVDDpTTSsv8mK6YaH	5JuKVnqf7Dw9PEFut9GN8V3r5pNBY7r5UVbhxgeXD4vhqkiTWi3Y
>>>>>>> 25dc89d6
\.


--
-- Data for Name: zkapp_epoch_data; Type: TABLE DATA; Schema: public; Owner: postgres
--

COPY public.zkapp_epoch_data (id, epoch_ledger_id, epoch_seed, start_checkpoint, lock_checkpoint, epoch_length_id) FROM stdin;
1	1	\N	\N	\N	\N
\.


--
-- Data for Name: zkapp_epoch_ledger; Type: TABLE DATA; Schema: public; Owner: postgres
--

COPY public.zkapp_epoch_ledger (id, hash_id, total_currency_id) FROM stdin;
1	\N	\N
\.


--
-- Data for Name: zkapp_events; Type: TABLE DATA; Schema: public; Owner: postgres
--

COPY public.zkapp_events (id, element_ids) FROM stdin;
1	{}
\.


--
-- Data for Name: zkapp_fee_payer_body; Type: TABLE DATA; Schema: public; Owner: postgres
--

COPY public.zkapp_fee_payer_body (id, public_key_id, fee, valid_until, nonce) FROM stdin;
<<<<<<< HEAD
1	42	5000000000	\N	0
2	42	5000000000	\N	1
3	42	5000000000	\N	2
4	42	5000000000	\N	3
5	42	5000000000	\N	4
6	42	5000000000	\N	5
7	42	5000000000	\N	6
8	42	5000000000	\N	7
9	42	5000000000	\N	8
10	42	5000000000	\N	9
11	42	5000000000	\N	10
12	42	5000000000	\N	11
13	42	5000000000	\N	12
14	42	5000000000	\N	13
15	42	5000000000	\N	14
16	42	5000000000	\N	15
17	42	5000000000	\N	16
18	42	5000000000	\N	17
19	42	5000000000	\N	18
20	42	5000000000	\N	19
21	42	5000000000	\N	20
22	42	5000000000	\N	21
23	42	5000000000	\N	22
24	42	5000000000	\N	23
25	42	5000000000	\N	24
26	42	5000000000	\N	25
27	42	5000000000	\N	26
28	42	5000000000	\N	27
29	42	5000000000	\N	28
30	42	5000000000	\N	29
31	42	5000000000	\N	30
32	42	5000000000	\N	31
33	42	5000000000	\N	32
34	42	5000000000	\N	33
35	42	5000000000	\N	34
36	42	5000000000	\N	35
37	42	5000000000	\N	36
38	42	5000000000	\N	37
39	42	5000000000	\N	38
40	42	5000000000	\N	39
41	42	5000000000	\N	40
42	42	5000000000	\N	41
43	42	5000000000	\N	42
44	42	5000000000	\N	43
45	42	5000000000	\N	44
46	42	5000000000	\N	45
47	42	5000000000	\N	46
48	42	5000000000	\N	47
49	42	5000000000	\N	48
50	42	5000000000	\N	49
51	42	5000000000	\N	50
52	42	5000000000	\N	51
53	42	5000000000	\N	52
54	42	5000000000	\N	53
55	42	5000000000	\N	54
56	42	5000000000	\N	55
57	42	5000000000	\N	56
58	42	5000000000	\N	57
59	42	5000000000	\N	58
60	42	5000000000	\N	59
61	42	5000000000	\N	60
62	42	5000000000	\N	61
63	42	5000000000	\N	62
64	42	5000000000	\N	63
65	42	5000000000	\N	64
66	42	5000000000	\N	65
67	42	5000000000	\N	66
68	42	5000000000	\N	67
69	42	5000000000	\N	68
70	42	5000000000	\N	69
71	42	5000000000	\N	70
72	42	5000000000	\N	71
73	42	5000000000	\N	72
74	42	5000000000	\N	73
75	42	5000000000	\N	74
76	42	5000000000	\N	75
77	42	5000000000	\N	76
78	42	5000000000	\N	77
79	42	5000000000	\N	78
80	42	5000000000	\N	79
81	42	5000000000	\N	80
82	42	5000000000	\N	81
83	42	5000000000	\N	82
84	42	5000000000	\N	83
85	42	5000000000	\N	84
86	42	5000000000	\N	85
87	42	5000000000	\N	86
88	42	5000000000	\N	87
89	42	5000000000	\N	88
90	42	5000000000	\N	89
91	42	5000000000	\N	90
92	42	5000000000	\N	91
93	42	5000000000	\N	92
94	42	5000000000	\N	93
95	42	5000000000	\N	94
96	42	5000000000	\N	95
97	42	5000000000	\N	96
98	42	5000000000	\N	97
99	42	5000000000	\N	98
100	42	5000000000	\N	99
101	42	5000000000	\N	100
102	42	5000000000	\N	101
103	42	5000000000	\N	102
104	42	5000000000	\N	103
105	42	5000000000	\N	104
106	42	5000000000	\N	105
107	42	5000000000	\N	106
108	42	5000000000	\N	107
109	42	5000000000	\N	108
110	42	5000000000	\N	109
111	42	5000000000	\N	110
112	42	5000000000	\N	111
113	42	5000000000	\N	112
114	42	5000000000	\N	113
115	42	5000000000	\N	114
116	42	5000000000	\N	115
117	42	5000000000	\N	116
118	42	5000000000	\N	117
119	42	5000000000	\N	118
120	42	5000000000	\N	119
121	42	5000000000	\N	120
122	42	5000000000	\N	121
123	42	5000000000	\N	122
124	42	5000000000	\N	123
125	42	5000000000	\N	124
126	42	5000000000	\N	125
=======
1	13	5000000000	\N	0
2	13	5000000000	\N	1
3	13	5000000000	\N	2
4	13	5000000000	\N	3
5	13	5000000000	\N	4
6	13	5000000000	\N	5
7	13	5000000000	\N	6
8	13	5000000000	\N	7
9	13	5000000000	\N	8
10	13	5000000000	\N	9
11	13	5000000000	\N	10
12	13	5000000000	\N	11
13	13	5000000000	\N	12
14	13	5000000000	\N	13
15	13	5000000000	\N	14
16	13	5000000000	\N	15
17	13	5000000000	\N	16
18	13	5000000000	\N	17
19	13	5000000000	\N	18
20	13	5000000000	\N	19
21	13	5000000000	\N	20
22	13	5000000000	\N	21
23	13	5000000000	\N	22
24	13	5000000000	\N	23
25	13	5000000000	\N	24
26	13	5000000000	\N	25
27	13	5000000000	\N	26
28	13	5000000000	\N	27
29	13	5000000000	\N	28
30	13	5000000000	\N	29
31	13	5000000000	\N	30
32	13	5000000000	\N	31
33	13	5000000000	\N	32
34	13	5000000000	\N	33
35	13	5000000000	\N	34
36	13	5000000000	\N	35
37	13	5000000000	\N	36
38	13	5000000000	\N	37
39	13	5000000000	\N	38
40	13	5000000000	\N	39
41	13	5000000000	\N	40
42	13	5000000000	\N	41
43	13	5000000000	\N	42
44	13	5000000000	\N	43
45	13	5000000000	\N	44
46	13	5000000000	\N	45
47	13	5000000000	\N	46
48	13	5000000000	\N	47
49	13	5000000000	\N	48
50	13	5000000000	\N	49
51	13	5000000000	\N	50
52	13	5000000000	\N	51
53	13	5000000000	\N	52
54	13	5000000000	\N	53
55	13	5000000000	\N	54
56	13	5000000000	\N	55
57	13	5000000000	\N	56
58	13	5000000000	\N	57
59	13	5000000000	\N	58
60	13	5000000000	\N	59
61	13	5000000000	\N	60
62	13	5000000000	\N	61
63	13	5000000000	\N	62
64	13	5000000000	\N	63
65	13	5000000000	\N	64
66	13	5000000000	\N	65
67	13	5000000000	\N	66
68	13	5000000000	\N	67
69	13	5000000000	\N	68
70	13	5000000000	\N	69
71	13	5000000000	\N	70
72	13	5000000000	\N	71
73	13	5000000000	\N	72
74	13	5000000000	\N	73
75	13	5000000000	\N	74
76	13	5000000000	\N	75
77	13	5000000000	\N	76
78	13	5000000000	\N	77
79	13	5000000000	\N	78
80	13	5000000000	\N	79
81	13	5000000000	\N	80
82	13	5000000000	\N	81
83	13	5000000000	\N	82
84	13	5000000000	\N	83
85	13	5000000000	\N	84
86	13	5000000000	\N	85
87	13	5000000000	\N	86
88	13	5000000000	\N	87
89	13	5000000000	\N	88
90	13	5000000000	\N	89
91	13	5000000000	\N	90
92	13	5000000000	\N	91
93	13	5000000000	\N	92
94	13	5000000000	\N	93
95	13	5000000000	\N	94
96	13	5000000000	\N	95
97	13	5000000000	\N	96
98	13	5000000000	\N	97
99	13	5000000000	\N	98
100	13	5000000000	\N	99
101	13	5000000000	\N	100
102	13	5000000000	\N	101
103	13	5000000000	\N	102
104	13	5000000000	\N	103
105	13	5000000000	\N	104
106	13	5000000000	\N	105
107	13	5000000000	\N	106
108	13	5000000000	\N	107
109	13	5000000000	\N	108
110	13	5000000000	\N	109
111	13	5000000000	\N	110
112	13	5000000000	\N	111
113	13	5000000000	\N	112
114	13	5000000000	\N	113
115	13	5000000000	\N	114
116	13	5000000000	\N	115
117	13	5000000000	\N	116
118	13	5000000000	\N	117
119	13	5000000000	\N	118
120	13	5000000000	\N	119
121	13	5000000000	\N	120
122	13	5000000000	\N	121
123	13	5000000000	\N	122
124	13	5000000000	\N	123
125	13	5000000000	\N	124
126	13	5000000000	\N	125
127	13	5000000000	\N	126
128	13	5000000000	\N	127
129	13	5000000000	\N	128
130	13	5000000000	\N	129
131	13	5000000000	\N	130
132	13	5000000000	\N	131
133	13	5000000000	\N	132
134	13	5000000000	\N	133
135	13	5000000000	\N	134
136	13	5000000000	\N	135
137	13	5000000000	\N	136
138	13	5000000000	\N	137
146	13	5000000000	\N	145
147	13	5000000000	\N	146
148	13	5000000000	\N	147
149	13	5000000000	\N	148
150	13	5000000000	\N	149
151	13	5000000000	\N	150
177	13	5000000000	\N	176
178	13	5000000000	\N	177
179	13	5000000000	\N	178
180	13	5000000000	\N	179
181	13	5000000000	\N	180
182	13	5000000000	\N	181
139	13	5000000000	\N	138
140	13	5000000000	\N	139
141	13	5000000000	\N	140
142	13	5000000000	\N	141
143	13	5000000000	\N	142
144	13	5000000000	\N	143
145	13	5000000000	\N	144
152	13	5000000000	\N	151
153	13	5000000000	\N	152
154	13	5000000000	\N	153
155	13	5000000000	\N	154
156	13	5000000000	\N	155
157	13	5000000000	\N	156
158	13	5000000000	\N	157
159	13	5000000000	\N	158
160	13	5000000000	\N	159
161	13	5000000000	\N	160
162	13	5000000000	\N	161
163	13	5000000000	\N	162
164	13	5000000000	\N	163
165	13	5000000000	\N	164
166	13	5000000000	\N	165
167	13	5000000000	\N	166
168	13	5000000000	\N	167
169	13	5000000000	\N	168
170	13	5000000000	\N	169
171	13	5000000000	\N	170
172	13	5000000000	\N	171
173	13	5000000000	\N	172
174	13	5000000000	\N	173
175	13	5000000000	\N	174
176	13	5000000000	\N	175
183	13	5000000000	\N	182
184	13	5000000000	\N	183
185	13	5000000000	\N	184
186	13	5000000000	\N	185
187	13	5000000000	\N	186
188	13	5000000000	\N	187
>>>>>>> 25dc89d6
\.


--
-- Data for Name: zkapp_field; Type: TABLE DATA; Schema: public; Owner: postgres
--

COPY public.zkapp_field (id, field) FROM stdin;
1	0
2	1
3	2
4	3
5	4
6	5
7	6
8	7
9	8
10	9
11	10
12	11
13	12
14	13
15	14
16	15
17	16
18	17
19	18
20	19
21	20
22	21
23	22
24	23
25	24
26	25
27	26
28	27
29	28
30	29
31	30
32	31
33	32
34	33
35	34
36	35
37	36
38	37
39	38
40	39
41	40
42	41
43	42
44	43
45	44
46	45
47	46
48	47
49	48
50	49
51	50
52	51
53	52
54	53
55	54
56	55
57	56
58	57
59	58
60	59
61	60
62	61
<<<<<<< HEAD
=======
63	62
64	63
65	64
66	65
67	66
68	67
69	68
70	69
71	70
72	71
73	72
74	73
75	74
76	75
77	76
78	77
79	78
80	79
81	80
82	81
83	82
84	83
85	84
86	85
87	86
88	87
89	88
90	89
91	90
92	91
93	92
>>>>>>> 25dc89d6
\.


--
-- Data for Name: zkapp_field_array; Type: TABLE DATA; Schema: public; Owner: postgres
--

COPY public.zkapp_field_array (id, element_ids) FROM stdin;
\.


--
-- Data for Name: zkapp_global_slot_bounds; Type: TABLE DATA; Schema: public; Owner: postgres
--

COPY public.zkapp_global_slot_bounds (id, global_slot_lower_bound, global_slot_upper_bound) FROM stdin;
\.


--
-- Data for Name: zkapp_length_bounds; Type: TABLE DATA; Schema: public; Owner: postgres
--

COPY public.zkapp_length_bounds (id, length_lower_bound, length_upper_bound) FROM stdin;
\.


--
-- Data for Name: zkapp_network_precondition; Type: TABLE DATA; Schema: public; Owner: postgres
--

COPY public.zkapp_network_precondition (id, snarked_ledger_hash_id, blockchain_length_id, min_window_density_id, total_currency_id, global_slot_since_genesis, staking_epoch_data_id, next_epoch_data_id) FROM stdin;
1	\N	\N	\N	\N	\N	1	1
\.


--
-- Data for Name: zkapp_nonce_bounds; Type: TABLE DATA; Schema: public; Owner: postgres
--

COPY public.zkapp_nonce_bounds (id, nonce_lower_bound, nonce_upper_bound) FROM stdin;
1	1	1
2	2	2
3	3	3
4	4	4
5	5	5
6	6	6
7	7	7
8	8	8
9	9	9
10	10	10
11	11	11
12	12	12
13	13	13
14	14	14
15	15	15
16	16	16
17	17	17
18	18	18
19	19	19
20	20	20
21	21	21
22	22	22
23	23	23
24	24	24
25	25	25
26	26	26
27	27	27
28	28	28
29	29	29
30	30	30
31	31	31
32	32	32
33	33	33
34	34	34
35	35	35
36	36	36
37	37	37
38	38	38
39	39	39
40	40	40
41	41	41
42	42	42
43	43	43
44	44	44
45	45	45
46	46	46
47	47	47
48	48	48
49	49	49
50	50	50
51	51	51
52	52	52
53	53	53
54	54	54
55	55	55
56	56	56
57	57	57
58	58	58
59	59	59
60	60	60
61	61	61
62	62	62
63	63	63
64	64	64
<<<<<<< HEAD
=======
65	65	65
66	66	66
67	67	67
68	68	68
69	69	69
70	70	70
71	71	71
72	72	72
73	73	73
74	74	74
75	75	75
76	76	76
77	77	77
78	78	78
79	79	79
80	80	80
81	81	81
82	82	82
83	83	83
84	84	84
85	85	85
86	86	86
87	87	87
88	88	88
89	89	89
90	90	90
91	91	91
92	92	92
93	93	93
94	94	94
95	95	95
>>>>>>> 25dc89d6
\.


--
-- Data for Name: zkapp_permissions; Type: TABLE DATA; Schema: public; Owner: postgres
--

COPY public.zkapp_permissions (id, edit_state, send, receive, access, set_delegate, set_permissions, set_verification_key_auth, set_verification_key_txn_version, set_zkapp_uri, edit_action_state, set_token_symbol, increment_nonce, set_voting_for, set_timing) FROM stdin;
1	signature	signature	none	none	signature	signature	signature	3	signature	signature	signature	signature	signature	signature
\.


--
-- Data for Name: zkapp_states; Type: TABLE DATA; Schema: public; Owner: postgres
--

COPY public.zkapp_states (id, element0, element1, element2, element3, element4, element5, element6, element7, element8, element9, element10, element11, element12, element13, element14, element15, element16, element17, element18, element19, element20, element21, element22, element23, element24, element25, element26, element27, element28, element29, element30, element31) FROM stdin;
\.


--
-- Data for Name: zkapp_states_nullable; Type: TABLE DATA; Schema: public; Owner: postgres
--

<<<<<<< HEAD
COPY public.zkapp_states_nullable (id, element0, element1, element2, element3, element4, element5, element6, element7, element8, element9, element10, element11, element12, element13, element14, element15, element16, element17, element18, element19, element20, element21, element22, element23, element24, element25, element26, element27, element28, element29, element30, element31) FROM stdin;
1	\N	\N	\N	\N	\N	\N	\N	\N	\N	\N	\N	\N	\N	\N	\N	\N	\N	\N	\N	\N	\N	\N	\N	\N	\N	\N	\N	\N	\N	\N	\N	\N
2	1	\N	\N	\N	\N	\N	\N	\N	\N	\N	\N	\N	\N	\N	\N	\N	\N	\N	\N	\N	\N	\N	\N	\N	\N	\N	\N	\N	\N	\N	\N	\N
3	2	\N	\N	\N	\N	\N	\N	\N	\N	\N	\N	\N	\N	\N	\N	\N	\N	\N	\N	\N	\N	\N	\N	\N	\N	\N	\N	\N	\N	\N	\N	\N
4	3	\N	\N	\N	\N	\N	\N	\N	\N	\N	\N	\N	\N	\N	\N	\N	\N	\N	\N	\N	\N	\N	\N	\N	\N	\N	\N	\N	\N	\N	\N	\N
5	4	\N	\N	\N	\N	\N	\N	\N	\N	\N	\N	\N	\N	\N	\N	\N	\N	\N	\N	\N	\N	\N	\N	\N	\N	\N	\N	\N	\N	\N	\N	\N
6	5	\N	\N	\N	\N	\N	\N	\N	\N	\N	\N	\N	\N	\N	\N	\N	\N	\N	\N	\N	\N	\N	\N	\N	\N	\N	\N	\N	\N	\N	\N	\N
7	6	\N	\N	\N	\N	\N	\N	\N	\N	\N	\N	\N	\N	\N	\N	\N	\N	\N	\N	\N	\N	\N	\N	\N	\N	\N	\N	\N	\N	\N	\N	\N
8	7	\N	\N	\N	\N	\N	\N	\N	\N	\N	\N	\N	\N	\N	\N	\N	\N	\N	\N	\N	\N	\N	\N	\N	\N	\N	\N	\N	\N	\N	\N	\N
9	8	\N	\N	\N	\N	\N	\N	\N	\N	\N	\N	\N	\N	\N	\N	\N	\N	\N	\N	\N	\N	\N	\N	\N	\N	\N	\N	\N	\N	\N	\N	\N
10	9	\N	\N	\N	\N	\N	\N	\N	\N	\N	\N	\N	\N	\N	\N	\N	\N	\N	\N	\N	\N	\N	\N	\N	\N	\N	\N	\N	\N	\N	\N	\N
11	10	\N	\N	\N	\N	\N	\N	\N	\N	\N	\N	\N	\N	\N	\N	\N	\N	\N	\N	\N	\N	\N	\N	\N	\N	\N	\N	\N	\N	\N	\N	\N
12	11	\N	\N	\N	\N	\N	\N	\N	\N	\N	\N	\N	\N	\N	\N	\N	\N	\N	\N	\N	\N	\N	\N	\N	\N	\N	\N	\N	\N	\N	\N	\N
13	12	\N	\N	\N	\N	\N	\N	\N	\N	\N	\N	\N	\N	\N	\N	\N	\N	\N	\N	\N	\N	\N	\N	\N	\N	\N	\N	\N	\N	\N	\N	\N
14	13	\N	\N	\N	\N	\N	\N	\N	\N	\N	\N	\N	\N	\N	\N	\N	\N	\N	\N	\N	\N	\N	\N	\N	\N	\N	\N	\N	\N	\N	\N	\N
15	14	\N	\N	\N	\N	\N	\N	\N	\N	\N	\N	\N	\N	\N	\N	\N	\N	\N	\N	\N	\N	\N	\N	\N	\N	\N	\N	\N	\N	\N	\N	\N
16	15	\N	\N	\N	\N	\N	\N	\N	\N	\N	\N	\N	\N	\N	\N	\N	\N	\N	\N	\N	\N	\N	\N	\N	\N	\N	\N	\N	\N	\N	\N	\N
17	16	\N	\N	\N	\N	\N	\N	\N	\N	\N	\N	\N	\N	\N	\N	\N	\N	\N	\N	\N	\N	\N	\N	\N	\N	\N	\N	\N	\N	\N	\N	\N
18	17	\N	\N	\N	\N	\N	\N	\N	\N	\N	\N	\N	\N	\N	\N	\N	\N	\N	\N	\N	\N	\N	\N	\N	\N	\N	\N	\N	\N	\N	\N	\N
19	18	\N	\N	\N	\N	\N	\N	\N	\N	\N	\N	\N	\N	\N	\N	\N	\N	\N	\N	\N	\N	\N	\N	\N	\N	\N	\N	\N	\N	\N	\N	\N
20	19	\N	\N	\N	\N	\N	\N	\N	\N	\N	\N	\N	\N	\N	\N	\N	\N	\N	\N	\N	\N	\N	\N	\N	\N	\N	\N	\N	\N	\N	\N	\N
21	20	\N	\N	\N	\N	\N	\N	\N	\N	\N	\N	\N	\N	\N	\N	\N	\N	\N	\N	\N	\N	\N	\N	\N	\N	\N	\N	\N	\N	\N	\N	\N
22	21	\N	\N	\N	\N	\N	\N	\N	\N	\N	\N	\N	\N	\N	\N	\N	\N	\N	\N	\N	\N	\N	\N	\N	\N	\N	\N	\N	\N	\N	\N	\N
23	22	\N	\N	\N	\N	\N	\N	\N	\N	\N	\N	\N	\N	\N	\N	\N	\N	\N	\N	\N	\N	\N	\N	\N	\N	\N	\N	\N	\N	\N	\N	\N
24	23	\N	\N	\N	\N	\N	\N	\N	\N	\N	\N	\N	\N	\N	\N	\N	\N	\N	\N	\N	\N	\N	\N	\N	\N	\N	\N	\N	\N	\N	\N	\N
25	24	\N	\N	\N	\N	\N	\N	\N	\N	\N	\N	\N	\N	\N	\N	\N	\N	\N	\N	\N	\N	\N	\N	\N	\N	\N	\N	\N	\N	\N	\N	\N
26	25	\N	\N	\N	\N	\N	\N	\N	\N	\N	\N	\N	\N	\N	\N	\N	\N	\N	\N	\N	\N	\N	\N	\N	\N	\N	\N	\N	\N	\N	\N	\N
27	26	\N	\N	\N	\N	\N	\N	\N	\N	\N	\N	\N	\N	\N	\N	\N	\N	\N	\N	\N	\N	\N	\N	\N	\N	\N	\N	\N	\N	\N	\N	\N
28	27	\N	\N	\N	\N	\N	\N	\N	\N	\N	\N	\N	\N	\N	\N	\N	\N	\N	\N	\N	\N	\N	\N	\N	\N	\N	\N	\N	\N	\N	\N	\N
29	28	\N	\N	\N	\N	\N	\N	\N	\N	\N	\N	\N	\N	\N	\N	\N	\N	\N	\N	\N	\N	\N	\N	\N	\N	\N	\N	\N	\N	\N	\N	\N
30	29	\N	\N	\N	\N	\N	\N	\N	\N	\N	\N	\N	\N	\N	\N	\N	\N	\N	\N	\N	\N	\N	\N	\N	\N	\N	\N	\N	\N	\N	\N	\N
31	30	\N	\N	\N	\N	\N	\N	\N	\N	\N	\N	\N	\N	\N	\N	\N	\N	\N	\N	\N	\N	\N	\N	\N	\N	\N	\N	\N	\N	\N	\N	\N
32	31	\N	\N	\N	\N	\N	\N	\N	\N	\N	\N	\N	\N	\N	\N	\N	\N	\N	\N	\N	\N	\N	\N	\N	\N	\N	\N	\N	\N	\N	\N	\N
33	32	\N	\N	\N	\N	\N	\N	\N	\N	\N	\N	\N	\N	\N	\N	\N	\N	\N	\N	\N	\N	\N	\N	\N	\N	\N	\N	\N	\N	\N	\N	\N
34	33	\N	\N	\N	\N	\N	\N	\N	\N	\N	\N	\N	\N	\N	\N	\N	\N	\N	\N	\N	\N	\N	\N	\N	\N	\N	\N	\N	\N	\N	\N	\N
35	34	\N	\N	\N	\N	\N	\N	\N	\N	\N	\N	\N	\N	\N	\N	\N	\N	\N	\N	\N	\N	\N	\N	\N	\N	\N	\N	\N	\N	\N	\N	\N
36	35	\N	\N	\N	\N	\N	\N	\N	\N	\N	\N	\N	\N	\N	\N	\N	\N	\N	\N	\N	\N	\N	\N	\N	\N	\N	\N	\N	\N	\N	\N	\N
37	36	\N	\N	\N	\N	\N	\N	\N	\N	\N	\N	\N	\N	\N	\N	\N	\N	\N	\N	\N	\N	\N	\N	\N	\N	\N	\N	\N	\N	\N	\N	\N
38	37	\N	\N	\N	\N	\N	\N	\N	\N	\N	\N	\N	\N	\N	\N	\N	\N	\N	\N	\N	\N	\N	\N	\N	\N	\N	\N	\N	\N	\N	\N	\N
39	38	\N	\N	\N	\N	\N	\N	\N	\N	\N	\N	\N	\N	\N	\N	\N	\N	\N	\N	\N	\N	\N	\N	\N	\N	\N	\N	\N	\N	\N	\N	\N
40	39	\N	\N	\N	\N	\N	\N	\N	\N	\N	\N	\N	\N	\N	\N	\N	\N	\N	\N	\N	\N	\N	\N	\N	\N	\N	\N	\N	\N	\N	\N	\N
41	40	\N	\N	\N	\N	\N	\N	\N	\N	\N	\N	\N	\N	\N	\N	\N	\N	\N	\N	\N	\N	\N	\N	\N	\N	\N	\N	\N	\N	\N	\N	\N
42	41	\N	\N	\N	\N	\N	\N	\N	\N	\N	\N	\N	\N	\N	\N	\N	\N	\N	\N	\N	\N	\N	\N	\N	\N	\N	\N	\N	\N	\N	\N	\N
43	42	\N	\N	\N	\N	\N	\N	\N	\N	\N	\N	\N	\N	\N	\N	\N	\N	\N	\N	\N	\N	\N	\N	\N	\N	\N	\N	\N	\N	\N	\N	\N
44	43	\N	\N	\N	\N	\N	\N	\N	\N	\N	\N	\N	\N	\N	\N	\N	\N	\N	\N	\N	\N	\N	\N	\N	\N	\N	\N	\N	\N	\N	\N	\N
45	44	\N	\N	\N	\N	\N	\N	\N	\N	\N	\N	\N	\N	\N	\N	\N	\N	\N	\N	\N	\N	\N	\N	\N	\N	\N	\N	\N	\N	\N	\N	\N
46	45	\N	\N	\N	\N	\N	\N	\N	\N	\N	\N	\N	\N	\N	\N	\N	\N	\N	\N	\N	\N	\N	\N	\N	\N	\N	\N	\N	\N	\N	\N	\N
47	46	\N	\N	\N	\N	\N	\N	\N	\N	\N	\N	\N	\N	\N	\N	\N	\N	\N	\N	\N	\N	\N	\N	\N	\N	\N	\N	\N	\N	\N	\N	\N
48	47	\N	\N	\N	\N	\N	\N	\N	\N	\N	\N	\N	\N	\N	\N	\N	\N	\N	\N	\N	\N	\N	\N	\N	\N	\N	\N	\N	\N	\N	\N	\N
49	48	\N	\N	\N	\N	\N	\N	\N	\N	\N	\N	\N	\N	\N	\N	\N	\N	\N	\N	\N	\N	\N	\N	\N	\N	\N	\N	\N	\N	\N	\N	\N
50	49	\N	\N	\N	\N	\N	\N	\N	\N	\N	\N	\N	\N	\N	\N	\N	\N	\N	\N	\N	\N	\N	\N	\N	\N	\N	\N	\N	\N	\N	\N	\N
51	50	\N	\N	\N	\N	\N	\N	\N	\N	\N	\N	\N	\N	\N	\N	\N	\N	\N	\N	\N	\N	\N	\N	\N	\N	\N	\N	\N	\N	\N	\N	\N
52	51	\N	\N	\N	\N	\N	\N	\N	\N	\N	\N	\N	\N	\N	\N	\N	\N	\N	\N	\N	\N	\N	\N	\N	\N	\N	\N	\N	\N	\N	\N	\N
53	52	\N	\N	\N	\N	\N	\N	\N	\N	\N	\N	\N	\N	\N	\N	\N	\N	\N	\N	\N	\N	\N	\N	\N	\N	\N	\N	\N	\N	\N	\N	\N
54	53	\N	\N	\N	\N	\N	\N	\N	\N	\N	\N	\N	\N	\N	\N	\N	\N	\N	\N	\N	\N	\N	\N	\N	\N	\N	\N	\N	\N	\N	\N	\N
55	54	\N	\N	\N	\N	\N	\N	\N	\N	\N	\N	\N	\N	\N	\N	\N	\N	\N	\N	\N	\N	\N	\N	\N	\N	\N	\N	\N	\N	\N	\N	\N
56	55	\N	\N	\N	\N	\N	\N	\N	\N	\N	\N	\N	\N	\N	\N	\N	\N	\N	\N	\N	\N	\N	\N	\N	\N	\N	\N	\N	\N	\N	\N	\N
57	56	\N	\N	\N	\N	\N	\N	\N	\N	\N	\N	\N	\N	\N	\N	\N	\N	\N	\N	\N	\N	\N	\N	\N	\N	\N	\N	\N	\N	\N	\N	\N
58	57	\N	\N	\N	\N	\N	\N	\N	\N	\N	\N	\N	\N	\N	\N	\N	\N	\N	\N	\N	\N	\N	\N	\N	\N	\N	\N	\N	\N	\N	\N	\N
59	58	\N	\N	\N	\N	\N	\N	\N	\N	\N	\N	\N	\N	\N	\N	\N	\N	\N	\N	\N	\N	\N	\N	\N	\N	\N	\N	\N	\N	\N	\N	\N
60	59	\N	\N	\N	\N	\N	\N	\N	\N	\N	\N	\N	\N	\N	\N	\N	\N	\N	\N	\N	\N	\N	\N	\N	\N	\N	\N	\N	\N	\N	\N	\N
61	60	\N	\N	\N	\N	\N	\N	\N	\N	\N	\N	\N	\N	\N	\N	\N	\N	\N	\N	\N	\N	\N	\N	\N	\N	\N	\N	\N	\N	\N	\N	\N
62	61	\N	\N	\N	\N	\N	\N	\N	\N	\N	\N	\N	\N	\N	\N	\N	\N	\N	\N	\N	\N	\N	\N	\N	\N	\N	\N	\N	\N	\N	\N	\N
63	62	\N	\N	\N	\N	\N	\N	\N	\N	\N	\N	\N	\N	\N	\N	\N	\N	\N	\N	\N	\N	\N	\N	\N	\N	\N	\N	\N	\N	\N	\N	\N
=======
COPY public.zkapp_states_nullable (id, element0, element1, element2, element3, element4, element5, element6, element7) FROM stdin;
1	\N	\N	\N	\N	\N	\N	\N	\N
2	1	\N	\N	\N	\N	\N	\N	\N
3	2	\N	\N	\N	\N	\N	\N	\N
4	3	\N	\N	\N	\N	\N	\N	\N
5	4	\N	\N	\N	\N	\N	\N	\N
6	5	\N	\N	\N	\N	\N	\N	\N
7	6	\N	\N	\N	\N	\N	\N	\N
8	7	\N	\N	\N	\N	\N	\N	\N
9	8	\N	\N	\N	\N	\N	\N	\N
10	9	\N	\N	\N	\N	\N	\N	\N
11	10	\N	\N	\N	\N	\N	\N	\N
12	11	\N	\N	\N	\N	\N	\N	\N
13	12	\N	\N	\N	\N	\N	\N	\N
14	13	\N	\N	\N	\N	\N	\N	\N
15	14	\N	\N	\N	\N	\N	\N	\N
16	15	\N	\N	\N	\N	\N	\N	\N
17	16	\N	\N	\N	\N	\N	\N	\N
18	17	\N	\N	\N	\N	\N	\N	\N
19	18	\N	\N	\N	\N	\N	\N	\N
20	19	\N	\N	\N	\N	\N	\N	\N
21	20	\N	\N	\N	\N	\N	\N	\N
22	21	\N	\N	\N	\N	\N	\N	\N
23	22	\N	\N	\N	\N	\N	\N	\N
24	23	\N	\N	\N	\N	\N	\N	\N
25	24	\N	\N	\N	\N	\N	\N	\N
26	25	\N	\N	\N	\N	\N	\N	\N
27	26	\N	\N	\N	\N	\N	\N	\N
28	27	\N	\N	\N	\N	\N	\N	\N
29	28	\N	\N	\N	\N	\N	\N	\N
30	29	\N	\N	\N	\N	\N	\N	\N
31	30	\N	\N	\N	\N	\N	\N	\N
32	31	\N	\N	\N	\N	\N	\N	\N
33	32	\N	\N	\N	\N	\N	\N	\N
34	33	\N	\N	\N	\N	\N	\N	\N
35	34	\N	\N	\N	\N	\N	\N	\N
36	35	\N	\N	\N	\N	\N	\N	\N
37	36	\N	\N	\N	\N	\N	\N	\N
38	37	\N	\N	\N	\N	\N	\N	\N
39	38	\N	\N	\N	\N	\N	\N	\N
40	39	\N	\N	\N	\N	\N	\N	\N
41	40	\N	\N	\N	\N	\N	\N	\N
42	41	\N	\N	\N	\N	\N	\N	\N
43	42	\N	\N	\N	\N	\N	\N	\N
44	43	\N	\N	\N	\N	\N	\N	\N
45	44	\N	\N	\N	\N	\N	\N	\N
46	45	\N	\N	\N	\N	\N	\N	\N
47	46	\N	\N	\N	\N	\N	\N	\N
48	47	\N	\N	\N	\N	\N	\N	\N
49	48	\N	\N	\N	\N	\N	\N	\N
50	49	\N	\N	\N	\N	\N	\N	\N
51	50	\N	\N	\N	\N	\N	\N	\N
52	51	\N	\N	\N	\N	\N	\N	\N
53	52	\N	\N	\N	\N	\N	\N	\N
54	53	\N	\N	\N	\N	\N	\N	\N
55	54	\N	\N	\N	\N	\N	\N	\N
56	55	\N	\N	\N	\N	\N	\N	\N
57	56	\N	\N	\N	\N	\N	\N	\N
58	57	\N	\N	\N	\N	\N	\N	\N
59	58	\N	\N	\N	\N	\N	\N	\N
60	59	\N	\N	\N	\N	\N	\N	\N
61	60	\N	\N	\N	\N	\N	\N	\N
62	61	\N	\N	\N	\N	\N	\N	\N
63	62	\N	\N	\N	\N	\N	\N	\N
64	63	\N	\N	\N	\N	\N	\N	\N
65	64	\N	\N	\N	\N	\N	\N	\N
66	65	\N	\N	\N	\N	\N	\N	\N
67	66	\N	\N	\N	\N	\N	\N	\N
68	67	\N	\N	\N	\N	\N	\N	\N
69	68	\N	\N	\N	\N	\N	\N	\N
70	69	\N	\N	\N	\N	\N	\N	\N
71	70	\N	\N	\N	\N	\N	\N	\N
72	71	\N	\N	\N	\N	\N	\N	\N
73	72	\N	\N	\N	\N	\N	\N	\N
74	73	\N	\N	\N	\N	\N	\N	\N
75	74	\N	\N	\N	\N	\N	\N	\N
76	75	\N	\N	\N	\N	\N	\N	\N
77	76	\N	\N	\N	\N	\N	\N	\N
78	77	\N	\N	\N	\N	\N	\N	\N
79	78	\N	\N	\N	\N	\N	\N	\N
80	79	\N	\N	\N	\N	\N	\N	\N
81	80	\N	\N	\N	\N	\N	\N	\N
82	81	\N	\N	\N	\N	\N	\N	\N
83	82	\N	\N	\N	\N	\N	\N	\N
84	83	\N	\N	\N	\N	\N	\N	\N
85	84	\N	\N	\N	\N	\N	\N	\N
86	85	\N	\N	\N	\N	\N	\N	\N
87	86	\N	\N	\N	\N	\N	\N	\N
88	87	\N	\N	\N	\N	\N	\N	\N
89	88	\N	\N	\N	\N	\N	\N	\N
90	89	\N	\N	\N	\N	\N	\N	\N
91	90	\N	\N	\N	\N	\N	\N	\N
92	91	\N	\N	\N	\N	\N	\N	\N
93	92	\N	\N	\N	\N	\N	\N	\N
94	93	\N	\N	\N	\N	\N	\N	\N
>>>>>>> 25dc89d6
\.


--
-- Data for Name: zkapp_timing_info; Type: TABLE DATA; Schema: public; Owner: postgres
--

COPY public.zkapp_timing_info (id, initial_minimum_balance, cliff_time, cliff_amount, vesting_period, vesting_increment) FROM stdin;
\.


--
-- Data for Name: zkapp_token_id_bounds; Type: TABLE DATA; Schema: public; Owner: postgres
--

COPY public.zkapp_token_id_bounds (id, token_id_lower_bound, token_id_upper_bound) FROM stdin;
\.


--
-- Data for Name: zkapp_updates; Type: TABLE DATA; Schema: public; Owner: postgres
--

COPY public.zkapp_updates (id, app_state_id, delegate_id, verification_key_id, permissions_id, zkapp_uri_id, token_symbol_id, timing_id, voting_for_id) FROM stdin;
1	1	\N	\N	\N	\N	\N	\N	\N
2	1	\N	1	1	\N	\N	\N	\N
3	2	\N	\N	\N	\N	\N	\N	\N
4	3	\N	\N	\N	\N	\N	\N	\N
5	4	\N	\N	\N	\N	\N	\N	\N
6	5	\N	\N	\N	\N	\N	\N	\N
7	6	\N	\N	\N	\N	\N	\N	\N
8	7	\N	\N	\N	\N	\N	\N	\N
9	8	\N	\N	\N	\N	\N	\N	\N
10	9	\N	\N	\N	\N	\N	\N	\N
11	10	\N	\N	\N	\N	\N	\N	\N
12	11	\N	\N	\N	\N	\N	\N	\N
13	12	\N	\N	\N	\N	\N	\N	\N
14	13	\N	\N	\N	\N	\N	\N	\N
15	14	\N	\N	\N	\N	\N	\N	\N
16	15	\N	\N	\N	\N	\N	\N	\N
17	16	\N	\N	\N	\N	\N	\N	\N
18	17	\N	\N	\N	\N	\N	\N	\N
19	18	\N	\N	\N	\N	\N	\N	\N
20	19	\N	\N	\N	\N	\N	\N	\N
21	20	\N	\N	\N	\N	\N	\N	\N
22	21	\N	\N	\N	\N	\N	\N	\N
23	22	\N	\N	\N	\N	\N	\N	\N
24	23	\N	\N	\N	\N	\N	\N	\N
25	24	\N	\N	\N	\N	\N	\N	\N
26	25	\N	\N	\N	\N	\N	\N	\N
27	26	\N	\N	\N	\N	\N	\N	\N
28	27	\N	\N	\N	\N	\N	\N	\N
29	28	\N	\N	\N	\N	\N	\N	\N
30	29	\N	\N	\N	\N	\N	\N	\N
31	30	\N	\N	\N	\N	\N	\N	\N
32	31	\N	\N	\N	\N	\N	\N	\N
33	32	\N	\N	\N	\N	\N	\N	\N
34	33	\N	\N	\N	\N	\N	\N	\N
35	34	\N	\N	\N	\N	\N	\N	\N
36	35	\N	\N	\N	\N	\N	\N	\N
37	36	\N	\N	\N	\N	\N	\N	\N
38	37	\N	\N	\N	\N	\N	\N	\N
39	38	\N	\N	\N	\N	\N	\N	\N
40	39	\N	\N	\N	\N	\N	\N	\N
41	40	\N	\N	\N	\N	\N	\N	\N
42	41	\N	\N	\N	\N	\N	\N	\N
43	42	\N	\N	\N	\N	\N	\N	\N
44	43	\N	\N	\N	\N	\N	\N	\N
45	44	\N	\N	\N	\N	\N	\N	\N
46	45	\N	\N	\N	\N	\N	\N	\N
47	46	\N	\N	\N	\N	\N	\N	\N
48	47	\N	\N	\N	\N	\N	\N	\N
49	48	\N	\N	\N	\N	\N	\N	\N
50	49	\N	\N	\N	\N	\N	\N	\N
51	50	\N	\N	\N	\N	\N	\N	\N
52	51	\N	\N	\N	\N	\N	\N	\N
53	52	\N	\N	\N	\N	\N	\N	\N
54	53	\N	\N	\N	\N	\N	\N	\N
55	54	\N	\N	\N	\N	\N	\N	\N
56	55	\N	\N	\N	\N	\N	\N	\N
57	56	\N	\N	\N	\N	\N	\N	\N
58	57	\N	\N	\N	\N	\N	\N	\N
59	58	\N	\N	\N	\N	\N	\N	\N
60	59	\N	\N	\N	\N	\N	\N	\N
61	60	\N	\N	\N	\N	\N	\N	\N
62	61	\N	\N	\N	\N	\N	\N	\N
63	62	\N	\N	\N	\N	\N	\N	\N
64	63	\N	\N	\N	\N	\N	\N	\N
<<<<<<< HEAD
=======
65	64	\N	\N	\N	\N	\N	\N	\N
66	65	\N	\N	\N	\N	\N	\N	\N
67	66	\N	\N	\N	\N	\N	\N	\N
68	67	\N	\N	\N	\N	\N	\N	\N
69	68	\N	\N	\N	\N	\N	\N	\N
70	69	\N	\N	\N	\N	\N	\N	\N
71	70	\N	\N	\N	\N	\N	\N	\N
72	71	\N	\N	\N	\N	\N	\N	\N
73	72	\N	\N	\N	\N	\N	\N	\N
74	73	\N	\N	\N	\N	\N	\N	\N
75	74	\N	\N	\N	\N	\N	\N	\N
76	75	\N	\N	\N	\N	\N	\N	\N
77	76	\N	\N	\N	\N	\N	\N	\N
78	77	\N	\N	\N	\N	\N	\N	\N
79	78	\N	\N	\N	\N	\N	\N	\N
80	79	\N	\N	\N	\N	\N	\N	\N
81	80	\N	\N	\N	\N	\N	\N	\N
82	81	\N	\N	\N	\N	\N	\N	\N
83	82	\N	\N	\N	\N	\N	\N	\N
84	83	\N	\N	\N	\N	\N	\N	\N
85	84	\N	\N	\N	\N	\N	\N	\N
86	85	\N	\N	\N	\N	\N	\N	\N
87	86	\N	\N	\N	\N	\N	\N	\N
88	87	\N	\N	\N	\N	\N	\N	\N
89	88	\N	\N	\N	\N	\N	\N	\N
90	89	\N	\N	\N	\N	\N	\N	\N
91	90	\N	\N	\N	\N	\N	\N	\N
92	91	\N	\N	\N	\N	\N	\N	\N
93	92	\N	\N	\N	\N	\N	\N	\N
94	93	\N	\N	\N	\N	\N	\N	\N
95	94	\N	\N	\N	\N	\N	\N	\N
>>>>>>> 25dc89d6
\.


--
-- Data for Name: zkapp_uris; Type: TABLE DATA; Schema: public; Owner: postgres
--

COPY public.zkapp_uris (id, value) FROM stdin;
\.


--
-- Data for Name: zkapp_verification_key_hashes; Type: TABLE DATA; Schema: public; Owner: postgres
--

COPY public.zkapp_verification_key_hashes (id, value) FROM stdin;
1	330109536550383627416201330124291596191867681867265169258470531313815097966
\.


--
-- Data for Name: zkapp_verification_keys; Type: TABLE DATA; Schema: public; Owner: postgres
--

COPY public.zkapp_verification_keys (id, verification_key, hash_id) FROM stdin;
1	AACcenc1yLdGBm4xtUN1dpModROI0zovuy5rz2a94vfdBgG1C75BqviU4vw6JUYqODF8n9ivtfeU5s9PcpEGIP0htil2mfx8v2DB5RuNQ7VxJWkha0TSnJJsOl0FxhjldBbOY3tUZzZxHpPhHOKHz/ZAXRYFIsf2x+7boXC0iPurEX9VcnaJIq+YxxmnSfeYYxHkjxO9lrDBqjXzd5AHMnYyjTPC69B+5In7AOGS6R+A/g3/aR/MKDa4eDVrnsF9Oy/Ay8ahic2sSAZvtn08MdRyk/jm2cLlJbeAAad6Xyz/H9l7JrkbVwDMMPxvHVHs27tNoJCzIlrRzB7pg3ju9aQOu4h3thDr+WSgFQWKvcRPeL7f3TFjIr8WZ2457RgMcTwXwORKbqJCcyKVNOE+FlNwVkOKER+WIpC0OlgGuayPFwQQkbb91jaRlJvahfwkbF2+AJmDnavmNpop9T+/Xak1adXIrsRPeOjC+qIKxIbGimoMOoYzYlevKA80LnJ7HC0IxR+yNLvoSYxDDPNRD+OCCxk5lM2h8IDUiCNWH4FZNJ+doiigKjyZlu/xZ7jHcX7qibu/32KFTX85DPSkQM8dABl309Ne9XzDAjA7rvef7vicw7KNgt56kWcEUki0o3M1yfbB8UxOSuOP07pw5+vrNHINMmJAuEKtNPwa5HvXBA4KR89XcqLS/NP7lwCEej/L8q8R7sKGMCXmgFYluWH4JBSPDgvMxScfjFS33oBNb7po8cLnAORzohXoYTSgztklD0mKn6EegLbkLtwwr9ObsLz3m7fp/3wkNWFRkY5xzSZN1VybbQbmpyQNCpxd/kdDsvlszqlowkyC8HnKbhnvE0Mrz3ZIk4vSs/UGBSXAoESFCFCPcTq11TCOhE5rumMJErv5LusDHJgrBtQUMibLU9A1YbF7SPDAR2QZd0yx3wZoHstfG3lbbtZcnaUabgu8tRdZiwRfX+rV+EBDCClOIpZn5V2SIpPpehhCpEBgDKUT0y2dgMO53Wc7OBDUFfkNX+JGhhD4fuA7IGFdIdthrwcbckBm0CBsRcVLlp+qlQ7a7ryGkxT8Bm3kEjVuRCYk6CbAfdT5lbKbQ7xYK4E2PfzQ2lMDwwuxRP+K2iQgP8UoGIBiUYI0lRvphhDkbCweEg0Owjz1pTUF/uiiMyVPsAyeoyh5fvmUgaNBkf5Hjh0xOGUbSHzawovjubcH7qWjIZoghZJ16QB1c0ryiAfHB48OHhs2p/JZWz8Dp7kfcPkeg2Of2NbupJlNVMLIH4IGWaPAscBRkZ+F4oLqOhJ5as7fAzzU8PQdeZi0YgssGDJVmNEHP61I16KZNcxQqR0EUVwhyMmYmpVjvtfhHi/6IxY/aPPEtcmsYEuy/JUaIuM0ZvnPNyB2E2Ckec+wJmooYjWXxYrXimjXWgv3IUGOiLDuQ0uGmrG5Bk+gyhZ5bhlVmlVsP8zA+xuHylyiww/Lercce7cq0YA5PtYS3ge9IDYwXckBUXb5ikD3alrrv5mvMu6itB7ix2f8lbiF9Fkmc4Bk2ycIWXJDCuBN+2sTFqzUeoT6xY8XWaOcnDvqOgSm/CCSv38umiOE2jEpsKYxhRc6W70UJkrzd3hr2DiSF1I2B+krpUVK1GeOdCLC5sl7YPzk+pF8183uI9wse6UTlqIiroKqsggzLBy/IjAfxS0BxFy5zywXqp+NogFkoTEJmR5MaqOkPfap+OsD1lGScY6+X4WW/HqCWrmA3ZTqDGngQMTGXLCtl6IS/cQpihS1NRbNqOtKTaCB9COQu0oz6RivBlywuaj3MKUdmbQ2gVDj+SGQItCNaXawyPSBjB9VT+68SoJVySQsYPCuEZCb0V/40n/a7RAbyrnNjP+2HwD7p27Pl1RSzqq35xiPdnycD1UeEPLpx/ON65mYCkn+KLQZmkqPio+vA2KmJngWTx+ol4rVFimGm76VT0xCFDsu2K0YX0yoLNH4u2XfmT9NR8gGfkVRCnnNjlbgHQmEwC75+GmEJ5DjD3d+s6IXTQ60MHvxbTHHlnfmPbgKn2SAI0uVoewKC9GyK6dSaboLw3C48jl0E2kyc+7umhCk3kEeWmt//GSjRNhoq+B+mynXiOtgFs/Am2v1TBjSb+6tcijsf5tFJmeGxlCjJnTdNWBkSHpMoo6OFkkpA6/FBAUHLSM7Yv8oYyd0GtwF5cCwQ6aRTbl9oG/mUn5Q92OnDMQcUjpgEho0Dcp2OqZyyxqQSPrbIIZZQrS2HkxBgjcfcSTuSHo7ONqlRjLUpO5yS95VLGXBLLHuCiIMGT+DW6DoJRtRIS+JieVWBoX0YsWgYInXrVlWUv6gDng5AyVFkUIFwZk7/3mVAgvXO83ArVKA4S747jT60w5bgV4Jy55slDM=	1
\.


--
-- Name: account_identifiers_id_seq; Type: SEQUENCE SET; Schema: public; Owner: postgres
--

SELECT pg_catalog.setval('public.account_identifiers_id_seq', 243, true);


--
-- Name: blocks_id_seq; Type: SEQUENCE SET; Schema: public; Owner: postgres
--

<<<<<<< HEAD
SELECT pg_catalog.setval('public.blocks_id_seq', 24, true);
=======
SELECT pg_catalog.setval('public.blocks_id_seq', 35, true);
>>>>>>> 25dc89d6


--
-- Name: epoch_data_id_seq; Type: SEQUENCE SET; Schema: public; Owner: postgres
--

<<<<<<< HEAD
SELECT pg_catalog.setval('public.epoch_data_id_seq', 25, true);
=======
SELECT pg_catalog.setval('public.epoch_data_id_seq', 36, true);
>>>>>>> 25dc89d6


--
-- Name: internal_commands_id_seq; Type: SEQUENCE SET; Schema: public; Owner: postgres
--

SELECT pg_catalog.setval('public.internal_commands_id_seq', 21, true);


--
-- Name: protocol_versions_id_seq; Type: SEQUENCE SET; Schema: public; Owner: postgres
--

SELECT pg_catalog.setval('public.protocol_versions_id_seq', 1, true);


--
-- Name: public_keys_id_seq; Type: SEQUENCE SET; Schema: public; Owner: postgres
--

SELECT pg_catalog.setval('public.public_keys_id_seq', 243, true);


--
-- Name: snarked_ledger_hashes_id_seq; Type: SEQUENCE SET; Schema: public; Owner: postgres
--

SELECT pg_catalog.setval('public.snarked_ledger_hashes_id_seq', 1, true);


--
-- Name: timing_info_id_seq; Type: SEQUENCE SET; Schema: public; Owner: postgres
--

SELECT pg_catalog.setval('public.timing_info_id_seq', 242, true);


--
-- Name: token_symbols_id_seq; Type: SEQUENCE SET; Schema: public; Owner: postgres
--

SELECT pg_catalog.setval('public.token_symbols_id_seq', 1, true);


--
-- Name: tokens_id_seq; Type: SEQUENCE SET; Schema: public; Owner: postgres
--

SELECT pg_catalog.setval('public.tokens_id_seq', 1, true);


--
-- Name: user_commands_id_seq; Type: SEQUENCE SET; Schema: public; Owner: postgres
--

<<<<<<< HEAD
SELECT pg_catalog.setval('public.user_commands_id_seq', 64, true);
=======
SELECT pg_catalog.setval('public.user_commands_id_seq', 95, true);
>>>>>>> 25dc89d6


--
-- Name: voting_for_id_seq; Type: SEQUENCE SET; Schema: public; Owner: postgres
--

SELECT pg_catalog.setval('public.voting_for_id_seq', 1, true);


--
-- Name: zkapp_account_precondition_id_seq; Type: SEQUENCE SET; Schema: public; Owner: postgres
--

<<<<<<< HEAD
SELECT pg_catalog.setval('public.zkapp_account_precondition_id_seq', 65, true);
=======
SELECT pg_catalog.setval('public.zkapp_account_precondition_id_seq', 96, true);
>>>>>>> 25dc89d6


--
-- Name: zkapp_account_update_body_id_seq; Type: SEQUENCE SET; Schema: public; Owner: postgres
--

<<<<<<< HEAD
SELECT pg_catalog.setval('public.zkapp_account_update_body_id_seq', 128, true);
=======
SELECT pg_catalog.setval('public.zkapp_account_update_body_id_seq', 190, true);
>>>>>>> 25dc89d6


--
-- Name: zkapp_account_update_failures_id_seq; Type: SEQUENCE SET; Schema: public; Owner: postgres
--

SELECT pg_catalog.setval('public.zkapp_account_update_failures_id_seq', 4, true);


--
-- Name: zkapp_account_update_id_seq; Type: SEQUENCE SET; Schema: public; Owner: postgres
--

<<<<<<< HEAD
SELECT pg_catalog.setval('public.zkapp_account_update_id_seq', 128, true);
=======
SELECT pg_catalog.setval('public.zkapp_account_update_id_seq', 190, true);
>>>>>>> 25dc89d6


--
-- Name: zkapp_accounts_id_seq; Type: SEQUENCE SET; Schema: public; Owner: postgres
--

SELECT pg_catalog.setval('public.zkapp_accounts_id_seq', 1, false);


--
-- Name: zkapp_action_states_id_seq; Type: SEQUENCE SET; Schema: public; Owner: postgres
--

SELECT pg_catalog.setval('public.zkapp_action_states_id_seq', 1, false);


--
-- Name: zkapp_amount_bounds_id_seq; Type: SEQUENCE SET; Schema: public; Owner: postgres
--

SELECT pg_catalog.setval('public.zkapp_amount_bounds_id_seq', 1, false);


--
-- Name: zkapp_balance_bounds_id_seq; Type: SEQUENCE SET; Schema: public; Owner: postgres
--

SELECT pg_catalog.setval('public.zkapp_balance_bounds_id_seq', 1, false);


--
-- Name: zkapp_commands_id_seq; Type: SEQUENCE SET; Schema: public; Owner: postgres
--

<<<<<<< HEAD
SELECT pg_catalog.setval('public.zkapp_commands_id_seq', 126, true);
=======
SELECT pg_catalog.setval('public.zkapp_commands_id_seq', 188, true);
>>>>>>> 25dc89d6


--
-- Name: zkapp_epoch_data_id_seq; Type: SEQUENCE SET; Schema: public; Owner: postgres
--

SELECT pg_catalog.setval('public.zkapp_epoch_data_id_seq', 1, true);


--
-- Name: zkapp_epoch_ledger_id_seq; Type: SEQUENCE SET; Schema: public; Owner: postgres
--

SELECT pg_catalog.setval('public.zkapp_epoch_ledger_id_seq', 1, true);


--
-- Name: zkapp_events_id_seq; Type: SEQUENCE SET; Schema: public; Owner: postgres
--

SELECT pg_catalog.setval('public.zkapp_events_id_seq', 1, true);


--
-- Name: zkapp_fee_payer_body_id_seq; Type: SEQUENCE SET; Schema: public; Owner: postgres
--

<<<<<<< HEAD
SELECT pg_catalog.setval('public.zkapp_fee_payer_body_id_seq', 126, true);
=======
SELECT pg_catalog.setval('public.zkapp_fee_payer_body_id_seq', 188, true);
>>>>>>> 25dc89d6


--
-- Name: zkapp_field_array_id_seq; Type: SEQUENCE SET; Schema: public; Owner: postgres
--

SELECT pg_catalog.setval('public.zkapp_field_array_id_seq', 1, false);


--
-- Name: zkapp_field_id_seq; Type: SEQUENCE SET; Schema: public; Owner: postgres
--

<<<<<<< HEAD
SELECT pg_catalog.setval('public.zkapp_field_id_seq', 62, true);
=======
SELECT pg_catalog.setval('public.zkapp_field_id_seq', 93, true);
>>>>>>> 25dc89d6


--
-- Name: zkapp_global_slot_bounds_id_seq; Type: SEQUENCE SET; Schema: public; Owner: postgres
--

SELECT pg_catalog.setval('public.zkapp_global_slot_bounds_id_seq', 1, false);


--
-- Name: zkapp_length_bounds_id_seq; Type: SEQUENCE SET; Schema: public; Owner: postgres
--

SELECT pg_catalog.setval('public.zkapp_length_bounds_id_seq', 1, false);


--
-- Name: zkapp_network_precondition_id_seq; Type: SEQUENCE SET; Schema: public; Owner: postgres
--

SELECT pg_catalog.setval('public.zkapp_network_precondition_id_seq', 1, true);


--
-- Name: zkapp_nonce_bounds_id_seq; Type: SEQUENCE SET; Schema: public; Owner: postgres
--

<<<<<<< HEAD
SELECT pg_catalog.setval('public.zkapp_nonce_bounds_id_seq', 64, true);
=======
SELECT pg_catalog.setval('public.zkapp_nonce_bounds_id_seq', 95, true);
>>>>>>> 25dc89d6


--
-- Name: zkapp_permissions_id_seq; Type: SEQUENCE SET; Schema: public; Owner: postgres
--

SELECT pg_catalog.setval('public.zkapp_permissions_id_seq', 1, true);


--
-- Name: zkapp_states_id_seq; Type: SEQUENCE SET; Schema: public; Owner: postgres
--

SELECT pg_catalog.setval('public.zkapp_states_id_seq', 1, false);


--
-- Name: zkapp_states_nullable_id_seq; Type: SEQUENCE SET; Schema: public; Owner: postgres
--

<<<<<<< HEAD
SELECT pg_catalog.setval('public.zkapp_states_nullable_id_seq', 63, true);
=======
SELECT pg_catalog.setval('public.zkapp_states_nullable_id_seq', 94, true);
>>>>>>> 25dc89d6


--
-- Name: zkapp_timing_info_id_seq; Type: SEQUENCE SET; Schema: public; Owner: postgres
--

SELECT pg_catalog.setval('public.zkapp_timing_info_id_seq', 1, false);


--
-- Name: zkapp_token_id_bounds_id_seq; Type: SEQUENCE SET; Schema: public; Owner: postgres
--

SELECT pg_catalog.setval('public.zkapp_token_id_bounds_id_seq', 1, false);


--
-- Name: zkapp_updates_id_seq; Type: SEQUENCE SET; Schema: public; Owner: postgres
--

<<<<<<< HEAD
SELECT pg_catalog.setval('public.zkapp_updates_id_seq', 64, true);
=======
SELECT pg_catalog.setval('public.zkapp_updates_id_seq', 95, true);
>>>>>>> 25dc89d6


--
-- Name: zkapp_uris_id_seq; Type: SEQUENCE SET; Schema: public; Owner: postgres
--

SELECT pg_catalog.setval('public.zkapp_uris_id_seq', 1, false);


--
-- Name: zkapp_verification_key_hashes_id_seq; Type: SEQUENCE SET; Schema: public; Owner: postgres
--

SELECT pg_catalog.setval('public.zkapp_verification_key_hashes_id_seq', 1, true);


--
-- Name: zkapp_verification_keys_id_seq; Type: SEQUENCE SET; Schema: public; Owner: postgres
--

SELECT pg_catalog.setval('public.zkapp_verification_keys_id_seq', 1, true);


--
-- Name: account_identifiers account_identifiers_pkey; Type: CONSTRAINT; Schema: public; Owner: postgres
--

ALTER TABLE ONLY public.account_identifiers
    ADD CONSTRAINT account_identifiers_pkey PRIMARY KEY (id);


--
-- Name: account_identifiers account_identifiers_public_key_id_token_id_key; Type: CONSTRAINT; Schema: public; Owner: postgres
--

ALTER TABLE ONLY public.account_identifiers
    ADD CONSTRAINT account_identifiers_public_key_id_token_id_key UNIQUE (public_key_id, token_id);


--
-- Name: accounts_accessed accounts_accessed_pkey; Type: CONSTRAINT; Schema: public; Owner: postgres
--

ALTER TABLE ONLY public.accounts_accessed
    ADD CONSTRAINT accounts_accessed_pkey PRIMARY KEY (block_id, account_identifier_id);


--
-- Name: accounts_created accounts_created_pkey; Type: CONSTRAINT; Schema: public; Owner: postgres
--

ALTER TABLE ONLY public.accounts_created
    ADD CONSTRAINT accounts_created_pkey PRIMARY KEY (block_id, account_identifier_id);


--
-- Name: blocks_internal_commands blocks_internal_commands_pkey; Type: CONSTRAINT; Schema: public; Owner: postgres
--

ALTER TABLE ONLY public.blocks_internal_commands
    ADD CONSTRAINT blocks_internal_commands_pkey PRIMARY KEY (block_id, internal_command_id, sequence_no, secondary_sequence_no);


--
-- Name: blocks blocks_pkey; Type: CONSTRAINT; Schema: public; Owner: postgres
--

ALTER TABLE ONLY public.blocks
    ADD CONSTRAINT blocks_pkey PRIMARY KEY (id);


--
-- Name: blocks blocks_state_hash_key; Type: CONSTRAINT; Schema: public; Owner: postgres
--

ALTER TABLE ONLY public.blocks
    ADD CONSTRAINT blocks_state_hash_key UNIQUE (state_hash);


--
-- Name: blocks_user_commands blocks_user_commands_pkey; Type: CONSTRAINT; Schema: public; Owner: postgres
--

ALTER TABLE ONLY public.blocks_user_commands
    ADD CONSTRAINT blocks_user_commands_pkey PRIMARY KEY (block_id, user_command_id, sequence_no);


--
-- Name: blocks_zkapp_commands blocks_zkapp_commands_pkey; Type: CONSTRAINT; Schema: public; Owner: postgres
--

ALTER TABLE ONLY public.blocks_zkapp_commands
    ADD CONSTRAINT blocks_zkapp_commands_pkey PRIMARY KEY (block_id, zkapp_command_id, sequence_no);


--
-- Name: epoch_data epoch_data_pkey; Type: CONSTRAINT; Schema: public; Owner: postgres
--

ALTER TABLE ONLY public.epoch_data
    ADD CONSTRAINT epoch_data_pkey PRIMARY KEY (id);


--
-- Name: epoch_data epoch_data_seed_ledger_hash_id_total_currency_start_checkpo_key; Type: CONSTRAINT; Schema: public; Owner: postgres
--

ALTER TABLE ONLY public.epoch_data
    ADD CONSTRAINT epoch_data_seed_ledger_hash_id_total_currency_start_checkpo_key UNIQUE (seed, ledger_hash_id, total_currency, start_checkpoint, lock_checkpoint, epoch_length);


--
-- Name: internal_commands internal_commands_hash_command_type_key; Type: CONSTRAINT; Schema: public; Owner: postgres
--

ALTER TABLE ONLY public.internal_commands
    ADD CONSTRAINT internal_commands_hash_command_type_key UNIQUE (hash, command_type);


--
-- Name: internal_commands internal_commands_pkey; Type: CONSTRAINT; Schema: public; Owner: postgres
--

ALTER TABLE ONLY public.internal_commands
    ADD CONSTRAINT internal_commands_pkey PRIMARY KEY (id);


--
-- Name: protocol_versions protocol_versions_pkey; Type: CONSTRAINT; Schema: public; Owner: postgres
--

ALTER TABLE ONLY public.protocol_versions
    ADD CONSTRAINT protocol_versions_pkey PRIMARY KEY (id);


--
-- Name: protocol_versions protocol_versions_transaction_network_patch_key; Type: CONSTRAINT; Schema: public; Owner: postgres
--

ALTER TABLE ONLY public.protocol_versions
    ADD CONSTRAINT protocol_versions_transaction_network_patch_key UNIQUE (transaction, network, patch);


--
-- Name: public_keys public_keys_pkey; Type: CONSTRAINT; Schema: public; Owner: postgres
--

ALTER TABLE ONLY public.public_keys
    ADD CONSTRAINT public_keys_pkey PRIMARY KEY (id);


--
-- Name: public_keys public_keys_value_key; Type: CONSTRAINT; Schema: public; Owner: postgres
--

ALTER TABLE ONLY public.public_keys
    ADD CONSTRAINT public_keys_value_key UNIQUE (value);


--
-- Name: snarked_ledger_hashes snarked_ledger_hashes_pkey; Type: CONSTRAINT; Schema: public; Owner: postgres
--

ALTER TABLE ONLY public.snarked_ledger_hashes
    ADD CONSTRAINT snarked_ledger_hashes_pkey PRIMARY KEY (id);


--
-- Name: snarked_ledger_hashes snarked_ledger_hashes_value_key; Type: CONSTRAINT; Schema: public; Owner: postgres
--

ALTER TABLE ONLY public.snarked_ledger_hashes
    ADD CONSTRAINT snarked_ledger_hashes_value_key UNIQUE (value);


--
-- Name: timing_info timing_info_pkey; Type: CONSTRAINT; Schema: public; Owner: postgres
--

ALTER TABLE ONLY public.timing_info
    ADD CONSTRAINT timing_info_pkey PRIMARY KEY (id);


--
-- Name: token_symbols token_symbols_pkey; Type: CONSTRAINT; Schema: public; Owner: postgres
--

ALTER TABLE ONLY public.token_symbols
    ADD CONSTRAINT token_symbols_pkey PRIMARY KEY (id);


--
-- Name: tokens tokens_pkey; Type: CONSTRAINT; Schema: public; Owner: postgres
--

ALTER TABLE ONLY public.tokens
    ADD CONSTRAINT tokens_pkey PRIMARY KEY (id);


--
-- Name: tokens tokens_value_key; Type: CONSTRAINT; Schema: public; Owner: postgres
--

ALTER TABLE ONLY public.tokens
    ADD CONSTRAINT tokens_value_key UNIQUE (value);


--
-- Name: user_commands user_commands_hash_key; Type: CONSTRAINT; Schema: public; Owner: postgres
--

ALTER TABLE ONLY public.user_commands
    ADD CONSTRAINT user_commands_hash_key UNIQUE (hash);


--
-- Name: user_commands user_commands_pkey; Type: CONSTRAINT; Schema: public; Owner: postgres
--

ALTER TABLE ONLY public.user_commands
    ADD CONSTRAINT user_commands_pkey PRIMARY KEY (id);


--
-- Name: voting_for voting_for_pkey; Type: CONSTRAINT; Schema: public; Owner: postgres
--

ALTER TABLE ONLY public.voting_for
    ADD CONSTRAINT voting_for_pkey PRIMARY KEY (id);


--
-- Name: zkapp_account_precondition zkapp_account_precondition_balance_id_receipt_chain_hash_de_key; Type: CONSTRAINT; Schema: public; Owner: postgres
--

ALTER TABLE ONLY public.zkapp_account_precondition
    ADD CONSTRAINT zkapp_account_precondition_balance_id_receipt_chain_hash_de_key UNIQUE (balance_id, receipt_chain_hash, delegate_id, state_id, action_state_id, proved_state, is_new, nonce_id);


--
-- Name: zkapp_account_precondition zkapp_account_precondition_pkey; Type: CONSTRAINT; Schema: public; Owner: postgres
--

ALTER TABLE ONLY public.zkapp_account_precondition
    ADD CONSTRAINT zkapp_account_precondition_pkey PRIMARY KEY (id);


--
-- Name: zkapp_account_update_body zkapp_account_update_body_pkey; Type: CONSTRAINT; Schema: public; Owner: postgres
--

ALTER TABLE ONLY public.zkapp_account_update_body
    ADD CONSTRAINT zkapp_account_update_body_pkey PRIMARY KEY (id);


--
-- Name: zkapp_account_update_failures zkapp_account_update_failures_pkey; Type: CONSTRAINT; Schema: public; Owner: postgres
--

ALTER TABLE ONLY public.zkapp_account_update_failures
    ADD CONSTRAINT zkapp_account_update_failures_pkey PRIMARY KEY (id);


--
-- Name: zkapp_account_update zkapp_account_update_pkey; Type: CONSTRAINT; Schema: public; Owner: postgres
--

ALTER TABLE ONLY public.zkapp_account_update
    ADD CONSTRAINT zkapp_account_update_pkey PRIMARY KEY (id);


--
-- Name: zkapp_accounts zkapp_accounts_pkey; Type: CONSTRAINT; Schema: public; Owner: postgres
--

ALTER TABLE ONLY public.zkapp_accounts
    ADD CONSTRAINT zkapp_accounts_pkey PRIMARY KEY (id);


--
-- Name: zkapp_action_states zkapp_action_states_pkey; Type: CONSTRAINT; Schema: public; Owner: postgres
--

ALTER TABLE ONLY public.zkapp_action_states
    ADD CONSTRAINT zkapp_action_states_pkey PRIMARY KEY (id);


--
-- Name: zkapp_amount_bounds zkapp_amount_bounds_pkey; Type: CONSTRAINT; Schema: public; Owner: postgres
--

ALTER TABLE ONLY public.zkapp_amount_bounds
    ADD CONSTRAINT zkapp_amount_bounds_pkey PRIMARY KEY (id);


--
-- Name: zkapp_balance_bounds zkapp_balance_bounds_pkey; Type: CONSTRAINT; Schema: public; Owner: postgres
--

ALTER TABLE ONLY public.zkapp_balance_bounds
    ADD CONSTRAINT zkapp_balance_bounds_pkey PRIMARY KEY (id);


--
-- Name: zkapp_commands zkapp_commands_hash_key; Type: CONSTRAINT; Schema: public; Owner: postgres
--

ALTER TABLE ONLY public.zkapp_commands
    ADD CONSTRAINT zkapp_commands_hash_key UNIQUE (hash);


--
-- Name: zkapp_commands zkapp_commands_pkey; Type: CONSTRAINT; Schema: public; Owner: postgres
--

ALTER TABLE ONLY public.zkapp_commands
    ADD CONSTRAINT zkapp_commands_pkey PRIMARY KEY (id);


--
-- Name: zkapp_epoch_data zkapp_epoch_data_pkey; Type: CONSTRAINT; Schema: public; Owner: postgres
--

ALTER TABLE ONLY public.zkapp_epoch_data
    ADD CONSTRAINT zkapp_epoch_data_pkey PRIMARY KEY (id);


--
-- Name: zkapp_epoch_ledger zkapp_epoch_ledger_pkey; Type: CONSTRAINT; Schema: public; Owner: postgres
--

ALTER TABLE ONLY public.zkapp_epoch_ledger
    ADD CONSTRAINT zkapp_epoch_ledger_pkey PRIMARY KEY (id);


--
-- Name: zkapp_events zkapp_events_element_ids_key; Type: CONSTRAINT; Schema: public; Owner: postgres
--

ALTER TABLE ONLY public.zkapp_events
    ADD CONSTRAINT zkapp_events_element_ids_key UNIQUE (element_ids);


--
-- Name: zkapp_events zkapp_events_pkey; Type: CONSTRAINT; Schema: public; Owner: postgres
--

ALTER TABLE ONLY public.zkapp_events
    ADD CONSTRAINT zkapp_events_pkey PRIMARY KEY (id);


--
-- Name: zkapp_fee_payer_body zkapp_fee_payer_body_pkey; Type: CONSTRAINT; Schema: public; Owner: postgres
--

ALTER TABLE ONLY public.zkapp_fee_payer_body
    ADD CONSTRAINT zkapp_fee_payer_body_pkey PRIMARY KEY (id);


--
-- Name: zkapp_field_array zkapp_field_array_element_ids_key; Type: CONSTRAINT; Schema: public; Owner: postgres
--

ALTER TABLE ONLY public.zkapp_field_array
    ADD CONSTRAINT zkapp_field_array_element_ids_key UNIQUE (element_ids);


--
-- Name: zkapp_field_array zkapp_field_array_pkey; Type: CONSTRAINT; Schema: public; Owner: postgres
--

ALTER TABLE ONLY public.zkapp_field_array
    ADD CONSTRAINT zkapp_field_array_pkey PRIMARY KEY (id);


--
-- Name: zkapp_field zkapp_field_field_key; Type: CONSTRAINT; Schema: public; Owner: postgres
--

ALTER TABLE ONLY public.zkapp_field
    ADD CONSTRAINT zkapp_field_field_key UNIQUE (field);


--
-- Name: zkapp_field zkapp_field_pkey; Type: CONSTRAINT; Schema: public; Owner: postgres
--

ALTER TABLE ONLY public.zkapp_field
    ADD CONSTRAINT zkapp_field_pkey PRIMARY KEY (id);


--
-- Name: zkapp_global_slot_bounds zkapp_global_slot_bounds_pkey; Type: CONSTRAINT; Schema: public; Owner: postgres
--

ALTER TABLE ONLY public.zkapp_global_slot_bounds
    ADD CONSTRAINT zkapp_global_slot_bounds_pkey PRIMARY KEY (id);


--
-- Name: zkapp_length_bounds zkapp_length_bounds_pkey; Type: CONSTRAINT; Schema: public; Owner: postgres
--

ALTER TABLE ONLY public.zkapp_length_bounds
    ADD CONSTRAINT zkapp_length_bounds_pkey PRIMARY KEY (id);


--
-- Name: zkapp_network_precondition zkapp_network_precondition_pkey; Type: CONSTRAINT; Schema: public; Owner: postgres
--

ALTER TABLE ONLY public.zkapp_network_precondition
    ADD CONSTRAINT zkapp_network_precondition_pkey PRIMARY KEY (id);


--
-- Name: zkapp_nonce_bounds zkapp_nonce_bounds_pkey; Type: CONSTRAINT; Schema: public; Owner: postgres
--

ALTER TABLE ONLY public.zkapp_nonce_bounds
    ADD CONSTRAINT zkapp_nonce_bounds_pkey PRIMARY KEY (id);


--
-- Name: zkapp_permissions zkapp_permissions_pkey; Type: CONSTRAINT; Schema: public; Owner: postgres
--

ALTER TABLE ONLY public.zkapp_permissions
    ADD CONSTRAINT zkapp_permissions_pkey PRIMARY KEY (id);


--
-- Name: zkapp_states_nullable zkapp_states_nullable_pkey; Type: CONSTRAINT; Schema: public; Owner: postgres
--

ALTER TABLE ONLY public.zkapp_states_nullable
    ADD CONSTRAINT zkapp_states_nullable_pkey PRIMARY KEY (id);


--
-- Name: zkapp_states zkapp_states_pkey; Type: CONSTRAINT; Schema: public; Owner: postgres
--

ALTER TABLE ONLY public.zkapp_states
    ADD CONSTRAINT zkapp_states_pkey PRIMARY KEY (id);


--
-- Name: zkapp_timing_info zkapp_timing_info_pkey; Type: CONSTRAINT; Schema: public; Owner: postgres
--

ALTER TABLE ONLY public.zkapp_timing_info
    ADD CONSTRAINT zkapp_timing_info_pkey PRIMARY KEY (id);


--
-- Name: zkapp_token_id_bounds zkapp_token_id_bounds_pkey; Type: CONSTRAINT; Schema: public; Owner: postgres
--

ALTER TABLE ONLY public.zkapp_token_id_bounds
    ADD CONSTRAINT zkapp_token_id_bounds_pkey PRIMARY KEY (id);


--
-- Name: zkapp_updates zkapp_updates_pkey; Type: CONSTRAINT; Schema: public; Owner: postgres
--

ALTER TABLE ONLY public.zkapp_updates
    ADD CONSTRAINT zkapp_updates_pkey PRIMARY KEY (id);


--
-- Name: zkapp_uris zkapp_uris_pkey; Type: CONSTRAINT; Schema: public; Owner: postgres
--

ALTER TABLE ONLY public.zkapp_uris
    ADD CONSTRAINT zkapp_uris_pkey PRIMARY KEY (id);


--
-- Name: zkapp_uris zkapp_uris_value_key; Type: CONSTRAINT; Schema: public; Owner: postgres
--

ALTER TABLE ONLY public.zkapp_uris
    ADD CONSTRAINT zkapp_uris_value_key UNIQUE (value);


--
-- Name: zkapp_verification_key_hashes zkapp_verification_key_hashes_pkey; Type: CONSTRAINT; Schema: public; Owner: postgres
--

ALTER TABLE ONLY public.zkapp_verification_key_hashes
    ADD CONSTRAINT zkapp_verification_key_hashes_pkey PRIMARY KEY (id);


--
-- Name: zkapp_verification_key_hashes zkapp_verification_key_hashes_value_key; Type: CONSTRAINT; Schema: public; Owner: postgres
--

ALTER TABLE ONLY public.zkapp_verification_key_hashes
    ADD CONSTRAINT zkapp_verification_key_hashes_value_key UNIQUE (value);


--
-- Name: zkapp_verification_keys zkapp_verification_keys_hash_id_key; Type: CONSTRAINT; Schema: public; Owner: postgres
--

ALTER TABLE ONLY public.zkapp_verification_keys
    ADD CONSTRAINT zkapp_verification_keys_hash_id_key UNIQUE (hash_id);


--
-- Name: zkapp_verification_keys zkapp_verification_keys_pkey; Type: CONSTRAINT; Schema: public; Owner: postgres
--

ALTER TABLE ONLY public.zkapp_verification_keys
    ADD CONSTRAINT zkapp_verification_keys_pkey PRIMARY KEY (id);


--
-- Name: zkapp_verification_keys zkapp_verification_keys_verification_key_key; Type: CONSTRAINT; Schema: public; Owner: postgres
--

ALTER TABLE ONLY public.zkapp_verification_keys
    ADD CONSTRAINT zkapp_verification_keys_verification_key_key UNIQUE (verification_key);


--
-- Name: idx_accounts_accessed_block_account_identifier_id; Type: INDEX; Schema: public; Owner: postgres
--

CREATE INDEX idx_accounts_accessed_block_account_identifier_id ON public.accounts_accessed USING btree (account_identifier_id);


--
-- Name: idx_accounts_accessed_block_id; Type: INDEX; Schema: public; Owner: postgres
--

CREATE INDEX idx_accounts_accessed_block_id ON public.accounts_accessed USING btree (block_id);


--
-- Name: idx_accounts_created_block_account_identifier_id; Type: INDEX; Schema: public; Owner: postgres
--

CREATE INDEX idx_accounts_created_block_account_identifier_id ON public.accounts_created USING btree (account_identifier_id);


--
-- Name: idx_accounts_created_block_id; Type: INDEX; Schema: public; Owner: postgres
--

CREATE INDEX idx_accounts_created_block_id ON public.accounts_created USING btree (block_id);


--
-- Name: idx_blocks_creator_id; Type: INDEX; Schema: public; Owner: postgres
--

CREATE INDEX idx_blocks_creator_id ON public.blocks USING btree (creator_id);


--
-- Name: idx_blocks_height; Type: INDEX; Schema: public; Owner: postgres
--

CREATE INDEX idx_blocks_height ON public.blocks USING btree (height);


--
-- Name: idx_blocks_internal_commands_block_id; Type: INDEX; Schema: public; Owner: postgres
--

CREATE INDEX idx_blocks_internal_commands_block_id ON public.blocks_internal_commands USING btree (block_id);


--
-- Name: idx_blocks_internal_commands_internal_command_id; Type: INDEX; Schema: public; Owner: postgres
--

CREATE INDEX idx_blocks_internal_commands_internal_command_id ON public.blocks_internal_commands USING btree (internal_command_id);


--
-- Name: idx_blocks_internal_commands_secondary_sequence_no; Type: INDEX; Schema: public; Owner: postgres
--

CREATE INDEX idx_blocks_internal_commands_secondary_sequence_no ON public.blocks_internal_commands USING btree (secondary_sequence_no);


--
-- Name: idx_blocks_internal_commands_sequence_no; Type: INDEX; Schema: public; Owner: postgres
--

CREATE INDEX idx_blocks_internal_commands_sequence_no ON public.blocks_internal_commands USING btree (sequence_no);


--
-- Name: idx_blocks_parent_id; Type: INDEX; Schema: public; Owner: postgres
--

CREATE INDEX idx_blocks_parent_id ON public.blocks USING btree (parent_id);


--
-- Name: idx_blocks_user_commands_block_id; Type: INDEX; Schema: public; Owner: postgres
--

CREATE INDEX idx_blocks_user_commands_block_id ON public.blocks_user_commands USING btree (block_id);


--
-- Name: idx_blocks_user_commands_sequence_no; Type: INDEX; Schema: public; Owner: postgres
--

CREATE INDEX idx_blocks_user_commands_sequence_no ON public.blocks_user_commands USING btree (sequence_no);


--
-- Name: idx_blocks_user_commands_user_command_id; Type: INDEX; Schema: public; Owner: postgres
--

CREATE INDEX idx_blocks_user_commands_user_command_id ON public.blocks_user_commands USING btree (user_command_id);


--
-- Name: idx_blocks_zkapp_commands_block_id; Type: INDEX; Schema: public; Owner: postgres
--

CREATE INDEX idx_blocks_zkapp_commands_block_id ON public.blocks_zkapp_commands USING btree (block_id);


--
-- Name: idx_blocks_zkapp_commands_sequence_no; Type: INDEX; Schema: public; Owner: postgres
--

CREATE INDEX idx_blocks_zkapp_commands_sequence_no ON public.blocks_zkapp_commands USING btree (sequence_no);


--
-- Name: idx_blocks_zkapp_commands_zkapp_command_id; Type: INDEX; Schema: public; Owner: postgres
--

CREATE INDEX idx_blocks_zkapp_commands_zkapp_command_id ON public.blocks_zkapp_commands USING btree (zkapp_command_id);


--
-- Name: idx_chain_status; Type: INDEX; Schema: public; Owner: postgres
--

CREATE INDEX idx_chain_status ON public.blocks USING btree (chain_status);


--
-- Name: idx_token_symbols_value; Type: INDEX; Schema: public; Owner: postgres
--

CREATE INDEX idx_token_symbols_value ON public.token_symbols USING btree (value);


--
-- Name: idx_voting_for_value; Type: INDEX; Schema: public; Owner: postgres
--

CREATE INDEX idx_voting_for_value ON public.voting_for USING btree (value);


--
-- Name: idx_zkapp_events_element_ids; Type: INDEX; Schema: public; Owner: postgres
--

CREATE INDEX idx_zkapp_events_element_ids ON public.zkapp_events USING btree (element_ids);


--
-- Name: idx_zkapp_field_array_element_ids; Type: INDEX; Schema: public; Owner: postgres
--

CREATE INDEX idx_zkapp_field_array_element_ids ON public.zkapp_field_array USING btree (element_ids);


--
-- Name: account_identifiers account_identifiers_public_key_id_fkey; Type: FK CONSTRAINT; Schema: public; Owner: postgres
--

ALTER TABLE ONLY public.account_identifiers
    ADD CONSTRAINT account_identifiers_public_key_id_fkey FOREIGN KEY (public_key_id) REFERENCES public.public_keys(id) ON DELETE CASCADE;


--
-- Name: account_identifiers account_identifiers_token_id_fkey; Type: FK CONSTRAINT; Schema: public; Owner: postgres
--

ALTER TABLE ONLY public.account_identifiers
    ADD CONSTRAINT account_identifiers_token_id_fkey FOREIGN KEY (token_id) REFERENCES public.tokens(id) ON DELETE CASCADE;


--
-- Name: accounts_accessed accounts_accessed_account_identifier_id_fkey; Type: FK CONSTRAINT; Schema: public; Owner: postgres
--

ALTER TABLE ONLY public.accounts_accessed
    ADD CONSTRAINT accounts_accessed_account_identifier_id_fkey FOREIGN KEY (account_identifier_id) REFERENCES public.account_identifiers(id);


--
-- Name: accounts_accessed accounts_accessed_block_id_fkey; Type: FK CONSTRAINT; Schema: public; Owner: postgres
--

ALTER TABLE ONLY public.accounts_accessed
    ADD CONSTRAINT accounts_accessed_block_id_fkey FOREIGN KEY (block_id) REFERENCES public.blocks(id);


--
-- Name: accounts_accessed accounts_accessed_delegate_id_fkey; Type: FK CONSTRAINT; Schema: public; Owner: postgres
--

ALTER TABLE ONLY public.accounts_accessed
    ADD CONSTRAINT accounts_accessed_delegate_id_fkey FOREIGN KEY (delegate_id) REFERENCES public.public_keys(id);


--
-- Name: accounts_accessed accounts_accessed_permissions_id_fkey; Type: FK CONSTRAINT; Schema: public; Owner: postgres
--

ALTER TABLE ONLY public.accounts_accessed
    ADD CONSTRAINT accounts_accessed_permissions_id_fkey FOREIGN KEY (permissions_id) REFERENCES public.zkapp_permissions(id);


--
-- Name: accounts_accessed accounts_accessed_timing_id_fkey; Type: FK CONSTRAINT; Schema: public; Owner: postgres
--

ALTER TABLE ONLY public.accounts_accessed
    ADD CONSTRAINT accounts_accessed_timing_id_fkey FOREIGN KEY (timing_id) REFERENCES public.timing_info(id);


--
-- Name: accounts_accessed accounts_accessed_token_symbol_id_fkey; Type: FK CONSTRAINT; Schema: public; Owner: postgres
--

ALTER TABLE ONLY public.accounts_accessed
    ADD CONSTRAINT accounts_accessed_token_symbol_id_fkey FOREIGN KEY (token_symbol_id) REFERENCES public.token_symbols(id);


--
-- Name: accounts_accessed accounts_accessed_voting_for_id_fkey; Type: FK CONSTRAINT; Schema: public; Owner: postgres
--

ALTER TABLE ONLY public.accounts_accessed
    ADD CONSTRAINT accounts_accessed_voting_for_id_fkey FOREIGN KEY (voting_for_id) REFERENCES public.voting_for(id);


--
-- Name: accounts_accessed accounts_accessed_zkapp_id_fkey; Type: FK CONSTRAINT; Schema: public; Owner: postgres
--

ALTER TABLE ONLY public.accounts_accessed
    ADD CONSTRAINT accounts_accessed_zkapp_id_fkey FOREIGN KEY (zkapp_id) REFERENCES public.zkapp_accounts(id);


--
-- Name: accounts_created accounts_created_account_identifier_id_fkey; Type: FK CONSTRAINT; Schema: public; Owner: postgres
--

ALTER TABLE ONLY public.accounts_created
    ADD CONSTRAINT accounts_created_account_identifier_id_fkey FOREIGN KEY (account_identifier_id) REFERENCES public.account_identifiers(id);


--
-- Name: accounts_created accounts_created_block_id_fkey; Type: FK CONSTRAINT; Schema: public; Owner: postgres
--

ALTER TABLE ONLY public.accounts_created
    ADD CONSTRAINT accounts_created_block_id_fkey FOREIGN KEY (block_id) REFERENCES public.blocks(id);


--
-- Name: blocks blocks_block_winner_id_fkey; Type: FK CONSTRAINT; Schema: public; Owner: postgres
--

ALTER TABLE ONLY public.blocks
    ADD CONSTRAINT blocks_block_winner_id_fkey FOREIGN KEY (block_winner_id) REFERENCES public.public_keys(id);


--
-- Name: blocks blocks_creator_id_fkey; Type: FK CONSTRAINT; Schema: public; Owner: postgres
--

ALTER TABLE ONLY public.blocks
    ADD CONSTRAINT blocks_creator_id_fkey FOREIGN KEY (creator_id) REFERENCES public.public_keys(id);


--
-- Name: blocks_internal_commands blocks_internal_commands_block_id_fkey; Type: FK CONSTRAINT; Schema: public; Owner: postgres
--

ALTER TABLE ONLY public.blocks_internal_commands
    ADD CONSTRAINT blocks_internal_commands_block_id_fkey FOREIGN KEY (block_id) REFERENCES public.blocks(id) ON DELETE CASCADE;


--
-- Name: blocks_internal_commands blocks_internal_commands_internal_command_id_fkey; Type: FK CONSTRAINT; Schema: public; Owner: postgres
--

ALTER TABLE ONLY public.blocks_internal_commands
    ADD CONSTRAINT blocks_internal_commands_internal_command_id_fkey FOREIGN KEY (internal_command_id) REFERENCES public.internal_commands(id) ON DELETE CASCADE;


--
-- Name: blocks blocks_next_epoch_data_id_fkey; Type: FK CONSTRAINT; Schema: public; Owner: postgres
--

ALTER TABLE ONLY public.blocks
    ADD CONSTRAINT blocks_next_epoch_data_id_fkey FOREIGN KEY (next_epoch_data_id) REFERENCES public.epoch_data(id);


--
-- Name: blocks blocks_parent_id_fkey; Type: FK CONSTRAINT; Schema: public; Owner: postgres
--

ALTER TABLE ONLY public.blocks
    ADD CONSTRAINT blocks_parent_id_fkey FOREIGN KEY (parent_id) REFERENCES public.blocks(id);


--
-- Name: blocks blocks_proposed_protocol_version_id_fkey; Type: FK CONSTRAINT; Schema: public; Owner: postgres
--

ALTER TABLE ONLY public.blocks
    ADD CONSTRAINT blocks_proposed_protocol_version_id_fkey FOREIGN KEY (proposed_protocol_version_id) REFERENCES public.protocol_versions(id);


--
-- Name: blocks blocks_protocol_version_id_fkey; Type: FK CONSTRAINT; Schema: public; Owner: postgres
--

ALTER TABLE ONLY public.blocks
    ADD CONSTRAINT blocks_protocol_version_id_fkey FOREIGN KEY (protocol_version_id) REFERENCES public.protocol_versions(id);


--
-- Name: blocks blocks_snarked_ledger_hash_id_fkey; Type: FK CONSTRAINT; Schema: public; Owner: postgres
--

ALTER TABLE ONLY public.blocks
    ADD CONSTRAINT blocks_snarked_ledger_hash_id_fkey FOREIGN KEY (snarked_ledger_hash_id) REFERENCES public.snarked_ledger_hashes(id);


--
-- Name: blocks blocks_staking_epoch_data_id_fkey; Type: FK CONSTRAINT; Schema: public; Owner: postgres
--

ALTER TABLE ONLY public.blocks
    ADD CONSTRAINT blocks_staking_epoch_data_id_fkey FOREIGN KEY (staking_epoch_data_id) REFERENCES public.epoch_data(id);


--
-- Name: blocks_user_commands blocks_user_commands_block_id_fkey; Type: FK CONSTRAINT; Schema: public; Owner: postgres
--

ALTER TABLE ONLY public.blocks_user_commands
    ADD CONSTRAINT blocks_user_commands_block_id_fkey FOREIGN KEY (block_id) REFERENCES public.blocks(id) ON DELETE CASCADE;


--
-- Name: blocks_user_commands blocks_user_commands_user_command_id_fkey; Type: FK CONSTRAINT; Schema: public; Owner: postgres
--

ALTER TABLE ONLY public.blocks_user_commands
    ADD CONSTRAINT blocks_user_commands_user_command_id_fkey FOREIGN KEY (user_command_id) REFERENCES public.user_commands(id) ON DELETE CASCADE;


--
-- Name: blocks_zkapp_commands blocks_zkapp_commands_block_id_fkey; Type: FK CONSTRAINT; Schema: public; Owner: postgres
--

ALTER TABLE ONLY public.blocks_zkapp_commands
    ADD CONSTRAINT blocks_zkapp_commands_block_id_fkey FOREIGN KEY (block_id) REFERENCES public.blocks(id) ON DELETE CASCADE;


--
-- Name: blocks_zkapp_commands blocks_zkapp_commands_zkapp_command_id_fkey; Type: FK CONSTRAINT; Schema: public; Owner: postgres
--

ALTER TABLE ONLY public.blocks_zkapp_commands
    ADD CONSTRAINT blocks_zkapp_commands_zkapp_command_id_fkey FOREIGN KEY (zkapp_command_id) REFERENCES public.zkapp_commands(id) ON DELETE CASCADE;


--
-- Name: epoch_data epoch_data_ledger_hash_id_fkey; Type: FK CONSTRAINT; Schema: public; Owner: postgres
--

ALTER TABLE ONLY public.epoch_data
    ADD CONSTRAINT epoch_data_ledger_hash_id_fkey FOREIGN KEY (ledger_hash_id) REFERENCES public.snarked_ledger_hashes(id);


--
-- Name: internal_commands internal_commands_receiver_id_fkey; Type: FK CONSTRAINT; Schema: public; Owner: postgres
--

ALTER TABLE ONLY public.internal_commands
    ADD CONSTRAINT internal_commands_receiver_id_fkey FOREIGN KEY (receiver_id) REFERENCES public.public_keys(id);


--
-- Name: timing_info timing_info_account_identifier_id_fkey; Type: FK CONSTRAINT; Schema: public; Owner: postgres
--

ALTER TABLE ONLY public.timing_info
    ADD CONSTRAINT timing_info_account_identifier_id_fkey FOREIGN KEY (account_identifier_id) REFERENCES public.account_identifiers(id);


--
-- Name: tokens tokens_owner_public_key_id_fkey; Type: FK CONSTRAINT; Schema: public; Owner: postgres
--

ALTER TABLE ONLY public.tokens
    ADD CONSTRAINT tokens_owner_public_key_id_fkey FOREIGN KEY (owner_public_key_id) REFERENCES public.public_keys(id) ON DELETE CASCADE;


--
-- Name: tokens tokens_owner_token_id_fkey; Type: FK CONSTRAINT; Schema: public; Owner: postgres
--

ALTER TABLE ONLY public.tokens
    ADD CONSTRAINT tokens_owner_token_id_fkey FOREIGN KEY (owner_token_id) REFERENCES public.tokens(id);


--
-- Name: user_commands user_commands_fee_payer_id_fkey; Type: FK CONSTRAINT; Schema: public; Owner: postgres
--

ALTER TABLE ONLY public.user_commands
    ADD CONSTRAINT user_commands_fee_payer_id_fkey FOREIGN KEY (fee_payer_id) REFERENCES public.public_keys(id);


--
-- Name: user_commands user_commands_receiver_id_fkey; Type: FK CONSTRAINT; Schema: public; Owner: postgres
--

ALTER TABLE ONLY public.user_commands
    ADD CONSTRAINT user_commands_receiver_id_fkey FOREIGN KEY (receiver_id) REFERENCES public.public_keys(id);


--
-- Name: user_commands user_commands_source_id_fkey; Type: FK CONSTRAINT; Schema: public; Owner: postgres
--

ALTER TABLE ONLY public.user_commands
    ADD CONSTRAINT user_commands_source_id_fkey FOREIGN KEY (source_id) REFERENCES public.public_keys(id);


--
-- Name: zkapp_account_precondition zkapp_account_precondition_action_state_id_fkey; Type: FK CONSTRAINT; Schema: public; Owner: postgres
--

ALTER TABLE ONLY public.zkapp_account_precondition
    ADD CONSTRAINT zkapp_account_precondition_action_state_id_fkey FOREIGN KEY (action_state_id) REFERENCES public.zkapp_field(id);


--
-- Name: zkapp_account_precondition zkapp_account_precondition_balance_id_fkey; Type: FK CONSTRAINT; Schema: public; Owner: postgres
--

ALTER TABLE ONLY public.zkapp_account_precondition
    ADD CONSTRAINT zkapp_account_precondition_balance_id_fkey FOREIGN KEY (balance_id) REFERENCES public.zkapp_balance_bounds(id);


--
-- Name: zkapp_account_precondition zkapp_account_precondition_delegate_id_fkey; Type: FK CONSTRAINT; Schema: public; Owner: postgres
--

ALTER TABLE ONLY public.zkapp_account_precondition
    ADD CONSTRAINT zkapp_account_precondition_delegate_id_fkey FOREIGN KEY (delegate_id) REFERENCES public.public_keys(id);


--
-- Name: zkapp_account_precondition zkapp_account_precondition_nonce_id_fkey; Type: FK CONSTRAINT; Schema: public; Owner: postgres
--

ALTER TABLE ONLY public.zkapp_account_precondition
    ADD CONSTRAINT zkapp_account_precondition_nonce_id_fkey FOREIGN KEY (nonce_id) REFERENCES public.zkapp_nonce_bounds(id);


--
-- Name: zkapp_account_precondition zkapp_account_precondition_state_id_fkey; Type: FK CONSTRAINT; Schema: public; Owner: postgres
--

ALTER TABLE ONLY public.zkapp_account_precondition
    ADD CONSTRAINT zkapp_account_precondition_state_id_fkey FOREIGN KEY (state_id) REFERENCES public.zkapp_states_nullable(id);


--
-- Name: zkapp_account_update_body zkapp_account_update_body_account_identifier_id_fkey; Type: FK CONSTRAINT; Schema: public; Owner: postgres
--

ALTER TABLE ONLY public.zkapp_account_update_body
    ADD CONSTRAINT zkapp_account_update_body_account_identifier_id_fkey FOREIGN KEY (account_identifier_id) REFERENCES public.account_identifiers(id);


--
-- Name: zkapp_account_update_body zkapp_account_update_body_actions_id_fkey; Type: FK CONSTRAINT; Schema: public; Owner: postgres
--

ALTER TABLE ONLY public.zkapp_account_update_body
    ADD CONSTRAINT zkapp_account_update_body_actions_id_fkey FOREIGN KEY (actions_id) REFERENCES public.zkapp_events(id);


--
-- Name: zkapp_account_update_body zkapp_account_update_body_call_data_id_fkey; Type: FK CONSTRAINT; Schema: public; Owner: postgres
--

ALTER TABLE ONLY public.zkapp_account_update_body
    ADD CONSTRAINT zkapp_account_update_body_call_data_id_fkey FOREIGN KEY (call_data_id) REFERENCES public.zkapp_field(id);


--
-- Name: zkapp_account_update_body zkapp_account_update_body_events_id_fkey; Type: FK CONSTRAINT; Schema: public; Owner: postgres
--

ALTER TABLE ONLY public.zkapp_account_update_body
    ADD CONSTRAINT zkapp_account_update_body_events_id_fkey FOREIGN KEY (events_id) REFERENCES public.zkapp_events(id);


--
-- Name: zkapp_account_update zkapp_account_update_body_id_fkey; Type: FK CONSTRAINT; Schema: public; Owner: postgres
--

ALTER TABLE ONLY public.zkapp_account_update
    ADD CONSTRAINT zkapp_account_update_body_id_fkey FOREIGN KEY (body_id) REFERENCES public.zkapp_account_update_body(id);


--
-- Name: zkapp_account_update_body zkapp_account_update_body_update_id_fkey; Type: FK CONSTRAINT; Schema: public; Owner: postgres
--

ALTER TABLE ONLY public.zkapp_account_update_body
    ADD CONSTRAINT zkapp_account_update_body_update_id_fkey FOREIGN KEY (update_id) REFERENCES public.zkapp_updates(id);


--
-- Name: zkapp_account_update_body zkapp_account_update_body_verification_key_hash_id_fkey; Type: FK CONSTRAINT; Schema: public; Owner: postgres
--

ALTER TABLE ONLY public.zkapp_account_update_body
    ADD CONSTRAINT zkapp_account_update_body_verification_key_hash_id_fkey FOREIGN KEY (verification_key_hash_id) REFERENCES public.zkapp_verification_key_hashes(id);


--
-- Name: zkapp_account_update_body zkapp_account_update_body_zkapp_account_precondition_id_fkey; Type: FK CONSTRAINT; Schema: public; Owner: postgres
--

ALTER TABLE ONLY public.zkapp_account_update_body
    ADD CONSTRAINT zkapp_account_update_body_zkapp_account_precondition_id_fkey FOREIGN KEY (zkapp_account_precondition_id) REFERENCES public.zkapp_account_precondition(id);


--
-- Name: zkapp_account_update_body zkapp_account_update_body_zkapp_network_precondition_id_fkey; Type: FK CONSTRAINT; Schema: public; Owner: postgres
--

ALTER TABLE ONLY public.zkapp_account_update_body
    ADD CONSTRAINT zkapp_account_update_body_zkapp_network_precondition_id_fkey FOREIGN KEY (zkapp_network_precondition_id) REFERENCES public.zkapp_network_precondition(id);


--
-- Name: zkapp_account_update_body zkapp_account_update_body_zkapp_valid_while_precondition_i_fkey; Type: FK CONSTRAINT; Schema: public; Owner: postgres
--

ALTER TABLE ONLY public.zkapp_account_update_body
    ADD CONSTRAINT zkapp_account_update_body_zkapp_valid_while_precondition_i_fkey FOREIGN KEY (zkapp_valid_while_precondition_id) REFERENCES public.zkapp_global_slot_bounds(id);


--
-- Name: zkapp_accounts zkapp_accounts_action_state_id_fkey; Type: FK CONSTRAINT; Schema: public; Owner: postgres
--

ALTER TABLE ONLY public.zkapp_accounts
    ADD CONSTRAINT zkapp_accounts_action_state_id_fkey FOREIGN KEY (action_state_id) REFERENCES public.zkapp_action_states(id);


--
-- Name: zkapp_accounts zkapp_accounts_app_state_id_fkey; Type: FK CONSTRAINT; Schema: public; Owner: postgres
--

ALTER TABLE ONLY public.zkapp_accounts
    ADD CONSTRAINT zkapp_accounts_app_state_id_fkey FOREIGN KEY (app_state_id) REFERENCES public.zkapp_states(id);


--
-- Name: zkapp_accounts zkapp_accounts_verification_key_id_fkey; Type: FK CONSTRAINT; Schema: public; Owner: postgres
--

ALTER TABLE ONLY public.zkapp_accounts
    ADD CONSTRAINT zkapp_accounts_verification_key_id_fkey FOREIGN KEY (verification_key_id) REFERENCES public.zkapp_verification_keys(id);


--
-- Name: zkapp_accounts zkapp_accounts_zkapp_uri_id_fkey; Type: FK CONSTRAINT; Schema: public; Owner: postgres
--

ALTER TABLE ONLY public.zkapp_accounts
    ADD CONSTRAINT zkapp_accounts_zkapp_uri_id_fkey FOREIGN KEY (zkapp_uri_id) REFERENCES public.zkapp_uris(id);


--
-- Name: zkapp_action_states zkapp_action_states_element0_fkey; Type: FK CONSTRAINT; Schema: public; Owner: postgres
--

ALTER TABLE ONLY public.zkapp_action_states
    ADD CONSTRAINT zkapp_action_states_element0_fkey FOREIGN KEY (element0) REFERENCES public.zkapp_field(id);


--
-- Name: zkapp_action_states zkapp_action_states_element1_fkey; Type: FK CONSTRAINT; Schema: public; Owner: postgres
--

ALTER TABLE ONLY public.zkapp_action_states
    ADD CONSTRAINT zkapp_action_states_element1_fkey FOREIGN KEY (element1) REFERENCES public.zkapp_field(id);


--
-- Name: zkapp_action_states zkapp_action_states_element2_fkey; Type: FK CONSTRAINT; Schema: public; Owner: postgres
--

ALTER TABLE ONLY public.zkapp_action_states
    ADD CONSTRAINT zkapp_action_states_element2_fkey FOREIGN KEY (element2) REFERENCES public.zkapp_field(id);


--
-- Name: zkapp_action_states zkapp_action_states_element3_fkey; Type: FK CONSTRAINT; Schema: public; Owner: postgres
--

ALTER TABLE ONLY public.zkapp_action_states
    ADD CONSTRAINT zkapp_action_states_element3_fkey FOREIGN KEY (element3) REFERENCES public.zkapp_field(id);


--
-- Name: zkapp_action_states zkapp_action_states_element4_fkey; Type: FK CONSTRAINT; Schema: public; Owner: postgres
--

ALTER TABLE ONLY public.zkapp_action_states
    ADD CONSTRAINT zkapp_action_states_element4_fkey FOREIGN KEY (element4) REFERENCES public.zkapp_field(id);


--
-- Name: zkapp_commands zkapp_commands_zkapp_fee_payer_body_id_fkey; Type: FK CONSTRAINT; Schema: public; Owner: postgres
--

ALTER TABLE ONLY public.zkapp_commands
    ADD CONSTRAINT zkapp_commands_zkapp_fee_payer_body_id_fkey FOREIGN KEY (zkapp_fee_payer_body_id) REFERENCES public.zkapp_fee_payer_body(id);


--
-- Name: zkapp_epoch_data zkapp_epoch_data_epoch_ledger_id_fkey; Type: FK CONSTRAINT; Schema: public; Owner: postgres
--

ALTER TABLE ONLY public.zkapp_epoch_data
    ADD CONSTRAINT zkapp_epoch_data_epoch_ledger_id_fkey FOREIGN KEY (epoch_ledger_id) REFERENCES public.zkapp_epoch_ledger(id);


--
-- Name: zkapp_epoch_data zkapp_epoch_data_epoch_length_id_fkey; Type: FK CONSTRAINT; Schema: public; Owner: postgres
--

ALTER TABLE ONLY public.zkapp_epoch_data
    ADD CONSTRAINT zkapp_epoch_data_epoch_length_id_fkey FOREIGN KEY (epoch_length_id) REFERENCES public.zkapp_length_bounds(id);


--
-- Name: zkapp_epoch_ledger zkapp_epoch_ledger_hash_id_fkey; Type: FK CONSTRAINT; Schema: public; Owner: postgres
--

ALTER TABLE ONLY public.zkapp_epoch_ledger
    ADD CONSTRAINT zkapp_epoch_ledger_hash_id_fkey FOREIGN KEY (hash_id) REFERENCES public.snarked_ledger_hashes(id);


--
-- Name: zkapp_epoch_ledger zkapp_epoch_ledger_total_currency_id_fkey; Type: FK CONSTRAINT; Schema: public; Owner: postgres
--

ALTER TABLE ONLY public.zkapp_epoch_ledger
    ADD CONSTRAINT zkapp_epoch_ledger_total_currency_id_fkey FOREIGN KEY (total_currency_id) REFERENCES public.zkapp_amount_bounds(id);


--
-- Name: zkapp_fee_payer_body zkapp_fee_payer_body_public_key_id_fkey; Type: FK CONSTRAINT; Schema: public; Owner: postgres
--

ALTER TABLE ONLY public.zkapp_fee_payer_body
    ADD CONSTRAINT zkapp_fee_payer_body_public_key_id_fkey FOREIGN KEY (public_key_id) REFERENCES public.public_keys(id);


--
-- Name: zkapp_network_precondition zkapp_network_precondition_blockchain_length_id_fkey; Type: FK CONSTRAINT; Schema: public; Owner: postgres
--

ALTER TABLE ONLY public.zkapp_network_precondition
    ADD CONSTRAINT zkapp_network_precondition_blockchain_length_id_fkey FOREIGN KEY (blockchain_length_id) REFERENCES public.zkapp_length_bounds(id);


--
-- Name: zkapp_network_precondition zkapp_network_precondition_global_slot_since_genesis_fkey; Type: FK CONSTRAINT; Schema: public; Owner: postgres
--

ALTER TABLE ONLY public.zkapp_network_precondition
    ADD CONSTRAINT zkapp_network_precondition_global_slot_since_genesis_fkey FOREIGN KEY (global_slot_since_genesis) REFERENCES public.zkapp_global_slot_bounds(id);


--
-- Name: zkapp_network_precondition zkapp_network_precondition_min_window_density_id_fkey; Type: FK CONSTRAINT; Schema: public; Owner: postgres
--

ALTER TABLE ONLY public.zkapp_network_precondition
    ADD CONSTRAINT zkapp_network_precondition_min_window_density_id_fkey FOREIGN KEY (min_window_density_id) REFERENCES public.zkapp_length_bounds(id);


--
-- Name: zkapp_network_precondition zkapp_network_precondition_next_epoch_data_id_fkey; Type: FK CONSTRAINT; Schema: public; Owner: postgres
--

ALTER TABLE ONLY public.zkapp_network_precondition
    ADD CONSTRAINT zkapp_network_precondition_next_epoch_data_id_fkey FOREIGN KEY (next_epoch_data_id) REFERENCES public.zkapp_epoch_data(id);


--
-- Name: zkapp_network_precondition zkapp_network_precondition_snarked_ledger_hash_id_fkey; Type: FK CONSTRAINT; Schema: public; Owner: postgres
--

ALTER TABLE ONLY public.zkapp_network_precondition
    ADD CONSTRAINT zkapp_network_precondition_snarked_ledger_hash_id_fkey FOREIGN KEY (snarked_ledger_hash_id) REFERENCES public.snarked_ledger_hashes(id);


--
-- Name: zkapp_network_precondition zkapp_network_precondition_staking_epoch_data_id_fkey; Type: FK CONSTRAINT; Schema: public; Owner: postgres
--

ALTER TABLE ONLY public.zkapp_network_precondition
    ADD CONSTRAINT zkapp_network_precondition_staking_epoch_data_id_fkey FOREIGN KEY (staking_epoch_data_id) REFERENCES public.zkapp_epoch_data(id);


--
-- Name: zkapp_network_precondition zkapp_network_precondition_total_currency_id_fkey; Type: FK CONSTRAINT; Schema: public; Owner: postgres
--

ALTER TABLE ONLY public.zkapp_network_precondition
    ADD CONSTRAINT zkapp_network_precondition_total_currency_id_fkey FOREIGN KEY (total_currency_id) REFERENCES public.zkapp_amount_bounds(id);


--
-- Name: zkapp_states zkapp_states_element0_fkey; Type: FK CONSTRAINT; Schema: public; Owner: postgres
--

ALTER TABLE ONLY public.zkapp_states
    ADD CONSTRAINT zkapp_states_element0_fkey FOREIGN KEY (element0) REFERENCES public.zkapp_field(id);


--
-- Name: zkapp_states zkapp_states_element10_fkey; Type: FK CONSTRAINT; Schema: public; Owner: postgres
--

ALTER TABLE ONLY public.zkapp_states
    ADD CONSTRAINT zkapp_states_element10_fkey FOREIGN KEY (element10) REFERENCES public.zkapp_field(id);


--
-- Name: zkapp_states zkapp_states_element11_fkey; Type: FK CONSTRAINT; Schema: public; Owner: postgres
--

ALTER TABLE ONLY public.zkapp_states
    ADD CONSTRAINT zkapp_states_element11_fkey FOREIGN KEY (element11) REFERENCES public.zkapp_field(id);


--
-- Name: zkapp_states zkapp_states_element12_fkey; Type: FK CONSTRAINT; Schema: public; Owner: postgres
--

ALTER TABLE ONLY public.zkapp_states
    ADD CONSTRAINT zkapp_states_element12_fkey FOREIGN KEY (element12) REFERENCES public.zkapp_field(id);


--
-- Name: zkapp_states zkapp_states_element13_fkey; Type: FK CONSTRAINT; Schema: public; Owner: postgres
--

ALTER TABLE ONLY public.zkapp_states
    ADD CONSTRAINT zkapp_states_element13_fkey FOREIGN KEY (element13) REFERENCES public.zkapp_field(id);


--
-- Name: zkapp_states zkapp_states_element14_fkey; Type: FK CONSTRAINT; Schema: public; Owner: postgres
--

ALTER TABLE ONLY public.zkapp_states
    ADD CONSTRAINT zkapp_states_element14_fkey FOREIGN KEY (element14) REFERENCES public.zkapp_field(id);


--
-- Name: zkapp_states zkapp_states_element15_fkey; Type: FK CONSTRAINT; Schema: public; Owner: postgres
--

ALTER TABLE ONLY public.zkapp_states
    ADD CONSTRAINT zkapp_states_element15_fkey FOREIGN KEY (element15) REFERENCES public.zkapp_field(id);


--
-- Name: zkapp_states zkapp_states_element16_fkey; Type: FK CONSTRAINT; Schema: public; Owner: postgres
--

ALTER TABLE ONLY public.zkapp_states
    ADD CONSTRAINT zkapp_states_element16_fkey FOREIGN KEY (element16) REFERENCES public.zkapp_field(id);


--
-- Name: zkapp_states zkapp_states_element17_fkey; Type: FK CONSTRAINT; Schema: public; Owner: postgres
--

ALTER TABLE ONLY public.zkapp_states
    ADD CONSTRAINT zkapp_states_element17_fkey FOREIGN KEY (element17) REFERENCES public.zkapp_field(id);


--
-- Name: zkapp_states zkapp_states_element18_fkey; Type: FK CONSTRAINT; Schema: public; Owner: postgres
--

ALTER TABLE ONLY public.zkapp_states
    ADD CONSTRAINT zkapp_states_element18_fkey FOREIGN KEY (element18) REFERENCES public.zkapp_field(id);


--
-- Name: zkapp_states zkapp_states_element19_fkey; Type: FK CONSTRAINT; Schema: public; Owner: postgres
--

ALTER TABLE ONLY public.zkapp_states
    ADD CONSTRAINT zkapp_states_element19_fkey FOREIGN KEY (element19) REFERENCES public.zkapp_field(id);


--
-- Name: zkapp_states zkapp_states_element1_fkey; Type: FK CONSTRAINT; Schema: public; Owner: postgres
--

ALTER TABLE ONLY public.zkapp_states
    ADD CONSTRAINT zkapp_states_element1_fkey FOREIGN KEY (element1) REFERENCES public.zkapp_field(id);


--
-- Name: zkapp_states zkapp_states_element20_fkey; Type: FK CONSTRAINT; Schema: public; Owner: postgres
--

ALTER TABLE ONLY public.zkapp_states
    ADD CONSTRAINT zkapp_states_element20_fkey FOREIGN KEY (element20) REFERENCES public.zkapp_field(id);


--
-- Name: zkapp_states zkapp_states_element21_fkey; Type: FK CONSTRAINT; Schema: public; Owner: postgres
--

ALTER TABLE ONLY public.zkapp_states
    ADD CONSTRAINT zkapp_states_element21_fkey FOREIGN KEY (element21) REFERENCES public.zkapp_field(id);


--
-- Name: zkapp_states zkapp_states_element22_fkey; Type: FK CONSTRAINT; Schema: public; Owner: postgres
--

ALTER TABLE ONLY public.zkapp_states
    ADD CONSTRAINT zkapp_states_element22_fkey FOREIGN KEY (element22) REFERENCES public.zkapp_field(id);


--
-- Name: zkapp_states zkapp_states_element23_fkey; Type: FK CONSTRAINT; Schema: public; Owner: postgres
--

ALTER TABLE ONLY public.zkapp_states
    ADD CONSTRAINT zkapp_states_element23_fkey FOREIGN KEY (element23) REFERENCES public.zkapp_field(id);


--
-- Name: zkapp_states zkapp_states_element24_fkey; Type: FK CONSTRAINT; Schema: public; Owner: postgres
--

ALTER TABLE ONLY public.zkapp_states
    ADD CONSTRAINT zkapp_states_element24_fkey FOREIGN KEY (element24) REFERENCES public.zkapp_field(id);


--
-- Name: zkapp_states zkapp_states_element25_fkey; Type: FK CONSTRAINT; Schema: public; Owner: postgres
--

ALTER TABLE ONLY public.zkapp_states
    ADD CONSTRAINT zkapp_states_element25_fkey FOREIGN KEY (element25) REFERENCES public.zkapp_field(id);


--
-- Name: zkapp_states zkapp_states_element26_fkey; Type: FK CONSTRAINT; Schema: public; Owner: postgres
--

ALTER TABLE ONLY public.zkapp_states
    ADD CONSTRAINT zkapp_states_element26_fkey FOREIGN KEY (element26) REFERENCES public.zkapp_field(id);


--
-- Name: zkapp_states zkapp_states_element27_fkey; Type: FK CONSTRAINT; Schema: public; Owner: postgres
--

ALTER TABLE ONLY public.zkapp_states
    ADD CONSTRAINT zkapp_states_element27_fkey FOREIGN KEY (element27) REFERENCES public.zkapp_field(id);


--
-- Name: zkapp_states zkapp_states_element28_fkey; Type: FK CONSTRAINT; Schema: public; Owner: postgres
--

ALTER TABLE ONLY public.zkapp_states
    ADD CONSTRAINT zkapp_states_element28_fkey FOREIGN KEY (element28) REFERENCES public.zkapp_field(id);


--
-- Name: zkapp_states zkapp_states_element29_fkey; Type: FK CONSTRAINT; Schema: public; Owner: postgres
--

ALTER TABLE ONLY public.zkapp_states
    ADD CONSTRAINT zkapp_states_element29_fkey FOREIGN KEY (element29) REFERENCES public.zkapp_field(id);


--
-- Name: zkapp_states zkapp_states_element2_fkey; Type: FK CONSTRAINT; Schema: public; Owner: postgres
--

ALTER TABLE ONLY public.zkapp_states
    ADD CONSTRAINT zkapp_states_element2_fkey FOREIGN KEY (element2) REFERENCES public.zkapp_field(id);


--
-- Name: zkapp_states zkapp_states_element30_fkey; Type: FK CONSTRAINT; Schema: public; Owner: postgres
--

ALTER TABLE ONLY public.zkapp_states
    ADD CONSTRAINT zkapp_states_element30_fkey FOREIGN KEY (element30) REFERENCES public.zkapp_field(id);


--
-- Name: zkapp_states zkapp_states_element31_fkey; Type: FK CONSTRAINT; Schema: public; Owner: postgres
--

ALTER TABLE ONLY public.zkapp_states
    ADD CONSTRAINT zkapp_states_element31_fkey FOREIGN KEY (element31) REFERENCES public.zkapp_field(id);


--
-- Name: zkapp_states zkapp_states_element3_fkey; Type: FK CONSTRAINT; Schema: public; Owner: postgres
--

ALTER TABLE ONLY public.zkapp_states
    ADD CONSTRAINT zkapp_states_element3_fkey FOREIGN KEY (element3) REFERENCES public.zkapp_field(id);


--
-- Name: zkapp_states zkapp_states_element4_fkey; Type: FK CONSTRAINT; Schema: public; Owner: postgres
--

ALTER TABLE ONLY public.zkapp_states
    ADD CONSTRAINT zkapp_states_element4_fkey FOREIGN KEY (element4) REFERENCES public.zkapp_field(id);


--
-- Name: zkapp_states zkapp_states_element5_fkey; Type: FK CONSTRAINT; Schema: public; Owner: postgres
--

ALTER TABLE ONLY public.zkapp_states
    ADD CONSTRAINT zkapp_states_element5_fkey FOREIGN KEY (element5) REFERENCES public.zkapp_field(id);


--
-- Name: zkapp_states zkapp_states_element6_fkey; Type: FK CONSTRAINT; Schema: public; Owner: postgres
--

ALTER TABLE ONLY public.zkapp_states
    ADD CONSTRAINT zkapp_states_element6_fkey FOREIGN KEY (element6) REFERENCES public.zkapp_field(id);


--
-- Name: zkapp_states zkapp_states_element7_fkey; Type: FK CONSTRAINT; Schema: public; Owner: postgres
--

ALTER TABLE ONLY public.zkapp_states
    ADD CONSTRAINT zkapp_states_element7_fkey FOREIGN KEY (element7) REFERENCES public.zkapp_field(id);


--
-- Name: zkapp_states zkapp_states_element8_fkey; Type: FK CONSTRAINT; Schema: public; Owner: postgres
--

ALTER TABLE ONLY public.zkapp_states
    ADD CONSTRAINT zkapp_states_element8_fkey FOREIGN KEY (element8) REFERENCES public.zkapp_field(id);


--
-- Name: zkapp_states zkapp_states_element9_fkey; Type: FK CONSTRAINT; Schema: public; Owner: postgres
--

ALTER TABLE ONLY public.zkapp_states
    ADD CONSTRAINT zkapp_states_element9_fkey FOREIGN KEY (element9) REFERENCES public.zkapp_field(id);


--
-- Name: zkapp_states_nullable zkapp_states_nullable_element0_fkey; Type: FK CONSTRAINT; Schema: public; Owner: postgres
--

ALTER TABLE ONLY public.zkapp_states_nullable
    ADD CONSTRAINT zkapp_states_nullable_element0_fkey FOREIGN KEY (element0) REFERENCES public.zkapp_field(id);


--
-- Name: zkapp_states_nullable zkapp_states_nullable_element10_fkey; Type: FK CONSTRAINT; Schema: public; Owner: postgres
--

ALTER TABLE ONLY public.zkapp_states_nullable
    ADD CONSTRAINT zkapp_states_nullable_element10_fkey FOREIGN KEY (element10) REFERENCES public.zkapp_field(id);


--
-- Name: zkapp_states_nullable zkapp_states_nullable_element11_fkey; Type: FK CONSTRAINT; Schema: public; Owner: postgres
--

ALTER TABLE ONLY public.zkapp_states_nullable
    ADD CONSTRAINT zkapp_states_nullable_element11_fkey FOREIGN KEY (element11) REFERENCES public.zkapp_field(id);


--
-- Name: zkapp_states_nullable zkapp_states_nullable_element12_fkey; Type: FK CONSTRAINT; Schema: public; Owner: postgres
--

ALTER TABLE ONLY public.zkapp_states_nullable
    ADD CONSTRAINT zkapp_states_nullable_element12_fkey FOREIGN KEY (element12) REFERENCES public.zkapp_field(id);


--
-- Name: zkapp_states_nullable zkapp_states_nullable_element13_fkey; Type: FK CONSTRAINT; Schema: public; Owner: postgres
--

ALTER TABLE ONLY public.zkapp_states_nullable
    ADD CONSTRAINT zkapp_states_nullable_element13_fkey FOREIGN KEY (element13) REFERENCES public.zkapp_field(id);


--
-- Name: zkapp_states_nullable zkapp_states_nullable_element14_fkey; Type: FK CONSTRAINT; Schema: public; Owner: postgres
--

ALTER TABLE ONLY public.zkapp_states_nullable
    ADD CONSTRAINT zkapp_states_nullable_element14_fkey FOREIGN KEY (element14) REFERENCES public.zkapp_field(id);


--
-- Name: zkapp_states_nullable zkapp_states_nullable_element15_fkey; Type: FK CONSTRAINT; Schema: public; Owner: postgres
--

ALTER TABLE ONLY public.zkapp_states_nullable
    ADD CONSTRAINT zkapp_states_nullable_element15_fkey FOREIGN KEY (element15) REFERENCES public.zkapp_field(id);


--
-- Name: zkapp_states_nullable zkapp_states_nullable_element16_fkey; Type: FK CONSTRAINT; Schema: public; Owner: postgres
--

ALTER TABLE ONLY public.zkapp_states_nullable
    ADD CONSTRAINT zkapp_states_nullable_element16_fkey FOREIGN KEY (element16) REFERENCES public.zkapp_field(id);


--
-- Name: zkapp_states_nullable zkapp_states_nullable_element17_fkey; Type: FK CONSTRAINT; Schema: public; Owner: postgres
--

ALTER TABLE ONLY public.zkapp_states_nullable
    ADD CONSTRAINT zkapp_states_nullable_element17_fkey FOREIGN KEY (element17) REFERENCES public.zkapp_field(id);


--
-- Name: zkapp_states_nullable zkapp_states_nullable_element18_fkey; Type: FK CONSTRAINT; Schema: public; Owner: postgres
--

ALTER TABLE ONLY public.zkapp_states_nullable
    ADD CONSTRAINT zkapp_states_nullable_element18_fkey FOREIGN KEY (element18) REFERENCES public.zkapp_field(id);


--
-- Name: zkapp_states_nullable zkapp_states_nullable_element19_fkey; Type: FK CONSTRAINT; Schema: public; Owner: postgres
--

ALTER TABLE ONLY public.zkapp_states_nullable
    ADD CONSTRAINT zkapp_states_nullable_element19_fkey FOREIGN KEY (element19) REFERENCES public.zkapp_field(id);


--
-- Name: zkapp_states_nullable zkapp_states_nullable_element1_fkey; Type: FK CONSTRAINT; Schema: public; Owner: postgres
--

ALTER TABLE ONLY public.zkapp_states_nullable
    ADD CONSTRAINT zkapp_states_nullable_element1_fkey FOREIGN KEY (element1) REFERENCES public.zkapp_field(id);


--
-- Name: zkapp_states_nullable zkapp_states_nullable_element20_fkey; Type: FK CONSTRAINT; Schema: public; Owner: postgres
--

ALTER TABLE ONLY public.zkapp_states_nullable
    ADD CONSTRAINT zkapp_states_nullable_element20_fkey FOREIGN KEY (element20) REFERENCES public.zkapp_field(id);


--
-- Name: zkapp_states_nullable zkapp_states_nullable_element21_fkey; Type: FK CONSTRAINT; Schema: public; Owner: postgres
--

ALTER TABLE ONLY public.zkapp_states_nullable
    ADD CONSTRAINT zkapp_states_nullable_element21_fkey FOREIGN KEY (element21) REFERENCES public.zkapp_field(id);


--
-- Name: zkapp_states_nullable zkapp_states_nullable_element22_fkey; Type: FK CONSTRAINT; Schema: public; Owner: postgres
--

ALTER TABLE ONLY public.zkapp_states_nullable
    ADD CONSTRAINT zkapp_states_nullable_element22_fkey FOREIGN KEY (element22) REFERENCES public.zkapp_field(id);


--
-- Name: zkapp_states_nullable zkapp_states_nullable_element23_fkey; Type: FK CONSTRAINT; Schema: public; Owner: postgres
--

ALTER TABLE ONLY public.zkapp_states_nullable
    ADD CONSTRAINT zkapp_states_nullable_element23_fkey FOREIGN KEY (element23) REFERENCES public.zkapp_field(id);


--
-- Name: zkapp_states_nullable zkapp_states_nullable_element24_fkey; Type: FK CONSTRAINT; Schema: public; Owner: postgres
--

ALTER TABLE ONLY public.zkapp_states_nullable
    ADD CONSTRAINT zkapp_states_nullable_element24_fkey FOREIGN KEY (element24) REFERENCES public.zkapp_field(id);


--
-- Name: zkapp_states_nullable zkapp_states_nullable_element25_fkey; Type: FK CONSTRAINT; Schema: public; Owner: postgres
--

ALTER TABLE ONLY public.zkapp_states_nullable
    ADD CONSTRAINT zkapp_states_nullable_element25_fkey FOREIGN KEY (element25) REFERENCES public.zkapp_field(id);


--
-- Name: zkapp_states_nullable zkapp_states_nullable_element26_fkey; Type: FK CONSTRAINT; Schema: public; Owner: postgres
--

ALTER TABLE ONLY public.zkapp_states_nullable
    ADD CONSTRAINT zkapp_states_nullable_element26_fkey FOREIGN KEY (element26) REFERENCES public.zkapp_field(id);


--
-- Name: zkapp_states_nullable zkapp_states_nullable_element27_fkey; Type: FK CONSTRAINT; Schema: public; Owner: postgres
--

ALTER TABLE ONLY public.zkapp_states_nullable
    ADD CONSTRAINT zkapp_states_nullable_element27_fkey FOREIGN KEY (element27) REFERENCES public.zkapp_field(id);


--
-- Name: zkapp_states_nullable zkapp_states_nullable_element28_fkey; Type: FK CONSTRAINT; Schema: public; Owner: postgres
--

ALTER TABLE ONLY public.zkapp_states_nullable
    ADD CONSTRAINT zkapp_states_nullable_element28_fkey FOREIGN KEY (element28) REFERENCES public.zkapp_field(id);


--
-- Name: zkapp_states_nullable zkapp_states_nullable_element29_fkey; Type: FK CONSTRAINT; Schema: public; Owner: postgres
--

ALTER TABLE ONLY public.zkapp_states_nullable
    ADD CONSTRAINT zkapp_states_nullable_element29_fkey FOREIGN KEY (element29) REFERENCES public.zkapp_field(id);


--
-- Name: zkapp_states_nullable zkapp_states_nullable_element2_fkey; Type: FK CONSTRAINT; Schema: public; Owner: postgres
--

ALTER TABLE ONLY public.zkapp_states_nullable
    ADD CONSTRAINT zkapp_states_nullable_element2_fkey FOREIGN KEY (element2) REFERENCES public.zkapp_field(id);


--
-- Name: zkapp_states_nullable zkapp_states_nullable_element30_fkey; Type: FK CONSTRAINT; Schema: public; Owner: postgres
--

ALTER TABLE ONLY public.zkapp_states_nullable
    ADD CONSTRAINT zkapp_states_nullable_element30_fkey FOREIGN KEY (element30) REFERENCES public.zkapp_field(id);


--
-- Name: zkapp_states_nullable zkapp_states_nullable_element31_fkey; Type: FK CONSTRAINT; Schema: public; Owner: postgres
--

ALTER TABLE ONLY public.zkapp_states_nullable
    ADD CONSTRAINT zkapp_states_nullable_element31_fkey FOREIGN KEY (element31) REFERENCES public.zkapp_field(id);


--
-- Name: zkapp_states_nullable zkapp_states_nullable_element3_fkey; Type: FK CONSTRAINT; Schema: public; Owner: postgres
--

ALTER TABLE ONLY public.zkapp_states_nullable
    ADD CONSTRAINT zkapp_states_nullable_element3_fkey FOREIGN KEY (element3) REFERENCES public.zkapp_field(id);


--
-- Name: zkapp_states_nullable zkapp_states_nullable_element4_fkey; Type: FK CONSTRAINT; Schema: public; Owner: postgres
--

ALTER TABLE ONLY public.zkapp_states_nullable
    ADD CONSTRAINT zkapp_states_nullable_element4_fkey FOREIGN KEY (element4) REFERENCES public.zkapp_field(id);


--
-- Name: zkapp_states_nullable zkapp_states_nullable_element5_fkey; Type: FK CONSTRAINT; Schema: public; Owner: postgres
--

ALTER TABLE ONLY public.zkapp_states_nullable
    ADD CONSTRAINT zkapp_states_nullable_element5_fkey FOREIGN KEY (element5) REFERENCES public.zkapp_field(id);


--
-- Name: zkapp_states_nullable zkapp_states_nullable_element6_fkey; Type: FK CONSTRAINT; Schema: public; Owner: postgres
--

ALTER TABLE ONLY public.zkapp_states_nullable
    ADD CONSTRAINT zkapp_states_nullable_element6_fkey FOREIGN KEY (element6) REFERENCES public.zkapp_field(id);


--
-- Name: zkapp_states_nullable zkapp_states_nullable_element7_fkey; Type: FK CONSTRAINT; Schema: public; Owner: postgres
--

ALTER TABLE ONLY public.zkapp_states_nullable
    ADD CONSTRAINT zkapp_states_nullable_element7_fkey FOREIGN KEY (element7) REFERENCES public.zkapp_field(id);


--
-- Name: zkapp_states_nullable zkapp_states_nullable_element8_fkey; Type: FK CONSTRAINT; Schema: public; Owner: postgres
--

ALTER TABLE ONLY public.zkapp_states_nullable
    ADD CONSTRAINT zkapp_states_nullable_element8_fkey FOREIGN KEY (element8) REFERENCES public.zkapp_field(id);


--
-- Name: zkapp_states_nullable zkapp_states_nullable_element9_fkey; Type: FK CONSTRAINT; Schema: public; Owner: postgres
--

ALTER TABLE ONLY public.zkapp_states_nullable
    ADD CONSTRAINT zkapp_states_nullable_element9_fkey FOREIGN KEY (element9) REFERENCES public.zkapp_field(id);


--
-- Name: zkapp_updates zkapp_updates_app_state_id_fkey; Type: FK CONSTRAINT; Schema: public; Owner: postgres
--

ALTER TABLE ONLY public.zkapp_updates
    ADD CONSTRAINT zkapp_updates_app_state_id_fkey FOREIGN KEY (app_state_id) REFERENCES public.zkapp_states_nullable(id);


--
-- Name: zkapp_updates zkapp_updates_delegate_id_fkey; Type: FK CONSTRAINT; Schema: public; Owner: postgres
--

ALTER TABLE ONLY public.zkapp_updates
    ADD CONSTRAINT zkapp_updates_delegate_id_fkey FOREIGN KEY (delegate_id) REFERENCES public.public_keys(id);


--
-- Name: zkapp_updates zkapp_updates_permissions_id_fkey; Type: FK CONSTRAINT; Schema: public; Owner: postgres
--

ALTER TABLE ONLY public.zkapp_updates
    ADD CONSTRAINT zkapp_updates_permissions_id_fkey FOREIGN KEY (permissions_id) REFERENCES public.zkapp_permissions(id);


--
-- Name: zkapp_updates zkapp_updates_timing_id_fkey; Type: FK CONSTRAINT; Schema: public; Owner: postgres
--

ALTER TABLE ONLY public.zkapp_updates
    ADD CONSTRAINT zkapp_updates_timing_id_fkey FOREIGN KEY (timing_id) REFERENCES public.zkapp_timing_info(id);


--
-- Name: zkapp_updates zkapp_updates_token_symbol_id_fkey; Type: FK CONSTRAINT; Schema: public; Owner: postgres
--

ALTER TABLE ONLY public.zkapp_updates
    ADD CONSTRAINT zkapp_updates_token_symbol_id_fkey FOREIGN KEY (token_symbol_id) REFERENCES public.token_symbols(id);


--
-- Name: zkapp_updates zkapp_updates_verification_key_id_fkey; Type: FK CONSTRAINT; Schema: public; Owner: postgres
--

ALTER TABLE ONLY public.zkapp_updates
    ADD CONSTRAINT zkapp_updates_verification_key_id_fkey FOREIGN KEY (verification_key_id) REFERENCES public.zkapp_verification_keys(id);


--
-- Name: zkapp_updates zkapp_updates_voting_for_id_fkey; Type: FK CONSTRAINT; Schema: public; Owner: postgres
--

ALTER TABLE ONLY public.zkapp_updates
    ADD CONSTRAINT zkapp_updates_voting_for_id_fkey FOREIGN KEY (voting_for_id) REFERENCES public.voting_for(id);


--
-- Name: zkapp_updates zkapp_updates_zkapp_uri_id_fkey; Type: FK CONSTRAINT; Schema: public; Owner: postgres
--

ALTER TABLE ONLY public.zkapp_updates
    ADD CONSTRAINT zkapp_updates_zkapp_uri_id_fkey FOREIGN KEY (zkapp_uri_id) REFERENCES public.zkapp_uris(id);


--
-- Name: zkapp_verification_keys zkapp_verification_keys_hash_id_fkey; Type: FK CONSTRAINT; Schema: public; Owner: postgres
--

ALTER TABLE ONLY public.zkapp_verification_keys
    ADD CONSTRAINT zkapp_verification_keys_hash_id_fkey FOREIGN KEY (hash_id) REFERENCES public.zkapp_verification_key_hashes(id);


--
-- Name: SCHEMA public; Type: ACL; Schema: -; Owner: postgres
--

REVOKE USAGE ON SCHEMA public FROM PUBLIC;
GRANT ALL ON SCHEMA public TO PUBLIC;


--
-- PostgreSQL database dump complete
--
<|MERGE_RESOLUTION|>--- conflicted
+++ resolved
@@ -2048,7 +2048,6 @@
 10	11	1
 11	12	1
 12	13	1
-<<<<<<< HEAD
 13	14	1
 14	15	1
 15	16	1
@@ -2078,260 +2077,170 @@
 39	40	1
 40	41	1
 41	42	1
-=======
-13	15	1
-14	16	1
-15	17	1
-16	18	1
-17	19	1
-18	20	1
-19	21	1
-20	22	1
-21	23	1
-22	24	1
-23	25	1
-24	26	1
-25	27	1
-26	28	1
-27	29	1
-28	30	1
-29	31	1
-30	32	1
-31	33	1
-32	34	1
-33	35	1
-34	36	1
-35	37	1
-36	38	1
-37	39	1
-38	40	1
-39	41	1
-40	42	1
-41	43	1
->>>>>>> 25dc89d6
-42	44	1
-43	45	1
-44	46	1
-45	47	1
-46	48	1
-47	49	1
-48	50	1
-49	51	1
-50	52	1
-51	53	1
-52	54	1
-53	55	1
-54	56	1
-55	57	1
-<<<<<<< HEAD
-56	58	1
-57	59	1
-58	60	1
-59	61	1
-60	62	1
-61	63	1
-62	64	1
-63	65	1
-64	66	1
-65	67	1
-66	68	1
-67	69	1
-68	70	1
-69	71	1
-70	72	1
-71	73	1
-72	74	1
-73	75	1
-74	76	1
-75	77	1
-76	78	1
-77	79	1
-78	80	1
-79	81	1
-80	82	1
-81	83	1
-82	84	1
-83	85	1
-84	86	1
-85	87	1
-86	88	1
-87	89	1
-88	90	1
-89	91	1
-90	92	1
-91	93	1
-92	94	1
-93	95	1
-94	96	1
-95	97	1
-96	98	1
-97	99	1
-98	100	1
-99	101	1
-=======
-56	59	1
-57	60	1
-58	61	1
-59	62	1
-60	63	1
-61	64	1
-62	65	1
-63	66	1
-64	67	1
-65	68	1
-66	69	1
-67	70	1
-68	71	1
-69	72	1
-70	73	1
-71	74	1
-72	75	1
-73	76	1
-74	77	1
-75	78	1
-76	79	1
-77	80	1
-78	81	1
-79	82	1
-80	83	1
-81	84	1
-82	85	1
-83	86	1
-84	87	1
-85	88	1
-86	89	1
-87	90	1
-88	91	1
-89	92	1
-90	93	1
-91	94	1
-92	95	1
-93	96	1
-94	97	1
-95	98	1
-96	99	1
-97	100	1
-98	101	1
-99	14	1
->>>>>>> 25dc89d6
-100	102	1
-101	103	1
-102	104	1
-103	105	1
-104	106	1
-105	107	1
-106	108	1
-107	109	1
-108	110	1
-109	111	1
-110	112	1
-111	113	1
-112	114	1
-113	116	1
-114	117	1
-115	118	1
-116	119	1
-117	120	1
-118	121	1
-119	122	1
-120	123	1
-121	124	1
-122	125	1
-123	126	1
-124	127	1
-125	128	1
-126	129	1
-127	130	1
-128	131	1
-129	132	1
-130	133	1
-131	134	1
-132	135	1
-133	136	1
-134	137	1
-135	138	1
-136	139	1
-137	140	1
-138	141	1
-139	142	1
-140	143	1
-141	144	1
-142	145	1
-143	146	1
-144	147	1
-145	58	1
-146	148	1
-147	149	1
-148	150	1
-149	151	1
-150	152	1
-151	153	1
-152	154	1
-153	155	1
-154	156	1
-155	157	1
-156	158	1
-157	159	1
-158	160	1
-159	161	1
-160	162	1
-161	163	1
-162	164	1
-163	165	1
-164	166	1
-165	167	1
-166	168	1
-167	169	1
-168	170	1
-169	171	1
-170	172	1
-171	173	1
-172	174	1
-173	175	1
-174	176	1
-175	177	1
-176	178	1
-177	179	1
-178	180	1
-179	181	1
-<<<<<<< HEAD
-180	43	1
+42	43	1
+43	44	1
+44	45	1
+45	46	1
+46	47	1
+47	48	1
+48	49	1
+49	50	1
+50	51	1
+51	52	1
+52	53	1
+53	54	1
+54	55	1
+55	56	1
+56	57	1
+57	58	1
+58	59	1
+59	60	1
+60	61	1
+61	62	1
+62	63	1
+63	64	1
+64	65	1
+65	66	1
+66	67	1
+67	68	1
+68	69	1
+69	70	1
+70	71	1
+71	72	1
+72	73	1
+73	74	1
+74	75	1
+75	76	1
+76	77	1
+77	78	1
+78	79	1
+79	80	1
+80	81	1
+81	82	1
+82	83	1
+83	84	1
+84	85	1
+85	86	1
+86	87	1
+87	88	1
+88	89	1
+89	90	1
+90	91	1
+91	92	1
+92	93	1
+93	94	1
+94	95	1
+95	96	1
+96	97	1
+97	98	1
+98	99	1
+99	100	1
+100	101	1
+101	102	1
+102	103	1
+103	104	1
+104	105	1
+105	106	1
+106	107	1
+107	108	1
+108	109	1
+109	110	1
+110	111	1
+111	112	1
+112	113	1
+113	114	1
+114	115	1
+115	116	1
+116	117	1
+117	118	1
+118	119	1
+119	120	1
+120	121	1
+121	122	1
+122	123	1
+123	124	1
+124	125	1
+125	126	1
+126	127	1
+127	128	1
+128	129	1
+129	130	1
+130	131	1
+131	132	1
+132	133	1
+133	134	1
+134	135	1
+135	136	1
+136	137	1
+137	138	1
+138	139	1
+139	140	1
+140	141	1
+141	142	1
+142	143	1
+143	144	1
+144	145	1
+145	146	1
+146	147	1
+147	148	1
+148	149	1
+149	150	1
+150	151	1
+151	152	1
+152	153	1
+153	154	1
+154	155	1
+155	156	1
+156	157	1
+157	158	1
+158	159	1
+159	160	1
+160	161	1
+161	162	1
+162	163	1
+163	164	1
+164	165	1
+165	166	1
+166	167	1
+167	168	1
+168	169	1
+169	170	1
+170	171	1
+171	172	1
+172	173	1
+173	174	1
+174	175	1
+175	176	1
+176	177	1
+177	178	1
+178	179	1
+179	180	1
+180	181	1
 181	182	1
 182	183	1
 183	184	1
-184	185	1
-185	186	1
-186	187	1
-187	1	1
-188	188	1
-=======
-180	182	1
-181	183	1
-182	184	1
-183	185	1
-184	186	1
-185	187	1
-186	188	1
-187	115	1
-188	1	1
->>>>>>> 25dc89d6
-189	189	1
-190	190	1
-191	191	1
-192	192	1
-193	193	1
-194	194	1
-195	195	1
-196	196	1
-197	197	1
-198	198	1
-199	199	1
-200	200	1
-201	201	1
-202	202	1
-203	203	1
-204	204	1
-205	205	1
+184	1	1
+185	185	1
+186	186	1
+187	188	1
+188	189	1
+189	190	1
+190	191	1
+191	192	1
+192	193	1
+193	194	1
+194	195	1
+195	196	1
+196	197	1
+197	198	1
+198	199	1
+199	200	1
+200	201	1
+201	202	1
+202	203	1
+203	204	1
+204	205	1
+205	187	1
 206	206	1
 207	207	1
 208	208	1
@@ -2389,7 +2298,6 @@
 236	1	9	1	488	0	2mzbV7WevxLuchs2dAMY4vQBS6XttnCUF8Hvks4XNBQ5qiSGGBQe	10	1	9	1	\N
 226	1	10	1	469	0	2mzbV7WevxLuchs2dAMY4vQBS6XttnCUF8Hvks4XNBQ5qiSGGBQe	11	1	10	1	\N
 19	1	11	1	242	0	2mzbV7WevxLuchs2dAMY4vQBS6XttnCUF8Hvks4XNBQ5qiSGGBQe	12	1	11	1	\N
-<<<<<<< HEAD
 128	1	12	1	135	0	2mzbV7WevxLuchs2dAMY4vQBS6XttnCUF8Hvks4XNBQ5qiSGGBQe	13	1	12	1	\N
 94	1	13	1	196	0	2mzbV7WevxLuchs2dAMY4vQBS6XttnCUF8Hvks4XNBQ5qiSGGBQe	14	1	13	1	\N
 153	1	14	1	79	0	2mzbV7WevxLuchs2dAMY4vQBS6XttnCUF8Hvks4XNBQ5qiSGGBQe	15	1	14	1	\N
@@ -2403,187 +2311,187 @@
 117	1	22	1	278	0	2mzbV7WevxLuchs2dAMY4vQBS6XttnCUF8Hvks4XNBQ5qiSGGBQe	23	1	22	1	\N
 204	1	23	1	46	0	2mzbV7WevxLuchs2dAMY4vQBS6XttnCUF8Hvks4XNBQ5qiSGGBQe	24	1	23	1	\N
 187	1	24	1	104	0	2mzbV7WevxLuchs2dAMY4vQBS6XttnCUF8Hvks4XNBQ5qiSGGBQe	25	1	24	1	\N
-7	1	25	1	0	0	2mzbV7WevxLuchs2dAMY4vQBS6XttnCUF8Hvks4XNBQ5qiSGGBQe	26	1	25	1	\N
-72	1	26	1	10	0	2mzbV7WevxLuchs2dAMY4vQBS6XttnCUF8Hvks4XNBQ5qiSGGBQe	27	1	26	1	\N
-216	1	27	1	271	0	2mzbV7WevxLuchs2dAMY4vQBS6XttnCUF8Hvks4XNBQ5qiSGGBQe	28	1	27	1	\N
-210	1	28	1	315	0	2mzbV7WevxLuchs2dAMY4vQBS6XttnCUF8Hvks4XNBQ5qiSGGBQe	29	1	28	1	\N
-79	1	29	1	162	0	2mzbV7WevxLuchs2dAMY4vQBS6XttnCUF8Hvks4XNBQ5qiSGGBQe	30	1	29	1	\N
-167	1	30	1	86	0	2mzbV7WevxLuchs2dAMY4vQBS6XttnCUF8Hvks4XNBQ5qiSGGBQe	31	1	30	1	\N
-181	1	31	1	409	0	2mzbV7WevxLuchs2dAMY4vQBS6XttnCUF8Hvks4XNBQ5qiSGGBQe	32	1	31	1	\N
-156	1	32	1	500	0	2mzbV7WevxLuchs2dAMY4vQBS6XttnCUF8Hvks4XNBQ5qiSGGBQe	33	1	32	1	\N
-96	1	33	1	57	0	2mzbV7WevxLuchs2dAMY4vQBS6XttnCUF8Hvks4XNBQ5qiSGGBQe	34	1	33	1	\N
-191	1	34	1	204	0	2mzbV7WevxLuchs2dAMY4vQBS6XttnCUF8Hvks4XNBQ5qiSGGBQe	35	1	34	1	\N
-132	1	35	1	262	0	2mzbV7WevxLuchs2dAMY4vQBS6XttnCUF8Hvks4XNBQ5qiSGGBQe	36	1	35	1	\N
-111	1	36	1	10	0	2mzbV7WevxLuchs2dAMY4vQBS6XttnCUF8Hvks4XNBQ5qiSGGBQe	37	1	36	1	\N
-171	1	37	1	156	0	2mzbV7WevxLuchs2dAMY4vQBS6XttnCUF8Hvks4XNBQ5qiSGGBQe	38	1	37	1	\N
-64	1	38	1	417	0	2mzbV7WevxLuchs2dAMY4vQBS6XttnCUF8Hvks4XNBQ5qiSGGBQe	39	1	38	1	\N
-68	1	39	1	10	0	2mzbV7WevxLuchs2dAMY4vQBS6XttnCUF8Hvks4XNBQ5qiSGGBQe	40	1	39	1	\N
-51	1	40	1	85	0	2mzbV7WevxLuchs2dAMY4vQBS6XttnCUF8Hvks4XNBQ5qiSGGBQe	41	1	40	1	\N
-4	1	41	1	11550000000000000	0	2mzbV7WevxLuchs2dAMY4vQBS6XttnCUF8Hvks4XNBQ5qiSGGBQe	43	1	41	1	\N
-227	1	42	1	103	0	2mzbV7WevxLuchs2dAMY4vQBS6XttnCUF8Hvks4XNBQ5qiSGGBQe	44	1	42	1	\N
-141	1	43	1	67	0	2mzbV7WevxLuchs2dAMY4vQBS6XttnCUF8Hvks4XNBQ5qiSGGBQe	45	1	43	1	\N
-42	1	44	1	10	0	2mzbV7WevxLuchs2dAMY4vQBS6XttnCUF8Hvks4XNBQ5qiSGGBQe	46	1	44	1	\N
-133	1	45	1	500	0	2mzbV7WevxLuchs2dAMY4vQBS6XttnCUF8Hvks4XNBQ5qiSGGBQe	47	1	45	1	\N
-82	1	46	1	198	0	2mzbV7WevxLuchs2dAMY4vQBS6XttnCUF8Hvks4XNBQ5qiSGGBQe	48	1	46	1	\N
-95	1	47	1	489	0	2mzbV7WevxLuchs2dAMY4vQBS6XttnCUF8Hvks4XNBQ5qiSGGBQe	49	1	47	1	\N
-188	1	48	1	298	0	2mzbV7WevxLuchs2dAMY4vQBS6XttnCUF8Hvks4XNBQ5qiSGGBQe	50	1	48	1	\N
-30	1	49	1	36	0	2mzbV7WevxLuchs2dAMY4vQBS6XttnCUF8Hvks4XNBQ5qiSGGBQe	51	1	49	1	\N
-90	1	50	1	334	0	2mzbV7WevxLuchs2dAMY4vQBS6XttnCUF8Hvks4XNBQ5qiSGGBQe	52	1	50	1	\N
-14	1	51	1	344	0	2mzbV7WevxLuchs2dAMY4vQBS6XttnCUF8Hvks4XNBQ5qiSGGBQe	53	1	51	1	\N
-35	1	52	1	451	0	2mzbV7WevxLuchs2dAMY4vQBS6XttnCUF8Hvks4XNBQ5qiSGGBQe	54	1	52	1	\N
-85	1	53	1	371	0	2mzbV7WevxLuchs2dAMY4vQBS6XttnCUF8Hvks4XNBQ5qiSGGBQe	55	1	53	1	\N
-127	1	54	1	234	0	2mzbV7WevxLuchs2dAMY4vQBS6XttnCUF8Hvks4XNBQ5qiSGGBQe	56	1	54	1	\N
-222	1	55	1	345	0	2mzbV7WevxLuchs2dAMY4vQBS6XttnCUF8Hvks4XNBQ5qiSGGBQe	57	1	55	1	\N
-76	1	56	1	282	0	2mzbV7WevxLuchs2dAMY4vQBS6XttnCUF8Hvks4XNBQ5qiSGGBQe	58	1	56	1	\N
-231	1	57	1	339	0	2mzbV7WevxLuchs2dAMY4vQBS6XttnCUF8Hvks4XNBQ5qiSGGBQe	59	1	57	1	\N
-15	1	58	1	215	0	2mzbV7WevxLuchs2dAMY4vQBS6XttnCUF8Hvks4XNBQ5qiSGGBQe	60	1	58	1	\N
-220	1	59	1	193	0	2mzbV7WevxLuchs2dAMY4vQBS6XttnCUF8Hvks4XNBQ5qiSGGBQe	61	1	59	1	\N
-16	1	60	1	60	0	2mzbV7WevxLuchs2dAMY4vQBS6XttnCUF8Hvks4XNBQ5qiSGGBQe	62	1	60	1	\N
-58	1	61	1	350	0	2mzbV7WevxLuchs2dAMY4vQBS6XttnCUF8Hvks4XNBQ5qiSGGBQe	63	1	61	1	\N
-146	1	62	1	223	0	2mzbV7WevxLuchs2dAMY4vQBS6XttnCUF8Hvks4XNBQ5qiSGGBQe	64	1	62	1	\N
-62	1	63	1	449	0	2mzbV7WevxLuchs2dAMY4vQBS6XttnCUF8Hvks4XNBQ5qiSGGBQe	65	1	63	1	\N
-185	1	64	1	142	0	2mzbV7WevxLuchs2dAMY4vQBS6XttnCUF8Hvks4XNBQ5qiSGGBQe	66	1	64	1	\N
-151	1	65	1	300	0	2mzbV7WevxLuchs2dAMY4vQBS6XttnCUF8Hvks4XNBQ5qiSGGBQe	67	1	65	1	\N
-165	1	66	1	256	0	2mzbV7WevxLuchs2dAMY4vQBS6XttnCUF8Hvks4XNBQ5qiSGGBQe	68	1	66	1	\N
-103	1	67	1	125	0	2mzbV7WevxLuchs2dAMY4vQBS6XttnCUF8Hvks4XNBQ5qiSGGBQe	69	1	67	1	\N
-41	1	68	1	236	0	2mzbV7WevxLuchs2dAMY4vQBS6XttnCUF8Hvks4XNBQ5qiSGGBQe	70	1	68	1	\N
-239	1	69	1	10	0	2mzbV7WevxLuchs2dAMY4vQBS6XttnCUF8Hvks4XNBQ5qiSGGBQe	71	1	69	1	\N
-110	1	70	1	179	0	2mzbV7WevxLuchs2dAMY4vQBS6XttnCUF8Hvks4XNBQ5qiSGGBQe	72	1	70	1	\N
-13	1	71	1	194	0	2mzbV7WevxLuchs2dAMY4vQBS6XttnCUF8Hvks4XNBQ5qiSGGBQe	73	1	71	1	\N
-26	1	72	1	185	0	2mzbV7WevxLuchs2dAMY4vQBS6XttnCUF8Hvks4XNBQ5qiSGGBQe	74	1	72	1	\N
-98	1	73	1	342	0	2mzbV7WevxLuchs2dAMY4vQBS6XttnCUF8Hvks4XNBQ5qiSGGBQe	75	1	73	1	\N
-215	1	74	1	157	0	2mzbV7WevxLuchs2dAMY4vQBS6XttnCUF8Hvks4XNBQ5qiSGGBQe	76	1	74	1	\N
-91	1	75	1	135	0	2mzbV7WevxLuchs2dAMY4vQBS6XttnCUF8Hvks4XNBQ5qiSGGBQe	77	1	75	1	\N
-159	1	76	1	456	0	2mzbV7WevxLuchs2dAMY4vQBS6XttnCUF8Hvks4XNBQ5qiSGGBQe	78	1	76	1	\N
-208	1	77	1	336	0	2mzbV7WevxLuchs2dAMY4vQBS6XttnCUF8Hvks4XNBQ5qiSGGBQe	79	1	77	1	\N
-207	1	78	1	280	0	2mzbV7WevxLuchs2dAMY4vQBS6XttnCUF8Hvks4XNBQ5qiSGGBQe	80	1	78	1	\N
-182	1	79	1	187	0	2mzbV7WevxLuchs2dAMY4vQBS6XttnCUF8Hvks4XNBQ5qiSGGBQe	81	1	79	1	\N
-157	1	80	1	387	0	2mzbV7WevxLuchs2dAMY4vQBS6XttnCUF8Hvks4XNBQ5qiSGGBQe	82	1	80	1	\N
-33	1	81	1	500	0	2mzbV7WevxLuchs2dAMY4vQBS6XttnCUF8Hvks4XNBQ5qiSGGBQe	83	1	81	1	\N
-201	1	82	1	151	0	2mzbV7WevxLuchs2dAMY4vQBS6XttnCUF8Hvks4XNBQ5qiSGGBQe	84	1	82	1	\N
-9	1	83	1	356	0	2mzbV7WevxLuchs2dAMY4vQBS6XttnCUF8Hvks4XNBQ5qiSGGBQe	85	1	83	1	\N
-234	1	84	1	24	0	2mzbV7WevxLuchs2dAMY4vQBS6XttnCUF8Hvks4XNBQ5qiSGGBQe	86	1	84	1	\N
-40	1	85	1	152	0	2mzbV7WevxLuchs2dAMY4vQBS6XttnCUF8Hvks4XNBQ5qiSGGBQe	87	1	85	1	\N
-18	1	86	1	10	0	2mzbV7WevxLuchs2dAMY4vQBS6XttnCUF8Hvks4XNBQ5qiSGGBQe	88	1	86	1	\N
-229	1	87	1	500	0	2mzbV7WevxLuchs2dAMY4vQBS6XttnCUF8Hvks4XNBQ5qiSGGBQe	89	1	87	1	\N
-20	1	88	1	186	0	2mzbV7WevxLuchs2dAMY4vQBS6XttnCUF8Hvks4XNBQ5qiSGGBQe	90	1	88	1	\N
-184	1	89	1	266	0	2mzbV7WevxLuchs2dAMY4vQBS6XttnCUF8Hvks4XNBQ5qiSGGBQe	91	1	89	1	\N
-139	1	90	1	81	0	2mzbV7WevxLuchs2dAMY4vQBS6XttnCUF8Hvks4XNBQ5qiSGGBQe	92	1	90	1	\N
-164	1	91	1	10	0	2mzbV7WevxLuchs2dAMY4vQBS6XttnCUF8Hvks4XNBQ5qiSGGBQe	93	1	91	1	\N
-199	1	92	1	379	0	2mzbV7WevxLuchs2dAMY4vQBS6XttnCUF8Hvks4XNBQ5qiSGGBQe	94	1	92	1	\N
-109	1	93	1	315	0	2mzbV7WevxLuchs2dAMY4vQBS6XttnCUF8Hvks4XNBQ5qiSGGBQe	95	1	93	1	\N
-47	1	94	1	226	0	2mzbV7WevxLuchs2dAMY4vQBS6XttnCUF8Hvks4XNBQ5qiSGGBQe	96	1	94	1	\N
-214	1	95	1	166	0	2mzbV7WevxLuchs2dAMY4vQBS6XttnCUF8Hvks4XNBQ5qiSGGBQe	97	1	95	1	\N
-112	1	96	1	302	0	2mzbV7WevxLuchs2dAMY4vQBS6XttnCUF8Hvks4XNBQ5qiSGGBQe	98	1	96	1	\N
-144	1	97	1	269	0	2mzbV7WevxLuchs2dAMY4vQBS6XttnCUF8Hvks4XNBQ5qiSGGBQe	99	1	97	1	\N
-178	1	98	1	172	0	2mzbV7WevxLuchs2dAMY4vQBS6XttnCUF8Hvks4XNBQ5qiSGGBQe	100	1	98	1	\N
-155	1	99	1	195	0	2mzbV7WevxLuchs2dAMY4vQBS6XttnCUF8Hvks4XNBQ5qiSGGBQe	101	1	99	1	\N
-38	1	100	1	243	0	2mzbV7WevxLuchs2dAMY4vQBS6XttnCUF8Hvks4XNBQ5qiSGGBQe	102	1	100	1	\N
-80	1	101	1	128	0	2mzbV7WevxLuchs2dAMY4vQBS6XttnCUF8Hvks4XNBQ5qiSGGBQe	103	1	101	1	\N
-147	1	102	1	349	0	2mzbV7WevxLuchs2dAMY4vQBS6XttnCUF8Hvks4XNBQ5qiSGGBQe	104	1	102	1	\N
-24	1	103	1	87	0	2mzbV7WevxLuchs2dAMY4vQBS6XttnCUF8Hvks4XNBQ5qiSGGBQe	105	1	103	1	\N
-126	1	104	1	424	0	2mzbV7WevxLuchs2dAMY4vQBS6XttnCUF8Hvks4XNBQ5qiSGGBQe	106	1	104	1	\N
-89	1	105	1	239	0	2mzbV7WevxLuchs2dAMY4vQBS6XttnCUF8Hvks4XNBQ5qiSGGBQe	107	1	105	1	\N
-135	1	106	1	316	0	2mzbV7WevxLuchs2dAMY4vQBS6XttnCUF8Hvks4XNBQ5qiSGGBQe	108	1	106	1	\N
-194	1	107	1	492	0	2mzbV7WevxLuchs2dAMY4vQBS6XttnCUF8Hvks4XNBQ5qiSGGBQe	109	1	107	1	\N
-190	1	108	1	294	0	2mzbV7WevxLuchs2dAMY4vQBS6XttnCUF8Hvks4XNBQ5qiSGGBQe	110	1	108	1	\N
-218	1	109	1	191	0	2mzbV7WevxLuchs2dAMY4vQBS6XttnCUF8Hvks4XNBQ5qiSGGBQe	111	1	109	1	\N
-93	1	110	1	380	0	2mzbV7WevxLuchs2dAMY4vQBS6XttnCUF8Hvks4XNBQ5qiSGGBQe	112	1	110	1	\N
-162	1	111	1	331	0	2mzbV7WevxLuchs2dAMY4vQBS6XttnCUF8Hvks4XNBQ5qiSGGBQe	113	1	111	1	\N
-221	1	112	1	459	0	2mzbV7WevxLuchs2dAMY4vQBS6XttnCUF8Hvks4XNBQ5qiSGGBQe	114	1	112	1	\N
-205	1	113	1	28	0	2mzbV7WevxLuchs2dAMY4vQBS6XttnCUF8Hvks4XNBQ5qiSGGBQe	115	1	113	1	\N
-195	1	114	1	472	0	2mzbV7WevxLuchs2dAMY4vQBS6XttnCUF8Hvks4XNBQ5qiSGGBQe	116	1	114	1	\N
-34	1	115	1	119	0	2mzbV7WevxLuchs2dAMY4vQBS6XttnCUF8Hvks4XNBQ5qiSGGBQe	117	1	115	1	\N
-213	1	116	1	10	0	2mzbV7WevxLuchs2dAMY4vQBS6XttnCUF8Hvks4XNBQ5qiSGGBQe	118	1	116	1	\N
-196	1	117	1	41	0	2mzbV7WevxLuchs2dAMY4vQBS6XttnCUF8Hvks4XNBQ5qiSGGBQe	119	1	117	1	\N
-104	1	118	1	27	0	2mzbV7WevxLuchs2dAMY4vQBS6XttnCUF8Hvks4XNBQ5qiSGGBQe	120	1	118	1	\N
-44	1	119	1	70	0	2mzbV7WevxLuchs2dAMY4vQBS6XttnCUF8Hvks4XNBQ5qiSGGBQe	121	1	119	1	\N
-52	1	120	1	337	0	2mzbV7WevxLuchs2dAMY4vQBS6XttnCUF8Hvks4XNBQ5qiSGGBQe	122	1	120	1	\N
-114	1	121	1	210	0	2mzbV7WevxLuchs2dAMY4vQBS6XttnCUF8Hvks4XNBQ5qiSGGBQe	123	1	121	1	\N
-177	1	122	1	495	0	2mzbV7WevxLuchs2dAMY4vQBS6XttnCUF8Hvks4XNBQ5qiSGGBQe	124	1	122	1	\N
-148	1	123	1	144	0	2mzbV7WevxLuchs2dAMY4vQBS6XttnCUF8Hvks4XNBQ5qiSGGBQe	125	1	123	1	\N
-100	1	124	1	148	0	2mzbV7WevxLuchs2dAMY4vQBS6XttnCUF8Hvks4XNBQ5qiSGGBQe	126	1	124	1	\N
-206	1	125	1	376	0	2mzbV7WevxLuchs2dAMY4vQBS6XttnCUF8Hvks4XNBQ5qiSGGBQe	127	1	125	1	\N
-28	1	126	1	329	0	2mzbV7WevxLuchs2dAMY4vQBS6XttnCUF8Hvks4XNBQ5qiSGGBQe	128	1	126	1	\N
-173	1	127	1	500	0	2mzbV7WevxLuchs2dAMY4vQBS6XttnCUF8Hvks4XNBQ5qiSGGBQe	129	1	127	1	\N
-130	1	128	1	500	0	2mzbV7WevxLuchs2dAMY4vQBS6XttnCUF8Hvks4XNBQ5qiSGGBQe	130	1	128	1	\N
-39	1	129	1	181	0	2mzbV7WevxLuchs2dAMY4vQBS6XttnCUF8Hvks4XNBQ5qiSGGBQe	131	1	129	1	\N
-212	1	130	1	200	0	2mzbV7WevxLuchs2dAMY4vQBS6XttnCUF8Hvks4XNBQ5qiSGGBQe	132	1	130	1	\N
-116	1	131	1	159	0	2mzbV7WevxLuchs2dAMY4vQBS6XttnCUF8Hvks4XNBQ5qiSGGBQe	133	1	131	1	\N
-48	1	132	1	319	0	2mzbV7WevxLuchs2dAMY4vQBS6XttnCUF8Hvks4XNBQ5qiSGGBQe	134	1	132	1	\N
-101	1	133	1	10	0	2mzbV7WevxLuchs2dAMY4vQBS6XttnCUF8Hvks4XNBQ5qiSGGBQe	135	1	133	1	\N
-203	1	134	1	365	0	2mzbV7WevxLuchs2dAMY4vQBS6XttnCUF8Hvks4XNBQ5qiSGGBQe	136	1	134	1	\N
-50	1	135	1	342	0	2mzbV7WevxLuchs2dAMY4vQBS6XttnCUF8Hvks4XNBQ5qiSGGBQe	137	1	135	1	\N
-59	1	136	1	237	0	2mzbV7WevxLuchs2dAMY4vQBS6XttnCUF8Hvks4XNBQ5qiSGGBQe	138	1	136	1	\N
-150	1	137	1	427	0	2mzbV7WevxLuchs2dAMY4vQBS6XttnCUF8Hvks4XNBQ5qiSGGBQe	139	1	137	1	\N
-180	1	138	1	315	0	2mzbV7WevxLuchs2dAMY4vQBS6XttnCUF8Hvks4XNBQ5qiSGGBQe	140	1	138	1	\N
-142	1	139	1	10	0	2mzbV7WevxLuchs2dAMY4vQBS6XttnCUF8Hvks4XNBQ5qiSGGBQe	141	1	139	1	\N
-23	1	140	1	378	0	2mzbV7WevxLuchs2dAMY4vQBS6XttnCUF8Hvks4XNBQ5qiSGGBQe	142	1	140	1	\N
-122	1	141	1	420	0	2mzbV7WevxLuchs2dAMY4vQBS6XttnCUF8Hvks4XNBQ5qiSGGBQe	143	1	141	1	\N
-115	1	142	1	411	0	2mzbV7WevxLuchs2dAMY4vQBS6XttnCUF8Hvks4XNBQ5qiSGGBQe	144	1	142	1	\N
-75	1	143	1	172	0	2mzbV7WevxLuchs2dAMY4vQBS6XttnCUF8Hvks4XNBQ5qiSGGBQe	145	1	143	1	\N
-77	1	144	1	309	0	2mzbV7WevxLuchs2dAMY4vQBS6XttnCUF8Hvks4XNBQ5qiSGGBQe	146	1	144	1	\N
-152	1	145	1	10	0	2mzbV7WevxLuchs2dAMY4vQBS6XttnCUF8Hvks4XNBQ5qiSGGBQe	147	1	145	1	\N
-120	1	146	1	154	0	2mzbV7WevxLuchs2dAMY4vQBS6XttnCUF8Hvks4XNBQ5qiSGGBQe	148	1	146	1	\N
-118	1	147	1	153	0	2mzbV7WevxLuchs2dAMY4vQBS6XttnCUF8Hvks4XNBQ5qiSGGBQe	149	1	147	1	\N
-37	1	148	1	47	0	2mzbV7WevxLuchs2dAMY4vQBS6XttnCUF8Hvks4XNBQ5qiSGGBQe	150	1	148	1	\N
-6	1	149	1	11550000000000000	0	2mzbV7WevxLuchs2dAMY4vQBS6XttnCUF8Hvks4XNBQ5qiSGGBQe	26	1	149	1	\N
-168	1	150	1	87	0	2mzbV7WevxLuchs2dAMY4vQBS6XttnCUF8Hvks4XNBQ5qiSGGBQe	152	1	150	1	\N
-149	1	151	1	398	0	2mzbV7WevxLuchs2dAMY4vQBS6XttnCUF8Hvks4XNBQ5qiSGGBQe	153	1	151	1	\N
-29	1	152	1	452	0	2mzbV7WevxLuchs2dAMY4vQBS6XttnCUF8Hvks4XNBQ5qiSGGBQe	154	1	152	1	\N
-8	1	153	1	283	0	2mzbV7WevxLuchs2dAMY4vQBS6XttnCUF8Hvks4XNBQ5qiSGGBQe	155	1	153	1	\N
-88	1	154	1	291	0	2mzbV7WevxLuchs2dAMY4vQBS6XttnCUF8Hvks4XNBQ5qiSGGBQe	156	1	154	1	\N
-233	1	155	1	367	0	2mzbV7WevxLuchs2dAMY4vQBS6XttnCUF8Hvks4XNBQ5qiSGGBQe	157	1	155	1	\N
-83	1	156	1	500	0	2mzbV7WevxLuchs2dAMY4vQBS6XttnCUF8Hvks4XNBQ5qiSGGBQe	158	1	156	1	\N
-154	1	157	1	311	0	2mzbV7WevxLuchs2dAMY4vQBS6XttnCUF8Hvks4XNBQ5qiSGGBQe	159	1	157	1	\N
-175	1	158	1	258	0	2mzbV7WevxLuchs2dAMY4vQBS6XttnCUF8Hvks4XNBQ5qiSGGBQe	160	1	158	1	\N
-69	1	159	1	323	0	2mzbV7WevxLuchs2dAMY4vQBS6XttnCUF8Hvks4XNBQ5qiSGGBQe	161	1	159	1	\N
-63	1	160	1	405	0	2mzbV7WevxLuchs2dAMY4vQBS6XttnCUF8Hvks4XNBQ5qiSGGBQe	162	1	160	1	\N
-189	1	161	1	32	0	2mzbV7WevxLuchs2dAMY4vQBS6XttnCUF8Hvks4XNBQ5qiSGGBQe	163	1	161	1	\N
-1	1	162	1	5000000000	0	2mzbV7WevxLuchs2dAMY4vQBS6XttnCUF8Hvks4XNBQ5qiSGGBQe	164	1	162	1	\N
-92	1	163	1	130	0	2mzbV7WevxLuchs2dAMY4vQBS6XttnCUF8Hvks4XNBQ5qiSGGBQe	165	1	163	1	\N
-140	1	164	1	234	0	2mzbV7WevxLuchs2dAMY4vQBS6XttnCUF8Hvks4XNBQ5qiSGGBQe	166	1	164	1	\N
-17	1	165	1	500	0	2mzbV7WevxLuchs2dAMY4vQBS6XttnCUF8Hvks4XNBQ5qiSGGBQe	167	1	165	1	\N
-87	1	166	1	481	0	2mzbV7WevxLuchs2dAMY4vQBS6XttnCUF8Hvks4XNBQ5qiSGGBQe	168	1	166	1	\N
-183	1	167	1	240	0	2mzbV7WevxLuchs2dAMY4vQBS6XttnCUF8Hvks4XNBQ5qiSGGBQe	169	1	167	1	\N
-129	1	168	1	314	0	2mzbV7WevxLuchs2dAMY4vQBS6XttnCUF8Hvks4XNBQ5qiSGGBQe	170	1	168	1	\N
-193	1	169	1	183	0	2mzbV7WevxLuchs2dAMY4vQBS6XttnCUF8Hvks4XNBQ5qiSGGBQe	171	1	169	1	\N
-174	1	170	1	486	0	2mzbV7WevxLuchs2dAMY4vQBS6XttnCUF8Hvks4XNBQ5qiSGGBQe	172	1	170	1	\N
-57	1	171	1	178	0	2mzbV7WevxLuchs2dAMY4vQBS6XttnCUF8Hvks4XNBQ5qiSGGBQe	173	1	171	1	\N
-224	1	172	1	65	0	2mzbV7WevxLuchs2dAMY4vQBS6XttnCUF8Hvks4XNBQ5qiSGGBQe	174	1	172	1	\N
-232	1	173	1	277	0	2mzbV7WevxLuchs2dAMY4vQBS6XttnCUF8Hvks4XNBQ5qiSGGBQe	175	1	173	1	\N
-3	1	174	1	500000000000	0	2mzbV7WevxLuchs2dAMY4vQBS6XttnCUF8Hvks4XNBQ5qiSGGBQe	176	1	174	1	\N
-119	1	175	1	433	0	2mzbV7WevxLuchs2dAMY4vQBS6XttnCUF8Hvks4XNBQ5qiSGGBQe	177	1	175	1	\N
-55	1	176	1	100	0	2mzbV7WevxLuchs2dAMY4vQBS6XttnCUF8Hvks4XNBQ5qiSGGBQe	178	1	176	1	\N
-169	1	177	1	272	0	2mzbV7WevxLuchs2dAMY4vQBS6XttnCUF8Hvks4XNBQ5qiSGGBQe	179	1	177	1	\N
-125	1	178	1	10	0	2mzbV7WevxLuchs2dAMY4vQBS6XttnCUF8Hvks4XNBQ5qiSGGBQe	180	1	178	1	\N
-45	1	179	1	212	0	2mzbV7WevxLuchs2dAMY4vQBS6XttnCUF8Hvks4XNBQ5qiSGGBQe	181	1	179	1	\N
-5	1	180	1	0	0	2mzbV7WevxLuchs2dAMY4vQBS6XttnCUF8Hvks4XNBQ5qiSGGBQe	43	1	180	1	\N
-60	1	181	1	151	0	2mzbV7WevxLuchs2dAMY4vQBS6XttnCUF8Hvks4XNBQ5qiSGGBQe	182	1	181	1	\N
-99	1	182	1	387	0	2mzbV7WevxLuchs2dAMY4vQBS6XttnCUF8Hvks4XNBQ5qiSGGBQe	183	1	182	1	\N
-179	1	183	1	158	0	2mzbV7WevxLuchs2dAMY4vQBS6XttnCUF8Hvks4XNBQ5qiSGGBQe	184	1	183	1	\N
-49	1	184	1	440	0	2mzbV7WevxLuchs2dAMY4vQBS6XttnCUF8Hvks4XNBQ5qiSGGBQe	185	1	184	1	\N
-230	1	185	1	438	0	2mzbV7WevxLuchs2dAMY4vQBS6XttnCUF8Hvks4XNBQ5qiSGGBQe	186	1	185	1	\N
-131	1	186	1	500	0	2mzbV7WevxLuchs2dAMY4vQBS6XttnCUF8Hvks4XNBQ5qiSGGBQe	187	1	186	1	\N
-0	1	187	1	1000	0	2mzbV7WevxLuchs2dAMY4vQBS6XttnCUF8Hvks4XNBQ5qiSGGBQe	1	1	187	1	\N
-186	1	188	1	290	0	2mzbV7WevxLuchs2dAMY4vQBS6XttnCUF8Hvks4XNBQ5qiSGGBQe	188	1	188	1	\N
-198	1	189	1	417	0	2mzbV7WevxLuchs2dAMY4vQBS6XttnCUF8Hvks4XNBQ5qiSGGBQe	189	1	189	1	\N
-202	1	190	1	375	0	2mzbV7WevxLuchs2dAMY4vQBS6XttnCUF8Hvks4XNBQ5qiSGGBQe	190	1	190	1	\N
-22	1	191	1	178	0	2mzbV7WevxLuchs2dAMY4vQBS6XttnCUF8Hvks4XNBQ5qiSGGBQe	191	1	191	1	\N
-102	1	192	1	59	0	2mzbV7WevxLuchs2dAMY4vQBS6XttnCUF8Hvks4XNBQ5qiSGGBQe	192	1	192	1	\N
-124	1	193	1	95	0	2mzbV7WevxLuchs2dAMY4vQBS6XttnCUF8Hvks4XNBQ5qiSGGBQe	193	1	193	1	\N
-200	1	194	1	394	0	2mzbV7WevxLuchs2dAMY4vQBS6XttnCUF8Hvks4XNBQ5qiSGGBQe	194	1	194	1	\N
-54	1	195	1	500	0	2mzbV7WevxLuchs2dAMY4vQBS6XttnCUF8Hvks4XNBQ5qiSGGBQe	195	1	195	1	\N
-225	1	196	1	256	0	2mzbV7WevxLuchs2dAMY4vQBS6XttnCUF8Hvks4XNBQ5qiSGGBQe	196	1	196	1	\N
-134	1	197	1	128	0	2mzbV7WevxLuchs2dAMY4vQBS6XttnCUF8Hvks4XNBQ5qiSGGBQe	197	1	197	1	\N
-97	1	198	1	199	0	2mzbV7WevxLuchs2dAMY4vQBS6XttnCUF8Hvks4XNBQ5qiSGGBQe	198	1	198	1	\N
-84	1	199	1	22	0	2mzbV7WevxLuchs2dAMY4vQBS6XttnCUF8Hvks4XNBQ5qiSGGBQe	199	1	199	1	\N
-161	1	200	1	276	0	2mzbV7WevxLuchs2dAMY4vQBS6XttnCUF8Hvks4XNBQ5qiSGGBQe	200	1	200	1	\N
-228	1	201	1	451	0	2mzbV7WevxLuchs2dAMY4vQBS6XttnCUF8Hvks4XNBQ5qiSGGBQe	201	1	201	1	\N
-238	1	202	1	133	0	2mzbV7WevxLuchs2dAMY4vQBS6XttnCUF8Hvks4XNBQ5qiSGGBQe	202	1	202	1	\N
-65	1	203	1	460	0	2mzbV7WevxLuchs2dAMY4vQBS6XttnCUF8Hvks4XNBQ5qiSGGBQe	203	1	203	1	\N
-219	1	204	1	500	0	2mzbV7WevxLuchs2dAMY4vQBS6XttnCUF8Hvks4XNBQ5qiSGGBQe	204	1	204	1	\N
-56	1	205	1	489	0	2mzbV7WevxLuchs2dAMY4vQBS6XttnCUF8Hvks4XNBQ5qiSGGBQe	205	1	205	1	\N
+72	1	25	1	10	0	2mzbV7WevxLuchs2dAMY4vQBS6XttnCUF8Hvks4XNBQ5qiSGGBQe	26	1	25	1	\N
+216	1	26	1	271	0	2mzbV7WevxLuchs2dAMY4vQBS6XttnCUF8Hvks4XNBQ5qiSGGBQe	27	1	26	1	\N
+210	1	27	1	315	0	2mzbV7WevxLuchs2dAMY4vQBS6XttnCUF8Hvks4XNBQ5qiSGGBQe	28	1	27	1	\N
+79	1	28	1	162	0	2mzbV7WevxLuchs2dAMY4vQBS6XttnCUF8Hvks4XNBQ5qiSGGBQe	29	1	28	1	\N
+167	1	29	1	86	0	2mzbV7WevxLuchs2dAMY4vQBS6XttnCUF8Hvks4XNBQ5qiSGGBQe	30	1	29	1	\N
+181	1	30	1	409	0	2mzbV7WevxLuchs2dAMY4vQBS6XttnCUF8Hvks4XNBQ5qiSGGBQe	31	1	30	1	\N
+156	1	31	1	500	0	2mzbV7WevxLuchs2dAMY4vQBS6XttnCUF8Hvks4XNBQ5qiSGGBQe	32	1	31	1	\N
+96	1	32	1	57	0	2mzbV7WevxLuchs2dAMY4vQBS6XttnCUF8Hvks4XNBQ5qiSGGBQe	33	1	32	1	\N
+191	1	33	1	204	0	2mzbV7WevxLuchs2dAMY4vQBS6XttnCUF8Hvks4XNBQ5qiSGGBQe	34	1	33	1	\N
+132	1	34	1	262	0	2mzbV7WevxLuchs2dAMY4vQBS6XttnCUF8Hvks4XNBQ5qiSGGBQe	35	1	34	1	\N
+111	1	35	1	10	0	2mzbV7WevxLuchs2dAMY4vQBS6XttnCUF8Hvks4XNBQ5qiSGGBQe	36	1	35	1	\N
+171	1	36	1	156	0	2mzbV7WevxLuchs2dAMY4vQBS6XttnCUF8Hvks4XNBQ5qiSGGBQe	37	1	36	1	\N
+64	1	37	1	417	0	2mzbV7WevxLuchs2dAMY4vQBS6XttnCUF8Hvks4XNBQ5qiSGGBQe	38	1	37	1	\N
+68	1	38	1	10	0	2mzbV7WevxLuchs2dAMY4vQBS6XttnCUF8Hvks4XNBQ5qiSGGBQe	39	1	38	1	\N
+51	1	39	1	85	0	2mzbV7WevxLuchs2dAMY4vQBS6XttnCUF8Hvks4XNBQ5qiSGGBQe	40	1	39	1	\N
+227	1	40	1	103	0	2mzbV7WevxLuchs2dAMY4vQBS6XttnCUF8Hvks4XNBQ5qiSGGBQe	41	1	40	1	\N
+141	1	41	1	67	0	2mzbV7WevxLuchs2dAMY4vQBS6XttnCUF8Hvks4XNBQ5qiSGGBQe	42	1	41	1	\N
+42	1	42	1	10	0	2mzbV7WevxLuchs2dAMY4vQBS6XttnCUF8Hvks4XNBQ5qiSGGBQe	43	1	42	1	\N
+133	1	43	1	500	0	2mzbV7WevxLuchs2dAMY4vQBS6XttnCUF8Hvks4XNBQ5qiSGGBQe	44	1	43	1	\N
+82	1	44	1	198	0	2mzbV7WevxLuchs2dAMY4vQBS6XttnCUF8Hvks4XNBQ5qiSGGBQe	45	1	44	1	\N
+95	1	45	1	489	0	2mzbV7WevxLuchs2dAMY4vQBS6XttnCUF8Hvks4XNBQ5qiSGGBQe	46	1	45	1	\N
+188	1	46	1	298	0	2mzbV7WevxLuchs2dAMY4vQBS6XttnCUF8Hvks4XNBQ5qiSGGBQe	47	1	46	1	\N
+30	1	47	1	36	0	2mzbV7WevxLuchs2dAMY4vQBS6XttnCUF8Hvks4XNBQ5qiSGGBQe	48	1	47	1	\N
+90	1	48	1	334	0	2mzbV7WevxLuchs2dAMY4vQBS6XttnCUF8Hvks4XNBQ5qiSGGBQe	49	1	48	1	\N
+14	1	49	1	344	0	2mzbV7WevxLuchs2dAMY4vQBS6XttnCUF8Hvks4XNBQ5qiSGGBQe	50	1	49	1	\N
+35	1	50	1	451	0	2mzbV7WevxLuchs2dAMY4vQBS6XttnCUF8Hvks4XNBQ5qiSGGBQe	51	1	50	1	\N
+85	1	51	1	371	0	2mzbV7WevxLuchs2dAMY4vQBS6XttnCUF8Hvks4XNBQ5qiSGGBQe	52	1	51	1	\N
+127	1	52	1	234	0	2mzbV7WevxLuchs2dAMY4vQBS6XttnCUF8Hvks4XNBQ5qiSGGBQe	53	1	52	1	\N
+222	1	53	1	345	0	2mzbV7WevxLuchs2dAMY4vQBS6XttnCUF8Hvks4XNBQ5qiSGGBQe	54	1	53	1	\N
+76	1	54	1	282	0	2mzbV7WevxLuchs2dAMY4vQBS6XttnCUF8Hvks4XNBQ5qiSGGBQe	55	1	54	1	\N
+231	1	55	1	339	0	2mzbV7WevxLuchs2dAMY4vQBS6XttnCUF8Hvks4XNBQ5qiSGGBQe	56	1	55	1	\N
+15	1	56	1	215	0	2mzbV7WevxLuchs2dAMY4vQBS6XttnCUF8Hvks4XNBQ5qiSGGBQe	57	1	56	1	\N
+220	1	57	1	193	0	2mzbV7WevxLuchs2dAMY4vQBS6XttnCUF8Hvks4XNBQ5qiSGGBQe	58	1	57	1	\N
+16	1	58	1	60	0	2mzbV7WevxLuchs2dAMY4vQBS6XttnCUF8Hvks4XNBQ5qiSGGBQe	59	1	58	1	\N
+58	1	59	1	350	0	2mzbV7WevxLuchs2dAMY4vQBS6XttnCUF8Hvks4XNBQ5qiSGGBQe	60	1	59	1	\N
+146	1	60	1	223	0	2mzbV7WevxLuchs2dAMY4vQBS6XttnCUF8Hvks4XNBQ5qiSGGBQe	61	1	60	1	\N
+62	1	61	1	449	0	2mzbV7WevxLuchs2dAMY4vQBS6XttnCUF8Hvks4XNBQ5qiSGGBQe	62	1	61	1	\N
+185	1	62	1	142	0	2mzbV7WevxLuchs2dAMY4vQBS6XttnCUF8Hvks4XNBQ5qiSGGBQe	63	1	62	1	\N
+151	1	63	1	300	0	2mzbV7WevxLuchs2dAMY4vQBS6XttnCUF8Hvks4XNBQ5qiSGGBQe	64	1	63	1	\N
+165	1	64	1	256	0	2mzbV7WevxLuchs2dAMY4vQBS6XttnCUF8Hvks4XNBQ5qiSGGBQe	65	1	64	1	\N
+103	1	65	1	125	0	2mzbV7WevxLuchs2dAMY4vQBS6XttnCUF8Hvks4XNBQ5qiSGGBQe	66	1	65	1	\N
+41	1	66	1	236	0	2mzbV7WevxLuchs2dAMY4vQBS6XttnCUF8Hvks4XNBQ5qiSGGBQe	67	1	66	1	\N
+239	1	67	1	10	0	2mzbV7WevxLuchs2dAMY4vQBS6XttnCUF8Hvks4XNBQ5qiSGGBQe	68	1	67	1	\N
+110	1	68	1	179	0	2mzbV7WevxLuchs2dAMY4vQBS6XttnCUF8Hvks4XNBQ5qiSGGBQe	69	1	68	1	\N
+13	1	69	1	194	0	2mzbV7WevxLuchs2dAMY4vQBS6XttnCUF8Hvks4XNBQ5qiSGGBQe	70	1	69	1	\N
+26	1	70	1	185	0	2mzbV7WevxLuchs2dAMY4vQBS6XttnCUF8Hvks4XNBQ5qiSGGBQe	71	1	70	1	\N
+98	1	71	1	342	0	2mzbV7WevxLuchs2dAMY4vQBS6XttnCUF8Hvks4XNBQ5qiSGGBQe	72	1	71	1	\N
+215	1	72	1	157	0	2mzbV7WevxLuchs2dAMY4vQBS6XttnCUF8Hvks4XNBQ5qiSGGBQe	73	1	72	1	\N
+91	1	73	1	135	0	2mzbV7WevxLuchs2dAMY4vQBS6XttnCUF8Hvks4XNBQ5qiSGGBQe	74	1	73	1	\N
+159	1	74	1	456	0	2mzbV7WevxLuchs2dAMY4vQBS6XttnCUF8Hvks4XNBQ5qiSGGBQe	75	1	74	1	\N
+208	1	75	1	336	0	2mzbV7WevxLuchs2dAMY4vQBS6XttnCUF8Hvks4XNBQ5qiSGGBQe	76	1	75	1	\N
+207	1	76	1	280	0	2mzbV7WevxLuchs2dAMY4vQBS6XttnCUF8Hvks4XNBQ5qiSGGBQe	77	1	76	1	\N
+182	1	77	1	187	0	2mzbV7WevxLuchs2dAMY4vQBS6XttnCUF8Hvks4XNBQ5qiSGGBQe	78	1	77	1	\N
+157	1	78	1	387	0	2mzbV7WevxLuchs2dAMY4vQBS6XttnCUF8Hvks4XNBQ5qiSGGBQe	79	1	78	1	\N
+33	1	79	1	500	0	2mzbV7WevxLuchs2dAMY4vQBS6XttnCUF8Hvks4XNBQ5qiSGGBQe	80	1	79	1	\N
+201	1	80	1	151	0	2mzbV7WevxLuchs2dAMY4vQBS6XttnCUF8Hvks4XNBQ5qiSGGBQe	81	1	80	1	\N
+9	1	81	1	356	0	2mzbV7WevxLuchs2dAMY4vQBS6XttnCUF8Hvks4XNBQ5qiSGGBQe	82	1	81	1	\N
+3	1	82	1	500000000000	0	2mzbV7WevxLuchs2dAMY4vQBS6XttnCUF8Hvks4XNBQ5qiSGGBQe	83	1	82	1	\N
+234	1	83	1	24	0	2mzbV7WevxLuchs2dAMY4vQBS6XttnCUF8Hvks4XNBQ5qiSGGBQe	84	1	83	1	\N
+40	1	84	1	152	0	2mzbV7WevxLuchs2dAMY4vQBS6XttnCUF8Hvks4XNBQ5qiSGGBQe	85	1	84	1	\N
+18	1	85	1	10	0	2mzbV7WevxLuchs2dAMY4vQBS6XttnCUF8Hvks4XNBQ5qiSGGBQe	86	1	85	1	\N
+229	1	86	1	500	0	2mzbV7WevxLuchs2dAMY4vQBS6XttnCUF8Hvks4XNBQ5qiSGGBQe	87	1	86	1	\N
+20	1	87	1	186	0	2mzbV7WevxLuchs2dAMY4vQBS6XttnCUF8Hvks4XNBQ5qiSGGBQe	88	1	87	1	\N
+184	1	88	1	266	0	2mzbV7WevxLuchs2dAMY4vQBS6XttnCUF8Hvks4XNBQ5qiSGGBQe	89	1	88	1	\N
+139	1	89	1	81	0	2mzbV7WevxLuchs2dAMY4vQBS6XttnCUF8Hvks4XNBQ5qiSGGBQe	90	1	89	1	\N
+164	1	90	1	10	0	2mzbV7WevxLuchs2dAMY4vQBS6XttnCUF8Hvks4XNBQ5qiSGGBQe	91	1	90	1	\N
+199	1	91	1	379	0	2mzbV7WevxLuchs2dAMY4vQBS6XttnCUF8Hvks4XNBQ5qiSGGBQe	92	1	91	1	\N
+109	1	92	1	315	0	2mzbV7WevxLuchs2dAMY4vQBS6XttnCUF8Hvks4XNBQ5qiSGGBQe	93	1	92	1	\N
+47	1	93	1	226	0	2mzbV7WevxLuchs2dAMY4vQBS6XttnCUF8Hvks4XNBQ5qiSGGBQe	94	1	93	1	\N
+214	1	94	1	166	0	2mzbV7WevxLuchs2dAMY4vQBS6XttnCUF8Hvks4XNBQ5qiSGGBQe	95	1	94	1	\N
+112	1	95	1	302	0	2mzbV7WevxLuchs2dAMY4vQBS6XttnCUF8Hvks4XNBQ5qiSGGBQe	96	1	95	1	\N
+144	1	96	1	269	0	2mzbV7WevxLuchs2dAMY4vQBS6XttnCUF8Hvks4XNBQ5qiSGGBQe	97	1	96	1	\N
+178	1	97	1	172	0	2mzbV7WevxLuchs2dAMY4vQBS6XttnCUF8Hvks4XNBQ5qiSGGBQe	98	1	97	1	\N
+155	1	98	1	195	0	2mzbV7WevxLuchs2dAMY4vQBS6XttnCUF8Hvks4XNBQ5qiSGGBQe	99	1	98	1	\N
+38	1	99	1	243	0	2mzbV7WevxLuchs2dAMY4vQBS6XttnCUF8Hvks4XNBQ5qiSGGBQe	100	1	99	1	\N
+80	1	100	1	128	0	2mzbV7WevxLuchs2dAMY4vQBS6XttnCUF8Hvks4XNBQ5qiSGGBQe	101	1	100	1	\N
+147	1	101	1	349	0	2mzbV7WevxLuchs2dAMY4vQBS6XttnCUF8Hvks4XNBQ5qiSGGBQe	102	1	101	1	\N
+24	1	102	1	87	0	2mzbV7WevxLuchs2dAMY4vQBS6XttnCUF8Hvks4XNBQ5qiSGGBQe	103	1	102	1	\N
+126	1	103	1	424	0	2mzbV7WevxLuchs2dAMY4vQBS6XttnCUF8Hvks4XNBQ5qiSGGBQe	104	1	103	1	\N
+89	1	104	1	239	0	2mzbV7WevxLuchs2dAMY4vQBS6XttnCUF8Hvks4XNBQ5qiSGGBQe	105	1	104	1	\N
+135	1	105	1	316	0	2mzbV7WevxLuchs2dAMY4vQBS6XttnCUF8Hvks4XNBQ5qiSGGBQe	106	1	105	1	\N
+194	1	106	1	492	0	2mzbV7WevxLuchs2dAMY4vQBS6XttnCUF8Hvks4XNBQ5qiSGGBQe	107	1	106	1	\N
+190	1	107	1	294	0	2mzbV7WevxLuchs2dAMY4vQBS6XttnCUF8Hvks4XNBQ5qiSGGBQe	108	1	107	1	\N
+218	1	108	1	191	0	2mzbV7WevxLuchs2dAMY4vQBS6XttnCUF8Hvks4XNBQ5qiSGGBQe	109	1	108	1	\N
+93	1	109	1	380	0	2mzbV7WevxLuchs2dAMY4vQBS6XttnCUF8Hvks4XNBQ5qiSGGBQe	110	1	109	1	\N
+162	1	110	1	331	0	2mzbV7WevxLuchs2dAMY4vQBS6XttnCUF8Hvks4XNBQ5qiSGGBQe	111	1	110	1	\N
+221	1	111	1	459	0	2mzbV7WevxLuchs2dAMY4vQBS6XttnCUF8Hvks4XNBQ5qiSGGBQe	112	1	111	1	\N
+205	1	112	1	28	0	2mzbV7WevxLuchs2dAMY4vQBS6XttnCUF8Hvks4XNBQ5qiSGGBQe	113	1	112	1	\N
+195	1	113	1	472	0	2mzbV7WevxLuchs2dAMY4vQBS6XttnCUF8Hvks4XNBQ5qiSGGBQe	114	1	113	1	\N
+34	1	114	1	119	0	2mzbV7WevxLuchs2dAMY4vQBS6XttnCUF8Hvks4XNBQ5qiSGGBQe	115	1	114	1	\N
+213	1	115	1	10	0	2mzbV7WevxLuchs2dAMY4vQBS6XttnCUF8Hvks4XNBQ5qiSGGBQe	116	1	115	1	\N
+196	1	116	1	41	0	2mzbV7WevxLuchs2dAMY4vQBS6XttnCUF8Hvks4XNBQ5qiSGGBQe	117	1	116	1	\N
+104	1	117	1	27	0	2mzbV7WevxLuchs2dAMY4vQBS6XttnCUF8Hvks4XNBQ5qiSGGBQe	118	1	117	1	\N
+44	1	118	1	70	0	2mzbV7WevxLuchs2dAMY4vQBS6XttnCUF8Hvks4XNBQ5qiSGGBQe	119	1	118	1	\N
+52	1	119	1	337	0	2mzbV7WevxLuchs2dAMY4vQBS6XttnCUF8Hvks4XNBQ5qiSGGBQe	120	1	119	1	\N
+114	1	120	1	210	0	2mzbV7WevxLuchs2dAMY4vQBS6XttnCUF8Hvks4XNBQ5qiSGGBQe	121	1	120	1	\N
+177	1	121	1	495	0	2mzbV7WevxLuchs2dAMY4vQBS6XttnCUF8Hvks4XNBQ5qiSGGBQe	122	1	121	1	\N
+148	1	122	1	144	0	2mzbV7WevxLuchs2dAMY4vQBS6XttnCUF8Hvks4XNBQ5qiSGGBQe	123	1	122	1	\N
+100	1	123	1	148	0	2mzbV7WevxLuchs2dAMY4vQBS6XttnCUF8Hvks4XNBQ5qiSGGBQe	124	1	123	1	\N
+206	1	124	1	376	0	2mzbV7WevxLuchs2dAMY4vQBS6XttnCUF8Hvks4XNBQ5qiSGGBQe	125	1	124	1	\N
+28	1	125	1	329	0	2mzbV7WevxLuchs2dAMY4vQBS6XttnCUF8Hvks4XNBQ5qiSGGBQe	126	1	125	1	\N
+173	1	126	1	500	0	2mzbV7WevxLuchs2dAMY4vQBS6XttnCUF8Hvks4XNBQ5qiSGGBQe	127	1	126	1	\N
+130	1	127	1	500	0	2mzbV7WevxLuchs2dAMY4vQBS6XttnCUF8Hvks4XNBQ5qiSGGBQe	128	1	127	1	\N
+39	1	128	1	181	0	2mzbV7WevxLuchs2dAMY4vQBS6XttnCUF8Hvks4XNBQ5qiSGGBQe	129	1	128	1	\N
+212	1	129	1	200	0	2mzbV7WevxLuchs2dAMY4vQBS6XttnCUF8Hvks4XNBQ5qiSGGBQe	130	1	129	1	\N
+116	1	130	1	159	0	2mzbV7WevxLuchs2dAMY4vQBS6XttnCUF8Hvks4XNBQ5qiSGGBQe	131	1	130	1	\N
+48	1	131	1	319	0	2mzbV7WevxLuchs2dAMY4vQBS6XttnCUF8Hvks4XNBQ5qiSGGBQe	132	1	131	1	\N
+101	1	132	1	10	0	2mzbV7WevxLuchs2dAMY4vQBS6XttnCUF8Hvks4XNBQ5qiSGGBQe	133	1	132	1	\N
+203	1	133	1	365	0	2mzbV7WevxLuchs2dAMY4vQBS6XttnCUF8Hvks4XNBQ5qiSGGBQe	134	1	133	1	\N
+50	1	134	1	342	0	2mzbV7WevxLuchs2dAMY4vQBS6XttnCUF8Hvks4XNBQ5qiSGGBQe	135	1	134	1	\N
+59	1	135	1	237	0	2mzbV7WevxLuchs2dAMY4vQBS6XttnCUF8Hvks4XNBQ5qiSGGBQe	136	1	135	1	\N
+150	1	136	1	427	0	2mzbV7WevxLuchs2dAMY4vQBS6XttnCUF8Hvks4XNBQ5qiSGGBQe	137	1	136	1	\N
+180	1	137	1	315	0	2mzbV7WevxLuchs2dAMY4vQBS6XttnCUF8Hvks4XNBQ5qiSGGBQe	138	1	137	1	\N
+7	1	138	1	0	0	2mzbV7WevxLuchs2dAMY4vQBS6XttnCUF8Hvks4XNBQ5qiSGGBQe	139	1	138	1	\N
+142	1	139	1	10	0	2mzbV7WevxLuchs2dAMY4vQBS6XttnCUF8Hvks4XNBQ5qiSGGBQe	140	1	139	1	\N
+23	1	140	1	378	0	2mzbV7WevxLuchs2dAMY4vQBS6XttnCUF8Hvks4XNBQ5qiSGGBQe	141	1	140	1	\N
+122	1	141	1	420	0	2mzbV7WevxLuchs2dAMY4vQBS6XttnCUF8Hvks4XNBQ5qiSGGBQe	142	1	141	1	\N
+115	1	142	1	411	0	2mzbV7WevxLuchs2dAMY4vQBS6XttnCUF8Hvks4XNBQ5qiSGGBQe	143	1	142	1	\N
+75	1	143	1	172	0	2mzbV7WevxLuchs2dAMY4vQBS6XttnCUF8Hvks4XNBQ5qiSGGBQe	144	1	143	1	\N
+77	1	144	1	309	0	2mzbV7WevxLuchs2dAMY4vQBS6XttnCUF8Hvks4XNBQ5qiSGGBQe	145	1	144	1	\N
+152	1	145	1	10	0	2mzbV7WevxLuchs2dAMY4vQBS6XttnCUF8Hvks4XNBQ5qiSGGBQe	146	1	145	1	\N
+120	1	146	1	154	0	2mzbV7WevxLuchs2dAMY4vQBS6XttnCUF8Hvks4XNBQ5qiSGGBQe	147	1	146	1	\N
+118	1	147	1	153	0	2mzbV7WevxLuchs2dAMY4vQBS6XttnCUF8Hvks4XNBQ5qiSGGBQe	148	1	147	1	\N
+37	1	148	1	47	0	2mzbV7WevxLuchs2dAMY4vQBS6XttnCUF8Hvks4XNBQ5qiSGGBQe	149	1	148	1	\N
+168	1	149	1	87	0	2mzbV7WevxLuchs2dAMY4vQBS6XttnCUF8Hvks4XNBQ5qiSGGBQe	150	1	149	1	\N
+149	1	150	1	398	0	2mzbV7WevxLuchs2dAMY4vQBS6XttnCUF8Hvks4XNBQ5qiSGGBQe	151	1	150	1	\N
+29	1	151	1	452	0	2mzbV7WevxLuchs2dAMY4vQBS6XttnCUF8Hvks4XNBQ5qiSGGBQe	152	1	151	1	\N
+8	1	152	1	283	0	2mzbV7WevxLuchs2dAMY4vQBS6XttnCUF8Hvks4XNBQ5qiSGGBQe	153	1	152	1	\N
+88	1	153	1	291	0	2mzbV7WevxLuchs2dAMY4vQBS6XttnCUF8Hvks4XNBQ5qiSGGBQe	154	1	153	1	\N
+233	1	154	1	367	0	2mzbV7WevxLuchs2dAMY4vQBS6XttnCUF8Hvks4XNBQ5qiSGGBQe	155	1	154	1	\N
+83	1	155	1	500	0	2mzbV7WevxLuchs2dAMY4vQBS6XttnCUF8Hvks4XNBQ5qiSGGBQe	156	1	155	1	\N
+154	1	156	1	311	0	2mzbV7WevxLuchs2dAMY4vQBS6XttnCUF8Hvks4XNBQ5qiSGGBQe	157	1	156	1	\N
+175	1	157	1	258	0	2mzbV7WevxLuchs2dAMY4vQBS6XttnCUF8Hvks4XNBQ5qiSGGBQe	158	1	157	1	\N
+69	1	158	1	323	0	2mzbV7WevxLuchs2dAMY4vQBS6XttnCUF8Hvks4XNBQ5qiSGGBQe	159	1	158	1	\N
+63	1	159	1	405	0	2mzbV7WevxLuchs2dAMY4vQBS6XttnCUF8Hvks4XNBQ5qiSGGBQe	160	1	159	1	\N
+189	1	160	1	32	0	2mzbV7WevxLuchs2dAMY4vQBS6XttnCUF8Hvks4XNBQ5qiSGGBQe	161	1	160	1	\N
+92	1	161	1	130	0	2mzbV7WevxLuchs2dAMY4vQBS6XttnCUF8Hvks4XNBQ5qiSGGBQe	162	1	161	1	\N
+140	1	162	1	234	0	2mzbV7WevxLuchs2dAMY4vQBS6XttnCUF8Hvks4XNBQ5qiSGGBQe	163	1	162	1	\N
+17	1	163	1	500	0	2mzbV7WevxLuchs2dAMY4vQBS6XttnCUF8Hvks4XNBQ5qiSGGBQe	164	1	163	1	\N
+87	1	164	1	481	0	2mzbV7WevxLuchs2dAMY4vQBS6XttnCUF8Hvks4XNBQ5qiSGGBQe	165	1	164	1	\N
+183	1	165	1	240	0	2mzbV7WevxLuchs2dAMY4vQBS6XttnCUF8Hvks4XNBQ5qiSGGBQe	166	1	165	1	\N
+129	1	166	1	314	0	2mzbV7WevxLuchs2dAMY4vQBS6XttnCUF8Hvks4XNBQ5qiSGGBQe	167	1	166	1	\N
+193	1	167	1	183	0	2mzbV7WevxLuchs2dAMY4vQBS6XttnCUF8Hvks4XNBQ5qiSGGBQe	168	1	167	1	\N
+174	1	168	1	486	0	2mzbV7WevxLuchs2dAMY4vQBS6XttnCUF8Hvks4XNBQ5qiSGGBQe	169	1	168	1	\N
+57	1	169	1	178	0	2mzbV7WevxLuchs2dAMY4vQBS6XttnCUF8Hvks4XNBQ5qiSGGBQe	170	1	169	1	\N
+224	1	170	1	65	0	2mzbV7WevxLuchs2dAMY4vQBS6XttnCUF8Hvks4XNBQ5qiSGGBQe	171	1	170	1	\N
+2	1	171	1	65500000000000	0	2mzbV7WevxLuchs2dAMY4vQBS6XttnCUF8Hvks4XNBQ5qiSGGBQe	83	1	171	1	\N
+232	1	172	1	277	0	2mzbV7WevxLuchs2dAMY4vQBS6XttnCUF8Hvks4XNBQ5qiSGGBQe	173	1	172	1	\N
+119	1	173	1	433	0	2mzbV7WevxLuchs2dAMY4vQBS6XttnCUF8Hvks4XNBQ5qiSGGBQe	174	1	173	1	\N
+55	1	174	1	100	0	2mzbV7WevxLuchs2dAMY4vQBS6XttnCUF8Hvks4XNBQ5qiSGGBQe	175	1	174	1	\N
+169	1	175	1	272	0	2mzbV7WevxLuchs2dAMY4vQBS6XttnCUF8Hvks4XNBQ5qiSGGBQe	176	1	175	1	\N
+125	1	176	1	10	0	2mzbV7WevxLuchs2dAMY4vQBS6XttnCUF8Hvks4XNBQ5qiSGGBQe	177	1	176	1	\N
+45	1	177	1	212	0	2mzbV7WevxLuchs2dAMY4vQBS6XttnCUF8Hvks4XNBQ5qiSGGBQe	178	1	177	1	\N
+60	1	178	1	151	0	2mzbV7WevxLuchs2dAMY4vQBS6XttnCUF8Hvks4XNBQ5qiSGGBQe	179	1	178	1	\N
+99	1	179	1	387	0	2mzbV7WevxLuchs2dAMY4vQBS6XttnCUF8Hvks4XNBQ5qiSGGBQe	180	1	179	1	\N
+179	1	180	1	158	0	2mzbV7WevxLuchs2dAMY4vQBS6XttnCUF8Hvks4XNBQ5qiSGGBQe	181	1	180	1	\N
+49	1	181	1	440	0	2mzbV7WevxLuchs2dAMY4vQBS6XttnCUF8Hvks4XNBQ5qiSGGBQe	182	1	181	1	\N
+230	1	182	1	438	0	2mzbV7WevxLuchs2dAMY4vQBS6XttnCUF8Hvks4XNBQ5qiSGGBQe	183	1	182	1	\N
+131	1	183	1	500	0	2mzbV7WevxLuchs2dAMY4vQBS6XttnCUF8Hvks4XNBQ5qiSGGBQe	184	1	183	1	\N
+0	1	184	1	1000	0	2mzbV7WevxLuchs2dAMY4vQBS6XttnCUF8Hvks4XNBQ5qiSGGBQe	1	1	184	1	\N
+186	1	185	1	290	0	2mzbV7WevxLuchs2dAMY4vQBS6XttnCUF8Hvks4XNBQ5qiSGGBQe	185	1	185	1	\N
+4	1	186	1	11550000000000000	0	2mzbV7WevxLuchs2dAMY4vQBS6XttnCUF8Hvks4XNBQ5qiSGGBQe	187	1	186	1	\N
+198	1	187	1	417	0	2mzbV7WevxLuchs2dAMY4vQBS6XttnCUF8Hvks4XNBQ5qiSGGBQe	188	1	187	1	\N
+202	1	188	1	375	0	2mzbV7WevxLuchs2dAMY4vQBS6XttnCUF8Hvks4XNBQ5qiSGGBQe	189	1	188	1	\N
+22	1	189	1	178	0	2mzbV7WevxLuchs2dAMY4vQBS6XttnCUF8Hvks4XNBQ5qiSGGBQe	190	1	189	1	\N
+102	1	190	1	59	0	2mzbV7WevxLuchs2dAMY4vQBS6XttnCUF8Hvks4XNBQ5qiSGGBQe	191	1	190	1	\N
+124	1	191	1	95	0	2mzbV7WevxLuchs2dAMY4vQBS6XttnCUF8Hvks4XNBQ5qiSGGBQe	192	1	191	1	\N
+200	1	192	1	394	0	2mzbV7WevxLuchs2dAMY4vQBS6XttnCUF8Hvks4XNBQ5qiSGGBQe	193	1	192	1	\N
+1	1	193	1	5000000000	0	2mzbV7WevxLuchs2dAMY4vQBS6XttnCUF8Hvks4XNBQ5qiSGGBQe	194	1	193	1	\N
+54	1	194	1	500	0	2mzbV7WevxLuchs2dAMY4vQBS6XttnCUF8Hvks4XNBQ5qiSGGBQe	195	1	194	1	\N
+225	1	195	1	256	0	2mzbV7WevxLuchs2dAMY4vQBS6XttnCUF8Hvks4XNBQ5qiSGGBQe	196	1	195	1	\N
+134	1	196	1	128	0	2mzbV7WevxLuchs2dAMY4vQBS6XttnCUF8Hvks4XNBQ5qiSGGBQe	197	1	196	1	\N
+97	1	197	1	199	0	2mzbV7WevxLuchs2dAMY4vQBS6XttnCUF8Hvks4XNBQ5qiSGGBQe	198	1	197	1	\N
+84	1	198	1	22	0	2mzbV7WevxLuchs2dAMY4vQBS6XttnCUF8Hvks4XNBQ5qiSGGBQe	199	1	198	1	\N
+161	1	199	1	276	0	2mzbV7WevxLuchs2dAMY4vQBS6XttnCUF8Hvks4XNBQ5qiSGGBQe	200	1	199	1	\N
+228	1	200	1	451	0	2mzbV7WevxLuchs2dAMY4vQBS6XttnCUF8Hvks4XNBQ5qiSGGBQe	201	1	200	1	\N
+238	1	201	1	133	0	2mzbV7WevxLuchs2dAMY4vQBS6XttnCUF8Hvks4XNBQ5qiSGGBQe	202	1	201	1	\N
+65	1	202	1	460	0	2mzbV7WevxLuchs2dAMY4vQBS6XttnCUF8Hvks4XNBQ5qiSGGBQe	203	1	202	1	\N
+219	1	203	1	500	0	2mzbV7WevxLuchs2dAMY4vQBS6XttnCUF8Hvks4XNBQ5qiSGGBQe	204	1	203	1	\N
+56	1	204	1	489	0	2mzbV7WevxLuchs2dAMY4vQBS6XttnCUF8Hvks4XNBQ5qiSGGBQe	205	1	204	1	\N
+5	1	205	1	0	0	2mzbV7WevxLuchs2dAMY4vQBS6XttnCUF8Hvks4XNBQ5qiSGGBQe	187	1	205	1	\N
 163	1	206	1	190	0	2mzbV7WevxLuchs2dAMY4vQBS6XttnCUF8Hvks4XNBQ5qiSGGBQe	206	1	206	1	\N
 192	1	207	1	221	0	2mzbV7WevxLuchs2dAMY4vQBS6XttnCUF8Hvks4XNBQ5qiSGGBQe	207	1	207	1	\N
 143	1	208	1	464	0	2mzbV7WevxLuchs2dAMY4vQBS6XttnCUF8Hvks4XNBQ5qiSGGBQe	208	1	208	1	\N
@@ -2613,306 +2521,7 @@
 73	1	232	1	341	0	2mzbV7WevxLuchs2dAMY4vQBS6XttnCUF8Hvks4XNBQ5qiSGGBQe	232	1	232	1	\N
 217	1	233	1	18	0	2mzbV7WevxLuchs2dAMY4vQBS6XttnCUF8Hvks4XNBQ5qiSGGBQe	233	1	233	1	\N
 36	1	234	1	229	0	2mzbV7WevxLuchs2dAMY4vQBS6XttnCUF8Hvks4XNBQ5qiSGGBQe	234	1	234	1	\N
-172	1	235	1	477	0	2mzbV7WevxLuchs2dAMY4vQBS6XttnCUF8Hvks4XNBQ5qiSGGBQe	235	1	235	1	\N
-53	1	236	1	94	0	2mzbV7WevxLuchs2dAMY4vQBS6XttnCUF8Hvks4XNBQ5qiSGGBQe	236	1	236	1	\N
-235	1	237	1	126	0	2mzbV7WevxLuchs2dAMY4vQBS6XttnCUF8Hvks4XNBQ5qiSGGBQe	237	1	237	1	\N
-113	1	238	1	112	0	2mzbV7WevxLuchs2dAMY4vQBS6XttnCUF8Hvks4XNBQ5qiSGGBQe	238	1	238	1	\N
-223	1	239	1	387	0	2mzbV7WevxLuchs2dAMY4vQBS6XttnCUF8Hvks4XNBQ5qiSGGBQe	239	1	239	1	\N
-209	1	240	1	265	0	2mzbV7WevxLuchs2dAMY4vQBS6XttnCUF8Hvks4XNBQ5qiSGGBQe	240	1	240	1	\N
-2	1	241	1	65500000000000	0	2mzbV7WevxLuchs2dAMY4vQBS6XttnCUF8Hvks4XNBQ5qiSGGBQe	176	1	241	1	\N
-11	1	242	1	269	0	2mzbV7WevxLuchs2dAMY4vQBS6XttnCUF8Hvks4XNBQ5qiSGGBQe	242	1	242	1	\N
-7	2	25	1	720000000000	0	2mzbV7WevxLuchs2dAMY4vQBS6XttnCUF8Hvks4XNBQ5qiSGGBQe	26	1	25	1	\N
-4	3	41	1	11549940000000000	12	2n1stFKhw2WXHFAhMhogZPjqgQ7JCNnXM8EJjD6wqyFDZyztD6cf	43	1	41	1	\N
-3	3	174	1	498250000000	7	2n2SfT8B1LuEuVGC9tYcXutu8ENZkmDkGRMXnywAhUVSoqxqyRCF	176	1	174	1	\N
-5	3	180	1	781750000000	0	2mzbV7WevxLuchs2dAMY4vQBS6XttnCUF8Hvks4XNBQ5qiSGGBQe	43	1	180	1	\N
-7	4	25	1	1475750000000	0	2mzbV7WevxLuchs2dAMY4vQBS6XttnCUF8Hvks4XNBQ5qiSGGBQe	26	1	25	1	\N
-4	4	41	1	11549905000000000	19	2n1zMNDgmywvGjFETTA6GxPzem4Q8Rza4iGNZG1uJkHFsx4Virg3	43	1	41	1	\N
-3	4	174	1	497500000000	10	2n1Xdo1CcjVPTPYfLMzDJ2vkrDEu8FUVj1cFHo4nWmrj3JQd9YrS	176	1	174	1	\N
-4	5	41	1	11549905000000000	19	2n1zMNDgmywvGjFETTA6GxPzem4Q8Rza4iGNZG1uJkHFsx4Virg3	43	1	41	1	\N
-3	5	174	1	497500000000	10	2n1Xdo1CcjVPTPYfLMzDJ2vkrDEu8FUVj1cFHo4nWmrj3JQd9YrS	176	1	174	1	\N
-5	5	180	1	1537500000000	0	2mzbV7WevxLuchs2dAMY4vQBS6XttnCUF8Hvks4XNBQ5qiSGGBQe	43	1	180	1	\N
-7	6	25	1	1465750000000	0	2mzbV7WevxLuchs2dAMY4vQBS6XttnCUF8Hvks4XNBQ5qiSGGBQe	26	1	25	1	\N
-4	6	41	1	11549880000000000	24	2n1qke9hkiGq3TVhFjKEiWnTbQiDkHHDm7tyPjxdGnfWyDgwtEm8	43	1	41	1	\N
-3	6	174	1	496750000000	13	2n1vPgvk1PU9mXT5RHEeWarj9eQyVDW3Lhs48WKQJFtdQ4vZ9C3V	176	1	174	1	\N
-4	7	41	1	11549845000000000	31	2n1o6xz9EVuwtduL8qyhGH9Z4aioJ2BBRAQBHTdJ7AbiG7MvnPG1	43	1	41	1	\N
-3	7	174	1	495750000000	17	2n1xoLfcx2ynQZ59CbYSitWLsyCKsdFHekTqCNZBcD7uTPbBVPk3	176	1	174	1	\N
-5	7	180	1	2293500000000	0	2mzbV7WevxLuchs2dAMY4vQBS6XttnCUF8Hvks4XNBQ5qiSGGBQe	43	1	180	1	\N
-7	8	25	1	2252250000000	0	2mzbV7WevxLuchs2dAMY4vQBS6XttnCUF8Hvks4XNBQ5qiSGGBQe	26	1	25	1	\N
-4	8	41	1	11549780000000000	44	2n1Una9Ph9QU9yYs4UxBT3TXkmaR3kwgYF5azuAxPWyX6wGzKMb4	43	1	41	1	\N
-3	8	174	1	494250000000	23	2n16FpJXHqUTvzjy4TEuUPmAQqqt8fyMYET85qsFeyLXfqdhTCU2	176	1	174	1	\N
-7	9	25	1	3008000000000	0	2mzbV7WevxLuchs2dAMY4vQBS6XttnCUF8Hvks4XNBQ5qiSGGBQe	26	1	25	1	\N
-4	9	41	1	11549745000000000	51	2n1zZrGirVtNg7QckLSjF87rp6bxN8BaikTHcnh19PpSAE9WyYbR	43	1	41	1	\N
-3	9	174	1	493500000000	26	2mzmSGPKLSu5u2HcqiHVPXaAxWBT3kwxcJmkf7KHyzJpk4MExk2c	176	1	174	1	\N
-4	10	41	1	11549745000000000	51	2n1zZrGirVtNg7QckLSjF87rp6bxN8BaikTHcnh19PpSAE9WyYbR	43	1	41	1	\N
-3	10	174	1	493500000000	26	2mzmSGPKLSu5u2HcqiHVPXaAxWBT3kwxcJmkf7KHyzJpk4MExk2c	176	1	174	1	\N
-5	10	180	1	3049250000000	0	2mzbV7WevxLuchs2dAMY4vQBS6XttnCUF8Hvks4XNBQ5qiSGGBQe	43	1	180	1	\N
-4	11	41	1	11549685000000000	63	2mzpWToz8o1JAKaKgcF7ejG33SsF4NAzp5i9Dy3YjCgyduvdn3fK	43	1	41	1	\N
-3	11	174	1	491750000000	33	2mzuqJyAk2dsxA4oyvjHzPyVXvuEb9MmRcNi85mmpxdKdyd2MmHJ	176	1	174	1	\N
-5	11	180	1	3075250000000	0	2mzbV7WevxLuchs2dAMY4vQBS6XttnCUF8Hvks4XNBQ5qiSGGBQe	43	1	180	1	\N
-7	12	25	1	3789750000000	0	2mzbV7WevxLuchs2dAMY4vQBS6XttnCUF8Hvks4XNBQ5qiSGGBQe	26	1	25	1	\N
-4	12	41	1	11549685000000000	63	2mzpWToz8o1JAKaKgcF7ejG33SsF4NAzp5i9Dy3YjCgyduvdn3fK	43	1	41	1	\N
-3	12	174	1	491750000000	33	2mzuqJyAk2dsxA4oyvjHzPyVXvuEb9MmRcNi85mmpxdKdyd2MmHJ	176	1	174	1	\N
-4	13	41	1	11549655000000000	69	2n1RoLTX7nVX3QDqGhDirFnBWtWGMYn3Ped4fdWyRBdpMxnxPVBN	43	1	41	1	\N
-3	13	174	1	491000000000	36	2mzYgpCPpmERiswvTLoBFYTUBM8sSBuFEjzVXFxLd27gNcRcKpuy	176	1	174	1	\N
-5	13	180	1	3044250000000	0	2mzbV7WevxLuchs2dAMY4vQBS6XttnCUF8Hvks4XNBQ5qiSGGBQe	43	1	180	1	\N
-7	14	25	1	4545500000000	0	2mzbV7WevxLuchs2dAMY4vQBS6XttnCUF8Hvks4XNBQ5qiSGGBQe	26	1	25	1	\N
-4	14	41	1	11549620000000000	76	2mzi9fxApWeYSU92NCeBR5CfjxMGXhQFgkdKVEvVAyQAXy3MXERL	43	1	41	1	\N
-3	14	174	1	490250000000	39	2n211nppbsxquAztL4mFQWHxHotUhrU34QpsjTd2K4X3f6S8XDsG	176	1	174	1	\N
-4	15	41	1	11549620000000000	76	2mzi9fxApWeYSU92NCeBR5CfjxMGXhQFgkdKVEvVAyQAXy3MXERL	43	1	41	1	\N
-3	15	174	1	490250000000	39	2n211nppbsxquAztL4mFQWHxHotUhrU34QpsjTd2K4X3f6S8XDsG	176	1	174	1	\N
-5	15	180	1	3800000000000	0	2mzbV7WevxLuchs2dAMY4vQBS6XttnCUF8Hvks4XNBQ5qiSGGBQe	43	1	180	1	\N
-4	16	41	1	11549590000000000	82	2mzmv9gVZzr3b1XYYhAngkUeQpYb5cysGtPSwyebydRFtJTAKLxc	43	1	41	1	\N
-3	16	174	1	489500000000	42	2mzzfewV2nDLHegVAdN7H58ieCvqHifrsJUH1goapGX7JwxEzizN	176	1	174	1	\N
-5	16	180	1	4550750000000	0	2mzbV7WevxLuchs2dAMY4vQBS6XttnCUF8Hvks4XNBQ5qiSGGBQe	43	1	180	1	\N
-7	17	25	1	4540500000000	0	2mzbV7WevxLuchs2dAMY4vQBS6XttnCUF8Hvks4XNBQ5qiSGGBQe	26	1	25	1	\N
-4	17	41	1	11549590000000000	82	2mzmv9gVZzr3b1XYYhAngkUeQpYb5cysGtPSwyebydRFtJTAKLxc	43	1	41	1	\N
-3	17	174	1	489500000000	42	2mzzfewV2nDLHegVAdN7H58ieCvqHifrsJUH1goapGX7JwxEzizN	176	1	174	1	\N
-4	19	41	1	11549530000000000	94	2mzYJnfUZi5rBmcnY8E2zdkAzyJrRqM8mfb8EqrPBdeSsC5MNscF	43	1	41	1	\N
-3	19	174	1	488000000000	48	2mzkrCVE4kUHit8zF7RduRYxu6uCU8zd7TK3smTmJbQVJ8PkMDBs	176	1	174	1	\N
-5	19	180	1	6052250000000	0	2mzbV7WevxLuchs2dAMY4vQBS6XttnCUF8Hvks4XNBQ5qiSGGBQe	43	1	180	1	\N
-4	21	41	1	11549430000000000	114	2n12amb8n2rfhaPTs5gX5ozJtPgHTLBawXm1Yh9Wk5kLayJNeVHW	43	1	41	1	\N
-3	21	174	1	485500000000	58	2mzn51vqTXGAESXXa2G4JUc7EiWFtpW7zxfBjszRL888uNP8yuAg	176	1	174	1	\N
-5	21	180	1	6844000000000	0	2mzbV7WevxLuchs2dAMY4vQBS6XttnCUF8Hvks4XNBQ5qiSGGBQe	43	1	180	1	\N
-7	23	25	1	6113750000000	0	2mzbV7WevxLuchs2dAMY4vQBS6XttnCUF8Hvks4XNBQ5qiSGGBQe	26	1	25	1	\N
-4	23	41	1	11549370000000000	126	2mzfSYqUcp4KW52Qbvm2RQ8dpwyBgJ759vAMcfyG43ejyvqb3tu5	43	1	41	1	\N
-3	23	174	1	484000000000	64	2mzweiDyvBWGxqn6K4HM53UewQhJAXArFWFjP3dkzbw2Z4at6814	176	1	174	1	\N
-4	18	41	1	11549560000000000	88	2n1ANwZBDSovw9rFpNB8555Ed19QqnmBhz9yWd2orQZwY6dRBRdQ	43	1	41	1	\N
-3	18	174	1	488750000000	45	2n1YBegqmWgsezAZKZz36pdZqgW5kN9QoKDd6pwsKFbqwBf4XLR2	176	1	174	1	\N
-5	18	180	1	5301500000000	0	2mzbV7WevxLuchs2dAMY4vQBS6XttnCUF8Hvks4XNBQ5qiSGGBQe	43	1	180	1	\N
-7	20	25	1	4540500000000	0	2mzbV7WevxLuchs2dAMY4vQBS6XttnCUF8Hvks4XNBQ5qiSGGBQe	26	1	25	1	\N
-4	20	41	1	11549500000000000	100	2n15tn1H11KiperjDTYivvwb21pGDHd2LvhEdhTYRpe1mU7uhtX5	43	1	41	1	\N
-3	20	174	1	487250000000	51	2n27A3UittKVPnjmDNSmTyig1SgxVSq5n4xFLagpoyraSnDrikNN	176	1	174	1	\N
-7	22	25	1	5332250000000	0	2mzbV7WevxLuchs2dAMY4vQBS6XttnCUF8Hvks4XNBQ5qiSGGBQe	26	1	25	1	\N
-4	22	41	1	11549430000000000	114	2n12amb8n2rfhaPTs5gX5ozJtPgHTLBawXm1Yh9Wk5kLayJNeVHW	43	1	41	1	\N
-3	22	174	1	485500000000	58	2mzn51vqTXGAESXXa2G4JUc7EiWFtpW7zxfBjszRL888uNP8yuAg	176	1	174	1	\N
-4	24	41	1	11549370000000000	126	2mzfSYqUcp4KW52Qbvm2RQ8dpwyBgJ759vAMcfyG43ejyvqb3tu5	43	1	41	1	\N
-3	24	174	1	484000000000	64	2mzweiDyvBWGxqn6K4HM53UewQhJAXArFWFjP3dkzbw2Z4at6814	176	1	174	1	\N
-5	24	180	1	6833750000000	0	2mzbV7WevxLuchs2dAMY4vQBS6XttnCUF8Hvks4XNBQ5qiSGGBQe	43	1	180	1	\N
-=======
-4	1	12	1	11550000000000000	0	2mzbV7WevxLuchs2dAMY4vQBS6XttnCUF8Hvks4XNBQ5qiSGGBQe	14	1	12	1	\N
-128	1	13	1	135	0	2mzbV7WevxLuchs2dAMY4vQBS6XttnCUF8Hvks4XNBQ5qiSGGBQe	15	1	13	1	\N
-94	1	14	1	196	0	2mzbV7WevxLuchs2dAMY4vQBS6XttnCUF8Hvks4XNBQ5qiSGGBQe	16	1	14	1	\N
-153	1	15	1	79	0	2mzbV7WevxLuchs2dAMY4vQBS6XttnCUF8Hvks4XNBQ5qiSGGBQe	17	1	15	1	\N
-166	1	16	1	206	0	2mzbV7WevxLuchs2dAMY4vQBS6XttnCUF8Hvks4XNBQ5qiSGGBQe	18	1	16	1	\N
-137	1	17	1	340	0	2mzbV7WevxLuchs2dAMY4vQBS6XttnCUF8Hvks4XNBQ5qiSGGBQe	19	1	17	1	\N
-105	1	18	1	382	0	2mzbV7WevxLuchs2dAMY4vQBS6XttnCUF8Hvks4XNBQ5qiSGGBQe	20	1	18	1	\N
-70	1	19	1	488	0	2mzbV7WevxLuchs2dAMY4vQBS6XttnCUF8Hvks4XNBQ5qiSGGBQe	21	1	19	1	\N
-27	1	20	1	135	0	2mzbV7WevxLuchs2dAMY4vQBS6XttnCUF8Hvks4XNBQ5qiSGGBQe	22	1	20	1	\N
-46	1	21	1	126	0	2mzbV7WevxLuchs2dAMY4vQBS6XttnCUF8Hvks4XNBQ5qiSGGBQe	23	1	21	1	\N
-43	1	22	1	10	0	2mzbV7WevxLuchs2dAMY4vQBS6XttnCUF8Hvks4XNBQ5qiSGGBQe	24	1	22	1	\N
-117	1	23	1	278	0	2mzbV7WevxLuchs2dAMY4vQBS6XttnCUF8Hvks4XNBQ5qiSGGBQe	25	1	23	1	\N
-204	1	24	1	46	0	2mzbV7WevxLuchs2dAMY4vQBS6XttnCUF8Hvks4XNBQ5qiSGGBQe	26	1	24	1	\N
-187	1	25	1	104	0	2mzbV7WevxLuchs2dAMY4vQBS6XttnCUF8Hvks4XNBQ5qiSGGBQe	27	1	25	1	\N
-72	1	26	1	10	0	2mzbV7WevxLuchs2dAMY4vQBS6XttnCUF8Hvks4XNBQ5qiSGGBQe	28	1	26	1	\N
-216	1	27	1	271	0	2mzbV7WevxLuchs2dAMY4vQBS6XttnCUF8Hvks4XNBQ5qiSGGBQe	29	1	27	1	\N
-210	1	28	1	315	0	2mzbV7WevxLuchs2dAMY4vQBS6XttnCUF8Hvks4XNBQ5qiSGGBQe	30	1	28	1	\N
-79	1	29	1	162	0	2mzbV7WevxLuchs2dAMY4vQBS6XttnCUF8Hvks4XNBQ5qiSGGBQe	31	1	29	1	\N
-167	1	30	1	86	0	2mzbV7WevxLuchs2dAMY4vQBS6XttnCUF8Hvks4XNBQ5qiSGGBQe	32	1	30	1	\N
-181	1	31	1	409	0	2mzbV7WevxLuchs2dAMY4vQBS6XttnCUF8Hvks4XNBQ5qiSGGBQe	33	1	31	1	\N
-156	1	32	1	500	0	2mzbV7WevxLuchs2dAMY4vQBS6XttnCUF8Hvks4XNBQ5qiSGGBQe	34	1	32	1	\N
-96	1	33	1	57	0	2mzbV7WevxLuchs2dAMY4vQBS6XttnCUF8Hvks4XNBQ5qiSGGBQe	35	1	33	1	\N
-191	1	34	1	204	0	2mzbV7WevxLuchs2dAMY4vQBS6XttnCUF8Hvks4XNBQ5qiSGGBQe	36	1	34	1	\N
-132	1	35	1	262	0	2mzbV7WevxLuchs2dAMY4vQBS6XttnCUF8Hvks4XNBQ5qiSGGBQe	37	1	35	1	\N
-111	1	36	1	10	0	2mzbV7WevxLuchs2dAMY4vQBS6XttnCUF8Hvks4XNBQ5qiSGGBQe	38	1	36	1	\N
-171	1	37	1	156	0	2mzbV7WevxLuchs2dAMY4vQBS6XttnCUF8Hvks4XNBQ5qiSGGBQe	39	1	37	1	\N
-64	1	38	1	417	0	2mzbV7WevxLuchs2dAMY4vQBS6XttnCUF8Hvks4XNBQ5qiSGGBQe	40	1	38	1	\N
-68	1	39	1	10	0	2mzbV7WevxLuchs2dAMY4vQBS6XttnCUF8Hvks4XNBQ5qiSGGBQe	41	1	39	1	\N
-51	1	40	1	85	0	2mzbV7WevxLuchs2dAMY4vQBS6XttnCUF8Hvks4XNBQ5qiSGGBQe	42	1	40	1	\N
-227	1	41	1	103	0	2mzbV7WevxLuchs2dAMY4vQBS6XttnCUF8Hvks4XNBQ5qiSGGBQe	43	1	41	1	\N
-141	1	42	1	67	0	2mzbV7WevxLuchs2dAMY4vQBS6XttnCUF8Hvks4XNBQ5qiSGGBQe	44	1	42	1	\N
-42	1	43	1	10	0	2mzbV7WevxLuchs2dAMY4vQBS6XttnCUF8Hvks4XNBQ5qiSGGBQe	45	1	43	1	\N
-133	1	44	1	500	0	2mzbV7WevxLuchs2dAMY4vQBS6XttnCUF8Hvks4XNBQ5qiSGGBQe	46	1	44	1	\N
-82	1	45	1	198	0	2mzbV7WevxLuchs2dAMY4vQBS6XttnCUF8Hvks4XNBQ5qiSGGBQe	47	1	45	1	\N
-95	1	46	1	489	0	2mzbV7WevxLuchs2dAMY4vQBS6XttnCUF8Hvks4XNBQ5qiSGGBQe	48	1	46	1	\N
-188	1	47	1	298	0	2mzbV7WevxLuchs2dAMY4vQBS6XttnCUF8Hvks4XNBQ5qiSGGBQe	49	1	47	1	\N
-30	1	48	1	36	0	2mzbV7WevxLuchs2dAMY4vQBS6XttnCUF8Hvks4XNBQ5qiSGGBQe	50	1	48	1	\N
-90	1	49	1	334	0	2mzbV7WevxLuchs2dAMY4vQBS6XttnCUF8Hvks4XNBQ5qiSGGBQe	51	1	49	1	\N
-14	1	50	1	344	0	2mzbV7WevxLuchs2dAMY4vQBS6XttnCUF8Hvks4XNBQ5qiSGGBQe	52	1	50	1	\N
-35	1	51	1	451	0	2mzbV7WevxLuchs2dAMY4vQBS6XttnCUF8Hvks4XNBQ5qiSGGBQe	53	1	51	1	\N
-85	1	52	1	371	0	2mzbV7WevxLuchs2dAMY4vQBS6XttnCUF8Hvks4XNBQ5qiSGGBQe	54	1	52	1	\N
-127	1	53	1	234	0	2mzbV7WevxLuchs2dAMY4vQBS6XttnCUF8Hvks4XNBQ5qiSGGBQe	55	1	53	1	\N
-222	1	54	1	345	0	2mzbV7WevxLuchs2dAMY4vQBS6XttnCUF8Hvks4XNBQ5qiSGGBQe	56	1	54	1	\N
-6	1	55	1	11550000000000000	0	2mzbV7WevxLuchs2dAMY4vQBS6XttnCUF8Hvks4XNBQ5qiSGGBQe	58	1	55	1	\N
-76	1	56	1	282	0	2mzbV7WevxLuchs2dAMY4vQBS6XttnCUF8Hvks4XNBQ5qiSGGBQe	59	1	56	1	\N
-231	1	57	1	339	0	2mzbV7WevxLuchs2dAMY4vQBS6XttnCUF8Hvks4XNBQ5qiSGGBQe	60	1	57	1	\N
-15	1	58	1	215	0	2mzbV7WevxLuchs2dAMY4vQBS6XttnCUF8Hvks4XNBQ5qiSGGBQe	61	1	58	1	\N
-220	1	59	1	193	0	2mzbV7WevxLuchs2dAMY4vQBS6XttnCUF8Hvks4XNBQ5qiSGGBQe	62	1	59	1	\N
-16	1	60	1	60	0	2mzbV7WevxLuchs2dAMY4vQBS6XttnCUF8Hvks4XNBQ5qiSGGBQe	63	1	60	1	\N
-58	1	61	1	350	0	2mzbV7WevxLuchs2dAMY4vQBS6XttnCUF8Hvks4XNBQ5qiSGGBQe	64	1	61	1	\N
-146	1	62	1	223	0	2mzbV7WevxLuchs2dAMY4vQBS6XttnCUF8Hvks4XNBQ5qiSGGBQe	65	1	62	1	\N
-62	1	63	1	449	0	2mzbV7WevxLuchs2dAMY4vQBS6XttnCUF8Hvks4XNBQ5qiSGGBQe	66	1	63	1	\N
-185	1	64	1	142	0	2mzbV7WevxLuchs2dAMY4vQBS6XttnCUF8Hvks4XNBQ5qiSGGBQe	67	1	64	1	\N
-151	1	65	1	300	0	2mzbV7WevxLuchs2dAMY4vQBS6XttnCUF8Hvks4XNBQ5qiSGGBQe	68	1	65	1	\N
-165	1	66	1	256	0	2mzbV7WevxLuchs2dAMY4vQBS6XttnCUF8Hvks4XNBQ5qiSGGBQe	69	1	66	1	\N
-103	1	67	1	125	0	2mzbV7WevxLuchs2dAMY4vQBS6XttnCUF8Hvks4XNBQ5qiSGGBQe	70	1	67	1	\N
-41	1	68	1	236	0	2mzbV7WevxLuchs2dAMY4vQBS6XttnCUF8Hvks4XNBQ5qiSGGBQe	71	1	68	1	\N
-239	1	69	1	10	0	2mzbV7WevxLuchs2dAMY4vQBS6XttnCUF8Hvks4XNBQ5qiSGGBQe	72	1	69	1	\N
-110	1	70	1	179	0	2mzbV7WevxLuchs2dAMY4vQBS6XttnCUF8Hvks4XNBQ5qiSGGBQe	73	1	70	1	\N
-13	1	71	1	194	0	2mzbV7WevxLuchs2dAMY4vQBS6XttnCUF8Hvks4XNBQ5qiSGGBQe	74	1	71	1	\N
-26	1	72	1	185	0	2mzbV7WevxLuchs2dAMY4vQBS6XttnCUF8Hvks4XNBQ5qiSGGBQe	75	1	72	1	\N
-98	1	73	1	342	0	2mzbV7WevxLuchs2dAMY4vQBS6XttnCUF8Hvks4XNBQ5qiSGGBQe	76	1	73	1	\N
-215	1	74	1	157	0	2mzbV7WevxLuchs2dAMY4vQBS6XttnCUF8Hvks4XNBQ5qiSGGBQe	77	1	74	1	\N
-91	1	75	1	135	0	2mzbV7WevxLuchs2dAMY4vQBS6XttnCUF8Hvks4XNBQ5qiSGGBQe	78	1	75	1	\N
-159	1	76	1	456	0	2mzbV7WevxLuchs2dAMY4vQBS6XttnCUF8Hvks4XNBQ5qiSGGBQe	79	1	76	1	\N
-208	1	77	1	336	0	2mzbV7WevxLuchs2dAMY4vQBS6XttnCUF8Hvks4XNBQ5qiSGGBQe	80	1	77	1	\N
-207	1	78	1	280	0	2mzbV7WevxLuchs2dAMY4vQBS6XttnCUF8Hvks4XNBQ5qiSGGBQe	81	1	78	1	\N
-182	1	79	1	187	0	2mzbV7WevxLuchs2dAMY4vQBS6XttnCUF8Hvks4XNBQ5qiSGGBQe	82	1	79	1	\N
-157	1	80	1	387	0	2mzbV7WevxLuchs2dAMY4vQBS6XttnCUF8Hvks4XNBQ5qiSGGBQe	83	1	80	1	\N
-33	1	81	1	500	0	2mzbV7WevxLuchs2dAMY4vQBS6XttnCUF8Hvks4XNBQ5qiSGGBQe	84	1	81	1	\N
-201	1	82	1	151	0	2mzbV7WevxLuchs2dAMY4vQBS6XttnCUF8Hvks4XNBQ5qiSGGBQe	85	1	82	1	\N
-9	1	83	1	356	0	2mzbV7WevxLuchs2dAMY4vQBS6XttnCUF8Hvks4XNBQ5qiSGGBQe	86	1	83	1	\N
-234	1	84	1	24	0	2mzbV7WevxLuchs2dAMY4vQBS6XttnCUF8Hvks4XNBQ5qiSGGBQe	87	1	84	1	\N
-40	1	85	1	152	0	2mzbV7WevxLuchs2dAMY4vQBS6XttnCUF8Hvks4XNBQ5qiSGGBQe	88	1	85	1	\N
-18	1	86	1	10	0	2mzbV7WevxLuchs2dAMY4vQBS6XttnCUF8Hvks4XNBQ5qiSGGBQe	89	1	86	1	\N
-229	1	87	1	500	0	2mzbV7WevxLuchs2dAMY4vQBS6XttnCUF8Hvks4XNBQ5qiSGGBQe	90	1	87	1	\N
-20	1	88	1	186	0	2mzbV7WevxLuchs2dAMY4vQBS6XttnCUF8Hvks4XNBQ5qiSGGBQe	91	1	88	1	\N
-184	1	89	1	266	0	2mzbV7WevxLuchs2dAMY4vQBS6XttnCUF8Hvks4XNBQ5qiSGGBQe	92	1	89	1	\N
-139	1	90	1	81	0	2mzbV7WevxLuchs2dAMY4vQBS6XttnCUF8Hvks4XNBQ5qiSGGBQe	93	1	90	1	\N
-164	1	91	1	10	0	2mzbV7WevxLuchs2dAMY4vQBS6XttnCUF8Hvks4XNBQ5qiSGGBQe	94	1	91	1	\N
-199	1	92	1	379	0	2mzbV7WevxLuchs2dAMY4vQBS6XttnCUF8Hvks4XNBQ5qiSGGBQe	95	1	92	1	\N
-109	1	93	1	315	0	2mzbV7WevxLuchs2dAMY4vQBS6XttnCUF8Hvks4XNBQ5qiSGGBQe	96	1	93	1	\N
-47	1	94	1	226	0	2mzbV7WevxLuchs2dAMY4vQBS6XttnCUF8Hvks4XNBQ5qiSGGBQe	97	1	94	1	\N
-214	1	95	1	166	0	2mzbV7WevxLuchs2dAMY4vQBS6XttnCUF8Hvks4XNBQ5qiSGGBQe	98	1	95	1	\N
-112	1	96	1	302	0	2mzbV7WevxLuchs2dAMY4vQBS6XttnCUF8Hvks4XNBQ5qiSGGBQe	99	1	96	1	\N
-144	1	97	1	269	0	2mzbV7WevxLuchs2dAMY4vQBS6XttnCUF8Hvks4XNBQ5qiSGGBQe	100	1	97	1	\N
-178	1	98	1	172	0	2mzbV7WevxLuchs2dAMY4vQBS6XttnCUF8Hvks4XNBQ5qiSGGBQe	101	1	98	1	\N
-5	1	99	1	0	0	2mzbV7WevxLuchs2dAMY4vQBS6XttnCUF8Hvks4XNBQ5qiSGGBQe	14	1	99	1	\N
-155	1	100	1	195	0	2mzbV7WevxLuchs2dAMY4vQBS6XttnCUF8Hvks4XNBQ5qiSGGBQe	102	1	100	1	\N
-38	1	101	1	243	0	2mzbV7WevxLuchs2dAMY4vQBS6XttnCUF8Hvks4XNBQ5qiSGGBQe	103	1	101	1	\N
-80	1	102	1	128	0	2mzbV7WevxLuchs2dAMY4vQBS6XttnCUF8Hvks4XNBQ5qiSGGBQe	104	1	102	1	\N
-147	1	103	1	349	0	2mzbV7WevxLuchs2dAMY4vQBS6XttnCUF8Hvks4XNBQ5qiSGGBQe	105	1	103	1	\N
-24	1	104	1	87	0	2mzbV7WevxLuchs2dAMY4vQBS6XttnCUF8Hvks4XNBQ5qiSGGBQe	106	1	104	1	\N
-126	1	105	1	424	0	2mzbV7WevxLuchs2dAMY4vQBS6XttnCUF8Hvks4XNBQ5qiSGGBQe	107	1	105	1	\N
-89	1	106	1	239	0	2mzbV7WevxLuchs2dAMY4vQBS6XttnCUF8Hvks4XNBQ5qiSGGBQe	108	1	106	1	\N
-135	1	107	1	316	0	2mzbV7WevxLuchs2dAMY4vQBS6XttnCUF8Hvks4XNBQ5qiSGGBQe	109	1	107	1	\N
-194	1	108	1	492	0	2mzbV7WevxLuchs2dAMY4vQBS6XttnCUF8Hvks4XNBQ5qiSGGBQe	110	1	108	1	\N
-1	1	109	1	5000000000	0	2mzbV7WevxLuchs2dAMY4vQBS6XttnCUF8Hvks4XNBQ5qiSGGBQe	111	1	109	1	\N
-190	1	110	1	294	0	2mzbV7WevxLuchs2dAMY4vQBS6XttnCUF8Hvks4XNBQ5qiSGGBQe	112	1	110	1	\N
-218	1	111	1	191	0	2mzbV7WevxLuchs2dAMY4vQBS6XttnCUF8Hvks4XNBQ5qiSGGBQe	113	1	111	1	\N
-2	1	112	1	65500000000000	0	2mzbV7WevxLuchs2dAMY4vQBS6XttnCUF8Hvks4XNBQ5qiSGGBQe	115	1	112	1	\N
-93	1	113	1	380	0	2mzbV7WevxLuchs2dAMY4vQBS6XttnCUF8Hvks4XNBQ5qiSGGBQe	116	1	113	1	\N
-162	1	114	1	331	0	2mzbV7WevxLuchs2dAMY4vQBS6XttnCUF8Hvks4XNBQ5qiSGGBQe	117	1	114	1	\N
-221	1	115	1	459	0	2mzbV7WevxLuchs2dAMY4vQBS6XttnCUF8Hvks4XNBQ5qiSGGBQe	118	1	115	1	\N
-205	1	116	1	28	0	2mzbV7WevxLuchs2dAMY4vQBS6XttnCUF8Hvks4XNBQ5qiSGGBQe	119	1	116	1	\N
-195	1	117	1	472	0	2mzbV7WevxLuchs2dAMY4vQBS6XttnCUF8Hvks4XNBQ5qiSGGBQe	120	1	117	1	\N
-34	1	118	1	119	0	2mzbV7WevxLuchs2dAMY4vQBS6XttnCUF8Hvks4XNBQ5qiSGGBQe	121	1	118	1	\N
-213	1	119	1	10	0	2mzbV7WevxLuchs2dAMY4vQBS6XttnCUF8Hvks4XNBQ5qiSGGBQe	122	1	119	1	\N
-196	1	120	1	41	0	2mzbV7WevxLuchs2dAMY4vQBS6XttnCUF8Hvks4XNBQ5qiSGGBQe	123	1	120	1	\N
-104	1	121	1	27	0	2mzbV7WevxLuchs2dAMY4vQBS6XttnCUF8Hvks4XNBQ5qiSGGBQe	124	1	121	1	\N
-44	1	122	1	70	0	2mzbV7WevxLuchs2dAMY4vQBS6XttnCUF8Hvks4XNBQ5qiSGGBQe	125	1	122	1	\N
-52	1	123	1	337	0	2mzbV7WevxLuchs2dAMY4vQBS6XttnCUF8Hvks4XNBQ5qiSGGBQe	126	1	123	1	\N
-114	1	124	1	210	0	2mzbV7WevxLuchs2dAMY4vQBS6XttnCUF8Hvks4XNBQ5qiSGGBQe	127	1	124	1	\N
-177	1	125	1	495	0	2mzbV7WevxLuchs2dAMY4vQBS6XttnCUF8Hvks4XNBQ5qiSGGBQe	128	1	125	1	\N
-148	1	126	1	144	0	2mzbV7WevxLuchs2dAMY4vQBS6XttnCUF8Hvks4XNBQ5qiSGGBQe	129	1	126	1	\N
-100	1	127	1	148	0	2mzbV7WevxLuchs2dAMY4vQBS6XttnCUF8Hvks4XNBQ5qiSGGBQe	130	1	127	1	\N
-206	1	128	1	376	0	2mzbV7WevxLuchs2dAMY4vQBS6XttnCUF8Hvks4XNBQ5qiSGGBQe	131	1	128	1	\N
-28	1	129	1	329	0	2mzbV7WevxLuchs2dAMY4vQBS6XttnCUF8Hvks4XNBQ5qiSGGBQe	132	1	129	1	\N
-173	1	130	1	500	0	2mzbV7WevxLuchs2dAMY4vQBS6XttnCUF8Hvks4XNBQ5qiSGGBQe	133	1	130	1	\N
-130	1	131	1	500	0	2mzbV7WevxLuchs2dAMY4vQBS6XttnCUF8Hvks4XNBQ5qiSGGBQe	134	1	131	1	\N
-39	1	132	1	181	0	2mzbV7WevxLuchs2dAMY4vQBS6XttnCUF8Hvks4XNBQ5qiSGGBQe	135	1	132	1	\N
-212	1	133	1	200	0	2mzbV7WevxLuchs2dAMY4vQBS6XttnCUF8Hvks4XNBQ5qiSGGBQe	136	1	133	1	\N
-116	1	134	1	159	0	2mzbV7WevxLuchs2dAMY4vQBS6XttnCUF8Hvks4XNBQ5qiSGGBQe	137	1	134	1	\N
-48	1	135	1	319	0	2mzbV7WevxLuchs2dAMY4vQBS6XttnCUF8Hvks4XNBQ5qiSGGBQe	138	1	135	1	\N
-101	1	136	1	10	0	2mzbV7WevxLuchs2dAMY4vQBS6XttnCUF8Hvks4XNBQ5qiSGGBQe	139	1	136	1	\N
-203	1	137	1	365	0	2mzbV7WevxLuchs2dAMY4vQBS6XttnCUF8Hvks4XNBQ5qiSGGBQe	140	1	137	1	\N
-50	1	138	1	342	0	2mzbV7WevxLuchs2dAMY4vQBS6XttnCUF8Hvks4XNBQ5qiSGGBQe	141	1	138	1	\N
-59	1	139	1	237	0	2mzbV7WevxLuchs2dAMY4vQBS6XttnCUF8Hvks4XNBQ5qiSGGBQe	142	1	139	1	\N
-150	1	140	1	427	0	2mzbV7WevxLuchs2dAMY4vQBS6XttnCUF8Hvks4XNBQ5qiSGGBQe	143	1	140	1	\N
-180	1	141	1	315	0	2mzbV7WevxLuchs2dAMY4vQBS6XttnCUF8Hvks4XNBQ5qiSGGBQe	144	1	141	1	\N
-142	1	142	1	10	0	2mzbV7WevxLuchs2dAMY4vQBS6XttnCUF8Hvks4XNBQ5qiSGGBQe	145	1	142	1	\N
-23	1	143	1	378	0	2mzbV7WevxLuchs2dAMY4vQBS6XttnCUF8Hvks4XNBQ5qiSGGBQe	146	1	143	1	\N
-122	1	144	1	420	0	2mzbV7WevxLuchs2dAMY4vQBS6XttnCUF8Hvks4XNBQ5qiSGGBQe	147	1	144	1	\N
-7	1	145	1	0	0	2mzbV7WevxLuchs2dAMY4vQBS6XttnCUF8Hvks4XNBQ5qiSGGBQe	58	1	145	1	\N
-115	1	146	1	411	0	2mzbV7WevxLuchs2dAMY4vQBS6XttnCUF8Hvks4XNBQ5qiSGGBQe	148	1	146	1	\N
-75	1	147	1	172	0	2mzbV7WevxLuchs2dAMY4vQBS6XttnCUF8Hvks4XNBQ5qiSGGBQe	149	1	147	1	\N
-77	1	148	1	309	0	2mzbV7WevxLuchs2dAMY4vQBS6XttnCUF8Hvks4XNBQ5qiSGGBQe	150	1	148	1	\N
-152	1	149	1	10	0	2mzbV7WevxLuchs2dAMY4vQBS6XttnCUF8Hvks4XNBQ5qiSGGBQe	151	1	149	1	\N
-120	1	150	1	154	0	2mzbV7WevxLuchs2dAMY4vQBS6XttnCUF8Hvks4XNBQ5qiSGGBQe	152	1	150	1	\N
-118	1	151	1	153	0	2mzbV7WevxLuchs2dAMY4vQBS6XttnCUF8Hvks4XNBQ5qiSGGBQe	153	1	151	1	\N
-37	1	152	1	47	0	2mzbV7WevxLuchs2dAMY4vQBS6XttnCUF8Hvks4XNBQ5qiSGGBQe	154	1	152	1	\N
-168	1	153	1	87	0	2mzbV7WevxLuchs2dAMY4vQBS6XttnCUF8Hvks4XNBQ5qiSGGBQe	155	1	153	1	\N
-149	1	154	1	398	0	2mzbV7WevxLuchs2dAMY4vQBS6XttnCUF8Hvks4XNBQ5qiSGGBQe	156	1	154	1	\N
-29	1	155	1	452	0	2mzbV7WevxLuchs2dAMY4vQBS6XttnCUF8Hvks4XNBQ5qiSGGBQe	157	1	155	1	\N
-8	1	156	1	283	0	2mzbV7WevxLuchs2dAMY4vQBS6XttnCUF8Hvks4XNBQ5qiSGGBQe	158	1	156	1	\N
-88	1	157	1	291	0	2mzbV7WevxLuchs2dAMY4vQBS6XttnCUF8Hvks4XNBQ5qiSGGBQe	159	1	157	1	\N
-233	1	158	1	367	0	2mzbV7WevxLuchs2dAMY4vQBS6XttnCUF8Hvks4XNBQ5qiSGGBQe	160	1	158	1	\N
-83	1	159	1	500	0	2mzbV7WevxLuchs2dAMY4vQBS6XttnCUF8Hvks4XNBQ5qiSGGBQe	161	1	159	1	\N
-154	1	160	1	311	0	2mzbV7WevxLuchs2dAMY4vQBS6XttnCUF8Hvks4XNBQ5qiSGGBQe	162	1	160	1	\N
-175	1	161	1	258	0	2mzbV7WevxLuchs2dAMY4vQBS6XttnCUF8Hvks4XNBQ5qiSGGBQe	163	1	161	1	\N
-69	1	162	1	323	0	2mzbV7WevxLuchs2dAMY4vQBS6XttnCUF8Hvks4XNBQ5qiSGGBQe	164	1	162	1	\N
-63	1	163	1	405	0	2mzbV7WevxLuchs2dAMY4vQBS6XttnCUF8Hvks4XNBQ5qiSGGBQe	165	1	163	1	\N
-189	1	164	1	32	0	2mzbV7WevxLuchs2dAMY4vQBS6XttnCUF8Hvks4XNBQ5qiSGGBQe	166	1	164	1	\N
-92	1	165	1	130	0	2mzbV7WevxLuchs2dAMY4vQBS6XttnCUF8Hvks4XNBQ5qiSGGBQe	167	1	165	1	\N
-140	1	166	1	234	0	2mzbV7WevxLuchs2dAMY4vQBS6XttnCUF8Hvks4XNBQ5qiSGGBQe	168	1	166	1	\N
-17	1	167	1	500	0	2mzbV7WevxLuchs2dAMY4vQBS6XttnCUF8Hvks4XNBQ5qiSGGBQe	169	1	167	1	\N
-87	1	168	1	481	0	2mzbV7WevxLuchs2dAMY4vQBS6XttnCUF8Hvks4XNBQ5qiSGGBQe	170	1	168	1	\N
-183	1	169	1	240	0	2mzbV7WevxLuchs2dAMY4vQBS6XttnCUF8Hvks4XNBQ5qiSGGBQe	171	1	169	1	\N
-129	1	170	1	314	0	2mzbV7WevxLuchs2dAMY4vQBS6XttnCUF8Hvks4XNBQ5qiSGGBQe	172	1	170	1	\N
-193	1	171	1	183	0	2mzbV7WevxLuchs2dAMY4vQBS6XttnCUF8Hvks4XNBQ5qiSGGBQe	173	1	171	1	\N
-174	1	172	1	486	0	2mzbV7WevxLuchs2dAMY4vQBS6XttnCUF8Hvks4XNBQ5qiSGGBQe	174	1	172	1	\N
-57	1	173	1	178	0	2mzbV7WevxLuchs2dAMY4vQBS6XttnCUF8Hvks4XNBQ5qiSGGBQe	175	1	173	1	\N
-224	1	174	1	65	0	2mzbV7WevxLuchs2dAMY4vQBS6XttnCUF8Hvks4XNBQ5qiSGGBQe	176	1	174	1	\N
-232	1	175	1	277	0	2mzbV7WevxLuchs2dAMY4vQBS6XttnCUF8Hvks4XNBQ5qiSGGBQe	177	1	175	1	\N
-119	1	176	1	433	0	2mzbV7WevxLuchs2dAMY4vQBS6XttnCUF8Hvks4XNBQ5qiSGGBQe	178	1	176	1	\N
-55	1	177	1	100	0	2mzbV7WevxLuchs2dAMY4vQBS6XttnCUF8Hvks4XNBQ5qiSGGBQe	179	1	177	1	\N
-169	1	178	1	272	0	2mzbV7WevxLuchs2dAMY4vQBS6XttnCUF8Hvks4XNBQ5qiSGGBQe	180	1	178	1	\N
-125	1	179	1	10	0	2mzbV7WevxLuchs2dAMY4vQBS6XttnCUF8Hvks4XNBQ5qiSGGBQe	181	1	179	1	\N
-45	1	180	1	212	0	2mzbV7WevxLuchs2dAMY4vQBS6XttnCUF8Hvks4XNBQ5qiSGGBQe	182	1	180	1	\N
-60	1	181	1	151	0	2mzbV7WevxLuchs2dAMY4vQBS6XttnCUF8Hvks4XNBQ5qiSGGBQe	183	1	181	1	\N
-99	1	182	1	387	0	2mzbV7WevxLuchs2dAMY4vQBS6XttnCUF8Hvks4XNBQ5qiSGGBQe	184	1	182	1	\N
-179	1	183	1	158	0	2mzbV7WevxLuchs2dAMY4vQBS6XttnCUF8Hvks4XNBQ5qiSGGBQe	185	1	183	1	\N
-49	1	184	1	440	0	2mzbV7WevxLuchs2dAMY4vQBS6XttnCUF8Hvks4XNBQ5qiSGGBQe	186	1	184	1	\N
-230	1	185	1	438	0	2mzbV7WevxLuchs2dAMY4vQBS6XttnCUF8Hvks4XNBQ5qiSGGBQe	187	1	185	1	\N
-131	1	186	1	500	0	2mzbV7WevxLuchs2dAMY4vQBS6XttnCUF8Hvks4XNBQ5qiSGGBQe	188	1	186	1	\N
-3	1	187	1	500000000000	0	2mzbV7WevxLuchs2dAMY4vQBS6XttnCUF8Hvks4XNBQ5qiSGGBQe	115	1	187	1	\N
-0	1	188	1	1000	0	2mzbV7WevxLuchs2dAMY4vQBS6XttnCUF8Hvks4XNBQ5qiSGGBQe	1	1	188	1	\N
-186	1	189	1	290	0	2mzbV7WevxLuchs2dAMY4vQBS6XttnCUF8Hvks4XNBQ5qiSGGBQe	189	1	189	1	\N
-198	1	190	1	417	0	2mzbV7WevxLuchs2dAMY4vQBS6XttnCUF8Hvks4XNBQ5qiSGGBQe	190	1	190	1	\N
-202	1	191	1	375	0	2mzbV7WevxLuchs2dAMY4vQBS6XttnCUF8Hvks4XNBQ5qiSGGBQe	191	1	191	1	\N
-22	1	192	1	178	0	2mzbV7WevxLuchs2dAMY4vQBS6XttnCUF8Hvks4XNBQ5qiSGGBQe	192	1	192	1	\N
-102	1	193	1	59	0	2mzbV7WevxLuchs2dAMY4vQBS6XttnCUF8Hvks4XNBQ5qiSGGBQe	193	1	193	1	\N
-124	1	194	1	95	0	2mzbV7WevxLuchs2dAMY4vQBS6XttnCUF8Hvks4XNBQ5qiSGGBQe	194	1	194	1	\N
-200	1	195	1	394	0	2mzbV7WevxLuchs2dAMY4vQBS6XttnCUF8Hvks4XNBQ5qiSGGBQe	195	1	195	1	\N
-54	1	196	1	500	0	2mzbV7WevxLuchs2dAMY4vQBS6XttnCUF8Hvks4XNBQ5qiSGGBQe	196	1	196	1	\N
-225	1	197	1	256	0	2mzbV7WevxLuchs2dAMY4vQBS6XttnCUF8Hvks4XNBQ5qiSGGBQe	197	1	197	1	\N
-134	1	198	1	128	0	2mzbV7WevxLuchs2dAMY4vQBS6XttnCUF8Hvks4XNBQ5qiSGGBQe	198	1	198	1	\N
-97	1	199	1	199	0	2mzbV7WevxLuchs2dAMY4vQBS6XttnCUF8Hvks4XNBQ5qiSGGBQe	199	1	199	1	\N
-84	1	200	1	22	0	2mzbV7WevxLuchs2dAMY4vQBS6XttnCUF8Hvks4XNBQ5qiSGGBQe	200	1	200	1	\N
-161	1	201	1	276	0	2mzbV7WevxLuchs2dAMY4vQBS6XttnCUF8Hvks4XNBQ5qiSGGBQe	201	1	201	1	\N
-228	1	202	1	451	0	2mzbV7WevxLuchs2dAMY4vQBS6XttnCUF8Hvks4XNBQ5qiSGGBQe	202	1	202	1	\N
-238	1	203	1	133	0	2mzbV7WevxLuchs2dAMY4vQBS6XttnCUF8Hvks4XNBQ5qiSGGBQe	203	1	203	1	\N
-65	1	204	1	460	0	2mzbV7WevxLuchs2dAMY4vQBS6XttnCUF8Hvks4XNBQ5qiSGGBQe	204	1	204	1	\N
-219	1	205	1	500	0	2mzbV7WevxLuchs2dAMY4vQBS6XttnCUF8Hvks4XNBQ5qiSGGBQe	205	1	205	1	\N
-56	1	206	1	489	0	2mzbV7WevxLuchs2dAMY4vQBS6XttnCUF8Hvks4XNBQ5qiSGGBQe	206	1	206	1	\N
-163	1	207	1	190	0	2mzbV7WevxLuchs2dAMY4vQBS6XttnCUF8Hvks4XNBQ5qiSGGBQe	207	1	207	1	\N
-192	1	208	1	221	0	2mzbV7WevxLuchs2dAMY4vQBS6XttnCUF8Hvks4XNBQ5qiSGGBQe	208	1	208	1	\N
-143	1	209	1	464	0	2mzbV7WevxLuchs2dAMY4vQBS6XttnCUF8Hvks4XNBQ5qiSGGBQe	209	1	209	1	\N
-61	1	210	1	10	0	2mzbV7WevxLuchs2dAMY4vQBS6XttnCUF8Hvks4XNBQ5qiSGGBQe	210	1	210	1	\N
-136	1	211	1	500	0	2mzbV7WevxLuchs2dAMY4vQBS6XttnCUF8Hvks4XNBQ5qiSGGBQe	211	1	211	1	\N
-71	1	212	1	353	0	2mzbV7WevxLuchs2dAMY4vQBS6XttnCUF8Hvks4XNBQ5qiSGGBQe	212	1	212	1	\N
-145	1	213	1	396	0	2mzbV7WevxLuchs2dAMY4vQBS6XttnCUF8Hvks4XNBQ5qiSGGBQe	213	1	213	1	\N
-106	1	214	1	417	0	2mzbV7WevxLuchs2dAMY4vQBS6XttnCUF8Hvks4XNBQ5qiSGGBQe	214	1	214	1	\N
-138	1	215	1	46	0	2mzbV7WevxLuchs2dAMY4vQBS6XttnCUF8Hvks4XNBQ5qiSGGBQe	215	1	215	1	\N
-158	1	216	1	305	0	2mzbV7WevxLuchs2dAMY4vQBS6XttnCUF8Hvks4XNBQ5qiSGGBQe	216	1	216	1	\N
-123	1	217	1	337	0	2mzbV7WevxLuchs2dAMY4vQBS6XttnCUF8Hvks4XNBQ5qiSGGBQe	217	1	217	1	\N
-25	1	218	1	444	0	2mzbV7WevxLuchs2dAMY4vQBS6XttnCUF8Hvks4XNBQ5qiSGGBQe	218	1	218	1	\N
-240	1	219	1	479	0	2mzbV7WevxLuchs2dAMY4vQBS6XttnCUF8Hvks4XNBQ5qiSGGBQe	219	1	219	1	\N
-211	1	220	1	344	0	2mzbV7WevxLuchs2dAMY4vQBS6XttnCUF8Hvks4XNBQ5qiSGGBQe	220	1	220	1	\N
-241	1	221	1	113	0	2mzbV7WevxLuchs2dAMY4vQBS6XttnCUF8Hvks4XNBQ5qiSGGBQe	221	1	221	1	\N
-197	1	222	1	236	0	2mzbV7WevxLuchs2dAMY4vQBS6XttnCUF8Hvks4XNBQ5qiSGGBQe	222	1	222	1	\N
-170	1	223	1	480	0	2mzbV7WevxLuchs2dAMY4vQBS6XttnCUF8Hvks4XNBQ5qiSGGBQe	223	1	223	1	\N
-31	1	224	1	160	0	2mzbV7WevxLuchs2dAMY4vQBS6XttnCUF8Hvks4XNBQ5qiSGGBQe	224	1	224	1	\N
-160	1	225	1	318	0	2mzbV7WevxLuchs2dAMY4vQBS6XttnCUF8Hvks4XNBQ5qiSGGBQe	225	1	225	1	\N
-21	1	226	1	214	0	2mzbV7WevxLuchs2dAMY4vQBS6XttnCUF8Hvks4XNBQ5qiSGGBQe	226	1	226	1	\N
-67	1	227	1	163	0	2mzbV7WevxLuchs2dAMY4vQBS6XttnCUF8Hvks4XNBQ5qiSGGBQe	227	1	227	1	\N
-66	1	228	1	500	0	2mzbV7WevxLuchs2dAMY4vQBS6XttnCUF8Hvks4XNBQ5qiSGGBQe	228	1	228	1	\N
-108	1	229	1	366	0	2mzbV7WevxLuchs2dAMY4vQBS6XttnCUF8Hvks4XNBQ5qiSGGBQe	229	1	229	1	\N
-86	1	230	1	320	0	2mzbV7WevxLuchs2dAMY4vQBS6XttnCUF8Hvks4XNBQ5qiSGGBQe	230	1	230	1	\N
-237	1	231	1	407	0	2mzbV7WevxLuchs2dAMY4vQBS6XttnCUF8Hvks4XNBQ5qiSGGBQe	231	1	231	1	\N
-74	1	232	1	204	0	2mzbV7WevxLuchs2dAMY4vQBS6XttnCUF8Hvks4XNBQ5qiSGGBQe	232	1	232	1	\N
-73	1	233	1	341	0	2mzbV7WevxLuchs2dAMY4vQBS6XttnCUF8Hvks4XNBQ5qiSGGBQe	233	1	233	1	\N
-217	1	234	1	18	0	2mzbV7WevxLuchs2dAMY4vQBS6XttnCUF8Hvks4XNBQ5qiSGGBQe	234	1	234	1	\N
-36	1	235	1	229	0	2mzbV7WevxLuchs2dAMY4vQBS6XttnCUF8Hvks4XNBQ5qiSGGBQe	235	1	235	1	\N
+6	1	235	1	11550000000000000	0	2mzbV7WevxLuchs2dAMY4vQBS6XttnCUF8Hvks4XNBQ5qiSGGBQe	139	1	235	1	\N
 172	1	236	1	477	0	2mzbV7WevxLuchs2dAMY4vQBS6XttnCUF8Hvks4XNBQ5qiSGGBQe	236	1	236	1	\N
 53	1	237	1	94	0	2mzbV7WevxLuchs2dAMY4vQBS6XttnCUF8Hvks4XNBQ5qiSGGBQe	237	1	237	1	\N
 235	1	238	1	126	0	2mzbV7WevxLuchs2dAMY4vQBS6XttnCUF8Hvks4XNBQ5qiSGGBQe	238	1	238	1	\N
@@ -2920,109 +2529,114 @@
 223	1	240	1	387	0	2mzbV7WevxLuchs2dAMY4vQBS6XttnCUF8Hvks4XNBQ5qiSGGBQe	240	1	240	1	\N
 209	1	241	1	265	0	2mzbV7WevxLuchs2dAMY4vQBS6XttnCUF8Hvks4XNBQ5qiSGGBQe	241	1	241	1	\N
 11	1	242	1	269	0	2mzbV7WevxLuchs2dAMY4vQBS6XttnCUF8Hvks4XNBQ5qiSGGBQe	242	1	242	1	\N
-4	2	12	1	11549995000000000	1	2n2JU2Ch94eTcEue1TndAwAj5hrCtyHZ6eNiALeEYtiVQNqpuAeS	14	1	12	1	\N
-5	2	99	1	725250000000	0	2mzbV7WevxLuchs2dAMY4vQBS6XttnCUF8Hvks4XNBQ5qiSGGBQe	14	1	99	1	\N
-3	2	187	1	499750000000	1	2mzcVb188EVGZsFjwR2HgUSwKsfX5Cv2QZFiT8K8hsFuRiWcYrxQ	115	1	187	1	\N
-4	3	12	1	11549980000000000	4	2mzXq5SSEs2SZBDNjY2wEM9tVf4LxRu8W12XjHSpDQ3bgRJQ5rQu	14	1	12	1	\N
-5	3	99	1	1460750000000	0	2mzbV7WevxLuchs2dAMY4vQBS6XttnCUF8Hvks4XNBQ5qiSGGBQe	14	1	99	1	\N
-3	3	187	1	499250000000	3	2n1Qx2Ma9sStUqQMAR9SwzLnW94Etwenm6dfGX6CHzPtAYuPaBuX	115	1	187	1	\N
-4	4	12	1	11549980000000000	4	2mzXq5SSEs2SZBDNjY2wEM9tVf4LxRu8W12XjHSpDQ3bgRJQ5rQu	14	1	12	1	\N
-7	4	145	1	735500000000	0	2mzbV7WevxLuchs2dAMY4vQBS6XttnCUF8Hvks4XNBQ5qiSGGBQe	58	1	145	1	\N
-3	4	187	1	499250000000	3	2n1Qx2Ma9sStUqQMAR9SwzLnW94Etwenm6dfGX6CHzPtAYuPaBuX	115	1	187	1	\N
-4	5	12	1	11549955000000000	9	2n1JZEUespn3bnz6ff9o72vYcVELW2UvLHaEk9PqRrSWmQ1VQXMn	14	1	12	1	\N
-5	5	99	1	2206500000000	0	2mzbV7WevxLuchs2dAMY4vQBS6XttnCUF8Hvks4XNBQ5qiSGGBQe	14	1	99	1	\N
-3	5	187	1	498500000000	6	2mzhxJPHuPhnY7cQPHMsfL82KdfMkYuZtkak7Mzf1RGNXP5tM2qE	115	1	187	1	\N
-4	6	12	1	11549920000000000	16	2n1M917zGqgT2GPcMMkA5xZ8wMbQ6dEqQzxGP4GJmsyiaprFiu1y	14	1	12	1	\N
-5	6	99	1	2962250000000	0	2mzbV7WevxLuchs2dAMY4vQBS6XttnCUF8Hvks4XNBQ5qiSGGBQe	14	1	99	1	\N
-3	6	187	1	497750000000	9	2n2RfH9vN5H82ajY5JhY75nW47NArGD4XR1yzsqZbfSZp48JTKfc	115	1	187	1	\N
-4	7	12	1	11549920000000000	16	2n1M917zGqgT2GPcMMkA5xZ8wMbQ6dEqQzxGP4GJmsyiaprFiu1y	14	1	12	1	\N
-7	7	145	1	755750000000	0	2mzbV7WevxLuchs2dAMY4vQBS6XttnCUF8Hvks4XNBQ5qiSGGBQe	58	1	145	1	\N
-3	7	187	1	497750000000	9	2n2RfH9vN5H82ajY5JhY75nW47NArGD4XR1yzsqZbfSZp48JTKfc	115	1	187	1	\N
-4	8	12	1	11549855000000000	29	2n1bJTWZsMH5GX3VXhyEyXZuLq1E6bqXwNpfzmXNjRepJVHyAgJ3	14	1	12	1	\N
-5	8	99	1	3748750000000	0	2mzbV7WevxLuchs2dAMY4vQBS6XttnCUF8Hvks4XNBQ5qiSGGBQe	14	1	99	1	\N
-3	8	187	1	496250000000	15	2mzYsH7XuFqFqEThaR3jbtAMPmcnGfPxZWTjCBT4WR6Ciich5ZbS	115	1	187	1	\N
-4	9	12	1	11549855000000000	29	2n1bJTWZsMH5GX3VXhyEyXZuLq1E6bqXwNpfzmXNjRepJVHyAgJ3	14	1	12	1	\N
-7	9	145	1	786500000000	0	2mzbV7WevxLuchs2dAMY4vQBS6XttnCUF8Hvks4XNBQ5qiSGGBQe	58	1	145	1	\N
-3	9	187	1	496250000000	15	2mzYsH7XuFqFqEThaR3jbtAMPmcnGfPxZWTjCBT4WR6Ciich5ZbS	115	1	187	1	\N
-4	10	12	1	11549830000000000	34	2n1tiTbdnvhAZE3gfCFxRUo8JPeJJQUC822rcSWwagFPCXjHEL1d	14	1	12	1	\N
-7	10	145	1	745750000000	0	2mzbV7WevxLuchs2dAMY4vQBS6XttnCUF8Hvks4XNBQ5qiSGGBQe	58	1	145	1	\N
-3	10	187	1	495500000000	18	2n1GAW6VPRBMtKYZRGcat81V6GMcJj83Ygrk8srvn5GKJRc4EZ1w	115	1	187	1	\N
-4	11	12	1	11549710000000000	58	2n2QieCygr2kQSHiZKW9krooGSMAa3CiRvPvToKXf2ar9mierqin	14	1	12	1	\N
-5	11	99	1	4592250000000	0	2mzbV7WevxLuchs2dAMY4vQBS6XttnCUF8Hvks4XNBQ5qiSGGBQe	14	1	99	1	\N
-3	11	187	1	492000000000	32	2n11d3wqcdMv2rRXBToyXbQ5Bam96LK4XwrtNUePa4SeTm6hHn1A	115	1	187	1	\N
-4	12	12	1	11549630000000000	74	2mzzi4y2c3uJ7RMauuw5th3WQDy8u6kTeyx7Lz9vEQT6W1rEj8oV	14	1	12	1	\N
-5	12	99	1	5393750000000	0	2mzbV7WevxLuchs2dAMY4vQBS6XttnCUF8Hvks4XNBQ5qiSGGBQe	14	1	99	1	\N
-3	12	187	1	490500000000	38	2mzoZKd3ky3h9bL8PL1c11Bgc9VnEsahnHJnjVCHDqX3ubUsE8s1	115	1	187	1	\N
-4	13	12	1	11549630000000000	74	2mzzi4y2c3uJ7RMauuw5th3WQDy8u6kTeyx7Lz9vEQT6W1rEj8oV	14	1	12	1	\N
-7	13	145	1	1547250000000	0	2mzbV7WevxLuchs2dAMY4vQBS6XttnCUF8Hvks4XNBQ5qiSGGBQe	58	1	145	1	\N
-3	13	187	1	490500000000	38	2mzoZKd3ky3h9bL8PL1c11Bgc9VnEsahnHJnjVCHDqX3ubUsE8s1	115	1	187	1	\N
-4	14	12	1	11549565000000000	87	2n1nvNyhfuyApWEDz12WjwwowXN8BDFJX33rL2eKdNHRmTjnUVhe	14	1	12	1	\N
-5	14	99	1	5379000000000	0	2mzbV7WevxLuchs2dAMY4vQBS6XttnCUF8Hvks4XNBQ5qiSGGBQe	14	1	99	1	\N
-3	14	187	1	488750000000	45	2n1NEZWGR8yPsh8EVimCv8pTtJcqjdeig4hBv7zL6RkuGEZUNuRK	115	1	187	1	\N
-4	15	12	1	11549530000000000	94	2n19rntRZc4hWYVMw8hvTWsB4fTe9PMPFgmfJjUY6QuYcc5npCsa	14	1	12	1	\N
-7	15	145	1	2303000000000	0	2mzbV7WevxLuchs2dAMY4vQBS6XttnCUF8Hvks4XNBQ5qiSGGBQe	58	1	145	1	\N
-3	15	187	1	488000000000	48	2mzweUGmrs9Npg6Pu1iPoGciGaf6dkiTXuhKmyRxpXNffbxCcgFj	115	1	187	1	\N
-4	16	12	1	11549530000000000	94	2n19rntRZc4hWYVMw8hvTWsB4fTe9PMPFgmfJjUY6QuYcc5npCsa	14	1	12	1	\N
-5	16	99	1	6134750000000	0	2mzbV7WevxLuchs2dAMY4vQBS6XttnCUF8Hvks4XNBQ5qiSGGBQe	14	1	99	1	\N
-3	16	187	1	488000000000	48	2mzweUGmrs9Npg6Pu1iPoGciGaf6dkiTXuhKmyRxpXNffbxCcgFj	115	1	187	1	\N
-4	18	12	1	11549470000000000	106	2mzYMU6aS2LyAjmR2y9WRyWbjoJgrVCXYEnqmsQZYsiahZMLqwM8	14	1	12	1	\N
-5	18	99	1	6129750000000	0	2mzbV7WevxLuchs2dAMY4vQBS6XttnCUF8Hvks4XNBQ5qiSGGBQe	14	1	99	1	\N
-3	18	187	1	486500000000	54	2n26fbLdC4Knh3uWfrNoTW9AM4y367vziXkijSyLMgqowDJWsgKG	115	1	187	1	\N
-4	20	12	1	11549405000000000	119	2mzZEGPisvGSpg7eESHufKtdDZ6yJwU3yTj4Cuis6SgUFg7b3YS5	14	1	12	1	\N
-7	20	145	1	3809500000000	0	2mzbV7WevxLuchs2dAMY4vQBS6XttnCUF8Hvks4XNBQ5qiSGGBQe	58	1	145	1	\N
-3	20	187	1	485000000000	60	2n1M5NMN2DMv8gHe2hkX2adjfa6RMmJQLuv3ZjBEqgnE8sUyRhY2	115	1	187	1	\N
-4	22	12	1	11549310000000000	138	2n1WUYqkpy67PcHr8PR418EmJi8kg2yzTBdH2obaXUyUjjd2Adkd	14	1	12	1	\N
-5	22	99	1	8418000000000	0	2mzbV7WevxLuchs2dAMY4vQBS6XttnCUF8Hvks4XNBQ5qiSGGBQe	14	1	99	1	\N
-3	22	187	1	482500000000	70	2mzz4nrcE32xtBGAPMNbKcTuMv3i43gYMzNFc29ApqSjaXN9hW15	115	1	187	1	\N
-4	24	12	1	11549245000000000	151	2n1mLY9ftU6iTp5KftgR3KNjJa6xxH8YgUbq3t9ZN52Hr7Q4UWbZ	14	1	12	1	\N
-5	24	99	1	9924500000000	0	2mzbV7WevxLuchs2dAMY4vQBS6XttnCUF8Hvks4XNBQ5qiSGGBQe	14	1	99	1	\N
-3	24	187	1	481000000000	76	2n1peKKDny4cun1qP7Fnx533xM49jaCpqF2dFniG6F58Fs9vUfTc	115	1	187	1	\N
-4	26	12	1	11549210000000000	158	2mzuGDjWiAfTgc8F9rxkMT45bjAjiVXFy3ATKEkNhmiZSZtJvQM8	14	1	12	1	\N
-5	26	99	1	10680500000000	0	2mzbV7WevxLuchs2dAMY4vQBS6XttnCUF8Hvks4XNBQ5qiSGGBQe	14	1	99	1	\N
-3	26	187	1	480000000000	80	2mzefbXnnb6evXG4vUvCpkpLAE6jWR6x7jKmYTrr1ocbk683t8EF	115	1	187	1	\N
-4	17	12	1	11549500000000000	100	2n1DBUoNZBsZX8TyzM1sF93mgCfgTNGeej67Jg3sQjpLQJpnJAyd	14	1	12	1	\N
-7	17	145	1	3053750000000	0	2mzbV7WevxLuchs2dAMY4vQBS6XttnCUF8Hvks4XNBQ5qiSGGBQe	58	1	145	1	\N
-3	17	187	1	487250000000	51	2n13hN9Koiunuc3HCMeW5bNwLQXpyMxnyM4J8itmDhaJ27j2X5Rw	115	1	187	1	\N
-4	19	12	1	11549440000000000	112	2n1W4cX1Fs46yXqHTUxv88RzfsEPdE1bmntHNNAhnHrKRWLKo8tD	14	1	12	1	\N
-5	19	99	1	6880500000000	0	2mzbV7WevxLuchs2dAMY4vQBS6XttnCUF8Hvks4XNBQ5qiSGGBQe	14	1	99	1	\N
-3	19	187	1	485750000000	57	2n11dFjvUWMcbeeoND6EWirY4Q1iDqyGwFRe5cNERZhkWQ6RbT9H	115	1	187	1	\N
-4	21	12	1	11549340000000000	132	2mzfcCr1NRMY1wrL5M5jX4ixdoGHtmGowYJBDvqdp22deGBQhXPb	14	1	12	1	\N
-5	21	99	1	7667250000000	0	2mzbV7WevxLuchs2dAMY4vQBS6XttnCUF8Hvks4XNBQ5qiSGGBQe	14	1	99	1	\N
-3	21	187	1	483250000000	67	2n1F4fqVVBzz8DxMTVMQDU79NoLtyEQbGPHy3w7HQiToU717mWPr	115	1	187	1	\N
-4	23	12	1	11549275000000000	145	2n28gYaJ8zjRVkE8JXQzETuiGYxvEn2XTmGZEaKuFVVw9pwxiLCE	14	1	12	1	\N
-5	23	99	1	9173750000000	0	2mzbV7WevxLuchs2dAMY4vQBS6XttnCUF8Hvks4XNBQ5qiSGGBQe	14	1	99	1	\N
-3	23	187	1	481750000000	73	2n1f1CnF1ihmALQbQzUpH4Ds8HEUu57ZnSFu35SBRRdiZ7W5CJKf	115	1	187	1	\N
-4	25	12	1	11549210000000000	158	2mzuGDjWiAfTgc8F9rxkMT45bjAjiVXFy3ATKEkNhmiZSZtJvQM8	14	1	12	1	\N
-7	25	145	1	4565500000000	0	2mzbV7WevxLuchs2dAMY4vQBS6XttnCUF8Hvks4XNBQ5qiSGGBQe	58	1	145	1	\N
-3	25	187	1	480000000000	80	2mzefbXnnb6evXG4vUvCpkpLAE6jWR6x7jKmYTrr1ocbk683t8EF	115	1	187	1	\N
-4	27	12	1	11549180000000000	164	2mzaUhJbHEasfupW8SgpcwRdhvMWvMW23u7RK797aUPaRTSVQAZB	14	1	12	1	\N
-5	27	99	1	11431250000000	0	2mzbV7WevxLuchs2dAMY4vQBS6XttnCUF8Hvks4XNBQ5qiSGGBQe	14	1	99	1	\N
-3	27	187	1	479250000000	83	2mzyDoDmQ1ZH6UpmPbP1Y7Evqz5ysRVopvi3pmPsdsp5Maof9qJJ	115	1	187	1	\N
-4	28	12	1	11549180000000000	164	2mzaUhJbHEasfupW8SgpcwRdhvMWvMW23u7RK797aUPaRTSVQAZB	14	1	12	1	\N
-7	28	145	1	4560250000000	0	2mzbV7WevxLuchs2dAMY4vQBS6XttnCUF8Hvks4XNBQ5qiSGGBQe	58	1	145	1	\N
-3	28	187	1	479250000000	83	2mzyDoDmQ1ZH6UpmPbP1Y7Evqz5ysRVopvi3pmPsdsp5Maof9qJJ	115	1	187	1	\N
-4	29	12	1	11549150000000000	170	2mzXkLVTnaMAeoZiTXeVksmY9aad6o9vhCWuWX9Hp4FeQdWbdAes	14	1	12	1	\N
-7	29	145	1	5311000000000	0	2mzbV7WevxLuchs2dAMY4vQBS6XttnCUF8Hvks4XNBQ5qiSGGBQe	58	1	145	1	\N
-3	29	187	1	478500000000	86	2mzy1968hAuA4mj6Hz5v4viBBTNgttyYZfr4ZcZxDYGeu12uLBUY	115	1	187	1	\N
-4	30	12	1	11549150000000000	170	2mzXkLVTnaMAeoZiTXeVksmY9aad6o9vhCWuWX9Hp4FeQdWbdAes	14	1	12	1	\N
-5	30	99	1	11431250000000	0	2mzbV7WevxLuchs2dAMY4vQBS6XttnCUF8Hvks4XNBQ5qiSGGBQe	14	1	99	1	\N
-3	30	187	1	478500000000	86	2mzy1968hAuA4mj6Hz5v4viBBTNgttyYZfr4ZcZxDYGeu12uLBUY	115	1	187	1	\N
-4	31	12	1	11549120000000000	176	2n18NeHLkmUPzEwejCPr4FD3YKtDRHqJUvdrxqambtdNePiS1rY3	14	1	12	1	\N
-5	31	99	1	11431250000000	0	2mzbV7WevxLuchs2dAMY4vQBS6XttnCUF8Hvks4XNBQ5qiSGGBQe	14	1	99	1	\N
-3	31	187	1	477750000000	89	2n1XkcqVGnZwGKDn286qtomwAiuVaThZAYJei3U89uKxGb9GsNHN	115	1	187	1	\N
-4	32	12	1	11549090000000000	182	2n2Qm22Hm6yhCH5Xh4BokUfRgucBkDW9vQpeaRhBDtjn89zbiMzH	14	1	12	1	\N
-5	32	99	1	12182000000000	0	2mzbV7WevxLuchs2dAMY4vQBS6XttnCUF8Hvks4XNBQ5qiSGGBQe	14	1	99	1	\N
-3	32	187	1	477000000000	92	2n24VeTg4Rxtm77KdzKGEqwh1XTTx6TXf2NM1z2s6VTH6M33Kj9X	115	1	187	1	\N
-4	33	12	1	11549090000000000	182	2n2Qm22Hm6yhCH5Xh4BokUfRgucBkDW9vQpeaRhBDtjn89zbiMzH	14	1	12	1	\N
-7	33	145	1	6061750000000	0	2mzbV7WevxLuchs2dAMY4vQBS6XttnCUF8Hvks4XNBQ5qiSGGBQe	58	1	145	1	\N
-3	33	187	1	477000000000	92	2n24VeTg4Rxtm77KdzKGEqwh1XTTx6TXf2NM1z2s6VTH6M33Kj9X	115	1	187	1	\N
-4	34	12	1	11549060000000000	188	2n1QtKRYcpPoDAaGo7dFhJse3CtBgUvyTtWaj5uNC8G6a8dCmZfZ	14	1	12	1	\N
-5	34	99	1	12182000000000	0	2mzbV7WevxLuchs2dAMY4vQBS6XttnCUF8Hvks4XNBQ5qiSGGBQe	14	1	99	1	\N
-3	34	187	1	476250000000	95	2n1S8kcHvzjcD2S9qwAjUrFrdr54stkRPonhn1LYz9YBYycWX1US	115	1	187	1	\N
-4	35	12	1	11549060000000000	188	2n1QtKRYcpPoDAaGo7dFhJse3CtBgUvyTtWaj5uNC8G6a8dCmZfZ	14	1	12	1	\N
-7	35	145	1	6812500000000	0	2mzbV7WevxLuchs2dAMY4vQBS6XttnCUF8Hvks4XNBQ5qiSGGBQe	58	1	145	1	\N
-3	35	187	1	476250000000	95	2n1S8kcHvzjcD2S9qwAjUrFrdr54stkRPonhn1LYz9YBYycWX1US	115	1	187	1	\N
->>>>>>> 25dc89d6
+3	2	82	1	499000000000	4	2n1DNfWSGarGAEFPD5xEHAd8r6tM8yzY6E7iFt4tL6UXvRmU9tBf	83	1	82	1	\N
+4	2	186	1	11549975000000000	5	2n1A2gTzRgpkWPCuqCjo2m9jsYEAXga5cB4fd8BrcnFtUXC11uoR	187	1	186	1	\N
+5	2	205	1	746000000000	0	2mzbV7WevxLuchs2dAMY4vQBS6XttnCUF8Hvks4XNBQ5qiSGGBQe	187	1	205	1	\N
+3	3	82	1	497250000000	11	2n19BzL45DNCFbThWGcbMPEtHxx5DUESDQdDpAQEFpKEyAeRq3yF	83	1	82	1	\N
+7	3	138	1	796750000000	0	2mzbV7WevxLuchs2dAMY4vQBS6XttnCUF8Hvks4XNBQ5qiSGGBQe	139	1	138	1	\N
+4	3	186	1	11549900000000000	20	2mzmB3c15tB2prLUJCXtr8RYpajQNw5CWehAnaKyPajFZBubGNPe	187	1	186	1	\N
+3	4	82	1	497250000000	11	2n19BzL45DNCFbThWGcbMPEtHxx5DUESDQdDpAQEFpKEyAeRq3yF	83	1	82	1	\N
+4	4	186	1	11549900000000000	20	2mzmB3c15tB2prLUJCXtr8RYpajQNw5CWehAnaKyPajFZBubGNPe	187	1	186	1	\N
+5	4	205	1	1542750000000	0	2mzbV7WevxLuchs2dAMY4vQBS6XttnCUF8Hvks4XNBQ5qiSGGBQe	187	1	205	1	\N
+3	5	82	1	496500000000	14	2mzxqGRjo7oCeUztkGYjwKEzQ56N9eqr7Rat37QLTQ91kxPNbHPi	83	1	82	1	\N
+7	5	138	1	1542500000000	0	2mzbV7WevxLuchs2dAMY4vQBS6XttnCUF8Hvks4XNBQ5qiSGGBQe	139	1	138	1	\N
+4	5	186	1	11549875000000000	25	2n1WfjgUsAVKrgcvQGRE3KBQLcSxBVJ7wbd2aKSwqWHF6nFgPpaC	187	1	186	1	\N
+3	6	82	1	496500000000	14	2mzxqGRjo7oCeUztkGYjwKEzQ56N9eqr7Rat37QLTQ91kxPNbHPi	83	1	82	1	\N
+4	6	186	1	11549875000000000	25	2n1WfjgUsAVKrgcvQGRE3KBQLcSxBVJ7wbd2aKSwqWHF6nFgPpaC	187	1	186	1	\N
+5	6	205	1	1491750000000	0	2mzbV7WevxLuchs2dAMY4vQBS6XttnCUF8Hvks4XNBQ5qiSGGBQe	187	1	205	1	\N
+3	7	82	1	496000000000	16	2n117JVqT5KgK7qbah7TUsHiyjsDLJAYw3xsw6f7DbsQPqTgvDRB	83	1	82	1	\N
+4	7	186	1	11549845000000000	31	2n1LhYjC1ujXAxsw8oZJQTTEzZrTWsoN4ZzFJRQAaxbSkEMvG3NP	187	1	186	1	\N
+5	7	205	1	2242250000000	0	2mzbV7WevxLuchs2dAMY4vQBS6XttnCUF8Hvks4XNBQ5qiSGGBQe	187	1	205	1	\N
+3	8	82	1	495000000000	20	2n2C1GaFbG4G8p55cVeUu4EKxDz89GH7Cok6VT2hDue6Pi2j75sD	83	1	82	1	\N
+4	8	186	1	11549815000000000	37	2n1tFTPKs3JWdhEcB8d442dWDxSD2ToSLoQGScimSnB15rZz2k36	187	1	186	1	\N
+5	8	205	1	2993250000000	0	2mzbV7WevxLuchs2dAMY4vQBS6XttnCUF8Hvks4XNBQ5qiSGGBQe	187	1	205	1	\N
+3	9	82	1	495000000000	20	2n2C1GaFbG4G8p55cVeUu4EKxDz89GH7Cok6VT2hDue6Pi2j75sD	83	1	82	1	\N
+7	9	138	1	1547750000000	0	2mzbV7WevxLuchs2dAMY4vQBS6XttnCUF8Hvks4XNBQ5qiSGGBQe	139	1	138	1	\N
+4	9	186	1	11549815000000000	37	2n1tFTPKs3JWdhEcB8d442dWDxSD2ToSLoQGScimSnB15rZz2k36	187	1	186	1	\N
+3	10	82	1	492750000000	29	2n2TLWyZNb6cLvNFFA44mXFP6tLWWdwxN8V89QZvZETxM2BJJGkV	83	1	82	1	\N
+7	10	138	1	1614000000000	0	2mzbV7WevxLuchs2dAMY4vQBS6XttnCUF8Hvks4XNBQ5qiSGGBQe	139	1	138	1	\N
+4	10	186	1	11549720000000000	56	2mznGxbZVjiT4WKYyxhDGvGgBGgbLd1DvWn8wP2nu3f5T3LVoDhj	187	1	186	1	\N
+3	11	82	1	492000000000	32	2n2MHLon39BgbZ6SqZpa3gvA2hrpc6ivT3NSpi8tFAV6ZTpBqqVB	83	1	82	1	\N
+4	11	186	1	11549685000000000	63	2n1iiUzxxwpR6pyBEChn91quL5o1fo3XCZGwyRpkxM5VAuDemx9S	187	1	186	1	\N
+5	11	205	1	3749000000000	0	2mzbV7WevxLuchs2dAMY4vQBS6XttnCUF8Hvks4XNBQ5qiSGGBQe	187	1	205	1	\N
+3	12	82	1	489250000000	43	2n1KAcc5QfQLKuaF2SMnTpNWcSrom4cQb3omkoojAyF27MGGBHKp	83	1	82	1	\N
+4	12	186	1	11549585000000000	83	2n2KQCbuvkXbuLJqZ8XEFu9HtxTVnDRL4cLx5P9i8i6kubSy3ZUV	187	1	186	1	\N
+5	12	205	1	4571750000000	0	2mzbV7WevxLuchs2dAMY4vQBS6XttnCUF8Hvks4XNBQ5qiSGGBQe	187	1	205	1	\N
+3	13	82	1	488500000000	46	2n2SpqanRcXwhchRMtV2M6uoxLwTnTWVP5nbmxe2fR73peTkdqeM	83	1	82	1	\N
+7	13	138	1	2369750000000	0	2mzbV7WevxLuchs2dAMY4vQBS6XttnCUF8Hvks4XNBQ5qiSGGBQe	139	1	138	1	\N
+4	13	186	1	11549550000000000	90	2n19GxKjwsBmFn5bNPYiCHvKwHT1XvPTv5yihUocZfK6w6425TkQ	187	1	186	1	\N
+3	14	82	1	488500000000	46	2n2SpqanRcXwhchRMtV2M6uoxLwTnTWVP5nbmxe2fR73peTkdqeM	83	1	82	1	\N
+4	14	186	1	11549550000000000	90	2n19GxKjwsBmFn5bNPYiCHvKwHT1XvPTv5yihUocZfK6w6425TkQ	187	1	186	1	\N
+5	14	205	1	5327500000000	0	2mzbV7WevxLuchs2dAMY4vQBS6XttnCUF8Hvks4XNBQ5qiSGGBQe	187	1	205	1	\N
+3	15	82	1	487750000000	49	2n1M4zKYr41xLgdYJ5bcYpcTfMzAfc1FgX8XsdR66ZbGC7HTGv7V	83	1	82	1	\N
+7	15	138	1	3120500000000	0	2mzbV7WevxLuchs2dAMY4vQBS6XttnCUF8Hvks4XNBQ5qiSGGBQe	139	1	138	1	\N
+4	15	186	1	11549520000000000	96	2n1vzA1LJmzyP8jdJGw2wAVxiSouHj74T478CbR7xx3UEFSjkf9E	187	1	186	1	\N
+3	16	82	1	487750000000	49	2n1M4zKYr41xLgdYJ5bcYpcTfMzAfc1FgX8XsdR66ZbGC7HTGv7V	83	1	82	1	\N
+4	16	186	1	11549520000000000	96	2n1vzA1LJmzyP8jdJGw2wAVxiSouHj74T478CbR7xx3UEFSjkf9E	187	1	186	1	\N
+5	16	205	1	5322500000000	0	2mzbV7WevxLuchs2dAMY4vQBS6XttnCUF8Hvks4XNBQ5qiSGGBQe	187	1	205	1	\N
+3	18	82	1	487000000000	52	2n1Ws98Hxi6Q1R3NL6BPyFR5KRCiGzyLD3JvH6cUScSC5tSpp1sF	83	1	82	1	\N
+4	18	186	1	11549490000000000	102	2mzYd4kQKUBE9jxkGj7VzQBqu1hsXf9QgWqAxPSkoJAAha3TEJ5n	187	1	186	1	\N
+5	18	205	1	6073250000000	0	2mzbV7WevxLuchs2dAMY4vQBS6XttnCUF8Hvks4XNBQ5qiSGGBQe	187	1	205	1	\N
+3	20	82	1	485500000000	58	2n2KMyqpC5LCNgXDxBuQgewBSszFyybjWHVkSA9G6nxp51eWP6Lf	83	1	82	1	\N
+4	20	186	1	11549430000000000	114	2n12CLN5WQ2z7hkfMbM29qjEKqGTgdosGQSrXXUkSeKvtEzzN84d	187	1	186	1	\N
+5	20	205	1	6824000000000	0	2mzbV7WevxLuchs2dAMY4vQBS6XttnCUF8Hvks4XNBQ5qiSGGBQe	187	1	205	1	\N
+3	22	82	1	481500000000	74	2n1EsyrjMG2YErLFjtdGnDrC4ovRjXGVkD83tW9aj7g4FbqLFfuS	83	1	82	1	\N
+4	22	186	1	11549265000000000	147	2n12KbkwWY47sCf6FDYmvT5Vvn3sJwS2SJ77F39p3hyh7k9k3SS3	187	1	186	1	\N
+5	22	205	1	7589750000000	0	2mzbV7WevxLuchs2dAMY4vQBS6XttnCUF8Hvks4XNBQ5qiSGGBQe	187	1	205	1	\N
+3	24	82	1	480750000000	77	2n2J7auJrD2jzbwNNSivYy56gc7NdCKQpSoJ9ap4Gom4m4sALRhG	83	1	82	1	\N
+4	24	186	1	11549235000000000	153	2n2CyfmZtJj18yEARvx7dRE4N6bVGciR31eUuvnzpMeJLMtWAfMi	187	1	186	1	\N
+5	24	205	1	7574750000000	0	2mzbV7WevxLuchs2dAMY4vQBS6XttnCUF8Hvks4XNBQ5qiSGGBQe	187	1	205	1	\N
+3	26	82	1	475750000000	97	2n2QeK2zcmbQDXEdffhY1iN6MKJyfaPPmMGjgHzZG4v38SNsMqEx	83	1	82	1	\N
+4	26	186	1	11549050000000000	190	2n1rbxqLabiajfz7DpgbBLdjatRW7SPdd3rKaEDS4wQazJL1KVzo	187	1	186	1	\N
+5	26	205	1	8418000000000	0	2mzbV7WevxLuchs2dAMY4vQBS6XttnCUF8Hvks4XNBQ5qiSGGBQe	187	1	205	1	\N
+3	28	82	1	475000000000	100	2mzh5Uu5MTL78TyeEoEXewwvFXkkqP9CgFFCr1jj8xz83gu7NCQv	83	1	82	1	\N
+7	28	138	1	7120250000000	0	2mzbV7WevxLuchs2dAMY4vQBS6XttnCUF8Hvks4XNBQ5qiSGGBQe	139	1	138	1	\N
+4	28	186	1	11549010000000000	198	2n1VEJhuQTyKta1BFVq6j8nWtWXR1kMEBaQ3b9GJQTewMLhYr92o	187	1	186	1	\N
+3	17	82	1	487000000000	52	2n1Ws98Hxi6Q1R3NL6BPyFR5KRCiGzyLD3JvH6cUScSC5tSpp1sF	83	1	82	1	\N
+7	17	138	1	3120500000000	0	2mzbV7WevxLuchs2dAMY4vQBS6XttnCUF8Hvks4XNBQ5qiSGGBQe	139	1	138	1	\N
+4	17	186	1	11549490000000000	102	2mzYd4kQKUBE9jxkGj7VzQBqu1hsXf9QgWqAxPSkoJAAha3TEJ5n	187	1	186	1	\N
+3	19	82	1	486250000000	55	2n185auxe4JMzCM9eJvkBLgQd2dTjjMkJDJ1MT4C8aY8qkqJq8FT	83	1	82	1	\N
+4	19	186	1	11549460000000000	108	2n1vvFkY2MTs1tz9PtrYFZHjMX7z1wKKWs2SD4jSkCwp5vT71gBV	187	1	186	1	\N
+5	19	205	1	6073250000000	0	2mzbV7WevxLuchs2dAMY4vQBS6XttnCUF8Hvks4XNBQ5qiSGGBQe	187	1	205	1	\N
+3	21	82	1	482250000000	71	2mze7EdRxuYf6hfjfAFNYm8dqvwWS5nEMTAoxxU9j9WHzPm3bziQ	83	1	82	1	\N
+7	21	138	1	3963750000000	0	2mzbV7WevxLuchs2dAMY4vQBS6XttnCUF8Hvks4XNBQ5qiSGGBQe	139	1	138	1	\N
+4	21	186	1	11549310000000000	138	2n2K8gVUwZgSWPDh2yLc6qwJkLiSz9A1XGwCkTd4R49GpRit11MD	187	1	186	1	\N
+3	23	82	1	481500000000	74	2n1EsyrjMG2YErLFjtdGnDrC4ovRjXGVkD83tW9aj7g4FbqLFfuS	83	1	82	1	\N
+7	23	138	1	4729500000000	0	2mzbV7WevxLuchs2dAMY4vQBS6XttnCUF8Hvks4XNBQ5qiSGGBQe	139	1	138	1	\N
+4	23	186	1	11549265000000000	147	2n12KbkwWY47sCf6FDYmvT5Vvn3sJwS2SJ77F39p3hyh7k9k3SS3	187	1	186	1	\N
+3	25	82	1	479000000000	84	2mztg3Kqk9Kp9vZT8RLHgXVpyqYsnqsg7CZdjHfBj38rHGY2CKBf	83	1	82	1	\N
+7	25	138	1	5516250000000	0	2mzbV7WevxLuchs2dAMY4vQBS6XttnCUF8Hvks4XNBQ5qiSGGBQe	139	1	138	1	\N
+4	25	186	1	11549170000000000	166	2mzXjqCAR9fEdF1CP6fmUroRRhKoEZmbMgumVbSbv2o1xB1SUNU6	187	1	186	1	\N
+3	27	82	1	475750000000	97	2n2QeK2zcmbQDXEdffhY1iN6MKJyfaPPmMGjgHzZG4v38SNsMqEx	83	1	82	1	\N
+7	27	138	1	6359500000000	0	2mzbV7WevxLuchs2dAMY4vQBS6XttnCUF8Hvks4XNBQ5qiSGGBQe	139	1	138	1	\N
+4	27	186	1	11549050000000000	190	2n1rbxqLabiajfz7DpgbBLdjatRW7SPdd3rKaEDS4wQazJL1KVzo	187	1	186	1	\N
+3	29	82	1	473500000000	106	2n2QSYjRRcWqcDoWfL1qWYDw9TYMfLURHtJ9zHhatWJUpVHZtxSm	83	1	82	1	\N
+7	29	138	1	7906750000000	0	2mzbV7WevxLuchs2dAMY4vQBS6XttnCUF8Hvks4XNBQ5qiSGGBQe	139	1	138	1	\N
+4	29	186	1	11548945000000000	211	2n2Pg2wUY88WhW5FhuBNjgowTqWT2GTL36oDCxNLM7RsAFKgo57g	187	1	186	1	\N
+3	30	82	1	472500000000	110	2n29RSuwa29Ykn59JrZkBVV5GnuvSiTQsy9avCFNuj3pr5sHtQYt	83	1	82	1	\N
+4	30	186	1	11548915000000000	217	2n1fAjEzBThMsMttoBmwFdKhfCj9oDC6bqkSgEH9Fd9aRSkdgHM8	187	1	186	1	\N
+5	30	205	1	8325750000000	0	2mzbV7WevxLuchs2dAMY4vQBS6XttnCUF8Hvks4XNBQ5qiSGGBQe	187	1	205	1	\N
+3	31	82	1	472500000000	110	2n29RSuwa29Ykn59JrZkBVV5GnuvSiTQsy9avCFNuj3pr5sHtQYt	83	1	82	1	\N
+7	31	138	1	8657750000000	0	2mzbV7WevxLuchs2dAMY4vQBS6XttnCUF8Hvks4XNBQ5qiSGGBQe	139	1	138	1	\N
+4	31	186	1	11548915000000000	217	2n1fAjEzBThMsMttoBmwFdKhfCj9oDC6bqkSgEH9Fd9aRSkdgHM8	187	1	186	1	\N
+3	32	82	1	471750000000	113	2mzbCmcUt6ffrKzYvTLpUHb8WyB2TG2zgzofF31EbewBkaJRaBWL	83	1	82	1	\N
+7	32	138	1	9408500000000	0	2mzbV7WevxLuchs2dAMY4vQBS6XttnCUF8Hvks4XNBQ5qiSGGBQe	139	1	138	1	\N
+4	32	186	1	11548885000000000	223	2n2EWnU3aGWeE83aFxGJxf5EXNnjb1bpiGAtocEskseNfEgEyuj7	187	1	186	1	\N
+3	33	82	1	471750000000	113	2mzbCmcUt6ffrKzYvTLpUHb8WyB2TG2zgzofF31EbewBkaJRaBWL	83	1	82	1	\N
+4	33	186	1	11548885000000000	223	2n2EWnU3aGWeE83aFxGJxf5EXNnjb1bpiGAtocEskseNfEgEyuj7	187	1	186	1	\N
+5	33	205	1	8325500000000	0	2mzbV7WevxLuchs2dAMY4vQBS6XttnCUF8Hvks4XNBQ5qiSGGBQe	187	1	205	1	\N
+3	34	82	1	471250000000	115	2mzjckrCaih1Yk2iqogCGdJdikaZQ4pMyUFAbe49UdbGhoChtpZk	83	1	82	1	\N
+7	34	138	1	10153962000000	0	2mzbV7WevxLuchs2dAMY4vQBS6XttnCUF8Hvks4XNBQ5qiSGGBQe	139	1	138	1	\N
+4	34	186	1	11548860000000000	228	2n1K4rRarNpDgy23U6xJCqp4e6MsyTBU53MXwzPDdQUPikTdwiv7	187	1	186	1	\N
+1	34	193	1	5038000000	0	2mzbV7WevxLuchs2dAMY4vQBS6XttnCUF8Hvks4XNBQ5qiSGGBQe	194	1	193	1	\N
+3	35	82	1	470500000000	118	2n225LdyBB8oKykBS8NW2yGLCEbb6EGN236cfCtxhFaHkRUnofZ5	83	1	82	1	\N
+7	35	138	1	10909711000000	0	2mzbV7WevxLuchs2dAMY4vQBS6XttnCUF8Hvks4XNBQ5qiSGGBQe	139	1	138	1	\N
+4	35	186	1	11548825000000000	235	2n2C6ny9RZoex8ysSMNrsbxdRGUva2pH78EKrXBSrBFRk8Hpxg7J	187	1	186	1	\N
+1	35	193	1	5039000000	0	2mzbV7WevxLuchs2dAMY4vQBS6XttnCUF8Hvks4XNBQ5qiSGGBQe	194	1	193	1	\N
+3	36	82	1	470500000000	118	2n225LdyBB8oKykBS8NW2yGLCEbb6EGN236cfCtxhFaHkRUnofZ5	83	1	82	1	\N
+4	36	186	1	11548825000000000	235	2n2C6ny9RZoex8ysSMNrsbxdRGUva2pH78EKrXBSrBFRk8Hpxg7J	187	1	186	1	\N
+1	36	193	1	5039000000	0	2mzbV7WevxLuchs2dAMY4vQBS6XttnCUF8Hvks4XNBQ5qiSGGBQe	194	1	193	1	\N
+5	36	205	1	8330499000000	0	2mzbV7WevxLuchs2dAMY4vQBS6XttnCUF8Hvks4XNBQ5qiSGGBQe	187	1	205	1	\N
 \.
 
 
@@ -3039,68 +2653,42 @@
 --
 
 COPY public.blocks (id, state_hash, parent_id, parent_hash, creator_id, block_winner_id, last_vrf_output, snarked_ledger_hash_id, staking_epoch_data_id, next_epoch_data_id, min_window_density, sub_window_densities, total_currency, ledger_hash, height, global_slot_since_hard_fork, global_slot_since_genesis, protocol_version_id, proposed_protocol_version_id, "timestamp", chain_status) FROM stdin;
-<<<<<<< HEAD
-22	3NLPfxKeG2PNHYqLVQPhG33XK4wPZTo8G6TBxsbfkh5cQ2rgH1dJ	20	3NK7Z9497tubDTqfDW3reqe7RYKbqB2jXET6qyN9uAVznbzszZwL	26	151	5UtMbIrM_MZy9GHsoopjuK9A0MNIFjxRg-yoWGrD5AY=	1	1	23	77	{2,5,6,3,7,7,7,7,7,7,7}	23166005000061388	jx9QYetRmUirvUcMxtPTH5LFe83VqffMwj5ZDfSCtqN1gub1FX6	16	24	24	1	\N	1752080485000	orphaned
-24	3NLpEqcM9vPgh3AjCeHibcp82u9YfGxy7UYVE2YmDWLwTPg25F1q	22	3NLPfxKeG2PNHYqLVQPhG33XK4wPZTo8G6TBxsbfkh5cQ2rgH1dJ	43	42	e8kmvRTHWeBTnwlsPaQklAQcE-18s5IANuzll5CazAU=	1	1	25	77	{2,5,6,4,7,7,7,7,7,7,7}	23166005000061388	jwkLqkJ39bTUeSyufk9f7ngFdeksDdXHb34HAuRz4WjvY3u6JH9	17	26	26	1	\N	1752080545000	canonical
-20	3NK7Z9497tubDTqfDW3reqe7RYKbqB2jXET6qyN9uAVznbzszZwL	19	3NKe4GP3e8bmzBiYnS5AmYg7gEETUkaMcRorE5iV5aqh6zg3qrpe	26	151	zHpwbVk5u9G5BMSGl7onHuXyS5m4eO23OB32gUlWgwI=	1	1	21	77	{2,5,6,2,7,7,7,7,7,7,7}	23166005000061388	jxf9EhvHbHiHjHd1qxbCFHjia2eos2AJJ8mDt9FRnoaRqc1vmMp	15	22	22	1	\N	1752080425000	canonical
-18	3NKtL4ZkMQH888eGxS7in97HsbHkfrckryuouidrAWejdAdVbbaV	16	3NKRiKLh53RbMm8tHmqmUmGp97g2GxVYqoqNfYFwVttChpgtJkCY	43	42	TtTa_70-u3LcIgg_KvkZU6cgAkgbe09KiTSMTumz_gY=	1	1	19	77	{2,5,6,7,7,7,7,7,7,7,7}	23166005000061388	jwnbLyQnZFqJJCr2wJBZDUwtz3o6szsJz79ghPCFS7eyHU4nb3D	13	20	20	1	\N	1752080365000	canonical
-4	3NLYUux6n7Q6HGdpxzCFnTj1ySsAwGgB17XS1YDdBQD6nJg9Rqhs	3	3NKBjGfeoacaAb81yj1usNzoffTALtpHHcsHh6mRBgo529JM9gS4	26	151	Lp_PR7o2jkyf4amN_2ZOSpt6UPtuFcbNscPhTmXJfQk=	1	1	5	77	{2,2,7,7,7,7,7,7,7,7,7}	23166005000061388	jwWQaAMbUufcQknjoCmg86SzapxdmBBTt2ru88vy4WGdvpW36KY	4	9	9	1	\N	1752080035000	orphaned
-10	3NKMfNj1xaRJYbhPgStt4nFWnu6yqBY5R5Y7EpFuytY9QGebuxSV	8	3NKLFQseHtxpXzvM7PGDhh9q4ZVAtUpzbMZtcr8vRvzm28ePr4sJ	43	42	ikejLrpUXByXwaEtqriEwNL9LHRzr5dlCn_xxbXfEwc=	1	1	11	77	{2,5,1,7,7,7,7,7,7,7,7}	23166005000061388	jxuwdX8NePeBYmXg9gfqmBQEXqpDCJbj82CmJreeJqfptQU6pdY	8	14	14	1	\N	1752080185000	orphaned
-11	3NKQXoHqBHJc7nCtmGa9wbibuTqZEtW5wZtX21CkXEZwWtLXjEGK	9	3NKHz7P9B1YEu9v3PgLv2LAkXqLDK36uC6v4tDqxmrkvzcRAe5mQ	43	42	ivx_OyA0ZCJIM42RHxvmYPg-oG_sxOD9ySVP1_cAmwo=	1	1	12	77	{2,5,2,7,7,7,7,7,7,7,7}	23166005000061388	jxLEqP3v5QpxCdqRPZRezZNEHpPLLGoRDfUQ2iebPSBYPnLucDo	9	16	16	1	\N	1752080245000	orphaned
-14	3NLhaN1PjZYvmAUprKV8x4qDDoVoPBDThh4kQhDAp39NGfg4TNxo	13	3NLQw6NroS6EnbsgWHUGsMXf4NwL9ErU7euLWUADWLpqoZgxh8Xr	26	151	IuWPO1OhyYT4I0vo6ffeq0ugTT_AIrxKOBxvKmIECQI=	1	1	15	77	{2,5,4,7,7,7,7,7,7,7,7}	23166005000061388	jwKmPp5sHkaJsGJHEDfMin2VaaWgLNcW5bZjUppFbHDc2hPivFs	11	18	18	1	\N	1752080305000	orphaned
-13	3NLQw6NroS6EnbsgWHUGsMXf4NwL9ErU7euLWUADWLpqoZgxh8Xr	12	3NLWxUzDdZtFY2WeRaRWQnJsZqhWi3oMvvPRbd7j3JVyrax24TfC	43	42	XK54Jo-vyCI2n2dAOme7KnftDJvKzYCVVVvt0Mi9NA0=	1	1	14	77	{2,5,3,7,7,7,7,7,7,7,7}	23166005000061388	jwemzF8f7yBEii7SGmN4Sf168eJETL7MhJRyN8iavYXffvmFa4y	10	17	17	1	\N	1752080275000	canonical
-12	3NLWxUzDdZtFY2WeRaRWQnJsZqhWi3oMvvPRbd7j3JVyrax24TfC	9	3NKHz7P9B1YEu9v3PgLv2LAkXqLDK36uC6v4tDqxmrkvzcRAe5mQ	26	151	WGBhcUVA90MkvJ8lHRYc4xiH4Gwg8njc7FswQ4-xKgg=	1	1	13	77	{2,5,2,7,7,7,7,7,7,7,7}	23166005000061388	jwuDrKYYrEK1zx6HSvpq3ANDpEVjYgLNg1SUNiLpGP8wi6Jpmhd	9	16	16	1	\N	1752080245000	canonical
-9	3NKHz7P9B1YEu9v3PgLv2LAkXqLDK36uC6v4tDqxmrkvzcRAe5mQ	8	3NKLFQseHtxpXzvM7PGDhh9q4ZVAtUpzbMZtcr8vRvzm28ePr4sJ	26	151	oy8VUo4XhrnhBg0QuM0OhM0qWiRzOluZHfH6lmjQgwI=	1	1	10	77	{2,5,1,7,7,7,7,7,7,7,7}	23166005000061388	jxdmqTa6QT71u4D6m9PgjBbxV2g8qaucRUGgGkAC8Qho9mh9quF	8	14	14	1	\N	1752080185000	canonical
-8	3NKLFQseHtxpXzvM7PGDhh9q4ZVAtUpzbMZtcr8vRvzm28ePr4sJ	7	3NL6PcZpS8eTQVRngRxVumn4KrYgGs26zc1612dFqCPWpWDZy8jg	26	151	178nWpZF-Zpt7as2itLNDlR2HjFFN-1u5lNYHTdjzwQ=	1	1	9	77	{2,5,7,7,7,7,7,7,7,7,7}	23166005000061388	jxfQrYegYiQohfj3dNxCNHN5HdW1861qqTpJZ7GrYGS3z7pGwfa	7	13	13	1	\N	1752080155000	canonical
-7	3NL6PcZpS8eTQVRngRxVumn4KrYgGs26zc1612dFqCPWpWDZy8jg	6	3NKDrPRFjiNG7DvMaKLo8MzoomE3m3oP4HiCR1WYnfkAaEUTq2mM	43	42	fgiJqFmGSWMk7AblyE7xbriDZYMgEocIKtPZlK05Yg8=	1	1	8	77	{2,4,7,7,7,7,7,7,7,7,7}	23166005000061388	jxPTva5ZoanzaamgoLvSxVjYsXLp6uvfXokYLJGzrf4mqdfW5rU	6	11	11	1	\N	1752080095000	canonical
-6	3NKDrPRFjiNG7DvMaKLo8MzoomE3m3oP4HiCR1WYnfkAaEUTq2mM	5	3NLfBHRmNetQoEESRp3ahgysrd6az6SkSuXk4SC4ZohXjrbL8ekd	26	151	QRk74SJVk5mexU9uPxfkGrDJ4f69sfr4Qwh2X3Fh6ww=	1	1	7	77	{2,3,7,7,7,7,7,7,7,7,7}	23166005000061388	jxGBeUaeKC85e7Yy31H3uhFCkWu6qL6UKDFFCbqQCng3noASbr5	5	10	10	1	\N	1752080065000	canonical
-5	3NLfBHRmNetQoEESRp3ahgysrd6az6SkSuXk4SC4ZohXjrbL8ekd	3	3NKBjGfeoacaAb81yj1usNzoffTALtpHHcsHh6mRBgo529JM9gS4	43	42	0zgl_ue27tnK9-LfFvVpJNjjZk1xo7TyJQd0YfWDXgA=	1	1	6	77	{2,2,7,7,7,7,7,7,7,7,7}	23166005000061388	jx2ty2VEEScgLUHYbgZrVgtxoxTuZzzJmf4jMBMsfyMXigRH3hr	4	9	9	1	\N	1752080035000	canonical
-3	3NKBjGfeoacaAb81yj1usNzoffTALtpHHcsHh6mRBgo529JM9gS4	2	3NKJLKMfXwdwsiVqxRufPMrcp8ndni7ShLojJJ3LhYFrcsTFzsPf	43	42	xNntrWAZxQK8QXfnzJKe5tuVtITUVvOIrhIJiaokHQI=	1	1	4	77	{2,1,7,7,7,7,7,7,7,7,7}	23166005000061388	jwMp5VGCMoGF48dFr2PEnYxcfL8KzfEFe274C86SknPNc3g4Bw2	3	8	8	1	\N	1752080005000	canonical
-2	3NKJLKMfXwdwsiVqxRufPMrcp8ndni7ShLojJJ3LhYFrcsTFzsPf	1	3NL57Fa5yVDCnY7JqvZ6GGRs1gA7UKpRmWdX5oavtrRMY9nL9jnR	26	151	LxuoHG6J7Q8WIxWLIyvl920S4DjnfsS2bhuAlUe-HQc=	1	1	3	77	{2,7,7,7,7,7,7,7,7,7,7}	23166005000061388	jwjdcMLWywEqesmYKekpPj8PL44M2hMocWG2W5NDvNxbFRPmdD7	2	6	6	1	\N	1752079949587	canonical
-1	3NL57Fa5yVDCnY7JqvZ6GGRs1gA7UKpRmWdX5oavtrRMY9nL9jnR	\N	3NLmo1Dq4GrQMvAd2brHZypaKxdW3B75DY4pV21GG3jB59P6VG6U	1	1	39cyg4ZmMtnb_aFUIerNAoAJV8qtkfOpq0zFzPspjgM=	1	1	2	77	{1,7,7,7,7,7,7,7,7,7,7}	23166005000061388	jwZ8MVAesBiSNDZ1o9NcoBqZRjSchwR52L3bY6h4km3HTpwMX6Y	1	0	0	1	\N	1752079765000	canonical
-17	3NLvNZP1QhfdX3bdPEQ3eDRQPw9yd2p1L3DFKgLgY8ZRPLJF97NM	15	3NLqf7HKCSeK9HZV95XaDP8Nt6dtMnwf3TazJV9KTwhJhNRrHdTT	26	151	P2CF4EKYd_OUJZSjnzj4SH0pBmOmZ9A_ycjdYIX6Aws=	1	1	18	77	{2,5,5,7,7,7,7,7,7,7,7}	23166005000061388	jwJ2MmNKP1Hrqf5k687JNNzgjH6dsQsTJj9Uq43niEpXqNjpr2q	12	19	19	1	\N	1752080335000	orphaned
-21	3NKqSpK7wVeVaRBfC51GegqXJAe8fn3MfKnReKCXKXg2n93EaRLe	20	3NK7Z9497tubDTqfDW3reqe7RYKbqB2jXET6qyN9uAVznbzszZwL	43	42	-NLRV0UejHdswWz4DMk5t4q5yQIal-wN0LX69kjUbww=	1	1	22	77	{2,5,6,3,7,7,7,7,7,7,7}	23166005000061388	jwbjtcbgyL2TyucryUdePaDgx5pUYYD2Wuq3zQozeFu6RULYCDC	16	24	24	1	\N	1752080485000	orphaned
-23	3NKCJ5Uri9T9RCnbs7GfY4sFrafg4wz4vQhdHrjcchmhpH5P8NeD	22	3NLPfxKeG2PNHYqLVQPhG33XK4wPZTo8G6TBxsbfkh5cQ2rgH1dJ	26	151	fFl-0uWRfr4ZhvTcruAQKA7-JOlKEASEqiAia062ugE=	1	1	24	77	{2,5,6,4,7,7,7,7,7,7,7}	23166005000061388	jx35vmjmf9ZwnGqjjbJyfTeCzLE2J53QjNVa28ehUvwF1i643cH	17	26	26	1	\N	1752080545000	orphaned
-19	3NKe4GP3e8bmzBiYnS5AmYg7gEETUkaMcRorE5iV5aqh6zg3qrpe	18	3NKtL4ZkMQH888eGxS7in97HsbHkfrckryuouidrAWejdAdVbbaV	43	42	lPot5G1MHzMEDheDKri1KS-YZ5dCf1Tsx0F1_v2t-ws=	1	1	20	77	{2,5,6,1,7,7,7,7,7,7,7}	23166005000061388	jxnsBsQUtjciMcVn9Mxa6dTtpqMCrzpK143LujUooaQqJiWMo8i	14	21	21	1	\N	1752080395000	canonical
-16	3NKRiKLh53RbMm8tHmqmUmGp97g2GxVYqoqNfYFwVttChpgtJkCY	15	3NLqf7HKCSeK9HZV95XaDP8Nt6dtMnwf3TazJV9KTwhJhNRrHdTT	43	42	l9pijNrVSN2OYcsyXAKG_KisE1wH-H0vJ_-edywt2gA=	1	1	17	77	{2,5,5,7,7,7,7,7,7,7,7}	23166005000061388	jxamtiJgdRryf3obpWsuYyEUqstgyHBvYR6L8pQdF3jrBDRrPDY	12	19	19	1	\N	1752080335000	canonical
-15	3NLqf7HKCSeK9HZV95XaDP8Nt6dtMnwf3TazJV9KTwhJhNRrHdTT	13	3NLQw6NroS6EnbsgWHUGsMXf4NwL9ErU7euLWUADWLpqoZgxh8Xr	43	42	maTl2EhqDD-1VU3GOcAVspcqW63vfWMMAbibN-lwRAE=	1	1	16	77	{2,5,4,7,7,7,7,7,7,7,7}	23166005000061388	jwAAnPCQdAHdbM3QLNSQ6B2o6fWVyqetbj3KWahUZR45Ues4mJx	11	18	18	1	\N	1752080305000	canonical
-=======
-30	3NLD3jU91pgAS8kyazAZzCwqrUfDfyPH17v8RojbQfXkL1XvxL1h	28	3NLA465j6tt164RbcZcVxPA1T4Pyw9HNR3HtHa5dEX1SSFhj5DED	14	13	Qm33rn_Rpj6me6tjvFUDqSxvqNQyokDT2NV73OYJKgY=	1	1	31	77	{1,5,3,6,6,1,7,7,7,7,7}	23166005000061388	jx1jBRx7cbuKX6UFRk3DTbG1npBdZGJuMZFVJmfbF1HHED4jH57	22	35	35	1	\N	1753374553000	orphaned
-32	3NKtTPDr7xFcYBHUT6EHjWMsapoEgdQ1rt32QKJqwHwrgn7aoZtS	31	3NK3LnmuGKq1jRQX6ZHdzfXn72jN3XNZCgbSqVnsxUKmsZWhcd37	14	13	PeC6Ivl_bcegTHVlk2EX-PJUKbTJWJ3uL1UeQi-eDAg=	1	1	33	77	{1,5,3,6,6,3,7,7,7,7,7}	23166005000061388	jwBCKhkf2BcQ4mkRFP3KhmRSr1xxxuDXA76bLoguVEhskDSCAEU	24	37	37	1	\N	1753374613000	orphaned
-28	3NLA465j6tt164RbcZcVxPA1T4Pyw9HNR3HtHa5dEX1SSFhj5DED	26	3NLnRmWAKr3HrKq7LwpctD9mRVXBcenRjbrsMQibZz3Rbku9fCXP	58	57	n5uMMbwYD7p-dKxAdvsJbgzfJFZHGfWlu1TJ1ANQ1QQ=	1	1	29	77	{1,5,3,6,6,7,7,7,7,7,7}	23166005000061388	jwFAbzcSUaRUku9LZfKjDDgYSQpwYJejqUCSWL1T9EoF2YoGv8F	21	34	34	1	\N	1753374523000	canonical
-26	3NLnRmWAKr3HrKq7LwpctD9mRVXBcenRjbrsMQibZz3Rbku9fCXP	24	3NKsFzriPr3BmVJngHvCjPz7YGhrWBJoXPVHJHqcko7fCntjgXo3	14	13	5Q8KxmTzbXOO0tEqhIG3mNCNeKum_H5fXSZsbDbQpQw=	1	1	27	77	{1,5,3,6,5,7,7,7,7,7,7}	23166005000061388	jxFq1q3AH4TrPhYU2VaD9gMVorJZtDbomunGgqMFSo7m6BFSQtu	20	33	33	1	\N	1753374493000	canonical
-24	3NKsFzriPr3BmVJngHvCjPz7YGhrWBJoXPVHJHqcko7fCntjgXo3	23	3NKQgtXEQMzHAbQ6iUgZCCr4SnWWdS3VdwBQJKifJQ7kjGbm7QKy	14	13	8td0dvYNVUHlh1hiAcWk9dgslAuzwsbeD3XJlUfWOgU=	1	1	25	77	{1,5,3,6,4,7,7,7,7,7,7}	23166005000061388	jy18yYDK6vG97aRYSHPRrWAu7WVRtpntyo2dj3ks8rnoSpeNP7y	19	32	32	1	\N	1753374463000	canonical
-22	3NK8fZTKT4KcYR4NtMtW7ijECDKmPdehaQRAqFED6EBB78Hs3NW1	21	3NKS5AKy3TWWvc95nzrS9Zb8QWLJsP13VthqsFUZVdomrmR78vhP	14	13	52INFixrXCeSICplFx1jsZYLHHWcMqQOxg7pKaTkvA0=	1	1	23	77	{1,5,3,6,2,7,7,7,7,7,7}	23166005000061388	jwgvzr8xPf11iapEnBpc6CphVawr4NXyWugUndTzrbsySoQpjn5	17	30	30	1	\N	1753374403000	canonical
-20	3NKWuq2isbXWrVcdKk94siB3Nq64132BaCzuvMwjghu8DDFZSNXC	19	3NLvv3mJRwvxcEmq63BNh5EPT2a4eACMEFj7CTJJMtanxiAaSpcm	58	57	-QniTw6HW-mf7c0BdjP31jL9E1pkbl9WfiTALbnaWwU=	1	1	21	77	{1,5,3,6,7,7,7,7,7,7,7}	23166005000061388	jwiQGsjUAoDMUKhFBK2m55rcgTjkstYyj3fwXJTYRE7QHC2cmSg	15	27	27	1	\N	1753374313000	canonical
-18	3NKEXhNrNNv9ShGtKeANWjF8GaEKZ9brx4fVJenFhw8dEUgx2onW	17	3NL7tzf6WSbRVnNHHXJWSJVgm3KrF4wjEbsQnJGiRfcitLCGasjg	14	13	-axHD7460rfUBYUJu2b7Wt8Z-ip5OJVLw6VYFI93eQ8=	1	1	19	77	{1,5,3,4,7,7,7,7,7,7,7}	23166005000061388	jx4k6L1mavmbLXFEqmEUcmAZsMiBdWeYHpwrHKwh9U3aKhbHYRM	13	25	25	1	\N	1753374253000	canonical
-4	3NLumWX2v4Wk6woxWtb8v4LS8abhHGxUVfHu2TEbgSNUpPbCYs3f	2	3NL82yTFVC3SuC5PLcEsAkiqU3JZASxGovYujERJ79kBSWHmpe3a	58	57	-pBvsABIcxVV7oEhtNAeAdbG3aiMO_LSVFffUEjCwAI=	1	1	5	77	{1,2,7,7,7,7,7,7,7,7,7}	23166005000061388	jw8tutgRUPYopN57KhjdtgixEpYyEdFq3vVXAL7qExnUbhEfdah	3	9	9	1	\N	1753373773000	orphaned
-7	3NKSEhy7xE6j5SC4ZMBjsmVxWRSicD3Y6UkwxZmoXYzQd7Uwhjud	5	3NLGFFaqJWrHTZAgwD8o3C5SaVs6bX9rcbN66NHRK6R8BDEcLvVY	58	57	TB5YLXXo3Bo-JfQP1z5L10UqklV1RN3SEb9oHw5qzAk=	1	1	8	77	{1,4,7,7,7,7,7,7,7,7,7}	23166005000061388	jx2AT618ovo8m31DwKup1LThqCnkWR8SXxzdxhn3GHpZvjfVrrV	5	11	11	1	\N	1753373833000	orphaned
-8	3NKJey5etiQ2edTV3jdM1zCa2LngTV32L9frDixo2a2czUDLZfrr	6	3NLwDhqr1699MWHxpwActupV5U8VeMHsZLxuevSLcmBHKGGUTazs	14	13	fOyc707CaRH075MY5bu1au7SXcjlfcx5_CjvlQlFzQU=	1	1	9	77	{1,5,7,7,7,7,7,7,7,7,7}	23166005000061388	jxgdKFxzR4t6e5y1ceS5R1NQ9bXsYx1eeMpKXQ43aMGooL3jyNf	6	13	13	1	\N	1753373893000	canonical
-6	3NLwDhqr1699MWHxpwActupV5U8VeMHsZLxuevSLcmBHKGGUTazs	5	3NLGFFaqJWrHTZAgwD8o3C5SaVs6bX9rcbN66NHRK6R8BDEcLvVY	14	13	1XL2O7K1_6YFwugdGO3rvejdJtmQUWRxKl8v1-McIAw=	1	1	7	77	{1,4,7,7,7,7,7,7,7,7,7}	23166005000061388	jxtiFPAd8E8bJVRkDN19t3NvXBKaMNiqRgV4Q3tMxT86HSw5Wkv	5	11	11	1	\N	1753373833000	canonical
-5	3NLGFFaqJWrHTZAgwD8o3C5SaVs6bX9rcbN66NHRK6R8BDEcLvVY	3	3NKdriTgZuni6cKjsYS1mRtmiEzMetjJMT6vAFnKkFFEmDmN6gP9	14	13	XYDGP0f6gaqYELTXEH9QAc0FMswGPFAksUY0-oKFwQg=	1	1	6	77	{1,3,7,7,7,7,7,7,7,7,7}	23166005000061388	jwwM9ZCS1Qeo8AKwAmqmXMGQ6jqS3LRLTVLNuTFuV9zsPMvvxAj	4	10	10	1	\N	1753373803000	canonical
-3	3NKdriTgZuni6cKjsYS1mRtmiEzMetjJMT6vAFnKkFFEmDmN6gP9	2	3NL82yTFVC3SuC5PLcEsAkiqU3JZASxGovYujERJ79kBSWHmpe3a	14	13	uHoCbrEinx9HvLUYLcqxxXP3RIFKFBbWW_X1Ed3j5ww=	1	1	4	77	{1,2,7,7,7,7,7,7,7,7,7}	23166005000061388	jxQTJtRUaQtapMqK6r3463xjNsMcjwHKr54VCpg9HTevwsVA2QP	3	9	9	1	\N	1753373773000	canonical
-2	3NL82yTFVC3SuC5PLcEsAkiqU3JZASxGovYujERJ79kBSWHmpe3a	1	3NKt5kxv7XwMaA7WpgHMVxq2a4uGUjQscQaNMJURaavoMfBvE6fx	14	13	NHa8XamvxXDDZX543BAvf0LPHMvX46c5SpRsbB9XdgQ=	1	1	3	77	{1,1,7,7,7,7,7,7,7,7,7}	23166005000061388	jwCfZA54zNUSjhq7UauyvqMqVbo7Tm5DCmT3BYu8U3k8PQftCLu	2	8	8	1	\N	1753373746751	canonical
-1	3NKt5kxv7XwMaA7WpgHMVxq2a4uGUjQscQaNMJURaavoMfBvE6fx	\N	3NLjeBnKnq6go9N9DGdCM368LQztGYZvCGk4Cbc6k85DdaidQgBw	1	1	39cyg4ZmMtnb_aFUIerNAoAJV8qtkfOpq0zFzPspjgM=	1	1	2	77	{1,7,7,7,7,7,7,7,7,7,7}	23166005000061388	jxPHPvYFwMa3xc4xHAJmmpNeXvRUcErrD1FZXEohawXhgGVta5m	1	0	0	1	\N	1753373503000	canonical
-9	3NKrUoqubgnN1bQNr4kjGaDqmVDaoMKyKcdtozn3CT934AvmALam	6	3NLwDhqr1699MWHxpwActupV5U8VeMHsZLxuevSLcmBHKGGUTazs	58	57	cLc4t-CUSvS-wZQ-zeR4a7plODrMGXY77OTvnjX-Kwo=	1	1	10	77	{1,5,7,7,7,7,7,7,7,7,7}	23166005000061388	jxMtiJBWRNPivTJRdJEA4jokRHetbSbxxRSzWJSGWKYN3GAQzPG	6	13	13	1	\N	1753373893000	orphaned
-12	3NKYryWgsaNW99qo8tBuKggDVCrAbfHWt14LxabeSWFZ7avZCs2R	11	3NKZjBD62yeCduhddiiSaFpvB2nBBRUvd3JNZmcR9QuDz9FmzfFG	14	13	DT_c3R7bMldQeVJKAnN6R0rPDK3I_IEGtaWSQ2e27QI=	1	1	13	77	{1,5,3,7,7,7,7,7,7,7,7}	23166005000061388	jwrAFWpdoCokHrRznj78XAb6e56CjnHf3qdB6i6CytnSkf7ZLFd	9	20	20	1	\N	1753374103000	orphaned
-16	3NLw46DCaCNLYZa85xeGVKxoozVu5sz6SVSyujJ8TqE45Pmx9STn	14	3NLEauJkkT1DUFiXcppQzsVJ1UKpKCXRNAA6G1mVouNtrmqsGiZb	14	13	QgCD-5QhTFhs1Ag6bFOznsiUPQx_NRmNsi5WzgAf3AM=	1	1	17	77	{1,5,3,2,7,7,7,7,7,7,7}	23166005000061388	jwKaxDpRePVthzVCznRRmdu2BGrDLEbTXos5Vjp213GMtQ28CQM	11	23	23	1	\N	1753374193000	orphaned
-25	3NLijudxFcZ93992nRrZ4ELCb1pgU6T2pftqkSkFBKyH8iqVKCz3	24	3NKsFzriPr3BmVJngHvCjPz7YGhrWBJoXPVHJHqcko7fCntjgXo3	58	57	1FzOMf5E9D6cl5tB9Lif9tVIHyc2gxirhVNQ3zWNMAs=	1	1	26	77	{1,5,3,6,5,7,7,7,7,7,7}	23166005000061388	jwM7ZPvzvqQ24opQCPSt7FwMsy9Dtikn3YEA8fXtWPnowqd2x3p	20	33	33	1	\N	1753374493000	orphaned
-27	3NKQPe9UQ4HpLEejPjmkF6hRcCrBzpdFDHANj7VdUFEetHv6gQzo	26	3NLnRmWAKr3HrKq7LwpctD9mRVXBcenRjbrsMQibZz3Rbku9fCXP	14	13	ScRsKhRthlzegzQ1Y4qWllLUf4eiwlbK_0gv0ZOIUAQ=	1	1	28	77	{1,5,3,6,6,7,7,7,7,7,7}	23166005000061388	jxqfq7LVbb9vzWVRCeKDZPLC2BedFKtG8hPYNJXQCT57Ly5T7qC	21	34	34	1	\N	1753374523000	orphaned
-31	3NK3LnmuGKq1jRQX6ZHdzfXn72jN3XNZCgbSqVnsxUKmsZWhcd37	29	3NLLLczTCA8xAzAibfgmM4nFXSZxhusUaUCHN471bgfHhvLWTjfx	14	13	ncqWX2xkHcK5paCeFY979UqNYKebJUven7XkOOj78Qw=	1	1	32	77	{1,5,3,6,6,2,7,7,7,7,7}	23166005000061388	jxp36sEtFE6FPwPgpbiAYeQKUNui9wGhCdi8jJS32atqinv5xyB	23	36	36	1	\N	1753374583000	canonical
-29	3NLLLczTCA8xAzAibfgmM4nFXSZxhusUaUCHN471bgfHhvLWTjfx	28	3NLA465j6tt164RbcZcVxPA1T4Pyw9HNR3HtHa5dEX1SSFhj5DED	58	57	JZnJFOEvQ2CwebpfPtDMd8yYOo71rAbIk9vvKJ_KlAA=	1	1	30	77	{1,5,3,6,6,1,7,7,7,7,7}	23166005000061388	jxBL9F5PcZ2N86sSWXEsoPYiuAmVEsZ73B9LS41NzjHqnPh9dJu	22	35	35	1	\N	1753374553000	canonical
-23	3NKQgtXEQMzHAbQ6iUgZCCr4SnWWdS3VdwBQJKifJQ7kjGbm7QKy	22	3NK8fZTKT4KcYR4NtMtW7ijECDKmPdehaQRAqFED6EBB78Hs3NW1	14	13	Lk9XBRRtOovUoRZQ1mp-Fv8xhsGC64zNBzdEZJa2IQY=	1	1	24	77	{1,5,3,6,3,7,7,7,7,7,7}	23166005000061388	jxS312CjicUvUqFoHSozeuz1Ai9Yjyv7NhjyCZ7YZJxN5VLtmBs	18	31	31	1	\N	1753374433000	canonical
-21	3NKS5AKy3TWWvc95nzrS9Zb8QWLJsP13VthqsFUZVdomrmR78vhP	20	3NKWuq2isbXWrVcdKk94siB3Nq64132BaCzuvMwjghu8DDFZSNXC	14	13	m4Nm2zQ0HUQ1vBjoxSBRyE2kS1_1W3vSpCZWALgxswg=	1	1	22	77	{1,5,3,6,1,7,7,7,7,7,7}	23166005000061388	jwhHUDxR2nSArLokUXBqRcQSK7qNKDk62F2b7pwaUpCPogwBaNw	16	29	29	1	\N	1753374373000	canonical
-19	3NLvv3mJRwvxcEmq63BNh5EPT2a4eACMEFj7CTJJMtanxiAaSpcm	18	3NKEXhNrNNv9ShGtKeANWjF8GaEKZ9brx4fVJenFhw8dEUgx2onW	14	13	qUS_JZc1ch8lXCi2757VIMW53LfAwQz2pg6EnXlc3AY=	1	1	20	77	{1,5,3,5,7,7,7,7,7,7,7}	23166005000061388	jwMxYNkNxdMztLT5t5WEXtpoteZ4rHxAhB2CNnpCsTmuVyd7Apb	14	26	26	1	\N	1753374283000	canonical
-17	3NL7tzf6WSbRVnNHHXJWSJVgm3KrF4wjEbsQnJGiRfcitLCGasjg	15	3NKgEc7zZTaWzcEGGgKbqEAFBZr92H6eMV23PLZiSTG2gLyEg76n	58	57	1jjFeJ0sISGIUzxH3z2Yzr2Gwa4zbhAYjy-tIJfNuwU=	1	1	18	77	{1,5,3,3,7,7,7,7,7,7,7}	23166005000061388	jx3ybH65MxNXkyda8qapGwoxb39D19FXZqei1XaiWeXEs8cLMbX	12	24	24	1	\N	1753374223000	canonical
-15	3NKgEc7zZTaWzcEGGgKbqEAFBZr92H6eMV23PLZiSTG2gLyEg76n	14	3NLEauJkkT1DUFiXcppQzsVJ1UKpKCXRNAA6G1mVouNtrmqsGiZb	58	57	5MSIf5a0STGewI_wPSMv6o6_TtSJ0SZAaVPdHIxkQAs=	1	1	16	77	{1,5,3,2,7,7,7,7,7,7,7}	23166005000061388	jxrnLXymCgjTYmeM5VvDbBPGfwMVnRYLqPuPPTqBNSZWtghLwL7	11	23	23	1	\N	1753374193000	canonical
-14	3NLEauJkkT1DUFiXcppQzsVJ1UKpKCXRNAA6G1mVouNtrmqsGiZb	13	3NKXQ8AZDvQ9PYNnCRJvJadp2kYEf3GAfRUPvpyTpt7XuZw8dhvv	14	13	Z0dYZVZqm2J5KH3zRUSh7R2yn92kncQxK9xV6PsIxAE=	1	1	15	77	{1,5,3,1,7,7,7,7,7,7,7}	23166005000061388	jxjyEULSC77S25XZxFBqHYgohp4Je1YSkRcfXXowbN8i4qCyKCZ	10	22	22	1	\N	1753374163000	canonical
-13	3NKXQ8AZDvQ9PYNnCRJvJadp2kYEf3GAfRUPvpyTpt7XuZw8dhvv	11	3NKZjBD62yeCduhddiiSaFpvB2nBBRUvd3JNZmcR9QuDz9FmzfFG	58	57	NIL79kpWmMI3H9IxqEb4wNO-2FU5xZj70JrELP1MKAI=	1	1	14	77	{1,5,3,7,7,7,7,7,7,7,7}	23166005000061388	jxptGb6n1QmeLZgAKMoXsdRAkJvsPGuEEP1ghWhEtxeME4qHAVB	9	20	20	1	\N	1753374103000	canonical
-11	3NKZjBD62yeCduhddiiSaFpvB2nBBRUvd3JNZmcR9QuDz9FmzfFG	10	3NK4yG1Qtw53sJMnknKfRedJHaMwvN3LgeGEQkjwC3kxKVYEb5x5	14	13	MRf5P3hYzOeTbbH97ZiyOlnEkMXlEcufiX4xtAF3rg8=	1	1	12	77	{1,5,2,7,7,7,7,7,7,7,7}	23166005000061388	jwdFxJGHFxQPsYPsrQREaK5n6g8a8pNYygU3CgMbjjunLzdChoh	8	18	18	1	\N	1753374043000	canonical
-10	3NK4yG1Qtw53sJMnknKfRedJHaMwvN3LgeGEQkjwC3kxKVYEb5x5	8	3NKJey5etiQ2edTV3jdM1zCa2LngTV32L9frDixo2a2czUDLZfrr	58	57	pSuGb1wI5FBkpFk0M6YzcSiIDIC4dojZC7iDnuDvowA=	1	1	11	77	{1,5,1,7,7,7,7,7,7,7,7}	23166005000061388	jwfhToCwVP4W6rQ8ye1TLLzGqA9itPB5kRYSpcgfN4df4q8HTXQ	7	14	14	1	\N	1753373923000	canonical
-33	3NK74h2g8vcBRUD9mQ15QxMAEwF33uPSBwcBAkCQ9AYy4TPRzA9J	31	3NK3LnmuGKq1jRQX6ZHdzfXn72jN3XNZCgbSqVnsxUKmsZWhcd37	58	57	KS-HKbIk05Up0mcG5IGK68m9b8EyqSCD54CJqs8IGQA=	1	1	34	77	{1,5,3,6,6,3,7,7,7,7,7}	23166005000061388	jwWyLwmWfRmkbGHg3S6B9BKamY3BuTdac49gAVtWfu8nT1o1Am4	24	37	37	1	\N	1753374613000	orphaned
-35	3NKNJ3ygehYnttghvpsRMx1r21Kj3pwZJx5rA9DyR3bbgdptVdeb	33	3NK74h2g8vcBRUD9mQ15QxMAEwF33uPSBwcBAkCQ9AYy4TPRzA9J	58	57	URxnKWMwanLDxWVdksDRVLnMPs6GulNAtDVBsc-OiQw=	1	1	36	77	{1,5,3,6,6,4,7,7,7,7,7}	23166005000061388	jwNtNSSgXftJwyCRpEtxrBynjnnags7E5fHGEkyykg4fy571Cjf	25	38	38	1	\N	1753374643000	orphaned
-34	3NKoXeHAbyi9unTcS9upW2RPVoD5tUGbLuHGN5z6s9g7nbRT9pNY	33	3NK74h2g8vcBRUD9mQ15QxMAEwF33uPSBwcBAkCQ9AYy4TPRzA9J	14	13	TxqQ4Cui7CukDmGu3k8QngOO40XBELlvfHM4sComFgI=	1	1	35	77	{1,5,3,6,6,4,7,7,7,7,7}	23166005000061388	jxGD4Yyyp9zo5v21crhNXt59dTKdG4gpLCUF28YKTkz4fPVhkHC	25	38	38	1	\N	1753374643000	canonical
->>>>>>> 25dc89d6
+18	3NL9U9Bywhy4Xzgv1tZfhcS9SBxHU9UTcYvNNDCKKWSUn3aUmQao	16	3NLmMP9GhERoD9SugS5fDac8hhkbQ88RL5tvZV18vLRPJjyjeHJb	187	186	b104uE8-CLMW3v5uIlG45XS6U9ruk3G0Yp9HLKJUtAI=	1	1	19	77	{1,4,3,4,7,7,7,7,7,7,7}	23166005000061388	jx8cGp6VGkgteC44cGgNTubA54ZVVQQ9RMYFMGBYGR3nQbQSa3G	12	24	24	1	\N	1753380165000	orphaned
+22	3NKPnGLhrY3nxMaXGxBsTn8u9FUkR1UWD6tr3xy4q7gdZJDdkayj	21	3NLm8g9KPrLzK1MFLMshw4igYTELgbfJTknxE74m9bV1rmYy5xQH	187	186	t1XWpQMmf0yQygEj2uX4W4Py0LDYXm6b6Sy4lWBbKgQ=	1	1	23	77	{1,4,3,6,2,7,7,7,7,7,7}	23166005000061388	jwvmLTK62VZEEfqywiqx9r4VvDbT1J7Lak7eak2tHdLVtZrfFy5	16	31	31	1	\N	1753380375000	orphaned
+26	3NK7NNiFjwBtAbp8WED16MK7s6u9oCwKib2Jmn9xD5wEKdgEZqhR	25	3NK3QyqhMAwU11Z76p7Jizkf61nnoLs8YSNY2Q1aJfiVPC9YBE87	187	186	CXSmgQewaLNS_586Fjv7cQweNW-8zy4ff9M4FDkefgA=	1	1	27	77	{1,4,3,6,4,1,7,7,7,7,7}	23166005000061388	jwDQtoAsnYGgZgnFWPoLZfEonhAvsH6CE4r6ZoWcFq4PRYs56kz	19	38	38	1	\N	1753380585000	orphaned
+30	3NK3yxE7E2Cyqtoa1HfU3VpdvQBo22bwWxrs1SvTgwkvpKfkpsfm	29	3NKfispgLgW34q4nSnV3YByqy6pvcUqADH6DiNKvErxKN8kHaLw2	187	186	qbyc4dzE6JkgKAXfqXpYL1xgZrvV-XekXYsylVJL5w4=	1	1	31	77	{1,4,3,6,4,3,1,7,7,7,7}	23166005000061388	jwCj1RXcVFPZbKYLgUn512gfLxJyJs7wtGqMZxyusJCySxrXng3	22	42	42	1	\N	1753380705000	orphaned
+28	3NKEzNwGDqNj6LcP4pLqQMGPm6Fkm9FEESw6SxQtub3F2GPARSbr	27	3NLFgk5eLPDEDohQXMk1zBJVYbDUDBjE5JCysHp9uAQYbq78Jjbd	139	235	6EglfAqiWWpS4wyYRij8DwfZlY0yOkXHPZCIcj6qDgI=	1	1	29	77	{1,4,3,6,4,2,7,7,7,7,7}	23166005000061388	jy2UzF5TMWLNsbrHn96QthLa8YLApcipdAy5DmKLG6y9jisfN7U	20	39	39	1	\N	1753380615000	canonical
+24	3NLSTBpMumW1yTsVxikUejbTVHqnm21EBDaUjaYTW4Cbc2Jy6UiS	23	3NKgEMWmF5p8Nc5Zat9USM6ZtT2xRabecCDJpg4Tpidmp6paHotf	187	186	0ABY8uB-ED133CH3jFbn82wVi4o1I0WCIYZYG2n5EAk=	1	1	25	77	{1,4,3,6,3,7,7,7,7,7,7}	23166005000061388	jx6zc1ntJ9gfuU4nkgHBtCB2M89eQwEZvZgdK8RFFdVHRAkbrzH	17	32	32	1	\N	1753380405000	canonical
+20	3NLY3rc9TGV8o5kydWi1xPbcfgHg4s1yd4pcgkcNG6AKXnYMQFXr	19	3NKbXPcVQDfu8Sf8Fq8NCtesnYJhAffTx9NWfB6k8w5vkuPmSBXy	187	186	pJtMNPOOL49DC2z55Uhj1dw-W_8zXZv2IZlNpGjZ9g4=	1	1	21	77	{1,4,3,6,7,7,7,7,7,7,7}	23166005000061388	jxQuqBEB9w3FS1ARdjMHqKJ5FdVfqupajz25rscUXZkMvyY182P	14	26	26	1	\N	1753380225000	canonical
+4	3NLUp86VpnEMGoWhcRzrH91svwgWvvimooBtcgGdWfEgpfJjuZWG	2	3NKQLgHEYMqdRthsC9WHYssP4WsNDYks61bKpAZ9ZggNHymkubfB	187	186	5s2S_q92MUHF-qC_qnmbQFp5eEpFdNu8B2Ts4-gTAQw=	1	1	5	77	{1,2,7,7,7,7,7,7,7,7,7}	23166005000061388	jxtNZbUWy2rUJeM5Qx2VR27McXMZKa2AhpHj7KU42JNKBtAhJXo	3	11	11	1	\N	1753379775000	orphaned
+5	3NL2Vv8CMc1WGYjREG7TJUqNwLQv9j3rHZ87X3YM4igXGHc4Hpor	3	3NL4VuTpo2E9XUJokwiLxiT6RUrXT9QNiFacfkcdNkCpKiQP3acw	139	235	tBBC94svlOTBLa9nm8X5SWsxryaY2wiXYdUHZ6imqQU=	1	1	6	77	{1,3,7,7,7,7,7,7,7,7,7}	23166005000061388	jwYS7EwqRLxVEEenpJDBNXMTNPX2VEdvevx15ZDMqauAjGkwRyT	4	12	12	1	\N	1753379805000	orphaned
+8	3NKr1SWJ3WdCPwQX2A8cFGWZhh8a9iasHhgmPDvE3J8diKFnfXJF	7	3NL5qfqH5DtnLiV6YXXdnA2AXYTkm1Maevu4AzMVUMtKwxBwwLLE	187	186	gUE7PnzfVBrf5v-RjLqh_3eUC5ppDFUhRwJyTjpleAs=	1	1	9	77	{1,4,1,7,7,7,7,7,7,7,7}	23166005000061388	jwN34TVio15uYxjkHNexUWRHAiVGeqA7bSFMqaEQ6rqZpMFd3fL	6	14	14	1	\N	1753379865000	canonical
+7	3NL5qfqH5DtnLiV6YXXdnA2AXYTkm1Maevu4AzMVUMtKwxBwwLLE	6	3NKzijsDHBaZccgknmfDML5NNQqb7hLeQEx7FCtmwNbjdNpmwCH3	187	186	gPP59wuCfaA5pmJcuHcv7pkU3L5ysgO8PWHlmaJ7yQE=	1	1	8	77	{1,4,7,7,7,7,7,7,7,7,7}	23166005000061388	jxQoYXzj8XeBLoScY9ZDQfaB18wGbXEuifu6vgcncAsvZcTNqtj	5	13	13	1	\N	1753379835000	canonical
+6	3NKzijsDHBaZccgknmfDML5NNQqb7hLeQEx7FCtmwNbjdNpmwCH3	3	3NL4VuTpo2E9XUJokwiLxiT6RUrXT9QNiFacfkcdNkCpKiQP3acw	187	186	TJvGUYjQ-vk2CI6LrxSeYv9g420TJ4GZCeI61kACKgc=	1	1	7	77	{1,3,7,7,7,7,7,7,7,7,7}	23166005000061388	jy18J4m5BUdrbbvEiinBEnoxB2gc3ixLBZqV4N9xj6S7RBeumua	4	12	12	1	\N	1753379805000	canonical
+3	3NL4VuTpo2E9XUJokwiLxiT6RUrXT9QNiFacfkcdNkCpKiQP3acw	2	3NKQLgHEYMqdRthsC9WHYssP4WsNDYks61bKpAZ9ZggNHymkubfB	139	235	-02e9197VFCQjiMZ9Xjm2CLYO1qoA0J8fIsdYlfEqgA=	1	1	4	77	{1,2,7,7,7,7,7,7,7,7,7}	23166005000061388	jwvkakMc24VVhpGNgARNWkGtK2UxubbEzZeUqk4R4HZogj6BWnA	3	11	11	1	\N	1753379775000	canonical
+2	3NKQLgHEYMqdRthsC9WHYssP4WsNDYks61bKpAZ9ZggNHymkubfB	1	3NLMxskdTwXtKapQc7cnJqnLVP3DLxSBXUvwzXdbZ6dUwz7R21r7	187	186	iI7PZDLgqqzVE_yOklqwKxLqHdCRMkKVzGwLEU3TSwY=	1	1	3	77	{1,1,7,7,7,7,7,7,7,7,7}	23166005000061388	jxC9zrYJzJvGC6pb7C3B5Y2VNAzmFYu7WhRkxvyrXyjPp51Zxfr	2	9	9	1	\N	1753379715000	canonical
+1	3NLMxskdTwXtKapQc7cnJqnLVP3DLxSBXUvwzXdbZ6dUwz7R21r7	\N	3NKJMpx2ALfRq79gDof1KDaLJ4V4nNGi2ZspDqRFREzLituQRzKW	1	1	39cyg4ZmMtnb_aFUIerNAoAJV8qtkfOpq0zFzPspjgM=	1	1	2	77	{1,7,7,7,7,7,7,7,7,7,7}	23166005000061388	jwA3P7ccN1EmCVbRM3EdTQX5QcSRDGuW49qHnFjbntYQuBjp2MN	1	0	0	1	\N	1753379445000	canonical
+9	3NLdCwY2hVSwAAXzZcMPy5DjnRhQZHcw56NBdLhDKybtR5eWFBBr	7	3NL5qfqH5DtnLiV6YXXdnA2AXYTkm1Maevu4AzMVUMtKwxBwwLLE	139	235	BBdeXFQNee5vjHEu7rL5syLMOzaWbR-TwKA1NJduEg0=	1	1	10	77	{1,4,1,7,7,7,7,7,7,7,7}	23166005000061388	jxXnZxvxvesr3sKtr5msm9By75jgmVNNnooNagTmt1PJKBNiGWB	6	14	14	1	\N	1753379865000	orphaned
+14	3NLZjAMuzgW2HK9cP7DpkBP5tLys7gFGLvd8aBz5j7SkieKTct11	12	3NKUN48wrRcSx7SNkNvhm8HTZ47cKcNzoYjUDQxKmvLbHbbUdZce	187	186	HHfm3fHsoILpIU9c_jfmbcBkj76McwKf3g1lu4fQtQg=	1	1	15	77	{1,4,3,2,7,7,7,7,7,7,7}	23166005000061388	jwuLxpGMkLpgXmYt3pGxZzL9877n3rMMZhzLCZg4kcUUM4ZEeQH	10	22	22	1	\N	1753380105000	orphaned
+15	3NKZTcr7LzpfExEZaLn5KsKZGwfVaHo4XBzQnrY7E7e4ZARMpK9A	13	3NLgzCLftrcGdkQD8Aq11Nq7DwinfPsLaKKg82P9LUJdRV5pqNzm	139	235	QpMPSmW_hIujTPN7UKkPOfDr2eVMnyyhF8U508ag_wo=	1	1	16	77	{1,4,3,3,7,7,7,7,7,7,7}	23166005000061388	jxx16DqGwHZtPy46y4XZzhnyNgWcPb9JmGZe3sp2poKYKFPmDnX	11	23	23	1	\N	1753380135000	orphaned
+34	3NKV9T63iaZjEYxHw1eAHv9tMFw8GvUVnGHD1PuS2tXg5LCC6xnN	32	3NK7spC5oS5MffXy5te88xhCGr7dwyFULU2xKYssFSAuNzjMjSUM	139	235	2RqoPMnGv0vVzD8-vEmnHj_CjiYzsHpQzVuMPmVkWAs=	1	1	35	77	{1,4,3,6,4,3,3,7,7,7,7}	23166005000061388	jwbKG5yQmn4KYsiYaF1VWmahfxHJ2DAzaLUu6CZXGngKK2b61bo	24	44	44	1	\N	1753380765000	orphaned
+32	3NK7spC5oS5MffXy5te88xhCGr7dwyFULU2xKYssFSAuNzjMjSUM	31	3NKctvUPgjQxQHCs9ihtjqh9VtiW7jxUXk6wpigLTt5i6P1WdbLX	139	235	5gdT1J81UXhVvWi8aP43unDgohhFnYCrxLB1ZoUczAo=	1	1	33	77	{1,4,3,6,4,3,2,7,7,7,7}	23166005000061388	jxXYTriYRNYoPoiqcEmsvXbQ142c3k3GBsVofEAPKQ1af99FVzT	23	43	43	1	\N	1753380735000	canonical
+27	3NLFgk5eLPDEDohQXMk1zBJVYbDUDBjE5JCysHp9uAQYbq78Jjbd	25	3NK3QyqhMAwU11Z76p7Jizkf61nnoLs8YSNY2Q1aJfiVPC9YBE87	139	235	S1IB5Pu6y3Dz2sO9OrDN-MwMtQHd0W-7r3aGz_xZag4=	1	1	28	77	{1,4,3,6,4,1,7,7,7,7,7}	23166005000061388	jxkqfAB8ivTdi1zLQ5kKXD5PkB2kCnu8VKqz1tdQEUn2vK9zwBu	19	38	38	1	\N	1753380585000	canonical
+25	3NK3QyqhMAwU11Z76p7Jizkf61nnoLs8YSNY2Q1aJfiVPC9YBE87	24	3NLSTBpMumW1yTsVxikUejbTVHqnm21EBDaUjaYTW4Cbc2Jy6UiS	139	235	ICeCjuJyT69g801BfMwma1v-p83Fnkehw2sHJKgqAAI=	1	1	26	77	{1,4,3,6,4,7,7,7,7,7,7}	23166005000061388	jwQLpBXrhQdtEzxhqHQKdP82kSdVueJqg8BMpjXck6CAaSyEKQU	18	34	34	1	\N	1753380465000	canonical
+23	3NKgEMWmF5p8Nc5Zat9USM6ZtT2xRabecCDJpg4Tpidmp6paHotf	21	3NLm8g9KPrLzK1MFLMshw4igYTELgbfJTknxE74m9bV1rmYy5xQH	139	235	6BBP5MdPJxFYVgrqWPuV5j5YRf0CYpLTVOG0lVutxAw=	1	1	24	77	{1,4,3,6,2,7,7,7,7,7,7}	23166005000061388	jwPPoKGBmwEbU6akL55uUJv4Dz99w1YzAw78g2NVRc5UDeoATEZ	16	31	31	1	\N	1753380375000	canonical
+21	3NLm8g9KPrLzK1MFLMshw4igYTELgbfJTknxE74m9bV1rmYy5xQH	20	3NLY3rc9TGV8o5kydWi1xPbcfgHg4s1yd4pcgkcNG6AKXnYMQFXr	139	235	IcxDRga4UyUsU5fVWJlfn1m2it6Fcd8PwKZdMnKjTQo=	1	1	22	77	{1,4,3,6,1,7,7,7,7,7,7}	23166005000061388	jwb8hhEfatmwtZyH997Azh11Lm6z71K82pS4Rra1HmGRZpKVB14	15	30	30	1	\N	1753380345000	canonical
+19	3NKbXPcVQDfu8Sf8Fq8NCtesnYJhAffTx9NWfB6k8w5vkuPmSBXy	17	3NLQkiNHmRXK7K9TKctoz4MKSaDNKCYmZmLdTLWt5nBGbT92ZjJr	187	186	1Beezwuz2yssCCVyWNvZsNHDeHJrC5LTIZROH7LSIQI=	1	1	20	77	{1,4,3,5,7,7,7,7,7,7,7}	23166005000061388	jwatKLabm9VvZ3dKLttVWJjoNe6HfvsoyMRwczqWRt5brvfPyv8	13	25	25	1	\N	1753380195000	canonical
+17	3NLQkiNHmRXK7K9TKctoz4MKSaDNKCYmZmLdTLWt5nBGbT92ZjJr	16	3NLmMP9GhERoD9SugS5fDac8hhkbQ88RL5tvZV18vLRPJjyjeHJb	139	235	8o7er-PaeAQ3rhGq0zoJoKYtYOAUmUNdHEOUcFzAyQk=	1	1	18	77	{1,4,3,4,7,7,7,7,7,7,7}	23166005000061388	jxLdzznH4gqYWab3NmxGBU7HagXHJRhigDZxUKR17UhH5oZAYK3	12	24	24	1	\N	1753380165000	canonical
+16	3NLmMP9GhERoD9SugS5fDac8hhkbQ88RL5tvZV18vLRPJjyjeHJb	13	3NLgzCLftrcGdkQD8Aq11Nq7DwinfPsLaKKg82P9LUJdRV5pqNzm	187	186	kAVlf8SrZbgVIAkKzY_xrvQYsmLrSdcS6aGJBA-NXQQ=	1	1	17	77	{1,4,3,3,7,7,7,7,7,7,7}	23166005000061388	jwXts1CeUeyxtUN4QSGYoTTPkaiBDxF2vmXBGBeeMeBUFCbpfm2	11	23	23	1	\N	1753380135000	canonical
+13	3NLgzCLftrcGdkQD8Aq11Nq7DwinfPsLaKKg82P9LUJdRV5pqNzm	12	3NKUN48wrRcSx7SNkNvhm8HTZ47cKcNzoYjUDQxKmvLbHbbUdZce	139	235	1TnvHUii7e7nQ69QaiGxxVWVTeCUjM8eipYHP_FZUgc=	1	1	14	77	{1,4,3,2,7,7,7,7,7,7,7}	23166005000061388	jxWrHLKKVZrUi4o3bEwwfXLAjdn7SM2LRti4AJA5uPjkeLezgfr	10	22	22	1	\N	1753380105000	canonical
+12	3NKUN48wrRcSx7SNkNvhm8HTZ47cKcNzoYjUDQxKmvLbHbbUdZce	11	3NKH1ASoZ2MEWPX3j557SGhfnZUmpDGxnJqVVbyHy8uD4mQTX83c	187	186	EtRM65Zww9HXdFoP1oUuudeHuBg0pKucFgWDdvtjVQ8=	1	1	13	77	{1,4,3,1,7,7,7,7,7,7,7}	23166005000061388	jwnT47cmzLGMmVGrio5iE5SF9jEUBz9hBo7mNb6yqqiUdv8TrHH	9	21	21	1	\N	1753380075000	canonical
+11	3NKH1ASoZ2MEWPX3j557SGhfnZUmpDGxnJqVVbyHy8uD4mQTX83c	10	3NKepMMDe5NtatBB68ADusvfN8oEWNLWWThxK4euwoKfzEX86p31	187	186	U-sKR0B8zlOAkYEmhs8HFvVV2FynOSDnpcz2F-BJNAs=	1	1	12	77	{1,4,3,7,7,7,7,7,7,7,7}	23166005000061388	jwRaqQWB6o4XcyxsLP8rcvkdB5Z2o65zgQX92TtnoVSW1smXwaG	8	18	18	1	\N	1753379985000	canonical
+10	3NKepMMDe5NtatBB68ADusvfN8oEWNLWWThxK4euwoKfzEX86p31	8	3NKr1SWJ3WdCPwQX2A8cFGWZhh8a9iasHhgmPDvE3J8diKFnfXJF	139	235	UmpwMnlaoWx0fU4GzAaN8LQuzLE8xfLvmP6FZ_U9nQI=	1	1	11	77	{1,4,2,7,7,7,7,7,7,7,7}	23166005000061388	jwyR61BfvwjR4vT2gwgmepUj3Pd1cSsHPYQpTZVSdP4eHJzEMkr	7	17	17	1	\N	1753379955000	canonical
+33	3NLXPFBgs3ksfRuiLBUBLiKcvcCTQJa9ao3urn7bqjuTK1Lv299F	31	3NKctvUPgjQxQHCs9ihtjqh9VtiW7jxUXk6wpigLTt5i6P1WdbLX	187	186	iENGNA3Q0fWc6OSUhs3lp2rfuCZmPFjS4LZdsn7Hdg0=	1	1	34	77	{1,4,3,6,4,3,2,7,7,7,7}	23166005000061388	jxvbq1CvmKMmTkua8zRUaTbj2VvKHvxYLwKKXCGTYB4svWsE5ah	23	43	43	1	\N	1753380735000	orphaned
+35	3NLRoTv3iTVMtGuwVPcAECRfs2AZ3QGPvbASu5HaESWGo6URGQqZ	34	3NKV9T63iaZjEYxHw1eAHv9tMFw8GvUVnGHD1PuS2tXg5LCC6xnN	139	235	FDeV8FdeOkT8HTe-PpGN9JVtnqQO8efaiM2IKf4eiAY=	1	1	36	77	{1,4,3,6,4,3,4,7,7,7,7}	23166005000061388	jx2G1r8UN1vGMTRXtKKJPQXSwCnenThgVPLD5pkpd4E8P1TK6Nr	25	45	45	1	\N	1753380795000	orphaned
+36	3NL9KnEaDgz6o7tf6zQmPxzsDcD4SLiciusn38ncoyAPeiZTMtkw	34	3NKV9T63iaZjEYxHw1eAHv9tMFw8GvUVnGHD1PuS2tXg5LCC6xnN	187	186	LNn0yooEmXCyPuGKBoX-o37lLu09PjJEDYuFFG7jhw4=	1	1	37	77	{1,4,3,6,4,3,4,7,7,7,7}	23166005000061388	jxsuxXHYaYARzhxur2ySaWBPiXEDtVCau6nuq2jdTqoaeizE5aG	25	45	45	1	\N	1753380795000	canonical
+31	3NKctvUPgjQxQHCs9ihtjqh9VtiW7jxUXk6wpigLTt5i6P1WdbLX	29	3NKfispgLgW34q4nSnV3YByqy6pvcUqADH6DiNKvErxKN8kHaLw2	139	235	QfdiVftpZ9xUso3H7m0Jg-AzgrAQwlwd_jpypH85zgY=	1	1	32	77	{1,4,3,6,4,3,1,7,7,7,7}	23166005000061388	jxPo1gMQAprQuEhhbZGn7rvVB5AVAmwG3i2taL7L9TXcE72MKKe	22	42	42	1	\N	1753380705000	canonical
+29	3NKfispgLgW34q4nSnV3YByqy6pvcUqADH6DiNKvErxKN8kHaLw2	28	3NKEzNwGDqNj6LcP4pLqQMGPm6Fkm9FEESw6SxQtub3F2GPARSbr	139	235	19yBogI6KDuE82oBlhOwKEnidHDA5tOUNgrPt26EpAw=	1	1	30	77	{1,4,3,6,4,3,7,7,7,7,7}	23166005000061388	jwLd21WB9MSpkxizTNXWqSZ2SqBmf5NsZWDXtWpJmizDC1tRYnB	21	41	41	1	\N	1753380675000	canonical
 \.
 
 
@@ -3109,125 +2697,83 @@
 --
 
 COPY public.blocks_internal_commands (block_id, internal_command_id, sequence_no, secondary_sequence_no, status, failure_reason) FROM stdin;
-<<<<<<< HEAD
-2	1	0	0	applied	\N
-3	2	19	0	applied	\N
-3	3	20	0	applied	\N
-4	1	10	0	applied	\N
-4	4	11	0	applied	\N
-5	2	10	0	applied	\N
-5	5	11	0	applied	\N
+2	1	9	0	applied	\N
+2	2	10	0	applied	\N
+3	3	22	0	applied	\N
+3	4	23	0	applied	\N
+4	1	22	0	applied	\N
+4	5	23	0	applied	\N
+5	3	8	0	applied	\N
+5	6	9	0	applied	\N
 6	1	8	0	applied	\N
-6	6	9	0	applied	\N
-7	2	11	0	applied	\N
-7	7	12	0	applied	\N
-8	1	19	0	applied	\N
-8	8	20	0	applied	\N
-9	1	10	0	applied	\N
-9	4	11	0	applied	\N
-10	2	10	0	applied	\N
-10	5	11	0	applied	\N
-11	2	19	0	applied	\N
-11	3	20	0	applied	\N
-12	1	19	0	applied	\N
-12	9	20	0	applied	\N
-13	2	9	0	applied	\N
-13	10	10	0	applied	\N
-14	11	5	0	applied	\N
-14	1	11	0	applied	\N
-14	12	12	0	applied	\N
-15	13	5	0	applied	\N
-15	2	11	0	applied	\N
-15	14	12	0	applied	\N
-16	2	9	0	applied	\N
-16	10	10	0	applied	\N
-17	1	9	0	applied	\N
-17	15	10	0	applied	\N
-18	2	9	0	applied	\N
-18	10	10	0	applied	\N
-19	2	9	0	applied	\N
-19	10	10	0	applied	\N
-20	1	9	0	applied	\N
-20	15	10	0	applied	\N
-21	2	21	0	applied	\N
-21	16	22	0	applied	\N
-22	1	21	0	applied	\N
-22	17	22	0	applied	\N
-23	1	18	0	applied	\N
-23	18	19	0	applied	\N
-24	2	18	0	applied	\N
-24	19	19	0	applied	\N
-=======
-2	1	2	0	applied	\N
-2	2	3	0	applied	\N
-3	1	5	0	applied	\N
-3	3	6	0	applied	\N
-4	4	5	0	applied	\N
-4	5	6	0	applied	\N
-5	1	8	0	applied	\N
-5	6	9	0	applied	\N
-6	1	10	0	applied	\N
-6	7	11	0	applied	\N
-7	4	10	0	applied	\N
-7	8	11	0	applied	\N
-8	1	19	0	applied	\N
-8	9	20	0	applied	\N
-9	4	19	0	applied	\N
-9	10	20	0	applied	\N
-10	4	8	0	applied	\N
-10	11	9	0	applied	\N
-11	1	38	0	applied	\N
-11	12	39	0	applied	\N
-12	1	22	0	applied	\N
-12	13	23	0	applied	\N
-13	4	22	0	applied	\N
-13	14	23	0	applied	\N
-14	1	20	0	applied	\N
-14	15	21	0	applied	\N
-15	4	10	0	applied	\N
-15	8	11	0	applied	\N
-16	1	10	0	applied	\N
-16	7	11	0	applied	\N
-17	4	9	0	applied	\N
+6	7	9	0	applied	\N
+7	1	8	0	applied	\N
+7	8	9	0	applied	\N
+8	1	10	0	applied	\N
+8	9	11	0	applied	\N
+9	3	10	0	applied	\N
+9	10	11	0	applied	\N
+10	3	28	0	applied	\N
+10	11	29	0	applied	\N
+11	1	10	0	applied	\N
+11	12	11	0	applied	\N
+12	13	18	0	applied	\N
+12	1	32	0	applied	\N
+12	14	33	0	applied	\N
+13	3	10	0	applied	\N
+13	15	11	0	applied	\N
+14	1	10	0	applied	\N
+14	12	11	0	applied	\N
+15	3	9	0	applied	\N
+15	16	10	0	applied	\N
+16	1	9	0	applied	\N
+16	17	10	0	applied	\N
+17	3	9	0	applied	\N
 17	16	10	0	applied	\N
 18	1	9	0	applied	\N
 18	17	10	0	applied	\N
 19	1	9	0	applied	\N
 19	17	10	0	applied	\N
-20	4	10	0	applied	\N
-20	8	11	0	applied	\N
-21	1	20	0	applied	\N
-21	15	21	0	applied	\N
-22	1	9	0	applied	\N
-22	17	10	0	applied	\N
-23	1	10	0	applied	\N
-23	7	11	0	applied	\N
-24	18	3	0	applied	\N
+20	1	9	0	applied	\N
+20	17	10	0	applied	\N
+21	3	37	0	applied	\N
+21	18	38	0	applied	\N
+22	1	12	0	applied	\N
+22	19	13	0	applied	\N
+23	3	12	0	applied	\N
+23	20	13	0	applied	\N
+24	21	3	0	applied	\N
 24	1	10	0	applied	\N
-24	19	11	0	applied	\N
-25	4	11	0	applied	\N
-25	20	12	0	applied	\N
-26	1	11	0	applied	\N
-26	21	12	0	applied	\N
-27	1	9	0	applied	\N
-27	17	10	0	applied	\N
-28	4	9	0	applied	\N
-28	16	10	0	applied	\N
-29	4	9	0	applied	\N
-29	16	10	0	applied	\N
-30	1	9	0	applied	\N
-30	17	10	0	applied	\N
-31	1	9	0	applied	\N
-31	17	10	0	applied	\N
-32	1	9	0	applied	\N
-32	17	10	0	applied	\N
-33	4	9	0	applied	\N
-33	16	10	0	applied	\N
-34	1	9	0	applied	\N
-34	17	10	0	applied	\N
-35	4	9	0	applied	\N
-35	16	10	0	applied	\N
->>>>>>> 25dc89d6
+24	22	11	0	applied	\N
+25	3	20	0	applied	\N
+25	23	21	0	applied	\N
+26	1	37	0	applied	\N
+26	24	38	0	applied	\N
+27	3	37	0	applied	\N
+27	18	38	0	applied	\N
+28	3	11	0	applied	\N
+28	25	12	0	applied	\N
+29	3	19	0	applied	\N
+29	26	20	0	applied	\N
+30	1	10	0	applied	\N
+30	9	11	0	applied	\N
+31	3	10	0	applied	\N
+31	10	11	0	applied	\N
+32	3	9	0	applied	\N
+32	16	10	0	applied	\N
+33	1	9	0	applied	\N
+33	17	10	0	applied	\N
+34	27	1	0	applied	\N
+34	28	8	0	applied	\N
+34	29	8	0	applied	\N
+34	30	9	0	applied	\N
+34	31	9	1	applied	\N
+35	28	10	0	applied	\N
+35	29	10	0	applied	\N
+35	15	11	0	applied	\N
+36	28	10	0	applied	\N
+36	32	10	0	applied	\N
+36	12	11	0	applied	\N
 \.
 
 
@@ -3236,236 +2782,173 @@
 --
 
 COPY public.blocks_user_commands (block_id, user_command_id, sequence_no, status, failure_reason) FROM stdin;
-<<<<<<< HEAD
-3	1	12	applied	\N
-3	2	13	applied	\N
-3	3	14	applied	\N
-3	4	15	applied	\N
-3	5	16	applied	\N
-3	6	17	applied	\N
-3	7	18	applied	\N
-4	8	7	applied	\N
-4	9	8	applied	\N
-4	10	9	applied	\N
-5	8	7	applied	\N
-5	9	8	applied	\N
-5	10	9	applied	\N
-6	11	5	applied	\N
-6	12	6	applied	\N
-6	13	7	applied	\N
-7	14	7	applied	\N
-7	15	8	applied	\N
-7	16	9	applied	\N
-7	17	10	applied	\N
-8	18	13	applied	\N
-8	19	14	applied	\N
-8	20	15	applied	\N
-8	21	16	applied	\N
-8	22	17	applied	\N
-8	23	18	applied	\N
-9	24	7	applied	\N
-9	25	8	applied	\N
-9	26	9	applied	\N
-10	24	7	applied	\N
-10	25	8	applied	\N
-10	26	9	applied	\N
-11	27	12	applied	\N
-11	28	13	applied	\N
-11	29	14	applied	\N
-11	30	15	applied	\N
-11	31	16	applied	\N
-11	32	17	applied	\N
-11	33	18	applied	\N
-12	27	12	applied	\N
-12	28	13	applied	\N
-12	29	14	applied	\N
-12	30	15	applied	\N
-12	31	16	applied	\N
-12	32	17	applied	\N
-12	33	18	applied	\N
-13	34	6	applied	\N
-13	35	7	applied	\N
-13	36	8	applied	\N
-14	37	8	applied	\N
-14	38	9	applied	\N
-14	39	10	applied	\N
-15	37	8	applied	\N
-15	38	9	applied	\N
-15	39	10	applied	\N
-16	40	6	applied	\N
-16	41	7	applied	\N
-16	42	8	applied	\N
-17	40	6	applied	\N
-17	41	7	applied	\N
-17	42	8	applied	\N
-18	43	6	applied	\N
-18	44	7	applied	\N
-18	45	8	applied	\N
-19	46	6	applied	\N
-19	47	7	applied	\N
-19	48	8	applied	\N
-20	49	6	applied	\N
-20	50	7	applied	\N
-20	51	8	applied	\N
-21	52	14	applied	\N
-21	53	15	applied	\N
-21	54	16	applied	\N
-21	55	17	applied	\N
-21	56	18	applied	\N
-21	57	19	applied	\N
-21	58	20	applied	\N
-22	52	14	applied	\N
-22	53	15	applied	\N
-22	54	16	applied	\N
-22	55	17	applied	\N
-22	56	18	applied	\N
-22	57	19	applied	\N
-22	58	20	applied	\N
-23	59	12	applied	\N
-23	60	13	applied	\N
-23	61	14	applied	\N
-23	62	15	applied	\N
-23	63	16	applied	\N
-23	64	17	applied	\N
-24	59	12	applied	\N
-24	60	13	applied	\N
-24	61	14	applied	\N
-24	62	15	applied	\N
-24	63	16	applied	\N
-24	64	17	applied	\N
-=======
-2	1	1	applied	\N
-3	2	3	applied	\N
-3	3	4	applied	\N
-4	2	3	applied	\N
-4	3	4	applied	\N
-5	4	5	applied	\N
-5	5	6	applied	\N
-5	6	7	applied	\N
-6	7	7	applied	\N
-6	8	8	applied	\N
-6	9	9	applied	\N
-7	7	7	applied	\N
-7	8	8	applied	\N
-7	9	9	applied	\N
-8	10	13	applied	\N
-8	11	14	applied	\N
-8	12	15	applied	\N
-8	13	16	applied	\N
-8	14	17	applied	\N
-8	15	18	applied	\N
-9	10	13	applied	\N
-9	11	14	applied	\N
-9	12	15	applied	\N
-9	13	16	applied	\N
-9	14	17	applied	\N
-9	15	18	applied	\N
-10	16	5	applied	\N
-10	17	6	applied	\N
-10	18	7	applied	\N
-11	19	24	applied	\N
-11	20	25	applied	\N
-11	21	26	applied	\N
-11	22	27	applied	\N
-11	23	28	applied	\N
-11	24	29	applied	\N
-11	25	30	applied	\N
-11	26	31	applied	\N
-11	27	32	applied	\N
-11	28	33	applied	\N
-11	29	34	applied	\N
-11	30	35	applied	\N
-11	31	36	applied	\N
-11	32	37	applied	\N
-12	33	16	applied	\N
-12	34	17	applied	\N
-12	35	18	applied	\N
-12	36	19	applied	\N
-12	37	20	applied	\N
-12	38	21	applied	\N
-13	33	16	applied	\N
-13	34	17	applied	\N
-13	35	18	applied	\N
-13	36	19	applied	\N
-13	37	20	applied	\N
-13	38	21	applied	\N
-14	39	13	applied	\N
-14	40	14	applied	\N
-14	41	15	applied	\N
-14	42	16	applied	\N
-14	43	17	applied	\N
-14	44	18	applied	\N
-14	45	19	applied	\N
-15	46	7	applied	\N
-15	47	8	applied	\N
-15	48	9	applied	\N
-16	46	7	applied	\N
-16	47	8	applied	\N
-16	48	9	applied	\N
-17	49	6	applied	\N
-17	50	7	applied	\N
-17	51	8	applied	\N
-18	52	6	applied	\N
-18	53	7	applied	\N
-18	54	8	applied	\N
-19	55	6	applied	\N
-19	56	7	applied	\N
-19	57	8	applied	\N
-20	58	7	applied	\N
-20	59	8	applied	\N
-20	60	9	applied	\N
-21	61	13	applied	\N
-21	62	14	applied	\N
-21	63	15	applied	\N
-21	64	16	applied	\N
-21	65	17	applied	\N
-21	66	18	applied	\N
-21	67	19	applied	\N
-22	68	6	applied	\N
-22	69	7	applied	\N
-22	70	8	applied	\N
-23	71	7	applied	\N
-23	72	8	applied	\N
-23	73	9	applied	\N
-24	74	7	applied	\N
-24	75	8	applied	\N
-24	76	9	applied	\N
-25	77	7	applied	\N
-25	78	8	applied	\N
-25	79	9	applied	\N
-25	80	10	applied	\N
-26	77	7	applied	\N
-26	78	8	applied	\N
-26	79	9	applied	\N
-26	80	10	applied	\N
-27	81	6	applied	\N
-27	82	7	applied	\N
-27	83	8	applied	\N
-28	81	6	applied	\N
-28	82	7	applied	\N
-28	83	8	applied	\N
-29	84	6	applied	\N
-29	85	7	applied	\N
-29	86	8	applied	\N
-30	84	6	applied	\N
-30	85	7	applied	\N
-30	86	8	applied	\N
-31	87	6	applied	\N
-31	88	7	applied	\N
-31	89	8	applied	\N
-32	90	6	applied	\N
-32	91	7	applied	\N
-32	92	8	applied	\N
-33	90	6	applied	\N
-33	91	7	applied	\N
-33	92	8	applied	\N
-34	93	6	applied	\N
-34	94	7	applied	\N
-34	95	8	applied	\N
-35	93	6	applied	\N
-35	94	7	applied	\N
-35	95	8	applied	\N
->>>>>>> 25dc89d6
+2	1	5	applied	\N
+2	2	6	applied	\N
+2	3	7	applied	\N
+2	4	8	applied	\N
+3	5	15	applied	\N
+3	6	16	applied	\N
+3	7	17	applied	\N
+3	8	18	applied	\N
+3	9	19	applied	\N
+3	10	20	applied	\N
+3	11	21	applied	\N
+4	5	15	applied	\N
+4	6	16	applied	\N
+4	7	17	applied	\N
+4	8	18	applied	\N
+4	9	19	applied	\N
+4	10	20	applied	\N
+4	11	21	applied	\N
+5	12	5	applied	\N
+5	13	6	applied	\N
+5	14	7	applied	\N
+6	12	5	applied	\N
+6	13	6	applied	\N
+6	14	7	applied	\N
+7	15	6	applied	\N
+7	16	7	applied	\N
+8	17	6	applied	\N
+8	18	7	applied	\N
+8	19	8	applied	\N
+8	20	9	applied	\N
+9	17	6	applied	\N
+9	18	7	applied	\N
+9	19	8	applied	\N
+9	20	9	applied	\N
+10	21	19	applied	\N
+10	22	20	applied	\N
+10	23	21	applied	\N
+10	24	22	applied	\N
+10	25	23	applied	\N
+10	26	24	applied	\N
+10	27	25	applied	\N
+10	28	26	applied	\N
+10	29	27	applied	\N
+11	30	7	applied	\N
+11	31	8	applied	\N
+11	32	9	applied	\N
+12	33	21	applied	\N
+12	34	22	applied	\N
+12	35	23	applied	\N
+12	36	24	applied	\N
+12	37	25	applied	\N
+12	38	26	applied	\N
+12	39	27	applied	\N
+12	40	28	applied	\N
+12	41	29	applied	\N
+12	42	30	applied	\N
+12	43	31	applied	\N
+13	44	7	applied	\N
+13	45	8	applied	\N
+13	46	9	applied	\N
+14	44	7	applied	\N
+14	45	8	applied	\N
+14	46	9	applied	\N
+15	47	6	applied	\N
+15	48	7	applied	\N
+15	49	8	applied	\N
+16	47	6	applied	\N
+16	48	7	applied	\N
+16	49	8	applied	\N
+17	50	6	applied	\N
+17	51	7	applied	\N
+17	52	8	applied	\N
+18	50	6	applied	\N
+18	51	7	applied	\N
+18	52	8	applied	\N
+19	53	6	applied	\N
+19	54	7	applied	\N
+19	55	8	applied	\N
+20	56	6	applied	\N
+20	57	7	applied	\N
+20	58	8	applied	\N
+21	59	24	applied	\N
+21	60	25	applied	\N
+21	61	26	applied	\N
+21	62	27	applied	\N
+21	63	28	applied	\N
+21	64	29	applied	\N
+21	65	30	applied	\N
+21	66	31	applied	\N
+21	67	32	applied	\N
+21	68	33	applied	\N
+21	69	34	applied	\N
+21	70	35	applied	\N
+21	71	36	applied	\N
+22	72	9	applied	\N
+22	73	10	applied	\N
+22	74	11	applied	\N
+23	72	9	applied	\N
+23	73	10	applied	\N
+23	74	11	applied	\N
+24	75	7	applied	\N
+24	76	8	applied	\N
+24	77	9	applied	\N
+25	78	13	applied	\N
+25	79	14	applied	\N
+25	80	15	applied	\N
+25	81	16	applied	\N
+25	82	17	applied	\N
+25	83	18	applied	\N
+25	84	19	applied	\N
+26	85	24	applied	\N
+26	86	25	applied	\N
+26	87	26	applied	\N
+26	88	27	applied	\N
+26	89	28	applied	\N
+26	90	29	applied	\N
+26	91	30	applied	\N
+26	92	31	applied	\N
+26	93	32	applied	\N
+26	94	33	applied	\N
+26	95	34	applied	\N
+26	96	35	applied	\N
+26	97	36	applied	\N
+27	85	24	applied	\N
+27	86	25	applied	\N
+27	87	26	applied	\N
+27	88	27	applied	\N
+27	89	28	applied	\N
+27	90	29	applied	\N
+27	91	30	applied	\N
+27	92	31	applied	\N
+27	93	32	applied	\N
+27	94	33	applied	\N
+27	95	34	applied	\N
+27	96	35	applied	\N
+27	97	36	applied	\N
+28	98	8	applied	\N
+28	99	9	applied	\N
+28	100	10	applied	\N
+29	101	13	applied	\N
+29	102	14	applied	\N
+29	103	15	applied	\N
+29	104	16	applied	\N
+29	105	17	applied	\N
+29	106	18	applied	\N
+30	107	6	applied	\N
+30	108	7	applied	\N
+30	109	8	applied	\N
+30	110	9	applied	\N
+31	107	6	applied	\N
+31	108	7	applied	\N
+31	109	8	applied	\N
+31	110	9	applied	\N
+32	111	6	applied	\N
+32	112	7	applied	\N
+32	113	8	applied	\N
+33	111	6	applied	\N
+33	112	7	applied	\N
+33	113	8	applied	\N
+34	114	6	applied	\N
+34	115	7	applied	\N
+35	116	7	applied	\N
+35	117	8	applied	\N
+35	118	9	applied	\N
+36	116	7	applied	\N
+36	117	8	applied	\N
+36	118	9	applied	\N
 \.
 
 
@@ -3474,383 +2957,198 @@
 --
 
 COPY public.blocks_zkapp_commands (block_id, zkapp_command_id, sequence_no, status, failure_reasons_ids) FROM stdin;
-<<<<<<< HEAD
-3	1	0	failed	{1,2}
-3	2	1	failed	{3,2}
-3	3	2	failed	{4}
-3	4	3	failed	{3,2}
-3	5	4	failed	{4}
-3	6	5	failed	{3,2}
-3	7	6	failed	{4}
-3	8	7	failed	{3,2}
-3	9	8	failed	{4}
-3	10	9	failed	{3,2}
-3	11	10	failed	{4}
-3	12	11	failed	{3,2}
-4	13	0	failed	{4}
-4	14	1	failed	{3,2}
-4	15	2	failed	{4}
-4	16	3	failed	{3,2}
-4	17	4	failed	{4}
-4	18	5	failed	{3,2}
-4	19	6	failed	{4}
-5	13	0	failed	{4}
-5	14	1	failed	{3,2}
-5	15	2	failed	{4}
-5	16	3	failed	{3,2}
-5	17	4	failed	{4}
-5	18	5	failed	{3,2}
-5	19	6	failed	{4}
-6	20	0	failed	{3,2}
-6	21	1	failed	{4}
-6	22	2	failed	{3,2}
-6	23	3	failed	{4}
-6	24	4	failed	{3,2}
-7	25	0	failed	{4}
-7	26	1	failed	{3,2}
-7	27	2	failed	{4}
-7	28	3	failed	{3,2}
-7	29	4	failed	{4}
-7	30	5	failed	{3,2}
-7	31	6	failed	{4}
+2	1	0	failed	{1,2}
+2	2	1	failed	{3,2}
+2	3	2	failed	{4}
+2	4	3	failed	{3,2}
+2	5	4	failed	{4}
+3	6	0	failed	{3,2}
+3	7	1	failed	{4}
+3	8	2	failed	{3,2}
+3	9	3	failed	{4}
+3	10	4	failed	{3,2}
+3	11	5	failed	{4}
+3	12	6	failed	{3,2}
+3	13	7	failed	{4}
+3	14	8	failed	{3,2}
+3	15	9	failed	{4}
+3	16	10	failed	{3,2}
+3	17	11	failed	{4}
+3	18	12	failed	{3,2}
+3	19	13	failed	{4}
+3	20	14	failed	{3,2}
+4	6	0	failed	{3,2}
+4	7	1	failed	{4}
+4	8	2	failed	{3,2}
+4	9	3	failed	{4}
+4	10	4	failed	{3,2}
+4	11	5	failed	{4}
+4	12	6	failed	{3,2}
+4	13	7	failed	{4}
+4	14	8	failed	{3,2}
+4	15	9	failed	{4}
+4	16	10	failed	{3,2}
+4	17	11	failed	{4}
+4	18	12	failed	{3,2}
+4	19	13	failed	{4}
+4	20	14	failed	{3,2}
+5	21	0	failed	{4}
+5	22	1	failed	{3,2}
+5	23	2	failed	{4}
+5	24	3	failed	{3,2}
+5	25	4	failed	{4}
+6	21	0	failed	{4}
+6	22	1	failed	{3,2}
+6	23	2	failed	{4}
+6	24	3	failed	{3,2}
+6	25	4	failed	{4}
+7	26	0	failed	{3,2}
+7	27	1	failed	{4}
+7	28	2	failed	{3,2}
+7	29	3	failed	{4}
+7	30	4	failed	{3,2}
+7	31	5	failed	{4}
 8	32	0	failed	{3,2}
 8	33	1	failed	{4}
 8	34	2	failed	{3,2}
 8	35	3	failed	{4}
 8	36	4	failed	{3,2}
 8	37	5	failed	{4}
-8	38	6	failed	{3,2}
-8	39	7	failed	{4}
-8	40	8	failed	{3,2}
-8	41	9	failed	{4}
-8	42	10	failed	{3,2}
-8	43	11	failed	{4}
-8	44	12	failed	{3,2}
-9	45	0	failed	{4}
-9	46	1	failed	{3,2}
-9	47	2	failed	{4}
-9	48	3	failed	{3,2}
-9	49	4	failed	{4}
-9	50	5	failed	{3,2}
-9	51	6	failed	{4}
-10	45	0	failed	{4}
-10	46	1	failed	{3,2}
-10	47	2	failed	{4}
-10	48	3	failed	{3,2}
-10	49	4	failed	{4}
-10	50	5	failed	{3,2}
-10	51	6	failed	{4}
-11	52	0	failed	{3,2}
-11	53	1	failed	{4}
-11	54	2	failed	{3,2}
-11	55	3	failed	{4}
-11	56	4	failed	{3,2}
-11	57	5	failed	{4}
-11	58	6	failed	{3,2}
-11	59	7	failed	{4}
-11	60	8	failed	{3,2}
-11	61	9	failed	{4}
-11	62	10	failed	{3,2}
-11	63	11	failed	{4}
-12	52	0	failed	{3,2}
-12	53	1	failed	{4}
-12	54	2	failed	{3,2}
-12	55	3	failed	{4}
-12	56	4	failed	{3,2}
-12	57	5	failed	{4}
-12	58	6	failed	{3,2}
-12	59	7	failed	{4}
-12	60	8	failed	{3,2}
-12	61	9	failed	{4}
-12	62	10	failed	{3,2}
-12	63	11	failed	{4}
-13	64	0	failed	{3,2}
-13	65	1	failed	{4}
-13	66	2	failed	{3,2}
-13	67	3	failed	{4}
-13	68	4	failed	{3,2}
-13	69	5	failed	{4}
-14	70	0	failed	{3,2}
-14	71	1	failed	{4}
-14	72	2	failed	{3,2}
-14	73	3	failed	{4}
-14	74	4	failed	{3,2}
-14	75	6	failed	{4}
-14	76	7	failed	{3,2}
-15	70	0	failed	{3,2}
-15	71	1	failed	{4}
-15	72	2	failed	{3,2}
-15	73	3	failed	{4}
-15	74	4	failed	{3,2}
-15	75	6	failed	{4}
-15	76	7	failed	{3,2}
-17	77	0	failed	{4}
-17	78	1	failed	{3,2}
-17	79	2	failed	{4}
-17	80	3	failed	{3,2}
-17	81	4	failed	{4}
-17	82	5	failed	{3,2}
-16	77	0	failed	{4}
-16	78	1	failed	{3,2}
-16	79	2	failed	{4}
-16	80	3	failed	{3,2}
-16	81	4	failed	{4}
-16	82	5	failed	{3,2}
-18	83	0	failed	{4}
-18	84	1	failed	{3,2}
-18	85	2	failed	{4}
-18	86	3	failed	{3,2}
-18	87	4	failed	{4}
-18	88	5	failed	{3,2}
-19	89	0	failed	{4}
-19	90	1	failed	{3,2}
-19	91	2	failed	{4}
-19	92	3	failed	{3,2}
-19	93	4	failed	{4}
-19	94	5	failed	{3,2}
-20	95	0	failed	{4}
-20	96	1	failed	{3,2}
-20	97	2	failed	{4}
-20	98	3	failed	{3,2}
-20	99	4	failed	{4}
-20	100	5	failed	{3,2}
-21	101	0	failed	{4}
-21	102	1	failed	{3,2}
-21	103	2	failed	{4}
-21	104	3	failed	{3,2}
-21	105	4	failed	{4}
-21	106	5	failed	{3,2}
-21	107	6	failed	{4}
-21	108	7	failed	{3,2}
-21	109	8	failed	{4}
-21	110	9	failed	{3,2}
-21	111	10	failed	{4}
-21	112	11	failed	{3,2}
-21	113	12	failed	{4}
-21	114	13	failed	{3,2}
-22	101	0	failed	{4}
-22	102	1	failed	{3,2}
-22	103	2	failed	{4}
-22	104	3	failed	{3,2}
-22	105	4	failed	{4}
-22	106	5	failed	{3,2}
-22	107	6	failed	{4}
-22	108	7	failed	{3,2}
-22	109	8	failed	{4}
-22	110	9	failed	{3,2}
-22	111	10	failed	{4}
-22	112	11	failed	{3,2}
-22	113	12	failed	{4}
-22	114	13	failed	{3,2}
-23	115	0	failed	{4}
-23	116	1	failed	{3,2}
-23	117	2	failed	{4}
-23	118	3	failed	{3,2}
-23	119	4	failed	{4}
-23	120	5	failed	{3,2}
-23	121	6	failed	{4}
-23	122	7	failed	{3,2}
-23	123	8	failed	{4}
-23	124	9	failed	{3,2}
-23	125	10	failed	{4}
-23	126	11	failed	{3,2}
-24	115	0	failed	{4}
-24	116	1	failed	{3,2}
-24	117	2	failed	{4}
-24	118	3	failed	{3,2}
-24	119	4	failed	{4}
-24	120	5	failed	{3,2}
-24	121	6	failed	{4}
-24	122	7	failed	{3,2}
-24	123	8	failed	{4}
-24	124	9	failed	{3,2}
-24	125	10	failed	{4}
-24	126	11	failed	{3,2}
-=======
-2	1	0	failed	{1,2}
-3	2	0	failed	{3,2}
-3	3	1	failed	{4}
-3	4	2	failed	{3,2}
-4	2	0	failed	{3,2}
-4	3	1	failed	{4}
-4	4	2	failed	{3,2}
-5	5	0	failed	{4}
-5	6	1	failed	{3,2}
-5	7	2	failed	{4}
-5	8	3	failed	{3,2}
-5	9	4	failed	{4}
-6	10	0	failed	{3,2}
-6	11	1	failed	{4}
-6	12	2	failed	{3,2}
-6	13	3	failed	{4}
-6	14	4	failed	{3,2}
-6	15	5	failed	{4}
-6	16	6	failed	{3,2}
-7	10	0	failed	{3,2}
-7	11	1	failed	{4}
-7	12	2	failed	{3,2}
-7	13	3	failed	{4}
-7	14	4	failed	{3,2}
-7	15	5	failed	{4}
-7	16	6	failed	{3,2}
-8	17	0	failed	{4}
-8	18	1	failed	{3,2}
-8	19	2	failed	{4}
-8	20	3	failed	{3,2}
-8	21	4	failed	{4}
-8	22	5	failed	{3,2}
-8	23	6	failed	{4}
-8	24	7	failed	{3,2}
-8	25	8	failed	{4}
-8	26	9	failed	{3,2}
-8	27	10	failed	{4}
-8	28	11	failed	{3,2}
-8	29	12	failed	{4}
-9	17	0	failed	{4}
-9	18	1	failed	{3,2}
-9	19	2	failed	{4}
-9	20	3	failed	{3,2}
-9	21	4	failed	{4}
-9	22	5	failed	{3,2}
-9	23	6	failed	{4}
-9	24	7	failed	{3,2}
-9	25	8	failed	{4}
-9	26	9	failed	{3,2}
-9	27	10	failed	{4}
-9	28	11	failed	{3,2}
-9	29	12	failed	{4}
-10	30	0	failed	{3,2}
-10	31	1	failed	{4}
-10	32	2	failed	{3,2}
-10	33	3	failed	{4}
-10	34	4	failed	{3,2}
-11	35	0	failed	{4}
-11	36	1	failed	{3,2}
-11	37	2	failed	{4}
-11	38	3	failed	{3,2}
-11	39	4	failed	{4}
-11	40	5	failed	{3,2}
-11	41	6	failed	{4}
-11	42	7	failed	{3,2}
-11	43	8	failed	{4}
-11	44	9	failed	{3,2}
-11	45	10	failed	{4}
-11	46	11	failed	{3,2}
-11	47	12	failed	{4}
-11	48	13	failed	{3,2}
-11	49	14	failed	{4}
-11	50	15	failed	{3,2}
-11	51	16	failed	{4}
-11	52	17	failed	{3,2}
-11	53	18	failed	{4}
-11	54	19	failed	{3,2}
-11	55	20	failed	{4}
-11	56	21	failed	{3,2}
-11	57	22	failed	{4}
-11	58	23	failed	{3,2}
-12	59	0	failed	{4}
-12	60	1	failed	{3,2}
-12	61	2	failed	{4}
-12	62	3	failed	{3,2}
-12	63	4	failed	{4}
-12	64	5	failed	{3,2}
-12	65	6	failed	{4}
-12	66	7	failed	{3,2}
-12	67	8	failed	{4}
-12	68	9	failed	{3,2}
-12	69	10	failed	{4}
-12	70	11	failed	{3,2}
-12	71	12	failed	{4}
-12	72	13	failed	{3,2}
-12	73	14	failed	{4}
-12	74	15	failed	{3,2}
-13	59	0	failed	{4}
-13	60	1	failed	{3,2}
-13	61	2	failed	{4}
-13	62	3	failed	{3,2}
-13	63	4	failed	{4}
-13	64	5	failed	{3,2}
-13	65	6	failed	{4}
-13	66	7	failed	{3,2}
-13	67	8	failed	{4}
-13	68	9	failed	{3,2}
-13	69	10	failed	{4}
-13	70	11	failed	{3,2}
-13	71	12	failed	{4}
-13	72	13	failed	{3,2}
-13	73	14	failed	{4}
-13	74	15	failed	{3,2}
-14	75	0	failed	{4}
-14	76	1	failed	{3,2}
-14	77	2	failed	{4}
-14	78	3	failed	{3,2}
-14	79	4	failed	{4}
-14	80	5	failed	{3,2}
-14	81	6	failed	{4}
-14	82	7	failed	{3,2}
-14	83	8	failed	{4}
-14	84	9	failed	{3,2}
-14	85	10	failed	{4}
-14	86	11	failed	{3,2}
-14	87	12	failed	{4}
-15	88	0	failed	{3,2}
-15	89	1	failed	{4}
-15	90	2	failed	{3,2}
-15	91	3	failed	{4}
-15	92	4	failed	{3,2}
-15	93	5	failed	{4}
-15	94	6	failed	{3,2}
-16	88	0	failed	{3,2}
-16	89	1	failed	{4}
-16	90	2	failed	{3,2}
-16	91	3	failed	{4}
-16	92	4	failed	{3,2}
-16	93	5	failed	{4}
-16	94	6	failed	{3,2}
-17	95	0	failed	{4}
-17	96	1	failed	{3,2}
-17	97	2	failed	{4}
-17	98	3	failed	{3,2}
-17	99	4	failed	{4}
-17	100	5	failed	{3,2}
-18	101	0	failed	{4}
-18	102	1	failed	{3,2}
-18	103	2	failed	{4}
-18	104	3	failed	{3,2}
-18	105	4	failed	{4}
-18	106	5	failed	{3,2}
-19	107	0	failed	{4}
-19	108	1	failed	{3,2}
-19	109	2	failed	{4}
-19	110	3	failed	{3,2}
-19	111	4	failed	{4}
-19	112	5	failed	{3,2}
-20	113	0	failed	{4}
-20	114	1	failed	{3,2}
-20	115	2	failed	{4}
-20	116	3	failed	{3,2}
-20	117	4	failed	{4}
-20	118	5	failed	{3,2}
-20	119	6	failed	{4}
-21	120	0	failed	{3,2}
-21	121	1	failed	{4}
-21	122	2	failed	{3,2}
-21	123	3	failed	{4}
-21	124	4	failed	{3,2}
-21	125	5	failed	{4}
-21	126	6	failed	{3,2}
-21	127	7	failed	{4}
-21	128	8	failed	{3,2}
-21	129	9	failed	{4}
-21	130	10	failed	{3,2}
-21	131	11	failed	{4}
-21	132	12	failed	{3,2}
-22	133	0	failed	{4}
-22	134	1	failed	{3,2}
-22	135	2	failed	{4}
-22	136	3	failed	{3,2}
-22	137	4	failed	{4}
-22	138	5	failed	{3,2}
+9	32	0	failed	{3,2}
+9	33	1	failed	{4}
+9	34	2	failed	{3,2}
+9	35	3	failed	{4}
+9	36	4	failed	{3,2}
+9	37	5	failed	{4}
+10	38	0	failed	{3,2}
+10	39	1	failed	{4}
+10	40	2	failed	{3,2}
+10	41	3	failed	{4}
+10	42	4	failed	{3,2}
+10	43	5	failed	{4}
+10	44	6	failed	{3,2}
+10	45	7	failed	{4}
+10	46	8	failed	{3,2}
+10	47	9	failed	{4}
+10	48	10	failed	{3,2}
+10	49	11	failed	{4}
+10	50	12	failed	{3,2}
+10	51	13	failed	{4}
+10	52	14	failed	{3,2}
+10	53	15	failed	{4}
+10	54	16	failed	{3,2}
+10	55	17	failed	{4}
+10	56	18	failed	{3,2}
+11	57	0	failed	{4}
+11	58	1	failed	{3,2}
+11	59	2	failed	{4}
+11	60	3	failed	{3,2}
+11	61	4	failed	{4}
+11	62	5	failed	{3,2}
+11	63	6	failed	{4}
+12	64	0	failed	{3,2}
+12	65	1	failed	{4}
+12	66	2	failed	{3,2}
+12	67	3	failed	{4}
+12	68	4	failed	{3,2}
+12	69	5	failed	{4}
+12	70	6	failed	{3,2}
+12	71	7	failed	{4}
+12	72	8	failed	{3,2}
+12	73	9	failed	{4}
+12	74	10	failed	{3,2}
+12	75	11	failed	{4}
+12	76	12	failed	{3,2}
+12	77	13	failed	{4}
+12	78	14	failed	{3,2}
+12	79	15	failed	{4}
+12	80	16	failed	{3,2}
+12	81	17	failed	{4}
+12	82	19	failed	{3,2}
+12	83	20	failed	{4}
+13	84	0	failed	{3,2}
+13	85	1	failed	{4}
+13	86	2	failed	{3,2}
+13	87	3	failed	{4}
+13	88	4	failed	{3,2}
+13	89	5	failed	{4}
+13	90	6	failed	{3,2}
+14	84	0	failed	{3,2}
+14	85	1	failed	{4}
+14	86	2	failed	{3,2}
+14	87	3	failed	{4}
+14	88	4	failed	{3,2}
+14	89	5	failed	{4}
+14	90	6	failed	{3,2}
+15	91	0	failed	{4}
+15	92	1	failed	{3,2}
+15	93	2	failed	{4}
+15	94	3	failed	{3,2}
+15	95	4	failed	{4}
+15	96	5	failed	{3,2}
+16	91	0	failed	{4}
+16	92	1	failed	{3,2}
+16	93	2	failed	{4}
+16	94	3	failed	{3,2}
+16	95	4	failed	{4}
+16	96	5	failed	{3,2}
+17	97	0	failed	{4}
+17	98	1	failed	{3,2}
+17	99	2	failed	{4}
+17	100	3	failed	{3,2}
+17	101	4	failed	{4}
+17	102	5	failed	{3,2}
+18	97	0	failed	{4}
+18	98	1	failed	{3,2}
+18	99	2	failed	{4}
+18	100	3	failed	{3,2}
+18	101	4	failed	{4}
+18	102	5	failed	{3,2}
+19	103	0	failed	{4}
+19	104	1	failed	{3,2}
+19	105	2	failed	{4}
+19	106	3	failed	{3,2}
+19	107	4	failed	{4}
+19	108	5	failed	{3,2}
+20	109	0	failed	{4}
+20	110	1	failed	{3,2}
+20	111	2	failed	{4}
+20	112	3	failed	{3,2}
+20	113	4	failed	{4}
+20	114	5	failed	{3,2}
+21	115	0	failed	{4}
+21	116	1	failed	{3,2}
+21	117	2	failed	{4}
+21	118	3	failed	{3,2}
+21	119	4	failed	{4}
+21	120	5	failed	{3,2}
+21	121	6	failed	{4}
+21	122	7	failed	{3,2}
+21	123	8	failed	{4}
+21	124	9	failed	{3,2}
+21	125	10	failed	{4}
+21	126	11	failed	{3,2}
+21	127	12	failed	{4}
+21	128	13	failed	{3,2}
+21	129	14	failed	{4}
+21	130	15	failed	{3,2}
+21	131	16	failed	{4}
+21	132	17	failed	{3,2}
+21	133	18	failed	{4}
+21	134	19	failed	{3,2}
+21	135	20	failed	{4}
+21	136	21	failed	{3,2}
+21	137	22	failed	{4}
+21	138	23	failed	{3,2}
+22	139	0	failed	{4}
+22	140	1	failed	{3,2}
+22	141	2	failed	{4}
+22	142	3	failed	{3,2}
+22	143	4	failed	{4}
+22	144	5	failed	{3,2}
+22	145	6	failed	{4}
+22	146	7	failed	{3,2}
+22	147	8	failed	{4}
 23	139	0	failed	{4}
 23	140	1	failed	{3,2}
 23	141	2	failed	{4}
@@ -3858,81 +3156,139 @@
 23	143	4	failed	{4}
 23	144	5	failed	{3,2}
 23	145	6	failed	{4}
-24	146	0	failed	{3,2}
-24	147	1	failed	{4}
-24	148	2	failed	{3,2}
-24	149	4	failed	{4}
-24	150	5	failed	{3,2}
-24	151	6	failed	{4}
-25	152	0	failed	{3,2}
-25	153	1	failed	{4}
-25	154	2	failed	{3,2}
-25	155	3	failed	{4}
-25	156	4	failed	{3,2}
-25	157	5	failed	{4}
-25	158	6	failed	{3,2}
-26	152	0	failed	{3,2}
-26	153	1	failed	{4}
-26	154	2	failed	{3,2}
-26	155	3	failed	{4}
-26	156	4	failed	{3,2}
-26	157	5	failed	{4}
-26	158	6	failed	{3,2}
-27	159	0	failed	{4}
-27	160	1	failed	{3,2}
-27	161	2	failed	{4}
-27	162	3	failed	{3,2}
-27	163	4	failed	{4}
-27	164	5	failed	{3,2}
-28	159	0	failed	{4}
-28	160	1	failed	{3,2}
-28	161	2	failed	{4}
-28	162	3	failed	{3,2}
-28	163	4	failed	{4}
-28	164	5	failed	{3,2}
-30	165	0	failed	{4}
-30	166	1	failed	{3,2}
-30	167	2	failed	{4}
-30	168	3	failed	{3,2}
-30	169	4	failed	{4}
-30	170	5	failed	{3,2}
-32	177	0	failed	{4}
-32	178	1	failed	{3,2}
-32	179	2	failed	{4}
-32	180	3	failed	{3,2}
-32	181	4	failed	{4}
-32	182	5	failed	{3,2}
-34	183	0	failed	{4}
-34	184	1	failed	{3,2}
-34	185	2	failed	{4}
-34	186	3	failed	{3,2}
-34	187	4	failed	{4}
-34	188	5	failed	{3,2}
-29	165	0	failed	{4}
-29	166	1	failed	{3,2}
-29	167	2	failed	{4}
-29	168	3	failed	{3,2}
-29	169	4	failed	{4}
-29	170	5	failed	{3,2}
-31	171	0	failed	{4}
-31	172	1	failed	{3,2}
-31	173	2	failed	{4}
-31	174	3	failed	{3,2}
-31	175	4	failed	{4}
-31	176	5	failed	{3,2}
-33	177	0	failed	{4}
-33	178	1	failed	{3,2}
-33	179	2	failed	{4}
-33	180	3	failed	{3,2}
-33	181	4	failed	{4}
-33	182	5	failed	{3,2}
-35	183	0	failed	{4}
-35	184	1	failed	{3,2}
-35	185	2	failed	{4}
-35	186	3	failed	{3,2}
-35	187	4	failed	{4}
-35	188	5	failed	{3,2}
->>>>>>> 25dc89d6
+23	146	7	failed	{3,2}
+23	147	8	failed	{4}
+24	148	0	failed	{3,2}
+24	149	1	failed	{4}
+24	150	2	failed	{3,2}
+24	151	4	failed	{4}
+24	152	5	failed	{3,2}
+24	153	6	failed	{4}
+25	154	0	failed	{3,2}
+25	155	1	failed	{4}
+25	156	2	failed	{3,2}
+25	157	3	failed	{4}
+25	158	4	failed	{3,2}
+25	159	5	failed	{4}
+25	160	6	failed	{3,2}
+25	161	7	failed	{4}
+25	162	8	failed	{3,2}
+25	163	9	failed	{4}
+25	164	10	failed	{3,2}
+25	165	11	failed	{4}
+25	166	12	failed	{3,2}
+27	167	0	failed	{4}
+27	168	1	failed	{3,2}
+27	169	2	failed	{4}
+27	170	3	failed	{3,2}
+27	171	4	failed	{4}
+27	172	5	failed	{3,2}
+27	173	6	failed	{4}
+27	174	7	failed	{3,2}
+27	175	8	failed	{4}
+27	176	9	failed	{3,2}
+27	177	10	failed	{4}
+27	178	11	failed	{3,2}
+27	179	12	failed	{4}
+27	180	13	failed	{3,2}
+27	181	14	failed	{4}
+27	182	15	failed	{3,2}
+27	183	16	failed	{4}
+27	184	17	failed	{3,2}
+27	185	18	failed	{4}
+27	186	19	failed	{3,2}
+27	187	20	failed	{4}
+27	188	21	failed	{3,2}
+27	189	22	failed	{4}
+27	190	23	failed	{3,2}
+26	167	0	failed	{4}
+26	168	1	failed	{3,2}
+26	169	2	failed	{4}
+26	170	3	failed	{3,2}
+26	171	4	failed	{4}
+26	172	5	failed	{3,2}
+26	173	6	failed	{4}
+26	174	7	failed	{3,2}
+26	175	8	failed	{4}
+26	176	9	failed	{3,2}
+26	177	10	failed	{4}
+26	178	11	failed	{3,2}
+26	179	12	failed	{4}
+26	180	13	failed	{3,2}
+26	181	14	failed	{4}
+26	182	15	failed	{3,2}
+26	183	16	failed	{4}
+26	184	17	failed	{3,2}
+26	185	18	failed	{4}
+26	186	19	failed	{3,2}
+26	187	20	failed	{4}
+26	188	21	failed	{3,2}
+26	189	22	failed	{4}
+26	190	23	failed	{3,2}
+28	191	0	failed	{4}
+28	192	1	failed	{3,2}
+28	193	2	failed	{4}
+28	194	3	failed	{3,2}
+28	195	4	failed	{4}
+28	196	5	failed	{3,2}
+28	197	6	failed	{4}
+28	198	7	failed	{3,2}
+29	199	0	failed	{4}
+29	200	1	failed	{3,2}
+29	201	2	failed	{4}
+29	202	3	failed	{3,2}
+29	203	4	failed	{4}
+29	204	5	failed	{3,2}
+29	205	6	failed	{4}
+29	206	7	failed	{3,2}
+29	207	8	failed	{4}
+29	208	9	failed	{3,2}
+29	209	10	failed	{4}
+29	210	11	failed	{3,2}
+29	211	12	failed	{4}
+30	212	0	failed	{3,2}
+30	213	1	failed	{4}
+30	214	2	failed	{3,2}
+30	215	3	failed	{4}
+30	216	4	failed	{3,2}
+30	217	5	failed	{4}
+31	212	0	failed	{3,2}
+31	213	1	failed	{4}
+31	214	2	failed	{3,2}
+31	215	3	failed	{4}
+31	216	4	failed	{3,2}
+31	217	5	failed	{4}
+32	218	0	failed	{3,2}
+32	219	1	failed	{4}
+32	220	2	failed	{3,2}
+32	221	3	failed	{4}
+32	222	4	failed	{3,2}
+32	223	5	failed	{4}
+33	218	0	failed	{3,2}
+33	219	1	failed	{4}
+33	220	2	failed	{3,2}
+33	221	3	failed	{4}
+33	222	4	failed	{3,2}
+33	223	5	failed	{4}
+34	224	0	failed	{3,2}
+34	225	2	failed	{4}
+34	226	3	failed	{3,2}
+34	227	4	failed	{4}
+34	228	5	failed	{3,2}
+35	229	0	failed	{4}
+35	230	1	failed	{3,2}
+35	231	2	failed	{4}
+35	232	3	failed	{3,2}
+35	233	4	failed	{4}
+35	234	5	failed	{3,2}
+35	235	6	failed	{4}
+36	229	0	failed	{4}
+36	230	1	failed	{3,2}
+36	231	2	failed	{4}
+36	232	3	failed	{3,2}
+36	233	4	failed	{4}
+36	234	5	failed	{3,2}
+36	235	6	failed	{4}
 \.
 
 
@@ -3942,68 +3298,42 @@
 
 COPY public.epoch_data (id, seed, ledger_hash_id, total_currency, start_checkpoint, lock_checkpoint, epoch_length) FROM stdin;
 1	2va9BGv9JrLTtrzZttiEMDYw1Zj6a6EHzXjmP9evHDTG3oEquURA	1	23166005000061388	3NK2tkzqqK5spR2sZ7tujjqPksL45M3UUrcA4WhCkeiPtnugyE2x	3NK2tkzqqK5spR2sZ7tujjqPksL45M3UUrcA4WhCkeiPtnugyE2x	1
-<<<<<<< HEAD
-2	2vafPBQ3zQdHUEDDnFGuiNvJz7s2MhTLJgSzQSnu5fnZavT27cms	1	23166005000061388	3NK2tkzqqK5spR2sZ7tujjqPksL45M3UUrcA4WhCkeiPtnugyE2x	3NLmo1Dq4GrQMvAd2brHZypaKxdW3B75DY4pV21GG3jB59P6VG6U	2
-3	2vbc6ukFwaJhqKAxxSJ2dFfCHCWoe5ESuEsFVGWFNJFSqoDJWspf	1	23166005000061388	3NK2tkzqqK5spR2sZ7tujjqPksL45M3UUrcA4WhCkeiPtnugyE2x	3NL57Fa5yVDCnY7JqvZ6GGRs1gA7UKpRmWdX5oavtrRMY9nL9jnR	3
-4	2vbuNosKKvXqCh6f5rgWFiS8tXmoqEhjqLfEuPGDH127ALTth9nC	1	23166005000061388	3NK2tkzqqK5spR2sZ7tujjqPksL45M3UUrcA4WhCkeiPtnugyE2x	3NKJLKMfXwdwsiVqxRufPMrcp8ndni7ShLojJJ3LhYFrcsTFzsPf	4
-5	2vbLZ4xa48DGrHfqize6vM5nt4DMJPeRCNyj9NdiP77LqhogCn9p	1	23166005000061388	3NK2tkzqqK5spR2sZ7tujjqPksL45M3UUrcA4WhCkeiPtnugyE2x	3NKBjGfeoacaAb81yj1usNzoffTALtpHHcsHh6mRBgo529JM9gS4	5
-6	2vbpcwR2vx1CdtdEBoBDucVp7HGXLwe86DvmhwVf9tA5yvYgLnqu	1	23166005000061388	3NK2tkzqqK5spR2sZ7tujjqPksL45M3UUrcA4WhCkeiPtnugyE2x	3NKBjGfeoacaAb81yj1usNzoffTALtpHHcsHh6mRBgo529JM9gS4	5
-7	2vamNZMhJHjtPgogMZ5WeBJ36UXEo63hbhFgzebSe2vEkL23pLSg	1	23166005000061388	3NK2tkzqqK5spR2sZ7tujjqPksL45M3UUrcA4WhCkeiPtnugyE2x	3NLfBHRmNetQoEESRp3ahgysrd6az6SkSuXk4SC4ZohXjrbL8ekd	6
-8	2vbMtYynkKhYEiQXPNsZTbmm5yVdveXpPqdb9LjRzMsYngVxxZAi	1	23166005000061388	3NK2tkzqqK5spR2sZ7tujjqPksL45M3UUrcA4WhCkeiPtnugyE2x	3NKDrPRFjiNG7DvMaKLo8MzoomE3m3oP4HiCR1WYnfkAaEUTq2mM	7
-9	2vaQPxw6Zs1pGnqUKpUg3Tc61HAVwMWS2dRX3Tni5NA3hUtT2Dvc	1	23166005000061388	3NK2tkzqqK5spR2sZ7tujjqPksL45M3UUrcA4WhCkeiPtnugyE2x	3NL6PcZpS8eTQVRngRxVumn4KrYgGs26zc1612dFqCPWpWDZy8jg	8
-10	2vc35zBynmeXh3DzeiGNSX6bm7Uqzw6zHVAJNDHSfp3hzU7KRdvK	1	23166005000061388	3NK2tkzqqK5spR2sZ7tujjqPksL45M3UUrcA4WhCkeiPtnugyE2x	3NKLFQseHtxpXzvM7PGDhh9q4ZVAtUpzbMZtcr8vRvzm28ePr4sJ	9
-11	2vbDFPcSURy4j7D4WmT7cAFgNCWAaxYQTDmVYVJiHCwDb9rS3Sbr	1	23166005000061388	3NK2tkzqqK5spR2sZ7tujjqPksL45M3UUrcA4WhCkeiPtnugyE2x	3NKLFQseHtxpXzvM7PGDhh9q4ZVAtUpzbMZtcr8vRvzm28ePr4sJ	9
-12	2vamHdaBg6Ug2rwU81dfz9PzABv2JZwC1SWSgAnNVhRvAeEbKLN3	1	23166005000061388	3NK2tkzqqK5spR2sZ7tujjqPksL45M3UUrcA4WhCkeiPtnugyE2x	3NKHz7P9B1YEu9v3PgLv2LAkXqLDK36uC6v4tDqxmrkvzcRAe5mQ	10
-13	2vbLQURyiUmggyQoCxadoR99hLKP9Ec3XjXTp71YuxZBTW4KFsT9	1	23166005000061388	3NK2tkzqqK5spR2sZ7tujjqPksL45M3UUrcA4WhCkeiPtnugyE2x	3NKHz7P9B1YEu9v3PgLv2LAkXqLDK36uC6v4tDqxmrkvzcRAe5mQ	10
-14	2vauusMWCzFB5PeqeUnxzW1TJ2J8ymiCkLFyKmfYUri4mCEHfUDJ	1	23166005000061388	3NK2tkzqqK5spR2sZ7tujjqPksL45M3UUrcA4WhCkeiPtnugyE2x	3NLWxUzDdZtFY2WeRaRWQnJsZqhWi3oMvvPRbd7j3JVyrax24TfC	11
-15	2vbutBDbfqnQuw8WDbGHLwecwQE27jMQcUAmPyq3F6YcVWfg1JmM	1	23166005000061388	3NK2tkzqqK5spR2sZ7tujjqPksL45M3UUrcA4WhCkeiPtnugyE2x	3NLQw6NroS6EnbsgWHUGsMXf4NwL9ErU7euLWUADWLpqoZgxh8Xr	12
-16	2vaHssHRs2Mp92jyqmbDiTLePhFthrXK4vtzT1PvvK28mYKbJTh8	1	23166005000061388	3NK2tkzqqK5spR2sZ7tujjqPksL45M3UUrcA4WhCkeiPtnugyE2x	3NLQw6NroS6EnbsgWHUGsMXf4NwL9ErU7euLWUADWLpqoZgxh8Xr	12
-17	2vaKLELgEs31yCJZaDNJqsJJeg28DKiK4RyvPVoWG5GDqSSrQMDW	1	23166005000061388	3NK2tkzqqK5spR2sZ7tujjqPksL45M3UUrcA4WhCkeiPtnugyE2x	3NLqf7HKCSeK9HZV95XaDP8Nt6dtMnwf3TazJV9KTwhJhNRrHdTT	13
-18	2vaP5x9eg4nrxrzPjMxMojEmhZH2vrJSpJTm2nbxQUwb9hG6vLFX	1	23166005000061388	3NK2tkzqqK5spR2sZ7tujjqPksL45M3UUrcA4WhCkeiPtnugyE2x	3NLqf7HKCSeK9HZV95XaDP8Nt6dtMnwf3TazJV9KTwhJhNRrHdTT	13
-19	2vabcsbwTxrjL1obpb8o9P5nHM29kRFt5SxtqApstC2GsnzF7Lch	1	23166005000061388	3NK2tkzqqK5spR2sZ7tujjqPksL45M3UUrcA4WhCkeiPtnugyE2x	3NKRiKLh53RbMm8tHmqmUmGp97g2GxVYqoqNfYFwVttChpgtJkCY	14
-20	2vbrw8M8ui5oewkhSNNTQujw7sHJnN7UwcXGBSBzXDR5UVrFxgdx	1	23166005000061388	3NK2tkzqqK5spR2sZ7tujjqPksL45M3UUrcA4WhCkeiPtnugyE2x	3NKtL4ZkMQH888eGxS7in97HsbHkfrckryuouidrAWejdAdVbbaV	15
-21	2vbptdaEX764jhZhB2TPLMLCTFyciXWt9vpHJdDpok6nocfWyC1Q	1	23166005000061388	3NK2tkzqqK5spR2sZ7tujjqPksL45M3UUrcA4WhCkeiPtnugyE2x	3NKe4GP3e8bmzBiYnS5AmYg7gEETUkaMcRorE5iV5aqh6zg3qrpe	16
-22	2vamb36NC7FQLa4E49z3qpDS3uUYDRPTUN9kkWSoB6RjKe9bwbY3	1	23166005000061388	3NK2tkzqqK5spR2sZ7tujjqPksL45M3UUrcA4WhCkeiPtnugyE2x	3NK7Z9497tubDTqfDW3reqe7RYKbqB2jXET6qyN9uAVznbzszZwL	17
-23	2vanqBewEpPSdrH6FCVTxMdGeHJswKLXEfM5KuMmuxSZTK2b3LJD	1	23166005000061388	3NK2tkzqqK5spR2sZ7tujjqPksL45M3UUrcA4WhCkeiPtnugyE2x	3NK7Z9497tubDTqfDW3reqe7RYKbqB2jXET6qyN9uAVznbzszZwL	17
-24	2vbmyDjZRZchZhhYFXnD1pKFDdSfczPZ6NFinTGZmoDuSEHRincf	1	23166005000061388	3NK2tkzqqK5spR2sZ7tujjqPksL45M3UUrcA4WhCkeiPtnugyE2x	3NLPfxKeG2PNHYqLVQPhG33XK4wPZTo8G6TBxsbfkh5cQ2rgH1dJ	18
-25	2vbPQ6mneXAsffREGMCoPsjtfK7nuQ5AS77FxDDfTuJ8wKcjVSDu	1	23166005000061388	3NK2tkzqqK5spR2sZ7tujjqPksL45M3UUrcA4WhCkeiPtnugyE2x	3NLPfxKeG2PNHYqLVQPhG33XK4wPZTo8G6TBxsbfkh5cQ2rgH1dJ	18
-=======
-2	2vafPBQ3zQdHUEDDnFGuiNvJz7s2MhTLJgSzQSnu5fnZavT27cms	1	23166005000061388	3NK2tkzqqK5spR2sZ7tujjqPksL45M3UUrcA4WhCkeiPtnugyE2x	3NLjeBnKnq6go9N9DGdCM368LQztGYZvCGk4Cbc6k85DdaidQgBw	2
-3	2vaareh55YBE6CU2JK5Z6Rkit2Mhuzg5hWT14xoa9VfjXwQiKezY	1	23166005000061388	3NK2tkzqqK5spR2sZ7tujjqPksL45M3UUrcA4WhCkeiPtnugyE2x	3NKt5kxv7XwMaA7WpgHMVxq2a4uGUjQscQaNMJURaavoMfBvE6fx	3
-4	2vbN8Us3F96SQgp4UhoLxccBdp58NmgXrQyVpAiCWiSmkaHqdXWJ	1	23166005000061388	3NK2tkzqqK5spR2sZ7tujjqPksL45M3UUrcA4WhCkeiPtnugyE2x	3NL82yTFVC3SuC5PLcEsAkiqU3JZASxGovYujERJ79kBSWHmpe3a	4
-5	2vbUBHeDu2EMwaoo7Ec5n5EMKuzRCqBhqm3k2RZwSfKSs3ejvBGN	1	23166005000061388	3NK2tkzqqK5spR2sZ7tujjqPksL45M3UUrcA4WhCkeiPtnugyE2x	3NL82yTFVC3SuC5PLcEsAkiqU3JZASxGovYujERJ79kBSWHmpe3a	4
-6	2vbtJerJ6daBFWSxKRbi6AWND2t3FGDMgaUttNXjwnPfy9eRj3Hm	1	23166005000061388	3NK2tkzqqK5spR2sZ7tujjqPksL45M3UUrcA4WhCkeiPtnugyE2x	3NKdriTgZuni6cKjsYS1mRtmiEzMetjJMT6vAFnKkFFEmDmN6gP9	5
-7	2vbb3MWVZoMN4EHT16pFBUmC8JhmU8bdz1FWuHWwg6SJ8E6fwuMQ	1	23166005000061388	3NK2tkzqqK5spR2sZ7tujjqPksL45M3UUrcA4WhCkeiPtnugyE2x	3NLGFFaqJWrHTZAgwD8o3C5SaVs6bX9rcbN66NHRK6R8BDEcLvVY	6
-8	2vbADMHA6pbeMfbPsxNLEcVizG7G9vt1XRGg4SEqHEb2nn3emkmi	1	23166005000061388	3NK2tkzqqK5spR2sZ7tujjqPksL45M3UUrcA4WhCkeiPtnugyE2x	3NLGFFaqJWrHTZAgwD8o3C5SaVs6bX9rcbN66NHRK6R8BDEcLvVY	6
-9	2vaWbRqVJNLJzxWzmNnycjG65mDrFespV8pUaZfiPLnWLt2bV6b6	1	23166005000061388	3NK2tkzqqK5spR2sZ7tujjqPksL45M3UUrcA4WhCkeiPtnugyE2x	3NLwDhqr1699MWHxpwActupV5U8VeMHsZLxuevSLcmBHKGGUTazs	7
-10	2vbkNL77iSgTEfJWhv9wnavvaK8rmdEsHjzSbQB6yP6FowFcAeGw	1	23166005000061388	3NK2tkzqqK5spR2sZ7tujjqPksL45M3UUrcA4WhCkeiPtnugyE2x	3NLwDhqr1699MWHxpwActupV5U8VeMHsZLxuevSLcmBHKGGUTazs	7
-11	2vbnudkdu26c4ZBoP86LAZCfcVPJ4bc8wzfiXqUeefDBLhiJ125K	1	23166005000061388	3NK2tkzqqK5spR2sZ7tujjqPksL45M3UUrcA4WhCkeiPtnugyE2x	3NKJey5etiQ2edTV3jdM1zCa2LngTV32L9frDixo2a2czUDLZfrr	8
-12	2vakS4GE9KtTc2zajS673H94Y7BgxcSGtGoWoyv2oVPgHjwiR5ev	1	23166005000061388	3NK2tkzqqK5spR2sZ7tujjqPksL45M3UUrcA4WhCkeiPtnugyE2x	3NK4yG1Qtw53sJMnknKfRedJHaMwvN3LgeGEQkjwC3kxKVYEb5x5	9
-13	2vavZCNDjGgEuKYzAzqdk7ArnyeWe9TKHg3o3xu7b4xhTMR8cPfw	1	23166005000061388	3NK2tkzqqK5spR2sZ7tujjqPksL45M3UUrcA4WhCkeiPtnugyE2x	3NKZjBD62yeCduhddiiSaFpvB2nBBRUvd3JNZmcR9QuDz9FmzfFG	10
-14	2vbMxFySr7nWD6eAVyLyd78MXnLnAtdmrHg4jEwx5uCG31Y5v3kf	1	23166005000061388	3NK2tkzqqK5spR2sZ7tujjqPksL45M3UUrcA4WhCkeiPtnugyE2x	3NKZjBD62yeCduhddiiSaFpvB2nBBRUvd3JNZmcR9QuDz9FmzfFG	10
-15	2vbAqrPDb2JAwhudBPjCYEWz8UAkChFigCr2dG3EA4ZmYbqyTcS3	1	23166005000061388	3NK2tkzqqK5spR2sZ7tujjqPksL45M3UUrcA4WhCkeiPtnugyE2x	3NKXQ8AZDvQ9PYNnCRJvJadp2kYEf3GAfRUPvpyTpt7XuZw8dhvv	11
-16	2vaZGZFY1L58neEmT3qFdaw3VUkZjNoezENCCKmFCKFxzpx3tCpE	1	23166005000061388	3NK2tkzqqK5spR2sZ7tujjqPksL45M3UUrcA4WhCkeiPtnugyE2x	3NLEauJkkT1DUFiXcppQzsVJ1UKpKCXRNAA6G1mVouNtrmqsGiZb	12
-17	2vajbXBHT2TSoKomug9PxD228VuAN7JqVbVxamWxuFhkvVnZ1Jn4	1	23166005000061388	3NK2tkzqqK5spR2sZ7tujjqPksL45M3UUrcA4WhCkeiPtnugyE2x	3NLEauJkkT1DUFiXcppQzsVJ1UKpKCXRNAA6G1mVouNtrmqsGiZb	12
-18	2vc3UpY3bwJ8VeFM3z22hhKnfgDxpxEtEypTsgN9GGxpuZ2iqCLA	1	23166005000061388	3NK2tkzqqK5spR2sZ7tujjqPksL45M3UUrcA4WhCkeiPtnugyE2x	3NKgEc7zZTaWzcEGGgKbqEAFBZr92H6eMV23PLZiSTG2gLyEg76n	13
-19	2vbgu5g1Twz1RAGxDBJmeJozA9Ld3ntHLS97iVqLjjTTeU1ts7ZG	1	23166005000061388	3NK2tkzqqK5spR2sZ7tujjqPksL45M3UUrcA4WhCkeiPtnugyE2x	3NL7tzf6WSbRVnNHHXJWSJVgm3KrF4wjEbsQnJGiRfcitLCGasjg	14
-20	2vbaWfFWiDMNP3rC53C4qKVgATjTfrUgreanV4NmdJRtZh5fBkGX	1	23166005000061388	3NK2tkzqqK5spR2sZ7tujjqPksL45M3UUrcA4WhCkeiPtnugyE2x	3NKEXhNrNNv9ShGtKeANWjF8GaEKZ9brx4fVJenFhw8dEUgx2onW	15
-21	2vbdsdSZopY9ABEYKZeAWMp94HPDFsZCoSH1rhewHdQZ8tUv8r5o	1	23166005000061388	3NK2tkzqqK5spR2sZ7tujjqPksL45M3UUrcA4WhCkeiPtnugyE2x	3NLvv3mJRwvxcEmq63BNh5EPT2a4eACMEFj7CTJJMtanxiAaSpcm	16
-22	2vaJhefMhZftmsDnxFRbtHRsCSac532DoschcyG9Lau5AGvDc3UM	1	23166005000061388	3NK2tkzqqK5spR2sZ7tujjqPksL45M3UUrcA4WhCkeiPtnugyE2x	3NKWuq2isbXWrVcdKk94siB3Nq64132BaCzuvMwjghu8DDFZSNXC	17
-23	2vc3P7KY53Ue2GunD22iGyj1kCanjgJ4PentdhqymphYJaZCSaym	1	23166005000061388	3NK2tkzqqK5spR2sZ7tujjqPksL45M3UUrcA4WhCkeiPtnugyE2x	3NKS5AKy3TWWvc95nzrS9Zb8QWLJsP13VthqsFUZVdomrmR78vhP	18
-24	2vbYweCUrzAY9H9dDswvYGyC65ubBLS3jzhXU3nh1xdTgDq16rym	1	23166005000061388	3NK2tkzqqK5spR2sZ7tujjqPksL45M3UUrcA4WhCkeiPtnugyE2x	3NK8fZTKT4KcYR4NtMtW7ijECDKmPdehaQRAqFED6EBB78Hs3NW1	19
-25	2vbELJBTc5J5oRK7GyywMvwk6wADMdM6gSGwGzySncFuuFR7sNMN	1	23166005000061388	3NK2tkzqqK5spR2sZ7tujjqPksL45M3UUrcA4WhCkeiPtnugyE2x	3NKQgtXEQMzHAbQ6iUgZCCr4SnWWdS3VdwBQJKifJQ7kjGbm7QKy	20
-26	2vbaYNiHGkbSBtTTThKEAtdDUi6EA8SV8iy6MP5HpTaX3UHbZrqH	1	23166005000061388	3NK2tkzqqK5spR2sZ7tujjqPksL45M3UUrcA4WhCkeiPtnugyE2x	3NKsFzriPr3BmVJngHvCjPz7YGhrWBJoXPVHJHqcko7fCntjgXo3	21
-27	2vb2joagKA7J56Qn7p6VMQHevpu4V4Z33CeiA7ckBABsULtJZGa7	1	23166005000061388	3NK2tkzqqK5spR2sZ7tujjqPksL45M3UUrcA4WhCkeiPtnugyE2x	3NKsFzriPr3BmVJngHvCjPz7YGhrWBJoXPVHJHqcko7fCntjgXo3	21
-28	2vbCdHvwYUzpnJiqmCuNQj5fRyUPu5vB2WD5zkNqMESqW8rvxfoz	1	23166005000061388	3NK2tkzqqK5spR2sZ7tujjqPksL45M3UUrcA4WhCkeiPtnugyE2x	3NLnRmWAKr3HrKq7LwpctD9mRVXBcenRjbrsMQibZz3Rbku9fCXP	22
-29	2vbNF6Z8fCaSd85JhfXLLTstUXVoNBMwQZr9K7GPnoZXk5a1QNYD	1	23166005000061388	3NK2tkzqqK5spR2sZ7tujjqPksL45M3UUrcA4WhCkeiPtnugyE2x	3NLnRmWAKr3HrKq7LwpctD9mRVXBcenRjbrsMQibZz3Rbku9fCXP	22
-30	2vaJorcNXb1jvBdLtDchKSc6PTnSMJcBdVSYwrgjGbowQ6NCLi1a	1	23166005000061388	3NK2tkzqqK5spR2sZ7tujjqPksL45M3UUrcA4WhCkeiPtnugyE2x	3NLA465j6tt164RbcZcVxPA1T4Pyw9HNR3HtHa5dEX1SSFhj5DED	23
-31	2vaCyzjDsUASL1E86vzERCuo93h8sPCLiWaZniEcJMuD8SuwBec7	1	23166005000061388	3NK2tkzqqK5spR2sZ7tujjqPksL45M3UUrcA4WhCkeiPtnugyE2x	3NLA465j6tt164RbcZcVxPA1T4Pyw9HNR3HtHa5dEX1SSFhj5DED	23
-32	2vbP5wtTh2PjDAJn5xHCokKEZYJtefVK8wh533xwUxyGKzMqWbBz	1	23166005000061388	3NK2tkzqqK5spR2sZ7tujjqPksL45M3UUrcA4WhCkeiPtnugyE2x	3NLLLczTCA8xAzAibfgmM4nFXSZxhusUaUCHN471bgfHhvLWTjfx	24
-33	2vbNWp1JDWrE1vFTEc1ZqEQkUvCmXGfEXboai34fAV2rM7ZaixGf	1	23166005000061388	3NK2tkzqqK5spR2sZ7tujjqPksL45M3UUrcA4WhCkeiPtnugyE2x	3NK3LnmuGKq1jRQX6ZHdzfXn72jN3XNZCgbSqVnsxUKmsZWhcd37	25
-34	2vaeQB8T4RKufxHieAoiZEE5kLbaovUw35zyT82dye1VjXMyA8PR	1	23166005000061388	3NK2tkzqqK5spR2sZ7tujjqPksL45M3UUrcA4WhCkeiPtnugyE2x	3NK3LnmuGKq1jRQX6ZHdzfXn72jN3XNZCgbSqVnsxUKmsZWhcd37	25
-35	2vbi1fD4H1dpu1MMU7d559mWGKA2x1cSzzvgNpkQBYNEH7oHf22t	1	23166005000061388	3NK2tkzqqK5spR2sZ7tujjqPksL45M3UUrcA4WhCkeiPtnugyE2x	3NK74h2g8vcBRUD9mQ15QxMAEwF33uPSBwcBAkCQ9AYy4TPRzA9J	26
-36	2vbqmQf9jMtGfkkGMHCQjNcyT8iqoyd8Hto29Q6XfC7HUNr7DKWS	1	23166005000061388	3NK2tkzqqK5spR2sZ7tujjqPksL45M3UUrcA4WhCkeiPtnugyE2x	3NK74h2g8vcBRUD9mQ15QxMAEwF33uPSBwcBAkCQ9AYy4TPRzA9J	26
->>>>>>> 25dc89d6
+2	2vafPBQ3zQdHUEDDnFGuiNvJz7s2MhTLJgSzQSnu5fnZavT27cms	1	23166005000061388	3NK2tkzqqK5spR2sZ7tujjqPksL45M3UUrcA4WhCkeiPtnugyE2x	3NKJMpx2ALfRq79gDof1KDaLJ4V4nNGi2ZspDqRFREzLituQRzKW	2
+3	2vaoAAG78snm83TQfQzU9TkE2d8k4BgX4GGuv5Vti5P6iundKy2Z	1	23166005000061388	3NK2tkzqqK5spR2sZ7tujjqPksL45M3UUrcA4WhCkeiPtnugyE2x	3NLMxskdTwXtKapQc7cnJqnLVP3DLxSBXUvwzXdbZ6dUwz7R21r7	3
+4	2vbLEwVKNVbpun3atjfemVH2vjXNEMW1yLTzSmNGUPW9jUtx1rhU	1	23166005000061388	3NK2tkzqqK5spR2sZ7tujjqPksL45M3UUrcA4WhCkeiPtnugyE2x	3NKQLgHEYMqdRthsC9WHYssP4WsNDYks61bKpAZ9ZggNHymkubfB	4
+5	2vb2Yz4QLcfmV4bTy3QBv18KtMLrpNmrKLqW7nbDdaCojoUKGDr9	1	23166005000061388	3NK2tkzqqK5spR2sZ7tujjqPksL45M3UUrcA4WhCkeiPtnugyE2x	3NKQLgHEYMqdRthsC9WHYssP4WsNDYks61bKpAZ9ZggNHymkubfB	4
+6	2vaeaHhY6UkN1FrRLfDax3snFKaM6oao67ShPSMGxeDgCsTFUiQW	1	23166005000061388	3NK2tkzqqK5spR2sZ7tujjqPksL45M3UUrcA4WhCkeiPtnugyE2x	3NL4VuTpo2E9XUJokwiLxiT6RUrXT9QNiFacfkcdNkCpKiQP3acw	5
+7	2vbyrzM78pNEgNnSZc47RUaasLQYdeH6JDq91AwkvRSFLc8ZdMHp	1	23166005000061388	3NK2tkzqqK5spR2sZ7tujjqPksL45M3UUrcA4WhCkeiPtnugyE2x	3NL4VuTpo2E9XUJokwiLxiT6RUrXT9QNiFacfkcdNkCpKiQP3acw	5
+8	2vanrsCCNCsGKDPbgou8QpCdKVXEzvsYfSHSdXN72G7BBfATS6jj	1	23166005000061388	3NK2tkzqqK5spR2sZ7tujjqPksL45M3UUrcA4WhCkeiPtnugyE2x	3NKzijsDHBaZccgknmfDML5NNQqb7hLeQEx7FCtmwNbjdNpmwCH3	6
+9	2vazrcmRcAUfoxsUWmjVzwR47V9xGaj7ECaQcAexcdTLukUiWeFn	1	23166005000061388	3NK2tkzqqK5spR2sZ7tujjqPksL45M3UUrcA4WhCkeiPtnugyE2x	3NL5qfqH5DtnLiV6YXXdnA2AXYTkm1Maevu4AzMVUMtKwxBwwLLE	7
+10	2vaYXkrKEdme8xH3oQw84UxrbKM2BSbCqLw3c2nyGBk391NT2hAd	1	23166005000061388	3NK2tkzqqK5spR2sZ7tujjqPksL45M3UUrcA4WhCkeiPtnugyE2x	3NL5qfqH5DtnLiV6YXXdnA2AXYTkm1Maevu4AzMVUMtKwxBwwLLE	7
+11	2vbgMtznEFThfEoy4jEPiv8vCwQHabG9PfTzhw1Jc97sELf27UdM	1	23166005000061388	3NK2tkzqqK5spR2sZ7tujjqPksL45M3UUrcA4WhCkeiPtnugyE2x	3NKr1SWJ3WdCPwQX2A8cFGWZhh8a9iasHhgmPDvE3J8diKFnfXJF	8
+12	2vaCwfJYNqEi8W3G91A4TKrhZRJSHqKhWRRmLSQv6yeQEkuoUuHw	1	23166005000061388	3NK2tkzqqK5spR2sZ7tujjqPksL45M3UUrcA4WhCkeiPtnugyE2x	3NKepMMDe5NtatBB68ADusvfN8oEWNLWWThxK4euwoKfzEX86p31	9
+13	2vbAHhLD2ZyPC69WG57hSRDhhRWatHGQsJ4LFLkhQKnRvmiDZgvb	1	23166005000061388	3NK2tkzqqK5spR2sZ7tujjqPksL45M3UUrcA4WhCkeiPtnugyE2x	3NKH1ASoZ2MEWPX3j557SGhfnZUmpDGxnJqVVbyHy8uD4mQTX83c	10
+14	2vaDZyyc42eA8LvM4JRZMR7m9Bj3QXAQjR45hMzgEySgPsZA6Ljc	1	23166005000061388	3NK2tkzqqK5spR2sZ7tujjqPksL45M3UUrcA4WhCkeiPtnugyE2x	3NKUN48wrRcSx7SNkNvhm8HTZ47cKcNzoYjUDQxKmvLbHbbUdZce	11
+15	2vayp1a5s79p9BiWuva21jvJqAXQjUsk5ZumyPY3upYiUa8KUJaf	1	23166005000061388	3NK2tkzqqK5spR2sZ7tujjqPksL45M3UUrcA4WhCkeiPtnugyE2x	3NKUN48wrRcSx7SNkNvhm8HTZ47cKcNzoYjUDQxKmvLbHbbUdZce	11
+16	2vaM6UCSoD15j1KQ1Tk8DRq2Jfv4ZaSWpy8sfgeBciz6YE44FZQc	1	23166005000061388	3NK2tkzqqK5spR2sZ7tujjqPksL45M3UUrcA4WhCkeiPtnugyE2x	3NLgzCLftrcGdkQD8Aq11Nq7DwinfPsLaKKg82P9LUJdRV5pqNzm	12
+17	2vaucJWzsbh87zi3wGWWXdCfCSRiZcoTdcdaDJt5Nrg9Sa5RaQn7	1	23166005000061388	3NK2tkzqqK5spR2sZ7tujjqPksL45M3UUrcA4WhCkeiPtnugyE2x	3NLgzCLftrcGdkQD8Aq11Nq7DwinfPsLaKKg82P9LUJdRV5pqNzm	12
+18	2vas8BsGb1ST3hmDDkn1F8iUV2h6juvDfMiCqZ5s4J9bWrAT6WfM	1	23166005000061388	3NK2tkzqqK5spR2sZ7tujjqPksL45M3UUrcA4WhCkeiPtnugyE2x	3NLmMP9GhERoD9SugS5fDac8hhkbQ88RL5tvZV18vLRPJjyjeHJb	13
+19	2va9Me5apo9zNKSVCkgcjqc6pSTj8FPiJ5FrFy4P1A8GyFbuq35n	1	23166005000061388	3NK2tkzqqK5spR2sZ7tujjqPksL45M3UUrcA4WhCkeiPtnugyE2x	3NLmMP9GhERoD9SugS5fDac8hhkbQ88RL5tvZV18vLRPJjyjeHJb	13
+20	2vbmr6vYEhPAtD6kcv1FcboupoNaih5YEUZjb1mWd6ZU1gFEizAd	1	23166005000061388	3NK2tkzqqK5spR2sZ7tujjqPksL45M3UUrcA4WhCkeiPtnugyE2x	3NLQkiNHmRXK7K9TKctoz4MKSaDNKCYmZmLdTLWt5nBGbT92ZjJr	14
+21	2vb8otbCkxLd4kRGGDw3tQsQadCiGX8JpT6Qc5JaB6sXRboChwYF	1	23166005000061388	3NK2tkzqqK5spR2sZ7tujjqPksL45M3UUrcA4WhCkeiPtnugyE2x	3NKbXPcVQDfu8Sf8Fq8NCtesnYJhAffTx9NWfB6k8w5vkuPmSBXy	15
+22	2vaNfMqhJE6E6v9u7GAQJmA3T8R1939nVjfsEwWsVoji4qvXv5TH	1	23166005000061388	3NK2tkzqqK5spR2sZ7tujjqPksL45M3UUrcA4WhCkeiPtnugyE2x	3NLY3rc9TGV8o5kydWi1xPbcfgHg4s1yd4pcgkcNG6AKXnYMQFXr	16
+23	2vbtNGtVBQCZUtLhwD5LisE7GUhGsLfpVF9CBP7sm3PTqvyv2w5s	1	23166005000061388	3NK2tkzqqK5spR2sZ7tujjqPksL45M3UUrcA4WhCkeiPtnugyE2x	3NLm8g9KPrLzK1MFLMshw4igYTELgbfJTknxE74m9bV1rmYy5xQH	17
+24	2vaGTooKi21iNmZQV2J6CNcLQShDMnMHHPh8Br8Ady9wnkwmD8dM	1	23166005000061388	3NK2tkzqqK5spR2sZ7tujjqPksL45M3UUrcA4WhCkeiPtnugyE2x	3NLm8g9KPrLzK1MFLMshw4igYTELgbfJTknxE74m9bV1rmYy5xQH	17
+25	2vaC3wHzSUTFxcM4KzrkVTJxZjQYQe3YFyGviRpjFWhymFpbaxCg	1	23166005000061388	3NK2tkzqqK5spR2sZ7tujjqPksL45M3UUrcA4WhCkeiPtnugyE2x	3NKgEMWmF5p8Nc5Zat9USM6ZtT2xRabecCDJpg4Tpidmp6paHotf	18
+26	2vbxY35ZLMWREj6qwLbCara87afZobNzzRXZNhmuAtoaReD3tF16	1	23166005000061388	3NK2tkzqqK5spR2sZ7tujjqPksL45M3UUrcA4WhCkeiPtnugyE2x	3NLSTBpMumW1yTsVxikUejbTVHqnm21EBDaUjaYTW4Cbc2Jy6UiS	19
+27	2vamcV9Q8RrgsG8AsZm1do88eps6ZKBnYc1f2srbr41poPJ47tqk	1	23166005000061388	3NK2tkzqqK5spR2sZ7tujjqPksL45M3UUrcA4WhCkeiPtnugyE2x	3NK3QyqhMAwU11Z76p7Jizkf61nnoLs8YSNY2Q1aJfiVPC9YBE87	20
+28	2vaajcmQXoDxfzXNBvFNxZ6QF1qPR141kpc7KQAqTW15kv5uxVwu	1	23166005000061388	3NK2tkzqqK5spR2sZ7tujjqPksL45M3UUrcA4WhCkeiPtnugyE2x	3NK3QyqhMAwU11Z76p7Jizkf61nnoLs8YSNY2Q1aJfiVPC9YBE87	20
+29	2vaQrxXLi5QcMKAgvNpaB9cV9zjuRYHJ5XN7CTdS4AQ3wrZ4mqSy	1	23166005000061388	3NK2tkzqqK5spR2sZ7tujjqPksL45M3UUrcA4WhCkeiPtnugyE2x	3NLFgk5eLPDEDohQXMk1zBJVYbDUDBjE5JCysHp9uAQYbq78Jjbd	21
+30	2vaioGXuhQYUdHBNGYvYkwfE7vXca9GNJvvBjauzAPgvayrHUGmF	1	23166005000061388	3NK2tkzqqK5spR2sZ7tujjqPksL45M3UUrcA4WhCkeiPtnugyE2x	3NKEzNwGDqNj6LcP4pLqQMGPm6Fkm9FEESw6SxQtub3F2GPARSbr	22
+31	2vacCy4BTwN81ZcV3CWK9mRvgTCw6kBkby71nuwxNcX7LNgFB5bB	1	23166005000061388	3NK2tkzqqK5spR2sZ7tujjqPksL45M3UUrcA4WhCkeiPtnugyE2x	3NKfispgLgW34q4nSnV3YByqy6pvcUqADH6DiNKvErxKN8kHaLw2	23
+32	2vaFXxmTfbZNgN2Bmz5L8PRyCDBwqPJwkjVfcFg3i126oh3ZSaCv	1	23166005000061388	3NK2tkzqqK5spR2sZ7tujjqPksL45M3UUrcA4WhCkeiPtnugyE2x	3NKfispgLgW34q4nSnV3YByqy6pvcUqADH6DiNKvErxKN8kHaLw2	23
+33	2vbLxsQ19cebVQ9hrU64dVCPxVTjNX9sBt3qaoAUiCRHcH6s1WKJ	1	23166005000061388	3NK2tkzqqK5spR2sZ7tujjqPksL45M3UUrcA4WhCkeiPtnugyE2x	3NKctvUPgjQxQHCs9ihtjqh9VtiW7jxUXk6wpigLTt5i6P1WdbLX	24
+34	2vaF2hcTntiuZxJjhPwfrrmkU3egoVMjFZRUXcbkEmQATmKD5ja5	1	23166005000061388	3NK2tkzqqK5spR2sZ7tujjqPksL45M3UUrcA4WhCkeiPtnugyE2x	3NKctvUPgjQxQHCs9ihtjqh9VtiW7jxUXk6wpigLTt5i6P1WdbLX	24
+35	2vaA91pkZSotTAERj5GGPN3G3D2K9ExcLaBJ85YHVigz81G49GvH	1	23166005000061388	3NK2tkzqqK5spR2sZ7tujjqPksL45M3UUrcA4WhCkeiPtnugyE2x	3NK7spC5oS5MffXy5te88xhCGr7dwyFULU2xKYssFSAuNzjMjSUM	25
+36	2vbUHqZuKEDc3urLtMufJYHip8YY6zhrDugvpiGhHvBVvJq6ea8k	1	23166005000061388	3NK2tkzqqK5spR2sZ7tujjqPksL45M3UUrcA4WhCkeiPtnugyE2x	3NKV9T63iaZjEYxHw1eAHv9tMFw8GvUVnGHD1PuS2tXg5LCC6xnN	26
+37	2vaqSx7uUiDS9iE1jCvyRo7GDeTu1kbNGfNgnCteVD1GPdVKxD32	1	23166005000061388	3NK2tkzqqK5spR2sZ7tujjqPksL45M3UUrcA4WhCkeiPtnugyE2x	3NKV9T63iaZjEYxHw1eAHv9tMFw8GvUVnGHD1PuS2tXg5LCC6xnN	26
 \.
 
 
@@ -4012,49 +3342,38 @@
 --
 
 COPY public.internal_commands (id, command_type, receiver_id, fee, hash) FROM stdin;
-<<<<<<< HEAD
-1	coinbase	26	720000000000	5JvPyZmpQHnn2jWUPmgphEgk5PZbvE9Qcupej7D4iCr4NQ1oRdLa
-2	coinbase	43	720000000000	5Juz6kjahyYZAhM3nKmWSKkAVvyxGFesikWCaDorym5UAr6sjkFA
-3	fee_transfer	43	61750000000	5Juj2ZMYBhYWQDqWcVRZadJmNB3Du34obUXFGbGXbVcsJD4yRdNW
-4	fee_transfer	26	35750000000	5JuuH8dbi2is2PsjgJDGtzGqSqW95A8RV5a61azwy9du1d3ZFr8q
-5	fee_transfer	43	35750000000	5JtqVP5fLGearPf5aJCT3iCNwKvUHq2xwYf5PSQrJjsnwzLbnNsB
-6	fee_transfer	26	25750000000	5JvC5MhRD74qUS1r4kUGT5RSia8kmuTTFcbPc885H4rkj2eoWqkM
-7	fee_transfer	43	36000000000	5JvFzcK32aJdbay5J4diyjTCiubgtB6nbyuEYrT1wkSJE4jfYT1u
-8	fee_transfer	26	66500000000	5Jv1neg2um2W7QkzA5mzZTVg6jhA5ojokcPrn4WiRQwE282s7bnz
-9	fee_transfer	26	61750000000	5JuZmNvumAZA2R5A4rVqhkz9QLgd6NQWZUyJSwymgEDYMvAH4nCJ
-10	fee_transfer	43	30750000000	5JtpTdHf2NFwo9drEfr2wcWH5VExXa77vkToTgwJo4sNuX1pVW8Y
-11	fee_transfer	26	25000000000	5JuYPRdeuWsxPDh1ii8CDWWZpGsVmu6id5Gb6rRB1ZoL9K1stSuV
-12	fee_transfer	26	10750000000	5JuyST65Q8xjjCfSn5NnZBxZdXiHHvrTf4WsX9uQ3yDQLp2n8Dcx
-13	fee_transfer	43	25000000000	5JtWMx4qtzSSVQPVQa9jCHHZRWb9QFSvjiSS9m1LJBHRoujy4EsB
-14	fee_transfer	43	10750000000	5JueHvGCv5YVwktbAJwjC4xxf95cUfkwCJ9dmxZP91c884DAZNG8
-15	fee_transfer	26	30750000000	5Jtz8VbtP9P7ngvsfY8afbjB39b91pWCgXvwPqG1yj3JhRmq3MUj
-16	fee_transfer	43	71750000000	5JuyWYivfEJ7zSK6ab33uoGtH68usycbwSzBPQ2xdqA8ffio8kET
-17	fee_transfer	26	71750000000	5JtZ3aqi8xWgezSfpnBtqwo9pTQqDPBqUSCnNDumyEnFMhmMybzU
-18	fee_transfer	26	61500000000	5Jtrfqu6Z3QM47VhrGK4E1n67fujB29axUJPDGXSdrhVf9RfDEUt
-19	fee_transfer	43	61500000000	5Jth25cEK3yzSpVAPDxd6osPR1Pp9bgH6fLc3uufDnN3MXy2ttxb
-=======
-1	coinbase	14	720000000000	5Ju8kqLJs8jeVd2nhRyWhpYdBdET2aqqmDbApHnWCPYvuZvrNHbS
-2	fee_transfer	14	5250000000	5JuhSTvfASYW3V4LmYpQxVfCSYXycAmYLsTAwQfruhK4XwSojwvS
-3	fee_transfer	14	15500000000	5JuUNtZaEyNh7TezqN8URwnNfuLtmV4DCF64wBVzyEcRE6ybbBHc
-4	coinbase	58	720000000000	5JvA1BWpmurfMXXsVLXFkYnaMjbSUtHJ6XY2eEwpLMMGJkuCvFDW
-5	fee_transfer	58	15500000000	5JuWtXcigZudDTa7TiCLKu3kbx8KidmV8MM5WSwwKsWT8AxQceim
-6	fee_transfer	14	25750000000	5Jtid9HXhHVCE1gkgzkD8F3koxwoXFDeENMbnySeVs3WpWvVsE7Y
-7	fee_transfer	14	35750000000	5JuVuBH42GpkQjRMZtW6EBhzfuMFHceAB9pYnM6QGDqu7PZE73ud
-8	fee_transfer	58	35750000000	5Jv3uXF7C8F4DmeBChtbdajPD3WZ2WjybAZmGVthej8bRb9oGJvm
-9	fee_transfer	14	66500000000	5Ju3SpaMy444YhLmySV6rDAV5btx3dMgyfJRC54CfmLFXcN8qJFn
-10	fee_transfer	58	66500000000	5JuUSqVJK2zi1aM4ub636hsaS9BcG5aEDH5v5FGcTnwZ3mXgofq3
-11	fee_transfer	58	25750000000	5JtotVkBf8ny6o37UisafCdat4TueqnpJRxrwTzPW14ZTe6VVCum
-12	fee_transfer	14	123500000000	5Ju7qAhnr7MgzYGQ67t6oky1Lg2JuLSVLWjUCWSWNiSypEWK6eFF
-13	fee_transfer	14	81500000000	5JtiHbR8fw5gS8AuS4zEY1prDronDrcEFuNvm2oWCS642ZyQrBLB
-14	fee_transfer	58	81500000000	5JuoGoGUYKa5qeKH8am5Z5LE3DN7znLDKF7AQ3rCS73dxANicyaQ
-15	fee_transfer	14	66750000000	5Jtc45ZoexGf31XKx2aqn58fbGKmhX3Ax7LBJ3QCyLbXooqCuVhP
-16	fee_transfer	58	30750000000	5JtXpSXKjfe1DN52bM1U9WFjkqRWDCZVXs8GY1QaETqvHE8WxNDK
-17	fee_transfer	14	30750000000	5JuRqidyYMekvm42TEAtAxca5mKoZeqQPJ7PRi3AsK8NCdQnxhXC
-18	fee_transfer	14	15000000000	5Jv2g83m4Ut4uS8sqD2T3TzLLv5M6QvFmomzFvAhPXft4mQnGJVs
-19	fee_transfer	14	15750000000	5JtrDjU3Fkk3ejbLeX4eTVwNEq5WtcGX1X67mxgwpNqwFc822hKZ
-20	fee_transfer	58	36000000000	5JtxDNsQmgrNEGBkmM7BvKazdEKrBXsrCcJXFJ66e4BGQNwnQrX8
-21	fee_transfer	14	36000000000	5JtyqvYvSkcUnpzigfeS1L3vSVNUi1mJchVUMks7sPQKY6pKneiz
->>>>>>> 25dc89d6
+1	coinbase	187	720000000000	5Jty3qXoqZbT4pmrpnFUvMfye5tmP6P2XP9r2e3TFS2gxF3hy1n7
+2	fee_transfer	187	26000000000	5JuHHra8BAcF5TdtRD8vqjkeJsneLvDqytPyobvdBViHhBLBDqiy
+3	coinbase	139	720000000000	5JvQ9zDwSmrpVo6kyBgKa4dZT1n7cPc44wGo8JLDFnCYKH3KvGjF
+4	fee_transfer	139	76750000000	5Jv76SDVizXuA5GAVNSattenqz5hmLKu6tMThrNUuAEQqwY5zU76
+5	fee_transfer	187	76750000000	5JvEFn3BQmzfnCeRYg24rS3w8SNfRz4kwtHM7ST1hwEyEjkx5Qd8
+6	fee_transfer	139	25750000000	5Jv5HUysWynEneRVjJvABoKpy3o8XAVN8yqRsnwtUC8TNGiuzBVA
+7	fee_transfer	187	25750000000	5Jub9qqR7SDSbYxABPs8qZNF7uRYdwBQkB9KwfxnGkhcRSaD35ZL
+8	fee_transfer	187	30500000000	5JuFZ7WsSzb3YeBxhh9rGRPt2woLMfNEFirUQX6Va3zY8K79oooD
+9	fee_transfer	187	31000000000	5JvN1hJij9163o57ndvQGKh8VSdChnYmZXEZEjyzjqbes7z98TZE
+10	fee_transfer	139	31000000000	5JtabGndDb3j4QTNQQMVJyjG93WY19DjBJ2cs4eMgiFq7VanwpJh
+11	fee_transfer	139	97250000000	5Jv9YCtwqsLCXWfMKt212RBjYpRbhHvU1xP9Witgv7ibQmMC7VYb
+12	fee_transfer	187	35750000000	5JutWjdShdR8ZcZrHLFeKdmd9rfFmfvfGd7E1PYfgfChHKSS6zVr
+13	fee_transfer	187	90000000000	5JtweDNJ1a4XoCdgPbPM5qZFWChK5XhqnXV5KiKumm1uGRsLj1Je
+14	fee_transfer	187	12750000000	5JtzERzxwiWcwAub1d5W1uWjjwJWdCSbQ22f85KBsHUPD6xvNGHU
+15	fee_transfer	139	35750000000	5Jv1CUnrUBqnZbsJ4YcAKLWyQ3nS2aGbhhPTxUyfAVheQNt1eM6T
+16	fee_transfer	139	30750000000	5JuhTJJFTZQn56RheJgtfmoWMmKGaXCXTco8HLzYvMwBMzLM3FDr
+17	fee_transfer	187	30750000000	5JuP9rAUpZy1ju9HCdXyDNjNLq4GcjELyC3rJjkyt8KtHfTTiEks
+18	fee_transfer	139	123250000000	5Ju3WCuGPBhGy4dFLMY7PhcVpG9kgie56nvwd6zBAMwCAobPfd3s
+19	fee_transfer	187	45750000000	5JuxGUvCqoMZLG6tKFQYGXmhNBgZCgzqWyfzsuimCiNzdXeLJEJ7
+20	fee_transfer	139	45750000000	5JuPFstA7PWGSoSnAY3G9CZrLUAYoe58ZEj5bZFkD59injoVcm1t
+21	fee_transfer	187	15000000000	5JtxwiQgj9YG5bWfuYVJ4G59dvcWALS6bGz1kh3S5B2nmQ3d8Dp5
+22	fee_transfer	187	15750000000	5JtxTczUBQRbY4L14mVRkSfHBuYip4Xj6XAxKdt8TjUfmGC6pwxV
+23	fee_transfer	139	66750000000	5Jv1pi4ttbx4gDx9VcY4UkHHXw3L9sRETt2YQs9GFCs38DaN85n6
+24	fee_transfer	187	123250000000	5JuStkcgqpdXCfe8i86nFDLcWJykPNkgDahdjXhXxwbPYgdYQmjB
+25	fee_transfer	139	40750000000	5Jtv2D7EyvAYCWvXYuSrrKHEZ6LyJToCM7nRgXfoVQ6UuWruuamr
+26	fee_transfer	139	66500000000	5JuVQYGV7EEdJfWoZhbU7b8dnMcciXNZUHv4EEzfD7pwGMRTGop1
+27	fee_transfer	139	5000000000	5Jv1ww2pRqy54oSReHeV5JfM1Nf3ry7T3qzcfe9RLSx4AwDS7S8M
+28	fee_transfer_via_coinbase	194	1000000	5JuA4cTdqMMn86JxrbEgiDaYhzcWw465MNoSbRURcENDdMyooWpG
+29	coinbase	139	720000000000	5JuuHFG5qnuxBfJAPwu7EChFRTKmoV7xwLpwHCBZgWpZ6KrGrS6A
+30	fee_transfer	139	20463000000	5Ju63S8pfgfriPm4RtE6D6BLX91faHS3Z5LhttRuXFAj4kAen423
+31	fee_transfer	194	37000000	5JtjQ8a5eiWxcx7nT3Fk92QcP3EcS5noQwEHT96TaY6NjhNKpYhk
+32	coinbase	187	720000000000	5JutASYdEZLLuRJbbKqpqiFhafWLQgKvWVQo7nZyL4qykaNaABGD
 \.
 
 
@@ -4084,7 +3403,6 @@
 10	B62qqDcNXt7LK6686QQ9TvLaFF5as6xRRSMEjfwXJUEk3hSHVXksUth
 11	B62qmRRtdPM1XRnHpchjrVdVyRtUKFX5Nmrhu7MWSs3wDVsLuTQ54dV
 12	B62qnT7rV3ZQ71n6Z2RaPZSn38zEniZq1A8CXEdArxrF7q6sTTWZdZc
-<<<<<<< HEAD
 13	B62qmnTkaf43Ctbxq1NgvtakVwKKcB1nk2vee61bMAcPfDB5FR5upJN
 14	B62qpTgN6VhfdCGimamFjarhSBfiK1oGEKyrqHN5FHejeJR8Z2vgKYt
 15	B62qkaFHyAx1TMzuez3APX1hG33j2ZXCTXJFFzeSxgt8fA3henaeT84
@@ -4098,175 +3416,175 @@
 23	B62qmSTojN3aDbB311Vxc1MwbkdLJ4NCau8d6ZURTuX9Z57RyBxWgZX
 24	B62qiaEMrWiYdK7LcJ2ScdMyG8LzUxi7yaw17XvBD34on7UKfhAkRML
 25	B62qoGEe4SECC5FouayhJM3BG1qP6kQLzp3W9Q2eYWQyKu5Y1CcSAy1
-26	B62qpCLTpgH2MMeTDRTMdatsA1JjodrhdkvGu6uTqdPwKvmcyPYnCvF
-27	B62qn8rXK3r2GRDEnRQEgyQY6pax17ZZ9kiFNbQoNncMdtmiVGnNc8Y
-28	B62qnjQ1xe7MS6R51vWE1qbG6QXi2xQtbEQxD3JQ4wQHXw3H9aKRPsA
-29	B62qmzatbnJ4ErusAasA4c7jcuqoSHyte5ZDiLvkxnmB1sZDkabKua3
-30	B62qrS1Ry5qJ6bQm2x7zk7WLidjWpShRig9KDAViM1A3viuv1GyH2q3
-31	B62qqSTnNqUFqyXzH2SUzHrW3rt5sJKLv1JH1sgPnMM6mpePtfu7tTg
-32	B62qkLh5vbFwcq4zs8d2tYynGYoxLVK5iP39WZHbTsqZCJdwMsme1nr
-33	B62qiqUe1zktgV9SEmseUCL3tkf7aosu8F8HPZPQq8KDjqt3yc7yet8
-34	B62qkNP2GF9j8DQUbpLoGKQXBYnBiP7jqNLoiNUguvebfCGSyCZWXrq
-35	B62qr4z6pyzZvdfrDi33Ck7PnPe3wddZVaa7DYzWHUGivigyy9zEfPh
-36	B62qiWZKC4ff7RKQggVKcxAy9xrc1yHaXPLJjxcUtjiaDKY4GDmAtCP
-37	B62qqCpCJ7Lx7WuKCDSPQWYZzRWdVGHndW4jNARZ8C9JB4M5osqYnvw
-38	B62qo9mUWwGSjKLpEpgm5Yuw5qTXRi9YNvo5prdB7PXMhGN6jeVmuKS
-39	B62qpRvBE7SFJWG38WhDrSHsm3LXMAhdiXXeLkDqtGxhfexCNh4RPqZ
-40	B62qoScK9pW5SBdJeMZagwkfqWfvKAKc6pgPFrP72CNktbGKzVUdRs3
-41	B62qkT8tFTiFfZqPmehQMCT1SRRGon6MyUBVXYS3q9hPPJhusxHLi9L
-42	B62qpk6KHDKf4y3yXkHQ8uWhNCdjitPtY7fFBJGkiGX1wvxhwaMQ7p1
-43	B62qnyv9Eq49ohQahhwTe9HiKPvYHnpS9M7gFkKLwNnrjd11WvZNbKp
-44	B62qiw7Qam1FnvUHV4JYwffCf2mjcuz2s5F3LK9TBa5e4Vhh7gq2um1
-45	B62qrncSq9df3SnHmSjFsk13W7PmQE5ujZb7TGnXggawp3SLb1zbuRR
-46	B62qip9dMNE7fjTVpB7n2MCJhDw89YYKd9hMsXmKZ5cYuVzLrsS46ZG
-47	B62qmMc2ec1D4V78sHZzhdfBA979SxUFGKTqHyYcKexgv2zJn6MUghv
-48	B62qqmQhJaEqxcggMG9GepiXrY1j4WgerXXb2NwkmABwrkhRK671sSn
-49	B62qp7yamrqYvcAv3jJ4RuwdvWnb8zFGfXchbfqR4BCkeub998mVJ3j
-50	B62qk7NGhMEpPAwdwfqnxCbAuCm1qawX4YXh956nanhkfDdzZ4vZ91g
-51	B62qnUPwKuUQZcNFnr5L5S5mpH9zcKDdi2FsKnAGQ1Vrd3F4HcH724A
-52	B62qqMV93QdKFLmPnqvzaBE8T2jY38HVch4JW5xZr4kNHNYr1VtSUn8
-53	B62qmtQmCLX8msSHASDTzNtXq81XQoNtLz6CUMhFeueMbJoQaYbyPCi
-54	B62qp2Jgs8ChRsQSh93cL2SuDN8Umqp6GtDd9Ng7gpkxgw3Z9WXduAw
-55	B62qo131ZAwzBd3mhd2GjTf3SjuNqdieDifuYqnCGkwRrD3VvHLM2N1
-56	B62qo9XsygkAARYLKi5jHwXjPNxZaf537CVp88npjrUpaEHypF6TGLj
-57	B62qnG8dAvhGtPGuAQkwUqcwpiAT9pNjQ7iCjpYw5k2UT3UZTFgDJW1
-58	B62qj3u5Ensdc611cJpcmNKq1ddiQ63Xa8L2DnFqEBgNqBCAqVALeAK
-59	B62qjw1BdYXp74JQGoeyZ7bWtnsPPd4iCxBzfUsiVjmQPLk8984dV9D
-60	B62qpP2xUscwDA5TaQee71MGvU7dYXiTHffdL4ndRGktHBcj6fwqDcE
-61	B62qo1he9m5vqVfbU26ZRqSdyWvkVURLxJZLLwPdu1oRAp3E7rCvyxk
-62	B62qjzHRw1dhwS1NCWDH64yzovyxsbrvqBW846BRCaWmyJyoufddBSA
-63	B62qkoANXg95uVHwpLAiQsT1PaGxuXBcrBzdjMgN3mP5WJxiE1uYcG9
-64	B62qnzk698yW9rmyeC8mLCKhdmQZa2TRCG5hN3Z5NovZZqE1oou7Upc
-65	B62qrQDYA9DvUNdgU87xp64MsQm3MxBeDRNuhuwwQ3hfS5sJhchipzu
-66	B62qnSKLuJiF1gNnCEDHJeWFKPbYLKjXqz18pnLGE2pUq7PBYnU4h95
-67	B62qk8onaP8h1VYVbJkQQ8kKtHszsA12Haw3ts5jm4AkpvNDkhUtKBH
-68	B62qnbQoJyaGKvgRDthSPwWZPrYiYCpqeYoHhJ9415r1ws6DecWa8h9
-69	B62qmpV1DwQvBMUmBxyDV6jJwSpS1zFWHHEZYuXYhPja4RWCbYG3Hv1
-70	B62qiYSHjqf77rS6eBiBSiDwgqpsZEUf8KZZNmpxzULpxqm58u49m7M
-71	B62qrULyp6Kp5PAmtJMHcRngmHyU2t9DF2oBpU4Q1GMvfrgsUBVUSm8
-72	B62qpitzPa3MB2eqJucswcwQrN3ayxTTKNMWLW7SwsvjjR4kTpC57Cr
-73	B62qpSfoFPJPXvyUwXWGJqTVya4kqThCH5LyEsdKrmqRm1mvDrgsz1V
-74	B62qk9uVP24E5fE5x4FxnFxz17TBAZ4rrkmRDErheEZnVyFmCKvdBMH
-75	B62qjeNbQNefZdv388wHg9ancPdFBw6Dj2Wxo6Jyw2EhR7J9kti48qx
-76	B62qqwCS1S72xt9VPD6C6FjJkdwDghRCWJnYjebCagX8M2xzthqKDQC
-77	B62qrGWHg32ZdFydA4UF7prU4zm3UH3dRxJZ5xAHW1QtNhgzuP2G62z
-78	B62qkqZ1b8BkCK9PqWnQLjYueExVUVJon1Nn15SnZScG5AR3LqkEqzY
-79	B62qkQ9tPTmzm9oD2i8HbDRERFBHvG7Mi3dz6XLa3BEJcwA4ZcQaDa8
-80	B62qnt4FQxWNcP49W5HaQNEe5Q1KqTBQJnnyqn7KyvSfNb6Dskbhy9i
-81	B62qoxTxNh4o9ftUHSRatjTQagToJy7pW1zh7zZdyFYr9ECNDvugmyx
-82	B62qrPuf95oqANBTTmvcvM1BKkBNrsmaXnaNpHGJYersezYTHWq5BTh
-83	B62qkBdApDjoUj9Lckf4Bg7fWJSzSnyJHyCNkvq7XsPVzWk97BeGkae
-84	B62qs23tCNy7qbrYHBwMfVNyiA82aA7xtWKh3QkFr1fMog3ptyXhptq
-85	B62qpMFwmJ6fMm4cUb9wLLwoKRPFpYUJQmYqDe7RRaXgvAHjJpnEz3f
-86	B62qkF4qisEVJ3WBdxcWoianq4YLaYXw89yJRzc7cPRu2ujXqp4v8Ji
-87	B62qmFcUZJgxBQpTxnQHjyHWdprnsmRDiTZe6NiMNF9drGTM8hh1tZf
-88	B62qo4Pc6HKhbc55RZuPrDfzbVZfxDqxkG3hV7sRDSivAthXAjtWaGg
-89	B62qoKioA9hueF4xhZszsACn6GT7o69wZZJUoErVyvgP7WPrj92e9Tv
-90	B62qkoTczRzwCUr6AmSiNcr3UWwkgbWeihVZphwP8CEuiDzrNHvunTX
-91	B62qpGkYNpBS3MBgortSQuwV1aXcK6bRRQyYz3wGW5tCpCLdvxk8J6q
-92	B62qnYfsf8P7B7UYcjN9bwL7HPpNrAJh7fG5zqWvZnSsaQJP2Z1qD84
-93	B62qpAwcFY3oTy2oFUEc3gB4x879CvPqHUqHqjT3PiGxggroaUYHxkm
-94	B62qib1VQVfLQeCW6oAKEX2GRuvXjYaX2Lw9qqjkBPAvdshHPyJXVMv
-95	B62qm5TQe1nz3gfHqb6S4FE7FWV92AaKzUuAyNSDNeNJYgND35JaK8w
-96	B62qrmfQsKRd5pwg1EZNYXSmcbsgCekCkJAxxJcZhWyX7ChfExZtFAj
-97	B62qitvFhawB29DGkGv9NEfGZ8d9hECEKnKMHAvtULVATdw5epPS2s6
-98	B62qo81kkuqxFZw9cZAcoYb4ZeCjY9HodT3yDkh8Zxhg9omfRexyNAz
-99	B62qmeDPPUDtPVVHqesiKD7ecz6YZvGDHzVw2swBa84EGs5NBKpGK4H
-100	B62qqwLQXBrhJmfAtF7GUf7FNVS2xoTPrkyw7d4Pj9W431bpysAdr3V
-101	B62qkgcEQJ9qhjwQgt2XeN3RJpPTfjCrqFUUAW2NsVpzmyQwFbekNMM
-102	B62qnAotEqbcE8sjbdyJkkvKnTzW3BCPaL5HrMEdHa4pVnfPBXWGXXW
-103	B62qquzjE4bbK3mhk6jtFMnkm9BdzasTHuvMxx6JmhXeYKZkPbyZUry
-104	B62qrj3VHfVadkyJCvmu7SvczS7QZy1Yk1uQjcjwkS4QqDt9oqi4eWf
-105	B62qn6fTLLatKHi4aCX7p6Lg5rzZSq6VK2vrFVgX14gjaQqay8zHfsJ
-106	B62qjrBApNy5mx6biRzL5AfRrDEarq3kv9Zcf5LcUR6iKAX9ve5vvud
-107	B62qkdysBPreF3ef7bFEwCghYjbywFgumUHXYKDrBkUB89KgisAFGSV
-108	B62qmRjcL489UysBEnabin5be824q7ok4VjyssKNutPq3YceMRSW4gi
-109	B62qo3TjT6pu6i7UT8w39UVQc2Ljg8K69eng55vu5itof3Ma3qwcgZF
-110	B62qpXFq7VJG6Spy7BSYjqSC1GBwKLCzfU8bcrUrALEFEXphpvjn3bG
-111	B62qmp2xXJyj9LegRQUtFMCCGV3DQu337n6s6BK8a2kaYrMf1MmZHkT
-112	B62qpjkSafKdAeCBh6PV6ZizJjtfs3v1DuXu1WowkYq2Bcr5X7bmk7G
-113	B62qnjhGUFX636v8HyJsYKUkAS5ms58q9C9GtwNvPbMzMVy7FmRNhLG
-114	B62qoCS2htWnx3g8gFq2ypSLHMW1jkZF6XMTH8yKE8gYTH7jfrcdjCo
-115	B62qk2wpLtL3PUEQZBYPeabiXcZi6yzbVimciFWZSCHpxufKFDTmhi6
-116	B62qjWRcn5eRmdppcsDNudiogbnNPzW4jWC6XH2LczMRDXzjK9AgfA2
-117	B62qjJrgSK4wa3HnZZqmfJzxtMfACK9r2zEHqo5Rm6UUvyFrk4UjdPW
-118	B62qoq6uA96gWVYBDtMQLZC5hB4hgAVojbuhw9Z2CE1Acj6iESSS1cE
-119	B62qkSpe1P6FgwWU3BfvU2FXnuYt2vR4DzsEZf5TbJynBgyZy7W9yyE
-120	B62qr225GCSVzAGKBYxB7rKE6ibtQAcfcXMfYH84hvkqHWAnFzWR4RT
-121	B62qkQT9sAztAWnYdxQMaQSxrA93DRa5f8LxWCEzYA3Y3tewDQKUMyQ
-122	B62qieyc3j9pYR6aA8DC1rhoUNRiPacx1ij6qW534VwTtuk8rF2UBrk
-123	B62qoFyzjU4pC3mFgUidmTFt9YBnHjke5SU6jcNe7vVcvvoj4CCXYJf
-124	B62qihY3kUVYcMk965RMKfEAYRwgh9ATLBWDiTzivneCmeEahgWTE58
-125	B62qm8kJSo4SZt7zmNP29aYAUqETjPq6ge2hj5TxZWxWK2JDscQtx1Y
-126	B62qkY3LksqsR2ETeNmAHAmYxi7mZXsoSgGMEMujrPtXQjRwxe5Bmdn
-127	B62qrJ9hFcVQ4sjveJpQUsXZenisBnXKVzDdPntw48PYXxP17DNdKg4
-128	B62qpKCYLZz2Eyb9vFfaVPgWjTWf1p3VpBLnQSSme2RC3ob4m1p8fCv
-129	B62qkFYQghamWpPuNxzr1zw6ARk1mKFwkdQWJqHvmxdM95d45AjwWXE
-130	B62qnzhgbY3HD19eKMeQTFPZijFTvJN82pHeGYQ2xM9HxZRPv6xhtqe
-131	B62qroho2SKx4wignPPRf2qPbGzvfRgQf4zCMioxnmwKyLZCg3reYPc
-132	B62qm4jN36Cwbtyd8j3BLevPK7Yhpv8KtWTia5fuwMAyvcHLCosU4PN
-133	B62qk9Dk1rwSVtSLCYdWNfPTXRPDWPPu3rR5sqvrawP82m9P1LhBZ94
-134	B62qnR8RErysAmsLHk6E7teSg56Dr3RyF6qWycyVjQhoQCVC9GfQqhD
-135	B62qo7XmFPKML7WfgUe9FvCMUrMihfapBPeCJh9Yxfka7zUwy1nNDCY
-136	B62qqZw4bXrb8PCxvEvRJ9DPASPPaHyoAWXw1avG7mEjnkFy7jGLz1i
-137	B62qkFKcfRwVgdQ1UDhhCoExwsMPNWFJStxnDtJ1hNVmLzzGsyCRLuo
-138	B62qofSbCaTfL61ZybYEpAeGe14TK8wNN8VFDV8uUEVBGpqVDAxYePK
-139	B62qn8Vo7WTK4mwQJ8sjiQvbWDavetBS4f3Gdi42KzQZmL3sri25rFp
-140	B62qo6pZqSTym2umKYeZ53F1woYCuX3qHrUtTezBoztURNRDAiNbq5Q
-141	B62qo8AvB3EoCWAogvUg6wezt5GkNRTZmYXCw5Gutj8tAg6cdffX3kr
-142	B62qqF7gk2yFsigWL7JyW1R8sdUcQjAPkp32i9B6f9GRYMzFoLPdBqJ
-143	B62qjdhhu4bsmbMFxykEgbhf4atVvgQWB4dizqsMEBbmQPe9GeXZ42N
-144	B62qmCsUFPNLpExtzt6NUeosa8L5qb7cEKi9btkMdAQS2GnQzTMjUGM
-145	B62qneAWh9zy9ufLxKJfgrccdGfbgeoswyjPJp2WLhBpWKM7wMJtLZM
-146	B62qoqu7NDPVJAdZPJWjia4gW3MHk9Cy3JtpACiVbvBLPYw7pWyn2vL
-147	B62qmwfTv4co8uACHkz9hJuUND9ubZfpP2FsAwvru9hSg5Hb8rtLbFS
-148	B62qkhxmcB6vwRxLxKZV2R4ifFLfTSCdtxJ8nt94pKVbwWd9MshJadp
-149	B62qjYRWXeQ52Y9ADFTp55p829ZE7DE4zn9Nd8puJc2QVyuiooBDTJ3
-150	B62qo3b6pfzKVWNFgetepK6rXRekLgAYdfEAMHT6WwaSn2Ux8frnbmP
-151	B62qmEiax78RvAUTwV8WNPKZcnUkDtqR6TDGAvrdiocA41A5w4DcqbW
-152	B62qncxbMSrL1mKqCSc6huUwDffg5qNDDD8FHtUob9d3CE9ZC2EFPhw
-153	B62qpzLLC49Cb6rcpFyCroFiAtGtBCXny9xRbuMKi64vsU5QLoWDoaL
-154	B62qj7bnmz2VYRtJMna4bKfUYX8DyQeqxKEmHaKSzE9L6v7fjfrMbjF
-155	B62qnEQ9eQ94BxdECbFJjbkqCrPYH9wJd7B9rzKL7EeNqvYzAUCNxCT
-156	B62qokmEKEJs6VUV7QwFaHHfEr6rRnFXQe9jbodnaDuWzfUK6YoXt2w
-157	B62qpPJfgTfiSghnXisMvgTCNmyt7dA5MxXnpHfMaDGYGs8C3UdGWm7
-158	B62qkzi5Dxf6oUaiJYzb5Kq78UG8fEKnnGuytPN78gJRdSK7qvkDK6A
-159	B62qs2sRxQrpkcJSkzNF1WKiRTbvhTeh2X8LJxB9ydXbBNXimCgDQ8k
-160	B62qoayMYNMJvSh27WJog3K74996uSEFDCmHs7AwkBX6sXiEdzXn9SQ
-161	B62qibjCrFmXT3RrSbHgjtLHQyb63Q89gBLUZgRj7KMCeesF9zEymPP
-162	B62qrw63RAyz2QfqhHk8pttD2ussturr1rvneUWjAGuhsrGgzxr2ZRo
-163	B62qmNVzYukv4VxXoukakohrGNK7yq1Tgjv5SuX1TTWmpvVwD5Xnu2L
-164	B62qjHyCbHEJNetsL5BFf8HyQvVid5NwEVB39MzYUPs3n3C1t59pMYa
-165	B62qoucdKZheVHX8udLGmo3vieCnyje5dvAayiLm8trYEp3op9jxCMa
-166	B62qo51F51yp7PcqmHd6G1hpNBAj3kwRSQvKmy5ybd675xVJJVtMBh8
-167	B62qjHbDMJGPUz3M6JK2uC3tm6VPLaEtv4sMCcrMBz6hnD5hrET4RJM
-168	B62qnyxTMk4JbYsaMx8EN2KmoZUsb9Zd3nvjwyrZr2GdAHC9nKF16PY
-169	B62qrPo6f9vRwqDmgfNYzaFd9J3wTwQ1SC72yMAxwaGpjt2vJrxo4ri
-170	B62qoZXUxxowQuERSJWb6EkoyciRthxycW5csa4cQkZUfm151sn8BSa
-171	B62qr7QqCysRpMbJGKpAw1JsrZyQfSyT4iYoP4MsTYungBDJgwx8vXg
-172	B62qo3JqbYXcuW75ZHMSMnJX7qbU8QF3N9k9DhQGbw8RKNP6tNQsePE
-173	B62qjCC8yevoQ4ucM7fw4pDUSvg3PDGAhvWxhdM3qrKsnXW5prfjo1o
-174	B62qnAcTRHehWDEuKmERBqSakPM1dg8L3JPSZd5yKfg4UNaHdRhiwdd
-175	B62qruGMQFShgABruLG24bvCPhF2yHw83eboSqhMFYA3HAZH9aR3am3
-176	B62qmauGSXDJ3TM3TdnRDetWpzeKFZYatqFDZSpMhwY2ZJyggfmtAiR
-177	B62qiuFiD6eX5mf4w52b1GpFMpk1LHtL3GWdQ4hxGLcxHh36RRmjpei
-178	B62qokvW3jFhj1yz915TzoHubhFuR6o8QFQReVaTFcj8zpPF52EU9Ux
-179	B62qr6AEDV6T66apiAX1GxUkCjYRnjWphyiDro9t9waw93xr2MW6Wif
-180	B62qjYBQ6kJ9PJTTPnytp4rnaonUQaE8YuKeimJXHQUfirJ8UX8Qz4L
-181	B62qqB7CLD6r9M532oCDKxxfcevtffzkZarWxdzC3Dqf6LitoYhzBj9
-182	B62qr87pihBCoZNsJPuzdpuixve37kkgnFJGq1sqzMcGsB95Ga5XUA6
-183	B62qoRyE8Yqm4GNkjnYrbtGWJLYLNoqwWzSRRBw8MbmRUS1GDiPitV7
-184	B62qm4NwW8rFhUh4XquVC23fn3t8MqumhfjGbovLwfeLdxXQ3KhA9Ai
-185	B62qmAgWQ9WXHTPh4timV5KFuHWe1GLb4WRDRh31NULbyz9ub1oYf8u
-186	B62qroqFW16P7JhyaZCFsUNaCYg5Ptutp9ECPrFFf1VXhb9SdHE8MHJ
-187	B62qriG5CJaBLFwd5TESfXB4rgSDfPSFyYNmpjWw3hqw1LDxPvpfaV6
-188	B62qjYVKAZ7qtXDoFyCXWVpf8xcEDpujXS5Jvg4sjQBEP8XoRNufD3S
-189	B62qjBzcUxPayV8dJiWhtCYdBZYnrQeWjz28KiMYGYodYjgwgi961ir
-190	B62qkG2Jg1Rs78D2t1DtQPjuyydvVSkfQMDxBb1hPi29HyzHt2ztc8B
-191	B62qpNWv5cQySYSgCJubZUi6f4N8AHMkDdHSXaRLVwy7aG2orM3RWLp
-192	B62qism2zDgKmJaAy5oHRpdUyk4EUi9K6iFfxc5K5xtARHRuUgHugUQ
-193	B62qqaG9PpXK5CNPsPSZUdAUhkTzSoZKCtceGQ1efjMdHtRmuq7796d
-194	B62qpk8ww1Vut3M3r2PYGrcwhw6gshqvK5PwmC4goSY4RQ1SbWDcb16
+26	B62qn8rXK3r2GRDEnRQEgyQY6pax17ZZ9kiFNbQoNncMdtmiVGnNc8Y
+27	B62qnjQ1xe7MS6R51vWE1qbG6QXi2xQtbEQxD3JQ4wQHXw3H9aKRPsA
+28	B62qmzatbnJ4ErusAasA4c7jcuqoSHyte5ZDiLvkxnmB1sZDkabKua3
+29	B62qrS1Ry5qJ6bQm2x7zk7WLidjWpShRig9KDAViM1A3viuv1GyH2q3
+30	B62qqSTnNqUFqyXzH2SUzHrW3rt5sJKLv1JH1sgPnMM6mpePtfu7tTg
+31	B62qkLh5vbFwcq4zs8d2tYynGYoxLVK5iP39WZHbTsqZCJdwMsme1nr
+32	B62qiqUe1zktgV9SEmseUCL3tkf7aosu8F8HPZPQq8KDjqt3yc7yet8
+33	B62qkNP2GF9j8DQUbpLoGKQXBYnBiP7jqNLoiNUguvebfCGSyCZWXrq
+34	B62qr4z6pyzZvdfrDi33Ck7PnPe3wddZVaa7DYzWHUGivigyy9zEfPh
+35	B62qiWZKC4ff7RKQggVKcxAy9xrc1yHaXPLJjxcUtjiaDKY4GDmAtCP
+36	B62qqCpCJ7Lx7WuKCDSPQWYZzRWdVGHndW4jNARZ8C9JB4M5osqYnvw
+37	B62qo9mUWwGSjKLpEpgm5Yuw5qTXRi9YNvo5prdB7PXMhGN6jeVmuKS
+38	B62qpRvBE7SFJWG38WhDrSHsm3LXMAhdiXXeLkDqtGxhfexCNh4RPqZ
+39	B62qoScK9pW5SBdJeMZagwkfqWfvKAKc6pgPFrP72CNktbGKzVUdRs3
+40	B62qkT8tFTiFfZqPmehQMCT1SRRGon6MyUBVXYS3q9hPPJhusxHLi9L
+41	B62qiw7Qam1FnvUHV4JYwffCf2mjcuz2s5F3LK9TBa5e4Vhh7gq2um1
+42	B62qrncSq9df3SnHmSjFsk13W7PmQE5ujZb7TGnXggawp3SLb1zbuRR
+43	B62qip9dMNE7fjTVpB7n2MCJhDw89YYKd9hMsXmKZ5cYuVzLrsS46ZG
+44	B62qmMc2ec1D4V78sHZzhdfBA979SxUFGKTqHyYcKexgv2zJn6MUghv
+45	B62qqmQhJaEqxcggMG9GepiXrY1j4WgerXXb2NwkmABwrkhRK671sSn
+46	B62qp7yamrqYvcAv3jJ4RuwdvWnb8zFGfXchbfqR4BCkeub998mVJ3j
+47	B62qk7NGhMEpPAwdwfqnxCbAuCm1qawX4YXh956nanhkfDdzZ4vZ91g
+48	B62qnUPwKuUQZcNFnr5L5S5mpH9zcKDdi2FsKnAGQ1Vrd3F4HcH724A
+49	B62qqMV93QdKFLmPnqvzaBE8T2jY38HVch4JW5xZr4kNHNYr1VtSUn8
+50	B62qmtQmCLX8msSHASDTzNtXq81XQoNtLz6CUMhFeueMbJoQaYbyPCi
+51	B62qp2Jgs8ChRsQSh93cL2SuDN8Umqp6GtDd9Ng7gpkxgw3Z9WXduAw
+52	B62qo131ZAwzBd3mhd2GjTf3SjuNqdieDifuYqnCGkwRrD3VvHLM2N1
+53	B62qo9XsygkAARYLKi5jHwXjPNxZaf537CVp88npjrUpaEHypF6TGLj
+54	B62qnG8dAvhGtPGuAQkwUqcwpiAT9pNjQ7iCjpYw5k2UT3UZTFgDJW1
+55	B62qj3u5Ensdc611cJpcmNKq1ddiQ63Xa8L2DnFqEBgNqBCAqVALeAK
+56	B62qjw1BdYXp74JQGoeyZ7bWtnsPPd4iCxBzfUsiVjmQPLk8984dV9D
+57	B62qpP2xUscwDA5TaQee71MGvU7dYXiTHffdL4ndRGktHBcj6fwqDcE
+58	B62qo1he9m5vqVfbU26ZRqSdyWvkVURLxJZLLwPdu1oRAp3E7rCvyxk
+59	B62qjzHRw1dhwS1NCWDH64yzovyxsbrvqBW846BRCaWmyJyoufddBSA
+60	B62qkoANXg95uVHwpLAiQsT1PaGxuXBcrBzdjMgN3mP5WJxiE1uYcG9
+61	B62qnzk698yW9rmyeC8mLCKhdmQZa2TRCG5hN3Z5NovZZqE1oou7Upc
+62	B62qrQDYA9DvUNdgU87xp64MsQm3MxBeDRNuhuwwQ3hfS5sJhchipzu
+63	B62qnSKLuJiF1gNnCEDHJeWFKPbYLKjXqz18pnLGE2pUq7PBYnU4h95
+64	B62qk8onaP8h1VYVbJkQQ8kKtHszsA12Haw3ts5jm4AkpvNDkhUtKBH
+65	B62qnbQoJyaGKvgRDthSPwWZPrYiYCpqeYoHhJ9415r1ws6DecWa8h9
+66	B62qmpV1DwQvBMUmBxyDV6jJwSpS1zFWHHEZYuXYhPja4RWCbYG3Hv1
+67	B62qiYSHjqf77rS6eBiBSiDwgqpsZEUf8KZZNmpxzULpxqm58u49m7M
+68	B62qrULyp6Kp5PAmtJMHcRngmHyU2t9DF2oBpU4Q1GMvfrgsUBVUSm8
+69	B62qpitzPa3MB2eqJucswcwQrN3ayxTTKNMWLW7SwsvjjR4kTpC57Cr
+70	B62qpSfoFPJPXvyUwXWGJqTVya4kqThCH5LyEsdKrmqRm1mvDrgsz1V
+71	B62qk9uVP24E5fE5x4FxnFxz17TBAZ4rrkmRDErheEZnVyFmCKvdBMH
+72	B62qjeNbQNefZdv388wHg9ancPdFBw6Dj2Wxo6Jyw2EhR7J9kti48qx
+73	B62qqwCS1S72xt9VPD6C6FjJkdwDghRCWJnYjebCagX8M2xzthqKDQC
+74	B62qrGWHg32ZdFydA4UF7prU4zm3UH3dRxJZ5xAHW1QtNhgzuP2G62z
+75	B62qkqZ1b8BkCK9PqWnQLjYueExVUVJon1Nn15SnZScG5AR3LqkEqzY
+76	B62qkQ9tPTmzm9oD2i8HbDRERFBHvG7Mi3dz6XLa3BEJcwA4ZcQaDa8
+77	B62qnt4FQxWNcP49W5HaQNEe5Q1KqTBQJnnyqn7KyvSfNb6Dskbhy9i
+78	B62qoxTxNh4o9ftUHSRatjTQagToJy7pW1zh7zZdyFYr9ECNDvugmyx
+79	B62qrPuf95oqANBTTmvcvM1BKkBNrsmaXnaNpHGJYersezYTHWq5BTh
+80	B62qkBdApDjoUj9Lckf4Bg7fWJSzSnyJHyCNkvq7XsPVzWk97BeGkae
+81	B62qs23tCNy7qbrYHBwMfVNyiA82aA7xtWKh3QkFr1fMog3ptyXhptq
+82	B62qpMFwmJ6fMm4cUb9wLLwoKRPFpYUJQmYqDe7RRaXgvAHjJpnEz3f
+83	B62qpiad8NTWYEmAo8HoGBz9QJqbUJyokgXfTzHFpZTfAVqJH94Fn5X
+84	B62qkF4qisEVJ3WBdxcWoianq4YLaYXw89yJRzc7cPRu2ujXqp4v8Ji
+85	B62qmFcUZJgxBQpTxnQHjyHWdprnsmRDiTZe6NiMNF9drGTM8hh1tZf
+86	B62qo4Pc6HKhbc55RZuPrDfzbVZfxDqxkG3hV7sRDSivAthXAjtWaGg
+87	B62qoKioA9hueF4xhZszsACn6GT7o69wZZJUoErVyvgP7WPrj92e9Tv
+88	B62qkoTczRzwCUr6AmSiNcr3UWwkgbWeihVZphwP8CEuiDzrNHvunTX
+89	B62qpGkYNpBS3MBgortSQuwV1aXcK6bRRQyYz3wGW5tCpCLdvxk8J6q
+90	B62qnYfsf8P7B7UYcjN9bwL7HPpNrAJh7fG5zqWvZnSsaQJP2Z1qD84
+91	B62qpAwcFY3oTy2oFUEc3gB4x879CvPqHUqHqjT3PiGxggroaUYHxkm
+92	B62qib1VQVfLQeCW6oAKEX2GRuvXjYaX2Lw9qqjkBPAvdshHPyJXVMv
+93	B62qm5TQe1nz3gfHqb6S4FE7FWV92AaKzUuAyNSDNeNJYgND35JaK8w
+94	B62qrmfQsKRd5pwg1EZNYXSmcbsgCekCkJAxxJcZhWyX7ChfExZtFAj
+95	B62qitvFhawB29DGkGv9NEfGZ8d9hECEKnKMHAvtULVATdw5epPS2s6
+96	B62qo81kkuqxFZw9cZAcoYb4ZeCjY9HodT3yDkh8Zxhg9omfRexyNAz
+97	B62qmeDPPUDtPVVHqesiKD7ecz6YZvGDHzVw2swBa84EGs5NBKpGK4H
+98	B62qqwLQXBrhJmfAtF7GUf7FNVS2xoTPrkyw7d4Pj9W431bpysAdr3V
+99	B62qkgcEQJ9qhjwQgt2XeN3RJpPTfjCrqFUUAW2NsVpzmyQwFbekNMM
+100	B62qnAotEqbcE8sjbdyJkkvKnTzW3BCPaL5HrMEdHa4pVnfPBXWGXXW
+101	B62qquzjE4bbK3mhk6jtFMnkm9BdzasTHuvMxx6JmhXeYKZkPbyZUry
+102	B62qrj3VHfVadkyJCvmu7SvczS7QZy1Yk1uQjcjwkS4QqDt9oqi4eWf
+103	B62qn6fTLLatKHi4aCX7p6Lg5rzZSq6VK2vrFVgX14gjaQqay8zHfsJ
+104	B62qjrBApNy5mx6biRzL5AfRrDEarq3kv9Zcf5LcUR6iKAX9ve5vvud
+105	B62qkdysBPreF3ef7bFEwCghYjbywFgumUHXYKDrBkUB89KgisAFGSV
+106	B62qmRjcL489UysBEnabin5be824q7ok4VjyssKNutPq3YceMRSW4gi
+107	B62qo3TjT6pu6i7UT8w39UVQc2Ljg8K69eng55vu5itof3Ma3qwcgZF
+108	B62qpXFq7VJG6Spy7BSYjqSC1GBwKLCzfU8bcrUrALEFEXphpvjn3bG
+109	B62qmp2xXJyj9LegRQUtFMCCGV3DQu337n6s6BK8a2kaYrMf1MmZHkT
+110	B62qpjkSafKdAeCBh6PV6ZizJjtfs3v1DuXu1WowkYq2Bcr5X7bmk7G
+111	B62qnjhGUFX636v8HyJsYKUkAS5ms58q9C9GtwNvPbMzMVy7FmRNhLG
+112	B62qoCS2htWnx3g8gFq2ypSLHMW1jkZF6XMTH8yKE8gYTH7jfrcdjCo
+113	B62qk2wpLtL3PUEQZBYPeabiXcZi6yzbVimciFWZSCHpxufKFDTmhi6
+114	B62qjWRcn5eRmdppcsDNudiogbnNPzW4jWC6XH2LczMRDXzjK9AgfA2
+115	B62qjJrgSK4wa3HnZZqmfJzxtMfACK9r2zEHqo5Rm6UUvyFrk4UjdPW
+116	B62qoq6uA96gWVYBDtMQLZC5hB4hgAVojbuhw9Z2CE1Acj6iESSS1cE
+117	B62qkSpe1P6FgwWU3BfvU2FXnuYt2vR4DzsEZf5TbJynBgyZy7W9yyE
+118	B62qr225GCSVzAGKBYxB7rKE6ibtQAcfcXMfYH84hvkqHWAnFzWR4RT
+119	B62qkQT9sAztAWnYdxQMaQSxrA93DRa5f8LxWCEzYA3Y3tewDQKUMyQ
+120	B62qieyc3j9pYR6aA8DC1rhoUNRiPacx1ij6qW534VwTtuk8rF2UBrk
+121	B62qoFyzjU4pC3mFgUidmTFt9YBnHjke5SU6jcNe7vVcvvoj4CCXYJf
+122	B62qihY3kUVYcMk965RMKfEAYRwgh9ATLBWDiTzivneCmeEahgWTE58
+123	B62qm8kJSo4SZt7zmNP29aYAUqETjPq6ge2hj5TxZWxWK2JDscQtx1Y
+124	B62qkY3LksqsR2ETeNmAHAmYxi7mZXsoSgGMEMujrPtXQjRwxe5Bmdn
+125	B62qrJ9hFcVQ4sjveJpQUsXZenisBnXKVzDdPntw48PYXxP17DNdKg4
+126	B62qpKCYLZz2Eyb9vFfaVPgWjTWf1p3VpBLnQSSme2RC3ob4m1p8fCv
+127	B62qkFYQghamWpPuNxzr1zw6ARk1mKFwkdQWJqHvmxdM95d45AjwWXE
+128	B62qnzhgbY3HD19eKMeQTFPZijFTvJN82pHeGYQ2xM9HxZRPv6xhtqe
+129	B62qroho2SKx4wignPPRf2qPbGzvfRgQf4zCMioxnmwKyLZCg3reYPc
+130	B62qm4jN36Cwbtyd8j3BLevPK7Yhpv8KtWTia5fuwMAyvcHLCosU4PN
+131	B62qk9Dk1rwSVtSLCYdWNfPTXRPDWPPu3rR5sqvrawP82m9P1LhBZ94
+132	B62qnR8RErysAmsLHk6E7teSg56Dr3RyF6qWycyVjQhoQCVC9GfQqhD
+133	B62qo7XmFPKML7WfgUe9FvCMUrMihfapBPeCJh9Yxfka7zUwy1nNDCY
+134	B62qqZw4bXrb8PCxvEvRJ9DPASPPaHyoAWXw1avG7mEjnkFy7jGLz1i
+135	B62qkFKcfRwVgdQ1UDhhCoExwsMPNWFJStxnDtJ1hNVmLzzGsyCRLuo
+136	B62qofSbCaTfL61ZybYEpAeGe14TK8wNN8VFDV8uUEVBGpqVDAxYePK
+137	B62qn8Vo7WTK4mwQJ8sjiQvbWDavetBS4f3Gdi42KzQZmL3sri25rFp
+138	B62qo6pZqSTym2umKYeZ53F1woYCuX3qHrUtTezBoztURNRDAiNbq5Q
+139	B62qm3yo8UbYpesB8E8p1X722XExsi18R4ENZUgjg4M41p2JwU8f2F5
+140	B62qo8AvB3EoCWAogvUg6wezt5GkNRTZmYXCw5Gutj8tAg6cdffX3kr
+141	B62qqF7gk2yFsigWL7JyW1R8sdUcQjAPkp32i9B6f9GRYMzFoLPdBqJ
+142	B62qjdhhu4bsmbMFxykEgbhf4atVvgQWB4dizqsMEBbmQPe9GeXZ42N
+143	B62qmCsUFPNLpExtzt6NUeosa8L5qb7cEKi9btkMdAQS2GnQzTMjUGM
+144	B62qneAWh9zy9ufLxKJfgrccdGfbgeoswyjPJp2WLhBpWKM7wMJtLZM
+145	B62qoqu7NDPVJAdZPJWjia4gW3MHk9Cy3JtpACiVbvBLPYw7pWyn2vL
+146	B62qmwfTv4co8uACHkz9hJuUND9ubZfpP2FsAwvru9hSg5Hb8rtLbFS
+147	B62qkhxmcB6vwRxLxKZV2R4ifFLfTSCdtxJ8nt94pKVbwWd9MshJadp
+148	B62qjYRWXeQ52Y9ADFTp55p829ZE7DE4zn9Nd8puJc2QVyuiooBDTJ3
+149	B62qo3b6pfzKVWNFgetepK6rXRekLgAYdfEAMHT6WwaSn2Ux8frnbmP
+150	B62qncxbMSrL1mKqCSc6huUwDffg5qNDDD8FHtUob9d3CE9ZC2EFPhw
+151	B62qpzLLC49Cb6rcpFyCroFiAtGtBCXny9xRbuMKi64vsU5QLoWDoaL
+152	B62qj7bnmz2VYRtJMna4bKfUYX8DyQeqxKEmHaKSzE9L6v7fjfrMbjF
+153	B62qnEQ9eQ94BxdECbFJjbkqCrPYH9wJd7B9rzKL7EeNqvYzAUCNxCT
+154	B62qokmEKEJs6VUV7QwFaHHfEr6rRnFXQe9jbodnaDuWzfUK6YoXt2w
+155	B62qpPJfgTfiSghnXisMvgTCNmyt7dA5MxXnpHfMaDGYGs8C3UdGWm7
+156	B62qkzi5Dxf6oUaiJYzb5Kq78UG8fEKnnGuytPN78gJRdSK7qvkDK6A
+157	B62qs2sRxQrpkcJSkzNF1WKiRTbvhTeh2X8LJxB9ydXbBNXimCgDQ8k
+158	B62qoayMYNMJvSh27WJog3K74996uSEFDCmHs7AwkBX6sXiEdzXn9SQ
+159	B62qibjCrFmXT3RrSbHgjtLHQyb63Q89gBLUZgRj7KMCeesF9zEymPP
+160	B62qrw63RAyz2QfqhHk8pttD2ussturr1rvneUWjAGuhsrGgzxr2ZRo
+161	B62qmNVzYukv4VxXoukakohrGNK7yq1Tgjv5SuX1TTWmpvVwD5Xnu2L
+162	B62qoucdKZheVHX8udLGmo3vieCnyje5dvAayiLm8trYEp3op9jxCMa
+163	B62qo51F51yp7PcqmHd6G1hpNBAj3kwRSQvKmy5ybd675xVJJVtMBh8
+164	B62qjHbDMJGPUz3M6JK2uC3tm6VPLaEtv4sMCcrMBz6hnD5hrET4RJM
+165	B62qnyxTMk4JbYsaMx8EN2KmoZUsb9Zd3nvjwyrZr2GdAHC9nKF16PY
+166	B62qrPo6f9vRwqDmgfNYzaFd9J3wTwQ1SC72yMAxwaGpjt2vJrxo4ri
+167	B62qoZXUxxowQuERSJWb6EkoyciRthxycW5csa4cQkZUfm151sn8BSa
+168	B62qr7QqCysRpMbJGKpAw1JsrZyQfSyT4iYoP4MsTYungBDJgwx8vXg
+169	B62qo3JqbYXcuW75ZHMSMnJX7qbU8QF3N9k9DhQGbw8RKNP6tNQsePE
+170	B62qjCC8yevoQ4ucM7fw4pDUSvg3PDGAhvWxhdM3qrKsnXW5prfjo1o
+171	B62qnAcTRHehWDEuKmERBqSakPM1dg8L3JPSZd5yKfg4UNaHdRhiwdd
+172	B62qoAx5hCJfX9wPbSkGBbdsWAa41K82Nz2suTr47iaHUkZY9EeYcGj
+173	B62qruGMQFShgABruLG24bvCPhF2yHw83eboSqhMFYA3HAZH9aR3am3
+174	B62qiuFiD6eX5mf4w52b1GpFMpk1LHtL3GWdQ4hxGLcxHh36RRmjpei
+175	B62qokvW3jFhj1yz915TzoHubhFuR6o8QFQReVaTFcj8zpPF52EU9Ux
+176	B62qr6AEDV6T66apiAX1GxUkCjYRnjWphyiDro9t9waw93xr2MW6Wif
+177	B62qjYBQ6kJ9PJTTPnytp4rnaonUQaE8YuKeimJXHQUfirJ8UX8Qz4L
+178	B62qqB7CLD6r9M532oCDKxxfcevtffzkZarWxdzC3Dqf6LitoYhzBj9
+179	B62qr87pihBCoZNsJPuzdpuixve37kkgnFJGq1sqzMcGsB95Ga5XUA6
+180	B62qoRyE8Yqm4GNkjnYrbtGWJLYLNoqwWzSRRBw8MbmRUS1GDiPitV7
+181	B62qm4NwW8rFhUh4XquVC23fn3t8MqumhfjGbovLwfeLdxXQ3KhA9Ai
+182	B62qmAgWQ9WXHTPh4timV5KFuHWe1GLb4WRDRh31NULbyz9ub1oYf8u
+183	B62qroqFW16P7JhyaZCFsUNaCYg5Ptutp9ECPrFFf1VXhb9SdHE8MHJ
+184	B62qriG5CJaBLFwd5TESfXB4rgSDfPSFyYNmpjWw3hqw1LDxPvpfaV6
+185	B62qjYVKAZ7qtXDoFyCXWVpf8xcEDpujXS5Jvg4sjQBEP8XoRNufD3S
+186	B62qnbwHZZinAU38UVDSivuD4tpkg7PZQQsF2SQiopzfRSUxE4Hcv4P
+187	B62qkz8tfYaPCMw1eonBxLKMiXC6AoHMeVsFNN2rNedB44fAcXe5ut6
+188	B62qjBzcUxPayV8dJiWhtCYdBZYnrQeWjz28KiMYGYodYjgwgi961ir
+189	B62qkG2Jg1Rs78D2t1DtQPjuyydvVSkfQMDxBb1hPi29HyzHt2ztc8B
+190	B62qpNWv5cQySYSgCJubZUi6f4N8AHMkDdHSXaRLVwy7aG2orM3RWLp
+191	B62qism2zDgKmJaAy5oHRpdUyk4EUi9K6iFfxc5K5xtARHRuUgHugUQ
+192	B62qqaG9PpXK5CNPsPSZUdAUhkTzSoZKCtceGQ1efjMdHtRmuq7796d
+193	B62qpk8ww1Vut3M3r2PYGrcwhw6gshqvK5PwmC4goSY4RQ1SbWDcb16
+194	B62qqzn4YvcozeXXmgiQVUjfoX8W1AWyiBmTn7Rxs4hRbPSJ2c3ZLrt
 195	B62qqxvqA4qfjXgPxLbmMh84pp3kB4CSuj9mSttTA8hGeLeREfzLGiC
 196	B62qnqFpzBPpxNkuazmDWbvcQX6KvuCZvenM1ev9hhjKj9cFj4dXSMb
 197	B62qpdxyyVPG1v5LvPdTayyoUtp4BMYbYYwRSCkyW9n45383yrP2hJz
@@ -4307,239 +3625,7 @@
 232	B62qoRBTLL6SgP2JkuA8VKnNVybUygRm3VaD9uUsmswb2HULLdGFue6
 233	B62qpLj8UrCZtRWWGstWPsE6vYZc9gA8FBavUT7RToRxpxHYuT3xiKf
 234	B62qkZeQptw1qMSwe53pQN5HXj258zQN5bATF6bUz8gFLZ8Tj3vHdfa
-235	B62qjzfgc1Z5tcbbuprWNtPmcA1aVEEf75EnDtss3VM3JrTyvWN5w8R
-236	B62qkjyPMQDyVcBt4is9wamDeQBgvBTHbx6bYSFyGk6NndJJ3c1Te4Q
-237	B62qjrZB4CzmYULfHB4NAXqjQoEnAESXmeyBAjxEfjCksXE1F7uLGtH
-238	B62qkixmJk8DEY8wa7EQbVbZ4b36dCwGoW94rwPkzZnBkB8GjVaRMP5
-239	B62qjkjpZtKLrVFyUE4i4hAhYEqaTQYYuJDoQrhisdFbpm61TEm1tE5
-240	B62qrqndewerFzXSvc2JzDbFYNvoFTrbLsya4hTsy5bLTXmb9owUzcd
-241	B62qigkLJJT5D7JJBMaoiBNkwVZNcyqz4CnjAptFZeG7tW1NpSbXytB
-242	B62qrGPBCRyP4xiGWn8FNVveFbYuHWxKL677VZWteikeJJjWzHGzczB
-243	B62qjGmYNPRNPAburKtND4nC7xLjHXrdMkPryAEGrNowHRsZ2Jkwe7D
-=======
-13	B62qqEorP71VLo2CdZXScznGKqEDY8vNuii5S3u515xdua7NDshBGEs
-14	B62qmJXDgCgXGTKNPrgAdHbqgtaSAPm8cV4T62wuxKPwYTKQaGhw4tw
-15	B62qmnTkaf43Ctbxq1NgvtakVwKKcB1nk2vee61bMAcPfDB5FR5upJN
-16	B62qpTgN6VhfdCGimamFjarhSBfiK1oGEKyrqHN5FHejeJR8Z2vgKYt
-17	B62qkaFHyAx1TMzuez3APX1hG33j2ZXCTXJFFzeSxgt8fA3henaeT84
-18	B62qkCd6ftXqh39xPVb7qyJkSWZYa12QCsxFCaCmDrvfZoTNYmKQtkC
-19	B62qrEWSxSXzp8QLDpvuJKeHWxybsE2iwaMPViMpdjptmUxQbtDV178
-20	B62qnUCyUPAGE9ZXcu2TpkqUPaU3fhgzxRSEiyt5C8V7mcgNNvj1oc9
-21	B62qiquMTUSJa6qqyd3hY2PjkxiUqgPEN2NXYhP56SqwhJoBsFfEF5T
-22	B62qm174LzHrFzjwo3jRXst9LGSYjY3gLiCzniUkVDMW912gLBw63iZ
-23	B62qrrLFhpise34oGcCsDZMSqZJmy9X6q7DsJ4gSAFSEAJakdwvPbVe
-24	B62qo11BPUzNFEuVeskPRhXHYa3yzf2WoGjdZ2hmeBT9RmgFoaLE34A
-25	B62qmSTojN3aDbB311Vxc1MwbkdLJ4NCau8d6ZURTuX9Z57RyBxWgZX
-26	B62qiaEMrWiYdK7LcJ2ScdMyG8LzUxi7yaw17XvBD34on7UKfhAkRML
-27	B62qoGEe4SECC5FouayhJM3BG1qP6kQLzp3W9Q2eYWQyKu5Y1CcSAy1
-28	B62qn8rXK3r2GRDEnRQEgyQY6pax17ZZ9kiFNbQoNncMdtmiVGnNc8Y
-29	B62qnjQ1xe7MS6R51vWE1qbG6QXi2xQtbEQxD3JQ4wQHXw3H9aKRPsA
-30	B62qmzatbnJ4ErusAasA4c7jcuqoSHyte5ZDiLvkxnmB1sZDkabKua3
-31	B62qrS1Ry5qJ6bQm2x7zk7WLidjWpShRig9KDAViM1A3viuv1GyH2q3
-32	B62qqSTnNqUFqyXzH2SUzHrW3rt5sJKLv1JH1sgPnMM6mpePtfu7tTg
-33	B62qkLh5vbFwcq4zs8d2tYynGYoxLVK5iP39WZHbTsqZCJdwMsme1nr
-34	B62qiqUe1zktgV9SEmseUCL3tkf7aosu8F8HPZPQq8KDjqt3yc7yet8
-35	B62qkNP2GF9j8DQUbpLoGKQXBYnBiP7jqNLoiNUguvebfCGSyCZWXrq
-36	B62qr4z6pyzZvdfrDi33Ck7PnPe3wddZVaa7DYzWHUGivigyy9zEfPh
-37	B62qiWZKC4ff7RKQggVKcxAy9xrc1yHaXPLJjxcUtjiaDKY4GDmAtCP
-38	B62qqCpCJ7Lx7WuKCDSPQWYZzRWdVGHndW4jNARZ8C9JB4M5osqYnvw
-39	B62qo9mUWwGSjKLpEpgm5Yuw5qTXRi9YNvo5prdB7PXMhGN6jeVmuKS
-40	B62qpRvBE7SFJWG38WhDrSHsm3LXMAhdiXXeLkDqtGxhfexCNh4RPqZ
-41	B62qoScK9pW5SBdJeMZagwkfqWfvKAKc6pgPFrP72CNktbGKzVUdRs3
-42	B62qkT8tFTiFfZqPmehQMCT1SRRGon6MyUBVXYS3q9hPPJhusxHLi9L
-43	B62qiw7Qam1FnvUHV4JYwffCf2mjcuz2s5F3LK9TBa5e4Vhh7gq2um1
-44	B62qrncSq9df3SnHmSjFsk13W7PmQE5ujZb7TGnXggawp3SLb1zbuRR
-45	B62qip9dMNE7fjTVpB7n2MCJhDw89YYKd9hMsXmKZ5cYuVzLrsS46ZG
-46	B62qmMc2ec1D4V78sHZzhdfBA979SxUFGKTqHyYcKexgv2zJn6MUghv
-47	B62qqmQhJaEqxcggMG9GepiXrY1j4WgerXXb2NwkmABwrkhRK671sSn
-48	B62qp7yamrqYvcAv3jJ4RuwdvWnb8zFGfXchbfqR4BCkeub998mVJ3j
-49	B62qk7NGhMEpPAwdwfqnxCbAuCm1qawX4YXh956nanhkfDdzZ4vZ91g
-50	B62qnUPwKuUQZcNFnr5L5S5mpH9zcKDdi2FsKnAGQ1Vrd3F4HcH724A
-51	B62qqMV93QdKFLmPnqvzaBE8T2jY38HVch4JW5xZr4kNHNYr1VtSUn8
-52	B62qmtQmCLX8msSHASDTzNtXq81XQoNtLz6CUMhFeueMbJoQaYbyPCi
-53	B62qp2Jgs8ChRsQSh93cL2SuDN8Umqp6GtDd9Ng7gpkxgw3Z9WXduAw
-54	B62qo131ZAwzBd3mhd2GjTf3SjuNqdieDifuYqnCGkwRrD3VvHLM2N1
-55	B62qo9XsygkAARYLKi5jHwXjPNxZaf537CVp88npjrUpaEHypF6TGLj
-56	B62qnG8dAvhGtPGuAQkwUqcwpiAT9pNjQ7iCjpYw5k2UT3UZTFgDJW1
-57	B62qjffQRwRfd6ViWc5xXLWRKhamvKZWQfTuNbmTVVbz4twJKazmZoL
-58	B62qqQjQqH31aaf7nN52Aotjd47ZY1ZjuTzYakrwTeE7Tbjtd2HuBFQ
-59	B62qj3u5Ensdc611cJpcmNKq1ddiQ63Xa8L2DnFqEBgNqBCAqVALeAK
-60	B62qjw1BdYXp74JQGoeyZ7bWtnsPPd4iCxBzfUsiVjmQPLk8984dV9D
-61	B62qpP2xUscwDA5TaQee71MGvU7dYXiTHffdL4ndRGktHBcj6fwqDcE
-62	B62qo1he9m5vqVfbU26ZRqSdyWvkVURLxJZLLwPdu1oRAp3E7rCvyxk
-63	B62qjzHRw1dhwS1NCWDH64yzovyxsbrvqBW846BRCaWmyJyoufddBSA
-64	B62qkoANXg95uVHwpLAiQsT1PaGxuXBcrBzdjMgN3mP5WJxiE1uYcG9
-65	B62qnzk698yW9rmyeC8mLCKhdmQZa2TRCG5hN3Z5NovZZqE1oou7Upc
-66	B62qrQDYA9DvUNdgU87xp64MsQm3MxBeDRNuhuwwQ3hfS5sJhchipzu
-67	B62qnSKLuJiF1gNnCEDHJeWFKPbYLKjXqz18pnLGE2pUq7PBYnU4h95
-68	B62qk8onaP8h1VYVbJkQQ8kKtHszsA12Haw3ts5jm4AkpvNDkhUtKBH
-69	B62qnbQoJyaGKvgRDthSPwWZPrYiYCpqeYoHhJ9415r1ws6DecWa8h9
-70	B62qmpV1DwQvBMUmBxyDV6jJwSpS1zFWHHEZYuXYhPja4RWCbYG3Hv1
-71	B62qiYSHjqf77rS6eBiBSiDwgqpsZEUf8KZZNmpxzULpxqm58u49m7M
-72	B62qrULyp6Kp5PAmtJMHcRngmHyU2t9DF2oBpU4Q1GMvfrgsUBVUSm8
-73	B62qpitzPa3MB2eqJucswcwQrN3ayxTTKNMWLW7SwsvjjR4kTpC57Cr
-74	B62qpSfoFPJPXvyUwXWGJqTVya4kqThCH5LyEsdKrmqRm1mvDrgsz1V
-75	B62qk9uVP24E5fE5x4FxnFxz17TBAZ4rrkmRDErheEZnVyFmCKvdBMH
-76	B62qjeNbQNefZdv388wHg9ancPdFBw6Dj2Wxo6Jyw2EhR7J9kti48qx
-77	B62qqwCS1S72xt9VPD6C6FjJkdwDghRCWJnYjebCagX8M2xzthqKDQC
-78	B62qrGWHg32ZdFydA4UF7prU4zm3UH3dRxJZ5xAHW1QtNhgzuP2G62z
-79	B62qkqZ1b8BkCK9PqWnQLjYueExVUVJon1Nn15SnZScG5AR3LqkEqzY
-80	B62qkQ9tPTmzm9oD2i8HbDRERFBHvG7Mi3dz6XLa3BEJcwA4ZcQaDa8
-81	B62qnt4FQxWNcP49W5HaQNEe5Q1KqTBQJnnyqn7KyvSfNb6Dskbhy9i
-82	B62qoxTxNh4o9ftUHSRatjTQagToJy7pW1zh7zZdyFYr9ECNDvugmyx
-83	B62qrPuf95oqANBTTmvcvM1BKkBNrsmaXnaNpHGJYersezYTHWq5BTh
-84	B62qkBdApDjoUj9Lckf4Bg7fWJSzSnyJHyCNkvq7XsPVzWk97BeGkae
-85	B62qs23tCNy7qbrYHBwMfVNyiA82aA7xtWKh3QkFr1fMog3ptyXhptq
-86	B62qpMFwmJ6fMm4cUb9wLLwoKRPFpYUJQmYqDe7RRaXgvAHjJpnEz3f
-87	B62qkF4qisEVJ3WBdxcWoianq4YLaYXw89yJRzc7cPRu2ujXqp4v8Ji
-88	B62qmFcUZJgxBQpTxnQHjyHWdprnsmRDiTZe6NiMNF9drGTM8hh1tZf
-89	B62qo4Pc6HKhbc55RZuPrDfzbVZfxDqxkG3hV7sRDSivAthXAjtWaGg
-90	B62qoKioA9hueF4xhZszsACn6GT7o69wZZJUoErVyvgP7WPrj92e9Tv
-91	B62qkoTczRzwCUr6AmSiNcr3UWwkgbWeihVZphwP8CEuiDzrNHvunTX
-92	B62qpGkYNpBS3MBgortSQuwV1aXcK6bRRQyYz3wGW5tCpCLdvxk8J6q
-93	B62qnYfsf8P7B7UYcjN9bwL7HPpNrAJh7fG5zqWvZnSsaQJP2Z1qD84
-94	B62qpAwcFY3oTy2oFUEc3gB4x879CvPqHUqHqjT3PiGxggroaUYHxkm
-95	B62qib1VQVfLQeCW6oAKEX2GRuvXjYaX2Lw9qqjkBPAvdshHPyJXVMv
-96	B62qm5TQe1nz3gfHqb6S4FE7FWV92AaKzUuAyNSDNeNJYgND35JaK8w
-97	B62qrmfQsKRd5pwg1EZNYXSmcbsgCekCkJAxxJcZhWyX7ChfExZtFAj
-98	B62qitvFhawB29DGkGv9NEfGZ8d9hECEKnKMHAvtULVATdw5epPS2s6
-99	B62qo81kkuqxFZw9cZAcoYb4ZeCjY9HodT3yDkh8Zxhg9omfRexyNAz
-100	B62qmeDPPUDtPVVHqesiKD7ecz6YZvGDHzVw2swBa84EGs5NBKpGK4H
-101	B62qqwLQXBrhJmfAtF7GUf7FNVS2xoTPrkyw7d4Pj9W431bpysAdr3V
-102	B62qkgcEQJ9qhjwQgt2XeN3RJpPTfjCrqFUUAW2NsVpzmyQwFbekNMM
-103	B62qnAotEqbcE8sjbdyJkkvKnTzW3BCPaL5HrMEdHa4pVnfPBXWGXXW
-104	B62qquzjE4bbK3mhk6jtFMnkm9BdzasTHuvMxx6JmhXeYKZkPbyZUry
-105	B62qrj3VHfVadkyJCvmu7SvczS7QZy1Yk1uQjcjwkS4QqDt9oqi4eWf
-106	B62qn6fTLLatKHi4aCX7p6Lg5rzZSq6VK2vrFVgX14gjaQqay8zHfsJ
-107	B62qjrBApNy5mx6biRzL5AfRrDEarq3kv9Zcf5LcUR6iKAX9ve5vvud
-108	B62qkdysBPreF3ef7bFEwCghYjbywFgumUHXYKDrBkUB89KgisAFGSV
-109	B62qmRjcL489UysBEnabin5be824q7ok4VjyssKNutPq3YceMRSW4gi
-110	B62qo3TjT6pu6i7UT8w39UVQc2Ljg8K69eng55vu5itof3Ma3qwcgZF
-111	B62qkGd1TBgY9knRC3XwpDF8tAHHZH4KRJVtieksqqf87tywz8g2fh9
-112	B62qpXFq7VJG6Spy7BSYjqSC1GBwKLCzfU8bcrUrALEFEXphpvjn3bG
-113	B62qmp2xXJyj9LegRQUtFMCCGV3DQu337n6s6BK8a2kaYrMf1MmZHkT
-114	B62qk7otVcaKwd2AH2npPcdDwEpvmrJrVJTFJi8jawkLzgqLZ4WZ34d
-115	B62qoZKF1811LTrhhysvz6yMYHFVT9MF8QkAkneMM5fcNLQKc8jk64q
-116	B62qpjkSafKdAeCBh6PV6ZizJjtfs3v1DuXu1WowkYq2Bcr5X7bmk7G
-117	B62qnjhGUFX636v8HyJsYKUkAS5ms58q9C9GtwNvPbMzMVy7FmRNhLG
-118	B62qoCS2htWnx3g8gFq2ypSLHMW1jkZF6XMTH8yKE8gYTH7jfrcdjCo
-119	B62qk2wpLtL3PUEQZBYPeabiXcZi6yzbVimciFWZSCHpxufKFDTmhi6
-120	B62qjWRcn5eRmdppcsDNudiogbnNPzW4jWC6XH2LczMRDXzjK9AgfA2
-121	B62qjJrgSK4wa3HnZZqmfJzxtMfACK9r2zEHqo5Rm6UUvyFrk4UjdPW
-122	B62qoq6uA96gWVYBDtMQLZC5hB4hgAVojbuhw9Z2CE1Acj6iESSS1cE
-123	B62qkSpe1P6FgwWU3BfvU2FXnuYt2vR4DzsEZf5TbJynBgyZy7W9yyE
-124	B62qr225GCSVzAGKBYxB7rKE6ibtQAcfcXMfYH84hvkqHWAnFzWR4RT
-125	B62qkQT9sAztAWnYdxQMaQSxrA93DRa5f8LxWCEzYA3Y3tewDQKUMyQ
-126	B62qieyc3j9pYR6aA8DC1rhoUNRiPacx1ij6qW534VwTtuk8rF2UBrk
-127	B62qoFyzjU4pC3mFgUidmTFt9YBnHjke5SU6jcNe7vVcvvoj4CCXYJf
-128	B62qihY3kUVYcMk965RMKfEAYRwgh9ATLBWDiTzivneCmeEahgWTE58
-129	B62qm8kJSo4SZt7zmNP29aYAUqETjPq6ge2hj5TxZWxWK2JDscQtx1Y
-130	B62qkY3LksqsR2ETeNmAHAmYxi7mZXsoSgGMEMujrPtXQjRwxe5Bmdn
-131	B62qrJ9hFcVQ4sjveJpQUsXZenisBnXKVzDdPntw48PYXxP17DNdKg4
-132	B62qpKCYLZz2Eyb9vFfaVPgWjTWf1p3VpBLnQSSme2RC3ob4m1p8fCv
-133	B62qkFYQghamWpPuNxzr1zw6ARk1mKFwkdQWJqHvmxdM95d45AjwWXE
-134	B62qnzhgbY3HD19eKMeQTFPZijFTvJN82pHeGYQ2xM9HxZRPv6xhtqe
-135	B62qroho2SKx4wignPPRf2qPbGzvfRgQf4zCMioxnmwKyLZCg3reYPc
-136	B62qm4jN36Cwbtyd8j3BLevPK7Yhpv8KtWTia5fuwMAyvcHLCosU4PN
-137	B62qk9Dk1rwSVtSLCYdWNfPTXRPDWPPu3rR5sqvrawP82m9P1LhBZ94
-138	B62qnR8RErysAmsLHk6E7teSg56Dr3RyF6qWycyVjQhoQCVC9GfQqhD
-139	B62qo7XmFPKML7WfgUe9FvCMUrMihfapBPeCJh9Yxfka7zUwy1nNDCY
-140	B62qqZw4bXrb8PCxvEvRJ9DPASPPaHyoAWXw1avG7mEjnkFy7jGLz1i
-141	B62qkFKcfRwVgdQ1UDhhCoExwsMPNWFJStxnDtJ1hNVmLzzGsyCRLuo
-142	B62qofSbCaTfL61ZybYEpAeGe14TK8wNN8VFDV8uUEVBGpqVDAxYePK
-143	B62qn8Vo7WTK4mwQJ8sjiQvbWDavetBS4f3Gdi42KzQZmL3sri25rFp
-144	B62qo6pZqSTym2umKYeZ53F1woYCuX3qHrUtTezBoztURNRDAiNbq5Q
-145	B62qo8AvB3EoCWAogvUg6wezt5GkNRTZmYXCw5Gutj8tAg6cdffX3kr
-146	B62qqF7gk2yFsigWL7JyW1R8sdUcQjAPkp32i9B6f9GRYMzFoLPdBqJ
-147	B62qjdhhu4bsmbMFxykEgbhf4atVvgQWB4dizqsMEBbmQPe9GeXZ42N
-148	B62qmCsUFPNLpExtzt6NUeosa8L5qb7cEKi9btkMdAQS2GnQzTMjUGM
-149	B62qneAWh9zy9ufLxKJfgrccdGfbgeoswyjPJp2WLhBpWKM7wMJtLZM
-150	B62qoqu7NDPVJAdZPJWjia4gW3MHk9Cy3JtpACiVbvBLPYw7pWyn2vL
-151	B62qmwfTv4co8uACHkz9hJuUND9ubZfpP2FsAwvru9hSg5Hb8rtLbFS
-152	B62qkhxmcB6vwRxLxKZV2R4ifFLfTSCdtxJ8nt94pKVbwWd9MshJadp
-153	B62qjYRWXeQ52Y9ADFTp55p829ZE7DE4zn9Nd8puJc2QVyuiooBDTJ3
-154	B62qo3b6pfzKVWNFgetepK6rXRekLgAYdfEAMHT6WwaSn2Ux8frnbmP
-155	B62qncxbMSrL1mKqCSc6huUwDffg5qNDDD8FHtUob9d3CE9ZC2EFPhw
-156	B62qpzLLC49Cb6rcpFyCroFiAtGtBCXny9xRbuMKi64vsU5QLoWDoaL
-157	B62qj7bnmz2VYRtJMna4bKfUYX8DyQeqxKEmHaKSzE9L6v7fjfrMbjF
-158	B62qnEQ9eQ94BxdECbFJjbkqCrPYH9wJd7B9rzKL7EeNqvYzAUCNxCT
-159	B62qokmEKEJs6VUV7QwFaHHfEr6rRnFXQe9jbodnaDuWzfUK6YoXt2w
-160	B62qpPJfgTfiSghnXisMvgTCNmyt7dA5MxXnpHfMaDGYGs8C3UdGWm7
-161	B62qkzi5Dxf6oUaiJYzb5Kq78UG8fEKnnGuytPN78gJRdSK7qvkDK6A
-162	B62qs2sRxQrpkcJSkzNF1WKiRTbvhTeh2X8LJxB9ydXbBNXimCgDQ8k
-163	B62qoayMYNMJvSh27WJog3K74996uSEFDCmHs7AwkBX6sXiEdzXn9SQ
-164	B62qibjCrFmXT3RrSbHgjtLHQyb63Q89gBLUZgRj7KMCeesF9zEymPP
-165	B62qrw63RAyz2QfqhHk8pttD2ussturr1rvneUWjAGuhsrGgzxr2ZRo
-166	B62qmNVzYukv4VxXoukakohrGNK7yq1Tgjv5SuX1TTWmpvVwD5Xnu2L
-167	B62qoucdKZheVHX8udLGmo3vieCnyje5dvAayiLm8trYEp3op9jxCMa
-168	B62qo51F51yp7PcqmHd6G1hpNBAj3kwRSQvKmy5ybd675xVJJVtMBh8
-169	B62qjHbDMJGPUz3M6JK2uC3tm6VPLaEtv4sMCcrMBz6hnD5hrET4RJM
-170	B62qnyxTMk4JbYsaMx8EN2KmoZUsb9Zd3nvjwyrZr2GdAHC9nKF16PY
-171	B62qrPo6f9vRwqDmgfNYzaFd9J3wTwQ1SC72yMAxwaGpjt2vJrxo4ri
-172	B62qoZXUxxowQuERSJWb6EkoyciRthxycW5csa4cQkZUfm151sn8BSa
-173	B62qr7QqCysRpMbJGKpAw1JsrZyQfSyT4iYoP4MsTYungBDJgwx8vXg
-174	B62qo3JqbYXcuW75ZHMSMnJX7qbU8QF3N9k9DhQGbw8RKNP6tNQsePE
-175	B62qjCC8yevoQ4ucM7fw4pDUSvg3PDGAhvWxhdM3qrKsnXW5prfjo1o
-176	B62qnAcTRHehWDEuKmERBqSakPM1dg8L3JPSZd5yKfg4UNaHdRhiwdd
-177	B62qruGMQFShgABruLG24bvCPhF2yHw83eboSqhMFYA3HAZH9aR3am3
-178	B62qiuFiD6eX5mf4w52b1GpFMpk1LHtL3GWdQ4hxGLcxHh36RRmjpei
-179	B62qokvW3jFhj1yz915TzoHubhFuR6o8QFQReVaTFcj8zpPF52EU9Ux
-180	B62qr6AEDV6T66apiAX1GxUkCjYRnjWphyiDro9t9waw93xr2MW6Wif
-181	B62qjYBQ6kJ9PJTTPnytp4rnaonUQaE8YuKeimJXHQUfirJ8UX8Qz4L
-182	B62qqB7CLD6r9M532oCDKxxfcevtffzkZarWxdzC3Dqf6LitoYhzBj9
-183	B62qr87pihBCoZNsJPuzdpuixve37kkgnFJGq1sqzMcGsB95Ga5XUA6
-184	B62qoRyE8Yqm4GNkjnYrbtGWJLYLNoqwWzSRRBw8MbmRUS1GDiPitV7
-185	B62qm4NwW8rFhUh4XquVC23fn3t8MqumhfjGbovLwfeLdxXQ3KhA9Ai
-186	B62qmAgWQ9WXHTPh4timV5KFuHWe1GLb4WRDRh31NULbyz9ub1oYf8u
-187	B62qroqFW16P7JhyaZCFsUNaCYg5Ptutp9ECPrFFf1VXhb9SdHE8MHJ
-188	B62qriG5CJaBLFwd5TESfXB4rgSDfPSFyYNmpjWw3hqw1LDxPvpfaV6
-189	B62qjYVKAZ7qtXDoFyCXWVpf8xcEDpujXS5Jvg4sjQBEP8XoRNufD3S
-190	B62qjBzcUxPayV8dJiWhtCYdBZYnrQeWjz28KiMYGYodYjgwgi961ir
-191	B62qkG2Jg1Rs78D2t1DtQPjuyydvVSkfQMDxBb1hPi29HyzHt2ztc8B
-192	B62qpNWv5cQySYSgCJubZUi6f4N8AHMkDdHSXaRLVwy7aG2orM3RWLp
-193	B62qism2zDgKmJaAy5oHRpdUyk4EUi9K6iFfxc5K5xtARHRuUgHugUQ
-194	B62qqaG9PpXK5CNPsPSZUdAUhkTzSoZKCtceGQ1efjMdHtRmuq7796d
-195	B62qpk8ww1Vut3M3r2PYGrcwhw6gshqvK5PwmC4goSY4RQ1SbWDcb16
-196	B62qqxvqA4qfjXgPxLbmMh84pp3kB4CSuj9mSttTA8hGeLeREfzLGiC
-197	B62qnqFpzBPpxNkuazmDWbvcQX6KvuCZvenM1ev9hhjKj9cFj4dXSMb
-198	B62qpdxyyVPG1v5LvPdTayyoUtp4BMYbYYwRSCkyW9n45383yrP2hJz
-199	B62qohCkbCHvE3DxG8YejQtLtE1o86Z53mHEe1nmzMdjNPzLcaVhPx2
-200	B62qiUvkf8HWS1tv8dNkHKJdrj36f5uxMcH1gdF61T2GDrFbfbeeyxY
-201	B62qngQ2joTkrS8RAFystfTa7HSc9agnhLsBvvkevhLmn5JXxtmKMfv
-202	B62qrCfZaRAK5LjjigtSNYRoZgN4W4bwWbAffkvdhQYUDkB7UzBdk6w
-203	B62qq8p3wd6YjuLqTrrUC8ag4wYzxoMUBKu4bdkUmZegwC3oqoXpGy3
-204	B62qqmgpUFj5gYxoS6yZj6pr22tQHpbKaFSKXkT8yzdxatLunCvWtSA
-205	B62qrjk6agoyBBy13yFobKQRE6FurWwXwk5P1VrxavxpZhkiHXqsyuR
-206	B62qr3YEZne4Hyu9jCsxA6nYTziPNpxoyyxZHCGZ7cJrvckX9hoxjC6
-207	B62qm7tX4g8RCRVRuCe4MZJFdtqAx5vKgLGR75djzQib7StKiTfbWVy
-208	B62qjaAVCFYmsKt2CR2yUs9EqwxvT1b3KWeRWwrDQuHhems1oC2DNrg
-209	B62qj49MogZdnBobJZ6ju8njQUhP2Rp59xjPxw3LV9cCj6XGAxkENhE
-210	B62qpc1zRxqn3eTYAmcEosHyP5My3etfokSBX9Ge2cxtuSztAWWhadt
-211	B62qm4Kvpidd4gX4p4r71DGsQUnEmhi12H4D5k3F2rdxvWmWEiJyfU2
-212	B62qjMzwAAoUbqpnuntqxeb1vf2qgDtzQwj4a3zkNeA7PVoKHEGwLXg
-213	B62qmyLw1LNGHkvqkH5nsQZU6uJu3begXAe7WzavUH4HPSsjJNKP9po
-214	B62qqmQY1gPzEv6qr6AbLBp1yLW5tVcMB4dwVPMF218gv2xPk48j3sb
-215	B62qmmhQ2eQDnyFTdsgzztgLndmsSyQBBWtjALnRdGbZ87RkNeEuri1
-216	B62qqCAQRnjJCnS5uwC1A3j4XmHqZrisvNdG534R8eMvzsFRx9h8hip
-217	B62qoUdnygTtJyyivQ3mTrgffMeDpUG1dsgqswbXvrypvCa9z8MDSFz
-218	B62qnt6Lu7cqkAiHg9qF6qcj9uFcqDCz3J6pTcLTbwrNde97KbR6rf6
-219	B62qoTmf1JEAZTWPqWvMq66xAonpPVAhMtSR8UbbX3t8FhRKrdyTFbr
-220	B62qiqiPtbo7ppvjDJ536Nf968zQM3BrYxQXoWeistF8J12BovP5e1F
-221	B62qpP5T35yJUz1U25Eqi5VtLVkjbDyMMXaTa87FE9bhoEbtz7bzAXz
-222	B62qqdtmbGF5LwL47qj7hMWjt6XYcwJnft3YgD8ydLgf1M59PFCHv44
-223	B62qm8TrWwzu2px1bZG38QkpXC5JgU7RnCyqbVyiy2Fmh63N5d9cbA6
-224	B62qnZXs2RGudz1q9eAgxxtZQnNNHi6P5RAzoznCKNdqvSyyWghmYX6
-225	B62qo7dRx2VHmDKXZ8XffNNeUK1j4znWxFUvg48hrxrNChqwUrDBgiA
-226	B62qke1AAPWuurJQ5p1zQ34uRbtogxsfHEdzfqufAHrqKKHba7ZYC2G
-227	B62qjy64ysP1cHmvHqyrZ899gdUy48PvBCnAYRykM5EMpjHccdVZ4Fy
-228	B62qjDFzBEMSsJX6i6ta6baPjCAoJmHY4a4xXUmgCJQv4sAXhQAAbpt
-229	B62qrV4S63yeVPjcEUmCkAx1bKA5aSfzCLTgh3b8D5uPr7UrJoVxA6S
-230	B62qnqEX8jNJxJNyCvnbhUPu87xo3ki4FXdRyUUjQuLCnyvZE2qxyTy
-231	B62qpivmqu3HDNenKMHPNhie31sFD68nZkMteLW58R21gcorUfenmBB
-232	B62qjoiPU3JM2UtM1BCWjJZ5mdDBr8SadyEMRtaREsr7iCGPabKbFXf
-233	B62qoRBTLL6SgP2JkuA8VKnNVybUygRm3VaD9uUsmswb2HULLdGFue6
-234	B62qpLj8UrCZtRWWGstWPsE6vYZc9gA8FBavUT7RToRxpxHYuT3xiKf
-235	B62qkZeQptw1qMSwe53pQN5HXj258zQN5bATF6bUz8gFLZ8Tj3vHdfa
+235	B62qjxNRy6o54yxuGvs5K6RBEyegUxqiAPN5acY8WVcXEyojMb5LTi5
 236	B62qjzfgc1Z5tcbbuprWNtPmcA1aVEEf75EnDtss3VM3JrTyvWN5w8R
 237	B62qkjyPMQDyVcBt4is9wamDeQBgvBTHbx6bYSFyGk6NndJJ3c1Te4Q
 238	B62qjrZB4CzmYULfHB4NAXqjQoEnAESXmeyBAjxEfjCksXE1F7uLGtH
@@ -4547,8 +3633,7 @@
 240	B62qjkjpZtKLrVFyUE4i4hAhYEqaTQYYuJDoQrhisdFbpm61TEm1tE5
 241	B62qrqndewerFzXSvc2JzDbFYNvoFTrbLsya4hTsy5bLTXmb9owUzcd
 242	B62qrGPBCRyP4xiGWn8FNVveFbYuHWxKL677VZWteikeJJjWzHGzczB
-243	B62qkvx6EpQCXfNWCFQyVoFAfQuKaT6mTxDZBxif84Rkiu7GtJp34mM
->>>>>>> 25dc89d6
+243	B62qrvonHrFspGwUqL1j5WpjPMmuVLhqaXg6UQgXjYi8gSuspkanqm5
 \.
 
 
@@ -4557,11 +3642,7 @@
 --
 
 COPY public.snarked_ledger_hashes (id, value) FROM stdin;
-<<<<<<< HEAD
-1	jwZ8MVAesBiSNDZ1o9NcoBqZRjSchwR52L3bY6h4km3HTpwMX6Y
-=======
-1	jxPHPvYFwMa3xc4xHAJmmpNeXvRUcErrD1FZXEohawXhgGVta5m
->>>>>>> 25dc89d6
+1	jwA3P7ccN1EmCVbRM3EdTQX5QcSRDGuW49qHnFjbntYQuBjp2MN
 \.
 
 
@@ -4838,168 +3919,124 @@
 --
 
 COPY public.user_commands (id, command_type, fee_payer_id, source_id, receiver_id, nonce, amount, fee, valid_until, memo, hash) FROM stdin;
-<<<<<<< HEAD
-1	payment	176	176	176	0	1000000000	250000000	\N	E4YM2vTHhWEg66xpj52JErHUBU4pZ1yageL4TVDDpTTSsv8mK6YaH	5Jtet5HGAeCqo5Dnx7pmvKhUDKYukY2Dw6gSb96644EVoFCJbEs8
-2	payment	176	176	176	1	1000000000	250000000	\N	E4YM2vTHhWEg66xpj52JErHUBU4pZ1yageL4TVDDpTTSsv8mK6YaH	5JuSMfRQEfDH1NP7fgyRcYimQzp9EpgjiujDBYaBkarrW8UHq6ya
-3	payment	176	176	176	2	1000000000	250000000	\N	E4YM2vTHhWEg66xpj52JErHUBU4pZ1yageL4TVDDpTTSsv8mK6YaH	5Jv9J4YpQATXHvyPL15xJdApLukSW8wgdngYx4CfRReER2dQGQP4
-4	payment	176	176	176	3	1000000000	250000000	\N	E4YM2vTHhWEg66xpj52JErHUBU4pZ1yageL4TVDDpTTSsv8mK6YaH	5JuhDotnk15nfB15Qckoa7fVZgSrvFbTrz1vF57rWT8jakWZjmrd
-5	payment	176	176	176	4	1000000000	250000000	\N	E4YM2vTHhWEg66xpj52JErHUBU4pZ1yageL4TVDDpTTSsv8mK6YaH	5JucLhqPSNgyDdCVEWcbVPNjB4k7pzeRhFfysH6XkKcaJyqku8pS
-6	payment	176	176	176	5	1000000000	250000000	\N	E4YM2vTHhWEg66xpj52JErHUBU4pZ1yageL4TVDDpTTSsv8mK6YaH	5JuQyBemmLQjAt2f2C2faBSxCDdJsKii4DyHZmHiuP1qwQT4WP9D
-7	payment	176	176	176	6	1000000000	250000000	\N	E4YM2vTHhWEg66xpj52JErHUBU4pZ1yageL4TVDDpTTSsv8mK6YaH	5Jtqht6RDLm1MBobAyHL3A352tKa5emmBrCFQwxQDfhCAXgfVrwg
-8	payment	176	176	176	7	1000000000	250000000	\N	E4YM2vTHhWEg66xpj52JErHUBU4pZ1yageL4TVDDpTTSsv8mK6YaH	5JuFACLPj311zUjdD56u1pNrvPJ56q3inhHNvfuViRQQbYBvC8SZ
-9	payment	176	176	176	8	1000000000	250000000	\N	E4YM2vTHhWEg66xpj52JErHUBU4pZ1yageL4TVDDpTTSsv8mK6YaH	5JutJpmg6eM6nkfMGqeJEW6ponnnXvQ5JytwA61si2K5HrU5ivvP
-10	payment	176	176	176	9	1000000000	250000000	\N	E4YM2vTHhWEg66xpj52JErHUBU4pZ1yageL4TVDDpTTSsv8mK6YaH	5JuHftJL9gxhiGowow3v8gedvVZuMdQb28ZLdjH8ma4ZP4HQZ2on
-11	payment	176	176	176	10	1000000000	250000000	\N	E4YM2vTHhWEg66xpj52JErHUBU4pZ1yageL4TVDDpTTSsv8mK6YaH	5JtsEQixjGZmbPYx3a6vMkmZQ6fSoizqKsftmTuBVrrzWebyr8E9
-12	payment	176	176	176	11	1000000000	250000000	\N	E4YM2vTHhWEg66xpj52JErHUBU4pZ1yageL4TVDDpTTSsv8mK6YaH	5JtzWVwUswpdp4tmBNV46YUVyeXwpY8kMe7EtSoJdCSthuhPr1Uu
-13	payment	176	176	176	12	1000000000	250000000	\N	E4YM2vTHhWEg66xpj52JErHUBU4pZ1yageL4TVDDpTTSsv8mK6YaH	5JuHbBjgHzJQxCTN7N4Q1oFSgxsxzKifLS8B4Cs71yUikjRVRzxE
-14	payment	176	176	176	13	1000000000	250000000	\N	E4YM2vTHhWEg66xpj52JErHUBU4pZ1yageL4TVDDpTTSsv8mK6YaH	5JtczwaBNt7qZtJrp5bhYCJBDjtLxVqtciKFg13hYbDmoJ88HMHS
-15	payment	176	176	176	14	1000000000	250000000	\N	E4YM2vTHhWEg66xpj52JErHUBU4pZ1yageL4TVDDpTTSsv8mK6YaH	5JvHhykg5kRYgauSBj7ujhx2HDW3M3gmrkQojxo7jUeQyQFf4scd
-16	payment	176	176	176	15	1000000000	250000000	\N	E4YM2vTHhWEg66xpj52JErHUBU4pZ1yageL4TVDDpTTSsv8mK6YaH	5Ju7XbU8RnJwXozdKF1Hgc3Uw9F4RPYbdpyRDcNrWx6RdCDCEzet
-17	payment	176	176	176	16	1000000000	250000000	\N	E4YM2vTHhWEg66xpj52JErHUBU4pZ1yageL4TVDDpTTSsv8mK6YaH	5JvMsVhTHKkvD5HmR73xQWmochZSN8v4U6DTFfzJmrT2JP4fiZSJ
-18	payment	176	176	176	17	1000000000	250000000	\N	E4YM2vTHhWEg66xpj52JErHUBU4pZ1yageL4TVDDpTTSsv8mK6YaH	5JvKm8FcWmddc7dzU4dBwqSnKPwbf6iTNhm5UQoAi3RLHReMcRkz
-19	payment	176	176	176	18	1000000000	250000000	\N	E4YM2vTHhWEg66xpj52JErHUBU4pZ1yageL4TVDDpTTSsv8mK6YaH	5JtzseDGLqi8UNuNdgKyunmujdht1q7eToBva1UKwjHzdidgQVGD
-20	payment	176	176	176	19	1000000000	250000000	\N	E4YM2vTHhWEg66xpj52JErHUBU4pZ1yageL4TVDDpTTSsv8mK6YaH	5JuPp5dXCegwKb3oJYtfbvsuk4f9jh1xxSVT56C3Gvs5xwt2EwXG
-21	payment	176	176	176	20	1000000000	250000000	\N	E4YM2vTHhWEg66xpj52JErHUBU4pZ1yageL4TVDDpTTSsv8mK6YaH	5JtvTCoqQYhdWajSEwCkCA8KY6e52xQKxuqnAM6Xftqhixo6QRbZ
-22	payment	176	176	176	21	1000000000	250000000	\N	E4YM2vTHhWEg66xpj52JErHUBU4pZ1yageL4TVDDpTTSsv8mK6YaH	5Jur3f5kHTu4SyW2pE3FU98N5uSx7NKuer19dxegn3TGbpS3VCXV
-23	payment	176	176	176	22	1000000000	250000000	\N	E4YM2vTHhWEg66xpj52JErHUBU4pZ1yageL4TVDDpTTSsv8mK6YaH	5JtcQuUdeoExJcX3yJeVMjyka4F3QAgYYwwNCuJMBkkb9SodZKSu
-24	payment	176	176	176	23	1000000000	250000000	\N	E4YM2vTHhWEg66xpj52JErHUBU4pZ1yageL4TVDDpTTSsv8mK6YaH	5Jtiv3eN7grX8wr9TKWNM5gdn1VPBfRAANuXHbXkytLyTEDtjPSi
-25	payment	176	176	176	24	1000000000	250000000	\N	E4YM2vTHhWEg66xpj52JErHUBU4pZ1yageL4TVDDpTTSsv8mK6YaH	5JtejqAk2ZThLb85nsEqwW6ZiqzfSwtTRNQPBjwZXm9T4tH1uMZM
-26	payment	176	176	176	25	1000000000	250000000	\N	E4YM2vTHhWEg66xpj52JErHUBU4pZ1yageL4TVDDpTTSsv8mK6YaH	5JtyPfj8oR525hSu4kVGLkqgeY8567S4ojRVRHSNnCYZYrb3ymFe
-27	payment	176	176	176	26	1000000000	250000000	\N	E4YM2vTHhWEg66xpj52JErHUBU4pZ1yageL4TVDDpTTSsv8mK6YaH	5JuvY9byiZgFwQWirF4FBxVKXQr7L8DVHuhEV1pQExWSsocm8MNY
-28	payment	176	176	176	27	1000000000	250000000	\N	E4YM2vTHhWEg66xpj52JErHUBU4pZ1yageL4TVDDpTTSsv8mK6YaH	5JuofDn9jsvHX74r1jUyBuHjkq2eiXxay2gSKd6tepytbkMCRjpB
-29	payment	176	176	176	28	1000000000	250000000	\N	E4YM2vTHhWEg66xpj52JErHUBU4pZ1yageL4TVDDpTTSsv8mK6YaH	5JvPrCMYjYFEDzJgGokWo9PPXEgcfLZcrmpMmqRUTrZT3erSNtpf
-30	payment	176	176	176	29	1000000000	250000000	\N	E4YM2vTHhWEg66xpj52JErHUBU4pZ1yageL4TVDDpTTSsv8mK6YaH	5Juf8AdiqToFudnnwCXVoWXKZxg5kVW7pKfzcHiRjrMxqW3mdZ8a
-31	payment	176	176	176	30	1000000000	250000000	\N	E4YM2vTHhWEg66xpj52JErHUBU4pZ1yageL4TVDDpTTSsv8mK6YaH	5JvK3wD8pHNasf89FRq1PE1wPrXzWkTzDqPUWsQN8R3dJ2eTMN9h
-32	payment	176	176	176	31	1000000000	250000000	\N	E4YM2vTHhWEg66xpj52JErHUBU4pZ1yageL4TVDDpTTSsv8mK6YaH	5JtXxqizpy9DNbBy6FKJf9XynpB6dLoSTagLL1MeKEbN9kbtYMK6
-33	payment	176	176	176	32	1000000000	250000000	\N	E4YM2vTHhWEg66xpj52JErHUBU4pZ1yageL4TVDDpTTSsv8mK6YaH	5JtfCMxrbayRgvH6Wg39KYaPJksSnfUaUcF29brnBybkK2v7dQSP
-34	payment	176	176	176	33	1000000000	250000000	\N	E4YM2vTHhWEg66xpj52JErHUBU4pZ1yageL4TVDDpTTSsv8mK6YaH	5JvE1NPebZpAYJwrThFBNAoC94E4n3FcD7et3aKnNaHz5CgTEi5r
-35	payment	176	176	176	34	1000000000	250000000	\N	E4YM2vTHhWEg66xpj52JErHUBU4pZ1yageL4TVDDpTTSsv8mK6YaH	5JtuUw5FSzNsPTK9sPc9F3PjBzeDwSYkHfdwDTA3gfCrGogShDRm
-36	payment	176	176	176	35	1000000000	250000000	\N	E4YM2vTHhWEg66xpj52JErHUBU4pZ1yageL4TVDDpTTSsv8mK6YaH	5Ju9F7SB7WGkBU21RHu875kyJmUuoAgJbiyY9kWXP9gDUdwTQN2s
-37	payment	176	176	176	36	1000000000	250000000	\N	E4YM2vTHhWEg66xpj52JErHUBU4pZ1yageL4TVDDpTTSsv8mK6YaH	5JtcMHABf9bC4E3HcV69RKkMHpUpp5FGZBM2Re5Qc7DBDnRqSgJv
-38	payment	176	176	176	37	1000000000	250000000	\N	E4YM2vTHhWEg66xpj52JErHUBU4pZ1yageL4TVDDpTTSsv8mK6YaH	5JuXWgia7KwRwaHiV4K98khfj8UAvTVozeAkYj7RZqZZc3wCwVgk
-39	payment	176	176	176	38	1000000000	250000000	\N	E4YM2vTHhWEg66xpj52JErHUBU4pZ1yageL4TVDDpTTSsv8mK6YaH	5JvJJBjEgqyExFw1p6ee7zxu4FFUtncRefBezNXhGCpeto1v6WEQ
-40	payment	176	176	176	39	1000000000	250000000	\N	E4YM2vTHhWEg66xpj52JErHUBU4pZ1yageL4TVDDpTTSsv8mK6YaH	5JuWiahpQMhDUSMwaSxZSTKPG7WHJPDDfanS66mBhmKk2GnzkD1R
-41	payment	176	176	176	40	1000000000	250000000	\N	E4YM2vTHhWEg66xpj52JErHUBU4pZ1yageL4TVDDpTTSsv8mK6YaH	5JuSJ2PsyqUEbUkoMNdf67WcGQ3zB3LS7wxa3rrjRiBczf74XARs
-42	payment	176	176	176	41	1000000000	250000000	\N	E4YM2vTHhWEg66xpj52JErHUBU4pZ1yageL4TVDDpTTSsv8mK6YaH	5Jv7onMk8Y1DaW23b7uAPTZbLVmE71bGbk3XZmD8u1R7YCCLTME8
-43	payment	176	176	176	42	1000000000	250000000	\N	E4YM2vTHhWEg66xpj52JErHUBU4pZ1yageL4TVDDpTTSsv8mK6YaH	5JvDJD6f4cAg1BUN4iQb5bxJuBQ9Z7nktT6oS4TDRWKRHnct4zi2
-44	payment	176	176	176	43	1000000000	250000000	\N	E4YM2vTHhWEg66xpj52JErHUBU4pZ1yageL4TVDDpTTSsv8mK6YaH	5JuM32ZJbfbpJUzkqqeVDfhRkfi5NX5X1Lp5oY2wdf4Wp4jSE3Ze
-45	payment	176	176	176	44	1000000000	250000000	\N	E4YM2vTHhWEg66xpj52JErHUBU4pZ1yageL4TVDDpTTSsv8mK6YaH	5JuxaJZ6diaiGqDcP8ueyJWAXbHFFAWKRJSiS1eKrzM84J8VGsT5
-49	payment	176	176	176	48	1000000000	250000000	\N	E4YM2vTHhWEg66xpj52JErHUBU4pZ1yageL4TVDDpTTSsv8mK6YaH	5JtuadzLaLVZfSwfeYqk5zZ1MCEhjXNNb5skoojVuaLFX1RV9Bbs
-50	payment	176	176	176	49	1000000000	250000000	\N	E4YM2vTHhWEg66xpj52JErHUBU4pZ1yageL4TVDDpTTSsv8mK6YaH	5Juu78abMF6BrddFbqa64dJUZVTM3NreUJTHm4oVSPDa4Za2TVVX
-51	payment	176	176	176	50	1000000000	250000000	\N	E4YM2vTHhWEg66xpj52JErHUBU4pZ1yageL4TVDDpTTSsv8mK6YaH	5JurqFCdLrh3EWHNheSP769wdr79BUr9RdKggpCFTc8PqyBEbU2y
-46	payment	176	176	176	45	1000000000	250000000	\N	E4YM2vTHhWEg66xpj52JErHUBU4pZ1yageL4TVDDpTTSsv8mK6YaH	5JuX13eCSVNRPYd2zEuNEcUxjMQFfgGMgnG6jFDjv49YxbXfAjpF
-47	payment	176	176	176	46	1000000000	250000000	\N	E4YM2vTHhWEg66xpj52JErHUBU4pZ1yageL4TVDDpTTSsv8mK6YaH	5Ju9Udr4H6ePpJwdeczBcahWLdvWK7CCptMCEQdEdwutnUv2FMBa
-48	payment	176	176	176	47	1000000000	250000000	\N	E4YM2vTHhWEg66xpj52JErHUBU4pZ1yageL4TVDDpTTSsv8mK6YaH	5JuJdUFNor2ug8bczNFJkPwEjJ3WghcupKcXW9aMeMKDt6VfzNGX
-52	payment	176	176	176	51	1000000000	250000000	\N	E4YM2vTHhWEg66xpj52JErHUBU4pZ1yageL4TVDDpTTSsv8mK6YaH	5JuQkApcZehEinvs6XSYaSxguoZXBfWdiv1zCaNHvhLtyavAJPwX
-53	payment	176	176	176	52	1000000000	250000000	\N	E4YM2vTHhWEg66xpj52JErHUBU4pZ1yageL4TVDDpTTSsv8mK6YaH	5JuNFYkJbKiyjDx8cPFhTgSq5Q5cgzwgTfbjDsjR5u5ekELWXKhB
-54	payment	176	176	176	53	1000000000	250000000	\N	E4YM2vTHhWEg66xpj52JErHUBU4pZ1yageL4TVDDpTTSsv8mK6YaH	5Ju3E7FtNgEhbsc7tSABLJQDnRGMJe5W4MJ6GHsRaA8mywYnaXYF
-55	payment	176	176	176	54	1000000000	250000000	\N	E4YM2vTHhWEg66xpj52JErHUBU4pZ1yageL4TVDDpTTSsv8mK6YaH	5JthjatDj5riMUSVbgpYVMX7HRLxmqHpYgAcgGQ76uh1bCvh6YaA
-56	payment	176	176	176	55	1000000000	250000000	\N	E4YM2vTHhWEg66xpj52JErHUBU4pZ1yageL4TVDDpTTSsv8mK6YaH	5JuygUvKvByqUmcxWE7aggvqQ4gnmBhEXM9EitJcrYGwoxufak4e
-57	payment	176	176	176	56	1000000000	250000000	\N	E4YM2vTHhWEg66xpj52JErHUBU4pZ1yageL4TVDDpTTSsv8mK6YaH	5JuTfDyFfN4NafgwgV6vYF9HwJK5MNxEbYfYMGHswyyLEKJbsunu
-58	payment	176	176	176	57	1000000000	250000000	\N	E4YM2vTHhWEg66xpj52JErHUBU4pZ1yageL4TVDDpTTSsv8mK6YaH	5JvE44wLc57Lib3gh6pntCmUmjHThqGg6v4oYqXyTCj6wTq7t3D6
-59	payment	176	176	176	58	1000000000	250000000	\N	E4YM2vTHhWEg66xpj52JErHUBU4pZ1yageL4TVDDpTTSsv8mK6YaH	5JvLNfQsJjMrh9pe6kWwdGD7dzALdkLVkrVc5SmgZao5ZpiKVZUg
-60	payment	176	176	176	59	1000000000	250000000	\N	E4YM2vTHhWEg66xpj52JErHUBU4pZ1yageL4TVDDpTTSsv8mK6YaH	5JugQHSGciFcryZzapub8LFb7ux4xiEXzJP7piyM3rBCfWndkYYy
-61	payment	176	176	176	60	1000000000	250000000	\N	E4YM2vTHhWEg66xpj52JErHUBU4pZ1yageL4TVDDpTTSsv8mK6YaH	5JupuKz2qT42Mjf5NQWWEaStvAoi4tgDZr55zLXe2WqvEMQn5rrW
-62	payment	176	176	176	61	1000000000	250000000	\N	E4YM2vTHhWEg66xpj52JErHUBU4pZ1yageL4TVDDpTTSsv8mK6YaH	5JuzMhv3JBqkyeUDhc1z4rTK1MfuGtmoepRTYPMXb7dyiej3tFTi
-63	payment	176	176	176	62	1000000000	250000000	\N	E4YM2vTHhWEg66xpj52JErHUBU4pZ1yageL4TVDDpTTSsv8mK6YaH	5JvFZhghtUUDWYPLuVjijjnD3daZdPnCGkiuZSqobtVi813tYNgn
-64	payment	176	176	176	63	1000000000	250000000	\N	E4YM2vTHhWEg66xpj52JErHUBU4pZ1yageL4TVDDpTTSsv8mK6YaH	5JtYBuPamqy9f1R7YNWeEPk8scTXjeYdmDxxe6KcAw9yV835tLnW
-=======
-1	payment	115	115	115	0	1000000000	250000000	\N	E4YM2vTHhWEg66xpj52JErHUBU4pZ1yageL4TVDDpTTSsv8mK6YaH	5JtZTzS9zR16spu94RETsdSQiRZntnF7PC2yZzgZ6bPuBmBHbFE4
-2	payment	115	115	115	1	1000000000	250000000	\N	E4YM2vTHhWEg66xpj52JErHUBU4pZ1yageL4TVDDpTTSsv8mK6YaH	5JuccD1zC78ot34gSjAutr7M9ksPgX4fAM4gDuovB5k1wJnSt7vE
-3	payment	115	115	115	2	1000000000	250000000	\N	E4YM2vTHhWEg66xpj52JErHUBU4pZ1yageL4TVDDpTTSsv8mK6YaH	5JtZpVJfbsGrGRcXd1XkWnSs9xoysA4YARipSp6QkyvJD6yYLduj
-4	payment	115	115	115	3	1000000000	250000000	\N	E4YM2vTHhWEg66xpj52JErHUBU4pZ1yageL4TVDDpTTSsv8mK6YaH	5JutpMzVf2GAH4UnocjyJhLXqNmJCCwpxCqCimeUXG74KPYLoDWW
-5	payment	115	115	115	4	1000000000	250000000	\N	E4YM2vTHhWEg66xpj52JErHUBU4pZ1yageL4TVDDpTTSsv8mK6YaH	5JuKy7rU8B1uV4UTzjDsiNiLtSBSQyzdF4zMLcWSmeFCUxgAhM9S
-6	payment	115	115	115	5	1000000000	250000000	\N	E4YM2vTHhWEg66xpj52JErHUBU4pZ1yageL4TVDDpTTSsv8mK6YaH	5JtYDiMCvmg3ECQpQrmfK8KmLMF3szsv55uqQoAuxi6ZptXEUFRp
-7	payment	115	115	115	6	1000000000	250000000	\N	E4YM2vTHhWEg66xpj52JErHUBU4pZ1yageL4TVDDpTTSsv8mK6YaH	5JugDGUNr3u7H7yyzGEjByrQ4fnah7rMbZDQzsr1AhmxEeGKwqRZ
-8	payment	115	115	115	7	1000000000	250000000	\N	E4YM2vTHhWEg66xpj52JErHUBU4pZ1yageL4TVDDpTTSsv8mK6YaH	5Ju1EZ9do6f4zhPjutm5ZkzVa6nwojtNHGXgxR9mvNr1K8DzdD9U
-9	payment	115	115	115	8	1000000000	250000000	\N	E4YM2vTHhWEg66xpj52JErHUBU4pZ1yageL4TVDDpTTSsv8mK6YaH	5JtuDwSD5qjPGn7tVfqRrUXUUPkvCRVoMxEBnWdcc6j1zH6YdFrf
-10	payment	115	115	115	9	1000000000	250000000	\N	E4YM2vTHhWEg66xpj52JErHUBU4pZ1yageL4TVDDpTTSsv8mK6YaH	5JtmWTN17FH3i2MZoevvridheWt3qSCLcNeSqBL7ZbqFojgoCB9j
-11	payment	115	115	115	10	1000000000	250000000	\N	E4YM2vTHhWEg66xpj52JErHUBU4pZ1yageL4TVDDpTTSsv8mK6YaH	5JuBpYVCPGtssgdavZxrHgmFZcqG1pZwFXPNkin8oAzppW76orbc
-12	payment	115	115	115	11	1000000000	250000000	\N	E4YM2vTHhWEg66xpj52JErHUBU4pZ1yageL4TVDDpTTSsv8mK6YaH	5JvNufAexEre6ufdgZFzfExRUwa5gQ2jpRb6b7YDfggjgUoCTqds
-13	payment	115	115	115	12	1000000000	250000000	\N	E4YM2vTHhWEg66xpj52JErHUBU4pZ1yageL4TVDDpTTSsv8mK6YaH	5JvPt2VoeSP3CcwK4r4x6NRWfVbweqfyazEnxi1eiZvWob9mWpKG
-14	payment	115	115	115	13	1000000000	250000000	\N	E4YM2vTHhWEg66xpj52JErHUBU4pZ1yageL4TVDDpTTSsv8mK6YaH	5JuWze6GkfFzciHs29WKzPH8263Ss6vshmuSf77GgFHaphewTmnL
-15	payment	115	115	115	14	1000000000	250000000	\N	E4YM2vTHhWEg66xpj52JErHUBU4pZ1yageL4TVDDpTTSsv8mK6YaH	5JuC5vdNzRsTzEhiCzwQLo32D7nw1Bu3u32a8uz8KQuPfbX9E9by
-16	payment	115	115	115	15	1000000000	250000000	\N	E4YM2vTHhWEg66xpj52JErHUBU4pZ1yageL4TVDDpTTSsv8mK6YaH	5JvLfP8xVDwALc7JkgngPatRdR2EYvVhV76ic41XHAt6MEMrisZh
-17	payment	115	115	115	16	1000000000	250000000	\N	E4YM2vTHhWEg66xpj52JErHUBU4pZ1yageL4TVDDpTTSsv8mK6YaH	5JuyDE3cNtZQwqXgb8JmU4pWpxrLfjEjcK4Up959fhiL69DquXeZ
-18	payment	115	115	115	17	1000000000	250000000	\N	E4YM2vTHhWEg66xpj52JErHUBU4pZ1yageL4TVDDpTTSsv8mK6YaH	5JuHcb7oE7Vs7K7nrVUqQCv39HH5W5jJ8jMfXphNBnqLSSaRxb8W
-19	payment	115	115	115	18	1000000000	250000000	\N	E4YM2vTHhWEg66xpj52JErHUBU4pZ1yageL4TVDDpTTSsv8mK6YaH	5JtuCmvH2JCjBesFqg7npafkKTLkfREYKrAPJJMGr2x7zCAtQDTi
-20	payment	115	115	115	19	1000000000	250000000	\N	E4YM2vTHhWEg66xpj52JErHUBU4pZ1yageL4TVDDpTTSsv8mK6YaH	5Jtuaaz2NAqhzDLR98TnFczwaaXes2vzonEk5Dzmsyv1Yu9BgzAw
-21	payment	115	115	115	20	1000000000	250000000	\N	E4YM2vTHhWEg66xpj52JErHUBU4pZ1yageL4TVDDpTTSsv8mK6YaH	5Ju1w6FqBuSwvfiFgvLvW1wsQXocdocS39Qc74qXfXR9prAdLReD
-22	payment	115	115	115	21	1000000000	250000000	\N	E4YM2vTHhWEg66xpj52JErHUBU4pZ1yageL4TVDDpTTSsv8mK6YaH	5JuBVKnmxQHyinWrKSZhqV6FpJ7BBYigUKZfFFbQniP9SGu8j53w
-23	payment	115	115	115	22	1000000000	250000000	\N	E4YM2vTHhWEg66xpj52JErHUBU4pZ1yageL4TVDDpTTSsv8mK6YaH	5JuvRWLPxJAxC5ujFDpq9kEhz9i29bxADqxkQwH4xX6ADb6B5JzT
-24	payment	115	115	115	23	1000000000	250000000	\N	E4YM2vTHhWEg66xpj52JErHUBU4pZ1yageL4TVDDpTTSsv8mK6YaH	5Jte6K3fCrhTewEdUg5PwTd6keMtYYdGTXDgjNRpQet4H123wvg1
-25	payment	115	115	115	24	1000000000	250000000	\N	E4YM2vTHhWEg66xpj52JErHUBU4pZ1yageL4TVDDpTTSsv8mK6YaH	5JuN8Rs44tBDSDrevpA57249vkfhRK8XKMN2nYVgaVNyb8kUPYQw
-26	payment	115	115	115	25	1000000000	250000000	\N	E4YM2vTHhWEg66xpj52JErHUBU4pZ1yageL4TVDDpTTSsv8mK6YaH	5JuDzFAuj52VzeH647aGiL4EejAE7HKFpUuDtLxTK3Q1YPepRWVV
-27	payment	115	115	115	26	1000000000	250000000	\N	E4YM2vTHhWEg66xpj52JErHUBU4pZ1yageL4TVDDpTTSsv8mK6YaH	5JuTXmayrxrA7JUFgA79Fx6h76znHq9wMPzKkfhhhyYmThVJMyXa
-28	payment	115	115	115	27	1000000000	250000000	\N	E4YM2vTHhWEg66xpj52JErHUBU4pZ1yageL4TVDDpTTSsv8mK6YaH	5JvRxetex81o8oqPPoHnpGwET6zvF5EdfBM56XfBdwDXU8Mf4vim
-29	payment	115	115	115	28	1000000000	250000000	\N	E4YM2vTHhWEg66xpj52JErHUBU4pZ1yageL4TVDDpTTSsv8mK6YaH	5JuFmCgLScjVdLeYykApSpbt2dZDzVwx7hcxrJHnHWi7mnZhmyUf
-30	payment	115	115	115	29	1000000000	250000000	\N	E4YM2vTHhWEg66xpj52JErHUBU4pZ1yageL4TVDDpTTSsv8mK6YaH	5Juj1EKM4UwYNS3AeqX9xaa8cFkeiPc37RTF1c1V6im6HKsqqykr
-31	payment	115	115	115	30	1000000000	250000000	\N	E4YM2vTHhWEg66xpj52JErHUBU4pZ1yageL4TVDDpTTSsv8mK6YaH	5Jtj3ji1q8X8XZqBZHkyZ931PCSgrf32b2mJZJkXEmQdNzhCx5q5
-32	payment	115	115	115	31	1000000000	250000000	\N	E4YM2vTHhWEg66xpj52JErHUBU4pZ1yageL4TVDDpTTSsv8mK6YaH	5Juci66L4n4xN8n11MptMM5FaZUKYQak67xRwbFRBT9pkBbxawqX
-33	payment	115	115	115	32	1000000000	250000000	\N	E4YM2vTHhWEg66xpj52JErHUBU4pZ1yageL4TVDDpTTSsv8mK6YaH	5JtYoi7Qf5gT5kFhjmBNSXPLWEHf7g5SdkVHTbeKooyt369WZWL4
-34	payment	115	115	115	33	1000000000	250000000	\N	E4YM2vTHhWEg66xpj52JErHUBU4pZ1yageL4TVDDpTTSsv8mK6YaH	5JufQrPF9bUcbwqPCWvQHE2rPDrjNwFxZ65JjaZXsB4iHyAKL3Qi
-35	payment	115	115	115	34	1000000000	250000000	\N	E4YM2vTHhWEg66xpj52JErHUBU4pZ1yageL4TVDDpTTSsv8mK6YaH	5JuFNWWLP5GvecfXWNki5yhuWFdeasRipXe7JCwJFanwKfPpCRkj
-36	payment	115	115	115	35	1000000000	250000000	\N	E4YM2vTHhWEg66xpj52JErHUBU4pZ1yageL4TVDDpTTSsv8mK6YaH	5JuuwQfqZbAvqD1yNcQSp4KktJJmxJBuARFrkoosLRmQJQRTbtU1
-37	payment	115	115	115	36	1000000000	250000000	\N	E4YM2vTHhWEg66xpj52JErHUBU4pZ1yageL4TVDDpTTSsv8mK6YaH	5Jv8U747hAx5Gjmr8TX1hPzG87XKZDfcdmtNqyDK3EiPb7zec3jL
-38	payment	115	115	115	37	1000000000	250000000	\N	E4YM2vTHhWEg66xpj52JErHUBU4pZ1yageL4TVDDpTTSsv8mK6YaH	5JuGTxSV6dN4KwJtLeNZwXJ7zhujaJAum4DMriahp1iR4egEm5uX
-39	payment	115	115	115	38	1000000000	250000000	\N	E4YM2vTHhWEg66xpj52JErHUBU4pZ1yageL4TVDDpTTSsv8mK6YaH	5JtuJ4Tg3BrKTis8hgjE5itv6kERysRsUEwYsCAu1wVvnvuboWDt
-40	payment	115	115	115	39	1000000000	250000000	\N	E4YM2vTHhWEg66xpj52JErHUBU4pZ1yageL4TVDDpTTSsv8mK6YaH	5Juy7DU4LZFxCqQTxjzRceXz4o6oBNZpBk9Phekq7eEy9AwNmL9B
-41	payment	115	115	115	40	1000000000	250000000	\N	E4YM2vTHhWEg66xpj52JErHUBU4pZ1yageL4TVDDpTTSsv8mK6YaH	5Ju8LdbmsZNpZKHmnbTkyqxDKZjf6GmP3ryH2AtAam8tqoTsDFKB
-42	payment	115	115	115	41	1000000000	250000000	\N	E4YM2vTHhWEg66xpj52JErHUBU4pZ1yageL4TVDDpTTSsv8mK6YaH	5Ju99Bse6u93DuySv52aFHBdb88WrEdsdVFJJk8w7SnEcyKKcAw9
-43	payment	115	115	115	42	1000000000	250000000	\N	E4YM2vTHhWEg66xpj52JErHUBU4pZ1yageL4TVDDpTTSsv8mK6YaH	5Jv3CqQFKPX4LVaceZRywmnBNqkRGvDmHcGXg8Ya4XT51LbED3h2
-44	payment	115	115	115	43	1000000000	250000000	\N	E4YM2vTHhWEg66xpj52JErHUBU4pZ1yageL4TVDDpTTSsv8mK6YaH	5JtXQy7wnZGNdEEJ1Rwh32qZ4em2sDTTDQXho9vQbqX1GX7hLA7Q
-45	payment	115	115	115	44	1000000000	250000000	\N	E4YM2vTHhWEg66xpj52JErHUBU4pZ1yageL4TVDDpTTSsv8mK6YaH	5JvK2v6ZpmeQKH9y59MM7E7yyJn9eeVBa6WGafzqYuFYw6nVuUG6
-46	payment	115	115	115	45	1000000000	250000000	\N	E4YM2vTHhWEg66xpj52JErHUBU4pZ1yageL4TVDDpTTSsv8mK6YaH	5JvS2SeNtEoyKE8ZFXG1FtmMaqQkBUmJQ5pNX6ZwxBPimQdayiYD
-47	payment	115	115	115	46	1000000000	250000000	\N	E4YM2vTHhWEg66xpj52JErHUBU4pZ1yageL4TVDDpTTSsv8mK6YaH	5JtsSqdGtUc56HqYBWfXPrDrT7YvXjKmR2NZTjWiJnZ2azNNcP7c
-48	payment	115	115	115	47	1000000000	250000000	\N	E4YM2vTHhWEg66xpj52JErHUBU4pZ1yageL4TVDDpTTSsv8mK6YaH	5Jv1oEuHZzC3fCDBGqRnfoB1dy8CirgmTxoGzw3JZhw3WVV2fc1M
-49	payment	115	115	115	48	1000000000	250000000	\N	E4YM2vTHhWEg66xpj52JErHUBU4pZ1yageL4TVDDpTTSsv8mK6YaH	5Jutq9akoVQm61aZUh6CaoWCjsmzrMCufjy2uBXSxnHfppoQpXZZ
-50	payment	115	115	115	49	1000000000	250000000	\N	E4YM2vTHhWEg66xpj52JErHUBU4pZ1yageL4TVDDpTTSsv8mK6YaH	5JuNb5rDCiZqhpafbdEZ8pEKQsNGua13ZHGXX8XQU7pbaMu9iVrm
-51	payment	115	115	115	50	1000000000	250000000	\N	E4YM2vTHhWEg66xpj52JErHUBU4pZ1yageL4TVDDpTTSsv8mK6YaH	5JuJaizzY68dbYuHdVX2eMSxqmWomwi9q2sgnHqTGtXwa2ctj3Lq
-52	payment	115	115	115	51	1000000000	250000000	\N	E4YM2vTHhWEg66xpj52JErHUBU4pZ1yageL4TVDDpTTSsv8mK6YaH	5JtkV3h45c9QXQD35AhQkBoBLqUE2tQyLVGCLdsiYkAgCPtZocm6
-53	payment	115	115	115	52	1000000000	250000000	\N	E4YM2vTHhWEg66xpj52JErHUBU4pZ1yageL4TVDDpTTSsv8mK6YaH	5JtsmHa4efkr5dPb3A616cVN7AJweDmir1zjYAmjKvhZzp54gq8m
-54	payment	115	115	115	53	1000000000	250000000	\N	E4YM2vTHhWEg66xpj52JErHUBU4pZ1yageL4TVDDpTTSsv8mK6YaH	5Jv5J1irGncUnjw1nj5AtwujTVVbvhbNzvRomyManuHbCjdQcXuk
-55	payment	115	115	115	54	1000000000	250000000	\N	E4YM2vTHhWEg66xpj52JErHUBU4pZ1yageL4TVDDpTTSsv8mK6YaH	5JtodPSgoj1oeb7AcpMTM9pyg3AprPLcBip3giW9Qd9qQnq4m8fb
-56	payment	115	115	115	55	1000000000	250000000	\N	E4YM2vTHhWEg66xpj52JErHUBU4pZ1yageL4TVDDpTTSsv8mK6YaH	5JvRDEbpnaftFvwxDs2bQ38wB3Bhdqw2GmKAu3VprnX8ZwRYqMxm
-57	payment	115	115	115	56	1000000000	250000000	\N	E4YM2vTHhWEg66xpj52JErHUBU4pZ1yageL4TVDDpTTSsv8mK6YaH	5JukqpDPVnYnanpFEEJXfJ2WsEW5WHTN2wMSZmmX1T5Vsm11foVX
-58	payment	115	115	115	57	1000000000	250000000	\N	E4YM2vTHhWEg66xpj52JErHUBU4pZ1yageL4TVDDpTTSsv8mK6YaH	5JuW42Uh1rMNJ2QyFXjci5naFLY7PaFGyNUwChHDt2iZuZi2As6C
-59	payment	115	115	115	58	1000000000	250000000	\N	E4YM2vTHhWEg66xpj52JErHUBU4pZ1yageL4TVDDpTTSsv8mK6YaH	5JtaX6H3KdZbRCmQiVx2YeZQGUKZz1ixxpi9dQwjV33SRiT5815p
-60	payment	115	115	115	59	1000000000	250000000	\N	E4YM2vTHhWEg66xpj52JErHUBU4pZ1yageL4TVDDpTTSsv8mK6YaH	5JtpjJByFCWDGiG1RYcUQMbZUwZkPZ72U3Vk7xeB1u9HFr2xxWxs
-61	payment	115	115	115	60	1000000000	250000000	\N	E4YM2vTHhWEg66xpj52JErHUBU4pZ1yageL4TVDDpTTSsv8mK6YaH	5JuUBRr9GGU9p6MJK2W8HpfMETg2qTDq6dj3iidt77FpGA4cwGid
-62	payment	115	115	115	61	1000000000	250000000	\N	E4YM2vTHhWEg66xpj52JErHUBU4pZ1yageL4TVDDpTTSsv8mK6YaH	5Ju3ffnxxV465dDHK1xho2W3nYefA2XvLTbsvh4wARG5qMq7e9dm
-63	payment	115	115	115	62	1000000000	250000000	\N	E4YM2vTHhWEg66xpj52JErHUBU4pZ1yageL4TVDDpTTSsv8mK6YaH	5JuHtHKx7yiA6WtUxbWw1nKQEqXkryngDXG3aF4CZ9QpTR953hBs
-64	payment	115	115	115	63	1000000000	250000000	\N	E4YM2vTHhWEg66xpj52JErHUBU4pZ1yageL4TVDDpTTSsv8mK6YaH	5JvCHs1uWs49HmWWKGt6EZrPFRGqVrU4pCXSnbdQJzjnvJqjYiJQ
-65	payment	115	115	115	64	1000000000	250000000	\N	E4YM2vTHhWEg66xpj52JErHUBU4pZ1yageL4TVDDpTTSsv8mK6YaH	5JvHmkpr5NSiTNWVV1vjTjV1vngPZd6cEQrhyUUfCsjFvYMxNkRc
-66	payment	115	115	115	65	1000000000	250000000	\N	E4YM2vTHhWEg66xpj52JErHUBU4pZ1yageL4TVDDpTTSsv8mK6YaH	5JtyLmktrVnfsz2B3F5TdMeTCGWvVrzbQYBX8ehrxsbrmp5Z9c63
-67	payment	115	115	115	66	1000000000	250000000	\N	E4YM2vTHhWEg66xpj52JErHUBU4pZ1yageL4TVDDpTTSsv8mK6YaH	5Jv8M8aBhUiakQW7iFj4QjiMgZ23nV7XApBcKF7SAwYZKXQeLoP8
-68	payment	115	115	115	67	1000000000	250000000	\N	E4YM2vTHhWEg66xpj52JErHUBU4pZ1yageL4TVDDpTTSsv8mK6YaH	5Juj1ojdehkgB7AdA6FeS2MGGwn5qtRibc2pGccHU3BnDZu1hocp
-69	payment	115	115	115	68	1000000000	250000000	\N	E4YM2vTHhWEg66xpj52JErHUBU4pZ1yageL4TVDDpTTSsv8mK6YaH	5Jut5HEt69dFBXCYxTD9W6r5e6dvvaWTsH5hQbcYD351iuzD31VL
-70	payment	115	115	115	69	1000000000	250000000	\N	E4YM2vTHhWEg66xpj52JErHUBU4pZ1yageL4TVDDpTTSsv8mK6YaH	5JucEnaCYGBj9MuvyA9hgbt9ws1eAVFDALPWohBgz1mMhebStymj
-71	payment	115	115	115	70	1000000000	250000000	\N	E4YM2vTHhWEg66xpj52JErHUBU4pZ1yageL4TVDDpTTSsv8mK6YaH	5JugkMeU2Ntm5Z3HcRjto1Kh4aBjRCjrR3LxQfXjjk7Q9zr8m82s
-72	payment	115	115	115	71	1000000000	250000000	\N	E4YM2vTHhWEg66xpj52JErHUBU4pZ1yageL4TVDDpTTSsv8mK6YaH	5JuNUTMsTgDTNXkHT36PHNmN9MBsNFiiFNnRwsWMZ1hyKXhEjckt
-73	payment	115	115	115	72	1000000000	250000000	\N	E4YM2vTHhWEg66xpj52JErHUBU4pZ1yageL4TVDDpTTSsv8mK6YaH	5Ju5jbF97booJHdbiPAuLkW2DDdmP5HabHbLa3bBexcmKPrjrfYg
-74	payment	115	115	115	73	1000000000	250000000	\N	E4YM2vTHhWEg66xpj52JErHUBU4pZ1yageL4TVDDpTTSsv8mK6YaH	5JvQZeShfWAi8DwEWzfTWYGMA1R923jjSjA9QFVyvm8Yzy4s5UCD
-75	payment	115	115	115	74	1000000000	250000000	\N	E4YM2vTHhWEg66xpj52JErHUBU4pZ1yageL4TVDDpTTSsv8mK6YaH	5JubWZXhAsjuaCPZhPNopNbMQTrgQTqthWyRXFGCAiR34W4k9prR
-76	payment	115	115	115	75	1000000000	250000000	\N	E4YM2vTHhWEg66xpj52JErHUBU4pZ1yageL4TVDDpTTSsv8mK6YaH	5Jtr4sp68bmvpTBaAsUibt1jv3rXjds4phijGjMZY8EsYqZN7tpH
-77	payment	115	115	115	76	1000000000	250000000	\N	E4YM2vTHhWEg66xpj52JErHUBU4pZ1yageL4TVDDpTTSsv8mK6YaH	5Ju9BF3tW8QvtXDUncEWjmrhee1Yhzg6h4tf3afbaUZzTUhgCee8
-78	payment	115	115	115	77	1000000000	250000000	\N	E4YM2vTHhWEg66xpj52JErHUBU4pZ1yageL4TVDDpTTSsv8mK6YaH	5JuUJYVrW7S8RAJ4zDsDB1PsgieChwFP9giRpyQKRbvdco9dKFDs
-79	payment	115	115	115	78	1000000000	250000000	\N	E4YM2vTHhWEg66xpj52JErHUBU4pZ1yageL4TVDDpTTSsv8mK6YaH	5Jtf3Y7G27MLgWEm88GW9iDQzN9Gpfb7EBaMU6JaBpA6pJEwsRAn
-80	payment	115	115	115	79	1000000000	250000000	\N	E4YM2vTHhWEg66xpj52JErHUBU4pZ1yageL4TVDDpTTSsv8mK6YaH	5JtWV3M3FMLZdBXHpcwM49hFaYWAJSkyiBvA4eYBv6C1A1oPyMnQ
-81	payment	115	115	115	80	1000000000	250000000	\N	E4YM2vTHhWEg66xpj52JErHUBU4pZ1yageL4TVDDpTTSsv8mK6YaH	5Jv3noZHquBdxy8mCD5kn427tenFh5gvqHvLj9xRsw64Tcb9uWW5
-82	payment	115	115	115	81	1000000000	250000000	\N	E4YM2vTHhWEg66xpj52JErHUBU4pZ1yageL4TVDDpTTSsv8mK6YaH	5JuLVMK2Uo3aQULLtj8zxVm4gKjhfks6ki6GWEdqW2F4udGqLSZE
-83	payment	115	115	115	82	1000000000	250000000	\N	E4YM2vTHhWEg66xpj52JErHUBU4pZ1yageL4TVDDpTTSsv8mK6YaH	5JuMfXc9iuQ2dNW6b9PD37L2yacWcmcPtaJdRU3qyqvLAD4HbzBJ
-84	payment	115	115	115	83	1000000000	250000000	\N	E4YM2vTHhWEg66xpj52JErHUBU4pZ1yageL4TVDDpTTSsv8mK6YaH	5Jv57jAq2BXN39GQ2QtNFMwNptxCvGa3VymZeBr4TfYP2CHPRqRC
-85	payment	115	115	115	84	1000000000	250000000	\N	E4YM2vTHhWEg66xpj52JErHUBU4pZ1yageL4TVDDpTTSsv8mK6YaH	5JvPeYK6grvSGwyenghG73vhSdiTwb174BCijv5Q1DHmXueYE1E1
-86	payment	115	115	115	85	1000000000	250000000	\N	E4YM2vTHhWEg66xpj52JErHUBU4pZ1yageL4TVDDpTTSsv8mK6YaH	5JuA23v1d5mXg9wLvxyJkeSr8EGLYw2aLVyPxqZwoSRNgVkx7UjL
-87	payment	115	115	115	86	1000000000	250000000	\N	E4YM2vTHhWEg66xpj52JErHUBU4pZ1yageL4TVDDpTTSsv8mK6YaH	5Ju36JkRHapuk6RPtk52dLzQpmgSx9xKAAv3XsjvSDsXd8DjH1eb
-88	payment	115	115	115	87	1000000000	250000000	\N	E4YM2vTHhWEg66xpj52JErHUBU4pZ1yageL4TVDDpTTSsv8mK6YaH	5JuCembWxfasz19zokLLFdLDvrTqUv56TVoCkAwR1KYzahkFNvZW
-89	payment	115	115	115	88	1000000000	250000000	\N	E4YM2vTHhWEg66xpj52JErHUBU4pZ1yageL4TVDDpTTSsv8mK6YaH	5JuQ4PQvMnNXbzcj1hk7hK2PFCQyfTuWCWCdeHzJnYF8btFNKwnU
-90	payment	115	115	115	89	1000000000	250000000	\N	E4YM2vTHhWEg66xpj52JErHUBU4pZ1yageL4TVDDpTTSsv8mK6YaH	5JvMqgKjNLsX9yZzLnLAfeUBKqL6D4oUMmSWUwXvAvdgiSJSKAWS
-91	payment	115	115	115	90	1000000000	250000000	\N	E4YM2vTHhWEg66xpj52JErHUBU4pZ1yageL4TVDDpTTSsv8mK6YaH	5Jub6Z7fLVHyMV856cbA1iesox9qL7vq5N43DfiMv2KopSGj6HhN
-92	payment	115	115	115	91	1000000000	250000000	\N	E4YM2vTHhWEg66xpj52JErHUBU4pZ1yageL4TVDDpTTSsv8mK6YaH	5JtvWCkWjwKeR5LDcY2KtnW7fz4PAWao4HmwYKec1jys2z3Z9AsF
-93	payment	115	115	115	92	1000000000	250000000	\N	E4YM2vTHhWEg66xpj52JErHUBU4pZ1yageL4TVDDpTTSsv8mK6YaH	5JuohB1AJG3GpiTs79aS93FCU2hbj5HitTVJRzRP1gaHDpjcVV4h
-94	payment	115	115	115	93	1000000000	250000000	\N	E4YM2vTHhWEg66xpj52JErHUBU4pZ1yageL4TVDDpTTSsv8mK6YaH	5JvMthhZDp83wB3sVDytotwpBM58zu3S6Fh6uhqbkXWY25BtwVV7
-95	payment	115	115	115	94	1000000000	250000000	\N	E4YM2vTHhWEg66xpj52JErHUBU4pZ1yageL4TVDDpTTSsv8mK6YaH	5JudK4jUGuy1CyVeWdrstuPjXsNuBz3Qzf9we6513sdW58hDLuDP
->>>>>>> 25dc89d6
+1	payment	83	83	83	0	1000000000	250000000	\N	E4YM2vTHhWEg66xpj52JErHUBU4pZ1yageL4TVDDpTTSsv8mK6YaH	5JuJyxUZa638h9XmFqGq38WNvfE8KZ4Ew6jPCGqnKd4WeZkt3suR
+2	payment	83	83	83	1	1000000000	250000000	\N	E4YM2vTHhWEg66xpj52JErHUBU4pZ1yageL4TVDDpTTSsv8mK6YaH	5JuzrJGjF99knG9grhnWR16mgUfFvDrdpNg5wEYVc6VYPJqhnvd3
+3	payment	83	83	83	2	1000000000	250000000	\N	E4YM2vTHhWEg66xpj52JErHUBU4pZ1yageL4TVDDpTTSsv8mK6YaH	5JvQbbrCyhMSe4XyDHTWmh94XKUTnRQGTnVPiwZF2T9Y8qrS113t
+4	payment	83	83	83	3	1000000000	250000000	\N	E4YM2vTHhWEg66xpj52JErHUBU4pZ1yageL4TVDDpTTSsv8mK6YaH	5JucAnHxfN5BJVLgiqKKpVD1BHen4rE4MZMWwH1s8MRzUYv8RK7h
+5	payment	83	83	83	4	1000000000	250000000	\N	E4YM2vTHhWEg66xpj52JErHUBU4pZ1yageL4TVDDpTTSsv8mK6YaH	5JuLtmi6Wmz8eHaUmiFcS1Va4TjrHmkNKBNN155bHSBLAKtpPRFt
+6	payment	83	83	83	5	1000000000	250000000	\N	E4YM2vTHhWEg66xpj52JErHUBU4pZ1yageL4TVDDpTTSsv8mK6YaH	5JuMmTczgcTSniVT4SpMLwnKyXGVZS6pZwo57Y9MpcL6s3UKJkcj
+7	payment	83	83	83	6	1000000000	250000000	\N	E4YM2vTHhWEg66xpj52JErHUBU4pZ1yageL4TVDDpTTSsv8mK6YaH	5JvLjLrHTypQ9qmueUC5kBDDymR6Za1KUfHuUcY2eXZJSn2CCuoC
+8	payment	83	83	83	7	1000000000	250000000	\N	E4YM2vTHhWEg66xpj52JErHUBU4pZ1yageL4TVDDpTTSsv8mK6YaH	5JuYXCW7hNHFEWWMtHRAvAmAyxrTQHKbacJ85t68iRdKQVHCYAzK
+9	payment	83	83	83	8	1000000000	250000000	\N	E4YM2vTHhWEg66xpj52JErHUBU4pZ1yageL4TVDDpTTSsv8mK6YaH	5JuoDYB7ccPgEECLU3pyfJxZDdxUQjbzhhZo3PJhUaDbtCao987b
+10	payment	83	83	83	9	1000000000	250000000	\N	E4YM2vTHhWEg66xpj52JErHUBU4pZ1yageL4TVDDpTTSsv8mK6YaH	5JtkcTWLMpXkRmFvsdortSJymGCVEXF5UHoKBrNAMu5A39YX6BSX
+11	payment	83	83	83	10	1000000000	250000000	\N	E4YM2vTHhWEg66xpj52JErHUBU4pZ1yageL4TVDDpTTSsv8mK6YaH	5Ju6cYQqnBQEyKmx9qSSUonj7kpVWEAzeM8GC5EeukPVsYYQzG2G
+12	payment	83	83	83	11	1000000000	250000000	\N	E4YM2vTHhWEg66xpj52JErHUBU4pZ1yageL4TVDDpTTSsv8mK6YaH	5JvMKFnDt6PruzicgF6WYt3TELcXFqp6PxavMdXXB11VUkJohQah
+13	payment	83	83	83	12	1000000000	250000000	\N	E4YM2vTHhWEg66xpj52JErHUBU4pZ1yageL4TVDDpTTSsv8mK6YaH	5Jtb6iBjKBRuV3tP1AmJPStRuJgAvBwg7dKAxrQzv5jBprM3M42N
+14	payment	83	83	83	13	1000000000	250000000	\N	E4YM2vTHhWEg66xpj52JErHUBU4pZ1yageL4TVDDpTTSsv8mK6YaH	5JuQVrGY3efaEdHM1AGJdu2uF5dmGuQREzsi6SprF4TescBBJubV
+15	payment	83	83	83	14	1000000000	250000000	\N	E4YM2vTHhWEg66xpj52JErHUBU4pZ1yageL4TVDDpTTSsv8mK6YaH	5JvGZJHmahVyEC8NasXAML6ftd29QQFtX3qTgcKqbREUkGrTQeZK
+16	payment	83	83	83	15	1000000000	250000000	\N	E4YM2vTHhWEg66xpj52JErHUBU4pZ1yageL4TVDDpTTSsv8mK6YaH	5JvFaA8AcLHNeYxxUJyAtHgSPk7qUWTc5pDvZsgKDMEne66zpWQL
+17	payment	83	83	83	16	1000000000	250000000	\N	E4YM2vTHhWEg66xpj52JErHUBU4pZ1yageL4TVDDpTTSsv8mK6YaH	5JuCkQb8TfhG5FzUWKUt5uNwSh2BKuKwZBN7ikBMjZtkihnMQMhM
+18	payment	83	83	83	17	1000000000	250000000	\N	E4YM2vTHhWEg66xpj52JErHUBU4pZ1yageL4TVDDpTTSsv8mK6YaH	5JuaMgGA71xA4sVvQSykyKPrqqQBCtvzaNMDmHxfqizUSA4MBbNW
+19	payment	83	83	83	18	1000000000	250000000	\N	E4YM2vTHhWEg66xpj52JErHUBU4pZ1yageL4TVDDpTTSsv8mK6YaH	5JtfQagrEQdK1MvfG6Euvi4apLesVKtpUYUZkyXPHEJAd5dy3Jee
+20	payment	83	83	83	19	1000000000	250000000	\N	E4YM2vTHhWEg66xpj52JErHUBU4pZ1yageL4TVDDpTTSsv8mK6YaH	5JuZcPY7ut8adh6bfJmtwwoGJw7gMFdEGBer3E7LPVrT3a7nEn9k
+21	payment	83	83	83	20	1000000000	250000000	\N	E4YM2vTHhWEg66xpj52JErHUBU4pZ1yageL4TVDDpTTSsv8mK6YaH	5JudLQFrGTn2ScrHezwycczVsqJuE7wQg9JANJyq3iXLtX2dCHv4
+22	payment	83	83	83	21	1000000000	250000000	\N	E4YM2vTHhWEg66xpj52JErHUBU4pZ1yageL4TVDDpTTSsv8mK6YaH	5JvM2HX634fsadm5ofDorHz3DkWFYXiuMAR5QaT9PwAPrSVndkgk
+23	payment	83	83	83	22	1000000000	250000000	\N	E4YM2vTHhWEg66xpj52JErHUBU4pZ1yageL4TVDDpTTSsv8mK6YaH	5JtgJuyRRcYBWrRCUCdR1URo1EGW3FwBb1zzP2T9B2o3RTAXoQRd
+24	payment	83	83	83	23	1000000000	250000000	\N	E4YM2vTHhWEg66xpj52JErHUBU4pZ1yageL4TVDDpTTSsv8mK6YaH	5Ju5TY29qi6fUcV9fpbgHZouLUBrE9GULv8Hf2vpM5373yuJ14sn
+25	payment	83	83	83	24	1000000000	250000000	\N	E4YM2vTHhWEg66xpj52JErHUBU4pZ1yageL4TVDDpTTSsv8mK6YaH	5JvF4tyK7SKT8VSPWQXjbCThdfjDARg5QQkpd6JVdac4juUjVXke
+26	payment	83	83	83	25	1000000000	250000000	\N	E4YM2vTHhWEg66xpj52JErHUBU4pZ1yageL4TVDDpTTSsv8mK6YaH	5JtnwtnK76ADMt3pzB7DTFasFTTHkoJjgTG6Cov4Z8SPRPwwEkuq
+27	payment	83	83	83	26	1000000000	250000000	\N	E4YM2vTHhWEg66xpj52JErHUBU4pZ1yageL4TVDDpTTSsv8mK6YaH	5JtiXHPTwSYVYNy7tSCnk1ijuqquGioorxYRr95J37nPg7uLVc8b
+28	payment	83	83	83	27	1000000000	250000000	\N	E4YM2vTHhWEg66xpj52JErHUBU4pZ1yageL4TVDDpTTSsv8mK6YaH	5JvBcy596JhxfEQuiJzVr2ZVAmWiKfBuK9mzW5x9DMH7JhGtvUW8
+29	payment	83	83	83	28	1000000000	250000000	\N	E4YM2vTHhWEg66xpj52JErHUBU4pZ1yageL4TVDDpTTSsv8mK6YaH	5JufKaU5Jwt2tDXghoQrQTbXQtvDUZEuAhgC18nciKe9mMmywDYq
+30	payment	83	83	83	29	1000000000	250000000	\N	E4YM2vTHhWEg66xpj52JErHUBU4pZ1yageL4TVDDpTTSsv8mK6YaH	5JvEsqoGv7ozz2KGbfwB6uVAB2uQ6YrCBHNFvzzwqfpGqkcGiQBt
+31	payment	83	83	83	30	1000000000	250000000	\N	E4YM2vTHhWEg66xpj52JErHUBU4pZ1yageL4TVDDpTTSsv8mK6YaH	5JtwRQaV59y4sEkbKWV7jjpbxkoACFgB3ui8JH5hCrAttH8QGNZY
+32	payment	83	83	83	31	1000000000	250000000	\N	E4YM2vTHhWEg66xpj52JErHUBU4pZ1yageL4TVDDpTTSsv8mK6YaH	5Jtr6jbwpwKECMEBu3urCN9MRuMaRi9psbCYjnqm79zbkE6UGSVa
+33	payment	83	83	83	32	1000000000	250000000	\N	E4YM2vTHhWEg66xpj52JErHUBU4pZ1yageL4TVDDpTTSsv8mK6YaH	5JvFgMphkWrFqUxqPx3MQu9m42RyQRqD6A4HWVHk36UfURVrV7J7
+34	payment	83	83	83	33	1000000000	250000000	\N	E4YM2vTHhWEg66xpj52JErHUBU4pZ1yageL4TVDDpTTSsv8mK6YaH	5JuJKF8ibSPfgeuwMisGhUkHfy4BtzdnP752Q5EEWki3d3Metbp4
+35	payment	83	83	83	34	1000000000	250000000	\N	E4YM2vTHhWEg66xpj52JErHUBU4pZ1yageL4TVDDpTTSsv8mK6YaH	5JuMR3vh65L7BfVTVCWrqqvwDRX9Mn9yZAA7WA7jipgco5k7izTZ
+36	payment	83	83	83	35	1000000000	250000000	\N	E4YM2vTHhWEg66xpj52JErHUBU4pZ1yageL4TVDDpTTSsv8mK6YaH	5JvD4gQp9z648sM7wvhWiizgRT4YiBzs8UU7Ydxtj1TMxoyH5Xyw
+37	payment	83	83	83	36	1000000000	250000000	\N	E4YM2vTHhWEg66xpj52JErHUBU4pZ1yageL4TVDDpTTSsv8mK6YaH	5JvRoaRCzHvvXeHNmhXmWhAuEBanaR75r8qNCXMu85FGmmxoNnrm
+38	payment	83	83	83	37	1000000000	250000000	\N	E4YM2vTHhWEg66xpj52JErHUBU4pZ1yageL4TVDDpTTSsv8mK6YaH	5JtvW8na4McUeBFYJt6e2ffeD3DSJ9eodRFpKLXMSP47cAQX1fwK
+39	payment	83	83	83	38	1000000000	250000000	\N	E4YM2vTHhWEg66xpj52JErHUBU4pZ1yageL4TVDDpTTSsv8mK6YaH	5Ju84gG1MAUGE58PuQuD8amUTtMGCasf6NoGGFGesNSRchAk4qhj
+40	payment	83	83	83	39	1000000000	250000000	\N	E4YM2vTHhWEg66xpj52JErHUBU4pZ1yageL4TVDDpTTSsv8mK6YaH	5Jtf9KwmjwPDGyKZ6pavV6psZA6aRuXnEiwySwnBUu9eYr82QhiZ
+41	payment	83	83	83	40	1000000000	250000000	\N	E4YM2vTHhWEg66xpj52JErHUBU4pZ1yageL4TVDDpTTSsv8mK6YaH	5JuU1mYV5mKzF2mLxDdeCvQ1TL8ZBXfjjQwa9QNRWz8Y8Qp69pwx
+42	payment	83	83	83	41	1000000000	250000000	\N	E4YM2vTHhWEg66xpj52JErHUBU4pZ1yageL4TVDDpTTSsv8mK6YaH	5Jtm3BBApFHqSeTfxw5rinfuJhCrQUDygFgYEomTCA8wVfHqavof
+43	payment	83	83	83	42	1000000000	250000000	\N	E4YM2vTHhWEg66xpj52JErHUBU4pZ1yageL4TVDDpTTSsv8mK6YaH	5JtkygStMhCkHnKpwkcCyxEkawNBbY231UeQTW2UHB2XTxbp2KUr
+44	payment	83	83	83	43	1000000000	250000000	\N	E4YM2vTHhWEg66xpj52JErHUBU4pZ1yageL4TVDDpTTSsv8mK6YaH	5JuVJ2urSHzfuSs4jWY3Q7Gw3zeFnUmny83vHPZdsVpbhiryq1qm
+45	payment	83	83	83	44	1000000000	250000000	\N	E4YM2vTHhWEg66xpj52JErHUBU4pZ1yageL4TVDDpTTSsv8mK6YaH	5JvMLPdJcWSuw7YmUGRiKFg3x1C6ujRE42G7kvaoa3p4gHxwUZTw
+46	payment	83	83	83	45	1000000000	250000000	\N	E4YM2vTHhWEg66xpj52JErHUBU4pZ1yageL4TVDDpTTSsv8mK6YaH	5Juh9FfAcMfH34MBRru2Qqjf2A2VktnTV5vqk5Fde6ufbfVZbBW6
+47	payment	83	83	83	46	1000000000	250000000	\N	E4YM2vTHhWEg66xpj52JErHUBU4pZ1yageL4TVDDpTTSsv8mK6YaH	5JuxKP6KrNdvtKTWS4PvaH9jDH7KmgQ8itpq6hncAsdaBGvFMq1v
+48	payment	83	83	83	47	1000000000	250000000	\N	E4YM2vTHhWEg66xpj52JErHUBU4pZ1yageL4TVDDpTTSsv8mK6YaH	5JtaLg1q85NPYXXWwVLbzP3aXrfNePkbuPiknAJ7yYrjRqszafFS
+49	payment	83	83	83	48	1000000000	250000000	\N	E4YM2vTHhWEg66xpj52JErHUBU4pZ1yageL4TVDDpTTSsv8mK6YaH	5JvGCLrwxWr2SPnJQDz5Vy2NGB2iBT8ip8ZYWdtYe3pScbhxtP15
+50	payment	83	83	83	49	1000000000	250000000	\N	E4YM2vTHhWEg66xpj52JErHUBU4pZ1yageL4TVDDpTTSsv8mK6YaH	5JvPNGH4MCBUhsLSTFPqecHYKxs8cQT5K5cbkV2N1ac24Gim8s3G
+51	payment	83	83	83	50	1000000000	250000000	\N	E4YM2vTHhWEg66xpj52JErHUBU4pZ1yageL4TVDDpTTSsv8mK6YaH	5JvPXHfi5qNNN9EPkkMybhJm6bhwB7qemApL1gboMAreAa63UFBV
+52	payment	83	83	83	51	1000000000	250000000	\N	E4YM2vTHhWEg66xpj52JErHUBU4pZ1yageL4TVDDpTTSsv8mK6YaH	5JuGsLebNCfPy6ujeFfTSVVmuZesutVZaxoc986vGQ2UQBBpBTpj
+53	payment	83	83	83	52	1000000000	250000000	\N	E4YM2vTHhWEg66xpj52JErHUBU4pZ1yageL4TVDDpTTSsv8mK6YaH	5JuAN8c65EXxxY4d8fAYKRAWi7VEvT5GkWnxJ74W8KR25H71Nfjs
+54	payment	83	83	83	53	1000000000	250000000	\N	E4YM2vTHhWEg66xpj52JErHUBU4pZ1yageL4TVDDpTTSsv8mK6YaH	5JtfKB1gdZVtSKtcEW1Luem7sBoezZnYBwoZoyPJwHKKW8KrqXWV
+55	payment	83	83	83	54	1000000000	250000000	\N	E4YM2vTHhWEg66xpj52JErHUBU4pZ1yageL4TVDDpTTSsv8mK6YaH	5Jtgoh7K3e6apPoSbqDpGn5bVxbZWC82QL3gowHuLUk4ZX8mzHU6
+56	payment	83	83	83	55	1000000000	250000000	\N	E4YM2vTHhWEg66xpj52JErHUBU4pZ1yageL4TVDDpTTSsv8mK6YaH	5JvQDzvJNfhUEPeqZGFXPSJxsMm74BGWjpVUDeypbBCzsMogj41Z
+57	payment	83	83	83	56	1000000000	250000000	\N	E4YM2vTHhWEg66xpj52JErHUBU4pZ1yageL4TVDDpTTSsv8mK6YaH	5JvLNs5jvsxGzideMTCXZkhb543pPjT9pgtaHjiomnX5nBUKNeLd
+58	payment	83	83	83	57	1000000000	250000000	\N	E4YM2vTHhWEg66xpj52JErHUBU4pZ1yageL4TVDDpTTSsv8mK6YaH	5JtpPGn8aQ2vNH1Urwur9fH8dhXEDE66y1poqxekoSn3JgmgpALX
+59	payment	83	83	83	58	1000000000	250000000	\N	E4YM2vTHhWEg66xpj52JErHUBU4pZ1yageL4TVDDpTTSsv8mK6YaH	5Jv7co4TD1CQdH2EmHnhvTVgcMFzGgXBWrgNu3p69FRBeTYV9mGL
+60	payment	83	83	83	59	1000000000	250000000	\N	E4YM2vTHhWEg66xpj52JErHUBU4pZ1yageL4TVDDpTTSsv8mK6YaH	5JudPu2eJDTUfzPGrquYuvmm15LXnvGiB8J44ay6Eb4EVY7g2aEZ
+61	payment	83	83	83	60	1000000000	250000000	\N	E4YM2vTHhWEg66xpj52JErHUBU4pZ1yageL4TVDDpTTSsv8mK6YaH	5JuuV1syFqhnGtV63JKBsFXyXEPVGJLZQUsBy5LJfLvvEAZkPpJd
+62	payment	83	83	83	61	1000000000	250000000	\N	E4YM2vTHhWEg66xpj52JErHUBU4pZ1yageL4TVDDpTTSsv8mK6YaH	5JtzLuYZwmAkzQw2qrJpVukLMykPUp8EKFwgR7n59VVUMELAJpos
+63	payment	83	83	83	62	1000000000	250000000	\N	E4YM2vTHhWEg66xpj52JErHUBU4pZ1yageL4TVDDpTTSsv8mK6YaH	5JtpFuRaGTPVdt57t6gnhVoEb9teLrzrMMd8fmHL1cXEaJUHdTiJ
+64	payment	83	83	83	63	1000000000	250000000	\N	E4YM2vTHhWEg66xpj52JErHUBU4pZ1yageL4TVDDpTTSsv8mK6YaH	5Jv8saqiCnS9aCrbiiAxJAieExp89rLueWNiU1ehxaTpW2tQmyNf
+65	payment	83	83	83	64	1000000000	250000000	\N	E4YM2vTHhWEg66xpj52JErHUBU4pZ1yageL4TVDDpTTSsv8mK6YaH	5Ju4mcxTss5uQwAqUSZFeGmUJAUdo5xdMRCypZdLkxJ62GYzzmPJ
+66	payment	83	83	83	65	1000000000	250000000	\N	E4YM2vTHhWEg66xpj52JErHUBU4pZ1yageL4TVDDpTTSsv8mK6YaH	5JuiyJSkXAhJi3denPQ1KedL5i5QEtF6QfbqtC6mYTqgxSE8XtUm
+67	payment	83	83	83	66	1000000000	250000000	\N	E4YM2vTHhWEg66xpj52JErHUBU4pZ1yageL4TVDDpTTSsv8mK6YaH	5JuuqGQ9TyRp6iBggCgBPTnoNSgTVeMuPsdD2ffAmtQgE9Dwc7jt
+68	payment	83	83	83	67	1000000000	250000000	\N	E4YM2vTHhWEg66xpj52JErHUBU4pZ1yageL4TVDDpTTSsv8mK6YaH	5JvQZh4t2zoKeUhjw1E6GUZjTxmp1sbg7TGUfeesZyRPNdLjARMf
+69	payment	83	83	83	68	1000000000	250000000	\N	E4YM2vTHhWEg66xpj52JErHUBU4pZ1yageL4TVDDpTTSsv8mK6YaH	5JuzhvdeBBR9UdLdp6oqxHox8zP7SJcsKFBmU4zmKdiJMd4B8Pr8
+70	payment	83	83	83	69	1000000000	250000000	\N	E4YM2vTHhWEg66xpj52JErHUBU4pZ1yageL4TVDDpTTSsv8mK6YaH	5JtcfYxBQDKkkkGLmd6CQbYeCY3sKcMW3qNtXYwgopwzJq7LfLco
+71	payment	83	83	83	70	1000000000	250000000	\N	E4YM2vTHhWEg66xpj52JErHUBU4pZ1yageL4TVDDpTTSsv8mK6YaH	5JvKCMsMhiYFwksNybufjtLjiGJwg9GjtMcH8Z1PJXaEqNzbkNyW
+72	payment	83	83	83	71	1000000000	250000000	\N	E4YM2vTHhWEg66xpj52JErHUBU4pZ1yageL4TVDDpTTSsv8mK6YaH	5JtZPQck65ZtCdomtXBvmDArXhW3rfzzyEauXHbPBf2a6KvjUZrj
+73	payment	83	83	83	72	1000000000	250000000	\N	E4YM2vTHhWEg66xpj52JErHUBU4pZ1yageL4TVDDpTTSsv8mK6YaH	5JvHBtg6929vFkPCDeZdtyUrdRnKk2npU6atYANRAAoRqXkM2fva
+74	payment	83	83	83	73	1000000000	250000000	\N	E4YM2vTHhWEg66xpj52JErHUBU4pZ1yageL4TVDDpTTSsv8mK6YaH	5JtnKjUAViMaeFzvVf7icXCpRfjNcFL9UxX2FPpQ3LgwSWrNXTZv
+75	payment	83	83	83	74	1000000000	250000000	\N	E4YM2vTHhWEg66xpj52JErHUBU4pZ1yageL4TVDDpTTSsv8mK6YaH	5JuiuHBWuYa9AXxvCxixdBAEPxP5HsmtF1nd8CCALtjGQAivweR9
+76	payment	83	83	83	75	1000000000	250000000	\N	E4YM2vTHhWEg66xpj52JErHUBU4pZ1yageL4TVDDpTTSsv8mK6YaH	5Jtovfzf4LawGomEXKQiPTaLTzTKzSA66xxzSrachiw5GXA1WsGS
+77	payment	83	83	83	76	1000000000	250000000	\N	E4YM2vTHhWEg66xpj52JErHUBU4pZ1yageL4TVDDpTTSsv8mK6YaH	5Jv7UkDLjWjeDjhk2DQPFRSAibto8UbtVA1uLgAFUCKhVt4C8Nyj
+78	payment	83	83	83	77	1000000000	250000000	\N	E4YM2vTHhWEg66xpj52JErHUBU4pZ1yageL4TVDDpTTSsv8mK6YaH	5JuSD4mTsXSrg1LdVasLpgVarbHjdZNM7WoZo5Kdd6LQe5dSaXkU
+79	payment	83	83	83	78	1000000000	250000000	\N	E4YM2vTHhWEg66xpj52JErHUBU4pZ1yageL4TVDDpTTSsv8mK6YaH	5Ju8ayz19XrnKfCid7dbWDhE4zZGaHfTHEZGRDEWpKXmoBtVr9FA
+80	payment	83	83	83	79	1000000000	250000000	\N	E4YM2vTHhWEg66xpj52JErHUBU4pZ1yageL4TVDDpTTSsv8mK6YaH	5JvJZRimq6enM65htHkTNmQRjpYty622Rm3enTXnWGztqsA9M9oz
+81	payment	83	83	83	80	1000000000	250000000	\N	E4YM2vTHhWEg66xpj52JErHUBU4pZ1yageL4TVDDpTTSsv8mK6YaH	5Jv5ykbPQ3fgc3kD8czDQ28HuHbKXwF14oAgRPhCawHbYXGn1c37
+82	payment	83	83	83	81	1000000000	250000000	\N	E4YM2vTHhWEg66xpj52JErHUBU4pZ1yageL4TVDDpTTSsv8mK6YaH	5JvFBjPRr8WePmPbmGGB7K6gv1CCRJMfW4fx52e3jrFbYUXRoFKo
+83	payment	83	83	83	82	1000000000	250000000	\N	E4YM2vTHhWEg66xpj52JErHUBU4pZ1yageL4TVDDpTTSsv8mK6YaH	5JuLorefmTvYBvP1xKMQJbR645nDhFB6tKv1zbukZDZFo7XMxxHg
+84	payment	83	83	83	83	1000000000	250000000	\N	E4YM2vTHhWEg66xpj52JErHUBU4pZ1yageL4TVDDpTTSsv8mK6YaH	5JtriLCUuxKVsjFrAWKeydBaPfT8z1gMMprhUvtwwKUWo8xDS9Wb
+85	payment	83	83	83	84	1000000000	250000000	\N	E4YM2vTHhWEg66xpj52JErHUBU4pZ1yageL4TVDDpTTSsv8mK6YaH	5JvCUgHdnfb9CNHLjgJmAw78KHSB45siqpqrToDg4NKbasj8rNsm
+86	payment	83	83	83	85	1000000000	250000000	\N	E4YM2vTHhWEg66xpj52JErHUBU4pZ1yageL4TVDDpTTSsv8mK6YaH	5JtrGRfh6xXW9m9nok4R75r1crdPAHNHzfpwP2q5cjSsPYPNVbvf
+87	payment	83	83	83	86	1000000000	250000000	\N	E4YM2vTHhWEg66xpj52JErHUBU4pZ1yageL4TVDDpTTSsv8mK6YaH	5JufFKixxMfQ8Y9J8Pd4Gy99QDRJwuoqHRPwzUkiNJYj5kAae85w
+88	payment	83	83	83	87	1000000000	250000000	\N	E4YM2vTHhWEg66xpj52JErHUBU4pZ1yageL4TVDDpTTSsv8mK6YaH	5JuHA9nPM6fa49fysNh2owjmPkCjipg1y7MrHgBzEw6vxFKbfdTm
+89	payment	83	83	83	88	1000000000	250000000	\N	E4YM2vTHhWEg66xpj52JErHUBU4pZ1yageL4TVDDpTTSsv8mK6YaH	5JuGy4QezQ4tfwc3XaPN7ZxfDmWij3Jc1eu7MHEDhkhh7pXhrDHC
+90	payment	83	83	83	89	1000000000	250000000	\N	E4YM2vTHhWEg66xpj52JErHUBU4pZ1yageL4TVDDpTTSsv8mK6YaH	5JuJC2MyXDyeki7NSvFfnFfmuJVfqPSMR6rqR6xMZHdRMn2kXezJ
+91	payment	83	83	83	90	1000000000	250000000	\N	E4YM2vTHhWEg66xpj52JErHUBU4pZ1yageL4TVDDpTTSsv8mK6YaH	5JvNV6cHdQthFnpCBquvUZ82ZyTGNuS8CGSCccC8iSf1EL2GR4jR
+92	payment	83	83	83	91	1000000000	250000000	\N	E4YM2vTHhWEg66xpj52JErHUBU4pZ1yageL4TVDDpTTSsv8mK6YaH	5JuqzjjrxMq5SUGQNBKK5AJajvSzyywMjU4wtsbJ5v6n8LGAKuSN
+93	payment	83	83	83	92	1000000000	250000000	\N	E4YM2vTHhWEg66xpj52JErHUBU4pZ1yageL4TVDDpTTSsv8mK6YaH	5JtWZZjemMiqJsjt3uNhCLdUQwzL1usjejgJvi7fgWxyhJWA6DtR
+94	payment	83	83	83	93	1000000000	250000000	\N	E4YM2vTHhWEg66xpj52JErHUBU4pZ1yageL4TVDDpTTSsv8mK6YaH	5Juvjm8j39Tg9DuXoYPaeRDnkbsFVYSupeep37FZaLHCfX5Ugon6
+95	payment	83	83	83	94	1000000000	250000000	\N	E4YM2vTHhWEg66xpj52JErHUBU4pZ1yageL4TVDDpTTSsv8mK6YaH	5JtntRiyuR5ENzcCcatdZCuLv4pbP7dZnUykUgXU6bUwuJ87iNFB
+96	payment	83	83	83	95	1000000000	250000000	\N	E4YM2vTHhWEg66xpj52JErHUBU4pZ1yageL4TVDDpTTSsv8mK6YaH	5JtceRaB5H5QJ85RbnifEppU7YCu7bzHA6GxZt2Rs1NTVod6Nkee
+97	payment	83	83	83	96	1000000000	250000000	\N	E4YM2vTHhWEg66xpj52JErHUBU4pZ1yageL4TVDDpTTSsv8mK6YaH	5Jv8m21Yv8f7kETTmDvLAxUsuFtM1YamLxe8ZSnapaLvuAXHe63T
+98	payment	83	83	83	97	1000000000	250000000	\N	E4YM2vTHhWEg66xpj52JErHUBU4pZ1yageL4TVDDpTTSsv8mK6YaH	5JuxHfv3jySNaUvvnbPmBWpmVWDXt9jgPjZw7GJxM3nrg9kKdYNm
+99	payment	83	83	83	98	1000000000	250000000	\N	E4YM2vTHhWEg66xpj52JErHUBU4pZ1yageL4TVDDpTTSsv8mK6YaH	5JuTr9hFzxRZAxsdqjXNQwYy29VALEQ9euVQEX8qaxL6EiK3E2X6
+100	payment	83	83	83	99	1000000000	250000000	\N	E4YM2vTHhWEg66xpj52JErHUBU4pZ1yageL4TVDDpTTSsv8mK6YaH	5JtdWFqehNWnaTEXNS15pzJeMRe1wEWiq6jFeE2W6nMxZ9WvYSyc
+107	payment	83	83	83	106	1000000000	250000000	\N	E4YM2vTHhWEg66xpj52JErHUBU4pZ1yageL4TVDDpTTSsv8mK6YaH	5JuybaEhZCY7bDcYWLBUA6kqTXxmN13bJi9akey2i5mEm19gBi1i
+108	payment	83	83	83	107	1000000000	250000000	\N	E4YM2vTHhWEg66xpj52JErHUBU4pZ1yageL4TVDDpTTSsv8mK6YaH	5JtnhK6cKEgCbkErdc85XYma7YkdWsycKjQEQxhLWZzRRYwf959j
+109	payment	83	83	83	108	1000000000	250000000	\N	E4YM2vTHhWEg66xpj52JErHUBU4pZ1yageL4TVDDpTTSsv8mK6YaH	5Jv6CjAi5fuPbDjyRYDN2xQqyjFSPmz2rAZRDrdQK5yFpPB6xwp6
+110	payment	83	83	83	109	1000000000	250000000	\N	E4YM2vTHhWEg66xpj52JErHUBU4pZ1yageL4TVDDpTTSsv8mK6YaH	5JvDN6Twi4gzc3sszmqirJtKWBWqreZLDyMmBVGHLwBS5fQbJvEk
+111	payment	83	83	83	110	1000000000	250000000	\N	E4YM2vTHhWEg66xpj52JErHUBU4pZ1yageL4TVDDpTTSsv8mK6YaH	5JtW2D9v29dqhf5WwNn7XMywdVv7v3ixwoKkVMi4spoeuXc6guNK
+112	payment	83	83	83	111	1000000000	250000000	\N	E4YM2vTHhWEg66xpj52JErHUBU4pZ1yageL4TVDDpTTSsv8mK6YaH	5Jv5nUe6xSBqbaGXYidkupMKWBjBJU9iT8qwazECmbHkykxx7R6R
+113	payment	83	83	83	112	1000000000	250000000	\N	E4YM2vTHhWEg66xpj52JErHUBU4pZ1yageL4TVDDpTTSsv8mK6YaH	5JtaJShEoFQ7odGFzr1nWhUxe41NUqFK6BFVpUXqneMMC5EVk5uq
+114	payment	83	83	83	113	1000000000	250000000	\N	E4YM2vTHhWEg66xpj52JErHUBU4pZ1yageL4TVDDpTTSsv8mK6YaH	5JtgsTnm2hARQHmNrrKpHurdq43KJoMkjERcp4ymNZ2TmTUpVrVM
+115	payment	83	83	83	114	1000000000	250000000	\N	E4YM2vTHhWEg66xpj52JErHUBU4pZ1yageL4TVDDpTTSsv8mK6YaH	5JvMGZCtFbiA157bGmMZ2yvoEHsqonBGMVspPve2ttgVks6gXm75
+101	payment	83	83	83	100	1000000000	250000000	\N	E4YM2vTHhWEg66xpj52JErHUBU4pZ1yageL4TVDDpTTSsv8mK6YaH	5Jtu8fAkU6E39hhhMmvoxNp4SRiMsMBGsG119dm3cRZaYPYanBNw
+102	payment	83	83	83	101	1000000000	250000000	\N	E4YM2vTHhWEg66xpj52JErHUBU4pZ1yageL4TVDDpTTSsv8mK6YaH	5Jtihip8UfXTpNFNPNcTP4k7cMDmSr1c3XyVcsUrn5xUoRQnR2zL
+103	payment	83	83	83	102	1000000000	250000000	\N	E4YM2vTHhWEg66xpj52JErHUBU4pZ1yageL4TVDDpTTSsv8mK6YaH	5Juo7Juw9sb6vBfmL5j5q9w7k2zoUEP2s5NbVLRKLoDJDMH6hz7W
+104	payment	83	83	83	103	1000000000	250000000	\N	E4YM2vTHhWEg66xpj52JErHUBU4pZ1yageL4TVDDpTTSsv8mK6YaH	5Ju4VVZE6S3aizwdWDf3WJAW7ZqYc6qGjpUCXStYfr9KeJmQJC4s
+105	payment	83	83	83	104	1000000000	250000000	\N	E4YM2vTHhWEg66xpj52JErHUBU4pZ1yageL4TVDDpTTSsv8mK6YaH	5JtvWLf1izpmDhus6YYXshW4LxP28qL2DenVGHY6PuZXyTJSsZbe
+106	payment	83	83	83	105	1000000000	250000000	\N	E4YM2vTHhWEg66xpj52JErHUBU4pZ1yageL4TVDDpTTSsv8mK6YaH	5JvKmBGaa3AUfntZnwYeN5qSMEfVDqHZAwt4ifq77GcQcKeNQ48U
+116	payment	83	83	83	115	1000000000	250000000	\N	E4YM2vTHhWEg66xpj52JErHUBU4pZ1yageL4TVDDpTTSsv8mK6YaH	5JuvvTEyA9Fy2JgPSB76FVQHwBoL8NK7U4PDhhL89v1xiWC94Buk
+117	payment	83	83	83	116	1000000000	250000000	\N	E4YM2vTHhWEg66xpj52JErHUBU4pZ1yageL4TVDDpTTSsv8mK6YaH	5JtpBSZ9HWaqXgNsbZAuF3kAhy1V5mCrS7vFd3MAeTQSuMskhTWn
+118	payment	83	83	83	117	1000000000	250000000	\N	E4YM2vTHhWEg66xpj52JErHUBU4pZ1yageL4TVDDpTTSsv8mK6YaH	5Jtz6iTA5ntpkUZmnLRZ68GxTCkAnakV8avTxtYHvVQmVo18YPuB
 \.
 
 
@@ -5082,8 +4119,6 @@
 63	\N	62	\N	\N	1	\N	\N	\N
 64	\N	63	\N	\N	1	\N	\N	\N
 65	\N	64	\N	\N	1	\N	\N	\N
-<<<<<<< HEAD
-=======
 66	\N	65	\N	\N	1	\N	\N	\N
 67	\N	66	\N	\N	1	\N	\N	\N
 68	\N	67	\N	\N	1	\N	\N	\N
@@ -5115,7 +4150,29 @@
 94	\N	93	\N	\N	1	\N	\N	\N
 95	\N	94	\N	\N	1	\N	\N	\N
 96	\N	95	\N	\N	1	\N	\N	\N
->>>>>>> 25dc89d6
+97	\N	96	\N	\N	1	\N	\N	\N
+98	\N	97	\N	\N	1	\N	\N	\N
+99	\N	98	\N	\N	1	\N	\N	\N
+100	\N	99	\N	\N	1	\N	\N	\N
+101	\N	100	\N	\N	1	\N	\N	\N
+102	\N	101	\N	\N	1	\N	\N	\N
+103	\N	102	\N	\N	1	\N	\N	\N
+104	\N	103	\N	\N	1	\N	\N	\N
+105	\N	104	\N	\N	1	\N	\N	\N
+106	\N	105	\N	\N	1	\N	\N	\N
+107	\N	106	\N	\N	1	\N	\N	\N
+108	\N	107	\N	\N	1	\N	\N	\N
+109	\N	108	\N	\N	1	\N	\N	\N
+110	\N	109	\N	\N	1	\N	\N	\N
+111	\N	110	\N	\N	1	\N	\N	\N
+112	\N	111	\N	\N	1	\N	\N	\N
+113	\N	112	\N	\N	1	\N	\N	\N
+114	\N	113	\N	\N	1	\N	\N	\N
+115	\N	114	\N	\N	1	\N	\N	\N
+116	\N	115	\N	\N	1	\N	\N	\N
+117	\N	116	\N	\N	1	\N	\N	\N
+118	\N	117	\N	\N	1	\N	\N	\N
+119	\N	118	\N	\N	1	\N	\N	\N
 \.
 
 
@@ -5252,8 +4309,6 @@
 126	126
 127	127
 128	128
-<<<<<<< HEAD
-=======
 129	129
 130	130
 131	131
@@ -5316,7 +4371,53 @@
 188	188
 189	189
 190	190
->>>>>>> 25dc89d6
+191	191
+192	192
+193	193
+194	194
+195	195
+196	196
+197	197
+198	198
+199	199
+200	200
+201	201
+202	202
+203	203
+204	204
+205	205
+206	206
+207	207
+208	208
+209	209
+210	210
+211	211
+212	212
+213	213
+214	214
+215	215
+216	216
+217	217
+218	218
+219	219
+220	220
+221	221
+222	222
+223	223
+224	224
+225	225
+226	226
+227	227
+228	228
+229	229
+230	230
+231	231
+232	232
+233	233
+234	234
+235	235
+236	236
+237	237
 \.
 
 
@@ -5325,327 +4426,243 @@
 --
 
 COPY public.zkapp_account_update_body (id, account_identifier_id, update_id, balance_change, increment_nonce, events_id, actions_id, call_data_id, call_depth, zkapp_network_precondition_id, zkapp_account_precondition_id, zkapp_valid_while_precondition_id, use_full_commitment, implicit_account_creation_fee, may_use_token, authorization_kind, verification_key_hash_id) FROM stdin;
-<<<<<<< HEAD
-1	149	1	-1000000000000	t	1	1	1	0	1	1	\N	f	f	No	Signature	\N
+1	235	1	-1000000000000	t	1	1	1	0	1	1	\N	f	f	No	Signature	\N
 2	243	2	999000000000	f	1	1	1	0	1	2	\N	t	f	No	Signature	\N
-3	149	1	-1000000000	t	1	1	1	0	1	3	\N	f	f	No	Signature	\N
+3	235	1	-1000000000	t	1	1	1	0	1	3	\N	f	f	No	Signature	\N
 4	243	1	1000000000	f	1	1	1	0	1	2	\N	f	f	No	None_given	\N
 5	243	3	0	f	1	1	1	0	1	2	\N	t	f	No	Signature	\N
-6	149	1	-1000000000	t	1	1	1	0	1	4	\N	f	f	No	Signature	\N
+6	235	1	-1000000000	t	1	1	1	0	1	4	\N	f	f	No	Signature	\N
 7	243	4	0	f	1	1	1	0	1	2	\N	t	f	No	Signature	\N
-8	149	1	-1000000000	t	1	1	1	0	1	5	\N	f	f	No	Signature	\N
+8	235	1	-1000000000	t	1	1	1	0	1	5	\N	f	f	No	Signature	\N
 9	243	5	0	f	1	1	1	0	1	2	\N	t	f	No	Signature	\N
-10	149	1	-1000000000	t	1	1	1	0	1	6	\N	f	f	No	Signature	\N
+10	235	1	-1000000000	t	1	1	1	0	1	6	\N	f	f	No	Signature	\N
 11	243	6	0	f	1	1	1	0	1	2	\N	t	f	No	Signature	\N
-12	149	1	-1000000000	t	1	1	1	0	1	7	\N	f	f	No	Signature	\N
+12	235	1	-1000000000	t	1	1	1	0	1	7	\N	f	f	No	Signature	\N
 13	243	7	0	f	1	1	1	0	1	2	\N	t	f	No	Signature	\N
-14	149	1	-1000000000	t	1	1	1	0	1	8	\N	f	f	No	Signature	\N
+14	235	1	-1000000000	t	1	1	1	0	1	8	\N	f	f	No	Signature	\N
 15	243	8	0	f	1	1	1	0	1	2	\N	t	f	No	Signature	\N
-16	149	1	-1000000000	t	1	1	1	0	1	9	\N	f	f	No	Signature	\N
+16	235	1	-1000000000	t	1	1	1	0	1	9	\N	f	f	No	Signature	\N
 17	243	9	0	f	1	1	1	0	1	2	\N	t	f	No	Signature	\N
-18	149	1	-1000000000	t	1	1	1	0	1	10	\N	f	f	No	Signature	\N
+18	235	1	-1000000000	t	1	1	1	0	1	10	\N	f	f	No	Signature	\N
 19	243	10	0	f	1	1	1	0	1	2	\N	t	f	No	Signature	\N
-20	149	1	-1000000000	t	1	1	1	0	1	11	\N	f	f	No	Signature	\N
+20	235	1	-1000000000	t	1	1	1	0	1	11	\N	f	f	No	Signature	\N
 21	243	11	0	f	1	1	1	0	1	2	\N	t	f	No	Signature	\N
-22	149	1	-1000000000	t	1	1	1	0	1	12	\N	f	f	No	Signature	\N
+22	235	1	-1000000000	t	1	1	1	0	1	12	\N	f	f	No	Signature	\N
 23	243	12	0	f	1	1	1	0	1	2	\N	t	f	No	Signature	\N
-24	149	1	-1000000000	t	1	1	1	0	1	13	\N	f	f	No	Signature	\N
+24	235	1	-1000000000	t	1	1	1	0	1	13	\N	f	f	No	Signature	\N
 25	243	13	0	f	1	1	1	0	1	2	\N	t	f	No	Signature	\N
-26	149	1	-1000000000	t	1	1	1	0	1	14	\N	f	f	No	Signature	\N
+26	235	1	-1000000000	t	1	1	1	0	1	14	\N	f	f	No	Signature	\N
 27	243	14	0	f	1	1	1	0	1	2	\N	t	f	No	Signature	\N
-28	149	1	-1000000000	t	1	1	1	0	1	15	\N	f	f	No	Signature	\N
+28	235	1	-1000000000	t	1	1	1	0	1	15	\N	f	f	No	Signature	\N
 29	243	15	0	f	1	1	1	0	1	2	\N	t	f	No	Signature	\N
-30	149	1	-1000000000	t	1	1	1	0	1	16	\N	f	f	No	Signature	\N
+30	235	1	-1000000000	t	1	1	1	0	1	16	\N	f	f	No	Signature	\N
 31	243	16	0	f	1	1	1	0	1	2	\N	t	f	No	Signature	\N
-32	149	1	-1000000000	t	1	1	1	0	1	17	\N	f	f	No	Signature	\N
+32	235	1	-1000000000	t	1	1	1	0	1	17	\N	f	f	No	Signature	\N
 33	243	17	0	f	1	1	1	0	1	2	\N	t	f	No	Signature	\N
-34	149	1	-1000000000	t	1	1	1	0	1	18	\N	f	f	No	Signature	\N
+34	235	1	-1000000000	t	1	1	1	0	1	18	\N	f	f	No	Signature	\N
 35	243	18	0	f	1	1	1	0	1	2	\N	t	f	No	Signature	\N
-36	149	1	-1000000000	t	1	1	1	0	1	19	\N	f	f	No	Signature	\N
+36	235	1	-1000000000	t	1	1	1	0	1	19	\N	f	f	No	Signature	\N
 37	243	19	0	f	1	1	1	0	1	2	\N	t	f	No	Signature	\N
-38	149	1	-1000000000	t	1	1	1	0	1	20	\N	f	f	No	Signature	\N
+38	235	1	-1000000000	t	1	1	1	0	1	20	\N	f	f	No	Signature	\N
 39	243	20	0	f	1	1	1	0	1	2	\N	t	f	No	Signature	\N
-40	149	1	-1000000000	t	1	1	1	0	1	21	\N	f	f	No	Signature	\N
+40	235	1	-1000000000	t	1	1	1	0	1	21	\N	f	f	No	Signature	\N
 41	243	21	0	f	1	1	1	0	1	2	\N	t	f	No	Signature	\N
-42	149	1	-1000000000	t	1	1	1	0	1	22	\N	f	f	No	Signature	\N
+42	235	1	-1000000000	t	1	1	1	0	1	22	\N	f	f	No	Signature	\N
 43	243	22	0	f	1	1	1	0	1	2	\N	t	f	No	Signature	\N
-44	149	1	-1000000000	t	1	1	1	0	1	23	\N	f	f	No	Signature	\N
+44	235	1	-1000000000	t	1	1	1	0	1	23	\N	f	f	No	Signature	\N
 45	243	23	0	f	1	1	1	0	1	2	\N	t	f	No	Signature	\N
-46	149	1	-1000000000	t	1	1	1	0	1	24	\N	f	f	No	Signature	\N
+46	235	1	-1000000000	t	1	1	1	0	1	24	\N	f	f	No	Signature	\N
 47	243	24	0	f	1	1	1	0	1	2	\N	t	f	No	Signature	\N
-48	149	1	-1000000000	t	1	1	1	0	1	25	\N	f	f	No	Signature	\N
+48	235	1	-1000000000	t	1	1	1	0	1	25	\N	f	f	No	Signature	\N
 49	243	25	0	f	1	1	1	0	1	2	\N	t	f	No	Signature	\N
-50	149	1	-1000000000	t	1	1	1	0	1	26	\N	f	f	No	Signature	\N
+50	235	1	-1000000000	t	1	1	1	0	1	26	\N	f	f	No	Signature	\N
 51	243	26	0	f	1	1	1	0	1	2	\N	t	f	No	Signature	\N
-52	149	1	-1000000000	t	1	1	1	0	1	27	\N	f	f	No	Signature	\N
+52	235	1	-1000000000	t	1	1	1	0	1	27	\N	f	f	No	Signature	\N
 53	243	27	0	f	1	1	1	0	1	2	\N	t	f	No	Signature	\N
-54	149	1	-1000000000	t	1	1	1	0	1	28	\N	f	f	No	Signature	\N
+54	235	1	-1000000000	t	1	1	1	0	1	28	\N	f	f	No	Signature	\N
 55	243	28	0	f	1	1	1	0	1	2	\N	t	f	No	Signature	\N
-56	149	1	-1000000000	t	1	1	1	0	1	29	\N	f	f	No	Signature	\N
+56	235	1	-1000000000	t	1	1	1	0	1	29	\N	f	f	No	Signature	\N
 57	243	29	0	f	1	1	1	0	1	2	\N	t	f	No	Signature	\N
-58	149	1	-1000000000	t	1	1	1	0	1	30	\N	f	f	No	Signature	\N
+58	235	1	-1000000000	t	1	1	1	0	1	30	\N	f	f	No	Signature	\N
 59	243	30	0	f	1	1	1	0	1	2	\N	t	f	No	Signature	\N
-60	149	1	-1000000000	t	1	1	1	0	1	31	\N	f	f	No	Signature	\N
+60	235	1	-1000000000	t	1	1	1	0	1	31	\N	f	f	No	Signature	\N
 61	243	31	0	f	1	1	1	0	1	2	\N	t	f	No	Signature	\N
-62	149	1	-1000000000	t	1	1	1	0	1	32	\N	f	f	No	Signature	\N
+62	235	1	-1000000000	t	1	1	1	0	1	32	\N	f	f	No	Signature	\N
 63	243	32	0	f	1	1	1	0	1	2	\N	t	f	No	Signature	\N
-64	149	1	-1000000000	t	1	1	1	0	1	33	\N	f	f	No	Signature	\N
+64	235	1	-1000000000	t	1	1	1	0	1	33	\N	f	f	No	Signature	\N
 65	243	33	0	f	1	1	1	0	1	2	\N	t	f	No	Signature	\N
-66	149	1	-1000000000	t	1	1	1	0	1	34	\N	f	f	No	Signature	\N
+66	235	1	-1000000000	t	1	1	1	0	1	34	\N	f	f	No	Signature	\N
 67	243	34	0	f	1	1	1	0	1	2	\N	t	f	No	Signature	\N
-68	149	1	-1000000000	t	1	1	1	0	1	35	\N	f	f	No	Signature	\N
+68	235	1	-1000000000	t	1	1	1	0	1	35	\N	f	f	No	Signature	\N
 69	243	35	0	f	1	1	1	0	1	2	\N	t	f	No	Signature	\N
-70	149	1	-1000000000	t	1	1	1	0	1	36	\N	f	f	No	Signature	\N
+70	235	1	-1000000000	t	1	1	1	0	1	36	\N	f	f	No	Signature	\N
 71	243	36	0	f	1	1	1	0	1	2	\N	t	f	No	Signature	\N
-72	149	1	-1000000000	t	1	1	1	0	1	37	\N	f	f	No	Signature	\N
+72	235	1	-1000000000	t	1	1	1	0	1	37	\N	f	f	No	Signature	\N
 73	243	37	0	f	1	1	1	0	1	2	\N	t	f	No	Signature	\N
-74	149	1	-1000000000	t	1	1	1	0	1	38	\N	f	f	No	Signature	\N
+74	235	1	-1000000000	t	1	1	1	0	1	38	\N	f	f	No	Signature	\N
 75	243	38	0	f	1	1	1	0	1	2	\N	t	f	No	Signature	\N
-76	149	1	-1000000000	t	1	1	1	0	1	39	\N	f	f	No	Signature	\N
+76	235	1	-1000000000	t	1	1	1	0	1	39	\N	f	f	No	Signature	\N
 77	243	39	0	f	1	1	1	0	1	2	\N	t	f	No	Signature	\N
-78	149	1	-1000000000	t	1	1	1	0	1	40	\N	f	f	No	Signature	\N
+78	235	1	-1000000000	t	1	1	1	0	1	40	\N	f	f	No	Signature	\N
 79	243	40	0	f	1	1	1	0	1	2	\N	t	f	No	Signature	\N
-80	149	1	-1000000000	t	1	1	1	0	1	41	\N	f	f	No	Signature	\N
+80	235	1	-1000000000	t	1	1	1	0	1	41	\N	f	f	No	Signature	\N
 81	243	41	0	f	1	1	1	0	1	2	\N	t	f	No	Signature	\N
-82	149	1	-1000000000	t	1	1	1	0	1	42	\N	f	f	No	Signature	\N
+82	235	1	-1000000000	t	1	1	1	0	1	42	\N	f	f	No	Signature	\N
 83	243	42	0	f	1	1	1	0	1	2	\N	t	f	No	Signature	\N
-84	149	1	-1000000000	t	1	1	1	0	1	43	\N	f	f	No	Signature	\N
+84	235	1	-1000000000	t	1	1	1	0	1	43	\N	f	f	No	Signature	\N
 85	243	43	0	f	1	1	1	0	1	2	\N	t	f	No	Signature	\N
-86	149	1	-1000000000	t	1	1	1	0	1	44	\N	f	f	No	Signature	\N
+111	243	56	0	f	1	1	1	0	1	2	\N	t	f	No	Signature	\N
+112	235	1	-1000000000	t	1	1	1	0	1	57	\N	f	f	No	Signature	\N
+113	243	57	0	f	1	1	1	0	1	2	\N	t	f	No	Signature	\N
+114	235	1	-1000000000	t	1	1	1	0	1	58	\N	f	f	No	Signature	\N
+115	243	58	0	f	1	1	1	0	1	2	\N	t	f	No	Signature	\N
+116	235	1	-1000000000	t	1	1	1	0	1	59	\N	f	f	No	Signature	\N
+86	235	1	-1000000000	t	1	1	1	0	1	44	\N	f	f	No	Signature	\N
 87	243	44	0	f	1	1	1	0	1	2	\N	t	f	No	Signature	\N
-88	149	1	-1000000000	t	1	1	1	0	1	45	\N	f	f	No	Signature	\N
+88	235	1	-1000000000	t	1	1	1	0	1	45	\N	f	f	No	Signature	\N
 89	243	45	0	f	1	1	1	0	1	2	\N	t	f	No	Signature	\N
-90	149	1	-1000000000	t	1	1	1	0	1	46	\N	f	f	No	Signature	\N
+90	235	1	-1000000000	t	1	1	1	0	1	46	\N	f	f	No	Signature	\N
+91	243	46	0	f	1	1	1	0	1	2	\N	t	f	No	Signature	\N
+92	235	1	-1000000000	t	1	1	1	0	1	47	\N	f	f	No	Signature	\N
+93	243	47	0	f	1	1	1	0	1	2	\N	t	f	No	Signature	\N
+94	235	1	-1000000000	t	1	1	1	0	1	48	\N	f	f	No	Signature	\N
+95	243	48	0	f	1	1	1	0	1	2	\N	t	f	No	Signature	\N
+96	235	1	-1000000000	t	1	1	1	0	1	49	\N	f	f	No	Signature	\N
 97	243	49	0	f	1	1	1	0	1	2	\N	t	f	No	Signature	\N
-98	149	1	-1000000000	t	1	1	1	0	1	50	\N	f	f	No	Signature	\N
+98	235	1	-1000000000	t	1	1	1	0	1	50	\N	f	f	No	Signature	\N
 99	243	50	0	f	1	1	1	0	1	2	\N	t	f	No	Signature	\N
-100	149	1	-1000000000	t	1	1	1	0	1	51	\N	f	f	No	Signature	\N
+100	235	1	-1000000000	t	1	1	1	0	1	51	\N	f	f	No	Signature	\N
 101	243	51	0	f	1	1	1	0	1	2	\N	t	f	No	Signature	\N
-102	149	1	-1000000000	t	1	1	1	0	1	52	\N	f	f	No	Signature	\N
-91	243	46	0	f	1	1	1	0	1	2	\N	t	f	No	Signature	\N
-92	149	1	-1000000000	t	1	1	1	0	1	47	\N	f	f	No	Signature	\N
-93	243	47	0	f	1	1	1	0	1	2	\N	t	f	No	Signature	\N
-94	149	1	-1000000000	t	1	1	1	0	1	48	\N	f	f	No	Signature	\N
-95	243	48	0	f	1	1	1	0	1	2	\N	t	f	No	Signature	\N
-96	149	1	-1000000000	t	1	1	1	0	1	49	\N	f	f	No	Signature	\N
+102	235	1	-1000000000	t	1	1	1	0	1	52	\N	f	f	No	Signature	\N
 103	243	52	0	f	1	1	1	0	1	2	\N	t	f	No	Signature	\N
-104	149	1	-1000000000	t	1	1	1	0	1	53	\N	f	f	No	Signature	\N
+104	235	1	-1000000000	t	1	1	1	0	1	53	\N	f	f	No	Signature	\N
 105	243	53	0	f	1	1	1	0	1	2	\N	t	f	No	Signature	\N
-106	149	1	-1000000000	t	1	1	1	0	1	54	\N	f	f	No	Signature	\N
+106	235	1	-1000000000	t	1	1	1	0	1	54	\N	f	f	No	Signature	\N
 107	243	54	0	f	1	1	1	0	1	2	\N	t	f	No	Signature	\N
-108	149	1	-1000000000	t	1	1	1	0	1	55	\N	f	f	No	Signature	\N
+108	235	1	-1000000000	t	1	1	1	0	1	55	\N	f	f	No	Signature	\N
 109	243	55	0	f	1	1	1	0	1	2	\N	t	f	No	Signature	\N
-110	149	1	-1000000000	t	1	1	1	0	1	56	\N	f	f	No	Signature	\N
-111	243	56	0	f	1	1	1	0	1	2	\N	t	f	No	Signature	\N
-112	149	1	-1000000000	t	1	1	1	0	1	57	\N	f	f	No	Signature	\N
-113	243	57	0	f	1	1	1	0	1	2	\N	t	f	No	Signature	\N
-114	149	1	-1000000000	t	1	1	1	0	1	58	\N	f	f	No	Signature	\N
-115	243	58	0	f	1	1	1	0	1	2	\N	t	f	No	Signature	\N
-116	149	1	-1000000000	t	1	1	1	0	1	59	\N	f	f	No	Signature	\N
+110	235	1	-1000000000	t	1	1	1	0	1	56	\N	f	f	No	Signature	\N
 117	243	59	0	f	1	1	1	0	1	2	\N	t	f	No	Signature	\N
-118	149	1	-1000000000	t	1	1	1	0	1	60	\N	f	f	No	Signature	\N
+118	235	1	-1000000000	t	1	1	1	0	1	60	\N	f	f	No	Signature	\N
 119	243	60	0	f	1	1	1	0	1	2	\N	t	f	No	Signature	\N
-120	149	1	-1000000000	t	1	1	1	0	1	61	\N	f	f	No	Signature	\N
+120	235	1	-1000000000	t	1	1	1	0	1	61	\N	f	f	No	Signature	\N
 121	243	61	0	f	1	1	1	0	1	2	\N	t	f	No	Signature	\N
-122	149	1	-1000000000	t	1	1	1	0	1	62	\N	f	f	No	Signature	\N
+122	235	1	-1000000000	t	1	1	1	0	1	62	\N	f	f	No	Signature	\N
 123	243	62	0	f	1	1	1	0	1	2	\N	t	f	No	Signature	\N
-124	149	1	-1000000000	t	1	1	1	0	1	63	\N	f	f	No	Signature	\N
+124	235	1	-1000000000	t	1	1	1	0	1	63	\N	f	f	No	Signature	\N
 125	243	63	0	f	1	1	1	0	1	2	\N	t	f	No	Signature	\N
-126	149	1	-1000000000	t	1	1	1	0	1	64	\N	f	f	No	Signature	\N
+126	235	1	-1000000000	t	1	1	1	0	1	64	\N	f	f	No	Signature	\N
 127	243	64	0	f	1	1	1	0	1	2	\N	t	f	No	Signature	\N
-128	149	1	-1000000000	t	1	1	1	0	1	65	\N	f	f	No	Signature	\N
-=======
-1	55	1	-1000000000000	t	1	1	1	0	1	1	\N	f	f	No	Signature	\N
-2	243	2	999000000000	f	1	1	1	0	1	2	\N	t	f	No	Signature	\N
-3	55	1	-1000000000	t	1	1	1	0	1	3	\N	f	f	No	Signature	\N
-4	243	1	1000000000	f	1	1	1	0	1	2	\N	f	f	No	None_given	\N
-5	243	3	0	f	1	1	1	0	1	2	\N	t	f	No	Signature	\N
-6	55	1	-1000000000	t	1	1	1	0	1	4	\N	f	f	No	Signature	\N
-7	243	4	0	f	1	1	1	0	1	2	\N	t	f	No	Signature	\N
-8	55	1	-1000000000	t	1	1	1	0	1	5	\N	f	f	No	Signature	\N
-9	243	5	0	f	1	1	1	0	1	2	\N	t	f	No	Signature	\N
-10	55	1	-1000000000	t	1	1	1	0	1	6	\N	f	f	No	Signature	\N
-11	243	6	0	f	1	1	1	0	1	2	\N	t	f	No	Signature	\N
-12	55	1	-1000000000	t	1	1	1	0	1	7	\N	f	f	No	Signature	\N
-13	243	7	0	f	1	1	1	0	1	2	\N	t	f	No	Signature	\N
-14	55	1	-1000000000	t	1	1	1	0	1	8	\N	f	f	No	Signature	\N
-15	243	8	0	f	1	1	1	0	1	2	\N	t	f	No	Signature	\N
-16	55	1	-1000000000	t	1	1	1	0	1	9	\N	f	f	No	Signature	\N
-17	243	9	0	f	1	1	1	0	1	2	\N	t	f	No	Signature	\N
-18	55	1	-1000000000	t	1	1	1	0	1	10	\N	f	f	No	Signature	\N
-19	243	10	0	f	1	1	1	0	1	2	\N	t	f	No	Signature	\N
-20	55	1	-1000000000	t	1	1	1	0	1	11	\N	f	f	No	Signature	\N
-21	243	11	0	f	1	1	1	0	1	2	\N	t	f	No	Signature	\N
-22	55	1	-1000000000	t	1	1	1	0	1	12	\N	f	f	No	Signature	\N
-23	243	12	0	f	1	1	1	0	1	2	\N	t	f	No	Signature	\N
-24	55	1	-1000000000	t	1	1	1	0	1	13	\N	f	f	No	Signature	\N
-25	243	13	0	f	1	1	1	0	1	2	\N	t	f	No	Signature	\N
-26	55	1	-1000000000	t	1	1	1	0	1	14	\N	f	f	No	Signature	\N
-27	243	14	0	f	1	1	1	0	1	2	\N	t	f	No	Signature	\N
-28	55	1	-1000000000	t	1	1	1	0	1	15	\N	f	f	No	Signature	\N
-29	243	15	0	f	1	1	1	0	1	2	\N	t	f	No	Signature	\N
-30	55	1	-1000000000	t	1	1	1	0	1	16	\N	f	f	No	Signature	\N
-31	243	16	0	f	1	1	1	0	1	2	\N	t	f	No	Signature	\N
-32	55	1	-1000000000	t	1	1	1	0	1	17	\N	f	f	No	Signature	\N
-33	243	17	0	f	1	1	1	0	1	2	\N	t	f	No	Signature	\N
-34	55	1	-1000000000	t	1	1	1	0	1	18	\N	f	f	No	Signature	\N
-35	243	18	0	f	1	1	1	0	1	2	\N	t	f	No	Signature	\N
-36	55	1	-1000000000	t	1	1	1	0	1	19	\N	f	f	No	Signature	\N
-37	243	19	0	f	1	1	1	0	1	2	\N	t	f	No	Signature	\N
-38	55	1	-1000000000	t	1	1	1	0	1	20	\N	f	f	No	Signature	\N
-39	243	20	0	f	1	1	1	0	1	2	\N	t	f	No	Signature	\N
-40	55	1	-1000000000	t	1	1	1	0	1	21	\N	f	f	No	Signature	\N
-41	243	21	0	f	1	1	1	0	1	2	\N	t	f	No	Signature	\N
-42	55	1	-1000000000	t	1	1	1	0	1	22	\N	f	f	No	Signature	\N
-43	243	22	0	f	1	1	1	0	1	2	\N	t	f	No	Signature	\N
-44	55	1	-1000000000	t	1	1	1	0	1	23	\N	f	f	No	Signature	\N
-45	243	23	0	f	1	1	1	0	1	2	\N	t	f	No	Signature	\N
-46	55	1	-1000000000	t	1	1	1	0	1	24	\N	f	f	No	Signature	\N
-47	243	24	0	f	1	1	1	0	1	2	\N	t	f	No	Signature	\N
-48	55	1	-1000000000	t	1	1	1	0	1	25	\N	f	f	No	Signature	\N
-49	243	25	0	f	1	1	1	0	1	2	\N	t	f	No	Signature	\N
-50	55	1	-1000000000	t	1	1	1	0	1	26	\N	f	f	No	Signature	\N
-51	243	26	0	f	1	1	1	0	1	2	\N	t	f	No	Signature	\N
-52	55	1	-1000000000	t	1	1	1	0	1	27	\N	f	f	No	Signature	\N
-53	243	27	0	f	1	1	1	0	1	2	\N	t	f	No	Signature	\N
-54	55	1	-1000000000	t	1	1	1	0	1	28	\N	f	f	No	Signature	\N
-55	243	28	0	f	1	1	1	0	1	2	\N	t	f	No	Signature	\N
-56	55	1	-1000000000	t	1	1	1	0	1	29	\N	f	f	No	Signature	\N
-57	243	29	0	f	1	1	1	0	1	2	\N	t	f	No	Signature	\N
-58	55	1	-1000000000	t	1	1	1	0	1	30	\N	f	f	No	Signature	\N
-59	243	30	0	f	1	1	1	0	1	2	\N	t	f	No	Signature	\N
-60	55	1	-1000000000	t	1	1	1	0	1	31	\N	f	f	No	Signature	\N
-61	243	31	0	f	1	1	1	0	1	2	\N	t	f	No	Signature	\N
-62	55	1	-1000000000	t	1	1	1	0	1	32	\N	f	f	No	Signature	\N
-63	243	32	0	f	1	1	1	0	1	2	\N	t	f	No	Signature	\N
-64	55	1	-1000000000	t	1	1	1	0	1	33	\N	f	f	No	Signature	\N
-65	243	33	0	f	1	1	1	0	1	2	\N	t	f	No	Signature	\N
-66	55	1	-1000000000	t	1	1	1	0	1	34	\N	f	f	No	Signature	\N
-67	243	34	0	f	1	1	1	0	1	2	\N	t	f	No	Signature	\N
-68	55	1	-1000000000	t	1	1	1	0	1	35	\N	f	f	No	Signature	\N
-69	243	35	0	f	1	1	1	0	1	2	\N	t	f	No	Signature	\N
-70	55	1	-1000000000	t	1	1	1	0	1	36	\N	f	f	No	Signature	\N
-71	243	36	0	f	1	1	1	0	1	2	\N	t	f	No	Signature	\N
-72	55	1	-1000000000	t	1	1	1	0	1	37	\N	f	f	No	Signature	\N
-73	243	37	0	f	1	1	1	0	1	2	\N	t	f	No	Signature	\N
-74	55	1	-1000000000	t	1	1	1	0	1	38	\N	f	f	No	Signature	\N
-75	243	38	0	f	1	1	1	0	1	2	\N	t	f	No	Signature	\N
-76	55	1	-1000000000	t	1	1	1	0	1	39	\N	f	f	No	Signature	\N
-77	243	39	0	f	1	1	1	0	1	2	\N	t	f	No	Signature	\N
-78	55	1	-1000000000	t	1	1	1	0	1	40	\N	f	f	No	Signature	\N
-79	243	40	0	f	1	1	1	0	1	2	\N	t	f	No	Signature	\N
-80	55	1	-1000000000	t	1	1	1	0	1	41	\N	f	f	No	Signature	\N
-81	243	41	0	f	1	1	1	0	1	2	\N	t	f	No	Signature	\N
-82	55	1	-1000000000	t	1	1	1	0	1	42	\N	f	f	No	Signature	\N
-83	243	42	0	f	1	1	1	0	1	2	\N	t	f	No	Signature	\N
-84	55	1	-1000000000	t	1	1	1	0	1	43	\N	f	f	No	Signature	\N
-85	243	43	0	f	1	1	1	0	1	2	\N	t	f	No	Signature	\N
-86	55	1	-1000000000	t	1	1	1	0	1	44	\N	f	f	No	Signature	\N
-87	243	44	0	f	1	1	1	0	1	2	\N	t	f	No	Signature	\N
-88	55	1	-1000000000	t	1	1	1	0	1	45	\N	f	f	No	Signature	\N
-89	243	45	0	f	1	1	1	0	1	2	\N	t	f	No	Signature	\N
-90	55	1	-1000000000	t	1	1	1	0	1	46	\N	f	f	No	Signature	\N
-91	243	46	0	f	1	1	1	0	1	2	\N	t	f	No	Signature	\N
-92	55	1	-1000000000	t	1	1	1	0	1	47	\N	f	f	No	Signature	\N
-93	243	47	0	f	1	1	1	0	1	2	\N	t	f	No	Signature	\N
-94	55	1	-1000000000	t	1	1	1	0	1	48	\N	f	f	No	Signature	\N
-95	243	48	0	f	1	1	1	0	1	2	\N	t	f	No	Signature	\N
-96	55	1	-1000000000	t	1	1	1	0	1	49	\N	f	f	No	Signature	\N
-97	243	49	0	f	1	1	1	0	1	2	\N	t	f	No	Signature	\N
-98	55	1	-1000000000	t	1	1	1	0	1	50	\N	f	f	No	Signature	\N
-99	243	50	0	f	1	1	1	0	1	2	\N	t	f	No	Signature	\N
-100	55	1	-1000000000	t	1	1	1	0	1	51	\N	f	f	No	Signature	\N
-101	243	51	0	f	1	1	1	0	1	2	\N	t	f	No	Signature	\N
-102	55	1	-1000000000	t	1	1	1	0	1	52	\N	f	f	No	Signature	\N
-103	243	52	0	f	1	1	1	0	1	2	\N	t	f	No	Signature	\N
-104	55	1	-1000000000	t	1	1	1	0	1	53	\N	f	f	No	Signature	\N
-105	243	53	0	f	1	1	1	0	1	2	\N	t	f	No	Signature	\N
-106	55	1	-1000000000	t	1	1	1	0	1	54	\N	f	f	No	Signature	\N
-107	243	54	0	f	1	1	1	0	1	2	\N	t	f	No	Signature	\N
-108	55	1	-1000000000	t	1	1	1	0	1	55	\N	f	f	No	Signature	\N
-109	243	55	0	f	1	1	1	0	1	2	\N	t	f	No	Signature	\N
-110	55	1	-1000000000	t	1	1	1	0	1	56	\N	f	f	No	Signature	\N
-111	243	56	0	f	1	1	1	0	1	2	\N	t	f	No	Signature	\N
-112	55	1	-1000000000	t	1	1	1	0	1	57	\N	f	f	No	Signature	\N
-113	243	57	0	f	1	1	1	0	1	2	\N	t	f	No	Signature	\N
-114	55	1	-1000000000	t	1	1	1	0	1	58	\N	f	f	No	Signature	\N
-115	243	58	0	f	1	1	1	0	1	2	\N	t	f	No	Signature	\N
-116	55	1	-1000000000	t	1	1	1	0	1	59	\N	f	f	No	Signature	\N
-117	243	59	0	f	1	1	1	0	1	2	\N	t	f	No	Signature	\N
-118	55	1	-1000000000	t	1	1	1	0	1	60	\N	f	f	No	Signature	\N
-119	243	60	0	f	1	1	1	0	1	2	\N	t	f	No	Signature	\N
-120	55	1	-1000000000	t	1	1	1	0	1	61	\N	f	f	No	Signature	\N
-121	243	61	0	f	1	1	1	0	1	2	\N	t	f	No	Signature	\N
-122	55	1	-1000000000	t	1	1	1	0	1	62	\N	f	f	No	Signature	\N
-123	243	62	0	f	1	1	1	0	1	2	\N	t	f	No	Signature	\N
-124	55	1	-1000000000	t	1	1	1	0	1	63	\N	f	f	No	Signature	\N
-125	243	63	0	f	1	1	1	0	1	2	\N	t	f	No	Signature	\N
-126	55	1	-1000000000	t	1	1	1	0	1	64	\N	f	f	No	Signature	\N
-127	243	64	0	f	1	1	1	0	1	2	\N	t	f	No	Signature	\N
-128	55	1	-1000000000	t	1	1	1	0	1	65	\N	f	f	No	Signature	\N
+128	235	1	-1000000000	t	1	1	1	0	1	65	\N	f	f	No	Signature	\N
 129	243	65	0	f	1	1	1	0	1	2	\N	t	f	No	Signature	\N
-130	55	1	-1000000000	t	1	1	1	0	1	66	\N	f	f	No	Signature	\N
+130	235	1	-1000000000	t	1	1	1	0	1	66	\N	f	f	No	Signature	\N
 131	243	66	0	f	1	1	1	0	1	2	\N	t	f	No	Signature	\N
-132	55	1	-1000000000	t	1	1	1	0	1	67	\N	f	f	No	Signature	\N
+132	235	1	-1000000000	t	1	1	1	0	1	67	\N	f	f	No	Signature	\N
 133	243	67	0	f	1	1	1	0	1	2	\N	t	f	No	Signature	\N
-134	55	1	-1000000000	t	1	1	1	0	1	68	\N	f	f	No	Signature	\N
+134	235	1	-1000000000	t	1	1	1	0	1	68	\N	f	f	No	Signature	\N
 135	243	68	0	f	1	1	1	0	1	2	\N	t	f	No	Signature	\N
-136	55	1	-1000000000	t	1	1	1	0	1	69	\N	f	f	No	Signature	\N
+136	235	1	-1000000000	t	1	1	1	0	1	69	\N	f	f	No	Signature	\N
 137	243	69	0	f	1	1	1	0	1	2	\N	t	f	No	Signature	\N
-138	55	1	-1000000000	t	1	1	1	0	1	70	\N	f	f	No	Signature	\N
+138	235	1	-1000000000	t	1	1	1	0	1	70	\N	f	f	No	Signature	\N
 139	243	70	0	f	1	1	1	0	1	2	\N	t	f	No	Signature	\N
-140	55	1	-1000000000	t	1	1	1	0	1	71	\N	f	f	No	Signature	\N
+140	235	1	-1000000000	t	1	1	1	0	1	71	\N	f	f	No	Signature	\N
 141	243	71	0	f	1	1	1	0	1	2	\N	t	f	No	Signature	\N
-142	55	1	-1000000000	t	1	1	1	0	1	72	\N	f	f	No	Signature	\N
+142	235	1	-1000000000	t	1	1	1	0	1	72	\N	f	f	No	Signature	\N
 143	243	72	0	f	1	1	1	0	1	2	\N	t	f	No	Signature	\N
-144	55	1	-1000000000	t	1	1	1	0	1	73	\N	f	f	No	Signature	\N
+144	235	1	-1000000000	t	1	1	1	0	1	73	\N	f	f	No	Signature	\N
 145	243	73	0	f	1	1	1	0	1	2	\N	t	f	No	Signature	\N
-146	55	1	-1000000000	t	1	1	1	0	1	74	\N	f	f	No	Signature	\N
+146	235	1	-1000000000	t	1	1	1	0	1	74	\N	f	f	No	Signature	\N
 147	243	74	0	f	1	1	1	0	1	2	\N	t	f	No	Signature	\N
-148	55	1	-1000000000	t	1	1	1	0	1	75	\N	f	f	No	Signature	\N
+148	235	1	-1000000000	t	1	1	1	0	1	75	\N	f	f	No	Signature	\N
 149	243	75	0	f	1	1	1	0	1	2	\N	t	f	No	Signature	\N
-150	55	1	-1000000000	t	1	1	1	0	1	76	\N	f	f	No	Signature	\N
+150	235	1	-1000000000	t	1	1	1	0	1	76	\N	f	f	No	Signature	\N
 151	243	76	0	f	1	1	1	0	1	2	\N	t	f	No	Signature	\N
-152	55	1	-1000000000	t	1	1	1	0	1	77	\N	f	f	No	Signature	\N
+152	235	1	-1000000000	t	1	1	1	0	1	77	\N	f	f	No	Signature	\N
 153	243	77	0	f	1	1	1	0	1	2	\N	t	f	No	Signature	\N
-154	55	1	-1000000000	t	1	1	1	0	1	78	\N	f	f	No	Signature	\N
+154	235	1	-1000000000	t	1	1	1	0	1	78	\N	f	f	No	Signature	\N
 155	243	78	0	f	1	1	1	0	1	2	\N	t	f	No	Signature	\N
-156	55	1	-1000000000	t	1	1	1	0	1	79	\N	f	f	No	Signature	\N
+156	235	1	-1000000000	t	1	1	1	0	1	79	\N	f	f	No	Signature	\N
 157	243	79	0	f	1	1	1	0	1	2	\N	t	f	No	Signature	\N
-158	55	1	-1000000000	t	1	1	1	0	1	80	\N	f	f	No	Signature	\N
+158	235	1	-1000000000	t	1	1	1	0	1	80	\N	f	f	No	Signature	\N
 159	243	80	0	f	1	1	1	0	1	2	\N	t	f	No	Signature	\N
-160	55	1	-1000000000	t	1	1	1	0	1	81	\N	f	f	No	Signature	\N
+160	235	1	-1000000000	t	1	1	1	0	1	81	\N	f	f	No	Signature	\N
 161	243	81	0	f	1	1	1	0	1	2	\N	t	f	No	Signature	\N
-162	55	1	-1000000000	t	1	1	1	0	1	82	\N	f	f	No	Signature	\N
+162	235	1	-1000000000	t	1	1	1	0	1	82	\N	f	f	No	Signature	\N
 163	243	82	0	f	1	1	1	0	1	2	\N	t	f	No	Signature	\N
-164	55	1	-1000000000	t	1	1	1	0	1	83	\N	f	f	No	Signature	\N
+164	235	1	-1000000000	t	1	1	1	0	1	83	\N	f	f	No	Signature	\N
 165	243	83	0	f	1	1	1	0	1	2	\N	t	f	No	Signature	\N
-166	55	1	-1000000000	t	1	1	1	0	1	84	\N	f	f	No	Signature	\N
+166	235	1	-1000000000	t	1	1	1	0	1	84	\N	f	f	No	Signature	\N
 167	243	84	0	f	1	1	1	0	1	2	\N	t	f	No	Signature	\N
-168	55	1	-1000000000	t	1	1	1	0	1	85	\N	f	f	No	Signature	\N
+168	235	1	-1000000000	t	1	1	1	0	1	85	\N	f	f	No	Signature	\N
 169	243	85	0	f	1	1	1	0	1	2	\N	t	f	No	Signature	\N
-170	55	1	-1000000000	t	1	1	1	0	1	86	\N	f	f	No	Signature	\N
+170	235	1	-1000000000	t	1	1	1	0	1	86	\N	f	f	No	Signature	\N
 171	243	86	0	f	1	1	1	0	1	2	\N	t	f	No	Signature	\N
-172	55	1	-1000000000	t	1	1	1	0	1	87	\N	f	f	No	Signature	\N
+172	235	1	-1000000000	t	1	1	1	0	1	87	\N	f	f	No	Signature	\N
 173	243	87	0	f	1	1	1	0	1	2	\N	t	f	No	Signature	\N
-174	55	1	-1000000000	t	1	1	1	0	1	88	\N	f	f	No	Signature	\N
+174	235	1	-1000000000	t	1	1	1	0	1	88	\N	f	f	No	Signature	\N
 175	243	88	0	f	1	1	1	0	1	2	\N	t	f	No	Signature	\N
-176	55	1	-1000000000	t	1	1	1	0	1	89	\N	f	f	No	Signature	\N
+176	235	1	-1000000000	t	1	1	1	0	1	89	\N	f	f	No	Signature	\N
 177	243	89	0	f	1	1	1	0	1	2	\N	t	f	No	Signature	\N
-178	55	1	-1000000000	t	1	1	1	0	1	90	\N	f	f	No	Signature	\N
+178	235	1	-1000000000	t	1	1	1	0	1	90	\N	f	f	No	Signature	\N
 179	243	90	0	f	1	1	1	0	1	2	\N	t	f	No	Signature	\N
-180	55	1	-1000000000	t	1	1	1	0	1	91	\N	f	f	No	Signature	\N
+180	235	1	-1000000000	t	1	1	1	0	1	91	\N	f	f	No	Signature	\N
 181	243	91	0	f	1	1	1	0	1	2	\N	t	f	No	Signature	\N
-182	55	1	-1000000000	t	1	1	1	0	1	92	\N	f	f	No	Signature	\N
+182	235	1	-1000000000	t	1	1	1	0	1	92	\N	f	f	No	Signature	\N
 183	243	92	0	f	1	1	1	0	1	2	\N	t	f	No	Signature	\N
-184	55	1	-1000000000	t	1	1	1	0	1	93	\N	f	f	No	Signature	\N
+184	235	1	-1000000000	t	1	1	1	0	1	93	\N	f	f	No	Signature	\N
 185	243	93	0	f	1	1	1	0	1	2	\N	t	f	No	Signature	\N
-186	55	1	-1000000000	t	1	1	1	0	1	94	\N	f	f	No	Signature	\N
+186	235	1	-1000000000	t	1	1	1	0	1	94	\N	f	f	No	Signature	\N
 187	243	94	0	f	1	1	1	0	1	2	\N	t	f	No	Signature	\N
-188	55	1	-1000000000	t	1	1	1	0	1	95	\N	f	f	No	Signature	\N
+188	235	1	-1000000000	t	1	1	1	0	1	95	\N	f	f	No	Signature	\N
 189	243	95	0	f	1	1	1	0	1	2	\N	t	f	No	Signature	\N
-190	55	1	-1000000000	t	1	1	1	0	1	96	\N	f	f	No	Signature	\N
->>>>>>> 25dc89d6
+190	235	1	-1000000000	t	1	1	1	0	1	96	\N	f	f	No	Signature	\N
+191	243	96	0	f	1	1	1	0	1	2	\N	t	f	No	Signature	\N
+192	235	1	-1000000000	t	1	1	1	0	1	97	\N	f	f	No	Signature	\N
+193	243	97	0	f	1	1	1	0	1	2	\N	t	f	No	Signature	\N
+194	235	1	-1000000000	t	1	1	1	0	1	98	\N	f	f	No	Signature	\N
+195	243	98	0	f	1	1	1	0	1	2	\N	t	f	No	Signature	\N
+196	235	1	-1000000000	t	1	1	1	0	1	99	\N	f	f	No	Signature	\N
+197	243	99	0	f	1	1	1	0	1	2	\N	t	f	No	Signature	\N
+198	235	1	-1000000000	t	1	1	1	0	1	100	\N	f	f	No	Signature	\N
+199	243	100	0	f	1	1	1	0	1	2	\N	t	f	No	Signature	\N
+200	235	1	-1000000000	t	1	1	1	0	1	101	\N	f	f	No	Signature	\N
+201	243	101	0	f	1	1	1	0	1	2	\N	t	f	No	Signature	\N
+202	235	1	-1000000000	t	1	1	1	0	1	102	\N	f	f	No	Signature	\N
+203	243	102	0	f	1	1	1	0	1	2	\N	t	f	No	Signature	\N
+204	235	1	-1000000000	t	1	1	1	0	1	103	\N	f	f	No	Signature	\N
+205	243	103	0	f	1	1	1	0	1	2	\N	t	f	No	Signature	\N
+206	235	1	-1000000000	t	1	1	1	0	1	104	\N	f	f	No	Signature	\N
+207	243	104	0	f	1	1	1	0	1	2	\N	t	f	No	Signature	\N
+208	235	1	-1000000000	t	1	1	1	0	1	105	\N	f	f	No	Signature	\N
+209	243	105	0	f	1	1	1	0	1	2	\N	t	f	No	Signature	\N
+210	235	1	-1000000000	t	1	1	1	0	1	106	\N	f	f	No	Signature	\N
+211	243	106	0	f	1	1	1	0	1	2	\N	t	f	No	Signature	\N
+212	235	1	-1000000000	t	1	1	1	0	1	107	\N	f	f	No	Signature	\N
+213	243	107	0	f	1	1	1	0	1	2	\N	t	f	No	Signature	\N
+214	235	1	-1000000000	t	1	1	1	0	1	108	\N	f	f	No	Signature	\N
+215	243	108	0	f	1	1	1	0	1	2	\N	t	f	No	Signature	\N
+216	235	1	-1000000000	t	1	1	1	0	1	109	\N	f	f	No	Signature	\N
+217	243	109	0	f	1	1	1	0	1	2	\N	t	f	No	Signature	\N
+218	235	1	-1000000000	t	1	1	1	0	1	110	\N	f	f	No	Signature	\N
+219	243	110	0	f	1	1	1	0	1	2	\N	t	f	No	Signature	\N
+220	235	1	-1000000000	t	1	1	1	0	1	111	\N	f	f	No	Signature	\N
+221	243	111	0	f	1	1	1	0	1	2	\N	t	f	No	Signature	\N
+222	235	1	-1000000000	t	1	1	1	0	1	112	\N	f	f	No	Signature	\N
+223	243	112	0	f	1	1	1	0	1	2	\N	t	f	No	Signature	\N
+224	235	1	-1000000000	t	1	1	1	0	1	113	\N	f	f	No	Signature	\N
+225	243	113	0	f	1	1	1	0	1	2	\N	t	f	No	Signature	\N
+226	235	1	-1000000000	t	1	1	1	0	1	114	\N	f	f	No	Signature	\N
+227	243	114	0	f	1	1	1	0	1	2	\N	t	f	No	Signature	\N
+228	235	1	-1000000000	t	1	1	1	0	1	115	\N	f	f	No	Signature	\N
+229	243	115	0	f	1	1	1	0	1	2	\N	t	f	No	Signature	\N
+230	235	1	-1000000000	t	1	1	1	0	1	116	\N	f	f	No	Signature	\N
+231	243	116	0	f	1	1	1	0	1	2	\N	t	f	No	Signature	\N
+232	235	1	-1000000000	t	1	1	1	0	1	117	\N	f	f	No	Signature	\N
+233	243	117	0	f	1	1	1	0	1	2	\N	t	f	No	Signature	\N
+234	235	1	-1000000000	t	1	1	1	0	1	118	\N	f	f	No	Signature	\N
+235	243	118	0	f	1	1	1	0	1	2	\N	t	f	No	Signature	\N
+236	235	1	-1000000000	t	1	1	1	0	1	119	\N	f	f	No	Signature	\N
+237	243	119	0	f	1	1	1	0	1	2	\N	t	f	No	Signature	\N
 \.
 
 
@@ -5698,323 +4715,241 @@
 --
 
 COPY public.zkapp_commands (id, zkapp_fee_payer_body_id, zkapp_account_updates_ids, memo, hash) FROM stdin;
-<<<<<<< HEAD
-1	1	{1,2}	E4YM2vTHhWEg66xpj52JErHUBU4pZ1yageL4TVDDpTTSsv8mK6YaH	5JvBF8wXfW2FBLC9YhB9xSbEUCKvC7c12J39EJxUcHFpGDvVu1Ct
-2	2	{3,4}	E4YM2vTHhWEg66xpj52JErHUBU4pZ1yageL4TVDDpTTSsv8mK6YaH	5JumUgGV9RuLmT6aBwPhDNYDj2hs8JiCzJ5Bonz46yzrF8fffX9H
-3	3	{5}	E4YM2vTHhWEg66xpj52JErHUBU4pZ1yageL4TVDDpTTSsv8mK6YaH	5JueF8pxRk8gjPwBTXBimsXh2u9P7JSndToWd3E4QPnXJZkjvBeh
-4	4	{6,4}	E4YM2vTHhWEg66xpj52JErHUBU4pZ1yageL4TVDDpTTSsv8mK6YaH	5JtwsSLc8iaRbTA3q1ZjkpcPgR13utBvpcGy3Tt45Sak1QJmiqZx
-5	5	{7}	E4YM2vTHhWEg66xpj52JErHUBU4pZ1yageL4TVDDpTTSsv8mK6YaH	5JukoZyFAGvrM5RKmo5Vh5EG1XQPCAbyuogZmdCkYLYRt4FCzED8
-6	6	{8,4}	E4YM2vTHhWEg66xpj52JErHUBU4pZ1yageL4TVDDpTTSsv8mK6YaH	5JuffzgT74KgsYhKDAktuCoUEXiQudtGdKSzTKvGnSXf9xegwchK
-7	7	{9}	E4YM2vTHhWEg66xpj52JErHUBU4pZ1yageL4TVDDpTTSsv8mK6YaH	5JtgQoATJvxNUCi577A7HMYsjs9P8HQGwyBMoibgFswjhPaxTADf
-8	8	{10,4}	E4YM2vTHhWEg66xpj52JErHUBU4pZ1yageL4TVDDpTTSsv8mK6YaH	5JtjM47TsUnJj7jnpAiTZAw72FY6QspdSezn6aBMSWWNKvhfKkFW
-9	9	{11}	E4YM2vTHhWEg66xpj52JErHUBU4pZ1yageL4TVDDpTTSsv8mK6YaH	5JuWh7ajau6oRTgKxgcX3xHrbfMv8JH5Yt6jNbcreAMx13Nzak5i
-10	10	{12,4}	E4YM2vTHhWEg66xpj52JErHUBU4pZ1yageL4TVDDpTTSsv8mK6YaH	5JuWkhXeGQK68gXb5gR7hPHkd6EMqJzaFE7tbi1siSaTpNVBPQGD
-11	11	{13}	E4YM2vTHhWEg66xpj52JErHUBU4pZ1yageL4TVDDpTTSsv8mK6YaH	5JuY2JfQeKmTSzZgVNWbiTHrnEFD1tt8t7icKvwMAvWpjT92gjvP
-12	12	{14,4}	E4YM2vTHhWEg66xpj52JErHUBU4pZ1yageL4TVDDpTTSsv8mK6YaH	5Ju6YurHmUMGoGoUS4DGFKw4Zph9YuLjSkYaaFANjonRqFYmbWAR
-13	13	{15}	E4YM2vTHhWEg66xpj52JErHUBU4pZ1yageL4TVDDpTTSsv8mK6YaH	5Ju4CWyreiETaEZh8VxgUBq7yC7eD8Bg9zR9Ca1pW711Gd3ZuwMG
-14	14	{16,4}	E4YM2vTHhWEg66xpj52JErHUBU4pZ1yageL4TVDDpTTSsv8mK6YaH	5JtjrNscqX7zenB8rJkCBcadhMzXtTodJeLpHW6JuxCqyL3hssTs
-15	15	{17}	E4YM2vTHhWEg66xpj52JErHUBU4pZ1yageL4TVDDpTTSsv8mK6YaH	5JuQ1bkgJi33Xv45Z1eRsyvsfMbS4nQAR3Pej6SvEEvEP7eSZ26U
-16	16	{18,4}	E4YM2vTHhWEg66xpj52JErHUBU4pZ1yageL4TVDDpTTSsv8mK6YaH	5JukFGxFZak382GQ6unnuWWxjN61PZqhysQw1sY4xXrPyDX2i7Lq
-17	17	{19}	E4YM2vTHhWEg66xpj52JErHUBU4pZ1yageL4TVDDpTTSsv8mK6YaH	5JvReiBkUbzTbJao9r7gQrVjin9xfLxy7kfG8WvR9GAreUEow5zB
-18	18	{20,4}	E4YM2vTHhWEg66xpj52JErHUBU4pZ1yageL4TVDDpTTSsv8mK6YaH	5JuU3HF2anJh3cMLoRaRdCbyscdhJts3tNmpqkX2vVz9yddbTG1J
-19	19	{21}	E4YM2vTHhWEg66xpj52JErHUBU4pZ1yageL4TVDDpTTSsv8mK6YaH	5JvB9qoYhCbxqCKfDnwEbWp2yEDjCrc9L9YE85L49T4SGANVSJys
-20	20	{22,4}	E4YM2vTHhWEg66xpj52JErHUBU4pZ1yageL4TVDDpTTSsv8mK6YaH	5JtzguiWvkzsViKBUovi2scSWHe4xgs7h5gKuFx5pxCZ7uSLhTU1
-21	21	{23}	E4YM2vTHhWEg66xpj52JErHUBU4pZ1yageL4TVDDpTTSsv8mK6YaH	5JueqpDBeFyiSQeW5GohYo9Av9eT82vo1djuMgo9ThHMCkMXpk7a
-22	22	{24,4}	E4YM2vTHhWEg66xpj52JErHUBU4pZ1yageL4TVDDpTTSsv8mK6YaH	5JuebwMv6A9H7sVF1hGCqKgKPvtBuVyZMCA57xC7cKfRFuxfvgzm
-23	23	{25}	E4YM2vTHhWEg66xpj52JErHUBU4pZ1yageL4TVDDpTTSsv8mK6YaH	5Jv8bCKNPW1iJh6hs3gvKcEweh8RsSe6CANpmoPips152NVsskaX
-24	24	{26,4}	E4YM2vTHhWEg66xpj52JErHUBU4pZ1yageL4TVDDpTTSsv8mK6YaH	5Juq1ZAnsZkFvnexGhy8YvrVHpzdoM23hpBtzE1VFnERsrCPYDSr
-25	25	{27}	E4YM2vTHhWEg66xpj52JErHUBU4pZ1yageL4TVDDpTTSsv8mK6YaH	5Jtg6MBxiSTPgBbSVNQ2bmH45KThdfVVZ1acsNyLQCoZCtjkoP5J
-26	26	{28,4}	E4YM2vTHhWEg66xpj52JErHUBU4pZ1yageL4TVDDpTTSsv8mK6YaH	5JvPy5iYZL2R7t4R2otSND4nLJuE28B9pTWmjFUMGFRmruAYZ7CW
-27	27	{29}	E4YM2vTHhWEg66xpj52JErHUBU4pZ1yageL4TVDDpTTSsv8mK6YaH	5Jtn4aq2suMo2djF1P5NcPWrvPC5fYNELNHrSep7tx884x2ZPzsj
-28	28	{30,4}	E4YM2vTHhWEg66xpj52JErHUBU4pZ1yageL4TVDDpTTSsv8mK6YaH	5JuBdXU1B9i4RwqbjzNADWStzSdjyXhXdjAbjocnQi1rcY8JvuWg
-29	29	{31}	E4YM2vTHhWEg66xpj52JErHUBU4pZ1yageL4TVDDpTTSsv8mK6YaH	5JunPXbA7r8zDF4GHr2ugFmaRQqzD8mN6he4Epgj6apmtGJmobs1
-30	30	{32,4}	E4YM2vTHhWEg66xpj52JErHUBU4pZ1yageL4TVDDpTTSsv8mK6YaH	5JuiYV9AA7v6V2ezyqGjFW9UZAPLsdwFPZrNaLmomiHvoAK1fn7s
-31	31	{33}	E4YM2vTHhWEg66xpj52JErHUBU4pZ1yageL4TVDDpTTSsv8mK6YaH	5Jutrwi38N4BJYoyuku6dnvMJ4pgZ1X1KuUTpZAgA7X2KQJvyhPm
-32	32	{34,4}	E4YM2vTHhWEg66xpj52JErHUBU4pZ1yageL4TVDDpTTSsv8mK6YaH	5JunPWmtYFyHEVasSQ91YfuWJ4V3SwiG2gNGex3rGFgMdSSX7VpC
-33	33	{35}	E4YM2vTHhWEg66xpj52JErHUBU4pZ1yageL4TVDDpTTSsv8mK6YaH	5JvGduAwfygwASLfDpSszUarTcsp8b5Zs4ZYTs8fN66FmK3dHxVG
-34	34	{36,4}	E4YM2vTHhWEg66xpj52JErHUBU4pZ1yageL4TVDDpTTSsv8mK6YaH	5JvCENhNyQqJaNctRjqUZ6cYo2Ga3bXmz26s6v9HcubSnMmmqKFx
-35	35	{37}	E4YM2vTHhWEg66xpj52JErHUBU4pZ1yageL4TVDDpTTSsv8mK6YaH	5JtaHMZBxwTAjNyrFcZBmWwkigM7H4GFxPRKrPBxK99kYKQrRAmR
-36	36	{38,4}	E4YM2vTHhWEg66xpj52JErHUBU4pZ1yageL4TVDDpTTSsv8mK6YaH	5JuSE7vbM87oqL7csxNepvMaC4RMw7om2tL2pkk7YJZtH5ja9sdC
-37	37	{39}	E4YM2vTHhWEg66xpj52JErHUBU4pZ1yageL4TVDDpTTSsv8mK6YaH	5JuYcHjKfa3UQDTmK7SWHFCikXSprqAqgz5QJD6ZPAgNiAREJJY6
-38	38	{40,4}	E4YM2vTHhWEg66xpj52JErHUBU4pZ1yageL4TVDDpTTSsv8mK6YaH	5JtmuPKKm6ywgDRdnnjXZ31Rpp5Tc8FLBkVbD4sGyXXVcHMnmrq2
-39	39	{41}	E4YM2vTHhWEg66xpj52JErHUBU4pZ1yageL4TVDDpTTSsv8mK6YaH	5JtYxwWmgRetiWrbJyYbD51EJFsCtGEkagoRHMoxiGdCA9vUq1FJ
-40	40	{42,4}	E4YM2vTHhWEg66xpj52JErHUBU4pZ1yageL4TVDDpTTSsv8mK6YaH	5Jv3P2mrW8nggZN8P69MU6nbQkGTNFRfVJ3QevjyGVshaE4TZrYs
-41	41	{43}	E4YM2vTHhWEg66xpj52JErHUBU4pZ1yageL4TVDDpTTSsv8mK6YaH	5Jv5E5SVceQQKtuCKRUuhVK93fWdjzeW8jPFR7YSb9yM1P2w1knm
-42	42	{44,4}	E4YM2vTHhWEg66xpj52JErHUBU4pZ1yageL4TVDDpTTSsv8mK6YaH	5JuULHFYfW4YUMPSpXFUqdEY6FrYZCFmu7oSGGYsbBXa8Sev1QTF
-43	43	{45}	E4YM2vTHhWEg66xpj52JErHUBU4pZ1yageL4TVDDpTTSsv8mK6YaH	5JtbQzRAXT7u6LCDXDndGC3VktdhuwoSJ9Jr551tDiqpbW7HJ7hW
-44	44	{46,4}	E4YM2vTHhWEg66xpj52JErHUBU4pZ1yageL4TVDDpTTSsv8mK6YaH	5Jv2VmpHqQXRq4M2kpKPws7veaMPgEggzVacJwnxaZHkfL6LQhXq
-45	45	{47}	E4YM2vTHhWEg66xpj52JErHUBU4pZ1yageL4TVDDpTTSsv8mK6YaH	5JvLs7Y31GzXxVkaFz8mxuH1duJNv7kYLgbaSTbyvsbrCY5gAypb
-46	46	{48,4}	E4YM2vTHhWEg66xpj52JErHUBU4pZ1yageL4TVDDpTTSsv8mK6YaH	5JvC4uea8keejbabPoXURunjv7wdV2qC9Q8zim1D7adJeDeb218U
-47	47	{49}	E4YM2vTHhWEg66xpj52JErHUBU4pZ1yageL4TVDDpTTSsv8mK6YaH	5JuXYrLLUCWUZYnppS9wdUmR1zRUNngrkrKLGeF6HE1V8UCPxVhD
-48	48	{50,4}	E4YM2vTHhWEg66xpj52JErHUBU4pZ1yageL4TVDDpTTSsv8mK6YaH	5JuzrbyawUrUjg6fwb4FoBVMimVrhQ4UZcibmnUvP4P7F2T1bLEm
-49	49	{51}	E4YM2vTHhWEg66xpj52JErHUBU4pZ1yageL4TVDDpTTSsv8mK6YaH	5Jtvd1xM9fpZB4Ca6XyQbgHT9RQKQA4CYpQnfjHFvkvWLo77hfD6
-50	50	{52,4}	E4YM2vTHhWEg66xpj52JErHUBU4pZ1yageL4TVDDpTTSsv8mK6YaH	5JvLQVjChEgihUEJWeWAJKB3qJaUPbmettT2XbW1fstrce65iEd2
-51	51	{53}	E4YM2vTHhWEg66xpj52JErHUBU4pZ1yageL4TVDDpTTSsv8mK6YaH	5JtgFbTgyJEHgM4X3o4SjMQEa9dTJvWb8QWqxdakyw9J3MRhxKy6
-52	52	{54,4}	E4YM2vTHhWEg66xpj52JErHUBU4pZ1yageL4TVDDpTTSsv8mK6YaH	5Jv8tcNVyrRQDeXfNmkQNvJTq4GSFytD627LYoVyUazNKdJNBCfR
-53	53	{55}	E4YM2vTHhWEg66xpj52JErHUBU4pZ1yageL4TVDDpTTSsv8mK6YaH	5JthMKZJcrptgvZJSa9XgeVtnBwmJcCx7ARvMeCK8LgKwsZuKVF8
-54	54	{56,4}	E4YM2vTHhWEg66xpj52JErHUBU4pZ1yageL4TVDDpTTSsv8mK6YaH	5JuEULWp4yxDuzJyTKeuyQGqTDQrCB9TqHaMmL9axCqchz8C7SUe
-55	55	{57}	E4YM2vTHhWEg66xpj52JErHUBU4pZ1yageL4TVDDpTTSsv8mK6YaH	5JufjMbamVfo1njst6VvMcdqfrh37K6j51Kc9x9pERZrnB5cb6PZ
-56	56	{58,4}	E4YM2vTHhWEg66xpj52JErHUBU4pZ1yageL4TVDDpTTSsv8mK6YaH	5Jv49AawMuiEJXkKxw3ucsJcT9sjnJ53gGzeMVnyrM2DDqf7GhLX
-57	57	{59}	E4YM2vTHhWEg66xpj52JErHUBU4pZ1yageL4TVDDpTTSsv8mK6YaH	5JuUMqgfxnBPW1g9KD8i1rnbrQNDHaVhcdu8wbEKQfWcGGK6nZAU
-58	58	{60,4}	E4YM2vTHhWEg66xpj52JErHUBU4pZ1yageL4TVDDpTTSsv8mK6YaH	5JvM2eFaDhXjxgYFA52SAmEtcAmuRFefYrcU9drmoxkF3jj44Vaj
-59	59	{61}	E4YM2vTHhWEg66xpj52JErHUBU4pZ1yageL4TVDDpTTSsv8mK6YaH	5JtyL1w2mHVsyCmJTHQyoMAh84rrRUze95g5YjU55UeXr35kyiu5
-60	60	{62,4}	E4YM2vTHhWEg66xpj52JErHUBU4pZ1yageL4TVDDpTTSsv8mK6YaH	5Jv4NRfv5b4YW46prEFwDM5iNi7MeU28Dag5sHJWe8btesZmwjs9
-61	61	{63}	E4YM2vTHhWEg66xpj52JErHUBU4pZ1yageL4TVDDpTTSsv8mK6YaH	5Juhj3rejuFfyKoHsuueMLDvoARTwdj93eEpT5WaoWDx5LsiSyDL
-62	62	{64,4}	E4YM2vTHhWEg66xpj52JErHUBU4pZ1yageL4TVDDpTTSsv8mK6YaH	5Jtk4piGhyUVPTc295Hqw1C8kDAo9iicY8ndBHJkKFB7YHX5v6cL
-63	63	{65}	E4YM2vTHhWEg66xpj52JErHUBU4pZ1yageL4TVDDpTTSsv8mK6YaH	5JvAtQeNSmH1zRTBHAvQNRioep3xTcajUZQFATHoibWHAjJEQv73
-64	64	{66,4}	E4YM2vTHhWEg66xpj52JErHUBU4pZ1yageL4TVDDpTTSsv8mK6YaH	5JuNPsWgBCLvULLFa6Q58jh9XXYLG83BsKiEhwvE3F9o55ogPk1A
-65	65	{67}	E4YM2vTHhWEg66xpj52JErHUBU4pZ1yageL4TVDDpTTSsv8mK6YaH	5JvJreJfnt4FfsPLSyStFiLHo8mQttvef6L3WodZsfmDF5H5pX8v
-66	66	{68,4}	E4YM2vTHhWEg66xpj52JErHUBU4pZ1yageL4TVDDpTTSsv8mK6YaH	5JuhhMRuoVFCtKKndTgQ2HxWfpqkPL7heH4fsyCjRuFj9b9ZNs1U
-67	67	{69}	E4YM2vTHhWEg66xpj52JErHUBU4pZ1yageL4TVDDpTTSsv8mK6YaH	5JtjVe7W5Nez8PLyuK1jJVMvA2oZJJWXFTAjv3TCHUzyCuFmrReu
-68	68	{70,4}	E4YM2vTHhWEg66xpj52JErHUBU4pZ1yageL4TVDDpTTSsv8mK6YaH	5JtmF71rQtDN6TQUYFRR6ocTmEN1icy69FPYfPC6Mags41dC1rkz
-69	69	{71}	E4YM2vTHhWEg66xpj52JErHUBU4pZ1yageL4TVDDpTTSsv8mK6YaH	5Jup3vgB6tYTjjZf5eCjSHcbBguUkxugrsrJYRLf9tWQYk3SLNNx
-70	70	{72,4}	E4YM2vTHhWEg66xpj52JErHUBU4pZ1yageL4TVDDpTTSsv8mK6YaH	5JvJP3VkovP9JAkzQPnQ8oobx6cwAxwxWAznR7cXyb8aMtutagFB
-71	71	{73}	E4YM2vTHhWEg66xpj52JErHUBU4pZ1yageL4TVDDpTTSsv8mK6YaH	5JtfcCZF9RaCZ9FAyZzoCGHdfwhe5exgciUYHh2yTdp8411GgNHm
-72	72	{74,4}	E4YM2vTHhWEg66xpj52JErHUBU4pZ1yageL4TVDDpTTSsv8mK6YaH	5JuKSd7RUtmVZ1GZm21cvr2QrKyKK3NhZ87A2bv3cUGkeRmM6qgw
-73	73	{75}	E4YM2vTHhWEg66xpj52JErHUBU4pZ1yageL4TVDDpTTSsv8mK6YaH	5JvMFGNH6rpiteXT9KsUwSvGQNThdVNTPuJ7DgUvgFWRiHaMhcKv
-74	74	{76,4}	E4YM2vTHhWEg66xpj52JErHUBU4pZ1yageL4TVDDpTTSsv8mK6YaH	5JtiXxKDKJbJ7CJwUPiVFxbbHL1LtKDzRUDcHqznH44n48C6dyYG
-75	75	{77}	E4YM2vTHhWEg66xpj52JErHUBU4pZ1yageL4TVDDpTTSsv8mK6YaH	5JuZXmYimFgnY9vggJhB14zWBoWnUV38XNk79zMzNPxXrSiHbVEo
-76	76	{78,4}	E4YM2vTHhWEg66xpj52JErHUBU4pZ1yageL4TVDDpTTSsv8mK6YaH	5Jv9WbvfUdyxExeqHbBVxKzzB2wr2q6JcinSAvBnawQ6zz1V6ocr
-77	77	{79}	E4YM2vTHhWEg66xpj52JErHUBU4pZ1yageL4TVDDpTTSsv8mK6YaH	5Jv9HV4gEZ4YngaewDVRKr9LvH7yVmW3pb7uhTmo4RLQodd1Jc9R
-78	78	{80,4}	E4YM2vTHhWEg66xpj52JErHUBU4pZ1yageL4TVDDpTTSsv8mK6YaH	5JtiKhiyMQAEPcXWC6RssEfEMJoEAxsc3sT5DkGxVwpfVjvDR4Sw
-79	79	{81}	E4YM2vTHhWEg66xpj52JErHUBU4pZ1yageL4TVDDpTTSsv8mK6YaH	5Jv2uMrBN6DoUwY4ekgUkwrhQBywb1f3iDsyFBdJW6MCSzh8CbuT
-80	80	{82,4}	E4YM2vTHhWEg66xpj52JErHUBU4pZ1yageL4TVDDpTTSsv8mK6YaH	5Jv5m28F1jCwK4f65oCgW1GUyDBWYhdJX5c16hhSjPbLRut1gkth
-81	81	{83}	E4YM2vTHhWEg66xpj52JErHUBU4pZ1yageL4TVDDpTTSsv8mK6YaH	5JuhctcoAz6u6RnxTC3VoFYG7dm2aM1ENNhkZnYppcWf1WSVSGro
-82	82	{84,4}	E4YM2vTHhWEg66xpj52JErHUBU4pZ1yageL4TVDDpTTSsv8mK6YaH	5JuHo7RdNFHS1Zu933boVuwCBVyhmWYAr6GujqxykybzDcCtJSJZ
-83	83	{85}	E4YM2vTHhWEg66xpj52JErHUBU4pZ1yageL4TVDDpTTSsv8mK6YaH	5JvPzy958QNs5yRGbiBmGxDsHqAHYASLJQG6YzabJ5MW8XiU3J1p
-84	84	{86,4}	E4YM2vTHhWEg66xpj52JErHUBU4pZ1yageL4TVDDpTTSsv8mK6YaH	5Jthhg2xeXseCHLffWosqH9PVbsLLsKtbnGT9kjyTnZNmN4BUM92
-85	85	{87}	E4YM2vTHhWEg66xpj52JErHUBU4pZ1yageL4TVDDpTTSsv8mK6YaH	5Jv8RkxBkkHMEWutuWRiXjW84ePeELKboPpgH9tVUraoGTEDytq9
-86	86	{88,4}	E4YM2vTHhWEg66xpj52JErHUBU4pZ1yageL4TVDDpTTSsv8mK6YaH	5JukVcAprPBhxPesT1XhR2aHCZfDGzPHdF5ksmLsrLZYGyhoHJY3
-87	87	{89}	E4YM2vTHhWEg66xpj52JErHUBU4pZ1yageL4TVDDpTTSsv8mK6YaH	5JvB84zYTaLuMGvCx29nd3vSntoLVdU7WK2EMgwQHQZbWZC6qbkH
-88	88	{90,4}	E4YM2vTHhWEg66xpj52JErHUBU4pZ1yageL4TVDDpTTSsv8mK6YaH	5JuB3xqb4C8pKe7T3VZcoZL8VhdqwXH3uBxKQTQtMPAdTjCarrab
-89	89	{91}	E4YM2vTHhWEg66xpj52JErHUBU4pZ1yageL4TVDDpTTSsv8mK6YaH	5Jtt1jhcUdAcX6zZZbd2EVYDDohW3Ye3suARKxgdtwAHZW2Pkuf1
-90	90	{92,4}	E4YM2vTHhWEg66xpj52JErHUBU4pZ1yageL4TVDDpTTSsv8mK6YaH	5JvMNS5icaNAUzz5C9MNVvKMLqs5HL335fYtWpTjefwhLiqu5DTj
-91	91	{93}	E4YM2vTHhWEg66xpj52JErHUBU4pZ1yageL4TVDDpTTSsv8mK6YaH	5JuvgvTaw2YWVgp7tr3yk9i75tomLYZxMttfygS53mN8zWBWeGTb
-92	92	{94,4}	E4YM2vTHhWEg66xpj52JErHUBU4pZ1yageL4TVDDpTTSsv8mK6YaH	5JuYJ4V2kuCp3kWfWndh4WFaz2sEqSJtav9UzxVkz7PUkS5U9DKf
-93	93	{95}	E4YM2vTHhWEg66xpj52JErHUBU4pZ1yageL4TVDDpTTSsv8mK6YaH	5JuXgV7mC8fYWte7wjuZk7LhwNWHUb2mXmcVDP7fJz6t8Jcg11Uo
-94	94	{96,4}	E4YM2vTHhWEg66xpj52JErHUBU4pZ1yageL4TVDDpTTSsv8mK6YaH	5Jts6kiVoZx8TPugCVTWPppuwXJ5UeXAsx4UBvVJcudw5tPQvt3k
-95	95	{97}	E4YM2vTHhWEg66xpj52JErHUBU4pZ1yageL4TVDDpTTSsv8mK6YaH	5JvLxqXTzjknfmPETVaQZh6ShecZWvpvWJwNNQPLzAfMWrg1cFYm
-96	96	{98,4}	E4YM2vTHhWEg66xpj52JErHUBU4pZ1yageL4TVDDpTTSsv8mK6YaH	5JvNv8kcHifD6Vhu4317HBVEj8H9VRzvrhvBbSEKMX8cPcoA46XB
-97	97	{99}	E4YM2vTHhWEg66xpj52JErHUBU4pZ1yageL4TVDDpTTSsv8mK6YaH	5Jv1o1fXaAGcUHMsaXnQyEPWLGD18QF2xCUju5FXNazx9phEih46
-98	98	{100,4}	E4YM2vTHhWEg66xpj52JErHUBU4pZ1yageL4TVDDpTTSsv8mK6YaH	5JtnAwhMrKhCUQ9XgvxURm8ffDV5duRAas2M5983qM3P5gYi64Tp
-99	99	{101}	E4YM2vTHhWEg66xpj52JErHUBU4pZ1yageL4TVDDpTTSsv8mK6YaH	5JuBWepCdpCmQhty83vm7bF1PJ6zyE9cXGpDuCTDCqTmUcGUJHWj
-100	100	{102,4}	E4YM2vTHhWEg66xpj52JErHUBU4pZ1yageL4TVDDpTTSsv8mK6YaH	5JtmTbm7wfcRHVqY8vCQRB9Yq1fFNBeegQ99E7NVd3pUsuDaTSPr
-101	101	{103}	E4YM2vTHhWEg66xpj52JErHUBU4pZ1yageL4TVDDpTTSsv8mK6YaH	5Jttq4zpXB6Zy6sXYtXZhYauNAN8Hq3KE3UiEyQfLC6p2vw7ghmT
-102	102	{104,4}	E4YM2vTHhWEg66xpj52JErHUBU4pZ1yageL4TVDDpTTSsv8mK6YaH	5JtdAb7SGWhU4dq18aozP6CiNV4HmmQP42v5RwncgnCgR3T5H18s
-103	103	{105}	E4YM2vTHhWEg66xpj52JErHUBU4pZ1yageL4TVDDpTTSsv8mK6YaH	5Ju6qZAjXy5meFbXGLzvPXxg6zknmg9aJKd3VtsF8MF4fdcf9j46
-104	104	{106,4}	E4YM2vTHhWEg66xpj52JErHUBU4pZ1yageL4TVDDpTTSsv8mK6YaH	5JvRy1cqHpUbSgN2urA7Bg12fAVwxGgqX9RPKq1JmVBjvW6WxoLw
-105	105	{107}	E4YM2vTHhWEg66xpj52JErHUBU4pZ1yageL4TVDDpTTSsv8mK6YaH	5JvQKbi6EQvKtwA2ByQt28LT2J6LHhJZwWNwZSXTrjDzq5BoiDxR
-106	106	{108,4}	E4YM2vTHhWEg66xpj52JErHUBU4pZ1yageL4TVDDpTTSsv8mK6YaH	5JtaxVU4vsMhyqGBotJdSmxFNd61PBGogbMNqUnEzkeaoX311Uws
-107	107	{109}	E4YM2vTHhWEg66xpj52JErHUBU4pZ1yageL4TVDDpTTSsv8mK6YaH	5JvJseP7TZsoCnozmq1J1q74qPrVN5Z7dwhcJLB2tMHakiCB3kPH
-108	108	{110,4}	E4YM2vTHhWEg66xpj52JErHUBU4pZ1yageL4TVDDpTTSsv8mK6YaH	5JutzuJXRDjftMiZQP3MYkrXQ2GKaD1aectJTPteyxxStvwiopo4
-109	109	{111}	E4YM2vTHhWEg66xpj52JErHUBU4pZ1yageL4TVDDpTTSsv8mK6YaH	5JuChHm2NBq4tTTyqZN7mLWGJvKwriu2rfy77MP8DPeNfEGKpXxx
-110	110	{112,4}	E4YM2vTHhWEg66xpj52JErHUBU4pZ1yageL4TVDDpTTSsv8mK6YaH	5JuigaTkEuexP1fBNk2fdJwR9xJVx8EMTNNVRVhZa2eEKKyVtQTe
-111	111	{113}	E4YM2vTHhWEg66xpj52JErHUBU4pZ1yageL4TVDDpTTSsv8mK6YaH	5Juk9VgZcN7ihuUQNXuDzXzi2rop2bYtZrizibj5wiCxwLxK4mZT
-112	112	{114,4}	E4YM2vTHhWEg66xpj52JErHUBU4pZ1yageL4TVDDpTTSsv8mK6YaH	5JtWdcG8R1VkuUW5ZT7sJPGgWvWRUEz8Xr1dgV6rBLhDgsPardFh
-113	113	{115}	E4YM2vTHhWEg66xpj52JErHUBU4pZ1yageL4TVDDpTTSsv8mK6YaH	5Jux1fDV4mL5nHaF1vU2YtUEh4AdRS7e6TZ4ZCz8keXYPk8Mzfzi
-114	114	{116,4}	E4YM2vTHhWEg66xpj52JErHUBU4pZ1yageL4TVDDpTTSsv8mK6YaH	5JtrUYT2QCRvXh7EfXb6UwHwTNhoqbQ5XjcQAmkB85nr6Umby41d
-115	115	{117}	E4YM2vTHhWEg66xpj52JErHUBU4pZ1yageL4TVDDpTTSsv8mK6YaH	5JuiCuTzhnau3nUGx4MxRVsyznkGMAExkndhbhaPfLTWzxZcS6Q3
-116	116	{118,4}	E4YM2vTHhWEg66xpj52JErHUBU4pZ1yageL4TVDDpTTSsv8mK6YaH	5JucVLiixgbuugRYuP1myYpSTFwp3tGVjwUM15ndnTXo5NC65Du2
-117	117	{119}	E4YM2vTHhWEg66xpj52JErHUBU4pZ1yageL4TVDDpTTSsv8mK6YaH	5Ju45F2H1jaX5vEcdY5uTguwhscmKn6cEMA8iaQURc8kr1poCb8h
-118	118	{120,4}	E4YM2vTHhWEg66xpj52JErHUBU4pZ1yageL4TVDDpTTSsv8mK6YaH	5JuLU6YxmMwGu3Ew1jVFwrksmdUKv8PPpZGUgLCdMSky2uDEGdvr
-119	119	{121}	E4YM2vTHhWEg66xpj52JErHUBU4pZ1yageL4TVDDpTTSsv8mK6YaH	5JuxoJ1tkZ5mXbJ8Dce9oCTDKpKaFZ5uiaWZSKJ5ET2uJWncET49
-120	120	{122,4}	E4YM2vTHhWEg66xpj52JErHUBU4pZ1yageL4TVDDpTTSsv8mK6YaH	5JtmDY69X6EChrbGQvkTXVejMjzt3JTb75XVHD6YM7yYPp7xdjSf
-121	121	{123}	E4YM2vTHhWEg66xpj52JErHUBU4pZ1yageL4TVDDpTTSsv8mK6YaH	5Jv8ucEunGTuxAH4akfWiWHqUjUqtzjoArURjVa18z6ropRrthNY
-122	122	{124,4}	E4YM2vTHhWEg66xpj52JErHUBU4pZ1yageL4TVDDpTTSsv8mK6YaH	5Ju21zZtK9WZUFXr8QrgS5p8zVAL6GsaThQUw8KjqwGa1KbiHikH
-123	123	{125}	E4YM2vTHhWEg66xpj52JErHUBU4pZ1yageL4TVDDpTTSsv8mK6YaH	5Jtny9PrdLK6BSxaAXkfKCGpxzQYmdBjBW8AXdwdqga5bhUiNFSZ
-124	124	{126,4}	E4YM2vTHhWEg66xpj52JErHUBU4pZ1yageL4TVDDpTTSsv8mK6YaH	5JtjWUdasUU1Z8Aup4UZPqFG948BXu6ShvqTYbNAb2i3wh7jXpQp
-125	125	{127}	E4YM2vTHhWEg66xpj52JErHUBU4pZ1yageL4TVDDpTTSsv8mK6YaH	5JvMkiwEFvE7qMsimFkXQaDDVQN18BiXwoorcSxRjwPEpceGAnAD
-126	126	{128,4}	E4YM2vTHhWEg66xpj52JErHUBU4pZ1yageL4TVDDpTTSsv8mK6YaH	5JtrVkaCzZZYscaYWEfeXCBDy8zyxrnufeGCLWenVX6FcXaHq7wZ
-=======
-1	1	{1,2}	E4YM2vTHhWEg66xpj52JErHUBU4pZ1yageL4TVDDpTTSsv8mK6YaH	5JujMKBdXbyJjWy4rXtDoWMvHtfgZPGiydY3jJH4hfPDvT1MGVyQ
-2	2	{3,4}	E4YM2vTHhWEg66xpj52JErHUBU4pZ1yageL4TVDDpTTSsv8mK6YaH	5Jv4k3egyFiucqrENvooFVhhwqEsyLsf4j1MdEjdeicPfMMYPSVT
-3	3	{5}	E4YM2vTHhWEg66xpj52JErHUBU4pZ1yageL4TVDDpTTSsv8mK6YaH	5JvNcbUFceiiX1ZTUxGwV3or3dv6iUKepADMokHY4a3CXdTLzeTP
-4	4	{6,4}	E4YM2vTHhWEg66xpj52JErHUBU4pZ1yageL4TVDDpTTSsv8mK6YaH	5JueLLnT2NZqFvU3SKtFHc22Vpd1MRDpN9rRtosC7xywa1GaHcSL
-5	5	{7}	E4YM2vTHhWEg66xpj52JErHUBU4pZ1yageL4TVDDpTTSsv8mK6YaH	5JuakH5z27crydm22QGCDuxPMMpyTap5G1EcNNcnfUBrRPazBDje
-6	6	{8,4}	E4YM2vTHhWEg66xpj52JErHUBU4pZ1yageL4TVDDpTTSsv8mK6YaH	5JtuFCfYeZq3tPboman88XmtzboYbEna4wWiMyuk7LksevqPqcHU
-7	7	{9}	E4YM2vTHhWEg66xpj52JErHUBU4pZ1yageL4TVDDpTTSsv8mK6YaH	5JtbbHv671kkp26ic2whZ8dx87AgGVXKfZvfy1PmhQ3imaWTKftK
-8	8	{10,4}	E4YM2vTHhWEg66xpj52JErHUBU4pZ1yageL4TVDDpTTSsv8mK6YaH	5Jti4mP5sejrtRVPf8m2TXRtnfiwxLTNkJrT8ne3e6pVVS6Vsq2e
-9	9	{11}	E4YM2vTHhWEg66xpj52JErHUBU4pZ1yageL4TVDDpTTSsv8mK6YaH	5JuCnN3BcxvtnRRBgouLYpdU9mHX2tQexrSLdZvZsyabEq5YQ9eb
-10	10	{12,4}	E4YM2vTHhWEg66xpj52JErHUBU4pZ1yageL4TVDDpTTSsv8mK6YaH	5JteXBwBVxej37o4PQNUTcYpoopePAXf4LCZiJuiFPdypsLqkcJy
-11	11	{13}	E4YM2vTHhWEg66xpj52JErHUBU4pZ1yageL4TVDDpTTSsv8mK6YaH	5Jtx2QWcWJW2nxWgweGBGksBu7gQo7UYJgh7JfP5itV1vrYS96cM
-12	12	{14,4}	E4YM2vTHhWEg66xpj52JErHUBU4pZ1yageL4TVDDpTTSsv8mK6YaH	5JuBJWn3mB9bzb5gxDPnrReiKdG2dJHQ5rmfyhQH97sK5FuCAEKp
-13	13	{15}	E4YM2vTHhWEg66xpj52JErHUBU4pZ1yageL4TVDDpTTSsv8mK6YaH	5JvGyJfJhcdUYqFYpqksaTT7NfjXWHtRdwKPRi6iAo5aehHjpXav
-14	14	{16,4}	E4YM2vTHhWEg66xpj52JErHUBU4pZ1yageL4TVDDpTTSsv8mK6YaH	5Ju6ryQGqnPbX594DNL6m5RmC96L5oANawU7t8Sa7F2oyG25BK3e
-15	15	{17}	E4YM2vTHhWEg66xpj52JErHUBU4pZ1yageL4TVDDpTTSsv8mK6YaH	5Ju36TwPoR7EKAAz63wGdY9HYBuk1mwdoYRduo18zttNjC77UXPd
-16	16	{18,4}	E4YM2vTHhWEg66xpj52JErHUBU4pZ1yageL4TVDDpTTSsv8mK6YaH	5Juq8tnW8zP7UmSnoKmxH9i34mUNrpjaPzcChvGNMFT1oj7rj43Y
-17	17	{19}	E4YM2vTHhWEg66xpj52JErHUBU4pZ1yageL4TVDDpTTSsv8mK6YaH	5JtwoWpK3kq8XTZ3YhbmQzjPQSZC9SBu913cYEEVgwsxRbxPR58f
-18	18	{20,4}	E4YM2vTHhWEg66xpj52JErHUBU4pZ1yageL4TVDDpTTSsv8mK6YaH	5JtuA6nyHu9CUam9K8V8Ev7cr4F912NAEZ9PFsqGGzYcdo4MRFRB
-19	19	{21}	E4YM2vTHhWEg66xpj52JErHUBU4pZ1yageL4TVDDpTTSsv8mK6YaH	5JuTqmoksjQFFu1cCK3NbKkfe3cEWjBez3ibxfbWhnU2sXENnhCJ
-20	20	{22,4}	E4YM2vTHhWEg66xpj52JErHUBU4pZ1yageL4TVDDpTTSsv8mK6YaH	5JtyZ8KRfE1e9euudQfbjAiAHe8JA9LmEx1e9dQPkfJdF6FgWhdB
-21	21	{23}	E4YM2vTHhWEg66xpj52JErHUBU4pZ1yageL4TVDDpTTSsv8mK6YaH	5Jv3p3WYoZ9SZPaC6QyVK8ajYerULQf5NmeiLpEu3LxBedB46gS5
-22	22	{24,4}	E4YM2vTHhWEg66xpj52JErHUBU4pZ1yageL4TVDDpTTSsv8mK6YaH	5Jv3RrQ6nieMESJoCxhCLdwtjtLSruAa3gKPQiu1wEv4v7CFWc3F
-23	23	{25}	E4YM2vTHhWEg66xpj52JErHUBU4pZ1yageL4TVDDpTTSsv8mK6YaH	5JuNDxBEDaU9bfjKayWmXKHAikxtVZU5CyHy5R1eAPVxLy8YupvP
-24	24	{26,4}	E4YM2vTHhWEg66xpj52JErHUBU4pZ1yageL4TVDDpTTSsv8mK6YaH	5Juzxh4qdDmPFJQoXbMoq7izH7zFwVYVtDhLXFFKsbcPi3enAH2f
-25	25	{27}	E4YM2vTHhWEg66xpj52JErHUBU4pZ1yageL4TVDDpTTSsv8mK6YaH	5Ju7tPof4MnMPkqSHzzoK7MSt6mcpnxnrDd9GTMeKAoyt7oyX5so
-26	26	{28,4}	E4YM2vTHhWEg66xpj52JErHUBU4pZ1yageL4TVDDpTTSsv8mK6YaH	5JtoMD7iGhLQ1SDyM98JWJubTKCGCrZKh9q2FmqFCv2KCz6YTuU6
-27	27	{29}	E4YM2vTHhWEg66xpj52JErHUBU4pZ1yageL4TVDDpTTSsv8mK6YaH	5Jub6Mp9UQqKoFquYbEX2JRrmi1JJe1QEKGtySrS9iaLVJrvGDqE
-28	28	{30,4}	E4YM2vTHhWEg66xpj52JErHUBU4pZ1yageL4TVDDpTTSsv8mK6YaH	5JvAcdfL94WdmJJ3QwtrqS3sCTRBCQ3knVniphidKqULAQv4v4ir
-29	29	{31}	E4YM2vTHhWEg66xpj52JErHUBU4pZ1yageL4TVDDpTTSsv8mK6YaH	5JtqHUpYB5pubc5YKxPJXfgtMaVn24uBBGCBZjbbj8vuJWUmoZdF
-30	30	{32,4}	E4YM2vTHhWEg66xpj52JErHUBU4pZ1yageL4TVDDpTTSsv8mK6YaH	5JuT3dzxJ1SZoJKiukaPNwzoiWbxHLs1mqcVRSaJVsHPhMnaBPcA
-31	31	{33}	E4YM2vTHhWEg66xpj52JErHUBU4pZ1yageL4TVDDpTTSsv8mK6YaH	5JtrcT6xiqXRdnM9HDTdfDQ7tR5apuw5D1FpuJFFwrpMPdYdLrTi
-32	32	{34,4}	E4YM2vTHhWEg66xpj52JErHUBU4pZ1yageL4TVDDpTTSsv8mK6YaH	5Juyz32AnMk3GpCXqJMNaLsooZxFq11pHNF2YXCm6p2dfvMXzbiG
-33	33	{35}	E4YM2vTHhWEg66xpj52JErHUBU4pZ1yageL4TVDDpTTSsv8mK6YaH	5JtVUW7gvVRvMHN3gkRzS4abaXHTvEbWkHuw6AnDcx21U95sHA9y
-34	34	{36,4}	E4YM2vTHhWEg66xpj52JErHUBU4pZ1yageL4TVDDpTTSsv8mK6YaH	5JtnoH8ANHAZy8UnDao2iCBCUvNhsKUWyBVNi7c2eocnixfsmSft
-35	35	{37}	E4YM2vTHhWEg66xpj52JErHUBU4pZ1yageL4TVDDpTTSsv8mK6YaH	5JuHjqpRvUGopQDHujvmvH9t62sppXKUyd8WkizB4H63cAfzp6NZ
-36	36	{38,4}	E4YM2vTHhWEg66xpj52JErHUBU4pZ1yageL4TVDDpTTSsv8mK6YaH	5JuxUqq9mAH7CuRqpBekVkJiHVJxv3oME5Qz4aYHzGhjhMUSpEVC
-37	37	{39}	E4YM2vTHhWEg66xpj52JErHUBU4pZ1yageL4TVDDpTTSsv8mK6YaH	5JttbbaPe2RDbHWi1Gf6LZ8ASQtxF31hgi6dqfs3Byn755QBWHD3
-38	38	{40,4}	E4YM2vTHhWEg66xpj52JErHUBU4pZ1yageL4TVDDpTTSsv8mK6YaH	5Ju1u8vB9BWjx5e7xGBcyorNZEKzUVDU5vZUMpAQjkBx4nBoT7eb
-39	39	{41}	E4YM2vTHhWEg66xpj52JErHUBU4pZ1yageL4TVDDpTTSsv8mK6YaH	5JtVwyS8WgSyRjkkQxbvEYhxRmQzvawmi3ivo1a4LHvgvf4yt8Yh
-40	40	{42,4}	E4YM2vTHhWEg66xpj52JErHUBU4pZ1yageL4TVDDpTTSsv8mK6YaH	5JvKh4h1GyRLvS8RmW8Wmcs2jjZsbWcCZes8GLMLjttZPcMHjQKj
-41	41	{43}	E4YM2vTHhWEg66xpj52JErHUBU4pZ1yageL4TVDDpTTSsv8mK6YaH	5Jv63hxuuTNeEc3ZhxoXvJMHJmiMQbz9azAqA3hwzNGXji5U8W77
-42	42	{44,4}	E4YM2vTHhWEg66xpj52JErHUBU4pZ1yageL4TVDDpTTSsv8mK6YaH	5Jups5TQTtH8YJbfBmG5bh9KkYT9PyYhKMDr16RzLAeUPFm5jJTw
-43	43	{45}	E4YM2vTHhWEg66xpj52JErHUBU4pZ1yageL4TVDDpTTSsv8mK6YaH	5Jv4FWUuTvbi7PQd7c63mW2rwtSCGewi9xWYeMCfMEELEviDv3eC
-44	44	{46,4}	E4YM2vTHhWEg66xpj52JErHUBU4pZ1yageL4TVDDpTTSsv8mK6YaH	5Jtj81a5WRjxog3YnXNBJQhRvhshJwFDouP5Z2WyiE12dribg23S
-45	45	{47}	E4YM2vTHhWEg66xpj52JErHUBU4pZ1yageL4TVDDpTTSsv8mK6YaH	5JvN2oHuvnjgfRq1fmbCS2EuJEUM1vK1GRaaRBxFT3mEMsHdzdaU
-46	46	{48,4}	E4YM2vTHhWEg66xpj52JErHUBU4pZ1yageL4TVDDpTTSsv8mK6YaH	5JuYJJ1Wi9LgFkFt2Z3zLgNRVotAgediqg6SZT5Ls72hYeMSfv5V
-47	47	{49}	E4YM2vTHhWEg66xpj52JErHUBU4pZ1yageL4TVDDpTTSsv8mK6YaH	5JuM1QLvXdi11AQEZ3QkTkNwDKcx3pzPUF6decSVqnqavahR5Ztq
-48	48	{50,4}	E4YM2vTHhWEg66xpj52JErHUBU4pZ1yageL4TVDDpTTSsv8mK6YaH	5JtaffGtZ85KMtMN5aeAoCp9N9hUvsh6hhCdzbPm484v8Zmveftc
-49	49	{51}	E4YM2vTHhWEg66xpj52JErHUBU4pZ1yageL4TVDDpTTSsv8mK6YaH	5JuABb3gEw8dfiivYPE8zm7D1xKaQk8oKPiuvBCM4Tb3Kr7J6T9H
-50	50	{52,4}	E4YM2vTHhWEg66xpj52JErHUBU4pZ1yageL4TVDDpTTSsv8mK6YaH	5JtqWgiiEXQSAUeky6U6LFF4whNSMbDkEprVBqwVbnM5rAiSA8dp
-51	51	{53}	E4YM2vTHhWEg66xpj52JErHUBU4pZ1yageL4TVDDpTTSsv8mK6YaH	5JtyqVSYFGHsz9bbNgJTLs9Di7nMNfUGP4BgNoQDTKsr5pDoM5sV
-52	52	{54,4}	E4YM2vTHhWEg66xpj52JErHUBU4pZ1yageL4TVDDpTTSsv8mK6YaH	5JvJoJTGt4TiUSpmxxvVxRbqDcig2HW3XUoUwedKnSmdL6z3JEHm
-53	53	{55}	E4YM2vTHhWEg66xpj52JErHUBU4pZ1yageL4TVDDpTTSsv8mK6YaH	5JtWncvrw4wmg5NnSGWk1SYbfQ5uE1YCj9PvMsRwXwJHBfeDL93f
-54	54	{56,4}	E4YM2vTHhWEg66xpj52JErHUBU4pZ1yageL4TVDDpTTSsv8mK6YaH	5JubZc3T3YaNGyxctxhqTMWqjJWkqmsnnvF4E141NCWM8qbAz1to
-55	55	{57}	E4YM2vTHhWEg66xpj52JErHUBU4pZ1yageL4TVDDpTTSsv8mK6YaH	5Juv8hs8J9RZdB3u9KAAqgu4jENgAsB84G4fcajZnkPvqxQ1Sp4V
-56	56	{58,4}	E4YM2vTHhWEg66xpj52JErHUBU4pZ1yageL4TVDDpTTSsv8mK6YaH	5JtfSo76LZoVdbzHQtNYrLiqEBWwMH6eKPuLYX2pPDRBdcYywPSB
-57	57	{59}	E4YM2vTHhWEg66xpj52JErHUBU4pZ1yageL4TVDDpTTSsv8mK6YaH	5Jv2iyMwJEvtSqh3hSDtSY64xYdgDHHNwXNrRGNknvCGg1e8r2f2
-58	58	{60,4}	E4YM2vTHhWEg66xpj52JErHUBU4pZ1yageL4TVDDpTTSsv8mK6YaH	5JtexzBAmd4D2hhUbSYVcHw8vgnxLAtdyogRYw6Jff7A5xNzMKpW
-59	59	{61}	E4YM2vTHhWEg66xpj52JErHUBU4pZ1yageL4TVDDpTTSsv8mK6YaH	5Jty4LQMZkiBhD76vKWQSmxYxyr3mmogcpgwtxicvwtdnmVWBvfu
-60	60	{62,4}	E4YM2vTHhWEg66xpj52JErHUBU4pZ1yageL4TVDDpTTSsv8mK6YaH	5JueVi1RZsb3XCQRNpEbNCbqxzqhgYEhKhEEW48mUNe6LCLaSdUG
-61	61	{63}	E4YM2vTHhWEg66xpj52JErHUBU4pZ1yageL4TVDDpTTSsv8mK6YaH	5Jusi9xQtBmKRSociK15KCUMvJxT9y14RABuejoXiu8AoP3aStB1
-62	62	{64,4}	E4YM2vTHhWEg66xpj52JErHUBU4pZ1yageL4TVDDpTTSsv8mK6YaH	5JuenKQf6Ti2tjftbai8FSYZjbERGV4cnc5Vt8FCSvCcwfnsunwc
-63	63	{65}	E4YM2vTHhWEg66xpj52JErHUBU4pZ1yageL4TVDDpTTSsv8mK6YaH	5JvJs31vzAHwpducxh1612hQZqEc6ssSzvrcD3tG29TWRvYv9f5V
-64	64	{66,4}	E4YM2vTHhWEg66xpj52JErHUBU4pZ1yageL4TVDDpTTSsv8mK6YaH	5Juwymr2dwYJndyxxg86gGv1d1MPTbNTFoKSzxomGr75arPUpTyb
-65	65	{67}	E4YM2vTHhWEg66xpj52JErHUBU4pZ1yageL4TVDDpTTSsv8mK6YaH	5Ju44CeAjMMMjDEDbSaoZRD9d6TBwH3bXtJz4UahgCBAVjb6misi
-66	66	{68,4}	E4YM2vTHhWEg66xpj52JErHUBU4pZ1yageL4TVDDpTTSsv8mK6YaH	5JvHiHCxQduHTMGiV3S32Yc2zQioyUtHRekih2K6VJ3hsZSDc7qj
-67	67	{69}	E4YM2vTHhWEg66xpj52JErHUBU4pZ1yageL4TVDDpTTSsv8mK6YaH	5JuEnQfzW8XUQ7KdgXzkRgvUwWF66mLSM57nY3FcxKiho7BvRmVU
-68	68	{70,4}	E4YM2vTHhWEg66xpj52JErHUBU4pZ1yageL4TVDDpTTSsv8mK6YaH	5JuvsCX3bvtMXfXzQ2CaNeFSYWZGjEChbjz9zty9VZL9xY4TeShx
-69	69	{71}	E4YM2vTHhWEg66xpj52JErHUBU4pZ1yageL4TVDDpTTSsv8mK6YaH	5JuYmqynsgexbEFgfe1EGWhZuUr6NwTSVgpXTEZqMEJ96W85T5hK
-70	70	{72,4}	E4YM2vTHhWEg66xpj52JErHUBU4pZ1yageL4TVDDpTTSsv8mK6YaH	5JuF7Gg2wwSA3DR6gXZyFGtzEW1wALQUei9ouQcdypAj632MmqNF
-71	71	{73}	E4YM2vTHhWEg66xpj52JErHUBU4pZ1yageL4TVDDpTTSsv8mK6YaH	5JtdkJckyA32XE2xWeUgRzBBfejSHbez6qLWGugtfSY6kNnQjHzp
-72	72	{74,4}	E4YM2vTHhWEg66xpj52JErHUBU4pZ1yageL4TVDDpTTSsv8mK6YaH	5JugwWNtXKXYbKfzreDJWxrjWRXC14t8CY3bW3YUwHBUNuCvpRFd
-73	73	{75}	E4YM2vTHhWEg66xpj52JErHUBU4pZ1yageL4TVDDpTTSsv8mK6YaH	5JvGU4gm1UdZ4ZvKxQfb798SH3VuUhUYWnD77kh7j7W5XLJgzCcS
-74	74	{76,4}	E4YM2vTHhWEg66xpj52JErHUBU4pZ1yageL4TVDDpTTSsv8mK6YaH	5Jub7SPtzroE5ffEWDZmMzkjQpL1T4VmdLPeLpVS3qK6aGBkGM9Y
-75	75	{77}	E4YM2vTHhWEg66xpj52JErHUBU4pZ1yageL4TVDDpTTSsv8mK6YaH	5Jum1suFdKuVALXkpWfVPQUN8A7HV3GxNNaVHwr9AwbpzBzyKehf
-76	76	{78,4}	E4YM2vTHhWEg66xpj52JErHUBU4pZ1yageL4TVDDpTTSsv8mK6YaH	5JtzgEDjHX3vuZmWP52W5Shwn8CWtpJb7E3Jm3e61fQ9Txh2XpUM
-77	77	{79}	E4YM2vTHhWEg66xpj52JErHUBU4pZ1yageL4TVDDpTTSsv8mK6YaH	5JvFeM3LtATbPXUiQeRMDx6Z4qPNVWYXp1TCubEF5DiLRkAEvCX2
-78	78	{80,4}	E4YM2vTHhWEg66xpj52JErHUBU4pZ1yageL4TVDDpTTSsv8mK6YaH	5JuTwAxJn8VDLTPydMC8GM1UemuZz9igSMzHr7SwKWg1RDHWD91g
-79	79	{81}	E4YM2vTHhWEg66xpj52JErHUBU4pZ1yageL4TVDDpTTSsv8mK6YaH	5Jtfbc97rqjkWq32TtgrVNYz4CeuUFPgPGZxNhyoKLbFfFPyvGem
-80	80	{82,4}	E4YM2vTHhWEg66xpj52JErHUBU4pZ1yageL4TVDDpTTSsv8mK6YaH	5Ju55Tkvwc9ZxSyuRQz6fXm9WAFdt6m2MhA6E2q576LJWc7ctcpU
-81	81	{83}	E4YM2vTHhWEg66xpj52JErHUBU4pZ1yageL4TVDDpTTSsv8mK6YaH	5JtYC5FWC8KnZ1d31YTtoKmMojLGYr63Tv1QTwHUWjHNGiAhSvbs
-82	82	{84,4}	E4YM2vTHhWEg66xpj52JErHUBU4pZ1yageL4TVDDpTTSsv8mK6YaH	5JuDTAShAdqWz4Ne1VJ42yfn9Myknn8oSwroK3mR2FFBEmvTDJZj
-83	83	{85}	E4YM2vTHhWEg66xpj52JErHUBU4pZ1yageL4TVDDpTTSsv8mK6YaH	5JupjNuBGfdK5o4SuPrVT9T9Q5WzxFegfc2wdPrGH3gWy4Nueeae
-84	84	{86,4}	E4YM2vTHhWEg66xpj52JErHUBU4pZ1yageL4TVDDpTTSsv8mK6YaH	5JufiLRCc7SEdiNECHme5TSauBPAYG1VeuMkBqaVYw6bSUHMR9oM
-85	85	{87}	E4YM2vTHhWEg66xpj52JErHUBU4pZ1yageL4TVDDpTTSsv8mK6YaH	5JuDnkdvgf4VDQeNEjcWMSxbLg5U8bbc2mPgBzn8TbkMbnqg5W7U
-86	86	{88,4}	E4YM2vTHhWEg66xpj52JErHUBU4pZ1yageL4TVDDpTTSsv8mK6YaH	5JtzdURgX1faV6CkSndqZ6tcGLeArxyrEDhL68cCJocBaJP1TdbE
-87	87	{89}	E4YM2vTHhWEg66xpj52JErHUBU4pZ1yageL4TVDDpTTSsv8mK6YaH	5JvPuojEPtFUpiNFmJMmDgUDcxR2dAEDeM5uVAJjJ3raerRhgTGi
-88	88	{90,4}	E4YM2vTHhWEg66xpj52JErHUBU4pZ1yageL4TVDDpTTSsv8mK6YaH	5JtjauC7ee5GcHYTHbpA5BG5zksrxecoMapw4quG8VvrbtKezQnh
-89	89	{91}	E4YM2vTHhWEg66xpj52JErHUBU4pZ1yageL4TVDDpTTSsv8mK6YaH	5JvHooamcTJbwS7eatgL57TfSaTKbdBEGvYnyk5eKsbFxtdA1kF4
-90	90	{92,4}	E4YM2vTHhWEg66xpj52JErHUBU4pZ1yageL4TVDDpTTSsv8mK6YaH	5JuGSS1VHXb6svFbMkS52BzdtxfSxN9P7txfcUfE2zPHPb3Yhfik
-91	91	{93}	E4YM2vTHhWEg66xpj52JErHUBU4pZ1yageL4TVDDpTTSsv8mK6YaH	5JtxfD9TMu6bGKCrRCE7DBvDVtaP2Y2T2FQVmzGyivkvXAX6Tddr
-92	92	{94,4}	E4YM2vTHhWEg66xpj52JErHUBU4pZ1yageL4TVDDpTTSsv8mK6YaH	5JuHCdre4Yzx21SMvBwnboH1nG9uWDiUYA8W8FzBWxpTQ78yRcJP
-93	93	{95}	E4YM2vTHhWEg66xpj52JErHUBU4pZ1yageL4TVDDpTTSsv8mK6YaH	5JuDrqyoQZyxKJsndUxL4QHzwc2gGJbnwmcub2WesafRfh3uk2Z2
-94	94	{96,4}	E4YM2vTHhWEg66xpj52JErHUBU4pZ1yageL4TVDDpTTSsv8mK6YaH	5JuSg23a1ZdfrnGNnyjDpi9NeZMafYNSryPd7YVoHm26JiM6rGVW
-95	95	{97}	E4YM2vTHhWEg66xpj52JErHUBU4pZ1yageL4TVDDpTTSsv8mK6YaH	5JtrgpmzrDHzreLx7J7RuQmip89yXagfzoe19G94KaMCbVc4esdR
-96	96	{98,4}	E4YM2vTHhWEg66xpj52JErHUBU4pZ1yageL4TVDDpTTSsv8mK6YaH	5JvPjZVCGWdw2emK7jahDXTaJfdRJE4MgTUwSz7d3X6Ngf9R1p3S
-97	97	{99}	E4YM2vTHhWEg66xpj52JErHUBU4pZ1yageL4TVDDpTTSsv8mK6YaH	5JteGwPXL3ucyxQ84XEAXjqvQCff1RtWrte9o8ax15HGG5M49Wcv
-98	98	{100,4}	E4YM2vTHhWEg66xpj52JErHUBU4pZ1yageL4TVDDpTTSsv8mK6YaH	5Jty1sQU8EYfU4FrQHezzADFfzpWtVGjshJdKN9eiSL4L8smoJ3C
-99	99	{101}	E4YM2vTHhWEg66xpj52JErHUBU4pZ1yageL4TVDDpTTSsv8mK6YaH	5JtYf12KGPpCmWUqChYHr5ieSW4odqkr3vjpeZ69ShDV5iw72aNX
-100	100	{102,4}	E4YM2vTHhWEg66xpj52JErHUBU4pZ1yageL4TVDDpTTSsv8mK6YaH	5Jum1nTX9mcc5pzrnctaZeq8DSuWjrgR3PPdrJ7hFpqfWdU1Sa9T
-107	107	{109}	E4YM2vTHhWEg66xpj52JErHUBU4pZ1yageL4TVDDpTTSsv8mK6YaH	5JuN3F9aEAmrTuLwsbeNp6tPtvxCGAFDD8tr2Bd7z5vCa6KGr3Uy
-108	108	{110,4}	E4YM2vTHhWEg66xpj52JErHUBU4pZ1yageL4TVDDpTTSsv8mK6YaH	5Ju33bsSVR1oTJYGztr5V5BmpTSKYKARzUcnKPLskaFoSs4juPVz
-109	109	{111}	E4YM2vTHhWEg66xpj52JErHUBU4pZ1yageL4TVDDpTTSsv8mK6YaH	5JurvyWrWfw4ZUX479xadkX1NkA5vssXu9mCYidWARN73QDXc5jT
-110	110	{112,4}	E4YM2vTHhWEg66xpj52JErHUBU4pZ1yageL4TVDDpTTSsv8mK6YaH	5JuyAYDrdzWdaV5EytNUtg8bfj5QgD38zEpAYFKzz8Zm2R9ZVGms
-111	111	{113}	E4YM2vTHhWEg66xpj52JErHUBU4pZ1yageL4TVDDpTTSsv8mK6YaH	5JvNt7zVCbMtrSTS1r4LNXuHvyYu2vjbiWzBJcYgC2PV7n1TY7Ft
-112	112	{114,4}	E4YM2vTHhWEg66xpj52JErHUBU4pZ1yageL4TVDDpTTSsv8mK6YaH	5JtXfBq5DQxXCiqubKGagUyPReonTwj8ixTTmMnqzeV8hNkNfyUa
-101	101	{103}	E4YM2vTHhWEg66xpj52JErHUBU4pZ1yageL4TVDDpTTSsv8mK6YaH	5JvQGDo62M4rSjL4dLYAMqFQjKnGnkmSMSDhEuxtz5bWekz7Murc
-102	102	{104,4}	E4YM2vTHhWEg66xpj52JErHUBU4pZ1yageL4TVDDpTTSsv8mK6YaH	5JueCUTaTw47tf7LzVfcAmQssG234adNtZCyuqUCTuyXTz8z7Wtq
-103	103	{105}	E4YM2vTHhWEg66xpj52JErHUBU4pZ1yageL4TVDDpTTSsv8mK6YaH	5JvJgADByjcFD47dC21NFBuva98bpVcpQF4TSUUbZGu3PgiqVZ5C
-104	104	{106,4}	E4YM2vTHhWEg66xpj52JErHUBU4pZ1yageL4TVDDpTTSsv8mK6YaH	5JuT8cMBbKpzA6JprSPftepxRUjmYEBheW2jGNc1f16rNfffQrWb
-105	105	{107}	E4YM2vTHhWEg66xpj52JErHUBU4pZ1yageL4TVDDpTTSsv8mK6YaH	5JuXkmVd36EYY85BRrC2jLnf6gKJA7G2FBhNozg6NrTybEjbNuRn
-106	106	{108,4}	E4YM2vTHhWEg66xpj52JErHUBU4pZ1yageL4TVDDpTTSsv8mK6YaH	5Jv1L34KXgWh2Vy8RCQGGk6MM9hRhhqbfhfdx35MwrydkRLx3avJ
-113	113	{115}	E4YM2vTHhWEg66xpj52JErHUBU4pZ1yageL4TVDDpTTSsv8mK6YaH	5JvEZ6ukEPe6zGm6Ax5xbU5mEmLK5dmQgaKQ5dsXFMeX9E8cesd2
-114	114	{116,4}	E4YM2vTHhWEg66xpj52JErHUBU4pZ1yageL4TVDDpTTSsv8mK6YaH	5JtjgWwxMZ2KEs2q9CqS2UfCBywNYc1FBG4RVa77L6GQ1vogSamx
-115	115	{117}	E4YM2vTHhWEg66xpj52JErHUBU4pZ1yageL4TVDDpTTSsv8mK6YaH	5JtdWtBJAKPyuM6CjCZuNK8yFt1hjVsDU3PhHiVADpMzSkJBVboW
-116	116	{118,4}	E4YM2vTHhWEg66xpj52JErHUBU4pZ1yageL4TVDDpTTSsv8mK6YaH	5JtoDfhUhxA9q2jkMUupYChtUkeQozWxJ5CNMUdjoSZY1kfrh7hh
-117	117	{119}	E4YM2vTHhWEg66xpj52JErHUBU4pZ1yageL4TVDDpTTSsv8mK6YaH	5Ju8dncuYkqcb8uK3GHkjxQoxrUedAiudT4KBf9uPzKBFXrJMXDN
-118	118	{120,4}	E4YM2vTHhWEg66xpj52JErHUBU4pZ1yageL4TVDDpTTSsv8mK6YaH	5JuBxRq5gXrgf29GyPpgdooDMQNYaFgeT6KQY9Tc4fBsUUafsXk1
-119	119	{121}	E4YM2vTHhWEg66xpj52JErHUBU4pZ1yageL4TVDDpTTSsv8mK6YaH	5JuqCMASsTUbnigMYEdFR3pgTCS5FHTnErzjSDcv79YHuXJuDhyM
-120	120	{122,4}	E4YM2vTHhWEg66xpj52JErHUBU4pZ1yageL4TVDDpTTSsv8mK6YaH	5JvB94G5camFjEJ8cPJdkkqJYWgeV6qxqGWRMafjMUdL8W9KPYiX
-121	121	{123}	E4YM2vTHhWEg66xpj52JErHUBU4pZ1yageL4TVDDpTTSsv8mK6YaH	5JtqcW8dH1ML2zAX4WWPxZ5WZ92Roc3U9sNqo6enpKCPqGLQvcYi
-122	122	{124,4}	E4YM2vTHhWEg66xpj52JErHUBU4pZ1yageL4TVDDpTTSsv8mK6YaH	5JubN8aUVjPuYjTBesen1tuaKvwioRFDzQoDFAmiHbhSA1rhRN9X
-123	123	{125}	E4YM2vTHhWEg66xpj52JErHUBU4pZ1yageL4TVDDpTTSsv8mK6YaH	5JvDM2pzGHAjXGidMAkygsUdywbBLBsyApdE4QU5PYdpZpUbBw6U
-124	124	{126,4}	E4YM2vTHhWEg66xpj52JErHUBU4pZ1yageL4TVDDpTTSsv8mK6YaH	5JtdyfrNWkLjs9Th4iH8HZFmpHGUpyJ69MWm7V7u1MEDq7N8MGnC
-125	125	{127}	E4YM2vTHhWEg66xpj52JErHUBU4pZ1yageL4TVDDpTTSsv8mK6YaH	5Jv1iLrX8B412F74654MAuJ3ETCdgTshfynExTjM7ZquRLYEkZ6j
-126	126	{128,4}	E4YM2vTHhWEg66xpj52JErHUBU4pZ1yageL4TVDDpTTSsv8mK6YaH	5JtoiNjT2BezwmqFuca6HMunXzE6G425S9YqPyAKGBCCXZuJxC8H
-127	127	{129}	E4YM2vTHhWEg66xpj52JErHUBU4pZ1yageL4TVDDpTTSsv8mK6YaH	5Ju6qzdMzgMkPi6ZCvZoe5LVyx1TopZXu6SXU37g2VW1TmDv7xmM
-128	128	{130,4}	E4YM2vTHhWEg66xpj52JErHUBU4pZ1yageL4TVDDpTTSsv8mK6YaH	5JvQT1GQCTwVeJA5rQ4SuFo5JBNSTmEWNrTZYUj2QhXyntsRDTrA
-129	129	{131}	E4YM2vTHhWEg66xpj52JErHUBU4pZ1yageL4TVDDpTTSsv8mK6YaH	5Jub2shjPwmkstxmqNPhUWtnsDkiEeabcYnwuVyJELM4zF1LtPx9
-130	130	{132,4}	E4YM2vTHhWEg66xpj52JErHUBU4pZ1yageL4TVDDpTTSsv8mK6YaH	5JuKHpHjr9aFbp363NyGwVLHgaH7C5n6upHZ5V7nybJbttsghHm4
-131	131	{133}	E4YM2vTHhWEg66xpj52JErHUBU4pZ1yageL4TVDDpTTSsv8mK6YaH	5Ju5hNuotkbgxbPA5hFNCS1bfcM73cJbQUYvgNksZbbxtEnnKhKp
-132	132	{134,4}	E4YM2vTHhWEg66xpj52JErHUBU4pZ1yageL4TVDDpTTSsv8mK6YaH	5JuqQqQEgC6EcdhtGbJRZ66Gdcz5CbAGYNYy8uWeHV8DRpHUuGkY
-133	133	{135}	E4YM2vTHhWEg66xpj52JErHUBU4pZ1yageL4TVDDpTTSsv8mK6YaH	5JuZz6BTFVQi2M7PnTGfM1pzB4WbJqiNEZkNikz5KoxQH363CUuA
-134	134	{136,4}	E4YM2vTHhWEg66xpj52JErHUBU4pZ1yageL4TVDDpTTSsv8mK6YaH	5JuApc8iibXrv14gDyhotcEL9bgiojN2EYBokHLsFvLGgQmPntyp
-135	135	{137}	E4YM2vTHhWEg66xpj52JErHUBU4pZ1yageL4TVDDpTTSsv8mK6YaH	5Jtdwb5YhdPtJJn4XW7qJQHJwFBRJfVDdzA4q1gve8D7RNC6KHbw
-136	136	{138,4}	E4YM2vTHhWEg66xpj52JErHUBU4pZ1yageL4TVDDpTTSsv8mK6YaH	5JuqbTWDkQDziCVe4HwX9LGPjHFHLamHw1AmEYgNUySL5qYi4PUT
-137	137	{139}	E4YM2vTHhWEg66xpj52JErHUBU4pZ1yageL4TVDDpTTSsv8mK6YaH	5JtYBdEKFLQs81m8SK3BJKWeFPnWjTxoQ7YXtEExeVrX6B9tyEen
-138	138	{140,4}	E4YM2vTHhWEg66xpj52JErHUBU4pZ1yageL4TVDDpTTSsv8mK6YaH	5JtuAgqNNWhtwicHQ3oYYfQfx1b9NLngswF15pAjcSYfKcj7wpQc
-139	139	{141}	E4YM2vTHhWEg66xpj52JErHUBU4pZ1yageL4TVDDpTTSsv8mK6YaH	5JuCrP7BHup7QLv87zogjTCySGB9mLP1y35uWM6Jy4VUTT12vtn9
-140	140	{142,4}	E4YM2vTHhWEg66xpj52JErHUBU4pZ1yageL4TVDDpTTSsv8mK6YaH	5Jttq7Byt7dCJe1NBh9tchfLjE7wbFcz25U6eLdpCdtqfYb3vENr
-141	141	{143}	E4YM2vTHhWEg66xpj52JErHUBU4pZ1yageL4TVDDpTTSsv8mK6YaH	5JvDxZ7NgyhDc5TUhHcN5LMBb9NMCtXPRqCfb6PbFgURy99BFBsP
-142	142	{144,4}	E4YM2vTHhWEg66xpj52JErHUBU4pZ1yageL4TVDDpTTSsv8mK6YaH	5JtknX4mwnjZgHaTc67oVsiA1aUhqjTNPtM6MrybENJm6xUkq2BE
-143	143	{145}	E4YM2vTHhWEg66xpj52JErHUBU4pZ1yageL4TVDDpTTSsv8mK6YaH	5JtfTzbF5kgMSHio5o1pWD7jUYsQhDgZMPWMnoQ8Qn4cS4vHXmjR
-144	144	{146,4}	E4YM2vTHhWEg66xpj52JErHUBU4pZ1yageL4TVDDpTTSsv8mK6YaH	5JuN48SKNbcCcfMxPdMxsFmKEZdyeSGihXU3zswAJtMXA9zb1kdW
-145	145	{147}	E4YM2vTHhWEg66xpj52JErHUBU4pZ1yageL4TVDDpTTSsv8mK6YaH	5JtuKdGEfKYZfvTtE7RodWZWqXEZXeuCX2nVWdYjKbapJHMxav37
-146	146	{148,4}	E4YM2vTHhWEg66xpj52JErHUBU4pZ1yageL4TVDDpTTSsv8mK6YaH	5JvPCtbs3A7XwoX2rEgf756gFzL5jfozLb5zJNTBwqwkCDyGhaLy
-147	147	{149}	E4YM2vTHhWEg66xpj52JErHUBU4pZ1yageL4TVDDpTTSsv8mK6YaH	5JuR1jy1MAiqSYgExdad5c1Ezo3Dg4so4ewjtqP9psHCSVxmRYKc
-148	148	{150,4}	E4YM2vTHhWEg66xpj52JErHUBU4pZ1yageL4TVDDpTTSsv8mK6YaH	5JtZLLSB5q2mXeKwHEF42KAG3XPkPedS43MBjEL2nesnEZX5ackb
-149	149	{151}	E4YM2vTHhWEg66xpj52JErHUBU4pZ1yageL4TVDDpTTSsv8mK6YaH	5JuHb1GL6d1P7t4RDFJCsdEsiZrhacTmnzTRWkgzqT9z6Z255Xn1
-150	150	{152,4}	E4YM2vTHhWEg66xpj52JErHUBU4pZ1yageL4TVDDpTTSsv8mK6YaH	5JvDMtbVv2sMwn53RRUi3Ae5B39P4W24BnnSdKkLF5m1imydrRuX
-151	151	{153}	E4YM2vTHhWEg66xpj52JErHUBU4pZ1yageL4TVDDpTTSsv8mK6YaH	5JuzcrXrzdaSEx1mpDL5HUyP2GjRt1MY6XRy3dquHmEtr5Lkp2Ar
-152	152	{154,4}	E4YM2vTHhWEg66xpj52JErHUBU4pZ1yageL4TVDDpTTSsv8mK6YaH	5Jtqfkp9V4QyHEgAMDx42TudxGg5A8mspyRRVzBxddYcsQSxsnM5
-153	153	{155}	E4YM2vTHhWEg66xpj52JErHUBU4pZ1yageL4TVDDpTTSsv8mK6YaH	5JukEG2GS4M1BnKuU9gkAWcd6m21eZfRfrQMMBDwRCiKMNVg16Kd
-154	154	{156,4}	E4YM2vTHhWEg66xpj52JErHUBU4pZ1yageL4TVDDpTTSsv8mK6YaH	5JvS7oRTeLAwXgjc3qTTvLDSpzP7GNMa5sa5pSxPYWQURVaFWk3x
-155	155	{157}	E4YM2vTHhWEg66xpj52JErHUBU4pZ1yageL4TVDDpTTSsv8mK6YaH	5JuMjop4wunkD2aD3gMKfTZAnD6GeewvWuA3Xzk4dvTWECCPd3Np
-156	156	{158,4}	E4YM2vTHhWEg66xpj52JErHUBU4pZ1yageL4TVDDpTTSsv8mK6YaH	5JtZVrs3KEpoTzfP5fmeFdnKEDqxKhYH5yq3yJcAqGfaeWTF21Um
-157	157	{159}	E4YM2vTHhWEg66xpj52JErHUBU4pZ1yageL4TVDDpTTSsv8mK6YaH	5JuJ5KFSnL8TmRpX3cEsNDV56vgyX4ryNh3rNnyeLmzenqeDwj1A
-158	158	{160,4}	E4YM2vTHhWEg66xpj52JErHUBU4pZ1yageL4TVDDpTTSsv8mK6YaH	5Jv2LjEC3CqCoG8QU7YKmUUVYtdb2pfUie9454CnKLbbHpjT2gk4
-159	159	{161}	E4YM2vTHhWEg66xpj52JErHUBU4pZ1yageL4TVDDpTTSsv8mK6YaH	5JuJUAb4NuwmEkAWXgTAzeWFAUj326D8upqnqVPFGjb4zXNnG5Ph
-160	160	{162,4}	E4YM2vTHhWEg66xpj52JErHUBU4pZ1yageL4TVDDpTTSsv8mK6YaH	5JuakDiz85ZUNqin1vKa4SnWBvdy6ZHUA5KzkPestUvnPyCR8Sf9
-161	161	{163}	E4YM2vTHhWEg66xpj52JErHUBU4pZ1yageL4TVDDpTTSsv8mK6YaH	5JtaHS5YvtwYvk7wjeRFRS82PspHdPqwm49RUCfz32gJdVVVK3nQ
-162	162	{164,4}	E4YM2vTHhWEg66xpj52JErHUBU4pZ1yageL4TVDDpTTSsv8mK6YaH	5JuoqAsRd4LZbHrYQQfatt2LRqPpqksggCUUhYVNN6LGM2y4qpB5
-163	163	{165}	E4YM2vTHhWEg66xpj52JErHUBU4pZ1yageL4TVDDpTTSsv8mK6YaH	5JtaGfaJzu5erjxcm9k8bFq1wXppCbPDd4WgUqyoJDwhGQjiSVbG
-164	164	{166,4}	E4YM2vTHhWEg66xpj52JErHUBU4pZ1yageL4TVDDpTTSsv8mK6YaH	5Jto9kCgEiKfJDBbZZneZDLiBM3MtJNXS21zKMdGFAgchZneqgGS
-165	165	{167}	E4YM2vTHhWEg66xpj52JErHUBU4pZ1yageL4TVDDpTTSsv8mK6YaH	5JusNrBvB5USM4V4ESVngwFw712XhSk16totTmqf74R9ue91biyz
-166	166	{168,4}	E4YM2vTHhWEg66xpj52JErHUBU4pZ1yageL4TVDDpTTSsv8mK6YaH	5JvPsToFrrT42aDSpqiYM8WeckvUyVTMdkUDkJvHx2R7nMBNJf6o
-167	167	{169}	E4YM2vTHhWEg66xpj52JErHUBU4pZ1yageL4TVDDpTTSsv8mK6YaH	5Jtjc8prANSAVkqUXHVBhYcAUCp1y4BqRazKKHwAbWzvz3SsPaTm
-168	168	{170,4}	E4YM2vTHhWEg66xpj52JErHUBU4pZ1yageL4TVDDpTTSsv8mK6YaH	5JuF6mBKcd63n6DLruW2Yk49Yju2NZzF2Kuq662Wghwk2CiBpX6i
-169	169	{171}	E4YM2vTHhWEg66xpj52JErHUBU4pZ1yageL4TVDDpTTSsv8mK6YaH	5Ju8GGK9pKQVe1zma7amMoU94ibZogscY4G2KfbSo2JaNz4hxtU3
-170	170	{172,4}	E4YM2vTHhWEg66xpj52JErHUBU4pZ1yageL4TVDDpTTSsv8mK6YaH	5JtfwZkRmXhRJPM5b21F3m3wNaE8TNYPvD85s7ZjqFwExLcNhkcw
-171	171	{173}	E4YM2vTHhWEg66xpj52JErHUBU4pZ1yageL4TVDDpTTSsv8mK6YaH	5Jtjek8BJFC4r4vfhSH68Madc1oVgPyuQszFWyHfbHiSVhgjJSwW
-172	172	{174,4}	E4YM2vTHhWEg66xpj52JErHUBU4pZ1yageL4TVDDpTTSsv8mK6YaH	5JtW7TD12724gBFHXAwc8DzvsTJYAsXZZLbv9qpYNfpPhxRpiXvG
-173	173	{175}	E4YM2vTHhWEg66xpj52JErHUBU4pZ1yageL4TVDDpTTSsv8mK6YaH	5JuA42wMFJQGL1oNuBjawHMcicacfTskfQZojapywSqLiE8CxWSU
-174	174	{176,4}	E4YM2vTHhWEg66xpj52JErHUBU4pZ1yageL4TVDDpTTSsv8mK6YaH	5JuwZT661J9V44ZF3VhYow1TJ9kD69Gv1Zuwoaedt89rwVsPkHN6
-175	175	{177}	E4YM2vTHhWEg66xpj52JErHUBU4pZ1yageL4TVDDpTTSsv8mK6YaH	5Jto27zNkdnZQApd4Jyyo7LxpvZeaNWjpo1DXgncmCyyur8Jq88j
-176	176	{178,4}	E4YM2vTHhWEg66xpj52JErHUBU4pZ1yageL4TVDDpTTSsv8mK6YaH	5JuZRQoA2fL7migkrTLsyZhhaWjvYqSAexTDvpxnLiC4ByL9zYEG
-177	177	{179}	E4YM2vTHhWEg66xpj52JErHUBU4pZ1yageL4TVDDpTTSsv8mK6YaH	5JuMqJKMmUcNnstgmoCjLNhzFazxSWYxFfGoZMA3n6CUWiYqeecp
-178	178	{180,4}	E4YM2vTHhWEg66xpj52JErHUBU4pZ1yageL4TVDDpTTSsv8mK6YaH	5JuW13Dn9CvHkGFgb49bvD5AJukBgDuFY1Djjhti5tDPEgXsFamb
-179	179	{181}	E4YM2vTHhWEg66xpj52JErHUBU4pZ1yageL4TVDDpTTSsv8mK6YaH	5JtbLFjWuGEKpFFvsmHPRyAR3vCYenQCH1xaGETUXhzFuDPkx4V4
-180	180	{182,4}	E4YM2vTHhWEg66xpj52JErHUBU4pZ1yageL4TVDDpTTSsv8mK6YaH	5JusnNkLmsh4wrPYUPqpzQFPRwz7Zi7iFzprkFxuhALPuS7MJkL1
-181	181	{183}	E4YM2vTHhWEg66xpj52JErHUBU4pZ1yageL4TVDDpTTSsv8mK6YaH	5JuPUED2KLH1MCncj6cWvBVpxo8uPZrffnLWuzr6mQeuAAryNtYv
-182	182	{184,4}	E4YM2vTHhWEg66xpj52JErHUBU4pZ1yageL4TVDDpTTSsv8mK6YaH	5JtmrN84QbSp5GsYJtizGghcQNFxn3V2DJ7LUytDBMHtq2rYXZKp
-183	183	{185}	E4YM2vTHhWEg66xpj52JErHUBU4pZ1yageL4TVDDpTTSsv8mK6YaH	5JuSYwHrDXK5rSBeDZbE3XruJi4LdxKcZWyWbTd12zj6SeutfaEh
-184	184	{186,4}	E4YM2vTHhWEg66xpj52JErHUBU4pZ1yageL4TVDDpTTSsv8mK6YaH	5JtiKUaSmRtgPncK1fU1BiST6zeAxezA1PLUsmnWjm2cFZn7ur6V
-185	185	{187}	E4YM2vTHhWEg66xpj52JErHUBU4pZ1yageL4TVDDpTTSsv8mK6YaH	5JuE9uJ1jhtgZdGzj776cZMJ8o5JooWmUAmUrm1wMHnLKbU9bFqi
-186	186	{188,4}	E4YM2vTHhWEg66xpj52JErHUBU4pZ1yageL4TVDDpTTSsv8mK6YaH	5JuiwxLtoNHfZdgoDFURZ5yav9HKevg2xBULfhvRmeGvnDwwVqZz
-187	187	{189}	E4YM2vTHhWEg66xpj52JErHUBU4pZ1yageL4TVDDpTTSsv8mK6YaH	5Juo9yHmyw3hyDEY29ciCZeXPJNoHSKEFK76wCmLvADvTUt9ZGS4
-188	188	{190,4}	E4YM2vTHhWEg66xpj52JErHUBU4pZ1yageL4TVDDpTTSsv8mK6YaH	5JuKVnqf7Dw9PEFut9GN8V3r5pNBY7r5UVbhxgeXD4vhqkiTWi3Y
->>>>>>> 25dc89d6
+1	1	{1,2}	E4YM2vTHhWEg66xpj52JErHUBU4pZ1yageL4TVDDpTTSsv8mK6YaH	5JtqX1E1pf3hJLiyCxEyPbB4CbyNgzXeRQa6saV6buUJgdpXvPgo
+2	2	{3,4}	E4YM2vTHhWEg66xpj52JErHUBU4pZ1yageL4TVDDpTTSsv8mK6YaH	5JvLJvKNZbu3pPi2tcUz851s4eMtYrhRcFgVnWmjM7SVavHviubz
+3	3	{5}	E4YM2vTHhWEg66xpj52JErHUBU4pZ1yageL4TVDDpTTSsv8mK6YaH	5Ju1YMGZbTpNGu3mGFwLwGs5JcdPPDq9gpnLkxUwSeu31UqxxSLH
+4	4	{6,4}	E4YM2vTHhWEg66xpj52JErHUBU4pZ1yageL4TVDDpTTSsv8mK6YaH	5JthszzgQLiAsusagtzRx6UeKgRZQu41uanP3dZpffAkxorX5ruE
+5	5	{7}	E4YM2vTHhWEg66xpj52JErHUBU4pZ1yageL4TVDDpTTSsv8mK6YaH	5JtvFwdRJR7jtrSVpkE5LFc8yw1p3CUMUyrgs7u1eoyxAaPqBWfS
+6	6	{8,4}	E4YM2vTHhWEg66xpj52JErHUBU4pZ1yageL4TVDDpTTSsv8mK6YaH	5JuMym4GUWTfoBmBScUPeZo6zAsv1QoZ3iK7by7SHYpZA5HrXBZh
+7	7	{9}	E4YM2vTHhWEg66xpj52JErHUBU4pZ1yageL4TVDDpTTSsv8mK6YaH	5JvC7QjPGSRk9Rok6j7CWgcJYN4MCYYMTLh8qniDpe5DLP4F2CvW
+8	8	{10,4}	E4YM2vTHhWEg66xpj52JErHUBU4pZ1yageL4TVDDpTTSsv8mK6YaH	5JvLV8fZXtw59iHEjQhTy6X98npGquMS17bUjEKkHtKCKRdgTefJ
+9	9	{11}	E4YM2vTHhWEg66xpj52JErHUBU4pZ1yageL4TVDDpTTSsv8mK6YaH	5JuhvFss9avbFrZY54HsHhCkRGLpqDrYT7J9YuezxR5XNB5rxkU4
+10	10	{12,4}	E4YM2vTHhWEg66xpj52JErHUBU4pZ1yageL4TVDDpTTSsv8mK6YaH	5JtiZNoW9YUi8L6KrxiG6sjNdAnLtzhpGh3irBZYyVokLEhPcSeu
+11	11	{13}	E4YM2vTHhWEg66xpj52JErHUBU4pZ1yageL4TVDDpTTSsv8mK6YaH	5Ju8nJL1fBuZtFU2CeCtrAR1VBF2B4x4UeHPWzR94Vmud9sqKemY
+12	12	{14,4}	E4YM2vTHhWEg66xpj52JErHUBU4pZ1yageL4TVDDpTTSsv8mK6YaH	5JuTrDsr468f25aVikdZ9LcHSXGpSUpCMTvdVvH63pkgkKdeH2wL
+13	13	{15}	E4YM2vTHhWEg66xpj52JErHUBU4pZ1yageL4TVDDpTTSsv8mK6YaH	5JtoyvXp6ZpXmstxgVFg48fjEtAsVK7syHguaHCcouaY82mWXNB4
+14	14	{16,4}	E4YM2vTHhWEg66xpj52JErHUBU4pZ1yageL4TVDDpTTSsv8mK6YaH	5Ju92xFn6TLKyXdVDEcexN17i5UAo5VMiDgtYR7R1WFZxz2gxisG
+15	15	{17}	E4YM2vTHhWEg66xpj52JErHUBU4pZ1yageL4TVDDpTTSsv8mK6YaH	5JtnGXyGZaQdMp64JT7auTSDtyCak6x8QKAUaETHgL2kWRifrJK9
+16	16	{18,4}	E4YM2vTHhWEg66xpj52JErHUBU4pZ1yageL4TVDDpTTSsv8mK6YaH	5JtsNt22TYSjAjUwfsR1Pzufa7jTmGjr524GbzRoFmx7aU4WN5aC
+17	17	{19}	E4YM2vTHhWEg66xpj52JErHUBU4pZ1yageL4TVDDpTTSsv8mK6YaH	5JtYb15RcE5jrgBxRkqms9rwvV9Nt8f7sLxwTUHr7Lsqo7bE3Dd5
+18	18	{20,4}	E4YM2vTHhWEg66xpj52JErHUBU4pZ1yageL4TVDDpTTSsv8mK6YaH	5Jv2aaFHgJKA3Dqc5sywBz4xXfFu4AoWC6WwVryCY1VjYUscj31D
+19	19	{21}	E4YM2vTHhWEg66xpj52JErHUBU4pZ1yageL4TVDDpTTSsv8mK6YaH	5Juy36E7eVHhkCNFFc5Gvjc9mwvw3MvCCgPJkqhfxGqgRLBD5h9y
+20	20	{22,4}	E4YM2vTHhWEg66xpj52JErHUBU4pZ1yageL4TVDDpTTSsv8mK6YaH	5JtuoUknBHpanDk2RfpmiVuxkqUSu1rET3tVR8FhUnwbJWkDDQR6
+21	21	{23}	E4YM2vTHhWEg66xpj52JErHUBU4pZ1yageL4TVDDpTTSsv8mK6YaH	5JuqafSbmS2KSXhMPXp7YzTSbtG5kaGemJKWUQXfWpcv7NwCbFBM
+22	22	{24,4}	E4YM2vTHhWEg66xpj52JErHUBU4pZ1yageL4TVDDpTTSsv8mK6YaH	5JtuiyUAebLkpeQVTD91Cct8NKgNadVwMuwkWGWMCDwHt8GKQiPB
+23	23	{25}	E4YM2vTHhWEg66xpj52JErHUBU4pZ1yageL4TVDDpTTSsv8mK6YaH	5JubEGj3TGB3rKzBdhhAdSjTK9Drhkc16HYnDetLvDB6PJVPPLHM
+24	24	{26,4}	E4YM2vTHhWEg66xpj52JErHUBU4pZ1yageL4TVDDpTTSsv8mK6YaH	5JtnxA8sSw7zd7Nd2SxZWcotK9Rrx4FvagwoDRTqkj1S1NKWYduP
+25	25	{27}	E4YM2vTHhWEg66xpj52JErHUBU4pZ1yageL4TVDDpTTSsv8mK6YaH	5JuuN7SwgxuTjiqcYMk3shm1woWL62jWMfioc3XdpoLznSiqSXzt
+26	26	{28,4}	E4YM2vTHhWEg66xpj52JErHUBU4pZ1yageL4TVDDpTTSsv8mK6YaH	5JuJP6vKHkB7rtBFSrtRhFS5cdVmYstNXFX38fatByZi8HSpY5yo
+27	27	{29}	E4YM2vTHhWEg66xpj52JErHUBU4pZ1yageL4TVDDpTTSsv8mK6YaH	5Jv7pG8edanEhuNrKfPcw7HT7zcCZaY5JPnSkNnfngY5t6ty4pmT
+28	28	{30,4}	E4YM2vTHhWEg66xpj52JErHUBU4pZ1yageL4TVDDpTTSsv8mK6YaH	5Jv8p5o2Y1PcxJLidtLzRK5sGtW99htLCirHNmSFxWeVHkR2Hooy
+29	29	{31}	E4YM2vTHhWEg66xpj52JErHUBU4pZ1yageL4TVDDpTTSsv8mK6YaH	5JuJN52JKMk4CvXXbWbXA7yj1wEKU6nGrx3q3vVdi1HCmhymNcuV
+30	30	{32,4}	E4YM2vTHhWEg66xpj52JErHUBU4pZ1yageL4TVDDpTTSsv8mK6YaH	5JudCYnBUr66DGqgUZ93Ey6HdVYyycDFPB17J2Qk4BmiWP5D91Hw
+31	31	{33}	E4YM2vTHhWEg66xpj52JErHUBU4pZ1yageL4TVDDpTTSsv8mK6YaH	5JuhExhuBuAPr1k86Jvb7PBNCJPBnzdszEUEsN3RfR48b5Tz4LjC
+32	32	{34,4}	E4YM2vTHhWEg66xpj52JErHUBU4pZ1yageL4TVDDpTTSsv8mK6YaH	5JtxP6g7beCnJKbHmkdwtpHa8DUdQ3MsSxLXgVgoYunnKgs64T8h
+33	33	{35}	E4YM2vTHhWEg66xpj52JErHUBU4pZ1yageL4TVDDpTTSsv8mK6YaH	5JttJNdzpPqiF5LmwUdw8YVbTodpBMG3N8fp8m5CkhBmRcQZFWpA
+34	34	{36,4}	E4YM2vTHhWEg66xpj52JErHUBU4pZ1yageL4TVDDpTTSsv8mK6YaH	5Jv2PcgpbfbGBvAwTLpMrMSjwwiPW5ZyPS1PHTmyer7KkJHowp7A
+35	35	{37}	E4YM2vTHhWEg66xpj52JErHUBU4pZ1yageL4TVDDpTTSsv8mK6YaH	5JtxYrJP4qmNZGAZBcRk8iKbGHdWU4m4wwETcy2LD8NNEWxurAJA
+36	36	{38,4}	E4YM2vTHhWEg66xpj52JErHUBU4pZ1yageL4TVDDpTTSsv8mK6YaH	5JuHog26KMATbYgh74s5Wh9pxv82zmy7i4ZRQ6AbtKGMD3kugqgu
+37	37	{39}	E4YM2vTHhWEg66xpj52JErHUBU4pZ1yageL4TVDDpTTSsv8mK6YaH	5Jv46AnLDnMjYX8yEsyxjxz99q1mNaiewf86UMXa6zY7Efnwvhub
+38	38	{40,4}	E4YM2vTHhWEg66xpj52JErHUBU4pZ1yageL4TVDDpTTSsv8mK6YaH	5JtXKMRwbZVFNFdtmX3vVqGRv8o8G9GZ7xvWJnnKWLW188KpiYJG
+39	39	{41}	E4YM2vTHhWEg66xpj52JErHUBU4pZ1yageL4TVDDpTTSsv8mK6YaH	5JuCmK7YaXas1pKaFZi2XPosjaixYyrDZMaSrxRNfBUtghmj4Y4t
+40	40	{42,4}	E4YM2vTHhWEg66xpj52JErHUBU4pZ1yageL4TVDDpTTSsv8mK6YaH	5JtpbAdv988CZjsWqCmMiibz2Aw8Xkrax1pf2kC9mmKGsz81TQof
+41	41	{43}	E4YM2vTHhWEg66xpj52JErHUBU4pZ1yageL4TVDDpTTSsv8mK6YaH	5JuDw2x2rDyW8kHqWGNfdh4iEMPugC5m9u8sjzCXzdxLAeGpHmpm
+42	42	{44,4}	E4YM2vTHhWEg66xpj52JErHUBU4pZ1yageL4TVDDpTTSsv8mK6YaH	5JvGYucHsx3hj56fehWDHkCjQPSgVjHUxTCupJyKqS6MH47ZMisv
+43	43	{45}	E4YM2vTHhWEg66xpj52JErHUBU4pZ1yageL4TVDDpTTSsv8mK6YaH	5JtiJqhBaKraEajF28y98QD8VmumR8fjXAK9DP21HJASWfuoBkhX
+44	44	{46,4}	E4YM2vTHhWEg66xpj52JErHUBU4pZ1yageL4TVDDpTTSsv8mK6YaH	5Ju7JGUALW56qSNq7B4Vt1wsLhXs7E9Y9w6HoADCCLTUWuzy6rLL
+45	45	{47}	E4YM2vTHhWEg66xpj52JErHUBU4pZ1yageL4TVDDpTTSsv8mK6YaH	5JuDypUB5pp6SahzaAiJ9vaUmeUE41Rwtn5Fcufo16AqU1it6FeY
+46	46	{48,4}	E4YM2vTHhWEg66xpj52JErHUBU4pZ1yageL4TVDDpTTSsv8mK6YaH	5JvL6TenejGQVvXSJ4XDQdQkJTsyC5nEG2fr17349gbu6yo8j34W
+47	47	{49}	E4YM2vTHhWEg66xpj52JErHUBU4pZ1yageL4TVDDpTTSsv8mK6YaH	5JudjpE4oFaZzWfgXNspJtiTriQruap3ERgrP2wWZJ4DTxiMVJh1
+48	48	{50,4}	E4YM2vTHhWEg66xpj52JErHUBU4pZ1yageL4TVDDpTTSsv8mK6YaH	5JuZpC27wxHoGXPugGKY9u2DceynnUCQxJJh1DNyhWBCXMUHqYXP
+49	49	{51}	E4YM2vTHhWEg66xpj52JErHUBU4pZ1yageL4TVDDpTTSsv8mK6YaH	5Jtdkpj5tVXc1fdyz4x8W8Q2rmixMf4DBbfbWpPyUegkTtDDoNKY
+50	50	{52,4}	E4YM2vTHhWEg66xpj52JErHUBU4pZ1yageL4TVDDpTTSsv8mK6YaH	5JvB5qVXhrAEmZbUmofnmwWhVeMkhMJKNzkmcHNeXQsGK9zwRmbd
+51	51	{53}	E4YM2vTHhWEg66xpj52JErHUBU4pZ1yageL4TVDDpTTSsv8mK6YaH	5JuRFCfZLLQP4YiCRB25nqqmiSSCtoACttNBE9gezzgjNtEt214i
+52	52	{54,4}	E4YM2vTHhWEg66xpj52JErHUBU4pZ1yageL4TVDDpTTSsv8mK6YaH	5Jtus9WNqGUsU1LcpWv3VkrJi6iLBMqTUPe7qxaA3E5UnfFrZ1NY
+53	53	{55}	E4YM2vTHhWEg66xpj52JErHUBU4pZ1yageL4TVDDpTTSsv8mK6YaH	5JuJuBf8zdzuM9AWnVFUZHY76e1Fs3mzSTdc2xWstPXuKXTcKtr6
+54	54	{56,4}	E4YM2vTHhWEg66xpj52JErHUBU4pZ1yageL4TVDDpTTSsv8mK6YaH	5JuyacwGGsx3smWzJV7xRhMeFfkhgj8ZRqZ1Yr1Pu7Lc2NfQvWEm
+55	55	{57}	E4YM2vTHhWEg66xpj52JErHUBU4pZ1yageL4TVDDpTTSsv8mK6YaH	5Ju5fRnjXzTqzJLpaFS4bsGaT3mxcog43cUtRJ764cDLKEMprFKC
+56	56	{58,4}	E4YM2vTHhWEg66xpj52JErHUBU4pZ1yageL4TVDDpTTSsv8mK6YaH	5JtffpcZ21n1iqWCWSfq1kCphCB5xVrB6sYBaeRjrGWfZMMc5vsM
+57	57	{59}	E4YM2vTHhWEg66xpj52JErHUBU4pZ1yageL4TVDDpTTSsv8mK6YaH	5Jta3dJN7FvSnrtxDNPFCgmTsNZtrjhXSqMUiFXXPvVoM1rFXRQn
+58	58	{60,4}	E4YM2vTHhWEg66xpj52JErHUBU4pZ1yageL4TVDDpTTSsv8mK6YaH	5Jtewp1pdCLs6uazU2ZTCJZinjquUuL5J54RhPmmLQkHWo4akTdn
+59	59	{61}	E4YM2vTHhWEg66xpj52JErHUBU4pZ1yageL4TVDDpTTSsv8mK6YaH	5Jurc9d7KcpyufZaGG5sYi5B1ESHftbGs2paNG4r2tSBKAob4soX
+60	60	{62,4}	E4YM2vTHhWEg66xpj52JErHUBU4pZ1yageL4TVDDpTTSsv8mK6YaH	5JvANkhJWB12PXNodg5HLizytNBwV7gWeW3ULy9x3d27CXvf3zv8
+61	61	{63}	E4YM2vTHhWEg66xpj52JErHUBU4pZ1yageL4TVDDpTTSsv8mK6YaH	5JvRxEzHvarJuBfK4DTsPgEH12JHzsNS5ccQHrHxNYfhPG48ZRkc
+62	62	{64,4}	E4YM2vTHhWEg66xpj52JErHUBU4pZ1yageL4TVDDpTTSsv8mK6YaH	5JuLdq85KpHv9tGcS4V2ob5y7YE5TYeh8SouyjBbiv8xjkV6PWNo
+63	63	{65}	E4YM2vTHhWEg66xpj52JErHUBU4pZ1yageL4TVDDpTTSsv8mK6YaH	5JunCHP5EG9VtnxXBQFp2iNNnMWoAWX8Q68P4NQ5YHZ1ViTXBw4q
+64	64	{66,4}	E4YM2vTHhWEg66xpj52JErHUBU4pZ1yageL4TVDDpTTSsv8mK6YaH	5JuBdnLMTHitdTvbWjVRXHHJb1EuRTdLzizeTGEhn1x8mRqdX9KH
+65	65	{67}	E4YM2vTHhWEg66xpj52JErHUBU4pZ1yageL4TVDDpTTSsv8mK6YaH	5JuvCAmhwQ4sLh4objB9XAsWAt6djZQcv5WPwmLDNFQ7nCBpw59R
+66	66	{68,4}	E4YM2vTHhWEg66xpj52JErHUBU4pZ1yageL4TVDDpTTSsv8mK6YaH	5JvQYQn861KWaw5Pm6N8DmiMB2B2KtKQ4aVHF4mzJmJtzkgsJu4Z
+67	67	{69}	E4YM2vTHhWEg66xpj52JErHUBU4pZ1yageL4TVDDpTTSsv8mK6YaH	5Jugc8YEisj6LcAVVoFm7iCwvXzFMnkWR1JXL4zY9h9pQynWDce8
+68	68	{70,4}	E4YM2vTHhWEg66xpj52JErHUBU4pZ1yageL4TVDDpTTSsv8mK6YaH	5JuCY4n8uLVswndhBaYU6Sarb6qC7QaMeVmy7ouHV1Dgi69FzJn8
+69	69	{71}	E4YM2vTHhWEg66xpj52JErHUBU4pZ1yageL4TVDDpTTSsv8mK6YaH	5JtnR83Cr2AF8awncFXi92XSKBVvBfgSw2FkZQdT2qJTDWCeYped
+70	70	{72,4}	E4YM2vTHhWEg66xpj52JErHUBU4pZ1yageL4TVDDpTTSsv8mK6YaH	5Jv6VY1mv9f8wLd3m8nM7UHcozP86vpwsCvgsoNZbGM9USkDn9DN
+71	71	{73}	E4YM2vTHhWEg66xpj52JErHUBU4pZ1yageL4TVDDpTTSsv8mK6YaH	5JtcJ9v6oqR19Ko966P8LLaMABAmkAizGpzmP52catJPMpHvayBd
+72	72	{74,4}	E4YM2vTHhWEg66xpj52JErHUBU4pZ1yageL4TVDDpTTSsv8mK6YaH	5JuVfe28bPpQWKYS5X7CmcVgPeQoibzYLp6TnZhFrx5tZTs3PNuG
+73	73	{75}	E4YM2vTHhWEg66xpj52JErHUBU4pZ1yageL4TVDDpTTSsv8mK6YaH	5JvQLRDaGjtuygi5yAcvtBhjsGUuLn2cFVQae9BbH9PjR2BkRiTH
+74	74	{76,4}	E4YM2vTHhWEg66xpj52JErHUBU4pZ1yageL4TVDDpTTSsv8mK6YaH	5JvC1yHuNmdDqNnCgyudqUKykWr1GPN9FENQXMEPrTbBUGLcz37G
+75	75	{77}	E4YM2vTHhWEg66xpj52JErHUBU4pZ1yageL4TVDDpTTSsv8mK6YaH	5Juyrf3HHtgmgxi6tjxWHQfi2k1Yx8t8KVMwNP3sVnus6KNm7XNM
+76	76	{78,4}	E4YM2vTHhWEg66xpj52JErHUBU4pZ1yageL4TVDDpTTSsv8mK6YaH	5JuTWMmkX99rFiGSR4tnT8AK6d7SDPDaMBRqqEmbRzixMLcaYsQp
+77	77	{79}	E4YM2vTHhWEg66xpj52JErHUBU4pZ1yageL4TVDDpTTSsv8mK6YaH	5JuiueQeDxssq3fpnhZyoY1ZhJoBEj4V5PDEubJkiDziSsthXKbk
+78	78	{80,4}	E4YM2vTHhWEg66xpj52JErHUBU4pZ1yageL4TVDDpTTSsv8mK6YaH	5Ju8gbW4xWmEyaArG1LB26ybV5nJUukPqHvTdxfvWSSZAQaTpjap
+79	79	{81}	E4YM2vTHhWEg66xpj52JErHUBU4pZ1yageL4TVDDpTTSsv8mK6YaH	5JuaXgKSQovJt2XN4HJMRUfpA54nWNnPXRnQhTW3hV9RYFNUDXz1
+80	80	{82,4}	E4YM2vTHhWEg66xpj52JErHUBU4pZ1yageL4TVDDpTTSsv8mK6YaH	5JvDAXnNQs7AKNEUfvNEKRYvMuq3jg2rSwdgXDRQziB33ABUStaz
+81	81	{83}	E4YM2vTHhWEg66xpj52JErHUBU4pZ1yageL4TVDDpTTSsv8mK6YaH	5Ju7dYMVAhosM7mRxnSLDsSbG9i2Xg83dsJwmbDM3QjPK4Fn6Ruu
+82	82	{84,4}	E4YM2vTHhWEg66xpj52JErHUBU4pZ1yageL4TVDDpTTSsv8mK6YaH	5Jv8Eq8p5rD412oGERPWPcHN1TYWEP8pYFkK842qVA2fAmWMVoU9
+83	83	{85}	E4YM2vTHhWEg66xpj52JErHUBU4pZ1yageL4TVDDpTTSsv8mK6YaH	5JtgeuXHhXX7b8KRJVXaFBenLSysSiTdJKe3zvAtFUNSNqNWyfhW
+84	84	{86,4}	E4YM2vTHhWEg66xpj52JErHUBU4pZ1yageL4TVDDpTTSsv8mK6YaH	5JtggCzqbZhmqXv36zQrnD7JuSEEAicEKJZkvNRfemST4QnWfJZj
+85	85	{87}	E4YM2vTHhWEg66xpj52JErHUBU4pZ1yageL4TVDDpTTSsv8mK6YaH	5Jti1TRx65Hr2Z7rpm5x4nUHtbpdi9JvaVuSREp86N2y1ss3tXmM
+86	86	{88,4}	E4YM2vTHhWEg66xpj52JErHUBU4pZ1yageL4TVDDpTTSsv8mK6YaH	5JuwyCk9Zw11RZgo6G5mm8UbvuuNXp4xjBKhjTQJgJHovoow4Ajg
+87	87	{89}	E4YM2vTHhWEg66xpj52JErHUBU4pZ1yageL4TVDDpTTSsv8mK6YaH	5JuZQzYrUZHbnzcDyitwmQSeNg7biMFoSsdjBh4Ad2cW3bdRjkPJ
+88	88	{90,4}	E4YM2vTHhWEg66xpj52JErHUBU4pZ1yageL4TVDDpTTSsv8mK6YaH	5JtykMk8RZNfWQ4pWXkPmUKQrV3Wkgawv44iScjqNeiF7Kjs6GRP
+89	89	{91}	E4YM2vTHhWEg66xpj52JErHUBU4pZ1yageL4TVDDpTTSsv8mK6YaH	5Jto1DH3h8Fuoq5mRSCZUSmcmUMYyAR3c5m1ygcsB3JMtnKBRi3N
+90	90	{92,4}	E4YM2vTHhWEg66xpj52JErHUBU4pZ1yageL4TVDDpTTSsv8mK6YaH	5JtmfgJzqxZydFmrEMfKD8VS5cYQe5KCte8s3Uv7KwsZtmHbpGjG
+91	91	{93}	E4YM2vTHhWEg66xpj52JErHUBU4pZ1yageL4TVDDpTTSsv8mK6YaH	5Jukf7etR6V5mg8gutpqvuKHFWXS38C7MAf6Y2c3twZUp9UqwsgX
+92	92	{94,4}	E4YM2vTHhWEg66xpj52JErHUBU4pZ1yageL4TVDDpTTSsv8mK6YaH	5Ju9oxsk8rRnY2AbtfjJxWmdnyHVaNNyHG8AcvdK12a7vTx3JwTx
+93	93	{95}	E4YM2vTHhWEg66xpj52JErHUBU4pZ1yageL4TVDDpTTSsv8mK6YaH	5JukVp4GvpZGB8zpqfSnaSoKSGcs5NchdHe7SXroErM4r9GXSpeJ
+94	94	{96,4}	E4YM2vTHhWEg66xpj52JErHUBU4pZ1yageL4TVDDpTTSsv8mK6YaH	5JuJLsadExEczVeFsLsJUsMUYBkqCdX7ZZzFxBepK963AW6BjDsF
+95	95	{97}	E4YM2vTHhWEg66xpj52JErHUBU4pZ1yageL4TVDDpTTSsv8mK6YaH	5JuDknvexZZj6ozGyaCMnLKjssYD1uZ7uN8Ud61ykwu6w2s4TSji
+96	96	{98,4}	E4YM2vTHhWEg66xpj52JErHUBU4pZ1yageL4TVDDpTTSsv8mK6YaH	5JtdxvmSLfyBTjJDzNkd4TLGL1N5voQ491GdoeyH1fTb56FKd4pN
+97	97	{99}	E4YM2vTHhWEg66xpj52JErHUBU4pZ1yageL4TVDDpTTSsv8mK6YaH	5JtpfrV52YCyS5ogyDQZB7mc9xR27bTLa73Qz9Vi1vbJTW5Ne5wA
+98	98	{100,4}	E4YM2vTHhWEg66xpj52JErHUBU4pZ1yageL4TVDDpTTSsv8mK6YaH	5Juybd2cEic4emwsrDWVsFhJ8YR7jUK22FYvecocs8MyF1MZM9ur
+99	99	{101}	E4YM2vTHhWEg66xpj52JErHUBU4pZ1yageL4TVDDpTTSsv8mK6YaH	5JtuA5fH5pZtReVc2yL8zNWbsgjhZg2diYJSXw7CWrGD3E6XSVuX
+100	100	{102,4}	E4YM2vTHhWEg66xpj52JErHUBU4pZ1yageL4TVDDpTTSsv8mK6YaH	5JuE8PdeECjNwRuxyEddq1uF1rkAZBZ5RD2UxWziDKXyGm2PmPkA
+101	101	{103}	E4YM2vTHhWEg66xpj52JErHUBU4pZ1yageL4TVDDpTTSsv8mK6YaH	5Ju2v6TZw2viQRGKc7BeKRA718JM8b6p9Gkb8DMT4pD85hJ1vZJz
+102	102	{104,4}	E4YM2vTHhWEg66xpj52JErHUBU4pZ1yageL4TVDDpTTSsv8mK6YaH	5JvPmpBGfMkWXC3rfJAsV3LeFmBW7tfbtbkw8qUStZxKVu6gXYzh
+103	103	{105}	E4YM2vTHhWEg66xpj52JErHUBU4pZ1yageL4TVDDpTTSsv8mK6YaH	5Ju2rxKT3YwjZzPFFBqBP5GreLJ4CTgC3Gx7eFLKF1m7Y6TLSd5G
+104	104	{106,4}	E4YM2vTHhWEg66xpj52JErHUBU4pZ1yageL4TVDDpTTSsv8mK6YaH	5Judwji2oBsNnUsNmc9H2VYJTAmMqhJYkvYCw4aGMix8qPwavaoy
+105	105	{107}	E4YM2vTHhWEg66xpj52JErHUBU4pZ1yageL4TVDDpTTSsv8mK6YaH	5JtkwU2bGWC7yTXq2PFK1ovYYuZ2cniLZtmJ3RrNdCXFwJ5T3gGN
+106	106	{108,4}	E4YM2vTHhWEg66xpj52JErHUBU4pZ1yageL4TVDDpTTSsv8mK6YaH	5Ju1jY2v69gztPkSSfUvo5KmipoUe7YX3R3mYbqpUsyyEXHa25KE
+107	107	{109}	E4YM2vTHhWEg66xpj52JErHUBU4pZ1yageL4TVDDpTTSsv8mK6YaH	5JtybxSSk6sgXhB17WgqUMpnyUhN2uubbmT1WjrfjQVqoJF68nUF
+108	108	{110,4}	E4YM2vTHhWEg66xpj52JErHUBU4pZ1yageL4TVDDpTTSsv8mK6YaH	5JuM9QpX1s9pfg8zh1a5o4cfr3kweCyygJRt6V1BzwMRsQe5rLPp
+109	109	{111}	E4YM2vTHhWEg66xpj52JErHUBU4pZ1yageL4TVDDpTTSsv8mK6YaH	5JvJhoWt2hTpyAXreaoZS6Ebuiy6LgtwwugtodjKers26s6rKZom
+110	110	{112,4}	E4YM2vTHhWEg66xpj52JErHUBU4pZ1yageL4TVDDpTTSsv8mK6YaH	5JtguiRJkiyJnEMAfLqr5cZcvGzZhNkun3XDNwwusV2tnXiNfwYm
+111	111	{113}	E4YM2vTHhWEg66xpj52JErHUBU4pZ1yageL4TVDDpTTSsv8mK6YaH	5JuSKW8E2mJmV7guey95SSxEsHNUe4LMeB4NWreW8BysWJZyxxvJ
+112	112	{114,4}	E4YM2vTHhWEg66xpj52JErHUBU4pZ1yageL4TVDDpTTSsv8mK6YaH	5Jv9tGxGy3cDjmp6f5awM9im1YzpzFSQYMddRgsvAz1kMYZGoDct
+113	113	{115}	E4YM2vTHhWEg66xpj52JErHUBU4pZ1yageL4TVDDpTTSsv8mK6YaH	5Jtkf59DbM2t3zqnb7rn51nCXsb76NcFQaQ7ScLWq4keAkwSystg
+114	114	{116,4}	E4YM2vTHhWEg66xpj52JErHUBU4pZ1yageL4TVDDpTTSsv8mK6YaH	5Jtuhkok2TNsb4BaGz4tAYBPc7NZdzXDYCBskXWyYZchBYbAUsKB
+115	115	{117}	E4YM2vTHhWEg66xpj52JErHUBU4pZ1yageL4TVDDpTTSsv8mK6YaH	5JuWrdHQ1nEfGzzx5QuUHkjqjjT3qWcZTYQioMHF3xqFbNY3FbUN
+116	116	{118,4}	E4YM2vTHhWEg66xpj52JErHUBU4pZ1yageL4TVDDpTTSsv8mK6YaH	5JuiEfNviiDiEysjxWmDM154FwYZMbsp5g5cA3Zn28v7pcDEzFMc
+117	117	{119}	E4YM2vTHhWEg66xpj52JErHUBU4pZ1yageL4TVDDpTTSsv8mK6YaH	5JuLt6mQxP9piA31mnc4nEduHJg1D3j1jcZcbs7qs6tGjjZUbdFy
+118	118	{120,4}	E4YM2vTHhWEg66xpj52JErHUBU4pZ1yageL4TVDDpTTSsv8mK6YaH	5JuWfQVtTiDPNssT1MKiRSj4bdWq9HSi9DFvRge8aQBernMkJLL5
+119	119	{121}	E4YM2vTHhWEg66xpj52JErHUBU4pZ1yageL4TVDDpTTSsv8mK6YaH	5Ju7z2Ts2QwroxZzjurDPkuZxsHm1KUiStwG2b61ycgsiEWaXajU
+120	120	{122,4}	E4YM2vTHhWEg66xpj52JErHUBU4pZ1yageL4TVDDpTTSsv8mK6YaH	5JttmreqBUjm8qYfWEJ4TJLZhq2pd3Ac2cy18RehA5P9TEZVbpF3
+121	121	{123}	E4YM2vTHhWEg66xpj52JErHUBU4pZ1yageL4TVDDpTTSsv8mK6YaH	5JvFKVEEWoGcGy9AJzKE1AzvYkKomcdNTH3eZpUGWEp8Nkp45Trs
+122	122	{124,4}	E4YM2vTHhWEg66xpj52JErHUBU4pZ1yageL4TVDDpTTSsv8mK6YaH	5JtWTfFY5LjEY3ngGR6oVu5e8QjmCUo7XmhwYkqc13NY9hWAWPSo
+123	123	{125}	E4YM2vTHhWEg66xpj52JErHUBU4pZ1yageL4TVDDpTTSsv8mK6YaH	5Ju8cWQVTNgHjaqKG3Jhyh5biNN3MYtZ9TdbsPK94EqxWvXjPisQ
+124	124	{126,4}	E4YM2vTHhWEg66xpj52JErHUBU4pZ1yageL4TVDDpTTSsv8mK6YaH	5Jv6DERzXdb7GxdEibjdWqim1LAxn3RSeCx3oXYTSp7K11btsTg1
+125	125	{127}	E4YM2vTHhWEg66xpj52JErHUBU4pZ1yageL4TVDDpTTSsv8mK6YaH	5JuLyYrW8ajNZWnipcGPuR14xEevwSF3x5DPRzseeVpRwKLNDGQm
+126	126	{128,4}	E4YM2vTHhWEg66xpj52JErHUBU4pZ1yageL4TVDDpTTSsv8mK6YaH	5JtyNksjHzvKrvmL4EW9jXDAjof2GWFACnGmixHdv4wRRod6UPdf
+127	127	{129}	E4YM2vTHhWEg66xpj52JErHUBU4pZ1yageL4TVDDpTTSsv8mK6YaH	5JtqvuKxZwMYYgp4AmxpbAhzvNMwEF3anbAMQDESdRZb6ar1YQDx
+128	128	{130,4}	E4YM2vTHhWEg66xpj52JErHUBU4pZ1yageL4TVDDpTTSsv8mK6YaH	5JuW154CTWtxJ93mkAuh8Qu8HZdLdsRSCUiQgsoyF4xmLtzPXRf1
+129	129	{131}	E4YM2vTHhWEg66xpj52JErHUBU4pZ1yageL4TVDDpTTSsv8mK6YaH	5JuiEW2rKdiEhjbhiaWAqA4NVVkXJfCa9xsuYJFTNrT7oAsVBbTS
+130	130	{132,4}	E4YM2vTHhWEg66xpj52JErHUBU4pZ1yageL4TVDDpTTSsv8mK6YaH	5JtbyRFLrNqaAbRV3G81EHcjhnc7fZKyjTMexuwpKjf9Z8MyFuSJ
+131	131	{133}	E4YM2vTHhWEg66xpj52JErHUBU4pZ1yageL4TVDDpTTSsv8mK6YaH	5JtrMr7BqxPQDNtHe9TYGrPiddXsW9EtSj3UHP4mZyT58MfBbmXy
+132	132	{134,4}	E4YM2vTHhWEg66xpj52JErHUBU4pZ1yageL4TVDDpTTSsv8mK6YaH	5Judh6DoQt5cu5LomDjk5gMVUKika3zx6bEqHphWJ9LaGFcn2XEZ
+133	133	{135}	E4YM2vTHhWEg66xpj52JErHUBU4pZ1yageL4TVDDpTTSsv8mK6YaH	5Jv7BxzMN3fHmMkVqjGBygy5Aj9imYEgkBYy2NRhtWAzdczqvYMY
+134	134	{136,4}	E4YM2vTHhWEg66xpj52JErHUBU4pZ1yageL4TVDDpTTSsv8mK6YaH	5Ju4gSouRE2CvU7vRtLKmxKwnnsZHBcLntcH7hNXpwNononZhwCv
+135	135	{137}	E4YM2vTHhWEg66xpj52JErHUBU4pZ1yageL4TVDDpTTSsv8mK6YaH	5Ju6eHPQKfefm3qy2q2GhoNSm4jK9p5t9zvXosWqj3dj7EJPntER
+136	136	{138,4}	E4YM2vTHhWEg66xpj52JErHUBU4pZ1yageL4TVDDpTTSsv8mK6YaH	5JvKqurC7zweKmToSQdNkZuHLx2D6DjiznjNUbJAe3qdQKSfz9Wg
+137	137	{139}	E4YM2vTHhWEg66xpj52JErHUBU4pZ1yageL4TVDDpTTSsv8mK6YaH	5JuosF3q6nF3kKxVz7j8vex1DQ9aUo71vRMEVqNFSkRDvikkV3q3
+138	138	{140,4}	E4YM2vTHhWEg66xpj52JErHUBU4pZ1yageL4TVDDpTTSsv8mK6YaH	5JtxxKMT7CKcTn2frucakj9Ad5jbhNss85syqCkDJUf5NMxtCgzh
+139	139	{141}	E4YM2vTHhWEg66xpj52JErHUBU4pZ1yageL4TVDDpTTSsv8mK6YaH	5Ju7TYgeQ9CQW95pyBgGUwbFhbtvXyCWjyETVey6K4vpzr68BqAn
+140	140	{142,4}	E4YM2vTHhWEg66xpj52JErHUBU4pZ1yageL4TVDDpTTSsv8mK6YaH	5Jusg9a8JPWZ6A8qpkUNTE4RcAEVaqSNyEbdiVre8oLtq8xndVZj
+141	141	{143}	E4YM2vTHhWEg66xpj52JErHUBU4pZ1yageL4TVDDpTTSsv8mK6YaH	5JvFeV8Jqp9fmaLYmTh14eug6Yo3wKBfrA1LvdychykeT39u6zJS
+142	142	{144,4}	E4YM2vTHhWEg66xpj52JErHUBU4pZ1yageL4TVDDpTTSsv8mK6YaH	5Jtw4ReVYB7CRttWouQ7LTsAtCU5NrZHdJgVaBzU7aMGzNYc7hyw
+143	143	{145}	E4YM2vTHhWEg66xpj52JErHUBU4pZ1yageL4TVDDpTTSsv8mK6YaH	5Jtwd22hAfjsG1geQRg4WKJBy3d59sLdi2evsVSfXHStjhSZSfbR
+144	144	{146,4}	E4YM2vTHhWEg66xpj52JErHUBU4pZ1yageL4TVDDpTTSsv8mK6YaH	5JuCamb22MCGoz7ZA8TsqkwGxHjZhHor1YHxzrPvz5haYnhPQpw6
+145	145	{147}	E4YM2vTHhWEg66xpj52JErHUBU4pZ1yageL4TVDDpTTSsv8mK6YaH	5JuHKkwicmSEvzCAUaUyMF7iMfSvCaBdhMKDLo1xWShnozEuH1Mb
+146	146	{148,4}	E4YM2vTHhWEg66xpj52JErHUBU4pZ1yageL4TVDDpTTSsv8mK6YaH	5JuWaN6GGiwmiiFfo9s4Y1e3msvVpQVmAcVo5akDfum6GCdHb29s
+147	147	{149}	E4YM2vTHhWEg66xpj52JErHUBU4pZ1yageL4TVDDpTTSsv8mK6YaH	5JtjDMZNa9uZihWcEXWDp8LDGup3aiZ2tRyGwCaXKkg8TCG1Uno8
+148	148	{150,4}	E4YM2vTHhWEg66xpj52JErHUBU4pZ1yageL4TVDDpTTSsv8mK6YaH	5Jtd8wg4trqYkdRQBJvoQbv6ueMKxnPD935RULUZPSTs4Zc8ZmB5
+149	149	{151}	E4YM2vTHhWEg66xpj52JErHUBU4pZ1yageL4TVDDpTTSsv8mK6YaH	5JuMhs3bipEEqUzxtDyMCuo4WFpnJvUwfi9zAEeZvTqEqScC9n9g
+150	150	{152,4}	E4YM2vTHhWEg66xpj52JErHUBU4pZ1yageL4TVDDpTTSsv8mK6YaH	5Ju8D7XbtvKfXoMi5ugx4moJdYr48fkmgt1znr8gLiCpRKy5yj4M
+151	151	{153}	E4YM2vTHhWEg66xpj52JErHUBU4pZ1yageL4TVDDpTTSsv8mK6YaH	5JtaJp15kCbCRkS22XSkbZyJpVvzuXrjBWqVXrja34tMC4n7KFui
+152	152	{154,4}	E4YM2vTHhWEg66xpj52JErHUBU4pZ1yageL4TVDDpTTSsv8mK6YaH	5Juin1kFhzsXcmVQVc8V28GudwDLNLH2CyJJPSZqT65QDVpCfJdm
+153	153	{155}	E4YM2vTHhWEg66xpj52JErHUBU4pZ1yageL4TVDDpTTSsv8mK6YaH	5JupYmJgAN4HQw6WBufztcgxsNyF6dwyMCpwXRQ9rRKVNnHVjNqu
+154	154	{156,4}	E4YM2vTHhWEg66xpj52JErHUBU4pZ1yageL4TVDDpTTSsv8mK6YaH	5Juh9sNzkZk4bh6T6LVDrqkKTcrqe4gQVZsAFVMqHBrZNyZfg39c
+155	155	{157}	E4YM2vTHhWEg66xpj52JErHUBU4pZ1yageL4TVDDpTTSsv8mK6YaH	5Jv8Pdo4d7nYqaL1jPCSP1hecVBKo97gAKBhs21NR6R9aCGszuNt
+156	156	{158,4}	E4YM2vTHhWEg66xpj52JErHUBU4pZ1yageL4TVDDpTTSsv8mK6YaH	5JugNg3oXmW9DyX2TsgYDucBQ3FbL9qcBe3X8zs6RnqbUTjmzyBS
+157	157	{159}	E4YM2vTHhWEg66xpj52JErHUBU4pZ1yageL4TVDDpTTSsv8mK6YaH	5JtXpPjFxkycy639CBJ2t5227cUBwn1QfoQRK3695HdXfBguZiEU
+158	158	{160,4}	E4YM2vTHhWEg66xpj52JErHUBU4pZ1yageL4TVDDpTTSsv8mK6YaH	5Juj6vNHByMtUHJWPLaJZPC97RfoXxs6vPfa7vDYfhmBRdy8HyAg
+159	159	{161}	E4YM2vTHhWEg66xpj52JErHUBU4pZ1yageL4TVDDpTTSsv8mK6YaH	5JuaEnCt7UbPbLAe1VoDXYyLJziLCMmEeGXarXKZj1Ws7XyYshnQ
+160	160	{162,4}	E4YM2vTHhWEg66xpj52JErHUBU4pZ1yageL4TVDDpTTSsv8mK6YaH	5JtydDAzXq74UYkA1RtyvkmiuLH2WPshNbFiHeub93aDFa8y1mZ3
+161	161	{163}	E4YM2vTHhWEg66xpj52JErHUBU4pZ1yageL4TVDDpTTSsv8mK6YaH	5JvAvQQLRFbArZGh16QqxUxQ3oH3ccNBpqc2gvGtrurPqkf3qbzC
+162	162	{164,4}	E4YM2vTHhWEg66xpj52JErHUBU4pZ1yageL4TVDDpTTSsv8mK6YaH	5JuJg4HJenyrSKCs8yZMTMD4PGLrWhEnvgFbEphxAvSHGggqsFB3
+163	163	{165}	E4YM2vTHhWEg66xpj52JErHUBU4pZ1yageL4TVDDpTTSsv8mK6YaH	5JuH9THXj37HYfFWtAi9AWa7q61C1ASnHAnQf6rR5yjSPwxW45jj
+164	164	{166,4}	E4YM2vTHhWEg66xpj52JErHUBU4pZ1yageL4TVDDpTTSsv8mK6YaH	5JudagReKAMRCsvJWiRGbGzuVaFSjpt9yWDEJBA1QStboyGUKnXF
+165	165	{167}	E4YM2vTHhWEg66xpj52JErHUBU4pZ1yageL4TVDDpTTSsv8mK6YaH	5JtxN2ar2uDDq85zXpVbvd3s2FP9ffwS6G4tRoVa5K3Pai6JX8Ys
+166	166	{168,4}	E4YM2vTHhWEg66xpj52JErHUBU4pZ1yageL4TVDDpTTSsv8mK6YaH	5JuMMPb6EKQWV2tK5SvKWRz2c8W2naweFHYzBoR3EpU97uuK2Gxj
+167	167	{169}	E4YM2vTHhWEg66xpj52JErHUBU4pZ1yageL4TVDDpTTSsv8mK6YaH	5JvChrAW2DXUDdsDFVzJkc8BgotLWtPHYcJdDmMFoEHnubFkabMg
+168	168	{170,4}	E4YM2vTHhWEg66xpj52JErHUBU4pZ1yageL4TVDDpTTSsv8mK6YaH	5JuxtQ6vU6U89S4dDwdjWp7co8h9prePw2pXmu3Roa4zEpQ4j3TB
+169	169	{171}	E4YM2vTHhWEg66xpj52JErHUBU4pZ1yageL4TVDDpTTSsv8mK6YaH	5JuzGvoTgf2hK9SERvW2h2n75FMbdD6h2zoZHdedbEviwjB6Scvm
+170	170	{172,4}	E4YM2vTHhWEg66xpj52JErHUBU4pZ1yageL4TVDDpTTSsv8mK6YaH	5JuvTBnVsxgw8M6xwwEFHZ8fwERMo8i2NcWKAMYEVhSxNJcbuE9g
+171	171	{173}	E4YM2vTHhWEg66xpj52JErHUBU4pZ1yageL4TVDDpTTSsv8mK6YaH	5JuiiWP9R9ponWhsGY6N1eZ3SBqfKQqqYWf6cW9YS291UwUaXjvo
+172	172	{174,4}	E4YM2vTHhWEg66xpj52JErHUBU4pZ1yageL4TVDDpTTSsv8mK6YaH	5JuqayPbULVroXDWxDYj8v2smFh7Ln1B4bNfpkGMaviUjr84Y726
+173	173	{175}	E4YM2vTHhWEg66xpj52JErHUBU4pZ1yageL4TVDDpTTSsv8mK6YaH	5JuWyH1QwxUs96MB3SNs9As7EaSPQTawfEYr362CK7pabkqqvQxe
+174	174	{176,4}	E4YM2vTHhWEg66xpj52JErHUBU4pZ1yageL4TVDDpTTSsv8mK6YaH	5Jv3gELgDtdekJFxumjHdkmrQYQ1vDPQjZ9xUJZ8CQx2TJ32cCWp
+175	175	{177}	E4YM2vTHhWEg66xpj52JErHUBU4pZ1yageL4TVDDpTTSsv8mK6YaH	5JuVEyFHKzssjkuzaBmzDt2ngK4m1NJokBunyP127Zgq8E3Pe7uA
+176	176	{178,4}	E4YM2vTHhWEg66xpj52JErHUBU4pZ1yageL4TVDDpTTSsv8mK6YaH	5Jv6K1nRrnEuNyDxXfsCJL88jEew4upnocBhobtg5rmv6QgJdeqj
+177	177	{179}	E4YM2vTHhWEg66xpj52JErHUBU4pZ1yageL4TVDDpTTSsv8mK6YaH	5JuDqSMeu1h2XcWtDPraYj3WzxcUrqkiNWzAh8ozpCfn2nrcHCMP
+178	178	{180,4}	E4YM2vTHhWEg66xpj52JErHUBU4pZ1yageL4TVDDpTTSsv8mK6YaH	5JuQU3W6HtwtCZ8BH89A31nyUJr9fVpA7F829mBdEv66jtFsZ8wz
+179	179	{181}	E4YM2vTHhWEg66xpj52JErHUBU4pZ1yageL4TVDDpTTSsv8mK6YaH	5JuybYqurHCHh7xMjC15ZSqUmebnWYQoxSchJVtsFkphXg2DSTtL
+180	180	{182,4}	E4YM2vTHhWEg66xpj52JErHUBU4pZ1yageL4TVDDpTTSsv8mK6YaH	5Ju2Coo36feUf6uCxgPP5gAvU5K8mQ9VxCMTK5YgK4WzWVjVDjRs
+181	181	{183}	E4YM2vTHhWEg66xpj52JErHUBU4pZ1yageL4TVDDpTTSsv8mK6YaH	5Jubu1YKgHdpEHexkMqvhhhqkK5RrZtXb4QBK93UPsapjHwC53Kn
+182	182	{184,4}	E4YM2vTHhWEg66xpj52JErHUBU4pZ1yageL4TVDDpTTSsv8mK6YaH	5Ju32Myfw8RiuEThsejJja2ZfvfhgLu14ZxDZ3SKR9fYjMBm2N5g
+183	183	{185}	E4YM2vTHhWEg66xpj52JErHUBU4pZ1yageL4TVDDpTTSsv8mK6YaH	5JuT6MZxmLLB1vLE5umNCivWGnSTpMs6DxjDgz2NTmgKYFzfdp9t
+184	184	{186,4}	E4YM2vTHhWEg66xpj52JErHUBU4pZ1yageL4TVDDpTTSsv8mK6YaH	5Jv2tVNAGZLeZRqnoq2o6QGk1TEBbehMuh2vKfjihvAienA6xXNn
+185	185	{187}	E4YM2vTHhWEg66xpj52JErHUBU4pZ1yageL4TVDDpTTSsv8mK6YaH	5JtWELNfgAyyDHCEU1Xnpadi79fMw1sTk1Gb7NZ3iZQpa2T4pzZe
+186	186	{188,4}	E4YM2vTHhWEg66xpj52JErHUBU4pZ1yageL4TVDDpTTSsv8mK6YaH	5Ju6WhyigY5djxXwPMT9yboAvxBw69PQ6v9Qh4DCYxWyUc3t4AmS
+187	187	{189}	E4YM2vTHhWEg66xpj52JErHUBU4pZ1yageL4TVDDpTTSsv8mK6YaH	5JuEzYo8UfzWquPArfHpNR1wUxebAAGYEqhAzhGKwnf3qqgxDtUk
+188	188	{190,4}	E4YM2vTHhWEg66xpj52JErHUBU4pZ1yageL4TVDDpTTSsv8mK6YaH	5JuQL61wVdzC1rKSrneC5C2X3mEK3ef98XTf9sW9xzs963aKJ2XR
+189	189	{191}	E4YM2vTHhWEg66xpj52JErHUBU4pZ1yageL4TVDDpTTSsv8mK6YaH	5Jv3ssfcBjgW6nHCr7FqytAPuTwfnUBgWiEwGe3Y2ucxaGdZdH2y
+190	190	{192,4}	E4YM2vTHhWEg66xpj52JErHUBU4pZ1yageL4TVDDpTTSsv8mK6YaH	5JurikDEXYcXhe7BxmWrngbCbTdZ1ExRfpjX8KduLJn3GorkJXGf
+191	191	{193}	E4YM2vTHhWEg66xpj52JErHUBU4pZ1yageL4TVDDpTTSsv8mK6YaH	5JuzGkp2j8yuBZka8Fxf1AUa3omSuYjLHtFYiHiUiNsQL4GXsAVw
+192	192	{194,4}	E4YM2vTHhWEg66xpj52JErHUBU4pZ1yageL4TVDDpTTSsv8mK6YaH	5JtXZnqshWjCK4QfKsZfszWJAn6S7QGiqRo1zwkhcSo8KQfpztGb
+193	193	{195}	E4YM2vTHhWEg66xpj52JErHUBU4pZ1yageL4TVDDpTTSsv8mK6YaH	5JuNDgFjT4ngTWz2RaLSW5C9iR3co95MUWisosiepc76YeCRP2nd
+194	194	{196,4}	E4YM2vTHhWEg66xpj52JErHUBU4pZ1yageL4TVDDpTTSsv8mK6YaH	5Ju1YFVaTPbA7xymzFsCaRTrRnDrR36Aw2m15sJiCwoZ8PF5QmfG
+195	195	{197}	E4YM2vTHhWEg66xpj52JErHUBU4pZ1yageL4TVDDpTTSsv8mK6YaH	5JuqxtRdSzTpo4iBEcws7YRJih7qCjyEsCvm1BqBhw1Na7Nr219G
+196	196	{198,4}	E4YM2vTHhWEg66xpj52JErHUBU4pZ1yageL4TVDDpTTSsv8mK6YaH	5Jv5q3bMawYmULsNZYAL55nxMwHw2zbJqr7b94WEdsatsWbZqtTX
+197	197	{199}	E4YM2vTHhWEg66xpj52JErHUBU4pZ1yageL4TVDDpTTSsv8mK6YaH	5JuoS4AbGqZX3coMGFeQu5FkmQJ7vFygnqdZkKJ68NykLXcmn3jC
+198	198	{200,4}	E4YM2vTHhWEg66xpj52JErHUBU4pZ1yageL4TVDDpTTSsv8mK6YaH	5JvPrVC954vHnPEXKoqD8nhPtLkQUHgSXrk7T2dWFMMrzkweqVyo
+199	199	{201}	E4YM2vTHhWEg66xpj52JErHUBU4pZ1yageL4TVDDpTTSsv8mK6YaH	5JtsHhG7G627gFRPXgfX5U2kcZZwazCn7krGzWS5NQJ82BN3SyUn
+200	200	{202,4}	E4YM2vTHhWEg66xpj52JErHUBU4pZ1yageL4TVDDpTTSsv8mK6YaH	5Jur2mjeDMgGp2ZhFP9LwMsv9szKscxM464ZaAUzWRwWm1Q1X8fJ
+201	201	{203}	E4YM2vTHhWEg66xpj52JErHUBU4pZ1yageL4TVDDpTTSsv8mK6YaH	5Jui4a229SYfwE5UebM8X7wizSceXapDQz5sdj4SkrGGjvxexFoC
+202	202	{204,4}	E4YM2vTHhWEg66xpj52JErHUBU4pZ1yageL4TVDDpTTSsv8mK6YaH	5JttdcXiYxWP2eq7prFNgKXuXPAga7w4gZJUBE3V5a3NgST1d58u
+203	203	{205}	E4YM2vTHhWEg66xpj52JErHUBU4pZ1yageL4TVDDpTTSsv8mK6YaH	5Jtqg4PizhKJp19ZkKFaBbYxnTwoHp3ncN2YXTtwCAH3ZK8aB5UH
+204	204	{206,4}	E4YM2vTHhWEg66xpj52JErHUBU4pZ1yageL4TVDDpTTSsv8mK6YaH	5JuKjbhiaec8rMddhKbHRMueKooCwRoxLRLoLqJPqw1qW5F3usxK
+205	205	{207}	E4YM2vTHhWEg66xpj52JErHUBU4pZ1yageL4TVDDpTTSsv8mK6YaH	5JuoGkV5836E2JWEzEpVuNXBciVhYd3dAm6pXRzvUnKgTEpBQcUj
+206	206	{208,4}	E4YM2vTHhWEg66xpj52JErHUBU4pZ1yageL4TVDDpTTSsv8mK6YaH	5Ju4Xc5QhDcjs5PrYDJtN1NLQCXkWrzKXJdmtHCYkoKHtr918UBy
+207	207	{209}	E4YM2vTHhWEg66xpj52JErHUBU4pZ1yageL4TVDDpTTSsv8mK6YaH	5JuePu3jjx3QB5zSxyauYcvBtn9CVkcigQGDD7VpqmSW2nNKKhMB
+208	208	{210,4}	E4YM2vTHhWEg66xpj52JErHUBU4pZ1yageL4TVDDpTTSsv8mK6YaH	5JvGQv7G8mjDnikrK9BRa7yfvzzENg7Q9uf2uVeJrVVcRmpXHFeF
+209	209	{211}	E4YM2vTHhWEg66xpj52JErHUBU4pZ1yageL4TVDDpTTSsv8mK6YaH	5Jtgvz6CDcSsgYK7yMboqGD76rcZ69m4xp4WCvJnLmbiF544Zq8b
+210	210	{212,4}	E4YM2vTHhWEg66xpj52JErHUBU4pZ1yageL4TVDDpTTSsv8mK6YaH	5JvHkZXM93V1bm5JYVXhoQUCjmLUKjvgRw6S5pjmb4opsdPnduMZ
+211	211	{213}	E4YM2vTHhWEg66xpj52JErHUBU4pZ1yageL4TVDDpTTSsv8mK6YaH	5Jv3m13zr2MB9YCVgHp8GPFSSsFCtvvmQmwyokfdsv3LkmN5FpHZ
+212	212	{214,4}	E4YM2vTHhWEg66xpj52JErHUBU4pZ1yageL4TVDDpTTSsv8mK6YaH	5Jtw1CUNN71A2E8d129RMdC9FquwA9AdR2kFNUKbqxjAbBcK7yaP
+213	213	{215}	E4YM2vTHhWEg66xpj52JErHUBU4pZ1yageL4TVDDpTTSsv8mK6YaH	5JuePgx8PjaU6LQaoB442Tb6QSFXVsoPvTpK8bygZDYtzeoc4mS5
+214	214	{216,4}	E4YM2vTHhWEg66xpj52JErHUBU4pZ1yageL4TVDDpTTSsv8mK6YaH	5JuaorETW4yzSXWk5bmYey21Tbu4SSvkPbt5RbVPX5TjJStGUcXc
+215	215	{217}	E4YM2vTHhWEg66xpj52JErHUBU4pZ1yageL4TVDDpTTSsv8mK6YaH	5JtVhy71wxAWFwtiDUmjbqGFUviHY6BsD8z9r6YYD1Q8mW6Fcyaz
+216	216	{218,4}	E4YM2vTHhWEg66xpj52JErHUBU4pZ1yageL4TVDDpTTSsv8mK6YaH	5JuHZfbvmoJEk61Y69yoS6uqGzaNbLFunW67BfSCtpADBDpv4Mf7
+217	217	{219}	E4YM2vTHhWEg66xpj52JErHUBU4pZ1yageL4TVDDpTTSsv8mK6YaH	5JuQzK34QqFit1HLFe9H3vNXCnyr8eKS1YM4J8vZqawDAqcudJrk
+218	218	{220,4}	E4YM2vTHhWEg66xpj52JErHUBU4pZ1yageL4TVDDpTTSsv8mK6YaH	5Jujbw8S5ogwUxhCjMBPRj3kZSJKiyjqs6cN81hoSJSpvmBWMn89
+219	219	{221}	E4YM2vTHhWEg66xpj52JErHUBU4pZ1yageL4TVDDpTTSsv8mK6YaH	5JvAJsTUC8dVnRrWswy62Kv7PCbZVzBCyn4apBH76g1Pwg1CWJJk
+220	220	{222,4}	E4YM2vTHhWEg66xpj52JErHUBU4pZ1yageL4TVDDpTTSsv8mK6YaH	5Juxfdb1s8Umk2eYdfVCzwRPGj1qToDVDAK18KPpf9AjiuFxGAJx
+221	221	{223}	E4YM2vTHhWEg66xpj52JErHUBU4pZ1yageL4TVDDpTTSsv8mK6YaH	5Jv8e4TnqFgBbjTNwpPRakBp6hitkKnJam1ECeCr8vA7M8cwpfnN
+222	222	{224,4}	E4YM2vTHhWEg66xpj52JErHUBU4pZ1yageL4TVDDpTTSsv8mK6YaH	5Jton4mMKv8YS7oGtQ8QPhLGKmWKjEq72bdegujPkGiqGRZYx25y
+223	223	{225}	E4YM2vTHhWEg66xpj52JErHUBU4pZ1yageL4TVDDpTTSsv8mK6YaH	5JuBdS7odQEEpkducnyipbG6tu7vVSvEScWFXrWhFhWFGHRYzeEv
+224	224	{226,4}	E4YM2vTHhWEg66xpj52JErHUBU4pZ1yageL4TVDDpTTSsv8mK6YaH	5JuY1N9zwAycMv365zoLe8V5eTcXQBmAXNQpYP8gviA6KhupL2hq
+225	225	{227}	E4YM2vTHhWEg66xpj52JErHUBU4pZ1yageL4TVDDpTTSsv8mK6YaH	5Jty4TyPYLrk7yXy5U8oEYjgbQHoht1KVkwRohWzhtkhXo74c98T
+226	226	{228,4}	E4YM2vTHhWEg66xpj52JErHUBU4pZ1yageL4TVDDpTTSsv8mK6YaH	5Ju2bv2eA3Vk9k2D25kCsa84cd6X2avc5Zdh5udtdCju3YJXfSJw
+227	227	{229}	E4YM2vTHhWEg66xpj52JErHUBU4pZ1yageL4TVDDpTTSsv8mK6YaH	5JvGuAo4k696MGStZM1ACfxi4DL3FSrEAt9qtxS4a6pBWSGDnvuB
+228	228	{230,4}	E4YM2vTHhWEg66xpj52JErHUBU4pZ1yageL4TVDDpTTSsv8mK6YaH	5Jtkx8DnYej8HsLntD55z9dqcchiGPyRAaVNEK1o2LcAWLxRHwfk
+229	229	{231}	E4YM2vTHhWEg66xpj52JErHUBU4pZ1yageL4TVDDpTTSsv8mK6YaH	5Ju5zboaVJ8RR2kmepjFWyQuvww9Jvxh7ZqwkzmSYcJrTBww55v1
+230	230	{232,4}	E4YM2vTHhWEg66xpj52JErHUBU4pZ1yageL4TVDDpTTSsv8mK6YaH	5JvLExMacqD99DSSABYH4T7eftFa3w5JdLPrifXJrpUDetV1kvpq
+231	231	{233}	E4YM2vTHhWEg66xpj52JErHUBU4pZ1yageL4TVDDpTTSsv8mK6YaH	5JtfEhdi76zLgeZFAehsqEEU5N5QzStSt7N6svg84jQbTKPVp89T
+232	232	{234,4}	E4YM2vTHhWEg66xpj52JErHUBU4pZ1yageL4TVDDpTTSsv8mK6YaH	5JuzrC4ddzzF376fbfXvHvEdwxnwEeK5Ahgwxsc82HGeFZZCpci9
+233	233	{235}	E4YM2vTHhWEg66xpj52JErHUBU4pZ1yageL4TVDDpTTSsv8mK6YaH	5Jv8X873i4AiLJyViEkW4WYsFkWJQGmHnCBBwQR1zm8hEnui2JCb
+234	234	{236,4}	E4YM2vTHhWEg66xpj52JErHUBU4pZ1yageL4TVDDpTTSsv8mK6YaH	5JuN28xRr4XjED7sUyahAaTd1jyCzD94tsTaEZna6EekibcgiFTQ
+235	235	{237}	E4YM2vTHhWEg66xpj52JErHUBU4pZ1yageL4TVDDpTTSsv8mK6YaH	5JuT4cD3WVePtUL636Kh2Uhg3XfVHMtsd5zDEw3CNr1aAw37JEbu
 \.
 
 
@@ -6050,323 +4985,241 @@
 --
 
 COPY public.zkapp_fee_payer_body (id, public_key_id, fee, valid_until, nonce) FROM stdin;
-<<<<<<< HEAD
-1	42	5000000000	\N	0
-2	42	5000000000	\N	1
-3	42	5000000000	\N	2
-4	42	5000000000	\N	3
-5	42	5000000000	\N	4
-6	42	5000000000	\N	5
-7	42	5000000000	\N	6
-8	42	5000000000	\N	7
-9	42	5000000000	\N	8
-10	42	5000000000	\N	9
-11	42	5000000000	\N	10
-12	42	5000000000	\N	11
-13	42	5000000000	\N	12
-14	42	5000000000	\N	13
-15	42	5000000000	\N	14
-16	42	5000000000	\N	15
-17	42	5000000000	\N	16
-18	42	5000000000	\N	17
-19	42	5000000000	\N	18
-20	42	5000000000	\N	19
-21	42	5000000000	\N	20
-22	42	5000000000	\N	21
-23	42	5000000000	\N	22
-24	42	5000000000	\N	23
-25	42	5000000000	\N	24
-26	42	5000000000	\N	25
-27	42	5000000000	\N	26
-28	42	5000000000	\N	27
-29	42	5000000000	\N	28
-30	42	5000000000	\N	29
-31	42	5000000000	\N	30
-32	42	5000000000	\N	31
-33	42	5000000000	\N	32
-34	42	5000000000	\N	33
-35	42	5000000000	\N	34
-36	42	5000000000	\N	35
-37	42	5000000000	\N	36
-38	42	5000000000	\N	37
-39	42	5000000000	\N	38
-40	42	5000000000	\N	39
-41	42	5000000000	\N	40
-42	42	5000000000	\N	41
-43	42	5000000000	\N	42
-44	42	5000000000	\N	43
-45	42	5000000000	\N	44
-46	42	5000000000	\N	45
-47	42	5000000000	\N	46
-48	42	5000000000	\N	47
-49	42	5000000000	\N	48
-50	42	5000000000	\N	49
-51	42	5000000000	\N	50
-52	42	5000000000	\N	51
-53	42	5000000000	\N	52
-54	42	5000000000	\N	53
-55	42	5000000000	\N	54
-56	42	5000000000	\N	55
-57	42	5000000000	\N	56
-58	42	5000000000	\N	57
-59	42	5000000000	\N	58
-60	42	5000000000	\N	59
-61	42	5000000000	\N	60
-62	42	5000000000	\N	61
-63	42	5000000000	\N	62
-64	42	5000000000	\N	63
-65	42	5000000000	\N	64
-66	42	5000000000	\N	65
-67	42	5000000000	\N	66
-68	42	5000000000	\N	67
-69	42	5000000000	\N	68
-70	42	5000000000	\N	69
-71	42	5000000000	\N	70
-72	42	5000000000	\N	71
-73	42	5000000000	\N	72
-74	42	5000000000	\N	73
-75	42	5000000000	\N	74
-76	42	5000000000	\N	75
-77	42	5000000000	\N	76
-78	42	5000000000	\N	77
-79	42	5000000000	\N	78
-80	42	5000000000	\N	79
-81	42	5000000000	\N	80
-82	42	5000000000	\N	81
-83	42	5000000000	\N	82
-84	42	5000000000	\N	83
-85	42	5000000000	\N	84
-86	42	5000000000	\N	85
-87	42	5000000000	\N	86
-88	42	5000000000	\N	87
-89	42	5000000000	\N	88
-90	42	5000000000	\N	89
-91	42	5000000000	\N	90
-92	42	5000000000	\N	91
-93	42	5000000000	\N	92
-94	42	5000000000	\N	93
-95	42	5000000000	\N	94
-96	42	5000000000	\N	95
-97	42	5000000000	\N	96
-98	42	5000000000	\N	97
-99	42	5000000000	\N	98
-100	42	5000000000	\N	99
-101	42	5000000000	\N	100
-102	42	5000000000	\N	101
-103	42	5000000000	\N	102
-104	42	5000000000	\N	103
-105	42	5000000000	\N	104
-106	42	5000000000	\N	105
-107	42	5000000000	\N	106
-108	42	5000000000	\N	107
-109	42	5000000000	\N	108
-110	42	5000000000	\N	109
-111	42	5000000000	\N	110
-112	42	5000000000	\N	111
-113	42	5000000000	\N	112
-114	42	5000000000	\N	113
-115	42	5000000000	\N	114
-116	42	5000000000	\N	115
-117	42	5000000000	\N	116
-118	42	5000000000	\N	117
-119	42	5000000000	\N	118
-120	42	5000000000	\N	119
-121	42	5000000000	\N	120
-122	42	5000000000	\N	121
-123	42	5000000000	\N	122
-124	42	5000000000	\N	123
-125	42	5000000000	\N	124
-126	42	5000000000	\N	125
-=======
-1	13	5000000000	\N	0
-2	13	5000000000	\N	1
-3	13	5000000000	\N	2
-4	13	5000000000	\N	3
-5	13	5000000000	\N	4
-6	13	5000000000	\N	5
-7	13	5000000000	\N	6
-8	13	5000000000	\N	7
-9	13	5000000000	\N	8
-10	13	5000000000	\N	9
-11	13	5000000000	\N	10
-12	13	5000000000	\N	11
-13	13	5000000000	\N	12
-14	13	5000000000	\N	13
-15	13	5000000000	\N	14
-16	13	5000000000	\N	15
-17	13	5000000000	\N	16
-18	13	5000000000	\N	17
-19	13	5000000000	\N	18
-20	13	5000000000	\N	19
-21	13	5000000000	\N	20
-22	13	5000000000	\N	21
-23	13	5000000000	\N	22
-24	13	5000000000	\N	23
-25	13	5000000000	\N	24
-26	13	5000000000	\N	25
-27	13	5000000000	\N	26
-28	13	5000000000	\N	27
-29	13	5000000000	\N	28
-30	13	5000000000	\N	29
-31	13	5000000000	\N	30
-32	13	5000000000	\N	31
-33	13	5000000000	\N	32
-34	13	5000000000	\N	33
-35	13	5000000000	\N	34
-36	13	5000000000	\N	35
-37	13	5000000000	\N	36
-38	13	5000000000	\N	37
-39	13	5000000000	\N	38
-40	13	5000000000	\N	39
-41	13	5000000000	\N	40
-42	13	5000000000	\N	41
-43	13	5000000000	\N	42
-44	13	5000000000	\N	43
-45	13	5000000000	\N	44
-46	13	5000000000	\N	45
-47	13	5000000000	\N	46
-48	13	5000000000	\N	47
-49	13	5000000000	\N	48
-50	13	5000000000	\N	49
-51	13	5000000000	\N	50
-52	13	5000000000	\N	51
-53	13	5000000000	\N	52
-54	13	5000000000	\N	53
-55	13	5000000000	\N	54
-56	13	5000000000	\N	55
-57	13	5000000000	\N	56
-58	13	5000000000	\N	57
-59	13	5000000000	\N	58
-60	13	5000000000	\N	59
-61	13	5000000000	\N	60
-62	13	5000000000	\N	61
-63	13	5000000000	\N	62
-64	13	5000000000	\N	63
-65	13	5000000000	\N	64
-66	13	5000000000	\N	65
-67	13	5000000000	\N	66
-68	13	5000000000	\N	67
-69	13	5000000000	\N	68
-70	13	5000000000	\N	69
-71	13	5000000000	\N	70
-72	13	5000000000	\N	71
-73	13	5000000000	\N	72
-74	13	5000000000	\N	73
-75	13	5000000000	\N	74
-76	13	5000000000	\N	75
-77	13	5000000000	\N	76
-78	13	5000000000	\N	77
-79	13	5000000000	\N	78
-80	13	5000000000	\N	79
-81	13	5000000000	\N	80
-82	13	5000000000	\N	81
-83	13	5000000000	\N	82
-84	13	5000000000	\N	83
-85	13	5000000000	\N	84
-86	13	5000000000	\N	85
-87	13	5000000000	\N	86
-88	13	5000000000	\N	87
-89	13	5000000000	\N	88
-90	13	5000000000	\N	89
-91	13	5000000000	\N	90
-92	13	5000000000	\N	91
-93	13	5000000000	\N	92
-94	13	5000000000	\N	93
-95	13	5000000000	\N	94
-96	13	5000000000	\N	95
-97	13	5000000000	\N	96
-98	13	5000000000	\N	97
-99	13	5000000000	\N	98
-100	13	5000000000	\N	99
-101	13	5000000000	\N	100
-102	13	5000000000	\N	101
-103	13	5000000000	\N	102
-104	13	5000000000	\N	103
-105	13	5000000000	\N	104
-106	13	5000000000	\N	105
-107	13	5000000000	\N	106
-108	13	5000000000	\N	107
-109	13	5000000000	\N	108
-110	13	5000000000	\N	109
-111	13	5000000000	\N	110
-112	13	5000000000	\N	111
-113	13	5000000000	\N	112
-114	13	5000000000	\N	113
-115	13	5000000000	\N	114
-116	13	5000000000	\N	115
-117	13	5000000000	\N	116
-118	13	5000000000	\N	117
-119	13	5000000000	\N	118
-120	13	5000000000	\N	119
-121	13	5000000000	\N	120
-122	13	5000000000	\N	121
-123	13	5000000000	\N	122
-124	13	5000000000	\N	123
-125	13	5000000000	\N	124
-126	13	5000000000	\N	125
-127	13	5000000000	\N	126
-128	13	5000000000	\N	127
-129	13	5000000000	\N	128
-130	13	5000000000	\N	129
-131	13	5000000000	\N	130
-132	13	5000000000	\N	131
-133	13	5000000000	\N	132
-134	13	5000000000	\N	133
-135	13	5000000000	\N	134
-136	13	5000000000	\N	135
-137	13	5000000000	\N	136
-138	13	5000000000	\N	137
-146	13	5000000000	\N	145
-147	13	5000000000	\N	146
-148	13	5000000000	\N	147
-149	13	5000000000	\N	148
-150	13	5000000000	\N	149
-151	13	5000000000	\N	150
-177	13	5000000000	\N	176
-178	13	5000000000	\N	177
-179	13	5000000000	\N	178
-180	13	5000000000	\N	179
-181	13	5000000000	\N	180
-182	13	5000000000	\N	181
-139	13	5000000000	\N	138
-140	13	5000000000	\N	139
-141	13	5000000000	\N	140
-142	13	5000000000	\N	141
-143	13	5000000000	\N	142
-144	13	5000000000	\N	143
-145	13	5000000000	\N	144
-152	13	5000000000	\N	151
-153	13	5000000000	\N	152
-154	13	5000000000	\N	153
-155	13	5000000000	\N	154
-156	13	5000000000	\N	155
-157	13	5000000000	\N	156
-158	13	5000000000	\N	157
-159	13	5000000000	\N	158
-160	13	5000000000	\N	159
-161	13	5000000000	\N	160
-162	13	5000000000	\N	161
-163	13	5000000000	\N	162
-164	13	5000000000	\N	163
-165	13	5000000000	\N	164
-166	13	5000000000	\N	165
-167	13	5000000000	\N	166
-168	13	5000000000	\N	167
-169	13	5000000000	\N	168
-170	13	5000000000	\N	169
-171	13	5000000000	\N	170
-172	13	5000000000	\N	171
-173	13	5000000000	\N	172
-174	13	5000000000	\N	173
-175	13	5000000000	\N	174
-176	13	5000000000	\N	175
-183	13	5000000000	\N	182
-184	13	5000000000	\N	183
-185	13	5000000000	\N	184
-186	13	5000000000	\N	185
-187	13	5000000000	\N	186
-188	13	5000000000	\N	187
->>>>>>> 25dc89d6
+1	186	5000000000	\N	0
+2	186	5000000000	\N	1
+3	186	5000000000	\N	2
+4	186	5000000000	\N	3
+5	186	5000000000	\N	4
+6	186	5000000000	\N	5
+7	186	5000000000	\N	6
+8	186	5000000000	\N	7
+9	186	5000000000	\N	8
+10	186	5000000000	\N	9
+11	186	5000000000	\N	10
+12	186	5000000000	\N	11
+13	186	5000000000	\N	12
+14	186	5000000000	\N	13
+15	186	5000000000	\N	14
+16	186	5000000000	\N	15
+17	186	5000000000	\N	16
+18	186	5000000000	\N	17
+19	186	5000000000	\N	18
+20	186	5000000000	\N	19
+21	186	5000000000	\N	20
+22	186	5000000000	\N	21
+23	186	5000000000	\N	22
+24	186	5000000000	\N	23
+25	186	5000000000	\N	24
+26	186	5000000000	\N	25
+27	186	5000000000	\N	26
+28	186	5000000000	\N	27
+29	186	5000000000	\N	28
+30	186	5000000000	\N	29
+31	186	5000000000	\N	30
+32	186	5000000000	\N	31
+33	186	5000000000	\N	32
+34	186	5000000000	\N	33
+35	186	5000000000	\N	34
+36	186	5000000000	\N	35
+37	186	5000000000	\N	36
+38	186	5000000000	\N	37
+39	186	5000000000	\N	38
+40	186	5000000000	\N	39
+41	186	5000000000	\N	40
+42	186	5000000000	\N	41
+43	186	5000000000	\N	42
+44	186	5000000000	\N	43
+45	186	5000000000	\N	44
+46	186	5000000000	\N	45
+47	186	5000000000	\N	46
+48	186	5000000000	\N	47
+49	186	5000000000	\N	48
+50	186	5000000000	\N	49
+51	186	5000000000	\N	50
+52	186	5000000000	\N	51
+53	186	5000000000	\N	52
+54	186	5000000000	\N	53
+55	186	5000000000	\N	54
+56	186	5000000000	\N	55
+57	186	5000000000	\N	56
+58	186	5000000000	\N	57
+59	186	5000000000	\N	58
+60	186	5000000000	\N	59
+61	186	5000000000	\N	60
+62	186	5000000000	\N	61
+63	186	5000000000	\N	62
+64	186	5000000000	\N	63
+65	186	5000000000	\N	64
+66	186	5000000000	\N	65
+67	186	5000000000	\N	66
+68	186	5000000000	\N	67
+69	186	5000000000	\N	68
+70	186	5000000000	\N	69
+71	186	5000000000	\N	70
+72	186	5000000000	\N	71
+73	186	5000000000	\N	72
+74	186	5000000000	\N	73
+75	186	5000000000	\N	74
+76	186	5000000000	\N	75
+77	186	5000000000	\N	76
+78	186	5000000000	\N	77
+79	186	5000000000	\N	78
+80	186	5000000000	\N	79
+81	186	5000000000	\N	80
+82	186	5000000000	\N	81
+83	186	5000000000	\N	82
+84	186	5000000000	\N	83
+85	186	5000000000	\N	84
+86	186	5000000000	\N	85
+87	186	5000000000	\N	86
+88	186	5000000000	\N	87
+89	186	5000000000	\N	88
+90	186	5000000000	\N	89
+91	186	5000000000	\N	90
+92	186	5000000000	\N	91
+93	186	5000000000	\N	92
+94	186	5000000000	\N	93
+95	186	5000000000	\N	94
+96	186	5000000000	\N	95
+97	186	5000000000	\N	96
+98	186	5000000000	\N	97
+99	186	5000000000	\N	98
+100	186	5000000000	\N	99
+101	186	5000000000	\N	100
+102	186	5000000000	\N	101
+103	186	5000000000	\N	102
+104	186	5000000000	\N	103
+105	186	5000000000	\N	104
+106	186	5000000000	\N	105
+107	186	5000000000	\N	106
+108	186	5000000000	\N	107
+109	186	5000000000	\N	108
+110	186	5000000000	\N	109
+111	186	5000000000	\N	110
+112	186	5000000000	\N	111
+113	186	5000000000	\N	112
+114	186	5000000000	\N	113
+115	186	5000000000	\N	114
+116	186	5000000000	\N	115
+117	186	5000000000	\N	116
+118	186	5000000000	\N	117
+119	186	5000000000	\N	118
+120	186	5000000000	\N	119
+121	186	5000000000	\N	120
+122	186	5000000000	\N	121
+123	186	5000000000	\N	122
+124	186	5000000000	\N	123
+125	186	5000000000	\N	124
+126	186	5000000000	\N	125
+127	186	5000000000	\N	126
+128	186	5000000000	\N	127
+129	186	5000000000	\N	128
+130	186	5000000000	\N	129
+131	186	5000000000	\N	130
+132	186	5000000000	\N	131
+133	186	5000000000	\N	132
+134	186	5000000000	\N	133
+135	186	5000000000	\N	134
+136	186	5000000000	\N	135
+137	186	5000000000	\N	136
+138	186	5000000000	\N	137
+139	186	5000000000	\N	138
+140	186	5000000000	\N	139
+141	186	5000000000	\N	140
+142	186	5000000000	\N	141
+143	186	5000000000	\N	142
+144	186	5000000000	\N	143
+145	186	5000000000	\N	144
+146	186	5000000000	\N	145
+147	186	5000000000	\N	146
+148	186	5000000000	\N	147
+149	186	5000000000	\N	148
+150	186	5000000000	\N	149
+151	186	5000000000	\N	150
+152	186	5000000000	\N	151
+153	186	5000000000	\N	152
+154	186	5000000000	\N	153
+155	186	5000000000	\N	154
+156	186	5000000000	\N	155
+157	186	5000000000	\N	156
+158	186	5000000000	\N	157
+159	186	5000000000	\N	158
+160	186	5000000000	\N	159
+161	186	5000000000	\N	160
+162	186	5000000000	\N	161
+163	186	5000000000	\N	162
+164	186	5000000000	\N	163
+165	186	5000000000	\N	164
+166	186	5000000000	\N	165
+167	186	5000000000	\N	166
+168	186	5000000000	\N	167
+169	186	5000000000	\N	168
+170	186	5000000000	\N	169
+171	186	5000000000	\N	170
+172	186	5000000000	\N	171
+173	186	5000000000	\N	172
+174	186	5000000000	\N	173
+175	186	5000000000	\N	174
+176	186	5000000000	\N	175
+177	186	5000000000	\N	176
+178	186	5000000000	\N	177
+179	186	5000000000	\N	178
+180	186	5000000000	\N	179
+181	186	5000000000	\N	180
+182	186	5000000000	\N	181
+183	186	5000000000	\N	182
+184	186	5000000000	\N	183
+185	186	5000000000	\N	184
+186	186	5000000000	\N	185
+187	186	5000000000	\N	186
+188	186	5000000000	\N	187
+189	186	5000000000	\N	188
+190	186	5000000000	\N	189
+191	186	5000000000	\N	190
+192	186	5000000000	\N	191
+193	186	5000000000	\N	192
+194	186	5000000000	\N	193
+195	186	5000000000	\N	194
+196	186	5000000000	\N	195
+197	186	5000000000	\N	196
+198	186	5000000000	\N	197
+199	186	5000000000	\N	198
+200	186	5000000000	\N	199
+201	186	5000000000	\N	200
+202	186	5000000000	\N	201
+203	186	5000000000	\N	202
+204	186	5000000000	\N	203
+205	186	5000000000	\N	204
+206	186	5000000000	\N	205
+207	186	5000000000	\N	206
+208	186	5000000000	\N	207
+209	186	5000000000	\N	208
+210	186	5000000000	\N	209
+211	186	5000000000	\N	210
+212	186	5000000000	\N	211
+213	186	5000000000	\N	212
+214	186	5000000000	\N	213
+215	186	5000000000	\N	214
+216	186	5000000000	\N	215
+217	186	5000000000	\N	216
+218	186	5000000000	\N	217
+219	186	5000000000	\N	218
+220	186	5000000000	\N	219
+221	186	5000000000	\N	220
+222	186	5000000000	\N	221
+223	186	5000000000	\N	222
+224	186	5000000000	\N	223
+225	186	5000000000	\N	224
+226	186	5000000000	\N	225
+227	186	5000000000	\N	226
+228	186	5000000000	\N	227
+229	186	5000000000	\N	228
+230	186	5000000000	\N	229
+231	186	5000000000	\N	230
+232	186	5000000000	\N	231
+233	186	5000000000	\N	232
+234	186	5000000000	\N	233
+235	186	5000000000	\N	234
 \.
 
 
@@ -6437,8 +5290,6 @@
 60	59
 61	60
 62	61
-<<<<<<< HEAD
-=======
 63	62
 64	63
 65	64
@@ -6470,7 +5321,30 @@
 91	90
 92	91
 93	92
->>>>>>> 25dc89d6
+94	93
+95	94
+96	95
+97	96
+98	97
+99	98
+100	99
+101	100
+102	101
+103	102
+104	103
+105	104
+106	105
+107	106
+108	107
+109	108
+110	109
+111	110
+112	111
+113	112
+114	113
+115	114
+116	115
+117	116
 \.
 
 
@@ -6576,8 +5450,6 @@
 62	62	62
 63	63	63
 64	64	64
-<<<<<<< HEAD
-=======
 65	65	65
 66	66	66
 67	67	67
@@ -6609,7 +5481,29 @@
 93	93	93
 94	94	94
 95	95	95
->>>>>>> 25dc89d6
+96	96	96
+97	97	97
+98	98	98
+99	99	99
+100	100	100
+101	101	101
+102	102	102
+103	103	103
+104	104	104
+105	105	105
+106	106	106
+107	107	107
+108	108	108
+109	109	109
+110	110	110
+111	111	111
+112	112	112
+113	113	113
+114	114	114
+115	115	115
+116	116	116
+117	117	117
+118	118	118
 \.
 
 
@@ -6634,7 +5528,6 @@
 -- Data for Name: zkapp_states_nullable; Type: TABLE DATA; Schema: public; Owner: postgres
 --
 
-<<<<<<< HEAD
 COPY public.zkapp_states_nullable (id, element0, element1, element2, element3, element4, element5, element6, element7, element8, element9, element10, element11, element12, element13, element14, element15, element16, element17, element18, element19, element20, element21, element22, element23, element24, element25, element26, element27, element28, element29, element30, element31) FROM stdin;
 1	\N	\N	\N	\N	\N	\N	\N	\N	\N	\N	\N	\N	\N	\N	\N	\N	\N	\N	\N	\N	\N	\N	\N	\N	\N	\N	\N	\N	\N	\N	\N	\N
 2	1	\N	\N	\N	\N	\N	\N	\N	\N	\N	\N	\N	\N	\N	\N	\N	\N	\N	\N	\N	\N	\N	\N	\N	\N	\N	\N	\N	\N	\N	\N	\N
@@ -6699,10 +5592,87 @@
 61	60	\N	\N	\N	\N	\N	\N	\N	\N	\N	\N	\N	\N	\N	\N	\N	\N	\N	\N	\N	\N	\N	\N	\N	\N	\N	\N	\N	\N	\N	\N	\N
 62	61	\N	\N	\N	\N	\N	\N	\N	\N	\N	\N	\N	\N	\N	\N	\N	\N	\N	\N	\N	\N	\N	\N	\N	\N	\N	\N	\N	\N	\N	\N	\N
 63	62	\N	\N	\N	\N	\N	\N	\N	\N	\N	\N	\N	\N	\N	\N	\N	\N	\N	\N	\N	\N	\N	\N	\N	\N	\N	\N	\N	\N	\N	\N	\N
-=======
-COPY public.zkapp_states_nullable (id, element0, element1, element2, element3, element4, element5, element6, element7) FROM stdin;
-1	\N	\N	\N	\N	\N	\N	\N	\N
-2	1	\N	\N	\N	\N	\N	\N	\N
+64	63	\N	\N	\N	\N	\N	\N	\N	\N	\N	\N	\N	\N	\N	\N	\N	\N	\N	\N	\N	\N	\N	\N	\N	\N	\N	\N	\N	\N	\N	\N	\N
+65	64	\N	\N	\N	\N	\N	\N	\N	\N	\N	\N	\N	\N	\N	\N	\N	\N	\N	\N	\N	\N	\N	\N	\N	\N	\N	\N	\N	\N	\N	\N	\N
+66	65	\N	\N	\N	\N	\N	\N	\N	\N	\N	\N	\N	\N	\N	\N	\N	\N	\N	\N	\N	\N	\N	\N	\N	\N	\N	\N	\N	\N	\N	\N	\N
+67	66	\N	\N	\N	\N	\N	\N	\N	\N	\N	\N	\N	\N	\N	\N	\N	\N	\N	\N	\N	\N	\N	\N	\N	\N	\N	\N	\N	\N	\N	\N	\N
+68	67	\N	\N	\N	\N	\N	\N	\N	\N	\N	\N	\N	\N	\N	\N	\N	\N	\N	\N	\N	\N	\N	\N	\N	\N	\N	\N	\N	\N	\N	\N	\N
+69	68	\N	\N	\N	\N	\N	\N	\N	\N	\N	\N	\N	\N	\N	\N	\N	\N	\N	\N	\N	\N	\N	\N	\N	\N	\N	\N	\N	\N	\N	\N	\N
+70	69	\N	\N	\N	\N	\N	\N	\N	\N	\N	\N	\N	\N	\N	\N	\N	\N	\N	\N	\N	\N	\N	\N	\N	\N	\N	\N	\N	\N	\N	\N	\N
+71	70	\N	\N	\N	\N	\N	\N	\N	\N	\N	\N	\N	\N	\N	\N	\N	\N	\N	\N	\N	\N	\N	\N	\N	\N	\N	\N	\N	\N	\N	\N	\N
+72	71	\N	\N	\N	\N	\N	\N	\N	\N	\N	\N	\N	\N	\N	\N	\N	\N	\N	\N	\N	\N	\N	\N	\N	\N	\N	\N	\N	\N	\N	\N	\N
+73	72	\N	\N	\N	\N	\N	\N	\N	\N	\N	\N	\N	\N	\N	\N	\N	\N	\N	\N	\N	\N	\N	\N	\N	\N	\N	\N	\N	\N	\N	\N	\N
+74	73	\N	\N	\N	\N	\N	\N	\N	\N	\N	\N	\N	\N	\N	\N	\N	\N	\N	\N	\N	\N	\N	\N	\N	\N	\N	\N	\N	\N	\N	\N	\N
+75	74	\N	\N	\N	\N	\N	\N	\N	\N	\N	\N	\N	\N	\N	\N	\N	\N	\N	\N	\N	\N	\N	\N	\N	\N	\N	\N	\N	\N	\N	\N	\N
+76	75	\N	\N	\N	\N	\N	\N	\N	\N	\N	\N	\N	\N	\N	\N	\N	\N	\N	\N	\N	\N	\N	\N	\N	\N	\N	\N	\N	\N	\N	\N	\N
+77	76	\N	\N	\N	\N	\N	\N	\N	\N	\N	\N	\N	\N	\N	\N	\N	\N	\N	\N	\N	\N	\N	\N	\N	\N	\N	\N	\N	\N	\N	\N	\N
+78	77	\N	\N	\N	\N	\N	\N	\N	\N	\N	\N	\N	\N	\N	\N	\N	\N	\N	\N	\N	\N	\N	\N	\N	\N	\N	\N	\N	\N	\N	\N	\N
+79	78	\N	\N	\N	\N	\N	\N	\N	\N	\N	\N	\N	\N	\N	\N	\N	\N	\N	\N	\N	\N	\N	\N	\N	\N	\N	\N	\N	\N	\N	\N	\N
+80	79	\N	\N	\N	\N	\N	\N	\N	\N	\N	\N	\N	\N	\N	\N	\N	\N	\N	\N	\N	\N	\N	\N	\N	\N	\N	\N	\N	\N	\N	\N	\N
+81	80	\N	\N	\N	\N	\N	\N	\N	\N	\N	\N	\N	\N	\N	\N	\N	\N	\N	\N	\N	\N	\N	\N	\N	\N	\N	\N	\N	\N	\N	\N	\N
+82	81	\N	\N	\N	\N	\N	\N	\N	\N	\N	\N	\N	\N	\N	\N	\N	\N	\N	\N	\N	\N	\N	\N	\N	\N	\N	\N	\N	\N	\N	\N	\N
+83	82	\N	\N	\N	\N	\N	\N	\N	\N	\N	\N	\N	\N	\N	\N	\N	\N	\N	\N	\N	\N	\N	\N	\N	\N	\N	\N	\N	\N	\N	\N	\N
+84	83	\N	\N	\N	\N	\N	\N	\N	\N	\N	\N	\N	\N	\N	\N	\N	\N	\N	\N	\N	\N	\N	\N	\N	\N	\N	\N	\N	\N	\N	\N	\N
+85	84	\N	\N	\N	\N	\N	\N	\N	\N	\N	\N	\N	\N	\N	\N	\N	\N	\N	\N	\N	\N	\N	\N	\N	\N	\N	\N	\N	\N	\N	\N	\N
+86	85	\N	\N	\N	\N	\N	\N	\N	\N	\N	\N	\N	\N	\N	\N	\N	\N	\N	\N	\N	\N	\N	\N	\N	\N	\N	\N	\N	\N	\N	\N	\N
+87	86	\N	\N	\N	\N	\N	\N	\N	\N	\N	\N	\N	\N	\N	\N	\N	\N	\N	\N	\N	\N	\N	\N	\N	\N	\N	\N	\N	\N	\N	\N	\N
+88	87	\N	\N	\N	\N	\N	\N	\N	\N	\N	\N	\N	\N	\N	\N	\N	\N	\N	\N	\N	\N	\N	\N	\N	\N	\N	\N	\N	\N	\N	\N	\N
+89	88	\N	\N	\N	\N	\N	\N	\N	\N	\N	\N	\N	\N	\N	\N	\N	\N	\N	\N	\N	\N	\N	\N	\N	\N	\N	\N	\N	\N	\N	\N	\N
+90	89	\N	\N	\N	\N	\N	\N	\N	\N	\N	\N	\N	\N	\N	\N	\N	\N	\N	\N	\N	\N	\N	\N	\N	\N	\N	\N	\N	\N	\N	\N	\N
+91	90	\N	\N	\N	\N	\N	\N	\N	\N	\N	\N	\N	\N	\N	\N	\N	\N	\N	\N	\N	\N	\N	\N	\N	\N	\N	\N	\N	\N	\N	\N	\N
+92	91	\N	\N	\N	\N	\N	\N	\N	\N	\N	\N	\N	\N	\N	\N	\N	\N	\N	\N	\N	\N	\N	\N	\N	\N	\N	\N	\N	\N	\N	\N	\N
+93	92	\N	\N	\N	\N	\N	\N	\N	\N	\N	\N	\N	\N	\N	\N	\N	\N	\N	\N	\N	\N	\N	\N	\N	\N	\N	\N	\N	\N	\N	\N	\N
+94	93	\N	\N	\N	\N	\N	\N	\N	\N	\N	\N	\N	\N	\N	\N	\N	\N	\N	\N	\N	\N	\N	\N	\N	\N	\N	\N	\N	\N	\N	\N	\N
+95	94	\N	\N	\N	\N	\N	\N	\N	\N	\N	\N	\N	\N	\N	\N	\N	\N	\N	\N	\N	\N	\N	\N	\N	\N	\N	\N	\N	\N	\N	\N	\N
+96	95	\N	\N	\N	\N	\N	\N	\N	\N	\N	\N	\N	\N	\N	\N	\N	\N	\N	\N	\N	\N	\N	\N	\N	\N	\N	\N	\N	\N	\N	\N	\N
+97	96	\N	\N	\N	\N	\N	\N	\N	\N	\N	\N	\N	\N	\N	\N	\N	\N	\N	\N	\N	\N	\N	\N	\N	\N	\N	\N	\N	\N	\N	\N	\N
+98	97	\N	\N	\N	\N	\N	\N	\N	\N	\N	\N	\N	\N	\N	\N	\N	\N	\N	\N	\N	\N	\N	\N	\N	\N	\N	\N	\N	\N	\N	\N	\N
+99	98	\N	\N	\N	\N	\N	\N	\N	\N	\N	\N	\N	\N	\N	\N	\N	\N	\N	\N	\N	\N	\N	\N	\N	\N	\N	\N	\N	\N	\N	\N	\N
+100	99	\N	\N	\N	\N	\N	\N	\N	\N	\N	\N	\N	\N	\N	\N	\N	\N	\N	\N	\N	\N	\N	\N	\N	\N	\N	\N	\N	\N	\N	\N	\N
+101	100	\N	\N	\N	\N	\N	\N	\N	\N	\N	\N	\N	\N	\N	\N	\N	\N	\N	\N	\N	\N	\N	\N	\N	\N	\N	\N	\N	\N	\N	\N	\N
+102	101	\N	\N	\N	\N	\N	\N	\N	\N	\N	\N	\N	\N	\N	\N	\N	\N	\N	\N	\N	\N	\N	\N	\N	\N	\N	\N	\N	\N	\N	\N	\N
+103	102	\N	\N	\N	\N	\N	\N	\N	\N	\N	\N	\N	\N	\N	\N	\N	\N	\N	\N	\N	\N	\N	\N	\N	\N	\N	\N	\N	\N	\N	\N	\N
+104	103	\N	\N	\N	\N	\N	\N	\N	\N	\N	\N	\N	\N	\N	\N	\N	\N	\N	\N	\N	\N	\N	\N	\N	\N	\N	\N	\N	\N	\N	\N	\N
+105	104	\N	\N	\N	\N	\N	\N	\N	\N	\N	\N	\N	\N	\N	\N	\N	\N	\N	\N	\N	\N	\N	\N	\N	\N	\N	\N	\N	\N	\N	\N	\N
+106	105	\N	\N	\N	\N	\N	\N	\N	\N	\N	\N	\N	\N	\N	\N	\N	\N	\N	\N	\N	\N	\N	\N	\N	\N	\N	\N	\N	\N	\N	\N	\N
+107	106	\N	\N	\N	\N	\N	\N	\N	\N	\N	\N	\N	\N	\N	\N	\N	\N	\N	\N	\N	\N	\N	\N	\N	\N	\N	\N	\N	\N	\N	\N	\N
+108	107	\N	\N	\N	\N	\N	\N	\N	\N	\N	\N	\N	\N	\N	\N	\N	\N	\N	\N	\N	\N	\N	\N	\N	\N	\N	\N	\N	\N	\N	\N	\N
+109	108	\N	\N	\N	\N	\N	\N	\N	\N	\N	\N	\N	\N	\N	\N	\N	\N	\N	\N	\N	\N	\N	\N	\N	\N	\N	\N	\N	\N	\N	\N	\N
+110	109	\N	\N	\N	\N	\N	\N	\N	\N	\N	\N	\N	\N	\N	\N	\N	\N	\N	\N	\N	\N	\N	\N	\N	\N	\N	\N	\N	\N	\N	\N	\N
+111	110	\N	\N	\N	\N	\N	\N	\N	\N	\N	\N	\N	\N	\N	\N	\N	\N	\N	\N	\N	\N	\N	\N	\N	\N	\N	\N	\N	\N	\N	\N	\N
+112	111	\N	\N	\N	\N	\N	\N	\N	\N	\N	\N	\N	\N	\N	\N	\N	\N	\N	\N	\N	\N	\N	\N	\N	\N	\N	\N	\N	\N	\N	\N	\N
+113	112	\N	\N	\N	\N	\N	\N	\N	\N	\N	\N	\N	\N	\N	\N	\N	\N	\N	\N	\N	\N	\N	\N	\N	\N	\N	\N	\N	\N	\N	\N	\N
+114	113	\N	\N	\N	\N	\N	\N	\N	\N	\N	\N	\N	\N	\N	\N	\N	\N	\N	\N	\N	\N	\N	\N	\N	\N	\N	\N	\N	\N	\N	\N	\N
+115	114	\N	\N	\N	\N	\N	\N	\N	\N	\N	\N	\N	\N	\N	\N	\N	\N	\N	\N	\N	\N	\N	\N	\N	\N	\N	\N	\N	\N	\N	\N	\N
+116	115	\N	\N	\N	\N	\N	\N	\N	\N	\N	\N	\N	\N	\N	\N	\N	\N	\N	\N	\N	\N	\N	\N	\N	\N	\N	\N	\N	\N	\N	\N	\N
+117	116	\N	\N	\N	\N	\N	\N	\N	\N	\N	\N	\N	\N	\N	\N	\N	\N	\N	\N	\N	\N	\N	\N	\N	\N	\N	\N	\N	\N	\N	\N	\N
+118	117	\N	\N	\N	\N	\N	\N	\N	\N	\N	\N	\N	\N	\N	\N	\N	\N	\N	\N	\N	\N	\N	\N	\N	\N	\N	\N	\N	\N	\N	\N	\N
+\.
+
+
+--
+-- Data for Name: zkapp_timing_info; Type: TABLE DATA; Schema: public; Owner: postgres
+--
+
+COPY public.zkapp_timing_info (id, initial_minimum_balance, cliff_time, cliff_amount, vesting_period, vesting_increment) FROM stdin;
+\.
+
+
+--
+-- Data for Name: zkapp_token_id_bounds; Type: TABLE DATA; Schema: public; Owner: postgres
+--
+
+COPY public.zkapp_token_id_bounds (id, token_id_lower_bound, token_id_upper_bound) FROM stdin;
+\.
+
+
+--
+-- Data for Name: zkapp_updates; Type: TABLE DATA; Schema: public; Owner: postgres
+--
+
+COPY public.zkapp_updates (id, app_state_id, delegate_id, verification_key_id, permissions_id, zkapp_uri_id, token_symbol_id, timing_id, voting_for_id) FROM stdin;
+1	1	\N	\N	\N	\N	\N	\N	\N
+2	1	\N	1	1	\N	\N	\N	\N
 3	2	\N	\N	\N	\N	\N	\N	\N
 4	3	\N	\N	\N	\N	\N	\N	\N
 5	4	\N	\N	\N	\N	\N	\N	\N
@@ -6795,129 +5765,31 @@
 92	91	\N	\N	\N	\N	\N	\N	\N
 93	92	\N	\N	\N	\N	\N	\N	\N
 94	93	\N	\N	\N	\N	\N	\N	\N
->>>>>>> 25dc89d6
-\.
-
-
---
--- Data for Name: zkapp_timing_info; Type: TABLE DATA; Schema: public; Owner: postgres
---
-
-COPY public.zkapp_timing_info (id, initial_minimum_balance, cliff_time, cliff_amount, vesting_period, vesting_increment) FROM stdin;
-\.
-
-
---
--- Data for Name: zkapp_token_id_bounds; Type: TABLE DATA; Schema: public; Owner: postgres
---
-
-COPY public.zkapp_token_id_bounds (id, token_id_lower_bound, token_id_upper_bound) FROM stdin;
-\.
-
-
---
--- Data for Name: zkapp_updates; Type: TABLE DATA; Schema: public; Owner: postgres
---
-
-COPY public.zkapp_updates (id, app_state_id, delegate_id, verification_key_id, permissions_id, zkapp_uri_id, token_symbol_id, timing_id, voting_for_id) FROM stdin;
-1	1	\N	\N	\N	\N	\N	\N	\N
-2	1	\N	1	1	\N	\N	\N	\N
-3	2	\N	\N	\N	\N	\N	\N	\N
-4	3	\N	\N	\N	\N	\N	\N	\N
-5	4	\N	\N	\N	\N	\N	\N	\N
-6	5	\N	\N	\N	\N	\N	\N	\N
-7	6	\N	\N	\N	\N	\N	\N	\N
-8	7	\N	\N	\N	\N	\N	\N	\N
-9	8	\N	\N	\N	\N	\N	\N	\N
-10	9	\N	\N	\N	\N	\N	\N	\N
-11	10	\N	\N	\N	\N	\N	\N	\N
-12	11	\N	\N	\N	\N	\N	\N	\N
-13	12	\N	\N	\N	\N	\N	\N	\N
-14	13	\N	\N	\N	\N	\N	\N	\N
-15	14	\N	\N	\N	\N	\N	\N	\N
-16	15	\N	\N	\N	\N	\N	\N	\N
-17	16	\N	\N	\N	\N	\N	\N	\N
-18	17	\N	\N	\N	\N	\N	\N	\N
-19	18	\N	\N	\N	\N	\N	\N	\N
-20	19	\N	\N	\N	\N	\N	\N	\N
-21	20	\N	\N	\N	\N	\N	\N	\N
-22	21	\N	\N	\N	\N	\N	\N	\N
-23	22	\N	\N	\N	\N	\N	\N	\N
-24	23	\N	\N	\N	\N	\N	\N	\N
-25	24	\N	\N	\N	\N	\N	\N	\N
-26	25	\N	\N	\N	\N	\N	\N	\N
-27	26	\N	\N	\N	\N	\N	\N	\N
-28	27	\N	\N	\N	\N	\N	\N	\N
-29	28	\N	\N	\N	\N	\N	\N	\N
-30	29	\N	\N	\N	\N	\N	\N	\N
-31	30	\N	\N	\N	\N	\N	\N	\N
-32	31	\N	\N	\N	\N	\N	\N	\N
-33	32	\N	\N	\N	\N	\N	\N	\N
-34	33	\N	\N	\N	\N	\N	\N	\N
-35	34	\N	\N	\N	\N	\N	\N	\N
-36	35	\N	\N	\N	\N	\N	\N	\N
-37	36	\N	\N	\N	\N	\N	\N	\N
-38	37	\N	\N	\N	\N	\N	\N	\N
-39	38	\N	\N	\N	\N	\N	\N	\N
-40	39	\N	\N	\N	\N	\N	\N	\N
-41	40	\N	\N	\N	\N	\N	\N	\N
-42	41	\N	\N	\N	\N	\N	\N	\N
-43	42	\N	\N	\N	\N	\N	\N	\N
-44	43	\N	\N	\N	\N	\N	\N	\N
-45	44	\N	\N	\N	\N	\N	\N	\N
-46	45	\N	\N	\N	\N	\N	\N	\N
-47	46	\N	\N	\N	\N	\N	\N	\N
-48	47	\N	\N	\N	\N	\N	\N	\N
-49	48	\N	\N	\N	\N	\N	\N	\N
-50	49	\N	\N	\N	\N	\N	\N	\N
-51	50	\N	\N	\N	\N	\N	\N	\N
-52	51	\N	\N	\N	\N	\N	\N	\N
-53	52	\N	\N	\N	\N	\N	\N	\N
-54	53	\N	\N	\N	\N	\N	\N	\N
-55	54	\N	\N	\N	\N	\N	\N	\N
-56	55	\N	\N	\N	\N	\N	\N	\N
-57	56	\N	\N	\N	\N	\N	\N	\N
-58	57	\N	\N	\N	\N	\N	\N	\N
-59	58	\N	\N	\N	\N	\N	\N	\N
-60	59	\N	\N	\N	\N	\N	\N	\N
-61	60	\N	\N	\N	\N	\N	\N	\N
-62	61	\N	\N	\N	\N	\N	\N	\N
-63	62	\N	\N	\N	\N	\N	\N	\N
-64	63	\N	\N	\N	\N	\N	\N	\N
-<<<<<<< HEAD
-=======
-65	64	\N	\N	\N	\N	\N	\N	\N
-66	65	\N	\N	\N	\N	\N	\N	\N
-67	66	\N	\N	\N	\N	\N	\N	\N
-68	67	\N	\N	\N	\N	\N	\N	\N
-69	68	\N	\N	\N	\N	\N	\N	\N
-70	69	\N	\N	\N	\N	\N	\N	\N
-71	70	\N	\N	\N	\N	\N	\N	\N
-72	71	\N	\N	\N	\N	\N	\N	\N
-73	72	\N	\N	\N	\N	\N	\N	\N
-74	73	\N	\N	\N	\N	\N	\N	\N
-75	74	\N	\N	\N	\N	\N	\N	\N
-76	75	\N	\N	\N	\N	\N	\N	\N
-77	76	\N	\N	\N	\N	\N	\N	\N
-78	77	\N	\N	\N	\N	\N	\N	\N
-79	78	\N	\N	\N	\N	\N	\N	\N
-80	79	\N	\N	\N	\N	\N	\N	\N
-81	80	\N	\N	\N	\N	\N	\N	\N
-82	81	\N	\N	\N	\N	\N	\N	\N
-83	82	\N	\N	\N	\N	\N	\N	\N
-84	83	\N	\N	\N	\N	\N	\N	\N
-85	84	\N	\N	\N	\N	\N	\N	\N
-86	85	\N	\N	\N	\N	\N	\N	\N
-87	86	\N	\N	\N	\N	\N	\N	\N
-88	87	\N	\N	\N	\N	\N	\N	\N
-89	88	\N	\N	\N	\N	\N	\N	\N
-90	89	\N	\N	\N	\N	\N	\N	\N
-91	90	\N	\N	\N	\N	\N	\N	\N
-92	91	\N	\N	\N	\N	\N	\N	\N
-93	92	\N	\N	\N	\N	\N	\N	\N
-94	93	\N	\N	\N	\N	\N	\N	\N
 95	94	\N	\N	\N	\N	\N	\N	\N
->>>>>>> 25dc89d6
+96	95	\N	\N	\N	\N	\N	\N	\N
+97	96	\N	\N	\N	\N	\N	\N	\N
+98	97	\N	\N	\N	\N	\N	\N	\N
+99	98	\N	\N	\N	\N	\N	\N	\N
+100	99	\N	\N	\N	\N	\N	\N	\N
+101	100	\N	\N	\N	\N	\N	\N	\N
+102	101	\N	\N	\N	\N	\N	\N	\N
+103	102	\N	\N	\N	\N	\N	\N	\N
+104	103	\N	\N	\N	\N	\N	\N	\N
+105	104	\N	\N	\N	\N	\N	\N	\N
+106	105	\N	\N	\N	\N	\N	\N	\N
+107	106	\N	\N	\N	\N	\N	\N	\N
+108	107	\N	\N	\N	\N	\N	\N	\N
+109	108	\N	\N	\N	\N	\N	\N	\N
+110	109	\N	\N	\N	\N	\N	\N	\N
+111	110	\N	\N	\N	\N	\N	\N	\N
+112	111	\N	\N	\N	\N	\N	\N	\N
+113	112	\N	\N	\N	\N	\N	\N	\N
+114	113	\N	\N	\N	\N	\N	\N	\N
+115	114	\N	\N	\N	\N	\N	\N	\N
+116	115	\N	\N	\N	\N	\N	\N	\N
+117	116	\N	\N	\N	\N	\N	\N	\N
+118	117	\N	\N	\N	\N	\N	\N	\N
+119	118	\N	\N	\N	\N	\N	\N	\N
 \.
 
 
@@ -6958,29 +5830,21 @@
 -- Name: blocks_id_seq; Type: SEQUENCE SET; Schema: public; Owner: postgres
 --
 
-<<<<<<< HEAD
-SELECT pg_catalog.setval('public.blocks_id_seq', 24, true);
-=======
-SELECT pg_catalog.setval('public.blocks_id_seq', 35, true);
->>>>>>> 25dc89d6
+SELECT pg_catalog.setval('public.blocks_id_seq', 36, true);
 
 
 --
 -- Name: epoch_data_id_seq; Type: SEQUENCE SET; Schema: public; Owner: postgres
 --
 
-<<<<<<< HEAD
-SELECT pg_catalog.setval('public.epoch_data_id_seq', 25, true);
-=======
-SELECT pg_catalog.setval('public.epoch_data_id_seq', 36, true);
->>>>>>> 25dc89d6
+SELECT pg_catalog.setval('public.epoch_data_id_seq', 37, true);
 
 
 --
 -- Name: internal_commands_id_seq; Type: SEQUENCE SET; Schema: public; Owner: postgres
 --
 
-SELECT pg_catalog.setval('public.internal_commands_id_seq', 21, true);
+SELECT pg_catalog.setval('public.internal_commands_id_seq', 32, true);
 
 
 --
@@ -7029,11 +5893,7 @@
 -- Name: user_commands_id_seq; Type: SEQUENCE SET; Schema: public; Owner: postgres
 --
 
-<<<<<<< HEAD
-SELECT pg_catalog.setval('public.user_commands_id_seq', 64, true);
-=======
-SELECT pg_catalog.setval('public.user_commands_id_seq', 95, true);
->>>>>>> 25dc89d6
+SELECT pg_catalog.setval('public.user_commands_id_seq', 118, true);
 
 
 --
@@ -7047,22 +5907,14 @@
 -- Name: zkapp_account_precondition_id_seq; Type: SEQUENCE SET; Schema: public; Owner: postgres
 --
 
-<<<<<<< HEAD
-SELECT pg_catalog.setval('public.zkapp_account_precondition_id_seq', 65, true);
-=======
-SELECT pg_catalog.setval('public.zkapp_account_precondition_id_seq', 96, true);
->>>>>>> 25dc89d6
+SELECT pg_catalog.setval('public.zkapp_account_precondition_id_seq', 119, true);
 
 
 --
 -- Name: zkapp_account_update_body_id_seq; Type: SEQUENCE SET; Schema: public; Owner: postgres
 --
 
-<<<<<<< HEAD
-SELECT pg_catalog.setval('public.zkapp_account_update_body_id_seq', 128, true);
-=======
-SELECT pg_catalog.setval('public.zkapp_account_update_body_id_seq', 190, true);
->>>>>>> 25dc89d6
+SELECT pg_catalog.setval('public.zkapp_account_update_body_id_seq', 237, true);
 
 
 --
@@ -7076,11 +5928,7 @@
 -- Name: zkapp_account_update_id_seq; Type: SEQUENCE SET; Schema: public; Owner: postgres
 --
 
-<<<<<<< HEAD
-SELECT pg_catalog.setval('public.zkapp_account_update_id_seq', 128, true);
-=======
-SELECT pg_catalog.setval('public.zkapp_account_update_id_seq', 190, true);
->>>>>>> 25dc89d6
+SELECT pg_catalog.setval('public.zkapp_account_update_id_seq', 237, true);
 
 
 --
@@ -7115,11 +5963,7 @@
 -- Name: zkapp_commands_id_seq; Type: SEQUENCE SET; Schema: public; Owner: postgres
 --
 
-<<<<<<< HEAD
-SELECT pg_catalog.setval('public.zkapp_commands_id_seq', 126, true);
-=======
-SELECT pg_catalog.setval('public.zkapp_commands_id_seq', 188, true);
->>>>>>> 25dc89d6
+SELECT pg_catalog.setval('public.zkapp_commands_id_seq', 235, true);
 
 
 --
@@ -7147,11 +5991,7 @@
 -- Name: zkapp_fee_payer_body_id_seq; Type: SEQUENCE SET; Schema: public; Owner: postgres
 --
 
-<<<<<<< HEAD
-SELECT pg_catalog.setval('public.zkapp_fee_payer_body_id_seq', 126, true);
-=======
-SELECT pg_catalog.setval('public.zkapp_fee_payer_body_id_seq', 188, true);
->>>>>>> 25dc89d6
+SELECT pg_catalog.setval('public.zkapp_fee_payer_body_id_seq', 235, true);
 
 
 --
@@ -7165,11 +6005,7 @@
 -- Name: zkapp_field_id_seq; Type: SEQUENCE SET; Schema: public; Owner: postgres
 --
 
-<<<<<<< HEAD
-SELECT pg_catalog.setval('public.zkapp_field_id_seq', 62, true);
-=======
-SELECT pg_catalog.setval('public.zkapp_field_id_seq', 93, true);
->>>>>>> 25dc89d6
+SELECT pg_catalog.setval('public.zkapp_field_id_seq', 117, true);
 
 
 --
@@ -7197,11 +6033,7 @@
 -- Name: zkapp_nonce_bounds_id_seq; Type: SEQUENCE SET; Schema: public; Owner: postgres
 --
 
-<<<<<<< HEAD
-SELECT pg_catalog.setval('public.zkapp_nonce_bounds_id_seq', 64, true);
-=======
-SELECT pg_catalog.setval('public.zkapp_nonce_bounds_id_seq', 95, true);
->>>>>>> 25dc89d6
+SELECT pg_catalog.setval('public.zkapp_nonce_bounds_id_seq', 118, true);
 
 
 --
@@ -7222,11 +6054,7 @@
 -- Name: zkapp_states_nullable_id_seq; Type: SEQUENCE SET; Schema: public; Owner: postgres
 --
 
-<<<<<<< HEAD
-SELECT pg_catalog.setval('public.zkapp_states_nullable_id_seq', 63, true);
-=======
-SELECT pg_catalog.setval('public.zkapp_states_nullable_id_seq', 94, true);
->>>>>>> 25dc89d6
+SELECT pg_catalog.setval('public.zkapp_states_nullable_id_seq', 118, true);
 
 
 --
@@ -7247,11 +6075,7 @@
 -- Name: zkapp_updates_id_seq; Type: SEQUENCE SET; Schema: public; Owner: postgres
 --
 
-<<<<<<< HEAD
-SELECT pg_catalog.setval('public.zkapp_updates_id_seq', 64, true);
-=======
-SELECT pg_catalog.setval('public.zkapp_updates_id_seq', 95, true);
->>>>>>> 25dc89d6
+SELECT pg_catalog.setval('public.zkapp_updates_id_seq', 119, true);
 
 
 --
