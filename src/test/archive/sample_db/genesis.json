{
  "genesis": {
    "genesis_state_timestamp": "2025-07-24T12:11:43-0400"
  },
  "ledger": {
    "name": "release",
    "num_accounts": 250,
    "accounts": [
      {
<<<<<<< HEAD
        "pk": "B62qjHyCbHEJNetsL5BFf8HyQvVid5NwEVB39MzYUPs3n3C1t59pMYa",
=======
        "pk": "B62qkGd1TBgY9knRC3XwpDF8tAHHZH4KRJVtieksqqf87tywz8g2fh9",
>>>>>>> 25dc89d6
        "sk": null,
        "balance": "5.000000000",
        "delegate": null
      },
      {
<<<<<<< HEAD
        "pk": "B62qigkLJJT5D7JJBMaoiBNkwVZNcyqz4CnjAptFZeG7tW1NpSbXytB",
        "sk": null,
        "balance": "65500.000000000",
        "delegate": "B62qmauGSXDJ3TM3TdnRDetWpzeKFZYatqFDZSpMhwY2ZJyggfmtAiR"
      },
      {
        "pk": "B62qmauGSXDJ3TM3TdnRDetWpzeKFZYatqFDZSpMhwY2ZJyggfmtAiR",
=======
        "pk": "B62qk7otVcaKwd2AH2npPcdDwEpvmrJrVJTFJi8jawkLzgqLZ4WZ34d",
        "sk": null,
        "balance": "65500.000000000",
        "delegate": "B62qoZKF1811LTrhhysvz6yMYHFVT9MF8QkAkneMM5fcNLQKc8jk64q"
      },
      {
        "pk": "B62qoZKF1811LTrhhysvz6yMYHFVT9MF8QkAkneMM5fcNLQKc8jk64q",
>>>>>>> 25dc89d6
        "sk": null,
        "delegate": null,
        "balance": "500.000000000"
      },
      {
<<<<<<< HEAD
        "pk": "B62qpk6KHDKf4y3yXkHQ8uWhNCdjitPtY7fFBJGkiGX1wvxhwaMQ7p1",
        "sk": null,
        "balance": "11550000.000000000",
        "delegate": "B62qnyv9Eq49ohQahhwTe9HiKPvYHnpS9M7gFkKLwNnrjd11WvZNbKp"
      },
      {
        "pk": "B62qnyv9Eq49ohQahhwTe9HiKPvYHnpS9M7gFkKLwNnrjd11WvZNbKp",
=======
        "pk": "B62qqEorP71VLo2CdZXScznGKqEDY8vNuii5S3u515xdua7NDshBGEs",
        "sk": null,
        "balance": "11550000.000000000",
        "delegate": "B62qmJXDgCgXGTKNPrgAdHbqgtaSAPm8cV4T62wuxKPwYTKQaGhw4tw"
      },
      {
        "pk": "B62qmJXDgCgXGTKNPrgAdHbqgtaSAPm8cV4T62wuxKPwYTKQaGhw4tw",
>>>>>>> 25dc89d6
        "sk": null,
        "balance": "0.000000000",
        "delegate": null
      },
      {
<<<<<<< HEAD
        "pk": "B62qmEiax78RvAUTwV8WNPKZcnUkDtqR6TDGAvrdiocA41A5w4DcqbW",
        "sk": null,
        "balance": "11550000.000000000",
        "delegate": "B62qpCLTpgH2MMeTDRTMdatsA1JjodrhdkvGu6uTqdPwKvmcyPYnCvF"
      },
      {
        "pk": "B62qpCLTpgH2MMeTDRTMdatsA1JjodrhdkvGu6uTqdPwKvmcyPYnCvF",
=======
        "pk": "B62qjffQRwRfd6ViWc5xXLWRKhamvKZWQfTuNbmTVVbz4twJKazmZoL",
        "sk": null,
        "balance": "11550000.000000000",
        "delegate": "B62qqQjQqH31aaf7nN52Aotjd47ZY1ZjuTzYakrwTeE7Tbjtd2HuBFQ"
      },
      {
        "pk": "B62qqQjQqH31aaf7nN52Aotjd47ZY1ZjuTzYakrwTeE7Tbjtd2HuBFQ",
>>>>>>> 25dc89d6
        "sk": null,
        "balance": "0.000000000",
        "delegate": null
      }
    ]
  }
}<|MERGE_RESOLUTION|>--- conflicted
+++ resolved
@@ -1,83 +1,49 @@
 {
   "genesis": {
-    "genesis_state_timestamp": "2025-07-24T12:11:43-0400"
+    "genesis_state_timestamp": "2025-07-24T13:50:45-0400"
   },
   "ledger": {
     "name": "release",
     "num_accounts": 250,
     "accounts": [
       {
-<<<<<<< HEAD
-        "pk": "B62qjHyCbHEJNetsL5BFf8HyQvVid5NwEVB39MzYUPs3n3C1t59pMYa",
-=======
-        "pk": "B62qkGd1TBgY9knRC3XwpDF8tAHHZH4KRJVtieksqqf87tywz8g2fh9",
->>>>>>> 25dc89d6
+        "pk": "B62qqzn4YvcozeXXmgiQVUjfoX8W1AWyiBmTn7Rxs4hRbPSJ2c3ZLrt",
         "sk": null,
         "balance": "5.000000000",
         "delegate": null
       },
       {
-<<<<<<< HEAD
-        "pk": "B62qigkLJJT5D7JJBMaoiBNkwVZNcyqz4CnjAptFZeG7tW1NpSbXytB",
+        "pk": "B62qoAx5hCJfX9wPbSkGBbdsWAa41K82Nz2suTr47iaHUkZY9EeYcGj",
         "sk": null,
         "balance": "65500.000000000",
-        "delegate": "B62qmauGSXDJ3TM3TdnRDetWpzeKFZYatqFDZSpMhwY2ZJyggfmtAiR"
+        "delegate": "B62qpiad8NTWYEmAo8HoGBz9QJqbUJyokgXfTzHFpZTfAVqJH94Fn5X"
       },
       {
-        "pk": "B62qmauGSXDJ3TM3TdnRDetWpzeKFZYatqFDZSpMhwY2ZJyggfmtAiR",
-=======
-        "pk": "B62qk7otVcaKwd2AH2npPcdDwEpvmrJrVJTFJi8jawkLzgqLZ4WZ34d",
-        "sk": null,
-        "balance": "65500.000000000",
-        "delegate": "B62qoZKF1811LTrhhysvz6yMYHFVT9MF8QkAkneMM5fcNLQKc8jk64q"
-      },
-      {
-        "pk": "B62qoZKF1811LTrhhysvz6yMYHFVT9MF8QkAkneMM5fcNLQKc8jk64q",
->>>>>>> 25dc89d6
+        "pk": "B62qpiad8NTWYEmAo8HoGBz9QJqbUJyokgXfTzHFpZTfAVqJH94Fn5X",
         "sk": null,
         "delegate": null,
         "balance": "500.000000000"
       },
       {
-<<<<<<< HEAD
-        "pk": "B62qpk6KHDKf4y3yXkHQ8uWhNCdjitPtY7fFBJGkiGX1wvxhwaMQ7p1",
+        "pk": "B62qnbwHZZinAU38UVDSivuD4tpkg7PZQQsF2SQiopzfRSUxE4Hcv4P",
         "sk": null,
         "balance": "11550000.000000000",
-        "delegate": "B62qnyv9Eq49ohQahhwTe9HiKPvYHnpS9M7gFkKLwNnrjd11WvZNbKp"
+        "delegate": "B62qkz8tfYaPCMw1eonBxLKMiXC6AoHMeVsFNN2rNedB44fAcXe5ut6"
       },
       {
-        "pk": "B62qnyv9Eq49ohQahhwTe9HiKPvYHnpS9M7gFkKLwNnrjd11WvZNbKp",
-=======
-        "pk": "B62qqEorP71VLo2CdZXScznGKqEDY8vNuii5S3u515xdua7NDshBGEs",
-        "sk": null,
-        "balance": "11550000.000000000",
-        "delegate": "B62qmJXDgCgXGTKNPrgAdHbqgtaSAPm8cV4T62wuxKPwYTKQaGhw4tw"
-      },
-      {
-        "pk": "B62qmJXDgCgXGTKNPrgAdHbqgtaSAPm8cV4T62wuxKPwYTKQaGhw4tw",
->>>>>>> 25dc89d6
+        "pk": "B62qkz8tfYaPCMw1eonBxLKMiXC6AoHMeVsFNN2rNedB44fAcXe5ut6",
         "sk": null,
         "balance": "0.000000000",
         "delegate": null
       },
       {
-<<<<<<< HEAD
-        "pk": "B62qmEiax78RvAUTwV8WNPKZcnUkDtqR6TDGAvrdiocA41A5w4DcqbW",
+        "pk": "B62qjxNRy6o54yxuGvs5K6RBEyegUxqiAPN5acY8WVcXEyojMb5LTi5",
         "sk": null,
         "balance": "11550000.000000000",
-        "delegate": "B62qpCLTpgH2MMeTDRTMdatsA1JjodrhdkvGu6uTqdPwKvmcyPYnCvF"
+        "delegate": "B62qm3yo8UbYpesB8E8p1X722XExsi18R4ENZUgjg4M41p2JwU8f2F5"
       },
       {
-        "pk": "B62qpCLTpgH2MMeTDRTMdatsA1JjodrhdkvGu6uTqdPwKvmcyPYnCvF",
-=======
-        "pk": "B62qjffQRwRfd6ViWc5xXLWRKhamvKZWQfTuNbmTVVbz4twJKazmZoL",
-        "sk": null,
-        "balance": "11550000.000000000",
-        "delegate": "B62qqQjQqH31aaf7nN52Aotjd47ZY1ZjuTzYakrwTeE7Tbjtd2HuBFQ"
-      },
-      {
-        "pk": "B62qqQjQqH31aaf7nN52Aotjd47ZY1ZjuTzYakrwTeE7Tbjtd2HuBFQ",
->>>>>>> 25dc89d6
+        "pk": "B62qm3yo8UbYpesB8E8p1X722XExsi18R4ENZUgjg4M41p2JwU8f2F5",
         "sk": null,
         "balance": "0.000000000",
         "delegate": null
