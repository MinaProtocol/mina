open Core
open Async
open Currency
open Signature_lib
open Mina_base
open Integration_test_lib

let aws_region = "us-west-2"

let aws_route53_zone_id = "ZJPR9NA6W9M7F"

let project_id = "o1labs-192920"

let cluster_id = "gke_o1labs-192920_us-west1_mina-integration-west1"

let cluster_name = "mina-integration-west1"

let cluster_region = "us-west1"

let cluster_zone = "us-west1a"

module Network_config = struct
  module Cli_inputs = Cli_inputs

  (* This function computes the priority value of pods to use for the deployment. Pod priority will
   * determine the order of the queue in which unscheduled pods are scheduled onto nodes. By
   * computing the pod priority from the timestamp of the deployment, we ensure that earlier
   * deployments will take scheduling priority over older deployments that are also waiting to be
   * scheduled. For more information on pod priority, refer to the kubernetes documentation.
   * https://kubernetes.io/docs/concepts/scheduling-eviction/pod-priority-preemption/#priorityclass
   *)
  let compute_pod_priority () =
    let pod_priority_genesis_timestamp = 1690569524 in
    let max_pod_priority = 1000000000 in
    let min_pod_priority = -2147483648 in
    let current_timestamp =
      Time.now () |> Time.to_span_since_epoch |> Time.Span.to_sec
      |> Float.to_int
    in
    let priority =
      max_pod_priority - (current_timestamp - pod_priority_genesis_timestamp)
    in
    assert (priority > min_pod_priority) ;
    priority

  type block_producer_config =
    { name : string (* ; id : string *)
    ; keypair : Network_keypair.t
    ; libp2p_secret : string
    }
  [@@deriving to_yojson]

  type snark_coordinator_config =
    { name : string; public_key : string; worker_nodes : int }
  [@@deriving to_yojson]

  type terraform_config =
    { k8s_context : string
    ; cluster_name : string
    ; cluster_region : string
    ; aws_route53_zone_id : string
    ; testnet_name : string
    ; deploy_graphql_ingress : bool
    ; mina_image : string
    ; mina_agent_image : string
    ; mina_bots_image : string
    ; mina_points_image : string
    ; mina_archive_image : string
          (* this field needs to be sent as a string to terraform, even though it's a json encoded value *)
    ; runtime_config : Yojson.Safe.t
          [@to_yojson fun j -> `String (Yojson.Safe.to_string j)]
    ; block_producer_configs : block_producer_config list
    ; log_precomputed_blocks : bool
    ; start_filtered_logs : string list
    ; archive_node_count : int
    ; mina_archive_schema : string
    ; mina_archive_schema_aux_files : string list
    ; snark_coordinator_config : snark_coordinator_config option
    ; snark_worker_fee : string
    ; cpu_request : int
    ; mem_request : string
    ; worker_cpu_request : int
    ; worker_mem_request : string
    ; pod_priority : int
    }
  [@@deriving to_yojson]

  type t =
    { mina_automation_location : string
    ; debug_arg : bool
    ; genesis_keypairs :
        (Network_keypair.t Core.String.Map.t
        [@to_yojson
          fun map ->
            `Assoc
              (Core.Map.fold_right ~init:[]
                 ~f:(fun ~key:k ~data:v accum ->
                   (k, Network_keypair.to_yojson v) :: accum )
                 map )] )
    ; constants : Test_config.constants
    ; terraform : terraform_config
    }
  [@@deriving to_yojson]

  let terraform_config_to_assoc t =
    let[@warning "-8"] (`Assoc assoc : Yojson.Safe.t) =
      terraform_config_to_yojson t
    in
    assoc

  let expand ~logger ~test_name ~(cli_inputs : Cli_inputs.t) ~(debug : bool)
      ~(test_config : Test_config.t) ~(images : Test_config.Container_images.t)
      =
    let ({ requires_graphql
         ; genesis_ledger
         ; epoch_data
         ; block_producers
         ; snark_coordinator
         ; snark_worker_fee
         ; num_archive_nodes
         ; log_precomputed_blocks (* ; num_plain_nodes *)
         ; start_filtered_logs
         ; proof_config
         ; k
         ; delta
         ; slots_per_epoch
         ; slots_per_sub_window
         ; grace_period_slots
         ; txpool_max_size
         ; slot_tx_end
         ; slot_chain_end
         ; network_id
         }
          : Test_config.t ) =
      test_config
    in
    let user_from_env = Option.value (Unix.getenv "USER") ~default:"auto" in
    let user_sanitized =
      Str.global_replace (Str.regexp "\\W|_-") "" user_from_env
    in
    let user_len = Int.min 5 (String.length user_sanitized) in
    let user = String.sub user_sanitized ~pos:0 ~len:user_len in
    let git_commit = Mina_version.commit_id_short in
    (* see ./src/app/test_executive/README.md for information regarding the namespace name format and length restrictions *)
    let testnet_name = "it-" ^ user ^ "-" ^ git_commit ^ "-" ^ test_name in

    (* check to make sure the test writer hasn't accidentally created duplicate names of accounts and keys *)
    let key_names_list =
      List.map genesis_ledger ~f:(fun acct -> acct.account_name)
    in
    if List.contains_dup ~compare:String.compare key_names_list then
      failwith
        "All accounts in genesis ledger must have unique names.  Check to make \
         sure you are not using the same account_name more than once" ;
    let all_nodes_names_list =
      List.map block_producers ~f:(fun acct -> acct.node_name)
      @ match snark_coordinator with None -> [] | Some n -> [ n.node_name ]
    in
    if List.contains_dup ~compare:String.compare all_nodes_names_list then
      failwith
        "All nodes in testnet must have unique names.  Check to make sure you \
         are not using the same node_name more than once" ;

    (* GENERATE ACCOUNTS AND KEYPAIRS *)
    let keypairs =
      List.take
        (* the first keypair is the genesis winner and is assumed to be untimed. Therefore dropping it, and not assigning it to any block producer *)
        (List.tl_exn
           (Array.to_list (Lazy.force Key_gen.Sample_keypairs.keypairs)) )
        (List.length genesis_ledger)
    in
    let runtime_timing_of_timing = function
      | Account.Timing.Untimed ->
          None
      | Timed t ->
          Some
            { Runtime_config.Accounts.Single.Timed.initial_minimum_balance =
                t.initial_minimum_balance
            ; cliff_time = t.cliff_time
            ; cliff_amount = t.cliff_amount
            ; vesting_period = t.vesting_period
            ; vesting_increment = t.vesting_increment
            }
    in
    let add_accounts accounts_and_keypairs =
      List.map accounts_and_keypairs
        ~f:(fun
             ( { Test_config.Test_account.balance
               ; account_name
               ; timing
               ; permissions
               ; zkapp
               }
             , (pk, sk) )
           ->
          let timing = runtime_timing_of_timing timing in
          let default = Runtime_config.Accounts.Single.default in
          let account =
            { default with
              pk = Public_key.Compressed.to_string pk
            ; sk = Some (Private_key.to_base58_check sk)
            ; balance =
                Balance.of_mina_string_exn balance
                (* delegation currently unsupported *)
            ; delegate = None
            ; timing
            ; permissions =
                Option.map
                  ~f:Runtime_config.Accounts.Single.Permissions.of_permissions
                  permissions
            ; zkapp =
                Option.map
                  ~f:Runtime_config.Accounts.Single.Zkapp_account.of_zkapp zkapp
            }
          in
          (account_name, account) )
    in
    let genesis_accounts_and_keys = List.zip_exn genesis_ledger keypairs in
    let genesis_ledger_accounts = add_accounts genesis_accounts_and_keys in
    (* DAEMON CONFIG *)
    let constraint_constants =
      Genesis_ledger_helper.make_constraint_constants
        ~default:Genesis_constants_compiled.Constraint_constants.t proof_config
    in
    let ledger_is_prefix ledger1 ledger2 =
      List.is_prefix ledger2 ~prefix:ledger1
        ~equal:(fun
                 ({ account_name = name1; _ } : Test_config.Test_account.t)
                 ({ account_name = name2; _ } : Test_config.Test_account.t)
               -> String.equal name1 name2 )
    in
    let runtime_config =
      { Runtime_config.daemon =
          Some
            { txpool_max_size = Some txpool_max_size
            ; peer_list_url = None
            ; zkapp_proof_update_cost = None
            ; zkapp_signed_single_update_cost = None
            ; zkapp_signed_pair_update_cost = None
            ; zkapp_transaction_cost_limit = None
            ; max_event_elements = None
            ; max_action_elements = None
            ; zkapp_cmd_limit_hardcap = None
            ; slot_tx_end
            ; slot_chain_end
<<<<<<< HEAD
=======
            ; minimum_user_command_fee = None
>>>>>>> dc893412
            ; network_id
            }
      ; genesis =
          Some
            { k = Some k
            ; delta = Some delta
            ; slots_per_epoch = Some slots_per_epoch
            ; slots_per_sub_window = Some slots_per_sub_window
            ; grace_period_slots = Some grace_period_slots
            ; genesis_state_timestamp =
                Some Core.Time.(to_string_abs ~zone:Zone.utc (now ()))
            }
      ; proof = Some proof_config (* TODO: prebake ledger and only set hash *)
      ; ledger =
          Some
            { base =
                Accounts
                  (List.map genesis_ledger_accounts ~f:(fun (_name, acct) ->
                       acct ) )
            ; add_genesis_winner = None
            ; num_accounts = None
            ; balances = []
            ; hash = None
            ; s3_data_hash = None
            ; name = None
            }
      ; epoch_data =
          (* each staking epoch ledger account must also be a genesis ledger account, though
             the balance may be different; the converse is not necessarily true, since
             an account may have been added after the last epoch ledger was taken

             each staking epoch ledger account must also be in the next epoch ledger, if provided

             if provided, each next_epoch_ledger account must be in the genesis ledger

             in all ledgers, the accounts must be in the same order, so that accounts will
             be in the same leaf order
          *)
          Option.map epoch_data ~f:(fun { staking = staking_ledger; next } ->
              let genesis_winner_account : Runtime_config.Accounts.single =
                Runtime_config.Accounts.Single.of_account
                  Mina_state.Consensus_state_hooks.genesis_winner_account
                |> Result.ok_or_failwith
              in
              let ledger_of_epoch_accounts
                  (epoch_accounts : Test_config.Test_account.t list) =
                let epoch_ledger_accounts =
                  List.map epoch_accounts
                    ~f:(fun
                         { account_name; balance; timing; permissions; zkapp }
                       ->
                      let balance = Balance.of_mina_string_exn balance in
                      let timing = runtime_timing_of_timing timing in
                      let genesis_account =
                        match
                          List.Assoc.find genesis_ledger_accounts account_name
                            ~equal:String.equal
                        with
                        | Some acct ->
                            acct
                        | None ->
                            failwithf
                              "Epoch ledger account %s not in genesis ledger"
                              account_name ()
                      in
                      { genesis_account with
                        balance
                      ; timing
                      ; permissions =
                          Option.map
                            ~f:
                              Runtime_config.Accounts.Single.Permissions
                              .of_permissions permissions
                      ; zkapp =
                          Option.map
                            ~f:
                              Runtime_config.Accounts.Single.Zkapp_account
                              .of_zkapp zkapp
                      } )
                in
                (* because we run integration tests with Proof_level = Full, the winner account
                   gets added to the genesis ledger

                   there isn't a corresponding mechanism to add the winner account to epoch
                   ledgers, so we add it explicitly here

                   `add_genesis_winner` in the record below has no effect, it's ignored in
                   Runtime_config.Epoch_data.to_yojson, which is used to create the config file
                *)
                ( { base =
                      Accounts (genesis_winner_account :: epoch_ledger_accounts)
                  ; add_genesis_winner = None (* no effect *)
                  ; num_accounts = None
                  ; balances = []
                  ; hash = None
                  ; s3_data_hash = None
                  ; name = None
                  }
                  : Runtime_config.Ledger.t )
              in
              let staking =
                let ({ epoch_ledger; epoch_seed }
                      : Test_config.Epoch_data.Data.t ) =
                  staking_ledger
                in
                if not (ledger_is_prefix epoch_ledger genesis_ledger) then
                  failwith "Staking epoch ledger not a prefix of genesis ledger" ;
                let ledger = ledger_of_epoch_accounts epoch_ledger in
                let seed = epoch_seed in
                ({ ledger; seed } : Runtime_config.Epoch_data.Data.t)
              in
              let next =
                Option.map next ~f:(fun { epoch_ledger; epoch_seed } ->
                    if
                      not
                        (ledger_is_prefix staking_ledger.epoch_ledger
                           epoch_ledger )
                    then
                      failwith
                        "Staking epoch ledger not a prefix of next epoch ledger" ;
                    if not (ledger_is_prefix epoch_ledger genesis_ledger) then
                      failwith
                        "Next epoch ledger not a prefix of genesis ledger" ;
                    let ledger = ledger_of_epoch_accounts epoch_ledger in
                    let seed = epoch_seed in
                    ({ ledger; seed } : Runtime_config.Epoch_data.Data.t) )
              in
              ({ staking; next } : Runtime_config.Epoch_data.t) )
      }
    in
    let genesis_constants =
      Or_error.ok_exn
        (Genesis_ledger_helper.make_genesis_constants ~logger
           ~default:Genesis_constants_compiled.t runtime_config )
    in
    let constants : Test_config.constants =
      { constraints = constraint_constants; genesis = genesis_constants }
    in
    (* BLOCK PRODUCER CONFIG *)
    let mk_net_keypair keypair_name (pk, sk) =
      let keypair =
        { Keypair.public_key = Public_key.decompress_exn pk; private_key = sk }
      in
      Network_keypair.create_network_keypair ~keypair_name ~keypair
    in
    let block_producer_config name keypair =
      { name; keypair; libp2p_secret = "" }
    in
    let block_producer_configs =
      List.map block_producers ~f:(fun node ->
          let keypair =
            match
              List.find genesis_accounts_and_keys
                ~f:(fun ({ account_name; _ }, _keypair) ->
                  String.equal account_name node.account_name )
            with
            | Some (_acct, keypair) ->
                keypair
            | None ->
                let failstring =
                  Format.sprintf
                    "Failing because the account key of all initial block \
                     producers must be in the genesis ledger.  name of Node: \
                     %s.  name of Account which does not exist: %s"
                    node.node_name node.account_name
                in
                failwith failstring
          in
          block_producer_config node.node_name
            (mk_net_keypair node.account_name keypair) )
    in
    let mina_archive_schema = "create_schema.sql" in
    let long_commit_id =
      if String.is_substring Mina_version.commit_id ~substring:"[DIRTY]" then
        String.sub Mina_version.commit_id ~pos:7
          ~len:(String.length Mina_version.commit_id - 7)
      else Mina_version.commit_id
    in
    let mina_archive_base_url =
      "https://raw.githubusercontent.com/MinaProtocol/mina/" ^ long_commit_id
      ^ "/src/app/archive/"
    in
    let mina_archive_schema_aux_files =
      [ mina_archive_base_url ^ "create_schema.sql" ]
    in
    let genesis_keypairs =
      List.fold genesis_accounts_and_keys ~init:String.Map.empty
        ~f:(fun map ({ account_name; _ }, (pk, sk)) ->
          let keypair = mk_net_keypair account_name (pk, sk) in
          String.Map.add_exn map ~key:account_name ~data:keypair )
    in
    let snark_coordinator_config =
      match snark_coordinator with
      | None ->
          None
      | Some node ->
          let network_kp =
            match String.Map.find genesis_keypairs node.account_name with
            | Some acct ->
                acct
            | None ->
                let failstring =
                  Format.sprintf
                    "Failing because the account key of all initial snark \
                     coordinators must be in the genesis ledger.  name of \
                     Node: %s.  name of Account which does not exist: %s"
                    node.node_name node.account_name
                in
                failwith failstring
          in
          Some
            { name = node.node_name
            ; public_key =
                Public_key.Compressed.to_base58_check
                  (Public_key.compress network_kp.keypair.public_key)
            ; worker_nodes = node.worker_nodes
            }
    in

    (* NETWORK CONFIG *)
    { mina_automation_location = cli_inputs.mina_automation_location
    ; debug_arg = debug
    ; genesis_keypairs
    ; constants
    ; terraform =
        { cluster_name
        ; cluster_region
        ; k8s_context = cluster_id
        ; testnet_name
        ; deploy_graphql_ingress = requires_graphql
        ; mina_image = images.mina
        ; mina_agent_image = images.user_agent
        ; mina_bots_image = images.bots
        ; mina_points_image = images.points
        ; mina_archive_image = images.archive_node
        ; runtime_config = Runtime_config.to_yojson runtime_config
        ; block_producer_configs
        ; start_filtered_logs
        ; log_precomputed_blocks
        ; archive_node_count = num_archive_nodes
        ; mina_archive_schema
        ; mina_archive_schema_aux_files
        ; snark_coordinator_config
        ; snark_worker_fee
        ; aws_route53_zone_id
        ; cpu_request = 6
        ; mem_request = "12Gi"
        ; worker_cpu_request = 6
        ; worker_mem_request = "8Gi"
        ; pod_priority = compute_pod_priority ()
        }
    }

  let to_terraform network_config =
    let open Terraform in
    [ Block.Terraform
        { Block.Terraform.required_version = ">= 0.12.0"
        ; backend =
            Backend.Local
              { path =
                  "terraform-" ^ network_config.terraform.testnet_name
                  ^ ".tfstate"
              }
        }
    ; Block.Provider
        { Block.Provider.provider = "google"
        ; region = cluster_region
        ; zone = Some cluster_zone
        ; project = Some project_id
        ; alias = None
        }
    ; Block.Module
        { Block.Module.local_name = "integration_testnet"
        ; providers = [ ("google.gke", "google") ]
        ; source = "../../modules/o1-integration"
        ; args = terraform_config_to_assoc network_config.terraform
        }
    ]

  let testnet_log_filter network_config =
    Printf.sprintf
      {|
        resource.labels.project_id="%s"
        resource.labels.location="%s"
        resource.labels.cluster_name="%s"
        resource.labels.namespace_name="%s"
      |}
      project_id cluster_region cluster_name
      network_config.terraform.testnet_name
end

module Network_manager = struct
  type t =
    { logger : Logger.t
    ; testnet_name : string
    ; cluster : string
    ; namespace : string
    ; graphql_enabled : bool
    ; testnet_dir : string
    ; testnet_log_filter : string
    ; constants : Test_config.constants
    ; seed_workloads : Kubernetes_network.Workload_to_deploy.t Core.String.Map.t
    ; block_producer_workloads :
        Kubernetes_network.Workload_to_deploy.t Core.String.Map.t
    ; snark_coordinator_workloads :
        Kubernetes_network.Workload_to_deploy.t Core.String.Map.t
    ; snark_worker_workloads :
        Kubernetes_network.Workload_to_deploy.t Core.String.Map.t
    ; archive_workloads :
        Kubernetes_network.Workload_to_deploy.t Core.String.Map.t
    ; workloads_by_id :
        Kubernetes_network.Workload_to_deploy.t Core.String.Map.t
    ; mutable deployed : bool
    ; genesis_keypairs : Network_keypair.t Core.String.Map.t
    }

  let run_cmd t prog args = Util.run_cmd t.testnet_dir prog args

  let run_cmd_exn t prog args = Util.run_cmd_exn t.testnet_dir prog args

  let run_cmd_or_hard_error t prog args =
    Util.run_cmd_or_hard_error t.testnet_dir prog args

  let create ~logger (network_config : Network_config.t) =
    let open Malleable_error.Let_syntax in
    let%bind current_cluster =
      Util.run_cmd_or_hard_error "/" "kubectl" [ "config"; "current-context" ]
    in
    [%log info] "Using cluster: %s" current_cluster ;
    (* check if namespace already exists *)
    let%bind all_namespaces_str =
      Util.run_cmd_or_hard_error "/" "kubectl"
        [ "get"; "namespaces"; "-ojsonpath={.items[*].metadata.name}" ]
    in
    let all_namespaces = String.split ~on:' ' all_namespaces_str in
    let%bind () =
      if
        List.mem all_namespaces network_config.terraform.testnet_name
          ~equal:String.equal
      then
        let%bind () =
          if network_config.debug_arg then
            Deferred.bind ~f:Malleable_error.return
              (Util.prompt_continue
                 "Existing namespace of same name detected, pausing startup. \
                  Enter [y/Y] to continue on and remove existing namespace, \
                  start clean, and run the test; press Cntrl-C to quit out: " )
          else
            Malleable_error.return
              ([%log info]
                 "Existing namespace of same name detected; removing to start \
                  clean" )
        in
        Util.run_cmd_or_hard_error "/" "kubectl"
          [ "delete"; "namespace"; network_config.terraform.testnet_name ]
        >>| Fn.const ()
      else return ()
    in
    (* check if priority class already exists *)
    let%bind all_priorityclasses_str =
      Util.run_cmd_or_hard_error "/" "kubectl"
        [ "get"; "priorityclasses"; "-ojsonpath={.items[*].metadata.name}" ]
    in
    let all_priorityclasses = String.split ~on:' ' all_priorityclasses_str in
    let expected_priorityclass_name =
      String.concat
        [ network_config.terraform.testnet_name
        ; "-nonpreemptible-priority-class"
        ]
    in
    let%bind () =
      if
        List.mem all_priorityclasses expected_priorityclass_name
          ~equal:String.equal
      then
        let%bind () =
          if network_config.debug_arg then
            Deferred.bind ~f:Malleable_error.return
              (Util.prompt_continue
                 "Existing priority class of same name detected, pausing \
                  startup. Enter [y/Y] to continue on and remove existing \
                  priority class, start clean, and run the test; press Cntrl-C \
                  to quit out: " )
          else
            Malleable_error.return
              ([%log info]
                 "Existing priority class of same name detected; removing to \
                  start clean" )
        in
        Util.run_cmd_or_hard_error "/" "kubectl"
          [ "delete"; "priorityclasses"; expected_priorityclass_name ]
        >>| Fn.const ()
      else return ()
    in
    (* TODO: prebuild genesis proof and ledger *)
    let testnet_log_filter = Network_config.testnet_log_filter network_config in
    (* we currently only deploy 1 seed and coordinator per deploy (will be configurable later) *)
    (* seed node keyname and workload name hardcoded as "seed" *)
    let seed_workloads =
      Core.String.Map.add_exn Core.String.Map.empty ~key:"seed"
        ~data:
          (Kubernetes_network.Workload_to_deploy.construct_workload "seed"
             (Kubernetes_network.Workload_to_deploy.cons_pod_info "mina") )
    in

    let snark_coordinator_workloads, snark_worker_workloads =
      match network_config.terraform.snark_coordinator_config with
      | Some config ->
          let snark_coordinator_workloads =
            if config.worker_nodes > 0 then
              Core.String.Map.of_alist_exn
                [ ( config.name
                  , Kubernetes_network.Workload_to_deploy.construct_workload
                      config.name
                      (Kubernetes_network.Workload_to_deploy.cons_pod_info
                         "mina" ) )
                ]
            else Core.String.Map.of_alist_exn []
          in
          let snark_worker_workloads =
            if config.worker_nodes > 0 then
              Core.String.Map.of_alist_exn
                [ ( config.name ^ "-worker"
                  , Kubernetes_network.Workload_to_deploy.construct_workload
                      (config.name ^ "-worker")
                      (Kubernetes_network.Workload_to_deploy.cons_pod_info
                         "worker" ) )
                ]
            else Core.String.Map.of_alist_exn []
          in
          (snark_coordinator_workloads, snark_worker_workloads)
      | None ->
          (Core.String.Map.of_alist_exn [], Core.String.Map.of_alist_exn [])
    in
    (*
         let snark_coordinator_id =
           String.lowercase
             (String.sub network_config.terraform.snark_worker_public_key
                ~pos:
                  (String.length network_config.terraform.snark_worker_public_key - 6)
                ~len:6 )
         in
         let snark_coordinator_workloads =
           if network_config.terraform.snark_worker_replicas > 0 then
             [ Kubernetes_network.Workload_to_deploy.construct_workload
                 ("snark-coordinator-" ^ snark_coordinator_id)
                 [ Kubernetes_network.Workload_to_deploy.cons_pod_info "mina" ]
             ]
           else []
         in
         let snark_worker_workloads =
           if network_config.terraform.snark_worker_replicas > 0 then
             [ Kubernetes_network.Workload_to_deploy.construct_workload
                 ("snark-worker-" ^ snark_coordinator_id)
                 (List.init network_config.terraform.snark_worker_replicas
                    ~f:(fun _i ->
                      Kubernetes_network.Workload_to_deploy.cons_pod_info "worker" )
                 )
             ]
           else []
         in *)
    let block_producer_workloads =
      List.map network_config.terraform.block_producer_configs
        ~f:(fun bp_config ->
          ( bp_config.name
          , Kubernetes_network.Workload_to_deploy.construct_workload
              bp_config.name
              (Kubernetes_network.Workload_to_deploy.cons_pod_info
                 ~network_keypair:bp_config.keypair "mina" ) ) )
      |> Core.String.Map.of_alist_exn
    in
    let archive_workloads =
      List.init network_config.terraform.archive_node_count ~f:(fun i ->
          ( sprintf "archive-%d" (i + 1)
          , Kubernetes_network.Workload_to_deploy.construct_workload
              (sprintf "archive-%d" (i + 1))
              (Kubernetes_network.Workload_to_deploy.cons_pod_info
                 ~has_archive_container:true "mina" ) ) )
      |> Core.String.Map.of_alist_exn
    in
    let workloads_by_id =
      let all_workloads =
        Core.String.Map.data seed_workloads
        @ Core.String.Map.data snark_coordinator_workloads
        @ Core.String.Map.data snark_worker_workloads
        @ Core.String.Map.data block_producer_workloads
        @ Core.String.Map.data archive_workloads
      in
      all_workloads
      |> List.map ~f:(fun w -> (w.workload_id, w))
      |> String.Map.of_alist_exn
    in
    let testnet_dir =
      network_config.mina_automation_location ^/ "terraform/testnets"
      ^/ network_config.terraform.testnet_name
    in
    let t =
      { logger
      ; cluster = cluster_id
      ; namespace = network_config.terraform.testnet_name
      ; testnet_name = network_config.terraform.testnet_name
      ; graphql_enabled = network_config.terraform.deploy_graphql_ingress
      ; testnet_dir
      ; testnet_log_filter
      ; constants = network_config.constants
      ; seed_workloads
      ; block_producer_workloads
      ; snark_coordinator_workloads
      ; snark_worker_workloads
      ; archive_workloads
      ; workloads_by_id
      ; deployed = false
      ; genesis_keypairs = network_config.genesis_keypairs
      }
    in
    (* making the main.tf.json *)
    let open Deferred.Let_syntax in
    let%bind () =
      if%bind File_system.dir_exists testnet_dir then (
        [%log info] "Old terraform directory found; removing to start clean" ;
        File_system.remove_dir testnet_dir )
      else return ()
    in
    [%log info] "Making testnet dir %s" testnet_dir ;
    let%bind () = Unix.mkdir testnet_dir in
    let tf_filename = testnet_dir ^/ "main.tf.json" in
    [%log info] "Writing network configuration into %s" tf_filename ;
    Out_channel.with_file ~fail_if_exists:true tf_filename ~f:(fun ch ->
        Network_config.to_terraform network_config
        |> Terraform.to_string
        |> Out_channel.output_string ch ) ;
    [%log info]
      "Writing out the genesis keys (in case you want to use them manually) to \
       testnet dir %s"
      testnet_dir ;
    let kps_base_path = String.concat [ testnet_dir; "/genesis_keys" ] in
    let%bind () = Unix.mkdir kps_base_path in
    let%bind () =
      Core.String.Map.iter network_config.genesis_keypairs ~f:(fun kp ->
          Network_keypair.to_yojson kp
          |> Yojson.Safe.to_file
               (String.concat [ kps_base_path; "/"; kp.keypair_name; ".json" ]) )
      |> Deferred.return
    in
    [%log info] "Initializing terraform" ;
    let open Malleable_error.Let_syntax in
    let%bind (_ : string) = run_cmd_or_hard_error t "terraform" [ "init" ] in
    let%map (_ : string) = run_cmd_or_hard_error t "terraform" [ "validate" ] in
    t

  let deploy t =
    let open Malleable_error.Let_syntax in
    let logger = t.logger in
    if t.deployed then failwith "network already deployed" ;
    [%log info] "Deploying network" ;
    let%bind (_ : string) =
      run_cmd_or_hard_error t "terraform" [ "apply"; "-auto-approve" ]
    in
    t.deployed <- true ;
    let config : Kubernetes_network.config =
      { testnet_name = t.testnet_name
      ; cluster = t.cluster
      ; namespace = t.namespace
      ; graphql_enabled = t.graphql_enabled
      }
    in
    let func_for_fold ~(key : string) ~data accum_M =
      let%bind mp = accum_M in
      let%map node =
        Kubernetes_network.Workload_to_deploy.get_nodes_from_workload data
          ~config
      in
      Core.String.Map.add_exn mp ~key ~data:node
    in
    let%map seeds =
      Core.String.Map.fold t.seed_workloads
        ~init:(Malleable_error.return Core.String.Map.empty)
        ~f:func_for_fold
    and block_producers =
      Core.String.Map.fold t.block_producer_workloads
        ~init:(Malleable_error.return Core.String.Map.empty)
        ~f:func_for_fold
    and snark_coordinators =
      Core.String.Map.fold t.snark_coordinator_workloads
        ~init:(Malleable_error.return Core.String.Map.empty)
        ~f:func_for_fold
    and snark_workers =
      Core.String.Map.fold t.snark_worker_workloads
        ~init:(Malleable_error.return Core.String.Map.empty)
        ~f:func_for_fold
    and archive_nodes =
      Core.String.Map.fold t.archive_workloads
        ~init:(Malleable_error.return Core.String.Map.empty)
        ~f:func_for_fold
    in
    let network =
      { Kubernetes_network.namespace = t.namespace
      ; constants = t.constants
      ; seeds
      ; block_producers
      ; snark_coordinators
      ; snark_workers
      ; archive_nodes (* ; all_nodes *)
      ; testnet_log_filter = t.testnet_log_filter
      ; genesis_keypairs = t.genesis_keypairs
      }
    in
    let nodes_to_string =
      Fn.compose (String.concat ~sep:", ")
        (List.map ~f:Kubernetes_network.Node.infra_id)
    in
    [%log info] "Network deployed" ;
    [%log info] "testnet namespace: %s" t.namespace ;
    [%log info] "snark coordinators: %s"
      (nodes_to_string (Core.String.Map.data network.snark_coordinators)) ;
    [%log info] "snark workers: %s"
      (nodes_to_string (Core.String.Map.data network.snark_workers)) ;
    [%log info] "block producers: %s"
      (nodes_to_string (Core.String.Map.data network.block_producers)) ;
    [%log info] "archive nodes: %s"
      (nodes_to_string (Core.String.Map.data network.archive_nodes)) ;
    network

  let destroy t =
    [%log' info t.logger] "Destroying network" ;
    if not t.deployed then failwith "network not deployed" ;
    let%bind _ = run_cmd_exn t "terraform" [ "destroy"; "-auto-approve" ] in
    t.deployed <- false ;
    Deferred.unit

  let cleanup t =
    let%bind () = if t.deployed then destroy t else return () in
    [%log' info t.logger] "Cleaning up network configuration" ;
    let%bind () = File_system.remove_dir t.testnet_dir in
    Deferred.unit

  let destroy t =
    Deferred.Or_error.try_with ~here:[%here] (fun () -> destroy t)
    |> Deferred.bind ~f:Malleable_error.or_hard_error
end<|MERGE_RESOLUTION|>--- conflicted
+++ resolved
@@ -243,10 +243,7 @@
             ; zkapp_cmd_limit_hardcap = None
             ; slot_tx_end
             ; slot_chain_end
-<<<<<<< HEAD
-=======
             ; minimum_user_command_fee = None
->>>>>>> dc893412
             ; network_id
             }
       ; genesis =
