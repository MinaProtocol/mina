open Core
open Async
open Currency
open Signature_lib
open Mina_base
open Integration_test_lib
open Coverage_manager

let aws_region = "us-west-2"

let aws_route53_zone_id = "ZJPR9NA6W9M7F"

let project_id = "o1labs-192920"

let cluster_id = "gke_o1labs-192920_us-west1_mina-integration-west1"

let cluster_name = "mina-integration-west1"

let cluster_region = "us-west1"

let cluster_zone = "us-west1a"

module Network_config = struct
  module Cli_inputs = Cli_inputs

  (* This function computes the priority value of pods to use for the deployment. Pod priority will
   * determine the order of the queue in which unscheduled pods are scheduled onto nodes. By
   * computing the pod priority from the timestamp of the deployment, we ensure that earlier
   * deployments will take scheduling priority over older deployments that are also waiting to be
   * scheduled. For more information on pod priority, refer to the kubernetes documentation.
   * https://kubernetes.io/docs/concepts/scheduling-eviction/pod-priority-preemption/#priorityclass
   *)
  let compute_pod_priority () =
    let pod_priority_genesis_timestamp = 1690569524 in
    let max_pod_priority = 1000000000 in
    let min_pod_priority = -2147483648 in
    let current_timestamp =
      Time.now () |> Time.to_span_since_epoch |> Time.Span.to_sec
      |> Float.to_int
    in
    let priority =
      max_pod_priority - (current_timestamp - pod_priority_genesis_timestamp)
    in
    assert (priority > min_pod_priority) ;
    priority

  type block_producer_config =
    { name : string (* ; id : string *)
    ; keypair : Network_keypair.t
    ; libp2p_secret : string
    }
  [@@deriving to_yojson]

  type snark_coordinator_config =
    { name : string; public_key : string; worker_nodes : int }
  [@@deriving to_yojson]

  type terraform_config =
    { k8s_context : string
    ; cluster_name : string
    ; cluster_region : string
    ; aws_route53_zone_id : string
    ; testnet_name : string
    ; deploy_graphql_ingress : bool
    ; mina_image : string
    ; mina_agent_image : string
    ; mina_bots_image : string
    ; mina_points_image : string
    ; mina_archive_image : string
          (* this field needs to be sent as a string to terraform, even though it's a json encoded value *)
    ; runtime_config : Yojson.Safe.t
          [@to_yojson fun j -> `String (Yojson.Safe.to_string j)]
    ; block_producer_configs : block_producer_config list
    ; log_precomputed_blocks : bool
    ; start_filtered_logs : string list
    ; archive_node_count : int
    ; mina_archive_schema : string
    ; mina_archive_schema_aux_files : string list
    ; snark_coordinator_config : snark_coordinator_config option
    ; snark_worker_fee : string
    ; cpu_request : int
    ; mem_request : string
    ; worker_cpu_request : int
    ; worker_mem_request : string
    ; pod_priority : int
    }
  [@@deriving to_yojson]

  type t =
    { mina_automation_location : string
    ; debug_arg : bool
    ; generate_code_coverage : bool
    ; genesis_keypairs :
        (Network_keypair.t Core.String.Map.t
        [@to_yojson
          fun map ->
            `Assoc
              (Core.Map.fold_right ~init:[]
                 ~f:(fun ~key:k ~data:v accum ->
                   (k, Network_keypair.to_yojson v) :: accum )
                 map )] )
    ; constants : Test_config.constants
    ; terraform : terraform_config
    }
  [@@deriving to_yojson]

  let terraform_config_to_assoc t =
    let[@warning "-8"] (`Assoc assoc : Yojson.Safe.t) =
      terraform_config_to_yojson t
    in
    assoc

  let expand ~logger ~test_name ~(cli_inputs : Cli_inputs.t) ~(debug : bool)
<<<<<<< HEAD
     ~(generate_code_coverage : bool) ~(test_config : Test_config.t) ~(images : Test_config.Container_images.t)
      =
=======
      ~(generate_code_coverage : bool) ~(test_config : Test_config.t)
      ~(images : Test_config.Container_images.t) =
>>>>>>> 513093ca
    let ({ requires_graphql
         ; genesis_ledger
         ; epoch_data
         ; block_producers
         ; snark_coordinator
         ; snark_worker_fee
         ; num_archive_nodes
         ; log_precomputed_blocks (* ; num_plain_nodes *)
         ; start_filtered_logs
         ; proof_config
         ; k
         ; delta
         ; slots_per_epoch
         ; slots_per_sub_window
         ; grace_period_slots
         ; txpool_max_size
         ; slot_tx_end
         ; slot_chain_end
         ; network_id
         }
          : Test_config.t ) =
      test_config
    in
    let user_from_env = Option.value (Unix.getenv "USER") ~default:"auto" in
    let user_sanitized =
      Str.global_replace (Str.regexp "\\W|_-") "" user_from_env
    in
    let user_len = Int.min 5 (String.length user_sanitized) in
    let user = String.sub user_sanitized ~pos:0 ~len:user_len in
    let git_commit = Mina_version.commit_id_short in
    (* see ./src/app/test_executive/README.md for information regarding the namespace name format and length restrictions *)
    let testnet_name = "it-" ^ user ^ "-" ^ git_commit ^ "-" ^ test_name in

    (* check to make sure the test writer hasn't accidentally created duplicate names of accounts and keys *)
    let key_names_list =
      List.map genesis_ledger ~f:(fun acct -> acct.account_name)
    in
    if List.contains_dup ~compare:String.compare key_names_list then
      failwith
        "All accounts in genesis ledger must have unique names.  Check to make \
         sure you are not using the same account_name more than once" ;
    let all_nodes_names_list =
      List.map block_producers ~f:(fun acct -> acct.node_name)
      @ match snark_coordinator with None -> [] | Some n -> [ n.node_name ]
    in
    if List.contains_dup ~compare:String.compare all_nodes_names_list then
      failwith
        "All nodes in testnet must have unique names.  Check to make sure you \
         are not using the same node_name more than once" ;

    (* GENERATE ACCOUNTS AND KEYPAIRS *)
    let keypairs =
      List.take
        (* the first keypair is the genesis winner and is assumed to be untimed. Therefore dropping it, and not assigning it to any block producer *)
        (List.tl_exn
           (Array.to_list (Lazy.force Key_gen.Sample_keypairs.keypairs)) )
        (List.length genesis_ledger)
    in
    let runtime_timing_of_timing = function
      | Account.Timing.Untimed ->
          None
      | Timed t ->
          Some
            { Runtime_config.Accounts.Single.Timed.initial_minimum_balance =
                t.initial_minimum_balance
            ; cliff_time = t.cliff_time
            ; cliff_amount = t.cliff_amount
            ; vesting_period = t.vesting_period
            ; vesting_increment = t.vesting_increment
            }
    in
    let add_accounts accounts_and_keypairs =
      List.map accounts_and_keypairs
        ~f:(fun
             ( { Test_config.Test_account.balance
               ; account_name
               ; timing
               ; permissions
               ; zkapp
               }
             , (pk, sk) )
           ->
          let timing = runtime_timing_of_timing timing in
          let default = Runtime_config.Accounts.Single.default in
          let account =
            { default with
              pk = Public_key.Compressed.to_string pk
            ; sk = Some (Private_key.to_base58_check sk)
            ; balance =
                Balance.of_mina_string_exn balance
                (* delegation currently unsupported *)
            ; delegate = None
            ; timing
            ; permissions =
                Option.map
                  ~f:Runtime_config.Accounts.Single.Permissions.of_permissions
                  permissions
            ; zkapp =
                Option.map
                  ~f:Runtime_config.Accounts.Single.Zkapp_account.of_zkapp zkapp
            }
          in
          (account_name, account) )
    in
    let genesis_accounts_and_keys = List.zip_exn genesis_ledger keypairs in
    let genesis_ledger_accounts = add_accounts genesis_accounts_and_keys in
    (* DAEMON CONFIG *)
    let constraint_constants =
      Genesis_ledger_helper.make_constraint_constants
        ~default:Genesis_constants.Constraint_constants.compiled proof_config
    in
    let ledger_is_prefix ledger1 ledger2 =
      List.is_prefix ledger2 ~prefix:ledger1
        ~equal:(fun
                 ({ account_name = name1; _ } : Test_config.Test_account.t)
                 ({ account_name = name2; _ } : Test_config.Test_account.t)
               -> String.equal name1 name2 )
    in
    let runtime_config =
      { Runtime_config.daemon =
          Some
            { txpool_max_size = Some txpool_max_size
            ; peer_list_url = None
            ; zkapp_proof_update_cost = None
            ; zkapp_signed_single_update_cost = None
            ; zkapp_signed_pair_update_cost = None
            ; zkapp_transaction_cost_limit = None
            ; max_event_elements = None
            ; max_action_elements = None
            ; zkapp_cmd_limit_hardcap = None
            ; slot_tx_end
            ; slot_chain_end
            ; network_id
            }
      ; genesis =
          Some
            { k = Some k
            ; delta = Some delta
            ; slots_per_epoch = Some slots_per_epoch
            ; slots_per_sub_window = Some slots_per_sub_window
            ; grace_period_slots = Some grace_period_slots
            ; genesis_state_timestamp =
                Some Core.Time.(to_string_abs ~zone:Zone.utc (now ()))
            }
      ; proof = Some proof_config (* TODO: prebake ledger and only set hash *)
      ; ledger =
          Some
            { base =
                Accounts
                  (List.map genesis_ledger_accounts ~f:(fun (_name, acct) ->
                       acct ) )
            ; add_genesis_winner = None
            ; num_accounts = None
            ; balances = []
            ; hash = None
            ; s3_data_hash = None
            ; name = None
            }
      ; epoch_data =
          (* each staking epoch ledger account must also be a genesis ledger account, though
             the balance may be different; the converse is not necessarily true, since
             an account may have been added after the last epoch ledger was taken

             each staking epoch ledger account must also be in the next epoch ledger, if provided

             if provided, each next_epoch_ledger account must be in the genesis ledger

             in all ledgers, the accounts must be in the same order, so that accounts will
             be in the same leaf order
          *)
          Option.map epoch_data ~f:(fun { staking = staking_ledger; next } ->
              let genesis_winner_account : Runtime_config.Accounts.single =
                Runtime_config.Accounts.Single.of_account
                  Mina_state.Consensus_state_hooks.genesis_winner_account
                |> Result.ok_or_failwith
              in
              let ledger_of_epoch_accounts
                  (epoch_accounts : Test_config.Test_account.t list) =
                let epoch_ledger_accounts =
                  List.map epoch_accounts
                    ~f:(fun
                         { account_name; balance; timing; permissions; zkapp }
                       ->
                      let balance = Balance.of_mina_string_exn balance in
                      let timing = runtime_timing_of_timing timing in
                      let genesis_account =
                        match
                          List.Assoc.find genesis_ledger_accounts account_name
                            ~equal:String.equal
                        with
                        | Some acct ->
                            acct
                        | None ->
                            failwithf
                              "Epoch ledger account %s not in genesis ledger"
                              account_name ()
                      in
                      { genesis_account with
                        balance
                      ; timing
                      ; permissions =
                          Option.map
                            ~f:
                              Runtime_config.Accounts.Single.Permissions
                              .of_permissions permissions
                      ; zkapp =
                          Option.map
                            ~f:
                              Runtime_config.Accounts.Single.Zkapp_account
                              .of_zkapp zkapp
                      } )
                in
                (* because we run integration tests with Proof_level = Full, the winner account
                   gets added to the genesis ledger

                   there isn't a corresponding mechanism to add the winner account to epoch
                   ledgers, so we add it explicitly here

                   `add_genesis_winner` in the record below has no effect, it's ignored in
                   Runtime_config.Epoch_data.to_yojson, which is used to create the config file
                *)
                ( { base =
                      Accounts (genesis_winner_account :: epoch_ledger_accounts)
                  ; add_genesis_winner = None (* no effect *)
                  ; num_accounts = None
                  ; balances = []
                  ; hash = None
                  ; s3_data_hash = None
                  ; name = None
                  }
                  : Runtime_config.Ledger.t )
              in
              let staking =
                let ({ epoch_ledger; epoch_seed }
                      : Test_config.Epoch_data.Data.t ) =
                  staking_ledger
                in
                if not (ledger_is_prefix epoch_ledger genesis_ledger) then
                  failwith "Staking epoch ledger not a prefix of genesis ledger" ;
                let ledger = ledger_of_epoch_accounts epoch_ledger in
                let seed = epoch_seed in
                ({ ledger; seed } : Runtime_config.Epoch_data.Data.t)
              in
              let next =
                Option.map next ~f:(fun { epoch_ledger; epoch_seed } ->
                    if
                      not
                        (ledger_is_prefix staking_ledger.epoch_ledger
                           epoch_ledger )
                    then
                      failwith
                        "Staking epoch ledger not a prefix of next epoch ledger" ;
                    if not (ledger_is_prefix epoch_ledger genesis_ledger) then
                      failwith
                        "Next epoch ledger not a prefix of genesis ledger" ;
                    let ledger = ledger_of_epoch_accounts epoch_ledger in
                    let seed = epoch_seed in
                    ({ ledger; seed } : Runtime_config.Epoch_data.Data.t) )
              in
              ({ staking; next } : Runtime_config.Epoch_data.t) )
      }
    in
    let genesis_constants =
      Or_error.ok_exn
        (Genesis_ledger_helper.make_genesis_constants ~logger
           ~default:Genesis_constants.compiled runtime_config )
    in
    let constants : Test_config.constants =
      { constraints = constraint_constants; genesis = genesis_constants }
    in
    (* BLOCK PRODUCER CONFIG *)
    let mk_net_keypair keypair_name (pk, sk) =
      let keypair =
        { Keypair.public_key = Public_key.decompress_exn pk; private_key = sk }
      in
      Network_keypair.create_network_keypair ~keypair_name ~keypair
    in
    let block_producer_config name keypair =
      { name; keypair; libp2p_secret = "" }
    in
    let block_producer_configs =
      List.map block_producers ~f:(fun node ->
          let keypair =
            match
              List.find genesis_accounts_and_keys
                ~f:(fun ({ account_name; _ }, _keypair) ->
                  String.equal account_name node.account_name )
            with
            | Some (_acct, keypair) ->
                keypair
            | None ->
                let failstring =
                  Format.sprintf
                    "Failing because the account key of all initial block \
                     producers must be in the genesis ledger.  name of Node: \
                     %s.  name of Account which does not exist: %s"
                    node.node_name node.account_name
                in
                failwith failstring
          in
          block_producer_config node.node_name
            (mk_net_keypair node.account_name keypair) )
    in
    let mina_archive_schema = "create_schema.sql" in
    let long_commit_id =
      if String.is_substring Mina_version.commit_id ~substring:"[DIRTY]" then
        String.sub Mina_version.commit_id ~pos:7
          ~len:(String.length Mina_version.commit_id - 7)
      else Mina_version.commit_id
    in
    let mina_archive_base_url =
      "https://raw.githubusercontent.com/MinaProtocol/mina/" ^ long_commit_id
      ^ "/src/app/archive/"
    in
    let mina_archive_schema_aux_files =
      [ mina_archive_base_url ^ "create_schema.sql" ]
    in
    let genesis_keypairs =
      List.fold genesis_accounts_and_keys ~init:String.Map.empty
        ~f:(fun map ({ account_name; _ }, (pk, sk)) ->
          let keypair = mk_net_keypair account_name (pk, sk) in
          String.Map.add_exn map ~key:account_name ~data:keypair )
    in
    let snark_coordinator_config =
      match snark_coordinator with
      | None ->
          None
      | Some node ->
          let network_kp =
            match String.Map.find genesis_keypairs node.account_name with
            | Some acct ->
                acct
            | None ->
                let failstring =
                  Format.sprintf
                    "Failing because the account key of all initial snark \
                     coordinators must be in the genesis ledger.  name of \
                     Node: %s.  name of Account which does not exist: %s"
                    node.node_name node.account_name
                in
                failwith failstring
          in
          Some
            { name = node.node_name
            ; public_key =
                Public_key.Compressed.to_base58_check
                  (Public_key.compress network_kp.keypair.public_key)
            ; worker_nodes = node.worker_nodes
            }
    in

    (* NETWORK CONFIG *)
    { mina_automation_location = cli_inputs.mina_automation_location
    ; debug_arg = debug
    ; generate_code_coverage
    ; genesis_keypairs
    ; constants
    ; terraform =
        { cluster_name
        ; cluster_region
        ; k8s_context = cluster_id
        ; testnet_name
        ; deploy_graphql_ingress = requires_graphql
        ; mina_image = images.mina
        ; mina_agent_image = images.user_agent
        ; mina_bots_image = images.bots
        ; mina_points_image = images.points
        ; mina_archive_image = images.archive_node
        ; runtime_config = Runtime_config.to_yojson runtime_config
        ; block_producer_configs
        ; start_filtered_logs
        ; log_precomputed_blocks
        ; archive_node_count = num_archive_nodes
        ; mina_archive_schema
        ; mina_archive_schema_aux_files
        ; snark_coordinator_config
        ; snark_worker_fee
        ; aws_route53_zone_id
        ; cpu_request = 6
        ; mem_request = "12Gi"
        ; worker_cpu_request = 6
        ; worker_mem_request = "8Gi"
        ; pod_priority = compute_pod_priority ()
        }
    }

  let to_terraform network_config =
    let open Terraform in
    [ Block.Terraform
        { Block.Terraform.required_version = ">= 0.12.0"
        ; backend =
            Backend.Local
              { path =
                  "terraform-" ^ network_config.terraform.testnet_name
                  ^ ".tfstate"
              }
        }
    ; Block.Provider
        { Block.Provider.provider = "google"
        ; region = cluster_region
        ; zone = Some cluster_zone
        ; project = Some project_id
        ; alias = None
        }
    ; Block.Module
        { Block.Module.local_name = "integration_testnet"
        ; providers = [ ("google.gke", "google") ]
        ; source = "../../modules/o1-integration"
        ; args = terraform_config_to_assoc network_config.terraform
        }
    ]

  let testnet_log_filter network_config =
    Printf.sprintf
      {|
        resource.labels.project_id="%s"
        resource.labels.location="%s"
        resource.labels.cluster_name="%s"
        resource.labels.namespace_name="%s"
      |}
      project_id cluster_region cluster_name
      network_config.terraform.testnet_name
end

module Network_manager = struct
  type t =
    { logger : Logger.t
    ; testnet_name : string
    ; cluster : string
    ; namespace : string
    ; graphql_enabled : bool
    ; testnet_dir : string
    ; testnet_log_filter : string
    ; constants : Test_config.constants
    ; seed_workloads : Kubernetes_network.Workload_to_deploy.t Core.String.Map.t
    ; block_producer_workloads :
        Kubernetes_network.Workload_to_deploy.t Core.String.Map.t
    ; snark_coordinator_workloads :
        Kubernetes_network.Workload_to_deploy.t Core.String.Map.t
    ; snark_worker_workloads :
        Kubernetes_network.Workload_to_deploy.t Core.String.Map.t
    ; archive_workloads :
        Kubernetes_network.Workload_to_deploy.t Core.String.Map.t
    ; workloads_by_id :
        Kubernetes_network.Workload_to_deploy.t Core.String.Map.t
    ; generate_code_coverage : bool
    ; mutable deployed : bool
    ; genesis_keypairs : Network_keypair.t Core.String.Map.t
    }

  let run_cmd t prog args = Util.run_cmd t.testnet_dir prog args

  let run_cmd_exn t prog args = Util.run_cmd_exn t.testnet_dir prog args

  let run_cmd_or_hard_error t prog args =
    Util.run_cmd_or_hard_error t.testnet_dir prog args

  let create ~logger (network_config : Network_config.t) =
    let open Malleable_error.Let_syntax in
    let%bind current_cluster =
      Util.run_cmd_or_hard_error "/" "kubectl" [ "config"; "current-context" ]
    in
    [%log info] "Using cluster: %s" current_cluster ;
    (* check if namespace already exists *)
    let%bind all_namespaces_str =
      Util.run_cmd_or_hard_error "/" "kubectl"
        [ "get"; "namespaces"; "-ojsonpath={.items[*].metadata.name}" ]
    in
    let all_namespaces = String.split ~on:' ' all_namespaces_str in
    let%bind () =
      if
        List.mem all_namespaces network_config.terraform.testnet_name
          ~equal:String.equal
      then
        let%bind () =
          if network_config.debug_arg then
            Deferred.bind ~f:Malleable_error.return
              (Util.prompt_continue
                 "Existing namespace of same name detected, pausing startup. \
                  Enter [y/Y] to continue on and remove existing namespace, \
                  start clean, and run the test; press Cntrl-C to quit out: " )
          else
            Malleable_error.return
              ([%log info]
                 "Existing namespace of same name detected; removing to start \
                  clean" )
        in
        Util.run_cmd_or_hard_error "/" "kubectl"
          [ "delete"; "namespace"; network_config.terraform.testnet_name ]
        >>| Fn.const ()
      else return ()
    in
    (* check if priority class already exists *)
    let%bind all_priorityclasses_str =
      Util.run_cmd_or_hard_error "/" "kubectl"
        [ "get"; "priorityclasses"; "-ojsonpath={.items[*].metadata.name}" ]
    in
    let all_priorityclasses = String.split ~on:' ' all_priorityclasses_str in
    let expected_priorityclass_name =
      String.concat
        [ network_config.terraform.testnet_name
        ; "-nonpreemptible-priority-class"
        ]
    in
    let%bind () =
      if
        List.mem all_priorityclasses expected_priorityclass_name
          ~equal:String.equal
      then
        let%bind () =
          if network_config.debug_arg then
            Deferred.bind ~f:Malleable_error.return
              (Util.prompt_continue
                 "Existing priority class of same name detected, pausing \
                  startup. Enter [y/Y] to continue on and remove existing \
                  priority class, start clean, and run the test; press Cntrl-C \
                  to quit out: " )
          else
            Malleable_error.return
              ([%log info]
                 "Existing priority class of same name detected; removing to \
                  start clean" )
        in
        Util.run_cmd_or_hard_error "/" "kubectl"
          [ "delete"; "priorityclasses"; expected_priorityclass_name ]
        >>| Fn.const ()
      else return ()
    in
    (* TODO: prebuild genesis proof and ledger *)
    let testnet_log_filter = Network_config.testnet_log_filter network_config in
    (* we currently only deploy 1 seed and coordinator per deploy (will be configurable later) *)
    (* seed node keyname and workload name hardcoded as "seed" *)
    let seed_workloads =
      Core.String.Map.add_exn Core.String.Map.empty ~key:"seed"
        ~data:
          (Kubernetes_network.Workload_to_deploy.construct_workload "seed"
             (Kubernetes_network.Workload_to_deploy.cons_pod_info "mina") )
    in

    let snark_coordinator_workloads, snark_worker_workloads =
      match network_config.terraform.snark_coordinator_config with
      | Some config ->
          let snark_coordinator_workloads =
            if config.worker_nodes > 0 then
              Core.String.Map.of_alist_exn
                [ ( config.name
                  , Kubernetes_network.Workload_to_deploy.construct_workload
                      config.name
                      (Kubernetes_network.Workload_to_deploy.cons_pod_info
                         "mina" ) )
                ]
            else Core.String.Map.of_alist_exn []
          in
          let snark_worker_workloads =
            if config.worker_nodes > 0 then
              Core.String.Map.of_alist_exn
                [ ( config.name ^ "-worker"
                  , Kubernetes_network.Workload_to_deploy.construct_workload
                      (config.name ^ "-worker")
                      (Kubernetes_network.Workload_to_deploy.cons_pod_info
                         "worker" ) )
                ]
            else Core.String.Map.of_alist_exn []
          in
          (snark_coordinator_workloads, snark_worker_workloads)
      | None ->
          (Core.String.Map.of_alist_exn [], Core.String.Map.of_alist_exn [])
    in
    (*
         let snark_coordinator_id =
           String.lowercase
             (String.sub network_config.terraform.snark_worker_public_key
                ~pos:
                  (String.length network_config.terraform.snark_worker_public_key - 6)
                ~len:6 )
         in
         let snark_coordinator_workloads =
           if network_config.terraform.snark_worker_replicas > 0 then
             [ Kubernetes_network.Workload_to_deploy.construct_workload
                 ("snark-coordinator-" ^ snark_coordinator_id)
                 [ Kubernetes_network.Workload_to_deploy.cons_pod_info "mina" ]
             ]
           else []
         in
         let snark_worker_workloads =
           if network_config.terraform.snark_worker_replicas > 0 then
             [ Kubernetes_network.Workload_to_deploy.construct_workload
                 ("snark-worker-" ^ snark_coordinator_id)
                 (List.init network_config.terraform.snark_worker_replicas
                    ~f:(fun _i ->
                      Kubernetes_network.Workload_to_deploy.cons_pod_info "worker" )
                 )
             ]
           else []
         in *)
    let block_producer_workloads =
      List.map network_config.terraform.block_producer_configs
        ~f:(fun bp_config ->
          ( bp_config.name
          , Kubernetes_network.Workload_to_deploy.construct_workload
              bp_config.name
              (Kubernetes_network.Workload_to_deploy.cons_pod_info
                 ~network_keypair:bp_config.keypair "mina" ) ) )
      |> Core.String.Map.of_alist_exn
    in
    let archive_workloads =
      List.init network_config.terraform.archive_node_count ~f:(fun i ->
          ( sprintf "archive-%d" (i + 1)
          , Kubernetes_network.Workload_to_deploy.construct_workload
              (sprintf "archive-%d" (i + 1))
              (Kubernetes_network.Workload_to_deploy.cons_pod_info
                 ~has_archive_container:true "mina" ) ) )
      |> Core.String.Map.of_alist_exn
    in
    let workloads_by_id =
      let all_workloads =
        Core.String.Map.data seed_workloads
        @ Core.String.Map.data snark_coordinator_workloads
        @ Core.String.Map.data snark_worker_workloads
        @ Core.String.Map.data block_producer_workloads
        @ Core.String.Map.data archive_workloads
      in
      all_workloads
      |> List.map ~f:(fun w -> (w.workload_id, w))
      |> String.Map.of_alist_exn
    in
    let testnet_dir =
      network_config.mina_automation_location ^/ "terraform/testnets"
      ^/ network_config.terraform.testnet_name
    in
    let t =
      { logger
      ; cluster = cluster_id
      ; namespace = network_config.terraform.testnet_name
      ; testnet_name = network_config.terraform.testnet_name
      ; graphql_enabled = network_config.terraform.deploy_graphql_ingress
      ; testnet_dir
      ; testnet_log_filter
      ; constants = network_config.constants
      ; generate_code_coverage = network_config.generate_code_coverage
      ; seed_workloads
      ; block_producer_workloads
      ; snark_coordinator_workloads
      ; snark_worker_workloads
      ; archive_workloads
      ; workloads_by_id
      ; deployed = false
      ; genesis_keypairs = network_config.genesis_keypairs
      }
    in
    (* making the main.tf.json *)
    let open Deferred.Let_syntax in
    let%bind () =
      if%bind File_system.dir_exists testnet_dir then (
        [%log info] "Old terraform directory found; removing to start clean" ;
        File_system.remove_dir testnet_dir )
      else return ()
    in
    [%log info] "Making testnet dir %s" testnet_dir ;
    let%bind () = Unix.mkdir testnet_dir in
    let tf_filename = testnet_dir ^/ "main.tf.json" in
    [%log info] "Writing network configuration into %s" tf_filename ;
    Out_channel.with_file ~fail_if_exists:true tf_filename ~f:(fun ch ->
        Network_config.to_terraform network_config
        |> Terraform.to_string
        |> Out_channel.output_string ch ) ;
    [%log info]
      "Writing out the genesis keys (in case you want to use them manually) to \
       testnet dir %s"
      testnet_dir ;
    let kps_base_path = String.concat [ testnet_dir; "/genesis_keys" ] in
    let%bind () = Unix.mkdir kps_base_path in
    let%bind () =
      Core.String.Map.iter network_config.genesis_keypairs ~f:(fun kp ->
          Network_keypair.to_yojson kp
          |> Yojson.Safe.to_file
               (String.concat [ kps_base_path; "/"; kp.keypair_name; ".json" ]) )
      |> Deferred.return
    in
    [%log info] "Initializing terraform" ;
    let open Malleable_error.Let_syntax in
    let%bind (_ : string) = run_cmd_or_hard_error t "terraform" [ "init" ] in
    let%map (_ : string) = run_cmd_or_hard_error t "terraform" [ "validate" ] in
    t

  let deploy t =
    let open Malleable_error.Let_syntax in
    let logger = t.logger in
    if t.deployed then failwith "network already deployed" ;
    [%log info] "Deploying network" ;
    let%bind (_ : string) =
      run_cmd_or_hard_error t "terraform" [ "apply"; "-auto-approve" ]
    in
    t.deployed <- true ;
    let config : Kubernetes_network.config =
      { testnet_name = t.testnet_name
      ; cluster = t.cluster
      ; namespace = t.namespace
      ; graphql_enabled = t.graphql_enabled
      }
    in
    let func_for_fold ~(key : string) ~data accum_M =
      let%bind mp = accum_M in
      let%map node =
        Kubernetes_network.Workload_to_deploy.get_nodes_from_workload data
          ~config
      in
      Core.String.Map.add_exn mp ~key ~data:node
    in
    let%map seeds =
      Core.String.Map.fold t.seed_workloads
        ~init:(Malleable_error.return Core.String.Map.empty)
        ~f:func_for_fold
    and block_producers =
      Core.String.Map.fold t.block_producer_workloads
        ~init:(Malleable_error.return Core.String.Map.empty)
        ~f:func_for_fold
    and snark_coordinators =
      Core.String.Map.fold t.snark_coordinator_workloads
        ~init:(Malleable_error.return Core.String.Map.empty)
        ~f:func_for_fold
    and snark_workers =
      Core.String.Map.fold t.snark_worker_workloads
        ~init:(Malleable_error.return Core.String.Map.empty)
        ~f:func_for_fold
    and archive_nodes =
      Core.String.Map.fold t.archive_workloads
        ~init:(Malleable_error.return Core.String.Map.empty)
        ~f:func_for_fold
    in
    let network =
      { Kubernetes_network.namespace = t.namespace
      ; constants = t.constants
      ; seeds
      ; block_producers
      ; snark_coordinators
      ; snark_workers
      ; archive_nodes (* ; all_nodes *)
      ; testnet_log_filter = t.testnet_log_filter
      ; genesis_keypairs = t.genesis_keypairs
      }
    in
    let nodes_to_string =
      Fn.compose (String.concat ~sep:", ")
        (List.map ~f:Kubernetes_network.Node.infra_id)
    in
    [%log info] "Network deployed" ;
    [%log info] "testnet namespace: %s" t.namespace ;
    [%log info] "snark coordinators: %s"
      (nodes_to_string (Core.String.Map.data network.snark_coordinators)) ;
    [%log info] "snark workers: %s"
      (nodes_to_string (Core.String.Map.data network.snark_workers)) ;
    [%log info] "block producers: %s"
      (nodes_to_string (Core.String.Map.data network.block_producers)) ;
    [%log info] "archive nodes: %s"
      (nodes_to_string (Core.String.Map.data network.archive_nodes)) ;
    network

  let destroy t =
    [%log' info t.logger] "Destroying network" ;
    if not t.deployed then failwith "network not deployed" ;
    let%bind _ = run_cmd_exn t "terraform" [ "destroy"; "-auto-approve" ] in
    t.deployed <- false ;
    Deferred.unit

  let cleanup t =
    let%bind () = if t.deployed then destroy t else return () in
    [%log' info t.logger] "Cleaning up network configuration" ;
    let%bind () = File_system.remove_dir t.testnet_dir in
    Deferred.unit

  let tear_down t network =
    if t.generate_code_coverage then
      let open Malleable_error.Let_syntax in
      let coverage_manager = Coverage_manager.create ~logger:t.logger in
      let%bind _ =
        Coverage_manager.download_coverage_data_from_nodes coverage_manager
          ~nodes:(Kubernetes_network.all_nodes network)
      in
      Malleable_error.ok_unit
    else Malleable_error.ok_unit

  let destroy t network =
    let open Malleable_error.Let_syntax in
    let%bind () = tear_down t network in
    Deferred.Or_error.try_with ~here:[%here] (fun () -> destroy t)
    |> Deferred.bind ~f:Malleable_error.or_hard_error
end<|MERGE_RESOLUTION|>--- conflicted
+++ resolved
@@ -111,13 +111,8 @@
     assoc
 
   let expand ~logger ~test_name ~(cli_inputs : Cli_inputs.t) ~(debug : bool)
-<<<<<<< HEAD
-     ~(generate_code_coverage : bool) ~(test_config : Test_config.t) ~(images : Test_config.Container_images.t)
-      =
-=======
       ~(generate_code_coverage : bool) ~(test_config : Test_config.t)
       ~(images : Test_config.Container_images.t) =
->>>>>>> 513093ca
     let ({ requires_graphql
          ; genesis_ledger
          ; epoch_data
