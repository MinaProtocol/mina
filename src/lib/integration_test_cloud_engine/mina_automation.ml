--- conflicted
+++ resolved
@@ -110,7 +110,6 @@
   let expand ~logger ~test_name ~(cli_inputs : Cli_inputs.t) ~(debug : bool)
       ~(test_config : Test_config.t) ~(images : Test_config.Container_images.t)
       =
-<<<<<<< HEAD
     let ({ requires_graphql
          ; genesis_ledger
          ; epoch_data
@@ -126,27 +125,10 @@
          ; slots_per_sub_window
          ; grace_period_slots
          ; txpool_max_size
+         ; slot_tx_end
+         ; slot_chain_end
          }
           : Test_config.t ) =
-=======
-    let { requires_graphql
-        ; genesis_ledger
-        ; epoch_data
-        ; block_producers
-        ; snark_coordinator
-        ; snark_worker_fee
-        ; num_archive_nodes
-        ; log_precomputed_blocks (* ; num_plain_nodes *)
-        ; proof_config
-        ; Test_config.k
-        ; delta
-        ; slots_per_epoch
-        ; slots_per_sub_window
-        ; txpool_max_size
-        ; slot_tx_end
-        ; slot_chain_end
-        } =
->>>>>>> a40997b8
       test_config
     in
     let user_from_env = Option.value (Unix.getenv "USER") ~default:"auto" in
@@ -255,12 +237,9 @@
             ; zkapp_transaction_cost_limit = None
             ; max_event_elements = None
             ; max_action_elements = None
-<<<<<<< HEAD
             ; zkapp_cmd_limit_hardcap = None
-=======
             ; slot_tx_end
             ; slot_chain_end
->>>>>>> a40997b8
             }
       ; genesis =
           Some
