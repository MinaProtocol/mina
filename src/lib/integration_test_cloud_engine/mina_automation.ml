open Core
open Async
open Currency
open Signature_lib
open Mina_base
open Integration_test_lib

let aws_region = "us-west-2"

let aws_route53_zone_id = "ZJPR9NA6W9M7F"

let project_id = "o1labs-192920"

let cluster_id = "gke_o1labs-192920_us-west1_mina-integration-west1"

let cluster_name = "mina-integration-west1"

let cluster_region = "us-west1"

let cluster_zone = "us-west1a"

module Network_config = struct
  module Cli_inputs = Cli_inputs

  type block_producer_config =
    { name : string
    ; id : string
    ; keypair : Network_keypair.t
    ; public_key : string
    ; private_key : string
    ; keypair_secret : string
    ; libp2p_secret : string
    }
  [@@deriving to_yojson]

  type terraform_config =
    { k8s_context : string
    ; cluster_name : string
    ; cluster_region : string
    ; aws_route53_zone_id : string
    ; testnet_name : string
    ; deploy_graphql_ingress : bool
    ; mina_image : string
    ; mina_agent_image : string
    ; mina_bots_image : string
    ; mina_points_image : string
    ; mina_archive_image : string
          (* this field needs to be sent as a string to terraform, even though it's a json encoded value *)
    ; runtime_config : Yojson.Safe.t
          [@to_yojson fun j -> `String (Yojson.Safe.to_string j)]
    ; block_producer_configs : block_producer_config list
    ; log_precomputed_blocks : bool
    ; archive_node_count : int
    ; mina_archive_schema : string
    ; mina_archive_schema_aux_files : string list
    ; snark_worker_replicas : int
    ; snark_worker_fee : string
    ; snark_worker_public_key : string
    }
  [@@deriving to_yojson]

  type t =
    { mina_automation_location : string
    ; debug_arg : bool (* ; keypairs : Network_keypair.t list *)
    ; block_producer_keypairs : Network_keypair.t list
    ; extra_genesis_keypairs : Network_keypair.t list
    ; constants : Test_config.constants
    ; terraform : terraform_config
    }
  [@@deriving to_yojson]

  let terraform_config_to_assoc t =
    let[@warning "-8"] (`Assoc assoc : Yojson.Safe.t) =
      terraform_config_to_yojson t
    in
    assoc

  let expand ~logger ~test_name ~(cli_inputs : Cli_inputs.t) ~(debug : bool)
      ~(test_config : Test_config.t) ~(images : Test_config.Container_images.t)
      =
    let { Test_config.k
        ; delta
        ; slots_per_epoch
        ; slots_per_sub_window
        ; txpool_max_size
        ; requires_graphql
        ; block_producers
        ; extra_genesis_accounts
        ; num_snark_workers
        ; num_archive_nodes
        ; log_precomputed_blocks
        ; snark_worker_fee
        ; snark_worker_public_key
        ; proof_config
        } =
      test_config
    in
    let user_from_env = Option.value (Unix.getenv "USER") ~default:"auto" in
    let user_sanitized =
      Str.global_replace (Str.regexp "\\W|_-") "" user_from_env
    in
    let user_len = Int.min 5 (String.length user_sanitized) in
    let user = String.sub user_sanitized ~pos:0 ~len:user_len in
    let git_commit = Mina_version.commit_id_short in
    (* see ./src/app/test_executive/README.md for information regarding the namespace name format and length restrictions *)
    let testnet_name = "it-" ^ user ^ "-" ^ git_commit ^ "-" ^ test_name in
    (* GENERATE ACCOUNTS AND KEYPAIRS *)
    let num_block_producers = List.length block_producers in
    let bp_keypairs, extra_keypairs =
      List.split_n
        (* the first keypair is the genesis winner and is assumed to be untimed. Therefore dropping it, and not assigning it to any block producer *)
        (List.drop
           (Array.to_list (Lazy.force Key_gen.Sample_keypairs.keypairs))
           1)
        num_block_producers
    in
    if List.length bp_keypairs < num_block_producers then
      failwith
        "not enough sample keypairs for specified number of block producers" ;
    assert (List.length bp_keypairs >= num_block_producers) ;
    if List.length bp_keypairs < num_block_producers then
      failwith
        "not enough sample keypairs for specified number of extra keypairs" ;
    assert (List.length extra_keypairs >= List.length extra_genesis_accounts) ;
    let extra_keypairs_cut =
      List.take extra_keypairs (List.length extra_genesis_accounts)
    in
    let extra_accounts =
      List.map (List.zip_exn extra_genesis_accounts extra_keypairs_cut)
        ~f:(fun ({ Test_config.Wallet.balance; timing }, (pk, sk)) ->
          let timing =
            match timing with
            | Account.Timing.Untimed ->
                None
            | Timed t ->
                Some
                  { Runtime_config.Accounts.Single.Timed.initial_minimum_balance =
                      t.initial_minimum_balance
                  ; cliff_time = t.cliff_time
                  ; cliff_amount = t.cliff_amount
                  ; vesting_period = t.vesting_period
                  ; vesting_increment = t.vesting_increment
                  }
          in
          let default = Runtime_config.Accounts.Single.default in
          { default with
            pk = Some (Public_key.Compressed.to_string pk)
          ; sk = Some (Private_key.to_base58_check sk)
          ; balance =
              Balance.of_formatted_string balance
              (* delegation currently unsupported *)
          ; delegate = None
          ; timing
          } )
    in
    let bp_accounts =
      List.map (List.zip_exn block_producers bp_keypairs)
        ~f:(fun ({ Test_config.Wallet.balance; timing }, (pk, _)) ->
          let timing =
            match timing with
            | Account.Timing.Untimed ->
                None
            | Timed t ->
                Some
                  { Runtime_config.Accounts.Single.Timed.initial_minimum_balance =
                      t.initial_minimum_balance
                  ; cliff_time = t.cliff_time
                  ; cliff_amount = t.cliff_amount
                  ; vesting_period = t.vesting_period
                  ; vesting_increment = t.vesting_increment
                  }
          in
          (* an account may be used for snapp transactions, so add
             permissions
          *)
          let (permissions
                : Runtime_config.Accounts.Single.Permissions.t option) =
            Some
              { edit_state = None
              ; send = None
              ; receive = None
              ; set_delegate = None
              ; set_permissions = None
              ; set_verification_key = None
              ; set_zkapp_uri = None
              ; edit_sequence_state = None
              ; set_token_symbol = None
              ; increment_nonce = None
              ; set_voting_for = None
              }
          in
          let default = Runtime_config.Accounts.Single.default in
          { default with
            pk = Some (Public_key.Compressed.to_string pk)
          ; sk = None
          ; balance =
              Balance.of_formatted_string balance
              (* delegation currently unsupported *)
          ; delegate = None
          ; timing
<<<<<<< HEAD
          } )
=======
          ; permissions
          })
>>>>>>> ea6c7ee8
    in
    (* DAEMON CONFIG *)
    let constraint_constants =
      Genesis_ledger_helper.make_constraint_constants
        ~default:Genesis_constants.Constraint_constants.compiled proof_config
    in
    let runtime_config =
      { Runtime_config.daemon =
          Some
            { txpool_max_size = Some txpool_max_size
            ; peer_list_url = None
            ; transaction_expiry_hr = None
            }
      ; genesis =
          Some
            { k = Some k
            ; delta = Some delta
            ; slots_per_epoch = Some slots_per_epoch
            ; slots_per_sub_window = Some slots_per_sub_window
            ; genesis_state_timestamp =
                Some Core.Time.(to_string_abs ~zone:Zone.utc (now ()))
            }
      ; proof = Some proof_config (* TODO: prebake ledger and only set hash *)
      ; ledger =
          Some
            { base = Accounts (bp_accounts @ extra_accounts)
            ; add_genesis_winner = None
            ; num_accounts = None
            ; balances = []
            ; hash = None
            ; name = None
            }
      ; epoch_data = None
      }
    in
    let genesis_constants =
      Or_error.ok_exn
        (Genesis_ledger_helper.make_genesis_constants ~logger
           ~default:Genesis_constants.compiled runtime_config )
    in
    let constants : Test_config.constants =
      { constraints = constraint_constants; genesis = genesis_constants }
    in
    (* BLOCK PRODUCER CONFIG *)
    let block_producer_config index keypair =
      { name = "test-block-producer-" ^ Int.to_string (index + 1)
      ; id = Int.to_string index
      ; keypair
      ; keypair_secret = keypair.secret_name
      ; public_key = keypair.public_key_file
      ; private_key = keypair.private_key_file
      ; libp2p_secret = ""
      }
    in
    let mina_archive_schema = "create_schema.sql" in
    let mina_archive_base_url =
      "https://raw.githubusercontent.com/MinaProtocol/mina/"
      ^ Mina_version.commit_id ^ "/src/app/archive/"
    in
    let mina_archive_schema_aux_files =
      [ mina_archive_base_url ^ "create_schema.sql"
      ; mina_archive_base_url ^ "zkapp_tables.sql"
      ]
    in
    let mk_net_keypair index (pk, sk) =
      let secret_name = "test-keypair-" ^ Int.to_string index in
      let keypair =
        { Keypair.public_key = Public_key.decompress_exn pk; private_key = sk }
      in
      Network_keypair.create_network_keypair ~keypair ~secret_name
    in
    let extra_genesis_net_keypairs =
      List.mapi extra_keypairs_cut ~f:mk_net_keypair
    in
    let bp_net_keypairs = List.mapi bp_keypairs ~f:mk_net_keypair in
    (* NETWORK CONFIG *)
    { mina_automation_location = cli_inputs.mina_automation_location
    ; debug_arg = debug
    ; block_producer_keypairs = bp_net_keypairs
    ; extra_genesis_keypairs = extra_genesis_net_keypairs
    ; constants
    ; terraform =
        { cluster_name
        ; cluster_region
        ; k8s_context = cluster_id
        ; testnet_name
        ; deploy_graphql_ingress = requires_graphql
        ; mina_image = images.mina
        ; mina_agent_image = images.user_agent
        ; mina_bots_image = images.bots
        ; mina_points_image = images.points
        ; mina_archive_image = images.archive_node
        ; runtime_config = Runtime_config.to_yojson runtime_config
        ; block_producer_configs =
            List.mapi bp_net_keypairs ~f:block_producer_config
        ; log_precomputed_blocks
        ; archive_node_count = num_archive_nodes
        ; mina_archive_schema
        ; mina_archive_schema_aux_files
        ; snark_worker_replicas = num_snark_workers
        ; snark_worker_public_key
        ; snark_worker_fee
        ; aws_route53_zone_id
        }
    }

  let to_terraform network_config =
    let open Terraform in
    [ Block.Terraform
        { Block.Terraform.required_version = ">= 0.12.0"
        ; backend =
            Backend.S3
              { Backend.S3.key =
                  "terraform-" ^ network_config.terraform.testnet_name
                  ^ ".tfstate"
              ; encrypt = true
              ; region = aws_region
              ; bucket = "o1labs-terraform-state"
              ; acl = "bucket-owner-full-control"
              }
        }
    ; Block.Provider
        { Block.Provider.provider = "aws"
        ; region = aws_region
        ; zone = None
        ; project = None
        ; alias = None
        }
    ; Block.Provider
        { Block.Provider.provider = "google"
        ; region = cluster_region
        ; zone = Some cluster_zone
        ; project = Some project_id
        ; alias = None
        }
    ; Block.Module
        { Block.Module.local_name = "integration_testnet"
        ; providers = [ ("google.gke", "google") ]
        ; source = "../../modules/o1-integration"
        ; args = terraform_config_to_assoc network_config.terraform
        }
    ]

  let testnet_log_filter network_config =
    Printf.sprintf
      {|
        resource.labels.project_id="%s"
        resource.labels.location="%s"
        resource.labels.cluster_name="%s"
        resource.labels.namespace_name="%s"
      |}
      project_id cluster_region cluster_name
      network_config.terraform.testnet_name
end

module Network_manager = struct
  type t =
    { logger : Logger.t
    ; testnet_name : string
    ; cluster : string
    ; namespace : string
    ; graphql_enabled : bool
    ; testnet_dir : string
    ; testnet_log_filter : string
    ; constants : Test_config.constants
    ; seed_workloads : Kubernetes_network.Workload.t list
    ; block_producer_workloads : Kubernetes_network.Workload.t list
    ; snark_coordinator_workloads : Kubernetes_network.Workload.t list
    ; snark_worker_workloads : Kubernetes_network.Workload.t list
    ; archive_workloads : Kubernetes_network.Workload.t list
    ; workloads_by_id : Kubernetes_network.Workload.t String.Map.t
    ; mutable deployed : bool (* ; keypairs : Keypair.t list *)
    ; block_producer_keypairs : Keypair.t list
    ; extra_genesis_keypairs : Keypair.t list
    }

  let run_cmd t prog args = Util.run_cmd t.testnet_dir prog args

  let run_cmd_exn t prog args = Util.run_cmd_exn t.testnet_dir prog args

  let create ~logger (network_config : Network_config.t) =
    let%bind all_namespaces_str =
      Util.run_cmd_exn "/" "kubectl"
        [ "get"; "namespaces"; "-ojsonpath={.items[*].metadata.name}" ]
    in
    let all_namespaces = String.split ~on:' ' all_namespaces_str in
    let testnet_dir =
      network_config.mina_automation_location ^/ "terraform/testnets"
      ^/ network_config.terraform.testnet_name
    in
    let%bind () =
      if
        List.mem all_namespaces network_config.terraform.testnet_name
          ~equal:String.equal
      then
        let%bind () =
          if network_config.debug_arg then
            Util.prompt_continue
              "Existing namespace of same name detected, pausing startup. \
               Enter [y/Y] to continue on and remove existing namespace, start \
               clean, and run the test; press Cntrl-C to quit out: "
          else
            Deferred.return
              ([%log info]
                 "Existing namespace of same name detected; removing to start \
                  clean" )
        in
        Util.run_cmd_exn "/" "kubectl"
          [ "delete"; "namespace"; network_config.terraform.testnet_name ]
        >>| Fn.const ()
      else return ()
    in
    let%bind () =
      if%bind File_system.dir_exists testnet_dir then (
        [%log info] "Old terraform directory found; removing to start clean" ;
        File_system.remove_dir testnet_dir )
      else return ()
    in
    [%log info] "Writing network configuration" ;
    let%bind () = Unix.mkdir testnet_dir in
    (* TODO: prebuild genesis proof and ledger *)
    (*
    let%bind inputs =
      Genesis_ledger_helper.Genesis_proof.generate_inputs ~proof_level ~ledger
        ~constraint_constants ~genesis_constants
    in
    let%bind (_, genesis_proof_filename) =
      Genesis_ledger_helper.Genesis_proof.load_or_generate ~logger ~genesis_dir
        inputs
    in
    *)
    Out_channel.with_file ~fail_if_exists:true (testnet_dir ^/ "main.tf.json")
      ~f:(fun ch ->
        Network_config.to_terraform network_config
        |> Terraform.to_string
        |> Out_channel.output_string ch ) ;
    let testnet_log_filter = Network_config.testnet_log_filter network_config in
    let cons_workload workload_id node_info : Kubernetes_network.Workload.t =
      { workload_id; node_info }
    in
    let cons_node_info ?network_keypair ?(has_archive_container = false)
        primary_container_id : Kubernetes_network.Node.info =
      { network_keypair; has_archive_container; primary_container_id }
    in
    (* we currently only deploy 1 seed and coordinator per deploy (will be configurable later) *)
    let seed_workloads = [ cons_workload "seed" [ cons_node_info "mina" ] ] in
    let snark_coordinator_id =
      String.lowercase
        (String.sub network_config.terraform.snark_worker_public_key
           ~pos:
             (String.length network_config.terraform.snark_worker_public_key - 6)
           ~len:6 )
    in
    let snark_coordinator_workloads =
      if network_config.terraform.snark_worker_replicas > 0 then
        [ cons_workload
            ("snark-coordinator-" ^ snark_coordinator_id)
            [ cons_node_info "mina" ]
        ]
      else []
    in
    let snark_worker_workloads =
      if network_config.terraform.snark_worker_replicas > 0 then
        [ cons_workload
            ("snark-worker-" ^ snark_coordinator_id)
            (List.init network_config.terraform.snark_worker_replicas
               ~f:(fun _i -> cons_node_info "worker") )
        ]
      else []
    in
    let block_producer_workloads =
      List.map network_config.terraform.block_producer_configs
        ~f:(fun bp_config ->
          cons_workload bp_config.name
            [ cons_node_info ~network_keypair:bp_config.keypair "mina" ] )
    in
    let archive_workloads =
      List.init network_config.terraform.archive_node_count ~f:(fun i ->
          cons_workload
            (sprintf "archive-%d" (i + 1))
            [ cons_node_info ~has_archive_container:true "mina" ] )
    in
    let workloads_by_id =
      let all_workloads =
        seed_workloads @ snark_coordinator_workloads @ snark_worker_workloads
        @ block_producer_workloads @ archive_workloads
      in
      all_workloads
      |> List.map ~f:(fun w -> (w.workload_id, w))
      |> String.Map.of_alist_exn
    in
    let t =
      { logger
      ; cluster = cluster_id
      ; namespace = network_config.terraform.testnet_name
      ; testnet_name = network_config.terraform.testnet_name
      ; graphql_enabled = network_config.terraform.deploy_graphql_ingress
      ; testnet_dir
      ; testnet_log_filter
      ; constants = network_config.constants
      ; seed_workloads
      ; block_producer_workloads
      ; snark_coordinator_workloads
      ; snark_worker_workloads
      ; archive_workloads
      ; workloads_by_id
      ; deployed = false
      ; block_producer_keypairs =
          List.map network_config.block_producer_keypairs
            ~f:(fun { keypair; _ } -> keypair)
      ; extra_genesis_keypairs =
          List.map network_config.extra_genesis_keypairs
            ~f:(fun { keypair; _ } -> keypair)
      }
    in
    [%log info] "Initializing terraform" ;
    let%bind _ = run_cmd_exn t "terraform" [ "init" ] in
    let%map _ = run_cmd_exn t "terraform" [ "validate" ] in
    t

  let deploy t =
    let logger = t.logger in
    if t.deployed then failwith "network already deployed" ;
    [%log info] "Deploying network" ;
    let%bind _ = run_cmd_exn t "terraform" [ "apply"; "-auto-approve" ] in
    t.deployed <- true ;
    let config : Kubernetes_network.config =
      { testnet_name = t.testnet_name
      ; cluster = t.cluster
      ; namespace = t.namespace
      ; graphql_enabled = t.graphql_enabled
      }
    in
    let%map seeds =
      Deferred.List.concat_map t.seed_workloads
        ~f:(Kubernetes_network.Workload.get_nodes ~config)
    and block_producers =
      Deferred.List.concat_map t.block_producer_workloads
        ~f:(Kubernetes_network.Workload.get_nodes ~config)
    and snark_coordinators =
      Deferred.List.concat_map t.snark_coordinator_workloads
        ~f:(Kubernetes_network.Workload.get_nodes ~config)
    and snark_workers =
      Deferred.List.concat_map t.snark_worker_workloads
        ~f:(Kubernetes_network.Workload.get_nodes ~config)
    and archive_nodes =
      Deferred.List.concat_map t.archive_workloads
        ~f:(Kubernetes_network.Workload.get_nodes ~config)
    in
    let all_nodes =
      seeds @ block_producers @ snark_coordinators @ snark_workers
      @ archive_nodes
    in
    let nodes_by_pod_id =
      all_nodes
      |> List.map ~f:(fun node -> (node.pod_id, node))
      |> String.Map.of_alist_exn
    in
    let result =
      { Kubernetes_network.namespace = t.namespace
      ; constants = t.constants
      ; seeds
      ; block_producers
      ; snark_coordinators
      ; snark_workers
      ; archive_nodes
      ; nodes_by_pod_id
      ; testnet_log_filter = t.testnet_log_filter
      ; block_producer_keypairs = t.block_producer_keypairs
      ; extra_genesis_keypairs = t.extra_genesis_keypairs
      }
    in
    let nodes_to_string =
      Fn.compose (String.concat ~sep:", ")
        (List.map ~f:Kubernetes_network.Node.id)
    in
    [%log info] "Network deployed" ;
    [%log info] "testnet namespace: %s" t.namespace ;
    [%log info] "snark coordinators: %s"
      (nodes_to_string result.snark_coordinators) ;
    [%log info] "snark workers: %s" (nodes_to_string result.snark_workers) ;
    [%log info] "block producers: %s" (nodes_to_string result.block_producers) ;
    [%log info] "archive nodes: %s" (nodes_to_string result.archive_nodes) ;
    result

  let destroy t =
    [%log' info t.logger] "Destroying network" ;
    if not t.deployed then failwith "network not deployed" ;
    let%bind _ = run_cmd_exn t "terraform" [ "destroy"; "-auto-approve" ] in
    t.deployed <- false ;
    Deferred.unit

  let cleanup t =
    let%bind () = if t.deployed then destroy t else return () in
    [%log' info t.logger] "Cleaning up network configuration" ;
    let%bind () = File_system.remove_dir t.testnet_dir in
    Deferred.unit
end<|MERGE_RESOLUTION|>--- conflicted
+++ resolved
@@ -111,7 +111,7 @@
         (* the first keypair is the genesis winner and is assumed to be untimed. Therefore dropping it, and not assigning it to any block producer *)
         (List.drop
            (Array.to_list (Lazy.force Key_gen.Sample_keypairs.keypairs))
-           1)
+           1 )
         num_block_producers
     in
     if List.length bp_keypairs < num_block_producers then
@@ -173,8 +173,8 @@
           (* an account may be used for snapp transactions, so add
              permissions
           *)
-          let (permissions
-                : Runtime_config.Accounts.Single.Permissions.t option) =
+          let (permissions : Runtime_config.Accounts.Single.Permissions.t option)
+              =
             Some
               { edit_state = None
               ; send = None
@@ -198,12 +198,8 @@
               (* delegation currently unsupported *)
           ; delegate = None
           ; timing
-<<<<<<< HEAD
+          ; permissions
           } )
-=======
-          ; permissions
-          })
->>>>>>> ea6c7ee8
     in
     (* DAEMON CONFIG *)
     let constraint_constants =
