--- conflicted
+++ resolved
@@ -91,11 +91,7 @@
         ; num_archive_nodes
         ; log_precomputed_blocks
         ; snark_worker_fee
-<<<<<<< HEAD
-        ; snark_worker_public_key (* ; aux_account_balance *)
-=======
         ; snark_worker_public_key
->>>>>>> 5a164026
         ; work_delay
         ; transaction_capacity
         } =
@@ -213,13 +209,8 @@
       { Runtime_config.Proof_keys.level = Some proof_level
       ; sub_windows_per_window = None
       ; ledger_depth = None
-<<<<<<< HEAD
       ; work_delay
       ; block_window_duration_ms = Some 120000
-=======
-      ; block_window_duration_ms = None
-      ; work_delay
->>>>>>> 5a164026
       ; transaction_capacity
       ; coinbase_amount = None
       ; supercharged_coinbase_factor = None
@@ -247,11 +238,7 @@
             ; genesis_state_timestamp =
                 Some Core.Time.(to_string_abs ~zone:Zone.utc (now ()))
             }
-<<<<<<< HEAD
       ; proof = Some proof_config (* TODO: prebake ledger and only set hash *)
-=======
-      ; proof = Some proof_config
->>>>>>> 5a164026
       ; ledger =
           Some
             { base = Accounts (bp_accounts @ extra_accounts)
