open Core
open Async
open Currency
open Signature_lib
open Mina_base
open Integration_test_lib

let aws_region = "us-west-2"

let aws_route53_zone_id = "ZJPR9NA6W9M7F"

let project_id = "o1labs-192920"

let cluster_id = "gke_o1labs-192920_us-west1_mina-integration-west1"

let cluster_name = "mina-integration-west1"

let cluster_region = "us-west1"

let cluster_zone = "us-west1a"

module Network_config = struct
  module Cli_inputs = Cli_inputs

  (* This function computes the priority value of pods to use for the deployment. Pod priority will
   * determine the order of the queue in which unscheduled pods are scheduled onto nodes. By
   * computing the pod priority from the timestamp of the deployment, we ensure that earlier
   * deployments will take scheduling priority over older deployments that are also waiting to be
   * scheduled. For more information on pod priority, refer to the kubernetes documentation.
   * https://kubernetes.io/docs/concepts/scheduling-eviction/pod-priority-preemption/#priorityclass
   *)
  let compute_pod_priority () =
    let pod_priority_genesis_timestamp = 1690569524 in
    let max_pod_priority = 1000000000 in
    let min_pod_priority = -2147483648 in
    let current_timestamp =
      Time.now () |> Time.to_span_since_epoch |> Time.Span.to_sec
      |> Float.to_int
    in
    let priority =
      max_pod_priority - (current_timestamp - pod_priority_genesis_timestamp)
    in
    assert (priority > min_pod_priority) ;
    priority

  type block_producer_config =
    { name : string (* ; id : string *)
    ; keypair : Network_keypair.t
    ; libp2p_secret : string
    }
  [@@deriving to_yojson]

  type snark_coordinator_config =
    { name : string; public_key : string; worker_nodes : int }
  [@@deriving to_yojson]

  type terraform_config =
    { k8s_context : string
    ; cluster_name : string
    ; cluster_region : string
    ; aws_route53_zone_id : string
    ; testnet_name : string
    ; deploy_graphql_ingress : bool
    ; mina_image : string
    ; mina_agent_image : string
    ; mina_bots_image : string
    ; mina_points_image : string
    ; mina_archive_image : string
          (* this field needs to be sent as a string to terraform, even though it's a json encoded value *)
    ; runtime_config : Yojson.Safe.t
          [@to_yojson fun j -> `String (Yojson.Safe.to_string j)]
    ; block_producer_configs : block_producer_config list
    ; log_precomputed_blocks : bool
    ; archive_node_count : int
    ; mina_archive_schema : string
    ; mina_archive_schema_aux_files : string list
    ; snark_coordinator_config : snark_coordinator_config option
    ; snark_worker_fee : string
    ; cpu_request : int
    ; mem_request : string
    ; worker_cpu_request : int
    ; worker_mem_request : string
    ; pod_priority : int
    }
  [@@deriving to_yojson]

  type t =
    { mina_automation_location : string
    ; debug_arg : bool
    ; genesis_keypairs :
        (Network_keypair.t Core.String.Map.t
        [@to_yojson
          fun map ->
            `Assoc
              (Core.Map.fold_right ~init:[]
                 ~f:(fun ~key:k ~data:v accum ->
                   (k, Network_keypair.to_yojson v) :: accum )
                 map )] )
    ; constants : Test_config.constants
    ; terraform : terraform_config
    }
  [@@deriving to_yojson]

  let terraform_config_to_assoc t =
    let[@warning "-8"] (`Assoc assoc : Yojson.Safe.t) =
      terraform_config_to_yojson t
    in
    assoc

  let expand ~logger ~test_name ~(cli_inputs : Cli_inputs.t) ~(debug : bool)
      ~(test_config : Test_config.t) ~(images : Test_config.Container_images.t)
      =
    let { requires_graphql
        ; genesis_ledger
        ; epoch_data
        ; block_producers
        ; snark_coordinator
        ; snark_worker_fee
        ; num_archive_nodes
        ; log_precomputed_blocks (* ; num_plain_nodes *)
        ; proof_config
        ; Test_config.k
        ; delta
        ; slots_per_epoch
        ; slots_per_sub_window
        ; txpool_max_size
        ; slot_tx_end
        ; slot_chain_end
        } =
      test_config
    in
    let user_from_env = Option.value (Unix.getenv "USER") ~default:"auto" in
    let user_sanitized =
      Str.global_replace (Str.regexp "\\W|_-") "" user_from_env
    in
    let user_len = Int.min 5 (String.length user_sanitized) in
    let user = String.sub user_sanitized ~pos:0 ~len:user_len in
    let git_commit = Mina_version.commit_id_short in
    (* see ./src/app/test_executive/README.md for information regarding the namespace name format and length restrictions *)
    let testnet_name = "it-" ^ user ^ "-" ^ git_commit ^ "-" ^ test_name in

    (* check to make sure the test writer hasn't accidentally created duplicate names of accounts and keys *)
    let key_names_list =
      List.map genesis_ledger ~f:(fun acct -> acct.account_name)
    in
    if List.contains_dup ~compare:String.compare key_names_list then
      failwith
        "All accounts in genesis ledger must have unique names.  Check to make \
         sure you are not using the same account_name more than once" ;
    let all_nodes_names_list =
      List.map block_producers ~f:(fun acct -> acct.node_name)
      @ match snark_coordinator with None -> [] | Some n -> [ n.node_name ]
    in
    if List.contains_dup ~compare:String.compare all_nodes_names_list then
      failwith
        "All nodes in testnet must have unique names.  Check to make sure you \
         are not using the same node_name more than once" ;

    (* GENERATE ACCOUNTS AND KEYPAIRS *)
    let keypairs =
      List.take
        (* the first keypair is the genesis winner and is assumed to be untimed. Therefore dropping it, and not assigning it to any block producer *)
        (List.tl_exn
           (Array.to_list (Lazy.force Key_gen.Sample_keypairs.keypairs)) )
        (List.length genesis_ledger)
    in
    let runtime_timing_of_timing = function
      | Account.Timing.Untimed ->
          None
      | Timed t ->
          Some
            { Runtime_config.Accounts.Single.Timed.initial_minimum_balance =
                t.initial_minimum_balance
            ; cliff_time = t.cliff_time
            ; cliff_amount = t.cliff_amount
            ; vesting_period = t.vesting_period
            ; vesting_increment = t.vesting_increment
            }
    in
    let add_accounts accounts_and_keypairs =
      List.map accounts_and_keypairs
        ~f:(fun
             ( { Test_config.Test_Account.balance; account_name; timing }
             , (pk, sk) )
           ->
          let timing = runtime_timing_of_timing timing in
          let default = Runtime_config.Accounts.Single.default in
          let account =
            { default with
              pk = Public_key.Compressed.to_string pk
            ; sk = Some (Private_key.to_base58_check sk)
            ; balance =
                Balance.of_mina_string_exn balance
                (* delegation currently unsupported *)
            ; delegate = None
            ; timing
            }
          in
          (account_name, account) )
    in
    let genesis_accounts_and_keys = List.zip_exn genesis_ledger keypairs in
    let genesis_ledger_accounts = add_accounts genesis_accounts_and_keys in
    (* DAEMON CONFIG *)
    let constraint_constants =
      Genesis_ledger_helper.make_constraint_constants
        ~default:Genesis_constants.Constraint_constants.compiled proof_config
    in
    let ledger_is_prefix ledger1 ledger2 =
      List.is_prefix ledger2 ~prefix:ledger1
        ~equal:(fun
                 ({ account_name = name1; _ } : Test_config.Test_Account.t)
                 ({ account_name = name2; _ } : Test_config.Test_Account.t)
               -> String.equal name1 name2 )
    in
    let runtime_config =
      { Runtime_config.daemon =
          Some
            { txpool_max_size = Some txpool_max_size
            ; peer_list_url = None
<<<<<<< HEAD
            ; zkapp_proof_update_cost = None
            ; zkapp_signed_single_update_cost = None
            ; zkapp_signed_pair_update_cost = None
            ; zkapp_transaction_cost_limit = None
            ; max_event_elements = None
            ; max_action_elements = None
=======
            ; slot_tx_end
            ; slot_chain_end
>>>>>>> cb1c7ecb
            }
      ; genesis =
          Some
            { k = Some k
            ; delta = Some delta
            ; slots_per_epoch = Some slots_per_epoch
            ; slots_per_sub_window = Some slots_per_sub_window
            ; genesis_state_timestamp =
                Some Core.Time.(to_string_abs ~zone:Zone.utc (now ()))
            }
      ; proof = Some proof_config (* TODO: prebake ledger and only set hash *)
      ; ledger =
          Some
            { base =
                Accounts
                  (List.map genesis_ledger_accounts ~f:(fun (_name, acct) ->
                       acct ) )
            ; add_genesis_winner = None
            ; num_accounts = None
            ; balances = []
            ; hash = None
            ; name = None
            }
      ; epoch_data =
          (* each staking epoch ledger account must also be a genesis ledger account, though
             the balance may be different; the converse is not necessarily true, since
             an account may have been added after the last epoch ledger was taken

             each staking epoch ledger account must also be in the next epoch ledger, if provided

             if provided, each next_epoch_ledger account must be in the genesis ledger

             in all ledgers, the accounts must be in the same order, so that accounts will
             be in the same leaf order
          *)
          Option.map epoch_data ~f:(fun { staking = staking_ledger; next } ->
              let genesis_winner_account : Runtime_config.Accounts.single =
                Runtime_config.Accounts.Single.of_account
                  Mina_state.Consensus_state_hooks.genesis_winner_account
                |> Result.ok_or_failwith
              in
              let ledger_of_epoch_accounts
                  (epoch_accounts : Test_config.Test_Account.t list) =
                let epoch_ledger_accounts =
                  List.map epoch_accounts
                    ~f:(fun { account_name; balance; timing } ->
                      let balance = Balance.of_mina_string_exn balance in
                      let timing = runtime_timing_of_timing timing in
                      let genesis_account =
                        match
                          List.Assoc.find genesis_ledger_accounts account_name
                            ~equal:String.equal
                        with
                        | Some acct ->
                            acct
                        | None ->
                            failwithf
                              "Epoch ledger account %s not in genesis ledger"
                              account_name ()
                      in
                      { genesis_account with balance; timing } )
                in
                (* because we run integration tests with Proof_level = Full, the winner account
                   gets added to the genesis ledger

                   there isn't a corresponding mechanism to add the winner account to epoch
                   ledgers, so we add it explicitly here

                   `add_genesis_winner` in the record below has no effect, it's ignored in
                   Runtime_config.Epoch_data.to_yojson, which is used to create the config file
                *)
                ( { base =
                      Accounts (genesis_winner_account :: epoch_ledger_accounts)
                  ; add_genesis_winner = None (* no effect *)
                  ; num_accounts = None
                  ; balances = []
                  ; hash = None
                  ; name = None
                  }
                  : Runtime_config.Ledger.t )
              in
              let staking =
                let ({ epoch_ledger; epoch_seed }
                      : Test_config.Epoch_data.Data.t ) =
                  staking_ledger
                in
                if not (ledger_is_prefix epoch_ledger genesis_ledger) then
                  failwith "Staking epoch ledger not a prefix of genesis ledger" ;
                let ledger = ledger_of_epoch_accounts epoch_ledger in
                let seed = epoch_seed in
                ({ ledger; seed } : Runtime_config.Epoch_data.Data.t)
              in
              let next =
                Option.map next ~f:(fun { epoch_ledger; epoch_seed } ->
                    if
                      not
                        (ledger_is_prefix staking_ledger.epoch_ledger
                           epoch_ledger )
                    then
                      failwith
                        "Staking epoch ledger not a prefix of next epoch ledger" ;
                    if not (ledger_is_prefix epoch_ledger genesis_ledger) then
                      failwith
                        "Next epoch ledger not a prefix of genesis ledger" ;
                    let ledger = ledger_of_epoch_accounts epoch_ledger in
                    let seed = epoch_seed in
                    ({ ledger; seed } : Runtime_config.Epoch_data.Data.t) )
              in
              ({ staking; next } : Runtime_config.Epoch_data.t) )
      }
    in
    let genesis_constants =
      Or_error.ok_exn
        (Genesis_ledger_helper.make_genesis_constants ~logger
           ~default:Genesis_constants.compiled runtime_config )
    in
    let constants : Test_config.constants =
      { constraints = constraint_constants; genesis = genesis_constants }
    in
    (* BLOCK PRODUCER CONFIG *)
    let mk_net_keypair keypair_name (pk, sk) =
      let keypair =
        { Keypair.public_key = Public_key.decompress_exn pk; private_key = sk }
      in
      Network_keypair.create_network_keypair ~keypair_name ~keypair
    in
    let block_producer_config name keypair =
      { name; keypair; libp2p_secret = "" }
    in
    let block_producer_configs =
      List.map block_producers ~f:(fun node ->
          let keypair =
            match
              List.find genesis_accounts_and_keys
                ~f:(fun ({ account_name; _ }, _keypair) ->
                  String.equal account_name node.account_name )
            with
            | Some (_acct, keypair) ->
                keypair
            | None ->
                let failstring =
                  Format.sprintf
                    "Failing because the account key of all initial block \
                     producers must be in the genesis ledger.  name of Node: \
                     %s.  name of Account which does not exist: %s"
                    node.node_name node.account_name
                in
                failwith failstring
          in
          block_producer_config node.node_name
            (mk_net_keypair node.account_name keypair) )
    in
    let mina_archive_schema = "create_schema.sql" in
    let long_commit_id =
      if String.is_substring Mina_version.commit_id ~substring:"[DIRTY]" then
        String.sub Mina_version.commit_id ~pos:7
          ~len:(String.length Mina_version.commit_id - 7)
      else Mina_version.commit_id
    in
    let mina_archive_base_url =
      "https://raw.githubusercontent.com/MinaProtocol/mina/" ^ long_commit_id
      ^ "/src/app/archive/"
    in
    let mina_archive_schema_aux_files =
      [ mina_archive_base_url ^ "create_schema.sql"
      ; mina_archive_base_url ^ "zkapp_tables.sql"
      ]
    in
    let genesis_keypairs =
      List.fold genesis_accounts_and_keys ~init:String.Map.empty
        ~f:(fun map ({ account_name; _ }, (pk, sk)) ->
          let keypair = mk_net_keypair account_name (pk, sk) in
          String.Map.add_exn map ~key:account_name ~data:keypair )
    in
    let snark_coordinator_config =
      match snark_coordinator with
      | None ->
          None
      | Some node ->
          let network_kp =
            match String.Map.find genesis_keypairs node.account_name with
            | Some acct ->
                acct
            | None ->
                let failstring =
                  Format.sprintf
                    "Failing because the account key of all initial snark \
                     coordinators must be in the genesis ledger.  name of \
                     Node: %s.  name of Account which does not exist: %s"
                    node.node_name node.account_name
                in
                failwith failstring
          in
          Some
            { name = node.node_name
            ; public_key =
                Public_key.Compressed.to_base58_check
                  (Public_key.compress network_kp.keypair.public_key)
            ; worker_nodes = node.worker_nodes
            }
    in

    (* NETWORK CONFIG *)
    { mina_automation_location = cli_inputs.mina_automation_location
    ; debug_arg = debug
    ; genesis_keypairs
    ; constants
    ; terraform =
        { cluster_name
        ; cluster_region
        ; k8s_context = cluster_id
        ; testnet_name
        ; deploy_graphql_ingress = requires_graphql
        ; mina_image = images.mina
        ; mina_agent_image = images.user_agent
        ; mina_bots_image = images.bots
        ; mina_points_image = images.points
        ; mina_archive_image = images.archive_node
        ; runtime_config = Runtime_config.to_yojson runtime_config
        ; block_producer_configs
        ; log_precomputed_blocks
        ; archive_node_count = num_archive_nodes
        ; mina_archive_schema
        ; mina_archive_schema_aux_files
        ; snark_coordinator_config
        ; snark_worker_fee
        ; aws_route53_zone_id
        ; cpu_request = 6
        ; mem_request = "12Gi"
        ; worker_cpu_request = 6
        ; worker_mem_request = "8Gi"
        ; pod_priority = compute_pod_priority ()
        }
    }

  let to_terraform network_config =
    let open Terraform in
    [ Block.Terraform
        { Block.Terraform.required_version = ">= 0.12.0"
        ; backend =
            Backend.Local
              { path =
                  "terraform-" ^ network_config.terraform.testnet_name
                  ^ ".tfstate"
              }
        }
    ; Block.Provider
        { Block.Provider.provider = "google"
        ; region = cluster_region
        ; zone = Some cluster_zone
        ; project = Some project_id
        ; alias = None
        }
    ; Block.Module
        { Block.Module.local_name = "integration_testnet"
        ; providers = [ ("google.gke", "google") ]
        ; source = "../../modules/o1-integration"
        ; args = terraform_config_to_assoc network_config.terraform
        }
    ]

  let testnet_log_filter network_config =
    Printf.sprintf
      {|
        resource.labels.project_id="%s"
        resource.labels.location="%s"
        resource.labels.cluster_name="%s"
        resource.labels.namespace_name="%s"
      |}
      project_id cluster_region cluster_name
      network_config.terraform.testnet_name
end

module Network_manager = struct
  type t =
    { logger : Logger.t
    ; testnet_name : string
    ; cluster : string
    ; namespace : string
    ; graphql_enabled : bool
    ; testnet_dir : string
    ; testnet_log_filter : string
    ; constants : Test_config.constants
    ; seed_workloads : Kubernetes_network.Workload_to_deploy.t Core.String.Map.t
    ; block_producer_workloads :
        Kubernetes_network.Workload_to_deploy.t Core.String.Map.t
    ; snark_coordinator_workloads :
        Kubernetes_network.Workload_to_deploy.t Core.String.Map.t
    ; snark_worker_workloads :
        Kubernetes_network.Workload_to_deploy.t Core.String.Map.t
    ; archive_workloads :
        Kubernetes_network.Workload_to_deploy.t Core.String.Map.t
    ; workloads_by_id :
        Kubernetes_network.Workload_to_deploy.t Core.String.Map.t
    ; mutable deployed : bool
    ; genesis_keypairs : Network_keypair.t Core.String.Map.t
    }

  let run_cmd t prog args = Util.run_cmd t.testnet_dir prog args

  let run_cmd_exn t prog args = Util.run_cmd_exn t.testnet_dir prog args

  let run_cmd_or_hard_error t prog args =
    Util.run_cmd_or_hard_error t.testnet_dir prog args

  let create ~logger (network_config : Network_config.t) =
    let open Malleable_error.Let_syntax in
    let%bind current_cluster =
      Util.run_cmd_or_hard_error "/" "kubectl" [ "config"; "current-context" ]
    in
    [%log info] "Using cluster: %s" current_cluster ;
    (* check if namespace already exists *)
    let%bind all_namespaces_str =
      Util.run_cmd_or_hard_error "/" "kubectl"
        [ "get"; "namespaces"; "-ojsonpath={.items[*].metadata.name}" ]
    in
    let all_namespaces = String.split ~on:' ' all_namespaces_str in
    let%bind () =
      if
        List.mem all_namespaces network_config.terraform.testnet_name
          ~equal:String.equal
      then
        let%bind () =
          if network_config.debug_arg then
            Deferred.bind ~f:Malleable_error.return
              (Util.prompt_continue
                 "Existing namespace of same name detected, pausing startup. \
                  Enter [y/Y] to continue on and remove existing namespace, \
                  start clean, and run the test; press Cntrl-C to quit out: " )
          else
            Malleable_error.return
              ([%log info]
                 "Existing namespace of same name detected; removing to start \
                  clean" )
        in
        Util.run_cmd_or_hard_error "/" "kubectl"
          [ "delete"; "namespace"; network_config.terraform.testnet_name ]
        >>| Fn.const ()
      else return ()
    in
    (* check if priority class already exists *)
    let%bind all_priorityclasses_str =
      Util.run_cmd_or_hard_error "/" "kubectl"
        [ "get"; "priorityclasses"; "-ojsonpath={.items[*].metadata.name}" ]
    in
    let all_priorityclasses = String.split ~on:' ' all_priorityclasses_str in
    let expected_priorityclass_name =
      String.concat
        [ network_config.terraform.testnet_name
        ; "-nonpreemptible-priority-class"
        ]
    in
    let%bind () =
      if
        List.mem all_priorityclasses expected_priorityclass_name
          ~equal:String.equal
      then
        let%bind () =
          if network_config.debug_arg then
            Deferred.bind ~f:Malleable_error.return
              (Util.prompt_continue
                 "Existing priority class of same name detected, pausing \
                  startup. Enter [y/Y] to continue on and remove existing \
                  priority class, start clean, and run the test; press Cntrl-C \
                  to quit out: " )
          else
            Malleable_error.return
              ([%log info]
                 "Existing priority class of same name detected; removing to \
                  start clean" )
        in
        Util.run_cmd_or_hard_error "/" "kubectl"
          [ "delete"; "priorityclasses"; expected_priorityclass_name ]
        >>| Fn.const ()
      else return ()
    in
    (* TODO: prebuild genesis proof and ledger *)
    let testnet_log_filter = Network_config.testnet_log_filter network_config in
    (* we currently only deploy 1 seed and coordinator per deploy (will be configurable later) *)
    (* seed node keyname and workload name hardcoded as "seed" *)
    let seed_workloads =
      Core.String.Map.add_exn Core.String.Map.empty ~key:"seed"
        ~data:
          (Kubernetes_network.Workload_to_deploy.construct_workload "seed"
             (Kubernetes_network.Workload_to_deploy.cons_pod_info "mina") )
    in

    let snark_coordinator_workloads, snark_worker_workloads =
      match network_config.terraform.snark_coordinator_config with
      | Some config ->
          let snark_coordinator_workloads =
            if config.worker_nodes > 0 then
              Core.String.Map.of_alist_exn
                [ ( config.name
                  , Kubernetes_network.Workload_to_deploy.construct_workload
                      config.name
                      (Kubernetes_network.Workload_to_deploy.cons_pod_info
                         "mina" ) )
                ]
            else Core.String.Map.of_alist_exn []
          in
          let snark_worker_workloads =
            if config.worker_nodes > 0 then
              Core.String.Map.of_alist_exn
                [ ( config.name ^ "-worker"
                  , Kubernetes_network.Workload_to_deploy.construct_workload
                      (config.name ^ "-worker")
                      (Kubernetes_network.Workload_to_deploy.cons_pod_info
                         "worker" ) )
                ]
            else Core.String.Map.of_alist_exn []
          in
          (snark_coordinator_workloads, snark_worker_workloads)
      | None ->
          (Core.String.Map.of_alist_exn [], Core.String.Map.of_alist_exn [])
    in
    (*
         let snark_coordinator_id =
           String.lowercase
             (String.sub network_config.terraform.snark_worker_public_key
                ~pos:
                  (String.length network_config.terraform.snark_worker_public_key - 6)
                ~len:6 )
         in
         let snark_coordinator_workloads =
           if network_config.terraform.snark_worker_replicas > 0 then
             [ Kubernetes_network.Workload_to_deploy.construct_workload
                 ("snark-coordinator-" ^ snark_coordinator_id)
                 [ Kubernetes_network.Workload_to_deploy.cons_pod_info "mina" ]
             ]
           else []
         in
         let snark_worker_workloads =
           if network_config.terraform.snark_worker_replicas > 0 then
             [ Kubernetes_network.Workload_to_deploy.construct_workload
                 ("snark-worker-" ^ snark_coordinator_id)
                 (List.init network_config.terraform.snark_worker_replicas
                    ~f:(fun _i ->
                      Kubernetes_network.Workload_to_deploy.cons_pod_info "worker" )
                 )
             ]
           else []
         in *)
    let block_producer_workloads =
      List.map network_config.terraform.block_producer_configs
        ~f:(fun bp_config ->
          ( bp_config.name
          , Kubernetes_network.Workload_to_deploy.construct_workload
              bp_config.name
              (Kubernetes_network.Workload_to_deploy.cons_pod_info
                 ~network_keypair:bp_config.keypair "mina" ) ) )
      |> Core.String.Map.of_alist_exn
    in
    let archive_workloads =
      List.init network_config.terraform.archive_node_count ~f:(fun i ->
          ( sprintf "archive-%d" (i + 1)
          , Kubernetes_network.Workload_to_deploy.construct_workload
              (sprintf "archive-%d" (i + 1))
              (Kubernetes_network.Workload_to_deploy.cons_pod_info
                 ~has_archive_container:true "mina" ) ) )
      |> Core.String.Map.of_alist_exn
    in
    let workloads_by_id =
      let all_workloads =
        Core.String.Map.data seed_workloads
        @ Core.String.Map.data snark_coordinator_workloads
        @ Core.String.Map.data snark_worker_workloads
        @ Core.String.Map.data block_producer_workloads
        @ Core.String.Map.data archive_workloads
      in
      all_workloads
      |> List.map ~f:(fun w -> (w.workload_id, w))
      |> String.Map.of_alist_exn
    in
    let testnet_dir =
      network_config.mina_automation_location ^/ "terraform/testnets"
      ^/ network_config.terraform.testnet_name
    in
    let t =
      { logger
      ; cluster = cluster_id
      ; namespace = network_config.terraform.testnet_name
      ; testnet_name = network_config.terraform.testnet_name
      ; graphql_enabled = network_config.terraform.deploy_graphql_ingress
      ; testnet_dir
      ; testnet_log_filter
      ; constants = network_config.constants
      ; seed_workloads
      ; block_producer_workloads
      ; snark_coordinator_workloads
      ; snark_worker_workloads
      ; archive_workloads
      ; workloads_by_id
      ; deployed = false
      ; genesis_keypairs = network_config.genesis_keypairs
      }
    in
    (* making the main.tf.json *)
    let open Deferred.Let_syntax in
    let%bind () =
      if%bind File_system.dir_exists testnet_dir then (
        [%log info] "Old terraform directory found; removing to start clean" ;
        File_system.remove_dir testnet_dir )
      else return ()
    in
    [%log info] "Making testnet dir %s" testnet_dir ;
    let%bind () = Unix.mkdir testnet_dir in
    let tf_filename = testnet_dir ^/ "main.tf.json" in
    [%log info] "Writing network configuration into %s" tf_filename ;
    Out_channel.with_file ~fail_if_exists:true tf_filename ~f:(fun ch ->
        Network_config.to_terraform network_config
        |> Terraform.to_string
        |> Out_channel.output_string ch ) ;
    [%log info]
      "Writing out the genesis keys (in case you want to use them manually) to \
       testnet dir %s"
      testnet_dir ;
    let kps_base_path = String.concat [ testnet_dir; "/genesis_keys" ] in
    let%bind () = Unix.mkdir kps_base_path in
    let%bind () =
      Core.String.Map.iter network_config.genesis_keypairs ~f:(fun kp ->
          Network_keypair.to_yojson kp
          |> Yojson.Safe.to_file
               (String.concat [ kps_base_path; "/"; kp.keypair_name; ".json" ]) )
      |> Deferred.return
    in
    [%log info] "Initializing terraform" ;
    let open Malleable_error.Let_syntax in
    let%bind (_ : string) = run_cmd_or_hard_error t "terraform" [ "init" ] in
    let%map (_ : string) = run_cmd_or_hard_error t "terraform" [ "validate" ] in
    t

  let deploy t =
    let open Malleable_error.Let_syntax in
    let logger = t.logger in
    if t.deployed then failwith "network already deployed" ;
    [%log info] "Deploying network" ;
    let%bind (_ : string) =
      run_cmd_or_hard_error t "terraform" [ "apply"; "-auto-approve" ]
    in
    t.deployed <- true ;
    let config : Kubernetes_network.config =
      { testnet_name = t.testnet_name
      ; cluster = t.cluster
      ; namespace = t.namespace
      ; graphql_enabled = t.graphql_enabled
      }
    in
    let func_for_fold ~(key : string) ~data accum_M =
      let%bind mp = accum_M in
      let%map node =
        Kubernetes_network.Workload_to_deploy.get_nodes_from_workload data
          ~config
      in
      Core.String.Map.add_exn mp ~key ~data:node
    in
    let%map seeds =
      Core.String.Map.fold t.seed_workloads
        ~init:(Malleable_error.return Core.String.Map.empty)
        ~f:func_for_fold
    and block_producers =
      Core.String.Map.fold t.block_producer_workloads
        ~init:(Malleable_error.return Core.String.Map.empty)
        ~f:func_for_fold
    and snark_coordinators =
      Core.String.Map.fold t.snark_coordinator_workloads
        ~init:(Malleable_error.return Core.String.Map.empty)
        ~f:func_for_fold
    and snark_workers =
      Core.String.Map.fold t.snark_worker_workloads
        ~init:(Malleable_error.return Core.String.Map.empty)
        ~f:func_for_fold
    and archive_nodes =
      Core.String.Map.fold t.archive_workloads
        ~init:(Malleable_error.return Core.String.Map.empty)
        ~f:func_for_fold
    in
    let network =
      { Kubernetes_network.namespace = t.namespace
      ; constants = t.constants
      ; seeds
      ; block_producers
      ; snark_coordinators
      ; snark_workers
      ; archive_nodes (* ; all_nodes *)
      ; testnet_log_filter = t.testnet_log_filter
      ; genesis_keypairs = t.genesis_keypairs
      }
    in
    let nodes_to_string =
      Fn.compose (String.concat ~sep:", ")
        (List.map ~f:Kubernetes_network.Node.infra_id)
    in
    [%log info] "Network deployed" ;
    [%log info] "testnet namespace: %s" t.namespace ;
    [%log info] "snark coordinators: %s"
      (nodes_to_string (Core.String.Map.data network.snark_coordinators)) ;
    [%log info] "snark workers: %s"
      (nodes_to_string (Core.String.Map.data network.snark_workers)) ;
    [%log info] "block producers: %s"
      (nodes_to_string (Core.String.Map.data network.block_producers)) ;
    [%log info] "archive nodes: %s"
      (nodes_to_string (Core.String.Map.data network.archive_nodes)) ;
    network

  let destroy t =
    [%log' info t.logger] "Destroying network" ;
    if not t.deployed then failwith "network not deployed" ;
    let%bind _ = run_cmd_exn t "terraform" [ "destroy"; "-auto-approve" ] in
    t.deployed <- false ;
    Deferred.unit

  let cleanup t =
    let%bind () = if t.deployed then destroy t else return () in
    [%log' info t.logger] "Cleaning up network configuration" ;
    let%bind () = File_system.remove_dir t.testnet_dir in
    Deferred.unit

  let destroy t =
    Deferred.Or_error.try_with ~here:[%here] (fun () -> destroy t)
    |> Deferred.bind ~f:Malleable_error.or_hard_error
end<|MERGE_RESOLUTION|>--- conflicted
+++ resolved
@@ -124,8 +124,8 @@
         ; slots_per_epoch
         ; slots_per_sub_window
         ; txpool_max_size
-        ; slot_tx_end
-        ; slot_chain_end
+         ; slot_tx_end
+         ; slot_chain_end
         } =
       test_config
     in
@@ -217,17 +217,14 @@
           Some
             { txpool_max_size = Some txpool_max_size
             ; peer_list_url = None
-<<<<<<< HEAD
             ; zkapp_proof_update_cost = None
             ; zkapp_signed_single_update_cost = None
             ; zkapp_signed_pair_update_cost = None
             ; zkapp_transaction_cost_limit = None
             ; max_event_elements = None
             ; max_action_elements = None
-=======
             ; slot_tx_end
             ; slot_chain_end
->>>>>>> cb1c7ecb
             }
       ; genesis =
           Some
