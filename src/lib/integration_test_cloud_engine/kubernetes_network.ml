--- conflicted
+++ resolved
@@ -2,6 +2,7 @@
 open Async
 open Integration_test_lib
 open Mina_base
+open Mina_transaction
 
 (* exclude from bisect_ppx to avoid type error on GraphQL modules *)
 [@@@coverage exclude_file]
@@ -681,11 +682,10 @@
         fail (Error.of_string "Could not get account from ledger")
 
   type signed_command_result =
-<<<<<<< HEAD
-    { id : string; hash : Transaction_hash.t; nonce : Unsigned.uint32 }
-=======
-    { id : string; hash : string; nonce : Mina_numbers.Account_nonce.t }
->>>>>>> c4550aeb
+    { id : string
+    ; hash : Transaction_hash.t
+    ; nonce : Mina_numbers.Account_nonce.t
+    }
 
   (* if we expect failure, might want retry_on_graphql_error to be false *)
   let send_payment ~logger t ~sender_pub_key ~receiver_pub_key ~amount ~fee =
@@ -722,25 +722,15 @@
     let (`UserCommand return_obj) = sent_payment_obj#sendPayment#payment in
     let res =
       { id = return_obj#id
-<<<<<<< HEAD
       ; hash = Transaction_hash.of_base58_check_exn return_obj#hash
-      ; nonce = Unsigned.UInt32.of_int return_obj#nonce
-=======
-      ; hash = return_obj#hash
       ; nonce = Mina_numbers.Account_nonce.of_int return_obj#nonce
->>>>>>> c4550aeb
       }
     in
     [%log info] "Sent payment"
       ~metadata:
         [ ("user_command_id", `String res.id)
-<<<<<<< HEAD
         ; ("hash", `String (Transaction_hash.to_base58_check res.hash))
-        ; ("nonce", `Int (Unsigned.UInt32.to_int res.nonce))
-=======
-        ; ("hash", `String res.hash)
         ; ("nonce", `Int (Mina_numbers.Account_nonce.to_int res.nonce))
->>>>>>> c4550aeb
         ] ;
     res
 
@@ -827,25 +817,15 @@
     let (`UserCommand return_obj) = result_obj#sendDelegation#delegation in
     let res =
       { id = return_obj#id
-<<<<<<< HEAD
       ; hash = Transaction_hash.of_base58_check_exn return_obj#hash
-      ; nonce = Unsigned.UInt32.of_int return_obj#nonce
-=======
-      ; hash = return_obj#hash
       ; nonce = Mina_numbers.Account_nonce.of_int return_obj#nonce
->>>>>>> c4550aeb
       }
     in
     [%log info] "stake delegation sent"
       ~metadata:
         [ ("user_command_id", `String res.id)
-<<<<<<< HEAD
         ; ("hash", `String (Transaction_hash.to_base58_check res.hash))
-        ; ("nonce", `Int (Unsigned.UInt32.to_int res.nonce))
-=======
-        ; ("hash", `String res.hash)
         ; ("nonce", `Int (Mina_numbers.Account_nonce.to_int res.nonce))
->>>>>>> c4550aeb
         ] ;
     res
 
@@ -877,25 +857,15 @@
     let (`UserCommand return_obj) = sent_payment_obj#sendPayment#payment in
     let res =
       { id = return_obj#id
-<<<<<<< HEAD
       ; hash = Transaction_hash.of_base58_check_exn return_obj#hash
-      ; nonce = Unsigned.UInt32.of_int return_obj#nonce
-=======
-      ; hash = return_obj#hash
       ; nonce = Mina_numbers.Account_nonce.of_int return_obj#nonce
->>>>>>> c4550aeb
       }
     in
     [%log info] "Sent payment"
       ~metadata:
         [ ("user_command_id", `String res.id)
-<<<<<<< HEAD
         ; ("hash", `String (Transaction_hash.to_base58_check res.hash))
-        ; ("nonce", `Int (Unsigned.UInt32.to_int res.nonce))
-=======
-        ; ("hash", `String res.hash)
         ; ("nonce", `Int (Mina_numbers.Account_nonce.to_int res.nonce))
->>>>>>> c4550aeb
         ] ;
     res
 
