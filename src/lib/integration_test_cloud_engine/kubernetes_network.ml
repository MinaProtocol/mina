--- conflicted
+++ resolved
@@ -757,10 +757,7 @@
       | None ->
           return ()
       | Some s ->
-<<<<<<< HEAD
-          Deferred.Or_error.errorf "Zkapp failed, reason: %s" s
-=======
-          Deferred.Or_error.errorf "Snapp failed, reason: %s"
+          Deferred.Or_error.errorf "Zkapp failed, reason: %s"
             ( Array.fold ~init:[] s ~f:(fun acc f ->
                   match f with
                   | None ->
@@ -776,7 +773,6 @@
                       :: acc)
             |> Mina_base.Transaction_status.Failure.Collection.display_to_yojson
             |> Yojson.Safe.to_string )
->>>>>>> e0b767b1
     in
     let zkapp_id = sent_zkapp_obj#internalSendZkapp#zkapp#id in
     [%log info] "Sent zkapp" ~metadata:[ ("zkapp_id", `String zkapp_id) ] ;
