open Core_kernel
open Async
open Integration_test_lib
open Mina_transaction

(* exclude from bisect_ppx to avoid type error on GraphQL modules *)
[@@@coverage exclude_file]

let mina_archive_container_id = "archive"

let mina_archive_username = "mina"

let mina_archive_pw = "zo3moong7moog4Iep7eNgo3iecaesahH"

let postgres_url =
  Printf.sprintf "postgres://%s:%s@archive-1-postgresql:5432/archive"
    mina_archive_username mina_archive_pw

let node_password = "naughty blue worm"

type config =
  { testnet_name : string
  ; cluster : string
  ; namespace : string
  ; graphql_enabled : bool
  }

let base_kube_args { cluster; namespace; _ } =
  [ "--cluster"; cluster; "--namespace"; namespace ]

module Node = struct
  type pod_info =
    { network_keypair : Network_keypair.t option
    ; primary_container_id : string
          (* this is going to be probably either "mina" or "worker" *)
    ; has_archive_container : bool
          (* archive pods have a "mina" container and an "archive" container alongside *)
    }

  type t =
    { app_id : string
    ; pod_ids : string list
    ; pod_info : pod_info
    ; config : config
    }

  let id { pod_ids; _ } = List.hd_exn pod_ids

  let network_keypair { pod_info = { network_keypair; _ }; _ } = network_keypair

  let base_kube_args t = [ "--cluster"; t.cluster; "--namespace"; t.namespace ]

  let get_logs_in_container ?container_id { pod_ids; config; pod_info; _ } =
    let container_id =
      Option.value container_id ~default:pod_info.primary_container_id
    in
    let%bind cwd = Unix.getcwd () in
    Integration_test_lib.Util.run_cmd_or_hard_error ~exit_code:13 cwd "kubectl"
      ( base_kube_args config
      @ [ "logs"; "-c"; container_id; List.hd_exn pod_ids ] )

  let run_in_container ?(exit_code = 10) ?container_id ?override_with_pod_id
      ~cmd t =
    let { config; pod_info; _ } = t in
    let pod_id =
      match override_with_pod_id with
      | Some pid ->
          pid
      | None ->
          List.hd_exn t.pod_ids
    in
    let container_id =
      Option.value container_id ~default:pod_info.primary_container_id
    in
    let%bind cwd = Unix.getcwd () in
    Integration_test_lib.Util.run_cmd_or_hard_error ~exit_code cwd "kubectl"
      ( base_kube_args config
      @ [ "exec"; "-c"; container_id; "-i"; pod_id; "--" ]
      @ cmd )

  let cp_string_to_container_file ?container_id ~str ~dest t =
    let { pod_ids; config; pod_info; _ } = t in
    let container_id =
      Option.value container_id ~default:pod_info.primary_container_id
    in
    let tmp_file, oc =
      Caml.Filename.open_temp_file ~temp_dir:Filename.temp_dir_name
        "integration_test_cp_string" ".tmp"
    in
    Out_channel.output_string oc str ;
    Out_channel.close oc ;
    let%bind cwd = Unix.getcwd () in
    let dest_file =
      sprintf "%s/%s:%s" config.namespace (List.hd_exn pod_ids) dest
    in
    Integration_test_lib.Util.run_cmd_or_error cwd "kubectl"
      (base_kube_args config @ [ "cp"; "-c"; container_id; tmp_file; dest_file ])

  let start ~fresh_state node : unit Malleable_error.t =
    let open Malleable_error.Let_syntax in
    let%bind () =
      if fresh_state then
        run_in_container node ~cmd:[ "sh"; "-c"; "rm -rf .mina-config/*" ]
        >>| ignore
      else Malleable_error.return ()
    in
    run_in_container ~exit_code:11 node ~cmd:[ "/start.sh" ] >>| ignore

  let stop node =
    let open Malleable_error.Let_syntax in
    run_in_container ~exit_code:12 node ~cmd:[ "/stop.sh" ] >>| ignore

  let logger_metadata node =
    [ ("namespace", `String node.config.namespace)
    ; ("app_id", `String node.app_id)
    ; ("pod_id", `String (List.hd_exn node.pod_ids))
    ]

  module Scalars = Graphql_lib.Scalars

  module Graphql = struct
    let ingress_uri node =
      let host =
        sprintf "%s.graphql.test.o1test.net" node.config.testnet_name
      in
      let path = sprintf "/%s/graphql" node.app_id in
      Uri.make ~scheme:"http" ~host ~path ~port:80 ()

    module Client = Graphql_lib.Client.Make (struct
      let preprocess_variables_string = Fn.id

      let headers = String.Map.empty
    end)

    (* graphql_ppx uses Stdlib symbols instead of Base *)
    open Stdlib
    module Encoders = Mina_graphql.Types.Input

    module Unlock_account =
    [%graphql
    ({|
      mutation ($password: String!, $public_key: PublicKey!) @encoders(module: "Encoders"){
        unlockAccount(input: {password: $password, publicKey: $public_key }) {
          account {
            public_key: publicKey
          }
        }
      }
    |}
    [@encoders Encoders] )]

    module Send_test_payments =
    [%graphql
    {|
      mutation ($senders: [PrivateKey!]!,
      $receiver: PublicKey!,
      $amount: UInt64!,
      $fee: UInt64!,
      $repeat_count: UInt32!,
      $repeat_delay_ms: UInt32!) @encoders(module: "Encoders"){
        sendTestPayments(
          senders: $senders, receiver: $receiver, amount: $amount, fee: $fee,
          repeat_count: $repeat_count,
          repeat_delay_ms: $repeat_delay_ms)
      }
    |}]

    module Send_payment =
    [%graphql
    {|
     mutation ($input: SendPaymentInput!)@encoders(module: "Encoders"){
        sendPayment(input: $input){
            payment {
              id
              nonce
              hash
            }
          }
      }
    |}]

    module Send_payment_with_raw_sig =
    [%graphql
    {|
     mutation (
     $input:SendPaymentInput!,
     $rawSignature: String!
     )@encoders(module: "Encoders")
      {
        sendPayment(
          input:$input,
          signature: {rawSignature: $rawSignature}
        )
        {
          payment {
            id
            nonce
            hash
          }
        }
      }
    |}]

    module Send_delegation =
    [%graphql
    {|
      mutation ($input: SendDelegationInput!) @encoders(module: "Encoders"){
        sendDelegation(input:$input){
            delegation {
              id
              nonce
              hash
            }
          }
      }
    |}]

    module Set_snark_worker =
    [%graphql
    {|
      mutation ($input: SetSnarkWorkerInput! ) @encoders(module: "Encoders"){
        setSnarkWorker(input:$input){
          lastSnarkWorker
          }
      }
    |}]

    module Get_account_data =
    [%graphql
    {|
      query ($public_key: PublicKey!) @encoders(module: "Encoders"){
        account(publicKey: $public_key) {
          nonce
          balance {
            total @ppxCustom(module: "Scalars.Balance")
          }
        }
      }
    |}]

    (* TODO: temporary version *)
    module Send_test_zkapp = Generated_graphql_queries.Send_test_zkapp
    module Pooled_zkapp_commands =
      Generated_graphql_queries.Pooled_zkapp_commands

    module Query_peer_id =
    [%graphql
    {|
      query {
        daemonStatus {
          addrsAndPorts {
            peer {
              peerId
            }
          }
          peers {  peerId }

        }
      }
    |}]

    module Best_chain =
    [%graphql
    {|
      query ($max_length: Int) @encoders(module: "Encoders"){
        bestChain (maxLength: $max_length) {
          stateHash @ppxCustom(module: "Graphql_lib.Scalars.String_json")
          commandTransactionCount
          creatorAccount {
            publicKey @ppxCustom(module: "Graphql_lib.Scalars.JSON")
          }
        }
      }
    |}]

    module Query_metrics =
    [%graphql
    {|
      query {
        daemonStatus {
          metrics {
            blockProductionDelay
            transactionPoolDiffReceived
            transactionPoolDiffBroadcasted
            transactionsAddedToPool
            transactionPoolSize
          }
        }
      }
    |}]

    module Account =
    [%graphql
    {|
      query ($public_key: PublicKey!, $token: UInt64) {
        account (publicKey : $public_key, token : $token) {
          balance { liquid
                    locked
                    total
                  }
          delegate
          nonce
          permissions { editActionState
                        editState
                        incrementNonce
                        receive
                        send
                        access
                        setDelegate
                        setPermissions
                        setZkappUri
                        setTokenSymbol
                        setVerificationKey
                        setVotingFor
                        setTiming
                      }
          actionState
          zkappState
          zkappUri
          timing { cliffTime @ppxCustom(module: "Graphql_lib.Scalars.JSON")
                   cliffAmount
                   vestingPeriod @ppxCustom(module: "Graphql_lib.Scalars.JSON")
                   vestingIncrement
                   initialMinimumBalance
                 }
          tokenId
          tokenSymbol
          verificationKey { verificationKey
                            hash
                          }
          votingFor
        }
      }
    |}]
  end

  (* this function will repeatedly attempt to connect to graphql port <num_tries> times before giving up *)
  let exec_graphql_request ?(num_tries = 10) ?(retry_delay_sec = 30.0)
      ?(initial_delay_sec = 0.) ~logger ~node ~query_name query_obj =
    let open Deferred.Let_syntax in
    if not node.config.graphql_enabled then
      Deferred.Or_error.error_string
        "graphql is not enabled (hint: set `requires_graphql= true` in the \
         test config)"
    else
      let uri = Graphql.ingress_uri node in
      let metadata =
        [ ("query", `String query_name)
        ; ("uri", `String (Uri.to_string uri))
        ; ("init_delay", `Float initial_delay_sec)
        ]
      in
      [%log info]
        "Attempting to send GraphQL request \"$query\" to \"$uri\" after \
         $init_delay sec"
        ~metadata ;
      let rec retry n =
        if n <= 0 then (
          [%log error]
            "GraphQL request \"$query\" to \"$uri\" failed too many times"
            ~metadata ;
          Deferred.Or_error.errorf
            "GraphQL \"%s\" to \"%s\" request failed too many times" query_name
            (Uri.to_string uri) )
        else
          match%bind Graphql.Client.query query_obj uri with
          | Ok result ->
              [%log info] "GraphQL request \"$query\" to \"$uri\" succeeded"
                ~metadata ;
              Deferred.Or_error.return result
          | Error (`Failed_request err_string) ->
              [%log warn]
                "GraphQL request \"$query\" to \"$uri\" failed: \"$error\" \
                 ($num_tries attempts left)"
                ~metadata:
                  ( metadata
                  @ [ ("error", `String err_string)
                    ; ("num_tries", `Int (n - 1))
                    ] ) ;
              let%bind () = after (Time.Span.of_sec retry_delay_sec) in
              retry (n - 1)
          | Error (`Graphql_error err_string) ->
              [%log error]
                "GraphQL request \"$query\" to \"$uri\" returned an error: \
                 \"$error\" (this is a graphql error so not retrying)"
                ~metadata:(metadata @ [ ("error", `String err_string) ]) ;
              Deferred.Or_error.error_string err_string
      in
      let%bind () = after (Time.Span.of_sec initial_delay_sec) in
      retry num_tries

  let get_peer_id ~logger t =
    let open Deferred.Or_error.Let_syntax in
    [%log info] "Getting node's peer_id, and the peer_ids of node's peers"
      ~metadata:(logger_metadata t) ;
    let query_obj = Graphql.Query_peer_id.(make @@ makeVariables ()) in
    let%bind query_result_obj =
      exec_graphql_request ~logger ~node:t ~query_name:"query_peer_id" query_obj
    in
    [%log info] "get_peer_id, finished exec_graphql_request" ;
    let self_id_obj = query_result_obj.daemonStatus.addrsAndPorts.peer in
    let%bind self_id =
      match self_id_obj with
      | None ->
          Deferred.Or_error.error_string "Peer not found"
      | Some peer ->
          return peer.peerId
    in
    let peers = query_result_obj.daemonStatus.peers |> Array.to_list in
    let peer_ids = List.map peers ~f:(fun peer -> peer.peerId) in
    [%log info] "get_peer_id, result of graphql query (self_id,[peers]) (%s,%s)"
      self_id
      (String.concat ~sep:" " peer_ids) ;
    return (self_id, peer_ids)

  let must_get_peer_id ~logger t =
    get_peer_id ~logger t |> Deferred.bind ~f:Malleable_error.or_hard_error

  let get_best_chain ?max_length ~logger t =
    let open Deferred.Or_error.Let_syntax in
    let query = Graphql.Best_chain.(make @@ makeVariables ?max_length ()) in
    let%bind result =
      exec_graphql_request ~logger ~node:t ~query_name:"best_chain" query
    in
    match result.bestChain with
    | None | Some [||] ->
        Deferred.Or_error.error_string "failed to get best chains"
    | Some chain ->
        return
        @@ List.map
             ~f:(fun block ->
               Intf.
                 { state_hash = block.stateHash
                 ; command_transaction_count = block.commandTransactionCount
                 ; creator_pk =
                     ( match block.creatorAccount.publicKey with
                     | `String pk ->
                         pk
                     | _ ->
                         "unknown" )
                 } )
             (Array.to_list chain)

  let must_get_best_chain ?max_length ~logger t =
    get_best_chain ?max_length ~logger t
    |> Deferred.bind ~f:Malleable_error.or_hard_error

  let get_account ~logger t ~account_id =
    let pk = Mina_base.Account_id.public_key account_id in
    let token = Mina_base.Account_id.token_id account_id in
    [%log info] "Getting account"
      ~metadata:
        ( ("pub_key", Signature_lib.Public_key.Compressed.to_yojson pk)
        :: logger_metadata t ) ;
    let get_account_obj =
      Graphql.Account.(
        make
        @@ makeVariables
             ~public_key:(Graphql_lib.Encoders.public_key pk)
             ~token:(Graphql_lib.Encoders.token token)
             ())
    in
    exec_graphql_request ~logger ~node:t ~query_name:"get_account_graphql"
      get_account_obj

  type account_data =
    { nonce : Mina_numbers.Account_nonce.t
    ; total_balance : Currency.Balance.t
    ; liquid_balance_opt : Currency.Balance.t option
    ; locked_balance_opt : Currency.Balance.t option
    }

  let get_account_data ~logger t ~account_id =
    let open Deferred.Or_error.Let_syntax in
    let public_key = Mina_base.Account_id.public_key account_id in
    let token = Mina_base.Account_id.token_id account_id in
    [%log info] "Getting account data, which is its balances and nonce"
      ~metadata:
        ( ("pub_key", Signature_lib.Public_key.Compressed.to_yojson public_key)
        :: logger_metadata t ) ;
    let%bind account_obj = get_account ~logger t ~account_id in
    match account_obj.account with
    | None ->
        Deferred.Or_error.errorf
          !"Account with Account id %{sexp:Mina_base.Account_id.t}, public_key \
            %s, and token %s not found"
          account_id
          (Signature_lib.Public_key.Compressed.to_string public_key)
          (Mina_base.Token_id.to_string token)
    | Some acc ->
        return
          { nonce =
              Option.value_exn
                ~message:
                  "the nonce from get_balance is None, which should be \
                   impossible"
                acc.nonce
          ; total_balance = acc.balance.total
          ; liquid_balance_opt = acc.balance.liquid
          ; locked_balance_opt = acc.balance.locked
          }

  let must_get_account_data ~logger t ~account_id =
    get_account_data ~logger t ~account_id
    |> Deferred.bind ~f:Malleable_error.or_hard_error

  let permissions_of_account_permissions account_permissions :
      Mina_base.Permissions.t =
    (* the polymorphic variants come from Partial_accounts.auth_required in Mina_graphql *)
    let to_auth_required = function
      | `Either ->
          Mina_base.Permissions.Auth_required.Either
      | `Impossible ->
          Impossible
      | `None ->
          None
      | `Proof ->
          Proof
      | `Signature ->
          Signature
    in
    let open Graphql.Account in
    { edit_action_state = to_auth_required account_permissions.editActionState
    ; edit_state = to_auth_required account_permissions.editState
    ; increment_nonce = to_auth_required account_permissions.incrementNonce
    ; receive = to_auth_required account_permissions.receive
    ; send = to_auth_required account_permissions.send
    ; access = to_auth_required account_permissions.access
    ; set_delegate = to_auth_required account_permissions.setDelegate
    ; set_permissions = to_auth_required account_permissions.setPermissions
    ; set_zkapp_uri = to_auth_required account_permissions.setZkappUri
    ; set_token_symbol = to_auth_required account_permissions.setTokenSymbol
    ; set_verification_key =
        to_auth_required account_permissions.setVerificationKey
    ; set_voting_for = to_auth_required account_permissions.setVotingFor
    ; set_timing = to_auth_required account_permissions.setTiming
    }

  let graphql_uri node = Graphql.ingress_uri node |> Uri.to_string

  let get_account_permissions ~logger t ~account_id =
    let open Deferred.Or_error in
    let open Let_syntax in
    let%bind account_obj = get_account ~logger t ~account_id in
    match account_obj.account with
    | Some account -> (
        match account.permissions with
        | Some ledger_permissions ->
            return @@ permissions_of_account_permissions ledger_permissions
        | None ->
            fail
              (Error.of_string "Could not get permissions from ledger account")
        )
    | None ->
        fail (Error.of_string "Could not get account from ledger")

  (* return a Account_update.Update.t with all fields `Set` to the
     value in the account, or `Keep` if value unavailable,
     as if this update had been applied to the account
  *)
  let get_account_update ~logger t ~account_id =
    let open Deferred.Or_error in
    let open Let_syntax in
    let%bind account_obj = get_account ~logger t ~account_id in
    match account_obj.account with
    | Some account ->
        let open Mina_base.Zkapp_basic.Set_or_keep in
        let%bind app_state =
          match account.zkappState with
          | Some strs ->
              let fields =
                Array.to_list strs |> Base.List.map ~f:(fun s -> Set s)
              in
              return (Mina_base.Zkapp_state.V.of_list_exn fields)
          | None ->
              fail
                (Error.of_string
                   (sprintf
                      "Expected zkApp account with an app state for public key \
                       %s"
                      (Signature_lib.Public_key.Compressed.to_base58_check
                         (Mina_base.Account_id.public_key account_id) ) ) )
        in
        let%bind delegate =
          match account.delegate with
          | Some s ->
              return (Set s)
          | None ->
              fail (Error.of_string "Expected delegate in account")
        in
        let%bind verification_key =
          match account.verificationKey with
          | Some vk_obj ->
              let data = vk_obj.verificationKey in
              let hash = vk_obj.hash in
              return (Set ({ data; hash } : _ With_hash.t))
          | None ->
              fail
                (Error.of_string
                   (sprintf
                      "Expected zkApp account with a verification key for \
                       public_key %s"
                      (Signature_lib.Public_key.Compressed.to_base58_check
                         (Mina_base.Account_id.public_key account_id) ) ) )
        in
        let%bind permissions =
          match account.permissions with
          | Some perms ->
              return @@ Set (permissions_of_account_permissions perms)
          | None ->
              fail (Error.of_string "Expected permissions in account")
        in
        let%bind zkapp_uri =
          match account.zkappUri with
          | Some s ->
              return @@ Set s
          | None ->
              fail (Error.of_string "Expected zkApp URI in account")
        in
        let%bind token_symbol =
          match account.tokenSymbol with
          | Some s ->
              return @@ Set s
          | None ->
              fail (Error.of_string "Expected token symbol in account")
        in
        let%bind timing =
          let timing = account.timing in
          let cliff_amount = timing.cliffAmount in
          let cliff_time = timing.cliffTime in
          let vesting_period = timing.vestingPeriod in
          let vesting_increment = timing.vestingIncrement in
          let initial_minimum_balance = timing.initialMinimumBalance in
          match
            ( cliff_amount
            , cliff_time
            , vesting_period
            , vesting_increment
            , initial_minimum_balance )
          with
          | None, None, None, None, None ->
              return @@ Keep
          | Some amt, Some tm, Some period, Some incr, Some bal ->
              let cliff_amount = amt in
              let%bind cliff_time =
                match tm with
                | `String s ->
                    return @@ Mina_numbers.Global_slot.of_string s
                | _ ->
                    fail
                      (Error.of_string
                         "Expected string for cliff time in account timing" )
              in
              let%bind vesting_period =
                match period with
                | `String s ->
                    return @@ Mina_numbers.Global_slot.of_string s
                | _ ->
                    fail
                      (Error.of_string
                         "Expected string for vesting period in account timing" )
              in
              let vesting_increment = incr in
              let initial_minimum_balance = bal in
              return
                (Set
                   ( { initial_minimum_balance
                     ; cliff_amount
                     ; cliff_time
                     ; vesting_period
                     ; vesting_increment
                     }
                     : Mina_base.Account_update.Update.Timing_info.t ) )
          | _ ->
              fail (Error.of_string "Some pieces of account timing are missing")
        in
        let%bind voting_for =
          match account.votingFor with
          | Some s ->
              return @@ Set s
          | None ->
              fail (Error.of_string "Expected voting-for state hash in account")
        in
        return
          ( { app_state
            ; delegate
            ; verification_key
            ; permissions
            ; zkapp_uri
            ; token_symbol
            ; timing
            ; voting_for
            }
            : Mina_base.Account_update.Update.t )
    | None ->
        fail (Error.of_string "Could not get account from ledger")

  type signed_command_result =
    { id : string
    ; hash : Transaction_hash.t
    ; nonce : Mina_numbers.Account_nonce.t
    }

  let transaction_id_to_string id =
    Yojson.Basic.to_string (Graphql_lib.Scalars.TransactionId.serialize id)

  (* if we expect failure, might want retry_on_graphql_error to be false *)
  let send_payment ~logger t ~sender_pub_key ~receiver_pub_key ~amount ~fee =
    [%log info] "Sending a payment" ~metadata:(logger_metadata t) ;
    let open Deferred.Or_error.Let_syntax in
    let sender_pk_str =
      Signature_lib.Public_key.Compressed.to_string sender_pub_key
    in
    [%log info] "send_payment: unlocking account"
      ~metadata:[ ("sender_pk", `String sender_pk_str) ] ;
    let unlock_sender_account_graphql () =
      let unlock_account_obj =
        Graphql.Unlock_account.(
          make
          @@ makeVariables ~password:node_password ~public_key:sender_pub_key ())
      in
      exec_graphql_request ~logger ~node:t ~initial_delay_sec:0.
        ~query_name:"unlock_sender_account_graphql" unlock_account_obj
    in
    let%bind _unlock_acct_obj = unlock_sender_account_graphql () in
    let send_payment_graphql () =
      let input =
        Mina_graphql.Types.Input.SendPaymentInput.make_input
          ~from:sender_pub_key ~to_:receiver_pub_key ~amount ~fee ()
      in
      let send_payment_obj =
        Graphql.Send_payment.(make @@ makeVariables ~input ())
      in
      exec_graphql_request ~logger ~node:t ~query_name:"send_payment_graphql"
        send_payment_obj
    in
    let%map sent_payment_obj = send_payment_graphql () in
    let return_obj = sent_payment_obj.sendPayment.payment in
    let res =
      { id = transaction_id_to_string return_obj.id
      ; hash = return_obj.hash
      ; nonce = Mina_numbers.Account_nonce.of_int return_obj.nonce
      }
    in
    [%log info] "Sent payment"
      ~metadata:
        [ ("user_command_id", `String res.id)
        ; ("hash", `String (Transaction_hash.to_base58_check res.hash))
        ; ("nonce", `Int (Mina_numbers.Account_nonce.to_int res.nonce))
        ] ;
    res

  let must_send_payment ~logger t ~sender_pub_key ~receiver_pub_key ~amount ~fee
      =
    send_payment ~logger t ~sender_pub_key ~receiver_pub_key ~amount ~fee
    |> Deferred.bind ~f:Malleable_error.or_hard_error

  let send_zkapp_batch ~logger (t : t)
      ~(zkapp_commands : Mina_base.Zkapp_command.t list) =
    [%log info] "Sending zkapp transactions"
      ~metadata:
        [ ("namespace", `String t.config.namespace)
        ; ("pod_id", `String (id t))
        ] ;
    let open Deferred.Or_error.Let_syntax in
    let zkapp_commands_json =
      List.map zkapp_commands ~f:(fun zkapp_command ->
          Mina_base.Zkapp_command.to_json zkapp_command |> Yojson.Safe.to_basic )
      |> Array.of_list
    in
    let send_zkapp_graphql () =
      let send_zkapp_obj =
        Graphql.Send_test_zkapp.(
          make @@ makeVariables ~zkapp_commands:zkapp_commands_json ())
      in
      exec_graphql_request ~logger ~node:t ~query_name:"send_zkapp_graphql"
        send_zkapp_obj
    in
    let%bind sent_zkapp_obj = send_zkapp_graphql () in
    let%bind zkapp_ids =
      Deferred.Array.fold ~init:(Ok []) sent_zkapp_obj.internalSendZkapp
        ~f:(fun acc (zkapp_obj : Graphql.Send_test_zkapp.t_internalSendZkapp) ->
          let%bind res =
            match zkapp_obj.zkapp.failureReason with
            | None ->
                let zkapp_id = transaction_id_to_string zkapp_obj.zkapp.id in
                [%log info] "Sent zkapp transaction"
                  ~metadata:[ ("zkapp_id", `String zkapp_id) ] ;
                return zkapp_id
            | Some s ->
                Deferred.Or_error.errorf "Zkapp failed, reason: %s"
                  ( Array.fold ~init:[] s ~f:(fun acc f ->
                        match f with
                        | None ->
                            acc
                        | Some f ->
                            let t =
                              ( Option.value_exn f.index
                              , f.failures |> Array.to_list |> List.rev )
                            in
                            t :: acc )
                  |> Mina_base.Transaction_status.Failure.Collection.Display
                     .to_yojson |> Yojson.Safe.to_string )
          in
          let%map acc = Deferred.return acc in
          res :: acc )
    in
    return (List.rev zkapp_ids)

  let get_pooled_zkapp_commands ~logger (t : t)
      ~(pk : Signature_lib.Public_key.Compressed.t) =
    [%log info] "Retrieving zkapp_commands from transaction pool"
      ~metadata:
        [ ("namespace", `String t.config.namespace)
        ; ("pod_id", `String (id t))
        ; ("pub_key", Signature_lib.Public_key.Compressed.to_yojson pk)
        ] ;
    let open Deferred.Or_error.Let_syntax in
    let get_pooled_zkapp_commands_graphql () =
      let get_pooled_zkapp_commands =
        Graphql.Pooled_zkapp_commands.(
          make
          @@ makeVariables ~public_key:(Graphql_lib.Encoders.public_key pk) ())
      in
      exec_graphql_request ~logger ~node:t
        ~query_name:"get_pooled_zkapp_commands" get_pooled_zkapp_commands
    in
    let%bind zkapp_pool_obj = get_pooled_zkapp_commands_graphql () in
    let transaction_ids =
      Array.map zkapp_pool_obj.pooledZkappCommands ~f:(fun zkapp_command ->
          zkapp_command.id |> Transaction_id.to_base64 )
      |> Array.to_list
    in
    [%log info] "Retrieved zkapp_commands from transaction pool"
      ~metadata:
        [ ("namespace", `String t.config.namespace)
        ; ("pod_id", `String (id t))
        ; ( "transaction ids"
          , `List (List.map ~f:(fun t -> `String t) transaction_ids) )
        ] ;
    return transaction_ids

  let send_delegation ~logger t ~sender_pub_key ~receiver_pub_key ~fee =
    [%log info] "Sending stake delegation" ~metadata:(logger_metadata t) ;
    let open Deferred.Or_error.Let_syntax in
    let sender_pk_str =
      Signature_lib.Public_key.Compressed.to_string sender_pub_key
    in
    [%log info] "send_delegation: unlocking account"
      ~metadata:[ ("sender_pk", `String sender_pk_str) ] ;
    let unlock_sender_account_graphql () =
      let unlock_account_obj =
        Graphql.Unlock_account.(
          make
          @@ makeVariables ~password:"naughty blue worm"
               ~public_key:sender_pub_key ())
      in
      exec_graphql_request ~logger ~node:t
        ~query_name:"unlock_sender_account_graphql" unlock_account_obj
    in
    let%bind _ = unlock_sender_account_graphql () in
    let send_delegation_graphql () =
      let input =
        Mina_graphql.Types.Input.SendDelegationInput.make_input
          ~from:sender_pub_key ~to_:receiver_pub_key ~fee ()
      in
      let send_delegation_obj =
        Graphql.Send_delegation.(make @@ makeVariables ~input ())
      in
      exec_graphql_request ~logger ~node:t ~query_name:"send_delegation_graphql"
        send_delegation_obj
    in
    let%map result_obj = send_delegation_graphql () in
    let return_obj = result_obj.sendDelegation.delegation in
    let res =
      { id = transaction_id_to_string return_obj.id
      ; hash = return_obj.hash
      ; nonce = Mina_numbers.Account_nonce.of_int return_obj.nonce
      }
    in
    [%log info] "stake delegation sent"
      ~metadata:
        [ ("user_command_id", `String res.id)
        ; ("hash", `String (Transaction_hash.to_base58_check res.hash))
        ; ("nonce", `Int (Mina_numbers.Account_nonce.to_int res.nonce))
        ] ;
    res

  let must_send_delegation ~logger t ~sender_pub_key ~receiver_pub_key ~fee =
    send_delegation ~logger t ~sender_pub_key ~receiver_pub_key ~fee
    |> Deferred.bind ~f:Malleable_error.or_hard_error

  let send_payment_with_raw_sig ~logger t ~sender_pub_key ~receiver_pub_key
      ~amount ~fee ~nonce ~memo ~(valid_until : Mina_numbers.Global_slot.t)
      ~raw_signature =
    [%log info] "Sending a payment with raw signature"
      ~metadata:(logger_metadata t) ;
    let open Deferred.Or_error.Let_syntax in
    let send_payment_graphql () =
      let open Graphql.Send_payment_with_raw_sig in
      let input =
        Mina_graphql.Types.Input.SendPaymentInput.make_input
          ~from:sender_pub_key ~to_:receiver_pub_key ~amount ~fee ~memo ~nonce
          ~valid_until:(Mina_numbers.Global_slot.to_uint32 valid_until)
          ()
      in
      let variables = makeVariables ~input ~rawSignature:raw_signature () in
      let send_payment_obj = make variables in
      let variables_json_basic =
        variablesToJson (serializeVariables variables)
      in
      (* An awkward conversion from Yojson.Basic to Yojson.Safe *)
      let variables_json =
        Yojson.Basic.to_string variables_json_basic |> Yojson.Safe.from_string
      in
      [%log info] "send_payment_obj with $variables "
        ~metadata:[ ("variables", variables_json) ] ;
      exec_graphql_request ~logger ~node:t
        ~query_name:"Send_payment_with_raw_sig_graphql" send_payment_obj
    in
    let%map sent_payment_obj = send_payment_graphql () in
    let return_obj = sent_payment_obj.sendPayment.payment in
    let res =
      { id = transaction_id_to_string return_obj.id
      ; hash = return_obj.hash
      ; nonce = Mina_numbers.Account_nonce.of_int return_obj.nonce
      }
    in
    [%log info] "Sent payment"
      ~metadata:
        [ ("user_command_id", `String res.id)
        ; ("hash", `String (Transaction_hash.to_base58_check res.hash))
        ; ("nonce", `Int (Mina_numbers.Account_nonce.to_int res.nonce))
        ] ;
    res

  let must_send_payment_with_raw_sig ~logger t ~sender_pub_key ~receiver_pub_key
      ~amount ~fee ~nonce ~memo ~valid_until ~raw_signature =
    send_payment_with_raw_sig ~logger t ~sender_pub_key ~receiver_pub_key
      ~amount ~fee ~nonce ~memo ~valid_until ~raw_signature
    |> Deferred.bind ~f:Malleable_error.or_hard_error

  let send_test_payments ~repeat_count ~repeat_delay_ms ~logger t ~senders
      ~receiver_pub_key ~amount ~fee =
    [%log info] "Sending a series of test payments"
      ~metadata:(logger_metadata t) ;
    let open Deferred.Or_error.Let_syntax in
    let send_payment_graphql () =
      let send_payment_obj =
        Graphql.Send_test_payments.(
          make
          @@ makeVariables ~senders ~receiver:receiver_pub_key
               ~amount:(Currency.Amount.to_uint64 amount)
               ~fee:(Currency.Fee.to_uint64 fee)
               ~repeat_count ~repeat_delay_ms ())
      in
      exec_graphql_request ~logger ~node:t ~query_name:"send_payment_graphql"
        send_payment_obj
    in
    let%map _ = send_payment_graphql () in
    [%log info] "Sent test payments"

  let must_send_test_payments ~repeat_count ~repeat_delay_ms ~logger t ~senders
      ~receiver_pub_key ~amount ~fee =
    send_test_payments ~repeat_count ~repeat_delay_ms ~logger t ~senders
      ~receiver_pub_key ~amount ~fee
    |> Deferred.bind ~f:Malleable_error.or_hard_error

  let set_snark_worker ~logger t ~new_snark_pub_key =
    [%log info] "Changing snark worker key" ~metadata:(logger_metadata t) ;
    let open Deferred.Or_error.Let_syntax in
    let set_snark_worker_graphql () =
      let input = Some new_snark_pub_key in
      let set_snark_worker_obj =
        Graphql.Set_snark_worker.(make @@ makeVariables ~input ())
      in
      exec_graphql_request ~logger ~node:t
        ~query_name:"set_snark_worker_graphql" set_snark_worker_obj
    in
    let%map result_obj = set_snark_worker_graphql () in
    let returned_last_snark_worker_opt =
      result_obj.setSnarkWorker.lastSnarkWorker
    in
    let last_snark_worker =
      match returned_last_snark_worker_opt with
      | None ->
          "<no last snark worker>"
      | Some last ->
          last |> Scalars.PublicKey.serialize |> Yojson.Basic.to_string
    in
    [%log info] "snark worker changed, lastSnarkWorker: %s" last_snark_worker
      ~metadata:[ ("lastSnarkWorker", `String last_snark_worker) ] ;
    ()

  let must_set_snark_worker ~logger t ~new_snark_pub_key =
    set_snark_worker ~logger t ~new_snark_pub_key
    |> Deferred.bind ~f:Malleable_error.or_hard_error

  let dump_archive_data ~logger (t : t) ~data_file =
    (* this function won't work if `t` doesn't happen to be an archive node *)
    if not t.pod_info.has_archive_container then
      failwith
        "No archive container found.  One can only dump archive data of an \
         archive node." ;
    let open Malleable_error.Let_syntax in
    let postgresql_pod_id = t.app_id ^ "-postgresql-0" in
    let postgresql_container_id = "postgresql" in
    (* Some quick clarification on the archive nodes:
         An archive node archives all blocks as they come through, but does not produce blocks.
         An archive node uses postgresql as storage, the postgresql db needs to be separately brought up and is sort of it's own thing infra wise
         Archive nodes can be run side-by-side with an actual mina node

       in the integration test framework, every archive node will have it's own single postgresql instance.
       thus in the integration testing framework there will always be a one to one correspondence between archive node and postgresql db.
       however more generally, it's entirely possible for a mina user/operator set up multiple archive nodes to be backed by a single postgresql database.
       But for now we will assume that we don't need to test that

       The integration test framework creates kubenetes deployments or "workloads" as they are called in GKE, but Nodes are mainly tracked by pod_id

       A postgresql workload in the integration test framework will always have 1 managed pod,
         whose pod_id is simply the app id/workload name of the archive node appended with "-postgresql-0".
         so if the archive node is called "archive-1", then the corresponding postgresql managed pod will be called "archive-1-postgresql-0".
       That managed pod will have exactly 1 container, and it will be called simply "postgresql"

       It's rather hardcoded but this was just the simplest way to go, as our kubernetes_network tracks Nodes, ie MINA nodes.  a postgresql db is hard to account for
       It's possible to run pg_dump from the archive node instead of directly reaching out to the postgresql pod, and that's what we used to do but there were occasionally version mismatches between the pg_dump on the archive node and the postgresql on the postgresql db
    *)
    [%log info] "Dumping archive data from (node: %s, container: %s)"
      postgresql_pod_id postgresql_container_id ;
    let%map data =
      run_in_container t ~container_id:postgresql_container_id
        ~override_with_pod_id:postgresql_pod_id
        ~cmd:[ "pg_dump"; "--create"; "--no-owner"; postgres_url ]
    in
    [%log info] "Dumping archive data to file %s" data_file ;
    Out_channel.with_file data_file ~f:(fun out_ch ->
        Out_channel.output_string out_ch data )

  let run_replayer ~logger (t : t) =
    [%log info] "Running replayer on archived data (node: %s, container: %s)"
      (List.hd_exn t.pod_ids) mina_archive_container_id ;
    let open Malleable_error.Let_syntax in
    let%bind accounts =
      run_in_container t
        ~cmd:[ "jq"; "-c"; ".ledger.accounts"; "/config/daemon.json" ]
    in
    let replayer_input =
      sprintf
        {| { "genesis_ledger": { "accounts": %s, "add_genesis_winner": true }} |}
        accounts
    in
    let dest = "replayer-input.json" in
    let%bind _res =
      Deferred.bind ~f:Malleable_error.return
        (cp_string_to_container_file t ~container_id:mina_archive_container_id
           ~str:replayer_input ~dest )
    in
    run_in_container t ~container_id:mina_archive_container_id
      ~cmd:
        [ "mina-replayer"
        ; "--archive-uri"
        ; postgres_url
        ; "--input-file"
        ; dest
        ; "--output-file"
        ; "/dev/null"
        ; "--continue-on-error"
        ]

  let dump_mina_logs ~logger (t : t) ~log_file =
    let open Malleable_error.Let_syntax in
    [%log info] "Dumping container logs from (node: %s, container: %s)"
      (List.hd_exn t.pod_ids) t.pod_info.primary_container_id ;
    let%map logs = get_logs_in_container t in
    [%log info] "Dumping container log to file %s" log_file ;
    Out_channel.with_file log_file ~f:(fun out_ch ->
        Out_channel.output_string out_ch logs )

  let dump_precomputed_blocks ~logger (t : t) =
    let open Malleable_error.Let_syntax in
    [%log info]
      "Dumping precomputed blocks from logs for (node: %s, container: %s)"
      (List.hd_exn t.pod_ids) t.pod_info.primary_container_id ;
    let%bind logs = get_logs_in_container t in
    (* kubectl logs may include non-log output, like "Using password from environment variable" *)
    let log_lines =
      String.split logs ~on:'\n'
      |> List.filter ~f:(String.is_prefix ~prefix:"{\"timestamp\":")
    in
    let jsons = List.map log_lines ~f:Yojson.Safe.from_string in
    let metadata_jsons =
      List.map jsons ~f:(fun json ->
          match json with
          | `Assoc items -> (
              match List.Assoc.find items ~equal:String.equal "metadata" with
              | Some md ->
                  md
              | None ->
                  failwithf "Log line is missing metadata: %s"
                    (Yojson.Safe.to_string json)
                    () )
          | other ->
              failwithf "Expected log line to be a JSON record, got: %s"
                (Yojson.Safe.to_string other)
                () )
    in
    let state_hash_and_blocks =
      List.fold metadata_jsons ~init:[] ~f:(fun acc json ->
          match json with
          | `Assoc items -> (
              match
                List.Assoc.find items ~equal:String.equal "precomputed_block"
              with
              | Some block -> (
                  match
                    List.Assoc.find items ~equal:String.equal "state_hash"
                  with
                  | Some state_hash ->
                      (state_hash, block) :: acc
                  | None ->
                      failwith
                        "Log metadata contains a precomputed block, but no \
                         state hash" )
              | None ->
                  acc )
          | other ->
              failwithf "Expected log line to be a JSON record, got: %s"
                (Yojson.Safe.to_string other)
                () )
    in
    let%bind.Deferred () =
      Deferred.List.iter state_hash_and_blocks
        ~f:(fun (state_hash_json, block_json) ->
          let double_quoted_state_hash =
            Yojson.Safe.to_string state_hash_json
          in
          let state_hash =
            String.sub double_quoted_state_hash ~pos:1
              ~len:(String.length double_quoted_state_hash - 2)
          in
          let block = Yojson.Safe.pretty_to_string block_json in
          let filename = state_hash ^ ".json" in
          match%map.Deferred Sys.file_exists filename with
          | `Yes ->
              [%log info]
                "File already exists for precomputed block with state hash %s"
                state_hash
          | _ ->
              [%log info]
                "Dumping precomputed block with state hash %s to file %s"
                state_hash filename ;
              Out_channel.with_file filename ~f:(fun out_ch ->
                  Out_channel.output_string out_ch block ) )
    in
    Malleable_error.return ()

  let get_metrics ~logger t =
    let open Deferred.Or_error.Let_syntax in
    [%log info] "Getting node's metrics" ~metadata:(logger_metadata t) ;
    let query_obj = Graphql.Query_metrics.make () in
    let%bind query_result_obj =
      exec_graphql_request ~logger ~node:t ~query_name:"query_metrics" query_obj
    in
    [%log info] "get_metrics, finished exec_graphql_request" ;
    let block_production_delay =
      Array.to_list
      @@ query_result_obj.daemonStatus.metrics.blockProductionDelay
    in
    let metrics = query_result_obj.daemonStatus.metrics in
    let transaction_pool_diff_received = metrics.transactionPoolDiffReceived in
    let transaction_pool_diff_broadcasted =
      metrics.transactionPoolDiffBroadcasted
    in
    let transactions_added_to_pool = metrics.transactionsAddedToPool in
    let transaction_pool_size = metrics.transactionPoolSize in
    [%log info]
      "get_metrics, result of graphql query (block_production_delay; \
       tx_received; tx_broadcasted; txs_added_to_pool; tx_pool_size) (%s; %d; \
       %d; %d; %d)"
      ( String.concat ~sep:", "
      @@ List.map ~f:string_of_int block_production_delay )
      transaction_pool_diff_received transaction_pool_diff_broadcasted
      transactions_added_to_pool transaction_pool_size ;
    return
      Intf.
        { block_production_delay
        ; transaction_pool_diff_broadcasted
        ; transaction_pool_diff_received
        ; transactions_added_to_pool
        ; transaction_pool_size
        }
end

module Workload_to_deploy = struct
  type t = { workload_id : string; pod_info : Node.pod_info }

  let construct_workload workload_id pod_info : t = { workload_id; pod_info }

  let cons_pod_info ?network_keypair ?(has_archive_container = false)
      primary_container_id : Node.pod_info =
    { network_keypair; has_archive_container; primary_container_id }

  let get_nodes_from_workload t ~config =
    let%bind cwd = Unix.getcwd () in
    let open Malleable_error.Let_syntax in
    let%bind app_id =
      Deferred.bind ~f:Malleable_error.or_hard_error
        (Integration_test_lib.Util.run_cmd_or_error cwd "kubectl"
           ( base_kube_args config
           @ [ "get"
             ; "deployment"
             ; t.workload_id
             ; "-o"
             ; "jsonpath={.spec.selector.matchLabels.app}"
             ] ) )
    in
    let%map pod_ids_str =
      Integration_test_lib.Util.run_cmd_or_hard_error cwd "kubectl"
        ( base_kube_args config
        @ [ "get"; "pod"; "-l"; "app=" ^ app_id; "-o"; "name" ] )
    in
    let pod_ids =
      String.split pod_ids_str ~on:'\n'
      |> List.filter ~f:(Fn.compose not String.is_empty)
      |> List.map ~f:(String.substr_replace_first ~pattern:"pod/" ~with_:"")
    in
    (* we have a strict 1 workload to 1 pod setup, except the snark workers. *)
    (* elsewhere in the code I'm simply using List.hd_exn which is not ideal but enabled by the fact that in all relevant cases, there's only going to be 1 pod id in pod_ids *)
    (* TODO fix this^ and have a more elegant solution *)
    let pod_info = t.pod_info in
    { Node.app_id; pod_ids; pod_info; config }
end

type t =
  { namespace : string
  ; constants : Test_config.constants
  ; seeds : Node.t Core.String.Map.t
  ; block_producers : Node.t Core.String.Map.t
  ; snark_coordinators : Node.t Core.String.Map.t
  ; snark_workers : Node.t Core.String.Map.t
  ; archive_nodes : Node.t Core.String.Map.t
        (* ; nodes_by_pod_id : Node.t Core.String.Map.t *)
  ; testnet_log_filter : string
  ; genesis_keypairs : Network_keypair.t Core.String.Map.t
  }

let constants { constants; _ } = constants

let constraint_constants { constants; _ } = constants.constraints

let genesis_constants { constants; _ } = constants.genesis

let seeds { seeds; _ } = seeds

let block_producers { block_producers; _ } = block_producers

let snark_coordinators { snark_coordinators; _ } = snark_coordinators

let snark_workers { snark_workers; _ } = snark_workers

let archive_nodes { archive_nodes; _ } = archive_nodes

(* all_nodes returns all *actual* mina nodes; note that a snark_worker is a pod within the network but not technically a mina node, therefore not included here.  snark coordinators on the other hand ARE mina nodes *)
let all_nodes { seeds; block_producers; snark_coordinators; archive_nodes; _ } =
  List.concat
    [ Core.String.Map.to_alist seeds
    ; Core.String.Map.to_alist block_producers
    ; Core.String.Map.to_alist snark_coordinators
    ; Core.String.Map.to_alist archive_nodes
    ]
  |> Core.String.Map.of_alist_exn

(* all_pods returns everything in the network.  remember that snark_workers will never initialize and will never sync, and aren't supposed to *)
(* TODO snark workers and snark coordinators have the same key name, but different workload ids*)
let all_pods t =
  List.concat
    [ Core.String.Map.to_alist t.seeds
    ; Core.String.Map.to_alist t.block_producers
    ; Core.String.Map.to_alist t.snark_coordinators
    ; Core.String.Map.to_alist t.snark_workers
    ; Core.String.Map.to_alist t.archive_nodes
    ]
  |> Core.String.Map.of_alist_exn

(* all_non_seed_pods returns everything in the network except seed nodes *)
let all_non_seed_pods t =
  List.concat
    [ Core.String.Map.to_alist t.block_producers
    ; Core.String.Map.to_alist t.snark_coordinators
    ; Core.String.Map.to_alist t.snark_workers
    ; Core.String.Map.to_alist t.archive_nodes
    ]
  |> Core.String.Map.of_alist_exn

let genesis_keypairs { genesis_keypairs; _ } = genesis_keypairs

let lookup_node_by_pod_id t id =
  let pods = all_pods t |> Core.Map.to_alist in
  List.fold pods ~init:None ~f:(fun acc (node_name, node) ->
      match acc with
      | Some acc ->
          Some acc
      | None ->
          if String.equal id (List.hd_exn node.pod_ids) then
            Some (node_name, node)
          else None )

let all_pod_ids t =
  let pods = all_pods t |> Core.Map.to_alist in
  List.fold pods ~init:[] ~f:(fun acc (_, node) ->
      List.cons (List.hd_exn node.pod_ids) acc )

let initialize_infra ~logger network =
  let open Malleable_error.Let_syntax in
<<<<<<< HEAD
  let poll_interval = Time.Span.of_sec 30.0 in
  let max_polls = 60 (* poll_interval * max_polls = 30 mins *) in
  let all_pods_set =
    all_pods network
    |> List.map ~f:(fun { pod_id; _ } -> pod_id)
    |> String.Set.of_list
  in
=======
  let poll_interval = Time.Span.of_sec 15.0 in
  let max_polls = 40 (* 10 mins *) in
  let all_pods_set = all_pod_ids network |> String.Set.of_list in
>>>>>>> 1c3b0552
  let kube_get_pods () =
    Integration_test_lib.Util.run_cmd_or_error_timeout ~timeout_seconds:60 "/"
      "kubectl"
      [ "-n"
      ; network.namespace
      ; "get"
      ; "pods"
      ; "-ojsonpath={range \
         .items[*]}{.metadata.name}{':'}{.status.phase}{'\\n'}{end}"
      ]
  in
  let parse_pod_statuses result_str =
    result_str |> String.split_lines
    |> List.map ~f:(fun line ->
           let parts = String.split line ~on:':' in
           assert (Mina_stdlib.List.Length.Compare.(parts = 2)) ;
           (List.nth_exn parts 0, List.nth_exn parts 1) )
    |> List.filter ~f:(fun (pod_name, _) ->
           String.Set.mem all_pods_set pod_name )
    (* this filters out the archive bootstrap pods, since they aren't in all_pods_set.  in fact the bootstrap pods aren't tracked at all in the framework *)
    |> String.Map.of_alist_exn
  in
  let rec poll n =
    [%log debug] "Checking kubernetes pod statuses, n=%d" n ;
    let is_successful_pod_status status = String.equal "Running" status in
    match%bind Deferred.bind ~f:Malleable_error.return (kube_get_pods ()) with
    | Ok str ->
        let pod_statuses = parse_pod_statuses str in
        [%log debug] "pod_statuses: \n %s"
          ( String.Map.to_alist pod_statuses
          |> List.map ~f:(fun (key, data) -> key ^ ": " ^ data ^ "\n")
          |> String.concat ) ;
        [%log debug] "all_pods: \n %s"
          (String.Set.elements all_pods_set |> String.concat ~sep:", ") ;
        let all_pods_are_present =
          List.for_all (String.Set.elements all_pods_set) ~f:(fun pod_id ->
              String.Map.mem pod_statuses pod_id )
        in
        let any_pods_are_not_running =
          (* there could be duplicate keys... *)
          List.exists
            (String.Map.data pod_statuses)
            ~f:(Fn.compose not is_successful_pod_status)
        in
        if not all_pods_are_present then (
          let present_pods = String.Map.keys pod_statuses in
          [%log fatal]
            "Not all pods were found when querying namespace; this indicates a \
             deployment error. Refusing to continue. \n\
             Expected pods: [%s].  \n\
             Present pods: [%s]"
            (String.Set.elements all_pods_set |> String.concat ~sep:"; ")
            (present_pods |> String.concat ~sep:"; ") ;
          Malleable_error.hard_error_string ~exit_code:5
            "Some pods were not found in namespace." )
        else if any_pods_are_not_running then
          let failed_pod_statuses =
            List.filter (String.Map.to_alist pod_statuses)
              ~f:(fun (_, status) -> not (is_successful_pod_status status))
          in
          if n > 0 then (
            [%log debug] "Got bad pod statuses, polling again ($failed_statuses"
              ~metadata:
                [ ( "failed_statuses"
                  , `Assoc
                      (List.Assoc.map failed_pod_statuses ~f:(fun v ->
                           `String v ) ) )
                ] ;
            let%bind () =
              after poll_interval |> Deferred.bind ~f:Malleable_error.return
            in
            poll (n - 1) )
          else (
            [%log fatal]
              "Got bad pod statuses, not all pods were assigned to nodes and \
               ready in time.  pod statuses: ($failed_statuses"
              ~metadata:
                [ ( "failed_statuses"
                  , `Assoc
                      (List.Assoc.map failed_pod_statuses ~f:(fun v ->
                           `String v ) ) )
                ] ;
            Malleable_error.hard_error_string ~exit_code:4
              "Some pods either were not assigned to nodes or did not deploy \
               properly." )
        else return ()
    | Error _ ->
        [%log debug] "`kubectl get pods` timed out, polling again" ;
        let%bind () =
          after poll_interval |> Deferred.bind ~f:Malleable_error.return
        in
        poll n
  in
  [%log info] "Waiting for pods to be assigned nodes and become ready" ;
  let res = poll max_polls in
  match%bind.Deferred res with
  | Error _ ->
      [%log error] "Not all pods were assigned nodes, cannot proceed!" ;
      res
  | Ok _ ->
      [%log info] "Pods assigned to nodes" ;
      res<|MERGE_RESOLUTION|>--- conflicted
+++ resolved
@@ -1312,19 +1312,9 @@
 
 let initialize_infra ~logger network =
   let open Malleable_error.Let_syntax in
-<<<<<<< HEAD
-  let poll_interval = Time.Span.of_sec 30.0 in
-  let max_polls = 60 (* poll_interval * max_polls = 30 mins *) in
-  let all_pods_set =
-    all_pods network
-    |> List.map ~f:(fun { pod_id; _ } -> pod_id)
-    |> String.Set.of_list
-  in
-=======
   let poll_interval = Time.Span.of_sec 15.0 in
   let max_polls = 40 (* 10 mins *) in
   let all_pods_set = all_pod_ids network |> String.Set.of_list in
->>>>>>> 1c3b0552
   let kube_get_pods () =
     Integration_test_lib.Util.run_cmd_or_error_timeout ~timeout_seconds:60 "/"
       "kubectl"
