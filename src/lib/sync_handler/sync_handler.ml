--- conflicted
+++ resolved
@@ -61,16 +61,8 @@
   let answer_query ~frontier hash query ~logger =
     let open Option.Let_syntax in
     let%map ledger = get_ledger_by_hash ~frontier hash in
-<<<<<<< HEAD
-    let responder =
-      Sync_ledger.Mask.Responder.create ledger ignore ~parent_log:logger
-    in
+    let responder = Sync_ledger.Mask.Responder.create ledger ignore ~logger in
     Sync_ledger.Mask.Responder.answer_query responder query
-=======
-    let responder = Sync_ledger.Mask.Responder.create ledger ignore ~logger in
-    let answer = Sync_ledger.Mask.Responder.answer_query responder query in
-    (hash, answer)
->>>>>>> 0f557e9d
 
   let transition_catchup ~frontier state_hash =
     let open Option.Let_syntax in
