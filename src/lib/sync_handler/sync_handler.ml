--- conflicted
+++ resolved
@@ -254,48 +254,5 @@
                  (With_hash.data best_tip_transition)
                  (to_external_transition
                     (Transition_frontier.best_tip frontier))) )
-<<<<<<< HEAD
-
-    let%test "a node that is synced to the network should be able to provide \
-              its best tip to an offline node" =
-      let num_breadcrumbs_to_cause_bootstrap =
-        (2 * max_length) + Consensus.Constants.delta + 1
-      in
-      heartbeat_flag := true ;
-      Thread_safe.block_on_async_exn (fun () ->
-          print_heartbeat hb_logger |> don't_wait_for ;
-          let%bind frontier =
-            create_root_frontier ~logger ~pids Test_genesis_ledger.accounts
-          in
-          let root_breadcrumb = Transition_frontier.root frontier in
-          let root_transition =
-            Transition_frontier.Breadcrumb.validated_transition root_breadcrumb
-          in
-          let%bind () =
-            build_frontier_randomly frontier
-              ~gen_root_breadcrumb_builder:
-                (gen_linear_breadcrumbs ~logger ~pids ~trust_system
-                   ~size:num_breadcrumbs_to_cause_bootstrap
-                   ~accounts_with_secret_keys:Test_genesis_ledger.accounts)
-          in
-          let root_consensus_state =
-            External_transition.Validated.consensus_state root_transition
-          in
-          let peer_best_tip_with_witness =
-            Option.value_exn
-              (Sync_handler.Bootstrappable_best_tip.prove ~logger ~frontier
-                 root_consensus_state)
-          in
-          let%bind verify =
-            f_with_verifier ~f:Sync_handler.Bootstrappable_best_tip.verify
-              ~logger ~pids
-          in
-          let%map verification_result =
-            verify root_consensus_state peer_best_tip_with_witness
-          in
-          heartbeat_flag := false ;
-          Result.is_ok verification_result )
-=======
->>>>>>> c46527de
   end )
 *)