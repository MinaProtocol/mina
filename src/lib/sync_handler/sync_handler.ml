--- conflicted
+++ resolved
@@ -8,29 +8,12 @@
   module Transition_frontier :
     Transition_frontier_intf
     with type state_hash := State_hash.t
-<<<<<<< HEAD
-     and type external_transition := External_transition.t
-     and type ledger_database := Ledger.Db.t
-     and type staged_ledger := Staged_ledger.t
-     and type transaction_snark_scan_state := Staged_ledger.Scan_state.t
-     and type ledger_diff := Staged_ledger_diff.t
-=======
      and type external_transition_verified := External_transition.Verified.t
      and type ledger_database := Ledger.Db.t
      and type staged_ledger := Staged_ledger.t
      and type masked_ledger := Ledger.Mask.Attached.t
      and type transaction_snark_scan_state := Staged_ledger.Scan_state.t
      and type ledger_diff_verified := Staged_ledger_diff.Verified.t
-
-  module Syncable_ledger :
-    Syncable_ledger.S
-    with type addr := Ledger.Addr.t
-     and type hash := Ledger_hash.t
-     and type merkle_tree := Ledger.Mask.Attached.t
-     and type merkle_path := Ledger.path
-     and type root_hash := Ledger_hash.t
-     and type account := Account.t
->>>>>>> 8b9ec40b
 end
 
 module Make (Inputs : Inputs_intf) :
@@ -51,11 +34,7 @@
         in
         let external_transition = With_hash.data transition_with_hash in
         let protocol_state =
-<<<<<<< HEAD
-          External_transition.protocol_state external_transition
-=======
           External_transition.Verified.protocol_state external_transition
->>>>>>> 8b9ec40b
         in
         let body = External_transition.Protocol_state.body protocol_state in
         let state_body_hash =
