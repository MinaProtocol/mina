--- conflicted
+++ resolved
@@ -31,11 +31,8 @@
 module Make (Inputs : Inputs_intf) :
   Sync_handler_intf
   with type ledger_hash := Ledger_hash.t
-<<<<<<< HEAD
-=======
    and type state_hash := State_hash.t
    and type external_transition := Inputs.External_transition.t
->>>>>>> 898e68aa
    and type transition_frontier := Inputs.Transition_frontier.t
    and type syncable_ledger_query := Sync_ledger.query
    and type syncable_ledger_answer := Sync_ledger.answer = struct
@@ -68,8 +65,6 @@
     in
     let answer = Sync_ledger.Responder.answer_query responder query in
     (hash, answer)
-<<<<<<< HEAD
-=======
 
   let transition_catchup ~frontier hash =
     let open Option.Let_syntax in
@@ -80,5 +75,4 @@
         |> With_hash.data |> External_transition.of_verified )
       frontier breadcrumb
     |> Non_empty_list.of_list_opt
->>>>>>> 898e68aa
 end