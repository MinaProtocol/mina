--- conflicted
+++ resolved
@@ -2,8 +2,4 @@
   (name sync_handler)
   (public_name sync_handler)
   (preprocess (pps ppx_jane))
-<<<<<<< HEAD
-  (libraries async_kernel core_kernel protocols coda_base syncable_ledger merkle_address consensus))
-=======
-  (libraries async_kernel core_kernel protocols coda_base transition_frontier syncable_ledger merkle_address))
->>>>>>> 4d5ce5e3
+  (libraries async_kernel core_kernel protocols coda_base transition_frontier syncable_ledger merkle_address consensus))