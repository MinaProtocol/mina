--- conflicted
+++ resolved
@@ -316,7 +316,7 @@
   | Base { statement; _ } ->
       let ledger_proof =
         Ledger_proof.create ~statement ~sok_digest ~proof
-        |> Ledger_proof.Cached.generate ~proof_cache_db
+        |> Ledger_proof.Cached.write_proof_to_disk ~proof_cache_db
       in
       Ok (ledger_proof, Sok_message.create ~fee ~prover)
   | Merge ((p, _), (p', _)) ->
@@ -325,7 +325,7 @@
       and s' = Ledger_proof.Cached.statement p' in
       let%map statement = Transaction_snark.Statement.merge s s' in
       ( Ledger_proof.create ~statement ~sok_digest ~proof
-        |> Ledger_proof.Cached.generate ~proof_cache_db
+        |> Ledger_proof.Cached.write_proof_to_disk ~proof_cache_db
       , Sok_message.create ~fee ~prover )
 
 let total_proofs (works : Transaction_snark_work.t list) =
@@ -1476,27 +1476,20 @@
   let%map () = check_length protocol_states_assoc in
   protocol_states_assoc
 
-<<<<<<< HEAD
-let generate ~proof_cache_db
+let write_all_proofs_to_disk ~proof_cache_db
     { Stable.Latest.scan_state; previous_incomplete_zkapp_updates } =
   let scan_state' =
     Parallel_scan.State.map ~f2:ident scan_state
-      ~f1:(Tuple2.map_fst ~f:(Ledger_proof.Cached.generate ~proof_cache_db))
+      ~f1:
+        (Tuple2.map_fst
+           ~f:(Ledger_proof.Cached.write_proof_to_disk ~proof_cache_db) )
   in
   { scan_state = scan_state'; previous_incomplete_zkapp_updates }
 
-let unwrap { scan_state; previous_incomplete_zkapp_updates } =
+let read_all_proofs_from_disk { scan_state; previous_incomplete_zkapp_updates }
+    =
   let scan_state' =
     Parallel_scan.State.map ~f2:ident scan_state
-      ~f1:(Tuple2.map_fst ~f:Ledger_proof.Cached.unwrap)
-  in
-  { Stable.Latest.scan_state = scan_state'; previous_incomplete_zkapp_updates }
-=======
-let write_all_proofs_to_disk
-    { Stable.Latest.scan_state; previous_incomplete_zkapp_updates } =
-  { scan_state; previous_incomplete_zkapp_updates }
-
-let read_all_proofs_from_disk { scan_state; previous_incomplete_zkapp_updates }
-    =
-  { Stable.Latest.scan_state; previous_incomplete_zkapp_updates }
->>>>>>> 4d8834a0
+      ~f1:(Tuple2.map_fst ~f:Ledger_proof.Cached.read_proof_from_disk)
+  in
+  { Stable.Latest.scan_state = scan_state'; previous_incomplete_zkapp_updates }