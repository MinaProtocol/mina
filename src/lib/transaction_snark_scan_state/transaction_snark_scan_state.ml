open Core_kernel
open Async
open Mina_base
open Mina_transaction
open Currency
module Ledger = Mina_ledger.Ledger
module Sparse_ledger = Mina_ledger.Sparse_ledger

let map2_or_error xs ys ~f =
  let rec go xs ys acc =
    match (xs, ys) with
    | [], [] ->
        Ok (List.rev acc)
    | x :: xs, y :: ys -> (
        match f x y with Error e -> Error e | Ok z -> go xs ys (z :: acc) )
    | _, _ ->
        Or_error.error_string "Length mismatch"
  in
  go xs ys []

module type Monad_with_Or_error_intf = sig
  type 'a t

  include Monad.S with type 'a t := 'a t

  module Or_error : sig
    type nonrec 'a t = 'a Or_error.t t

    include Monad.S with type 'a t := 'a t
  end
end

module Transaction_with_witness = struct
  [%%versioned
  module Stable = struct
    module V2 = struct
      (* TODO: The statement is redundant here - it can be computed from the
         witness and the transaction
      *)
      type t =
        { transaction_with_info :
            Mina_transaction_logic.Transaction_applied.Stable.V2.t
        ; state_hash : State_hash.Stable.V1.t * State_body_hash.Stable.V1.t
        ; statement : Transaction_snark.Statement.Stable.V2.t
        ; init_stack :
            Transaction_snark.Pending_coinbase_stack_state.Init_stack.Stable.V1
            .t
        ; ledger_witness : Mina_ledger.Sparse_ledger.Stable.V2.t [@sexp.opaque]
        }
      [@@deriving sexp]

      let to_latest = Fn.id
    end
  end]
end

module Ledger_proof_with_sok_message = struct
  [%%versioned
  module Stable = struct
    module V2 = struct
      type t = Ledger_proof.Stable.V2.t * Sok_message.Stable.V1.t
      [@@deriving sexp]

      let to_latest = Fn.id
    end
  end]
end

module Available_job = struct
  type t =
    ( Ledger_proof_with_sok_message.t
    , Transaction_with_witness.t )
    Parallel_scan.Available_job.t
  [@@deriving sexp]
end

module Space_partition = Parallel_scan.Space_partition

module Job_view = struct
  type t = Transaction_snark.Statement.t Parallel_scan.Job_view.t
  [@@deriving sexp]

  let to_yojson ({ value; position } : t) : Yojson.Safe.t =
    let module R = struct
      type t =
        ( Frozen_ledger_hash.t
        , Pending_coinbase.Stack_versioned.t
        , Mina_state.Local_state.t )
        Mina_state.Registers.t
      [@@deriving to_yojson]
    end in
    let statement_to_yojson (s : Transaction_snark.Statement.t) =
      `Assoc
        [ ("Work_id", `Int (Transaction_snark.Statement.hash s))
        ; ("Source", R.to_yojson s.source)
        ; ("Target", R.to_yojson s.target)
        ; ( "Fee Excess"
          , `List
              [ `Assoc
                  [ ("token", Token_id.to_yojson s.fee_excess.fee_token_l)
                  ; ("amount", Fee.Signed.to_yojson s.fee_excess.fee_excess_l)
                  ]
              ; `Assoc
                  [ ("token", Token_id.to_yojson s.fee_excess.fee_token_r)
                  ; ("amount", Fee.Signed.to_yojson s.fee_excess.fee_excess_r)
                  ]
              ] )
        ; ("Supply Increase", Currency.Amount.to_yojson s.supply_increase)
        ]
    in
    let job_to_yojson =
      match value with
      | BEmpty ->
          `Assoc [ ("B", `List []) ]
      | MEmpty ->
          `Assoc [ ("M", `List []) ]
      | MPart x ->
          `Assoc [ ("M", `List [ statement_to_yojson x ]) ]
      | MFull (x, y, { seq_no; status }) ->
          `Assoc
            [ ( "M"
              , `List
                  [ statement_to_yojson x
                  ; statement_to_yojson y
                  ; `Int seq_no
                  ; `Assoc
                      [ ( "Status"
                        , `String (Parallel_scan.Job_status.to_string status) )
                      ]
                  ] )
            ]
      | BFull (x, { seq_no; status }) ->
          `Assoc
            [ ( "B"
              , `List
                  [ statement_to_yojson x
                  ; `Int seq_no
                  ; `Assoc
                      [ ( "Status"
                        , `String (Parallel_scan.Job_status.to_string status) )
                      ]
                  ] )
            ]
    in
    `List [ `Int position; job_to_yojson ]
end

type job = Available_job.t [@@deriving sexp]

[%%versioned
module Stable = struct
  module V2 = struct
    type t =
      ( Ledger_proof_with_sok_message.Stable.V2.t
      , Transaction_with_witness.Stable.V2.t )
      Parallel_scan.State.Stable.V1.t
    [@@deriving sexp]

    let to_latest = Fn.id

    let hash (t : t) =
      let state_hash =
        Parallel_scan.State.hash t
          (Binable.to_string (module Ledger_proof_with_sok_message.Stable.V2))
          (Binable.to_string (module Transaction_with_witness.Stable.V2))
      in
      Staged_ledger_hash.Aux_hash.of_bytes
        (state_hash |> Digestif.SHA256.to_raw_string)
  end
end]

[%%define_locally Stable.Latest.(hash)]

(**********Helpers*************)

let create_expected_statement ~constraint_constants
    ~(get_state : State_hash.t -> Mina_state.Protocol_state.value Or_error.t)
    { Transaction_with_witness.transaction_with_info
    ; state_hash
    ; ledger_witness
    ; init_stack
    ; statement
    } =
  let open Or_error.Let_syntax in
  let source_merkle_root =
    Frozen_ledger_hash.of_ledger_hash
    @@ Sparse_ledger.merkle_root ledger_witness
  in
  let { With_status.data = transaction; status = _ } =
    Ledger.Transaction_applied.transaction transaction_with_info
  in
  let%bind protocol_state = get_state (fst state_hash) in
  let state_view = Mina_state.Protocol_state.Body.view protocol_state.body in
  let empty_local_state = Mina_state.Local_state.empty in
  let%bind after, _ =
    Or_error.try_with (fun () ->
        Sparse_ledger.apply_transaction ~constraint_constants
          ~txn_state_view:state_view ledger_witness transaction)
    |> Or_error.join
  in
  let target_merkle_root =
    Sparse_ledger.merkle_root after |> Frozen_ledger_hash.of_ledger_hash
  in
  let%bind pending_coinbase_before =
    match init_stack with
    | Base source ->
        Ok source
    | Merge ->
        Or_error.errorf
          !"Invalid init stack in Pending coinbase stack state . Expected Base \
            found Merge"
  in
  let pending_coinbase_after =
    let state_body_hash = snd state_hash in
    let pending_coinbase_with_state =
      Pending_coinbase.Stack.push_state state_body_hash pending_coinbase_before
    in
    match transaction with
    | Coinbase c ->
        Pending_coinbase.Stack.push_coinbase c pending_coinbase_with_state
    | _ ->
        pending_coinbase_with_state
  in
  let%bind fee_excess = Transaction.fee_excess transaction in
  let%map supply_increase = Transaction.supply_increase transaction in
  { Transaction_snark.Statement.source =
      { ledger =
          { tree = source_merkle_root
          ; next_available_token = next_available_token_before
          }
      ; pending_coinbase_stack = statement.source.pending_coinbase_stack
      ; local_state = empty_local_state
      }
  ; target =
      { ledger =
          { tree = target_merkle_root
          ; next_available_token = next_available_token_after
          }
      ; pending_coinbase_stack = pending_coinbase_after
      ; local_state = empty_local_state
      }
  ; fee_excess
  ; supply_increase
  ; sok_digest = ()
  }

let completed_work_to_scanable_work (job : job) (fee, current_proof, prover) :
    Ledger_proof_with_sok_message.t Or_error.t =
  let sok_digest = Ledger_proof.sok_digest current_proof
  and proof = Ledger_proof.underlying_proof current_proof in
  match job with
  | Base { statement; _ } ->
      let ledger_proof = Ledger_proof.create ~statement ~sok_digest ~proof in
      Ok (ledger_proof, Sok_message.create ~fee ~prover)
  | Merge ((p, _), (p', _)) ->
      let open Or_error.Let_syntax in
      (*
      let%map statement =
        Transaction_snark.Statement.merge (Ledger_proof.statement p)
          (Ledger_proof.statement p')
      in *)
      let s = Ledger_proof.statement p and s' = Ledger_proof.statement p' in
      let option lab =
        Option.value_map ~default:(Or_error.error_string lab) ~f:(fun x -> Ok x)
      in
      let%map fee_excess = Fee_excess.combine s.fee_excess s'.fee_excess
      and supply_increase =
        Amount.add s.supply_increase s'.supply_increase
        |> option "Error adding supply_increases"
      and _valid_pending_coinbase_stack =
        if
          Pending_coinbase.Stack.equal s.target.pending_coinbase_stack
            s'.source.pending_coinbase_stack
        then Ok ()
        else Or_error.error_string "Invalid pending coinbase stack state"
<<<<<<< HEAD
      and () =
        if
          Token_id.equal s.target.ledger.next_available_token
            s'.source.ledger.next_available_token
        then Ok ()
        else
          Or_error.error_string
            "Statements have incompatible next_available_token state"
=======
>>>>>>> ba204584
      in
      let statement : Transaction_snark.Statement.t =
        { source = s.source
        ; target = s'.target
        ; supply_increase
        ; fee_excess
        ; sok_digest = ()
        }
      in
      ( Ledger_proof.create ~statement ~sok_digest ~proof
      , Sok_message.create ~fee ~prover )

let total_proofs (works : Transaction_snark_work.t list) =
  List.sum (module Int) works ~f:(fun w -> One_or_two.length w.proofs)

(*************exposed functions*****************)

module P = struct
  type t = Ledger_proof_with_sok_message.t
end

module Make_statement_scanner (Verifier : sig
  type t

  val verify : verifier:t -> P.t list -> bool Deferred.Or_error.t
end) =
struct
  module Fold = Parallel_scan.State.Make_foldable (Deferred)

  let logger = lazy (Logger.create ())

  module Timer = struct
    module Info = struct
      module Time_span = struct
        type t = Time.Span.t

        let to_yojson t = `Float (Time.Span.to_ms t)
      end

      type t =
        { total : Time_span.t
        ; count : int
        ; min : Time_span.t
        ; max : Time_span.t
        }
      [@@deriving to_yojson]

      let singleton time = { total = time; count = 1; max = time; min = time }

      let update (t : t) time =
        { total = Time.Span.( + ) t.total time
        ; count = t.count + 1
        ; min = Time.Span.min t.min time
        ; max = Time.Span.max t.max time
        }
    end

    type t = Info.t String.Table.t

    let create () : t = String.Table.create ()

    let time (t : t) label f =
      let start = Time.now () in
      let x = f () in
      let elapsed = Time.(diff (now ()) start) in
      Hashtbl.update t label ~f:(function
        | None ->
            Info.singleton elapsed
        | Some acc ->
            Info.update acc elapsed) ;
      x

    let log label (t : t) =
      let logger = Lazy.force logger in
      [%log debug]
        ~metadata:
          (List.map (Hashtbl.to_alist t) ~f:(fun (k, info) ->
               (k, Info.to_yojson info)))
        "%s timing" label
  end

  (*TODO: fold over the pending_coinbase tree and validate the statements?*)
  let scan_statement ~constraint_constants tree ~statement_check ~verifier :
      ( Transaction_snark.Statement.t
      , [ `Error of Error.t | `Empty ] )
      Deferred.Result.t =
    let open Deferred.Or_error.Let_syntax in
    let timer = Timer.create () in
    let yield_occasionally =
      let f = Staged.unstage (Async.Scheduler.yield_every ~n:50) in
      fun () -> f () |> Deferred.map ~f:Or_error.return
    in
    let yield_always () =
      Async.Scheduler.yield () |> Deferred.map ~f:Or_error.return
    in
    let module Acc = struct
      type t = (Transaction_snark.Statement.t * P.t list) option
    end in
    let write_error description =
      sprintf !"Staged_ledger.scan_statement: %s\n" description
    in
    let with_error ~f message =
      let result = f () in
      Deferred.Result.map_error result ~f:(fun e ->
          Error.createf !"%s: %{sexp:Error.t}" (write_error message) e)
    in
    let merge_acc ~proofs (acc : Acc.t) s2 : Acc.t Deferred.Or_error.t =
      Timer.time timer (sprintf "merge_acc:%s" __LOC__) (fun () ->
          with_error "Bad merge proof" ~f:(fun () ->
              match acc with
              | None ->
                  return (Some (s2, proofs))
              | Some (s1, ps) ->
                  let%bind merged_statement =
                    Deferred.return (Transaction_snark.Statement.merge s1 s2)
                  in
                  let%map () = yield_occasionally () in
                  Some (merged_statement, proofs @ ps)))
    in
    let merge_pc (acc : Transaction_snark.Statement.t option) s2 :
        Transaction_snark.Statement.t option Or_error.t =
      let open Or_error.Let_syntax in
      match acc with
      | None ->
          Ok (Some s2)
      | Some s1 ->
          let%map () =
            if
              Pending_coinbase.Stack.connected
                ~prev:(Some s1.source.pending_coinbase_stack)
                ~first:s1.target.pending_coinbase_stack
                ~second:s2.source.pending_coinbase_stack ()
            then return ()
            else
              Or_error.errorf
                !"Base merge proof: invalid pending coinbase transition s1: \
                  %{sexp: Transaction_snark.Statement.t} s2: %{sexp: \
                  Transaction_snark.Statement.t}"
                s1 s2
          in
          Some s2
    in
    let fold_step_a (acc_statement, acc_pc) job =
      match job with
      | Parallel_scan.Merge.Job.Part (proof, message) ->
          let statement = Ledger_proof.statement proof in
          let%map acc_stmt =
            merge_acc ~proofs:[ (proof, message) ] acc_statement statement
          in
          (acc_stmt, acc_pc)
      | Empty | Full { status = Parallel_scan.Job_status.Done; _ } ->
          return (acc_statement, acc_pc)
      | Full { left = proof_1, message_1; right = proof_2, message_2; _ } ->
          let stmt1 = Ledger_proof.statement proof_1 in
          let stmt2 = Ledger_proof.statement proof_2 in
          let%bind merged_statement =
            Timer.time timer (sprintf "merge:%s" __LOC__) (fun () ->
                Deferred.return (Transaction_snark.Statement.merge stmt1 stmt2))
          in
          let%map acc_stmt =
            merge_acc acc_statement merged_statement
              ~proofs:[ (proof_1, message_1); (proof_2, message_2) ]
          in
          (acc_stmt, acc_pc)
    in
    let fold_step_d (acc_statement, acc_pc) job =
      match job with
      | Parallel_scan.Base.Job.Empty ->
          return (acc_statement, acc_pc)
      | Full
          { status = Parallel_scan.Job_status.Done
          ; job = (transaction : Transaction_with_witness.t)
          ; _
          } ->
          let%map acc_pc =
            Deferred.return (merge_pc acc_pc transaction.statement)
          in
          (acc_statement, acc_pc)
      | Full { job = transaction; _ } ->
          with_error "Bad base statement" ~f:(fun () ->
              let%bind expected_statement =
                match statement_check with
                | `Full get_state ->
                    let%bind result =
                      Timer.time timer
                        (sprintf "create_expected_statement:%s" __LOC__)
                        (fun () ->
                          Deferred.return
                            (create_expected_statement ~constraint_constants
                               ~get_state transaction))
                    in
                    let%map () = yield_always () in
                    result
                | `Partial ->
                    return transaction.statement
              in
              let%bind () = yield_always () in
              if
                Transaction_snark.Statement.equal transaction.statement
                  expected_statement
              then
                let%bind acc_stmt =
                  merge_acc ~proofs:[] acc_statement transaction.statement
                in
                let%map acc_pc =
                  merge_pc acc_pc transaction.statement |> Deferred.return
                in
                (acc_stmt, acc_pc)
              else
                Deferred.Or_error.error_string
                  (sprintf
                     !"Bad base statement expected: \
                       %{sexp:Transaction_snark.Statement.t} got: \
                       %{sexp:Transaction_snark.Statement.t}"
                     transaction.statement expected_statement))
    in
    let%bind.Deferred res =
      Fold.fold_chronological_until tree ~init:(None, None)
        ~f_merge:(fun acc (_weight, job) ->
          let open Container.Continue_or_stop in
          match%map.Deferred fold_step_a acc job with
          | Ok next ->
              Continue next
          | e ->
              Stop e)
        ~f_base:(fun acc (_weight, job) ->
          let open Container.Continue_or_stop in
          match%map.Deferred fold_step_d acc job with
          | Ok next ->
              Continue next
          | e ->
              Stop e)
        ~finish:return
    in
    Timer.log "scan_statement" timer ;
    match res with
    | Ok (None, _) ->
        Deferred.return (Error `Empty)
    | Ok (Some (res, proofs), _) -> (
        match%map.Deferred Verifier.verify ~verifier proofs with
        | Ok true ->
            Ok res
        | Ok false ->
            Error (`Error (Error.of_string "Bad proofs"))
        | Error e ->
            Error (`Error e) )
    | Error e ->
        Deferred.return (Error (`Error e))

  let check_invariants t ~constraint_constants ~statement_check ~verifier
      ~error_prefix
      ~(registers_begin :
         ( Frozen_ledger_hash.t
         , Pending_coinbase.Stack.t
         , Mina_state.Local_state.t )
         Mina_state.Registers.t
         option)
      ~(registers_end :
         ( Frozen_ledger_hash.t
         , Pending_coinbase.Stack.t
         , Mina_state.Local_state.t )
         Mina_state.Registers.t) =
    let clarify_error cond err =
      if not cond then Or_error.errorf "%s : %s" error_prefix err else Ok ()
    in
    let check_registers (reg1 : _ Mina_state.Registers.t)
        (reg2 : _ Mina_state.Registers.t) =
      let open Or_error.Let_syntax in
      let%map () =
        clarify_error
          (Frozen_ledger_hash.equal reg1.ledger.tree reg2.ledger.tree)
          "did not connect with snarked ledger hash"
      and () =
        clarify_error
<<<<<<< HEAD
          (Token_id.equal reg1.ledger.next_available_token
             reg2.ledger.next_available_token)
          "did not connect with next available token"
      and () =
        clarify_error
=======
>>>>>>> ba204584
          (Pending_coinbase.Stack.connected ~first:reg1.pending_coinbase_stack
             ~second:reg2.pending_coinbase_stack ())
          "did not connect with pending-coinbase stack"
      and () =
        clarify_error
          (Mina_transaction_logic.Parties_logic.Local_state.Value.equal
             reg1.local_state reg2.local_state)
          "did not connect with local state"
      in
      ()
    in
    match%map
      O1trace.sync_thread "validate_transaction_snark_scan_state" (fun () ->
          scan_statement t ~constraint_constants ~statement_check ~verifier)
    with
    | Error (`Error e) ->
        Error e
    | Error `Empty ->
        Option.value_map ~default:(Ok ()) registers_begin
          ~f:(fun registers_begin ->
            check_registers registers_begin registers_end)
    | Ok
        { fee_excess = { fee_token_l; fee_excess_l; fee_token_r; fee_excess_r }
        ; source
        ; target
        ; supply_increase = _
        ; sok_digest = ()
        } ->
        let open Or_error.Let_syntax in
        let%map () =
          Option.value_map ~default:(Ok ()) registers_begin
            ~f:(fun registers_begin -> check_registers registers_begin source)
        and () = check_registers registers_end target
        and () =
          clarify_error
            (Fee.Signed.equal Fee.Signed.zero fee_excess_l)
            "nonzero fee excess"
        and () =
          clarify_error
            (Fee.Signed.equal Fee.Signed.zero fee_excess_r)
            "nonzero fee excess"
        and () =
          clarify_error
            (Token_id.equal Token_id.default fee_token_l)
            "nondefault fee token"
        and () =
          clarify_error
            (Token_id.equal Token_id.default fee_token_r)
            "nondefault fee token"
        in
        ()
end

module Staged_undos = struct
  type applied_txn = Ledger.Transaction_applied.t

  type t = applied_txn list

  let apply ~constraint_constants t ledger =
    List.fold_left t ~init:(Ok ()) ~f:(fun acc t ->
        Or_error.bind
          (Or_error.map acc ~f:(fun _ -> t))
          ~f:(fun u -> Ledger.undo ~constraint_constants ledger u))
end

let statement_of_job : job -> Transaction_snark.Statement.t option = function
  | Base { statement; _ } ->
      Some statement
  | Merge ((p1, _), (p2, _)) ->
      Transaction_snark.Statement.merge
        (Ledger_proof.statement p1)
        (Ledger_proof.statement p2)
      |> Result.ok

let create ~work_delay ~transaction_capacity_log_2 =
  let k = Int.pow 2 transaction_capacity_log_2 in
  Parallel_scan.empty ~delay:work_delay ~max_base_jobs:k

let empty ~(constraint_constants : Genesis_constants.Constraint_constants.t) ()
    =
  create ~work_delay:constraint_constants.work_delay
    ~transaction_capacity_log_2:constraint_constants.transaction_capacity_log_2

let extract_txns txns_with_witnesses =
  (* TODO: This type checks, but are we actually pulling the inverse txn here? *)
  List.map txns_with_witnesses
    ~f:(fun (txn_with_witness : Transaction_with_witness.t) ->
      let txn =
        Ledger.Transaction_applied.transaction
          txn_with_witness.transaction_with_info
      in
      let state_hash = fst txn_with_witness.state_hash in
      (txn, state_hash))

let latest_ledger_proof t =
  let open Option.Let_syntax in
  let%map proof, txns_with_witnesses = Parallel_scan.last_emitted_value t in
  (proof, extract_txns txns_with_witnesses)

let free_space = Parallel_scan.free_space

(*This needs to be grouped like in work_to_do function. Group of two jobs per list and not group of two jobs after concatenating the lists*)
let all_jobs = Parallel_scan.all_jobs

let next_on_new_tree = Parallel_scan.next_on_new_tree

let base_jobs_on_latest_tree = Parallel_scan.base_jobs_on_latest_tree

(*All the transactions in the order in which they were applied*)
let staged_transactions t =
  List.map ~f:(fun (t : Transaction_with_witness.t) ->
      t.transaction_with_info |> Ledger.Transaction_applied.transaction)
  @@ Parallel_scan.pending_data t

let staged_transactions_with_protocol_states t
    ~(get_state : State_hash.t -> Mina_state.Protocol_state.value Or_error.t) =
  let open Or_error.Let_syntax in
  List.map ~f:(fun (t : Transaction_with_witness.t) ->
      let txn =
        t.transaction_with_info |> Ledger.Transaction_applied.transaction
      in
      let%map protocol_state = get_state (fst t.state_hash) in
      (txn, protocol_state))
  @@ Parallel_scan.pending_data t
  |> Or_error.all

(*All the staged transactions in the reverse order of their application (Latest first)*)
let staged_undos t : Staged_undos.t =
  List.map
    (Parallel_scan.pending_data t |> List.rev)
    ~f:(fun (t : Transaction_with_witness.t) -> t.transaction_with_info)

let partition_if_overflowing t =
  let bundle_count work_count = (work_count + 1) / 2 in
  let { Space_partition.first = slots, job_count; second } =
    Parallel_scan.partition_if_overflowing t
  in
  { Space_partition.first = (slots, bundle_count job_count)
  ; second =
      Option.map second ~f:(fun (slots, job_count) ->
          (slots, bundle_count job_count))
  }

let extract_from_job (job : job) =
  match job with
  | Parallel_scan.Available_job.Base d ->
      First
        ( d.transaction_with_info
        , d.statement
        , d.state_hash
        , d.ledger_witness
        , d.init_stack )
  | Merge ((p1, _), (p2, _)) ->
      Second (p1, p2)

let snark_job_list_json t =
  let all_jobs : Job_view.t list list =
    let fa (a : Ledger_proof_with_sok_message.t) =
      Ledger_proof.statement (fst a)
    in
    let fd (d : Transaction_with_witness.t) = d.statement in
    Parallel_scan.view_jobs_with_position t fa fd
  in
  Yojson.Safe.to_string
    (`List
      (List.map all_jobs ~f:(fun tree ->
           `List (List.map tree ~f:Job_view.to_yojson))))

(*Always the same pairing of jobs*)
let all_work_statements_exn t : Transaction_snark_work.Statement.t list =
  let work_seqs = all_jobs t in
  List.concat_map work_seqs ~f:(fun work_seq ->
      One_or_two.group_list
        (List.map work_seq ~f:(fun job ->
             match statement_of_job job with
             | None ->
                 assert false
             | Some stmt ->
                 stmt)))

let required_work_pairs t ~slots =
  let work_list = Parallel_scan.jobs_for_slots t ~slots in
  List.concat_map work_list ~f:(fun works -> One_or_two.group_list works)

let k_work_pairs_for_new_diff t ~k =
  let work_list = Parallel_scan.jobs_for_next_update t in
  List.(
    take (concat_map work_list ~f:(fun works -> One_or_two.group_list works)) k)

(*Always the same pairing of jobs*)
let work_statements_for_new_diff t : Transaction_snark_work.Statement.t list =
  let work_list = Parallel_scan.jobs_for_next_update t in
  List.concat_map work_list ~f:(fun work_seq ->
      One_or_two.group_list
        (List.map work_seq ~f:(fun job ->
             match statement_of_job job with
             | None ->
                 assert false
             | Some stmt ->
                 stmt)))

let all_work_pairs t
    ~(get_state : State_hash.t -> Mina_state.Protocol_state.value Or_error.t) :
    (Transaction_witness.t, Ledger_proof.t) Snark_work_lib.Work.Single.Spec.t
    One_or_two.t
    list
    Or_error.t =
  let all_jobs = all_jobs t in
  let module A = Available_job in
  let open Or_error.Let_syntax in
  let single_spec (job : job) =
    match extract_from_job job with
    | First
        ( transaction_with_info
        , statement
        , state_hash
        , ledger_witness
        , init_stack ) ->
        let%map witness =
          let { With_status.data = transaction; status } =
            Mina_transaction_logic.Transaction_applied.transaction_with_status
              transaction_with_info
          in
          let%bind protocol_state_body =
            let%map state = get_state (fst state_hash) in
            Mina_state.Protocol_state.body state
          in
          let%map init_stack =
            match init_stack with
            | Base x ->
                Ok x
            | Merge ->
                Or_error.error_string "init_stack was Merge"
          in
          { Transaction_witness.ledger = ledger_witness
          ; transaction
          ; protocol_state_body
          ; init_stack
          ; status
          }
        in
        Snark_work_lib.Work.Single.Spec.Transition (statement, witness)
    | Second (p1, p2) ->
        let%map merged =
          Transaction_snark.Statement.merge
            (Ledger_proof.statement p1)
            (Ledger_proof.statement p2)
        in
        Snark_work_lib.Work.Single.Spec.Merge (merged, p1, p2)
  in
  List.fold_until all_jobs ~init:[]
    ~finish:(fun lst -> Ok lst)
    ~f:(fun acc jobs ->
      let specs_list : 'a One_or_two.t list Or_error.t =
        List.fold ~init:(Ok []) (One_or_two.group_list jobs)
          ~f:(fun acc' pair ->
            let%bind acc' = acc' in
            let%map spec = One_or_two.Or_error.map ~f:single_spec pair in
            spec :: acc')
      in
      match specs_list with
      | Ok list ->
          Continue (acc @ List.rev list)
      | Error e ->
          Stop (Error e))

let update_metrics = Parallel_scan.update_metrics

let fill_work_and_enqueue_transactions t transactions work =
  let open Or_error.Let_syntax in
  let fill_in_transaction_snark_work t (works : Transaction_snark_work.t list) :
      (Ledger_proof.t * Sok_message.t) list Or_error.t =
    let next_jobs =
      List.(
        take
          (concat @@ Parallel_scan.jobs_for_next_update t)
          (total_proofs works))
    in
    map2_or_error next_jobs
      (List.concat_map works
         ~f:(fun { Transaction_snark_work.fee; proofs; prover } ->
           One_or_two.map proofs ~f:(fun proof -> (fee, proof, prover))
           |> One_or_two.to_list))
      ~f:completed_work_to_scanable_work
  in
  let old_proof = Parallel_scan.last_emitted_value t in
  let%bind work_list = fill_in_transaction_snark_work t work in
  let%bind proof_opt, updated_scan_state =
    Parallel_scan.update t ~completed_jobs:work_list ~data:transactions
  in
  let%map result_opt =
    Option.value_map ~default:(Ok None) proof_opt
      ~f:(fun ((proof, _), txns_with_witnesses) ->
        let curr_source = (Ledger_proof.statement proof).source in
        (*TODO: get genesis ledger hash if the old_proof is none*)
        let prev_target =
          Option.value_map ~default:curr_source old_proof
            ~f:(fun ((p', _), _) -> (Ledger_proof.statement p').target)
        in
        (*prev_target is connected to curr_source- Order of the arguments is
          important here*)
        if Mina_state.Registers.Value.connected prev_target curr_source then
          Ok (Some (proof, extract_txns txns_with_witnesses))
        else Or_error.error_string "Unexpected ledger proof emitted")
  in
  (result_opt, updated_scan_state)

let required_state_hashes t =
  List.fold ~init:State_hash.Set.empty
    ~f:(fun acc (t : Transaction_with_witness.t) ->
      Set.add acc (fst t.state_hash))
    (Parallel_scan.pending_data t)

let check_required_protocol_states t ~protocol_states =
  let open Or_error.Let_syntax in
  let required_state_hashes = required_state_hashes t in
  let check_length states =
    let required = State_hash.Set.length required_state_hashes in
    let received = List.length states in
    if required = received then Or_error.return ()
    else
      Or_error.errorf
        !"Required %d protocol states but received %d"
        required received
  in
  (*Don't check further if the lengths dont match*)
  let%bind () = check_length protocol_states in
  let received_state_map =
    List.fold protocol_states ~init:Mina_base.State_hash.Map.empty
      ~f:(fun m ps ->
        State_hash.Map.set m
          ~key:(State_hash.With_state_hashes.state_hash ps)
          ~data:ps)
  in
  let protocol_states_assoc =
    List.filter_map
      (State_hash.Set.to_list required_state_hashes)
      ~f:(State_hash.Map.find received_state_map)
  in
  let%map () = check_length protocol_states_assoc in
  protocol_states_assoc<|MERGE_RESOLUTION|>--- conflicted
+++ resolved
@@ -224,18 +224,12 @@
   let%bind fee_excess = Transaction.fee_excess transaction in
   let%map supply_increase = Transaction.supply_increase transaction in
   { Transaction_snark.Statement.source =
-      { ledger =
-          { tree = source_merkle_root
-          ; next_available_token = next_available_token_before
-          }
+      { ledger = source_merkle_root
       ; pending_coinbase_stack = statement.source.pending_coinbase_stack
       ; local_state = empty_local_state
       }
   ; target =
-      { ledger =
-          { tree = target_merkle_root
-          ; next_available_token = next_available_token_after
-          }
+      { ledger = target_merkle_root
       ; pending_coinbase_stack = pending_coinbase_after
       ; local_state = empty_local_state
       }
@@ -273,17 +267,6 @@
             s'.source.pending_coinbase_stack
         then Ok ()
         else Or_error.error_string "Invalid pending coinbase stack state"
-<<<<<<< HEAD
-      and () =
-        if
-          Token_id.equal s.target.ledger.next_available_token
-            s'.source.ledger.next_available_token
-        then Ok ()
-        else
-          Or_error.error_string
-            "Statements have incompatible next_available_token state"
-=======
->>>>>>> ba204584
       in
       let statement : Transaction_snark.Statement.t =
         { source = s.source
@@ -554,18 +537,10 @@
       let open Or_error.Let_syntax in
       let%map () =
         clarify_error
-          (Frozen_ledger_hash.equal reg1.ledger.tree reg2.ledger.tree)
+          (Frozen_ledger_hash.equal reg1.ledger reg2.ledger)
           "did not connect with snarked ledger hash"
       and () =
         clarify_error
-<<<<<<< HEAD
-          (Token_id.equal reg1.ledger.next_available_token
-             reg2.ledger.next_available_token)
-          "did not connect with next available token"
-      and () =
-        clarify_error
-=======
->>>>>>> ba204584
           (Pending_coinbase.Stack.connected ~first:reg1.pending_coinbase_stack
              ~second:reg2.pending_coinbase_stack ())
           "did not connect with pending-coinbase stack"
