--- conflicted
+++ resolved
@@ -21,9 +21,7 @@
               .For_transaction_snark_scan_state_intf) (Constants : sig
         val transaction_capacity_log_2 : int
 
-        val work_delay_factor : int
-
-        val latency_factor : int
+        val work_delay : int
     end) :
   Coda_intf.Transaction_snark_scan_state_generalized_intf
   with type transaction_snark_work := Inputs.Transaction_snark_work.t
@@ -42,38 +40,12 @@
 
     include Monad.S with type 'a t := 'a t
 
-<<<<<<< HEAD
-module Make (Constants : sig
-  val transaction_capacity_log_2 : int
-
-  val work_delay : int
-end)
-(Inputs : Inputs.S) : sig
-  include
-    Coda_pow.Transaction_snark_scan_state_intf
-    with type ledger := Inputs.Ledger.t
-     and type transaction_snark_work := Inputs.Transaction_snark_work.t
-     and type ledger_proof := Inputs.Ledger_proof.t
-     and type sparse_ledger := Inputs.Sparse_ledger.t
-     and type ledger_proof_statement := Inputs.Ledger_proof_statement.t
-     and type transaction := Inputs.Transaction.t
-     and type transaction_with_info := Inputs.Ledger.Undo.t
-     and type frozen_ledger_hash := Inputs.Frozen_ledger_hash.t
-     and type sok_message := Inputs.Sok_message.t
-     and type staged_ledger_aux_hash := Inputs.Staged_ledger_aux_hash.t
-     and type transaction_snark_work_statement :=
-                Inputs.Transaction_snark_work.Statement.t
-     and type transaction_witness := Inputs.Transaction_witness.t
-end = struct
-  open Inputs
-=======
     module Or_error : sig
       type nonrec 'a t = 'a Or_error.t t
 
       include Monad.S with type 'a t := 'a t
     end
   end
->>>>>>> f0531f32
 
   module Transaction_with_witness = struct
     module Stable = struct
@@ -318,14 +290,9 @@
     module Fold = Parallel_scan.State.Make_foldable (M)
 
     (*TODO: fold over the pending_coinbase tree and validate the statements?*)
-<<<<<<< HEAD
     let scan_statement tree ~verifier :
-        (Ledger_proof_statement.t, [`Error of Error.t | `Empty]) Result.t M.t =
-=======
-    let scan_statement {tree; _} ~verifier :
         (Transaction_snark_statement.t, [`Error of Error.t | `Empty]) Result.t
         M.t =
->>>>>>> f0531f32
       let write_error description =
         sprintf !"Staged_ledger.scan_statement: %s\n" description
       in
@@ -476,13 +443,8 @@
           ()
   end
 
-<<<<<<< HEAD
-  let statement_of_job : job -> Ledger_proof_statement.t option = function
+  let statement_of_job : job -> Transaction_snark_statement.t option = function
     | Base {statement; _} ->
-=======
-  let statement_of_job : job -> Transaction_snark_statement.t option = function
-    | Base ({statement; _}, _) ->
->>>>>>> f0531f32
         Some statement
     | Merge ((p1, _), (p2, _)) ->
         let stmt1 = Ledger_proof.statement p1
