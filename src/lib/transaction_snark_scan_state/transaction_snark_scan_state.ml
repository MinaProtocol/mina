--- conflicted
+++ resolved
@@ -161,16 +161,11 @@
 
 (**********Helpers*************)
 
-<<<<<<< HEAD
-let create_expected_statement
+let create_expected_statement ~constraint_constants
     { Transaction_with_witness.transaction_with_info
     ; state_hash
     ; ledger_witness
     ; statement } =
-=======
-let create_expected_statement ~constraint_constants
-    {Transaction_with_witness.transaction_with_info; witness; statement} =
->>>>>>> cb993cf2
   let open Or_error.Let_syntax in
   let source =
     Frozen_ledger_hash.of_ledger_hash
@@ -179,12 +174,8 @@
   let%bind transaction = Ledger.Undo.transaction transaction_with_info in
   let%bind after =
     Or_error.try_with (fun () ->
-<<<<<<< HEAD
-        Sparse_ledger.apply_transaction_exn ledger_witness transaction )
-=======
         Sparse_ledger.apply_transaction_exn ~constraint_constants
-          witness.ledger transaction )
->>>>>>> cb993cf2
+          ledger_witness transaction )
   in
   let target =
     Frozen_ledger_hash.of_ledger_hash @@ Sparse_ledger.merkle_root after
