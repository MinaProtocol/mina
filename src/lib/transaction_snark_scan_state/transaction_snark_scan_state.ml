open Core_kernel
open Coda_base
open Currency

let option lab =
  Option.value_map ~default:(Or_error.error_string lab) ~f:(fun x -> Ok x)

let map2_or_error xs ys ~f =
  let rec go xs ys acc =
    match (xs, ys) with
    | [], [] ->
        Ok (List.rev acc)
    | x :: xs, y :: ys -> (
      match f x y with Error e -> Error e | Ok z -> go xs ys (z :: acc) )
    | _, _ ->
        Or_error.error_string "Length mismatch"
  in
  go xs ys []

module type Monad_with_Or_error_intf = sig
  type 'a t

  include Monad.S with type 'a t := 'a t

  module Or_error : sig
    type nonrec 'a t = 'a Or_error.t t

    include Monad.S with type 'a t := 'a t
  end
end

module Transaction_with_witness = struct
  [%%versioned
  module Stable = struct
    module V1 = struct
      type t =
        { transaction_with_info: Transaction_logic.Undo.Stable.V1.t
        ; state_hash: State_hash.Stable.V1.t * State_body_hash.Stable.V1.t
        ; statement: Transaction_snark.Statement.Stable.V1.t
        ; ledger_witness: Coda_base.Sparse_ledger.Stable.V1.t sexp_opaque }
      [@@deriving sexp]

      let to_latest = Fn.id
    end
  end]

  (* TODO: The statement is redundant here - it can be computed from the witness and the transaction *)
  type t = Stable.Latest.t =
    { transaction_with_info: Ledger.Undo.t
    ; state_hash: State_hash.t * State_body_hash.t
    ; statement: Transaction_snark.Statement.t
    ; ledger_witness: Coda_base.Sparse_ledger.t sexp_opaque }
  [@@deriving sexp]
end

module Ledger_proof_with_sok_message = struct
  [%%versioned
  module Stable = struct
    module V1 = struct
      type t = Ledger_proof.Stable.V1.t * Sok_message.Stable.V1.t
      [@@deriving sexp, bin_io, version]

      let to_latest = Fn.id
    end
  end]

  type t = Ledger_proof.t * Sok_message.t [@@deriving sexp]
end

module Available_job = struct
  type t =
    ( Ledger_proof_with_sok_message.t
    , Transaction_with_witness.t )
    Parallel_scan.Available_job.t
  [@@deriving sexp]
end

module Space_partition = Parallel_scan.Space_partition

module Job_view = struct
  type t = Transaction_snark.Statement.t Parallel_scan.Job_view.t
  [@@deriving sexp]

  let to_yojson ({value; position} : t) : Yojson.Safe.json =
    let hash_yojson h = Frozen_ledger_hash.to_yojson h in
    let statement_to_yojson (s : Transaction_snark.Statement.t) =
      `Assoc
        [ ("Work_id", `Int (Transaction_snark.Statement.hash s))
        ; ("Source", hash_yojson s.source)
        ; ("Target", hash_yojson s.target)
<<<<<<< HEAD
        ; ( "Fee Excess"
          , `List
              [ `Assoc
                  [ ("token", Token_id.to_yojson s.fee_excess.fee_token_l)
                  ; ("amount", Fee.Signed.to_yojson s.fee_excess.fee_excess_l)
                  ]
              ; `Assoc
                  [ ("token", Token_id.to_yojson s.fee_excess.fee_token_r)
                  ; ("amount", Fee.Signed.to_yojson s.fee_excess.fee_excess_r)
                  ] ] )
        ; ("Supply Increase", Amount.to_yojson s.supply_increase) ]
=======
        ; ("Fee Excess", Currency.Fee.Signed.to_yojson s.fee_excess)
        ; ("Supply Increase", Currency.Amount.to_yojson s.supply_increase)
        ; ( "Pending coinbase stack"
          , Transaction_snark.Pending_coinbase_stack_state.to_yojson
              s.pending_coinbase_stack_state ) ]
>>>>>>> 893326d0
    in
    let job_to_yojson =
      match value with
      | BEmpty ->
          `Assoc [("B", `List [])]
      | MEmpty ->
          `Assoc [("M", `List [])]
      | MPart x ->
          `Assoc [("M", `List [statement_to_yojson x])]
      | MFull (x, y, {seq_no; status}) ->
          `Assoc
            [ ( "M"
              , `List
                  [ statement_to_yojson x
                  ; statement_to_yojson y
                  ; `Int seq_no
                  ; `Assoc
                      [ ( "Status"
                        , `String (Parallel_scan.Job_status.to_string status)
                        ) ] ] ) ]
      | BFull (x, {seq_no; status}) ->
          `Assoc
            [ ( "B"
              , `List
                  [ statement_to_yojson x
                  ; `Int seq_no
                  ; `Assoc
                      [ ( "Status"
                        , `String (Parallel_scan.Job_status.to_string status)
                        ) ] ] ) ]
    in
    `List [`Int position; job_to_yojson]
end

type job = Available_job.t [@@deriving sexp]

[%%versioned
module Stable = struct
  module V1 = struct
    type t =
      ( Ledger_proof_with_sok_message.Stable.V1.t
      , Transaction_with_witness.Stable.V1.t )
      Parallel_scan.State.Stable.V1.t
    [@@deriving sexp]

    let to_latest = Fn.id

    (* TODO: Review this. The version bytes for the underlying types are
       included in the hash, so it can never be stable between versions.
    *)

    let hash t =
      let state_hash =
        Parallel_scan.State.hash t
          (Binable.to_string (module Ledger_proof_with_sok_message.Stable.V1))
          (Binable.to_string (module Transaction_with_witness.Stable.V1))
      in
      Staged_ledger_hash.Aux_hash.of_bytes
        (state_hash |> Digestif.SHA256.to_raw_string)
  end
end]

type t = Stable.Latest.t [@@deriving sexp]

[%%define_locally
Stable.Latest.(hash)]

(**********Helpers*************)

let create_expected_statement ~constraint_constants
    { Transaction_with_witness.transaction_with_info
    ; state_hash
    ; ledger_witness
    ; statement } =
  let open Or_error.Let_syntax in
  let source =
    Frozen_ledger_hash.of_ledger_hash
    @@ Sparse_ledger.merkle_root ledger_witness
  in
  let%bind transaction = Ledger.Undo.transaction transaction_with_info in
  let%bind after =
    Or_error.try_with (fun () ->
        Sparse_ledger.apply_transaction_exn ~constraint_constants
          ledger_witness transaction )
  in
  let target =
    Frozen_ledger_hash.of_ledger_hash @@ Sparse_ledger.merkle_root after
  in
  let%bind pending_coinbase_before =
    match statement.pending_coinbase_stack_state.init_stack with
    | Base source ->
        Ok source
    | Merge ->
        Or_error.errorf
          !"Invalid init stack in Pending coinbase stack state . Expected \
            Base found Merge"
  in
  let pending_coinbase_after =
    let state_body_hash = snd state_hash in
    let pending_coinbase_with_state =
      Pending_coinbase.Stack.push_state state_body_hash pending_coinbase_before
    in
    match transaction with
    | Coinbase c ->
        Pending_coinbase.Stack.push_coinbase c pending_coinbase_with_state
    | _ ->
        pending_coinbase_with_state
  in
  let%bind fee_excess = Transaction.fee_excess transaction in
  let%map supply_increase = Transaction.supply_increase transaction in
  { Transaction_snark.Statement.source
  ; target
  ; fee_excess
  ; supply_increase
  ; pending_coinbase_stack_state=
      { statement.pending_coinbase_stack_state with
        target= pending_coinbase_after }
  ; proof_type= `Base }

let completed_work_to_scanable_work (job : job) (fee, current_proof, prover) :
    'a Or_error.t =
  let sok_digest = Ledger_proof.sok_digest current_proof
  and proof = Ledger_proof.underlying_proof current_proof in
  match job with
  | Base {statement; _} ->
      let ledger_proof = Ledger_proof.create ~statement ~sok_digest ~proof in
      Ok (ledger_proof, Sok_message.create ~fee ~prover)
  | Merge ((p, _), (p', _)) ->
      let s = Ledger_proof.statement p and s' = Ledger_proof.statement p' in
      let open Or_error.Let_syntax in
      let%map fee_excess = Fee_excess.combine s.fee_excess s'.fee_excess
      and supply_increase =
        Amount.add s.supply_increase s'.supply_increase
        |> option "Error adding supply_increases"
      and _valid_pending_coinbase_stack =
        if
          Pending_coinbase.Stack.equal s.pending_coinbase_stack_state.target
            s'.pending_coinbase_stack_state.source
        then Ok ()
        else Or_error.error_string "Invalid pending coinbase stack state"
      in
      let statement =
        { Transaction_snark.Statement.source= s.source
        ; target= s'.target
        ; supply_increase
        ; pending_coinbase_stack_state=
            { source= s.pending_coinbase_stack_state.source
            ; target= s'.pending_coinbase_stack_state.target
            ; init_stack= Merge }
        ; fee_excess
        ; proof_type= `Merge }
      in
      ( Ledger_proof.create ~statement ~sok_digest ~proof
      , Sok_message.create ~fee ~prover )

let total_proofs (works : Transaction_snark_work.t list) =
  List.sum (module Int) works ~f:(fun w -> One_or_two.length w.proofs)

(*************exposed functions*****************)

module P = struct
  type t = Ledger_proof_with_sok_message.t
end

module Make_statement_scanner
    (M : Monad_with_Or_error_intf) (Verifier : sig
        type t

        val verify : verifier:t -> P.t list -> sexp_bool M.t
    end) =
struct
  module Fold = Parallel_scan.State.Make_foldable (Monad.Ident)

  (*TODO: fold over the pending_coinbase tree and validate the statements?*)
  let scan_statement ~constraint_constants tree ~verifier :
      (Transaction_snark.Statement.t, [`Error of Error.t | `Empty]) Result.t
      M.t =
    let module Acc = struct
      type t = (Transaction_snark.Statement.t * P.t list) option
    end in
    let write_error description =
      sprintf !"Staged_ledger.scan_statement: %s\n" description
    in
    let with_error ~f message =
      let result = f () in
      Result.map_error result ~f:(fun e ->
          Error.createf !"%s: %{sexp:Error.t}" (write_error message) e )
    in
    let merge_acc ~proofs (acc : Acc.t) s2 : Acc.t Or_error.t =
      let open Or_error.Let_syntax in
      with_error "Bad merge proof" ~f:(fun () ->
          match acc with
          | None ->
              Ok (Some (s2, proofs))
          | Some (s1, ps) ->
              let%map merged_statement =
                Transaction_snark.Statement.merge s1 s2
              in
              Some (merged_statement, proofs @ ps) )
    in
    let fold_step_a acc_statement job =
      match job with
      | Parallel_scan.Merge.Job.Part (proof, message) ->
          let statement = Ledger_proof.statement proof in
          merge_acc ~proofs:[(proof, message)] acc_statement statement
      | Empty | Full {status= Parallel_scan.Job_status.Done; _} ->
          Or_error.return acc_statement
      | Full {left= proof_1, message_1; right= proof_2, message_2; _} ->
          let open Or_error.Let_syntax in
          let%bind merged_statement =
            Transaction_snark.Statement.merge
              (Ledger_proof.statement proof_1)
              (Ledger_proof.statement proof_2)
          in
          merge_acc acc_statement merged_statement
            ~proofs:[(proof_1, message_1); (proof_2, message_2)]
    in
    let fold_step_d acc_statement job =
      match job with
      | Parallel_scan.Base.Job.Empty
      | Full {status= Parallel_scan.Job_status.Done; _} ->
          Or_error.return acc_statement
      | Full {job= transaction; _} ->
          with_error "Bad base statement" ~f:(fun () ->
              let open Or_error.Let_syntax in
              let%bind expected_statement =
                create_expected_statement ~constraint_constants transaction
              in
              if
                Transaction_snark.Statement.equal transaction.statement
                  expected_statement
              then merge_acc ~proofs:[] acc_statement transaction.statement
              else
                Or_error.error_string
                  (sprintf
                     !"Bad base statement expected: \
                       %{sexp:Transaction_snark.Statement.t} got: \
                       %{sexp:Transaction_snark.Statement.t}"
                     transaction.statement expected_statement) )
    in
    let res =
      Fold.fold_chronological_until tree ~init:None
        ~f_merge:(fun acc (_weight, job) ->
          let open Container.Continue_or_stop in
          match fold_step_a acc job with
          | Ok next ->
              Continue next
          | e ->
              Stop e )
        ~f_base:(fun acc (_weight, job) ->
          let open Container.Continue_or_stop in
          match fold_step_d acc job with
          | Ok next ->
              Continue next
          | e ->
              Stop e )
        ~finish:Result.return
    in
    match res with
    | Ok None ->
        M.return (Error `Empty)
    | Ok (Some (res, proofs)) ->
        let open M.Let_syntax in
        if%map Verifier.verify ~verifier proofs then Ok res
        else Error (`Error (Error.of_string "Bad proofs"))
    | Error e ->
        M.return (Error (`Error e))

  let check_invariants t ~constraint_constants ~verifier ~error_prefix
      ~ledger_hash_end:current_ledger_hash
      ~ledger_hash_begin:snarked_ledger_hash =
    let clarify_error cond err =
      if not cond then Or_error.errorf "%s : %s" error_prefix err else Ok ()
    in
    let open M.Let_syntax in
    match%map scan_statement ~constraint_constants ~verifier t with
    | Error (`Error e) ->
        Error e
    | Error `Empty ->
        let current_ledger_hash = current_ledger_hash in
        Option.value_map ~default:(Ok ()) snarked_ledger_hash ~f:(fun hash ->
            clarify_error
              (Frozen_ledger_hash.equal hash current_ledger_hash)
              "did not connect with snarked ledger hash" )
    | Ok
        { fee_excess= {fee_token_l; fee_excess_l; fee_token_r; fee_excess_r}
        ; source
        ; target
        ; supply_increase= _
        ; pending_coinbase_stack_state= _ (*TODO: check pending coinbases?*)
        ; proof_type= _ } ->
        let open Or_error.Let_syntax in
        let%map () =
          Option.value_map ~default:(Ok ()) snarked_ledger_hash ~f:(fun hash ->
              clarify_error
                (Frozen_ledger_hash.equal hash source)
                "did not connect with snarked ledger hash" )
        and () =
          clarify_error
            (Frozen_ledger_hash.equal current_ledger_hash target)
            "incorrect statement target hash"
        and () =
          clarify_error
            (Fee.Signed.equal Fee.Signed.zero fee_excess_l)
            "nonzero fee excess"
        and () =
          clarify_error
            (Fee.Signed.equal Fee.Signed.zero fee_excess_r)
            "nonzero fee excess"
        and () =
          clarify_error
            (Token_id.equal Token_id.default fee_token_l)
            "nondefault fee token"
        and () =
          clarify_error
            (Token_id.equal Token_id.default fee_token_r)
            "nondefault fee token"
        in
        ()
end

module Staged_undos = struct
  type undo = Ledger.Undo.t

  type t = undo list

  let apply ~constraint_constants t ledger =
    List.fold_left t ~init:(Ok ()) ~f:(fun acc t ->
        Or_error.bind
          (Or_error.map acc ~f:(fun _ -> t))
          ~f:(fun u -> Ledger.undo ~constraint_constants ledger u) )
end

let statement_of_job : job -> Transaction_snark.Statement.t option = function
  | Base {statement; _} ->
      Some statement
  | Merge ((p1, _), (p2, _)) ->
      let stmt1 = Ledger_proof.statement p1
      and stmt2 = Ledger_proof.statement p2 in
      let open Option.Let_syntax in
      let%bind () =
        Option.some_if (Frozen_ledger_hash.equal stmt1.target stmt2.source) ()
      in
      let%map fee_excess =
        match Fee_excess.combine stmt1.fee_excess stmt2.fee_excess with
        | Ok ret ->
            Some ret
        | Error _ ->
            None
      and supply_increase =
        Currency.Amount.add stmt1.supply_increase stmt2.supply_increase
      in
      { Transaction_snark.Statement.source= stmt1.source
      ; target= stmt2.target
      ; supply_increase
      ; pending_coinbase_stack_state=
          { source= stmt1.pending_coinbase_stack_state.source
          ; target= stmt2.pending_coinbase_stack_state.target
          ; init_stack= Merge }
      ; fee_excess
      ; proof_type= `Merge }

let create ~work_delay ~transaction_capacity_log_2 =
  let k = Int.pow 2 transaction_capacity_log_2 in
  Parallel_scan.empty ~delay:work_delay ~max_base_jobs:k

let empty ~(constraint_constants : Genesis_constants.Constraint_constants.t) ()
    =
  create ~work_delay:constraint_constants.work_delay
    ~transaction_capacity_log_2:constraint_constants.transaction_capacity_log_2

let extract_txns txns_with_witnesses =
  (* TODO: This type checks, but are we actually pulling the inverse txn here? *)
  List.map txns_with_witnesses
    ~f:(fun (txn_with_witness : Transaction_with_witness.t) ->
      let txn =
        Ledger.Undo.transaction txn_with_witness.transaction_with_info
        |> Or_error.ok_exn
      in
      let state_hash = fst txn_with_witness.state_hash in
      (txn, state_hash) )

let latest_ledger_proof t =
  let open Option.Let_syntax in
  let%map proof, txns_with_witnesses = Parallel_scan.last_emitted_value t in
  (proof, extract_txns txns_with_witnesses)

let free_space = Parallel_scan.free_space

(*This needs to be grouped like in work_to_do function. Group of two jobs per list and not group of two jobs after concatenating the lists*)
let all_jobs = Parallel_scan.all_jobs

let next_on_new_tree = Parallel_scan.next_on_new_tree

let base_jobs_on_latest_tree = Parallel_scan.base_jobs_on_latest_tree

(* TODO: make this operation O(1) -- gets used in Sync_handler RPC, which is performance sensitive (#3733) *)
let target_merkle_root t =
  let open Transaction_with_witness in
  let open Option.Let_syntax in
  let%map last_item = List.last (Parallel_scan.pending_data t) in
  last_item.statement.target

(*All the transactions in the order in which they were applied*)
let staged_transactions t =
  List.map ~f:(fun (t : Transaction_with_witness.t) ->
      t.transaction_with_info |> Ledger.Undo.transaction )
  @@ Parallel_scan.pending_data t
  |> Or_error.all

let staged_transactions_with_protocol_states t
    ~(get_state : State_hash.t -> Coda_state.Protocol_state.value Or_error.t) =
  let open Or_error.Let_syntax in
  List.map ~f:(fun (t : Transaction_with_witness.t) ->
      let%bind txn = t.transaction_with_info |> Ledger.Undo.transaction in
      let%map protocol_state = get_state (fst t.state_hash) in
      (txn, protocol_state) )
  @@ Parallel_scan.pending_data t
  |> Or_error.all

(*All the staged transactions in the reverse order of their application (Latest first)*)
let staged_undos t : Staged_undos.t =
  List.map
    (Parallel_scan.pending_data t |> List.rev)
    ~f:(fun (t : Transaction_with_witness.t) -> t.transaction_with_info)

let partition_if_overflowing t =
  let bundle_count work_count = (work_count + 1) / 2 in
  let {Space_partition.first= slots, job_count; second} =
    Parallel_scan.partition_if_overflowing t
  in
  { Space_partition.first= (slots, bundle_count job_count)
  ; second=
      Option.map second ~f:(fun (slots, job_count) ->
          (slots, bundle_count job_count) ) }

let extract_from_job (job : job) =
  match job with
  | Parallel_scan.Available_job.Base d ->
      First
        (d.transaction_with_info, d.statement, d.state_hash, d.ledger_witness)
  | Merge ((p1, _), (p2, _)) ->
      Second (p1, p2)

let snark_job_list_json t =
  let all_jobs : Job_view.t list list =
    let fa (a : Ledger_proof_with_sok_message.t) =
      Ledger_proof.statement (fst a)
    in
    let fd (d : Transaction_with_witness.t) = d.statement in
    Parallel_scan.view_jobs_with_position t fa fd
  in
  Yojson.Safe.to_string
    (`List
      (List.map all_jobs ~f:(fun tree ->
           `List (List.map tree ~f:Job_view.to_yojson) )))

(*Always the same pairing of jobs*)
let all_work_statements_exn t : Transaction_snark_work.Statement.t list =
  let work_seqs = all_jobs t in
  List.concat_map work_seqs ~f:(fun work_seq ->
      One_or_two.group_list
        (List.map work_seq ~f:(fun job ->
             match statement_of_job job with
             | None ->
                 assert false
             | Some stmt ->
                 stmt )) )

let required_work_pairs t ~slots =
  let work_list = Parallel_scan.jobs_for_slots t ~slots in
  List.concat_map work_list ~f:(fun works -> One_or_two.group_list works)

let k_work_pairs_for_new_diff t ~k =
  let work_list = Parallel_scan.jobs_for_next_update t in
  List.(
    take (concat_map work_list ~f:(fun works -> One_or_two.group_list works)) k)

(*Always the same pairing of jobs*)
let work_statements_for_new_diff t : Transaction_snark_work.Statement.t list =
  let work_list = Parallel_scan.jobs_for_next_update t in
  List.concat_map work_list ~f:(fun work_seq ->
      One_or_two.group_list
        (List.map work_seq ~f:(fun job ->
             match statement_of_job job with
             | None ->
                 assert false
             | Some stmt ->
                 stmt )) )

let all_work_pairs t
    ~(get_state : State_hash.t -> Coda_state.Protocol_state.value Or_error.t) :
    ( Transaction.t
    , Transaction_witness.t
    , Ledger_proof.t )
    Snark_work_lib.Work.Single.Spec.t
    One_or_two.t
    list
    Or_error.t =
  let all_jobs = all_jobs t in
  let module A = Available_job in
  let open Or_error.Let_syntax in
  let single_spec (job : job) =
    match extract_from_job job with
    | First (transaction_with_info, statement, state_hash, ledger_witness) ->
        let%bind transaction = Ledger.Undo.transaction transaction_with_info in
        let%map protocol_state_body =
          let%map state = get_state (fst state_hash) in
          Coda_state.Protocol_state.body state
        in
        Snark_work_lib.Work.Single.Spec.Transition
          ( statement
          , transaction
          , {Transaction_witness.ledger= ledger_witness; protocol_state_body}
          )
    | Second (p1, p2) ->
        let%map merged =
          Transaction_snark.Statement.merge
            (Ledger_proof.statement p1)
            (Ledger_proof.statement p2)
        in
        Snark_work_lib.Work.Single.Spec.Merge (merged, p1, p2)
  in
  List.fold_until all_jobs ~init:[]
    ~finish:(fun lst -> Ok lst)
    ~f:(fun acc jobs ->
      let specs_list : 'a One_or_two.t list Or_error.t =
        List.fold ~init:(Ok []) (One_or_two.group_list jobs)
          ~f:(fun acc' pair ->
            let%bind acc' = acc' in
            let%map spec = One_or_two.Or_error.map ~f:single_spec pair in
            spec :: acc' )
      in
      match specs_list with
      | Ok list ->
          Continue (acc @ List.rev list)
      | Error e ->
          Stop (Error e) )

let update_metrics = Parallel_scan.update_metrics

let fill_work_and_enqueue_transactions t transactions work =
  let open Or_error.Let_syntax in
  let fill_in_transaction_snark_work t (works : Transaction_snark_work.t list)
      : (Ledger_proof.t * Sok_message.t) list Or_error.t =
    let next_jobs =
      List.(
        take
          (concat @@ Parallel_scan.jobs_for_next_update t)
          (total_proofs works))
    in
    map2_or_error next_jobs
      (List.concat_map works
         ~f:(fun {Transaction_snark_work.fee; proofs; prover} ->
           One_or_two.map proofs ~f:(fun proof -> (fee, proof, prover))
           |> One_or_two.to_list ))
      ~f:completed_work_to_scanable_work
  in
  let old_proof = Parallel_scan.last_emitted_value t in
  let%bind work_list = fill_in_transaction_snark_work t work in
  let%bind proof_opt, updated_scan_state =
    Parallel_scan.update t ~completed_jobs:work_list ~data:transactions
  in
  let%map result_opt =
    Option.value_map ~default:(Ok None) proof_opt
      ~f:(fun ((proof, _), txns_with_witnesses) ->
        let curr_source = (Ledger_proof.statement proof).source in
        (*TODO: get genesis ledger hash if the old_proof is none*)
        let prev_target =
          Option.value_map ~default:curr_source old_proof
            ~f:(fun ((p', _), _) -> (Ledger_proof.statement p').target)
        in
        if Frozen_ledger_hash.equal curr_source prev_target then
          Ok (Some (proof, extract_txns txns_with_witnesses))
        else Or_error.error_string "Unexpected ledger proof emitted" )
  in
  (result_opt, updated_scan_state)

let required_state_hashes t =
  List.fold ~init:State_hash.Set.empty
    ~f:(fun acc (t : Transaction_with_witness.t) ->
      Set.add acc (fst t.state_hash) )
    (Parallel_scan.pending_data t)

let check_required_protocol_states t ~protocol_states =
  let open Or_error.Let_syntax in
  let required_state_hashes = required_state_hashes t in
  let check_length states =
    let required = State_hash.Set.length required_state_hashes in
    let received = List.length states in
    if required = received then Or_error.return ()
    else
      Or_error.errorf
        !"Required %d protocol states but received %d"
        required received
  in
  (*Don't check further if the lengths dont match*)
  let%bind () = check_length protocol_states in
  let received_state_map =
    List.fold protocol_states ~init:Coda_base.State_hash.Map.empty
      ~f:(fun m ps ->
        State_hash.Map.set m ~key:(Coda_state.Protocol_state.hash ps) ~data:ps
    )
  in
  let protocol_states_assoc =
    List.filter_map (State_hash.Set.to_list required_state_hashes)
      ~f:(fun hash ->
        let open Option.Let_syntax in
        let%map state = State_hash.Map.find received_state_map hash in
        (hash, state) )
  in
  let%map () = check_length protocol_states_assoc in
  protocol_states_assoc<|MERGE_RESOLUTION|>--- conflicted
+++ resolved
@@ -88,7 +88,6 @@
         [ ("Work_id", `Int (Transaction_snark.Statement.hash s))
         ; ("Source", hash_yojson s.source)
         ; ("Target", hash_yojson s.target)
-<<<<<<< HEAD
         ; ( "Fee Excess"
           , `List
               [ `Assoc
@@ -99,14 +98,10 @@
                   [ ("token", Token_id.to_yojson s.fee_excess.fee_token_r)
                   ; ("amount", Fee.Signed.to_yojson s.fee_excess.fee_excess_r)
                   ] ] )
-        ; ("Supply Increase", Amount.to_yojson s.supply_increase) ]
-=======
-        ; ("Fee Excess", Currency.Fee.Signed.to_yojson s.fee_excess)
         ; ("Supply Increase", Currency.Amount.to_yojson s.supply_increase)
         ; ( "Pending coinbase stack"
           , Transaction_snark.Pending_coinbase_stack_state.to_yojson
               s.pending_coinbase_stack_state ) ]
->>>>>>> 893326d0
     in
     let job_to_yojson =
       match value with
