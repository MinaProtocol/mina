--- conflicted
+++ resolved
@@ -248,13 +248,8 @@
       |> Frozen_ledger_hash.of_ledger_hash
     in
     let%map supply_increase =
-<<<<<<< HEAD
-      Ledger.Transaction_applied.supply_increase ~constraint_constants
-        applied_transaction
-=======
       Mina_transaction_logic.Transaction_applied.supply_increase
         ~constraint_constants applied_transaction
->>>>>>> 97ab3010
     in
     ( target_first_pass_merkle_root
     , target_second_pass_merkle_root
