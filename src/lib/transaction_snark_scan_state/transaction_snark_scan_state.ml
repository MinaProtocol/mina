open Core_kernel
open Async
open Mina_base
open Mina_transaction
open Currency
module Ledger = Mina_ledger.Ledger
module Sparse_ledger = Mina_ledger.Sparse_ledger

let map2_or_error xs ys ~f =
  let rec go xs ys acc =
    match (xs, ys) with
    | [], [] ->
        Ok (List.rev acc)
    | x :: xs, y :: ys -> (
        match f x y with Error e -> Error e | Ok z -> go xs ys (z :: acc) )
    | _, _ ->
        Or_error.error_string "Length mismatch"
  in
  go xs ys []

module type Monad_with_Or_error_intf = sig
  type 'a t

  include Monad.S with type 'a t := 'a t

  module Or_error : sig
    type nonrec 'a t = 'a Or_error.t t

    include Monad.S with type 'a t := 'a t
  end
end

module Transaction_with_witness = struct
  [%%versioned
  module Stable = struct
    module V2 = struct
      (* TODO: The statement is redundant here - it can be computed from the
         witness and the transaction
      *)
      type t =
        { transaction_with_info :
            Mina_transaction_logic.Transaction_applied.Stable.V2.t
        ; state_hash : State_hash.Stable.V1.t * State_body_hash.Stable.V1.t
        ; statement : Transaction_snark.Statement.Stable.V2.t
        ; init_stack :
            Transaction_snark.Pending_coinbase_stack_state.Init_stack.Stable.V1
            .t
        ; ledger_witness : Mina_ledger.Sparse_ledger.Stable.V2.t [@sexp.opaque]
        }
      [@@deriving sexp]

      let to_latest = Fn.id
    end
  end]
end

module Ledger_proof_with_sok_message = struct
  [%%versioned
  module Stable = struct
    module V2 = struct
      type t = Ledger_proof.Stable.V2.t * Sok_message.Stable.V1.t
      [@@deriving sexp]

      let to_latest = Fn.id
    end
  end]
end

module Available_job = struct
  type t =
    ( Ledger_proof_with_sok_message.t
    , Transaction_with_witness.t )
    Parallel_scan.Available_job.t
  [@@deriving sexp]
end

module Space_partition = Parallel_scan.Space_partition

module Job_view = struct
  type t = Transaction_snark.Statement.t Parallel_scan.Job_view.t
  [@@deriving sexp]

  let to_yojson ({ value; position } : t) : Yojson.Safe.t =
    let module R = struct
      type t =
        ( Frozen_ledger_hash.t
        , Pending_coinbase.Stack_versioned.t
        , Mina_state.Local_state.t )
        Mina_state.Registers.t
      [@@deriving to_yojson]
    end in
    let statement_to_yojson (s : Transaction_snark.Statement.t) =
      `Assoc
        [ ("Work_id", `Int (Transaction_snark.Statement.hash s))
        ; ("Source", R.to_yojson s.source)
        ; ("Target", R.to_yojson s.target)
        ; ( "Fee Excess"
          , `List
              [ `Assoc
                  [ ("token", Token_id.to_yojson s.fee_excess.fee_token_l)
                  ; ("amount", Fee.Signed.to_yojson s.fee_excess.fee_excess_l)
                  ]
              ; `Assoc
                  [ ("token", Token_id.to_yojson s.fee_excess.fee_token_r)
                  ; ("amount", Fee.Signed.to_yojson s.fee_excess.fee_excess_r)
                  ]
              ] )
        ; ("Supply Increase", Currency.Amount.to_yojson s.supply_increase)
        ]
    in
    let job_to_yojson =
      match value with
      | BEmpty ->
          `Assoc [ ("B", `List []) ]
      | MEmpty ->
          `Assoc [ ("M", `List []) ]
      | MPart x ->
          `Assoc [ ("M", `List [ statement_to_yojson x ]) ]
      | MFull (x, y, { seq_no; status }) ->
          `Assoc
            [ ( "M"
              , `List
                  [ statement_to_yojson x
                  ; statement_to_yojson y
                  ; `Int seq_no
                  ; `Assoc
                      [ ( "Status"
                        , `String (Parallel_scan.Job_status.to_string status) )
                      ]
                  ] )
            ]
      | BFull (x, { seq_no; status }) ->
          `Assoc
            [ ( "B"
              , `List
                  [ statement_to_yojson x
                  ; `Int seq_no
                  ; `Assoc
                      [ ( "Status"
                        , `String (Parallel_scan.Job_status.to_string status) )
                      ]
                  ] )
            ]
    in
    `List [ `Int position; job_to_yojson ]
end

type job = Available_job.t [@@deriving sexp]

[%%versioned
module Stable = struct
  module V2 = struct
    type t =
      ( Ledger_proof_with_sok_message.Stable.V2.t
      , Transaction_with_witness.Stable.V2.t )
      Parallel_scan.State.Stable.V1.t
    [@@deriving sexp]

    let to_latest = Fn.id

    let hash (t : t) =
      let state_hash =
        Parallel_scan.State.hash t
          (Binable.to_string (module Ledger_proof_with_sok_message.Stable.V2))
          (Binable.to_string (module Transaction_with_witness.Stable.V2))
      in
      Staged_ledger_hash.Aux_hash.of_bytes
        (state_hash |> Digestif.SHA256.to_raw_string)
  end
end]

[%%define_locally Stable.Latest.(hash)]

(**********Helpers*************)

let create_expected_statement ~constraint_constants
    ~(get_state : State_hash.t -> Mina_state.Protocol_state.value Or_error.t)
    { Transaction_with_witness.transaction_with_info
    ; state_hash
    ; ledger_witness
    ; init_stack
    ; statement
    } =
  let open Or_error.Let_syntax in
  let source_merkle_root =
    Frozen_ledger_hash.of_ledger_hash
    @@ Sparse_ledger.merkle_root ledger_witness
  in
  let { With_status.data = transaction; status = _ } =
    Ledger.Transaction_applied.transaction transaction_with_info
  in
  let%bind protocol_state = get_state (fst state_hash) in
  let state_view = Mina_state.Protocol_state.Body.view protocol_state.body in
  let empty_local_state = Mina_state.Local_state.empty () in
  let%bind after, _ =
    Or_error.try_with (fun () ->
        Sparse_ledger.apply_transaction ~constraint_constants
          ~txn_state_view:state_view ledger_witness transaction )
    |> Or_error.join
  in
  let target_merkle_root =
    Sparse_ledger.merkle_root after |> Frozen_ledger_hash.of_ledger_hash
  in
  let%bind pending_coinbase_before =
    match init_stack with
    | Base source ->
        Ok source
    | Merge ->
        Or_error.errorf
          !"Invalid init stack in Pending coinbase stack state . Expected Base \
            found Merge"
  in
  let pending_coinbase_after =
    let state_body_hash = snd state_hash in
    let pending_coinbase_with_state =
      Pending_coinbase.Stack.push_state state_body_hash pending_coinbase_before
    in
    match transaction with
    | Coinbase c ->
        Pending_coinbase.Stack.push_coinbase c pending_coinbase_with_state
    | _ ->
        pending_coinbase_with_state
  in
  let%bind fee_excess = Transaction.fee_excess transaction in
  let%map supply_increase = Transaction.supply_increase transaction in
  { Transaction_snark.Statement.source =
      { ledger = source_merkle_root
      ; pending_coinbase_stack = statement.source.pending_coinbase_stack
      ; local_state = empty_local_state
      }
  ; target =
      { ledger = target_merkle_root
      ; pending_coinbase_stack = pending_coinbase_after
      ; local_state = empty_local_state
      }
  ; fee_excess
  ; supply_increase
  ; sok_digest = ()
  }

let completed_work_to_scanable_work (job : job) (fee, current_proof, prover) :
    Ledger_proof_with_sok_message.t Or_error.t =
  let sok_digest = Ledger_proof.sok_digest current_proof
  and proof = Ledger_proof.underlying_proof current_proof in
  match job with
  | Base { statement; _ } ->
      let ledger_proof = Ledger_proof.create ~statement ~sok_digest ~proof in
      Ok (ledger_proof, Sok_message.create ~fee ~prover)
  | Merge ((p, _), (p', _)) ->
      let open Or_error.Let_syntax in
      (*
      let%map statement =
        Transaction_snark.Statement.merge (Ledger_proof.statement p)
          (Ledger_proof.statement p')
      in *)
      let s = Ledger_proof.statement p and s' = Ledger_proof.statement p' in
      let option lab =
        Option.value_map ~default:(Or_error.error_string lab) ~f:(fun x -> Ok x)
      in
      let%map fee_excess = Fee_excess.combine s.fee_excess s'.fee_excess
      and supply_increase =
        Amount.add s.supply_increase s'.supply_increase
        |> option "Error adding supply_increases"
      and _valid_pending_coinbase_stack =
        if
          Pending_coinbase.Stack.equal s.target.pending_coinbase_stack
            s'.source.pending_coinbase_stack
        then Ok ()
        else Or_error.error_string "Invalid pending coinbase stack state"
      in
      let statement : Transaction_snark.Statement.t =
        { source = s.source
        ; target = s'.target
        ; supply_increase
        ; fee_excess
        ; sok_digest = ()
        }
      in
      ( Ledger_proof.create ~statement ~sok_digest ~proof
      , Sok_message.create ~fee ~prover )

let total_proofs (works : Transaction_snark_work.t list) =
  List.sum (module Int) works ~f:(fun w -> One_or_two.length w.proofs)

(*************exposed functions*****************)

module P = struct
  type t = Ledger_proof_with_sok_message.t
end

module Make_statement_scanner (Verifier : sig
  type t

  val verify : verifier:t -> P.t list -> bool Deferred.Or_error.t
end) =
struct
  module Fold = Parallel_scan.State.Make_foldable (Deferred)

  let logger = lazy (Logger.create ())

  module Timer = struct
    module Info = struct
      module Time_span = struct
        type t = Time.Span.t

        let to_yojson t = `Float (Time.Span.to_ms t)
      end

      type t =
        { total : Time_span.t
        ; count : int
        ; min : Time_span.t
        ; max : Time_span.t
        }
      [@@deriving to_yojson]

      let singleton time = { total = time; count = 1; max = time; min = time }

      let update (t : t) time =
        { total = Time.Span.( + ) t.total time
        ; count = t.count + 1
        ; min = Time.Span.min t.min time
        ; max = Time.Span.max t.max time
        }
    end

    type t = Info.t String.Table.t

    let create () : t = String.Table.create ()

    let time (t : t) label f =
      let start = Time.now () in
      let x = f () in
      let elapsed = Time.(diff (now ()) start) in
      Hashtbl.update t label ~f:(function
        | None ->
            Info.singleton elapsed
        | Some acc ->
            Info.update acc elapsed ) ;
      x

    let log label (t : t) =
      let logger = Lazy.force logger in
      [%log debug]
        ~metadata:
          (List.map (Hashtbl.to_alist t) ~f:(fun (k, info) ->
               (k, Info.to_yojson info) ) )
        "%s timing" label
  end

  (*TODO: fold over the pending_coinbase tree and validate the statements?*)
  let scan_statement ~constraint_constants tree ~statement_check ~verifier :
      ( Transaction_snark.Statement.t
      , [ `Error of Error.t | `Empty ] )
      Deferred.Result.t =
    let open Deferred.Or_error.Let_syntax in
    let timer = Timer.create () in
    let yield_occasionally =
      let f = Staged.unstage (Async.Scheduler.yield_every ~n:50) in
      fun () -> f () |> Deferred.map ~f:Or_error.return
    in
    let yield_always () =
      Async.Scheduler.yield () |> Deferred.map ~f:Or_error.return
    in
    let module Acc = struct
      type t = (Transaction_snark.Statement.t * P.t list) option
    end in
    let write_error description =
      sprintf !"Staged_ledger.scan_statement: %s\n" description
    in
    let with_error ~f message =
      let result = f () in
      Deferred.Result.map_error result ~f:(fun e ->
          Error.createf !"%s: %{sexp:Error.t}" (write_error message) e )
    in
    let merge_acc ~proofs (acc : Acc.t) s2 : Acc.t Deferred.Or_error.t =
      Timer.time timer (sprintf "merge_acc:%s" __LOC__) (fun () ->
          with_error "Bad merge proof" ~f:(fun () ->
              match acc with
              | None ->
                  return (Some (s2, proofs))
              | Some (s1, ps) ->
                  let%bind merged_statement =
                    Deferred.return (Transaction_snark.Statement.merge s1 s2)
                  in
                  let%map () = yield_occasionally () in
                  Some (merged_statement, proofs @ ps) ) )
    in
    let merge_pc (acc : Transaction_snark.Statement.t option) s2 :
        Transaction_snark.Statement.t option Or_error.t =
      let open Or_error.Let_syntax in
      match acc with
      | None ->
          Ok (Some s2)
      | Some s1 ->
          let%map () =
            if
              Pending_coinbase.Stack.connected
                ~prev:(Some s1.source.pending_coinbase_stack)
                ~first:s1.target.pending_coinbase_stack
                ~second:s2.source.pending_coinbase_stack ()
            then return ()
            else
              Or_error.errorf
                !"Base merge proof: invalid pending coinbase transition s1: \
                  %{sexp: Transaction_snark.Statement.t} s2: %{sexp: \
                  Transaction_snark.Statement.t}"
                s1 s2
          in
          Some s2
    in
    let fold_step_a (acc_statement, acc_pc) job =
      match job with
      | Parallel_scan.Merge.Job.Part (proof, message) ->
          let statement = Ledger_proof.statement proof in
          let%map acc_stmt =
            merge_acc ~proofs:[ (proof, message) ] acc_statement statement
          in
          (acc_stmt, acc_pc)
      | Empty | Full { status = Parallel_scan.Job_status.Done; _ } ->
          return (acc_statement, acc_pc)
      | Full { left = proof_1, message_1; right = proof_2, message_2; _ } ->
          let stmt1 = Ledger_proof.statement proof_1 in
          let stmt2 = Ledger_proof.statement proof_2 in
          let%bind merged_statement =
            Timer.time timer (sprintf "merge:%s" __LOC__) (fun () ->
                Deferred.return (Transaction_snark.Statement.merge stmt1 stmt2) )
<<<<<<< HEAD
          in
          let%map acc_stmt =
            merge_acc acc_statement merged_statement
              ~proofs:[ (proof_1, message_1); (proof_2, message_2) ]
          in
=======
          in
          let%map acc_stmt =
            merge_acc acc_statement merged_statement
              ~proofs:[ (proof_1, message_1); (proof_2, message_2) ]
          in
>>>>>>> 2a77cca7
          (acc_stmt, acc_pc)
    in
    let fold_step_d (acc_statement, acc_pc) job =
      match job with
      | Parallel_scan.Base.Job.Empty ->
          return (acc_statement, acc_pc)
      | Full
          { status = Parallel_scan.Job_status.Done
          ; job = (transaction : Transaction_with_witness.t)
          ; _
          } ->
          let%map acc_pc =
            Deferred.return (merge_pc acc_pc transaction.statement)
          in
          (acc_statement, acc_pc)
      | Full { job = transaction; _ } ->
          with_error "Bad base statement" ~f:(fun () ->
              let%bind expected_statement =
                match statement_check with
                | `Full get_state ->
                    let%bind result =
                      Timer.time timer
                        (sprintf "create_expected_statement:%s" __LOC__)
                        (fun () ->
                          Deferred.return
                            (create_expected_statement ~constraint_constants
                               ~get_state transaction ) )
                    in
                    let%map () = yield_always () in
                    result
                | `Partial ->
                    return transaction.statement
              in
              let%bind () = yield_always () in
              if
                Transaction_snark.Statement.equal transaction.statement
                  expected_statement
              then
                let%bind acc_stmt =
                  merge_acc ~proofs:[] acc_statement transaction.statement
                in
                let%map acc_pc =
                  merge_pc acc_pc transaction.statement |> Deferred.return
                in
                (acc_stmt, acc_pc)
              else
                Deferred.Or_error.error_string
                  (sprintf
                     !"Bad base statement expected: \
                       %{sexp:Transaction_snark.Statement.t} got: \
                       %{sexp:Transaction_snark.Statement.t}"
                     transaction.statement expected_statement ) )
    in
    let%bind.Deferred res =
      Fold.fold_chronological_until tree ~init:(None, None)
        ~f_merge:(fun acc (_weight, job) ->
          let open Container.Continue_or_stop in
          match%map.Deferred fold_step_a acc job with
          | Ok next ->
              Continue next
          | e ->
              Stop e )
        ~f_base:(fun acc (_weight, job) ->
          let open Container.Continue_or_stop in
          match%map.Deferred fold_step_d acc job with
          | Ok next ->
              Continue next
          | e ->
              Stop e )
        ~finish:return
    in
    Timer.log "scan_statement" timer ;
    match res with
    | Ok (None, _) ->
        Deferred.return (Error `Empty)
    | Ok (Some (res, proofs), _) -> (
        match%map.Deferred Verifier.verify ~verifier proofs with
        | Ok true ->
            Ok res
        | Ok false ->
            Error (`Error (Error.of_string "Bad proofs"))
        | Error e ->
            Error (`Error e) )
    | Error e ->
        Deferred.return (Error (`Error e))

  let check_invariants t ~constraint_constants ~statement_check ~verifier
      ~error_prefix
      ~(registers_begin :
         ( Frozen_ledger_hash.t
         , Pending_coinbase.Stack.t
         , Mina_state.Local_state.t )
         Mina_state.Registers.t
         option )
      ~(registers_end :
         ( Frozen_ledger_hash.t
         , Pending_coinbase.Stack.t
         , Mina_state.Local_state.t )
         Mina_state.Registers.t ) =
    let clarify_error cond err =
      if not cond then Or_error.errorf "%s : %s" error_prefix err else Ok ()
    in
    let check_registers (reg1 : _ Mina_state.Registers.t)
        (reg2 : _ Mina_state.Registers.t) =
      let open Or_error.Let_syntax in
      let%map () =
        clarify_error
          (Frozen_ledger_hash.equal reg1.ledger reg2.ledger)
          "did not connect with snarked ledger hash"
      and () =
        clarify_error
          (Pending_coinbase.Stack.connected ~first:reg1.pending_coinbase_stack
             ~second:reg2.pending_coinbase_stack () )
          "did not connect with pending-coinbase stack"
      and () =
        clarify_error
          (Mina_transaction_logic.Parties_logic.Local_state.Value.equal
             reg1.local_state reg2.local_state )
          "did not connect with local state"
      in
      ()
    in
    match%map
      O1trace.sync_thread "validate_transaction_snark_scan_state" (fun () ->
          scan_statement t ~constraint_constants ~statement_check ~verifier )
    with
    | Error (`Error e) ->
        Error e
    | Error `Empty ->
        Option.value_map ~default:(Ok ()) registers_begin
          ~f:(fun registers_begin ->
            check_registers registers_begin registers_end )
    | Ok
        { fee_excess = { fee_token_l; fee_excess_l; fee_token_r; fee_excess_r }
        ; source
        ; target
        ; supply_increase = _
        ; sok_digest = ()
        } ->
        let open Or_error.Let_syntax in
        let%map () =
          Option.value_map ~default:(Ok ()) registers_begin
            ~f:(fun registers_begin -> check_registers registers_begin source)
        and () = check_registers registers_end target
        and () =
          clarify_error
            (Fee.Signed.equal Fee.Signed.zero fee_excess_l)
            "nonzero fee excess"
        and () =
          clarify_error
            (Fee.Signed.equal Fee.Signed.zero fee_excess_r)
            "nonzero fee excess"
        and () =
          clarify_error
            (Token_id.equal Token_id.default fee_token_l)
            "nondefault fee token"
        and () =
          clarify_error
            (Token_id.equal Token_id.default fee_token_r)
            "nondefault fee token"
        in
        ()
end

let statement_of_job : job -> Transaction_snark.Statement.t option = function
  | Base { statement; _ } ->
      Some statement
  | Merge ((p1, _), (p2, _)) ->
      Transaction_snark.Statement.merge
        (Ledger_proof.statement p1)
        (Ledger_proof.statement p2)
      |> Result.ok

let create ~work_delay ~transaction_capacity_log_2 =
  let k = Int.pow 2 transaction_capacity_log_2 in
  Parallel_scan.empty ~delay:work_delay ~max_base_jobs:k

let empty ~(constraint_constants : Genesis_constants.Constraint_constants.t) ()
    =
  create ~work_delay:constraint_constants.work_delay
    ~transaction_capacity_log_2:constraint_constants.transaction_capacity_log_2

let extract_txns txns_with_witnesses =
  (* TODO: This type checks, but are we actually pulling the inverse txn here? *)
  List.map txns_with_witnesses
    ~f:(fun (txn_with_witness : Transaction_with_witness.t) ->
      let txn =
        Ledger.Transaction_applied.transaction
          txn_with_witness.transaction_with_info
      in
      let state_hash = fst txn_with_witness.state_hash in
      (txn, state_hash) )

let latest_ledger_proof t =
  let open Option.Let_syntax in
  let%map proof, txns_with_witnesses = Parallel_scan.last_emitted_value t in
  (proof, extract_txns txns_with_witnesses)

let free_space = Parallel_scan.free_space

(*This needs to be grouped like in work_to_do function. Group of two jobs per list and not group of two jobs after concatenating the lists*)
let all_jobs = Parallel_scan.all_jobs

let next_on_new_tree = Parallel_scan.next_on_new_tree

let base_jobs_on_latest_tree = Parallel_scan.base_jobs_on_latest_tree

let base_jobs_on_earlier_tree = Parallel_scan.base_jobs_on_earlier_tree

(*All the transactions in the order in which they were applied*)
let staged_transactions t =
  List.map ~f:(fun (t : Transaction_with_witness.t) ->
      t.transaction_with_info |> Ledger.Transaction_applied.transaction )
  @@ Parallel_scan.pending_data t

let staged_transactions_with_protocol_states t
    ~(get_state : State_hash.t -> Mina_state.Protocol_state.value Or_error.t) =
  let open Or_error.Let_syntax in
  List.map ~f:(fun (t : Transaction_with_witness.t) ->
      let txn =
        t.transaction_with_info |> Ledger.Transaction_applied.transaction
      in
      let%map protocol_state = get_state (fst t.state_hash) in
      (txn, protocol_state) )
  @@ Parallel_scan.pending_data t
  |> Or_error.all

let partition_if_overflowing t =
  let bundle_count work_count = (work_count + 1) / 2 in
  let { Space_partition.first = slots, job_count; second } =
    Parallel_scan.partition_if_overflowing t
  in
  { Space_partition.first = (slots, bundle_count job_count)
  ; second =
      Option.map second ~f:(fun (slots, job_count) ->
          (slots, bundle_count job_count) )
  }

let extract_from_job (job : job) =
  match job with
  | Parallel_scan.Available_job.Base d ->
      First
        ( d.transaction_with_info
        , d.statement
        , d.state_hash
        , d.ledger_witness
        , d.init_stack )
  | Merge ((p1, _), (p2, _)) ->
      Second (p1, p2)

let snark_job_list_json t =
  let all_jobs : Job_view.t list list =
    let fa (a : Ledger_proof_with_sok_message.t) =
      Ledger_proof.statement (fst a)
    in
    let fd (d : Transaction_with_witness.t) = d.statement in
    Parallel_scan.view_jobs_with_position t fa fd
  in
  Yojson.Safe.to_string
    (`List
      (List.map all_jobs ~f:(fun tree ->
           `List (List.map tree ~f:Job_view.to_yojson) ) ) )

(*Always the same pairing of jobs*)
let all_work_statements_exn t : Transaction_snark_work.Statement.t list =
  let work_seqs = all_jobs t in
  List.concat_map work_seqs ~f:(fun work_seq ->
      One_or_two.group_list
        (List.map work_seq ~f:(fun job ->
             match statement_of_job job with
             | None ->
                 assert false
             | Some stmt ->
                 stmt ) ) )

let required_work_pairs t ~slots =
  let work_list = Parallel_scan.jobs_for_slots t ~slots in
  List.concat_map work_list ~f:(fun works -> One_or_two.group_list works)

let k_work_pairs_for_new_diff t ~k =
  let work_list = Parallel_scan.jobs_for_next_update t in
  List.(
    take (concat_map work_list ~f:(fun works -> One_or_two.group_list works)) k)

(*Always the same pairing of jobs*)
let work_statements_for_new_diff t : Transaction_snark_work.Statement.t list =
  let work_list = Parallel_scan.jobs_for_next_update t in
  List.concat_map work_list ~f:(fun work_seq ->
      One_or_two.group_list
        (List.map work_seq ~f:(fun job ->
             match statement_of_job job with
             | None ->
                 assert false
             | Some stmt ->
                 stmt ) ) )

let all_work_pairs t
    ~(get_state : State_hash.t -> Mina_state.Protocol_state.value Or_error.t) :
    (Transaction_witness.t, Ledger_proof.t) Snark_work_lib.Work.Single.Spec.t
    One_or_two.t
    list
    Or_error.t =
  let all_jobs = all_jobs t in
  let module A = Available_job in
  let open Or_error.Let_syntax in
  let single_spec (job : job) =
    match extract_from_job job with
    | First
        ( transaction_with_info
        , statement
        , state_hash
        , ledger_witness
        , init_stack ) ->
        let%map witness =
          let { With_status.data = transaction; status } =
            Mina_transaction_logic.Transaction_applied.transaction_with_status
              transaction_with_info
          in
          let%bind protocol_state_body =
            let%map state = get_state (fst state_hash) in
            Mina_state.Protocol_state.body state
          in
          let%map init_stack =
            match init_stack with
            | Base x ->
                Ok x
            | Merge ->
                Or_error.error_string "init_stack was Merge"
          in
          { Transaction_witness.ledger = ledger_witness
          ; transaction
          ; protocol_state_body
          ; init_stack
          ; status
          }
        in
        Snark_work_lib.Work.Single.Spec.Transition (statement, witness)
    | Second (p1, p2) ->
        let%map merged =
          Transaction_snark.Statement.merge
            (Ledger_proof.statement p1)
            (Ledger_proof.statement p2)
        in
        Snark_work_lib.Work.Single.Spec.Merge (merged, p1, p2)
  in
  List.fold_until all_jobs ~init:[]
    ~finish:(fun lst -> Ok lst)
    ~f:(fun acc jobs ->
      let specs_list : 'a One_or_two.t list Or_error.t =
        List.fold ~init:(Ok []) (One_or_two.group_list jobs)
          ~f:(fun acc' pair ->
            let%bind acc' = acc' in
            let%map spec = One_or_two.Or_error.map ~f:single_spec pair in
            spec :: acc' )
      in
      match specs_list with
      | Ok list ->
          Continue (acc @ List.rev list)
      | Error e ->
          Stop (Error e) )

let update_metrics = Parallel_scan.update_metrics

let fill_work_and_enqueue_transactions t transactions work =
  let open Or_error.Let_syntax in
  let fill_in_transaction_snark_work t (works : Transaction_snark_work.t list) :
      (Ledger_proof.t * Sok_message.t) list Or_error.t =
    let next_jobs =
      List.(
        take
          (concat @@ Parallel_scan.jobs_for_next_update t)
          (total_proofs works))
    in
    map2_or_error next_jobs
      (List.concat_map works
         ~f:(fun { Transaction_snark_work.fee; proofs; prover } ->
           One_or_two.map proofs ~f:(fun proof -> (fee, proof, prover))
           |> One_or_two.to_list ) )
      ~f:completed_work_to_scanable_work
  in
  let old_proof = Parallel_scan.last_emitted_value t in
  let%bind work_list = fill_in_transaction_snark_work t work in
  let%bind proof_opt, updated_scan_state =
    Parallel_scan.update t ~completed_jobs:work_list ~data:transactions
  in
  let%map result_opt =
    Option.value_map ~default:(Ok None) proof_opt
      ~f:(fun ((proof, _), txns_with_witnesses) ->
        let curr_source = (Ledger_proof.statement proof).source in
        (*TODO: get genesis ledger hash if the old_proof is none*)
        let prev_target =
          Option.value_map ~default:curr_source old_proof
            ~f:(fun ((p', _), _) -> (Ledger_proof.statement p').target)
        in
        (*prev_target is connected to curr_source- Order of the arguments is
          important here*)
        if Mina_state.Registers.Value.connected prev_target curr_source then
          Ok (Some (proof, extract_txns txns_with_witnesses))
        else Or_error.error_string "Unexpected ledger proof emitted" )
  in
  (result_opt, updated_scan_state)

let required_state_hashes t =
  List.fold ~init:State_hash.Set.empty
    ~f:(fun acc (t : Transaction_with_witness.t) ->
      Set.add acc (fst t.state_hash) )
    (Parallel_scan.pending_data t)

let check_required_protocol_states t ~protocol_states =
  let open Or_error.Let_syntax in
  let required_state_hashes = required_state_hashes t in
  let check_length states =
    let required = State_hash.Set.length required_state_hashes in
    let received = List.length states in
    if required = received then Or_error.return ()
    else
      Or_error.errorf
        !"Required %d protocol states but received %d"
        required received
  in
  (*Don't check further if the lengths dont match*)
  let%bind () = check_length protocol_states in
  let received_state_map =
    List.fold protocol_states ~init:Mina_base.State_hash.Map.empty
      ~f:(fun m ps ->
        State_hash.Map.set m
          ~key:(State_hash.With_state_hashes.state_hash ps)
          ~data:ps )
  in
  let protocol_states_assoc =
    List.filter_map
      (State_hash.Set.to_list required_state_hashes)
      ~f:(State_hash.Map.find received_state_map)
  in
  let%map () = check_length protocol_states_assoc in
  protocol_states_assoc<|MERGE_RESOLUTION|>--- conflicted
+++ resolved
@@ -425,19 +425,11 @@
           let%bind merged_statement =
             Timer.time timer (sprintf "merge:%s" __LOC__) (fun () ->
                 Deferred.return (Transaction_snark.Statement.merge stmt1 stmt2) )
-<<<<<<< HEAD
           in
           let%map acc_stmt =
             merge_acc acc_statement merged_statement
               ~proofs:[ (proof_1, message_1); (proof_2, message_2) ]
           in
-=======
-          in
-          let%map acc_stmt =
-            merge_acc acc_statement merged_statement
-              ~proofs:[ (proof_1, message_1); (proof_2, message_2) ]
-          in
->>>>>>> 2a77cca7
           (acc_stmt, acc_pc)
     in
     let fold_step_d (acc_statement, acc_pc) job =
