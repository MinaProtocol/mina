--- conflicted
+++ resolved
@@ -266,10 +266,7 @@
      list
      Or_error.t
 
-<<<<<<< HEAD
-val generate : proof_cache_db:Proof_cache_tag.cache_db -> Stable.Latest.t -> t
-=======
-val write_all_proofs_to_disk : Stable.Latest.t -> t
->>>>>>> 4d8834a0
+val write_all_proofs_to_disk :
+  proof_cache_db:Proof_cache_tag.cache_db -> Stable.Latest.t -> t
 
 val read_all_proofs_from_disk : t -> Stable.Latest.t