open Async
open Core
open Coda_base
open Gadt_lib
open Signature_lib
open Network_peer
module Gossip_net = Coda_networking.Gossip_net

(* There must be at least 2 peers to create a network *)
type 'n num_peers = 'n Peano.gt_1

(* TODO: make transition frontier a mutable option *)
type peer_state =
  { frontier: Transition_frontier.t
  ; consensus_local_state: Consensus.Data.Local_state.t }

type peer_network =
  {peer: Network_peer.Peer.t; state: peer_state; network: Coda_networking.t}

type nonrec 'n t =
  { fake_gossip_network: Gossip_net.Fake.network
  ; peer_networks: (peer_network, 'n) Vect.t }
  constraint 'n = _ num_peers

module Constants = struct
  let init_ip = Int32.of_int_exn 1

  let init_discovery_port = 1337
end

let setup (type n) ?(logger = Logger.null ())
    ?(trust_system = Trust_system.null ())
    ?(time_controller = Block_time.Controller.basic ~logger)
<<<<<<< HEAD
    ~constraint_constants (states : (peer_state, n num_peers) Vect.t) :
=======
    ~consensus_constants (states : (peer_state, n num_peers) Vect.t) :
>>>>>>> 1179c768
    n num_peers t =
  let _, peers =
    Vect.fold_map states
      ~init:(Constants.init_ip, Constants.init_discovery_port)
      ~f:(fun (ip, libp2p_port) _ ->
        (* each peer has a distinct IP address, so we lookup frontiers by IP *)
        let peer =
          Network_peer.Peer.create
            (Unix.Inet_addr.inet4_addr_of_int32 ip)
            ~libp2p_port
            ~peer_id:
              (Peer.Id.unsafe_of_string
                 (sprintf "fake peer at port %d" libp2p_port))
        in
        ((Int32.( + ) Int32.one ip, libp2p_port + 1), peer) )
  in
  let fake_gossip_network =
    Gossip_net.Fake.create_network (Vect.to_list peers)
  in
  let config peer consensus_local_state =
    let open Coda_networking.Config in
    { logger
    ; trust_system
    ; time_controller
    ; consensus_local_state
    ; is_seed= Vect.is_empty peers
    ; genesis_ledger_hash=
        Ledger.merkle_root (Lazy.force Test_genesis_ledger.t)
    ; constraint_constants
    ; creatable_gossip_net=
        Gossip_net.Any.Creatable
          ( (module Gossip_net.Fake)
          , Gossip_net.Fake.create_instance fake_gossip_network peer )
    ; log_gossip_heard=
        {snark_pool_diff= true; transaction_pool_diff= true; new_state= true}
    }
  in
  let peer_networks =
    Vect.map2 peers states ~f:(fun peer state ->
        let frontier = state.frontier in
        let network =
          Thread_safe.block_on_async_exn (fun () ->
              (* TODO: merge implementations with coda_lib *)
              Coda_networking.create
                (config peer state.consensus_local_state)
                ~get_staged_ledger_aux_and_pending_coinbases_at_hash:
                  (fun query_env ->
                  let input = Envelope.Incoming.data query_env in
                  Deferred.return
                    (let open Option.Let_syntax in
                    let%map ( scan_state
                            , expected_merkle_root
                            , pending_coinbases
                            , protocol_states ) =
                      Sync_handler
                      .get_staged_ledger_aux_and_pending_coinbases_at_hash
                        ~frontier input
                    in
                    let staged_ledger_hash =
                      Staged_ledger_hash.of_aux_ledger_and_coinbase_hash
                        (Staged_ledger.Scan_state.hash scan_state)
                        expected_merkle_root pending_coinbases
                    in
                    Logger.debug logger ~module_:__MODULE__ ~location:__LOC__
                      ~metadata:
                        [ ( "staged_ledger_hash"
                          , Staged_ledger_hash.to_yojson staged_ledger_hash )
                        ]
                      "sending scan state and pending coinbase" ;
                    ( scan_state
                    , expected_merkle_root
                    , pending_coinbases
                    , protocol_states )) )
                ~answer_sync_ledger_query:(fun query_env ->
                  let ledger_hash, _ = Envelope.Incoming.data query_env in
                  Sync_handler.answer_query ~frontier ledger_hash
                    (Envelope.Incoming.map ~f:Tuple2.get2 query_env)
                    ~logger:(Logger.create ())
                    ~trust_system:(Trust_system.null ())
                  |> Deferred.map
                     (* begin error string prefix so we can pattern-match *)
                       ~f:
                         (Result.of_option
                            ~error:
                              (Error.createf
                                 !"%s for ledger_hash: %{sexp:Ledger_hash.t}"
                                 Coda_networking.refused_answer_query_string
                                 ledger_hash)) )
                ~get_ancestry:(fun query_env ->
                  Deferred.return
                    (Sync_handler.Root.prove ~consensus_constants ~logger
                       ~frontier
                       (Envelope.Incoming.data query_env)) )
                ~get_best_tip:(fun _ -> failwith "Get_best_tip unimplemented")
                ~get_telemetry_data:(fun _ ->
                  failwith "Get_telemetry data unimplemented" )
                ~get_transition_chain_proof:(fun query_env ->
                  Deferred.return
                    (Transition_chain_prover.prove ~frontier
                       (Envelope.Incoming.data query_env)) )
                ~get_transition_chain:(fun query_env ->
                  Deferred.return
                    (Sync_handler.get_transition_chain ~frontier
                       (Envelope.Incoming.data query_env)) ) )
        in
        {peer; state; network} )
  in
  {fake_gossip_network; peer_networks}

module Generator = struct
  open Quickcheck
  open Generator.Let_syntax

  type peer_config =
       proof_level:Genesis_constants.Proof_level.t
    -> precomputed_values:Precomputed_values.t
    -> max_frontier_length:int
    -> peer_state Generator.t

  let fresh_peer ~proof_level ~precomputed_values ~max_frontier_length =
    let genesis_ledger =
      Precomputed_values.genesis_ledger precomputed_values
    in
    let consensus_local_state =
      Consensus.Data.Local_state.create Public_key.Compressed.Set.empty
        ~genesis_ledger
    in
    let%map frontier =
      Transition_frontier.For_tests.gen ~proof_level ~precomputed_values
        ~consensus_local_state ~max_length:max_frontier_length ~size:0 ()
    in
    {frontier; consensus_local_state}

  let peer_with_branch ~frontier_branch_size ~proof_level ~precomputed_values
      ~max_frontier_length =
    let genesis_ledger =
      Precomputed_values.genesis_ledger precomputed_values
    in
    let consensus_local_state =
      Consensus.Data.Local_state.create Public_key.Compressed.Set.empty
        ~genesis_ledger
    in
    let%map frontier, branch =
      Transition_frontier.For_tests.gen_with_branch ~proof_level
        ~precomputed_values ~max_length:max_frontier_length ~frontier_size:0
        ~branch_size:frontier_branch_size ~consensus_local_state ()
    in
    Async.Thread_safe.block_on_async_exn (fun () ->
        Deferred.List.iter branch
          ~f:(Transition_frontier.add_breadcrumb_exn frontier) ) ;
    {frontier; consensus_local_state}

  let gen ~proof_level ~precomputed_values ~max_frontier_length configs =
    let open Quickcheck.Generator.Let_syntax in
    let%map states =
      Vect.Quickcheck_generator.map configs ~f:(fun config ->
          config ~proof_level ~precomputed_values ~max_frontier_length )
    in
    setup
<<<<<<< HEAD
      ~constraint_constants:
        precomputed_values.Precomputed_values.constraint_constants states
end

(*
let send_transition ~logger ~transition_writer ~peer:{peer; frontier}
    state_hash =
  let transition =
    let validated_transition =
      Transition_frontier.find_exn frontier state_hash
      |> Transition_frontier.Breadcrumb.validated_transition
    in
    validated_transition
    |> External_transition.Validation
       .reset_frontier_dependencies_validation
    |> External_transition.Validation.reset_staged_ledger_diff_validation
  in
  Logger.info logger ~module_:__MODULE__ ~location:__LOC__
    ~metadata:
      [ ("peer", Network_peer.Peer.to_yojson peer)
      ; ("state_hash", State_hash.to_yojson state_hash) ]
    "Peer $peer sending $state_hash" ;
  let enveloped_transition =
    Envelope.Incoming.wrap ~data:transition
      ~sender:(Envelope.Sender.Remote peer.host)
  in
  Pipe_lib.Strict_pipe.Writer.write transition_writer
    (`Transition enveloped_transition, `Time_received Constants.time)

let make_transition_pipe () =
  Pipe_lib.Strict_pipe.create ~name:(__MODULE__ ^ __LOC__)
    (Buffered (`Capacity 30, `Overflow Drop_head))
*)
=======
      ~consensus_constants:
        (Precomputed_values.consensus_constants precomputed_values)
      states
end
>>>>>>> 1179c768
<|MERGE_RESOLUTION|>--- conflicted
+++ resolved
@@ -31,12 +31,8 @@
 let setup (type n) ?(logger = Logger.null ())
     ?(trust_system = Trust_system.null ())
     ?(time_controller = Block_time.Controller.basic ~logger)
-<<<<<<< HEAD
-    ~constraint_constants (states : (peer_state, n num_peers) Vect.t) :
-=======
-    ~consensus_constants (states : (peer_state, n num_peers) Vect.t) :
->>>>>>> 1179c768
-    n num_peers t =
+    ~(precomputed_values : Precomputed_values.t)
+    (states : (peer_state, n num_peers) Vect.t) : n num_peers t =
   let _, peers =
     Vect.fold_map states
       ~init:(Constants.init_ip, Constants.init_discovery_port)
@@ -64,7 +60,7 @@
     ; is_seed= Vect.is_empty peers
     ; genesis_ledger_hash=
         Ledger.merkle_root (Lazy.force Test_genesis_ledger.t)
-    ; constraint_constants
+    ; constraint_constants= precomputed_values.constraint_constants
     ; creatable_gossip_net=
         Gossip_net.Any.Creatable
           ( (module Gossip_net.Fake)
@@ -126,7 +122,9 @@
                                  ledger_hash)) )
                 ~get_ancestry:(fun query_env ->
                   Deferred.return
-                    (Sync_handler.Root.prove ~consensus_constants ~logger
+                    (Sync_handler.Root.prove
+                       ~consensus_constants:
+                         precomputed_values.consensus_constants ~logger
                        ~frontier
                        (Envelope.Incoming.data query_env)) )
                 ~get_best_tip:(fun _ -> failwith "Get_best_tip unimplemented")
@@ -194,44 +192,5 @@
       Vect.Quickcheck_generator.map configs ~f:(fun config ->
           config ~proof_level ~precomputed_values ~max_frontier_length )
     in
-    setup
-<<<<<<< HEAD
-      ~constraint_constants:
-        precomputed_values.Precomputed_values.constraint_constants states
-end
-
-(*
-let send_transition ~logger ~transition_writer ~peer:{peer; frontier}
-    state_hash =
-  let transition =
-    let validated_transition =
-      Transition_frontier.find_exn frontier state_hash
-      |> Transition_frontier.Breadcrumb.validated_transition
-    in
-    validated_transition
-    |> External_transition.Validation
-       .reset_frontier_dependencies_validation
-    |> External_transition.Validation.reset_staged_ledger_diff_validation
-  in
-  Logger.info logger ~module_:__MODULE__ ~location:__LOC__
-    ~metadata:
-      [ ("peer", Network_peer.Peer.to_yojson peer)
-      ; ("state_hash", State_hash.to_yojson state_hash) ]
-    "Peer $peer sending $state_hash" ;
-  let enveloped_transition =
-    Envelope.Incoming.wrap ~data:transition
-      ~sender:(Envelope.Sender.Remote peer.host)
-  in
-  Pipe_lib.Strict_pipe.Writer.write transition_writer
-    (`Transition enveloped_transition, `Time_received Constants.time)
-
-let make_transition_pipe () =
-  Pipe_lib.Strict_pipe.create ~name:(__MODULE__ ^ __LOC__)
-    (Buffered (`Capacity 30, `Overflow Drop_head))
-*)
-=======
-      ~consensus_constants:
-        (Precomputed_values.consensus_constants precomputed_values)
-      states
-end
->>>>>>> 1179c768
+    setup ~precomputed_values states
+end