open Async
open Core
open Coda_base
open Gadt_lib
open Signature_lib
open Network_peer
module Gossip_net = Coda_networking.Gossip_net

(* There must be at least 2 peers to create a network *)
type 'n num_peers = 'n Peano.gt_1

(* TODO: make transition frontier a mutable option *)
type peer_state =
  { frontier: Transition_frontier.t
  ; consensus_local_state: Consensus.Data.Local_state.t }

type peer_network =
  {peer: Network_peer.Peer.t; state: peer_state; network: Coda_networking.t}

type nonrec 'n t =
  { fake_gossip_network: Gossip_net.Fake.network
  ; peer_networks: (peer_network, 'n) Vect.t }
  constraint 'n = _ num_peers

module Constants = struct
  let init_ip = Int32.of_int_exn 1

  let init_discovery_port = 1337
end

let setup (type n) ?(logger = Logger.null ())
    ?(trust_system = Trust_system.null ())
    ?(time_controller = Block_time.Controller.basic ~logger)
<<<<<<< HEAD
    ~precomputed_values (states : (peer_state, n num_peers) Vect.t) :
=======
    ~consensus_constants (states : (peer_state, n num_peers) Vect.t) :
>>>>>>> 1179c768
    n num_peers t =
  let _, peers =
    Vect.fold_map states
      ~init:(Constants.init_ip, Constants.init_discovery_port)
      ~f:(fun (ip, libp2p_port) _ ->
        (* each peer has a distinct IP address, so we lookup frontiers by IP *)
        let peer =
          Network_peer.Peer.create
            (Unix.Inet_addr.inet4_addr_of_int32 ip)
            ~libp2p_port
            ~peer_id:
              (Peer.Id.unsafe_of_string
                 (sprintf "fake peer at port %d" libp2p_port))
        in
        ((Int32.( + ) Int32.one ip, libp2p_port + 1), peer) )
  in
  let fake_gossip_network =
    Gossip_net.Fake.create_network (Vect.to_list peers)
  in
  let config peer consensus_local_state =
    let open Coda_networking.Config in
    { logger
    ; trust_system
    ; time_controller
    ; consensus_local_state
    ; is_seed= Vect.is_empty peers
    ; genesis_ledger_hash=
        Ledger.merkle_root
          (Lazy.force (Precomputed_values.genesis_ledger precomputed_values))
    ; creatable_gossip_net=
        Gossip_net.Any.Creatable
          ( (module Gossip_net.Fake)
          , Gossip_net.Fake.create_instance fake_gossip_network peer )
    ; log_gossip_heard=
        {snark_pool_diff= true; transaction_pool_diff= true; new_state= true}
    }
  in
  let peer_networks =
    Vect.map2 peers states ~f:(fun peer state ->
        let frontier = state.frontier in
        let network =
          Thread_safe.block_on_async_exn (fun () ->
              (* TODO: merge implementations with coda_lib *)
              Coda_networking.create
                (config peer state.consensus_local_state)
                ~get_staged_ledger_aux_and_pending_coinbases_at_hash:
                  (fun query_env ->
                  let input = Envelope.Incoming.data query_env in
                  Deferred.return
                    (let open Option.Let_syntax in
                    let%map ( scan_state
                            , expected_merkle_root
                            , pending_coinbases
                            , protocol_states ) =
                      Sync_handler
                      .get_staged_ledger_aux_and_pending_coinbases_at_hash
                        ~frontier input
                    in
                    let staged_ledger_hash =
                      Staged_ledger_hash.of_aux_ledger_and_coinbase_hash
                        (Staged_ledger.Scan_state.hash scan_state)
                        expected_merkle_root pending_coinbases
                    in
                    Logger.debug logger ~module_:__MODULE__ ~location:__LOC__
                      ~metadata:
                        [ ( "staged_ledger_hash"
                          , Staged_ledger_hash.to_yojson staged_ledger_hash )
                        ]
                      "sending scan state and pending coinbase" ;
                    ( scan_state
                    , expected_merkle_root
                    , pending_coinbases
                    , protocol_states )) )
                ~answer_sync_ledger_query:(fun query_env ->
                  let ledger_hash, _ = Envelope.Incoming.data query_env in
                  Sync_handler.answer_query ~frontier ledger_hash
                    (Envelope.Incoming.map ~f:Tuple2.get2 query_env)
                    ~logger:(Logger.create ())
                    ~trust_system:(Trust_system.null ())
                  |> Deferred.map
                     (* begin error string prefix so we can pattern-match *)
                       ~f:
                         (Result.of_option
                            ~error:
                              (Error.createf
                                 !"%s for ledger_hash: %{sexp:Ledger_hash.t}"
                                 Coda_networking.refused_answer_query_string
                                 ledger_hash)) )
                ~get_ancestry:(fun query_env ->
                  Deferred.return
                    (Sync_handler.Root.prove ~consensus_constants ~logger
                       ~frontier
                       (Envelope.Incoming.data query_env)) )
                ~get_best_tip:(fun _ -> failwith "Get_best_tip unimplemented")
                ~get_telemetry_data:(fun _ ->
                  failwith "Get_telemetry data unimplemented" )
                ~get_transition_chain_proof:(fun query_env ->
                  Deferred.return
                    (Transition_chain_prover.prove ~frontier
                       (Envelope.Incoming.data query_env)) )
                ~get_transition_chain:(fun query_env ->
                  Deferred.return
                    (Sync_handler.get_transition_chain ~frontier
                       (Envelope.Incoming.data query_env)) ) )
        in
        {peer; state; network} )
  in
  {fake_gossip_network; peer_networks}

module Generator = struct
  open Quickcheck
  open Generator.Let_syntax

  type peer_config =
       proof_level:Genesis_constants.Proof_level.t
    -> precomputed_values:Precomputed_values.t
    -> max_frontier_length:int
    -> peer_state Generator.t

  let fresh_peer ~proof_level ~precomputed_values ~max_frontier_length =
    let genesis_ledger =
      Precomputed_values.genesis_ledger precomputed_values
    in
    let consensus_local_state =
      Consensus.Data.Local_state.create Public_key.Compressed.Set.empty
        ~genesis_ledger
    in
    let%map frontier =
      Transition_frontier.For_tests.gen ~proof_level ~precomputed_values
        ~consensus_local_state ~max_length:max_frontier_length ~size:0 ()
    in
    {frontier; consensus_local_state}

  let peer_with_branch ~frontier_branch_size ~proof_level ~precomputed_values
      ~max_frontier_length =
    let genesis_ledger =
      Precomputed_values.genesis_ledger precomputed_values
    in
    let consensus_local_state =
      Consensus.Data.Local_state.create Public_key.Compressed.Set.empty
        ~genesis_ledger
    in
    let%map frontier, branch =
      Transition_frontier.For_tests.gen_with_branch ~proof_level
        ~precomputed_values ~max_length:max_frontier_length ~frontier_size:0
        ~branch_size:frontier_branch_size ~consensus_local_state ()
    in
    Async.Thread_safe.block_on_async_exn (fun () ->
        Deferred.List.iter branch
          ~f:(Transition_frontier.add_breadcrumb_exn frontier) ) ;
    {frontier; consensus_local_state}

  let gen ~proof_level ~precomputed_values ~max_frontier_length configs =
    let open Quickcheck.Generator.Let_syntax in
    let%map states =
      Vect.Quickcheck_generator.map configs ~f:(fun config ->
<<<<<<< HEAD
          config ~proof_level ~constraint_constants ~precomputed_values
            ~max_frontier_length )
    in
    setup ~precomputed_values states
end

(*
let send_transition ~logger ~transition_writer ~peer:{peer; frontier}
    state_hash =
  let transition =
    let validated_transition =
      Transition_frontier.find_exn frontier state_hash
      |> Transition_frontier.Breadcrumb.validated_transition
=======
          config ~proof_level ~precomputed_values ~max_frontier_length )
>>>>>>> 1179c768
    in
    setup
      ~consensus_constants:
        (Precomputed_values.consensus_constants precomputed_values)
      states
end<|MERGE_RESOLUTION|>--- conflicted
+++ resolved
@@ -31,11 +31,7 @@
 let setup (type n) ?(logger = Logger.null ())
     ?(trust_system = Trust_system.null ())
     ?(time_controller = Block_time.Controller.basic ~logger)
-<<<<<<< HEAD
     ~precomputed_values (states : (peer_state, n num_peers) Vect.t) :
-=======
-    ~consensus_constants (states : (peer_state, n num_peers) Vect.t) :
->>>>>>> 1179c768
     n num_peers t =
   let _, peers =
     Vect.fold_map states
@@ -126,7 +122,9 @@
                                  ledger_hash)) )
                 ~get_ancestry:(fun query_env ->
                   Deferred.return
-                    (Sync_handler.Root.prove ~consensus_constants ~logger
+                    (Sync_handler.Root.prove
+                       ~consensus_constants:
+                         precomputed_values.consensus_constants ~logger
                        ~frontier
                        (Envelope.Incoming.data query_env)) )
                 ~get_best_tip:(fun _ -> failwith "Get_best_tip unimplemented")
@@ -192,26 +190,7 @@
     let open Quickcheck.Generator.Let_syntax in
     let%map states =
       Vect.Quickcheck_generator.map configs ~f:(fun config ->
-<<<<<<< HEAD
-          config ~proof_level ~constraint_constants ~precomputed_values
-            ~max_frontier_length )
+          config ~proof_level ~precomputed_values ~max_frontier_length )
     in
     setup ~precomputed_values states
-end
-
-(*
-let send_transition ~logger ~transition_writer ~peer:{peer; frontier}
-    state_hash =
-  let transition =
-    let validated_transition =
-      Transition_frontier.find_exn frontier state_hash
-      |> Transition_frontier.Breadcrumb.validated_transition
-=======
-          config ~proof_level ~precomputed_values ~max_frontier_length )
->>>>>>> 1179c768
-    in
-    setup
-      ~consensus_constants:
-        (Precomputed_values.consensus_constants precomputed_values)
-      states
 end