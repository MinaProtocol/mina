open Async
open Core
open Coda_base
open Gadt_lib
open Signature_lib
open Network_peer
module Gossip_net = Coda_networking.Gossip_net

(* There must be at least 2 peers to create a network *)
type 'n num_peers = 'n Peano.gt_1

(* TODO: make transition frontier a mutable option *)
type peer_state =
  { frontier: Transition_frontier.t
  ; consensus_local_state: Consensus.Data.Local_state.t }

type peer_network =
  {peer: Network_peer.Peer.t; state: peer_state; network: Coda_networking.t}

type nonrec 'n t =
  { fake_gossip_network: Gossip_net.Fake.network
  ; peer_networks: (peer_network, 'n) Vect.t }
  constraint 'n = _ num_peers

module Constants = struct
  let init_ip = Int32.of_int_exn 1

  let init_discovery_port = 1337
end

let setup (type n) ?(logger = Logger.null ())
    ?(trust_system = Trust_system.null ())
    ?(time_controller = Block_time.Controller.basic ~logger)
    (states : (peer_state, n num_peers) Vect.t) : n num_peers t =
  let _, peers =
    Vect.fold_map states
      ~init:(Constants.init_ip, Constants.init_discovery_port)
      ~f:(fun (ip, libp2p_port) _ ->
        (* each peer has a distinct IP address, so we lookup frontiers by IP *)
        let peer =
          Network_peer.Peer.create
            (Unix.Inet_addr.inet4_addr_of_int32 ip)
            ~libp2p_port
            ~peer_id:
              (Peer.Id.unsafe_of_string
                 (sprintf "fake peer at port %d" libp2p_port))
        in
        ((Int32.( + ) Int32.one ip, libp2p_port + 1), peer) )
  in
  let fake_gossip_network =
    Gossip_net.Fake.create_network (Vect.to_list peers)
  in
  let config peer consensus_local_state =
    let open Coda_networking.Config in
    { logger
    ; trust_system
    ; time_controller
    ; consensus_local_state
<<<<<<< HEAD
    ; is_seed= Vect.is_empty peers
=======
    ; genesis_ledger_hash=
        Ledger.merkle_root (Lazy.force Test_genesis_ledger.t)
>>>>>>> 189ef9a7
    ; creatable_gossip_net=
        Gossip_net.Any.Creatable
          ( (module Gossip_net.Fake)
          , Gossip_net.Fake.create_instance fake_gossip_network peer )
    ; log_gossip_heard=
        {snark_pool_diff= true; transaction_pool_diff= true; new_state= true}
    }
  in
  let peer_networks =
    Vect.map2 peers states ~f:(fun peer state ->
        let frontier = state.frontier in
        let network =
          Thread_safe.block_on_async_exn (fun () ->
              (* TODO: merge implementations with coda_lib *)
              Coda_networking.create
                (config peer state.consensus_local_state)
                ~get_staged_ledger_aux_and_pending_coinbases_at_hash:
                  (fun query_env ->
                  let input = Envelope.Incoming.data query_env in
                  Deferred.return
                    (let open Option.Let_syntax in
                    let%map scan_state, expected_merkle_root, pending_coinbases
                        =
                      Sync_handler
                      .get_staged_ledger_aux_and_pending_coinbases_at_hash
                        ~frontier input
                    in
                    let staged_ledger_hash =
                      Staged_ledger_hash.of_aux_ledger_and_coinbase_hash
                        (Staged_ledger.Scan_state.hash scan_state)
                        expected_merkle_root pending_coinbases
                    in
                    Logger.debug logger ~module_:__MODULE__ ~location:__LOC__
                      ~metadata:
                        [ ( "staged_ledger_hash"
                          , Staged_ledger_hash.to_yojson staged_ledger_hash )
                        ]
                      "sending scan state and pending coinbase" ;
                    (scan_state, expected_merkle_root, pending_coinbases)) )
                ~answer_sync_ledger_query:(fun _ ->
                  failwith "Answer_sync_ledger_query unimplemented" )
                ~get_ancestry:(fun query_env ->
                  Deferred.return
                    (Sync_handler.Root.prove ~logger ~frontier
                       (Envelope.Incoming.data query_env)) )
                ~get_best_tip:(fun _ -> failwith "Get_best_tip unimplemented")
                ~get_transition_chain_proof:(fun query_env ->
                  Deferred.return
                    (Transition_chain_prover.prove ~frontier
                       (Envelope.Incoming.data query_env)) )
                ~get_transition_chain:(fun query_env ->
                  Deferred.return
                    (Sync_handler.get_transition_chain ~frontier
                       (Envelope.Incoming.data query_env)) ) )
        in
        {peer; state; network} )
  in
  {fake_gossip_network; peer_networks}

module Generator = struct
  open Quickcheck
  open Generator.Let_syntax

  type peer_config = max_frontier_length:int -> peer_state Generator.t

  let fresh_peer ~max_frontier_length =
    let consensus_local_state =
      Consensus.Data.Local_state.create Public_key.Compressed.Set.empty
        ~genesis_ledger:Test_genesis_ledger.t
    in
    let%map frontier =
      Transition_frontier.For_tests.gen ~consensus_local_state
        ~max_length:max_frontier_length ~size:0 ()
    in
    {frontier; consensus_local_state}

  let peer_with_branch ~frontier_branch_size ~max_frontier_length =
    let consensus_local_state =
      Consensus.Data.Local_state.create Public_key.Compressed.Set.empty
        ~genesis_ledger:Test_genesis_ledger.t
    in
    let%map frontier, branch =
      Transition_frontier.For_tests.gen_with_branch
        ~max_length:max_frontier_length ~frontier_size:0
        ~branch_size:frontier_branch_size ~consensus_local_state ()
    in
    Async.Thread_safe.block_on_async_exn (fun () ->
        Deferred.List.iter branch
          ~f:(Transition_frontier.add_breadcrumb_exn frontier) ) ;
    {frontier; consensus_local_state}

  let gen ~max_frontier_length configs =
    let open Quickcheck.Generator.Let_syntax in
    let%map states =
      Vect.Quickcheck_generator.map configs ~f:(fun config ->
          config ~max_frontier_length )
    in
    setup states
end

(*
let send_transition ~logger ~transition_writer ~peer:{peer; frontier}
    state_hash =
  let transition =
    let validated_transition =
      Transition_frontier.find_exn frontier state_hash
      |> Transition_frontier.Breadcrumb.validated_transition
    in
    validated_transition
    |> External_transition.Validation
       .reset_frontier_dependencies_validation
    |> External_transition.Validation.reset_staged_ledger_diff_validation
  in
  Logger.info logger ~module_:__MODULE__ ~location:__LOC__
    ~metadata:
      [ ("peer", Network_peer.Peer.to_yojson peer)
      ; ("state_hash", State_hash.to_yojson state_hash) ]
    "Peer $peer sending $state_hash" ;
  let enveloped_transition =
    Envelope.Incoming.wrap ~data:transition
      ~sender:(Envelope.Sender.Remote peer.host)
  in
  Pipe_lib.Strict_pipe.Writer.write transition_writer
    (`Transition enveloped_transition, `Time_received Constants.time)

let make_transition_pipe () =
  Pipe_lib.Strict_pipe.create ~name:(__MODULE__ ^ __LOC__)
    (Buffered (`Capacity 30, `Overflow Drop_head))
*)<|MERGE_RESOLUTION|>--- conflicted
+++ resolved
@@ -56,12 +56,9 @@
     ; trust_system
     ; time_controller
     ; consensus_local_state
-<<<<<<< HEAD
     ; is_seed= Vect.is_empty peers
-=======
     ; genesis_ledger_hash=
         Ledger.merkle_root (Lazy.force Test_genesis_ledger.t)
->>>>>>> 189ef9a7
     ; creatable_gossip_net=
         Gossip_net.Any.Creatable
           ( (module Gossip_net.Fake)
