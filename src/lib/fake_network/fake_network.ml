--- conflicted
+++ resolved
@@ -31,13 +31,8 @@
 let setup (type n) ?(logger = Logger.null ())
     ?(trust_system = Trust_system.null ())
     ?(time_controller = Block_time.Controller.basic ~logger)
-<<<<<<< HEAD
-    ~precomputed_values (states : (peer_state, n num_peers) Vect.t) :
-    n num_peers t =
-=======
     ~(precomputed_values : Precomputed_values.t)
     (states : (peer_state, n num_peers) Vect.t) : n num_peers t =
->>>>>>> dd05d0d9
   let _, peers =
     Vect.fold_map states
       ~init:(Constants.init_ip, Constants.init_discovery_port)
@@ -64,13 +59,9 @@
     ; consensus_local_state
     ; is_seed= Vect.is_empty peers
     ; genesis_ledger_hash=
-<<<<<<< HEAD
         Ledger.merkle_root
           (Lazy.force (Precomputed_values.genesis_ledger precomputed_values))
-=======
-        Ledger.merkle_root (Lazy.force Test_genesis_ledger.t)
     ; constraint_constants= precomputed_values.constraint_constants
->>>>>>> dd05d0d9
     ; creatable_gossip_net=
         Gossip_net.Any.Creatable
           ( (module Gossip_net.Fake)
