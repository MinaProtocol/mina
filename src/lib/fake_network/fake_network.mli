open Core
open Gadt_lib

(* There must be at least 2 peers to create a network *)
type 'n num_peers = 'n Peano.gt_1

type peer_state =
  { frontier: Transition_frontier.t
  ; consensus_local_state: Consensus.Data.Local_state.t }

type peer_network =
  {peer: Network_peer.Peer.t; state: peer_state; network: Coda_networking.t}

type nonrec 'n t =
  { fake_gossip_network: Coda_networking.Gossip_net.Fake.network
  ; peer_networks: (peer_network, 'n) Vect.t }
  constraint 'n = _ num_peers

val setup :
     ?logger:Logger.t
  -> ?trust_system:Trust_system.t
  -> ?time_controller:Block_time.Controller.t
<<<<<<< HEAD
  -> constraint_constants:Genesis_constants.Constraint_constants.t
=======
  -> consensus_constants:Consensus.Constants.t
>>>>>>> 1179c768
  -> (peer_state, 'n num_peers) Vect.t
  -> 'n num_peers t

module Generator : sig
  open Quickcheck

  type peer_config =
       proof_level:Genesis_constants.Proof_level.t
    -> precomputed_values:Precomputed_values.t
    -> max_frontier_length:int
    -> peer_state Generator.t

  val fresh_peer : peer_config

  val peer_with_branch : frontier_branch_size:int -> peer_config

  val gen :
       proof_level:Genesis_constants.Proof_level.t
    -> precomputed_values:Precomputed_values.t
    -> max_frontier_length:int
    -> (peer_config, 'n num_peers) Vect.t
    -> 'n num_peers t Generator.t
end<|MERGE_RESOLUTION|>--- conflicted
+++ resolved
@@ -20,11 +20,7 @@
      ?logger:Logger.t
   -> ?trust_system:Trust_system.t
   -> ?time_controller:Block_time.Controller.t
-<<<<<<< HEAD
-  -> constraint_constants:Genesis_constants.Constraint_constants.t
-=======
-  -> consensus_constants:Consensus.Constants.t
->>>>>>> 1179c768
+  -> precomputed_values:Precomputed_values.t
   -> (peer_state, 'n num_peers) Vect.t
   -> 'n num_peers t
 
