open Core
open Gadt_lib

(* There must be at least 2 peers to create a network *)
type 'n num_peers = 'n Peano.gt_1

type peer_state =
  { frontier: Transition_frontier.t
  ; consensus_local_state: Consensus.Data.Local_state.t }

type peer_network =
  {peer: Network_peer.Peer.t; state: peer_state; network: Coda_networking.t}

type nonrec 'n t =
  { fake_gossip_network: Coda_networking.Gossip_net.Fake.network
  ; peer_networks: (peer_network, 'n) Vect.t }
  constraint 'n = _ num_peers

val setup :
     ?logger:Logger.t
  -> ?trust_system:Trust_system.t
  -> ?time_controller:Block_time.Controller.t
  -> (peer_state, 'n num_peers) Vect.t
  -> 'n num_peers t

module Generator : sig
  open Quickcheck

  type peer_config =
<<<<<<< HEAD
       proof_level:Genesis_constants.Proof_level.t
=======
       precomputed_values:Precomputed_values.t
>>>>>>> 206890dd
    -> max_frontier_length:int
    -> peer_state Generator.t

  val fresh_peer : peer_config

  val peer_with_branch : frontier_branch_size:int -> peer_config

  val gen :
<<<<<<< HEAD
       proof_level:Genesis_constants.Proof_level.t
=======
       precomputed_values:Precomputed_values.t
>>>>>>> 206890dd
    -> max_frontier_length:int
    -> (peer_config, 'n num_peers) Vect.t
    -> 'n num_peers t Generator.t
end<|MERGE_RESOLUTION|>--- conflicted
+++ resolved
@@ -27,11 +27,8 @@
   open Quickcheck
 
   type peer_config =
-<<<<<<< HEAD
        proof_level:Genesis_constants.Proof_level.t
-=======
-       precomputed_values:Precomputed_values.t
->>>>>>> 206890dd
+    -> precomputed_values:Precomputed_values.t
     -> max_frontier_length:int
     -> peer_state Generator.t
 
@@ -40,11 +37,8 @@
   val peer_with_branch : frontier_branch_size:int -> peer_config
 
   val gen :
-<<<<<<< HEAD
        proof_level:Genesis_constants.Proof_level.t
-=======
-       precomputed_values:Precomputed_values.t
->>>>>>> 206890dd
+    -> precomputed_values:Precomputed_values.t
     -> max_frontier_length:int
     -> (peer_config, 'n num_peers) Vect.t
     -> 'n num_peers t Generator.t
