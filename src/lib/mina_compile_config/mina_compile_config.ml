--- conflicted
+++ resolved
@@ -42,7 +42,6 @@
 
 [%%inject "generate_genesis_proof", generate_genesis_proof]
 
-<<<<<<< HEAD
 (** limits on Zkapp_command.t size
     10.26*np + 10.08*n2 + 9.14*n1 < 69.45
     where np: number of single proof updates
@@ -69,28 +68,27 @@
 let max_action_elements = 100
 
 [%%inject "network_id", network]
-=======
+
 [%%ifndef slot_tx_end]
 
-let slot_tx_end = None
+let slot_tx_end : int option = None
 
 [%%else]
 
 [%%inject "slot_tx_end", slot_tx_end]
 
-let slot_tx_end = Some (Mina_numbers.Global_slot.of_int slot_tx_end)
+let slot_tx_end = Some slot_tx_end
 
 [%%endif]
 
 [%%ifndef slot_chain_end]
 
-let slot_chain_end = None
+let slot_chain_end : int option = None
 
 [%%else]
 
 [%%inject "slot_chain_end", slot_chain_end]
 
-let slot_chain_end = Some (Mina_numbers.Global_slot.of_int slot_chain_end)
+let slot_chain_end = Some slot_chain_end
 
-[%%endif]
->>>>>>> 0b70f8ae
+[%%endif]