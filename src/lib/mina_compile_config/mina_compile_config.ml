[%%import "/src/config.mlh"]

(** This file consists of compile-time constants that are not in
    Genesis_constants.
    This file includes all of the constants defined at compile-time for both
    tests and production.
*)

[%%inject "curve_size", curve_size]

[%%inject "genesis_ledger", genesis_ledger]

[%%inject "default_transaction_fee_string", default_transaction_fee]

[%%inject "default_snark_worker_fee_string", default_snark_worker_fee]

[%%inject "minimum_user_command_fee_string", minimum_user_command_fee]

[%%inject "itn_features", itn_features]

[%%ifndef compaction_interval]

let compaction_interval_ms = None

[%%else]

[%%inject "compaction_interval", compaction_interval]

let compaction_interval_ms = Some compaction_interval

[%%endif]

[%%inject "block_window_duration_ms", block_window_duration]

[%%inject "vrf_poll_interval_ms", vrf_poll_interval]

let rpc_handshake_timeout_sec = 60.0

let rpc_heartbeat_timeout_sec = 60.0

let rpc_heartbeat_send_every_sec = 10.0 (*same as the default*)

[%%inject "generate_genesis_proof", generate_genesis_proof]

(** limits on Zkapp_command.t size
    10.26*np + 10.08*n2 + 9.14*n1 < 69.45
    where np: number of single proof updates
    n2: number of pairs of signed/no-auth update
    n1: number of single signed/no-auth update
    and their coefficients representing the cost
  The formula was generated based on benchmarking data conducted on bare
  metal i9 processor with room to include lower spec.
  69.45 was the total time for a combination of updates that was considered
  acceptable.
  The method used to estimate the cost was linear least squares.
*)

let zkapp_proof_update_cost = 10.26

let zkapp_signed_pair_update_cost = 10.08

let zkapp_signed_single_update_cost = 9.14

let zkapp_transaction_cost_limit = 69.45

let max_event_elements = 100

<<<<<<< HEAD
let max_action_elements = 100
=======
let max_action_elements = 100

[%%inject "network_id", network]
>>>>>>> 7db95af7
<|MERGE_RESOLUTION|>--- conflicted
+++ resolved
@@ -65,10 +65,6 @@
 
 let max_event_elements = 100
 
-<<<<<<< HEAD
-let max_action_elements = 100
-=======
 let max_action_elements = 100
 
-[%%inject "network_id", network]
->>>>>>> 7db95af7
+[%%inject "network_id", network]