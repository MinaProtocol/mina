[%%import "/src/config.mlh"]

(** This file consists of compile-time constants that are not in
    Genesis_constants.
    This file includes all of the constants defined at compile-time for both
    tests and production.
*)

[%%inject "curve_size", curve_size]

[%%inject "genesis_ledger", genesis_ledger]

[%%inject "default_transaction_fee_string", default_transaction_fee]

[%%inject "default_snark_worker_fee_string", default_snark_worker_fee]

[%%inject "minimum_user_command_fee_string", minimum_user_command_fee]

[%%ifndef compaction_interval]

let compaction_interval_ms = None

[%%else]

[%%inject "compaction_interval", compaction_interval]

let compaction_interval_ms = Some compaction_interval

[%%endif]

let minimum_user_command_fee =
  Currency.Fee.of_formatted_string minimum_user_command_fee_string

let default_transaction_fee =
  Currency.Fee.of_formatted_string default_transaction_fee_string

let default_snark_worker_fee =
  Currency.Fee.of_formatted_string default_snark_worker_fee_string

[%%inject "block_window_duration_ms", block_window_duration]

[%%inject "vrf_poll_interval_ms", vrf_poll_interval]

let rpc_handshake_timeout_sec = 60.0

let rpc_heartbeat_timeout_sec = 60.0

let rpc_heartbeat_send_every_sec = 10.0 (*same as the default*)

[%%inject "generate_genesis_proof", generate_genesis_proof]

let transaction_expiry_hr = 2

(** limits on Zkapp_command.t size
    10.26*np + 10.08*n2 + 9.14*n1 < 69.45
    where np: number of single proof updates
    n2: number of pairs of signed/no-auth update
    n1: number of single signed/no-auth update
    and their coefficients representing the cost
  The formula was generated based on benchmarking data conducted on bare 
  metal i9 processor with room to include lower spec.
  69.45 was the total time for a combination of updates that was considered 
  acceptable.
  The method used to estimate the cost was linear least squares.
*)

let zkapp_proof_update_cost = 10.26

let zkapp_signed_pair_update_cost = 10.08

<<<<<<< HEAD
let zkapp_proof_update_cost = 10.26

let zkapp_signed_single_update_cost = 10.08

let zkapp_signed_pair_update_cost = 9.14

=======
let zkapp_signed_single_update_cost = 9.14

>>>>>>> b4e712b6
let zkapp_transaction_cost_limit = 69.45

let max_event_elements = 16

let max_sequence_event_elements = 16<|MERGE_RESOLUTION|>--- conflicted
+++ resolved
@@ -68,17 +68,8 @@
 
 let zkapp_signed_pair_update_cost = 10.08
 
-<<<<<<< HEAD
-let zkapp_proof_update_cost = 10.26
-
-let zkapp_signed_single_update_cost = 10.08
-
-let zkapp_signed_pair_update_cost = 9.14
-
-=======
 let zkapp_signed_single_update_cost = 9.14
 
->>>>>>> b4e712b6
 let zkapp_transaction_cost_limit = 69.45
 
 let max_event_elements = 16
