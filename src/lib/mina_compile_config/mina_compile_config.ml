(** This file consists of compile-time constants that are not in
    Genesis_constants.
    This file includes all of the constants defined at compile-time for both
    tests and production.
*)

open Core_kernel

module Inputs = struct
  type t =
    { curve_size : int
<<<<<<< HEAD
    ; default_transaction_fee_string : string
=======
>>>>>>> 97ab3010
    ; default_snark_worker_fee_string : string
    ; minimum_user_command_fee_string : string
    ; itn_features : bool
    ; compaction_interval_ms : int option
    ; block_window_duration_ms : int
    ; vrf_poll_interval_ms : int
    ; network_id : string
    ; zkapp_cmd_limit : int option
    ; rpc_handshake_timeout_sec : float
    ; rpc_heartbeat_timeout_sec : float
    ; rpc_heartbeat_send_every_sec : float
<<<<<<< HEAD
    ; zkapp_proof_update_cost : float
    ; zkapp_signed_pair_update_cost : float
    ; zkapp_signed_single_update_cost : float
    ; zkapp_transaction_cost_limit : float
    ; max_event_elements : int
    ; max_action_elements : int
    ; zkapp_cmd_limit_hardcap : int
=======
>>>>>>> 97ab3010
    ; zkapps_disabled : bool
    }
  [@@deriving yojson]
end

type t =
  { curve_size : int
<<<<<<< HEAD
  ; default_transaction_fee : Currency.Fee.t
=======
>>>>>>> 97ab3010
  ; default_snark_worker_fee : Currency.Fee.t
  ; minimum_user_command_fee : Currency.Fee.t
  ; itn_features : bool
  ; compaction_interval : Time.Span.t option
  ; block_window_duration : Time.Span.t
  ; vrf_poll_interval : Time.Span.t
  ; network_id : string
  ; zkapp_cmd_limit : int option
  ; rpc_handshake_timeout : Time.Span.t
<<<<<<< HEAD
  ; rpc_heartbeat_timeout : Time.Span.t
  ; rpc_heartbeat_send_every : Time.Span.t
  ; zkapp_proof_update_cost : float
  ; zkapp_signed_pair_update_cost : float
  ; zkapp_signed_single_update_cost : float
  ; zkapp_transaction_cost_limit : float
  ; max_event_elements : int
  ; max_action_elements : int
  ; zkapp_cmd_limit_hardcap : int
  ; zkapps_disabled : bool
  }

let make (inputs : Inputs.t) =
  { curve_size = inputs.curve_size
  ; default_transaction_fee =
      Currency.Fee.of_mina_string_exn inputs.default_transaction_fee_string
=======
  ; rpc_heartbeat_timeout : Time_ns.Span.t
  ; rpc_heartbeat_send_every : Time_ns.Span.t
  ; zkapps_disabled : bool
  }
[@@deriving sexp_of]

let make (inputs : Inputs.t) =
  { curve_size = inputs.curve_size
>>>>>>> 97ab3010
  ; default_snark_worker_fee =
      Currency.Fee.of_mina_string_exn inputs.default_snark_worker_fee_string
  ; minimum_user_command_fee =
      Currency.Fee.of_mina_string_exn inputs.minimum_user_command_fee_string
  ; itn_features = inputs.itn_features
  ; compaction_interval =
      Option.map
        ~f:(fun x -> Float.of_int x |> Time.Span.of_ms)
        inputs.compaction_interval_ms
  ; block_window_duration =
      Float.of_int inputs.block_window_duration_ms |> Time.Span.of_ms
  ; vrf_poll_interval =
      Float.of_int inputs.vrf_poll_interval_ms |> Time.Span.of_ms
  ; rpc_handshake_timeout = Time.Span.of_sec inputs.rpc_handshake_timeout_sec
<<<<<<< HEAD
  ; rpc_heartbeat_timeout = Time.Span.of_sec inputs.rpc_heartbeat_timeout_sec
  ; rpc_heartbeat_send_every =
      Time.Span.of_sec inputs.rpc_heartbeat_send_every_sec
  ; zkapp_proof_update_cost = inputs.zkapp_proof_update_cost
  ; zkapp_signed_pair_update_cost = inputs.zkapp_signed_pair_update_cost
  ; zkapp_signed_single_update_cost = inputs.zkapp_signed_single_update_cost
  ; zkapp_transaction_cost_limit = inputs.zkapp_transaction_cost_limit
  ; max_event_elements = inputs.max_event_elements
  ; max_action_elements = inputs.max_action_elements
  ; network_id = inputs.network_id
  ; zkapp_cmd_limit = inputs.zkapp_cmd_limit
  ; zkapp_cmd_limit_hardcap = inputs.zkapp_cmd_limit_hardcap
=======
  ; rpc_heartbeat_timeout = Time_ns.Span.of_sec inputs.rpc_heartbeat_timeout_sec
  ; rpc_heartbeat_send_every =
      Time_ns.Span.of_sec inputs.rpc_heartbeat_send_every_sec
  ; network_id = inputs.network_id
  ; zkapp_cmd_limit = inputs.zkapp_cmd_limit
>>>>>>> 97ab3010
  ; zkapps_disabled = inputs.zkapps_disabled
  }

let to_yojson t =
  `Assoc
    [ ("curve_size", `Int t.curve_size)
<<<<<<< HEAD
    ; ( "default_transaction_fee"
      , Currency.Fee.to_yojson t.default_transaction_fee )
=======
>>>>>>> 97ab3010
    ; ( "default_snark_worker_fee"
      , Currency.Fee.to_yojson t.default_snark_worker_fee )
    ; ( "minimum_user_command_fee"
      , Currency.Fee.to_yojson t.minimum_user_command_fee )
    ; ("itn_features", `Bool t.itn_features)
    ; ( "compaction_interval"
      , Option.value_map ~default:`Null
          ~f:(fun x -> `Float (Time.Span.to_ms x))
          t.compaction_interval )
    ; ("block_window_duration", `Float (Time.Span.to_ms t.block_window_duration))
    ; ("vrf_poll_interval", `Float (Time.Span.to_ms t.vrf_poll_interval))
    ; ( "rpc_handshake_timeout"
      , `Float (Time.Span.to_sec t.rpc_handshake_timeout) )
    ; ( "rpc_heartbeat_timeout"
<<<<<<< HEAD
      , `Float (Time.Span.to_sec t.rpc_heartbeat_timeout) )
    ; ( "rpc_heartbeat_send_every"
      , `Float (Time.Span.to_sec t.rpc_heartbeat_send_every) )
    ; ("zkapp_proof_update_cost", `Float t.zkapp_proof_update_cost)
    ; ("zkapp_signed_pair_update_cost", `Float t.zkapp_signed_pair_update_cost)
    ; ( "zkapp_signed_single_update_cost"
      , `Float t.zkapp_signed_single_update_cost )
    ; ("zkapp_transaction_cost_limit", `Float t.zkapp_transaction_cost_limit)
    ; ("max_event_elements", `Int t.max_event_elements)
    ; ("max_action_elements", `Int t.max_action_elements)
=======
      , `Float (Time_ns.Span.to_sec t.rpc_heartbeat_timeout) )
    ; ( "rpc_heartbeat_send_every"
      , `Float (Time_ns.Span.to_sec t.rpc_heartbeat_send_every) )
>>>>>>> 97ab3010
    ; ("network_id", `String t.network_id)
    ; ( "zkapp_cmd_limit"
      , Option.value_map ~default:`Null ~f:(fun x -> `Int x) t.zkapp_cmd_limit
      )
<<<<<<< HEAD
    ; ("zkapp_cmd_limit_hardcap", `Int t.zkapp_cmd_limit_hardcap)
=======
>>>>>>> 97ab3010
    ; ("zkapps_disabled", `Bool t.zkapps_disabled)
    ]

(*TODO: Delete this module and read in a value from the environment*)
module Compiled = struct
  let t : t =
    let (inputs : Inputs.t) =
      { curve_size = Node_config.curve_size
<<<<<<< HEAD
      ; default_transaction_fee_string = Node_config.default_transaction_fee
=======
>>>>>>> 97ab3010
      ; default_snark_worker_fee_string = Node_config.default_snark_worker_fee
      ; minimum_user_command_fee_string = Node_config.minimum_user_command_fee
      ; itn_features = Node_config.itn_features
      ; compaction_interval_ms = Node_config.compaction_interval
      ; block_window_duration_ms = Node_config.block_window_duration
      ; vrf_poll_interval_ms = Node_config.vrf_poll_interval
<<<<<<< HEAD
      ; rpc_handshake_timeout_sec = Node_config.rpc_handshake_timeout_sec
      ; rpc_heartbeat_timeout_sec = Node_config.rpc_heartbeat_timeout_sec
      ; rpc_heartbeat_send_every_sec = Node_config.rpc_heartbeat_send_every_sec
      ; zkapp_proof_update_cost = Node_config.zkapp_proof_update_cost
      ; zkapp_signed_pair_update_cost =
          Node_config.zkapp_signed_pair_update_cost
      ; zkapp_signed_single_update_cost =
          Node_config.zkapp_signed_single_update_cost
      ; zkapp_transaction_cost_limit = Node_config.zkapp_transaction_cost_limit
      ; max_event_elements = Node_config.max_event_elements
      ; max_action_elements = Node_config.max_action_elements
      ; network_id = Node_config.network
      ; zkapp_cmd_limit = Node_config.zkapp_cmd_limit
      ; zkapp_cmd_limit_hardcap = Node_config.zkapp_cmd_limit_hardcap
      ; zkapps_disabled = Node_config.zkapps_disabled
=======
      ; network_id = Node_config.network
      ; zkapp_cmd_limit = Node_config.zkapp_cmd_limit
      ; rpc_handshake_timeout_sec = 60.0
      ; rpc_heartbeat_timeout_sec = 60.0
      ; rpc_heartbeat_send_every_sec = 10.0
      ; zkapps_disabled = false
>>>>>>> 97ab3010
      }
    in
    make inputs
end

module For_unit_tests = struct
  let t : t =
    let inputs : Inputs.t =
      { curve_size = Node_config_for_unit_tests.curve_size
<<<<<<< HEAD
      ; default_transaction_fee_string =
          Node_config_for_unit_tests.default_transaction_fee
=======
>>>>>>> 97ab3010
      ; default_snark_worker_fee_string =
          Node_config_for_unit_tests.default_snark_worker_fee
      ; minimum_user_command_fee_string =
          Node_config_for_unit_tests.minimum_user_command_fee
      ; itn_features = Node_config_for_unit_tests.itn_features
      ; compaction_interval_ms = Node_config_for_unit_tests.compaction_interval
      ; block_window_duration_ms =
          Node_config_for_unit_tests.block_window_duration
      ; vrf_poll_interval_ms = Node_config_for_unit_tests.vrf_poll_interval
      ; rpc_handshake_timeout_sec =
          Node_config_for_unit_tests.rpc_handshake_timeout_sec
      ; rpc_heartbeat_timeout_sec =
          Node_config_for_unit_tests.rpc_heartbeat_timeout_sec
      ; rpc_heartbeat_send_every_sec =
          Node_config_for_unit_tests.rpc_heartbeat_send_every_sec
<<<<<<< HEAD
      ; zkapp_proof_update_cost =
          Node_config_for_unit_tests.zkapp_proof_update_cost
      ; zkapp_signed_pair_update_cost =
          Node_config_for_unit_tests.zkapp_signed_pair_update_cost
      ; zkapp_signed_single_update_cost =
          Node_config_for_unit_tests.zkapp_signed_single_update_cost
      ; zkapp_transaction_cost_limit =
          Node_config_for_unit_tests.zkapp_transaction_cost_limit
      ; max_event_elements = Node_config_for_unit_tests.max_event_elements
      ; max_action_elements = Node_config_for_unit_tests.max_action_elements
      ; network_id = Node_config_for_unit_tests.network
      ; zkapp_cmd_limit = Node_config_for_unit_tests.zkapp_cmd_limit
      ; zkapp_cmd_limit_hardcap =
          Node_config_for_unit_tests.zkapp_cmd_limit_hardcap
=======
      ; network_id = Node_config_for_unit_tests.network
      ; zkapp_cmd_limit = Node_config_for_unit_tests.zkapp_cmd_limit
>>>>>>> 97ab3010
      ; zkapps_disabled = Node_config_for_unit_tests.zkapps_disabled
      }
    in
    make inputs
end<|MERGE_RESOLUTION|>--- conflicted
+++ resolved
@@ -9,10 +9,6 @@
 module Inputs = struct
   type t =
     { curve_size : int
-<<<<<<< HEAD
-    ; default_transaction_fee_string : string
-=======
->>>>>>> 97ab3010
     ; default_snark_worker_fee_string : string
     ; minimum_user_command_fee_string : string
     ; itn_features : bool
@@ -24,16 +20,6 @@
     ; rpc_handshake_timeout_sec : float
     ; rpc_heartbeat_timeout_sec : float
     ; rpc_heartbeat_send_every_sec : float
-<<<<<<< HEAD
-    ; zkapp_proof_update_cost : float
-    ; zkapp_signed_pair_update_cost : float
-    ; zkapp_signed_single_update_cost : float
-    ; zkapp_transaction_cost_limit : float
-    ; max_event_elements : int
-    ; max_action_elements : int
-    ; zkapp_cmd_limit_hardcap : int
-=======
->>>>>>> 97ab3010
     ; zkapps_disabled : bool
     }
   [@@deriving yojson]
@@ -41,10 +27,6 @@
 
 type t =
   { curve_size : int
-<<<<<<< HEAD
-  ; default_transaction_fee : Currency.Fee.t
-=======
->>>>>>> 97ab3010
   ; default_snark_worker_fee : Currency.Fee.t
   ; minimum_user_command_fee : Currency.Fee.t
   ; itn_features : bool
@@ -54,24 +36,6 @@
   ; network_id : string
   ; zkapp_cmd_limit : int option
   ; rpc_handshake_timeout : Time.Span.t
-<<<<<<< HEAD
-  ; rpc_heartbeat_timeout : Time.Span.t
-  ; rpc_heartbeat_send_every : Time.Span.t
-  ; zkapp_proof_update_cost : float
-  ; zkapp_signed_pair_update_cost : float
-  ; zkapp_signed_single_update_cost : float
-  ; zkapp_transaction_cost_limit : float
-  ; max_event_elements : int
-  ; max_action_elements : int
-  ; zkapp_cmd_limit_hardcap : int
-  ; zkapps_disabled : bool
-  }
-
-let make (inputs : Inputs.t) =
-  { curve_size = inputs.curve_size
-  ; default_transaction_fee =
-      Currency.Fee.of_mina_string_exn inputs.default_transaction_fee_string
-=======
   ; rpc_heartbeat_timeout : Time_ns.Span.t
   ; rpc_heartbeat_send_every : Time_ns.Span.t
   ; zkapps_disabled : bool
@@ -80,7 +44,6 @@
 
 let make (inputs : Inputs.t) =
   { curve_size = inputs.curve_size
->>>>>>> 97ab3010
   ; default_snark_worker_fee =
       Currency.Fee.of_mina_string_exn inputs.default_snark_worker_fee_string
   ; minimum_user_command_fee =
@@ -95,37 +58,17 @@
   ; vrf_poll_interval =
       Float.of_int inputs.vrf_poll_interval_ms |> Time.Span.of_ms
   ; rpc_handshake_timeout = Time.Span.of_sec inputs.rpc_handshake_timeout_sec
-<<<<<<< HEAD
-  ; rpc_heartbeat_timeout = Time.Span.of_sec inputs.rpc_heartbeat_timeout_sec
-  ; rpc_heartbeat_send_every =
-      Time.Span.of_sec inputs.rpc_heartbeat_send_every_sec
-  ; zkapp_proof_update_cost = inputs.zkapp_proof_update_cost
-  ; zkapp_signed_pair_update_cost = inputs.zkapp_signed_pair_update_cost
-  ; zkapp_signed_single_update_cost = inputs.zkapp_signed_single_update_cost
-  ; zkapp_transaction_cost_limit = inputs.zkapp_transaction_cost_limit
-  ; max_event_elements = inputs.max_event_elements
-  ; max_action_elements = inputs.max_action_elements
-  ; network_id = inputs.network_id
-  ; zkapp_cmd_limit = inputs.zkapp_cmd_limit
-  ; zkapp_cmd_limit_hardcap = inputs.zkapp_cmd_limit_hardcap
-=======
   ; rpc_heartbeat_timeout = Time_ns.Span.of_sec inputs.rpc_heartbeat_timeout_sec
   ; rpc_heartbeat_send_every =
       Time_ns.Span.of_sec inputs.rpc_heartbeat_send_every_sec
   ; network_id = inputs.network_id
   ; zkapp_cmd_limit = inputs.zkapp_cmd_limit
->>>>>>> 97ab3010
   ; zkapps_disabled = inputs.zkapps_disabled
   }
 
 let to_yojson t =
   `Assoc
     [ ("curve_size", `Int t.curve_size)
-<<<<<<< HEAD
-    ; ( "default_transaction_fee"
-      , Currency.Fee.to_yojson t.default_transaction_fee )
-=======
->>>>>>> 97ab3010
     ; ( "default_snark_worker_fee"
       , Currency.Fee.to_yojson t.default_snark_worker_fee )
     ; ( "minimum_user_command_fee"
@@ -140,30 +83,13 @@
     ; ( "rpc_handshake_timeout"
       , `Float (Time.Span.to_sec t.rpc_handshake_timeout) )
     ; ( "rpc_heartbeat_timeout"
-<<<<<<< HEAD
-      , `Float (Time.Span.to_sec t.rpc_heartbeat_timeout) )
-    ; ( "rpc_heartbeat_send_every"
-      , `Float (Time.Span.to_sec t.rpc_heartbeat_send_every) )
-    ; ("zkapp_proof_update_cost", `Float t.zkapp_proof_update_cost)
-    ; ("zkapp_signed_pair_update_cost", `Float t.zkapp_signed_pair_update_cost)
-    ; ( "zkapp_signed_single_update_cost"
-      , `Float t.zkapp_signed_single_update_cost )
-    ; ("zkapp_transaction_cost_limit", `Float t.zkapp_transaction_cost_limit)
-    ; ("max_event_elements", `Int t.max_event_elements)
-    ; ("max_action_elements", `Int t.max_action_elements)
-=======
       , `Float (Time_ns.Span.to_sec t.rpc_heartbeat_timeout) )
     ; ( "rpc_heartbeat_send_every"
       , `Float (Time_ns.Span.to_sec t.rpc_heartbeat_send_every) )
->>>>>>> 97ab3010
     ; ("network_id", `String t.network_id)
     ; ( "zkapp_cmd_limit"
       , Option.value_map ~default:`Null ~f:(fun x -> `Int x) t.zkapp_cmd_limit
       )
-<<<<<<< HEAD
-    ; ("zkapp_cmd_limit_hardcap", `Int t.zkapp_cmd_limit_hardcap)
-=======
->>>>>>> 97ab3010
     ; ("zkapps_disabled", `Bool t.zkapps_disabled)
     ]
 
@@ -172,40 +98,18 @@
   let t : t =
     let (inputs : Inputs.t) =
       { curve_size = Node_config.curve_size
-<<<<<<< HEAD
-      ; default_transaction_fee_string = Node_config.default_transaction_fee
-=======
->>>>>>> 97ab3010
       ; default_snark_worker_fee_string = Node_config.default_snark_worker_fee
       ; minimum_user_command_fee_string = Node_config.minimum_user_command_fee
       ; itn_features = Node_config.itn_features
       ; compaction_interval_ms = Node_config.compaction_interval
       ; block_window_duration_ms = Node_config.block_window_duration
       ; vrf_poll_interval_ms = Node_config.vrf_poll_interval
-<<<<<<< HEAD
-      ; rpc_handshake_timeout_sec = Node_config.rpc_handshake_timeout_sec
-      ; rpc_heartbeat_timeout_sec = Node_config.rpc_heartbeat_timeout_sec
-      ; rpc_heartbeat_send_every_sec = Node_config.rpc_heartbeat_send_every_sec
-      ; zkapp_proof_update_cost = Node_config.zkapp_proof_update_cost
-      ; zkapp_signed_pair_update_cost =
-          Node_config.zkapp_signed_pair_update_cost
-      ; zkapp_signed_single_update_cost =
-          Node_config.zkapp_signed_single_update_cost
-      ; zkapp_transaction_cost_limit = Node_config.zkapp_transaction_cost_limit
-      ; max_event_elements = Node_config.max_event_elements
-      ; max_action_elements = Node_config.max_action_elements
-      ; network_id = Node_config.network
-      ; zkapp_cmd_limit = Node_config.zkapp_cmd_limit
-      ; zkapp_cmd_limit_hardcap = Node_config.zkapp_cmd_limit_hardcap
-      ; zkapps_disabled = Node_config.zkapps_disabled
-=======
       ; network_id = Node_config.network
       ; zkapp_cmd_limit = Node_config.zkapp_cmd_limit
       ; rpc_handshake_timeout_sec = 60.0
       ; rpc_heartbeat_timeout_sec = 60.0
       ; rpc_heartbeat_send_every_sec = 10.0
       ; zkapps_disabled = false
->>>>>>> 97ab3010
       }
     in
     make inputs
@@ -215,11 +119,6 @@
   let t : t =
     let inputs : Inputs.t =
       { curve_size = Node_config_for_unit_tests.curve_size
-<<<<<<< HEAD
-      ; default_transaction_fee_string =
-          Node_config_for_unit_tests.default_transaction_fee
-=======
->>>>>>> 97ab3010
       ; default_snark_worker_fee_string =
           Node_config_for_unit_tests.default_snark_worker_fee
       ; minimum_user_command_fee_string =
@@ -235,25 +134,8 @@
           Node_config_for_unit_tests.rpc_heartbeat_timeout_sec
       ; rpc_heartbeat_send_every_sec =
           Node_config_for_unit_tests.rpc_heartbeat_send_every_sec
-<<<<<<< HEAD
-      ; zkapp_proof_update_cost =
-          Node_config_for_unit_tests.zkapp_proof_update_cost
-      ; zkapp_signed_pair_update_cost =
-          Node_config_for_unit_tests.zkapp_signed_pair_update_cost
-      ; zkapp_signed_single_update_cost =
-          Node_config_for_unit_tests.zkapp_signed_single_update_cost
-      ; zkapp_transaction_cost_limit =
-          Node_config_for_unit_tests.zkapp_transaction_cost_limit
-      ; max_event_elements = Node_config_for_unit_tests.max_event_elements
-      ; max_action_elements = Node_config_for_unit_tests.max_action_elements
       ; network_id = Node_config_for_unit_tests.network
       ; zkapp_cmd_limit = Node_config_for_unit_tests.zkapp_cmd_limit
-      ; zkapp_cmd_limit_hardcap =
-          Node_config_for_unit_tests.zkapp_cmd_limit_hardcap
-=======
-      ; network_id = Node_config_for_unit_tests.network
-      ; zkapp_cmd_limit = Node_config_for_unit_tests.zkapp_cmd_limit
->>>>>>> 97ab3010
       ; zkapps_disabled = Node_config_for_unit_tests.zkapps_disabled
       }
     in
