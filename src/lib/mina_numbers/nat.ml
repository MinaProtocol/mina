--- conflicted
+++ resolved
@@ -191,12 +191,8 @@
     [@@@no_toplevel_latest_type]
 
     module V1 = struct
-<<<<<<< HEAD
-      type t = UInt32.Stable.V1.t [@@deriving sexp, compare, hash, yojson, eq]
-=======
       type t = UInt32.Stable.V1.t
       [@@deriving sexp, equal, compare, hash, yojson]
->>>>>>> 7ed00a76
 
       let to_latest = Fn.id
     end
@@ -227,12 +223,8 @@
     [@@@no_toplevel_latest_type]
 
     module V1 = struct
-<<<<<<< HEAD
-      type t = UInt64.Stable.V1.t [@@deriving sexp, compare, hash, yojson, eq]
-=======
       type t = UInt64.Stable.V1.t
       [@@deriving sexp, equal, compare, hash, yojson]
->>>>>>> 7ed00a76
 
       let to_latest = Fn.id
     end
