[%%import "/src/config.mlh"]

open Core_kernel

[%%ifdef consensus_mechanism]

open Pickles.Impls.Step.Internal_Basic

[%%else]

open Snark_params.Tick

[%%endif]

module State = struct
  include Array

  let map2 = map2_exn
<<<<<<< HEAD
=======

  let to_array t = t

  let of_array t = t
>>>>>>> 96453589
end

module Input = Random_oracle_input

<<<<<<< HEAD
let params : Field.t Sponge.Params.t =
  Sponge.Params.(map pasta_p_kimchi ~f:Field.of_string)

module Operations = struct
  let add_assign ~state i x = Field.(state.(i) <- state.(i) + x)

  let apply_affine_map (matrix, constants) v =
    let dotv row =
      Array.reduce_exn (Array.map2_exn row v ~f:Field.( * )) ~f:Field.( + )
    in
    let res = Array.map matrix ~f:dotv in
    Array.map2_exn res constants ~f:Field.( + )

=======
let params : Field.t Sponge.Params.t = Kimchi_pasta_basic.poseidon_params_fp

module Operations = struct
  let add_assign ~state i x = Field.(state.(i) <- state.(i) + x)

  let apply_affine_map (matrix, constants) v =
    let dotv row =
      Array.reduce_exn (Array.map2_exn row v ~f:Field.( * )) ~f:Field.( + )
    in
    let res = Array.map matrix ~f:dotv in
    Array.map2_exn res constants ~f:Field.( + )

>>>>>>> 96453589
  let copy a = Array.map a ~f:Fn.id
end

module Digest = struct
  type t = Field.t

  let to_bits ?length x =
    match length with
    | None ->
        Field.unpack x
    | Some length ->
        List.take (Field.unpack x) length
end

include Sponge.Make_hash (Random_oracle_permutation)

let update ~state = update ~state params

let hash ?init = hash ?init params

let pow2 =
  let rec pow2 acc n = if n = 0 then acc else pow2 Field.(acc + acc) (n - 1) in
  Memo.general ~hashable:Int.hashable (fun n -> pow2 Field.one n)

[%%ifdef consensus_mechanism]

module Checked = struct
  module Inputs = Pickles.Step_main_inputs.Sponge.Permutation

  module Digest = struct
    open Pickles.Impls.Step.Field

    type nonrec t = t

    let to_bits ?(length = Field.size_in_bits) (x : t) =
      List.take (choose_preimage_var ~length:Field.size_in_bits x) length
  end

  include Sponge.Make_hash (Inputs)

  let params = Sponge.Params.map ~f:Inputs.Field.constant params

  open Inputs.Field

  let update ~state xs = update params ~state xs

  let hash ?init xs =
    hash ?init:(Option.map init ~f:(State.map ~f:constant)) params xs

  let pack_input =
    Input.Chunked.pack_to_fields
      ~pow2:(Fn.compose Field.Var.constant pow2)
      (module Pickles.Impls.Step.Field)

  let digest xs = xs.(0)
end

let read_typ ({ field_elements; packeds } : _ Input.Chunked.t) =
  let open Pickles.Impls.Step in
  let open As_prover in
  { Input.Chunked.field_elements = Array.map ~f:(read Field.typ) field_elements
  ; packeds = Array.map packeds ~f:(fun (x, i) -> (read Field.typ x, i))
  }

let read_typ' input : _ Pickles.Impls.Step.Internal_Basic.As_prover.t =
 fun _ -> read_typ input

[%%endif]

let pack_input = Input.Chunked.pack_to_fields ~pow2 (module Field)

let prefix_to_field (s : string) =
  let bits_per_character = 8 in
  assert (bits_per_character * String.length s < Field.size_in_bits) ;
  Field.project Fold_lib.Fold.(to_list (string_bits (s :> string)))

let salt (s : string) = update ~state:initial_state [| prefix_to_field s |]

let%test_unit "iterativeness" =
  let x1 = Field.random () in
  let x2 = Field.random () in
  let x3 = Field.random () in
  let x4 = Field.random () in
  let s_full = update ~state:initial_state [| x1; x2; x3; x4 |] in
  let s_it =
    update ~state:(update ~state:initial_state [| x1; x2 |]) [| x3; x4 |]
  in
  [%test_eq: Field.t array] s_full s_it

[%%ifdef consensus_mechanism]

let%test_unit "sponge checked-unchecked" =
  let open Pickles.Impls.Step in
  let module T = Internal_Basic in
  let x = T.Field.random () in
  let y = T.Field.random () in
  T.Test.test_equal ~equal:T.Field.equal ~sexp_of_t:T.Field.sexp_of_t
    T.Typ.(field * field)
    T.Typ.field
    (fun (x, y) -> make_checked (fun () -> Checked.hash [| x; y |]))
    (fun (x, y) -> hash [| x; y |])
    (x, y)

[%%endif]

module Legacy = struct
  module Input = Random_oracle_input.Legacy
  module State = State

  let params : Field.t Sponge.Params.t =
<<<<<<< HEAD
    Sponge.Params.(map pasta_p_legacy ~f:Field.of_string)
=======
    Sponge.Params.(map pasta_p_legacy ~f:Kimchi_pasta_basic.Fp.of_string)
>>>>>>> 96453589

  module Rounds = struct
    let rounds_full = 63

    let initial_ark = true

    let rounds_partial = 0
  end

  module Inputs = struct
    module Field = Field
    include Rounds

    let alpha = 5

    (* Computes x^5 *)
    let to_the_alpha x =
      let open Field in
      let res = x in
      let res = res * res in
      (* x^2 *)
      let res = res * res in
      (* x^4 *)
      res * x

    module Operations = Operations
  end

  include Sponge.Make_hash (Sponge.Poseidon (Inputs))

  let hash ?init = hash ?init params

  let update ~state = update ~state params

  let salt (s : string) = update ~state:initial_state [| prefix_to_field s |]

  let pack_input =
    Input.pack_to_fields ~size_in_bits:Field.size_in_bits ~pack:Field.project

  module Digest = Digest

  [%%ifdef consensus_mechanism]

  module Checked = struct
    let pack_input =
      Input.pack_to_fields ~size_in_bits:Field.size_in_bits ~pack:Field.Var.pack

    module Digest = Checked.Digest

    module Inputs = struct
      include Rounds
      module Impl = Pickles.Impls.Step
      open Impl
      module Field = Field

      let alpha = 5

      (* Computes x^5 *)
      let to_the_alpha x =
        let open Field in
        let res = x in
        let res = res * res in
        (* x^2 *)
        let res = res * res in
        (* x^4 *)
        res * x

      module Operations = struct
        open Field

        let seal = Pickles.Util.seal (module Impl)

        let add_assign ~state i x = state.(i) <- seal (state.(i) + x)

        let apply_affine_map (matrix, constants) v =
          let dotv row =
            Array.reduce_exn (Array.map2_exn row v ~f:( * )) ~f:( + )
          in
          let res = Array.map matrix ~f:dotv in
          Array.map2_exn res constants ~f:(fun x c -> seal (x + c))

        let copy a = Array.map a ~f:Fn.id
      end
    end

    include Sponge.Make_hash (Sponge.Poseidon (Inputs))

    let params = Sponge.Params.map ~f:Inputs.Field.constant params

    open Inputs.Field

    let update ~state xs = update params ~state xs

    let hash ?init xs =
      hash ?init:(Option.map init ~f:(State.map ~f:constant)) params xs
  end

  [%%endif]
end<|MERGE_RESOLUTION|>--- conflicted
+++ resolved
@@ -16,20 +16,15 @@
   include Array
 
   let map2 = map2_exn
-<<<<<<< HEAD
-=======
 
   let to_array t = t
 
   let of_array t = t
->>>>>>> 96453589
 end
 
 module Input = Random_oracle_input
 
-<<<<<<< HEAD
-let params : Field.t Sponge.Params.t =
-  Sponge.Params.(map pasta_p_kimchi ~f:Field.of_string)
+let params : Field.t Sponge.Params.t = Kimchi_pasta_basic.poseidon_params_fp
 
 module Operations = struct
   let add_assign ~state i x = Field.(state.(i) <- state.(i) + x)
@@ -41,20 +36,6 @@
     let res = Array.map matrix ~f:dotv in
     Array.map2_exn res constants ~f:Field.( + )
 
-=======
-let params : Field.t Sponge.Params.t = Kimchi_pasta_basic.poseidon_params_fp
-
-module Operations = struct
-  let add_assign ~state i x = Field.(state.(i) <- state.(i) + x)
-
-  let apply_affine_map (matrix, constants) v =
-    let dotv row =
-      Array.reduce_exn (Array.map2_exn row v ~f:Field.( * )) ~f:Field.( + )
-    in
-    let res = Array.map matrix ~f:dotv in
-    Array.map2_exn res constants ~f:Field.( + )
-
->>>>>>> 96453589
   let copy a = Array.map a ~f:Fn.id
 end
 
@@ -165,11 +146,7 @@
   module State = State
 
   let params : Field.t Sponge.Params.t =
-<<<<<<< HEAD
-    Sponge.Params.(map pasta_p_legacy ~f:Field.of_string)
-=======
     Sponge.Params.(map pasta_p_legacy ~f:Kimchi_pasta_basic.Fp.of_string)
->>>>>>> 96453589
 
   module Rounds = struct
     let rounds_full = 63
