--- conflicted
+++ resolved
@@ -78,9 +78,6 @@
 
 [%%ifdef consensus_mechanism]
 
-module Permutation = Ocaml_permutation
-
-(* TODO
 module Permutation : Sponge.Intf.Permutation with module Field = Field = struct
   module Field = Field
 
@@ -91,19 +88,11 @@
   let params = Kimchi_pasta_fp_poseidon.create ()
 
   let block_cipher _params (s : Field.t array) =
-<<<<<<< HEAD
-    let v = Marlin_plonk_bindings_pasta_fp_vector.create () in
-    Array.iter s ~f:(Marlin_plonk_bindings_pasta_fp_vector.emplace_back v) ;
-    Marlin_plonk_bindings_pasta_fp_poseidon.block_cipher params v ;
-    Array.init (Array.length s) ~f:(Marlin_plonk_bindings_pasta_fp_vector.get v)
-end *)
-=======
     let v = Kimchi.FieldVectors.Fp.create () in
     Array.iter s ~f:(Kimchi.FieldVectors.Fp.emplace_back v) ;
     Kimchi_pasta_fp_poseidon.block_cipher params v ;
     Array.init (Array.length s) ~f:(Kimchi.FieldVectors.Fp.get v)
 end
->>>>>>> c0a6c8fa
 
 [%%else]
 
@@ -118,13 +107,7 @@
 let hash ?init = hash ?init params
 
 let pow2 =
-<<<<<<< HEAD
-  let rec pow2 acc n =
-    if n = 0 then acc else pow2 (Field.add acc acc) (n - 1)
-  in
-=======
   let rec pow2 acc n = if n = 0 then acc else pow2 Field.(acc + acc) (n - 1) in
->>>>>>> c0a6c8fa
   Memo.general ~hashable:Int.hashable (fun n -> pow2 Field.one n)
 
 [%%ifdef consensus_mechanism]
@@ -154,11 +137,7 @@
         hash ?init:(Option.map init ~f:(State.map ~f:constant)) params xs)
 
   let pack_input =
-<<<<<<< HEAD
-    Input.pack_to_fields
-=======
     Input.Chunked.pack_to_fields
->>>>>>> c0a6c8fa
       ~pow2:(Fn.compose Field.Var.constant pow2)
       (module Pickles.Impls.Step.Field)
 
@@ -177,11 +156,7 @@
 
 [%%endif]
 
-<<<<<<< HEAD
-let pack_input = Input.pack_to_fields ~pow2 (module Field)
-=======
 let pack_input = Input.Chunked.pack_to_fields ~pow2 (module Field)
->>>>>>> c0a6c8fa
 
 let prefix_to_field (s : string) =
   let bits_per_character = 8 in
