--- conflicted
+++ resolved
@@ -25,16 +25,25 @@
           in
           go init 0 ) }
 
-<<<<<<< HEAD
   module Stable = struct
     module V1 = struct
       module T = struct
         let version = 1
 
-        type t = string [@@deriving sexp, bin_io, compare, hash, yojson]
+        type t = string [@@deriving sexp, bin_io, compare, hash]
       end
 
       include T
+
+      let to_yojson s = `String (Base64.encode_string s)
+
+      let of_yojson = function
+        | `String s -> (
+          match Base64.decode s with
+          | Ok s -> Ok s
+          | Error (`Msg e) -> Error (sprintf "bad base64: %s" e) )
+        | _ -> Error "expected `String"
+
       include Comparable.Make (T)
       include Registration.Make_latest_version (T)
     end
@@ -49,19 +58,6 @@
 
     module Registrar = Registration.Make (Module_decl)
     module Registered_V1 = Registrar.Register (V1)
-=======
-  module T = struct
-    type t = string [@@deriving sexp, bin_io, compare, hash]
-
-    let to_yojson s = `String (Base64.encode_string s)
-
-    let of_yojson = function
-      | `String s -> (
-        match Base64.decode s with
-        | Ok s -> Ok s
-        | Error (`Msg e) -> Error (sprintf "bad base64: %s" e) )
-      | _ -> Error "expected `String"
->>>>>>> f748e581
   end
 
   let to_bits = Snarky_blake2.string_to_bits
