--- conflicted
+++ resolved
@@ -47,13 +47,8 @@
   let open E in
   [%expr
     Core_kernel.Binable.of_string
-<<<<<<< HEAD
       (module Lite_base.Crypto_params.Tock.Bowe_gabizon.Verification_key)
-      (Base64.decode_exn [%e estring vk_base64])]
-=======
-      (module Lite_params.Tock.Groth_maller.Verification_key)
       (Base58_check.decode_exn [%e estring vk_base58])]
->>>>>>> 594cffd0
 
 let protocol_state (s : Protocol_state.Value.t) : Lite_base.Protocol_state.t =
   let consensus_state =
