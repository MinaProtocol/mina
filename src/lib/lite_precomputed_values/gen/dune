(executable
  (name gen)
  (libraries
     async
     core
     crypto_params
     snarky
     snarkette
     snark_keys
     ppxlib
     lite_compat
     coda_base
     coda_state
     precomputed_values)
   (preprocessor_deps "../../../config.mlh")
<<<<<<< HEAD
   (preprocess (pps ppx_coda ppx_optcomp ppx_let ppxlib.metaquot ppxlib.runner))
=======
   (preprocess (pps ppx_optcomp ppx_let ppxlib.metaquot))
>>>>>>> ba630315
   (modes native))<|MERGE_RESOLUTION|>--- conflicted
+++ resolved
@@ -13,9 +13,5 @@
      coda_state
      precomputed_values)
    (preprocessor_deps "../../../config.mlh")
-<<<<<<< HEAD
-   (preprocess (pps ppx_coda ppx_optcomp ppx_let ppxlib.metaquot ppxlib.runner))
-=======
-   (preprocess (pps ppx_optcomp ppx_let ppxlib.metaquot))
->>>>>>> ba630315
+   (preprocess (pps ppx_coda ppx_optcomp ppx_let ppxlib.metaquot))
    (modes native))