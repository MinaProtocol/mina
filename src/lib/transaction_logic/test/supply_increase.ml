open! Core
open Mina_transaction_logic.Transaction_applied
open Mina_base

let%test_module "supply_increase" =
  ( module struct
    let generator =
      let open Snark_params.Tick in
      let open Quickcheck.Generator.Let_syntax in
      let%bind prev_hash_input = Int.quickcheck_generator in
      let account_id = [] in
      let%bind payload = Signed_command_payload.gen
      and signer = Mina_base_import.Public_key.gen
      and signature : Signature.t Quickcheck.Generator.t =
        return Signature.dummy
      in
      let data_input : Signed_command.t =
        Signed_command.Poly.{ payload; signer; signature }
      in
      let user_command_input : Signed_command.t With_status.t =
        { With_status.data = data_input; status = Transaction_status.Applied }
      in
      let common_input : Signed_command_applied.Common.t =
        { Signed_command_applied.Common.user_command = user_command_input }
      in
      let signed_command_input =
        Signed_command_applied.
          { common = common_input
          ; body = Body.Payment { new_accounts = account_id }
          }
      in
      let command_input : Command_applied.t =
        Command_applied.Signed_command signed_command_input
      in
      let%map varying_input = return @@ Varying.Command command_input
      and previous_hash_input = return @@ Field.of_int prev_hash_input in
      { varying = varying_input; previous_hash = previous_hash_input }

    type signed_amount = Currency.Amount.Signed.t
    [@@deriving equal, sexp, compare]

    (* Note that the function supply_increase can return results other than zero, but I've specifically chosen the case when the accounts list is empty.
       When it's non-empty, the values are different and thus difficult to confirm using property-based testing.
       Also, because of the particular input type chosen (of data type command ) this also simplifies things somewhat,
       whereas other types (i.e. fee_transfer and coinbase) produce numerical values other than zero in the calculation. *)
    let%test_unit "supply_increase_command_input_always_gives_zero_when_no_account_ids"
        =
      Quickcheck.test generator ~f:(fun payload ->
          [%test_eq: signed_amount Or_error.t]
            (Or_error.return @@ Currency.Amount.Signed.zero)
<<<<<<< HEAD
            (supply_increase ~constraint_constants:Genesis_constants.For_unit_tests.Constraint_constants.t payload) )
=======
            (supply_increase
               ~constraint_constants:
                 Genesis_constants.For_unit_tests.Constraint_constants.t payload ) )
>>>>>>> e9473e36
  end )<|MERGE_RESOLUTION|>--- conflicted
+++ resolved
@@ -48,11 +48,7 @@
       Quickcheck.test generator ~f:(fun payload ->
           [%test_eq: signed_amount Or_error.t]
             (Or_error.return @@ Currency.Amount.Signed.zero)
-<<<<<<< HEAD
-            (supply_increase ~constraint_constants:Genesis_constants.For_unit_tests.Constraint_constants.t payload) )
-=======
             (supply_increase
                ~constraint_constants:
                  Genesis_constants.For_unit_tests.Constraint_constants.t payload ) )
->>>>>>> e9473e36
   end )