open Core_kernel
open Mina_base
open Currency
open Signature_lib
open Mina_transaction
module Parties_logic = Parties_logic
module Global_slot = Mina_numbers.Global_slot

module Transaction_applied = struct
  module UC = Signed_command

  module Signed_command_applied = struct
    module Common = struct
      [%%versioned
      module Stable = struct
        module V2 = struct
          type t =
            { user_command : Signed_command.Stable.V2.t With_status.Stable.V2.t
            ; previous_receipt_chain_hash : Receipt.Chain_hash.Stable.V1.t
            }
          [@@deriving sexp]

          let to_latest = Fn.id
        end
      end]
    end

    module Body = struct
      [%%versioned
      module Stable = struct
        module V2 = struct
          type t =
            | Payment of
                { previous_empty_accounts : Account_id.Stable.V2.t list }
            | Stake_delegation of
                { previous_delegate : Public_key.Compressed.Stable.V1.t option }
            | Failed
          [@@deriving sexp]

          let to_latest = Fn.id
        end
      end]
    end

    [%%versioned
    module Stable = struct
      module V2 = struct
        type t = { common : Common.Stable.V2.t; body : Body.Stable.V2.t }
        [@@deriving sexp]

        let to_latest = Fn.id
      end
    end]
  end

  module Parties_applied = struct
    [%%versioned
    module Stable = struct
      module V1 = struct
        type t =
          { accounts :
              (Account_id.Stable.V2.t * Account.Stable.V2.t option) list
          ; command : Parties.Stable.V1.t With_status.Stable.V2.t
          ; previous_empty_accounts : Account_id.Stable.V2.t list
          }
        [@@deriving sexp]

        let to_latest = Fn.id
      end
    end]
  end

  module Command_applied = struct
    [%%versioned
    module Stable = struct
      module V2 = struct
        type t =
          | Signed_command of Signed_command_applied.Stable.V2.t
          | Parties of Parties_applied.Stable.V1.t
        [@@deriving sexp]

        let to_latest = Fn.id
      end
    end]
  end

  module Fee_transfer_applied = struct
    [%%versioned
    module Stable = struct
      module V2 = struct
        type t =
          { fee_transfer : Fee_transfer.Stable.V2.t
          ; previous_empty_accounts : Account_id.Stable.V2.t list
          }
        [@@deriving sexp]

        let to_latest = Fn.id
      end
    end]
  end

  module Coinbase_applied = struct
    [%%versioned
    module Stable = struct
      module V2 = struct
        type t =
          { coinbase : Coinbase.Stable.V1.t
          ; previous_empty_accounts : Account_id.Stable.V2.t list
          }
        [@@deriving sexp]

        let to_latest = Fn.id
      end
    end]
  end

  module Varying = struct
    [%%versioned
    module Stable = struct
      module V2 = struct
        type t =
          | Command of Command_applied.Stable.V2.t
          | Fee_transfer of Fee_transfer_applied.Stable.V2.t
          | Coinbase of Coinbase_applied.Stable.V2.t
        [@@deriving sexp]

        let to_latest = Fn.id
      end
    end]
  end

  [%%versioned
  module Stable = struct
    module V2 = struct
      type t =
        { previous_hash : Ledger_hash.Stable.V1.t
        ; varying : Varying.Stable.V2.t
        }
      [@@deriving sexp]

      let to_latest = Fn.id
    end
  end]

  let transaction_with_status : t -> Transaction.t With_status.t =
   fun { varying; _ } ->
    match varying with
    | Command (Signed_command uc) ->
        With_status.map uc.common.user_command ~f:(fun cmd ->
            Transaction.Command (User_command.Signed_command cmd) )
    | Command (Parties s) ->
        With_status.map s.command ~f:(fun c ->
            Transaction.Command (User_command.Parties c) )
    | Fee_transfer f ->
        { data = Fee_transfer f.fee_transfer; status = Applied }
    | Coinbase c ->
        { data = Coinbase c.coinbase; status = Applied }

  let user_command_status : t -> Transaction_status.t =
   fun { varying; _ } ->
    match varying with
    | Command
        (Signed_command { common = { user_command = { status; _ }; _ }; _ }) ->
        status
    | Command (Parties c) ->
        c.command.status
    | Fee_transfer _ ->
        Applied
    | Coinbase _ ->
        Applied
end

module type S = sig
  type ledger

  module Transaction_applied : sig
    module Signed_command_applied : sig
      module Common : sig
        type t = Transaction_applied.Signed_command_applied.Common.t =
          { user_command : Signed_command.t With_status.t
          ; previous_receipt_chain_hash : Receipt.Chain_hash.t
          }
        [@@deriving sexp]
      end

      module Body : sig
        type t = Transaction_applied.Signed_command_applied.Body.t =
          | Payment of { previous_empty_accounts : Account_id.t list }
          | Stake_delegation of
              { previous_delegate : Public_key.Compressed.t option }
          | Failed
        [@@deriving sexp]
      end

      type t = Transaction_applied.Signed_command_applied.t =
        { common : Common.t; body : Body.t }
      [@@deriving sexp]
    end

    module Parties_applied : sig
      type t = Transaction_applied.Parties_applied.t =
        { accounts : (Account_id.t * Account.t option) list
        ; command : Parties.t With_status.t
        ; previous_empty_accounts : Account_id.t list
        }
      [@@deriving sexp]
    end

    module Command_applied : sig
      type t = Transaction_applied.Command_applied.t =
        | Signed_command of Signed_command_applied.t
        | Parties of Parties_applied.t
      [@@deriving sexp]
    end

    module Fee_transfer_applied : sig
      type t = Transaction_applied.Fee_transfer_applied.t =
        { fee_transfer : Fee_transfer.t
        ; previous_empty_accounts : Account_id.t list
        }
      [@@deriving sexp]
    end

    module Coinbase_applied : sig
      type t = Transaction_applied.Coinbase_applied.t =
        { coinbase : Coinbase.t; previous_empty_accounts : Account_id.t list }
      [@@deriving sexp]
    end

    module Varying : sig
      type t = Transaction_applied.Varying.t =
        | Command of Command_applied.t
        | Fee_transfer of Fee_transfer_applied.t
        | Coinbase of Coinbase_applied.t
      [@@deriving sexp]
    end

    type t = Transaction_applied.t =
      { previous_hash : Ledger_hash.t; varying : Varying.t }
    [@@deriving sexp]

    val transaction : t -> Transaction.t With_status.t

    val user_command_status : t -> Transaction_status.t
  end

  module Global_state : sig
    type t =
      { ledger : ledger
      ; fee_excess : Amount.Signed.t
      ; protocol_state : Zkapp_precondition.Protocol_state.View.t
      }
  end

  val apply_user_command :
       constraint_constants:Genesis_constants.Constraint_constants.t
    -> txn_global_slot:Global_slot.t
    -> ledger
    -> Signed_command.With_valid_signature.t
    -> Transaction_applied.Signed_command_applied.t Or_error.t

  val apply_user_command_unchecked :
       constraint_constants:Genesis_constants.Constraint_constants.t
    -> txn_global_slot:Global_slot.t
    -> ledger
    -> Signed_command.t
    -> Transaction_applied.Signed_command_applied.t Or_error.t

  val apply_parties_unchecked :
       constraint_constants:Genesis_constants.Constraint_constants.t
    -> state_view:Zkapp_precondition.Protocol_state.View.t
    -> ledger
    -> Parties.t
    -> ( Transaction_applied.Parties_applied.t
       * ( ( Stack_frame.value
           , Stack_frame.value list
           , Token_id.t
           , Amount.Signed.t
           , ledger
           , bool
           , unit
           , Transaction_status.Failure.Collection.t )
           Parties_logic.Local_state.t
         * Amount.Signed.t ) )
       Or_error.t

  (** Apply all parties within a parties transaction. This behaves as
      [apply_parties_unchecked], except that the [~init] and [~f] arguments
      are provided to allow for the accumulation of the intermediate states.

      Invariant: [f] is always applied at least once, so it is valid to use an
      [_ option] as the initial state and call [Option.value_exn] on the
      accumulated result.

      This can be used to collect the intermediate states to make them
      available for snark work. In particular, since the transaction snark has
      a cap on the number of parties of each kind that may be included, we can
      use this to retrieve the (source, target) pairs for each batch of
      parties to include in the snark work spec / transaction snark witness.
  *)
  val apply_parties_unchecked_aux :
       constraint_constants:Genesis_constants.Constraint_constants.t
    -> state_view:Zkapp_precondition.Protocol_state.View.t
    -> init:'acc
    -> f:
         (   'acc
          -> Global_state.t
             * ( Stack_frame.value
               , Stack_frame.value list
               , Token_id.t
               , Amount.Signed.t
               , ledger
               , bool
               , unit
               , Transaction_status.Failure.Collection.t )
               Parties_logic.Local_state.t
          -> 'acc )
    -> ?fee_excess:Amount.Signed.t
    -> ledger
    -> Parties.t
    -> (Transaction_applied.Parties_applied.t * 'acc) Or_error.t

  val apply_fee_transfer :
       constraint_constants:Genesis_constants.Constraint_constants.t
    -> txn_global_slot:Global_slot.t
    -> ledger
    -> Fee_transfer.t
    -> Transaction_applied.Fee_transfer_applied.t Or_error.t

  val apply_coinbase :
       constraint_constants:Genesis_constants.Constraint_constants.t
    -> txn_global_slot:Global_slot.t
    -> ledger
    -> Coinbase.t
    -> Transaction_applied.Coinbase_applied.t Or_error.t

  val apply_transaction :
       constraint_constants:Genesis_constants.Constraint_constants.t
    -> txn_state_view:Zkapp_precondition.Protocol_state.View.t
    -> ledger
    -> Transaction.t
    -> Transaction_applied.t Or_error.t

  val has_locked_tokens :
       global_slot:Global_slot.t
    -> account_id:Account_id.t
    -> ledger
    -> bool Or_error.t

  module For_tests : sig
    val validate_timing_with_min_balance :
         account:Account.t
      -> txn_amount:Amount.t
      -> txn_global_slot:Global_slot.t
      -> (Account.Timing.t * [> `Min_balance of Balance.t ]) Or_error.t

    val validate_timing :
         account:Account.t
      -> txn_amount:Amount.t
      -> txn_global_slot:Global_slot.t
      -> Account.Timing.t Or_error.t
  end
end

(* tags for timing validation errors *)
let nsf_tag = "nsf"

let min_balance_tag = "minbal"

let timing_error_to_user_command_status err =
  match Error.Internal_repr.of_info err with
  | Tag_t (tag, _) when String.equal tag nsf_tag ->
      Transaction_status.Failure.Source_insufficient_balance
  | Tag_t (tag, _) when String.equal tag min_balance_tag ->
      Transaction_status.Failure.Source_minimum_balance_violation
  | _ ->
      failwith "Unexpected timed account validation error"

(** [validate_timing_with_min_balance' ~account ~txn_amount ~txn_global_slot]
    returns a tuple of 3 values:
    * [[`Insufficient_balance of bool | `Invalid_timing of bool]] encodes
      possible errors, with the invariant that the return value is always
      [`Invalid_timing false] if there was no error.
      - [`Insufficient_balance true] results if [txn_amount] is larger than the
        balance held in [account].
      - [`Invalid_timing true] results if [txn_amount] is larger than the
        balance available in [account] at global slot [txn_global_slot].
    * [Timing.t], the new timing for [account] calculated at [txn_global_slot].
    * [[`Min_balance of Balance.t]] returns the computed available balance at
      [txn_global_slot].
      - NOTE: We skip this calculation if the error is
        [`Insufficient_balance true].  In this scenario, this value MUST NOT be
        used, as it contains an incorrect placeholder value.
*)
let validate_timing_with_min_balance' ~account ~txn_amount ~txn_global_slot =
  let open Account.Poly in
  let open Account.Timing.Poly in
  match account.timing with
  | Untimed -> (
      (* no time restrictions *)
      match Balance.(account.balance - txn_amount) with
      | None ->
          (`Insufficient_balance true, Untimed, `Min_balance Balance.zero)
      | _ ->
          (`Invalid_timing false, Untimed, `Min_balance Balance.zero) )
  | Timed
      { initial_minimum_balance
      ; cliff_time
      ; cliff_amount
      ; vesting_period
      ; vesting_increment
      } ->
      let invalid_balance, invalid_timing, curr_min_balance =
        let account_balance = account.balance in
        match Balance.(account_balance - txn_amount) with
        | None ->
            (* NB: The [initial_minimum_balance] here is the incorrect value,
               but:
               * we don't use it anywhere in this error case; and
               * we don't want to waste time computing it if it will be unused.
            *)
            (true, false, initial_minimum_balance)
        | Some proposed_new_balance ->
            let curr_min_balance =
              Account.min_balance_at_slot ~global_slot:txn_global_slot
                ~cliff_time ~cliff_amount ~vesting_period ~vesting_increment
                ~initial_minimum_balance
            in
            if Balance.(proposed_new_balance < curr_min_balance) then
              (false, true, curr_min_balance)
            else (false, false, curr_min_balance)
      in
      (* once the calculated minimum balance becomes zero, the account becomes untimed *)
      let possibly_error =
        if invalid_balance then `Insufficient_balance invalid_balance
        else `Invalid_timing invalid_timing
      in
      if Balance.(curr_min_balance > zero) then
        (possibly_error, account.timing, `Min_balance curr_min_balance)
      else (possibly_error, Untimed, `Min_balance Balance.zero)

let validate_timing_with_min_balance ~account ~txn_amount ~txn_global_slot =
  let open Or_error.Let_syntax in
  let nsf_error kind =
    Or_error.errorf
      !"For %s account, the requested transaction for amount %{sexp: Amount.t} \
        at global slot %{sexp: Global_slot.t}, the balance %{sexp: Balance.t} \
        is insufficient"
      kind txn_amount txn_global_slot account.Account.Poly.balance
    |> Or_error.tag ~tag:nsf_tag
  in
  let min_balance_error min_balance =
    Or_error.errorf
      !"For timed account, the requested transaction for amount %{sexp: \
        Amount.t} at global slot %{sexp: Global_slot.t}, applying the \
        transaction would put the balance below the calculated minimum balance \
        of %{sexp: Balance.t}"
      txn_amount txn_global_slot min_balance
    |> Or_error.tag ~tag:min_balance_tag
  in
  let possibly_error, timing, (`Min_balance curr_min_balance as min_balance) =
    validate_timing_with_min_balance' ~account ~txn_amount ~txn_global_slot
  in
  match possibly_error with
  | `Insufficient_balance true ->
      nsf_error "timed"
  | `Invalid_timing true ->
      min_balance_error curr_min_balance
  | `Insufficient_balance false ->
      failwith "Broken invariant in validate_timing_with_min_balance'"
  | `Invalid_timing false ->
      return (timing, min_balance)

let validate_timing ~account ~txn_amount ~txn_global_slot =
  let open Result.Let_syntax in
  let%map timing, `Min_balance _ =
    validate_timing_with_min_balance ~account ~txn_amount ~txn_global_slot
  in
  timing

module Make (L : Ledger_intf.S) : S with type ledger := L.t = struct
  open L

  let error s = Or_error.errorf "Ledger.apply_transaction: %s" s

  let error_opt e = Option.value_map ~default:(error e) ~f:Or_error.return

  let get_with_location ledger account_id =
    match location_of_account ledger account_id with
    | Some location -> (
        match get ledger location with
        | Some account ->
            Ok (`Existing location, account)
        | None ->
            (* Needed to support sparse ledger. *)
            Ok (`New, Account.create account_id Balance.zero) )
    | None ->
        Ok (`New, Account.create account_id Balance.zero)

  let set_with_location ledger location account =
    match location with
    | `Existing location ->
        Ok (set ledger location account)
    | `New ->
        create_new_account ledger (Account.identifier account) account

  let add_amount balance amount =
    error_opt "overflow" (Balance.add_amount balance amount)

  let sub_amount balance amount =
    error_opt "insufficient funds" (Balance.sub_amount balance amount)

  let sub_account_creation_fee
      ~(constraint_constants : Genesis_constants.Constraint_constants.t) action
      amount =
    let fee = constraint_constants.account_creation_fee in
    if Ledger_intf.equal_account_state action `Added then
      error_opt
        (sprintf
           !"Error subtracting account creation fee %{sexp: Currency.Fee.t}; \
             transaction amount %{sexp: Currency.Amount.t} insufficient"
           fee amount )
        Amount.(sub amount (of_fee fee))
    else Ok amount

  let check b = ksprintf (fun s -> if b then Ok () else Or_error.error_string s)

  let validate_nonces txn_nonce account_nonce =
    check
      (Account.Nonce.equal account_nonce txn_nonce)
      !"Nonce in account %{sexp: Account.Nonce.t} different from nonce in \
        transaction %{sexp: Account.Nonce.t}"
      account_nonce txn_nonce

  let validate_time ~valid_until ~current_global_slot =
    check
      Global_slot.(current_global_slot <= valid_until)
      !"Current global slot %{sexp: Global_slot.t} greater than transaction \
        expiry slot %{sexp: Global_slot.t}"
      current_global_slot valid_until

  module Transaction_applied = struct
    include Transaction_applied

    let transaction : t -> Transaction.t With_status.t =
     fun { varying; _ } ->
      match varying with
      | Command (Signed_command uc) ->
          With_status.map uc.common.user_command ~f:(fun cmd ->
              Transaction.Command (User_command.Signed_command cmd) )
      | Command (Parties s) ->
          With_status.map s.command ~f:(fun c ->
              Transaction.Command (User_command.Parties c) )
      | Fee_transfer f ->
          { data = Fee_transfer f.fee_transfer; status = Applied }
      | Coinbase c ->
          { data = Coinbase c.coinbase; status = Applied }

    let user_command_status : t -> Transaction_status.t =
     fun { varying; _ } ->
      match varying with
      | Command
          (Signed_command { common = { user_command = { status; _ }; _ }; _ })
        ->
          status
      | Command (Parties c) ->
          c.command.status
      | Fee_transfer _ ->
          Applied
      | Coinbase _ ->
          Applied
  end

  let previous_empty_accounts action pk =
    if Ledger_intf.equal_account_state action `Added then [ pk ] else []

  let has_locked_tokens ~global_slot ~account_id ledger =
    let open Or_error.Let_syntax in
    let%map _, account = get_with_location ledger account_id in
    Account.has_locked_tokens ~global_slot account

  let get_user_account_with_location ledger account_id =
    let open Or_error.Let_syntax in
    let%bind ((_, acct) as r) = get_with_location ledger account_id in
    let%map () =
      check
        (Option.is_none acct.zkapp)
        !"Expected account %{sexp: Account_id.t} to be a user account, got a \
          snapp account."
        account_id
    in
    r

  let failure (e : Transaction_status.Failure.t) = e

  let incr_balance (acct : Account.t) amt =
    match add_amount acct.balance amt with
    | Ok balance ->
        Ok { acct with balance }
    | Error _ ->
        Result.fail (failure Overflow)

  (* Helper function for [apply_user_command_unchecked] *)
  let pay_fee' ~command ~nonce ~fee_payer ~fee ~ledger ~current_global_slot =
    let open Or_error.Let_syntax in
    (* Fee-payer information *)
    let%bind location, account =
      get_user_account_with_location ledger fee_payer
    in
    let%bind () =
      match location with
      | `Existing _ ->
          return ()
      | `New ->
          Or_error.errorf "The fee-payer account does not exist"
    in
    let fee = Amount.of_fee fee in
    let%bind balance = sub_amount account.balance fee in
    let%bind () = validate_nonces nonce account.nonce in
    let%map timing =
      validate_timing ~txn_amount:fee ~txn_global_slot:current_global_slot
        ~account
    in
    ( location
    , account
    , { account with
        balance
      ; nonce = Account.Nonce.succ account.nonce
      ; receipt_chain_hash =
          Receipt.Chain_hash.cons command account.receipt_chain_hash
      ; timing
      } )

  (* Helper function for [apply_user_command_unchecked] *)
  let pay_fee ~user_command ~signer_pk ~ledger ~current_global_slot =
    let open Or_error.Let_syntax in
    (* Fee-payer information *)
    let nonce = Signed_command.nonce user_command in
    let fee_payer = Signed_command.fee_payer user_command in
    let%bind () =
      let fee_token = Signed_command.fee_token user_command in
      let%bind () =
        (* TODO: Enable multi-sig. *)
        if
          Public_key.Compressed.equal
            (Account_id.public_key fee_payer)
            signer_pk
        then return ()
        else
          Or_error.errorf
            "Cannot pay fees from a public key that did not sign the \
             transaction"
      in
      let%map () =
        (* TODO: Remove this check and update the transaction snark once we have
           an exchange rate mechanism. See issue #4447.
        *)
        if Token_id.equal fee_token Token_id.default then return ()
        else
          Or_error.errorf
            "Cannot create transactions with fee_token different from the \
             default"
      in
      ()
    in
    let%map loc, account, account' =
      pay_fee' ~command:(Signed_command user_command.payload) ~nonce ~fee_payer
        ~fee:(Signed_command.fee user_command)
        ~ledger ~current_global_slot
    in
    let applied_common : Transaction_applied.Signed_command_applied.Common.t =
      { user_command = { data = user_command; status = Applied }
      ; previous_receipt_chain_hash = account.receipt_chain_hash
      }
    in
    (loc, account', applied_common)

  (* someday: It would probably be better if we didn't modify the receipt chain hash
     in the case that the sender is equal to the receiver, but it complicates the SNARK, so
     we don't for now. *)
  let apply_user_command_unchecked
      ~(constraint_constants : Genesis_constants.Constraint_constants.t)
      ~txn_global_slot ledger
      ({ payload; signer; signature = _ } as user_command : Signed_command.t) =
    let open Or_error.Let_syntax in
    let signer_pk = Public_key.compress signer in
    let current_global_slot = txn_global_slot in
    let%bind () =
      validate_time
        ~valid_until:(Signed_command.valid_until user_command)
        ~current_global_slot
    in
    (* Fee-payer information *)
    let fee_payer = Signed_command.fee_payer user_command in
    let%bind fee_payer_location, fee_payer_account, applied_common =
      pay_fee ~user_command ~signer_pk ~ledger ~current_global_slot
    in
    (* Charge the fee. This must happen, whether or not the command itself
       succeeds, to ensure that the network is compensated for processing this
       command.
    *)
    let%bind () =
      set_with_location ledger fee_payer_location fee_payer_account
    in
    let source = Signed_command.source user_command in
    let receiver = Signed_command.receiver user_command in
    let exception Reject of Error.t in
    let ok_or_reject = function Ok x -> x | Error err -> raise (Reject err) in
    let compute_updates () =
      let open Result.Let_syntax in
      (* Compute the necessary changes to apply the command, failing if any of
         the conditions are not met.
      *)
      match payload.body with
      | Stake_delegation _ ->
          let receiver_location, _receiver_account =
            (* Check that receiver account exists. *)
            get_with_location ledger receiver |> ok_or_reject
          in
          let source_location, source_account =
            get_with_location ledger source |> ok_or_reject
          in
          let%bind () =
            match (source_location, receiver_location) with
            | `Existing _, `Existing _ ->
                return ()
            | `New, _ ->
                Result.fail Transaction_status.Failure.Source_not_present
            | _, `New ->
                Result.fail Transaction_status.Failure.Receiver_not_present
          in
          let previous_delegate = source_account.delegate in
          (* Timing is always valid, but we need to record any switch from
             timed to untimed here to stay in sync with the snark.
          *)
          let%map timing =
            validate_timing ~txn_amount:Amount.zero
              ~txn_global_slot:current_global_slot ~account:source_account
            |> Result.map_error ~f:timing_error_to_user_command_status
          in
          let source_account =
            { source_account with
              delegate = Some (Account_id.public_key receiver)
            ; timing
            }
          in
          ( [ (source_location, source_account) ]
          , Transaction_applied.Signed_command_applied.Body.Stake_delegation
              { previous_delegate } )
      | Payment { amount; _ } ->
          let receiver_location, receiver_account =
            get_with_location ledger receiver |> ok_or_reject
          in
          let%bind source_location, source_account =
            let ret =
              if Account_id.equal source receiver then
                (*just check if the timing needs updating*)
                let%bind location, account =
                  match receiver_location with
                  | `Existing _ ->
                      return (receiver_location, receiver_account)
                  | `New ->
                      Result.fail Transaction_status.Failure.Source_not_present
                in
                let%map timing =
                  validate_timing ~txn_amount:amount
                    ~txn_global_slot:current_global_slot ~account
                  |> Result.map_error ~f:timing_error_to_user_command_status
                in
                (location, { account with timing })
              else
                let location, account =
                  get_with_location ledger source |> ok_or_reject
                in
                let%bind () =
                  match location with
                  | `Existing _ ->
                      return ()
                  | `New ->
                      Result.fail Transaction_status.Failure.Source_not_present
                in
                let%bind timing =
                  validate_timing ~txn_amount:amount
                    ~txn_global_slot:current_global_slot ~account
                  |> Result.map_error ~f:timing_error_to_user_command_status
                in
                let%map balance =
                  Result.map_error (sub_amount account.balance amount)
                    ~f:(fun _ ->
                      Transaction_status.Failure.Source_insufficient_balance )
                in
                (location, { account with timing; balance })
            in
            if Account_id.equal fee_payer source then
              (* Don't process transactions with insufficient balance from the
                 fee-payer.
              *)
              match ret with
              | Ok x ->
                  Ok x
              | Error failure ->
                  raise
                    (Reject
                       (Error.createf "%s"
                          (Transaction_status.Failure.describe failure) ) )
            else ret
          in
          (* Charge the account creation fee. *)
          let%bind receiver_amount =
            match receiver_location with
            | `Existing _ ->
                return amount
            | `New ->
                (* Subtract the creation fee from the transaction amount. *)
                sub_account_creation_fee ~constraint_constants `Added amount
                |> Result.map_error ~f:(fun _ ->
                       Transaction_status.Failure
                       .Amount_insufficient_to_create_account )
          in
          let%map receiver_account =
            incr_balance receiver_account receiver_amount
          in
          let previous_empty_accounts =
            match receiver_location with
            | `Existing _ ->
                []
            | `New ->
                [ receiver ]
          in
          ( [ (receiver_location, receiver_account)
            ; (source_location, source_account)
            ]
          , Transaction_applied.Signed_command_applied.Body.Payment
              { previous_empty_accounts } )
    in
    match compute_updates () with
    | Ok (located_accounts, applied_body) ->
        (* Update the ledger. *)
        let%bind () =
          List.fold located_accounts ~init:(Ok ())
            ~f:(fun acc (location, account) ->
              let%bind () = acc in
              set_with_location ledger location account )
        in
        let applied_common =
          { applied_common with
            user_command = { data = user_command; status = Applied }
          }
        in
        return
          ( { common = applied_common; body = applied_body }
            : Transaction_applied.Signed_command_applied.t )
    | Error failure ->
        (* Do not update the ledger. Except for the fee payer which is already updated *)
        let applied_common =
          { applied_common with
            user_command =
              { data = user_command
              ; status =
                  Failed
                    (Transaction_status.Failure.Collection.of_single_failure
                       failure )
              }
          }
        in
        return
          ( { common = applied_common; body = Failed }
            : Transaction_applied.Signed_command_applied.t )
    | exception Reject err ->
        (* TODO: These transactions should never reach this stage, this error
           should be fatal.
        *)
        Error err

  let apply_user_command ~constraint_constants ~txn_global_slot ledger
      (user_command : Signed_command.With_valid_signature.t) =
    apply_user_command_unchecked ~constraint_constants ~txn_global_slot ledger
      (Signed_command.forget_check user_command)

  module Global_state = struct
    type t =
      { ledger : L.t
      ; fee_excess : Amount.Signed.t
      ; protocol_state : Zkapp_precondition.Protocol_state.View.t
      }

    let ledger { ledger; _ } = L.create_masked ledger

    let set_ledger ~should_update t ledger =
      if should_update then L.apply_mask t.ledger ~masked:ledger ;
      t

    let fee_excess { fee_excess; _ } = fee_excess

    let set_fee_excess t fee_excess = { t with fee_excess }

    let global_slot_since_genesis { protocol_state; _ } =
      protocol_state.global_slot_since_genesis
  end

  module Inputs = struct
    let with_label ~label:_ f = f ()

    module Global_state = Global_state

    module Field = struct
      type t = Snark_params.Tick.Field.t

      let if_ = Parties.value_if
    end

    module Bool = struct
      type t = bool

      module Assert = struct
        let is_true b = assert b

        let any bs = List.exists ~f:Fn.id bs |> is_true
      end

      let if_ = Parties.value_if

      let true_ = true

      let false_ = false

      let equal = Bool.equal

      let not = not

      let ( ||| ) = ( || )

      let ( &&& ) = ( && )

      let display b ~label = sprintf "%s: %b" label b

      let all = List.for_all ~f:Fn.id

      type failure_status = Transaction_status.Failure.t option

      type failure_status_tbl = Transaction_status.Failure.Collection.t

      let is_empty t = List.join t |> List.is_empty

      let assert_with_failure_status_tbl b failure_status_tbl =
        if (not b) && not (is_empty failure_status_tbl) then
          (* Raise a more useful error message if we have a failure
             description. *)
          Error.raise @@ Error.of_string @@ Yojson.Safe.to_string
          @@ Transaction_status.Failure.Collection.display_to_yojson
          @@ Transaction_status.Failure.Collection.to_display failure_status_tbl
        else assert b
    end

    module Account_id = struct
      include Account_id

      let if_ = Parties.value_if
    end

    module Ledger = struct
      type t = L.t

      let if_ = Parties.value_if

      let empty = L.empty

      type inclusion_proof = [ `Existing of location | `New ]

      let get_account p l =
        let loc, acct =
          Or_error.ok_exn (get_with_location l (Party.account_id p))
        in
        (acct, loc)

      let set_account l (a, loc) =
        Or_error.ok_exn (set_with_location l loc a) ;
        l

      let check_inclusion _ledger (_account, _loc) = ()

      let check_account public_key token_id
          ((account, loc) : Account.t * inclusion_proof) =
        assert (Public_key.Compressed.equal public_key account.public_key) ;
        assert (Token_id.equal token_id account.token_id) ;
        match loc with `Existing _ -> `Is_new false | `New -> `Is_new true
    end

    module Transaction_commitment = struct
      type t = unit

      let empty = ()

      let if_ = Parties.value_if

      let commitment ~other_parties:_ = ()

      let full_commitment ~party:_ ~memo_hash:_ ~commitment:_ = ()
    end

    module Public_key = struct
      type t = Public_key.Compressed.t

      let if_ = Parties.value_if
    end

    module Controller = struct
      type t = Permissions.Auth_required.t

      let if_ = Parties.value_if

      let check ~proof_verifies ~signature_verifies perm =
        (* Invariant: We either have a proof, a signature, or neither. *)
        assert (not (proof_verifies && signature_verifies)) ;
        let tag =
          if proof_verifies then Control.Tag.Proof
          else if signature_verifies then Control.Tag.Signature
          else Control.Tag.None_given
        in
        Permissions.Auth_required.check perm tag
    end

    module Global_slot = struct
      include Mina_numbers.Global_slot

      let if_ = Parties.value_if
    end

    module Nonce = struct
      type t = Account.Nonce.t

      let if_ = Parties.value_if

      let succ = Account.Nonce.succ
    end

    module State_hash = struct
      include State_hash

      let if_ = Parties.value_if
    end

    module Timing = struct
      type t = Party.Update.Timing_info.t option

      let if_ = Parties.value_if

      let vesting_period (t : t) =
        match t with
        | Some t ->
            t.vesting_period
        | None ->
            (Account_timing.to_record Untimed).vesting_period
    end

    module Balance = struct
      include Balance

      let if_ = Parties.value_if
    end

    module Verification_key = struct
      type t = (Side_loaded_verification_key.t, Field.t) With_hash.t option

      let if_ = Parties.value_if
    end

    module Events = struct
      type t = Field.t array list

      let is_empty = List.is_empty

      let push_events = Party.Sequence_events.push_events
    end

    module Zkapp_uri = struct
      type t = string

      let if_ = Parties.value_if
    end

    module Token_symbol = struct
      type t = Account.Token_symbol.t

      let if_ = Parties.value_if
    end

    module Account = struct
      include Account

      module Permissions = struct
        let edit_state : t -> Controller.t = fun a -> a.permissions.edit_state

        let send : t -> Controller.t = fun a -> a.permissions.send

        let receive : t -> Controller.t = fun a -> a.permissions.receive

        let set_delegate : t -> Controller.t =
         fun a -> a.permissions.set_delegate

        let set_permissions : t -> Controller.t =
         fun a -> a.permissions.set_permissions

        let set_verification_key : t -> Controller.t =
         fun a -> a.permissions.set_verification_key

        let set_zkapp_uri : t -> Controller.t =
         fun a -> a.permissions.set_zkapp_uri

        let edit_sequence_state : t -> Controller.t =
         fun a -> a.permissions.edit_sequence_state

        let set_token_symbol : t -> Controller.t =
         fun a -> a.permissions.set_token_symbol

        let increment_nonce : t -> Controller.t =
         fun a -> a.permissions.increment_nonce

        let set_voting_for : t -> Controller.t =
         fun a -> a.permissions.set_voting_for

        type t = Permissions.t

        let if_ = Parties.value_if
      end

      type timing = Party.Update.Timing_info.t option

      let timing (a : t) : timing =
        Party.Update.Timing_info.of_account_timing a.timing

      let set_timing (a : t) (timing : timing) : t =
        { a with
          timing =
            Option.value_map ~default:Account_timing.Untimed
              ~f:Party.Update.Timing_info.to_account_timing timing
        }

      let set_token_id (a : t) (id : Token_id.t) : t = { a with token_id = id }

      let balance (a : t) : Balance.t = a.balance

      let set_balance (balance : Balance.t) (a : t) : t = { a with balance }

      let check_timing ~txn_global_slot account =
        let invalid_timing, timing, _ =
          validate_timing_with_min_balance' ~txn_amount:Amount.zero
            ~txn_global_slot ~account
        in
        (invalid_timing, Party.Update.Timing_info.of_account_timing timing)

      let make_zkapp (a : t) =
        let zkapp =
          match a.zkapp with
          | None ->
              Some Zkapp_account.default
          | Some _ as zkapp ->
              zkapp
        in
        { a with zkapp }

      let unmake_zkapp (a : t) : t =
        let zkapp =
          match a.zkapp with
          | None ->
              None
          | Some zkapp ->
              if Zkapp_account.(equal default zkapp) then None else Some zkapp
        in
        { a with zkapp }

      let get_zkapp (a : t) = Option.value_exn a.zkapp

      let set_zkapp (a : t) ~f : t = { a with zkapp = Option.map a.zkapp ~f }

      let proved_state (a : t) = (get_zkapp a).proved_state

      let set_proved_state proved_state (a : t) =
        set_zkapp a ~f:(fun zkapp -> { zkapp with proved_state })

      let app_state (a : t) = (get_zkapp a).app_state

      let set_app_state app_state (a : t) =
        set_zkapp a ~f:(fun zkapp -> { zkapp with app_state })

      let register_verification_key (_ : t) = ()

      let verification_key (a : t) = (get_zkapp a).verification_key

      let set_verification_key verification_key (a : t) =
        set_zkapp a ~f:(fun zkapp -> { zkapp with verification_key })

      let last_sequence_slot (a : t) = (get_zkapp a).last_sequence_slot

      let set_last_sequence_slot last_sequence_slot (a : t) =
        set_zkapp a ~f:(fun zkapp -> { zkapp with last_sequence_slot })

      let sequence_state (a : t) = (get_zkapp a).sequence_state

      let set_sequence_state sequence_state (a : t) =
        set_zkapp a ~f:(fun zkapp -> { zkapp with sequence_state })

      let zkapp_uri (a : t) = a.zkapp_uri

      let set_zkapp_uri zkapp_uri (a : t) = { a with zkapp_uri }

      let token_symbol (a : t) = a.token_symbol

      let set_token_symbol token_symbol (a : t) = { a with token_symbol }

      let public_key (a : t) = a.public_key

      let set_public_key public_key (a : t) = { a with public_key }

      let delegate (a : t) = Account.delegate_opt a.delegate

      let set_delegate delegate (a : t) =
        let delegate =
          if Signature_lib.Public_key.Compressed.(equal empty) delegate then
            None
          else Some delegate
        in
        { a with delegate }

      let nonce (a : t) = a.nonce

      let set_nonce nonce (a : t) = { a with nonce }

      let voting_for (a : t) = a.voting_for

      let set_voting_for voting_for (a : t) = { a with voting_for }

      let permissions (a : t) = a.permissions

      let set_permissions permissions (a : t) = { a with permissions }
    end

    module Amount = struct
      open Currency.Amount

      type unsigned = t

      type t = unsigned

      let if_ = Parties.value_if

      module Signed = struct
        include Signed

        let if_ = Parties.value_if

        let is_pos (t : t) = Sgn.equal t.sgn Pos
      end

      let zero = zero

      let equal = equal

      let add_flagged = add_flagged

      let add_signed_flagged (x1 : t) (x2 : Signed.t) : t * [ `Overflow of bool ]
          =
        let y, `Overflow b = Signed.(add_flagged (of_unsigned x1) x2) in
        match y.sgn with
        | Pos ->
            (y.magnitude, `Overflow b)
        | Neg ->
            (* We want to capture the accurate value so that this will match
               with the values in the snarked logic.
            *)
            let magnitude =
              Amount.to_uint64 y.magnitude
              |> Unsigned.UInt64.(mul (sub zero one))
              |> Amount.of_uint64
            in
            (magnitude, `Overflow true)

      let of_constant_fee = of_fee
    end

    module Token_id = struct
      include Token_id

      let if_ = Parties.value_if
    end

    module Protocol_state_precondition = struct
      include Zkapp_precondition.Protocol_state
    end

    module Party = struct
      include Party

      module Account_precondition = struct
        include Party.Account_precondition

        let nonce (t : Party.t) = nonce t.body.account_precondition
      end

      type 'a or_ignore = 'a Zkapp_basic.Or_ignore.t

      type parties =
        ( Party.t
        , Parties.Digest.Party.t
        , Parties.Digest.Forest.t )
        Parties.Call_forest.t

      type transaction_commitment = Transaction_commitment.t

      let caller (p : t) = p.body.caller

      let check_authorization ~commitment:_ ~at_party:_ (party : t) =
        (* The transaction's validity should already have been checked before
           this point.
        *)
        match party.authorization with
        | Signature _ ->
            (`Proof_verifies false, `Signature_verifies true)
        | Proof _ ->
            (`Proof_verifies true, `Signature_verifies false)
        | None_given ->
            (`Proof_verifies false, `Signature_verifies false)

      module Update = struct
        open Zkapp_basic

        type 'a set_or_keep = 'a Zkapp_basic.Set_or_keep.t

        let timing (party : t) : Account.timing set_or_keep =
          Set_or_keep.map ~f:Option.some party.body.update.timing

        let app_state (party : t) = party.body.update.app_state

        let verification_key (party : t) =
          Zkapp_basic.Set_or_keep.map ~f:Option.some
            party.body.update.verification_key

        let sequence_events (party : t) = party.body.sequence_events

        let zkapp_uri (party : t) = party.body.update.zkapp_uri

        let token_symbol (party : t) = party.body.update.token_symbol

        let delegate (party : t) = party.body.update.delegate

        let voting_for (party : t) = party.body.update.voting_for

        let permissions (party : t) = party.body.update.permissions
      end
    end

    module Set_or_keep = struct
      include Zkapp_basic.Set_or_keep

      let set_or_keep ~if_:_ t x = set_or_keep t x
    end

    module Opt = struct
      type 'a t = 'a option

      let is_some = Option.is_some

      let map = Option.map

      let or_default ~if_ x ~default =
        if_ (is_some x) ~then_:(Option.value ~default x) ~else_:default

      let or_exn x = Option.value_exn x
    end

    module Stack (Elt : sig
      type t
    end) =
    struct
      type t = Elt.t list

      let if_ = Parties.value_if

      let empty () = []

      let is_empty = List.is_empty

      let pop_exn : t -> Elt.t * t = function
        | [] ->
            failwith "pop_exn"
        | x :: xs ->
            (x, xs)

      let pop : t -> (Elt.t * t) option = function
        | x :: xs ->
            Some (x, xs)
        | _ ->
            None

      let push x ~onto : t = x :: onto
    end

    module Parties = struct
      type t = Party.parties

      let empty () = []

      let if_ = Parties.value_if

      let is_empty = List.is_empty

      let pop_exn : t -> (Party.t * t) * t = function
        | { stack_hash = _; elt = { party; calls; party_digest = _ } } :: xs ->
            ((party, calls), xs)
        | _ ->
            failwith "pop_exn"
    end

    module Stack_frame = struct
      include Stack_frame

      type t = value

      let if_ = Parties.if_

      let make = Stack_frame.make
    end

    module Call_stack = Stack (Stack_frame)

    module Local_state = struct
      type t =
        ( Stack_frame.t
        , Call_stack.t
        , Token_id.t
        , Amount.Signed.t
        , Ledger.t
        , Bool.t
        , Transaction_commitment.t
        , Bool.failure_status_tbl )
        Parties_logic.Local_state.t

      let add_check (t : t) failure b =
        let failure_status_tbl =
          match t.failure_status_tbl with
          | hd :: tl when not b ->
              (failure :: hd) :: tl
          | old_failure_status_tbl ->
              old_failure_status_tbl
        in
        { t with failure_status_tbl; success = t.success && b }

      let update_failure_status_tbl (t : t) failure_status b =
        match failure_status with
        | None ->
            { t with success = t.success && b }
        | Some failure ->
            add_check t failure b

      let add_new_failure_status_bucket (t : t) =
        { t with failure_status_tbl = [] :: t.failure_status_tbl }
    end

    module Nonce_precondition = struct
      let is_constant =
        Zkapp_precondition.Numeric.is_constant
          Zkapp_precondition.Numeric.Tc.nonce
    end
  end

  module Env = struct
    open Inputs

    type t =
      < party : Party.t
      ; parties : Parties.t
      ; account : Account.t
      ; ledger : Ledger.t
      ; amount : Amount.t
      ; signed_amount : Amount.Signed.t
      ; bool : Bool.t
      ; token_id : Token_id.t
      ; global_state : Global_state.t
      ; inclusion_proof : [ `Existing of location | `New ]
      ; local_state :
          ( Stack_frame.t
          , Call_stack.t
          , Token_id.t
          , Amount.t
          , L.t
          , bool
          , Transaction_commitment.t
          , Transaction_status.Failure.t option )
          Parties_logic.Local_state.t
      ; protocol_state_precondition : Zkapp_precondition.Protocol_state.t
      ; transaction_commitment : unit
      ; full_transaction_commitment : unit
      ; field : Snark_params.Tick.Field.t
      ; failure : Transaction_status.Failure.t option >

    let perform ~constraint_constants:_ (type r)
        (eff : (r, t) Parties_logic.Eff.t) : r =
      match eff with
      | Check_protocol_state_precondition (pred, global_state) -> (
          Zkapp_precondition.Protocol_state.check pred
            global_state.protocol_state
          |> fun or_err -> match or_err with Ok () -> true | Error _ -> false )
      | Check_account_precondition (_is_start, party, account, _global_state)
        -> (
          match party.body.account_precondition with
          | Accept ->
              true
          | Nonce n ->
              Account.Nonce.equal account.nonce n
          | Full p ->
              Or_error.is_ok (Zkapp_precondition.Account.check p account) )
      | Init_account { party = _; account = a } ->
          a
  end

  module M = Parties_logic.Make (Inputs)

  let apply_parties_unchecked_aux (type user_acc)
      ~(constraint_constants : Genesis_constants.Constraint_constants.t)
      ~(state_view : Zkapp_precondition.Protocol_state.View.t)
      ~(init : user_acc) ~(f : user_acc -> _ -> user_acc)
      ?(fee_excess = Amount.Signed.zero) (ledger : L.t) (c : Parties.t) :
      (Transaction_applied.Parties_applied.t * user_acc) Or_error.t =
    let open Or_error.Let_syntax in
    let original_account_states =
      List.map (Parties.accounts_accessed c) ~f:(fun id ->
          ( id
          , Option.Let_syntax.(
              let%bind loc = L.location_of_account ledger id in
              let%map a = L.get ledger loc in
              (loc, a)) ) )
    in
    let perform eff = Env.perform ~constraint_constants eff in
    let rec step_all user_acc
        ( (g_state : Inputs.Global_state.t)
        , (l_state : _ Parties_logic.Local_state.t) ) :
        (user_acc * Transaction_status.Failure.Collection.t) Or_error.t =
      if List.is_empty l_state.stack_frame.Stack_frame.calls then
        Ok (user_acc, l_state.failure_status_tbl)
      else
        let%bind states =
          Or_error.try_with (fun () ->
              M.step ~constraint_constants { perform } (g_state, l_state) )
        in
        step_all (f user_acc states) states
    in
    let initial_state : Inputs.Global_state.t * _ Parties_logic.Local_state.t =
      ( { protocol_state = state_view; ledger; fee_excess }
      , { stack_frame =
            ({ calls = []
             ; caller = Token_id.default
             ; caller_caller = Token_id.default
             } : Inputs.Stack_frame.t)
        ; call_stack = []
        ; transaction_commitment = ()
        ; full_transaction_commitment = ()
        ; token_id = Token_id.default
        ; excess = Currency.Amount.(Signed.of_unsigned zero)
        ; ledger
        ; success = true
        ; failure_status_tbl = []
        } )
    in
    let user_acc = f init initial_state in
    let%bind (start : Inputs.Global_state.t * _) =
      let parties = Parties.parties c in
      Or_error.try_with (fun () ->
          M.start ~constraint_constants
            { parties; memo_hash = Signed_command_memo.hash c.memo }
            { perform } initial_state )
    in
    let account_states_after_fee_payer =
      List.map (Parties.accounts_accessed c) ~f:(fun id ->
          ( id
          , Option.Let_syntax.(
              let%bind loc = L.location_of_account ledger id in
              let%map a = L.get ledger loc in
              (loc, a)) ))
    in
    let accounts () =
      List.map original_account_states
        ~f:(Tuple2.map_snd ~f:(Option.map ~f:snd))
    in
    match step_all (f user_acc start) start with
    | Error e ->
        Error e
    | Ok (s, failure_status_tbl) ->
        let account_ids_originally_not_in_ledger =
          List.filter_map original_account_states
            ~f:(fun (acct_id, loc_and_acct) ->
              if Option.is_none loc_and_acct then Some acct_id else None )
        in
        let successfully_applied =
          Transaction_status.Failure.Collection.is_empty failure_status_tbl
        in
        (* accounts not originally in ledger, now present in ledger *)
        let previous_empty_accounts =
          List.filter_map account_ids_originally_not_in_ledger
            ~f:(fun acct_id ->
<<<<<<< HEAD
              let open Option.Let_syntax in
              let%bind loc = L.location_of_account ledger acct_id in
              let%bind acc = L.get ledger loc in
              (*Check account ids because sparse ledger stores empty
                accounts at new account locations*)
              Option.some_if
                (Account_id.equal (Account.identifier acc) acct_id)
                acct_id)
=======
              Option.map (L.location_of_account ledger acct_id) ~f:(fun _ ->
                  acct_id ) )
>>>>>>> 2a77cca7
        in
        let valid_result =
          Ok
            ( { Transaction_applied.Parties_applied.accounts = accounts ()
              ; command =
                  { With_status.data = c
                  ; status =
                      ( if successfully_applied then Applied
                      else Failed failure_status_tbl )
                  }
              ; previous_empty_accounts
              }
            , s )
        in
        if successfully_applied then valid_result
        else
          let other_party_accounts_unchanged =
            List.fold_until account_states_after_fee_payer ~init:true
              ~f:(fun acc (_, loc_opt) ->
                match
                  let open Option.Let_syntax in
                  let%bind loc, a = loc_opt in
                  let%bind a' = L.get ledger loc in
                  Option.some_if (not (Account.equal a a')) ()
                with
                | None ->
                    Continue acc
                | Some _ ->
                    Stop false)
              ~finish:Fn.id
          in
          (*Other parties failed, therefore, updates in those should not get applied*)
          if
            List.is_empty previous_empty_accounts
            && other_party_accounts_unchanged
          then valid_result
          else
            Or_error.error_string
              "Parties application failed but new accounts created or some of \
               the other party updates applied"

  let apply_parties_unchecked ~constraint_constants ~state_view ledger c =
    apply_parties_unchecked_aux ~constraint_constants ~state_view ledger c
      ~init:None ~f:(fun _acc (global_state, local_state) ->
        Some (local_state, global_state.fee_excess) )
    |> Result.map ~f:(fun (party_applied, state_res) ->
           (party_applied, Option.value_exn state_res) )

  let update_timing_when_no_deduction ~txn_global_slot account =
    validate_timing ~txn_amount:Amount.zero ~txn_global_slot ~account

  let process_fee_transfer t (transfer : Fee_transfer.t) ~modify_balance
      ~modify_timing =
    let open Or_error.Let_syntax in
    (* TODO(#4555): Allow token_id to vary from default. *)
    let%bind () =
      if
        List.for_all
          ~f:Token_id.(equal default)
          (One_or_two.to_list (Fee_transfer.fee_tokens transfer))
      then return ()
      else Or_error.errorf "Cannot pay fees in non-default tokens."
    in
    match Fee_transfer.to_singles transfer with
    | `One ft ->
        let account_id = Fee_transfer.Single.receiver ft in
        (* TODO(#4496): Do not use get_or_create here; we should not create a
           new account before we know that the transaction will go through and
           thus the creation fee has been paid.
        *)
        let%bind action, a, loc = get_or_create t account_id in
        let emptys = previous_empty_accounts action account_id in
        let%bind timing = modify_timing a in
        let%map balance = modify_balance action account_id a.balance ft.fee in
        set t loc { a with balance; timing } ;
        emptys
    | `Two (ft1, ft2) ->
        let account_id1 = Fee_transfer.Single.receiver ft1 in
        (* TODO(#4496): Do not use get_or_create here; we should not create a
           new account before we know that the transaction will go through and
           thus the creation fee has been paid.
        *)
        let%bind action1, a1, l1 = get_or_create t account_id1 in
        let emptys1 = previous_empty_accounts action1 account_id1 in
        let account_id2 = Fee_transfer.Single.receiver ft2 in
        if Account_id.equal account_id1 account_id2 then (
          let%bind fee = error_opt "overflow" (Fee.add ft1.fee ft2.fee) in
          let%bind timing = modify_timing a1 in
          let%map balance = modify_balance action1 account_id1 a1.balance fee in
          set t l1 { a1 with balance; timing } ;
          emptys1 )
        else
          (* TODO(#4496): Do not use get_or_create here; we should not create a
             new account before we know that the transaction will go through
             and thus the creation fee has been paid.
          *)
          let%bind action2, a2, l2 = get_or_create t account_id2 in
          let emptys2 = previous_empty_accounts action2 account_id2 in
          let%bind balance1 =
            modify_balance action1 account_id1 a1.balance ft1.fee
          in
          (*Note: Not updating the timing field of a1 to avoid additional check in transactions snark (check_timing for "receiver"). This is OK because timing rules will not be violated when balance increases and will be checked whenever an amount is deducted from the account. (#5973)*)
          let%bind timing2 = modify_timing a2 in
          let%map balance2 =
            modify_balance action2 account_id2 a2.balance ft2.fee
          in
          set t l1 { a1 with balance = balance1 } ;
          set t l2 { a2 with balance = balance2; timing = timing2 } ;
          emptys1 @ emptys2

  let apply_fee_transfer ~constraint_constants ~txn_global_slot t transfer =
    let open Or_error.Let_syntax in
    let%map previous_empty_accounts =
      process_fee_transfer t transfer
        ~modify_balance:(fun action _ b f ->
          let%bind amount =
            let amount = Amount.of_fee f in
            sub_account_creation_fee ~constraint_constants action amount
          in
          add_amount b amount )
        ~modify_timing:(fun acc ->
          update_timing_when_no_deduction ~txn_global_slot acc )
    in
    Transaction_applied.Fee_transfer_applied.
      { fee_transfer = transfer; previous_empty_accounts }

  let apply_coinbase ~constraint_constants ~txn_global_slot t
      (* TODO: Better system needed for making atomic changes. Could use a monad. *)
        ({ receiver; fee_transfer; amount = coinbase_amount } as cb : Coinbase.t)
      =
    let open Or_error.Let_syntax in
    let%bind receiver_reward, emptys1, transferee_update, transferee_timing_prev
        =
      match fee_transfer with
      | None ->
          return (coinbase_amount, [], None, None)
      | Some ({ receiver_pk = transferee; fee } as ft) ->
          assert (not @@ Public_key.Compressed.equal transferee receiver) ;
          let transferee_id = Coinbase.Fee_transfer.receiver ft in
          let fee = Amount.of_fee fee in
          let%bind receiver_reward =
            error_opt "Coinbase fee transfer too large"
              (Amount.sub coinbase_amount fee)
          in
          let%bind action, transferee_account, transferee_location =
            (* TODO(#4496): Do not use get_or_create here; we should not create
               a new account before we know that the transaction will go
               through and thus the creation fee has been paid.
            *)
            get_or_create t transferee_id
          in
          let emptys = previous_empty_accounts action transferee_id in
          let%bind timing =
            update_timing_when_no_deduction ~txn_global_slot transferee_account
          in
          let%map balance =
            let%bind amount =
              sub_account_creation_fee ~constraint_constants action fee
            in
            add_amount transferee_account.balance amount
          in
          ( receiver_reward
          , emptys
          , Some
              (transferee_location, { transferee_account with balance; timing })
          , Some transferee_account.timing )
    in
    let receiver_id = Account_id.create receiver Token_id.default in
    let%bind action2, receiver_account, receiver_location =
      (* TODO(#4496): Do not use get_or_create here; we should not create a new
         account before we know that the transaction will go through and thus
         the creation fee has been paid.
      *)
      get_or_create t receiver_id
    in
    let emptys2 = previous_empty_accounts action2 receiver_id in
    (* Note: Updating coinbase receiver timing only if there is no fee transfer. This is so as to not add any extra constraints in transaction snark for checking "receiver" timings. This is OK because timing rules will not be violated when balance increases and will be checked whenever an amount is deducted from the account(#5973)*)
    let%bind coinbase_receiver_timing =
      match transferee_timing_prev with
      | None ->
          let%map new_receiver_timing =
            update_timing_when_no_deduction ~txn_global_slot receiver_account
          in
          new_receiver_timing
      | Some _timing ->
          Ok receiver_account.timing
    in
    let%map receiver_balance =
      let%bind amount =
        sub_account_creation_fee ~constraint_constants action2 receiver_reward
      in
      add_amount receiver_account.balance amount
    in
    set t receiver_location
      { receiver_account with
        balance = receiver_balance
      ; timing = coinbase_receiver_timing
      } ;
    Option.iter transferee_update ~f:(fun (l, a) -> set t l a) ;
    Transaction_applied.Coinbase_applied.
      { coinbase = cb; previous_empty_accounts = emptys1 @ emptys2 }

  let apply_transaction ~constraint_constants
      ~(txn_state_view : Zkapp_precondition.Protocol_state.View.t) ledger
      (t : Transaction.t) =
    let previous_hash = merkle_root ledger in
    let txn_global_slot = txn_state_view.global_slot_since_genesis in
    Or_error.map
      ( match t with
      | Command (Signed_command txn) ->
          Or_error.map
            (apply_user_command_unchecked ~constraint_constants ~txn_global_slot
               ledger txn ) ~f:(fun applied ->
              Transaction_applied.Varying.Command (Signed_command applied) )
      | Command (Parties txn) ->
          Or_error.map
            (apply_parties_unchecked ~state_view:txn_state_view
               ~constraint_constants ledger txn ) ~f:(fun (applied, _) ->
              Transaction_applied.Varying.Command (Parties applied) )
      | Fee_transfer t ->
          Or_error.map
            (apply_fee_transfer ~constraint_constants ~txn_global_slot ledger t)
            ~f:(fun applied -> Transaction_applied.Varying.Fee_transfer applied)
      | Coinbase t ->
          Or_error.map
            (apply_coinbase ~constraint_constants ~txn_global_slot ledger t)
            ~f:(fun applied -> Transaction_applied.Varying.Coinbase applied) )
      ~f:(fun varying -> { Transaction_applied.previous_hash; varying })

  module For_tests = struct
    let validate_timing_with_min_balance = validate_timing_with_min_balance

    let validate_timing = validate_timing
  end
end

module For_tests = struct
  open Mina_numbers
  open Currency

  module Account_without_receipt_chain_hash = struct
    type t =
      ( Public_key.Compressed.t
      , Token_id.t
      , Token_permissions.t
      , Account.Token_symbol.t
      , Balance.t
      , Account_nonce.t
      , unit
      , Public_key.Compressed.t option
      , State_hash.t
      , Account_timing.t
      , Permissions.t
      , Zkapp_account.t option
      , string )
      Account.Poly.t
    [@@deriving sexp, compare]
  end

  let min_init_balance = Int64.of_string "8000000000"

  let max_init_balance = Int64.of_string "8000000000000"

  let num_accounts = 10

  let num_transactions = 10

  let depth = Int.ceil_log2 (num_accounts + num_transactions)

  module Init_ledger = struct
    type t = (Keypair.t * int64) array [@@deriving sexp]

    let init (type l) (module L : Ledger_intf.S with type t = l)
        (init_ledger : t) (l : L.t) =
      Array.iter init_ledger ~f:(fun (kp, amount) ->
          let _tag, account, loc =
            L.get_or_create l
              (Account_id.create
                 (Public_key.compress kp.public_key)
                 Token_id.default )
            |> Or_error.ok_exn
          in
          L.set l loc
            { account with
              balance =
                Currency.Balance.of_uint64 (Unsigned.UInt64.of_int64 amount)
            } )

    let gen () : t Quickcheck.Generator.t =
      let tbl = Public_key.Compressed.Hash_set.create () in
      let open Quickcheck.Generator in
      let open Let_syntax in
      let rec go acc n =
        if n = 0 then return (Array.of_list acc)
        else
          let%bind kp =
            filter Keypair.gen ~f:(fun kp ->
                not (Hash_set.mem tbl (Public_key.compress kp.public_key)) )
          and amount = Int64.gen_incl min_init_balance max_init_balance in
          Hash_set.add tbl (Public_key.compress kp.public_key) ;
          go ((kp, amount) :: acc) (n - 1)
      in
      go [] num_accounts
  end

  module Transaction_spec = struct
    type t =
      { fee : Currency.Fee.t
      ; sender : Keypair.t * Account_nonce.t
      ; receiver : Public_key.Compressed.t
      ; amount : Currency.Amount.t
      ; receiver_is_new : bool
      }
    [@@deriving sexp]

    let gen ~(init_ledger : Init_ledger.t) ~nonces =
      let pk ((kp : Keypair.t), _) = Public_key.compress kp.public_key in
      let open Quickcheck.Let_syntax in
      let%bind receiver_is_new = Bool.quickcheck_generator in
      let gen_index () = Int.gen_incl 0 (Array.length init_ledger - 1) in
      let%bind receiver_index =
        if receiver_is_new then return None else gen_index () >>| Option.return
      in
      let%bind receiver =
        match receiver_index with
        | None ->
            Public_key.Compressed.gen
        | Some i ->
            return (pk init_ledger.(i))
      in
      let%bind sender =
        let%map i =
          match receiver_index with
          | None ->
              gen_index ()
          | Some j ->
              Quickcheck.Generator.filter (gen_index ()) ~f:(( <> ) j)
        in
        fst init_ledger.(i)
      in
      let gen_amount () =
        Currency.Amount.(gen_incl (of_int 1_000_000) (of_int 100_000_000))
      in
      let gen_fee () =
        Currency.Fee.(gen_incl (of_int 1_000_000) (of_int 100_000_000))
      in
      let nonce : Account_nonce.t = Map.find_exn nonces sender in
      let%bind fee = gen_fee () in
      let%bind amount = gen_amount () in
      let nonces =
        Map.set nonces ~key:sender ~data:(Account_nonce.succ nonce)
      in
      let spec =
        { fee; amount; receiver; receiver_is_new; sender = (sender, nonce) }
      in
      return (spec, nonces)
  end

  module Test_spec = struct
    type t = { init_ledger : Init_ledger.t; specs : Transaction_spec.t list }
    [@@deriving sexp]

    let mk_gen ?(num_transactions = num_transactions) () =
      let open Quickcheck.Let_syntax in
      let%bind init_ledger = Init_ledger.gen () in
      let%bind specs =
        let rec go acc n nonces =
          if n = 0 then return (List.rev acc)
          else
            let%bind spec, nonces = Transaction_spec.gen ~init_ledger ~nonces in
            go (spec :: acc) (n - 1) nonces
        in
        go [] num_transactions
          (Keypair.Map.of_alist_exn
             (List.map (Array.to_list init_ledger) ~f:(fun (pk, _) ->
                  (pk, Account_nonce.zero) ) ) )
      in
      return { init_ledger; specs }

    let gen = mk_gen ~num_transactions ()
  end

  let command_send
      { Transaction_spec.fee
      ; sender = sender, sender_nonce
      ; receiver
      ; amount
      ; receiver_is_new = _
      } : Signed_command.t =
    let sender_pk = Public_key.compress sender.public_key in
    Signed_command.sign sender
      { common =
          { fee
          ; fee_payer_pk = sender_pk
          ; nonce = sender_nonce
          ; valid_until = Global_slot.max_value
          ; memo = Signed_command_memo.dummy
          }
      ; body = Payment { source_pk = sender_pk; receiver_pk = receiver; amount }
      }
    |> Signed_command.forget_check

  let party_send ?(use_full_commitment = true)
      ~(constraint_constants : Genesis_constants.Constraint_constants.t)
      { Transaction_spec.fee
      ; sender = sender, sender_nonce
      ; receiver
      ; amount
      ; receiver_is_new
      } : Parties.t =
    let sender_pk = Public_key.compress sender.public_key in
    let actual_nonce =
      (* Here, we double the spec'd nonce, because we bump the nonce a second
         time for the 'sender' part of the payment.
      *)
      (* TODO: We should make bumping the nonce for signed parties optional,
         flagged by a field in the party (but always true for the fee payer).

         This would also allow us to prevent replays of snapp proofs, by
         allowing them to bump their nonce.
      *)
      sender_nonce |> Account.Nonce.to_uint32
      |> Unsigned.UInt32.(mul (of_int 2))
      |> Account.Nonce.to_uint32
    in
    let parties : Parties.Wire.t =
      { fee_payer =
          { Party.Fee_payer.body =
              { public_key = sender_pk
              ; update = Party.Update.noop
              ; fee
              ; events = []
              ; sequence_events = []
              ; protocol_state_precondition =
                  Zkapp_precondition.Protocol_state.accept
              ; nonce = actual_nonce
              }
              (* Real signature added in below *)
          ; authorization = Signature.dummy
          }
      ; other_parties =
          [ { body =
                { public_key = sender_pk
                ; update = Party.Update.noop
                ; token_id = Token_id.default
                ; balance_change = Amount.Signed.(negate (of_unsigned amount))
                ; increment_nonce = not use_full_commitment
                ; events = []
                ; sequence_events = []
                ; call_data = Snark_params.Tick.Field.zero
                ; call_depth = 0
                ; protocol_state_precondition =
                    Zkapp_precondition.Protocol_state.accept
                ; account_precondition = Nonce (Account.Nonce.succ actual_nonce)
                ; caller = Call
                ; use_full_commitment
                }
            ; authorization = None_given
            }
          ; { body =
                { public_key = receiver
                ; update = Party.Update.noop
                ; token_id = Token_id.default
                ; balance_change =
                    Amount.Signed.of_unsigned
                      ( if receiver_is_new then
                        Option.value_exn
                          (Amount.sub amount
                             (Amount.of_fee
                                constraint_constants.account_creation_fee ) )
                      else amount )
                ; increment_nonce = false
                ; events = []
                ; sequence_events = []
                ; call_data = Snark_params.Tick.Field.zero
                ; call_depth = 0
                ; protocol_state_precondition =
                    Zkapp_precondition.Protocol_state.accept
                ; account_precondition = Accept
                ; caller = Call
                ; use_full_commitment = false
                }
            ; authorization = None_given
            }
          ]
      ; memo = Signed_command_memo.empty
      }
    in
    let parties = Parties.of_wire parties in
    let commitment = Parties.commitment parties in
    let full_commitment =
      Parties.Transaction_commitment.create_complete commitment
        ~memo_hash:(Signed_command_memo.hash parties.memo)
        ~fee_payer_hash:
          (Parties.Digest.Party.create (Party.of_fee_payer parties.fee_payer))
    in
    let other_parties_signature =
      let c = if use_full_commitment then full_commitment else commitment in
      Schnorr.Chunked.sign sender.private_key
        (Random_oracle.Input.Chunked.field c)
    in
    let other_parties =
      Parties.Call_forest.map parties.other_parties ~f:(fun (party : Party.t) ->
          match party.body.account_precondition with
          | Nonce _ ->
              { party with
                authorization = Control.Signature other_parties_signature
              }
          | _ ->
              party )
    in
    let signature =
      Schnorr.Chunked.sign sender.private_key
        (Random_oracle.Input.Chunked.field full_commitment)
    in
    { parties with
      fee_payer = { parties.fee_payer with authorization = signature }
    ; other_parties
    }

  let test_eq (type l) (module L : Ledger_intf.S with type t = l) accounts
      (l1 : L.t) (l2 : L.t) =
    Or_error.try_with (fun () ->
        List.iter accounts ~f:(fun a ->
            let mismatch () =
              failwithf
                !"One ledger had the account %{sexp:Account_id.t} but the \
                  other did not"
                a ()
            in
            let hide_rc (a : _ Account.Poly.t) =
              { a with receipt_chain_hash = () }
            in
            match L.(location_of_account l1 a, location_of_account l2 a) with
            | None, None ->
                ()
            | Some _, None | None, Some _ ->
                mismatch ()
            | Some x1, Some x2 -> (
                match L.(get l1 x1, get l2 x2) with
                | None, None ->
                    ()
                | Some _, None | None, Some _ ->
                    mismatch ()
                | Some a1, Some a2 ->
                    [%test_eq: Account_without_receipt_chain_hash.t]
                      (hide_rc a1) (hide_rc a2) ) ) )

  let txn_global_slot = Global_slot.zero

  let iter_err ts ~f =
    List.fold_until ts
      ~finish:(fun () -> Ok ())
      ~init:()
      ~f:(fun () t ->
        match f t with Error e -> Stop (Error e) | Ok _ -> Continue () )

  let view : Zkapp_precondition.Protocol_state.View.t =
    let h = Frozen_ledger_hash.empty_hash in
    let len = Length.zero in
    let a = Currency.Amount.zero in
    let epoch_data =
      { Epoch_data.Poly.ledger =
          { Epoch_ledger.Poly.hash = h; total_currency = a }
      ; seed = h
      ; start_checkpoint = h
      ; lock_checkpoint = h
      ; epoch_length = len
      }
    in
    { snarked_ledger_hash = h
    ; timestamp = Block_time.zero
    ; blockchain_length = len
    ; min_window_density = len
    ; last_vrf_output = ()
    ; total_currency = a
    ; global_slot_since_hard_fork = txn_global_slot
    ; global_slot_since_genesis = txn_global_slot
    ; staking_epoch_data = epoch_data
    ; next_epoch_data = epoch_data
    }

  (* Quickcheck generator for Parties.t, derived from Test_spec generator *)
  let gen_parties_from_test_spec =
    let open Quickcheck.Let_syntax in
    let%bind use_full_commitment = Bool.quickcheck_generator in
    match%map Test_spec.mk_gen ~num_transactions:1 () with
    | { specs = [ spec ]; _ } ->
        party_send ~use_full_commitment spec
    | { specs; _ } ->
        failwithf "gen_parties_from_test_spec: expected one spec, got %d"
          (List.length specs) ()
end<|MERGE_RESOLUTION|>--- conflicted
+++ resolved
@@ -1575,7 +1575,7 @@
           , Option.Let_syntax.(
               let%bind loc = L.location_of_account ledger id in
               let%map a = L.get ledger loc in
-              (loc, a)) ))
+              (loc, a)) ) )
     in
     let accounts () =
       List.map original_account_states
@@ -1597,7 +1597,6 @@
         let previous_empty_accounts =
           List.filter_map account_ids_originally_not_in_ledger
             ~f:(fun acct_id ->
-<<<<<<< HEAD
               let open Option.Let_syntax in
               let%bind loc = L.location_of_account ledger acct_id in
               let%bind acc = L.get ledger loc in
@@ -1605,11 +1604,7 @@
                 accounts at new account locations*)
               Option.some_if
                 (Account_id.equal (Account.identifier acc) acct_id)
-                acct_id)
-=======
-              Option.map (L.location_of_account ledger acct_id) ~f:(fun _ ->
-                  acct_id ) )
->>>>>>> 2a77cca7
+                acct_id )
         in
         let valid_result =
           Ok
@@ -1638,7 +1633,7 @@
                 | None ->
                     Continue acc
                 | Some _ ->
-                    Stop false)
+                    Stop false )
               ~finish:Fn.id
           in
           (*Other parties failed, therefore, updates in those should not get applied*)
