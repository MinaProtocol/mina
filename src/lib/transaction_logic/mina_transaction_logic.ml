--- conflicted
+++ resolved
@@ -1657,19 +1657,14 @@
         in
         step_all (f user_acc states) states
     in
-<<<<<<< HEAD
-    let initial_state : Inputs.Global_state.t * _ Parties_logic.Local_state.t =
+    let initial_state :
+        Inputs.Global_state.t * _ Zkapp_command_logic.Local_state.t =
       (* TODO *)
       ( { protocol_state = state_view
         ; first_pass_ledger = ledger
         ; second_pass_ledger = ledger
         ; fee_excess
         }
-=======
-    let initial_state :
-        Inputs.Global_state.t * _ Zkapp_command_logic.Local_state.t =
-      ( { protocol_state = state_view; ledger; fee_excess }
->>>>>>> 3951c3bb
       , { stack_frame =
             ({ calls = []
              ; caller = Token_id.default
