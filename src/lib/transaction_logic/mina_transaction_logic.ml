--- conflicted
+++ resolved
@@ -6,254 +6,6 @@
 module Zkapp_command_logic = Zkapp_command_logic
 module Global_slot_since_genesis = Mina_numbers.Global_slot_since_genesis
 
-<<<<<<< HEAD
-module Transaction_applied = struct
-  module UC = Signed_command
-
-  module Signed_command_applied = struct
-    module Common = struct
-      [%%versioned
-      module Stable = struct
-        module V2 = struct
-          type t =
-            { user_command : Signed_command.Stable.V2.t With_status.Stable.V2.t
-            }
-          [@@deriving sexp, to_yojson]
-
-          let to_latest = Fn.id
-        end
-      end]
-    end
-
-    module Body = struct
-      [%%versioned
-      module Stable = struct
-        module V2 = struct
-          type t =
-            | Payment of { new_accounts : Account_id.Stable.V2.t list }
-            | Stake_delegation of
-                { previous_delegate : Public_key.Compressed.Stable.V1.t option }
-            | Failed
-          [@@deriving sexp, to_yojson]
-
-          let to_latest = Fn.id
-        end
-      end]
-    end
-
-    [%%versioned
-    module Stable = struct
-      module V2 = struct
-        type t = { common : Common.Stable.V2.t; body : Body.Stable.V2.t }
-        [@@deriving sexp, to_yojson]
-
-        let to_latest = Fn.id
-      end
-    end]
-
-    let new_accounts (t : t) =
-      match t.body with
-      | Payment { new_accounts; _ } ->
-          new_accounts
-      | Stake_delegation _ | Failed ->
-          []
-  end
-
-  module Zkapp_command_applied = struct
-    [%%versioned
-    module Stable = struct
-      module V1 = struct
-        type t =
-          { accounts :
-              (Account_id.Stable.V2.t * Account.Stable.V2.t option) list
-          ; command : Zkapp_command.Stable.V1.t With_status.Stable.V2.t
-          ; new_accounts : Account_id.Stable.V2.t list
-          }
-        [@@deriving sexp, to_yojson]
-
-        let to_latest = Fn.id
-      end
-    end]
-  end
-
-  module Command_applied = struct
-    [%%versioned
-    module Stable = struct
-      module V2 = struct
-        type t =
-          | Signed_command of Signed_command_applied.Stable.V2.t
-          | Zkapp_command of Zkapp_command_applied.Stable.V1.t
-        [@@deriving sexp, to_yojson]
-
-        let to_latest = Fn.id
-      end
-    end]
-  end
-
-  module Fee_transfer_applied = struct
-    [%%versioned
-    module Stable = struct
-      module V2 = struct
-        type t =
-          { fee_transfer : Fee_transfer.Stable.V2.t With_status.Stable.V2.t
-          ; new_accounts : Account_id.Stable.V2.t list
-          ; burned_tokens : Currency.Amount.Stable.V1.t
-          }
-        [@@deriving sexp, to_yojson]
-
-        let to_latest = Fn.id
-      end
-    end]
-  end
-
-  module Coinbase_applied = struct
-    [%%versioned
-    module Stable = struct
-      module V2 = struct
-        type t =
-          { coinbase : Coinbase.Stable.V1.t With_status.Stable.V2.t
-          ; new_accounts : Account_id.Stable.V2.t list
-          ; burned_tokens : Currency.Amount.Stable.V1.t
-          }
-        [@@deriving sexp, to_yojson]
-
-        let to_latest = Fn.id
-      end
-    end]
-  end
-
-  module Varying = struct
-    [%%versioned
-    module Stable = struct
-      module V2 = struct
-        type t =
-          | Command of Command_applied.Stable.V2.t
-          | Fee_transfer of Fee_transfer_applied.Stable.V2.t
-          | Coinbase of Coinbase_applied.Stable.V2.t
-        [@@deriving sexp, to_yojson]
-
-        let to_latest = Fn.id
-      end
-    end]
-  end
-
-  [%%versioned
-  module Stable = struct
-    module V2 = struct
-      type t =
-        { previous_hash : Ledger_hash.Stable.V1.t
-        ; varying : Varying.Stable.V2.t
-        }
-      [@@deriving sexp, to_yojson]
-
-      let to_latest = Fn.id
-    end
-  end]
-
-  let burned_tokens : t -> Currency.Amount.t =
-   fun { varying; _ } ->
-    match varying with
-    | Command _ ->
-        Currency.Amount.zero
-    | Fee_transfer f ->
-        f.burned_tokens
-    | Coinbase c ->
-        c.burned_tokens
-
-  let new_accounts : t -> Account_id.t list =
-   fun { varying; _ } ->
-    match varying with
-    | Command c -> (
-        match c with
-        | Signed_command sc ->
-            Signed_command_applied.new_accounts sc
-        | Zkapp_command zc ->
-            zc.new_accounts )
-    | Fee_transfer f ->
-        f.new_accounts
-    | Coinbase c ->
-        c.new_accounts
-
-  let supply_increase :
-         constraint_constants:Genesis_constants.Constraint_constants.t
-      -> t
-      -> Currency.Amount.Signed.t Or_error.t =
-   fun ~constraint_constants t ->
-    let open Or_error.Let_syntax in
-    let burned_tokens = Currency.Amount.Signed.of_unsigned (burned_tokens t) in
-    let account_creation_fees =
-      let account_creation_fee_int =
-        constraint_constants.account_creation_fee
-        |> Currency.Fee.to_nanomina_int
-      in
-      let num_accounts_created = List.length @@ new_accounts t in
-      (* int type is OK, no danger of overflow *)
-      Currency.Amount.(
-        Signed.of_unsigned
-        @@ of_nanomina_int_exn (account_creation_fee_int * num_accounts_created))
-    in
-    let txn : Transaction.t =
-      match t.varying with
-      | Command
-          (Signed_command { common = { user_command = { data; _ }; _ }; _ }) ->
-          Command (Signed_command data)
-      | Command (Zkapp_command c) ->
-          Command (Zkapp_command c.command.data)
-      | Fee_transfer f ->
-          Fee_transfer f.fee_transfer.data
-      | Coinbase c ->
-          Coinbase c.coinbase.data
-    in
-    let%bind expected_supply_increase =
-      Transaction.expected_supply_increase txn
-    in
-    let rec process_decreases total = function
-      | [] ->
-          Some total
-      | amt :: amts ->
-          let%bind.Option sum =
-            Currency.Amount.Signed.(add @@ negate amt) total
-          in
-          process_decreases sum amts
-    in
-    let total =
-      process_decreases
-        (Currency.Amount.Signed.of_unsigned expected_supply_increase)
-        [ burned_tokens; account_creation_fees ]
-    in
-    Option.value_map total ~default:(Or_error.error_string "overflow")
-      ~f:(fun v -> Ok v)
-
-  let transaction_with_status : t -> Transaction.t With_status.t =
-   fun { varying; _ } ->
-    match varying with
-    | Command (Signed_command uc) ->
-        With_status.map uc.common.user_command ~f:(fun cmd ->
-            Transaction.Command (User_command.Signed_command cmd) )
-    | Command (Zkapp_command s) ->
-        With_status.map s.command ~f:(fun c ->
-            Transaction.Command (User_command.Zkapp_command c) )
-    | Fee_transfer f ->
-        With_status.map f.fee_transfer ~f:(fun f -> Transaction.Fee_transfer f)
-    | Coinbase c ->
-        With_status.map c.coinbase ~f:(fun c -> Transaction.Coinbase c)
-
-  let transaction_status : t -> Transaction_status.t =
-   fun { varying; _ } ->
-    match varying with
-    | Command
-        (Signed_command { common = { user_command = { status; _ }; _ }; _ }) ->
-        status
-    | Command (Zkapp_command c) ->
-        c.command.status
-    | Fee_transfer f ->
-        f.fee_transfer.status
-    | Coinbase c ->
-        c.coinbase.status
-end
-
-=======
->>>>>>> 97ab3010
 module type S = sig
   type ledger
 
@@ -262,21 +14,7 @@
   val transaction_of_applied :
     Transaction_applied.t -> Transaction.t With_status.t
 
-<<<<<<< HEAD
-    val supply_increase :
-         constraint_constants:Genesis_constants.Constraint_constants.t
-      -> t
-      -> Currency.Amount.Signed.t Or_error.t
-
-    val transaction : t -> Transaction.t With_status.t
-
-    val transaction_status : t -> Transaction_status.t
-
-    val new_accounts : t -> Account_id.t list
-  end
-=======
   val status_of_applied : Transaction_applied.t -> Transaction_status.t
->>>>>>> 97ab3010
 
   module Global_state : sig
     type t =
