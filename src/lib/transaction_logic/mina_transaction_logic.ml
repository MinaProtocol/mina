open Core_kernel
open Mina_base
open Currency
open Signature_lib
open Mina_transaction
module Parties_logic = Parties_logic
module Global_slot = Mina_numbers.Global_slot

module Transaction_applied = struct
  module UC = Signed_command

  module Signed_command_applied = struct
    module Common = struct
      [%%versioned
      module Stable = struct
        module V2 = struct
          type t =
            { user_command : Signed_command.Stable.V2.t With_status.Stable.V2.t
            ; previous_receipt_chain_hash : Receipt.Chain_hash.Stable.V1.t
            ; fee_payer_timing : Account.Timing.Stable.V1.t
            ; source_timing : Account.Timing.Stable.V1.t option
            }
          [@@deriving sexp]

          let to_latest = Fn.id
        end
      end]
    end

    module Body = struct
      [%%versioned
      module Stable = struct
        module V2 = struct
          type t =
            | Payment of
                { previous_empty_accounts : Account_id.Stable.V2.t list }
            | Stake_delegation of
                { previous_delegate : Public_key.Compressed.Stable.V1.t option }
            | Failed
          [@@deriving sexp]

          let to_latest = Fn.id
        end
      end]
    end

    [%%versioned
    module Stable = struct
      module V2 = struct
        type t = { common : Common.Stable.V2.t; body : Body.Stable.V2.t }
        [@@deriving sexp]

        let to_latest = Fn.id
      end
    end]
  end

  module Parties_applied = struct
    [%%versioned
    module Stable = struct
      module V1 = struct
        type t =
          { accounts :
              (Account_id.Stable.V2.t * Account.Stable.V2.t option) list
          ; command : Parties.Stable.V1.t With_status.Stable.V2.t
          }
        [@@deriving sexp]

        let to_latest = Fn.id
      end
    end]
  end

  module Command_applied = struct
    [%%versioned
    module Stable = struct
      module V2 = struct
        type t =
          | Signed_command of Signed_command_applied.Stable.V2.t
          | Parties of Parties_applied.Stable.V1.t
        [@@deriving sexp]

        let to_latest = Fn.id
      end
    end]
  end

  module Fee_transfer_applied = struct
    [%%versioned
    module Stable = struct
      module V2 = struct
        type t =
          { fee_transfer : Fee_transfer.Stable.V2.t
          ; previous_empty_accounts : Account_id.Stable.V2.t list
          ; receiver_timing : Account.Timing.Stable.V1.t
          ; balances : Transaction_status.Fee_transfer_balance_data.Stable.V1.t
          }
        [@@deriving sexp]

        let to_latest = Fn.id
      end
    end]
  end

  module Coinbase_applied = struct
    [%%versioned
    module Stable = struct
      module V2 = struct
        type t =
          { coinbase : Coinbase.Stable.V1.t
          ; previous_empty_accounts : Account_id.Stable.V2.t list
          ; receiver_timing : Account.Timing.Stable.V1.t
          ; balances : Transaction_status.Coinbase_balance_data.Stable.V1.t
          }
        [@@deriving sexp]

        let to_latest = Fn.id
      end
    end]
  end

  module Varying = struct
    [%%versioned
    module Stable = struct
      module V2 = struct
        type t =
          | Command of Command_applied.Stable.V2.t
          | Fee_transfer of Fee_transfer_applied.Stable.V2.t
          | Coinbase of Coinbase_applied.Stable.V2.t
        [@@deriving sexp]

        let to_latest = Fn.id
      end
    end]
  end

  [%%versioned
  module Stable = struct
    module V2 = struct
      type t =
        { previous_hash : Ledger_hash.Stable.V1.t
        ; varying : Varying.Stable.V2.t
        }
      [@@deriving sexp]

      let to_latest = Fn.id
    end
  end]

  let transaction_with_status : t -> Transaction.t With_status.t =
   fun { varying; _ } ->
    match varying with
    | Command (Signed_command uc) ->
        With_status.map uc.common.user_command ~f:(fun cmd ->
            Transaction.Command (User_command.Signed_command cmd))
    | Command (Parties s) ->
        With_status.map s.command ~f:(fun c ->
            Transaction.Command (User_command.Parties c))
    | Fee_transfer f ->
        { data = Fee_transfer f.fee_transfer
        ; status =
            Applied
              ( Transaction_status.Auxiliary_data.empty
              , Transaction_status.Fee_transfer_balance_data.to_balance_data
                  f.balances )
        }
    | Coinbase c ->
        { data = Coinbase c.coinbase
        ; status =
            Applied
              ( Transaction_status.Auxiliary_data.empty
              , Transaction_status.Coinbase_balance_data.to_balance_data
                  c.balances )
        }

  let user_command_status : t -> Transaction_status.t =
   fun { varying; _ } ->
    match varying with
    | Command
        (Signed_command { common = { user_command = { status; _ }; _ }; _ }) ->
        status
    | Command (Parties c) ->
        c.command.status
    | Fee_transfer f ->
        Applied
          ( Transaction_status.Auxiliary_data.empty
          , Transaction_status.Fee_transfer_balance_data.to_balance_data
              f.balances )
    | Coinbase c ->
        Applied
          ( Transaction_status.Auxiliary_data.empty
          , Transaction_status.Coinbase_balance_data.to_balance_data c.balances
          )
end

module type S = sig
  type ledger

  module Transaction_applied : sig
    module Signed_command_applied : sig
      module Common : sig
        type t = Transaction_applied.Signed_command_applied.Common.t =
          { user_command : Signed_command.t With_status.t
          ; previous_receipt_chain_hash : Receipt.Chain_hash.t
          ; fee_payer_timing : Account.Timing.t
          ; source_timing : Account.Timing.t option
          }
        [@@deriving sexp]
      end

      module Body : sig
        type t = Transaction_applied.Signed_command_applied.Body.t =
          | Payment of { previous_empty_accounts : Account_id.t list }
          | Stake_delegation of
              { previous_delegate : Public_key.Compressed.t option }
          | Failed
        [@@deriving sexp]
      end

      type t = Transaction_applied.Signed_command_applied.t =
        { common : Common.t; body : Body.t }
      [@@deriving sexp]
    end

    module Parties_applied : sig
      type t = Transaction_applied.Parties_applied.t =
        { accounts : (Account_id.t * Account.t option) list
        ; command : Parties.t With_status.t
        }
      [@@deriving sexp]
    end

    module Command_applied : sig
      type t = Transaction_applied.Command_applied.t =
        | Signed_command of Signed_command_applied.t
        | Parties of Parties_applied.t
      [@@deriving sexp]
    end

    module Fee_transfer_applied : sig
      type t = Transaction_applied.Fee_transfer_applied.t =
        { fee_transfer : Fee_transfer.t
        ; previous_empty_accounts : Account_id.t list
        ; receiver_timing : Account.Timing.t
        ; balances : Transaction_status.Fee_transfer_balance_data.t
        }
      [@@deriving sexp]
    end

    module Coinbase_applied : sig
      type t = Transaction_applied.Coinbase_applied.t =
        { coinbase : Coinbase.t
        ; previous_empty_accounts : Account_id.t list
        ; receiver_timing : Account.Timing.t
        ; balances : Transaction_status.Coinbase_balance_data.t
        }
      [@@deriving sexp]
    end

    module Varying : sig
      type t = Transaction_applied.Varying.t =
        | Command of Command_applied.t
        | Fee_transfer of Fee_transfer_applied.t
        | Coinbase of Coinbase_applied.t
      [@@deriving sexp]
    end

    type t = Transaction_applied.t =
      { previous_hash : Ledger_hash.t; varying : Varying.t }
    [@@deriving sexp]

    val transaction : t -> Transaction.t With_status.t

    val user_command_status : t -> Transaction_status.t
  end

  module Global_state : sig
    type t =
      { ledger : ledger
      ; fee_excess : Amount.Signed.t
      ; protocol_state : Zkapp_precondition.Protocol_state.View.t
      }
  end

  val apply_user_command :
       constraint_constants:Genesis_constants.Constraint_constants.t
    -> txn_global_slot:Global_slot.t
    -> ledger
    -> Signed_command.With_valid_signature.t
    -> Transaction_applied.Signed_command_applied.t Or_error.t

  val apply_user_command_unchecked :
       constraint_constants:Genesis_constants.Constraint_constants.t
    -> txn_global_slot:Global_slot.t
    -> ledger
    -> Signed_command.t
    -> Transaction_applied.Signed_command_applied.t Or_error.t

  val apply_parties_unchecked :
       constraint_constants:Genesis_constants.Constraint_constants.t
    -> state_view:Zkapp_precondition.Protocol_state.View.t
    -> ledger
    -> Parties.t
    -> ( Transaction_applied.Parties_applied.t
       * ( ( Stack_frame.value
           , Stack_frame.value list
           , Token_id.t
           , Amount.t
           , ledger
           , bool
           , unit
           , Transaction_status.Failure.Collection.t )
           Parties_logic.Local_state.t
         * Amount.Signed.t ) )
       Or_error.t

  (** Apply all parties within a parties transaction. This behaves as
      [apply_parties_unchecked], except that the [~init] and [~f] arguments
      are provided to allow for the accumulation of the intermediate states.

      Invariant: [f] is always applied at least once, so it is valid to use an
      [_ option] as the initial state and call [Option.value_exn] on the
      accumulated result.

      This can be used to collect the intermediate states to make them
      available for snark work. In particular, since the transaction snark has
      a cap on the number of parties of each kind that may be included, we can
      use this to retrieve the (source, target) pairs for each batch of
      parties to include in the snark work spec / transaction snark witness.
  *)
  val apply_parties_unchecked_aux :
       constraint_constants:Genesis_constants.Constraint_constants.t
    -> state_view:Zkapp_precondition.Protocol_state.View.t
    -> init:'acc
    -> f:
         (   'acc
          -> Global_state.t
             * ( Stack_frame.value
               , Stack_frame.value list
               , Token_id.t
               , Amount.t
               , ledger
               , bool
               , unit
               , Transaction_status.Failure.Collection.t )
               Parties_logic.Local_state.t
          -> 'acc)
    -> ?fee_excess:Amount.Signed.t
    -> ledger
    -> Parties.t
    -> (Transaction_applied.Parties_applied.t * 'acc) Or_error.t

  val apply_fee_transfer :
       constraint_constants:Genesis_constants.Constraint_constants.t
    -> txn_global_slot:Global_slot.t
    -> ledger
    -> Fee_transfer.t
    -> Transaction_applied.Fee_transfer_applied.t Or_error.t

  val apply_coinbase :
       constraint_constants:Genesis_constants.Constraint_constants.t
    -> txn_global_slot:Global_slot.t
    -> ledger
    -> Coinbase.t
    -> Transaction_applied.Coinbase_applied.t Or_error.t

  val apply_transaction :
       constraint_constants:Genesis_constants.Constraint_constants.t
    -> txn_state_view:Zkapp_precondition.Protocol_state.View.t
    -> ledger
    -> Transaction.t
    -> Transaction_applied.t Or_error.t

  val merkle_root_after_parties_exn :
       constraint_constants:Genesis_constants.Constraint_constants.t
    -> txn_state_view:Zkapp_precondition.Protocol_state.View.t
    -> ledger
    -> Parties.Valid.t
    -> Ledger_hash.t

  val merkle_root_after_user_command_exn :
       constraint_constants:Genesis_constants.Constraint_constants.t
    -> txn_global_slot:Global_slot.t
    -> ledger
    -> Signed_command.With_valid_signature.t
    -> Ledger_hash.t

  val undo :
       constraint_constants:Genesis_constants.Constraint_constants.t
    -> ledger
    -> Transaction_applied.t
    -> unit Or_error.t

  val has_locked_tokens :
       global_slot:Global_slot.t
    -> account_id:Account_id.t
    -> ledger
    -> bool Or_error.t

  module For_tests : sig
    val validate_timing_with_min_balance :
         account:Account.t
      -> txn_amount:Amount.t
      -> txn_global_slot:Global_slot.t
      -> (Account.Timing.t * [> `Min_balance of Balance.t ]) Or_error.t

    val validate_timing :
         account:Account.t
      -> txn_amount:Amount.t
      -> txn_global_slot:Global_slot.t
      -> Account.Timing.t Or_error.t
  end
end

(* tags for timing validation errors *)
let nsf_tag = "nsf"

let min_balance_tag = "minbal"

let timing_error_to_user_command_status err =
  match Error.Internal_repr.of_info err with
  | Tag_t (tag, _) when String.equal tag nsf_tag ->
      Transaction_status.Failure.Source_insufficient_balance
  | Tag_t (tag, _) when String.equal tag min_balance_tag ->
      Transaction_status.Failure.Source_minimum_balance_violation
  | _ ->
      failwith "Unexpected timed account validation error"

(** [validate_timing_with_min_balance' ~account ~txn_amount ~txn_global_slot]
    returns a tuple of 3 values:
    * [[`Insufficient_balance of bool | `Invalid_timing of bool]] encodes
      possible errors, with the invariant that the return value is always
      [`Invalid_timing false] if there was no error.
      - [`Insufficient_balance true] results if [txn_amount] is larger than the
        balance held in [account].
      - [`Invalid_timing true] results if [txn_amount] is larger than the
        balance available in [account] at global slot [txn_global_slot].
    * [Timing.t], the new timing for [account] calculated at [txn_global_slot].
    * [[`Min_balance of Balance.t]] returns the computed available balance at
      [txn_global_slot].
      - NOTE: We skip this calculation if the error is
        [`Insufficient_balance true].  In this scenario, this value MUST NOT be
        used, as it contains an incorrect placeholder value.
*)
let validate_timing_with_min_balance' ~account ~txn_amount ~txn_global_slot =
  let open Account.Poly in
  let open Account.Timing.Poly in
  match account.timing with
  | Untimed -> (
      (* no time restrictions *)
      match Balance.(account.balance - txn_amount) with
      | None ->
          (`Insufficient_balance true, Untimed, `Min_balance Balance.zero)
      | _ ->
          (`Invalid_timing false, Untimed, `Min_balance Balance.zero) )
  | Timed
      { initial_minimum_balance
      ; cliff_time
      ; cliff_amount
      ; vesting_period
      ; vesting_increment
      } ->
      let invalid_balance, invalid_timing, curr_min_balance =
        let account_balance = account.balance in
        match Balance.(account_balance - txn_amount) with
        | None ->
            (* NB: The [initial_minimum_balance] here is the incorrect value,
               but:
               * we don't use it anywhere in this error case; and
               * we don't want to waste time computing it if it will be unused.
            *)
            (true, false, initial_minimum_balance)
        | Some proposed_new_balance ->
            let curr_min_balance =
              Account.min_balance_at_slot ~global_slot:txn_global_slot
                ~cliff_time ~cliff_amount ~vesting_period ~vesting_increment
                ~initial_minimum_balance
            in
            if Balance.(proposed_new_balance < curr_min_balance) then
              (false, true, curr_min_balance)
            else (false, false, curr_min_balance)
      in
      (* once the calculated minimum balance becomes zero, the account becomes untimed *)
      let possibly_error =
        if invalid_balance then `Insufficient_balance invalid_balance
        else `Invalid_timing invalid_timing
      in
      if Balance.(curr_min_balance > zero) then
        (possibly_error, account.timing, `Min_balance curr_min_balance)
      else (possibly_error, Untimed, `Min_balance Balance.zero)

let validate_timing_with_min_balance ~account ~txn_amount ~txn_global_slot =
  let open Or_error.Let_syntax in
  let nsf_error kind =
    Or_error.errorf
      !"For %s account, the requested transaction for amount %{sexp: Amount.t} \
        at global slot %{sexp: Global_slot.t}, the balance %{sexp: Balance.t} \
        is insufficient"
      kind txn_amount txn_global_slot account.Account.Poly.balance
    |> Or_error.tag ~tag:nsf_tag
  in
  let min_balance_error min_balance =
    Or_error.errorf
      !"For timed account, the requested transaction for amount %{sexp: \
        Amount.t} at global slot %{sexp: Global_slot.t}, applying the \
        transaction would put the balance below the calculated minimum balance \
        of %{sexp: Balance.t}"
      txn_amount txn_global_slot min_balance
    |> Or_error.tag ~tag:min_balance_tag
  in
  let possibly_error, timing, (`Min_balance curr_min_balance as min_balance) =
    validate_timing_with_min_balance' ~account ~txn_amount ~txn_global_slot
  in
  match possibly_error with
  | `Insufficient_balance true ->
      nsf_error "timed"
  | `Invalid_timing true ->
      min_balance_error curr_min_balance
  | `Insufficient_balance false ->
      failwith "Broken invariant in validate_timing_with_min_balance'"
  | `Invalid_timing false ->
      return (timing, min_balance)

let validate_timing ~account ~txn_amount ~txn_global_slot =
  let open Result.Let_syntax in
  let%map timing, `Min_balance _ =
    validate_timing_with_min_balance ~account ~txn_amount ~txn_global_slot
  in
  timing

module Make (L : Ledger_intf.S) : S with type ledger := L.t = struct
  open L

  let error s = Or_error.errorf "Ledger.apply_transaction: %s" s

  let error_opt e = Option.value_map ~default:(error e) ~f:Or_error.return

  let get_with_location ledger account_id =
    match location_of_account ledger account_id with
    | Some location -> (
        match get ledger location with
        | Some account ->
            Ok (`Existing location, account)
        | None ->
            (* Needed to support sparse ledger. *)
            Ok (`New, Account.create account_id Balance.zero) )
    | None ->
        Ok (`New, Account.create account_id Balance.zero)

  let set_with_location ledger location account =
    match location with
    | `Existing location ->
        Ok (set ledger location account)
    | `New ->
        create_new_account ledger (Account.identifier account) account

  let get' ledger tag location =
    error_opt (sprintf "%s account not found" tag) (get ledger location)

  let location_of_account' ledger tag key =
    error_opt
      (sprintf "%s location not found" tag)
      (location_of_account ledger key)

  let add_amount balance amount =
    error_opt "overflow" (Balance.add_amount balance amount)

  let sub_amount balance amount =
    error_opt "insufficient funds" (Balance.sub_amount balance amount)

  let sub_account_creation_fee
      ~(constraint_constants : Genesis_constants.Constraint_constants.t) action
      amount =
    let fee = constraint_constants.account_creation_fee in
    if Ledger_intf.equal_account_state action `Added then
      error_opt
        (sprintf
           !"Error subtracting account creation fee %{sexp: Currency.Fee.t}; \
             transaction amount %{sexp: Currency.Amount.t} insufficient"
           fee amount)
        Amount.(sub amount (of_fee fee))
    else Ok amount

  let check b = ksprintf (fun s -> if b then Ok () else Or_error.error_string s)

  let validate_nonces txn_nonce account_nonce =
    check
      (Account.Nonce.equal account_nonce txn_nonce)
      !"Nonce in account %{sexp: Account.Nonce.t} different from nonce in \
        transaction %{sexp: Account.Nonce.t}"
      account_nonce txn_nonce

  let validate_time ~valid_until ~current_global_slot =
    check
      Global_slot.(current_global_slot <= valid_until)
      !"Current global slot %{sexp: Global_slot.t} greater than transaction \
        expiry slot %{sexp: Global_slot.t}"
      current_global_slot valid_until

  module Transaction_applied = struct
    include Transaction_applied

    let transaction : t -> Transaction.t With_status.t =
     fun { varying; _ } ->
      match varying with
      | Command (Signed_command uc) ->
          With_status.map uc.common.user_command ~f:(fun cmd ->
              Transaction.Command (User_command.Signed_command cmd))
      | Command (Parties s) ->
          With_status.map s.command ~f:(fun c ->
              Transaction.Command (User_command.Parties c))
      | Fee_transfer f ->
          { data = Fee_transfer f.fee_transfer
          ; status =
              Applied
                ( Transaction_status.Auxiliary_data.empty
                , Transaction_status.Fee_transfer_balance_data.to_balance_data
                    f.balances )
          }
      | Coinbase c ->
          { data = Coinbase c.coinbase
          ; status =
              Applied
                ( Transaction_status.Auxiliary_data.empty
                , Transaction_status.Coinbase_balance_data.to_balance_data
                    c.balances )
          }

    let user_command_status : t -> Transaction_status.t =
     fun { varying; _ } ->
      match varying with
      | Command
          (Signed_command { common = { user_command = { status; _ }; _ }; _ })
        ->
          status
      | Command (Parties c) ->
          c.command.status
      | Fee_transfer f ->
          Applied
            ( Transaction_status.Auxiliary_data.empty
            , Transaction_status.Fee_transfer_balance_data.to_balance_data
                f.balances )
      | Coinbase c ->
          Applied
            ( Transaction_status.Auxiliary_data.empty
            , Transaction_status.Coinbase_balance_data.to_balance_data
                c.balances )
  end

  let previous_empty_accounts action pk =
    if Ledger_intf.equal_account_state action `Added then [ pk ] else []

  let has_locked_tokens ~global_slot ~account_id ledger =
    let open Or_error.Let_syntax in
    let%map _, account = get_with_location ledger account_id in
    Account.has_locked_tokens ~global_slot account

  let get_user_account_with_location ledger account_id =
    let open Or_error.Let_syntax in
    let%bind ((_, acct) as r) = get_with_location ledger account_id in
    let%map () =
      check
        (Option.is_none acct.zkapp)
        !"Expected account %{sexp: Account_id.t} to be a user account, got a \
          snapp account."
        account_id
    in
    r

  let failure (e : Transaction_status.Failure.t) = e

  let incr_balance (acct : Account.t) amt =
    match add_amount acct.balance amt with
    | Ok balance ->
        Ok { acct with balance }
    | Error _ ->
        Result.fail (failure Overflow)

  (* Helper function for [apply_user_command_unchecked] *)
  let pay_fee' ~command ~nonce ~fee_payer ~fee ~ledger ~current_global_slot =
    let open Or_error.Let_syntax in
    (* Fee-payer information *)
    let%bind location, account =
      get_user_account_with_location ledger fee_payer
    in
    let%bind () =
      match location with
      | `Existing _ ->
          return ()
      | `New ->
          Or_error.errorf "The fee-payer account does not exist"
    in
    let fee = Amount.of_fee fee in
    let%bind balance = sub_amount account.balance fee in
    let%bind () = validate_nonces nonce account.nonce in
    let%map timing =
      validate_timing ~txn_amount:fee ~txn_global_slot:current_global_slot
        ~account
    in
    ( location
    , account
    , { account with
        balance
      ; nonce = Account.Nonce.succ account.nonce
      ; receipt_chain_hash =
          Receipt.Chain_hash.cons command account.receipt_chain_hash
      ; timing
      } )

  (* Helper function for [apply_user_command_unchecked] *)
  let pay_fee ~user_command ~signer_pk ~ledger ~current_global_slot =
    let open Or_error.Let_syntax in
    (* Fee-payer information *)
    let nonce = Signed_command.nonce user_command in
    let fee_payer = Signed_command.fee_payer user_command in
    let%bind () =
      let fee_token = Signed_command.fee_token user_command in
      let%bind () =
        (* TODO: Enable multi-sig. *)
        if
          Public_key.Compressed.equal
            (Account_id.public_key fee_payer)
            signer_pk
        then return ()
        else
          Or_error.errorf
            "Cannot pay fees from a public key that did not sign the \
             transaction"
      in
      let%map () =
        (* TODO: Remove this check and update the transaction snark once we have
           an exchange rate mechanism. See issue #4447.
        *)
        if Token_id.equal fee_token Token_id.default then return ()
        else
          Or_error.errorf
            "Cannot create transactions with fee_token different from the \
             default"
      in
      ()
    in
    let%map loc, account, account' =
      pay_fee' ~command:(Signed_command user_command.payload) ~nonce ~fee_payer
        ~fee:(Signed_command.fee user_command)
        ~ledger ~current_global_slot
    in
    let applied_common : Transaction_applied.Signed_command_applied.Common.t =
      { user_command =
          { data = user_command
          ; status =
              Applied
                ( Transaction_status.Auxiliary_data.empty
                , Transaction_status.Balance_data.empty )
          }
      ; previous_receipt_chain_hash = account.receipt_chain_hash
      ; fee_payer_timing = account.timing
      ; source_timing = None
      }
    in
    (loc, account', applied_common)

  (* someday: It would probably be better if we didn't modify the receipt chain hash
     in the case that the sender is equal to the receiver, but it complicates the SNARK, so
     we don't for now. *)
  let apply_user_command_unchecked
      ~(constraint_constants : Genesis_constants.Constraint_constants.t)
      ~txn_global_slot ledger
      ({ payload; signer; signature = _ } as user_command : Signed_command.t) =
    let open Or_error.Let_syntax in
    let signer_pk = Public_key.compress signer in
    let current_global_slot = txn_global_slot in
    let%bind () =
      validate_time
        ~valid_until:(Signed_command.valid_until user_command)
        ~current_global_slot
    in
    (* Fee-payer information *)
    let fee_payer = Signed_command.fee_payer user_command in
    let%bind fee_payer_location, fee_payer_account, applied_common =
      pay_fee ~user_command ~signer_pk ~ledger ~current_global_slot
    in
    (* Charge the fee. This must happen, whether or not the command itself
       succeeds, to ensure that the network is compensated for processing this
       command.
    *)
    let%bind () =
      set_with_location ledger fee_payer_location fee_payer_account
    in
    let source = Signed_command.source user_command in
    let receiver = Signed_command.receiver user_command in
    let exception Reject of Error.t in
    let ok_or_reject = function Ok x -> x | Error err -> raise (Reject err) in
    let compute_updates () =
      let open Result.Let_syntax in
      (* Compute the necessary changes to apply the command, failing if any of
         the conditions are not met.
      *)
      match payload.body with
      | Stake_delegation _ ->
          let receiver_location, _receiver_account =
            (* Check that receiver account exists. *)
            get_with_location ledger receiver |> ok_or_reject
          in
          let source_location, source_account =
            get_with_location ledger source |> ok_or_reject
          in
          let%bind () =
            match (source_location, receiver_location) with
            | `Existing _, `Existing _ ->
                return ()
            | `New, _ ->
                Result.fail Transaction_status.Failure.Source_not_present
            | _, `New ->
                Result.fail Transaction_status.Failure.Receiver_not_present
          in
          let previous_delegate = source_account.delegate in
          let source_timing = source_account.timing in
          (* Timing is always valid, but we need to record any switch from
             timed to untimed here to stay in sync with the snark.
          *)
          let%map timing =
            validate_timing ~txn_amount:Amount.zero
              ~txn_global_slot:current_global_slot ~account:source_account
            |> Result.map_error ~f:timing_error_to_user_command_status
          in
          let source_account =
            { source_account with
              delegate = Some (Account_id.public_key receiver)
            ; timing
            }
          in
          ( [ (source_location, source_account) ]
          , `Source_timing source_timing
          , Transaction_status.Auxiliary_data.empty
          , Transaction_applied.Signed_command_applied.Body.Stake_delegation
              { previous_delegate } )
      | Payment { amount; _ } ->
          let receiver_location, receiver_account =
            get_with_location ledger receiver |> ok_or_reject
          in
          let%bind source_location, source_timing, source_account =
            let ret =
              if Account_id.equal source receiver then
                (*just check if the timing needs updating*)
                let%bind location, account =
                  match receiver_location with
                  | `Existing _ ->
                      return (receiver_location, receiver_account)
                  | `New ->
                      Result.fail Transaction_status.Failure.Source_not_present
                in
                let source_timing = account.timing in
                let%map timing =
                  validate_timing ~txn_amount:amount
                    ~txn_global_slot:current_global_slot ~account
                  |> Result.map_error ~f:timing_error_to_user_command_status
                in
                (location, source_timing, { account with timing })
              else
                let location, account =
                  get_with_location ledger source |> ok_or_reject
                in
                let%bind () =
                  match location with
                  | `Existing _ ->
                      return ()
                  | `New ->
                      Result.fail Transaction_status.Failure.Source_not_present
                in
                let source_timing = account.timing in
                let%bind timing =
                  validate_timing ~txn_amount:amount
                    ~txn_global_slot:current_global_slot ~account
                  |> Result.map_error ~f:timing_error_to_user_command_status
                in
                let%map balance =
                  Result.map_error (sub_amount account.balance amount)
                    ~f:(fun _ ->
                      Transaction_status.Failure.Source_insufficient_balance)
                in
                (location, source_timing, { account with timing; balance })
            in
            if Account_id.equal fee_payer source then
              (* Don't process transactions with insufficient balance from the
                 fee-payer.
              *)
              match ret with
              | Ok x ->
                  Ok x
              | Error failure ->
                  raise
                    (Reject
                       (Error.createf "%s"
                          (Transaction_status.Failure.describe failure)))
            else ret
          in
          (* Charge the account creation fee. *)
          let%bind receiver_amount =
            match receiver_location with
            | `Existing _ ->
                return amount
            | `New ->
                (* Subtract the creation fee from the transaction amount. *)
                sub_account_creation_fee ~constraint_constants `Added amount
                |> Result.map_error ~f:(fun _ ->
                       Transaction_status.Failure
                       .Amount_insufficient_to_create_account)
          in
          let%map receiver_account =
            incr_balance receiver_account receiver_amount
          in
          let previous_empty_accounts, auxiliary_data =
            match receiver_location with
            | `Existing _ ->
                ([], Transaction_status.Auxiliary_data.empty)
            | `New ->
                ( [ receiver ]
                , { Transaction_status.Auxiliary_data.empty with
                    receiver_account_creation_fee_paid =
                      Some
                        (Amount.of_fee
                           constraint_constants.account_creation_fee)
                  } )
          in
          ( [ (receiver_location, receiver_account)
            ; (source_location, source_account)
            ]
          , `Source_timing source_timing
          , auxiliary_data
          , Transaction_applied.Signed_command_applied.Body.Payment
              { previous_empty_accounts } )
    in
    let compute_balances () =
      let compute_balance account_id =
        match get_user_account_with_location ledger account_id with
        | Ok (`Existing _, account) ->
            Some account.balance
        | _ ->
            None
      in
      { Transaction_status.Balance_data.fee_payer_balance =
          compute_balance fee_payer
      ; source_balance = compute_balance source
      ; receiver_balance = compute_balance receiver
      }
    in
    match compute_updates () with
    | Ok
        ( located_accounts
        , `Source_timing source_timing
        , auxiliary_data
        , applied_body ) ->
        (* Update the ledger. *)
        let%bind () =
          List.fold located_accounts ~init:(Ok ())
            ~f:(fun acc (location, account) ->
              let%bind () = acc in
              set_with_location ledger location account)
        in
        let applied_common =
          { applied_common with
            source_timing = Some source_timing
          ; user_command =
              { data = user_command
              ; status = Applied (auxiliary_data, compute_balances ())
              }
          }
        in
        return
          ( { common = applied_common; body = applied_body }
            : Transaction_applied.Signed_command_applied.t )
    | Error failure ->
        (* Do not update the ledger. Except for the fee payer which is already updated *)
        let applied_common =
          { applied_common with
            user_command =
              { data = user_command
              ; status =
                  Failed
                    ( Transaction_status.Failure.Collection.of_single_failure
                        failure
                    , compute_balances () )
              }
          }
        in
        return
          ( { common = applied_common; body = Failed }
            : Transaction_applied.Signed_command_applied.t )
    | exception Reject err ->
        (* TODO: These transactions should never reach this stage, this error
           should be fatal.
        *)
        Error err

  let apply_user_command ~constraint_constants ~txn_global_slot ledger
      (user_command : Signed_command.With_valid_signature.t) =
    apply_user_command_unchecked ~constraint_constants ~txn_global_slot ledger
      (Signed_command.forget_check user_command)

  let apply_body ~is_start
      ({ public_key = _
       ; token_id = _
       ; update =
           { app_state = _
           ; delegate = _
           ; verification_key = _
           ; permissions = _
           ; zkapp_uri = _
           ; token_symbol = _
           ; timing = _
           ; voting_for = _
           }
<<<<<<< HEAD
       ; caller = _
=======
       ; balance_change = _
       ; increment_nonce
       ; events = _ (* This is for the snapp to use, we don't need it. *)
       ; call_data = _ (* This is for the snapp to use, we don't need it. *)
       ; sequence_events = _
       ; call_depth = _ (* This is used to build the 'stack of stacks'. *)
       ; protocol_state_precondition = _
>>>>>>> d13d63bd
       ; account_precondition
       ; use_full_commitment
       } :
        Party.Body.t) (a : Account.t) : (Account.t, _) Result.t =
    let open Result.Let_syntax in
    (* enforce that either the account_precondition is `Accept`,
         the nonce is incremented,
         or the full commitment is used to avoid replays. *)
    let%map () =
      let account_precondition_is_accept =
        Zkapp_precondition.Account.is_accept
        @@ Party.Account_precondition.to_full account_precondition
      in
      List.exists ~f:Fn.id
        [ account_precondition_is_accept
        ; increment_nonce
        ; use_full_commitment && not is_start
        ]
      |> Result.ok_if_true
           ~error:Transaction_status.Failure.Parties_replay_check_failed
    in
    a

  module Global_state = struct
    type t =
      { ledger : L.t
      ; fee_excess : Amount.Signed.t
      ; protocol_state : Zkapp_precondition.Protocol_state.View.t
      }

    let ledger { ledger; _ } = L.create_masked ledger

    let set_ledger ~should_update t ledger =
      if should_update then L.apply_mask t.ledger ~masked:ledger ;
      t

    let fee_excess { fee_excess; _ } = fee_excess

    let set_fee_excess t fee_excess = { t with fee_excess }

    let global_slot_since_genesis { protocol_state; _ } =
      protocol_state.global_slot_since_genesis
  end

  module Inputs = struct
<<<<<<< HEAD
    let with_label ~label:_ f = f ()

    module First_party = Party.Signed
=======
>>>>>>> d13d63bd
    module Global_state = Global_state

    module Field = struct
      type t = Snark_params.Tick.Field.t

      let if_ = Parties.value_if
    end

    module Bool = struct
      type t = bool

      module Assert = struct
        let is_true b = assert b

        let any bs = List.exists ~f:Fn.id bs |> is_true
      end

      let if_ = Parties.value_if

      let true_ = true

      let false_ = false

      let equal = Bool.equal

      let not = not

      let ( ||| ) = ( || )

      let ( &&& ) = ( && )

      let display b ~label = sprintf "%s: %b" label b

      let all = List.for_all ~f:Fn.id

      type failure_status = Transaction_status.Failure.t option

      type failure_status_tbl = Transaction_status.Failure.Collection.t

      let is_empty t = List.join t |> List.is_empty

      let assert_with_failure_status_tbl b failure_status_tbl =
        if (not b) && not (is_empty failure_status_tbl) then
          (* Raise a more useful error message if we have a failure
             description. *)
          Error.raise @@ Error.of_string @@ Yojson.Safe.to_string
          @@ Transaction_status.Failure.Collection.display_to_yojson
          @@ Transaction_status.Failure.Collection.to_display failure_status_tbl
        else assert b
    end

    module Account_id = struct
      include Account_id

      let if_ = Parties.value_if
    end

    module Ledger = struct
      type t = L.t

      let if_ = Parties.value_if

      let empty = L.empty

      type inclusion_proof = [ `Existing of location | `New ]

      let get_account p l =
        let loc, acct =
          Or_error.ok_exn (get_with_location l (Party.account_id p))
        in
        (acct, loc)

      let set_account l (a, loc) =
        Or_error.ok_exn (set_with_location l loc a) ;
        l

      let check_inclusion _ledger (_account, _loc) = ()

      let check_account public_key token_id
          ((account, loc) : Account.t * inclusion_proof) =
        assert (Public_key.Compressed.equal public_key account.public_key) ;
        assert (Token_id.equal token_id account.token_id) ;
        match loc with `Existing _ -> `Is_new false | `New -> `Is_new true
    end

    module Transaction_commitment = struct
      type t = unit

      let empty = ()

      let if_ = Parties.value_if

      let commitment ~party:_ ~other_parties:_ ~memo_hash:_ = ()

      let full_commitment ~party:_ ~commitment:_ = ()
    end

    module Public_key = struct
      type t = Public_key.Compressed.t

      let if_ = Parties.value_if
    end

    module Controller = struct
      type t = Permissions.Auth_required.t

      let if_ = Parties.value_if

      let check ~proof_verifies ~signature_verifies perm =
        (* Invariant: We either have a proof, a signature, or neither. *)
        assert (not (proof_verifies && signature_verifies)) ;
        let tag =
          if proof_verifies then Control.Tag.Proof
          else if signature_verifies then Control.Tag.Signature
          else Control.Tag.None_given
        in
        Permissions.Auth_required.check perm tag
    end

    module Global_slot = struct
      include Mina_numbers.Global_slot

      let if_ = Parties.value_if
    end

    module Nonce = struct
      type t = Account.Nonce.t

      let if_ = Parties.value_if

      let succ = Account.Nonce.succ
    end

    module State_hash = struct
      include State_hash

      let if_ = Parties.value_if
    end

    module Timing = struct
      type t = Party.Update.Timing_info.t option

      let if_ = Parties.value_if

      let vesting_period (t : t) =
        match t with
        | Some t ->
            t.vesting_period
        | None ->
            (Account_timing.to_record Untimed).vesting_period
    end

    module Balance = struct
      include Balance

      let if_ = Parties.value_if
    end

    module Verification_key = struct
      type t = (Side_loaded_verification_key.t, Field.t) With_hash.t option

      let if_ = Parties.value_if
    end

    module Events = struct
      type t = Field.t array list

      let is_empty = List.is_empty

      let push_events = Party.Sequence_events.push_events
    end

    module Zkapp_uri = struct
      type t = string

      let if_ = Parties.value_if
    end

    module Token_symbol = struct
      type t = Account.Token_symbol.t

      let if_ = Parties.value_if
    end

    module Account = struct
      include Account

      module Permissions = struct
        let edit_state : t -> Controller.t = fun a -> a.permissions.edit_state

        let send : t -> Controller.t = fun a -> a.permissions.send

        let receive : t -> Controller.t = fun a -> a.permissions.receive

        let set_delegate : t -> Controller.t =
         fun a -> a.permissions.set_delegate

        let set_permissions : t -> Controller.t =
         fun a -> a.permissions.set_permissions

        let set_verification_key : t -> Controller.t =
         fun a -> a.permissions.set_verification_key

        let set_zkapp_uri : t -> Controller.t =
         fun a -> a.permissions.set_zkapp_uri

        let edit_sequence_state : t -> Controller.t =
         fun a -> a.permissions.edit_sequence_state

        let set_token_symbol : t -> Controller.t =
         fun a -> a.permissions.set_token_symbol

        let increment_nonce : t -> Controller.t =
         fun a -> a.permissions.increment_nonce

        let set_voting_for : t -> Controller.t =
         fun a -> a.permissions.set_voting_for

        type t = Permissions.t

        let if_ = Parties.value_if
      end

      type timing = Party.Update.Timing_info.t option

      let timing (a : t) : timing =
        Party.Update.Timing_info.of_account_timing a.timing

      let set_timing (timing : timing) (a : t) : t =
        { a with
          timing =
            Option.value_map ~default:Account_timing.Untimed
              ~f:Party.Update.Timing_info.to_account_timing timing
        }

      let balance (a : t) : Balance.t = a.balance

      let set_balance (balance : Balance.t) (a : t) : t = { a with balance }

      let check_timing ~txn_global_slot account =
        let invalid_timing, timing, _ =
          validate_timing_with_min_balance' ~txn_amount:Amount.zero
            ~txn_global_slot ~account
        in
        (invalid_timing, Party.Update.Timing_info.of_account_timing timing)

      let make_zkapp (a : t) =
        let zkapp =
          match a.zkapp with
          | None ->
              Some Zkapp_account.default
          | Some _ as zkapp ->
              zkapp
        in
        { a with zkapp }

      let unmake_zkapp (a : t) : t =
        let zkapp =
          match a.zkapp with
          | None ->
              None
          | Some zkapp ->
              if Zkapp_account.(equal default zkapp) then None else Some zkapp
        in
        { a with zkapp }

      let get_zkapp (a : t) = Option.value_exn a.zkapp

      let set_zkapp (a : t) ~f : t = { a with zkapp = Option.map a.zkapp ~f }

      let proved_state (a : t) = (get_zkapp a).proved_state

      let set_proved_state proved_state (a : t) =
        set_zkapp a ~f:(fun zkapp -> { zkapp with proved_state })

      let app_state (a : t) = (get_zkapp a).app_state

      let set_app_state app_state (a : t) =
        set_zkapp a ~f:(fun zkapp -> { zkapp with app_state })

      let register_verification_key (_ : t) = ()

      let verification_key (a : t) = (get_zkapp a).verification_key

      let set_verification_key verification_key (a : t) =
        set_zkapp a ~f:(fun zkapp -> { zkapp with verification_key })

      let last_sequence_slot (a : t) = (get_zkapp a).last_sequence_slot

      let set_last_sequence_slot last_sequence_slot (a : t) =
        set_zkapp a ~f:(fun zkapp -> { zkapp with last_sequence_slot })

      let sequence_state (a : t) = (get_zkapp a).sequence_state

      let set_sequence_state sequence_state (a : t) =
        set_zkapp a ~f:(fun zkapp -> { zkapp with sequence_state })

      let zkapp_uri (a : t) = a.zkapp_uri

      let set_zkapp_uri zkapp_uri (a : t) = { a with zkapp_uri }

      let token_symbol (a : t) = a.token_symbol

      let set_token_symbol token_symbol (a : t) = { a with token_symbol }

      let public_key (a : t) = a.public_key

      let set_public_key public_key (a : t) = { a with public_key }

      let delegate (a : t) = Account.delegate_opt a.delegate

      let set_delegate delegate (a : t) =
        let delegate =
          if Signature_lib.Public_key.Compressed.(equal empty) delegate then
            None
          else Some delegate
        in
        { a with delegate }

      let nonce (a : t) = a.nonce

      let set_nonce nonce (a : t) = { a with nonce }

      let voting_for (a : t) = a.voting_for

      let set_voting_for voting_for (a : t) = { a with voting_for }

      let permissions (a : t) = a.permissions

      let set_permissions permissions (a : t) = { a with permissions }
    end

    module Amount = struct
      open Currency.Amount

      type unsigned = t

      type t = unsigned

      let if_ = Parties.value_if

      module Signed = struct
        include Signed

        let if_ = Parties.value_if

        let is_pos (t : t) = Sgn.equal t.sgn Pos
      end

      let zero = zero

      let equal = equal

      let add_flagged = add_flagged

      let add_signed_flagged (x1 : t) (x2 : Signed.t) : t * [ `Overflow of bool ]
          =
        let y, `Overflow b = Signed.(add_flagged (of_unsigned x1) x2) in
        match y.sgn with
        | Pos ->
            (y.magnitude, `Overflow b)
        | Neg ->
            (* We want to capture the accurate value so that this will match
               with the values in the snarked logic.
            *)
            let magnitude =
              Amount.to_uint64 y.magnitude
              |> Unsigned.UInt64.(mul (sub zero one))
              |> Amount.of_uint64
            in
            (magnitude, `Overflow true)

      let of_constant_fee = of_fee
    end

    module Token_id = struct
      include Token_id

      let if_ = Parties.value_if
    end

    module Protocol_state_precondition = struct
      include Zkapp_precondition.Protocol_state
    end

    module Party = struct
      include Party

      type parties =
        ( Party.t
        , Parties.Digest.Party.t
        , Parties.Digest.Forest.t )
        Parties.Call_forest.t

      type transaction_commitment = Transaction_commitment.t

      let caller (p : t) = p.data.caller

      let check_authorization ~commitment:_ ~at_party:_ (party : t) =
        (* The transaction's validity should already have been checked before
           this point.
        *)
        match party.authorization with
        | Signature _ ->
            (`Proof_verifies false, `Signature_verifies true)
        | Proof _ ->
            (`Proof_verifies true, `Signature_verifies false)
        | None_given ->
            (`Proof_verifies false, `Signature_verifies false)

      module Update = struct
        open Zkapp_basic

        type 'a set_or_keep = 'a Zkapp_basic.Set_or_keep.t

        let timing (party : t) : Account.timing set_or_keep =
          Set_or_keep.map ~f:Option.some party.body.update.timing

        let app_state (party : t) = party.body.update.app_state

        let verification_key (party : t) =
          Zkapp_basic.Set_or_keep.map ~f:Option.some
            party.body.update.verification_key

        let sequence_events (party : t) = party.body.sequence_events

        let zkapp_uri (party : t) = party.body.update.zkapp_uri

        let token_symbol (party : t) = party.body.update.token_symbol

        let delegate (party : t) = party.body.update.delegate

        let voting_for (party : t) = party.body.update.voting_for

        let permissions (party : t) = party.body.update.permissions
      end
    end

    module Set_or_keep = struct
      include Zkapp_basic.Set_or_keep

      let set_or_keep ~if_:_ t x = set_or_keep t x
    end

    module Opt = struct
      type 'a t = 'a option

      let is_some = Option.is_some

      let map = Option.map

      let or_default ~if_ x ~default =
        if_ (is_some x) ~then_:(Option.value ~default x) ~else_:default

      let or_exn x = Option.value_exn x
    end

    module Stack (Elt : sig
      type t
    end) =
    struct
      type t = Elt.t list

      let if_ = Parties.value_if

      let empty () = []

      let is_empty = List.is_empty

      let pop_exn : t -> Elt.t * t = function
        | [] ->
            failwith "pop_exn"
        | x :: xs ->
            (x, xs)

      let pop : t -> (Elt.t * t) option = function
        | x :: xs ->
            Some (x, xs)
        | _ ->
            None

      let push x ~onto : t = x :: onto
    end

    module Parties = struct
      type t = Party.parties

      let empty () = []

      let if_ = Parties.value_if

      let is_empty = List.is_empty

<<<<<<< HEAD
=======
      let of_parties_list : Party.t list -> t =
        Parties.Call_forest.of_parties_list ~party_depth:(fun (p : Party.t) ->
            p.body.call_depth)

>>>>>>> d13d63bd
      let pop_exn : t -> (Party.t * t) * t = function
        | { stack_hash = _; elt = { party; calls; party_digest = _ } } :: xs ->
            ((party, calls), xs)
        | _ ->
            failwith "pop_exn"
    end

    module Stack_frame = struct
      include Stack_frame

      type t = value

      let if_ = Parties.if_

      let make = Stack_frame.make
    end

    module Call_stack = Stack (Stack_frame)

    module Local_state = struct
      type t =
        ( Stack_frame.t
        , Call_stack.t
        , Token_id.t
        , Amount.t
        , Ledger.t
        , Bool.t
        , Transaction_commitment.t
        , Bool.failure_status_tbl )
        Parties_logic.Local_state.t

      let add_check (t : t) failure b =
        let failure_status_tbl =
          match t.failure_status_tbl with
          | hd :: tl when not b ->
              (failure :: hd) :: tl
          | old_failure_status_tbl ->
              old_failure_status_tbl
        in
        { t with failure_status_tbl; success = t.success && b }

      let update_failure_status_tbl (t : t) failure_status b =
        match failure_status with
        | None ->
            { t with success = t.success && b }
        | Some failure ->
            add_check t failure b

      let add_new_failure_status_bucket (t : t) =
        { t with failure_status_tbl = [] :: t.failure_status_tbl }
    end
  end

  module Env = struct
    open Inputs

    type t =
      < party : Party.t
      ; parties : Parties.t
      ; account : Account.t
      ; ledger : Ledger.t
      ; amount : Amount.t
      ; signed_amount : Amount.Signed.t
      ; bool : Bool.t
      ; token_id : Token_id.t
      ; global_state : Global_state.t
      ; inclusion_proof : [ `Existing of location | `New ]
      ; local_state :
          ( Stack_frame.t
          , Call_stack.t
          , Token_id.t
          , Amount.t
          , L.t
          , bool
          , Transaction_commitment.t
          , Transaction_status.Failure.t option )
          Parties_logic.Local_state.t
      ; protocol_state_precondition : Zkapp_precondition.Protocol_state.t
      ; transaction_commitment : unit
      ; full_transaction_commitment : unit
      ; field : Snark_params.Tick.Field.t
      ; failure : Transaction_status.Failure.t option >

    let perform ~constraint_constants:_ (type r)
        (eff : (r, t) Parties_logic.Eff.t) : r =
      match eff with
      | Check_protocol_state_precondition (pred, global_state) -> (
          Zkapp_precondition.Protocol_state.check pred
            global_state.protocol_state
          |> fun or_err -> match or_err with Ok () -> true | Error _ -> false )
      | Check_account_precondition (_is_start, party, account, _global_state)
        -> (
          match party.body.account_precondition with
          | Accept ->
              true
          | Nonce n ->
              Account.Nonce.equal account.nonce n
          | Full p ->
              Or_error.is_ok (Zkapp_precondition.Account.check p account) )
      | Check_auth { is_start; party = p; account = a } -> (
          if (is_start : bool) then
            [%test_eq: Control.Tag.t] Signature (Control.tag p.authorization) ;
          match apply_body ~is_start p.body a with
          | Error failure ->
              (a, false, Some failure)
          | Ok a ->
              (a, true, None) )
  end

  module M = Parties_logic.Make (Inputs)

  let apply_parties_unchecked_aux (type user_acc)
      ~(constraint_constants : Genesis_constants.Constraint_constants.t)
      ~(state_view : Zkapp_precondition.Protocol_state.View.t)
      ~(init : user_acc) ~(f : user_acc -> _ -> user_acc)
      ?(fee_excess = Amount.Signed.zero) (ledger : L.t) (c : Parties.t) :
      (Transaction_applied.Parties_applied.t * user_acc) Or_error.t =
    let open Or_error.Let_syntax in
    let original_account_states =
      List.map (Parties.accounts_accessed c) ~f:(fun id ->
          ( id
          , Option.Let_syntax.(
              let%bind loc = L.location_of_account ledger id in
              let%map a = L.get ledger loc in
              (loc, a)) ))
    in
    let perform eff = Env.perform ~constraint_constants eff in
    let rec step_all user_acc
        ( (g_state : Inputs.Global_state.t)
        , (l_state : _ Parties_logic.Local_state.t) ) :
        (user_acc * Transaction_status.Failure.Collection.t) Or_error.t =
      if List.is_empty l_state.stack_frame.Stack_frame.calls then
        Ok (user_acc, l_state.failure_status_tbl)
      else
        let%bind states =
          Or_error.try_with (fun () ->
              M.step ~constraint_constants { perform } (g_state, l_state))
        in
        step_all (f user_acc states) states
    in
    let initial_state : Inputs.Global_state.t * _ Parties_logic.Local_state.t =
      ( { protocol_state = state_view; ledger; fee_excess }
      , { stack_frame =
            ({ calls = []
             ; caller = Token_id.default
             ; caller_caller = Token_id.default
             } : Inputs.Stack_frame.t)
        ; call_stack = []
        ; transaction_commitment = ()
        ; full_transaction_commitment = ()
        ; token_id = Token_id.default
        ; excess = Currency.Amount.zero
        ; ledger
        ; success = true
        ; failure_status_tbl = []
        } )
    in
    let user_acc = f init initial_state in
    let%bind (start : Inputs.Global_state.t * _) =
<<<<<<< HEAD
      let parties = Parties.parties c in
=======
      let parties = Party.Fee_payer.to_party c.fee_payer :: c.other_parties in
>>>>>>> d13d63bd
      Or_error.try_with (fun () ->
          M.start ~constraint_constants
            { parties; memo_hash = Signed_command_memo.hash c.memo }
            { perform } initial_state)
    in
    let accounts () =
      List.map original_account_states
        ~f:(Tuple2.map_snd ~f:(Option.map ~f:snd))
    in
    match step_all (f user_acc start) start with
    | Error e ->
        Error e
    | Ok (s, failure_status_tbl) ->
        Ok
          ( { Transaction_applied.Parties_applied.accounts = accounts ()
            ; command =
                { With_status.data = c
                ; status =
                    (* TODO *)
                    ( if
                      Transaction_status.Failure.Collection.is_empty
                        failure_status_tbl
                    then
                      Applied
                        ( { fee_payer_account_creation_fee_paid = None
                          ; receiver_account_creation_fee_paid = None
                          }
                        , { fee_payer_balance = None
                          ; source_balance = None
                          ; receiver_balance = None
                          } )
                    else
                      Failed
                        ( failure_status_tbl
                        , { fee_payer_balance = None
                          ; source_balance = None
                          ; receiver_balance = None
                          } ) )
                }
            }
          , s )

  let apply_parties_unchecked ~constraint_constants ~state_view ledger c =
    apply_parties_unchecked_aux ~constraint_constants ~state_view ledger c
      ~init:None ~f:(fun _acc (global_state, local_state) ->
        Some (local_state, global_state.fee_excess))
    |> Result.map ~f:(fun (party_applied, state_res) ->
           (party_applied, Option.value_exn state_res))

  let update_timing_when_no_deduction ~txn_global_slot account =
    validate_timing ~txn_amount:Amount.zero ~txn_global_slot ~account

  let process_fee_transfer t (transfer : Fee_transfer.t) ~modify_balance
      ~modify_timing =
    let open Or_error.Let_syntax in
    (* TODO(#4555): Allow token_id to vary from default. *)
    let%bind () =
      if
        List.for_all
          ~f:Token_id.(equal default)
          (One_or_two.to_list (Fee_transfer.fee_tokens transfer))
      then return ()
      else Or_error.errorf "Cannot pay fees in non-default tokens."
    in
    match Fee_transfer.to_singles transfer with
    | `One ft ->
        let account_id = Fee_transfer.Single.receiver ft in
        (* TODO(#4496): Do not use get_or_create here; we should not create a
           new account before we know that the transaction will go through and
           thus the creation fee has been paid.
        *)
        let%bind action, a, loc = get_or_create t account_id in
        let emptys = previous_empty_accounts action account_id in
        let%bind timing = modify_timing a in
        let%map balance = modify_balance action account_id a.balance ft.fee in
        set t loc { a with balance; timing } ;
        (emptys, a.timing)
    | `Two (ft1, ft2) ->
        let account_id1 = Fee_transfer.Single.receiver ft1 in
        (* TODO(#4496): Do not use get_or_create here; we should not create a
           new account before we know that the transaction will go through and
           thus the creation fee has been paid.
        *)
        let%bind action1, a1, l1 = get_or_create t account_id1 in
        let emptys1 = previous_empty_accounts action1 account_id1 in
        let account_id2 = Fee_transfer.Single.receiver ft2 in
        if Account_id.equal account_id1 account_id2 then (
          let%bind fee = error_opt "overflow" (Fee.add ft1.fee ft2.fee) in
          let%bind timing = modify_timing a1 in
          let%map balance = modify_balance action1 account_id1 a1.balance fee in
          set t l1 { a1 with balance; timing } ;
          (emptys1, a1.timing) )
        else
          (* TODO(#4496): Do not use get_or_create here; we should not create a
             new account before we know that the transaction will go through
             and thus the creation fee has been paid.
          *)
          let%bind action2, a2, l2 = get_or_create t account_id2 in
          let emptys2 = previous_empty_accounts action2 account_id2 in
          let%bind balance1 =
            modify_balance action1 account_id1 a1.balance ft1.fee
          in
          (*Note: Not updating the timing field of a1 to avoid additional check in transactions snark (check_timing for "receiver"). This is OK because timing rules will not be violated when balance increases and will be checked whenever an amount is deducted from the account. (#5973)*)
          let%bind timing2 = modify_timing a2 in
          let%map balance2 =
            modify_balance action2 account_id2 a2.balance ft2.fee
          in
          set t l1 { a1 with balance = balance1 } ;
          set t l2 { a2 with balance = balance2; timing = timing2 } ;
          (emptys1 @ emptys2, a2.timing)

  let apply_fee_transfer ~constraint_constants ~txn_global_slot t transfer =
    let open Or_error.Let_syntax in
    let%map previous_empty_accounts, receiver_timing =
      process_fee_transfer t transfer
        ~modify_balance:(fun action _ b f ->
          let%bind amount =
            let amount = Amount.of_fee f in
            sub_account_creation_fee ~constraint_constants action amount
          in
          add_amount b amount)
        ~modify_timing:(fun acc ->
          update_timing_when_no_deduction ~txn_global_slot acc)
    in
    let compute_balance account_id =
      match get_user_account_with_location t account_id with
      | Ok (`Existing _, account) ->
          Some account.balance
      | _ ->
          None
    in
    let balances =
      match Fee_transfer.to_singles transfer with
      | `One ft ->
          { Transaction_status.Fee_transfer_balance_data.receiver1_balance =
              Option.value_exn
                (compute_balance (Fee_transfer.Single.receiver ft))
          ; receiver2_balance = None
          }
      | `Two (ft1, ft2) ->
          { Transaction_status.Fee_transfer_balance_data.receiver1_balance =
              Option.value_exn
                (compute_balance (Fee_transfer.Single.receiver ft1))
          ; receiver2_balance =
              compute_balance (Fee_transfer.Single.receiver ft2)
          }
    in
    Transaction_applied.Fee_transfer_applied.
      { fee_transfer = transfer
      ; previous_empty_accounts
      ; receiver_timing
      ; balances
      }

  let undo_fee_transfer ~constraint_constants t
      ({ previous_empty_accounts; fee_transfer; receiver_timing; balances = _ } :
        Transaction_applied.Fee_transfer_applied.t) =
    let open Or_error.Let_syntax in
    let%map _ =
      process_fee_transfer t fee_transfer
        ~modify_balance:(fun _ aid b f ->
          let action =
            if List.mem ~equal:Account_id.equal previous_empty_accounts aid then
              `Added
            else `Existed
          in
          let%bind amount =
            sub_account_creation_fee ~constraint_constants action
              (Amount.of_fee f)
          in
          sub_amount b amount)
        ~modify_timing:(fun _ -> Ok receiver_timing)
    in
    remove_accounts_exn t previous_empty_accounts

  let apply_coinbase ~constraint_constants ~txn_global_slot t
      (* TODO: Better system needed for making atomic changes. Could use a monad. *)
        ({ receiver; fee_transfer; amount = coinbase_amount } as cb :
          Coinbase.t) =
    let open Or_error.Let_syntax in
    let%bind receiver_reward, emptys1, transferee_update, transferee_timing_prev
        =
      match fee_transfer with
      | None ->
          return (coinbase_amount, [], None, None)
      | Some ({ receiver_pk = transferee; fee } as ft) ->
          assert (not @@ Public_key.Compressed.equal transferee receiver) ;
          let transferee_id = Coinbase.Fee_transfer.receiver ft in
          let fee = Amount.of_fee fee in
          let%bind receiver_reward =
            error_opt "Coinbase fee transfer too large"
              (Amount.sub coinbase_amount fee)
          in
          let%bind action, transferee_account, transferee_location =
            (* TODO(#4496): Do not use get_or_create here; we should not create
               a new account before we know that the transaction will go
               through and thus the creation fee has been paid.
            *)
            get_or_create t transferee_id
          in
          let emptys = previous_empty_accounts action transferee_id in
          let%bind timing =
            update_timing_when_no_deduction ~txn_global_slot transferee_account
          in
          let%map balance =
            let%bind amount =
              sub_account_creation_fee ~constraint_constants action fee
            in
            add_amount transferee_account.balance amount
          in
          ( receiver_reward
          , emptys
          , Some
              (transferee_location, { transferee_account with balance; timing })
          , Some transferee_account.timing )
    in
    let receiver_id = Account_id.create receiver Token_id.default in
    let%bind action2, receiver_account, receiver_location =
      (* TODO(#4496): Do not use get_or_create here; we should not create a new
         account before we know that the transaction will go through and thus
         the creation fee has been paid.
      *)
      get_or_create t receiver_id
    in
    let emptys2 = previous_empty_accounts action2 receiver_id in
    (* Note: Updating coinbase receiver timing only if there is no fee transfer. This is so as to not add any extra constraints in transaction snark for checking "receiver" timings. This is OK because timing rules will not be violated when balance increases and will be checked whenever an amount is deducted from the account(#5973)*)
    let%bind receiver_timing_for_applied, coinbase_receiver_timing =
      match transferee_timing_prev with
      | None ->
          let%map new_receiver_timing =
            update_timing_when_no_deduction ~txn_global_slot receiver_account
          in
          (receiver_account.timing, new_receiver_timing)
      | Some timing ->
          Ok (timing, receiver_account.timing)
    in
    let%map receiver_balance =
      let%bind amount =
        sub_account_creation_fee ~constraint_constants action2 receiver_reward
      in
      add_amount receiver_account.balance amount
    in
    set t receiver_location
      { receiver_account with
        balance = receiver_balance
      ; timing = coinbase_receiver_timing
      } ;
    Option.iter transferee_update ~f:(fun (l, a) -> set t l a) ;
    Transaction_applied.Coinbase_applied.
      { coinbase = cb
      ; previous_empty_accounts = emptys1 @ emptys2
      ; receiver_timing = receiver_timing_for_applied
      ; balances =
          { Transaction_status.Coinbase_balance_data.coinbase_receiver_balance =
              receiver_balance
          ; fee_transfer_receiver_balance =
              Option.map transferee_update ~f:(fun (_, a) -> a.balance)
          }
      }

  (* Don't have to be atomic here because these should never fail. In fact, none of
     the undo functions should ever return an error. This should be fixed in the types. *)
  let undo_coinbase ~constraint_constants t
      Transaction_applied.Coinbase_applied.
        { coinbase = { receiver; fee_transfer; amount = coinbase_amount }
        ; previous_empty_accounts
        ; receiver_timing
        ; balances = _
        } =
    let receiver_reward, receiver_timing =
      match fee_transfer with
      | None ->
          (coinbase_amount, Some receiver_timing)
      | Some ({ receiver_pk = _; fee } as ft) ->
          let fee = Amount.of_fee fee in
          let transferee_id = Coinbase.Fee_transfer.receiver ft in
          let transferee_location =
            Or_error.ok_exn (location_of_account' t "transferee" transferee_id)
          in
          let transferee_account =
            Or_error.ok_exn (get' t "transferee" transferee_location)
          in
          let transferee_balance =
            let action =
              if
                List.mem previous_empty_accounts transferee_id
                  ~equal:Account_id.equal
              then `Added
              else `Existed
            in
            let amount =
              sub_account_creation_fee ~constraint_constants action fee
              |> Or_error.ok_exn
            in
            Option.value_exn
              (Balance.sub_amount transferee_account.balance amount)
          in
          set t transferee_location
            { transferee_account with
              balance = transferee_balance
            ; timing = receiver_timing
            } ;
          (Option.value_exn (Amount.sub coinbase_amount fee), None)
    in
    let receiver_id = Account_id.create receiver Token_id.default in
    let receiver_location =
      Or_error.ok_exn (location_of_account' t "receiver" receiver_id)
    in
    let receiver_account =
      Or_error.ok_exn (get' t "receiver" receiver_location)
    in
    let receiver_balance =
      let action =
        if List.mem previous_empty_accounts receiver_id ~equal:Account_id.equal
        then `Added
        else `Existed
      in
      let amount =
        sub_account_creation_fee ~constraint_constants action receiver_reward
        |> Or_error.ok_exn
      in
      Option.value_exn (Balance.sub_amount receiver_account.balance amount)
    in
    let timing =
      Option.value ~default:receiver_account.timing receiver_timing
    in
    set t receiver_location
      { receiver_account with balance = receiver_balance; timing } ;
    remove_accounts_exn t previous_empty_accounts

  let undo_user_command ledger
      { Transaction_applied.Signed_command_applied.common =
          { user_command =
              { data = { payload; signer = _; signature = _ } as user_command
              ; status = _
              }
          ; previous_receipt_chain_hash
          ; fee_payer_timing
          ; source_timing
          }
      ; body
      } =
    let open Or_error.Let_syntax in
    (* Fee-payer information *)
    let fee_payer = Signed_command.fee_payer user_command in
    let nonce = Signed_command.nonce user_command in
    let%bind fee_payer_location =
      location_of_account' ledger "fee payer" fee_payer
    in
    (* Refund the fee to the fee-payer. *)
    let%bind fee_payer_account =
      let%bind account = get' ledger "fee payer" fee_payer_location in
      let%bind () = validate_nonces (Account.Nonce.succ nonce) account.nonce in
      let%map balance =
        add_amount account.balance
          (Amount.of_fee (Signed_command.fee user_command))
      in
      { account with
        balance
      ; nonce
      ; receipt_chain_hash = previous_receipt_chain_hash
      ; timing = fee_payer_timing
      }
    in
    (* Update the fee-payer's account. *)
    set ledger fee_payer_location fee_payer_account ;
    let source = Signed_command.source user_command in
    let source_timing =
      (* Prefer fee-payer original timing when applicable, since it is the
         'true' original.
      *)
      if Account_id.equal fee_payer source then Some fee_payer_timing
      else source_timing
    in
    (* Reverse any other effects that the user command had. *)
    match (Signed_command.Payload.body payload, body) with
    | _, Failed ->
        (* The user command failed, only the fee was charged. *)
        return ()
    | Stake_delegation (Set_delegate _), Stake_delegation { previous_delegate }
      ->
        let%bind source_location =
          location_of_account' ledger "source" source
        in
        let%map source_account = get' ledger "source" source_location in
        set ledger source_location
          { source_account with
            delegate = previous_delegate
          ; timing = Option.value ~default:source_account.timing source_timing
          }
    | Payment { amount; _ }, Payment { previous_empty_accounts } ->
        let receiver = Signed_command.receiver user_command in
        let%bind receiver_location, receiver_account =
          let%bind location = location_of_account' ledger "receiver" receiver in
          let%map account = get' ledger "receiver" location in
          let balance =
            (* NOTE: [sub_amount] is only [None] if the account creation fee
               was charged, in which case this account will be deleted by
               [remove_accounts_exn] below anyway.
            *)
            Option.value ~default:Balance.zero
              (Balance.sub_amount account.balance amount)
          in
          (location, { account with balance })
        in
        let%map source_location, source_account =
          let%bind location, account =
            if Account_id.equal source receiver then
              return (receiver_location, receiver_account)
            else
              let%bind location = location_of_account' ledger "source" source in
              let%map account = get' ledger "source" location in
              (location, account)
          in
          let%map balance = add_amount account.balance amount in
          ( location
          , { account with
              balance
            ; timing = Option.value ~default:account.timing source_timing
            } )
        in
        set ledger receiver_location receiver_account ;
        set ledger source_location source_account ;
        remove_accounts_exn ledger previous_empty_accounts
    | _, _ ->
        failwith "Transaction_applied/command mismatch"

  let undo_parties ~constraint_constants:_ ledger
      { Transaction_applied.Parties_applied.accounts; command = _ } =
    let to_update, to_delete =
      List.partition_map accounts ~f:(fun (id, a) ->
          match a with Some a -> `Fst (id, a) | None -> `Snd id)
    in
    let to_update =
      List.dedup_and_sort
        ~compare:(fun (x, _) (y, _) -> Account_id.compare x y)
        to_update
    in
    let open Or_error.Let_syntax in
    let%map to_update =
      List.map to_update ~f:(fun (id, a) ->
          let%map loc =
            location_of_account' ledger (sprintf !"%{sexp:Account_id.t}" id) id
          in
          (`Existing loc, a))
      |> Or_error.all
    in
    remove_accounts_exn ledger to_delete ;
    List.iter to_update ~f:(fun (location, account) ->
        ignore @@ set_with_location ledger location account)

  let undo :
         constraint_constants:Genesis_constants.Constraint_constants.t
      -> t
      -> Transaction_applied.t
      -> unit Or_error.t =
   fun ~constraint_constants ledger applied ->
    let open Or_error.Let_syntax in
    let%map res =
      match applied.varying with
      | Fee_transfer u ->
          undo_fee_transfer ~constraint_constants ledger u
      | Command (Signed_command u) ->
          undo_user_command ledger u
      | Command (Parties p) ->
          undo_parties ~constraint_constants ledger p
      | Coinbase c ->
          undo_coinbase ~constraint_constants ledger c ;
          Ok ()
    in
    Debug_assert.debug_assert (fun () ->
        [%test_eq: Ledger_hash.t] applied.previous_hash (merkle_root ledger)) ;
    res

  let apply_transaction ~constraint_constants
      ~(txn_state_view : Zkapp_precondition.Protocol_state.View.t) ledger
      (t : Transaction.t) =
    let previous_hash = merkle_root ledger in
    let txn_global_slot = txn_state_view.global_slot_since_genesis in
    Or_error.map
      ( match t with
      | Command (Signed_command txn) ->
          Or_error.map
            (apply_user_command_unchecked ~constraint_constants ~txn_global_slot
               ledger txn) ~f:(fun applied ->
              Transaction_applied.Varying.Command (Signed_command applied))
      | Command (Parties txn) ->
          Or_error.map
            (apply_parties_unchecked ~state_view:txn_state_view
               ~constraint_constants ledger txn) ~f:(fun (applied, _) ->
              Transaction_applied.Varying.Command (Parties applied))
      | Fee_transfer t ->
          Or_error.map
            (apply_fee_transfer ~constraint_constants ~txn_global_slot ledger t)
            ~f:(fun applied -> Transaction_applied.Varying.Fee_transfer applied)
      | Coinbase t ->
          Or_error.map
            (apply_coinbase ~constraint_constants ~txn_global_slot ledger t)
            ~f:(fun applied -> Transaction_applied.Varying.Coinbase applied) )
      ~f:(fun varying -> { Transaction_applied.previous_hash; varying })

  let merkle_root_after_parties_exn ~constraint_constants ~txn_state_view ledger
      payment =
    let applied, _ =
      Or_error.ok_exn
        (apply_parties_unchecked ~constraint_constants
           ~state_view:txn_state_view ledger payment)
    in
    let root = merkle_root ledger in
    Or_error.ok_exn (undo_parties ~constraint_constants ledger applied) ;
    root

  let merkle_root_after_user_command_exn ~constraint_constants ~txn_global_slot
      ledger payment =
    let applied =
      Or_error.ok_exn
        (apply_user_command ~constraint_constants ~txn_global_slot ledger
           payment)
    in
    let root = merkle_root ledger in
    Or_error.ok_exn (undo_user_command ledger applied) ;
    root

  module For_tests = struct
    let validate_timing_with_min_balance = validate_timing_with_min_balance

    let validate_timing = validate_timing
  end
end

module For_tests = struct
  open Mina_numbers
  open Currency

  module Account_without_receipt_chain_hash = struct
    type t =
      ( Public_key.Compressed.t
      , Token_id.t
      , Token_permissions.t
      , Account.Token_symbol.t
      , Balance.t
      , Account_nonce.t
      , unit
      , Public_key.Compressed.t option
      , State_hash.t
      , Account_timing.t
      , Permissions.t
      , Zkapp_account.t option
      , string )
      Account.Poly.t
    [@@deriving sexp, compare]
  end

  let min_init_balance = Int64.of_string "8000000000"

  let max_init_balance = Int64.of_string "8000000000000"

  let num_accounts = 10

  let num_transactions = 10

  let depth = Int.ceil_log2 (num_accounts + num_transactions)

  module Init_ledger = struct
    type t = (Keypair.t * int64) array [@@deriving sexp]

    let init (type l) (module L : Ledger_intf.S with type t = l)
        (init_ledger : t) (l : L.t) =
      Array.iter init_ledger ~f:(fun (kp, amount) ->
          let _tag, account, loc =
            L.get_or_create l
              (Account_id.create
                 (Public_key.compress kp.public_key)
                 Token_id.default)
            |> Or_error.ok_exn
          in
          L.set l loc
            { account with
              balance =
                Currency.Balance.of_uint64 (Unsigned.UInt64.of_int64 amount)
            })

    let gen () : t Quickcheck.Generator.t =
      let tbl = Public_key.Compressed.Hash_set.create () in
      let open Quickcheck.Generator in
      let open Let_syntax in
      let rec go acc n =
        if n = 0 then return (Array.of_list acc)
        else
          let%bind kp =
            filter Keypair.gen ~f:(fun kp ->
                not (Hash_set.mem tbl (Public_key.compress kp.public_key)))
          and amount = Int64.gen_incl min_init_balance max_init_balance in
          Hash_set.add tbl (Public_key.compress kp.public_key) ;
          go ((kp, amount) :: acc) (n - 1)
      in
      go [] num_accounts
  end

  module Transaction_spec = struct
    type t =
      { fee : Currency.Fee.t
      ; sender : Keypair.t * Account_nonce.t
      ; receiver : Public_key.Compressed.t
      ; amount : Currency.Amount.t
      }
    [@@deriving sexp]

    let gen ~(init_ledger : Init_ledger.t) ~nonces =
      let pk ((kp : Keypair.t), _) = Public_key.compress kp.public_key in
      let open Quickcheck.Let_syntax in
      let%bind receiver_is_new = Bool.quickcheck_generator in
      let gen_index () = Int.gen_incl 0 (Array.length init_ledger - 1) in
      let%bind receiver_index =
        if receiver_is_new then return None else gen_index () >>| Option.return
      in
      let%bind receiver =
        match receiver_index with
        | None ->
            Public_key.Compressed.gen
        | Some i ->
            return (pk init_ledger.(i))
      in
      let%bind sender =
        let%map i =
          match receiver_index with
          | None ->
              gen_index ()
          | Some j ->
              Quickcheck.Generator.filter (gen_index ()) ~f:(( <> ) j)
        in
        fst init_ledger.(i)
      in
      let gen_amount () =
        Currency.Amount.(gen_incl (of_int 1_000_000) (of_int 100_000_000))
      in
      let gen_fee () =
        Currency.Fee.(gen_incl (of_int 1_000_000) (of_int 100_000_000))
      in
      let nonce : Account_nonce.t = Map.find_exn nonces sender in
      let%bind fee = gen_fee () in
      let%bind amount = gen_amount () in
      let nonces =
        Map.set nonces ~key:sender ~data:(Account_nonce.succ nonce)
      in
      let spec = { fee; amount; receiver; sender = (sender, nonce) } in
      return (spec, nonces)
  end

  module Test_spec = struct
    type t = { init_ledger : Init_ledger.t; specs : Transaction_spec.t list }
    [@@deriving sexp]

    let mk_gen ?(num_transactions = num_transactions) () =
      let open Quickcheck.Let_syntax in
      let%bind init_ledger = Init_ledger.gen () in
      let%bind specs =
        let rec go acc n nonces =
          if n = 0 then return (List.rev acc)
          else
            let%bind spec, nonces = Transaction_spec.gen ~init_ledger ~nonces in
            go (spec :: acc) (n - 1) nonces
        in
        go [] num_transactions
          (Keypair.Map.of_alist_exn
             (List.map (Array.to_list init_ledger) ~f:(fun (pk, _) ->
                  (pk, Account_nonce.zero))))
      in
      return { init_ledger; specs }

    let gen = mk_gen ~num_transactions ()
  end

  let command_send
      { Transaction_spec.fee; sender = sender, sender_nonce; receiver; amount }
      : Signed_command.t =
    let sender_pk = Public_key.compress sender.public_key in
    Signed_command.sign sender
      { common =
          { fee
          ; fee_payer_pk = sender_pk
          ; nonce = sender_nonce
          ; valid_until = Global_slot.max_value
          ; memo = Signed_command_memo.dummy
          }
      ; body = Payment { source_pk = sender_pk; receiver_pk = receiver; amount }
      }
    |> Signed_command.forget_check

  let party_send ?(use_full_commitment = true)
      { Transaction_spec.fee; sender = sender, sender_nonce; receiver; amount }
      : Parties.t =
    let sender_pk = Public_key.compress sender.public_key in
    let actual_nonce =
      (* Here, we double the spec'd nonce, because we bump the nonce a second
         time for the 'sender' part of the payment.
      *)
      (* TODO: We should make bumping the nonce for signed parties optional,
         flagged by a field in the party (but always true for the fee payer).

         This would also allow us to prevent replays of snapp proofs, by
         allowing them to bump their nonce.
      *)
      sender_nonce |> Account.Nonce.to_uint32
      |> Unsigned.UInt32.(mul (of_int 2))
      |> Account.Nonce.to_uint32
    in
    let parties : Parties.Wire.t =
      { fee_payer =
<<<<<<< HEAD
          { Party.Poly.data =
              { body =
                  { public_key = sender_pk
                  ; update = Party.Update.noop
                  ; token_id = ()
                  ; balance_change = fee
                  ; increment_nonce = ()
                  ; events = []
                  ; sequence_events = []
                  ; call_data = Snark_params.Tick.Field.zero
                  ; call_depth = 0
                  ; protocol_state_precondition =
                      Zkapp_precondition.Protocol_state.accept
                  ; use_full_commitment = ()
                  }
              ; account_precondition = actual_nonce
              ; caller = ()
=======
          { Party.Fee_payer.body =
              { public_key = sender_pk
              ; update = Party.Update.noop
              ; token_id = ()
              ; balance_change = fee
              ; increment_nonce = ()
              ; events = []
              ; sequence_events = []
              ; call_data = Snark_params.Tick.Field.zero
              ; call_depth = 0
              ; protocol_state_precondition =
                  Zkapp_precondition.Protocol_state.accept
              ; account_precondition = actual_nonce
              ; use_full_commitment = ()
>>>>>>> d13d63bd
              }
              (* Real signature added in below *)
          ; authorization = Signature.dummy
          }
      ; other_parties =
          [ { body =
                { public_key = sender_pk
                ; update = Party.Update.noop
                ; token_id = Token_id.default
                ; balance_change = Amount.Signed.(negate (of_unsigned amount))
                ; increment_nonce = not use_full_commitment
                ; events = []
                ; sequence_events = []
                ; call_data = Snark_params.Tick.Field.zero
                ; call_depth = 0
                ; protocol_state_precondition =
                    Zkapp_precondition.Protocol_state.accept
                ; account_precondition = Nonce (Account.Nonce.succ actual_nonce)
<<<<<<< HEAD
                ; caller = Call
=======
                ; use_full_commitment
>>>>>>> d13d63bd
                }
            ; authorization = None_given
            }
          ; { body =
                { public_key = receiver
                ; update = Party.Update.noop
                ; token_id = Token_id.default
                ; balance_change = Amount.Signed.(of_unsigned amount)
                ; increment_nonce = false
                ; events = []
                ; sequence_events = []
                ; call_data = Snark_params.Tick.Field.zero
                ; call_depth = 0
                ; protocol_state_precondition =
                    Zkapp_precondition.Protocol_state.accept
                ; account_precondition = Accept
<<<<<<< HEAD
                ; caller = Call
=======
                ; use_full_commitment = false
>>>>>>> d13d63bd
                }
            ; authorization = None_given
            }
          ]
      ; memo = Signed_command_memo.empty
      }
    in
    let parties = Parties.of_wire parties in
    let commitment = Parties.commitment parties in
    let full_commitment =
      Parties.Transaction_commitment.with_fee_payer commitment
<<<<<<< HEAD
        ~fee_payer_hash:
          (Parties.Digest.Party.create
             (Party.Preconditioned.of_fee_payer parties.fee_payer.data))
=======
        ~fee_payer_hash:(Party.digest (Party.of_fee_payer parties.fee_payer))
>>>>>>> d13d63bd
    in
    let other_parties_signature =
      let c = if use_full_commitment then full_commitment else commitment in
      Schnorr.Chunked.sign sender.private_key
        (Random_oracle.Input.Chunked.field c)
    in
    let other_parties =
<<<<<<< HEAD
      Parties.Call_forest.map parties.other_parties ~f:(fun party ->
          match party.data.account_precondition with
=======
      List.map parties.other_parties ~f:(fun party ->
          match party.body.account_precondition with
>>>>>>> d13d63bd
          | Nonce _ ->
              { party with
                authorization = Control.Signature other_parties_signature
              }
          | _ ->
              party)
    in
    let signature =
      Schnorr.Chunked.sign sender.private_key
        (Random_oracle.Input.Chunked.field full_commitment)
    in
    { parties with
      fee_payer = { parties.fee_payer with authorization = signature }
    ; other_parties
    }

  let test_eq (type l) (module L : Ledger_intf.S with type t = l) accounts
      (l1 : L.t) (l2 : L.t) =
    Or_error.try_with (fun () ->
        List.iter accounts ~f:(fun a ->
            let mismatch () =
              failwithf
                !"One ledger had the account %{sexp:Account_id.t} but the \
                  other did not"
                a ()
            in
            let hide_rc (a : _ Account.Poly.t) =
              { a with receipt_chain_hash = () }
            in
            match L.(location_of_account l1 a, location_of_account l2 a) with
            | None, None ->
                ()
            | Some _, None | None, Some _ ->
                mismatch ()
            | Some x1, Some x2 -> (
                match L.(get l1 x1, get l2 x2) with
                | None, None ->
                    ()
                | Some _, None | None, Some _ ->
                    mismatch ()
                | Some a1, Some a2 ->
                    [%test_eq: Account_without_receipt_chain_hash.t]
                      (hide_rc a1) (hide_rc a2) )))

  let txn_global_slot = Global_slot.zero

  let constraint_constants =
    { Genesis_constants.Constraint_constants.for_unit_tests with
      account_creation_fee = Fee.of_int 1
    }

  let iter_err ts ~f =
    List.fold_until ts
      ~finish:(fun () -> Ok ())
      ~init:()
      ~f:(fun () t ->
        match f t with Error e -> Stop (Error e) | Ok _ -> Continue ())

  let view : Zkapp_precondition.Protocol_state.View.t =
    let h = Frozen_ledger_hash.empty_hash in
    let len = Length.zero in
    let a = Currency.Amount.zero in
    let epoch_data =
      { Epoch_data.Poly.ledger =
          { Epoch_ledger.Poly.hash = h; total_currency = a }
      ; seed = h
      ; start_checkpoint = h
      ; lock_checkpoint = h
      ; epoch_length = len
      }
    in
    { snarked_ledger_hash = h
    ; timestamp = Block_time.zero
    ; blockchain_length = len
    ; min_window_density = len
    ; last_vrf_output = ()
    ; total_currency = a
    ; global_slot_since_hard_fork = txn_global_slot
    ; global_slot_since_genesis = txn_global_slot
    ; staking_epoch_data = epoch_data
    ; next_epoch_data = epoch_data
    }

  (* Quickcheck generator for Parties.t, derived from Test_spec generator *)
  let gen_parties_from_test_spec =
    let open Quickcheck.Let_syntax in
    let%bind use_full_commitment = Bool.quickcheck_generator in
    match%map Test_spec.mk_gen ~num_transactions:1 () with
    | { specs = [ spec ]; _ } ->
        party_send ~use_full_commitment spec
    | { specs; _ } ->
        failwithf "gen_parties_from_test_spec: expected one spec, got %d"
          (List.length specs) ()
end<|MERGE_RESOLUTION|>--- conflicted
+++ resolved
@@ -1010,9 +1010,7 @@
            ; timing = _
            ; voting_for = _
            }
-<<<<<<< HEAD
        ; caller = _
-=======
        ; balance_change = _
        ; increment_nonce
        ; events = _ (* This is for the snapp to use, we don't need it. *)
@@ -1020,7 +1018,6 @@
        ; sequence_events = _
        ; call_depth = _ (* This is used to build the 'stack of stacks'. *)
        ; protocol_state_precondition = _
->>>>>>> d13d63bd
        ; account_precondition
        ; use_full_commitment
        } :
@@ -1066,12 +1063,8 @@
   end
 
   module Inputs = struct
-<<<<<<< HEAD
     let with_label ~label:_ f = f ()
 
-    module First_party = Party.Signed
-=======
->>>>>>> d13d63bd
     module Global_state = Global_state
 
     module Field = struct
@@ -1468,7 +1461,7 @@
 
       type transaction_commitment = Transaction_commitment.t
 
-      let caller (p : t) = p.data.caller
+      let caller (p : t) = p.body.caller
 
       let check_authorization ~commitment:_ ~at_party:_ (party : t) =
         (* The transaction's validity should already have been checked before
@@ -1565,13 +1558,6 @@
 
       let is_empty = List.is_empty
 
-<<<<<<< HEAD
-=======
-      let of_parties_list : Party.t list -> t =
-        Parties.Call_forest.of_parties_list ~party_depth:(fun (p : Party.t) ->
-            p.body.call_depth)
-
->>>>>>> d13d63bd
       let pop_exn : t -> (Party.t * t) * t = function
         | { stack_hash = _; elt = { party; calls; party_digest = _ } } :: xs ->
             ((party, calls), xs)
@@ -1731,11 +1717,7 @@
     in
     let user_acc = f init initial_state in
     let%bind (start : Inputs.Global_state.t * _) =
-<<<<<<< HEAD
       let parties = Parties.parties c in
-=======
-      let parties = Party.Fee_payer.to_party c.fee_payer :: c.other_parties in
->>>>>>> d13d63bd
       Or_error.try_with (fun () ->
           M.start ~constraint_constants
             { parties; memo_hash = Signed_command_memo.hash c.memo }
@@ -2445,25 +2427,6 @@
     in
     let parties : Parties.Wire.t =
       { fee_payer =
-<<<<<<< HEAD
-          { Party.Poly.data =
-              { body =
-                  { public_key = sender_pk
-                  ; update = Party.Update.noop
-                  ; token_id = ()
-                  ; balance_change = fee
-                  ; increment_nonce = ()
-                  ; events = []
-                  ; sequence_events = []
-                  ; call_data = Snark_params.Tick.Field.zero
-                  ; call_depth = 0
-                  ; protocol_state_precondition =
-                      Zkapp_precondition.Protocol_state.accept
-                  ; use_full_commitment = ()
-                  }
-              ; account_precondition = actual_nonce
-              ; caller = ()
-=======
           { Party.Fee_payer.body =
               { public_key = sender_pk
               ; update = Party.Update.noop
@@ -2476,9 +2439,9 @@
               ; call_depth = 0
               ; protocol_state_precondition =
                   Zkapp_precondition.Protocol_state.accept
+              ; use_full_commitment = ()
               ; account_precondition = actual_nonce
-              ; use_full_commitment = ()
->>>>>>> d13d63bd
+              ; caller = ()
               }
               (* Real signature added in below *)
           ; authorization = Signature.dummy
@@ -2497,11 +2460,8 @@
                 ; protocol_state_precondition =
                     Zkapp_precondition.Protocol_state.accept
                 ; account_precondition = Nonce (Account.Nonce.succ actual_nonce)
-<<<<<<< HEAD
                 ; caller = Call
-=======
                 ; use_full_commitment
->>>>>>> d13d63bd
                 }
             ; authorization = None_given
             }
@@ -2518,11 +2478,8 @@
                 ; protocol_state_precondition =
                     Zkapp_precondition.Protocol_state.accept
                 ; account_precondition = Accept
-<<<<<<< HEAD
                 ; caller = Call
-=======
                 ; use_full_commitment = false
->>>>>>> d13d63bd
                 }
             ; authorization = None_given
             }
@@ -2534,13 +2491,8 @@
     let commitment = Parties.commitment parties in
     let full_commitment =
       Parties.Transaction_commitment.with_fee_payer commitment
-<<<<<<< HEAD
         ~fee_payer_hash:
-          (Parties.Digest.Party.create
-             (Party.Preconditioned.of_fee_payer parties.fee_payer.data))
-=======
-        ~fee_payer_hash:(Party.digest (Party.of_fee_payer parties.fee_payer))
->>>>>>> d13d63bd
+          (Parties.Digest.Party.create (Party.of_fee_payer parties.fee_payer))
     in
     let other_parties_signature =
       let c = if use_full_commitment then full_commitment else commitment in
@@ -2548,13 +2500,8 @@
         (Random_oracle.Input.Chunked.field c)
     in
     let other_parties =
-<<<<<<< HEAD
       Parties.Call_forest.map parties.other_parties ~f:(fun party ->
-          match party.data.account_precondition with
-=======
-      List.map parties.other_parties ~f:(fun party ->
           match party.body.account_precondition with
->>>>>>> d13d63bd
           | Nonce _ ->
               { party with
                 authorization = Control.Signature other_parties_signature
