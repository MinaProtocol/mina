open Core_kernel
open Mina_base
open Currency
open Signature_lib
open Mina_transaction
module Zkapp_command_logic = Zkapp_command_logic
module Global_slot = Mina_numbers.Global_slot

module Transaction_applied = struct
  module UC = Signed_command

  module Signed_command_applied = struct
    module Common = struct
      [%%versioned
      module Stable = struct
        module V2 = struct
          type t =
            { user_command : Signed_command.Stable.V2.t With_status.Stable.V2.t
            }
          [@@deriving sexp]

          let to_latest = Fn.id
        end
      end]
    end

    module Body = struct
      [%%versioned
      module Stable = struct
        module V2 = struct
          type t =
            | Payment of { new_accounts : Account_id.Stable.V2.t list }
            | Stake_delegation of
                { previous_delegate : Public_key.Compressed.Stable.V1.t option }
            | Failed
          [@@deriving sexp]

          let to_latest = Fn.id
        end
      end]
    end

    [%%versioned
    module Stable = struct
      module V2 = struct
        type t = { common : Common.Stable.V2.t; body : Body.Stable.V2.t }
        [@@deriving sexp]

        let to_latest = Fn.id
      end
    end]

    let new_accounts (t : t) =
      match t.body with
      | Payment { new_accounts; _ } ->
          new_accounts
      | Stake_delegation _ | Failed ->
          []
  end

  module Zkapp_command_applied = struct
    [%%versioned
    module Stable = struct
      module V1 = struct
        type t =
          { accounts :
              (Account_id.Stable.V2.t * Account.Stable.V2.t option) list
          ; command : Zkapp_command.Stable.V1.t With_status.Stable.V2.t
          ; new_accounts : Account_id.Stable.V2.t list
          }
        [@@deriving sexp]

        let to_latest = Fn.id
      end
    end]
  end

  module Command_applied = struct
    [%%versioned
    module Stable = struct
      module V2 = struct
        type t =
          | Signed_command of Signed_command_applied.Stable.V2.t
          | Zkapp_command of Zkapp_command_applied.Stable.V1.t
        [@@deriving sexp]

        let to_latest = Fn.id
      end
    end]
  end

  module Fee_transfer_applied = struct
    [%%versioned
    module Stable = struct
      module V2 = struct
        type t =
          { fee_transfer : Fee_transfer.Stable.V2.t With_status.Stable.V2.t
          ; new_accounts : Account_id.Stable.V2.t list
          ; burned_tokens : Currency.Amount.Stable.V1.t
          }
        [@@deriving sexp]

        let to_latest = Fn.id
      end
    end]
  end

  module Coinbase_applied = struct
    [%%versioned
    module Stable = struct
      module V2 = struct
        type t =
          { coinbase : Coinbase.Stable.V1.t With_status.Stable.V2.t
          ; new_accounts : Account_id.Stable.V2.t list
          ; burned_tokens : Currency.Amount.Stable.V1.t
          }
        [@@deriving sexp]

        let to_latest = Fn.id
      end
    end]
  end

  module Varying = struct
    [%%versioned
    module Stable = struct
      module V2 = struct
        type t =
          | Command of Command_applied.Stable.V2.t
          | Fee_transfer of Fee_transfer_applied.Stable.V2.t
          | Coinbase of Coinbase_applied.Stable.V2.t
        [@@deriving sexp]

        let to_latest = Fn.id
      end
    end]
  end

  [%%versioned
  module Stable = struct
    module V2 = struct
      type t =
        { previous_hash : Ledger_hash.Stable.V1.t
        ; varying : Varying.Stable.V2.t
        }
      [@@deriving sexp]

      let to_latest = Fn.id
    end
  end]

  let burned_tokens : t -> Currency.Amount.t =
   fun { varying; _ } ->
    match varying with
    | Command _ ->
        Currency.Amount.zero
    | Fee_transfer f ->
        f.burned_tokens
    | Coinbase c ->
        c.burned_tokens

  let new_accounts : t -> Account_id.t list =
   fun { varying; _ } ->
    match varying with
    | Command c -> (
        match c with
        | Signed_command sc ->
            Signed_command_applied.new_accounts sc
        | Zkapp_command zc ->
            zc.new_accounts )
    | Fee_transfer f ->
        f.new_accounts
    | Coinbase c ->
        c.new_accounts

  let supply_increase : t -> Currency.Amount.Signed.t Or_error.t =
   fun t ->
    let open Or_error.Let_syntax in
    let burned_tokens = Currency.Amount.Signed.of_unsigned (burned_tokens t) in
    let account_creation_fees =
      let account_creation_fee_int =
        Genesis_constants.Constraint_constants.compiled.account_creation_fee
        |> Currency.Fee.to_int
      in
      let num_accounts_created = List.length @@ new_accounts t in
      (* int type is OK, no danger of overflow *)
      Currency.Amount.(
        Signed.of_unsigned
        @@ of_int (account_creation_fee_int * num_accounts_created))
    in
    let txn : Transaction.t =
      match t.varying with
      | Command
          (Signed_command { common = { user_command = { data; _ }; _ }; _ }) ->
          Command (Signed_command data)
      | Command (Zkapp_command c) ->
          Command (Zkapp_command c.command.data)
      | Fee_transfer f ->
          Fee_transfer f.fee_transfer.data
      | Coinbase c ->
          Coinbase c.coinbase.data
    in
    let%bind expected_supply_increase =
      Transaction.expected_supply_increase txn
    in
    let rec process_decreases total = function
      | [] ->
          Some total
      | amt :: amts ->
          let%bind.Option sum =
            Currency.Amount.Signed.(add @@ negate amt) total
          in
          process_decreases sum amts
    in
    let total =
      process_decreases
        (Currency.Amount.Signed.of_unsigned expected_supply_increase)
        [ burned_tokens; account_creation_fees ]
    in
    Option.value_map total ~default:(Or_error.error_string "overflow")
      ~f:(fun v -> Ok v)

  let transaction_with_status : t -> Transaction.t With_status.t =
   fun { varying; _ } ->
    match varying with
    | Command (Signed_command uc) ->
        With_status.map uc.common.user_command ~f:(fun cmd ->
            Transaction.Command (User_command.Signed_command cmd) )
    | Command (Zkapp_command s) ->
        With_status.map s.command ~f:(fun c ->
            Transaction.Command (User_command.Zkapp_command c) )
    | Fee_transfer f ->
        With_status.map f.fee_transfer ~f:(fun f -> Transaction.Fee_transfer f)
    | Coinbase c ->
        With_status.map c.coinbase ~f:(fun c -> Transaction.Coinbase c)

  let transaction_status : t -> Transaction_status.t =
   fun { varying; _ } ->
    match varying with
    | Command
        (Signed_command { common = { user_command = { status; _ }; _ }; _ }) ->
        status
    | Command (Zkapp_command c) ->
        c.command.status
    | Fee_transfer f ->
        f.fee_transfer.status
    | Coinbase c ->
        c.coinbase.status
end

module type S = sig
  type ledger

  module Transaction_applied : sig
    module Signed_command_applied : sig
      module Common : sig
        type t = Transaction_applied.Signed_command_applied.Common.t =
          { user_command : Signed_command.t With_status.t }
        [@@deriving sexp]
      end

      module Body : sig
        type t = Transaction_applied.Signed_command_applied.Body.t =
          | Payment of { new_accounts : Account_id.t list }
          | Stake_delegation of
              { previous_delegate : Public_key.Compressed.t option }
          | Failed
        [@@deriving sexp]
      end

      type t = Transaction_applied.Signed_command_applied.t =
        { common : Common.t; body : Body.t }
      [@@deriving sexp]
    end

    module Zkapp_command_applied : sig
      type t = Transaction_applied.Zkapp_command_applied.t =
        { accounts : (Account_id.t * Account.t option) list
        ; command : Zkapp_command.t With_status.t
        ; new_accounts : Account_id.t list
        }
      [@@deriving sexp]
    end

    module Command_applied : sig
      type t = Transaction_applied.Command_applied.t =
        | Signed_command of Signed_command_applied.t
        | Zkapp_command of Zkapp_command_applied.t
      [@@deriving sexp]
    end

    module Fee_transfer_applied : sig
      type t = Transaction_applied.Fee_transfer_applied.t =
        { fee_transfer : Fee_transfer.t With_status.t
        ; new_accounts : Account_id.t list
        ; burned_tokens : Currency.Amount.t
        }
      [@@deriving sexp]
    end

    module Coinbase_applied : sig
      type t = Transaction_applied.Coinbase_applied.t =
        { coinbase : Coinbase.t With_status.t
        ; new_accounts : Account_id.t list
        ; burned_tokens : Currency.Amount.t
        }
      [@@deriving sexp]
    end

    module Varying : sig
      type t = Transaction_applied.Varying.t =
        | Command of Command_applied.t
        | Fee_transfer of Fee_transfer_applied.t
        | Coinbase of Coinbase_applied.t
      [@@deriving sexp]
    end

    type t = Transaction_applied.t =
      { previous_hash : Ledger_hash.t; varying : Varying.t }
    [@@deriving sexp]

    val burned_tokens : t -> Currency.Amount.t

    val supply_increase : t -> Currency.Amount.Signed.t Or_error.t

    val transaction : t -> Transaction.t With_status.t

    val transaction_status : t -> Transaction_status.t
  end

  module Global_state : sig
    type t =
      { first_pass_ledger : ledger
      ; second_pass_ledger : ledger
      ; fee_excess : Amount.Signed.t
      ; supply_increase : Amount.Signed.t
      ; protocol_state : Zkapp_precondition.Protocol_state.View.t
      }
  end

  val apply_user_command :
       constraint_constants:Genesis_constants.Constraint_constants.t
    -> txn_global_slot:Global_slot.t
    -> ledger
    -> Signed_command.With_valid_signature.t
    -> Transaction_applied.Signed_command_applied.t Or_error.t

  val apply_user_command_unchecked :
       constraint_constants:Genesis_constants.Constraint_constants.t
    -> txn_global_slot:Global_slot.t
    -> ledger
    -> Signed_command.t
    -> Transaction_applied.Signed_command_applied.t Or_error.t

  val update_sequence_state :
       Snark_params.Tick.Field.t Pickles_types.Vector.Vector_5.t
    -> Zkapp_account.Sequence_events.t
    -> txn_global_slot:Global_slot.t
    -> last_sequence_slot:Global_slot.t
    -> Snark_params.Tick.Field.t Pickles_types.Vector.Vector_5.t * Global_slot.t

  val apply_zkapp_command_unchecked :
       constraint_constants:Genesis_constants.Constraint_constants.t
    -> state_view:Zkapp_precondition.Protocol_state.View.t
    -> ledger
    -> Zkapp_command.t
    -> ( Transaction_applied.Zkapp_command_applied.t
       * ( ( Stack_frame.value
           , Stack_frame.value list
           , Token_id.t
           , Amount.Signed.t
           , ledger
           , bool
           , Zkapp_command.Transaction_commitment.t
           , Mina_numbers.Index.t
           , Transaction_status.Failure.Collection.t )
           Zkapp_command_logic.Local_state.t
         * Amount.Signed.t ) )
       Or_error.t

  (** Apply all zkapp_command within a zkapp_command transaction. This behaves as
      [apply_zkapp_command_unchecked], except that the [~init] and [~f] arguments
      are provided to allow for the accumulation of the intermediate states.

      Invariant: [f] is always applied at least once, so it is valid to use an
      [_ option] as the initial state and call [Option.value_exn] on the
      accumulated result.

      This can be used to collect the intermediate states to make them
      available for snark work. In particular, since the transaction snark has
      a cap on the number of zkapp_command of each kind that may be included, we can
      use this to retrieve the (source, target) pairs for each batch of
      zkapp_command to include in the snark work spec / transaction snark witness.
  *)
  val apply_zkapp_command_unchecked_aux :
       constraint_constants:Genesis_constants.Constraint_constants.t
    -> state_view:Zkapp_precondition.Protocol_state.View.t
    -> init:'acc
    -> f:
         (   'acc
          -> Global_state.t
             * ( Stack_frame.value
               , Stack_frame.value list
               , Token_id.t
               , Amount.Signed.t
               , ledger
               , bool
               , Zkapp_command.Transaction_commitment.t
               , Mina_numbers.Index.t
               , Transaction_status.Failure.Collection.t )
               Zkapp_command_logic.Local_state.t
          -> 'acc )
    -> ?fee_excess:Amount.Signed.t
    -> ?supply_increase:Amount.Signed.t
    -> ledger
    -> Zkapp_command.t
    -> (Transaction_applied.Zkapp_command_applied.t * 'acc) Or_error.t

  val apply_fee_transfer :
       constraint_constants:Genesis_constants.Constraint_constants.t
    -> txn_global_slot:Global_slot.t
    -> ledger
    -> Fee_transfer.t
    -> Transaction_applied.Fee_transfer_applied.t Or_error.t

  val apply_coinbase :
       constraint_constants:Genesis_constants.Constraint_constants.t
    -> txn_global_slot:Global_slot.t
    -> ledger
    -> Coinbase.t
    -> Transaction_applied.Coinbase_applied.t Or_error.t

  val apply_transaction :
       constraint_constants:Genesis_constants.Constraint_constants.t
    -> txn_state_view:Zkapp_precondition.Protocol_state.View.t
    -> ledger
    -> Transaction.t
    -> Transaction_applied.t Or_error.t

  val has_locked_tokens :
       global_slot:Global_slot.t
    -> account_id:Account_id.t
    -> ledger
    -> bool Or_error.t

  module For_tests : sig
    val validate_timing_with_min_balance :
         account:Account.t
      -> txn_amount:Amount.t
      -> txn_global_slot:Global_slot.t
      -> (Account.Timing.t * [> `Min_balance of Balance.t ]) Or_error.t

    val validate_timing :
         account:Account.t
      -> txn_amount:Amount.t
      -> txn_global_slot:Global_slot.t
      -> Account.Timing.t Or_error.t
  end
end

(* tags for timing validation errors *)
let nsf_tag = "nsf"

let min_balance_tag = "minbal"

let timing_error_to_user_command_status err =
  match Error.Internal_repr.of_info err with
  | Tag_t (tag, _) when String.equal tag nsf_tag ->
      Transaction_status.Failure.Source_insufficient_balance
  | Tag_t (tag, _) when String.equal tag min_balance_tag ->
      Transaction_status.Failure.Source_minimum_balance_violation
  | _ ->
      failwith "Unexpected timed account validation error"

(** [validate_timing_with_min_balance' ~account ~txn_amount ~txn_global_slot]
    returns a tuple of 3 values:
    * [[`Insufficient_balance of bool | `Invalid_timing of bool]] encodes
      possible errors, with the invariant that the return value is always
      [`Invalid_timing false] if there was no error.
    - [`Insufficient_balance true] results if [txn_amount] is larger than the
        balance held in [account].
    - [`Invalid_timing true] results if [txn_amount] is larger than the
        balance available in [account] at global slot [txn_global_slot].
    * [Timing.t], the new timing for [account] calculated at [txn_global_slot].
    * [[`Min_balance of Balance.t]] returns the computed available balance at
      [txn_global_slot].
    - NOTE: We skip this calculation if the error is
        [`Insufficient_balance true].  In this scenario, this value MUST NOT be
        used, as it contains an incorrect placeholder value.
*)
let validate_timing_with_min_balance' ~account ~txn_amount ~txn_global_slot =
  let open Account.Poly in
  let open Account.Timing.Poly in
  match account.timing with
  | Untimed -> (
      (* no time restrictions *)
      match Balance.(account.balance - txn_amount) with
      | None ->
          (`Insufficient_balance true, Untimed, `Min_balance Balance.zero)
      | _ ->
          (`Invalid_timing false, Untimed, `Min_balance Balance.zero) )
  | Timed
      { initial_minimum_balance
      ; cliff_time
      ; cliff_amount
      ; vesting_period
      ; vesting_increment
      } ->
      let invalid_balance, invalid_timing, curr_min_balance =
        let account_balance = account.balance in
        match Balance.(account_balance - txn_amount) with
        | None ->
            (* NB: The [initial_minimum_balance] here is the incorrect value,
               but:
               * we don't use it anywhere in this error case; and
               * we don't want to waste time computing it if it will be unused.
            *)
            (true, false, initial_minimum_balance)
        | Some proposed_new_balance ->
            let curr_min_balance =
              Account.min_balance_at_slot ~global_slot:txn_global_slot
                ~cliff_time ~cliff_amount ~vesting_period ~vesting_increment
                ~initial_minimum_balance
            in
            if Balance.(proposed_new_balance < curr_min_balance) then
              (false, true, curr_min_balance)
            else (false, false, curr_min_balance)
      in
      (* once the calculated minimum balance becomes zero, the account becomes untimed *)
      let possibly_error =
        if invalid_balance then `Insufficient_balance invalid_balance
        else `Invalid_timing invalid_timing
      in
      if Balance.(curr_min_balance > zero) then
        (possibly_error, account.timing, `Min_balance curr_min_balance)
      else (possibly_error, Untimed, `Min_balance Balance.zero)

let validate_timing_with_min_balance ~account ~txn_amount ~txn_global_slot =
  let open Or_error.Let_syntax in
  let nsf_error kind =
    Or_error.errorf
      !"For %s account, the requested transaction for amount %{sexp: Amount.t} \
        at global slot %{sexp: Global_slot.t}, the balance %{sexp: Balance.t} \
        is insufficient"
      kind txn_amount txn_global_slot account.Account.Poly.balance
    |> Or_error.tag ~tag:nsf_tag
  in
  let min_balance_error min_balance =
    Or_error.errorf
      !"For timed account, the requested transaction for amount %{sexp: \
        Amount.t} at global slot %{sexp: Global_slot.t}, applying the \
        transaction would put the balance below the calculated minimum balance \
        of %{sexp: Balance.t}"
      txn_amount txn_global_slot min_balance
    |> Or_error.tag ~tag:min_balance_tag
  in
  let possibly_error, timing, (`Min_balance curr_min_balance as min_balance) =
    validate_timing_with_min_balance' ~account ~txn_amount ~txn_global_slot
  in
  match possibly_error with
  | `Insufficient_balance true ->
      nsf_error "timed"
  | `Invalid_timing true ->
      min_balance_error curr_min_balance
  | `Insufficient_balance false ->
      failwith "Broken invariant in validate_timing_with_min_balance'"
  | `Invalid_timing false ->
      return (timing, min_balance)

let validate_timing ~account ~txn_amount ~txn_global_slot =
  let open Result.Let_syntax in
  let%map timing, `Min_balance _ =
    validate_timing_with_min_balance ~account ~txn_amount ~txn_global_slot
  in
  timing

module Make (L : Ledger_intf.S) : S with type ledger := L.t = struct
  open L

  let error s = Or_error.errorf "Ledger.apply_transaction: %s" s

  let error_opt e = Option.value_map ~default:(error e) ~f:Or_error.return

  let get_with_location ledger account_id =
    match location_of_account ledger account_id with
    | Some location -> (
        match get ledger location with
        | Some account ->
            Ok (`Existing location, account)
        | None ->
            failwith "Ledger location with no account" )
    | None ->
        Ok (`New, Account.create account_id Balance.zero)

  let set_with_location ledger location account =
    match location with
    | `Existing location ->
        Ok (set ledger location account)
    | `New ->
        create_new_account ledger (Account.identifier account) account

  let add_amount balance amount =
    error_opt "overflow" (Balance.add_amount balance amount)

  let sub_amount balance amount =
    error_opt "insufficient funds" (Balance.sub_amount balance amount)

  let sub_account_creation_fee
      ~(constraint_constants : Genesis_constants.Constraint_constants.t) action
      amount =
    let fee = constraint_constants.account_creation_fee in
    if Ledger_intf.equal_account_state action `Added then
      error_opt
        (sprintf
           !"Error subtracting account creation fee %{sexp: Currency.Fee.t}; \
             transaction amount %{sexp: Currency.Amount.t} insufficient"
           fee amount )
        Amount.(sub amount (of_fee fee))
    else Ok amount

  let check b = ksprintf (fun s -> if b then Ok () else Or_error.error_string s)

  let validate_nonces txn_nonce account_nonce =
    check
      (Account.Nonce.equal account_nonce txn_nonce)
      !"Nonce in account %{sexp: Account.Nonce.t} different from nonce in \
        transaction %{sexp: Account.Nonce.t}"
      account_nonce txn_nonce

  let validate_time ~valid_until ~current_global_slot =
    check
      Global_slot.(current_global_slot <= valid_until)
      !"Current global slot %{sexp: Global_slot.t} greater than transaction \
        expiry slot %{sexp: Global_slot.t}"
      current_global_slot valid_until

  module Transaction_applied = struct
    include Transaction_applied

    let transaction : t -> Transaction.t With_status.t =
     fun { varying; _ } ->
      match varying with
      | Command (Signed_command uc) ->
          With_status.map uc.common.user_command ~f:(fun cmd ->
              Transaction.Command (User_command.Signed_command cmd) )
      | Command (Zkapp_command s) ->
          With_status.map s.command ~f:(fun c ->
              Transaction.Command (User_command.Zkapp_command c) )
      | Fee_transfer f ->
          With_status.map f.fee_transfer ~f:(fun f ->
              Transaction.Fee_transfer f )
      | Coinbase c ->
          With_status.map c.coinbase ~f:(fun c -> Transaction.Coinbase c)

    let transaction_status : t -> Transaction_status.t =
     fun { varying; _ } ->
      match varying with
      | Command
          (Signed_command { common = { user_command = { status; _ }; _ }; _ })
        ->
          status
      | Command (Zkapp_command c) ->
          c.command.status
      | Fee_transfer f ->
          f.fee_transfer.status
      | Coinbase c ->
          c.coinbase.status
  end

  let get_new_accounts action pk =
    if Ledger_intf.equal_account_state action `Added then [ pk ] else []

  let has_locked_tokens ~global_slot ~account_id ledger =
    let open Or_error.Let_syntax in
    let%map _, account = get_with_location ledger account_id in
    Account.has_locked_tokens ~global_slot account

  let failure (e : Transaction_status.Failure.t) = e

  let incr_balance (acct : Account.t) amt =
    match add_amount acct.balance amt with
    | Ok balance ->
        Ok { acct with balance }
    | Error _ ->
        Result.fail (failure Overflow)

  (* Helper function for [apply_user_command_unchecked] *)
  let pay_fee' ~command ~nonce ~fee_payer ~fee ~ledger ~current_global_slot =
    let open Or_error.Let_syntax in
    (* Fee-payer information *)
    let%bind location, account = get_with_location ledger fee_payer in
    let%bind () =
      match location with
      | `Existing _ ->
          return ()
      | `New ->
          Or_error.errorf "The fee-payer account does not exist"
    in
    let fee = Amount.of_fee fee in
    let%bind balance = sub_amount account.balance fee in
    let%bind () = validate_nonces nonce account.nonce in
    let%map timing =
      validate_timing ~txn_amount:fee ~txn_global_slot:current_global_slot
        ~account
    in
    ( location
    , { account with
        balance
      ; nonce = Account.Nonce.succ account.nonce
      ; receipt_chain_hash =
          Receipt.Chain_hash.cons_signed_command_payload command
            account.receipt_chain_hash
      ; timing
      } )

  (* Helper function for [apply_user_command_unchecked] *)
  let pay_fee ~user_command ~signer_pk ~ledger ~current_global_slot =
    let open Or_error.Let_syntax in
    (* Fee-payer information *)
    let nonce = Signed_command.nonce user_command in
    let fee_payer = Signed_command.fee_payer user_command in
    let%bind () =
      let fee_token = Signed_command.fee_token user_command in
      let%bind () =
        (* TODO: Enable multi-sig. *)
        if
          Public_key.Compressed.equal
            (Account_id.public_key fee_payer)
            signer_pk
        then return ()
        else
          Or_error.errorf
            "Cannot pay fees from a public key that did not sign the \
             transaction"
      in
      let%map () =
        (* TODO: Remove this check and update the transaction snark once we have
           an exchange rate mechanism. See issue #4447.
        *)
        if Token_id.equal fee_token Token_id.default then return ()
        else
          Or_error.errorf
            "Cannot create transactions with fee_token different from the \
             default"
      in
      ()
    in
    let%map loc, account' =
      pay_fee' ~command:(Signed_command_payload user_command.payload) ~nonce
        ~fee_payer
        ~fee:(Signed_command.fee user_command)
        ~ledger ~current_global_slot
    in
    (loc, account')

  (* someday: It would probably be better if we didn't modify the receipt chain hash
     in the case that the sender is equal to the receiver, but it complicates the SNARK, so
     we don't for now. *)
  let apply_user_command_unchecked
      ~(constraint_constants : Genesis_constants.Constraint_constants.t)
      ~txn_global_slot ledger
      ({ payload; signer; signature = _ } as user_command : Signed_command.t) =
    let open Or_error.Let_syntax in
    let signer_pk = Public_key.compress signer in
    let current_global_slot = txn_global_slot in
    let%bind () =
      validate_time
        ~valid_until:(Signed_command.valid_until user_command)
        ~current_global_slot
    in
    (* Fee-payer information *)
    let fee_payer = Signed_command.fee_payer user_command in
    let%bind fee_payer_location, fee_payer_account =
      pay_fee ~user_command ~signer_pk ~ledger ~current_global_slot
    in
    let%bind () =
      if Account.has_permission ~to_:`Send fee_payer_account then Ok ()
      else
        Or_error.error_string
          Transaction_status.Failure.(describe Update_not_permitted_balance)
    in
    (* Charge the fee. This must happen, whether or not the command itself
       succeeds, to ensure that the network is compensated for processing this
       command.
    *)
    let%bind () =
      set_with_location ledger fee_payer_location fee_payer_account
    in
    let source = Signed_command.source user_command in
    let receiver = Signed_command.receiver user_command in
    let exception Reject of Error.t in
    let ok_or_reject = function Ok x -> x | Error err -> raise (Reject err) in
    let compute_updates () =
      let open Result.Let_syntax in
      (* Compute the necessary changes to apply the command, failing if any of
         the conditions are not met.
      *)
      match payload.body with
      | Stake_delegation _ ->
          let receiver_location, _receiver_account =
            (* Check that receiver account exists. *)
            get_with_location ledger receiver |> ok_or_reject
          in
          let source_location, source_account =
            get_with_location ledger source |> ok_or_reject
          in
          let%bind () =
            if Account.has_permission ~to_:`Set_delegate source_account then
              Ok ()
            else Error Transaction_status.Failure.Update_not_permitted_delegate
          in
          let%bind () =
            match (source_location, receiver_location) with
            | `Existing _, `Existing _ ->
                return ()
            | `New, _ ->
                Result.fail Transaction_status.Failure.Source_not_present
            | _, `New ->
                Result.fail Transaction_status.Failure.Receiver_not_present
          in
          let previous_delegate = source_account.delegate in
          (* Timing is always valid, but we need to record any switch from
             timed to untimed here to stay in sync with the snark.
          *)
          let%map timing =
            validate_timing ~txn_amount:Amount.zero
              ~txn_global_slot:current_global_slot ~account:source_account
            |> Result.map_error ~f:timing_error_to_user_command_status
          in
          let source_account =
            { source_account with
              delegate = Some (Account_id.public_key receiver)
            ; timing
            }
          in
          ( [ (source_location, source_account) ]
          , Transaction_applied.Signed_command_applied.Body.Stake_delegation
              { previous_delegate } )
      | Payment { amount; _ } ->
          let receiver_location, receiver_account =
            get_with_location ledger receiver |> ok_or_reject
          in
          let%bind () =
            if Account.has_permission ~to_:`Receive receiver_account then Ok ()
            else Error Transaction_status.Failure.Update_not_permitted_balance
          in
          let%bind source_location, source_account =
            let ret =
              if Account_id.equal source receiver then
                (*just check if the timing needs updating*)
                let%bind location, account =
                  match receiver_location with
                  | `Existing _ ->
                      return (receiver_location, receiver_account)
                  | `New ->
                      Result.fail Transaction_status.Failure.Source_not_present
                in
                let%map timing =
                  validate_timing ~txn_amount:amount
                    ~txn_global_slot:current_global_slot ~account
                  |> Result.map_error ~f:timing_error_to_user_command_status
                in
                (location, { account with timing })
              else
                let location, account =
                  get_with_location ledger source |> ok_or_reject
                in
                let%bind () =
                  match location with
                  | `Existing _ ->
                      return ()
                  | `New ->
                      Result.fail Transaction_status.Failure.Source_not_present
                in
                let%bind timing =
                  validate_timing ~txn_amount:amount
                    ~txn_global_slot:current_global_slot ~account
                  |> Result.map_error ~f:timing_error_to_user_command_status
                in
                let%map balance =
                  Result.map_error (sub_amount account.balance amount)
                    ~f:(fun _ ->
                      Transaction_status.Failure.Source_insufficient_balance )
                in
                (location, { account with timing; balance })
            in
            if Account_id.equal fee_payer source then
              (* Don't process transactions with insufficient balance from the
                 fee-payer.
              *)
              match ret with
              | Ok x ->
                  Ok x
              | Error failure ->
                  raise
                    (Reject
                       (Error.createf "%s"
                          (Transaction_status.Failure.describe failure) ) )
            else ret
          in
          let%bind () =
            if Account.has_permission ~to_:`Send source_account then Ok ()
            else Error Transaction_status.Failure.Update_not_permitted_balance
          in
          (* Charge the account creation fee. *)
          let%bind receiver_amount =
            match receiver_location with
            | `Existing _ ->
                return amount
            | `New ->
                (* Subtract the creation fee from the transaction amount. *)
                sub_account_creation_fee ~constraint_constants `Added amount
                |> Result.map_error ~f:(fun _ ->
                       Transaction_status.Failure
                       .Amount_insufficient_to_create_account )
          in
          let%map receiver_account =
            incr_balance receiver_account receiver_amount
          in
          let new_accounts =
            match receiver_location with
            | `Existing _ ->
                []
            | `New ->
                [ receiver ]
          in
          ( [ (receiver_location, receiver_account)
            ; (source_location, source_account)
            ]
          , Transaction_applied.Signed_command_applied.Body.Payment
              { new_accounts } )
    in
    match compute_updates () with
    | Ok (located_accounts, applied_body) ->
        (* Update the ledger. *)
        let%bind () =
          List.fold located_accounts ~init:(Ok ())
            ~f:(fun acc (location, account) ->
              let%bind () = acc in
              set_with_location ledger location account )
        in
        let applied_common : Transaction_applied.Signed_command_applied.Common.t
            =
          { user_command = { data = user_command; status = Applied } }
        in
        return
          ( { common = applied_common; body = applied_body }
            : Transaction_applied.Signed_command_applied.t )
    | Error failure ->
        (* Do not update the ledger. Except for the fee payer which is already updated *)
        let applied_common : Transaction_applied.Signed_command_applied.Common.t
            =
          { user_command =
              { data = user_command
              ; status =
                  Failed
                    (Transaction_status.Failure.Collection.of_single_failure
                       failure )
              }
          }
        in
        return
          ( { common = applied_common; body = Failed }
            : Transaction_applied.Signed_command_applied.t )
    | exception Reject err ->
        (* TODO: These transactions should never reach this stage, this error
           should be fatal.
        *)
        Error err

  let apply_user_command ~constraint_constants ~txn_global_slot ledger
      (user_command : Signed_command.With_valid_signature.t) =
    apply_user_command_unchecked ~constraint_constants ~txn_global_slot ledger
      (Signed_command.forget_check user_command)

  module Global_state = struct
    type t =
      { first_pass_ledger : L.t
      ; second_pass_ledger : L.t
      ; fee_excess : Amount.Signed.t
      ; supply_increase : Amount.Signed.t
      ; protocol_state : Zkapp_precondition.Protocol_state.View.t
      }

    let first_pass_ledger { first_pass_ledger; _ } =
      L.create_masked first_pass_ledger

    let set_first_pass_ledger ~should_update t ledger =
      if should_update then L.apply_mask t.first_pass_ledger ~masked:ledger ;
      t

    let second_pass_ledger { second_pass_ledger; _ } =
      L.create_masked second_pass_ledger

    let set_second_pass_ledger ~should_update t ledger =
      if should_update then L.apply_mask t.second_pass_ledger ~masked:ledger ;
      t

    let fee_excess { fee_excess; _ } = fee_excess

    let set_fee_excess t fee_excess = { t with fee_excess }

    let supply_increase { supply_increase; _ } = supply_increase

    let set_supply_increase t supply_increase = { t with supply_increase }

    let global_slot_since_genesis { protocol_state; _ } =
      protocol_state.global_slot_since_genesis
  end

  module Inputs = struct
    let with_label ~label:_ f = f ()

    let value_if b ~then_ ~else_ = if b then then_ else else_

    module Global_state = Global_state

    module Field = struct
      type t = Snark_params.Tick.Field.t

      let if_ = value_if
    end

    module Bool = struct
      type t = bool

      module Assert = struct
        let is_true ~pos b =
          try assert b
          with Assert_failure _ ->
            let file, line, col, _ecol = pos in
            raise (Assert_failure (file, line, col))

        let any ~pos bs = List.exists ~f:Fn.id bs |> is_true ~pos
      end

      let if_ = value_if

      let true_ = true

      let false_ = false

      let equal = Bool.equal

      let not = not

      let ( ||| ) = ( || )

      let ( &&& ) = ( && )

      let display b ~label = sprintf "%s: %b" label b

      let all = List.for_all ~f:Fn.id

      type failure_status = Transaction_status.Failure.t option

      type failure_status_tbl = Transaction_status.Failure.Collection.t

      let is_empty t = List.join t |> List.is_empty

      let assert_with_failure_status_tbl ~pos b failure_status_tbl =
        let file, line, col, ecol = pos in
        if (not b) && not (is_empty failure_status_tbl) then
          (* Raise a more useful error message if we have a failure
             description. *)
          let failure_msg =
            Yojson.Safe.to_string
            @@ Transaction_status.Failure.Collection.Display.to_yojson
            @@ Transaction_status.Failure.Collection.to_display
                 failure_status_tbl
          in
          Error.raise @@ Error.of_string
          @@ sprintf "File %S, line %d, characters %d-%d: %s" file line col ecol
               failure_msg
        else
          try assert b
          with Assert_failure _ -> raise (Assert_failure (file, line, col))
    end

    module Account_id = struct
      include Account_id

      let if_ = value_if
    end

    module Ledger = struct
      type t = L.t

      let if_ = value_if

      let empty = L.empty

      type inclusion_proof = [ `Existing of location | `New ]

      let get_account p l =
        let loc, acct =
          Or_error.ok_exn (get_with_location l (Account_update.account_id p))
        in
        (acct, loc)

      let set_account l (a, loc) =
        Or_error.ok_exn (set_with_location l loc a) ;
        l

      let check_inclusion _ledger (_account, _loc) = ()

      let check_account public_key token_id
          ((account, loc) : Account.t * inclusion_proof) =
        assert (Public_key.Compressed.equal public_key account.public_key) ;
        assert (Token_id.equal token_id account.token_id) ;
        match loc with `Existing _ -> `Is_new false | `New -> `Is_new true
    end

    module Transaction_commitment = struct
      type t = Field.t

      let empty = Zkapp_command.Transaction_commitment.empty

      let commitment ~account_updates =
        let account_updates_hash =
          Mina_base.Zkapp_command.Call_forest.hash account_updates
        in
        Zkapp_command.Transaction_commitment.create ~account_updates_hash

      let full_commitment ~account_update ~memo_hash ~commitment =
        (* when called from Zkapp_command_logic.apply, the account_update is the fee payer *)
        let fee_payer_hash =
          Zkapp_command.Digest.Account_update.create account_update
        in
        Zkapp_command.Transaction_commitment.create_complete commitment
          ~memo_hash ~fee_payer_hash

      let if_ = value_if
    end

    module Index = struct
      type t = Mina_numbers.Index.t

      let zero, succ = Mina_numbers.Index.(zero, succ)

      let if_ = value_if
    end

    module Public_key = struct
      type t = Public_key.Compressed.t

      let if_ = value_if
    end

    module Controller = struct
      type t = Permissions.Auth_required.t

      let if_ = value_if

      let check ~proof_verifies ~signature_verifies perm =
        (* Invariant: We either have a proof, a signature, or neither. *)
        assert (not (proof_verifies && signature_verifies)) ;
        let tag =
          if proof_verifies then Control.Tag.Proof
          else if signature_verifies then Control.Tag.Signature
          else Control.Tag.None_given
        in
        Permissions.Auth_required.check perm tag
    end

    module Global_slot = struct
      include Mina_numbers.Global_slot

      let if_ = value_if
    end

    module Nonce = struct
      type t = Account.Nonce.t

      let if_ = value_if

      let succ = Account.Nonce.succ
    end

    module Receipt_chain_hash = struct
      type t = Receipt.Chain_hash.t

      module Elt = struct
        type t = Receipt.Zkapp_command_elt.t

        let of_transaction_commitment tc =
          Receipt.Zkapp_command_elt.Zkapp_command_commitment tc
      end

      let cons_zkapp_command_commitment =
        Receipt.Chain_hash.cons_zkapp_command_commitment

      let if_ = value_if
    end

    module State_hash = struct
      include State_hash

      let if_ = value_if
    end

    module Timing = struct
      type t = Account_update.Update.Timing_info.t option

      let if_ = value_if

      let vesting_period (t : t) =
        match t with
        | Some t ->
            t.vesting_period
        | None ->
            (Account_timing.to_record Untimed).vesting_period
    end

    module Balance = struct
      include Balance

      let if_ = value_if
    end

    module Verification_key = struct
      type t = (Side_loaded_verification_key.t, Field.t) With_hash.t option

      let if_ = value_if
    end

    module Sequence_events = struct
      type t = Zkapp_account.Sequence_events.t

      let is_empty = List.is_empty

      let push_events = Account_update.Sequence_events.push_events
    end

    module Zkapp_uri = struct
      type t = string

      let if_ = value_if
    end

    module Token_symbol = struct
      type t = Account.Token_symbol.t

      let if_ = value_if
    end

    module Account = struct
      include Account

      module Permissions = struct
        let edit_state : t -> Controller.t = fun a -> a.permissions.edit_state

        let send : t -> Controller.t = fun a -> a.permissions.send

        let receive : t -> Controller.t = fun a -> a.permissions.receive

        let set_delegate : t -> Controller.t =
         fun a -> a.permissions.set_delegate

        let set_permissions : t -> Controller.t =
         fun a -> a.permissions.set_permissions

        let set_verification_key : t -> Controller.t =
         fun a -> a.permissions.set_verification_key

        let set_zkapp_uri : t -> Controller.t =
         fun a -> a.permissions.set_zkapp_uri

        let edit_sequence_state : t -> Controller.t =
         fun a -> a.permissions.edit_sequence_state

        let set_token_symbol : t -> Controller.t =
         fun a -> a.permissions.set_token_symbol

        let increment_nonce : t -> Controller.t =
         fun a -> a.permissions.increment_nonce

        let set_voting_for : t -> Controller.t =
         fun a -> a.permissions.set_voting_for

        type t = Permissions.t

        let if_ = value_if
      end

      type timing = Account_update.Update.Timing_info.t option

      let timing (a : t) : timing =
        Account_update.Update.Timing_info.of_account_timing a.timing

      let set_timing (a : t) (timing : timing) : t =
        { a with
          timing =
            Option.value_map ~default:Account_timing.Untimed
              ~f:Account_update.Update.Timing_info.to_account_timing timing
        }

      let is_timed (a : t) =
        match a.timing with Account_timing.Untimed -> false | _ -> true

      let set_token_id (a : t) (id : Token_id.t) : t = { a with token_id = id }

      let balance (a : t) : Balance.t = a.balance

      let set_balance (balance : Balance.t) (a : t) : t = { a with balance }

      let check_timing ~txn_global_slot account =
        let invalid_timing, timing, _ =
          validate_timing_with_min_balance' ~txn_amount:Amount.zero
            ~txn_global_slot ~account
        in
        ( invalid_timing
        , Account_update.Update.Timing_info.of_account_timing timing )

      let receipt_chain_hash (a : t) : Receipt.Chain_hash.t =
        a.receipt_chain_hash

      let set_receipt_chain_hash (a : t) hash =
        { a with receipt_chain_hash = hash }

      let make_zkapp (a : t) =
        let zkapp =
          match a.zkapp with
          | None ->
              Some Zkapp_account.default
          | Some _ as zkapp ->
              zkapp
        in
        { a with zkapp }

      let unmake_zkapp (a : t) : t =
        let zkapp =
          match a.zkapp with
          | None ->
              None
          | Some zkapp ->
              if Zkapp_account.(equal default zkapp) then None else Some zkapp
        in
        { a with zkapp }

      let get_zkapp (a : t) = Option.value_exn a.zkapp

      let set_zkapp (a : t) ~f : t = { a with zkapp = Option.map a.zkapp ~f }

      let proved_state (a : t) = (get_zkapp a).proved_state

      let set_proved_state proved_state (a : t) =
        set_zkapp a ~f:(fun zkapp -> { zkapp with proved_state })

      let app_state (a : t) = (get_zkapp a).app_state

      let set_app_state app_state (a : t) =
        set_zkapp a ~f:(fun zkapp -> { zkapp with app_state })

      let register_verification_key (_ : t) = ()

      let verification_key (a : t) = (get_zkapp a).verification_key

      let set_verification_key verification_key (a : t) =
        set_zkapp a ~f:(fun zkapp -> { zkapp with verification_key })

      let last_sequence_slot (a : t) = (get_zkapp a).last_sequence_slot

      let set_last_sequence_slot last_sequence_slot (a : t) =
        set_zkapp a ~f:(fun zkapp -> { zkapp with last_sequence_slot })

      let sequence_state (a : t) = (get_zkapp a).sequence_state

      let set_sequence_state sequence_state (a : t) =
        set_zkapp a ~f:(fun zkapp -> { zkapp with sequence_state })

      let zkapp_uri (a : t) = a.zkapp_uri

      let set_zkapp_uri zkapp_uri (a : t) = { a with zkapp_uri }

      let token_symbol (a : t) = a.token_symbol

      let set_token_symbol token_symbol (a : t) = { a with token_symbol }

      let public_key (a : t) = a.public_key

      let set_public_key public_key (a : t) = { a with public_key }

      let delegate (a : t) = Account.delegate_opt a.delegate

      let set_delegate delegate (a : t) =
        let delegate =
          if Signature_lib.Public_key.Compressed.(equal empty) delegate then
            None
          else Some delegate
        in
        { a with delegate }

      let nonce (a : t) = a.nonce

      let set_nonce nonce (a : t) = { a with nonce }

      let voting_for (a : t) = a.voting_for

      let set_voting_for voting_for (a : t) = { a with voting_for }

      let permissions (a : t) = a.permissions

      let set_permissions permissions (a : t) = { a with permissions }
    end

    module Amount = struct
      open Currency.Amount

      type unsigned = t

      type t = unsigned

      let if_ = value_if

      module Signed = struct
        include Signed

        let if_ = value_if

        let is_pos (t : t) = Sgn.equal t.sgn Pos
      end

      let zero = zero

      let equal = equal

      let add_flagged = add_flagged

      let add_signed_flagged (x1 : t) (x2 : Signed.t) : t * [ `Overflow of bool ]
          =
        let y, `Overflow b = Signed.(add_flagged (of_unsigned x1) x2) in
        match y.sgn with
        | Pos ->
            (y.magnitude, `Overflow b)
        | Neg ->
            (* We want to capture the accurate value so that this will match
               with the values in the snarked logic.
            *)
            let magnitude =
              Amount.to_uint64 y.magnitude
              |> Unsigned.UInt64.(mul (sub zero one))
              |> Amount.of_uint64
            in
            (magnitude, `Overflow true)

      let of_constant_fee = of_fee
    end

    module Token_id = struct
      include Token_id

      let if_ = value_if
    end

    module Protocol_state_precondition = struct
      include Zkapp_precondition.Protocol_state
    end

    module Account_update = struct
      include Account_update

      module Account_precondition = struct
        include Account_update.Account_precondition

        let nonce (t : Account_update.t) = nonce t.body.preconditions.account
      end

      type 'a or_ignore = 'a Zkapp_basic.Or_ignore.t

      type call_forest = Zkapp_call_forest.t

      type transaction_commitment = Transaction_commitment.t

      let caller (p : t) = p.body.caller

      let check_authorization ~commitment:_ ~calls:_ (account_update : t) =
        (* The transaction's validity should already have been checked before
           this point.
        *)
        match account_update.authorization with
        | Signature _ ->
            (`Proof_verifies false, `Signature_verifies true)
        | Proof _ ->
            (`Proof_verifies true, `Signature_verifies false)
        | None_given ->
            (`Proof_verifies false, `Signature_verifies false)

      let is_proved (account_update : t) =
        match account_update.body.authorization_kind with
        | Proof ->
            true
        | Signature | None_given ->
            false

      let is_signed (account_update : t) =
        match account_update.body.authorization_kind with
        | Signature ->
            true
        | Proof | None_given ->
            false

      module Update = struct
        open Zkapp_basic

        type 'a set_or_keep = 'a Zkapp_basic.Set_or_keep.t

        let timing (account_update : t) : Account.timing set_or_keep =
          Set_or_keep.map ~f:Option.some account_update.body.update.timing

        let app_state (account_update : t) =
          account_update.body.update.app_state

        let verification_key (account_update : t) =
          Zkapp_basic.Set_or_keep.map ~f:Option.some
            account_update.body.update.verification_key

        let sequence_events (account_update : t) =
          account_update.body.sequence_events

        let zkapp_uri (account_update : t) =
          account_update.body.update.zkapp_uri

        let token_symbol (account_update : t) =
          account_update.body.update.token_symbol

        let delegate (account_update : t) = account_update.body.update.delegate

        let voting_for (account_update : t) =
          account_update.body.update.voting_for

        let permissions (account_update : t) =
          account_update.body.update.permissions
      end
    end

    module Set_or_keep = struct
      include Zkapp_basic.Set_or_keep

      let set_or_keep ~if_:_ t x = set_or_keep t x
    end

    module Opt = struct
      type 'a t = 'a option

      let is_some = Option.is_some

      let map = Option.map

      let or_default ~if_ x ~default =
        if_ (is_some x) ~then_:(Option.value ~default x) ~else_:default

      let or_exn x = Option.value_exn x
    end

    module Stack (Elt : sig
      type t
    end) =
    struct
      type t = Elt.t list

      let if_ = value_if

      let empty () = []

      let is_empty = List.is_empty

      let pop_exn : t -> Elt.t * t = function
        | [] ->
            failwith "pop_exn"
        | x :: xs ->
            (x, xs)

      let pop : t -> (Elt.t * t) option = function
        | x :: xs ->
            Some (x, xs)
        | _ ->
            None

      let push x ~onto : t = x :: onto
    end

    module Call_forest = Zkapp_call_forest

    module Stack_frame = struct
      include Stack_frame

      type t = value

      let if_ = Zkapp_command.value_if

      let make = Stack_frame.make
    end

    module Call_stack = Stack (Stack_frame)

    module Local_state = struct
      type t =
        ( Stack_frame.t
        , Call_stack.t
        , Token_id.t
        , Amount.Signed.t
        , Ledger.t
        , Bool.t
        , Transaction_commitment.t
        , Index.t
        , Bool.failure_status_tbl )
        Zkapp_command_logic.Local_state.t

      let add_check (t : t) failure b =
        let failure_status_tbl =
          match t.failure_status_tbl with
          | hd :: tl when not b ->
              (failure :: hd) :: tl
          | old_failure_status_tbl ->
              old_failure_status_tbl
        in
        { t with failure_status_tbl; success = t.success && b }

      let update_failure_status_tbl (t : t) failure_status b =
        match failure_status with
        | None ->
            { t with success = t.success && b }
        | Some failure ->
            add_check t failure b

      let add_new_failure_status_bucket (t : t) =
        { t with failure_status_tbl = [] :: t.failure_status_tbl }
    end

    module Nonce_precondition = struct
      let is_constant =
        Zkapp_precondition.Numeric.is_constant
          Zkapp_precondition.Numeric.Tc.nonce
    end
  end

  module Env = struct
    open Inputs

    type t =
      < account_update : Account_update.t
      ; zkapp_command : Zkapp_command.t
      ; account : Account.t
      ; ledger : Ledger.t
      ; amount : Amount.t
      ; signed_amount : Amount.Signed.t
      ; bool : Bool.t
      ; token_id : Token_id.t
      ; global_state : Global_state.t
      ; inclusion_proof : [ `Existing of location | `New ]
      ; local_state :
          ( Stack_frame.t
          , Call_stack.t
          , Token_id.t
          , Amount.Signed.t
          , L.t
          , bool
          , Transaction_commitment.t
          , Index.t
          , Transaction_status.Failure.Collection.t )
          Zkapp_command_logic.Local_state.t
      ; protocol_state_precondition : Zkapp_precondition.Protocol_state.t
      ; transaction_commitment : Transaction_commitment.t
      ; full_transaction_commitment : Transaction_commitment.t
      ; field : Snark_params.Tick.Field.t
      ; failure : Transaction_status.Failure.t option >

    let perform ~constraint_constants:_ (type r)
        (eff : (r, t) Zkapp_command_logic.Eff.t) : r =
      match eff with
      | Check_protocol_state_precondition (pred, global_state) -> (
          Zkapp_precondition.Protocol_state.check pred
            global_state.protocol_state
          |> fun or_err -> match or_err with Ok () -> true | Error _ -> false )
      | Check_account_precondition
          (account_update, account, new_account, local_state) -> (
          match account_update.body.preconditions.account with
          | Accept ->
              local_state
          | Nonce n ->
              let nonce_matches = Account.Nonce.equal account.nonce n in
              Inputs.Local_state.add_check local_state
                Account_nonce_precondition_unsatisfied nonce_matches
          | Full precondition_account ->
              let local_state = ref local_state in
              let check failure b =
                local_state :=
                  Inputs.Local_state.add_check !local_state failure b
              in
              Zkapp_precondition.Account.check ~new_account ~check
                precondition_account account ;
              !local_state )
      | Init_account { account_update = _; account = a } ->
          a
  end

  module M = Zkapp_command_logic.Make (Inputs)

  let update_sequence_state sequence_state sequence_events ~txn_global_slot
      ~last_sequence_slot =
    let sequence_state', last_sequence_slot' =
      M.update_sequence_state sequence_state sequence_events ~txn_global_slot
        ~last_sequence_slot
    in
    (sequence_state', last_sequence_slot')

  let apply_zkapp_command_unchecked_aux (type user_acc)
      ~(constraint_constants : Genesis_constants.Constraint_constants.t)
      ~(state_view : Zkapp_precondition.Protocol_state.View.t)
      ~(init : user_acc) ~(f : user_acc -> _ -> user_acc)
      ?(fee_excess = Amount.Signed.zero) ?(supply_increase = Amount.Signed.zero)
      (ledger : L.t) (c : Zkapp_command.t) :
      (Transaction_applied.Zkapp_command_applied.t * user_acc) Or_error.t =
    let open Or_error.Let_syntax in
    let original_account_states =
      List.map (Zkapp_command.accounts_referenced c) ~f:(fun id ->
          ( id
          , Option.Let_syntax.(
              let%bind loc = L.location_of_account ledger id in
              let%map a = L.get ledger loc in
              (loc, a)) ) )
    in
    let perform eff = Env.perform ~constraint_constants eff in
    let rec step_all user_acc
        ( (g_state : Inputs.Global_state.t)
        , (l_state : _ Zkapp_command_logic.Local_state.t) ) :
        (user_acc * Transaction_status.Failure.Collection.t) Or_error.t =
      if List.is_empty l_state.stack_frame.Stack_frame.calls then
        Ok (user_acc, l_state.failure_status_tbl)
      else
        let%bind states =
          Or_error.try_with (fun () ->
              M.step ~constraint_constants { perform } (g_state, l_state) )
        in
        step_all (f user_acc states) states
    in
    let initial_state :
        Inputs.Global_state.t * _ Zkapp_command_logic.Local_state.t =
<<<<<<< HEAD
      (* TODO *)
      ( { protocol_state = state_view
        ; first_pass_ledger = ledger
        ; second_pass_ledger = ledger
        ; fee_excess
        }
=======
      ( { protocol_state = state_view; ledger; fee_excess; supply_increase }
>>>>>>> 5cb29066
      , { stack_frame =
            ({ calls = []
             ; caller = Token_id.default
             ; caller_caller = Token_id.default
             } : Inputs.Stack_frame.t)
        ; call_stack = []
        ; transaction_commitment = Inputs.Transaction_commitment.empty
        ; full_transaction_commitment = Inputs.Transaction_commitment.empty
        ; token_id = Token_id.default
        ; excess = Currency.Amount.(Signed.of_unsigned zero)
        ; supply_increase = Currency.Amount.(Signed.of_unsigned zero)
        ; ledger
        ; success = true
        ; account_update_index = Inputs.Index.zero
        ; failure_status_tbl = []
        } )
    in
    let user_acc = f init initial_state in
    let%bind (start : Inputs.Global_state.t * _) =
      let zkapp_command = Zkapp_command.zkapp_command c in
      Or_error.try_with (fun () ->
          M.start ~constraint_constants
            { zkapp_command; memo_hash = Signed_command_memo.hash c.memo }
            { perform } initial_state )
    in
    let account_states_after_fee_payer =
      List.map (Zkapp_command.accounts_referenced c) ~f:(fun id ->
          ( id
          , Option.Let_syntax.(
              let%bind loc = L.location_of_account ledger id in
              let%map a = L.get ledger loc in
              (loc, a)) ) )
    in
    let accounts () =
      List.map original_account_states
        ~f:(Tuple2.map_snd ~f:(Option.map ~f:snd))
    in
    match step_all (f user_acc start) start with
    | Error e ->
        Error e
    | Ok (s, reversed_failure_status_tbl) ->
        let failure_status_tbl = List.rev reversed_failure_status_tbl in
        let account_ids_originally_not_in_ledger =
          List.filter_map original_account_states
            ~f:(fun (acct_id, loc_and_acct) ->
              if Option.is_none loc_and_acct then Some acct_id else None )
        in
        let successfully_applied =
          Transaction_status.Failure.Collection.is_empty failure_status_tbl
        in
        (* if the zkapp command fails in at least 1 account update,
           then all the account updates would be cancelled except
           the fee payer one
        *)
        let failure_status_tbl =
          if successfully_applied then failure_status_tbl
          else
            List.mapi failure_status_tbl ~f:(fun idx fs ->
                if idx > 0 && List.is_empty fs then
                  [ Transaction_status.Failure.Cancelled ]
                else fs )
        in
        (* accounts not originally in ledger, now present in ledger *)
        let new_accounts =
          List.filter account_ids_originally_not_in_ledger ~f:(fun acct_id ->
              Option.is_some @@ L.location_of_account ledger acct_id )
        in
        let valid_result =
          Ok
            ( { Transaction_applied.Zkapp_command_applied.accounts = accounts ()
              ; command =
                  { With_status.data = c
                  ; status =
                      ( if successfully_applied then Applied
                      else Failed failure_status_tbl )
                  }
              ; new_accounts
              }
            , s )
        in
        if successfully_applied then valid_result
        else
          let other_account_update_accounts_unchanged =
            List.fold_until account_states_after_fee_payer ~init:true
              ~f:(fun acc (_, loc_opt) ->
                match
                  let open Option.Let_syntax in
                  let%bind loc, a = loc_opt in
                  let%bind a' = L.get ledger loc in
                  Option.some_if (not (Account.equal a a')) ()
                with
                | None ->
                    Continue acc
                | Some _ ->
                    Stop false )
              ~finish:Fn.id
          in
          (* Other zkapp_command failed, therefore, updates in those should not get applied *)
          if
            List.is_empty new_accounts
            && other_account_update_accounts_unchanged
          then valid_result
          else
            Or_error.error_string
              "Zkapp_command application failed but new accounts created or \
               some of the other account_update updates applied"

  let apply_zkapp_command_unchecked ~constraint_constants ~state_view ledger c =
    apply_zkapp_command_unchecked_aux ~constraint_constants ~state_view ledger c
      ~init:None ~f:(fun _acc (global_state, local_state) ->
        Some (local_state, global_state.fee_excess) )
    |> Result.map ~f:(fun (account_update_applied, state_res) ->
           (account_update_applied, Option.value_exn state_res) )

  let update_timing_when_no_deduction ~txn_global_slot account =
    validate_timing ~txn_amount:Amount.zero ~txn_global_slot ~account

  let has_permission_to_receive ~ledger receiver_account_id :
      Account.t
      * Ledger_intf.account_state
      * [> `Has_permission_to_receive of bool ] =
    let init_account = Account.initialize receiver_account_id in
    match location_of_account ledger receiver_account_id with
    | None ->
        (* new account, check that default permissions allow receiving *)
        ( init_account
        , `Added
        , `Has_permission_to_receive
            (Account.has_permission ~to_:`Receive init_account) )
    | Some loc -> (
        match get ledger loc with
        | None ->
            failwith "Ledger location with no account"
        | Some receiver_account ->
            ( receiver_account
            , `Existed
            , `Has_permission_to_receive
                (Account.has_permission ~to_:`Receive receiver_account) ) )

  let no_failure = []

  let update_failed =
    [ Transaction_status.Failure.Update_not_permitted_balance ]

  let empty = Transaction_status.Failure.Collection.empty

  let single_failure =
    Transaction_status.Failure.Collection.of_single_failure
      Update_not_permitted_balance

  let append_entry f (s : Transaction_status.Failure.Collection.t) :
      Transaction_status.Failure.Collection.t =
    match s with [] -> [ f ] | h :: t -> h :: f :: t

  (*Structure of the failure status:
     I. Only one fee transfer in the transaction (`One) and it fails:
        [[failure]]
     II. Two fee transfers in the transaction (`Two)-
      Both fee transfers fail:
        [[failure-of-first-fee-transfer]; [failure-of-second-fee-transfer]]
      First succeeds and second one fails:
        [[];[failure-of-second-fee-transfer]]
      First fails and second succeeds:
        [[failure-of-first-fee-transfer];[]]
  *)
  let process_fee_transfer t (transfer : Fee_transfer.t) ~modify_balance
      ~modify_timing =
    let open Or_error.Let_syntax in
    (* TODO(#4555): Allow token_id to vary from default. *)
    let%bind () =
      if
        List.for_all
          ~f:Token_id.(equal default)
          (One_or_two.to_list (Fee_transfer.fee_tokens transfer))
      then return ()
      else Or_error.errorf "Cannot pay fees in non-default tokens."
    in
    match Fee_transfer.to_singles transfer with
    | `One ft ->
        let account_id = Fee_transfer.Single.receiver ft in
        let a, action, `Has_permission_to_receive can_receive =
          has_permission_to_receive ~ledger:t account_id
        in
        let%bind timing = modify_timing a in
        let%bind balance = modify_balance action account_id a.balance ft.fee in
        if can_receive then (
          let%map _action, a, loc = get_or_create t account_id in
          let new_accounts = get_new_accounts action account_id in
          set t loc { a with balance; timing } ;
          (new_accounts, empty, Currency.Amount.zero) )
        else Ok ([], single_failure, Currency.Amount.of_fee ft.fee)
    | `Two (ft1, ft2) ->
        let account_id1 = Fee_transfer.Single.receiver ft1 in
        let a1, action1, `Has_permission_to_receive can_receive1 =
          has_permission_to_receive ~ledger:t account_id1
        in
        let account_id2 = Fee_transfer.Single.receiver ft2 in
        if Account_id.equal account_id1 account_id2 then
          let%bind fee = error_opt "overflow" (Fee.add ft1.fee ft2.fee) in
          let%bind timing = modify_timing a1 in
          let%bind balance =
            modify_balance action1 account_id1 a1.balance fee
          in
          if can_receive1 then (
            let%map _action1, a1, l1 = get_or_create t account_id1 in
            let new_accounts1 = get_new_accounts action1 account_id1 in
            set t l1 { a1 with balance; timing } ;
            (new_accounts1, empty, Currency.Amount.zero) )
          else
            (*failure for each fee transfer single*)
            Ok
              ( []
              , append_entry update_failed single_failure
              , Currency.Amount.of_fee fee )
        else
          let a2, action2, `Has_permission_to_receive can_receive2 =
            has_permission_to_receive ~ledger:t account_id2
          in
          let%bind balance1 =
            modify_balance action1 account_id1 a1.balance ft1.fee
          in
          (*Note: Not updating the timing field of a1 to avoid additional check in transactions snark (check_timing for "receiver"). This is OK because timing rules will not be violated when balance increases and will be checked whenever an amount is deducted from the account. (#5973)*)
          let%bind timing2 = modify_timing a2 in
          let%bind balance2 =
            modify_balance action2 account_id2 a2.balance ft2.fee
          in
          let%bind new_accounts1, failures, burned_tokens1 =
            if can_receive1 then (
              let%map _action1, a1, l1 = get_or_create t account_id1 in
              let new_accounts1 = get_new_accounts action1 account_id1 in
              set t l1 { a1 with balance = balance1 } ;
              ( new_accounts1
              , append_entry no_failure empty
              , Currency.Amount.zero ) )
            else Ok ([], single_failure, Currency.Amount.of_fee ft1.fee)
          in
          let%bind new_accounts2, failures', burned_tokens2 =
            if can_receive2 then (
              let%map _action2, a2, l2 = get_or_create t account_id2 in
              let new_accounts2 = get_new_accounts action2 account_id2 in
              set t l2 { a2 with balance = balance2; timing = timing2 } ;
              ( new_accounts2
              , append_entry no_failure failures
              , Currency.Amount.zero ) )
            else
              Ok
                ( []
                , append_entry update_failed failures
                , Currency.Amount.of_fee ft2.fee )
          in
          let%map burned_tokens =
            error_opt "burned tokens overflow"
              (Currency.Amount.add burned_tokens1 burned_tokens2)
          in
          (new_accounts1 @ new_accounts2, failures', burned_tokens)

  let apply_fee_transfer ~constraint_constants ~txn_global_slot t transfer =
    let open Or_error.Let_syntax in
    let%map new_accounts, failures, burned_tokens =
      process_fee_transfer t transfer
        ~modify_balance:(fun action _ b f ->
          let%bind amount =
            let amount = Amount.of_fee f in
            sub_account_creation_fee ~constraint_constants action amount
          in
          add_amount b amount )
        ~modify_timing:(fun acc ->
          update_timing_when_no_deduction ~txn_global_slot acc )
    in
    let ft_with_status =
      if Transaction_status.Failure.Collection.is_empty failures then
        { With_status.data = transfer; status = Applied }
      else { data = transfer; status = Failed failures }
    in
    Transaction_applied.Fee_transfer_applied.
      { fee_transfer = ft_with_status; new_accounts; burned_tokens }

  (*Structure of the failure status:
     I. No fee transfer and coinbase transfer fails: [[failure]]
     II. With fee transfer-
      Both fee transfer and coinbase fails:
        [[failure-of-fee-transfer]; [failure-of-coinbase]]
      Fee transfer succeeds and coinbase fails:
        [[];[failure-of-coinbase]]
      Fee transfer fails and coinbase succeeds:
        [[failure-of-fee-transfer];[]]
  *)
  let apply_coinbase ~constraint_constants ~txn_global_slot t
      (* TODO: Better system needed for making atomic changes. Could use a monad. *)
        ({ receiver; fee_transfer; amount = coinbase_amount } as cb : Coinbase.t)
      =
    let open Or_error.Let_syntax in
    let%bind ( receiver_reward
             , new_accounts1
             , transferee_update
             , transferee_timing_prev
             , failures1
             , burned_tokens1 ) =
      match fee_transfer with
      | None ->
          return (coinbase_amount, [], None, None, empty, Currency.Amount.zero)
      | Some ({ receiver_pk = transferee; fee } as ft) ->
          assert (not @@ Public_key.Compressed.equal transferee receiver) ;
          let transferee_id = Coinbase.Fee_transfer.receiver ft in
          let fee = Amount.of_fee fee in
          let%bind receiver_reward =
            error_opt "Coinbase fee transfer too large"
              (Amount.sub coinbase_amount fee)
          in
          let transferee_account, action, `Has_permission_to_receive can_receive
              =
            has_permission_to_receive ~ledger:t transferee_id
          in
          let new_accounts = get_new_accounts action transferee_id in
          let%bind timing =
            update_timing_when_no_deduction ~txn_global_slot transferee_account
          in
          let%bind balance =
            let%bind amount =
              sub_account_creation_fee ~constraint_constants action fee
            in
            add_amount transferee_account.balance amount
          in
          if can_receive then
            let%map _action, transferee_account, transferee_location =
              get_or_create t transferee_id
            in
            ( receiver_reward
            , new_accounts
            , Some
                ( transferee_location
                , { transferee_account with balance; timing } )
            , Some transferee_account.timing
            , append_entry no_failure empty
            , Currency.Amount.zero )
          else return (receiver_reward, [], None, None, single_failure, fee)
    in
    let receiver_id = Account_id.create receiver Token_id.default in
    let receiver_account, action2, `Has_permission_to_receive can_receive =
      has_permission_to_receive ~ledger:t receiver_id
    in
    let new_accounts2 = get_new_accounts action2 receiver_id in
    (* Note: Updating coinbase receiver timing only if there is no fee transfer.
       This is so as to not add any extra constraints in transaction snark for checking
       "receiver" timings. This is OK because timing rules will not be violated when
       balance increases and will be checked whenever an amount is deducted from the
       account (#5973)
    *)
    let%bind coinbase_receiver_timing =
      match transferee_timing_prev with
      | None ->
          let%map new_receiver_timing =
            update_timing_when_no_deduction ~txn_global_slot receiver_account
          in
          new_receiver_timing
      | Some _timing ->
          Ok receiver_account.timing
    in
    let%bind receiver_balance =
      let%bind amount =
        sub_account_creation_fee ~constraint_constants action2 receiver_reward
      in
      add_amount receiver_account.balance amount
    in
    let%bind failures, burned_tokens2 =
      if can_receive then (
        let%map _action2, receiver_account, receiver_location =
          get_or_create t receiver_id
        in
        set t receiver_location
          { receiver_account with
            balance = receiver_balance
          ; timing = coinbase_receiver_timing
          } ;
        (append_entry no_failure failures1, Currency.Amount.zero) )
      else return (append_entry update_failed failures1, receiver_reward)
    in
    Option.iter transferee_update ~f:(fun (l, a) -> set t l a) ;
    let%map burned_tokens =
      error_opt "burned tokens overflow"
        (Amount.add burned_tokens1 burned_tokens2)
    in
    let coinbase_with_status =
      if Transaction_status.Failure.Collection.is_empty failures then
        { With_status.data = cb; status = Applied }
      else { With_status.data = cb; status = Failed failures }
    in
    Transaction_applied.Coinbase_applied.
      { coinbase = coinbase_with_status
      ; new_accounts = new_accounts1 @ new_accounts2
      ; burned_tokens
      }

  let apply_transaction ~constraint_constants
      ~(txn_state_view : Zkapp_precondition.Protocol_state.View.t) ledger
      (t : Transaction.t) =
    let previous_hash = merkle_root ledger in
    let txn_global_slot = txn_state_view.global_slot_since_genesis in
    Or_error.map
      ( match t with
      | Command (Signed_command txn) ->
          Or_error.map
            (apply_user_command_unchecked ~constraint_constants ~txn_global_slot
               ledger txn ) ~f:(fun applied ->
              Transaction_applied.Varying.Command (Signed_command applied) )
      | Command (Zkapp_command txn) ->
          Or_error.map
            (apply_zkapp_command_unchecked ~state_view:txn_state_view
               ~constraint_constants ledger txn ) ~f:(fun (applied, _) ->
              Transaction_applied.Varying.Command (Zkapp_command applied) )
      | Fee_transfer t ->
          Or_error.map
            (apply_fee_transfer ~constraint_constants ~txn_global_slot ledger t)
            ~f:(fun applied -> Transaction_applied.Varying.Fee_transfer applied)
      | Coinbase t ->
          Or_error.map
            (apply_coinbase ~constraint_constants ~txn_global_slot ledger t)
            ~f:(fun applied -> Transaction_applied.Varying.Coinbase applied) )
      ~f:(fun varying -> { Transaction_applied.previous_hash; varying })

  module For_tests = struct
    let validate_timing_with_min_balance = validate_timing_with_min_balance

    let validate_timing = validate_timing
  end
end

module For_tests = struct
  open Mina_numbers
  open Currency

  module Account_without_receipt_chain_hash = struct
    type t =
      ( Public_key.Compressed.t
      , Token_id.t
      , Token_permissions.t
      , Account.Token_symbol.t
      , Balance.t
      , Account_nonce.t
      , unit
      , Public_key.Compressed.t option
      , State_hash.t
      , Account_timing.t
      , Permissions.t
      , Zkapp_account.t option
      , string )
      Account.Poly.t
    [@@deriving sexp, compare]
  end

  let min_init_balance = Int64.of_string "8000000000"

  let max_init_balance = Int64.of_string "8000000000000"

  let num_accounts = 10

  let num_transactions = 10

  let depth = Int.ceil_log2 (num_accounts + num_transactions)

  module Init_ledger = struct
    type t = (Keypair.t * int64) array [@@deriving sexp]

    let init (type l) (module L : Ledger_intf.S with type t = l)
        (init_ledger : t) (l : L.t) =
      Array.iter init_ledger ~f:(fun (kp, amount) ->
          let _tag, account, loc =
            L.get_or_create l
              (Account_id.create
                 (Public_key.compress kp.public_key)
                 Token_id.default )
            |> Or_error.ok_exn
          in
          L.set l loc
            { account with
              balance =
                Currency.Balance.of_uint64 (Unsigned.UInt64.of_int64 amount)
            } )

    let gen () : t Quickcheck.Generator.t =
      let tbl = Public_key.Compressed.Hash_set.create () in
      let open Quickcheck.Generator in
      let open Let_syntax in
      let rec go acc n =
        if n = 0 then return (Array.of_list acc)
        else
          let%bind kp =
            filter Keypair.gen ~f:(fun kp ->
                not (Hash_set.mem tbl (Public_key.compress kp.public_key)) )
          and amount = Int64.gen_incl min_init_balance max_init_balance in
          Hash_set.add tbl (Public_key.compress kp.public_key) ;
          go ((kp, amount) :: acc) (n - 1)
      in
      go [] num_accounts
  end

  module Transaction_spec = struct
    type t =
      { fee : Currency.Fee.t
      ; sender : Keypair.t * Account_nonce.t
      ; receiver : Public_key.Compressed.t
      ; amount : Currency.Amount.t
      ; receiver_is_new : bool
      }
    [@@deriving sexp]

    let gen ~(init_ledger : Init_ledger.t) ~nonces =
      let pk ((kp : Keypair.t), _) = Public_key.compress kp.public_key in
      let open Quickcheck.Let_syntax in
      let%bind receiver_is_new = Bool.quickcheck_generator in
      let gen_index () = Int.gen_incl 0 (Array.length init_ledger - 1) in
      let%bind receiver_index =
        if receiver_is_new then return None else gen_index () >>| Option.return
      in
      let%bind receiver =
        match receiver_index with
        | None ->
            Public_key.Compressed.gen
        | Some i ->
            return (pk init_ledger.(i))
      in
      let%bind sender =
        let%map i =
          match receiver_index with
          | None ->
              gen_index ()
          | Some j ->
              Quickcheck.Generator.filter (gen_index ()) ~f:(( <> ) j)
        in
        fst init_ledger.(i)
      in
      let gen_amount () =
        Currency.Amount.(gen_incl (of_int 1_000_000) (of_int 100_000_000))
      in
      let gen_fee () =
        Currency.Fee.(gen_incl (of_int 1_000_000) (of_int 100_000_000))
      in
      let nonce : Account_nonce.t = Map.find_exn nonces sender in
      let%bind fee = gen_fee () in
      let%bind amount = gen_amount () in
      let nonces =
        Map.set nonces ~key:sender ~data:(Account_nonce.succ nonce)
      in
      let spec =
        { fee; amount; receiver; receiver_is_new; sender = (sender, nonce) }
      in
      return (spec, nonces)
  end

  module Test_spec = struct
    type t = { init_ledger : Init_ledger.t; specs : Transaction_spec.t list }
    [@@deriving sexp]

    let mk_gen ?(num_transactions = num_transactions) () =
      let open Quickcheck.Let_syntax in
      let%bind init_ledger = Init_ledger.gen () in
      let%bind specs =
        let rec go acc n nonces =
          if n = 0 then return (List.rev acc)
          else
            let%bind spec, nonces = Transaction_spec.gen ~init_ledger ~nonces in
            go (spec :: acc) (n - 1) nonces
        in
        go [] num_transactions
          (Keypair.Map.of_alist_exn
             (List.map (Array.to_list init_ledger) ~f:(fun (pk, _) ->
                  (pk, Account_nonce.zero) ) ) )
      in
      return { init_ledger; specs }

    let gen = mk_gen ~num_transactions ()
  end

  let command_send
      { Transaction_spec.fee
      ; sender = sender, sender_nonce
      ; receiver
      ; amount
      ; receiver_is_new = _
      } : Signed_command.t =
    let sender_pk = Public_key.compress sender.public_key in
    Signed_command.sign sender
      { common =
          { fee
          ; fee_payer_pk = sender_pk
          ; nonce = sender_nonce
          ; valid_until = Global_slot.max_value
          ; memo = Signed_command_memo.dummy
          }
      ; body = Payment { source_pk = sender_pk; receiver_pk = receiver; amount }
      }
    |> Signed_command.forget_check

  let account_update_send ?(use_full_commitment = true)
      ?(double_sender_nonce = true)
      ~(constraint_constants : Genesis_constants.Constraint_constants.t)
      { Transaction_spec.fee
      ; sender = sender, sender_nonce
      ; receiver
      ; amount
      ; receiver_is_new
      } : Zkapp_command.t =
    let sender_pk = Public_key.compress sender.public_key in
    let actual_nonce =
      (* Here, we double the spec'd nonce, because we bump the nonce a second
         time for the 'sender' part of the payment.
      *)
      (* TODO: We should make bumping the nonce for signed zkapp_command optional,
         flagged by a field in the account_update (but always true for the fee payer).

         This would also allow us to prevent replays of snapp proofs, by
         allowing them to bump their nonce.
      *)
      if double_sender_nonce then
        sender_nonce |> Account.Nonce.to_uint32
        |> Unsigned.UInt32.(mul (of_int 2))
        |> Account.Nonce.to_uint32
      else sender_nonce
    in
    let zkapp_command : Zkapp_command.Simple.t =
      { fee_payer =
          { Account_update.Fee_payer.body =
              { public_key = sender_pk
              ; fee
              ; valid_until = None
              ; nonce = actual_nonce
              }
              (* Real signature added in below *)
          ; authorization = Signature.dummy
          }
      ; account_updates =
          [ { body =
                { public_key = sender_pk
                ; update = Account_update.Update.noop
                ; token_id = Token_id.default
                ; balance_change = Amount.Signed.(negate (of_unsigned amount))
                ; increment_nonce = not use_full_commitment
                ; events = []
                ; sequence_events = []
                ; call_data = Snark_params.Tick.Field.zero
                ; call_depth = 0
                ; preconditions =
                    { Account_update.Preconditions.network =
                        Zkapp_precondition.Protocol_state.accept
                    ; account = Nonce (Account.Nonce.succ actual_nonce)
                    }
                ; caller = Call
                ; use_full_commitment
                ; authorization_kind = Signature
                }
            ; authorization = None_given
            }
          ; { body =
                { public_key = receiver
                ; update = Account_update.Update.noop
                ; token_id = Token_id.default
                ; balance_change =
                    Amount.Signed.of_unsigned
                      ( if receiver_is_new then
                        Option.value_exn
                          (Amount.sub amount
                             (Amount.of_fee
                                constraint_constants.account_creation_fee ) )
                      else amount )
                ; increment_nonce = false
                ; events = []
                ; sequence_events = []
                ; call_data = Snark_params.Tick.Field.zero
                ; call_depth = 0
                ; preconditions =
                    { Account_update.Preconditions.network =
                        Zkapp_precondition.Protocol_state.accept
                    ; account = Accept
                    }
                ; caller = Call
                ; use_full_commitment = false
                ; authorization_kind = None_given
                }
            ; authorization = None_given
            }
          ]
      ; memo = Signed_command_memo.empty
      }
    in
    let zkapp_command = Zkapp_command.of_simple zkapp_command in
    let commitment = Zkapp_command.commitment zkapp_command in
    let full_commitment =
      Zkapp_command.Transaction_commitment.create_complete commitment
        ~memo_hash:(Signed_command_memo.hash zkapp_command.memo)
        ~fee_payer_hash:
          (Zkapp_command.Digest.Account_update.create
             (Account_update.of_fee_payer zkapp_command.fee_payer) )
    in
    let account_updates_signature =
      let c = if use_full_commitment then full_commitment else commitment in
      Schnorr.Chunked.sign sender.private_key
        (Random_oracle.Input.Chunked.field c)
    in
    let account_updates =
      Zkapp_command.Call_forest.map zkapp_command.account_updates
        ~f:(fun (account_update : Account_update.t) ->
          match account_update.body.preconditions.account with
          | Nonce _ ->
              { account_update with
                authorization = Control.Signature account_updates_signature
              }
          | _ ->
              account_update )
    in
    let signature =
      Schnorr.Chunked.sign sender.private_key
        (Random_oracle.Input.Chunked.field full_commitment)
    in
    { zkapp_command with
      fee_payer = { zkapp_command.fee_payer with authorization = signature }
    ; account_updates
    }

  let test_eq (type l) (module L : Ledger_intf.S with type t = l) accounts
      (l1 : L.t) (l2 : L.t) =
    Or_error.try_with (fun () ->
        List.iter accounts ~f:(fun a ->
            let mismatch () =
              failwithf
                !"One ledger had the account %{sexp:Account_id.t} but the \
                  other did not"
                a ()
            in
            let hide_rc (a : _ Account.Poly.t) =
              { a with receipt_chain_hash = () }
            in
            match L.(location_of_account l1 a, location_of_account l2 a) with
            | None, None ->
                ()
            | Some _, None | None, Some _ ->
                mismatch ()
            | Some x1, Some x2 -> (
                match L.(get l1 x1, get l2 x2) with
                | None, None ->
                    ()
                | Some _, None | None, Some _ ->
                    mismatch ()
                | Some a1, Some a2 ->
                    [%test_eq: Account_without_receipt_chain_hash.t]
                      (hide_rc a1) (hide_rc a2) ) ) )

  let txn_global_slot = Global_slot.zero

  let iter_err ts ~f =
    List.fold_until ts
      ~finish:(fun () -> Ok ())
      ~init:()
      ~f:(fun () t ->
        match f t with Error e -> Stop (Error e) | Ok _ -> Continue () )

  let view : Zkapp_precondition.Protocol_state.View.t =
    let h = Frozen_ledger_hash.empty_hash in
    let len = Length.zero in
    let a = Currency.Amount.zero in
    let epoch_data =
      { Epoch_data.Poly.ledger =
          { Epoch_ledger.Poly.hash = h; total_currency = a }
      ; seed = h
      ; start_checkpoint = h
      ; lock_checkpoint = h
      ; epoch_length = len
      }
    in
    { snarked_ledger_hash = h
    ; timestamp = Block_time.zero
    ; blockchain_length = len
    ; min_window_density = len
    ; last_vrf_output = ()
    ; total_currency = a
    ; global_slot_since_hard_fork = txn_global_slot
    ; global_slot_since_genesis = txn_global_slot
    ; staking_epoch_data = epoch_data
    ; next_epoch_data = epoch_data
    }

  (* Quickcheck generator for Zkapp_command.t, derived from Test_spec generator *)
  let gen_zkapp_command_from_test_spec =
    let open Quickcheck.Let_syntax in
    let%bind use_full_commitment = Bool.quickcheck_generator in
    match%map Test_spec.mk_gen ~num_transactions:1 () with
    | { specs = [ spec ]; _ } ->
        account_update_send ~use_full_commitment spec
    | { specs; _ } ->
        failwithf "gen_zkapp_command_from_test_spec: expected one spec, got %d"
          (List.length specs) ()
end<|MERGE_RESOLUTION|>--- conflicted
+++ resolved
@@ -1737,16 +1737,13 @@
     in
     let initial_state :
         Inputs.Global_state.t * _ Zkapp_command_logic.Local_state.t =
-<<<<<<< HEAD
       (* TODO *)
       ( { protocol_state = state_view
         ; first_pass_ledger = ledger
         ; second_pass_ledger = ledger
         ; fee_excess
+        ; supply_increase
         }
-=======
-      ( { protocol_state = state_view; ledger; fee_excess; supply_increase }
->>>>>>> 5cb29066
       , { stack_frame =
             ({ calls = []
              ; caller = Token_id.default
