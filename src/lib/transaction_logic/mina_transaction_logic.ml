open Core_kernel
open Mina_base
open Currency
open Signature_lib
open Mina_transaction
module Zkapp_command_logic = Zkapp_command_logic
module Global_slot = Mina_numbers.Global_slot

module Transaction_applied = struct
  module UC = Signed_command

  module Signed_command_applied = struct
    module Common = struct
      [%%versioned
      module Stable = struct
        module V2 = struct
          type t =
            { user_command : Signed_command.Stable.V2.t With_status.Stable.V2.t
            }
          [@@deriving sexp]

          let to_latest = Fn.id
        end
      end]
    end

    module Body = struct
      [%%versioned
      module Stable = struct
        module V2 = struct
          type t =
            | Payment of { new_accounts : Account_id.Stable.V2.t list }
            | Stake_delegation of
                { previous_delegate : Public_key.Compressed.Stable.V1.t option }
            | Failed
          [@@deriving sexp]

          let to_latest = Fn.id
        end
      end]
    end

    [%%versioned
    module Stable = struct
      module V2 = struct
        type t = { common : Common.Stable.V2.t; body : Body.Stable.V2.t }
        [@@deriving sexp]

        let to_latest = Fn.id
      end
    end]

    let new_accounts (t : t) =
      match t.body with
      | Payment { new_accounts; _ } ->
          new_accounts
      | Stake_delegation _ | Failed ->
          []
  end

  module Zkapp_command_applied = struct
    [%%versioned
    module Stable = struct
      module V1 = struct
        type t =
          { accounts :
              (Account_id.Stable.V2.t * Account.Stable.V2.t option) list
          ; command : Zkapp_command.Stable.V1.t With_status.Stable.V2.t
          ; new_accounts : Account_id.Stable.V2.t list
          }
        [@@deriving sexp]

        let to_latest = Fn.id
      end
    end]
  end

  module Command_applied = struct
    [%%versioned
    module Stable = struct
      module V2 = struct
        type t =
          | Signed_command of Signed_command_applied.Stable.V2.t
          | Zkapp_command of Zkapp_command_applied.Stable.V1.t
        [@@deriving sexp]

        let to_latest = Fn.id
      end
    end]
  end

  module Fee_transfer_applied = struct
    [%%versioned
    module Stable = struct
      module V2 = struct
        type t =
          { fee_transfer : Fee_transfer.Stable.V2.t With_status.Stable.V2.t
          ; new_accounts : Account_id.Stable.V2.t list
          ; burned_tokens : Currency.Amount.Stable.V1.t
          }
        [@@deriving sexp]

        let to_latest = Fn.id
      end
    end]
  end

  module Coinbase_applied = struct
    [%%versioned
    module Stable = struct
      module V2 = struct
        type t =
          { coinbase : Coinbase.Stable.V1.t With_status.Stable.V2.t
          ; new_accounts : Account_id.Stable.V2.t list
          ; burned_tokens : Currency.Amount.Stable.V1.t
          }
        [@@deriving sexp]

        let to_latest = Fn.id
      end
    end]
  end

  module Varying = struct
    [%%versioned
    module Stable = struct
      module V2 = struct
        type t =
          | Command of Command_applied.Stable.V2.t
          | Fee_transfer of Fee_transfer_applied.Stable.V2.t
          | Coinbase of Coinbase_applied.Stable.V2.t
        [@@deriving sexp]

        let to_latest = Fn.id
      end
    end]
  end

  [%%versioned
  module Stable = struct
    module V2 = struct
      type t =
        { previous_hash : Ledger_hash.Stable.V1.t
        ; varying : Varying.Stable.V2.t
        }
      [@@deriving sexp]

      let to_latest = Fn.id
    end
  end]

  let burned_tokens : t -> Currency.Amount.t =
   fun { varying; _ } ->
    match varying with
    | Command _ ->
        Currency.Amount.zero
    | Fee_transfer f ->
        f.burned_tokens
    | Coinbase c ->
        c.burned_tokens

  let new_accounts : t -> Account_id.t list =
   fun { varying; _ } ->
    match varying with
    | Command c -> (
        match c with
        | Signed_command sc ->
            Signed_command_applied.new_accounts sc
        | Zkapp_command zc ->
            zc.new_accounts )
    | Fee_transfer f ->
        f.new_accounts
    | Coinbase c ->
        c.new_accounts

  let supply_increase : t -> Currency.Amount.Signed.t Or_error.t =
   fun t ->
    let open Or_error.Let_syntax in
    let burned_tokens = Currency.Amount.Signed.of_unsigned (burned_tokens t) in
    let account_creation_fees =
      let account_creation_fee_int =
        Genesis_constants.Constraint_constants.compiled.account_creation_fee
        |> Currency.Fee.to_nanomina_int
      in
      let num_accounts_created = List.length @@ new_accounts t in
      (* int type is OK, no danger of overflow *)
      Currency.Amount.(
        Signed.of_unsigned
        @@ of_nanomina_int_exn (account_creation_fee_int * num_accounts_created))
    in
    let txn : Transaction.t =
      match t.varying with
      | Command
          (Signed_command { common = { user_command = { data; _ }; _ }; _ }) ->
          Command (Signed_command data)
      | Command (Zkapp_command c) ->
          Command (Zkapp_command c.command.data)
      | Fee_transfer f ->
          Fee_transfer f.fee_transfer.data
      | Coinbase c ->
          Coinbase c.coinbase.data
    in
    let%bind expected_supply_increase =
      Transaction.expected_supply_increase txn
    in
    let rec process_decreases total = function
      | [] ->
          Some total
      | amt :: amts ->
          let%bind.Option sum =
            Currency.Amount.Signed.(add @@ negate amt) total
          in
          process_decreases sum amts
    in
    let total =
      process_decreases
        (Currency.Amount.Signed.of_unsigned expected_supply_increase)
        [ burned_tokens; account_creation_fees ]
    in
    Option.value_map total ~default:(Or_error.error_string "overflow")
      ~f:(fun v -> Ok v)

  let transaction_with_status : t -> Transaction.t With_status.t =
   fun { varying; _ } ->
    match varying with
    | Command (Signed_command uc) ->
        With_status.map uc.common.user_command ~f:(fun cmd ->
            Transaction.Command (User_command.Signed_command cmd) )
    | Command (Zkapp_command s) ->
        With_status.map s.command ~f:(fun c ->
            Transaction.Command (User_command.Zkapp_command c) )
    | Fee_transfer f ->
        With_status.map f.fee_transfer ~f:(fun f -> Transaction.Fee_transfer f)
    | Coinbase c ->
        With_status.map c.coinbase ~f:(fun c -> Transaction.Coinbase c)

  let transaction_status : t -> Transaction_status.t =
   fun { varying; _ } ->
    match varying with
    | Command
        (Signed_command { common = { user_command = { status; _ }; _ }; _ }) ->
        status
    | Command (Zkapp_command c) ->
        c.command.status
    | Fee_transfer f ->
        f.fee_transfer.status
    | Coinbase c ->
        c.coinbase.status
end

module type S = sig
  type ledger

  module Transaction_applied : sig
    module Signed_command_applied : sig
      module Common : sig
        type t = Transaction_applied.Signed_command_applied.Common.t =
          { user_command : Signed_command.t With_status.t }
        [@@deriving sexp]
      end

      module Body : sig
        type t = Transaction_applied.Signed_command_applied.Body.t =
          | Payment of { new_accounts : Account_id.t list }
          | Stake_delegation of
              { previous_delegate : Public_key.Compressed.t option }
          | Failed
        [@@deriving sexp]
      end

      type t = Transaction_applied.Signed_command_applied.t =
        { common : Common.t; body : Body.t }
      [@@deriving sexp]
    end

    module Zkapp_command_applied : sig
      type t = Transaction_applied.Zkapp_command_applied.t =
        { accounts : (Account_id.t * Account.t option) list
        ; command : Zkapp_command.t With_status.t
        ; new_accounts : Account_id.t list
        }
      [@@deriving sexp]
    end

    module Command_applied : sig
      type t = Transaction_applied.Command_applied.t =
        | Signed_command of Signed_command_applied.t
        | Zkapp_command of Zkapp_command_applied.t
      [@@deriving sexp]
    end

    module Fee_transfer_applied : sig
      type t = Transaction_applied.Fee_transfer_applied.t =
        { fee_transfer : Fee_transfer.t With_status.t
        ; new_accounts : Account_id.t list
        ; burned_tokens : Currency.Amount.t
        }
      [@@deriving sexp]
    end

    module Coinbase_applied : sig
      type t = Transaction_applied.Coinbase_applied.t =
        { coinbase : Coinbase.t With_status.t
        ; new_accounts : Account_id.t list
        ; burned_tokens : Currency.Amount.t
        }
      [@@deriving sexp]
    end

    module Varying : sig
      type t = Transaction_applied.Varying.t =
        | Command of Command_applied.t
        | Fee_transfer of Fee_transfer_applied.t
        | Coinbase of Coinbase_applied.t
      [@@deriving sexp]
    end

    type t = Transaction_applied.t =
      { previous_hash : Ledger_hash.t; varying : Varying.t }
    [@@deriving sexp]

    val burned_tokens : t -> Currency.Amount.t

    val supply_increase : t -> Currency.Amount.Signed.t Or_error.t

    val transaction : t -> Transaction.t With_status.t

    val transaction_status : t -> Transaction_status.t
  end

  module Global_state : sig
    type t =
      { ledger : ledger
      ; fee_excess : Amount.Signed.t
      ; supply_increase : Amount.Signed.t
      ; protocol_state : Zkapp_precondition.Protocol_state.View.t
      }
  end

  val apply_user_command :
       constraint_constants:Genesis_constants.Constraint_constants.t
    -> txn_global_slot:Global_slot.t
    -> ledger
    -> Signed_command.With_valid_signature.t
    -> Transaction_applied.Signed_command_applied.t Or_error.t

  val apply_user_command_unchecked :
       constraint_constants:Genesis_constants.Constraint_constants.t
    -> txn_global_slot:Global_slot.t
    -> ledger
    -> Signed_command.t
    -> Transaction_applied.Signed_command_applied.t Or_error.t

  val update_sequence_state :
       Snark_params.Tick.Field.t Pickles_types.Vector.Vector_5.t
    -> Zkapp_account.Sequence_events.t
    -> txn_global_slot:Global_slot.t
    -> last_sequence_slot:Global_slot.t
    -> Snark_params.Tick.Field.t Pickles_types.Vector.Vector_5.t * Global_slot.t

  val apply_zkapp_command_unchecked :
       constraint_constants:Genesis_constants.Constraint_constants.t
    -> state_view:Zkapp_precondition.Protocol_state.View.t
    -> ledger
    -> Zkapp_command.t
    -> ( Transaction_applied.Zkapp_command_applied.t
       * ( ( Stack_frame.value
           , Stack_frame.value list
           , Token_id.t
           , Amount.Signed.t
           , ledger
           , bool
           , Zkapp_command.Transaction_commitment.t
           , Mina_numbers.Index.t
           , Transaction_status.Failure.Collection.t )
           Zkapp_command_logic.Local_state.t
         * Amount.Signed.t ) )
       Or_error.t

  (** Apply all zkapp_command within a zkapp_command transaction. This behaves as
      [apply_zkapp_command_unchecked], except that the [~init] and [~f] arguments
      are provided to allow for the accumulation of the intermediate states.

      Invariant: [f] is always applied at least once, so it is valid to use an
      [_ option] as the initial state and call [Option.value_exn] on the
      accumulated result.

      This can be used to collect the intermediate states to make them
      available for snark work. In particular, since the transaction snark has
      a cap on the number of zkapp_command of each kind that may be included, we can
      use this to retrieve the (source, target) pairs for each batch of
      zkapp_command to include in the snark work spec / transaction snark witness.
  *)
  val apply_zkapp_command_unchecked_aux :
       constraint_constants:Genesis_constants.Constraint_constants.t
    -> state_view:Zkapp_precondition.Protocol_state.View.t
    -> init:'acc
    -> f:
         (   'acc
          -> Global_state.t
             * ( Stack_frame.value
               , Stack_frame.value list
               , Token_id.t
               , Amount.Signed.t
               , ledger
               , bool
               , Zkapp_command.Transaction_commitment.t
               , Mina_numbers.Index.t
               , Transaction_status.Failure.Collection.t )
               Zkapp_command_logic.Local_state.t
          -> 'acc )
    -> ?fee_excess:Amount.Signed.t
    -> ?supply_increase:Amount.Signed.t
    -> ledger
    -> Zkapp_command.t
    -> (Transaction_applied.Zkapp_command_applied.t * 'acc) Or_error.t

  val apply_fee_transfer :
       constraint_constants:Genesis_constants.Constraint_constants.t
    -> txn_global_slot:Global_slot.t
    -> ledger
    -> Fee_transfer.t
    -> Transaction_applied.Fee_transfer_applied.t Or_error.t

  val apply_coinbase :
       constraint_constants:Genesis_constants.Constraint_constants.t
    -> txn_global_slot:Global_slot.t
    -> ledger
    -> Coinbase.t
    -> Transaction_applied.Coinbase_applied.t Or_error.t

  val apply_transaction :
       constraint_constants:Genesis_constants.Constraint_constants.t
    -> txn_state_view:Zkapp_precondition.Protocol_state.View.t
    -> ledger
    -> Transaction.t
    -> Transaction_applied.t Or_error.t

  val has_locked_tokens :
       global_slot:Global_slot.t
    -> account_id:Account_id.t
    -> ledger
    -> bool Or_error.t

  module For_tests : sig
    val validate_timing_with_min_balance :
         account:Account.t
      -> txn_amount:Amount.t
      -> txn_global_slot:Global_slot.t
      -> (Account.Timing.t * [> `Min_balance of Balance.t ]) Or_error.t

    val validate_timing :
         account:Account.t
      -> txn_amount:Amount.t
      -> txn_global_slot:Global_slot.t
      -> Account.Timing.t Or_error.t
  end
end

(* tags for timing validation errors *)
let nsf_tag = "nsf"

let min_balance_tag = "minbal"

let timing_error_to_user_command_status err =
  match Error.Internal_repr.of_info err with
  | Tag_t (tag, _) when String.equal tag nsf_tag ->
      Transaction_status.Failure.Source_insufficient_balance
  | Tag_t (tag, _) when String.equal tag min_balance_tag ->
      Transaction_status.Failure.Source_minimum_balance_violation
  | _ ->
      failwith "Unexpected timed account validation error"

(** [validate_timing_with_min_balance' ~account ~txn_amount ~txn_global_slot]
    returns a tuple of 3 values:
    * [[`Insufficient_balance of bool | `Invalid_timing of bool]] encodes
      possible errors, with the invariant that the return value is always
      [`Invalid_timing false] if there was no error.
    - [`Insufficient_balance true] results if [txn_amount] is larger than the
        balance held in [account].
    - [`Invalid_timing true] results if [txn_amount] is larger than the
        balance available in [account] at global slot [txn_global_slot].
    * [Timing.t], the new timing for [account] calculated at [txn_global_slot].
    * [[`Min_balance of Balance.t]] returns the computed available balance at
      [txn_global_slot].
    - NOTE: We skip this calculation if the error is
        [`Insufficient_balance true].  In this scenario, this value MUST NOT be
        used, as it contains an incorrect placeholder value.
*)
let validate_timing_with_min_balance' ~account ~txn_amount ~txn_global_slot =
  let open Account.Poly in
  let open Account.Timing.Poly in
  match account.timing with
  | Untimed -> (
      (* no time restrictions *)
      match Balance.(account.balance - txn_amount) with
      | None ->
          (`Insufficient_balance true, Untimed, `Min_balance Balance.zero)
      | _ ->
          (`Invalid_timing false, Untimed, `Min_balance Balance.zero) )
  | Timed
      { initial_minimum_balance
      ; cliff_time
      ; cliff_amount
      ; vesting_period
      ; vesting_increment
      } ->
      let invalid_balance, invalid_timing, curr_min_balance =
        let account_balance = account.balance in
        match Balance.(account_balance - txn_amount) with
        | None ->
            (* NB: The [initial_minimum_balance] here is the incorrect value,
               but:
               * we don't use it anywhere in this error case; and
               * we don't want to waste time computing it if it will be unused.
            *)
            (true, false, initial_minimum_balance)
        | Some proposed_new_balance ->
            let curr_min_balance =
              Account.min_balance_at_slot ~global_slot:txn_global_slot
                ~cliff_time ~cliff_amount ~vesting_period ~vesting_increment
                ~initial_minimum_balance
            in
            if Balance.(proposed_new_balance < curr_min_balance) then
              (false, true, curr_min_balance)
            else (false, false, curr_min_balance)
      in
      (* once the calculated minimum balance becomes zero, the account becomes untimed *)
      let possibly_error =
        if invalid_balance then `Insufficient_balance invalid_balance
        else `Invalid_timing invalid_timing
      in
      if Balance.(curr_min_balance > zero) then
        (possibly_error, account.timing, `Min_balance curr_min_balance)
      else (possibly_error, Untimed, `Min_balance Balance.zero)

let validate_timing_with_min_balance ~account ~txn_amount ~txn_global_slot =
  let open Or_error.Let_syntax in
  let nsf_error kind =
    Or_error.errorf
      !"For %s account, the requested transaction for amount %{sexp: Amount.t} \
        at global slot %{sexp: Global_slot.t}, the balance %{sexp: Balance.t} \
        is insufficient"
      kind txn_amount txn_global_slot account.Account.Poly.balance
    |> Or_error.tag ~tag:nsf_tag
  in
  let min_balance_error min_balance =
    Or_error.errorf
      !"For timed account, the requested transaction for amount %{sexp: \
        Amount.t} at global slot %{sexp: Global_slot.t}, applying the \
        transaction would put the balance below the calculated minimum balance \
        of %{sexp: Balance.t}"
      txn_amount txn_global_slot min_balance
    |> Or_error.tag ~tag:min_balance_tag
  in
  let possibly_error, timing, (`Min_balance curr_min_balance as min_balance) =
    validate_timing_with_min_balance' ~account ~txn_amount ~txn_global_slot
  in
  match possibly_error with
  | `Insufficient_balance true ->
      nsf_error "timed"
  | `Invalid_timing true ->
      min_balance_error curr_min_balance
  | `Insufficient_balance false ->
      failwith "Broken invariant in validate_timing_with_min_balance'"
  | `Invalid_timing false ->
      return (timing, min_balance)

let validate_timing ~account ~txn_amount ~txn_global_slot =
  let open Result.Let_syntax in
  let%map timing, `Min_balance _ =
    validate_timing_with_min_balance ~account ~txn_amount ~txn_global_slot
  in
  timing

module Make (L : Ledger_intf.S) : S with type ledger := L.t = struct
  open L

  let error s = Or_error.errorf "Ledger.apply_transaction: %s" s

  let error_opt e = Option.value_map ~default:(error e) ~f:Or_error.return

  let get_with_location ledger account_id =
    match location_of_account ledger account_id with
    | Some location -> (
        match get ledger location with
        | Some account ->
            Ok (`Existing location, account)
        | None ->
            failwith "Ledger location with no account" )
    | None ->
        Ok (`New, Account.create account_id Balance.zero)

  let set_with_location ledger location account =
    match location with
    | `Existing location ->
        Ok (set ledger location account)
    | `New ->
        create_new_account ledger (Account.identifier account) account

  let add_amount balance amount =
    error_opt "overflow" (Balance.add_amount balance amount)

  let sub_amount balance amount =
    error_opt "insufficient funds" (Balance.sub_amount balance amount)

  let sub_account_creation_fee
      ~(constraint_constants : Genesis_constants.Constraint_constants.t) action
      amount =
    let fee = constraint_constants.account_creation_fee in
    if Ledger_intf.equal_account_state action `Added then
      error_opt
        (sprintf
           !"Error subtracting account creation fee %{sexp: Currency.Fee.t}; \
             transaction amount %{sexp: Currency.Amount.t} insufficient"
           fee amount )
        Amount.(sub amount (of_fee fee))
    else Ok amount

  let check b = ksprintf (fun s -> if b then Ok () else Or_error.error_string s)

  let validate_nonces txn_nonce account_nonce =
    check
      (Account.Nonce.equal account_nonce txn_nonce)
      !"Nonce in account %{sexp: Account.Nonce.t} different from nonce in \
        transaction %{sexp: Account.Nonce.t}"
      account_nonce txn_nonce

  let validate_time ~valid_until ~current_global_slot =
    check
      Global_slot.(current_global_slot <= valid_until)
      !"Current global slot %{sexp: Global_slot.t} greater than transaction \
        expiry slot %{sexp: Global_slot.t}"
      current_global_slot valid_until

  module Transaction_applied = struct
    include Transaction_applied

    let transaction : t -> Transaction.t With_status.t =
     fun { varying; _ } ->
      match varying with
      | Command (Signed_command uc) ->
          With_status.map uc.common.user_command ~f:(fun cmd ->
              Transaction.Command (User_command.Signed_command cmd) )
      | Command (Zkapp_command s) ->
          With_status.map s.command ~f:(fun c ->
              Transaction.Command (User_command.Zkapp_command c) )
      | Fee_transfer f ->
          With_status.map f.fee_transfer ~f:(fun f ->
              Transaction.Fee_transfer f )
      | Coinbase c ->
          With_status.map c.coinbase ~f:(fun c -> Transaction.Coinbase c)

    let transaction_status : t -> Transaction_status.t =
     fun { varying; _ } ->
      match varying with
      | Command
          (Signed_command { common = { user_command = { status; _ }; _ }; _ })
        ->
          status
      | Command (Zkapp_command c) ->
          c.command.status
      | Fee_transfer f ->
          f.fee_transfer.status
      | Coinbase c ->
          c.coinbase.status
  end

  let get_new_accounts action pk =
    if Ledger_intf.equal_account_state action `Added then [ pk ] else []

  let has_locked_tokens ~global_slot ~account_id ledger =
    let open Or_error.Let_syntax in
    let%map _, account = get_with_location ledger account_id in
    Account.has_locked_tokens ~global_slot account

  let failure (e : Transaction_status.Failure.t) = e

  let incr_balance (acct : Account.t) amt =
    match add_amount acct.balance amt with
    | Ok balance ->
        Ok { acct with balance }
    | Error _ ->
        Result.fail (failure Overflow)

  (* Helper function for [apply_user_command_unchecked] *)
  let pay_fee' ~command ~nonce ~fee_payer ~fee ~ledger ~current_global_slot =
    let open Or_error.Let_syntax in
    (* Fee-payer information *)
    let%bind location, account = get_with_location ledger fee_payer in
    let%bind () =
      match location with
      | `Existing _ ->
          return ()
      | `New ->
          Or_error.errorf "The fee-payer account does not exist"
    in
    let fee = Amount.of_fee fee in
    let%bind balance = sub_amount account.balance fee in
    let%bind () = validate_nonces nonce account.nonce in
    let%map timing =
      validate_timing ~txn_amount:fee ~txn_global_slot:current_global_slot
        ~account
    in
    ( location
    , { account with
        balance
      ; nonce = Account.Nonce.succ account.nonce
      ; receipt_chain_hash =
          Receipt.Chain_hash.cons_signed_command_payload command
            account.receipt_chain_hash
      ; timing
      } )

  (* Helper function for [apply_user_command_unchecked] *)
  let pay_fee ~user_command ~signer_pk ~ledger ~current_global_slot =
    let open Or_error.Let_syntax in
    (* Fee-payer information *)
    let nonce = Signed_command.nonce user_command in
    let fee_payer = Signed_command.fee_payer user_command in
    let%bind () =
      let fee_token = Signed_command.fee_token user_command in
      let%bind () =
        (* TODO: Enable multi-sig. *)
        if
          Public_key.Compressed.equal
            (Account_id.public_key fee_payer)
            signer_pk
        then return ()
        else
          Or_error.errorf
            "Cannot pay fees from a public key that did not sign the \
             transaction"
      in
      let%map () =
        (* TODO: Remove this check and update the transaction snark once we have
           an exchange rate mechanism. See issue #4447.
        *)
        if Token_id.equal fee_token Token_id.default then return ()
        else
          Or_error.errorf
            "Cannot create transactions with fee_token different from the \
             default"
      in
      ()
    in
    let%map loc, account' =
      pay_fee' ~command:(Signed_command_payload user_command.payload) ~nonce
        ~fee_payer
        ~fee:(Signed_command.fee user_command)
        ~ledger ~current_global_slot
    in
    (loc, account')

  (* someday: It would probably be better if we didn't modify the receipt chain hash
     in the case that the sender is equal to the receiver, but it complicates the SNARK, so
     we don't for now. *)
  let apply_user_command_unchecked
      ~(constraint_constants : Genesis_constants.Constraint_constants.t)
      ~txn_global_slot ledger
      ({ payload; signer; signature = _ } as user_command : Signed_command.t) =
    let open Or_error.Let_syntax in
    let signer_pk = Public_key.compress signer in
    let current_global_slot = txn_global_slot in
    let%bind () =
      validate_time
        ~valid_until:(Signed_command.valid_until user_command)
        ~current_global_slot
    in
    (* Fee-payer information *)
    let fee_payer = Signed_command.fee_payer user_command in
    let%bind fee_payer_location, fee_payer_account =
      pay_fee ~user_command ~signer_pk ~ledger ~current_global_slot
    in
    let%bind () =
      if Account.has_permission ~to_:`Send fee_payer_account then Ok ()
      else
        Or_error.error_string
          Transaction_status.Failure.(describe Update_not_permitted_balance)
    in
    (* Charge the fee. This must happen, whether or not the command itself
       succeeds, to ensure that the network is compensated for processing this
       command.
    *)
    let%bind () =
      set_with_location ledger fee_payer_location fee_payer_account
    in
    let source = Signed_command.source user_command in
    let receiver = Signed_command.receiver user_command in
    let exception Reject of Error.t in
    let ok_or_reject = function Ok x -> x | Error err -> raise (Reject err) in
    let compute_updates () =
      let open Result.Let_syntax in
      (* Compute the necessary changes to apply the command, failing if any of
         the conditions are not met.
      *)
      match payload.body with
      | Stake_delegation _ ->
          let receiver_location, _receiver_account =
            (* Check that receiver account exists. *)
            get_with_location ledger receiver |> ok_or_reject
          in
          let source_location, source_account =
            get_with_location ledger source |> ok_or_reject
          in
          let%bind () =
            if Account.has_permission ~to_:`Set_delegate source_account then
              Ok ()
            else Error Transaction_status.Failure.Update_not_permitted_delegate
          in
          let%bind () =
            match (source_location, receiver_location) with
            | `Existing _, `Existing _ ->
                return ()
            | `New, _ ->
                Result.fail Transaction_status.Failure.Source_not_present
            | _, `New ->
                Result.fail Transaction_status.Failure.Receiver_not_present
          in
          let previous_delegate = source_account.delegate in
          (* Timing is always valid, but we need to record any switch from
             timed to untimed here to stay in sync with the snark.
          *)
          let%map timing =
            validate_timing ~txn_amount:Amount.zero
              ~txn_global_slot:current_global_slot ~account:source_account
            |> Result.map_error ~f:timing_error_to_user_command_status
          in
          let source_account =
            { source_account with
              delegate = Some (Account_id.public_key receiver)
            ; timing
            }
          in
          ( [ (source_location, source_account) ]
          , Transaction_applied.Signed_command_applied.Body.Stake_delegation
              { previous_delegate } )
      | Payment { amount; _ } ->
          let receiver_location, receiver_account =
            get_with_location ledger receiver |> ok_or_reject
          in
          let%bind () =
            if Account.has_permission ~to_:`Receive receiver_account then Ok ()
            else Error Transaction_status.Failure.Update_not_permitted_balance
          in
          let%bind source_location, source_account =
            let ret =
              if Account_id.equal source receiver then
                (*just check if the timing needs updating*)
                let%bind location, account =
                  match receiver_location with
                  | `Existing _ ->
                      return (receiver_location, receiver_account)
                  | `New ->
                      Result.fail Transaction_status.Failure.Source_not_present
                in
                let%map timing =
                  validate_timing ~txn_amount:amount
                    ~txn_global_slot:current_global_slot ~account
                  |> Result.map_error ~f:timing_error_to_user_command_status
                in
                (location, { account with timing })
              else
                let location, account =
                  get_with_location ledger source |> ok_or_reject
                in
                let%bind () =
                  match location with
                  | `Existing _ ->
                      return ()
                  | `New ->
                      Result.fail Transaction_status.Failure.Source_not_present
                in
                let%bind timing =
                  validate_timing ~txn_amount:amount
                    ~txn_global_slot:current_global_slot ~account
                  |> Result.map_error ~f:timing_error_to_user_command_status
                in
                let%map balance =
                  Result.map_error (sub_amount account.balance amount)
                    ~f:(fun _ ->
                      Transaction_status.Failure.Source_insufficient_balance )
                in
                (location, { account with timing; balance })
            in
            if Account_id.equal fee_payer source then
              (* Don't process transactions with insufficient balance from the
                 fee-payer.
              *)
              match ret with
              | Ok x ->
                  Ok x
              | Error failure ->
                  raise
                    (Reject
                       (Error.createf "%s"
                          (Transaction_status.Failure.describe failure) ) )
            else ret
          in
          let%bind () =
            if Account.has_permission ~to_:`Send source_account then Ok ()
            else Error Transaction_status.Failure.Update_not_permitted_balance
          in
          (* Charge the account creation fee. *)
          let%bind receiver_amount =
            match receiver_location with
            | `Existing _ ->
                return amount
            | `New ->
                (* Subtract the creation fee from the transaction amount. *)
                sub_account_creation_fee ~constraint_constants `Added amount
                |> Result.map_error ~f:(fun _ ->
                       Transaction_status.Failure
                       .Amount_insufficient_to_create_account )
          in
          let%map receiver_account =
            incr_balance receiver_account receiver_amount
          in
          let new_accounts =
            match receiver_location with
            | `Existing _ ->
                []
            | `New ->
                [ receiver ]
          in
          ( [ (receiver_location, receiver_account)
            ; (source_location, source_account)
            ]
          , Transaction_applied.Signed_command_applied.Body.Payment
              { new_accounts } )
    in
    match compute_updates () with
    | Ok (located_accounts, applied_body) ->
        (* Update the ledger. *)
        let%bind () =
          List.fold located_accounts ~init:(Ok ())
            ~f:(fun acc (location, account) ->
              let%bind () = acc in
              set_with_location ledger location account )
        in
        let applied_common : Transaction_applied.Signed_command_applied.Common.t
            =
          { user_command = { data = user_command; status = Applied } }
        in
        return
          ( { common = applied_common; body = applied_body }
            : Transaction_applied.Signed_command_applied.t )
    | Error failure ->
        (* Do not update the ledger. Except for the fee payer which is already updated *)
        let applied_common : Transaction_applied.Signed_command_applied.Common.t
            =
          { user_command =
              { data = user_command
              ; status =
                  Failed
                    (Transaction_status.Failure.Collection.of_single_failure
                       failure )
              }
          }
        in
        return
          ( { common = applied_common; body = Failed }
            : Transaction_applied.Signed_command_applied.t )
    | exception Reject err ->
        (* TODO: These transactions should never reach this stage, this error
           should be fatal.
        *)
        Error err

  let apply_user_command ~constraint_constants ~txn_global_slot ledger
      (user_command : Signed_command.With_valid_signature.t) =
    apply_user_command_unchecked ~constraint_constants ~txn_global_slot ledger
      (Signed_command.forget_check user_command)

  module Global_state = struct
    type t =
      { ledger : L.t
      ; fee_excess : Amount.Signed.t
      ; supply_increase : Amount.Signed.t
      ; protocol_state : Zkapp_precondition.Protocol_state.View.t
      }

    let ledger { ledger; _ } = L.create_masked ledger

    let set_ledger ~should_update t ledger =
      if should_update then L.apply_mask t.ledger ~masked:ledger ;
      t

    let fee_excess { fee_excess; _ } = fee_excess

    let set_fee_excess t fee_excess = { t with fee_excess }

    let supply_increase { supply_increase; _ } = supply_increase

    let set_supply_increase t supply_increase = { t with supply_increase }

    let global_slot_since_genesis { protocol_state; _ } =
      protocol_state.global_slot_since_genesis
  end

  module Inputs = struct
    let with_label ~label:_ f = f ()

    let value_if b ~then_ ~else_ = if b then then_ else else_

    module Global_state = Global_state

    module Field = struct
      type t = Snark_params.Tick.Field.t

      let if_ = value_if
    end

    module Bool = struct
      type t = bool

      module Assert = struct
        let is_true ~pos b =
          try assert b
          with Assert_failure _ ->
            let file, line, col, _ecol = pos in
            raise (Assert_failure (file, line, col))

        let any ~pos bs = List.exists ~f:Fn.id bs |> is_true ~pos
      end

      let if_ = value_if

      let true_ = true

      let false_ = false

      let equal = Bool.equal

      let not = not

      let ( ||| ) = ( || )

      let ( &&& ) = ( && )

      let display b ~label = sprintf "%s: %b" label b

      let all = List.for_all ~f:Fn.id

      type failure_status = Transaction_status.Failure.t option

      type failure_status_tbl = Transaction_status.Failure.Collection.t

      let is_empty t = List.join t |> List.is_empty

      let assert_with_failure_status_tbl ~pos b failure_status_tbl =
        let file, line, col, ecol = pos in
        if (not b) && not (is_empty failure_status_tbl) then
          (* Raise a more useful error message if we have a failure
             description. *)
          let failure_msg =
            Yojson.Safe.to_string
            @@ Transaction_status.Failure.Collection.Display.to_yojson
            @@ Transaction_status.Failure.Collection.to_display
                 failure_status_tbl
          in
          Error.raise @@ Error.of_string
          @@ sprintf "File %S, line %d, characters %d-%d: %s" file line col ecol
               failure_msg
        else
          try assert b
          with Assert_failure _ -> raise (Assert_failure (file, line, col))
    end

    module Account_id = struct
      include Account_id

      let if_ = value_if
    end

    module Ledger = struct
      type t = L.t

      let if_ = value_if

      let empty = L.empty

      type inclusion_proof = [ `Existing of location | `New ]

      let get_account p l =
        let loc, acct =
          Or_error.ok_exn (get_with_location l (Account_update.account_id p))
        in
        (acct, loc)

      let set_account l (a, loc) =
        Or_error.ok_exn (set_with_location l loc a) ;
        l

      let check_inclusion _ledger (_account, _loc) = ()

      let check_account public_key token_id
          ((account, loc) : Account.t * inclusion_proof) =
        assert (Public_key.Compressed.equal public_key account.public_key) ;
        assert (Token_id.equal token_id account.token_id) ;
        match loc with `Existing _ -> `Is_new false | `New -> `Is_new true
    end

    module Transaction_commitment = struct
      type t = Field.t

      let empty = Zkapp_command.Transaction_commitment.empty

      let commitment ~account_updates =
        let account_updates_hash =
          Mina_base.Zkapp_command.Call_forest.hash account_updates
        in
        Zkapp_command.Transaction_commitment.create ~account_updates_hash

      let full_commitment ~account_update ~memo_hash ~commitment =
        (* when called from Zkapp_command_logic.apply, the account_update is the fee payer *)
        let fee_payer_hash =
          Zkapp_command.Digest.Account_update.create account_update
        in
        Zkapp_command.Transaction_commitment.create_complete commitment
          ~memo_hash ~fee_payer_hash

      let if_ = value_if
    end

    module Index = struct
      type t = Mina_numbers.Index.t

      let zero, succ = Mina_numbers.Index.(zero, succ)

      let if_ = value_if
    end

    module Public_key = struct
      type t = Public_key.Compressed.t

      let if_ = value_if
    end

    module Controller = struct
      type t = Permissions.Auth_required.t

      let if_ = value_if

      let check ~proof_verifies ~signature_verifies perm =
        (* Invariant: We either have a proof, a signature, or neither. *)
        assert (not (proof_verifies && signature_verifies)) ;
        let tag =
          if proof_verifies then Control.Tag.Proof
          else if signature_verifies then Control.Tag.Signature
          else Control.Tag.None_given
        in
        Permissions.Auth_required.check perm tag
    end

    module Global_slot = struct
      include Mina_numbers.Global_slot

      let if_ = value_if
    end

    module Nonce = struct
      type t = Account.Nonce.t

      let if_ = value_if

      let succ = Account.Nonce.succ
    end

    module Receipt_chain_hash = struct
      type t = Receipt.Chain_hash.t

      module Elt = struct
        type t = Receipt.Zkapp_command_elt.t

        let of_transaction_commitment tc =
          Receipt.Zkapp_command_elt.Zkapp_command_commitment tc
      end

      let cons_zkapp_command_commitment =
        Receipt.Chain_hash.cons_zkapp_command_commitment

      let if_ = value_if
    end

    module State_hash = struct
      include State_hash

      let if_ = value_if
    end

    module Timing = struct
      type t = Account_update.Update.Timing_info.t option

      let if_ = value_if

      let vesting_period (t : t) =
        match t with
        | Some t ->
            t.vesting_period
        | None ->
            (Account_timing.to_record Untimed).vesting_period
    end

    module Balance = struct
      include Balance

      let if_ = value_if
    end

    module Verification_key = struct
      type t = (Side_loaded_verification_key.t, Field.t) With_hash.t option

      let if_ = value_if
    end

    module Sequence_events = struct
      type t = Zkapp_account.Sequence_events.t

      let is_empty = List.is_empty

      let push_events = Account_update.Sequence_events.push_events
    end

    module Zkapp_uri = struct
      type t = string

      let if_ = value_if
    end

    module Token_symbol = struct
      type t = Account.Token_symbol.t

      let if_ = value_if
    end

    module Account = struct
      include Account

      module Permissions = struct
        let edit_state : t -> Controller.t = fun a -> a.permissions.edit_state

        let send : t -> Controller.t = fun a -> a.permissions.send

        let receive : t -> Controller.t = fun a -> a.permissions.receive

        let set_delegate : t -> Controller.t =
         fun a -> a.permissions.set_delegate

        let set_permissions : t -> Controller.t =
         fun a -> a.permissions.set_permissions

        let set_verification_key : t -> Controller.t =
         fun a -> a.permissions.set_verification_key

        let set_zkapp_uri : t -> Controller.t =
         fun a -> a.permissions.set_zkapp_uri

        let edit_sequence_state : t -> Controller.t =
         fun a -> a.permissions.edit_sequence_state

        let set_token_symbol : t -> Controller.t =
         fun a -> a.permissions.set_token_symbol

        let increment_nonce : t -> Controller.t =
         fun a -> a.permissions.increment_nonce

        let set_voting_for : t -> Controller.t =
         fun a -> a.permissions.set_voting_for

        type t = Permissions.t

        let if_ = value_if
      end

      type timing = Account_update.Update.Timing_info.t option

      let timing (a : t) : timing =
        Account_update.Update.Timing_info.of_account_timing a.timing

      let set_timing (a : t) (timing : timing) : t =
        { a with
          timing =
            Option.value_map ~default:Account_timing.Untimed
              ~f:Account_update.Update.Timing_info.to_account_timing timing
        }

      let is_timed (a : t) =
        match a.timing with Account_timing.Untimed -> false | _ -> true

      let set_token_id (a : t) (id : Token_id.t) : t = { a with token_id = id }

      let balance (a : t) : Balance.t = a.balance

      let set_balance (balance : Balance.t) (a : t) : t = { a with balance }

      let check_timing ~txn_global_slot account =
        let invalid_timing, timing, _ =
          validate_timing_with_min_balance' ~txn_amount:Amount.zero
            ~txn_global_slot ~account
        in
        ( invalid_timing
        , Account_update.Update.Timing_info.of_account_timing timing )

      let receipt_chain_hash (a : t) : Receipt.Chain_hash.t =
        a.receipt_chain_hash

      let set_receipt_chain_hash (a : t) hash =
        { a with receipt_chain_hash = hash }

      let make_zkapp (a : t) =
        let zkapp =
          match a.zkapp with
          | None ->
              Some Zkapp_account.default
          | Some _ as zkapp ->
              zkapp
        in
        { a with zkapp }

      let unmake_zkapp (a : t) : t =
        let zkapp =
          match a.zkapp with
          | None ->
              None
          | Some zkapp ->
              if Zkapp_account.(equal default zkapp) then None else Some zkapp
        in
        { a with zkapp }

      let get_zkapp (a : t) = Option.value_exn a.zkapp

      let set_zkapp (a : t) ~f : t = { a with zkapp = Option.map a.zkapp ~f }

      let proved_state (a : t) = (get_zkapp a).proved_state

      let set_proved_state proved_state (a : t) =
        set_zkapp a ~f:(fun zkapp -> { zkapp with proved_state })

      let app_state (a : t) = (get_zkapp a).app_state

      let set_app_state app_state (a : t) =
        set_zkapp a ~f:(fun zkapp -> { zkapp with app_state })

      let register_verification_key (_ : t) = ()

      let verification_key (a : t) = (get_zkapp a).verification_key

      let set_verification_key verification_key (a : t) =
        set_zkapp a ~f:(fun zkapp -> { zkapp with verification_key })

      let last_sequence_slot (a : t) = (get_zkapp a).last_sequence_slot

      let set_last_sequence_slot last_sequence_slot (a : t) =
        set_zkapp a ~f:(fun zkapp -> { zkapp with last_sequence_slot })

      let sequence_state (a : t) = (get_zkapp a).sequence_state

      let set_sequence_state sequence_state (a : t) =
        set_zkapp a ~f:(fun zkapp -> { zkapp with sequence_state })

      let zkapp_uri (a : t) =
        Option.value_map a.zkapp ~default:"" ~f:(fun zkapp -> zkapp.zkapp_uri)

      let set_zkapp_uri zkapp_uri (a : t) : t =
        { a with
          zkapp = Option.map a.zkapp ~f:(fun zkapp -> { zkapp with zkapp_uri })
        }

      let token_symbol (a : t) = a.token_symbol

      let set_token_symbol token_symbol (a : t) = { a with token_symbol }

      let public_key (a : t) = a.public_key

      let set_public_key public_key (a : t) = { a with public_key }

      let delegate (a : t) = Account.delegate_opt a.delegate

      let set_delegate delegate (a : t) =
        let delegate =
          if Signature_lib.Public_key.Compressed.(equal empty) delegate then
            None
          else Some delegate
        in
        { a with delegate }

      let nonce (a : t) = a.nonce

      let set_nonce nonce (a : t) = { a with nonce }

      let voting_for (a : t) = a.voting_for

      let set_voting_for voting_for (a : t) = { a with voting_for }

      let permissions (a : t) = a.permissions

      let set_permissions permissions (a : t) = { a with permissions }
    end

    module Amount = struct
      open Currency.Amount

      type unsigned = t

      type t = unsigned

      let if_ = value_if

      module Signed = struct
        include Signed

        let if_ = value_if

        let is_pos (t : t) = Sgn.equal t.sgn Pos
      end

      let zero = zero

      let equal = equal

      let add_flagged = add_flagged

      let add_signed_flagged (x1 : t) (x2 : Signed.t) : t * [ `Overflow of bool ]
          =
        let y, `Overflow b = Signed.(add_flagged (of_unsigned x1) x2) in
        match y.sgn with
        | Pos ->
            (y.magnitude, `Overflow b)
        | Neg ->
            (* We want to capture the accurate value so that this will match
               with the values in the snarked logic.
            *)
            let magnitude =
              Amount.to_uint64 y.magnitude
              |> Unsigned.UInt64.(mul (sub zero one))
              |> Amount.of_uint64
            in
            (magnitude, `Overflow true)

      let of_constant_fee = of_fee
    end

    module Token_id = struct
      include Token_id

      let if_ = value_if
    end

    module Protocol_state_precondition = struct
      include Zkapp_precondition.Protocol_state
    end

    module Account_update = struct
      include Account_update

      module Account_precondition = struct
        include Account_update.Account_precondition

        let nonce (t : Account_update.t) = nonce t.body.preconditions.account
      end

      type 'a or_ignore = 'a Zkapp_basic.Or_ignore.t

      type call_forest = Zkapp_call_forest.t

      type transaction_commitment = Transaction_commitment.t

      let caller (p : t) = p.body.caller

      let check_authorization ~commitment:_ ~calls:_ (account_update : t) =
        (* The transaction's validity should already have been checked before
           this point.
        *)
        match account_update.authorization with
        | Signature _ ->
            (`Proof_verifies false, `Signature_verifies true)
        | Proof _ ->
            (`Proof_verifies true, `Signature_verifies false)
        | None_given ->
            (`Proof_verifies false, `Signature_verifies false)

      let is_proved (account_update : t) =
        match account_update.body.authorization_kind with
        | Proof ->
            true
        | Signature | None_given ->
            false

      let is_signed (account_update : t) =
        match account_update.body.authorization_kind with
        | Signature ->
            true
        | Proof | None_given ->
            false

      module Update = struct
        open Zkapp_basic

        type 'a set_or_keep = 'a Zkapp_basic.Set_or_keep.t

        let timing (account_update : t) : Account.timing set_or_keep =
          Set_or_keep.map ~f:Option.some account_update.body.update.timing

        let app_state (account_update : t) =
          account_update.body.update.app_state

        let verification_key (account_update : t) =
          Zkapp_basic.Set_or_keep.map ~f:Option.some
            account_update.body.update.verification_key

        let sequence_events (account_update : t) =
          account_update.body.sequence_events

        let zkapp_uri (account_update : t) =
          account_update.body.update.zkapp_uri

        let token_symbol (account_update : t) =
          account_update.body.update.token_symbol

        let delegate (account_update : t) = account_update.body.update.delegate

        let voting_for (account_update : t) =
          account_update.body.update.voting_for

        let permissions (account_update : t) =
          account_update.body.update.permissions
      end
    end

    module Set_or_keep = struct
      include Zkapp_basic.Set_or_keep

      let set_or_keep ~if_:_ t x = set_or_keep t x
    end

    module Opt = struct
      type 'a t = 'a option

      let is_some = Option.is_some

      let map = Option.map

      let or_default ~if_ x ~default =
        if_ (is_some x) ~then_:(Option.value ~default x) ~else_:default

      let or_exn x = Option.value_exn x
    end

    module Stack (Elt : sig
      type t
    end) =
    struct
      type t = Elt.t list

      let if_ = value_if

      let empty () = []

      let is_empty = List.is_empty

      let pop_exn : t -> Elt.t * t = function
        | [] ->
            failwith "pop_exn"
        | x :: xs ->
            (x, xs)

      let pop : t -> (Elt.t * t) option = function
        | x :: xs ->
            Some (x, xs)
        | _ ->
            None

      let push x ~onto : t = x :: onto
    end

    module Call_forest = Zkapp_call_forest

    module Stack_frame = struct
      include Stack_frame

      type t = value

      let if_ = Zkapp_command.value_if

      let make = Stack_frame.make
    end

    module Call_stack = Stack (Stack_frame)

    module Local_state = struct
      type t =
        ( Stack_frame.t
        , Call_stack.t
        , Token_id.t
        , Amount.Signed.t
        , Ledger.t
        , Bool.t
        , Transaction_commitment.t
        , Index.t
        , Bool.failure_status_tbl )
        Zkapp_command_logic.Local_state.t

      let add_check (t : t) failure b =
        let failure_status_tbl =
          match t.failure_status_tbl with
          | hd :: tl when not b ->
              (failure :: hd) :: tl
          | old_failure_status_tbl ->
              old_failure_status_tbl
        in
        { t with failure_status_tbl; success = t.success && b }

      let update_failure_status_tbl (t : t) failure_status b =
        match failure_status with
        | None ->
            { t with success = t.success && b }
        | Some failure ->
            add_check t failure b

      let add_new_failure_status_bucket (t : t) =
        { t with failure_status_tbl = [] :: t.failure_status_tbl }
    end

    module Nonce_precondition = struct
      let is_constant =
        Zkapp_precondition.Numeric.is_constant
          Zkapp_precondition.Numeric.Tc.nonce
    end
  end

  module Env = struct
    open Inputs

    type t =
      < account_update : Account_update.t
      ; zkapp_command : Zkapp_command.t
      ; account : Account.t
      ; ledger : Ledger.t
      ; amount : Amount.t
      ; signed_amount : Amount.Signed.t
      ; bool : Bool.t
      ; token_id : Token_id.t
      ; global_state : Global_state.t
      ; inclusion_proof : [ `Existing of location | `New ]
      ; local_state :
          ( Stack_frame.t
          , Call_stack.t
          , Token_id.t
          , Amount.Signed.t
          , L.t
          , bool
          , Transaction_commitment.t
          , Index.t
          , Transaction_status.Failure.Collection.t )
          Zkapp_command_logic.Local_state.t
      ; protocol_state_precondition : Zkapp_precondition.Protocol_state.t
      ; transaction_commitment : Transaction_commitment.t
      ; full_transaction_commitment : Transaction_commitment.t
      ; field : Snark_params.Tick.Field.t
      ; failure : Transaction_status.Failure.t option >

    let perform ~constraint_constants:_ (type r)
        (eff : (r, t) Zkapp_command_logic.Eff.t) : r =
      match eff with
      | Check_protocol_state_precondition (pred, global_state) -> (
          Zkapp_precondition.Protocol_state.check pred
            global_state.protocol_state
          |> fun or_err -> match or_err with Ok () -> true | Error _ -> false )
      | Check_account_precondition
          (account_update, account, new_account, local_state) -> (
          match account_update.body.preconditions.account with
          | Accept ->
              local_state
          | Nonce n ->
              let nonce_matches = Account.Nonce.equal account.nonce n in
              Inputs.Local_state.add_check local_state
                Account_nonce_precondition_unsatisfied nonce_matches
          | Full precondition_account ->
              let local_state = ref local_state in
              let check failure b =
                local_state :=
                  Inputs.Local_state.add_check !local_state failure b
              in
              Zkapp_precondition.Account.check ~new_account ~check
                precondition_account account ;
              !local_state )
      | Init_account { account_update = _; account = a } ->
          a
  end

  module M = Zkapp_command_logic.Make (Inputs)

  let update_sequence_state sequence_state sequence_events ~txn_global_slot
      ~last_sequence_slot =
    let sequence_state', last_sequence_slot' =
      M.update_sequence_state sequence_state sequence_events ~txn_global_slot
        ~last_sequence_slot
    in
    (sequence_state', last_sequence_slot')

  let apply_zkapp_command_unchecked_aux (type user_acc)
      ~(constraint_constants : Genesis_constants.Constraint_constants.t)
      ~(state_view : Zkapp_precondition.Protocol_state.View.t)
      ~(init : user_acc) ~(f : user_acc -> _ -> user_acc)
      ?(fee_excess = Amount.Signed.zero) ?(supply_increase = Amount.Signed.zero)
      (ledger : L.t) (c : Zkapp_command.t) :
      (Transaction_applied.Zkapp_command_applied.t * user_acc) Or_error.t =
    let open Or_error.Let_syntax in
    let original_account_states =
      List.map (Zkapp_command.accounts_referenced c) ~f:(fun id ->
          ( id
          , Option.Let_syntax.(
              let%bind loc = L.location_of_account ledger id in
              let%map a = L.get ledger loc in
              (loc, a)) ) )
    in
    let perform eff = Env.perform ~constraint_constants eff in
    let rec step_all user_acc
        ( (g_state : Inputs.Global_state.t)
        , (l_state : _ Zkapp_command_logic.Local_state.t) ) :
        (user_acc * Transaction_status.Failure.Collection.t) Or_error.t =
      if List.is_empty l_state.stack_frame.Stack_frame.calls then
        Ok (user_acc, l_state.failure_status_tbl)
      else
        let%bind states =
          Or_error.try_with (fun () ->
              M.step ~constraint_constants { perform } (g_state, l_state) )
        in
        step_all (f user_acc states) states
    in
    let initial_state :
        Inputs.Global_state.t * _ Zkapp_command_logic.Local_state.t =
      ( { protocol_state = state_view; ledger; fee_excess; supply_increase }
      , { stack_frame =
            ({ calls = []
             ; caller = Token_id.default
             ; caller_caller = Token_id.default
             } : Inputs.Stack_frame.t)
        ; call_stack = []
        ; transaction_commitment = Inputs.Transaction_commitment.empty
        ; full_transaction_commitment = Inputs.Transaction_commitment.empty
        ; token_id = Token_id.default
        ; excess = Currency.Amount.(Signed.of_unsigned zero)
        ; supply_increase = Currency.Amount.(Signed.of_unsigned zero)
        ; ledger
        ; success = true
        ; account_update_index = Inputs.Index.zero
        ; failure_status_tbl = []
        } )
    in
    let user_acc = f init initial_state in
    let%bind (start : Inputs.Global_state.t * _) =
      let zkapp_command = Zkapp_command.zkapp_command c in
      Or_error.try_with (fun () ->
          M.start ~constraint_constants
            { zkapp_command; memo_hash = Signed_command_memo.hash c.memo }
            { perform } initial_state )
    in
    let account_states_after_fee_payer =
      List.map (Zkapp_command.accounts_referenced c) ~f:(fun id ->
          ( id
          , Option.Let_syntax.(
              let%bind loc = L.location_of_account ledger id in
              let%map a = L.get ledger loc in
              (loc, a)) ) )
    in
    let accounts () =
      List.map original_account_states
        ~f:(Tuple2.map_snd ~f:(Option.map ~f:snd))
    in
    match step_all (f user_acc start) start with
    | Error e ->
        Error e
    | Ok (s, reversed_failure_status_tbl) ->
        let failure_status_tbl = List.rev reversed_failure_status_tbl in
        let account_ids_originally_not_in_ledger =
          List.filter_map original_account_states
            ~f:(fun (acct_id, loc_and_acct) ->
              if Option.is_none loc_and_acct then Some acct_id else None )
        in
        let successfully_applied =
          Transaction_status.Failure.Collection.is_empty failure_status_tbl
        in
        (* if the zkapp command fails in at least 1 account update,
           then all the account updates would be cancelled except
           the fee payer one
        *)
        let failure_status_tbl =
          if successfully_applied then failure_status_tbl
          else
            List.mapi failure_status_tbl ~f:(fun idx fs ->
                if idx > 0 && List.is_empty fs then
                  [ Transaction_status.Failure.Cancelled ]
                else fs )
        in
        (* accounts not originally in ledger, now present in ledger *)
        let new_accounts =
          List.filter account_ids_originally_not_in_ledger ~f:(fun acct_id ->
              Option.is_some @@ L.location_of_account ledger acct_id )
        in
        let valid_result =
          Ok
            ( { Transaction_applied.Zkapp_command_applied.accounts = accounts ()
              ; command =
                  { With_status.data = c
                  ; status =
                      ( if successfully_applied then Applied
                      else Failed failure_status_tbl )
                  }
              ; new_accounts
              }
            , s )
        in
        if successfully_applied then valid_result
        else
          let other_account_update_accounts_unchanged =
            List.fold_until account_states_after_fee_payer ~init:true
              ~f:(fun acc (_, loc_opt) ->
                match
                  let open Option.Let_syntax in
                  let%bind loc, a = loc_opt in
                  let%bind a' = L.get ledger loc in
                  Option.some_if (not (Account.equal a a')) ()
                with
                | None ->
                    Continue acc
                | Some _ ->
                    Stop false )
              ~finish:Fn.id
          in
          (* Other zkapp_command failed, therefore, updates in those should not get applied *)
          if
            List.is_empty new_accounts
            && other_account_update_accounts_unchanged
          then valid_result
          else
            Or_error.error_string
              "Zkapp_command application failed but new accounts created or \
               some of the other account_update updates applied"

  let apply_zkapp_command_unchecked ~constraint_constants ~state_view ledger c =
    apply_zkapp_command_unchecked_aux ~constraint_constants ~state_view ledger c
      ~init:None ~f:(fun _acc (global_state, local_state) ->
        Some (local_state, global_state.fee_excess) )
    |> Result.map ~f:(fun (account_update_applied, state_res) ->
           (account_update_applied, Option.value_exn state_res) )

  let update_timing_when_no_deduction ~txn_global_slot account =
    validate_timing ~txn_amount:Amount.zero ~txn_global_slot ~account

  let has_permission_to_receive ~ledger receiver_account_id :
      Account.t
      * Ledger_intf.account_state
      * [> `Has_permission_to_receive of bool ] =
    let init_account = Account.initialize receiver_account_id in
    match location_of_account ledger receiver_account_id with
    | None ->
        (* new account, check that default permissions allow receiving *)
        ( init_account
        , `Added
        , `Has_permission_to_receive
            (Account.has_permission ~to_:`Receive init_account) )
    | Some loc -> (
        match get ledger loc with
        | None ->
            failwith "Ledger location with no account"
        | Some receiver_account ->
            ( receiver_account
            , `Existed
            , `Has_permission_to_receive
                (Account.has_permission ~to_:`Receive receiver_account) ) )

  let no_failure = []

  let update_failed =
    [ Transaction_status.Failure.Update_not_permitted_balance ]

  let empty = Transaction_status.Failure.Collection.empty

  let single_failure =
    Transaction_status.Failure.Collection.of_single_failure
      Update_not_permitted_balance

  let append_entry f (s : Transaction_status.Failure.Collection.t) :
      Transaction_status.Failure.Collection.t =
    match s with [] -> [ f ] | h :: t -> h :: f :: t

  (*Structure of the failure status:
     I. Only one fee transfer in the transaction (`One) and it fails:
        [[failure]]
     II. Two fee transfers in the transaction (`Two)-
      Both fee transfers fail:
        [[failure-of-first-fee-transfer]; [failure-of-second-fee-transfer]]
      First succeeds and second one fails:
        [[];[failure-of-second-fee-transfer]]
      First fails and second succeeds:
        [[failure-of-first-fee-transfer];[]]
  *)
  let process_fee_transfer t (transfer : Fee_transfer.t) ~modify_balance
      ~modify_timing =
    let open Or_error.Let_syntax in
    (* TODO(#4555): Allow token_id to vary from default. *)
    let%bind () =
      if
        List.for_all
          ~f:Token_id.(equal default)
          (One_or_two.to_list (Fee_transfer.fee_tokens transfer))
      then return ()
      else Or_error.errorf "Cannot pay fees in non-default tokens."
    in
    match Fee_transfer.to_singles transfer with
    | `One ft ->
        let account_id = Fee_transfer.Single.receiver ft in
        let a, action, `Has_permission_to_receive can_receive =
          has_permission_to_receive ~ledger:t account_id
        in
        let%bind timing = modify_timing a in
        let%bind balance = modify_balance action account_id a.balance ft.fee in
        if can_receive then (
          let%map _action, a, loc = get_or_create t account_id in
          let new_accounts = get_new_accounts action account_id in
          set t loc { a with balance; timing } ;
          (new_accounts, empty, Currency.Amount.zero) )
        else Ok ([], single_failure, Currency.Amount.of_fee ft.fee)
    | `Two (ft1, ft2) ->
        let account_id1 = Fee_transfer.Single.receiver ft1 in
        let a1, action1, `Has_permission_to_receive can_receive1 =
          has_permission_to_receive ~ledger:t account_id1
        in
        let account_id2 = Fee_transfer.Single.receiver ft2 in
        if Account_id.equal account_id1 account_id2 then
          let%bind fee = error_opt "overflow" (Fee.add ft1.fee ft2.fee) in
          let%bind timing = modify_timing a1 in
          let%bind balance =
            modify_balance action1 account_id1 a1.balance fee
          in
          if can_receive1 then (
            let%map _action1, a1, l1 = get_or_create t account_id1 in
            let new_accounts1 = get_new_accounts action1 account_id1 in
            set t l1 { a1 with balance; timing } ;
            (new_accounts1, empty, Currency.Amount.zero) )
          else
            (*failure for each fee transfer single*)
            Ok
              ( []
              , append_entry update_failed single_failure
              , Currency.Amount.of_fee fee )
        else
          let a2, action2, `Has_permission_to_receive can_receive2 =
            has_permission_to_receive ~ledger:t account_id2
          in
          let%bind balance1 =
            modify_balance action1 account_id1 a1.balance ft1.fee
          in
          (*Note: Not updating the timing field of a1 to avoid additional check in transactions snark (check_timing for "receiver"). This is OK because timing rules will not be violated when balance increases and will be checked whenever an amount is deducted from the account. (#5973)*)
          let%bind timing2 = modify_timing a2 in
          let%bind balance2 =
            modify_balance action2 account_id2 a2.balance ft2.fee
          in
          let%bind new_accounts1, failures, burned_tokens1 =
            if can_receive1 then (
              let%map _action1, a1, l1 = get_or_create t account_id1 in
              let new_accounts1 = get_new_accounts action1 account_id1 in
              set t l1 { a1 with balance = balance1 } ;
              ( new_accounts1
              , append_entry no_failure empty
              , Currency.Amount.zero ) )
            else Ok ([], single_failure, Currency.Amount.of_fee ft1.fee)
          in
          let%bind new_accounts2, failures', burned_tokens2 =
            if can_receive2 then (
              let%map _action2, a2, l2 = get_or_create t account_id2 in
              let new_accounts2 = get_new_accounts action2 account_id2 in
              set t l2 { a2 with balance = balance2; timing = timing2 } ;
              ( new_accounts2
              , append_entry no_failure failures
              , Currency.Amount.zero ) )
            else
              Ok
                ( []
                , append_entry update_failed failures
                , Currency.Amount.of_fee ft2.fee )
          in
          let%map burned_tokens =
            error_opt "burned tokens overflow"
              (Currency.Amount.add burned_tokens1 burned_tokens2)
          in
          (new_accounts1 @ new_accounts2, failures', burned_tokens)

  let apply_fee_transfer ~constraint_constants ~txn_global_slot t transfer =
    let open Or_error.Let_syntax in
    let%map new_accounts, failures, burned_tokens =
      process_fee_transfer t transfer
        ~modify_balance:(fun action _ b f ->
          let%bind amount =
            let amount = Amount.of_fee f in
            sub_account_creation_fee ~constraint_constants action amount
          in
          add_amount b amount )
        ~modify_timing:(fun acc ->
          update_timing_when_no_deduction ~txn_global_slot acc )
    in
    let ft_with_status =
      if Transaction_status.Failure.Collection.is_empty failures then
        { With_status.data = transfer; status = Applied }
      else { data = transfer; status = Failed failures }
    in
    Transaction_applied.Fee_transfer_applied.
      { fee_transfer = ft_with_status; new_accounts; burned_tokens }

  (*Structure of the failure status:
     I. No fee transfer and coinbase transfer fails: [[failure]]
     II. With fee transfer-
      Both fee transfer and coinbase fails:
        [[failure-of-fee-transfer]; [failure-of-coinbase]]
      Fee transfer succeeds and coinbase fails:
        [[];[failure-of-coinbase]]
      Fee transfer fails and coinbase succeeds:
        [[failure-of-fee-transfer];[]]
  *)
  let apply_coinbase ~constraint_constants ~txn_global_slot t
      (* TODO: Better system needed for making atomic changes. Could use a monad. *)
        ({ receiver; fee_transfer; amount = coinbase_amount } as cb : Coinbase.t)
      =
    let open Or_error.Let_syntax in
    let%bind ( receiver_reward
             , new_accounts1
             , transferee_update
             , transferee_timing_prev
             , failures1
             , burned_tokens1 ) =
      match fee_transfer with
      | None ->
          return (coinbase_amount, [], None, None, empty, Currency.Amount.zero)
      | Some ({ receiver_pk = transferee; fee } as ft) ->
          assert (not @@ Public_key.Compressed.equal transferee receiver) ;
          let transferee_id = Coinbase.Fee_transfer.receiver ft in
          let fee = Amount.of_fee fee in
          let%bind receiver_reward =
            error_opt "Coinbase fee transfer too large"
              (Amount.sub coinbase_amount fee)
          in
          let transferee_account, action, `Has_permission_to_receive can_receive
              =
            has_permission_to_receive ~ledger:t transferee_id
          in
          let new_accounts = get_new_accounts action transferee_id in
          let%bind timing =
            update_timing_when_no_deduction ~txn_global_slot transferee_account
          in
          let%bind balance =
            let%bind amount =
              sub_account_creation_fee ~constraint_constants action fee
            in
            add_amount transferee_account.balance amount
          in
          if can_receive then
            let%map _action, transferee_account, transferee_location =
              get_or_create t transferee_id
            in
            ( receiver_reward
            , new_accounts
            , Some
                ( transferee_location
                , { transferee_account with balance; timing } )
            , Some transferee_account.timing
            , append_entry no_failure empty
            , Currency.Amount.zero )
          else return (receiver_reward, [], None, None, single_failure, fee)
    in
    let receiver_id = Account_id.create receiver Token_id.default in
    let receiver_account, action2, `Has_permission_to_receive can_receive =
      has_permission_to_receive ~ledger:t receiver_id
    in
    let new_accounts2 = get_new_accounts action2 receiver_id in
    (* Note: Updating coinbase receiver timing only if there is no fee transfer.
       This is so as to not add any extra constraints in transaction snark for checking
       "receiver" timings. This is OK because timing rules will not be violated when
       balance increases and will be checked whenever an amount is deducted from the
       account (#5973)
    *)
    let%bind coinbase_receiver_timing =
      match transferee_timing_prev with
      | None ->
          let%map new_receiver_timing =
            update_timing_when_no_deduction ~txn_global_slot receiver_account
          in
          new_receiver_timing
      | Some _timing ->
          Ok receiver_account.timing
    in
    let%bind receiver_balance =
      let%bind amount =
        sub_account_creation_fee ~constraint_constants action2 receiver_reward
      in
      add_amount receiver_account.balance amount
    in
    let%bind failures, burned_tokens2 =
      if can_receive then (
        let%map _action2, receiver_account, receiver_location =
          get_or_create t receiver_id
        in
        set t receiver_location
          { receiver_account with
            balance = receiver_balance
          ; timing = coinbase_receiver_timing
          } ;
        (append_entry no_failure failures1, Currency.Amount.zero) )
      else return (append_entry update_failed failures1, receiver_reward)
    in
    Option.iter transferee_update ~f:(fun (l, a) -> set t l a) ;
    let%map burned_tokens =
      error_opt "burned tokens overflow"
        (Amount.add burned_tokens1 burned_tokens2)
    in
    let coinbase_with_status =
      if Transaction_status.Failure.Collection.is_empty failures then
        { With_status.data = cb; status = Applied }
      else { With_status.data = cb; status = Failed failures }
    in
    Transaction_applied.Coinbase_applied.
      { coinbase = coinbase_with_status
      ; new_accounts = new_accounts1 @ new_accounts2
      ; burned_tokens
      }

  let apply_transaction ~constraint_constants
      ~(txn_state_view : Zkapp_precondition.Protocol_state.View.t) ledger
      (t : Transaction.t) =
    let previous_hash = merkle_root ledger in
    let txn_global_slot = txn_state_view.global_slot_since_genesis in
    Or_error.map
      ( match t with
      | Command (Signed_command txn) ->
          Or_error.map
            (apply_user_command_unchecked ~constraint_constants ~txn_global_slot
               ledger txn ) ~f:(fun applied ->
              Transaction_applied.Varying.Command (Signed_command applied) )
      | Command (Zkapp_command txn) ->
          Or_error.map
            (apply_zkapp_command_unchecked ~state_view:txn_state_view
               ~constraint_constants ledger txn ) ~f:(fun (applied, _) ->
              Transaction_applied.Varying.Command (Zkapp_command applied) )
      | Fee_transfer t ->
          Or_error.map
            (apply_fee_transfer ~constraint_constants ~txn_global_slot ledger t)
            ~f:(fun applied -> Transaction_applied.Varying.Fee_transfer applied)
      | Coinbase t ->
          Or_error.map
            (apply_coinbase ~constraint_constants ~txn_global_slot ledger t)
            ~f:(fun applied -> Transaction_applied.Varying.Coinbase applied) )
      ~f:(fun varying -> { Transaction_applied.previous_hash; varying })

  module For_tests = struct
    let validate_timing_with_min_balance = validate_timing_with_min_balance

    let validate_timing = validate_timing
  end
end

module For_tests = struct
  open Mina_numbers
  open Currency

  module Account_without_receipt_chain_hash = struct
    type t =
      ( Public_key.Compressed.t
      , Token_id.t
      , Token_permissions.t
      , Account.Token_symbol.t
      , Balance.t
      , Account_nonce.t
      , unit
      , Public_key.Compressed.t option
      , State_hash.t
      , Account_timing.t
      , Permissions.t
      , Zkapp_account.t option )
      Account.Poly.t
    [@@deriving sexp, compare]
  end

  let min_init_balance = Int64.of_string "8000000000"

  let max_init_balance = Int64.of_string "8000000000000"

  let num_accounts = 10

  let num_transactions = 10

  let depth = Int.ceil_log2 (num_accounts + num_transactions)

  module Init_ledger = struct
    type t = (Keypair.t * int64) array [@@deriving sexp]

    let init (type l) (module L : Ledger_intf.S with type t = l)
        (init_ledger : t) (l : L.t) =
      Array.iter init_ledger ~f:(fun (kp, amount) ->
          let _tag, account, loc =
            L.get_or_create l
              (Account_id.create
                 (Public_key.compress kp.public_key)
                 Token_id.default )
            |> Or_error.ok_exn
          in
          L.set l loc
            { account with
              balance =
                Currency.Balance.of_uint64 (Unsigned.UInt64.of_int64 amount)
            } )

    let gen () : t Quickcheck.Generator.t =
      let tbl = Public_key.Compressed.Hash_set.create () in
      let open Quickcheck.Generator in
      let open Let_syntax in
      let rec go acc n =
        if n = 0 then return (Array.of_list acc)
        else
          let%bind kp =
            filter Keypair.gen ~f:(fun kp ->
                not (Hash_set.mem tbl (Public_key.compress kp.public_key)) )
          and amount = Int64.gen_incl min_init_balance max_init_balance in
          Hash_set.add tbl (Public_key.compress kp.public_key) ;
          go ((kp, amount) :: acc) (n - 1)
      in
      go [] num_accounts
  end

  module Transaction_spec = struct
    type t =
      { fee : Currency.Fee.t
      ; sender : Keypair.t * Account_nonce.t
      ; receiver : Public_key.Compressed.t
      ; amount : Currency.Amount.t
      ; receiver_is_new : bool
      }
    [@@deriving sexp]

    let gen ~(init_ledger : Init_ledger.t) ~nonces =
      let pk ((kp : Keypair.t), _) = Public_key.compress kp.public_key in
      let open Quickcheck.Let_syntax in
      let%bind receiver_is_new = Bool.quickcheck_generator in
      let gen_index () = Int.gen_incl 0 (Array.length init_ledger - 1) in
      let%bind receiver_index =
        if receiver_is_new then return None else gen_index () >>| Option.return
      in
      let%bind receiver =
        match receiver_index with
        | None ->
            Public_key.Compressed.gen
        | Some i ->
            return (pk init_ledger.(i))
      in
      let%bind sender =
        let%map i =
          match receiver_index with
          | None ->
              gen_index ()
          | Some j ->
              Quickcheck.Generator.filter (gen_index ()) ~f:(( <> ) j)
        in
        fst init_ledger.(i)
      in
      let gen_amount () =
        Currency.Amount.(
          gen_incl
            (of_nanomina_int_exn 1_000_000)
            (of_nanomina_int_exn 100_000_000))
      in
      let gen_fee () =
        Currency.Fee.(
          gen_incl
            (of_nanomina_int_exn 1_000_000)
            (of_nanomina_int_exn 100_000_000))
      in
      let nonce : Account_nonce.t = Map.find_exn nonces sender in
      let%bind fee = gen_fee () in
      let%bind amount = gen_amount () in
      let nonces =
        Map.set nonces ~key:sender ~data:(Account_nonce.succ nonce)
      in
      let spec =
        { fee; amount; receiver; receiver_is_new; sender = (sender, nonce) }
      in
      return (spec, nonces)
  end

  module Test_spec = struct
    type t = { init_ledger : Init_ledger.t; specs : Transaction_spec.t list }
    [@@deriving sexp]

    let mk_gen ?(num_transactions = num_transactions) () =
      let open Quickcheck.Let_syntax in
      let%bind init_ledger = Init_ledger.gen () in
      let%bind specs =
        let rec go acc n nonces =
          if n = 0 then return (List.rev acc)
          else
            let%bind spec, nonces = Transaction_spec.gen ~init_ledger ~nonces in
            go (spec :: acc) (n - 1) nonces
        in
        go [] num_transactions
          (Keypair.Map.of_alist_exn
             (List.map (Array.to_list init_ledger) ~f:(fun (pk, _) ->
                  (pk, Account_nonce.zero) ) ) )
      in
      return { init_ledger; specs }

    let gen = mk_gen ~num_transactions ()
  end

  let command_send
      { Transaction_spec.fee
      ; sender = sender, sender_nonce
      ; receiver
      ; amount
      ; receiver_is_new = _
      } : Signed_command.t =
    let sender_pk = Public_key.compress sender.public_key in
    Signed_command.sign sender
      { common =
          { fee
          ; fee_payer_pk = sender_pk
          ; nonce = sender_nonce
          ; valid_until = Global_slot.max_value
          ; memo = Signed_command_memo.dummy
          }
      ; body = Payment { source_pk = sender_pk; receiver_pk = receiver; amount }
      }
    |> Signed_command.forget_check

  let account_update_send ?(use_full_commitment = true)
      ?(double_sender_nonce = true)
      ~(constraint_constants : Genesis_constants.Constraint_constants.t)
      { Transaction_spec.fee
      ; sender = sender, sender_nonce
      ; receiver
      ; amount
      ; receiver_is_new
      } : Zkapp_command.t =
    let sender_pk = Public_key.compress sender.public_key in
    let actual_nonce =
      (* Here, we double the spec'd nonce, because we bump the nonce a second
         time for the 'sender' part of the payment.
      *)
      (* TODO: We should make bumping the nonce for signed zkapp_command optional,
         flagged by a field in the account_update (but always true for the fee payer).

         This would also allow us to prevent replays of snapp proofs, by
         allowing them to bump their nonce.
      *)
      if double_sender_nonce then
        sender_nonce |> Account.Nonce.to_uint32
        |> Unsigned.UInt32.(mul (of_int 2))
        |> Account.Nonce.to_uint32
      else sender_nonce
    in
    let zkapp_command : Zkapp_command.Simple.t =
      { fee_payer =
          { Account_update.Fee_payer.body =
              { public_key = sender_pk
              ; fee
              ; valid_until = None
              ; nonce = actual_nonce
              }
              (* Real signature added in below *)
          ; authorization = Signature Signature.dummy
          }
      ; account_updates =
          [ { body =
                { public_key = sender_pk
                ; update = Account_update.Update.noop
                ; token_id = Token_id.default
                ; balance_change = Amount.Signed.(negate (of_unsigned amount))
                ; increment_nonce = not use_full_commitment
                ; events = []
                ; sequence_events = []
                ; call_data = Snark_params.Tick.Field.zero
                ; call_depth = 0
                ; preconditions =
                    { Account_update.Preconditions.network =
                        Zkapp_precondition.Protocol_state.accept
                    ; account = Nonce (Account.Nonce.succ actual_nonce)
                    }
                ; caller = Call
                ; use_full_commitment
                ; authorization_kind = Signature
                }
            ; authorization = None_given
            }
          ; { body =
                { public_key = receiver
                ; update = Account_update.Update.noop
                ; token_id = Token_id.default
                ; balance_change =
                    Amount.Signed.of_unsigned
                      ( if receiver_is_new then
                        Option.value_exn
                          (Amount.sub amount
                             (Amount.of_fee
                                constraint_constants.account_creation_fee ) )
                      else amount )
                ; increment_nonce = false
                ; events = []
                ; sequence_events = []
                ; call_data = Snark_params.Tick.Field.zero
                ; call_depth = 0
                ; preconditions =
                    { Account_update.Preconditions.network =
                        Zkapp_precondition.Protocol_state.accept
                    ; account = Accept
                    }
                ; caller = Call
                ; use_full_commitment = false
                ; authorization_kind = None_given
                }
            ; authorization = None_given
            }
          ]
      ; memo = Signed_command_memo.empty
      }
    in
    let zkapp_command = Zkapp_command.of_simple zkapp_command in
    let commitment = Zkapp_command.commitment zkapp_command in
    let full_commitment =
      Zkapp_command.Transaction_commitment.create_complete commitment
        ~memo_hash:(Signed_command_memo.hash zkapp_command.memo)
        ~fee_payer_hash:
          (Zkapp_command.Digest.Account_update.create
             (Account_update.of_fee_payer zkapp_command.fee_payer) )
    in
    let account_updates_signature =
      let c = if use_full_commitment then full_commitment else commitment in
      Schnorr.Chunked.sign sender.private_key
        (Random_oracle.Input.Chunked.field c)
    in
    let account_updates =
      Zkapp_command.Call_forest.map zkapp_command.account_updates
        ~f:(fun (account_update : Account_update.t) ->
          match account_update.body.preconditions.account with
          | Nonce _ ->
              { account_update with
                authorization = Control.Signature account_updates_signature
              }
          | _ ->
              account_update )
    in
    let signature =
      Schnorr.Chunked.sign sender.private_key
        (Random_oracle.Input.Chunked.field full_commitment)
    in
<<<<<<< HEAD
    { parties with
      fee_payer = { parties.fee_payer with authorization = Signature signature }
    ; other_parties
=======
    { zkapp_command with
      fee_payer = { zkapp_command.fee_payer with authorization = signature }
    ; account_updates
>>>>>>> 18e90b9a
    }

  let test_eq (type l) (module L : Ledger_intf.S with type t = l) accounts
      (l1 : L.t) (l2 : L.t) =
    Or_error.try_with (fun () ->
        List.iter accounts ~f:(fun a ->
            let mismatch () =
              failwithf
                !"One ledger had the account %{sexp:Account_id.t} but the \
                  other did not"
                a ()
            in
            let hide_rc (a : _ Account.Poly.t) =
              { a with receipt_chain_hash = () }
            in
            match L.(location_of_account l1 a, location_of_account l2 a) with
            | None, None ->
                ()
            | Some _, None | None, Some _ ->
                mismatch ()
            | Some x1, Some x2 -> (
                match L.(get l1 x1, get l2 x2) with
                | None, None ->
                    ()
                | Some _, None | None, Some _ ->
                    mismatch ()
                | Some a1, Some a2 ->
                    [%test_eq: Account_without_receipt_chain_hash.t]
                      (hide_rc a1) (hide_rc a2) ) ) )

  let txn_global_slot = Global_slot.zero

  let iter_err ts ~f =
    List.fold_until ts
      ~finish:(fun () -> Ok ())
      ~init:()
      ~f:(fun () t ->
        match f t with Error e -> Stop (Error e) | Ok _ -> Continue () )

  let view : Zkapp_precondition.Protocol_state.View.t =
    let h = Frozen_ledger_hash.empty_hash in
    let len = Length.zero in
    let a = Currency.Amount.zero in
    let epoch_data =
      { Epoch_data.Poly.ledger =
          { Epoch_ledger.Poly.hash = h; total_currency = a }
      ; seed = h
      ; start_checkpoint = h
      ; lock_checkpoint = h
      ; epoch_length = len
      }
    in
    { snarked_ledger_hash = h
    ; timestamp = Block_time.zero
    ; blockchain_length = len
    ; min_window_density = len
    ; last_vrf_output = ()
    ; total_currency = a
    ; global_slot_since_hard_fork = txn_global_slot
    ; global_slot_since_genesis = txn_global_slot
    ; staking_epoch_data = epoch_data
    ; next_epoch_data = epoch_data
    }

  (* Quickcheck generator for Zkapp_command.t, derived from Test_spec generator *)
  let gen_zkapp_command_from_test_spec =
    let open Quickcheck.Let_syntax in
    let%bind use_full_commitment = Bool.quickcheck_generator in
    match%map Test_spec.mk_gen ~num_transactions:1 () with
    | { specs = [ spec ]; _ } ->
        account_update_send ~use_full_commitment spec
    | { specs; _ } ->
        failwithf "gen_zkapp_command_from_test_spec: expected one spec, got %d"
          (List.length specs) ()
end<|MERGE_RESOLUTION|>--- conflicted
+++ resolved
@@ -2450,15 +2450,10 @@
       Schnorr.Chunked.sign sender.private_key
         (Random_oracle.Input.Chunked.field full_commitment)
     in
-<<<<<<< HEAD
-    { parties with
-      fee_payer = { parties.fee_payer with authorization = Signature signature }
-    ; other_parties
-=======
     { zkapp_command with
-      fee_payer = { zkapp_command.fee_payer with authorization = signature }
+      fee_payer =
+        { zkapp_command.fee_payer with authorization = Signature signature }
     ; account_updates
->>>>>>> 18e90b9a
     }
 
   let test_eq (type l) (module L : Ledger_intf.S with type t = l) accounts
