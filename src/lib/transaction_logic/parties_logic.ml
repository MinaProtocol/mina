(* parties_logic.ml *)

open Core_kernel
open Mina_base

module type Iffable = sig
  type bool

  type t

  val if_ : bool -> then_:t -> else_:t -> t
end

module type Bool_intf = sig
  type t

  include Iffable with type t := t and type bool := t

  val true_ : t

  val false_ : t

  val equal : t -> t -> t

  val not : t -> t

  val ( ||| ) : t -> t -> t

  val ( &&& ) : t -> t -> t

  module Assert : sig
    val is_true : t -> unit

    val any : t list -> unit
  end

  val display : t -> label:string -> string

  val all : t list -> t

  type failure_status

  type failure_status_tbl

  val assert_with_failure_status_tbl : t -> failure_status_tbl -> unit
end

module type Balance_intf = sig
  include Iffable

  type amount

  type signed_amount

  val sub_amount_flagged : t -> amount -> t * [ `Underflow of bool ]

  val add_signed_amount_flagged : t -> signed_amount -> t * [ `Overflow of bool ]
end

module type Amount_intf = sig
  include Iffable

  type unsigned = t

  module Signed : sig
    include Iffable with type bool := bool

    val equal : t -> t -> bool

    val is_pos : t -> bool

    val negate : t -> t

    val add_flagged : t -> t -> t * [ `Overflow of bool ]

    val of_unsigned : unsigned -> t
  end

  val zero : t

  val equal : t -> t -> bool

  val add_flagged : t -> t -> t * [ `Overflow of bool ]

  val add_signed_flagged : t -> Signed.t -> t * [ `Overflow of bool ]

  val of_constant_fee : Currency.Fee.t -> t
end

module type Account_id_intf = sig
  include Iffable

  type public_key

  type token_id

  val invalid : t

  val equal : t -> t -> bool

  val create : public_key -> token_id -> t

  val derive_token_id : owner:t -> token_id
end

module type Global_slot_intf = sig
  include Iffable

  val zero : t

  val ( > ) : t -> t -> bool

  val equal : t -> t -> bool
end

module type Timing_intf = sig
  include Iffable

  type global_slot

  val vesting_period : t -> global_slot
end

module type Token_id_intf = sig
  include Iffable

  val equal : t -> t -> bool

  val default : t
end

module type Events_intf = sig
  type t

  type bool

  type field

  val is_empty : t -> bool

  val push_events : field -> t -> field
end

module type Protocol_state_predicate_intf = sig
  type t
end

module Local_state = struct
  open Core_kernel

  [%%versioned
  module Stable = struct
    module V1 = struct
      type ( 'stack_frame
           , 'call_stack
           , 'token_id
           , 'excess
           , 'ledger
           , 'bool
           , 'comm
           , 'failure_status_tbl )
           t =
        { stack_frame : 'stack_frame
        ; call_stack : 'call_stack
        ; transaction_commitment : 'comm
        ; full_transaction_commitment : 'comm
        ; token_id : 'token_id
        ; excess : 'excess
        ; ledger : 'ledger
        ; success : 'bool
        ; failure_status_tbl : 'failure_status_tbl
        }
      [@@deriving compare, equal, hash, sexp, yojson, fields, hlist]
    end
  end]

  let typ stack_frame call_stack token_id excess ledger bool comm
      failure_status_tbl =
    Pickles.Impls.Step.Typ.of_hlistable
      [ stack_frame
      ; call_stack
      ; comm
      ; comm
      ; token_id
      ; excess
      ; ledger
      ; bool
      ; failure_status_tbl
      ]
      ~var_to_hlist:to_hlist ~var_of_hlist:of_hlist ~value_to_hlist:to_hlist
      ~value_of_hlist:of_hlist

  module Value = struct
    [%%versioned
    module Stable = struct
      module V1 = struct
        type t =
          ( Mina_base.Stack_frame.Digest.Stable.V1.t
          , Mina_base.Call_stack_digest.Stable.V1.t
          , Token_id.Stable.V1.t
          , Currency.Amount.Stable.V1.t
          , Ledger_hash.Stable.V1.t
          , bool
          , Parties.Transaction_commitment.Stable.V1.t
          , Transaction_status.Failure.Collection.Stable.V1.t )
          Stable.V1.t
        [@@deriving equal, compare, hash, yojson, sexp]

        let to_latest = Fn.id
      end
    end]
  end

  module Checked = struct
    open Pickles.Impls.Step

    type t =
      ( Stack_frame.Digest.Checked.t
      , Call_stack_digest.Checked.t
      , Token_id.Checked.t
      , Currency.Amount.Checked.t
      , Ledger_hash.var
      , Boolean.var
      , Parties.Transaction_commitment.Checked.t
      , unit )
      Stable.Latest.t
  end
end

module type Set_or_keep_intf = sig
  type _ t

  type bool

  val is_set : _ t -> bool

  val is_keep : _ t -> bool

  val set_or_keep : if_:(bool -> then_:'a -> else_:'a -> 'a) -> 'a t -> 'a -> 'a
end

module type Party_intf = sig
  type t

  type bool

  type parties

  type signed_amount

  type transaction_commitment

  type protocol_state_predicate

  type public_key

  type token_id

  type account_id

  type account

  val balance_change : t -> signed_amount

  val protocol_state : t -> protocol_state_predicate

  val public_key : t -> public_key

  val token_id : t -> token_id

  val account_id : t -> account_id

  val caller : t -> token_id

  val use_full_commitment : t -> bool

  val increment_nonce : t -> bool

  val check_authorization :
       commitment:transaction_commitment
    -> at_party:parties
    -> t
    -> [ `Proof_verifies of bool ] * [ `Signature_verifies of bool ]

  module Update : sig
    type _ set_or_keep

    type timing

    val timing : t -> timing set_or_keep

    type field

    val app_state : t -> field set_or_keep Zkapp_state.V.t

    type verification_key

    val verification_key : t -> verification_key set_or_keep

    type events

    val sequence_events : t -> events

    type zkapp_uri

    val zkapp_uri : t -> zkapp_uri set_or_keep

    type token_symbol

    val token_symbol : t -> token_symbol set_or_keep

    val delegate : t -> public_key set_or_keep

    type state_hash

    val voting_for : t -> state_hash set_or_keep

    type permissions

    val permissions : t -> permissions set_or_keep
  end
end

module type Opt_intf = sig
  type bool

  type 'a t

  val is_some : 'a t -> bool

  val map : 'a t -> f:('a -> 'b) -> 'b t

  val or_default :
    if_:(bool -> then_:'a -> else_:'a -> 'a) -> 'a t -> default:'a -> 'a

  val or_exn : 'a t -> 'a
end

module type Stack_intf = sig
  include Iffable

  module Opt : Opt_intf with type bool := bool

  type elt

  val empty : unit -> t

  val is_empty : t -> bool

  val pop_exn : t -> elt * t

  val pop : t -> (elt * t) Opt.t

  val push : elt -> onto:t -> t
end

module type Parties_intf = sig
  include Iffable

  type party

  module Opt : Opt_intf with type bool := bool

  val empty : unit -> t

  val is_empty : t -> bool

  val pop_exn : t -> (party * t) * t
end

module type Stack_frame_intf = sig
  type caller

  type parties

  include Iffable

  val caller : t -> caller

  val caller_caller : t -> caller

  val calls : t -> parties

  val make : caller:caller -> caller_caller:caller -> calls:parties -> t
end

module type Call_stack_intf = sig
  type stack_frame

  include Stack_intf with type elt := stack_frame
end

module type Ledger_intf = sig
  include Iffable

  type public_key

  type token_id

  type party

  type account

  type inclusion_proof

  val empty : depth:int -> unit -> t

  val get_account : party -> t -> account * inclusion_proof

  val set_account : t -> account * inclusion_proof -> t

  val check_inclusion : t -> account * inclusion_proof -> unit

  val check_account :
    public_key -> token_id -> account * inclusion_proof -> [ `Is_new of bool ]
end

module type Controller_intf = sig
  include Iffable

  val check : proof_verifies:bool -> signature_verifies:bool -> t -> bool
end

module type Account_intf = sig
  type bool

  type t

  type public_key

  module Permissions : sig
    type controller

    val edit_state : t -> controller

    val send : t -> controller

    val receive : t -> controller

    val set_delegate : t -> controller

    val set_permissions : t -> controller

    val set_verification_key : t -> controller

    val set_zkapp_uri : t -> controller

    val edit_sequence_state : t -> controller

    val set_token_symbol : t -> controller

    val increment_nonce : t -> controller

    val set_voting_for : t -> controller

    include Iffable with type bool := bool
  end

  type timing

  type token_id

  val timing : t -> timing

  val set_timing : t -> timing -> t

  val set_token_id : t -> token_id -> t

  type balance

  val balance : t -> balance

  val set_balance : balance -> t -> t

  type global_slot

  val check_timing :
       txn_global_slot:global_slot
    -> t
    -> [ `Invalid_timing of bool | `Insufficient_balance of bool ] * timing

  (** Fill the snapp field of the account if it's currently [None] *)
  val make_snapp : t -> t

  (** If the current account has no snapp fields set, reset its snapp field to
      [None].
  *)
  val unmake_snapp : t -> t

  val proved_state : t -> bool

  val set_proved_state : bool -> t -> t

  type field

  val app_state : t -> field Zkapp_state.V.t

  val set_app_state : field Zkapp_state.V.t -> t -> t

  val register_verification_key : t -> unit

  type verification_key

  val verification_key : t -> verification_key

  val set_verification_key : verification_key -> t -> t

  val last_sequence_slot : t -> global_slot

  val set_last_sequence_slot : global_slot -> t -> t

  val sequence_state : t -> field Pickles_types.Vector.Vector_5.t

  val set_sequence_state : field Pickles_types.Vector.Vector_5.t -> t -> t

  type zkapp_uri

  val zkapp_uri : t -> zkapp_uri

  val set_zkapp_uri : zkapp_uri -> t -> t

  type token_symbol

  val token_symbol : t -> token_symbol

  val set_token_symbol : token_symbol -> t -> t

  val public_key : t -> public_key

  val set_public_key : public_key -> t -> t

  val delegate : t -> public_key

  val set_delegate : public_key -> t -> t

  type nonce

  val nonce : t -> nonce

  val set_nonce : nonce -> t -> t

  type state_hash

  val voting_for : t -> state_hash

  val set_voting_for : state_hash -> t -> t

  val permissions : t -> Permissions.t

  val set_permissions : Permissions.t -> t -> t
end

module Eff = struct
  type (_, _) t =
    | Check_predicate :
        'bool * 'party * 'account * 'global_state
        -> ( 'bool
           , < bool : 'bool
             ; party : 'party
             ; account : 'account
             ; global_state : 'global_state
             ; .. > )
           t
    | Check_protocol_state_predicate :
        'protocol_state_pred * 'global_state
        -> ( 'bool
           , < bool : 'bool
             ; global_state : 'global_state
             ; protocol_state_predicate : 'protocol_state_pred
             ; .. > )
           t
    | Check_auth :
        { is_start : 'bool; party : 'party; account : 'account }
        -> ( 'account * 'bool * 'failure
           , < bool : 'bool
             ; party : 'party
             ; parties : 'parties
             ; account : 'account
             ; failure : 'failure
             ; .. > )
           t
end

type 'e handler = { perform : 'r. ('r, 'e) Eff.t -> 'r }

module type Inputs_intf = sig
  val with_label : label:string -> (unit -> 'a) -> 'a

  module Bool : Bool_intf

  module Field : Iffable with type bool := Bool.t

  module Amount : Amount_intf with type bool := Bool.t

  module Balance :
    Balance_intf
      with type bool := Bool.t
       and type amount := Amount.t
       and type signed_amount := Amount.Signed.t

  module Public_key : Iffable with type bool := Bool.t

  module Token_id : Token_id_intf with type bool := Bool.t

  module Account_id :
    Account_id_intf
      with type bool := Bool.t
       and type public_key := Public_key.t
       and type token_id := Token_id.t

  module Set_or_keep : Set_or_keep_intf with type bool := Bool.t

  module Protocol_state_predicate : Protocol_state_predicate_intf

  module Controller : Controller_intf with type bool := Bool.t

  module Global_slot : Global_slot_intf with type bool := Bool.t

  module Nonce : sig
    include Iffable with type bool := Bool.t

    val succ : t -> t
  end

  module State_hash : Iffable with type bool := Bool.t

  module Timing :
    Timing_intf with type bool := Bool.t and type global_slot := Global_slot.t

  module Verification_key : Iffable with type bool := Bool.t

  module Zkapp_uri : Iffable with type bool := Bool.t

  module Token_symbol : Iffable with type bool := Bool.t

  module Account :
    Account_intf
      with type Permissions.controller := Controller.t
       and type timing := Timing.t
       and type balance := Balance.t
       and type bool := Bool.t
       and type global_slot := Global_slot.t
       and type field := Field.t
       and type verification_key := Verification_key.t
       and type zkapp_uri := Zkapp_uri.t
       and type token_symbol := Token_symbol.t
       and type public_key := Public_key.t
       and type nonce := Nonce.t
       and type state_hash := State_hash.t
       and type token_id := Token_id.t

  module Events : Events_intf with type bool := Bool.t and type field := Field.t

  module Party :
    Party_intf
      with type signed_amount := Amount.Signed.t
       and type protocol_state_predicate := Protocol_state_predicate.t
       and type token_id := Token_id.t
       and type bool := Bool.t
       and type account := Account.t
       and type public_key := Public_key.t
       and type account_id := Account_id.t
       and type Update.timing := Timing.t
       and type 'a Update.set_or_keep := 'a Set_or_keep.t
       and type Update.field := Field.t
       and type Update.verification_key := Verification_key.t
       and type Update.events := Events.t
       and type Update.zkapp_uri := Zkapp_uri.t
       and type Update.token_symbol := Token_symbol.t
       and type Update.state_hash := State_hash.t
       and type Update.permissions := Account.Permissions.t

  module Ledger :
    Ledger_intf
      with type bool := Bool.t
       and type account := Account.t
       and type party := Party.t
       and type token_id := Token_id.t
       and type public_key := Public_key.t

  module Opt : Opt_intf with type bool := Bool.t

  module Parties :
    Parties_intf
      with type t = Party.parties
       and type bool := Bool.t
       and type party := Party.t
       and module Opt := Opt

  module Stack_frame :
    Stack_frame_intf
      with type bool := Bool.t
       and type parties := Parties.t
       and type caller := Token_id.t

  module Call_stack :
    Call_stack_intf
      with type stack_frame := Stack_frame.t
       and type bool := Bool.t
       and module Opt := Opt

  module Transaction_commitment : sig
    include
      Iffable with type bool := Bool.t and type t = Party.transaction_commitment

    val empty : t

    val commitment :
      party:Party.t -> other_parties:Parties.t -> memo_hash:Field.t -> t

    val full_commitment : party:Party.t -> commitment:t -> t
  end

  module Local_state : sig
    type t =
      ( Stack_frame.t
      , Call_stack.t
      , Token_id.t
      , Amount.t
      , Ledger.t
      , Bool.t
      , Transaction_commitment.t
      , Bool.failure_status_tbl )
      Local_state.t

    val add_check : t -> Transaction_status.Failure.t -> Bool.t -> t

    val update_failure_status_tbl : t -> Bool.failure_status -> Bool.t -> t

    val add_new_failure_status_bucket : t -> t
  end

  module Global_state : sig
    type t

    val ledger : t -> Ledger.t

    val set_ledger : should_update:Bool.t -> t -> Ledger.t -> t

    val fee_excess : t -> Amount.Signed.t

    val set_fee_excess : t -> Amount.Signed.t -> t

    val global_slot_since_genesis : t -> Global_slot.t
  end
end

module Start_data = struct
  open Core_kernel

  [%%versioned
  module Stable = struct
    module V1 = struct
      type ('parties, 'field) t = { parties : 'parties; memo_hash : 'field }
      [@@deriving sexp, yojson]
    end
  end]
end

module Make (Inputs : Inputs_intf) = struct
  open Inputs
  module Ps = Inputs.Parties

  let default_caller = Token_id.default

  let stack_frame_default () =
    Stack_frame.make ~caller:default_caller ~caller_caller:default_caller
      ~calls:(Ps.empty ())

  let assert_ = Bool.Assert.is_true

  (* Pop from the call stack, returning dummy values if the stack is empty. *)
  let pop_call_stack (s : Call_stack.t) : Stack_frame.t * Call_stack.t =
    let res = Call_stack.pop s in
    (* Split out the option returned by Call_stack.pop into two options *)
    let next_frame, next_call_stack =
      (Opt.map ~f:fst res, Opt.map ~f:snd res)
    in
    (* Handle the None cases *)
    ( Opt.or_default ~if_:Stack_frame.if_ ~default:(stack_frame_default ())
        next_frame
    , Opt.or_default ~if_:Call_stack.if_ ~default:(Call_stack.empty ())
        next_call_stack )

  type get_next_party_result =
    { party : Party.t
    ; new_call_stack : Call_stack.t
    ; new_frame : Stack_frame.t
    }

  let get_next_party (current_forest : Stack_frame.t)
      (* The stack for the most recent snapp *)
        (call_stack : Call_stack.t) (* The partially-completed parent stacks *)
      : get_next_party_result =
    (* If the current stack is complete, 'return' to the previous
       partially-completed one.
    *)
    let current_forest, call_stack =
      let next_forest, next_call_stack =
        (* Invariant: call_stack contains only non-empty forests. *)
        pop_call_stack call_stack
      in
      (* TODO: I believe current should only be empty for the first party in
         a transaction. *)
      let current_is_empty = Ps.is_empty (Stack_frame.calls current_forest) in
      ( Stack_frame.if_ current_is_empty ~then_:next_forest ~else_:current_forest
      , Call_stack.if_ current_is_empty ~then_:next_call_stack ~else_:call_stack
      )
    in
    let (party, party_forest), remainder_of_current_forest =
      Ps.pop_exn (Stack_frame.calls current_forest)
    in
    let party_caller = Party.caller party in
    let is_normal_call =
      Token_id.equal party_caller (Stack_frame.caller current_forest)
    in
    let () =
      with_label ~label:"check valid caller" (fun () ->
          let is_delegate_call =
            Token_id.equal party_caller
              (Stack_frame.caller_caller current_forest)
          in
          (* Check that party has a valid caller. *)
          assert_ Bool.(is_normal_call ||| is_delegate_call))
    in
    (* Cases:
       - [party_forest] is empty, [remainder_of_current_forest] is empty.
       Pop from the call stack to get another forest, which is guaranteed to be non-empty.
       The result of popping becomes the "current forest".
       - [party_forest] is empty, [remainder_of_current_forest] is non-empty.
       Push nothing to the stack. [remainder_of_current_forest] becomes new "current forest"
       - [party_forest] is non-empty, [remainder_of_current_forest] is empty.
       Push nothing to the stack. [party_forest] becomes new "current forest"
       - [party_forest] is non-empty, [remainder_of_current_forest] is non-empty:
       Push [remainder_of_current_forest] to the stack. [party_forest] becomes new "current forest".
    *)
    let party_forest_empty = Ps.is_empty party_forest in
    let remainder_of_current_forest_empty =
      Ps.is_empty remainder_of_current_forest
    in
    let newly_popped_frame, popped_call_stack = pop_call_stack call_stack in
    let remainder_of_current_forest_frame : Stack_frame.t =
      Stack_frame.make
        ~caller:(Stack_frame.caller current_forest)
        ~caller_caller:(Stack_frame.caller_caller current_forest)
        ~calls:remainder_of_current_forest
    in
    let new_call_stack =
      Call_stack.if_ party_forest_empty
        ~then_:
          (Call_stack.if_ remainder_of_current_forest_empty
             ~then_:
               (* Don't actually need the or_default used in this case. *)
               popped_call_stack ~else_:call_stack)
        ~else_:
          (Call_stack.if_ remainder_of_current_forest_empty ~then_:call_stack
             ~else_:
               (Call_stack.push remainder_of_current_forest_frame
                  ~onto:call_stack))
    in
    let new_frame =
      Stack_frame.if_ party_forest_empty
        ~then_:
          (Stack_frame.if_ remainder_of_current_forest_empty
             ~then_:newly_popped_frame ~else_:remainder_of_current_forest_frame)
        ~else_:
          (let caller =
             Token_id.if_ is_normal_call
               ~then_:
                 (Account_id.derive_token_id ~owner:(Party.account_id party))
               ~else_:(Stack_frame.caller current_forest)
           and caller_caller = party_caller in
           Stack_frame.make ~calls:party_forest ~caller ~caller_caller)
    in
    { party; new_frame; new_call_stack }

  let apply ~(constraint_constants : Genesis_constants.Constraint_constants.t)
      ~(is_start :
         [ `Yes of _ Start_data.t | `No | `Compute of _ Start_data.t ])
      (h :
        (< global_state : Global_state.t
         ; transaction_commitment : Transaction_commitment.t
         ; full_transaction_commitment : Transaction_commitment.t
         ; amount : Amount.t
         ; bool : Bool.t
         ; failure : Bool.failure_status
         ; .. >
         as
         'env)
        handler) ((global_state : Global_state.t), (local_state : Local_state.t))
      =
    let open Inputs in
    let is_start' =
      let is_start' = Ps.is_empty (Stack_frame.calls local_state.stack_frame) in
      ( match is_start with
      | `Compute _ ->
          ()
      | `Yes _ ->
          assert_ is_start'
      | `No ->
          assert_ (Bool.not is_start') ) ;
      match is_start with
      | `Yes _ ->
          Bool.true_
      | `No ->
          Bool.false_
      | `Compute _ ->
          is_start'
    in
    let local_state =
      { local_state with
        ledger =
          Inputs.Ledger.if_ is_start'
            ~then_:(Inputs.Global_state.ledger global_state)
            ~else_:local_state.ledger
      }
    in
    let ( (party, remaining, call_stack)
        , at_party
        , local_state
        , (a, inclusion_proof) ) =
      let to_pop, call_stack =
        match is_start with
        | `Compute start_data ->
            ( Stack_frame.if_ is_start'
                ~then_:
                  (Stack_frame.make ~calls:start_data.parties
                     ~caller:default_caller ~caller_caller:default_caller)
                ~else_:local_state.stack_frame
            , Call_stack.if_ is_start' ~then_:(Call_stack.empty ())
                ~else_:local_state.call_stack )
        | `Yes start_data ->
            ( Stack_frame.make ~calls:start_data.parties ~caller:default_caller
                ~caller_caller:default_caller
            , Call_stack.empty () )
        | `No ->
            (local_state.stack_frame, local_state.call_stack)
      in
<<<<<<< HEAD
      let { party; new_frame = remaining; new_call_stack = call_stack } =
        (* TODO: Make the stack frame hashed inside of the local state *)
        get_next_party to_pop call_stack
=======
      let party, remaining, call_stack =
        with_label ~label:"get next party" (fun () ->
            (* TODO: Make the stack frame hashed inside of the local state *)
            get_next_party to_pop call_stack)
      in
      let local_state =
        with_label ~label:"token owner not caller" (fun () ->
            let default_token_or_token_owner_was_caller =
              (* Check that the token owner was consulted if using a non-default
                 token *)
              let party_token_id = Party.token_id party in
              Bool.( ||| )
                (Token_id.equal party_token_id Token_id.default)
                (Token_id.equal party_token_id (Party.caller party))
            in
            Local_state.add_check local_state Token_owner_not_caller
              default_token_or_token_owner_was_caller)
>>>>>>> 31692410
      in
      let ((a, inclusion_proof) as acct) =
        with_label ~label:"get account" (fun () ->
            Inputs.Ledger.get_account party local_state.ledger)
      in
      Inputs.Ledger.check_inclusion local_state.ledger (a, inclusion_proof) ;
      let transaction_commitment, full_transaction_commitment =
        match is_start with
        | `No ->
            ( local_state.transaction_commitment
            , local_state.full_transaction_commitment )
        | `Yes start_data | `Compute start_data ->
            let tx_commitment_on_start =
              Transaction_commitment.commitment ~party
                ~other_parties:(Stack_frame.calls remaining)
                ~memo_hash:start_data.memo_hash
            in
            let full_tx_commitment_on_start =
              Transaction_commitment.full_commitment ~party
                ~commitment:tx_commitment_on_start
            in
            let tx_commitment =
              Transaction_commitment.if_ is_start' ~then_:tx_commitment_on_start
                ~else_:local_state.transaction_commitment
            in
            let full_tx_commitment =
              Transaction_commitment.if_ is_start'
                ~then_:full_tx_commitment_on_start
                ~else_:local_state.full_transaction_commitment
            in
            (tx_commitment, full_tx_commitment)
      in
      let local_state =
        { local_state with
          transaction_commitment
        ; full_transaction_commitment
        ; token_id =
            Token_id.if_ is_start' ~then_:Token_id.default
              ~else_:local_state.token_id
        }
      in
      ((party, remaining, call_stack), to_pop, local_state, acct)
    in
    let local_state =
      { local_state with stack_frame = remaining; call_stack }
    in
    let local_state = Local_state.add_new_failure_status_bucket local_state in
    Inputs.Ledger.check_inclusion local_state.ledger (a, inclusion_proof) ;
    (* Register verification key, in case it needs to be 'side-loaded' to
       verify a snapp proof.
    *)
    Account.register_verification_key a ;
    let predicate_satisfied =
      h.perform (Check_predicate (is_start', party, a, global_state))
    in
    let local_state =
      Local_state.add_check local_state Account_precondition_unsatisfied
        predicate_satisfied
    in
    let protocol_state_predicate_satisfied =
      h.perform
        (Check_protocol_state_predicate
           (Party.protocol_state party, global_state))
    in
    let local_state =
      Local_state.add_check local_state Protocol_state_precondition_unsatisfied
        protocol_state_predicate_satisfied
    in
    let `Proof_verifies proof_verifies, `Signature_verifies signature_verifies =
      let commitment =
        Inputs.Transaction_commitment.if_
          (Inputs.Party.use_full_commitment party)
          ~then_:local_state.full_transaction_commitment
          ~else_:local_state.transaction_commitment
      in
      Inputs.Party.check_authorization ~commitment
        ~at_party:(Stack_frame.calls at_party)
        party
    in
    (* The fee-payer must increment their nonce. *)
    let local_state =
      Local_state.add_check local_state Fee_payer_nonce_must_increase
        Inputs.Bool.(Inputs.Party.increment_nonce party ||| not is_start')
    in
    let local_state =
      Local_state.add_check local_state Parties_replay_check_failed
        Inputs.Bool.(
          Inputs.Party.increment_nonce party
          ||| Inputs.Party.use_full_commitment party
          ||| not signature_verifies)
    in
    let (`Is_new account_is_new) =
      Inputs.Ledger.check_account (Party.public_key party)
        (Party.token_id party) (a, inclusion_proof)
    in
    let a = Account.set_token_id a (Party.token_id party) in
    let party_token = Party.token_id party in
    let party_token_is_default = Token_id.(equal default) party_token in
    (* Set account timing for new accounts, if specified. *)
    let a, local_state =
      let timing = Party.Update.timing party in
      let local_state =
        Local_state.add_check local_state
          Update_not_permitted_timing_existing_account
          Bool.(account_is_new ||| Set_or_keep.is_keep timing)
      in
      let timing =
        Set_or_keep.set_or_keep ~if_:Timing.if_ timing (Account.timing a)
      in
      let vesting_period = Timing.vesting_period timing in
      (* Assert that timing is valid, otherwise we may have a division by 0. *)
      assert_ Global_slot.(vesting_period > zero) ;
      let a = Account.set_timing a timing in
      (a, local_state)
    in
    (* Apply balance change. *)
    let a, local_state =
      let balance_change = Party.balance_change party in
      let balance, `Overflow failed1 =
        Balance.add_signed_amount_flagged (Account.balance a) balance_change
      in
      (* TODO: Should this report 'insufficient balance'? *)
      let local_state =
        Local_state.add_check local_state Overflow (Bool.not failed1)
      in
      let local_state =
        (* Conditionally subtract account creation fee from fee excess *)
        let account_creation_fee =
          Amount.of_constant_fee constraint_constants.account_creation_fee
        in
        let excess_minus_creation_fee, `Overflow excess_update_failed =
          Amount.add_signed_flagged local_state.excess
            Amount.Signed.(negate (of_unsigned account_creation_fee))
        in
        let local_state =
          Local_state.add_check local_state
            Amount_insufficient_to_create_account
            Bool.(not (account_is_new &&& excess_update_failed))
        in
        { local_state with
          excess =
            Amount.if_ account_is_new ~then_:excess_minus_creation_fee
              ~else_:local_state.excess
        }
      in
      let is_receiver = Amount.Signed.is_pos balance_change in
      let local_state =
        let controller =
          Controller.if_ is_receiver
            ~then_:(Account.Permissions.receive a)
            ~else_:(Account.Permissions.send a)
        in
        let has_permission =
          Controller.check ~proof_verifies ~signature_verifies controller
        in
        Local_state.add_check local_state Update_not_permitted_balance
          Bool.(
            has_permission
            ||| Amount.Signed.(equal (of_unsigned Amount.zero) balance_change))
      in
      let a = Account.set_balance balance a in
      (a, local_state)
    in
    let txn_global_slot = Global_state.global_slot_since_genesis global_state in
    (* Check timing with current balance *)
    let a, local_state =
      let `Invalid_timing invalid_timing, timing =
        match Account.check_timing ~txn_global_slot a with
        | `Insufficient_balance _, _ ->
            failwith "Did not propose a balance change at this timing check!"
        | `Invalid_timing invalid_timing, timing ->
            (* NB: Have to destructure to remove the possibility of
               [`Insufficient_balance _] in the type.
            *)
            (`Invalid_timing invalid_timing, timing)
      in
      let local_state =
        Local_state.add_check local_state Source_minimum_balance_violation
          (Bool.not invalid_timing)
      in
      let a = Account.set_timing a timing in
      (a, local_state)
    in
    (* Transform into a snapp account.
       This must be done before updating snapp fields!
    *)
    let a = Account.make_snapp a in
    (* Update app state. *)
    let a, local_state =
      let app_state = Party.Update.app_state party in
      let keeping_app_state =
        Bool.all
          (List.map ~f:Set_or_keep.is_keep
             (Pickles_types.Vector.to_list app_state))
      in
      let changing_entire_app_state =
        Bool.all
          (List.map ~f:Set_or_keep.is_set
             (Pickles_types.Vector.to_list app_state))
      in
      let proved_state =
        (* The [proved_state] tracks whether the app state has been entirely
           determined by proofs ([true] if so), to allow snapp authors to be
           confident that their initialization logic has been run, rather than
           some malicious deployer instantiating the snapp in an account with
           some fake non-initial state.
           The logic here is:
           * if the state is unchanged, keep the previous value;
           * if the state has been entriely replaced, and the authentication
             was a proof, the state has been 'proved' and [proved_state] is set
             to [true];
           * if the state has been partially updated by a proof, the
             [proved_state] is unchanged;
           * if the state has been changed by some authentication other than a
             proof, the state is considered to have been tampered with, and
             [proved_state] is reset to [false].
        *)
        Bool.if_ keeping_app_state ~then_:(Account.proved_state a)
          ~else_:
            (Bool.if_ proof_verifies
               ~then_:
                 (Bool.if_ changing_entire_app_state ~then_:Bool.true_
                    ~else_:(Account.proved_state a))
               ~else_:Bool.false_)
      in
      let a = Account.set_proved_state proved_state a in
      let has_permission =
        Controller.check ~proof_verifies ~signature_verifies
          (Account.Permissions.edit_state a)
      in
      let local_state =
        Local_state.add_check local_state Update_not_permitted_app_state
          Bool.(keeping_app_state ||| has_permission)
      in
      let app_state =
        Pickles_types.Vector.map2 app_state (Account.app_state a)
          ~f:(Set_or_keep.set_or_keep ~if_:Field.if_)
      in
      let a = Account.set_app_state app_state a in
      (a, local_state)
    in
    (* Set verification key. *)
    let a, local_state =
      let verification_key = Party.Update.verification_key party in
      let has_permission =
        Controller.check ~proof_verifies ~signature_verifies
          (Account.Permissions.set_verification_key a)
      in
      let local_state =
        Local_state.add_check local_state Update_not_permitted_app_state
          Bool.(Set_or_keep.is_keep verification_key ||| has_permission)
      in
      let verification_key =
        Set_or_keep.set_or_keep ~if_:Verification_key.if_ verification_key
          (Account.verification_key a)
      in
      let a = Account.set_verification_key verification_key a in
      (a, local_state)
    in
    (* Update sequence state. *)
    let a, local_state =
      let sequence_events = Party.Update.sequence_events party in
      let [ s1'; s2'; s3'; s4'; s5' ] = Account.sequence_state a in
      let last_sequence_slot = Account.last_sequence_slot a in
      (* Push events to s1. *)
      let is_empty = Events.is_empty sequence_events in
      let s1_updated = Events.push_events s1' sequence_events in
      let s1 = Field.if_ is_empty ~then_:s1' ~else_:s1_updated in
      (* Shift along if last update wasn't this slot *)
      let is_this_slot = Global_slot.equal txn_global_slot last_sequence_slot in
      let is_full_and_different_slot = Bool.((not is_empty) &&& is_this_slot) in
      let s5 = Field.if_ is_full_and_different_slot ~then_:s5' ~else_:s4' in
      let s4 = Field.if_ is_full_and_different_slot ~then_:s4' ~else_:s3' in
      let s3 = Field.if_ is_full_and_different_slot ~then_:s3' ~else_:s2' in
      let s2 = Field.if_ is_full_and_different_slot ~then_:s2' ~else_:s1' in
      let last_sequence_slot =
        Global_slot.if_ is_empty ~then_:last_sequence_slot
          ~else_:txn_global_slot
      in
      let sequence_state =
        ([ s1; s2; s3; s4; s5 ] : _ Pickles_types.Vector.t)
      in
      let has_permission =
        Controller.check ~proof_verifies ~signature_verifies
          (Account.Permissions.edit_sequence_state a)
      in
      let local_state =
        Local_state.add_check local_state Update_not_permitted_sequence_state
          Bool.(is_empty ||| has_permission)
      in
      let a =
        a
        |> Account.set_sequence_state sequence_state
        |> Account.set_last_sequence_slot last_sequence_slot
      in
      (a, local_state)
    in
    (* Reset snapp state to [None] if it is unmodified. *)
    let a = Account.unmake_snapp a in
    (* Update snapp URI. *)
    let a, local_state =
      let zkapp_uri = Party.Update.zkapp_uri party in
      let has_permission =
        Controller.check ~proof_verifies ~signature_verifies
          (Account.Permissions.set_zkapp_uri a)
      in
      let local_state =
        Local_state.add_check local_state Update_not_permitted_zkapp_uri
          Bool.(Set_or_keep.is_keep zkapp_uri ||| has_permission)
      in
      let zkapp_uri =
        Set_or_keep.set_or_keep ~if_:Zkapp_uri.if_ zkapp_uri
          (Account.zkapp_uri a)
      in
      let a = Account.set_zkapp_uri zkapp_uri a in
      (a, local_state)
    in
    (* Update token symbol. *)
    let a, local_state =
      let token_symbol = Party.Update.token_symbol party in
      let has_permission =
        Controller.check ~proof_verifies ~signature_verifies
          (Account.Permissions.set_token_symbol a)
      in
      let local_state =
        Local_state.add_check local_state Update_not_permitted_token_symbol
          Bool.(Set_or_keep.is_keep token_symbol ||| has_permission)
      in
      let token_symbol =
        Set_or_keep.set_or_keep ~if_:Token_symbol.if_ token_symbol
          (Account.token_symbol a)
      in
      let a = Account.set_token_symbol token_symbol a in
      (a, local_state)
    in
    (* Update delegate. *)
    let a, local_state =
      let delegate = Party.Update.delegate party in
      let base_delegate =
        let should_set_new_account_delegate =
          (* Only accounts for the default token may delegate. *)
          Bool.(account_is_new &&& party_token_is_default)
        in
        (* New accounts should have the delegate equal to the public key of the
           account.
        *)
        Public_key.if_ should_set_new_account_delegate
          ~then_:(Party.public_key party) ~else_:(Account.delegate a)
      in
      let has_permission =
        Controller.check ~proof_verifies ~signature_verifies
          (Account.Permissions.set_delegate a)
      in
      let local_state =
        (* Note: only accounts for the default token can delegate. *)
        Local_state.add_check local_state Update_not_permitted_delegate
          Bool.(
            Set_or_keep.is_keep delegate
            ||| (has_permission &&& party_token_is_default))
      in
      let delegate =
        Set_or_keep.set_or_keep ~if_:Public_key.if_ delegate base_delegate
      in
      let a = Account.set_delegate delegate a in
      (a, local_state)
    in
    (* Update nonce. *)
    let a, local_state =
      let nonce = Account.nonce a in
      let increment_nonce = Party.increment_nonce party in
      let nonce =
        Nonce.if_ increment_nonce ~then_:(Nonce.succ nonce) ~else_:nonce
      in
      let has_permission =
        Controller.check ~proof_verifies ~signature_verifies
          (Account.Permissions.increment_nonce a)
      in
      let local_state =
        Local_state.add_check local_state Update_not_permitted_nonce
          Bool.((not increment_nonce) ||| has_permission)
      in
      let a = Account.set_nonce nonce a in
      (a, local_state)
    in
    (* Update voting-for. *)
    let a, local_state =
      let voting_for = Party.Update.voting_for party in
      let has_permission =
        Controller.check ~proof_verifies ~signature_verifies
          (Account.Permissions.set_voting_for a)
      in
      let local_state =
        Local_state.add_check local_state Update_not_permitted_voting_for
          Bool.(Set_or_keep.is_keep voting_for ||| has_permission)
      in
      let voting_for =
        Set_or_keep.set_or_keep ~if_:State_hash.if_ voting_for
          (Account.voting_for a)
      in
      let a = Account.set_voting_for voting_for a in
      (a, local_state)
    in
    (* Finally, update permissions.
       This should be the last update applied, to ensure that any earlier
       updates use the account's existing permissions, and not permissions that
       are specified by the party!
    *)
    let a, local_state =
      let permissions = Party.Update.permissions party in
      let has_permission =
        Controller.check ~proof_verifies ~signature_verifies
          (Account.Permissions.set_permissions a)
      in
      let local_state =
        Local_state.add_check local_state Update_not_permitted_permissions
          Bool.(Set_or_keep.is_keep permissions ||| has_permission)
      in
      let permissions =
        Set_or_keep.set_or_keep ~if_:Account.Permissions.if_ permissions
          (Account.permissions a)
      in
      let a = Account.set_permissions permissions a in
      (a, local_state)
    in
    (* DO NOT ADD ANY UPDATES HERE. They must be earlier in the code.
       See comment above.
    *)
    let a', update_permitted, failure_status =
      h.perform (Check_auth { is_start = is_start'; party; account = a })
    in
    let local_state =
      Local_state.update_failure_status_tbl local_state failure_status
        update_permitted
    in
    (* The first party must succeed. *)
    Bool.(
      assert_with_failure_status_tbl
        ((not is_start') ||| local_state.success)
        local_state.failure_status_tbl) ;
    let local_delta =
      (* NOTE: It is *not* correct to use the actual change in balance here.
         Indeed, if the account creation fee is paid, using that amount would
         be equivalent to paying it out to the block producer.
         In the case of a failure that prevents any updates from being applied,
         every other party in this transaction will also fail, and the excess
         will never be promoted to the global excess, so this amount is
         irrelevant.
      *)
      Amount.Signed.negate (Party.balance_change party)
    in
    let new_local_fee_excess, `Overflow overflowed =
      let curr_token : Token_id.t = local_state.token_id in
      let curr_is_default = Token_id.(equal default) curr_token in
      (* We only allow the default token for fees. *)
      assert_ curr_is_default ;
      Bool.(
        assert_
          ( (not is_start')
          ||| (party_token_is_default &&& Amount.Signed.is_pos local_delta) )) ;
      let new_local_fee_excess, `Overflow overflow =
        Amount.add_signed_flagged local_state.excess local_delta
      in
      ( Amount.if_ party_token_is_default ~then_:new_local_fee_excess
          ~else_:local_state.excess
      , (* No overflow if we aren't using the result of the addition (which we don't in the case that party token is not default). *)
        `Overflow (Bool.( &&& ) party_token_is_default overflow) )
    in
    (* The first party must succeed. *)
    Bool.(assert_ (not (is_start' &&& overflowed))) ;
    let local_state =
      { local_state with
        excess = new_local_fee_excess
      ; success = Bool.(local_state.success &&& not overflowed)
      }
    in

    (* If a's token ID differs from that in the local state, then
       the local state excess gets moved into the execution state's fee excess.

       If there are more parties to execute after this one, then the local delta gets
       accumulated in the local state.

       If there are no more parties to execute, then we do the same as if we switch tokens.
       The local state excess (plus the local delta) gets moved to the fee excess if it is default token.
    *)
    let new_ledger =
      Inputs.Ledger.set_account local_state.ledger (a', inclusion_proof)
    in
    let is_last_party = Ps.is_empty (Stack_frame.calls remaining) in
    let local_state =
      { local_state with
        ledger = new_ledger
      ; transaction_commitment =
          Transaction_commitment.if_ is_last_party
            ~then_:Transaction_commitment.empty
            ~else_:local_state.transaction_commitment
      ; full_transaction_commitment =
          Transaction_commitment.if_ is_last_party
            ~then_:Transaction_commitment.empty
            ~else_:local_state.full_transaction_commitment
      }
    in
    let update_local_excess = Bool.(is_start' ||| is_last_party) in
    let update_global_state =
      Bool.(update_local_excess &&& local_state.success)
    in
    let valid_fee_excess =
      let delta_settled = Amount.equal local_state.excess Amount.zero in
      Bool.((not is_last_party) ||| delta_settled)
    in
    let local_state =
      Local_state.add_check local_state Invalid_fee_excess valid_fee_excess
    in
    let global_state, global_excess_update_failed, update_global_state =
      let amt = Global_state.fee_excess global_state in
      let res, `Overflow overflow =
        Amount.Signed.add_flagged amt
          (Amount.Signed.of_unsigned local_state.excess)
      in
      let global_excess_update_failed =
        Bool.(update_global_state &&& overflow)
      in
      let update_global_state = Bool.(update_global_state &&& not overflow) in
      let new_amt =
        Amount.Signed.if_ update_global_state ~then_:res ~else_:amt
      in
      ( Global_state.set_fee_excess global_state new_amt
      , global_excess_update_failed
      , update_global_state )
    in
    let local_state =
      { local_state with
        excess =
          Amount.if_ update_local_excess ~then_:Amount.zero
            ~else_:local_state.excess
      }
    in
    Bool.(assert_ (not (is_start' &&& global_excess_update_failed))) ;
    let local_state =
      { local_state with
        success = Bool.(local_state.success &&& not global_excess_update_failed)
      }
    in
    let global_state =
      Global_state.set_ledger ~should_update:update_global_state global_state
        local_state.ledger
    in
    let local_state =
      (* Make sure to reset the local_state at the end of a transaction.
         The following fields are already reset
         - parties
         - transaction_commitment
         - full_transaction_commitment
         - excess
         so we need to reset
         - token_id = Token_id.default
         - ledger = Frozen_ledger_hash.empty_hash
         - success = true
      *)
      { local_state with
        token_id =
          Token_id.if_ is_last_party ~then_:Token_id.default
            ~else_:local_state.token_id
      ; ledger =
          Inputs.Ledger.if_ is_last_party
            ~then_:
              (Inputs.Ledger.empty ~depth:constraint_constants.ledger_depth ())
            ~else_:local_state.ledger
      ; success =
          Bool.if_ is_last_party ~then_:Bool.true_ ~else_:local_state.success
      }
    in
    (global_state, local_state)

  let step h state = apply ~is_start:`No h state

  let start start_data h state = apply ~is_start:(`Yes start_data) h state
end<|MERGE_RESOLUTION|>--- conflicted
+++ resolved
@@ -936,12 +936,7 @@
         | `No ->
             (local_state.stack_frame, local_state.call_stack)
       in
-<<<<<<< HEAD
       let { party; new_frame = remaining; new_call_stack = call_stack } =
-        (* TODO: Make the stack frame hashed inside of the local state *)
-        get_next_party to_pop call_stack
-=======
-      let party, remaining, call_stack =
         with_label ~label:"get next party" (fun () ->
             (* TODO: Make the stack frame hashed inside of the local state *)
             get_next_party to_pop call_stack)
@@ -958,7 +953,6 @@
             in
             Local_state.add_check local_state Token_owner_not_caller
               default_token_or_token_owner_was_caller)
->>>>>>> 31692410
       in
       let ((a, inclusion_proof) as acct) =
         with_label ~label:"get account" (fun () ->
