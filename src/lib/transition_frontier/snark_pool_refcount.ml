--- conflicted
+++ resolved
@@ -15,18 +15,19 @@
      and type staged_ledger := Staged_ledger.t
 end
 
-<<<<<<< HEAD
-module Make (Inputs : Inputs_intf) = struct
-=======
 module Make (Inputs : Inputs_intf) :
   Transition_frontier_extension_intf0
   with type transition_frontier_breadcrumb := Inputs.Breadcrumb.t
    and type input = unit
-   and type view = unit = struct
->>>>>>> 2f2b67e1
+   and type view = int * int Inputs.Transaction_snark_work.Statement.Table.t =
+struct
   module Work = Inputs.Transaction_snark_work.Statement
 
   type t = int Work.Table.t
+
+  type view = int * int Work.Table.t
+
+  type input = unit
 
   let get_work (breadcrumb : Inputs.Breadcrumb.t) : Work.t Sequence.t =
     let ledger = Inputs.Breadcrumb.staged_ledger breadcrumb in
@@ -61,8 +62,9 @@
             acc || false
         | None -> failwith "Removed a breadcrumb we didn't know about" )
 
-<<<<<<< HEAD
   let create () = Work.Table.create ()
+
+  let initial_view = (0, Work.Table.create ())
 
   let handle_diff t diff =
     let removed, added =
@@ -82,16 +84,4 @@
           , added )
     in
     if removed > 0 || added then Some (removed, t) else None
-=======
-  type input = unit
-
-  type view = unit
-
-  let create () = {ref_table= Work.Table.create ()}
-
-  let initial_view = ()
-
-  (* TODO: implement diff-handling functionality *)
-  let handle_diff (_t : t) _diff = None
->>>>>>> 2f2b67e1
 end