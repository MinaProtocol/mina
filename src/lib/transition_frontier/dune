(library
 (name transition_frontier)
 (public_name transition_frontier)
 (libraries
   ;;opam libraries
   core_kernel.uuid
   async_unix
   integers
   base.caml
   sexplib0
   async
   core
   core_kernel
   async_kernel
   bin_prot.shape
   base.base_internalhash_types
   result
   core.uuid
   ;;local libraries
   o1trace
   mina_metrics
   mina_wire_types
   merkle_ledger
   staged_ledger
   mina_state
   signature_lib
   mina_ledger
   consensus
   genesis_constants
   mina_numbers
   mina_block
   logger
   transition_frontier_full_frontier
   transition_frontier_persistent_root
   downloader
   transition_frontier_base
   transition_frontier_persistent_frontier
   transition_frontier_extensions
   mina_base
   cache_lib
   data_hash_lib
   network_peer
   unsigned_extended
   verifier
   precomputed_values
   block_time
   trust_system
   with_hash
   rose_tree
   quickcheck_lib
   protocol_version
   mina_net2
   internal_tracing
<<<<<<< HEAD
=======
   mina_transaction
>>>>>>> 21cac80c
 )
 (instrumentation (backend bisect_ppx))
 (preprocess (pps ppx_jane ppx_mina ppx_version ppx_compare ppx_deriving_yojson)))<|MERGE_RESOLUTION|>--- conflicted
+++ resolved
@@ -51,10 +51,7 @@
    protocol_version
    mina_net2
    internal_tracing
-<<<<<<< HEAD
-=======
    mina_transaction
->>>>>>> 21cac80c
  )
  (instrumentation (backend bisect_ppx))
  (preprocess (pps ppx_jane ppx_mina ppx_version ppx_compare ppx_deriving_yojson)))