--- conflicted
+++ resolved
@@ -61,17 +61,9 @@
       in
       let root_data =
         let open Root_data in
-<<<<<<< HEAD
         { transition= External_transition.For_tests.genesis ~precomputed_values
-        ; staged_ledger= Staged_ledger.create_exn ~ledger:root_ledger
-=======
-        { transition=
-            External_transition.For_tests.genesis
-              ~precomputed_values:
-                (Lazy.force Precomputed_values.for_unit_tests)
         ; staged_ledger=
             Staged_ledger.create_exn ~constraint_constants ~ledger:root_ledger
->>>>>>> abb5ad15
         ; protocol_states= [] }
       in
       Full_frontier.create ~logger ~root_data
