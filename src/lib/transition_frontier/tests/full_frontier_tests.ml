--- conflicted
+++ resolved
@@ -82,12 +82,8 @@
       let root_data =
         let open Root_data in
         { transition =
-<<<<<<< HEAD
-            Mina_block.Validated.lift @@ Mina_block.genesis ~precomputed_values
-=======
             External_transition.Validated.lift @@ Mina_block.Validated.lift
             @@ Mina_block.genesis ~precomputed_values
->>>>>>> 41e8b1dc
         ; staged_ledger =
             Staged_ledger.create_exn ~constraint_constants ~ledger:root_ledger
         ; protocol_states = []
