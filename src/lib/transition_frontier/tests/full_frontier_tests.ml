--- conflicted
+++ resolved
@@ -94,11 +94,8 @@
       Full_frontier.create ~logger ~root_data
         ~root_ledger:(Ledger.Any_ledger.cast (module Ledger) root_ledger)
         ~consensus_local_state ~max_length ~precomputed_values
-<<<<<<< HEAD
         ~persistent_root_instance
-=======
         ~time_controller:(Block_time.Controller.basic ~logger)
->>>>>>> 168b610d
 
     let%test_unit "Should be able to find a breadcrumbs after adding them" =
       Quickcheck.test gen_breadcrumb ~trials:4 ~f:(fun make_breadcrumb ->
