--- conflicted
+++ resolved
@@ -16,12 +16,10 @@
 
     let proof_level = Genesis_constants.Proof_level.Check
 
-<<<<<<< HEAD
     let constraint_constants =
       Genesis_constants.Constraint_constants.for_unit_tests
-=======
+
     let ledger_depth = Genesis_constants.ledger_depth_for_unit_tests
->>>>>>> ca026127
 
     let accounts_with_secret_keys = Lazy.force Test_genesis_ledger.accounts
 
