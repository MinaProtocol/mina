(library
 (name transition_frontier_tests)
 (libraries
   ;;opam libraries
   core.uuid
   core
   async
   async_kernel
   core_kernel
   ppx_inline_test.config
   async_unix
   core_kernel.uuid
   sexplib0
   ;;local libraries
   mina_state
   staged_ledger
   with_hash
   mina_ledger
   child_processes
   genesis_constants
   logger
   mina_block
   transition_frontier_persistent_root
   inline_test_quiet_logs
   mina_base
   precomputed_values
   verifier
   coda_genesis_ledger
   merkle_ledger
   consensus
   data_hash_lib
   block_time
   full_frontier
   frontier_base
   transition_frontier
   protocol_version
   yojson
<<<<<<< HEAD
=======
   mina_net2
   libp2p_ipc
   staged_ledger_diff
>>>>>>> a5d2b57c
 )
 (inline_tests)
 (instrumentation (backend bisect_ppx))
 (preprocess (pps ppx_jane ppx_version ppx_mina)))<|MERGE_RESOLUTION|>--- conflicted
+++ resolved
@@ -35,12 +35,9 @@
    transition_frontier
    protocol_version
    yojson
-<<<<<<< HEAD
-=======
    mina_net2
    libp2p_ipc
    staged_ledger_diff
->>>>>>> a5d2b57c
  )
  (inline_tests)
  (instrumentation (backend bisect_ppx))
