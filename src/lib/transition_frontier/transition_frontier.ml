(** This module glues together the various components that compose
*  the transition frontier, wrapping high-level initialization
*  logic as well as gluing together the logic for adding items
*  to the frontier *)

open Core_kernel
open Async_kernel
open Coda_base
open Coda_transition
include Frontier_base
module Hash = Frontier_hash
module Full_frontier = Full_frontier
module Extensions = Extensions
module Persistent_root = Persistent_root
module Persistent_frontier = Persistent_frontier

let global_max_length (genesis_constants : Genesis_constants.t) =
  genesis_constants.protocol.k

type t =
  { logger: Logger.t
  ; verifier: Verifier.t
  ; consensus_local_state: Consensus.Data.Local_state.t
  ; full_frontier: Full_frontier.t
  ; persistent_root: Persistent_root.t
  ; persistent_root_instance: Persistent_root.Instance.t
  ; persistent_frontier: Persistent_frontier.t
  ; persistent_frontier_instance: Persistent_frontier.Instance.t
  ; extensions: Extensions.t
  ; genesis_state_hash: State_hash.t }

let genesis_root_data ~precomputed_values =
  let open Root_data.Limited in
  let transition = External_transition.genesis ~precomputed_values in
  let constraint_constants = precomputed_values.constraint_constants in
  let scan_state = Staged_ledger.Scan_state.empty ~constraint_constants () in
  (*if scan state is empty the protocol states required is also empty*)
  let protocol_states = [] in
  let pending_coinbase =
    Or_error.ok_exn
      (Pending_coinbase.create
         ~depth:constraint_constants.pending_coinbase_depth ())
  in
  create ~transition ~scan_state ~pending_coinbase ~protocol_states

let load_from_persistence_and_start ~logger ~verifier ~consensus_local_state
    ~max_length ~persistent_root ~persistent_root_instance ~persistent_frontier
    ~persistent_frontier_instance ~precomputed_values
    ignore_consensus_local_state =
  let open Deferred.Result.Let_syntax in
  let root_identifier =
    match
      Persistent_root.Instance.load_root_identifier persistent_root_instance
    with
    | Some root_identifier ->
        root_identifier
    | None ->
        failwith
          "no persistent root identifier found (should have been written \
           already)"
  in
  let%bind () =
    Deferred.return
      ( match
          Persistent_frontier.Instance.fast_forward
            persistent_frontier_instance root_identifier
        with
      | Ok () ->
          Ok ()
      | Error `Frontier_hash_does_not_match ->
          Logger.warn logger ~module_:__MODULE__ ~location:__LOC__
            ~metadata:
              [("frontier_hash", Hash.to_yojson root_identifier.frontier_hash)]
            "Persistent frontier hash did not match persistent root frontier \
             hash (resetting frontier hash)" ;
          Persistent_frontier.Instance.set_frontier_hash
            persistent_frontier_instance root_identifier.frontier_hash ;
          Ok ()
      | Error `Sync_cannot_be_running ->
          Error (`Failure "sync job is already running on persistent frontier")
      | Error `Bootstrap_required ->
          Error `Bootstrap_required
      | Error (`Failure msg) ->
          Logger.fatal logger ~module_:__MODULE__ ~location:__LOC__
            ~metadata:
              [("target_root", Root_identifier.to_yojson root_identifier)]
            "Unable to fast forward persistent frontier: %s" msg ;
          Error (`Failure msg) )
  in
  let%bind full_frontier, extensions =
    Deferred.map
      (Persistent_frontier.Instance.load_full_frontier
         persistent_frontier_instance ~max_length
         ~root_ledger:
           (Persistent_root.Instance.snarked_ledger persistent_root_instance)
         ~consensus_local_state ~ignore_consensus_local_state
<<<<<<< HEAD
         ~constraint_constants ~precomputed_values)
=======
         ~precomputed_values)
>>>>>>> 1179c768
      ~f:
        (Result.map_error ~f:(function
          | `Sync_cannot_be_running ->
              `Failure "sync job is already running on persistent frontier"
          | `Failure _ as err ->
              err ))
  in
  let%map () =
    Deferred.return
      ( Persistent_frontier.Instance.start_sync persistent_frontier_instance
      |> Result.map_error ~f:(function
           | `Sync_cannot_be_running ->
               `Failure "sync job is already running on persistent frontier"
           | `Not_found _ as err ->
               `Failure
                 (Persistent_frontier.Database.Error.not_found_message err) )
      )
  in
  { logger
  ; verifier
  ; consensus_local_state
  ; full_frontier
  ; persistent_root
  ; persistent_root_instance
  ; persistent_frontier
  ; persistent_frontier_instance
  ; extensions
  ; genesis_state_hash=
      Precomputed_values.genesis_state_hash precomputed_values }

let rec load_with_max_length :
       max_length:int
    -> ?retry_with_fresh_db:bool
    -> logger:Logger.t
    -> verifier:Verifier.t
    -> consensus_local_state:Consensus.Data.Local_state.t
    -> persistent_root:Persistent_root.t
    -> persistent_frontier:Persistent_frontier.t
    -> precomputed_values:Precomputed_values.t
    -> unit
    -> ( t
       , [> `Bootstrap_required
         | `Persistent_frontier_malformed
         | `Failure of string ] )
       Deferred.Result.t =
 fun ~max_length ?(retry_with_fresh_db = true) ~logger ~verifier
     ~consensus_local_state ~persistent_root ~persistent_frontier
     ~precomputed_values () ->
  let open Deferred.Let_syntax in
  (* TODO: #3053 *)
  let continue persistent_frontier_instance ~ignore_consensus_local_state =
    let persistent_root_instance =
      Persistent_root.create_instance_exn persistent_root
    in
    match%bind
      load_from_persistence_and_start ~logger ~verifier ~consensus_local_state
        ~max_length ~persistent_root ~persistent_root_instance
        ~persistent_frontier ~persistent_frontier_instance ~precomputed_values
        ignore_consensus_local_state
    with
    | Ok _ as result ->
        return result
    | Error _ as err ->
        let%map () =
          Persistent_frontier.Instance.destroy persistent_frontier_instance
        in
        Persistent_root.Instance.destroy persistent_root_instance ;
        err
  in
  let persistent_frontier_instance =
    Persistent_frontier.create_instance_exn persistent_frontier
  in
  let reset_and_continue () =
    let%bind () =
      Persistent_frontier.Instance.destroy persistent_frontier_instance
    in
    let%bind () =
      Persistent_frontier.reset_database_exn persistent_frontier
        ~root_data:(genesis_root_data ~precomputed_values)
    in
    let%bind () =
      Persistent_root.reset_to_genesis_exn persistent_root ~precomputed_values
    in
    continue
      (Persistent_frontier.create_instance_exn persistent_frontier)
      ~ignore_consensus_local_state:false
  in
  match
    Persistent_frontier.Instance.check_database persistent_frontier_instance
  with
  | Error `Not_initialized ->
      (* TODO: this case can be optimized to not create the
         * database twice through rocks -- currently on clean bootup,
         * this code path will reinitialize the rocksdb twice *)
      Logger.info logger ~module_:__MODULE__ ~location:__LOC__
        "persistent frontier database does not exist" ;
      reset_and_continue ()
  | Error `Invalid_version ->
      Logger.info logger ~module_:__MODULE__ ~location:__LOC__
        "persistent frontier database out of date" ;
      reset_and_continue ()
  | Error (`Corrupt err) ->
      Logger.error logger ~module_:__MODULE__ ~location:__LOC__
        "Persistent frontier database is corrupt: %s"
        (Persistent_frontier.Database.Error.message err) ;
      if retry_with_fresh_db then (
        (* should retry be on by default? this could be unnecessarily destructive *)
        Logger.info logger ~module_:__MODULE__ ~location:__LOC__
          "destroying old persistent frontier database " ;
        let%bind () =
          Persistent_frontier.Instance.destroy persistent_frontier_instance
        in
        let%bind () =
          Persistent_frontier.destroy_database_exn persistent_frontier
        in
        load_with_max_length ~max_length ~logger ~verifier
          ~consensus_local_state ~persistent_root ~persistent_frontier
          ~retry_with_fresh_db:false () ~precomputed_values
        >>| Result.map_error ~f:(function
              | `Persistent_frontier_malformed ->
                  `Failure
                    "failed to destroy and create new persistent frontier \
                     database"
              | err ->
                  err ) )
      else return (Error `Persistent_frontier_malformed)
  | Ok () ->
      continue persistent_frontier_instance ~ignore_consensus_local_state:true

let load ?(retry_with_fresh_db = true) ~logger ~verifier ~consensus_local_state
    ~persistent_root ~persistent_frontier ~precomputed_values () =
  let max_length =
    global_max_length (Precomputed_values.genesis_constants precomputed_values)
  in
  load_with_max_length ~max_length ~retry_with_fresh_db ~logger ~verifier
    ~consensus_local_state ~persistent_root ~persistent_frontier
    ~precomputed_values ()

(* The persistent root and persistent frontier as safe to ignore here
 * because their lifecycle is longer than the transition frontier's *)
let close
    { logger
    ; verifier= _
    ; consensus_local_state= _
    ; full_frontier
    ; persistent_root= _safe_to_ignore_1
    ; persistent_root_instance
    ; persistent_frontier= _safe_to_ignore_2
    ; persistent_frontier_instance
    ; extensions
    ; genesis_state_hash= _ } =
  Logger.trace logger ~module_:__MODULE__ ~location:__LOC__
    "Closing transition frontier" ;
  Full_frontier.close full_frontier ;
  Extensions.close extensions ;
  let%map () =
    Persistent_frontier.Instance.destroy persistent_frontier_instance
  in
  Persistent_root.Instance.destroy persistent_root_instance

let persistent_root {persistent_root; _} = persistent_root

let persistent_frontier {persistent_frontier; _} = persistent_frontier

let extensions {extensions; _} = extensions

let genesis_state_hash {genesis_state_hash; _} = genesis_state_hash

let root_snarked_ledger {persistent_root_instance; _} =
  Persistent_root.Instance.snarked_ledger persistent_root_instance

let add_breadcrumb_exn t breadcrumb =
  let open Deferred.Let_syntax in
  let old_hash = Full_frontier.hash t.full_frontier in
  let diffs = Full_frontier.calculate_diffs t.full_frontier breadcrumb in
  Logger.trace t.logger ~module_:__MODULE__ ~location:__LOC__
    ~metadata:
      [ ( "state_hash"
        , State_hash.to_yojson
            (Breadcrumb.state_hash @@ Full_frontier.best_tip t.full_frontier)
        )
      ; ( "n"
        , `Int (List.length @@ Full_frontier.all_breadcrumbs t.full_frontier)
        ) ]
    "PRE: ($state_hash, $n)" ;
  Logger.trace t.logger ~module_:__MODULE__ ~location:__LOC__
    ~metadata:
      [ ( "diffs"
        , `List
            (List.map diffs ~f:(fun (Diff.Full.E.E diff) -> Diff.to_yojson diff))
        ) ]
    "Applying diffs: $diffs" ;
  let (`New_root_and_diffs_with_mutants
        (new_root_identifier, diffs_with_mutants)) =
    Full_frontier.apply_diffs t.full_frontier diffs
      ~ignore_consensus_local_state:false
  in
  Option.iter new_root_identifier
    ~f:
      (Persistent_root.Instance.set_root_identifier t.persistent_root_instance) ;
  Logger.trace t.logger ~module_:__MODULE__ ~location:__LOC__
    ~metadata:
      [ ( "state_hash"
        , State_hash.to_yojson
            (Breadcrumb.state_hash @@ Full_frontier.best_tip t.full_frontier)
        )
      ; ( "n"
        , `Int (List.length @@ Full_frontier.all_breadcrumbs t.full_frontier)
        ) ]
    "POST: ($state_hash, $n)" ;
  let lite_diffs =
    List.map diffs ~f:Diff.(fun (Full.E.E diff) -> Lite.E.E (to_lite diff))
  in
  let%bind sync_result =
    Persistent_frontier.Instance.notify_sync t.persistent_frontier_instance
      ~diffs:lite_diffs
      ~hash_transition:
        {source= old_hash; target= Full_frontier.hash t.full_frontier}
  in
  sync_result
  |> Result.map_error ~f:(fun `Sync_must_be_running ->
         Failure
           "Cannot add breadcrumb because persistent frontier sync job is not \
            running, which indicates that transition frontier initialization \
            has not been performed correctly" )
  |> Result.ok_exn ;
  Extensions.notify t.extensions ~frontier:t.full_frontier ~diffs_with_mutants

(* proxy full frontier functions *)
include struct
  open Full_frontier

  let proxy1 f {full_frontier; _} = f full_frontier

  let max_length = proxy1 max_length

  let consensus_local_state = proxy1 consensus_local_state

  let all_breadcrumbs = proxy1 all_breadcrumbs

  let visualize ~filename = proxy1 (visualize ~filename)

  let visualize_to_string = proxy1 visualize_to_string

  let iter = proxy1 iter

  let common_ancestor = proxy1 common_ancestor

  (* reduce sucessors functions (probably remove hashes special case *)
  let successors = proxy1 successors

  let successors_rec = proxy1 successors_rec

  let successor_hashes = proxy1 successor_hashes

  let successor_hashes_rec = proxy1 successor_hashes_rec

  let hash_path = proxy1 hash_path

  let best_tip = proxy1 best_tip

  let root = proxy1 root

  let find = proxy1 find

  let precomputed_values = proxy1 precomputed_values

  let genesis_constants = proxy1 genesis_constants

  (* TODO: find -> option externally, find_exn internally *)
  let find_exn = proxy1 find_exn

  (* TODO: is this an abstraction leak? *)
  let root_length = proxy1 root_length

  (* TODO: probably shouldn't be an `_exn` function *)
  let best_tip_path = proxy1 best_tip_path

  let best_tip_path_length_exn = proxy1 best_tip_path_length_exn

  let find_protocol_state = proxy1 find_protocol_state

  (* why can't this one be proxied? *)
  let path_map {full_frontier; _} breadcrumb ~f =
    path_map full_frontier breadcrumb ~f
end

module For_tests = struct
  open Signature_lib
  module Ledger_transfer = Ledger_transfer.Make (Ledger) (Ledger.Db)
  open Full_frontier.For_tests

  let proxy2 f {full_frontier= x; _} {full_frontier= y; _} = f x y

  let equal = proxy2 equal

  let load_with_max_length = load_with_max_length

  let rec deferred_rose_tree_iter (Rose_tree.T (root, trees)) ~f =
    let%bind () = f root in
    Deferred.List.iter trees ~f:(deferred_rose_tree_iter ~f)

  (*
  let with_frontier_from_rose_tree (Rose_tree.T (root, trees)) ~logger ~verifier ~consensus_local_state ~max_length ~root_snarked_ledger ~f =
    with_temp_persistence ~f:(fun ~persistent_root ~persistent_frontier ->
      Persistent_root.with_instance_exn persistent_root ~f:(fun instance ->
        Persistent_root.Instance.set_root_state_hash instance (Breadcrumb.state_hash @@ root);
        ignore @@ Ledger_transfer.transfer_accounts
          ~src:root_snarked_ledger
          ~dest:(Persistent_root.snarked_ledger instance));
      let frontier =
        let fail msg = failwith ("failed to load transition frontier: "^msg) in
        load_with_max_length
          {logger; verifier; consensus_local_state}
          ~persistent_root ~persistent_frontier
          ~max_length
        >>| Result.map_error ~f:(Fn.compose fail (function
          | `Bootstrap_required -> "bootstrap required"
          | `Persistent_frontier_malformed -> "persistent frontier malformed"
          | `Faliure msg -> msg))
        >>| Result.ok_or_failwith
      in
      let%bind () = Deferred.List.iter trees ~f:(deferred_rose_tree_iter ~f:(add_breadcrumb_exn frontier)) in
      f frontier)
  *)

  (* a helper quickcheck generator which always returns the genesis breadcrumb *)
  let gen_genesis_breadcrumb ?(logger = Logger.null ()) ~proof_level ?verifier
      ~(precomputed_values : Precomputed_values.t) () =
    let constraint_constants = precomputed_values.constraint_constants in
    let verifier =
      match verifier with
      | Some x ->
          x
      | None ->
          Async.Thread_safe.block_on_async_exn (fun () ->
              Verifier.create ~logger ~proof_level ~conf_dir:None
                ~pids:(Child_processes.Termination.create_pid_table ()) )
    in
    Quickcheck.Generator.create (fun ~size:_ ~random:_ ->
        let genesis_transition =
          External_transition.For_tests.genesis ~precomputed_values
        in
        let genesis_ledger =
          Lazy.force (Precomputed_values.genesis_ledger precomputed_values)
        in
        let genesis_staged_ledger =
          Or_error.ok_exn
            (Async.Thread_safe.block_on_async_exn (fun () ->
                 Staged_ledger
                 .of_scan_state_pending_coinbases_and_snarked_ledger ~logger
                   ~verifier ~constraint_constants
                   ~scan_state:
                     (Staged_ledger.Scan_state.empty ~constraint_constants ())
                   ~pending_coinbases:
                     ( Or_error.ok_exn
                     @@ Pending_coinbase.create
                          ~depth:constraint_constants.pending_coinbase_depth ()
                     )
                   ~snarked_ledger:genesis_ledger
                   ~expected_merkle_root:(Ledger.merkle_root genesis_ledger) ))
        in
        Breadcrumb.create genesis_transition genesis_staged_ledger )

  let gen_persistence ?(logger = Logger.null ()) ~proof_level ~ledger_depth
      ?verifier () =
    let open Core in
    let verifier =
      match verifier with
      | Some x ->
          x
      | None ->
          Async.Thread_safe.block_on_async_exn (fun () ->
              Verifier.create ~logger ~proof_level ~conf_dir:None
                ~pids:(Child_processes.Termination.create_pid_table ()) )
    in
    let root_dir = "/tmp/coda_unit_test" in
    Quickcheck.Generator.create (fun ~size:_ ~random:_ ->
        let uuid = Uuid_unix.create () in
        let temp_dir = root_dir ^/ Uuid.to_string uuid in
        let root_dir = temp_dir ^/ "root" in
        let frontier_dir = temp_dir ^/ "frontier" in
        let cleaned = ref false in
        let clean_temp_dirs _ =
          if not !cleaned then (
            let process_info =
              Unix.create_process ~prog:"rm" ~args:["-rf"; temp_dir]
            in
            Unix.waitpid process_info.pid
            |> Result.map_error ~f:(function
                 | `Exit_non_zero n ->
                     Printf.sprintf "error (exit code %d)" n
                 | `Signal _ ->
                     "error (received unexpected signal)" )
            |> Result.ok_or_failwith ;
            cleaned := true )
        in
        Unix.mkdir_p temp_dir ;
        Unix.mkdir root_dir ;
        Unix.mkdir frontier_dir ;
        let persistent_root =
          Persistent_root.create ~logger ~directory:root_dir ~ledger_depth
        in
        let persistent_frontier =
          Persistent_frontier.create ~logger ~verifier
            ~time_controller:(Block_time.Controller.basic ~logger)
            ~directory:frontier_dir
        in
        Gc.Expert.add_finalizer_exn persistent_root clean_temp_dirs ;
        Gc.Expert.add_finalizer_exn persistent_frontier (fun x ->
            Option.iter
              persistent_frontier.Persistent_frontier.Factory_type.instance
              ~f:(fun instance ->
                Persistent_frontier.Database.close instance.db ) ;
            clean_temp_dirs x ) ;
        (persistent_root, persistent_frontier) )

  let gen_genesis_breadcrumb_with_protocol_states ~logger ~proof_level
      ?verifier ~precomputed_values () =
    let open Quickcheck.Generator.Let_syntax in
    let%map root =
      gen_genesis_breadcrumb ~logger ~proof_level ?verifier ~precomputed_values
        ()
    in
    (* List of protocol states required to prove transactions in the scan state; empty scan state at genesis*)
    let protocol_states = [] in
    (root, protocol_states)

  let gen ?(logger = Logger.null ()) ~proof_level ?verifier ?trust_system
      ?consensus_local_state ~precomputed_values
      ?(root_ledger_and_accounts =
        ( Lazy.force (Precomputed_values.genesis_ledger precomputed_values)
        , Lazy.force (Precomputed_values.accounts precomputed_values) ))
      ?(gen_root_breadcrumb =
        gen_genesis_breadcrumb_with_protocol_states ~logger ~proof_level
          ?verifier ~precomputed_values ()) ~max_length ~size () =
    let open Quickcheck.Generator.Let_syntax in
    let genesis_state_hash =
      Precomputed_values.genesis_state_hash precomputed_values
    in
    let verifier =
      match verifier with
      | Some x ->
          x
      | None ->
          Async.Thread_safe.block_on_async_exn (fun () ->
              Verifier.create ~logger ~proof_level ~conf_dir:None
                ~pids:(Child_processes.Termination.create_pid_table ()) )
    in
    let trust_system =
      Option.value trust_system ~default:(Trust_system.null ())
    in
    let consensus_local_state =
      Option.value consensus_local_state
        ~default:
          (Consensus.Data.Local_state.create
             ~genesis_ledger:
               (Precomputed_values.genesis_ledger precomputed_values)
             Public_key.Compressed.Set.empty)
    in
    let root_snarked_ledger, root_ledger_accounts = root_ledger_and_accounts in
    (* TODO: ensure that rose_tree cannot be longer than k *)
    let%bind root, branches, protocol_states =
      let%bind root, protocol_states = gen_root_breadcrumb in
      let%map (Rose_tree.T (root, branches)) =
        Quickcheck.Generator.with_size ~size
          (Quickcheck_lib.gen_imperative_rose_tree
             (Quickcheck.Generator.return root)
             (Breadcrumb.For_tests.gen_non_deferred ~logger ~proof_level
                ~precomputed_values ~verifier ~trust_system
                ~accounts_with_secret_keys:root_ledger_accounts))
      in
      (root, branches, protocol_states)
    in
    let root_data =
      Root_data.Limited.create
        ~transition:(Breadcrumb.validated_transition root)
        ~scan_state:(Breadcrumb.staged_ledger root |> Staged_ledger.scan_state)
        ~pending_coinbase:
          ( Breadcrumb.staged_ledger root
          |> Staged_ledger.pending_coinbase_collection )
        ~protocol_states
    in
    let%map persistent_root, persistent_frontier =
      gen_persistence ~logger ~proof_level
        ~ledger_depth:(Precomputed_values.ledger_depth precomputed_values)
        ()
    in
    Async.Thread_safe.block_on_async_exn (fun () ->
        Persistent_frontier.reset_database_exn persistent_frontier ~root_data
    ) ;
    Persistent_root.with_instance_exn persistent_root ~f:(fun instance ->
        Persistent_root.Instance.set_root_state_hash instance
          ~genesis_state_hash
          (External_transition.Validated.state_hash
             (Root_data.Limited.transition root_data)) ;
        ignore
        @@ Ledger_transfer.transfer_accounts ~src:root_snarked_ledger
             ~dest:(Persistent_root.Instance.snarked_ledger instance) ) ;
    let frontier_result =
      Async.Thread_safe.block_on_async_exn (fun () ->
          load_with_max_length ~max_length ~retry_with_fresh_db:false ~logger
            ~verifier ~consensus_local_state ~persistent_root
            ~persistent_frontier ~precomputed_values () )
    in
    let frontier =
      let fail msg = failwith ("failed to load transition frontier: " ^ msg) in
      match frontier_result with
      | Error `Bootstrap_required ->
          fail "bootstrap required"
      | Error `Persistent_frontier_malformed ->
          fail "persistent frontier malformed"
      | Error (`Failure msg) ->
          fail msg
      | Ok frontier ->
          frontier
    in
    Async.Thread_safe.block_on_async_exn (fun () ->
        Deferred.List.iter ~how:`Sequential branches
          ~f:(deferred_rose_tree_iter ~f:(add_breadcrumb_exn frontier)) ) ;
    frontier

  let gen_with_branch ?logger ~proof_level ?verifier ?trust_system
      ?consensus_local_state ~precomputed_values
      ?(root_ledger_and_accounts =
        ( Lazy.force (Precomputed_values.genesis_ledger precomputed_values)
        , Lazy.force (Precomputed_values.accounts precomputed_values) ))
      ?gen_root_breadcrumb ?(get_branch_root = root) ~max_length ~frontier_size
      ~branch_size () =
    let open Quickcheck.Generator.Let_syntax in
    let%bind frontier =
      gen ?logger ~proof_level ?verifier ?trust_system ?consensus_local_state
        ~precomputed_values ?gen_root_breadcrumb ~root_ledger_and_accounts
        ~max_length ~size:frontier_size ()
    in
    let%map make_branch =
      Breadcrumb.For_tests.gen_seq ?logger ~proof_level ~precomputed_values
        ?verifier ?trust_system
        ~accounts_with_secret_keys:(snd root_ledger_and_accounts)
        branch_size
    in
    let branch =
      Async.Thread_safe.block_on_async_exn (fun () ->
          make_branch (get_branch_root frontier) )
    in
    (frontier, branch)
end<|MERGE_RESOLUTION|>--- conflicted
+++ resolved
@@ -94,11 +94,7 @@
          ~root_ledger:
            (Persistent_root.Instance.snarked_ledger persistent_root_instance)
          ~consensus_local_state ~ignore_consensus_local_state
-<<<<<<< HEAD
-         ~constraint_constants ~precomputed_values)
-=======
          ~precomputed_values)
->>>>>>> 1179c768
       ~f:
         (Result.map_error ~f:(function
           | `Sync_cannot_be_running ->
