open Core_kernel
open Async_kernel
open Protocols.Coda_pow
open Protocols.Coda_transition_frontier
open Coda_base
open Signature_lib

<<<<<<< HEAD
module Max_length = struct
  let length = Consensus.Constants.k
end

=======
>>>>>>> 299a6fdb
module type Inputs_intf = sig
  module Staged_ledger_aux_hash : Staged_ledger_aux_hash_intf

  module Ledger_proof_statement :
    Ledger_proof_statement_intf with type ledger_hash := Frozen_ledger_hash.t

  module Ledger_proof : sig
    include
      Ledger_proof_intf
      with type statement := Ledger_proof_statement.t
       and type ledger_hash := Frozen_ledger_hash.t
       and type proof := Proof.t
       and type sok_digest := Sok_message.Digest.t

    include Binable.S with type t := t

    include Sexpable.S with type t := t
  end

  module Transaction_snark_work :
    Transaction_snark_work_intf
    with type proof := Ledger_proof.t
     and type statement := Ledger_proof_statement.t
     and type public_key := Public_key.Compressed.t

  module Staged_ledger_diff :
    Staged_ledger_diff_intf
    with type user_command := User_command.t
     and type user_command_with_valid_signature :=
                User_command.With_valid_signature.t
     and type staged_ledger_hash := Staged_ledger_hash.t
     and type public_key := Public_key.Compressed.t
     and type completed_work := Transaction_snark_work.t
     and type completed_work_checked := Transaction_snark_work.Checked.t
     and type fee_transfer_single := Fee_transfer.single

  module External_transition :
    External_transition.S
    with module Protocol_state = Consensus.Protocol_state
     and module Staged_ledger_diff := Staged_ledger_diff

  module Staged_ledger :
    Staged_ledger_intf
    with type diff := Staged_ledger_diff.t
     and type valid_diff :=
                Staged_ledger_diff.With_valid_signatures_and_proofs.t
     and type staged_ledger_hash := Staged_ledger_hash.t
     and type staged_ledger_aux_hash := Staged_ledger_aux_hash.t
     and type ledger_hash := Ledger_hash.t
     and type frozen_ledger_hash := Frozen_ledger_hash.t
     and type public_key := Public_key.Compressed.t
     and type ledger := Ledger.t
     and type ledger_proof := Ledger_proof.t
     and type user_command_with_valid_signature :=
                User_command.With_valid_signature.t
     and type statement := Transaction_snark_work.Statement.t
     and type completed_work_checked := Transaction_snark_work.Checked.t
     and type sparse_ledger := Sparse_ledger.t
     and type ledger_proof_statement := Ledger_proof_statement.t
     and type ledger_proof_statement_set := Ledger_proof_statement.Set.t
     and type transaction := Transaction.t
     and type user_command := User_command.t
end

module Make (Inputs : Inputs_intf) :
  Transition_frontier_intf
  with type state_hash := State_hash.t
   and type external_transition_verified :=
              Inputs.External_transition.Verified.t
   and type ledger_database := Ledger.Db.t
   and type staged_ledger_diff := Inputs.Staged_ledger_diff.t
   and type staged_ledger := Inputs.Staged_ledger.t
   and type masked_ledger := Ledger.Mask.Attached.t
   and type transaction_snark_scan_state := Inputs.Staged_ledger.Scan_state.t =
struct
  (* NOTE: is Consensus_mechanism.select preferable over distance? *)
  exception
    Parent_not_found of ([`Parent of State_hash.t] * [`Target of State_hash.t])

  exception Already_exists of State_hash.t

  module Breadcrumb = struct
    (* TODO: external_transition should be type : External_transition.With_valid_protocol_state.t #1344 *)
    type t =
      { transition_with_hash:
          (Inputs.External_transition.Verified.t, State_hash.t) With_hash.t
      ; staged_ledger: Inputs.Staged_ledger.t sexp_opaque }
    [@@deriving sexp, fields]

    let create transition_with_hash staged_ledger =
      {transition_with_hash; staged_ledger}

    let build ~logger ~parent ~transition_with_hash =
      O1trace.measure "Breadcrumb.build" (fun () ->
          let open Deferred.Result.Let_syntax in
          let logger = Logger.child logger __MODULE__ in
          let staged_ledger = parent.staged_ledger in
          let transition = With_hash.data transition_with_hash in
          let transition_protocol_state =
            Inputs.External_transition.Verified.protocol_state transition
          in
          let ledger_hash_from_proof p =
            Inputs.Ledger_proof.statement_target
              (Inputs.Ledger_proof.statement p)
          in
          let blockchain_state_ledger_hash, blockchain_staged_ledger_hash =
            let blockchain_state =
              Consensus.Protocol_state.blockchain_state
                transition_protocol_state
            in
            ( Consensus.Blockchain_state.snarked_ledger_hash blockchain_state
            , Consensus.Blockchain_state.staged_ledger_hash blockchain_state )
          in
          let%bind ( `Hash_after_applying staged_ledger_hash
                   , `Ledger_proof proof_opt
                   , `Staged_ledger transitioned_staged_ledger ) =
            let open Deferred.Let_syntax in
            match%map
              Inputs.Staged_ledger.apply ~logger staged_ledger
                (Inputs.External_transition.Verified.staged_ledger_diff
                   transition)
            with
            | Ok x -> Ok x
            | Error (Inputs.Staged_ledger.Staged_ledger_error.Unexpected e) ->
                Error (`Fatal_error (Error.to_exn e))
            | Error e ->
                Error
                  (`Validation_error
                    (Error.of_string
                       (Inputs.Staged_ledger.Staged_ledger_error.to_string e)))
          in
          let target_ledger_hash =
            match proof_opt with
            | None ->
                Option.value_map
                  (Inputs.Staged_ledger.current_ledger_proof
                     transitioned_staged_ledger)
                  ~f:ledger_hash_from_proof
                  ~default:
                    (Frozen_ledger_hash.of_ledger_hash
                       (Ledger.merkle_root Genesis_ledger.t))
            | Some proof -> ledger_hash_from_proof proof
          in
          let%map transitioned_staged_ledger =
            if
              Frozen_ledger_hash.equal target_ledger_hash
                blockchain_state_ledger_hash
              && Staged_ledger_hash.equal staged_ledger_hash
                   blockchain_staged_ledger_hash
            then return transitioned_staged_ledger
            else
              Deferred.return
                (Error
                   (`Validation_error
                     (Error.of_string
                        "Snarked ledger hash and Staged ledger hash after \
                         applying the diff does not match blockchain state's \
                         ledger hash and staged ledger hash resp.\n")))
          in
          {transition_with_hash; staged_ledger= transitioned_staged_ledger} )

    let hash {transition_with_hash; _} = With_hash.hash transition_with_hash

    let parent_hash {transition_with_hash; _} =
      Consensus.Protocol_state.previous_state_hash
        (Inputs.External_transition.Verified.protocol_state
           (With_hash.data transition_with_hash))
  end

  type node =
    {breadcrumb: Breadcrumb.t; successor_hashes: State_hash.t list; length: int}
  [@@deriving sexp]

  (* Invariant: The path from the root to the tip inclusively, will be max_length + 1 *)
  (* TODO: Make a test of this invariant *)
  type t =
    { root_snarked_ledger: Ledger.Db.t
    ; mutable root: State_hash.t
    ; mutable best_tip: State_hash.t
    ; logger: Logger.t
    ; table: node State_hash.Table.t
    ; max_length: int }

  let logger t = t.logger

  (* TODO: load from and write to disk *)
  let create ~logger
      ~(root_transition :
         (Inputs.External_transition.Verified.t, State_hash.t) With_hash.t)
      ~root_snarked_ledger ~root_transaction_snark_scan_state
<<<<<<< HEAD
      ~root_staged_ledger_diff =
    let open Consensus in
=======
      ~root_staged_ledger_diff ~max_length =
    let open Consensus.Mechanism in
>>>>>>> 299a6fdb
    let open Deferred.Let_syntax in
    let logger = Logger.child logger __MODULE__ in
    let root_hash = With_hash.hash root_transition in
    let root_protocol_state =
      Inputs.External_transition.Verified.protocol_state
        (With_hash.data root_transition)
    in
    let root_blockchain_state =
      Protocol_state.blockchain_state root_protocol_state
    in
    let root_blockchain_state_ledger_hash, root_blockchain_staged_ledger_hash =
      ( Protocol_state.Blockchain_state.snarked_ledger_hash
          root_blockchain_state
      , Protocol_state.Blockchain_state.staged_ledger_hash
          root_blockchain_state )
    in
    assert (
      Ledger_hash.equal
        (Ledger.Db.merkle_root root_snarked_ledger)
        (Frozen_ledger_hash.to_ledger_hash root_blockchain_state_ledger_hash)
    ) ;
    let root_masked_ledger = Ledger.of_database root_snarked_ledger in
    let root_snarked_ledger_hash =
      Frozen_ledger_hash.of_ledger_hash
      @@ Ledger.merkle_root (Ledger.of_database root_snarked_ledger)
    in
    (* Only check this case after the genesis block *)
    if not @@ State_hash.equal genesis_protocol_state.hash root_hash then
      [%test_result: Ledger_hash.t]
        ~message:
          "Staged-ledger's ledger hash different from implied merkle root of \
           this masked ledger"
        ~expect:
          (Staged_ledger_hash.ledger_hash
             (Protocol_state.Blockchain_state.staged_ledger_hash
                root_blockchain_state))
        (Ledger.Mask.Attached.merkle_root root_masked_ledger) ;
    match%bind
      Inputs.Staged_ledger.of_scan_state_and_ledger
        ~scan_state:root_transaction_snark_scan_state
        ~ledger:root_masked_ledger
        ~snarked_ledger_hash:root_snarked_ledger_hash
    with
    | Error e -> failwith (Error.to_string_hum e)
    | Ok pre_root_staged_ledger ->
        let open Deferred.Let_syntax in
        let%map root_staged_ledger =
          match root_staged_ledger_diff with
          | None -> return pre_root_staged_ledger
          | Some diff -> (
              match%map
                Inputs.Staged_ledger.apply pre_root_staged_ledger diff ~logger
              with
              | Error e ->
                  failwith
                    (Inputs.Staged_ledger.Staged_ledger_error.to_string e)
              | Ok
                  ( `Hash_after_applying staged_ledger_hash
                  , `Ledger_proof None
                  , `Staged_ledger transitioned_staged_ledger ) ->
                  assert (
                    Staged_ledger_hash.equal root_blockchain_staged_ledger_hash
                      staged_ledger_hash ) ;
                  transitioned_staged_ledger
              | Ok (_, `Ledger_proof (Some _), _) ->
                  failwith
                    "Did not expect a ledger proof after applying the first \
                     diff" )
        in
        let root_breadcrumb =
          { Breadcrumb.transition_with_hash= root_transition
          ; staged_ledger= root_staged_ledger }
        in
        let root_node =
          {breadcrumb= root_breadcrumb; successor_hashes= []; length= 0}
        in
        let table = State_hash.Table.of_alist_exn [(root_hash, root_node)] in
        { logger
        ; root_snarked_ledger
        ; root= root_hash
        ; best_tip= root_hash
        ; table
        ; max_length }

  let max_length {max_length; _} = max_length

  let all_breadcrumbs t =
    List.map (Hashtbl.data t.table) ~f:(fun {breadcrumb; _} -> breadcrumb)

  let find t hash =
    let open Option.Let_syntax in
    let%map node = Hashtbl.find t.table hash in
    node.breadcrumb

  let find_exn t hash =
    let node = Hashtbl.find_exn t.table hash in
    node.breadcrumb

  let path_map t breadcrumb ~f =
    let rec find_path b =
      let elem = f b in
      let parent_hash = Breadcrumb.parent_hash b in
      if State_hash.equal parent_hash t.root then [elem]
      else elem :: find_path (find_exn t parent_hash)
    in
    List.rev (find_path breadcrumb)

  let hash_path t breadcrumb = path_map t breadcrumb ~f:Breadcrumb.hash

  let iter t ~f = Hashtbl.iter t.table ~f:(fun n -> f n.breadcrumb)

  let root t = find_exn t t.root

  let best_tip t = find_exn t t.best_tip

  let successor_hashes t hash =
    let node = Hashtbl.find_exn t.table hash in
    node.successor_hashes

  let rec successor_hashes_rec t hash =
    List.bind (successor_hashes t hash) ~f:(fun succ_hash ->
        succ_hash :: successor_hashes_rec t succ_hash )

  let successors t breadcrumb =
    List.map (successor_hashes t (Breadcrumb.hash breadcrumb)) ~f:(find_exn t)

  let rec successors_rec t breadcrumb =
    List.bind (successors t breadcrumb) ~f:(fun succ ->
        succ :: successors_rec t succ )

  let attach_node_to t ~parent_node ~node =
    let hash = Breadcrumb.hash node.breadcrumb in
    if
      not
        (State_hash.equal
           (Breadcrumb.hash parent_node.breadcrumb)
           (Breadcrumb.parent_hash node.breadcrumb))
    then
      failwith
        "invalid call to attach_to: hash parent_node <> parent_hash node" ;
    if Hashtbl.add t.table ~key:hash ~data:node <> `Ok then
      Logger.warn t.logger
        !"attach_node_to with breadcrumb for state %{sexp:State_hash.t} \
          already present; catchup scheduler bug?"
        hash
    else
      Hashtbl.set t.table
        ~key:(Breadcrumb.hash parent_node.breadcrumb)
        ~data:
          { parent_node with
            successor_hashes= hash :: parent_node.successor_hashes }

  let attach_breadcrumb_exn t breadcrumb =
    let hash = Breadcrumb.hash breadcrumb in
    let parent_hash = Breadcrumb.parent_hash breadcrumb in
    let parent_node =
      Option.value_exn
        (Hashtbl.find t.table parent_hash)
        ~error:
          (Error.of_exn (Parent_not_found (`Parent parent_hash, `Target hash)))
    in
    let node =
      {breadcrumb; successor_hashes= []; length= parent_node.length + 1}
    in
    attach_node_to t ~parent_node ~node

  (* Adding a breadcrumb to the transition frontier is broken into the following steps:
   *   1) attach the breadcrumb to the transition frontier
   *   2) move the root if the path to the new node is longer than the max length
   *     a) calculate the distance from the new node to the parent
   *     b) if the distance is greater than the max length:
   *       I  ) find the immediate successor of the old root in the path to the
   *            longest node and make it the new root
   *       II ) find all successors of the other immediate successors of the old root
   *       III) remove the old root and all of the nodes found in (II) from the table
   *       IV ) merge the old root's merkle mask into the root ledger
   *   3) set the new node as the best tip if the new node has a greater length than
   *      the current best tip
   *)
  let add_breadcrumb_exn t breadcrumb =
    O1trace.measure "add_breadcrumb" (fun () ->
        let hash =
          With_hash.hash (Breadcrumb.transition_with_hash breadcrumb)
        in
        let root_node = Hashtbl.find_exn t.table t.root in
        let best_tip_node = Hashtbl.find_exn t.table t.best_tip in
        (* 1 *)
        attach_breadcrumb_exn t breadcrumb ;
        let node = Hashtbl.find_exn t.table hash in
        (* 2.a *)
        let distance_to_parent = node.length - root_node.length in
        (* 2.b *)
        if distance_to_parent > max_length t then (
          (* 2.b.I *)
          let new_root_hash = List.hd_exn (hash_path t node.breadcrumb) in
          (* 2.b.II *)
          let garbage_immediate_successors =
            List.filter root_node.successor_hashes ~f:(fun succ_hash ->
                not (State_hash.equal succ_hash new_root_hash) )
          in
          (* 2.b.III *)
          let garbage =
            t.root
            :: List.bind garbage_immediate_successors
                 ~f:(successor_hashes_rec t)
          in
          t.root <- new_root_hash ;
          List.iter garbage ~f:(Hashtbl.remove t.table) ;
          (* 2.b.IV *)
          Ledger.Mask.Attached.commit
            (Inputs.Staged_ledger.ledger
               (Breadcrumb.staged_ledger root_node.breadcrumb)) ) ;
        (* 3 *)
        if node.length > best_tip_node.length then t.best_tip <- hash )

  let clear_paths t = Hashtbl.clear t.table

  let best_tip_path_length_exn {table; root; best_tip; _} =
    let open Option.Let_syntax in
    let result =
      let%bind best_tip_node = Hashtbl.find table best_tip in
      let%map root_node = Hashtbl.find table root in
      best_tip_node.length - root_node.length
    in
    result |> Option.value_exn

  module For_tests = struct
    let root_snarked_ledger {root_snarked_ledger; _} = root_snarked_ledger
  end
end

let%test_module "Transition_frontier tests" =
  ( module struct
    (*
  let%test "transitions can be added and interface will work at any point" =

    let module Frontier = Make (struct
      module State_hash = Test_mocks.Hash.Int_unchecked
      module External_transition = Test_mocks.External_transition.T
      module Max_length = struct
        let length = 5
      end
    end) in
    let open Frontier in
    let t = create ~log:(Logger.create ()) in

    (* test that functions that shouldn't throw exceptions don't *)
    let interface_works () =
      let r = root t in
      ignore (best_tip t);
      ignore (successor_hashes_rec r);
      ignore (successors_rec r);
      iter t ~f:(fun b ->
          let h = Breadcrumb.hash b in
          find_exn t h;
          ignore (successor_hashes t h)
          ignore (successors t b))
    in

    (* add a single random transition based off a random node *)
    let add_transition () =
      let base_hash = List.head_exn (List.shuffle (hashes t)) in
      let trans = Quickcheck.random_value (External_transition.gen base_hash) in
      add_exn t trans
    in

    interface_works ();
    for i = 1 to 200 do
      add_transition ();
      interface_works ()
    done
     *)
  
  end )<|MERGE_RESOLUTION|>--- conflicted
+++ resolved
@@ -5,13 +5,6 @@
 open Coda_base
 open Signature_lib
 
-<<<<<<< HEAD
-module Max_length = struct
-  let length = Consensus.Constants.k
-end
-
-=======
->>>>>>> 299a6fdb
 module type Inputs_intf = sig
   module Staged_ledger_aux_hash : Staged_ledger_aux_hash_intf
 
@@ -202,13 +195,8 @@
       ~(root_transition :
          (Inputs.External_transition.Verified.t, State_hash.t) With_hash.t)
       ~root_snarked_ledger ~root_transaction_snark_scan_state
-<<<<<<< HEAD
-      ~root_staged_ledger_diff =
+      ~root_staged_ledger_diff ~max_length =
     let open Consensus in
-=======
-      ~root_staged_ledger_diff ~max_length =
-    let open Consensus.Mechanism in
->>>>>>> 299a6fdb
     let open Deferred.Let_syntax in
     let logger = Logger.child logger __MODULE__ in
     let root_hash = With_hash.hash root_transition in
