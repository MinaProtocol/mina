--- conflicted
+++ resolved
@@ -6,7 +6,6 @@
 open Core_kernel
 open Async_kernel
 open Coda_base
-
 module Inputs = Inputs
 
 (* [new] TODO: rework abstraction so that a transition frontier can be
@@ -29,215 +28,30 @@
    and type staged_ledger := Inputs.Staged_ledger.t
    and type transaction_snark_scan_state := Inputs.Staged_ledger.Scan_state.t
    and type verifier := Inputs.Verifier.t
-   and type 'a transaction_snark_work_statement_table := 'a Inputs.Transaction_snark_work.Statement.Table.t = struct
+   and type 'a transaction_snark_work_statement_table :=
+              'a Inputs.Transaction_snark_work.Statement.Table.t = struct
   open Inputs
-
-<<<<<<< HEAD
   module Full_frontier = Full_frontier.Make (Inputs)
-
   module Root_identifier = Full_frontier.Root_identifier
-
   module Root_data = Full_frontier.Root_data
 
   let genesis_root_data ~logger ~verifier ~snarked_ledger =
     let open Root_data in
-    let snarked_ledger_hash = Frozen_ledger_hash.of_ledger_hash (Ledger.Db.merkle_root snarked_ledger) in
-    let pending_coinbase_collection = Or_error.ok_exn (Pending_coinbase.create ()) in
+    let snarked_ledger_hash =
+      Frozen_ledger_hash.of_ledger_hash (Ledger.Db.merkle_root snarked_ledger)
+    in
+    let pending_coinbase_collection =
+      Or_error.ok_exn (Pending_coinbase.create ())
+    in
     let%map staged_ledger =
       Staged_ledger.of_scan_state_and_ledger ~logger ~verifier
-        ~snarked_ledger_hash ~ledger:(Ledger.of_database snarked_ledger)
+        ~snarked_ledger_hash
+        ~ledger:(Ledger.of_database snarked_ledger)
         ~scan_state:(Staged_ledger.Scan_state.empty ())
         ~pending_coinbase_collection
       >>| Or_error.ok_exn
     in
-    { transition= External_transition.genesis
-    ; staged_ledger }
-=======
-  (* NOTE: is Consensus_mechanism.select preferable over distance? *)
-  exception
-    Parent_not_found of ([`Parent of State_hash.t] * [`Target of State_hash.t])
-
-  exception Already_exists of State_hash.t
-
-  module Breadcrumb = struct
-    type t =
-      { transition_with_hash:
-          (External_transition.Validated.t, State_hash.t) With_hash.t
-      ; mutable staged_ledger: Staged_ledger.t sexp_opaque
-      ; just_emitted_a_proof: bool }
-    [@@deriving sexp, fields]
-
-    let to_yojson {transition_with_hash; staged_ledger= _; just_emitted_a_proof}
-        =
-      `Assoc
-        [ ( "transition_with_hash"
-          , With_hash.to_yojson External_transition.Validated.to_yojson
-              State_hash.to_yojson transition_with_hash )
-        ; ("staged_ledger", `String "<opaque>")
-        ; ("just_emitted_a_proof", `Bool just_emitted_a_proof) ]
-
-    let create transition_with_hash staged_ledger =
-      {transition_with_hash; staged_ledger; just_emitted_a_proof= false}
-
-    let copy t = {t with staged_ledger= Staged_ledger.copy t.staged_ledger}
-
-    module Staged_ledger_validation =
-      External_transition.Staged_ledger_validation (Staged_ledger)
-
-    let build ~logger ~verifier ~trust_system ~parent
-        ~transition:transition_with_validation ~sender =
-      O1trace.measure "Breadcrumb.build" (fun () ->
-          let open Deferred.Let_syntax in
-          match%bind
-            Staged_ledger_validation.validate_staged_ledger_diff ~logger
-              ~verifier ~parent_staged_ledger:parent.staged_ledger
-              transition_with_validation
-          with
-          | Ok
-              ( `Just_emitted_a_proof just_emitted_a_proof
-              , `External_transition_with_validation
-                  fully_valid_external_transition
-              , `Staged_ledger transitioned_staged_ledger ) ->
-              return
-                (Ok
-                   { transition_with_hash=
-                       External_transition.Validation.lift
-                         fully_valid_external_transition
-                   ; staged_ledger= transitioned_staged_ledger
-                   ; just_emitted_a_proof })
-          | Error (`Invalid_staged_ledger_diff errors) ->
-              let reasons =
-                String.concat ~sep:" && "
-                  (List.map errors ~f:(function
-                    | `Incorrect_target_staged_ledger_hash ->
-                        "staged ledger hash"
-                    | `Incorrect_target_snarked_ledger_hash ->
-                        "snarked ledger hash" ))
-              in
-              let message =
-                "invalid staged ledger diff: incorrect " ^ reasons
-              in
-              let%map () =
-                match sender with
-                | None | Some Envelope.Sender.Local ->
-                    return ()
-                | Some (Envelope.Sender.Remote inet_addr) ->
-                    Trust_system.(
-                      record trust_system logger inet_addr
-                        Actions.
-                          (Gossiped_invalid_transition, Some (message, [])))
-              in
-              Error (`Invalid_staged_ledger_hash (Error.of_string message))
-          | Error
-              (`Staged_ledger_application_failed
-                (Staged_ledger.Staged_ledger_error.Unexpected e)) ->
-              return (Error (`Fatal_error (Error.to_exn e)))
-          | Error (`Staged_ledger_application_failed staged_ledger_error) ->
-              let%map () =
-                match sender with
-                | None | Some Envelope.Sender.Local ->
-                    return ()
-                | Some (Envelope.Sender.Remote inet_addr) ->
-                    let error_string =
-                      Staged_ledger.Staged_ledger_error.to_string
-                        staged_ledger_error
-                    in
-                    let make_actions action =
-                      ( action
-                      , Some
-                          ( "Staged_ledger error: $error"
-                          , [("error", `String error_string)] ) )
-                    in
-                    let open Trust_system.Actions in
-                    (* TODO : refine these actions, issue 2375 *)
-                    let open Staged_ledger.Pre_diff_info.Error in
-                    let action =
-                      match staged_ledger_error with
-                      | Invalid_proof _ ->
-                          make_actions Sent_invalid_proof
-                      | Pre_diff (Bad_signature _) ->
-                          make_actions Sent_invalid_signature
-                      | Pre_diff _ | Non_zero_fee_excess _ ->
-                          make_actions Gossiped_invalid_transition
-                      | Unexpected _ ->
-                          failwith
-                            "build: Unexpected staged ledger error should \
-                             have been caught in another pattern"
-                    in
-                    Trust_system.record trust_system logger inet_addr action
-              in
-              Error
-                (`Invalid_staged_ledger_diff
-                  (Staged_ledger.Staged_ledger_error.to_error
-                     staged_ledger_error)) )
-
-    let external_transition {transition_with_hash; _} =
-      With_hash.data transition_with_hash
-
-    let state_hash {transition_with_hash; _} =
-      With_hash.hash transition_with_hash
-
-    let parent_hash {transition_with_hash; _} =
-      With_hash.data transition_with_hash
-      |> External_transition.Validated.protocol_state
-      |> Protocol_state.previous_state_hash
-
-    let mask = Fn.compose Staged_ledger.ledger staged_ledger
-
-    let equal breadcrumb1 breadcrumb2 =
-      State_hash.equal (state_hash breadcrumb1) (state_hash breadcrumb2)
-
-    let compare breadcrumb1 breadcrumb2 =
-      State_hash.compare (state_hash breadcrumb1) (state_hash breadcrumb2)
-
-    let hash = Fn.compose State_hash.hash state_hash
-
-    let consensus_state {transition_with_hash; _} =
-      With_hash.data transition_with_hash
-      |> External_transition.Validated.protocol_state
-      |> Protocol_state.consensus_state
-
-    let blockchain_state {transition_with_hash; _} =
-      With_hash.data transition_with_hash
-      |> External_transition.Validated.protocol_state
-      |> Protocol_state.blockchain_state
-
-    let name t =
-      Visualization.display_short_sexp (module State_hash) @@ state_hash t
-
-    type display =
-      { state_hash: string
-      ; blockchain_state: Blockchain_state.display
-      ; consensus_state: Consensus.Data.Consensus_state.display
-      ; parent: string }
-    [@@deriving yojson]
-
-    let display t =
-      let blockchain_state = Blockchain_state.display (blockchain_state t) in
-      let consensus_state = consensus_state t in
-      let parent =
-        Visualization.display_short_sexp (module State_hash) @@ parent_hash t
-      in
-      { state_hash= name t
-      ; blockchain_state
-      ; consensus_state= Consensus.Data.Consensus_state.display consensus_state
-      ; parent }
-
-    let to_user_commands
-        {transition_with_hash= {data= external_transition; _}; _} =
-      let open External_transition.Validated in
-      let open Staged_ledger_diff in
-      user_commands @@ staged_ledger_diff external_transition
-
-    let all_user_commands breadcrumbs =
-      Sequence.fold (Sequence.of_list breadcrumbs) ~init:User_command.Set.empty
-        ~f:(fun acc_set breadcrumb ->
-          let user_commands = to_user_commands breadcrumb in
-          Set.union acc_set (User_command.Set.of_list user_commands) )
-  end
-
-  let max_length = max_length
->>>>>>> e3728e5d
+    {transition= External_transition.genesis; staged_ledger}
 
   module Breadcrumb = Full_frontier.Breadcrumb
   module Diff = Full_frontier.Diff
@@ -269,48 +83,68 @@
     ; persistent_root: Persistent_root.t
     ; persistent_root_instance: Persistent_root.Instance.t
     ; persistent_frontier: Persistent_frontier.t
-    (* [new] TODO: !important -- this instance should only be owned by the sync process, as once the sync worker is an RPC worker, only that process can have an open connection the the database *)
+          (* [new] TODO: !important -- this instance should only be owned by the sync process, as once the sync worker is an RPC worker, only that process can have an open connection the the database *)
     ; persistent_frontier_instance: Persistent_frontier.Instance.t
     ; extensions: Extensions.t }
 
-  let load_from_persistence_and_start config ~persistent_root ~persistent_root_instance ~persistent_frontier ~persistent_frontier_instance =
+  let load_from_persistence_and_start config ~persistent_root
+      ~persistent_root_instance ~persistent_frontier
+      ~persistent_frontier_instance =
     let open Deferred.Result.Let_syntax in
     let root_identifier =
-      match Persistent_root.Instance.load_root_identifier persistent_root_instance with
-      | Some root_identifier -> root_identifier
+      match
+        Persistent_root.Instance.load_root_identifier persistent_root_instance
+      with
+      | Some root_identifier ->
+          root_identifier
       | None ->
-          failwith "not persistent root identifier found (should have been written already)"
+          failwith
+            "not persistent root identifier found (should have been written \
+             already)"
     in
     let%bind () =
-      Deferred.return (
-        Persistent_frontier.Instance.fast_forward persistent_frontier_instance root_identifier
+      Deferred.return
+        ( Persistent_frontier.Instance.fast_forward
+            persistent_frontier_instance root_identifier
         |> Result.map_error ~f:(function
-          | `Sync_cannot_be_running -> `Failure "sync job is already running on persistent frontier"
-          | `Bootstrap_required -> `Bootstrap_required
-          | `Failure msg ->
-              Logger.fatal config.logger ~module_:__MODULE__ ~location:__LOC__
-                ~metadata:[("target_root", Full_frontier.Root_identifier.Stable.Latest.to_yojson root_identifier)]
-                "Unable to fast forward persistent frontier: %s"
-                msg;
-              `Failure msg))
+             | `Sync_cannot_be_running ->
+                 `Failure "sync job is already running on persistent frontier"
+             | `Bootstrap_required ->
+                 `Bootstrap_required
+             | `Failure msg ->
+                 Logger.fatal config.logger ~module_:__MODULE__
+                   ~location:__LOC__
+                   ~metadata:
+                     [ ( "target_root"
+                       , Full_frontier.Root_identifier.Stable.Latest.to_yojson
+                           root_identifier ) ]
+                   "Unable to fast forward persistent frontier: %s" msg ;
+                 `Failure msg ) )
     in
     let%bind full_frontier, extensions =
       Deferred.map
-        (Persistent_frontier.Instance.load_full_frontier persistent_frontier_instance
-          ~root_ledger:(Persistent_root.Instance.snarked_ledger persistent_root_instance)
-          ~consensus_local_state:config.consensus_local_state)
-        ~f:(Result.map_error ~f:(function
-          | `Sync_cannot_be_running -> `Failure "sync job is already running on persistent frontier"
-          | `Failure _ as err -> err))
-    in
-    let%map () =
-      Deferred.return (
-        Persistent_frontier.Instance.start_sync persistent_frontier_instance
+        (Persistent_frontier.Instance.load_full_frontier
+           persistent_frontier_instance
+           ~root_ledger:
+             (Persistent_root.Instance.snarked_ledger persistent_root_instance)
+           ~consensus_local_state:config.consensus_local_state)
+        ~f:
+          (Result.map_error ~f:(function
+            | `Sync_cannot_be_running ->
+                `Failure "sync job is already running on persistent frontier"
+            | `Failure _ as err ->
+                err ))
+    in
+    let%bind () =
+      Deferred.return
+        ( Persistent_frontier.Instance.start_sync persistent_frontier_instance
         |> Result.map_error ~f:(function
-          | `Sync_cannot_be_running -> `Failure "sync job is already running on persistent frontier"
-          | `Not_found _ as err -> `Failure (Persistent_frontier.Db.Error.not_found_message err)))
-    in
-<<<<<<< HEAD
+             | `Sync_cannot_be_running ->
+                 `Failure "sync job is already running on persistent frontier"
+             | `Not_found _ as err ->
+                 `Failure (Persistent_frontier.Db.Error.not_found_message err) )
+        )
+    in
     { full_frontier
     ; persistent_root
     ; persistent_root_instance
@@ -320,119 +154,148 @@
 
   (* TODO: re-add `Bootstrap_required support or redo signature *)
   let rec load :
-       ?retry_with_fresh_db:bool
-    -> config
-    -> persistent_root:Persistent_root.t
-    -> persistent_frontier:Persistent_frontier.t
-    -> ( t,
-         [>`Bootstrap_required
-         | `Persistent_frontier_malformed
-         | `Failure of string ] )
-        Deferred.Result.t =
-    fun ?(retry_with_fresh_db = true) config ~persistent_root ~persistent_frontier ->
-      let open Deferred.Let_syntax in
-      (* TODO: #3053 *)
-      (* let persistent_root = Persistent_root.create ~logger:config.logger ~directory:config.persistent_root_directory in *)
-      let continue ~persistent_root_instance ~persistent_frontier_instance =
-        load_from_persistence_and_start config
-          ~persistent_root ~persistent_root_instance
-          ~persistent_frontier ~persistent_frontier_instance
+         ?retry_with_fresh_db:bool
+      -> config
+      -> persistent_root:Persistent_root.t
+      -> persistent_frontier:Persistent_frontier.t
+      -> ( t
+         , [> `Bootstrap_required
+           | `Persistent_frontier_malformed
+           | `Failure of string ] )
+         Deferred.Result.t =
+   fun ?(retry_with_fresh_db = true) config ~persistent_root
+       ~persistent_frontier ->
+    let open Deferred.Let_syntax in
+    (* TODO: #3053 *)
+    (* let persistent_root = Persistent_root.create ~logger:config.logger ~directory:config.persistent_root_directory in *)
+    let continue ~persistent_root_instance ~persistent_frontier_instance =
+      load_from_persistence_and_start config ~persistent_root
+        ~persistent_root_instance ~persistent_frontier
+        ~persistent_frontier_instance
+    in
+    let persistent_root_instance =
+      Persistent_root.create_instance_exn persistent_root
+    in
+    let persistent_frontier_instance =
+      Persistent_frontier.create_instance_exn persistent_frontier
+    in
+    let reset_and_continue () =
+      let%bind root_data =
+        genesis_root_data ~logger:config.logger ~verifier:config.verifier
+          ~snarked_ledger:
+            (Persistent_root.Instance.snarked_ledger persistent_root_instance)
       in
-      let persistent_root_instance = Persistent_root.create_instance_exn persistent_root in
-      let persistent_frontier_instance = Persistent_frontier.create_instance_exn persistent_frontier in
-      let reset_and_continue () =
-        let%bind root_data =
-          genesis_root_data
-            ~logger:config.logger
-            ~verifier:config.verifier
-            ~snarked_ledger:(Persistent_root.Instance.snarked_ledger persistent_root_instance)
-        in
-        let%bind () = Persistent_frontier.Instance.destroy persistent_frontier_instance in
-        let%bind () = Persistent_frontier.reset_database_exn persistent_frontier ~root_data in
-        Persistent_root.Instance.destroy persistent_root_instance;
-        let%bind () = Persistent_root.reset_to_genesis_exn persistent_root in
-        continue
-          ~persistent_root_instance:(Persistent_root.create_instance_exn persistent_root)
-          ~persistent_frontier_instance:(Persistent_frontier.create_instance_exn persistent_frontier)
+      let%bind () =
+        Persistent_frontier.Instance.destroy persistent_frontier_instance
       in
-      match Persistent_frontier.Instance.check_database persistent_frontier_instance with
-      | Error `Not_initialized ->
-          (* [new] TODO: this case can be optimized to not create the
+      let%bind () =
+        Persistent_frontier.reset_database_exn persistent_frontier ~root_data
+      in
+      Persistent_root.Instance.destroy persistent_root_instance ;
+      let%bind () = Persistent_root.reset_to_genesis_exn persistent_root in
+      continue
+        ~persistent_root_instance:
+          (Persistent_root.create_instance_exn persistent_root)
+        ~persistent_frontier_instance:
+          (Persistent_frontier.create_instance_exn persistent_frontier)
+    in
+    match
+      Persistent_frontier.Instance.check_database persistent_frontier_instance
+    with
+    | Error `Not_initialized ->
+        (* [new] TODO: this case can be optimized to not create the
            * database twice through rocks -- currently on clean bootup,
            * this code path will reinitialize the rocksdb twice *)
+        Logger.info config.logger ~module_:__MODULE__ ~location:__LOC__
+          "persistent frontier database does not exist" ;
+        reset_and_continue ()
+    | Error `Invalid_version ->
+        Logger.info config.logger ~module_:__MODULE__ ~location:__LOC__
+          "persistent frontier database out of date" ;
+        reset_and_continue ()
+    | Error (`Corrupt err) ->
+        Logger.error config.logger ~module_:__MODULE__ ~location:__LOC__
+          "Persistent frontier database is corrupt: %s"
+          (Persistent_frontier.Db.Error.message err) ;
+        if retry_with_fresh_db then (
+          (* should retry be on by default? this could be unnecessarily destructive *)
           Logger.info config.logger ~module_:__MODULE__ ~location:__LOC__
-            "persistent frontier database does not exist";
-          reset_and_continue ()
-      | Error `Invalid_version ->
-          Logger.info config.logger ~module_:__MODULE__ ~location:__LOC__
-            "persistent frontier database out of date";
-          reset_and_continue ()
-      | Error (`Corrupt err) ->
-          Logger.error config.logger ~module_:__MODULE__ ~location:__LOC__
-            "Persistent frontier database is corrupt: %s"
-            (Persistent_frontier.Db.Error.message err);
-          if retry_with_fresh_db then (
-            (* should retry be on by default? this could be unnecessarily destructive *)
-            Logger.info config.logger ~module_:__MODULE__ ~location:__LOC__
-              "destroying old persistent frontier database ";
-            let%bind () = Persistent_frontier.Instance.destroy persistent_frontier_instance in
-            Persistent_root.Instance.destroy persistent_root_instance;
-            let%bind () = Persistent_frontier.destroy_database_exn persistent_frontier in
-            load config ~persistent_root ~persistent_frontier ~retry_with_fresh_db:false
-            >>| Result.map_error ~f:(function
-              | `Persistent_frontier_malformed -> `Failure "failed to destroy and create new persistent frontier database"
-              | err -> err))
-          else
-            return (Error `Persistent_frontier_malformed)
-      | Ok () ->
-          continue ~persistent_root_instance ~persistent_frontier_instance
-
+            "destroying old persistent frontier database " ;
+          let%bind () =
+            Persistent_frontier.Instance.destroy persistent_frontier_instance
+          in
+          Persistent_root.Instance.destroy persistent_root_instance ;
+          let%bind () =
+            Persistent_frontier.destroy_database_exn persistent_frontier
+          in
+          load config ~persistent_root ~persistent_frontier
+            ~retry_with_fresh_db:false
+          >>| Result.map_error ~f:(function
+                | `Persistent_frontier_malformed ->
+                    `Failure
+                      "failed to destroy and create new persistent frontier \
+                       database"
+                | err ->
+                    err ) )
+        else return (Error `Persistent_frontier_malformed)
+    | Ok () ->
+        continue ~persistent_root_instance ~persistent_frontier_instance
+
+  (* The persistent root and persistent frontier as safe to ignore here
+   * because their lifecycle is longer than the transition frontier's *)
   let close
-      { full_frontier=_
-      ; persistent_root=_
+      { full_frontier
+      ; persistent_root= _safe_to_ignore_1
       ; persistent_root_instance
-      ; persistent_frontier=_
+      ; persistent_frontier= _safe_to_ignore_2
       ; persistent_frontier_instance
       ; extensions } =
-    let%map () = Persistent_frontier.Instance.destroy persistent_frontier_instance in
-    Persistent_root.Instance.destroy persistent_root_instance;
-    Extensions.close extensions;
-    failwith "TODO"
+    let%map () =
+      Persistent_frontier.Instance.destroy persistent_frontier_instance
+    in
+    Persistent_root.Instance.destroy persistent_root_instance ;
+    Extensions.close extensions ;
+    Full_frontier.close full_frontier
 
   let persistent_root {persistent_root; _} = persistent_root
+
   let persistent_frontier {persistent_frontier; _} = persistent_frontier
 
   let root_snarked_ledger {persistent_root_instance; _} =
     Persistent_root.Instance.snarked_ledger persistent_root_instance
-=======
-    Coda_metrics.(Gauge.set Transition_frontier.active_breadcrumbs 1.0) ;
-    t
-
-  let close {extension_writers; _} =
-    Coda_metrics.(Gauge.set Transition_frontier.active_breadcrumbs 0.0) ;
-    Extensions.close_pipes extension_writers
->>>>>>> e3728e5d
 
   let add_breadcrumb_exn t breadcrumb =
     let open Deferred.Let_syntax in
-    let old_hash = (Full_frontier.hash t.full_frontier) in
+    let old_hash = Full_frontier.hash t.full_frontier in
     let diffs = Full_frontier.calculate_diffs t.full_frontier breadcrumb in
-    let (`New_root new_root_identifier) = Full_frontier.apply_diffs t.full_frontier diffs in
-    Option.iter new_root_identifier ~f:(Persistent_root.Instance.set_root_identifier t.persistent_root_instance);
-    let diffs = List.map diffs ~f:Diff.(fun (Full.E.E diff) -> Lite.E.E (to_lite diff)) in 
+    let (`New_root new_root_identifier) =
+      Full_frontier.apply_diffs t.full_frontier diffs
+    in
+    Option.iter new_root_identifier
+      ~f:
+        (Persistent_root.Instance.set_root_identifier
+           t.persistent_root_instance) ;
+    let diffs =
+      List.map diffs ~f:Diff.(fun (Full.E.E diff) -> Lite.E.E (to_lite diff))
+    in
     let%bind sync_result =
       Persistent_frontier.Instance.notify_sync t.persistent_frontier_instance
         ~diffs
-        ~hash_transition:{source= old_hash; target= Full_frontier.hash t.full_frontier};
+        ~hash_transition:
+          {source= old_hash; target= Full_frontier.hash t.full_frontier}
     in
     sync_result
     |> Result.map_error ~f:(fun `Sync_must_be_running ->
-        Failure "cannot add breadcrumb because persistent frontier sync job is not running -- this indicates that transition frontier initialization has not been performed correctly")
-    |> Result.ok_exn;
+           Failure
+             "cannot add breadcrumb because persistent frontier sync job is \
+              not running -- this indicates that transition frontier \
+              initialization has not been performed correctly" )
+    |> Result.ok_exn ;
     Extensions.notify t.extensions ~frontier:t.full_frontier ~diffs
 
   let snark_pool_refcount_pipe t =
-    Extensions.Broadcast.Snark_pool_refcount.reader t.extensions.snark_pool_refcount
+    Extensions.Broadcast.Snark_pool_refcount.reader
+      t.extensions.snark_pool_refcount
 
   type best_tip_diff = Extensions.Best_tip_diff.view =
     { new_user_commands: User_command.t list
@@ -443,33 +306,82 @@
 
   let wait_for_transition t hash =
     let open Extensions in
-    let registry = Broadcast.Transition_registry.original t.extensions.transition_registry in
+    let registry =
+      Broadcast.Transition_registry.original t.extensions.transition_registry
+    in
     Transition_registry.register registry hash
 
+  let oldest_breadcrumb_in_history {full_frontier; _} =
+    let open Extensions in
+    let root_history =
+      Broadcast.Root_history.original t.extensions.root_history
+    in
+    Root_history.oldest root_history
+
   let max_length = max_length
+
   let logger {full_frontier; _} = Full_frontier.logger full_frontier
-  let consensus_local_state {full_frontier; _} = Full_frontier.consensus_local_state full_frontier
-  let equal {full_frontier=a; _} {full_frontier=b; _} = Full_frontier.equal a b
+
+  let consensus_local_state {full_frontier; _} =
+    Full_frontier.consensus_local_state full_frontier
+
+  let equal {full_frontier= a; _} {full_frontier= b; _} =
+    Full_frontier.equal a b
+
   let find {full_frontier; _} h = Full_frontier.find full_frontier h
+
   let find_exn {full_frontier; _} h = Full_frontier.find_exn full_frontier h
-  let successors {full_frontier; _} b = Full_frontier.successors full_frontier b
-  let successors_rec {full_frontier; _} b = Full_frontier.successors_rec full_frontier b
-  let successor_hashes {full_frontier; _} b = Full_frontier.successor_hashes full_frontier b
-  let successor_hashes_rec {full_frontier; _} b = Full_frontier.successor_hashes_rec full_frontier b
+
+  let successors {full_frontier; _} b =
+    Full_frontier.successors full_frontier b
+
+  let successors_rec {full_frontier; _} b =
+    Full_frontier.successors_rec full_frontier b
+
+  let successor_hashes {full_frontier; _} b =
+    Full_frontier.successor_hashes full_frontier b
+
+  let successor_hashes_rec {full_frontier; _} b =
+    Full_frontier.successor_hashes_rec full_frontier b
+
   let iter {full_frontier; _} ~f = Full_frontier.iter full_frontier ~f
+
   let hash_path {full_frontier; _} b = Full_frontier.hash_path full_frontier b
-  let path_map {full_frontier; _} b ~f = Full_frontier.path_map full_frontier b ~f
-  let all_breadcrumbs {full_frontier; _} = Full_frontier.all_breadcrumbs full_frontier
+
+  let path_map {full_frontier; _} b ~f =
+    Full_frontier.path_map full_frontier b ~f
+
+  let best_tip_path {full_frontier; _} =
+    Full_frontier.best_tip_path full_frontier
+
+  let all_breadcrumbs {full_frontier; _} =
+    Full_frontier.all_breadcrumbs full_frontier
+
   let root {full_frontier; _} = Full_frontier.root full_frontier
+
   let root_length {full_frontier; _} = Full_frontier.root_length full_frontier
+
   let get_root {full_frontier; _} = Full_frontier.get_root full_frontier
-  let get_root_exn {full_frontier; _} = Full_frontier.get_root_exn full_frontier
+
+  let get_root_exn {full_frontier; _} =
+    Full_frontier.get_root_exn full_frontier
+
   let best_tip {full_frontier; _} = Full_frontier.best_tip full_frontier
-  let best_tip_path_length_exn {full_frontier; _} = Full_frontier.best_tip_path_length_exn full_frontier
-  let common_ancestor {full_frontier; _} a b = Full_frontier.common_ancestor full_frontier a b
-  let visualize ~filename {full_frontier; _} = Full_frontier.visualize ~filename full_frontier
-  let visualize_to_string {full_frontier; _} = Full_frontier.visualize_to_string full_frontier
-  let shallow_copy_root_snarked_ledger {full_frontier; _} = Full_frontier.shallow_copy_root_snarked_ledger full_frontier
+
+  let best_tip_path_length_exn {full_frontier; _} =
+    Full_frontier.best_tip_path_length_exn full_frontier
+
+  let common_ancestor {full_frontier; _} a b =
+    Full_frontier.common_ancestor full_frontier a b
+
+  let visualize ~filename {full_frontier; _} =
+    Full_frontier.visualize ~filename full_frontier
+
+  let visualize_to_string {full_frontier; _} =
+    Full_frontier.visualize_to_string full_frontier
+
+  let shallow_copy_root_snarked_ledger {full_frontier; _} =
+    Full_frontier.shallow_copy_root_snarked_ledger full_frontier
 
   (* [new] TODO: move root history specific functions somewhere else? *)
   let path_search t state_hash ~find ~f =
@@ -485,7 +397,6 @@
     in
     Option.map ~f:Non_empty_list.rev (go state_hash)
 
-<<<<<<< HEAD
   let get_path_inclusively_in_root_history {extensions; _} state_hash ~f =
     let root_history =
       Extensions.Broadcast.Root_history.peek extensions.root_history
@@ -493,17 +404,6 @@
     path_search root_history state_hash
       ~find:(fun root_history ->
         Extensions.Root_history.View.lookup root_history )
-=======
-  let previous_root t =
-    Extensions.Root_history.most_recent t.extensions.root_history
-
-  let oldest_breadcrumb_in_history t =
-    Extensions.Root_history.oldest t.extensions.root_history
-
-  let get_path_inclusively_in_root_history t state_hash ~f =
-    path_search t state_hash
-      ~find:(fun t -> Extensions.Root_history.lookup t.extensions.root_history)
->>>>>>> e3728e5d
       ~f
 
   let root_history_path_map t state_hash ~f =
@@ -523,572 +423,9 @@
              ~f:(fun root_history ->
                Non_empty_list.append root_history frontier_path ))
 
-<<<<<<< HEAD
   let find_in_root_history t hash =
     let root_history =
       Extensions.Broadcast.Root_history.peek t.extensions.root_history
-=======
-  let path_map t breadcrumb ~f =
-    let rec find_path b =
-      let elem = f b in
-      let parent_hash = Breadcrumb.parent_hash b in
-      if State_hash.equal (Breadcrumb.state_hash b) t.root then []
-      else if State_hash.equal parent_hash t.root then [elem]
-      else elem :: find_path (find_exn t parent_hash)
-    in
-    List.rev (find_path breadcrumb)
-
-  let hash_path t breadcrumb = path_map t breadcrumb ~f:Breadcrumb.state_hash
-
-  let iter t ~f = Hashtbl.iter t.table ~f:(fun n -> f n.breadcrumb)
-
-  let root t = find_exn t t.root
-
-  let root_length t = (Hashtbl.find_exn t.table t.root).length
-
-  let best_tip t = find_exn t t.best_tip
-
-  let best_tip_path t = path_map t (best_tip t) ~f:Fn.id
-
-  let successor_hashes t hash =
-    let node = Hashtbl.find_exn t.table hash in
-    node.successor_hashes
-
-  let rec successor_hashes_rec t hash =
-    List.bind (successor_hashes t hash) ~f:(fun succ_hash ->
-        succ_hash :: successor_hashes_rec t succ_hash )
-
-  let successors t breadcrumb =
-    List.map
-      (successor_hashes t (Breadcrumb.state_hash breadcrumb))
-      ~f:(find_exn t)
-
-  let rec successors_rec t breadcrumb =
-    List.bind (successors t breadcrumb) ~f:(fun succ ->
-        succ :: successors_rec t succ )
-
-  (* Visualize the structure of the transition frontier or a particular node
-   * within the frontier (for debugging purposes). *)
-  module Visualizor = struct
-    let fold t ~f = Hashtbl.fold t.table ~f:(fun ~key:_ ~data -> f data)
-
-    include Visualization.Make_ocamlgraph (Node)
-
-    let to_graph t =
-      fold t ~init:empty ~f:(fun (node : Node.t) graph ->
-          let graph_with_node = add_vertex graph node in
-          List.fold node.successor_hashes ~init:graph_with_node
-            ~f:(fun acc_graph successor_state_hash ->
-              match State_hash.Table.find t.table successor_state_hash with
-              | Some child_node ->
-                  add_edge acc_graph node child_node
-              | None ->
-                  Logger.debug t.logger ~module_:__MODULE__ ~location:__LOC__
-                    ~metadata:
-                      [ ( "state_hash"
-                        , State_hash.to_yojson successor_state_hash )
-                      ; ("error", `String "missing from frontier") ]
-                    "Could not visualize state $state_hash: $error" ;
-                  acc_graph ) )
-  end
-
-  let visualize ~filename (t : t) =
-    Out_channel.with_file filename ~f:(fun output_channel ->
-        let graph = Visualizor.to_graph t in
-        Visualizor.output_graph output_channel graph )
-
-  let visualize_to_string t =
-    let graph = Visualizor.to_graph t in
-    let buf = Buffer.create 0 in
-    let formatter = Format.formatter_of_buffer buf in
-    Visualizor.fprint_graph formatter graph ;
-    Format.pp_print_flush formatter () ;
-    Buffer.contents buf
-
-  let attach_node_to t ~(parent_node : Node.t) ~(node : Node.t) =
-    let hash = Breadcrumb.state_hash (Node.breadcrumb node) in
-    let parent_hash = Breadcrumb.state_hash parent_node.breadcrumb in
-    if
-      not
-        (State_hash.equal parent_hash (Breadcrumb.parent_hash node.breadcrumb))
-    then
-      failwith
-        "invalid call to attach_to: hash parent_node <> parent_hash node" ;
-    (* We only want to update the parent node if we don't have a dupe *)
-    Hashtbl.change t.table hash ~f:(function
-      | Some x ->
-          Logger.warn t.logger ~module_:__MODULE__ ~location:__LOC__
-            ~metadata:[("state_hash", State_hash.to_yojson hash)]
-            "attach_node_to called with breadcrumb for state $state_hash \
-             which is already present; catchup scheduler bug?" ;
-          Some x
-      | None ->
-          Hashtbl.set t.table ~key:parent_hash
-            ~data:
-              { parent_node with
-                successor_hashes= hash :: parent_node.successor_hashes } ;
-          Some node )
-
-  let attach_breadcrumb_exn t breadcrumb =
-    let hash = Breadcrumb.state_hash breadcrumb in
-    let parent_hash = Breadcrumb.parent_hash breadcrumb in
-    let parent_node =
-      Option.value_exn
-        (Hashtbl.find t.table parent_hash)
-        ~error:
-          (Error.of_exn (Parent_not_found (`Parent parent_hash, `Target hash)))
-    in
-    let node =
-      {Node.breadcrumb; successor_hashes= []; length= parent_node.length + 1}
-    in
-    Coda_metrics.(Gauge.inc_one Transition_frontier.active_breadcrumbs) ;
-    Coda_metrics.(Counter.inc_one Transition_frontier.total_breadcrumbs) ;
-    attach_node_to t ~parent_node ~node
-
-  (** Given:
-   *
-   *        o                   o
-   *       /                   /
-   *    o ---- o --------------
-   *    t  \ soon_to_be_root   \
-   *        o                   o
-   *                        children
-   *
-   *  Delegates up to Staged_ledger reparent and makes the
-   *  modifies the heir's staged-ledger and sets the heir as the new root.
-   *  Modifications are in-place
-  *)
-  let move_root t (soon_to_be_root_node : Node.t) : Node.t =
-    let root_node = Hashtbl.find_exn t.table t.root in
-    let root_breadcrumb = root_node.breadcrumb in
-    let root = root_breadcrumb |> Breadcrumb.staged_ledger in
-    let soon_to_be_root =
-      soon_to_be_root_node.breadcrumb |> Breadcrumb.staged_ledger
-    in
-    let root_ledger = Staged_ledger.ledger root in
-    let soon_to_be_root_ledger = Staged_ledger.ledger soon_to_be_root in
-    let soon_to_be_root_merkle_root =
-      Ledger.merkle_root soon_to_be_root_ledger
-    in
-    Ledger.commit soon_to_be_root_ledger ;
-    let root_ledger_merkle_root_after_commit =
-      Ledger.merkle_root root_ledger
-    in
-    [%test_result: Ledger_hash.t]
-      ~message:
-        "Merkle root of soon-to-be-root before commit, is same as root \
-         ledger's merkle root afterwards"
-      ~expect:soon_to_be_root_merkle_root root_ledger_merkle_root_after_commit ;
-    let new_root =
-      Breadcrumb.create soon_to_be_root_node.breadcrumb.transition_with_hash
-        (Staged_ledger.replace_ledger_exn soon_to_be_root root_ledger)
-    in
-    let new_root_node = {soon_to_be_root_node with breadcrumb= new_root} in
-    let new_root_hash =
-      soon_to_be_root_node.breadcrumb.transition_with_hash.hash
-    in
-    Ledger.remove_and_reparent_exn soon_to_be_root_ledger
-      soon_to_be_root_ledger ;
-    Hashtbl.remove t.table t.root ;
-    Hashtbl.set t.table ~key:new_root_hash ~data:new_root_node ;
-    t.root <- new_root_hash ;
-    let num_finalized_staged_txns =
-      Breadcrumb.external_transition new_root
-      |> External_transition.Validated.staged_ledger_diff
-      |> Staged_ledger_diff.user_commands |> List.length |> Float.of_int
-    in
-    (* TODO: these metrics are too expensive to compute in this way, but it should be ok for beta *)
-    let root_snarked_ledger_accounts =
-      Ledger.Db.to_list t.root_snarked_ledger
-    in
-    Coda_metrics.(
-      Gauge.set Transition_frontier.recently_finalized_staged_txns
-        num_finalized_staged_txns) ;
-    Coda_metrics.(
-      Counter.inc Transition_frontier.finalized_staged_txns
-        num_finalized_staged_txns) ;
-    Coda_metrics.(
-      Gauge.set Transition_frontier.root_snarked_ledger_accounts
-        (Float.of_int @@ List.length root_snarked_ledger_accounts)) ;
-    Coda_metrics.(
-      Gauge.set Transition_frontier.root_snarked_ledger_total_currency
-        ( Float.of_int
-        @@ List.fold_left root_snarked_ledger_accounts ~init:0
-             ~f:(fun sum account ->
-               sum + Currency.Balance.to_int account.balance ) )) ;
-    Coda_metrics.(Counter.inc_one Transition_frontier.root_transitions) ;
-    new_root_node
-
-  let common_ancestor t (bc1 : Breadcrumb.t) (bc2 : Breadcrumb.t) :
-      State_hash.t =
-    let rec go ancestors1 ancestors2 sh1 sh2 =
-      Hash_set.add ancestors1 sh1 ;
-      Hash_set.add ancestors2 sh2 ;
-      if Hash_set.mem ancestors1 sh2 then sh2
-      else if Hash_set.mem ancestors2 sh1 then sh1
-      else
-        let parent_unless_root sh =
-          if State_hash.equal sh t.root then sh
-          else find_exn t sh |> Breadcrumb.parent_hash
-        in
-        go ancestors1 ancestors2 (parent_unless_root sh1)
-          (parent_unless_root sh2)
-    in
-    go
-      (Hash_set.create (module State_hash) ())
-      (Hash_set.create (module State_hash) ())
-      (Breadcrumb.state_hash bc1)
-      (Breadcrumb.state_hash bc2)
-
-  (* Get the breadcrumbs that are on bc1's path but not bc2's, and vice versa.
-     Ordered oldest to newest.
-  *)
-  let get_path_diff t (bc1 : Breadcrumb.t) (bc2 : Breadcrumb.t) :
-      Breadcrumb.t list * Breadcrumb.t list =
-    let ancestor = common_ancestor t bc1 bc2 in
-    (* Find the breadcrumbs connecting bc1 and bc2, excluding bc1. Precondition:
-       bc1 is an ancestor of bc2. *)
-    let path_from_to bc1 bc2 =
-      let rec go cursor acc =
-        if Breadcrumb.equal cursor bc1 then acc
-        else go (find_exn t @@ Breadcrumb.parent_hash cursor) (cursor :: acc)
-      in
-      go bc2 []
-    in
-    Logger.trace t.logger ~module_:__MODULE__ ~location:__LOC__
-      "Common ancestor: $state_hash"
-      ~metadata:[("state_hash", State_hash.to_yojson ancestor)] ;
-    ( path_from_to (find_exn t ancestor) bc1
-    , path_from_to (find_exn t ancestor) bc2 )
-
-  (* Adding a breadcrumb to the transition frontier is broken into the following steps:
-   *   1) attach the breadcrumb to the transition frontier
-   *   2) calculate the distance from the new node to the parent and the
-   *      best tip node
-   *   3) set the new node as the best tip if the new node is selected over the
-   *      old best tip by the Consensus module.
-   *   4) move the root if the path to the new node is longer than the max length
-   *       I   ) find the immediate successor of the old root in the path to the
-   *             longest node (the heir)
-   *       II  ) find all successors of the other immediate successors of the
-   *             old root (bads)
-   *       III ) drop bad nodes from the hashtable and clean up their masks
-   *       IV  ) move_root the breadcrumbs (rewires staged ledgers, cleans up heir)
-   *       V   ) grab the new root staged ledger
-   *       VI  ) notify the consensus mechanism of the new root
-   *       VII ) if commit on an heir node that just emitted proof txns then
-   *             write them to snarked ledger
-   *       VIII) add old root to root_history
-   *   5) return a diff object describing what changed (for use in updating extensions)
-  *)
-  let add_breadcrumb_exn t breadcrumb =
-    O1trace.measure "add_breadcrumb" (fun () ->
-        let consensus_state_of_breadcrumb b =
-          Breadcrumb.transition_with_hash b
-          |> With_hash.data |> External_transition.Validated.protocol_state
-          |> Protocol_state.consensus_state
-        in
-        let hash =
-          With_hash.hash (Breadcrumb.transition_with_hash breadcrumb)
-        in
-        let root_node = Hashtbl.find_exn t.table t.root in
-        let old_best_tip = best_tip t in
-        let local_state_was_synced_at_start =
-          Consensus.Hooks.required_local_state_sync
-            ~consensus_state:(consensus_state_of_breadcrumb old_best_tip)
-            ~local_state:t.consensus_local_state
-          |> Option.is_none
-        in
-        (* 1 *)
-        attach_breadcrumb_exn t breadcrumb ;
-        let parent_hash = Breadcrumb.parent_hash breadcrumb in
-        let parent_node =
-          Option.value_exn
-            (Hashtbl.find t.table parent_hash)
-            ~error:
-              (Error.of_exn
-                 (Parent_not_found (`Parent parent_hash, `Target hash)))
-        in
-        Debug_assert.debug_assert (fun () ->
-            (* if the proof verified, then this should always hold*)
-            assert (
-              Consensus.Hooks.select
-                ~existing:
-                  (consensus_state_of_breadcrumb parent_node.breadcrumb)
-                ~candidate:(consensus_state_of_breadcrumb breadcrumb)
-                ~logger:
-                  (Logger.extend t.logger
-                     [ ( "selection_context"
-                       , `String
-                           "debug_assert that child is preferred over parent"
-                       ) ])
-              = `Take ) ) ;
-        let node = Hashtbl.find_exn t.table hash in
-        (* 2 *)
-        let distance_to_root = node.length - root_node.length in
-        let best_tip_node = Hashtbl.find_exn t.table t.best_tip in
-        (* 3 *)
-        let best_tip_change =
-          Consensus.Hooks.select
-            ~existing:(consensus_state_of_breadcrumb best_tip_node.breadcrumb)
-            ~candidate:(consensus_state_of_breadcrumb node.breadcrumb)
-            ~logger:
-              (Logger.extend t.logger
-                 [ ( "selection_context"
-                   , `String "comparing new breadcrumb to best tip" ) ])
-        in
-        let added_to_best_tip_path, removed_from_best_tip_path =
-          match best_tip_change with
-          | `Keep ->
-              ([], [])
-          | `Take ->
-              t.best_tip <- hash ;
-              get_path_diff t breadcrumb best_tip_node.breadcrumb
-        in
-        Logger.debug t.logger ~module_:__MODULE__ ~location:__LOC__
-          "added %d breadcrumbs and removed %d making path to new best tip"
-          (List.length added_to_best_tip_path)
-          (List.length removed_from_best_tip_path)
-          ~metadata:
-            [ ( "new_breadcrumbs"
-              , `List (List.map ~f:Breadcrumb.to_yojson added_to_best_tip_path)
-              )
-            ; ( "old_breadcrumbs"
-              , `List
-                  (List.map ~f:Breadcrumb.to_yojson removed_from_best_tip_path)
-              ) ] ;
-        (* 4 *)
-        (* note: new_root_node is the same as root_node if the root didn't change *)
-        let garbage_breadcrumbs, new_root_node =
-          if distance_to_root > max_length then (
-            Logger.debug t.logger ~module_:__MODULE__ ~location:__LOC__
-              "Moving the root of the transition frontier. The new node is \
-               $distance_to_root blocks after the root, which exceeds the max \
-               length of $max_length."
-              ~metadata:
-                [ ("distance_to_parent", `Int distance_to_root)
-                ; ("max_length", `Int max_length) ] ;
-            (* 4.I *)
-            let heir_hash = List.hd_exn (hash_path t node.breadcrumb) in
-            let heir_node = Hashtbl.find_exn t.table heir_hash in
-            (* 4.II *)
-            let bad_children_hashes =
-              List.filter root_node.successor_hashes
-                ~f:(Fn.compose not (State_hash.equal heir_hash))
-            in
-            let garbage_hashes =
-              bad_children_hashes
-              @ List.bind bad_children_hashes ~f:(successor_hashes_rec t)
-            in
-            let garbage_breadcrumbs =
-              List.map garbage_hashes ~f:(fun h ->
-                  Hashtbl.find_exn t.table h |> breadcrumb_of_node )
-            in
-            (* 4.III *)
-            let unregister_sl_mask breadcrumb =
-              let child = Breadcrumb.mask breadcrumb in
-              let parent =
-                Breadcrumb.mask @@ breadcrumb_of_node
-                @@ Hashtbl.find_exn t.table
-                @@ Breadcrumb.parent_hash breadcrumb
-              in
-              ignore @@ Ledger.unregister_mask_exn parent child
-            in
-            let cleanup_bc bc =
-              unregister_sl_mask bc ;
-              Hashtbl.remove t.table (Breadcrumb.state_hash bc)
-            in
-            Logger.trace t.logger ~module_:__MODULE__ ~location:__LOC__
-              ~metadata:
-                [ ( "all_garbage"
-                  , `List (List.map garbage_hashes ~f:State_hash.to_yojson) )
-                ; ("length_of_garbage", `Int (List.length garbage_hashes))
-                ; ( "garbage_direct_descendants"
-                  , `List
-                      (List.map bad_children_hashes ~f:State_hash.to_yojson) )
-                ; ( "local_state"
-                  , Consensus.Data.Local_state.to_yojson
-                      t.consensus_local_state ) ]
-              "Removing $length_of_garbage nodes because the old root is one \
-               of their ancestors and we're deleting it" ;
-            List.iter (List.rev garbage_breadcrumbs) ~f:cleanup_bc ;
-            (* removing root + garbage, so total removed == 1 + #garbage *)
-            Coda_metrics.(
-              Gauge.dec Transition_frontier.active_breadcrumbs
-                (Float.of_int @@ (1 + List.length garbage_hashes))) ;
-            (* 4.IV *)
-            let new_root_node = move_root t heir_node in
-            (* 4.V *)
-            let new_root_staged_ledger =
-              Breadcrumb.staged_ledger new_root_node.breadcrumb
-            in
-            (* 4.VI *)
-            Consensus.Hooks.frontier_root_transition
-              (Breadcrumb.consensus_state root_node.breadcrumb)
-              (Breadcrumb.consensus_state new_root_node.breadcrumb)
-              ~local_state:t.consensus_local_state
-              ~snarked_ledger:
-                (Coda_base.Ledger.Any_ledger.cast
-                   (module Coda_base.Ledger.Db)
-                   t.root_snarked_ledger) ;
-            Debug_assert.debug_assert (fun () ->
-                (* After the lock transition, if the local_state was previously synced, it should continue to be synced *)
-                match
-                  Consensus.Hooks.required_local_state_sync
-                    ~consensus_state:
-                      (consensus_state_of_breadcrumb
-                         (Hashtbl.find_exn t.table t.best_tip).breadcrumb)
-                    ~local_state:t.consensus_local_state
-                with
-                | Some jobs ->
-                    (* But if there wasn't sync work to do when we started, then there shouldn't be now. *)
-                    if local_state_was_synced_at_start then (
-                      Logger.fatal t.logger
-                        "after lock transition, the best tip consensus state \
-                         is out of sync with the local state -- bug in either \
-                         required_local_state_sync or \
-                         frontier_root_transition."
-                        ~module_:__MODULE__ ~location:__LOC__
-                        ~metadata:
-                          [ ( "sync_jobs"
-                            , `List
-                                ( Non_empty_list.to_list jobs
-                                |> List.map
-                                     ~f:
-                                       Consensus.Hooks
-                                       .local_state_sync_to_yojson ) )
-                          ; ( "local_state"
-                            , Consensus.Data.Local_state.to_yojson
-                                t.consensus_local_state )
-                          ; ("tf_viz", `String (visualize_to_string t)) ] ;
-                      assert false )
-                | None ->
-                    () ) ;
-            (* 4.VII *)
-            ( match
-                ( Staged_ledger.proof_txns new_root_staged_ledger
-                , heir_node.breadcrumb.just_emitted_a_proof )
-              with
-            | Some txns, true ->
-                let proof_data =
-                  Staged_ledger.current_ledger_proof new_root_staged_ledger
-                  |> Option.value_exn
-                in
-                [%test_result: Frozen_ledger_hash.t]
-                  ~message:
-                    "Root snarked ledger hash should be the same as the \
-                     source hash in the proof that was just emitted"
-                  ~expect:(Ledger_proof.statement proof_data).source
-                  ( Ledger.Db.merkle_root t.root_snarked_ledger
-                  |> Frozen_ledger_hash.of_ledger_hash ) ;
-                (* Apply all the transactions associated with the new ledger
-                   proof to the database-backed SNARKed ledger. We create a
-                   mask and apply them to that, then commit it to the DB. This
-                   saves a lot of IO since committing is batched. Would be even
-                   faster if we implemented #2760. *)
-                let db_casted =
-                  Ledger.Any_ledger.cast
-                    (module Ledger.Db)
-                    t.root_snarked_ledger
-                in
-                let db_mask =
-                  Ledger.Maskable.register_mask db_casted
-                    (Ledger.Mask.create ())
-                in
-                Non_empty_list.iter txns ~f:(fun txn ->
-                    Ledger.apply_transaction db_mask txn
-                    |> Or_error.ok_exn |> ignore ) ;
-                Ledger.commit db_mask ;
-                ignore @@ Ledger.Maskable.unregister_mask_exn db_casted db_mask
-            | _, false | None, _ ->
-                () ) ;
-            [%test_result: Frozen_ledger_hash.t]
-              ~message:
-                "Root snarked ledger hash diverged from blockchain state \
-                 after root transition"
-              ~expect:
-                (Blockchain_state.snarked_ledger_hash
-                   (Breadcrumb.blockchain_state new_root_node.breadcrumb))
-              ( Ledger.Db.merkle_root t.root_snarked_ledger
-              |> Frozen_ledger_hash.of_ledger_hash ) ;
-            (* 4.VIII *)
-            let root_breadcrumb = Node.breadcrumb root_node in
-            let root_state_hash = Breadcrumb.state_hash root_breadcrumb in
-            Extensions.Root_history.enqueue t.extensions.root_history
-              root_state_hash root_breadcrumb ;
-            (garbage_breadcrumbs, new_root_node) )
-          else ([], root_node)
-        in
-        (* 5 *)
-        Extensions.handle_diff t.extensions t.extension_writers
-          ( match best_tip_change with
-          | `Keep ->
-              Diff.New_breadcrumb
-                {previous= parent_node.breadcrumb; added= node.breadcrumb}
-          | `Take ->
-              Diff.New_best_tip
-                { old_root= root_node.breadcrumb
-                ; old_root_length= root_node.length
-                ; new_root= new_root_node.breadcrumb
-                ; parent= parent_node.breadcrumb
-                ; added_to_best_tip_path=
-                    Non_empty_list.of_list_opt added_to_best_tip_path
-                    |> Option.value_exn
-                ; new_best_tip_length= node.length
-                ; removed_from_best_tip_path
-                ; garbage= garbage_breadcrumbs } ) )
-
-  let add_breadcrumb_if_present_exn t breadcrumb =
-    let parent_hash = Breadcrumb.parent_hash breadcrumb in
-    match Hashtbl.find t.table parent_hash with
-    | Some _ ->
-        add_breadcrumb_exn t breadcrumb
-    | None ->
-        Logger.warn t.logger ~module_:__MODULE__ ~location:__LOC__
-          "Failed to add breadcrumb for state $state_hash: $error"
-          ~metadata:
-            [ ("error", `String "parent missing")
-            ; ("parent_state_hash", State_hash.to_yojson parent_hash)
-            ; ( "state_hash"
-              , State_hash.to_yojson breadcrumb.transition_with_hash.hash ) ] ;
-        Deferred.unit
-
-  let best_tip_path_length_exn {table; root; best_tip; _} =
-    let open Option.Let_syntax in
-    let result =
-      let%bind best_tip_node = Hashtbl.find table best_tip in
-      let%map root_node = Hashtbl.find table root in
-      best_tip_node.length - root_node.length
-    in
-    result |> Option.value_exn
-
-  let shallow_copy_root_snarked_ledger {root_snarked_ledger; _} =
-    Ledger.of_database root_snarked_ledger
-
-  let wait_for_transition t target_hash =
-    if Hashtbl.mem t.table target_hash then Deferred.unit
-    else
-      let transition_registry = Extensions.transition_registry t.extensions in
-      Extensions.Transition_registry.register transition_registry target_hash
-
-  let equal t1 t2 =
-    let sort_breadcrumbs = List.sort ~compare:Breadcrumb.compare in
-    let equal_breadcrumb breadcrumb1 breadcrumb2 =
-      let open Breadcrumb in
-      let open Option.Let_syntax in
-      let get_successor_nodes frontier breadcrumb =
-        let%map node = Hashtbl.find frontier.table @@ state_hash breadcrumb in
-        Node.successor_hashes node
-      in
-      equal breadcrumb1 breadcrumb2
-      && State_hash.equal (parent_hash breadcrumb1) (parent_hash breadcrumb2)
-      && (let%bind successors1 = get_successor_nodes t1 breadcrumb1 in
-          let%map successors2 = get_successor_nodes t2 breadcrumb2 in
-          List.equal State_hash.equal
-            (successors1 |> List.sort ~compare:State_hash.compare)
-            (successors2 |> List.sort ~compare:State_hash.compare))
-         |> Option.value_map ~default:false ~f:Fn.id
->>>>>>> e3728e5d
     in
     Extensions.Root_history.View.lookup root_history hash
 
@@ -1096,10 +433,15 @@
 
   module For_tests = struct
     (* [new] TODO: !important -- patch identity pipe out, this is a very nasty abstraction leak *)
-    let identity_pipe t = Extensions.Broadcast.Identity.reader t.extensions.identity
+    let identity_pipe t =
+      Extensions.Broadcast.Identity.reader t.extensions.identity
+
     let apply_diff _ = failwith "TODO"
+
     let root_history_is_empty _ = failwith "TODO"
+
     let root_history_mem _ = failwith "TODO"
+
     let root_snarked_ledger _ = failwith "TODO"
   end
 end
