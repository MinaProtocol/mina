open Core_kernel
open Async_kernel
open Protocols.Coda_transition_frontier
open Coda_base
open Coda_state
open Pipe_lib
open Coda_incremental

module type Inputs_intf = Inputs.Inputs_intf

module Make (Inputs : Inputs_intf) :
  Transition_frontier_intf
  with type state_hash := State_hash.t
   and type external_transition_verified :=
              Inputs.External_transition.Verified.t
   and type ledger_database := Ledger.Db.t
   and type staged_ledger_diff := Inputs.Staged_ledger_diff.t
   and type staged_ledger := Inputs.Staged_ledger.t
   and type masked_ledger := Ledger.Mask.Attached.t
   and type transaction_snark_scan_state := Inputs.Staged_ledger.Scan_state.t
   and type consensus_local_state := Consensus.Data.Local_state.t
   and type user_command := User_command.t
   and type diff_mutant :=
              ( Inputs.External_transition.Stable.Latest.t
              , State_hash.Stable.Latest.t )
              With_hash.t
              Inputs.Diff_mutant.E.t
   and module Extensions.Work = Inputs.Transaction_snark_work.Statement =
struct
  open Inputs

  (* NOTE: is Consensus_mechanism.select preferable over distance? *)
  exception
    Parent_not_found of ([`Parent of State_hash.t] * [`Target of State_hash.t])

  exception Already_exists of State_hash.t

  module Fake_db = struct
    include Coda_base.Ledger.Db

    type location = Location.t

    let get_or_create ledger key =
      let key, loc =
        match
          get_or_create_account_exn ledger key (Account.initialize key)
        with
        | `Existed, loc ->
            ([], loc)
        | `Added, loc ->
            ([key], loc)
      in
      (key, get ledger loc |> Option.value_exn, loc)
  end

  module TL = Coda_base.Transaction_logic.Make (Fake_db)

  module Breadcrumb = struct
    (* TODO: external_transition should be type : External_transition.With_valid_protocol_state.t #1344 *)
    type t =
      { transition_with_hash:
          (External_transition.Verified.t, State_hash.t) With_hash.t
      ; mutable staged_ledger: Staged_ledger.t sexp_opaque
      ; just_emitted_a_proof: bool }
    [@@deriving sexp, fields]

    let to_yojson {transition_with_hash; staged_ledger= _; just_emitted_a_proof}
        =
      `Assoc
        [ ( "transition_with_hash"
          , With_hash.to_yojson External_transition.Verified.to_yojson
              State_hash.to_yojson transition_with_hash )
        ; ("staged_ledger", `String "<opaque>")
        ; ("just_emitted_a_proof", `Bool just_emitted_a_proof) ]

    let create transition_with_hash staged_ledger =
      {transition_with_hash; staged_ledger; just_emitted_a_proof= false}

    let copy t = {t with staged_ledger= Staged_ledger.copy t.staged_ledger}

    let build ~logger ~parent ~transition_with_hash =
      O1trace.measure "Breadcrumb.build" (fun () ->
          let open Deferred.Result.Let_syntax in
          let staged_ledger = parent.staged_ledger in
          let transition = With_hash.data transition_with_hash in
          let transition_protocol_state =
            External_transition.Verified.protocol_state transition
          in
          let blockchain_state =
            Protocol_state.blockchain_state transition_protocol_state
          in
          let blockchain_staged_ledger_hash =
            Blockchain_state.staged_ledger_hash blockchain_state
          in
          let%bind ( `Hash_after_applying staged_ledger_hash
                   , `Ledger_proof proof_opt
                   , `Staged_ledger transitioned_staged_ledger
                   , `Pending_coinbase_data _ ) =
            let open Deferred.Let_syntax in
            match%map
              Staged_ledger.apply ~logger staged_ledger
                (External_transition.Verified.staged_ledger_diff transition)
            with
            | Ok x ->
                Ok x
            | Error (Staged_ledger.Staged_ledger_error.Unexpected e) ->
                Error (`Fatal_error (Error.to_exn e))
            | Error e ->
                Error
<<<<<<< HEAD
                  (`Validation_error
                    (Error.of_string
                       (Staged_ledger.Staged_ledger_error.to_string e)))
=======
                  (`Invalid_staged_ledger_diff
                    (Inputs.Staged_ledger.Staged_ledger_error.to_error e))
>>>>>>> 2b3bd5e2
          in
          let just_emitted_a_proof = Option.is_some proof_opt in
          let%map transitioned_staged_ledger =
            Deferred.return
              ( if
                Staged_ledger_hash.equal staged_ledger_hash
                  blockchain_staged_ledger_hash
              then Ok transitioned_staged_ledger
              else
                Error
                  (`Invalid_staged_ledger_hash
                    (Error.of_string
                       "Snarked ledger hash and Staged ledger hash after \
                        applying the diff does not match blockchain state's \
                        ledger hash and staged ledger hash resp.\n")) )
          in
          { transition_with_hash
          ; staged_ledger= transitioned_staged_ledger
          ; just_emitted_a_proof } )

    let external_transition {transition_with_hash; _} =
      With_hash.data transition_with_hash

    let state_hash {transition_with_hash; _} =
      With_hash.hash transition_with_hash

    let parent_hash {transition_with_hash; _} =
      With_hash.data transition_with_hash
      |> External_transition.Verified.protocol_state
      |> Protocol_state.previous_state_hash

    let equal breadcrumb1 breadcrumb2 =
      State_hash.equal (state_hash breadcrumb1) (state_hash breadcrumb2)

    let compare breadcrumb1 breadcrumb2 =
      State_hash.compare (state_hash breadcrumb1) (state_hash breadcrumb2)

    let hash = Fn.compose State_hash.hash state_hash

    let consensus_state {transition_with_hash; _} =
      With_hash.data transition_with_hash
      |> External_transition.Verified.protocol_state
      |> Protocol_state.consensus_state

    let blockchain_state {transition_with_hash; _} =
      With_hash.data transition_with_hash
      |> External_transition.Verified.protocol_state
      |> Protocol_state.blockchain_state

    let name t =
      Visualization.display_short_sexp (module State_hash) @@ state_hash t

    type display =
      { state_hash: string
      ; blockchain_state: Blockchain_state.display
      ; consensus_state: Consensus.Data.Consensus_state.display
      ; parent: string }
    [@@deriving yojson]

    let display t =
      let blockchain_state = Blockchain_state.display (blockchain_state t) in
      let consensus_state = consensus_state t in
      let parent =
        Visualization.display_short_sexp (module State_hash) @@ parent_hash t
      in
      { state_hash= name t
      ; blockchain_state
      ; consensus_state= Consensus.Data.Consensus_state.display consensus_state
      ; parent }

    let to_user_commands
        {transition_with_hash= {data= external_transition; _}; _} =
      let open External_transition.Verified in
      let open Staged_ledger_diff in
      user_commands @@ staged_ledger_diff external_transition
  end

  module type Transition_frontier_extension_intf =
    Transition_frontier_extension_intf0
    with type transition_frontier_breadcrumb := Breadcrumb.t

  let max_length = max_length

  module Extensions = struct
    module Work = Transaction_snark_work.Statement

    module Snark_pool_refcount = Snark_pool_refcount.Make (struct
      include Inputs
      module Breadcrumb = Breadcrumb
    end)

    module Root_history = struct
      module Queue = Hash_queue.Make (State_hash)

      type t =
        { history: Breadcrumb.t Queue.t
        ; capacity: int
        ; mutable most_recent: Breadcrumb.t option }

      let create capacity =
        let history = Queue.create () in
        {history; capacity; most_recent= None}

      let lookup {history; _} = Queue.lookup history

      let most_recent {most_recent; _} = most_recent

      let mem {history; _} = Queue.mem history

      let enqueue ({history; capacity; _} as t) state_hash breadcrumb =
        if Queue.length history >= capacity then
          Queue.dequeue_front_exn history |> ignore ;
        Queue.enqueue_back history state_hash breadcrumb |> ignore ;
        t.most_recent <- Some breadcrumb

      let is_empty {history; _} = Queue.is_empty history
    end

    (* TODO: guard against waiting for transitions that already exist in the frontier *)
    module Transition_registry = struct
      type t = unit Ivar.t list State_hash.Table.t

      let create () = State_hash.Table.create ()

      let notify t state_hash =
        State_hash.Table.change t state_hash ~f:(function
          | Some ls ->
              List.iter ls ~f:(Fn.flip Ivar.fill ()) ;
              None
          | None ->
              None )

      let register t state_hash =
        Deferred.create (fun ivar ->
            State_hash.Table.update t state_hash ~f:(function
              | Some ls ->
                  ivar :: ls
              | None ->
                  [ivar] ) )
    end

    module Best_tip_diff = Best_tip_diff.Make (Breadcrumb)
    module Root_diff = Root_diff.Make (Breadcrumb)

    module Persistence_diff = Persistence_diff.Make (struct
      include Inputs
      module Breadcrumb = Breadcrumb
    end)

    type t =
      { root_history: Root_history.t
      ; snark_pool_refcount: Snark_pool_refcount.t
      ; transition_registry: Transition_registry.t
      ; best_tip_diff: Best_tip_diff.t
      ; root_diff: Root_diff.t
      ; persistence_diff: Persistence_diff.t
      ; new_transition: External_transition.Verified.t New_transition.Var.t }
    [@@deriving fields]

    (* TODO: Each of these extensions should be created with the input of the breadcrumb *)
    let create root_breadcrumb =
      let new_transition =
        New_transition.Var.create
          (Breadcrumb.external_transition root_breadcrumb)
      in
      { root_history= Root_history.create (2 * max_length)
      ; snark_pool_refcount= Snark_pool_refcount.create ()
      ; transition_registry= Transition_registry.create ()
      ; best_tip_diff= Best_tip_diff.create ()
      ; root_diff= Root_diff.create ()
      ; persistence_diff= Persistence_diff.create ()
      ; new_transition }

    type writers =
      { snark_pool: Snark_pool_refcount.view Broadcast_pipe.Writer.t
      ; best_tip_diff: Best_tip_diff.view Broadcast_pipe.Writer.t
      ; root_diff: Root_diff.view Broadcast_pipe.Writer.t
      ; persistence_diff: Persistence_diff.view Broadcast_pipe.Writer.t }

    type readers =
      { snark_pool: Snark_pool_refcount.view Broadcast_pipe.Reader.t
      ; best_tip_diff: Best_tip_diff.view Broadcast_pipe.Reader.t
      ; root_diff: Root_diff.view Broadcast_pipe.Reader.t
      ; persistence_diff: Persistence_diff.view Broadcast_pipe.Reader.t }
    [@@deriving fields]

    let make_pipes () : readers * writers =
      let snark_reader, snark_writer =
        Broadcast_pipe.create (Snark_pool_refcount.initial_view ())
      and best_tip_reader, best_tip_writer =
        Broadcast_pipe.create (Best_tip_diff.initial_view ())
      and root_diff_reader, root_diff_writer =
        Broadcast_pipe.create (Root_diff.initial_view ())
      and persistence_diff_reader, persistence_diff_writer =
        Broadcast_pipe.create (Persistence_diff.initial_view ())
      in
      ( { snark_pool= snark_reader
        ; best_tip_diff= best_tip_reader
        ; root_diff= root_diff_reader
        ; persistence_diff= persistence_diff_reader }
      , { snark_pool= snark_writer
        ; best_tip_diff= best_tip_writer
        ; root_diff= root_diff_writer
        ; persistence_diff= persistence_diff_writer } )

    let close_pipes
        ({snark_pool; best_tip_diff; root_diff; persistence_diff} : writers) =
      Broadcast_pipe.Writer.close snark_pool ;
      Broadcast_pipe.Writer.close best_tip_diff ;
      Broadcast_pipe.Writer.close root_diff ;
      Broadcast_pipe.Writer.close persistence_diff

    let mb_write_to_pipe diff ext_t handle pipe =
      Option.value ~default:Deferred.unit
      @@ Option.map ~f:(Broadcast_pipe.Writer.write pipe) (handle ext_t diff)

    let handle_diff t (pipes : writers)
        (diff : Breadcrumb.t Transition_frontier_diff.t) : unit Deferred.t =
      let use handler pipe acc field =
        let%bind () = acc in
        mb_write_to_pipe diff (Field.get field t) handler pipe
      in
      ( match diff with
      | Transition_frontier_diff.New_breadcrumb breadcrumb ->
          Transition_registry.notify t.transition_registry
            (Breadcrumb.state_hash breadcrumb) ;
          New_transition.Var.set t.new_transition
            (Breadcrumb.external_transition breadcrumb) ;
          New_transition.stabilize ()
      | Transition_frontier_diff.New_frontier _ ->
          ()
      | Transition_frontier_diff.New_best_tip
          { old_root
          ; old_root_length
          ; new_best_tip_length
          ; added_to_best_tip_path
          ; _ } ->
          ( if new_best_tip_length - old_root_length > max_length then
            let root_state_hash = Breadcrumb.state_hash old_root in
            Root_history.enqueue t.root_history root_state_hash old_root ) ;
          let new_breadcrumb = Non_empty_list.last added_to_best_tip_path in
          Transition_registry.notify t.transition_registry
            (Breadcrumb.state_hash new_breadcrumb) ;
          New_transition.Var.set t.new_transition
            (Breadcrumb.external_transition new_breadcrumb) ;
          New_transition.stabilize () ) ;
      Fields.fold ~init:diff
        ~root_history:(fun _ _ -> Deferred.unit)
        ~snark_pool_refcount:
          (use Snark_pool_refcount.handle_diff pipes.snark_pool)
        ~transition_registry:(fun acc _ -> acc)
        ~best_tip_diff:(use Best_tip_diff.handle_diff pipes.best_tip_diff)
        ~root_diff:(use Root_diff.handle_diff pipes.root_diff)
        ~persistence_diff:
          (use Persistence_diff.handle_diff pipes.persistence_diff)
        ~new_transition:(fun acc _ -> acc)
  end

  module Node = struct
    type t =
      { breadcrumb: Breadcrumb.t
      ; successor_hashes: State_hash.t list
      ; length: int }
    [@@deriving sexp, fields]

    type display =
      { length: int
      ; state_hash: string
      ; blockchain_state: Blockchain_state.display
      ; consensus_state: Consensus.Data.Consensus_state.display }
    [@@deriving yojson]

    let equal node1 node2 = Breadcrumb.equal node1.breadcrumb node2.breadcrumb

    let hash node = Breadcrumb.hash node.breadcrumb

    let compare node1 node2 =
      Breadcrumb.compare node1.breadcrumb node2.breadcrumb

    let name t = Breadcrumb.name t.breadcrumb

    let display t =
      let {Breadcrumb.state_hash; consensus_state; blockchain_state; _} =
        Breadcrumb.display t.breadcrumb
      in
      {state_hash; blockchain_state; length= t.length; consensus_state}
  end

  let breadcrumb_of_node {Node.breadcrumb; _} = breadcrumb

  (* Invariant: The path from the root to the tip inclusively, will be max_length + 1 *)
  (* TODO: Make a test of this invariant *)
  type t =
    { root_snarked_ledger: Ledger.Db.t
    ; mutable root: State_hash.t
    ; mutable best_tip: State_hash.t
    ; logger: Logger.t
    ; table: Node.t State_hash.Table.t
    ; consensus_local_state: Consensus.Data.Local_state.t
    ; extensions: Extensions.t
    ; extension_readers: Extensions.readers
    ; extension_writers: Extensions.writers }

  let logger t = t.logger

  let snark_pool_refcount_pipe {extension_readers; _} =
    extension_readers.snark_pool

  let best_tip_diff_pipe {extension_readers; _} =
    extension_readers.best_tip_diff

  let root_diff_pipe {extension_readers; _} = extension_readers.root_diff

  let persistence_diff_pipe {extension_readers; _} =
    extension_readers.persistence_diff

  let new_transition {extensions; _} =
    let new_transition_incr =
      New_transition.Var.watch extensions.new_transition
    in
    New_transition.stabilize () ;
    new_transition_incr

  (* TODO: load from and write to disk *)
  let create ~logger
      ~(root_transition :
         (External_transition.Verified.t, State_hash.t) With_hash.t)
      ~root_snarked_ledger ~root_staged_ledger ~consensus_local_state =
    let root_hash = With_hash.hash root_transition in
    let root_protocol_state =
      External_transition.Verified.protocol_state
        (With_hash.data root_transition)
    in
    let root_blockchain_state =
      Protocol_state.blockchain_state root_protocol_state
    in
    let root_blockchain_state_ledger_hash =
      Blockchain_state.snarked_ledger_hash root_blockchain_state
    in
    assert (
      Ledger_hash.equal
        (Ledger.Db.merkle_root root_snarked_ledger)
        (Frozen_ledger_hash.to_ledger_hash root_blockchain_state_ledger_hash)
    ) ;
    let root_breadcrumb =
      { Breadcrumb.transition_with_hash= root_transition
      ; staged_ledger= root_staged_ledger
      ; just_emitted_a_proof= false }
    in
    let root_node =
      {Node.breadcrumb= root_breadcrumb; successor_hashes= []; length= 0}
    in
    let table = State_hash.Table.of_alist_exn [(root_hash, root_node)] in
    let extension_readers, extension_writers = Extensions.make_pipes () in
    let t =
      { logger
      ; root_snarked_ledger
      ; root= root_hash
      ; best_tip= root_hash
      ; table
      ; consensus_local_state
      ; extensions= Extensions.create root_breadcrumb
      ; extension_readers
      ; extension_writers }
    in
    let%map () =
      Extensions.handle_diff t.extensions t.extension_writers
        (Transition_frontier_diff.New_frontier root_breadcrumb)
    in
    t

  let close {extension_writers; _} = Extensions.close_pipes extension_writers

  let consensus_local_state {consensus_local_state; _} = consensus_local_state

  let all_breadcrumbs t =
    List.map (Hashtbl.data t.table) ~f:(fun {breadcrumb; _} -> breadcrumb)

  let find t hash =
    let open Option.Let_syntax in
    let%map node = Hashtbl.find t.table hash in
    node.breadcrumb

  let find_exn t hash =
    let node = Hashtbl.find_exn t.table hash in
    node.breadcrumb

  let find_in_root_history t hash =
    Extensions.Root_history.lookup t.extensions.root_history hash

  let path_search t state_hash ~find ~f =
    let open Option.Let_syntax in
    let rec go state_hash =
      let%map breadcrumb = find t state_hash in
      let elem = f breadcrumb in
      match go (Breadcrumb.parent_hash breadcrumb) with
      | Some subresult ->
          Non_empty_list.cons elem subresult
      | None ->
          Non_empty_list.singleton elem
    in
    Option.map ~f:Non_empty_list.rev (go state_hash)

  let previous_root t =
    Extensions.Root_history.most_recent t.extensions.root_history

  let get_path_inclusively_in_root_history t state_hash ~f =
    path_search t state_hash
      ~find:(fun t -> Extensions.Root_history.lookup t.extensions.root_history)
      ~f

  let root_history_path_map t state_hash ~f =
    let open Option.Let_syntax in
    match path_search t ~find ~f state_hash with
    | None ->
        get_path_inclusively_in_root_history t state_hash ~f
    | Some frontier_path ->
        let root_history_path =
          let%bind root_breadcrumb = find t t.root in
          get_path_inclusively_in_root_history t
            (Breadcrumb.parent_hash root_breadcrumb)
            ~f
        in
        Some
          (Option.value_map root_history_path ~default:frontier_path
             ~f:(fun root_history ->
               Non_empty_list.append root_history frontier_path ))

  let path_map t breadcrumb ~f =
    let rec find_path b =
      let elem = f b in
      let parent_hash = Breadcrumb.parent_hash b in
      if State_hash.equal (Breadcrumb.state_hash b) t.root then []
      else if State_hash.equal parent_hash t.root then [elem]
      else elem :: find_path (find_exn t parent_hash)
    in
    List.rev (find_path breadcrumb)

  let hash_path t breadcrumb = path_map t breadcrumb ~f:Breadcrumb.state_hash

  let iter t ~f = Hashtbl.iter t.table ~f:(fun n -> f n.breadcrumb)

  let root t = find_exn t t.root

  let root_length t = (Hashtbl.find_exn t.table t.root).length

  let best_tip t = find_exn t t.best_tip

  let successor_hashes t hash =
    let node = Hashtbl.find_exn t.table hash in
    node.successor_hashes

  let rec successor_hashes_rec t hash =
    List.bind (successor_hashes t hash) ~f:(fun succ_hash ->
        succ_hash :: successor_hashes_rec t succ_hash )

  let successors t breadcrumb =
    List.map
      (successor_hashes t (Breadcrumb.state_hash breadcrumb))
      ~f:(find_exn t)

  let rec successors_rec t breadcrumb =
    List.bind (successors t breadcrumb) ~f:(fun succ ->
        succ :: successors_rec t succ )

  (* Visualize the structure of the transition frontier or a particular node
   * within the frontier (for debugging purposes). *)
  module Visualizor = struct
    let fold t ~f = Hashtbl.fold t.table ~f:(fun ~key:_ ~data -> f data)

    include Visualization.Make_ocamlgraph (Node)

    let to_graph t =
      fold t ~init:empty ~f:(fun (node : Node.t) graph ->
          let graph_with_node = add_vertex graph node in
          List.fold node.successor_hashes ~init:graph_with_node
            ~f:(fun acc_graph successor_state_hash ->
              match State_hash.Table.find t.table successor_state_hash with
              | Some child_node ->
                  add_edge acc_graph node child_node
              | None ->
                  Logger.info t.logger ~module_:__MODULE__ ~location:__LOC__
                    ~metadata:
                      [ ( "state_hash"
                        , State_hash.to_yojson successor_state_hash ) ]
                    "Could not visualize node $state_hash. Looks like the \
                     node did not get garbage collected properly" ;
                  acc_graph ) )
  end

  let visualize ~filename (t : t) =
    Out_channel.with_file filename ~f:(fun output_channel ->
        let graph = Visualizor.to_graph t in
        Visualizor.output_graph output_channel graph )

  let visualize_to_string t =
    let graph = Visualizor.to_graph t in
    let buf = Buffer.create 0 in
    let formatter = Format.formatter_of_buffer buf in
    Visualizor.fprint_graph formatter graph ;
    Format.pp_print_flush formatter () ;
    Buffer.contents buf

  let attach_node_to t ~(parent_node : Node.t) ~(node : Node.t) =
    let hash = Breadcrumb.state_hash (Node.breadcrumb node) in
    let parent_hash = Breadcrumb.state_hash parent_node.breadcrumb in
    if
      not
        (State_hash.equal parent_hash (Breadcrumb.parent_hash node.breadcrumb))
    then
      failwith
        "invalid call to attach_to: hash parent_node <> parent_hash node" ;
    (* We only want to update the parent node if we don't have a dupe *)
    Hashtbl.change t.table hash ~f:(function
      | Some x ->
          Logger.warn t.logger ~module_:__MODULE__ ~location:__LOC__
            ~metadata:[("state_hash", State_hash.to_yojson hash)]
            "attach_node_to with breadcrumb for state $state_hash already \
             present; catchup scheduler bug?" ;
          Some x
      | None ->
          Hashtbl.set t.table ~key:parent_hash
            ~data:
              { parent_node with
                successor_hashes= hash :: parent_node.successor_hashes } ;
          Some node )

  let attach_breadcrumb_exn t breadcrumb =
    let hash = Breadcrumb.state_hash breadcrumb in
    let parent_hash = Breadcrumb.parent_hash breadcrumb in
    let parent_node =
      Option.value_exn
        (Hashtbl.find t.table parent_hash)
        ~error:
          (Error.of_exn (Parent_not_found (`Parent parent_hash, `Target hash)))
    in
    let node =
      {Node.breadcrumb; successor_hashes= []; length= parent_node.length + 1}
    in
    attach_node_to t ~parent_node ~node

  (** Given:
   *
   *        o                   o
   *       /                   /
   *    o ---- o --------------
   *    t  \ soon_to_be_root   \
   *        o                   o
   *                        children
   *
   *  Delegates up to Staged_ledger reparent and makes the
   *  modifies the heir's staged-ledger and sets the heir as the new root.
   *  Modifications are in-place
  *)
  let move_root t (soon_to_be_root_node : Node.t) : Node.t =
    let root_node = Hashtbl.find_exn t.table t.root in
    let root_breadcrumb = root_node.breadcrumb in
    let root = root_breadcrumb |> Breadcrumb.staged_ledger in
    let soon_to_be_root =
      soon_to_be_root_node.breadcrumb |> Breadcrumb.staged_ledger
    in
    let children =
      List.map soon_to_be_root_node.successor_hashes ~f:(fun h ->
          (Hashtbl.find_exn t.table h).breadcrumb |> Breadcrumb.staged_ledger
          |> Staged_ledger.ledger )
    in
    let root_ledger = Staged_ledger.ledger root in
    let soon_to_be_root_ledger = Staged_ledger.ledger soon_to_be_root in
    let soon_to_be_root_merkle_root =
      Ledger.merkle_root soon_to_be_root_ledger
    in
    Ledger.commit soon_to_be_root_ledger ;
    let root_ledger_merkle_root_after_commit =
      Ledger.merkle_root root_ledger
    in
    [%test_result: Ledger_hash.t]
      ~message:
        "Merkle root of soon-to-be-root before commit, is same as root \
         ledger's merkle root afterwards"
      ~expect:soon_to_be_root_merkle_root root_ledger_merkle_root_after_commit ;
    let new_root =
      Breadcrumb.create soon_to_be_root_node.breadcrumb.transition_with_hash
        (Staged_ledger.replace_ledger_exn soon_to_be_root root_ledger)
    in
    let new_root_node = {soon_to_be_root_node with breadcrumb= new_root} in
    let new_root_hash =
      soon_to_be_root_node.breadcrumb.transition_with_hash.hash
    in
    Ledger.remove_and_reparent_exn soon_to_be_root_ledger
      soon_to_be_root_ledger ~children ;
    Hashtbl.remove t.table t.root ;
    Hashtbl.set t.table ~key:new_root_hash ~data:new_root_node ;
    t.root <- new_root_hash ;
    new_root_node

  let common_ancestor t (bc1 : Breadcrumb.t) (bc2 : Breadcrumb.t) :
      State_hash.t =
    let rec go ancestors1 ancestors2 sh1 sh2 =
      Hash_set.add ancestors1 sh1 ;
      Hash_set.add ancestors2 sh2 ;
      if Hash_set.mem ancestors1 sh2 then sh2
      else if Hash_set.mem ancestors2 sh1 then sh1
      else
        let parent_unless_root sh =
          if State_hash.equal sh t.root then sh
          else find_exn t sh |> Breadcrumb.parent_hash
        in
        go ancestors1 ancestors2 (parent_unless_root sh1)
          (parent_unless_root sh2)
    in
    go
      (Hash_set.create (module State_hash) ())
      (Hash_set.create (module State_hash) ())
      (Breadcrumb.state_hash bc1)
      (Breadcrumb.state_hash bc2)

  (* Get the breadcrumbs that are on bc1's path but not bc2's, and vice versa.
     Ordered oldest to newest.
  *)
  let get_path_diff t (bc1 : Breadcrumb.t) (bc2 : Breadcrumb.t) :
      Breadcrumb.t list * Breadcrumb.t list =
    let ancestor = common_ancestor t bc1 bc2 in
    (* Find the breadcrumbs connecting bc1 and bc2, excluding bc1. Precondition:
       bc1 is an ancestor of bc2. *)
    let path_from_to bc1 bc2 =
      let rec go cursor acc =
        if Breadcrumb.equal cursor bc1 then acc
        else go (find_exn t @@ Breadcrumb.parent_hash cursor) (cursor :: acc)
      in
      go bc2 []
    in
    Logger.debug t.logger ~module_:__MODULE__ ~location:__LOC__
      !"Common ancestor: %{sexp: State_hash.t}"
      ancestor ;
    ( path_from_to (find_exn t ancestor) bc1
    , path_from_to (find_exn t ancestor) bc2 )

  (* Adding a breadcrumb to the transition frontier is broken into the following steps:
   *   1) attach the breadcrumb to the transition frontier
   *   2) calculate the distance from the new node to the parent and the
   *      best tip node
   *   3) set the new node as the best tip if the new node has a greater length than
   *      the current best tip
   *   4) move the root if the path to the new node is longer than the max length
   *       I   ) find the immediate successor of the old root in the path to the
   *             longest node (the heir)
   *       II  ) find all successors of the other immediate successors of the
   *             old root (bads)
   *       III ) cleanup bad node masks, but don't garbage collect yet
   *       IV  ) move_root the breadcrumbs (rewires staged ledgers, cleans up heir)
   *       V   ) garbage collect the bads
   *       VI  ) grab the new root staged ledger
   *       VII ) notify the consensus mechanism of the new root
   *       VIII) if commit on an heir node that just emitted proof txns then
   *             write them to snarked ledger
   *       XI  ) add old root to root_history
   *   5) return a diff object describing what changed (for use in updating extensions)
  *)
  let add_breadcrumb_exn t breadcrumb =
    O1trace.measure "add_breadcrumb" (fun () ->
        let consensus_state_of_breadcrumb b =
          Breadcrumb.transition_with_hash b
          |> With_hash.data |> External_transition.Verified.protocol_state
          |> Protocol_state.consensus_state
        in
        let hash =
          With_hash.hash (Breadcrumb.transition_with_hash breadcrumb)
        in
        let root_node = Hashtbl.find_exn t.table t.root in
        let old_best_tip = best_tip t in
        let local_state_was_synced_at_start =
          Consensus.Hooks.required_local_state_sync
            ~consensus_state:(consensus_state_of_breadcrumb old_best_tip)
            ~local_state:t.consensus_local_state
          |> Option.is_none
        in
        (* 1 *)
        attach_breadcrumb_exn t breadcrumb ;
        let parent_hash = Breadcrumb.parent_hash breadcrumb in
        let parent_node =
          Option.value_exn
            (Hashtbl.find t.table parent_hash)
            ~error:
              (Error.of_exn
                 (Parent_not_found (`Parent parent_hash, `Target hash)))
        in
        Debug_assert.debug_assert (fun () ->
            (* if the proof verified, then this should always hold*)
            assert (
              Consensus.Hooks.select
                ~existing:
                  (consensus_state_of_breadcrumb parent_node.breadcrumb)
                ~candidate:(consensus_state_of_breadcrumb breadcrumb)
                ~logger:
                  (Logger.extend t.logger
                     [ ( "selection_context"
                       , `String
                           "debug_assert that child is preferred over parent"
                       ) ])
              = `Take ) ) ;
        let node = Hashtbl.find_exn t.table hash in
        (* 2 *)
        let distance_to_parent = node.length - root_node.length in
        let best_tip_node = Hashtbl.find_exn t.table t.best_tip in
        (* 3 *)
        let best_tip_change =
          Consensus.Hooks.select
            ~existing:(consensus_state_of_breadcrumb best_tip_node.breadcrumb)
            ~candidate:(consensus_state_of_breadcrumb node.breadcrumb)
            ~logger:
              (Logger.extend t.logger
                 [ ( "selection_context"
                   , `String "comparing new breadcrumb to best tip" ) ])
        in
        let added_to_best_tip_path, removed_from_best_tip_path =
          match best_tip_change with
          | `Keep ->
              ([], [])
          | `Take ->
              t.best_tip <- hash ;
              get_path_diff t breadcrumb best_tip_node.breadcrumb
        in
        Logger.debug t.logger ~module_:__MODULE__ ~location:__LOC__
          "added %d breadcrumbs and removed %d making path to new best tip"
          (List.length added_to_best_tip_path)
          (List.length removed_from_best_tip_path)
          ~metadata:
            [ ( "new_breadcrumbs"
              , `List (List.map ~f:Breadcrumb.to_yojson added_to_best_tip_path)
              )
            ; ( "old_breadcrumbs"
              , `List
                  (List.map ~f:Breadcrumb.to_yojson removed_from_best_tip_path)
              ) ] ;
        (* 4 *)
        (* note: new_root_node is the same as root_node if the root didn't change *)
        let garbage_breadcrumbs, new_root_node =
          if distance_to_parent > max_length then (
            Logger.info t.logger ~module_:__MODULE__ ~location:__LOC__
              !"Distance to parent: %d exceeded max_lenth %d"
              distance_to_parent max_length ;
            (* 4.I *)
            let heir_hash = List.hd_exn (hash_path t node.breadcrumb) in
            let heir_node = Hashtbl.find_exn t.table heir_hash in
            (* 4.II *)
            let bad_hashes =
              List.filter root_node.successor_hashes
                ~f:(Fn.compose not (State_hash.equal heir_hash))
            in
            let bad_nodes =
              List.map bad_hashes ~f:(Hashtbl.find_exn t.table)
            in
            (* 4.III *)
            let root_staged_ledger =
              Breadcrumb.staged_ledger root_node.breadcrumb
            in
            let root_ledger = Staged_ledger.ledger root_staged_ledger in
            List.map bad_nodes ~f:breadcrumb_of_node
            |> List.iter ~f:(fun bad ->
                   ignore
                     (Ledger.unregister_mask_exn root_ledger
                        (Breadcrumb.staged_ledger bad |> Staged_ledger.ledger))
               ) ;
            (* 4.IV *)
            let new_root_node = move_root t heir_node in
            (* 4.V *)
            let garbage =
              bad_hashes @ List.bind bad_hashes ~f:(successor_hashes_rec t)
            in
            Logger.trace t.logger ~module_:__MODULE__ ~location:__LOC__
              ~metadata:
                [ ("garbage", `List (List.map garbage ~f:State_hash.to_yojson))
                ; ("length_of_garbage", `Int (List.length garbage))
                ; ( "bad_hashes"
                  , `List (List.map bad_hashes ~f:State_hash.to_yojson) ) ]
              "collecting $length_of_garbage nodes rooted from $bad_hashes" ;
            let garbage_breadcrumbs =
              List.map garbage ~f:(fun g ->
                  (Hashtbl.find_exn t.table g).breadcrumb )
            in
            List.iter garbage ~f:(Hashtbl.remove t.table) ;
            (* 4.VI *)
            let new_root_staged_ledger =
              Breadcrumb.staged_ledger new_root_node.breadcrumb
            in
            (* 4.VII *)
            Consensus.Hooks.lock_transition
              (Breadcrumb.consensus_state root_node.breadcrumb)
              (Breadcrumb.consensus_state new_root_node.breadcrumb)
              ~local_state:t.consensus_local_state
              ~snarked_ledger:
                (Coda_base.Ledger.Any_ledger.cast
                   (module Coda_base.Ledger.Db)
                   t.root_snarked_ledger) ;
            Debug_assert.debug_assert (fun () ->
                (* After the lock transition, if the local_state was previously synced, it should continue to be synced *)
                match
                  Consensus.Hooks.required_local_state_sync
                    ~consensus_state:
                      (consensus_state_of_breadcrumb
                         (Hashtbl.find_exn t.table t.best_tip).breadcrumb)
                    ~local_state:t.consensus_local_state
                with
                | Some jobs ->
                    (* But if there wasn't sync work to do when we started, then there shouldn't be now. *)
                    if local_state_was_synced_at_start then (
                      Logger.fatal t.logger
                        "after lock transition, the best tip consensus state \
                         is out of sync with the local state -- bug in either \
                         required_local_state_sync or lock_transition."
                        ~module_:__MODULE__ ~location:__LOC__
                        ~metadata:
                          [ ( "sync_jobs"
                            , `List
                                ( Non_empty_list.to_list jobs
                                |> List.map
                                     ~f:
                                       Consensus.Hooks
                                       .local_state_sync_to_yojson ) )
                          ; ( "local_state"
                            , Consensus.Data.Local_state.to_yojson
                                t.consensus_local_state )
                          ; ("tf_viz", `String (visualize_to_string t)) ] ;
                      assert false )
                | None ->
                    () ) ;
            (* 4.VIII *)
            ( match
                ( Staged_ledger.proof_txns new_root_staged_ledger
                , heir_node.breadcrumb.just_emitted_a_proof )
              with
            | Some txns, true ->
                let proof_data =
                  Staged_ledger.current_ledger_proof new_root_staged_ledger
                  |> Option.value_exn
                in
                [%test_result: Frozen_ledger_hash.t]
                  ~message:
                    "Root snarked ledger hash should be the same as the \
                     source hash in the proof that was just emitted"
                  ~expect:(Ledger_proof.statement proof_data).source
                  ( Ledger.Db.merkle_root t.root_snarked_ledger
                  |> Frozen_ledger_hash.of_ledger_hash ) ;
                let db_mask = Ledger.of_database t.root_snarked_ledger in
                Non_empty_list.iter txns ~f:(fun txn ->
                    (* TODO: @cmr use the ignore-hash ledger here as well *)
                    TL.apply_transaction t.root_snarked_ledger txn
                    |> Or_error.ok_exn |> ignore ) ;
                (* TODO: See issue #1606 to make this faster *)

                (*Ledger.commit db_mask ;*)
                ignore
                  (Ledger.Maskable.unregister_mask_exn
                     (Ledger.Any_ledger.cast
                        (module Ledger.Db)
                        t.root_snarked_ledger)
                     db_mask)
            | _, false | None, _ ->
                () ) ;
            [%test_result: Frozen_ledger_hash.t]
              ~message:
                "Root snarked ledger hash diverged from blockchain state \
                 after root transition"
              ~expect:
                (Blockchain_state.snarked_ledger_hash
                   (Breadcrumb.blockchain_state new_root_node.breadcrumb))
              ( Ledger.Db.merkle_root t.root_snarked_ledger
              |> Frozen_ledger_hash.of_ledger_hash ) ;
            (* 4.IX *)
            let root_breadcrumb = Node.breadcrumb root_node in
            let root_state_hash = Breadcrumb.state_hash root_breadcrumb in
            Extensions.Root_history.enqueue t.extensions.root_history
              root_state_hash root_breadcrumb ;
            (garbage_breadcrumbs, new_root_node) )
          else ([], root_node)
        in
        (* 5 *)
        Extensions.handle_diff t.extensions t.extension_writers
          ( match best_tip_change with
          | `Keep ->
              Transition_frontier_diff.New_breadcrumb node.breadcrumb
          | `Take ->
              Transition_frontier_diff.New_best_tip
                { old_root= root_node.breadcrumb
                ; old_root_length= root_node.length
                ; new_root= new_root_node.breadcrumb
                ; added_to_best_tip_path=
                    Non_empty_list.of_list_opt added_to_best_tip_path
                    |> Option.value_exn
                ; new_best_tip_length= node.length
                ; removed_from_best_tip_path
                ; garbage= garbage_breadcrumbs } ) )

  let add_breadcrumb_if_present_exn t breadcrumb =
    let parent_hash = Breadcrumb.parent_hash breadcrumb in
    match Hashtbl.find t.table parent_hash with
    | Some _ ->
        add_breadcrumb_exn t breadcrumb
    | None ->
        Logger.warn t.logger ~module_:__MODULE__ ~location:__LOC__
          !"When trying to add breadcrumb, its parent had been removed from \
            transition frontier: %{sexp: State_hash.t}"
          parent_hash ;
        Deferred.unit

  let best_tip_path_length_exn {table; root; best_tip; _} =
    let open Option.Let_syntax in
    let result =
      let%bind best_tip_node = Hashtbl.find table best_tip in
      let%map root_node = Hashtbl.find table root in
      best_tip_node.length - root_node.length
    in
    result |> Option.value_exn

  let shallow_copy_root_snarked_ledger {root_snarked_ledger; _} =
    Ledger.of_database root_snarked_ledger

  let wait_for_transition t target_hash =
    if Hashtbl.mem t.table target_hash then Deferred.unit
    else
      let transition_registry = Extensions.transition_registry t.extensions in
      Extensions.Transition_registry.register transition_registry target_hash

  let equal t1 t2 =
    let sort_breadcrumbs = List.sort ~compare:Breadcrumb.compare in
    let equal_breadcrumb breadcrumb1 breadcrumb2 =
      let open Breadcrumb in
      let open Option.Let_syntax in
      let get_successor_nodes frontier breadcrumb =
        let%map node = Hashtbl.find frontier.table @@ state_hash breadcrumb in
        Node.successor_hashes node
      in
      equal breadcrumb1 breadcrumb2
      && State_hash.equal (parent_hash breadcrumb1) (parent_hash breadcrumb2)
      && (let%bind successors1 = get_successor_nodes t1 breadcrumb1 in
          let%map successors2 = get_successor_nodes t2 breadcrumb2 in
          List.equal State_hash.equal
            (successors1 |> List.sort ~compare:State_hash.compare)
            (successors2 |> List.sort ~compare:State_hash.compare))
         |> Option.value_map ~default:false ~f:Fn.id
    in
    List.equal equal_breadcrumb
      (all_breadcrumbs t1 |> sort_breadcrumbs)
      (all_breadcrumbs t2 |> sort_breadcrumbs)

  module For_tests = struct
    let root_snarked_ledger {root_snarked_ledger; _} = root_snarked_ledger

    let root_history_mem {extensions; _} hash =
      Extensions.Root_history.mem extensions.root_history hash

    let root_history_is_empty {extensions; _} =
      Extensions.Root_history.is_empty extensions.root_history
  end
end<|MERGE_RESOLUTION|>--- conflicted
+++ resolved
@@ -107,14 +107,8 @@
                 Error (`Fatal_error (Error.to_exn e))
             | Error e ->
                 Error
-<<<<<<< HEAD
-                  (`Validation_error
-                    (Error.of_string
-                       (Staged_ledger.Staged_ledger_error.to_string e)))
-=======
                   (`Invalid_staged_ledger_diff
-                    (Inputs.Staged_ledger.Staged_ledger_error.to_error e))
->>>>>>> 2b3bd5e2
+                    (Staged_ledger.Staged_ledger_error.to_error e))
           in
           let just_emitted_a_proof = Option.is_some proof_opt in
           let%map transitioned_staged_ledger =
