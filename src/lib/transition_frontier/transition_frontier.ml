--- conflicted
+++ resolved
@@ -592,17 +592,6 @@
       Ledger.Db.to_list t.root_snarked_ledger
     in
     Coda_metrics.(
-<<<<<<< HEAD
-      Gauge.set Transition_frontier.recently_finalized_staged_txns
-        num_finalized_staged_txns) ;
-    Coda_metrics.(
-      Transition_frontier.TPS_10min.update num_finalized_staged_txns) ;
-    Coda_metrics.(
-      Counter.inc Transition_frontier.finalized_staged_txns
-        num_finalized_staged_txns) ;
-    Coda_metrics.(
-=======
->>>>>>> 8b5a7bad
       Gauge.set Transition_frontier.root_snarked_ledger_accounts
         (Float.of_int @@ List.length root_snarked_ledger_accounts)) ;
     Coda_metrics.(
@@ -621,6 +610,8 @@
     Coda_metrics.(
       Counter.inc Transition_frontier.finalized_staged_txns
         num_finalized_staged_txns) ;
+    Coda_metrics.(
+      Transition_frontier.TPS_10min.update num_finalized_staged_txns) ;
     Coda_metrics.(Counter.inc_one Transition_frontier.root_transitions) ;
     let consensus_state = Breadcrumb.consensus_state new_root in
     let blockchain_length =
