(** This module glues together the various components that compose
*  the transition frontier, wrapping high-level initialization
*  logic as well as gluing together the logic for adding items
*  to the frontier *)

open Core_kernel
open Async_kernel
open Coda_base
open Coda_transition
include Frontier_base
module Hash = Frontier_hash
module Full_frontier = Full_frontier
module Extensions = Extensions
module Persistent_root = Persistent_root
module Persistent_frontier = Persistent_frontier

let global_max_length = Consensus.Constants.k

type t =
  { logger: Logger.t
  ; verifier: Verifier.t
  ; consensus_local_state: Consensus.Data.Local_state.t
  ; full_frontier: Full_frontier.t
  ; persistent_root: Persistent_root.t
  ; persistent_root_instance: Persistent_root.Instance.t
  ; persistent_frontier: Persistent_frontier.t
  ; persistent_frontier_instance: Persistent_frontier.Instance.t
  ; extensions: Extensions.t }

let genesis_root_data =
  let open Root_data.Limited.Stable.Latest in
  let open Lazy.Let_syntax in
  let%map transition = External_transition.genesis in
  let scan_state = Staged_ledger.Scan_state.empty () in
  let pending_coinbase = Or_error.ok_exn (Pending_coinbase.create ()) in
  {transition; scan_state; pending_coinbase}

let load_from_persistence_and_start ~logger ~verifier ~consensus_local_state
    ~max_length ~persistent_root ~persistent_root_instance ~persistent_frontier
    ~persistent_frontier_instance =
  let open Deferred.Result.Let_syntax in
  let root_identifier =
    match
      Persistent_root.Instance.load_root_identifier persistent_root_instance
    with
    | Some root_identifier ->
        root_identifier
    | None ->
        failwith
          "no persistent root identifier found (should have been written \
           already)"
  in
  let%bind () =
    Deferred.return
      ( match
          Persistent_frontier.Instance.fast_forward
            persistent_frontier_instance root_identifier
        with
      | Ok () ->
          Ok ()
      | Error `Frontier_hash_does_not_match ->
          Logger.warn logger ~module_:__MODULE__ ~location:__LOC__
            ~metadata:
              [("frontier_hash", Hash.to_yojson root_identifier.frontier_hash)]
            "Persistent frontier hash did not match persistent root frontier \
             hash (resetting frontier hash)" ;
          Persistent_frontier.Instance.set_frontier_hash
            persistent_frontier_instance root_identifier.frontier_hash ;
          Ok ()
      | Error `Sync_cannot_be_running ->
          Error (`Failure "sync job is already running on persistent frontier")
      | Error `Bootstrap_required ->
          Error `Bootstrap_required
      | Error (`Failure msg) ->
          Logger.fatal logger ~module_:__MODULE__ ~location:__LOC__
            ~metadata:
              [ ( "target_root"
                , Root_identifier.Stable.Latest.to_yojson root_identifier ) ]
            "Unable to fast forward persistent frontier: %s" msg ;
          Error (`Failure msg) )
  in
  let%bind full_frontier, extensions =
    Deferred.map
      (Persistent_frontier.Instance.load_full_frontier
         persistent_frontier_instance ~max_length
         ~root_ledger:
           (Persistent_root.Instance.snarked_ledger persistent_root_instance)
         ~consensus_local_state)
      ~f:
        (Result.map_error ~f:(function
          | `Sync_cannot_be_running ->
              `Failure "sync job is already running on persistent frontier"
          | `Failure _ as err ->
              err ))
  in
  let%map () =
    Deferred.return
      ( Persistent_frontier.Instance.start_sync persistent_frontier_instance
      |> Result.map_error ~f:(function
           | `Sync_cannot_be_running ->
               `Failure "sync job is already running on persistent frontier"
           | `Not_found _ as err ->
               `Failure
                 (Persistent_frontier.Database.Error.not_found_message err) )
      )
  in
  { logger
  ; verifier
  ; consensus_local_state
  ; full_frontier
  ; persistent_root
  ; persistent_root_instance
  ; persistent_frontier
  ; persistent_frontier_instance
  ; extensions }

let rec load_with_max_length :
       max_length:int
    -> ?retry_with_fresh_db:bool
    -> logger:Logger.t
    -> verifier:Verifier.t
    -> consensus_local_state:Consensus.Data.Local_state.t
    -> persistent_root:Persistent_root.t
    -> persistent_frontier:Persistent_frontier.t
    -> unit
    -> ( t
       , [> `Bootstrap_required
         | `Persistent_frontier_malformed
         | `Failure of string ] )
       Deferred.Result.t =
 fun ~max_length ?(retry_with_fresh_db = true) ~logger ~verifier
     ~consensus_local_state ~persistent_root ~persistent_frontier () ->
  let open Deferred.Let_syntax in
  (* TODO: #3053 *)
  let continue persistent_frontier_instance =
    let persistent_root_instance =
      Persistent_root.create_instance_exn persistent_root
    in
    match%bind
      load_from_persistence_and_start ~logger ~verifier ~consensus_local_state
        ~max_length ~persistent_root ~persistent_root_instance
        ~persistent_frontier ~persistent_frontier_instance
    with
    | Ok _ as result ->
        return result
    | Error _ as err ->
        let%map () =
          Persistent_frontier.Instance.destroy persistent_frontier_instance
        in
        Persistent_root.Instance.destroy persistent_root_instance ;
        err
  in
  let persistent_frontier_instance =
    Persistent_frontier.create_instance_exn persistent_frontier
  in
  let reset_and_continue () =
    let%bind () =
      Persistent_frontier.Instance.destroy persistent_frontier_instance
    in
    let%bind () =
      Persistent_frontier.reset_database_exn persistent_frontier
        ~root_data:(Lazy.force genesis_root_data)
    in
    let%bind () = Persistent_root.reset_to_genesis_exn persistent_root in
    continue (Persistent_frontier.create_instance_exn persistent_frontier)
  in
  match
    Persistent_frontier.Instance.check_database persistent_frontier_instance
  with
  | Error `Not_initialized ->
      (* TODO: this case can be optimized to not create the
         * database twice through rocks -- currently on clean bootup,
         * this code path will reinitialize the rocksdb twice *)
      Logger.info logger ~module_:__MODULE__ ~location:__LOC__
        "persistent frontier database does not exist" ;
      reset_and_continue ()
  | Error `Invalid_version ->
      Logger.info logger ~module_:__MODULE__ ~location:__LOC__
        "persistent frontier database out of date" ;
      reset_and_continue ()
  | Error (`Corrupt err) ->
      Logger.error logger ~module_:__MODULE__ ~location:__LOC__
        "Persistent frontier database is corrupt: %s"
        (Persistent_frontier.Database.Error.message err) ;
      if retry_with_fresh_db then (
        (* should retry be on by default? this could be unnecessarily destructive *)
        Logger.info logger ~module_:__MODULE__ ~location:__LOC__
          "destroying old persistent frontier database " ;
        let%bind () =
          Persistent_frontier.Instance.destroy persistent_frontier_instance
        in
        let%bind () =
          Persistent_frontier.destroy_database_exn persistent_frontier
        in
        load_with_max_length ~max_length ~logger ~verifier
          ~consensus_local_state ~persistent_root ~persistent_frontier
          ~retry_with_fresh_db:false ()
        >>| Result.map_error ~f:(function
              | `Persistent_frontier_malformed ->
                  `Failure
                    "failed to destroy and create new persistent frontier \
                     database"
              | err ->
                  err ) )
      else return (Error `Persistent_frontier_malformed)
  | Ok () ->
      continue persistent_frontier_instance

let load = load_with_max_length ~max_length:global_max_length

(* The persistent root and persistent frontier as safe to ignore here
 * because their lifecycle is longer than the transition frontier's *)
let close
    { logger
    ; verifier= _
    ; consensus_local_state= _
    ; full_frontier
    ; persistent_root= _safe_to_ignore_1
    ; persistent_root_instance
    ; persistent_frontier= _safe_to_ignore_2
    ; persistent_frontier_instance
    ; extensions } =
  Logger.trace logger ~module_:__MODULE__ ~location:__LOC__
    "Closing transition frontier" ;
  Full_frontier.close full_frontier ;
  Extensions.close extensions ;
  let%map () =
    Persistent_frontier.Instance.destroy persistent_frontier_instance
  in
  Persistent_root.Instance.destroy persistent_root_instance

let persistent_root {persistent_root; _} = persistent_root

let persistent_frontier {persistent_frontier; _} = persistent_frontier

let extensions {extensions; _} = extensions

let root_snarked_ledger {persistent_root_instance; _} =
  Persistent_root.Instance.snarked_ledger persistent_root_instance

let add_breadcrumb_exn t breadcrumb =
  let open Deferred.Let_syntax in
  let old_hash = Full_frontier.hash t.full_frontier in
  let diffs = Full_frontier.calculate_diffs t.full_frontier breadcrumb in
  Logger.trace t.logger ~module_:__MODULE__ ~location:__LOC__
    ~metadata:
      [ ( "state_hash"
        , State_hash.to_yojson
            (Breadcrumb.state_hash @@ Full_frontier.best_tip t.full_frontier)
        )
      ; ( "n"
        , `Int (List.length @@ Full_frontier.all_breadcrumbs t.full_frontier)
        ) ]
    "PRE: ($state_hash, $n)" ;
  Logger.trace t.logger ~module_:__MODULE__ ~location:__LOC__
    ~metadata:
      [ ( "diffs"
        , `List
            (List.map diffs ~f:(fun (Diff.Full.E.E diff) -> Diff.to_yojson diff))
        ) ]
    "Applying diffs: $diffs" ;
  let (`New_root new_root_identifier) =
    Full_frontier.apply_diffs t.full_frontier diffs
  in
  Option.iter new_root_identifier
    ~f:
      (Persistent_root.Instance.set_root_identifier t.persistent_root_instance) ;
  Logger.trace t.logger ~module_:__MODULE__ ~location:__LOC__
    ~metadata:
      [ ( "state_hash"
        , State_hash.to_yojson
            (Breadcrumb.state_hash @@ Full_frontier.best_tip t.full_frontier)
        )
      ; ( "n"
        , `Int (List.length @@ Full_frontier.all_breadcrumbs t.full_frontier)
        ) ]
    "POST: ($state_hash, $n)" ;
  let lite_diffs =
    List.map diffs ~f:Diff.(fun (Full.E.E diff) -> Lite.E.E (to_lite diff))
  in
  let%bind sync_result =
    Persistent_frontier.Instance.notify_sync t.persistent_frontier_instance
      ~diffs:lite_diffs
      ~hash_transition:
        {source= old_hash; target= Full_frontier.hash t.full_frontier}
  in
  sync_result
  |> Result.map_error ~f:(fun `Sync_must_be_running ->
         Failure
           "cannot add breadcrumb because persistent frontier sync job is not \
            running -- this indicates that transition frontier initialization \
            has not been performed correctly" )
  |> Result.ok_exn ;
  Extensions.notify t.extensions ~frontier:t.full_frontier ~diffs

(* proxy full frontier functions *)
include struct
  open Full_frontier

  let proxy1 f {full_frontier; _} = f full_frontier

  let max_length = proxy1 max_length

  let consensus_local_state = proxy1 consensus_local_state

  let all_breadcrumbs = proxy1 all_breadcrumbs

  let visualize ~filename = proxy1 (visualize ~filename)

  let visualize_to_string = proxy1 visualize_to_string

  let iter = proxy1 iter

  let common_ancestor = proxy1 common_ancestor

  (* reduce sucessors functions (probably remove hashes special case *)
  let successors = proxy1 successors

  let successors_rec = proxy1 successors_rec

  let successor_hashes = proxy1 successor_hashes

  let successor_hashes_rec = proxy1 successor_hashes_rec

  let hash_path = proxy1 hash_path

  let best_tip = proxy1 best_tip

  let root = proxy1 root

  let find = proxy1 find

  (* TODO: find -> option externally, find_exn internally *)
  let find_exn = proxy1 find_exn

  (* TODO: is this an abstraction leak? *)
  let root_length = proxy1 root_length

  (* TODO: probably shouldn't be an `_exn` function *)
  let best_tip_path = proxy1 best_tip_path

  let best_tip_path_length_exn = proxy1 best_tip_path_length_exn

  (* why can't this one be proxied? *)
  let path_map {full_frontier; _} breadcrumb ~f =
    path_map full_frontier breadcrumb ~f
end

module For_tests = struct
  open Signature_lib
  module Ledger_transfer = Ledger_transfer.Make (Ledger) (Ledger.Db)
  open Full_frontier.For_tests

  let proxy2 f {full_frontier= x; _} {full_frontier= y; _} = f x y

  let equal = proxy2 equal

  let load_with_max_length = load_with_max_length

  let rec deferred_rose_tree_iter (Rose_tree.T (root, trees)) ~f =
    let%bind () = f root in
    Deferred.List.iter trees ~f:(deferred_rose_tree_iter ~f)

  (*
  let with_frontier_from_rose_tree (Rose_tree.T (root, trees)) ~logger ~verifier ~consensus_local_state ~max_length ~root_snarked_ledger ~f =
    with_temp_persistence ~f:(fun ~persistent_root ~persistent_frontier ->
      Persistent_root.with_instance_exn persistent_root ~f:(fun instance ->
        Persistent_root.Instance.set_root_state_hash instance (Breadcrumb.state_hash @@ root);
        ignore @@ Ledger_transfer.transfer_accounts
          ~src:root_snarked_ledger
          ~dest:(Persistent_root.snarked_ledger instance));
      let frontier =
        let fail msg = failwith ("failed to load transition frontier: "^msg) in
        load_with_max_length
          {logger; verifier; consensus_local_state}
          ~persistent_root ~persistent_frontier
          ~max_length
        >>| Result.map_error ~f:(Fn.compose fail (function
          | `Bootstrap_required -> "bootstrap required"
          | `Persistent_frontier_malformed -> "persistent frontier malformed"
          | `Faliure msg -> msg))
        >>| Result.ok_or_failwith
      in
      let%bind () = Deferred.List.iter trees ~f:(deferred_rose_tree_iter ~f:(add_breadcrumb_exn frontier)) in
      f frontier)
  *)

  (* a helper quickcheck generator which always returns the genesis breadcrumb *)
  let gen_genesis_breadcrumb ?(logger = Logger.null ()) ?verifier () =
    let verifier =
      match verifier with
      | Some x ->
          x
      | None ->
          Async.Thread_safe.block_on_async_exn (fun () ->
              Verifier.create ~logger ~conf_dir:None
                ~pids:(Child_processes.Termination.create_pid_table ()) )
    in
    Quickcheck.Generator.create (fun ~size:_ ~random:_ ->
        let genesis_transition = Lazy.force External_transition.genesis in
        let genesis_ledger = Lazy.force Genesis_ledger.t in
        let genesis_staged_ledger =
          Or_error.ok_exn
            (Async.Thread_safe.block_on_async_exn (fun () ->
                 Staged_ledger
                 .of_scan_state_pending_coinbases_and_snarked_ledger ~logger
                   ~verifier
                   ~scan_state:(Staged_ledger.Scan_state.empty ())
                   ~pending_coinbases:
                     (Or_error.ok_exn @@ Pending_coinbase.create ())
                   ~snarked_ledger:genesis_ledger
                   ~expected_merkle_root:(Ledger.merkle_root genesis_ledger) ))
        in
        Breadcrumb.create genesis_transition genesis_staged_ledger )

  let gen_persistence ?(logger = Logger.null ()) ?verifier () =
    let open Core in
    let verifier =
      match verifier with
      | Some x ->
          x
      | None ->
          Async.Thread_safe.block_on_async_exn (fun () ->
              Verifier.create ~logger ~conf_dir:None
                ~pids:(Child_processes.Termination.create_pid_table ()) )
    in
    let root_dir = "/tmp/coda_unit_test" in
    Quickcheck.Generator.create (fun ~size:_ ~random:_ ->
        let uuid = Uuid_unix.create () in
        let temp_dir = root_dir ^/ Uuid.to_string uuid in
        let root_dir = temp_dir ^/ "root" in
        let frontier_dir = temp_dir ^/ "frontier" in
        let cleaned = ref false in
        let clean_temp_dirs _ =
          if not !cleaned then (
            let process_info =
              Unix.create_process ~prog:"rm" ~args:["-rf"; temp_dir]
            in
            Unix.waitpid process_info.pid
            |> Result.map_error ~f:(function
                 | `Exit_non_zero n ->
                     Printf.sprintf "error (exit code %d)" n
                 | `Signal _ ->
                     "error (received unexpected signal)" )
            |> Result.ok_or_failwith ;
            cleaned := true )
        in
        Unix.mkdir_p temp_dir ;
        Unix.mkdir root_dir ;
        Unix.mkdir frontier_dir ;
        let persistent_root =
          Persistent_root.create ~logger ~directory:root_dir
        in
        let persistent_frontier =
          Persistent_frontier.create ~logger ~verifier
            ~time_controller:(Block_time.Controller.basic ~logger)
            ~directory:frontier_dir
        in
        Gc.Expert.add_finalizer_exn persistent_root clean_temp_dirs ;
        Gc.Expert.add_finalizer_exn persistent_frontier clean_temp_dirs ;
        (persistent_root, persistent_frontier) )

  let gen ?(logger = Logger.null ()) ?verifier ?trust_system
      ?consensus_local_state
      ?(root_ledger_and_accounts =
        (Lazy.force Genesis_ledger.t, Genesis_ledger.accounts))
      ?(gen_root_breadcrumb = gen_genesis_breadcrumb ~logger ?verifier ())
      ~max_length ~size () =
    let open Quickcheck.Generator.Let_syntax in
    let verifier =
      match verifier with
      | Some x ->
          x
      | None ->
          Async.Thread_safe.block_on_async_exn (fun () ->
              Verifier.create ~logger ~conf_dir:None
                ~pids:(Child_processes.Termination.create_pid_table ()) )
    in
    let trust_system =
      Option.value trust_system ~default:(Trust_system.null ())
    in
    let consensus_local_state =
      Option.value consensus_local_state
        ~default:
          (Consensus.Data.Local_state.create Public_key.Compressed.Set.empty)
    in
    let root_snarked_ledger, root_ledger_accounts = root_ledger_and_accounts in
    (* TODO: ensure that rose_tree cannot be longer than k *)
    let%bind (Rose_tree.T (root, branches)) =
      Quickcheck.Generator.with_size ~size
        (Quickcheck_lib.gen_imperative_rose_tree gen_root_breadcrumb
           (Breadcrumb.For_tests.gen_non_deferred ~logger ~verifier
              ~trust_system ~accounts_with_secret_keys:root_ledger_accounts))
    in
    let root_data =
      { Root_data.Limited.Stable.Latest.transition=
          Breadcrumb.validated_transition root
      ; scan_state= Breadcrumb.staged_ledger root |> Staged_ledger.scan_state
      ; pending_coinbase=
          Breadcrumb.staged_ledger root
          |> Staged_ledger.pending_coinbase_collection }
    in
    let%map persistent_root, persistent_frontier =
      gen_persistence ~logger ()
    in
<<<<<<< HEAD
    let global_slot =
      consensus_state |> Consensus.Data.Consensus_state.global_slot
      |> Consensus.Global_slot.to_uint32 |> Unsigned.UInt32.to_int
      |> Float.of_int
=======
    Async.Thread_safe.block_on_async_exn (fun () ->
        Persistent_frontier.reset_database_exn persistent_frontier ~root_data
    ) ;
    Persistent_root.with_instance_exn persistent_root ~f:(fun instance ->
        Persistent_root.Instance.set_root_state_hash instance
          (External_transition.Validated.state_hash root_data.transition) ;
        ignore
        @@ Ledger_transfer.transfer_accounts ~src:root_snarked_ledger
             ~dest:(Persistent_root.Instance.snarked_ledger instance) ) ;
    let frontier_result =
      Async.Thread_safe.block_on_async_exn (fun () ->
          load_with_max_length ~max_length ~retry_with_fresh_db:false ~logger
            ~verifier ~consensus_local_state ~persistent_root
            ~persistent_frontier () )
>>>>>>> 307604d7
    in
    let frontier =
      let fail msg = failwith ("failed to load transition frontier: " ^ msg) in
      match frontier_result with
      | Error `Bootstrap_required ->
          fail "bootstrap required"
      | Error `Persistent_frontier_malformed ->
          fail "persistent frontier malformed"
      | Error (`Failure msg) ->
          fail msg
      | Ok frontier ->
          frontier
    in
    Async.Thread_safe.block_on_async_exn (fun () ->
        Deferred.List.iter ~how:`Sequential branches
          ~f:(deferred_rose_tree_iter ~f:(add_breadcrumb_exn frontier)) ) ;
    frontier

  let gen_with_branch ?logger ?verifier ?trust_system ?consensus_local_state
      ?(root_ledger_and_accounts =
        (Lazy.force Genesis_ledger.t, Genesis_ledger.accounts))
      ?gen_root_breadcrumb ?(get_branch_root = root) ~max_length ~frontier_size
      ~branch_size () =
    let open Quickcheck.Generator.Let_syntax in
    let%bind frontier =
      gen ?logger ?verifier ?trust_system ?consensus_local_state
        ?gen_root_breadcrumb ~root_ledger_and_accounts ~max_length
        ~size:frontier_size ()
    in
    let%map make_branch =
      Breadcrumb.For_tests.gen_seq ?logger ?verifier ?trust_system
        ~accounts_with_secret_keys:(snd root_ledger_and_accounts)
        branch_size
    in
    let branch =
      Async.Thread_safe.block_on_async_exn (fun () ->
          make_branch (get_branch_root frontier) )
    in
    (frontier, branch)
end<|MERGE_RESOLUTION|>--- conflicted
+++ resolved
@@ -503,12 +503,6 @@
     let%map persistent_root, persistent_frontier =
       gen_persistence ~logger ()
     in
-<<<<<<< HEAD
-    let global_slot =
-      consensus_state |> Consensus.Data.Consensus_state.global_slot
-      |> Consensus.Global_slot.to_uint32 |> Unsigned.UInt32.to_int
-      |> Float.of_int
-=======
     Async.Thread_safe.block_on_async_exn (fun () ->
         Persistent_frontier.reset_database_exn persistent_frontier ~root_data
     ) ;
@@ -523,7 +517,6 @@
           load_with_max_length ~max_length ~retry_with_fresh_db:false ~logger
             ~verifier ~consensus_local_state ~persistent_root
             ~persistent_frontier () )
->>>>>>> 307604d7
     in
     let frontier =
       let fail msg = failwith ("failed to load transition frontier: " ^ msg) in
