(** This module glues together the various components that compose
*  the transition frontier, wrapping high-level initialization
*  logic as well as gluing together the logic for adding items
*  to the frontier *)
open Core

open Async_kernel
open Mina_base
module Ledger = Mina_ledger.Ledger
open Mina_transition
include Frontier_base
module Full_frontier = Full_frontier
module Extensions = Extensions
module Persistent_root = Persistent_root
module Persistent_frontier = Persistent_frontier
module Catchup_tree = Catchup_tree
module Full_catchup_tree = Full_catchup_tree
module Catchup_hash_tree = Catchup_hash_tree

let max_catchup_chunk_length = 20

let global_max_length (genesis_constants : Genesis_constants.t) =
  genesis_constants.protocol.k

let rejected_blocks = Queue.create ()

let validated_blocks = Queue.create ()

type t =
  { logger : Logger.t
  ; verifier : Verifier.t
  ; consensus_local_state : Consensus.Data.Local_state.t
  ; catchup_tree : Catchup_tree.t
  ; full_frontier : Full_frontier.t
  ; persistent_root : Persistent_root.t
  ; persistent_root_instance : Persistent_root.Instance.t
  ; persistent_frontier : Persistent_frontier.t
  ; persistent_frontier_instance : Persistent_frontier.Instance.t
  ; extensions : Extensions.t
  ; genesis_state_hash : State_hash.t
  ; closed : unit Ivar.t
  }

let catchup_tree t = t.catchup_tree

type Structured_log_events.t += Added_breadcrumb_user_commands
  [@@deriving register_event]

(* There is no Diff.Full.E.of_yojson, so we store raw Yojson.Safe.t here so that
 * we can still deserialize something to inspect *)
type Structured_log_events.t += Applying_diffs of { diffs : Yojson.Safe.t list }
  [@@deriving register_event { msg = "Applying diffs: $diffs" }]

let genesis_root_data ~precomputed_values =
<<<<<<< HEAD
  let transition =
    External_transition.Validated.lift @@ Mina_block.Validated.lift
    @@ Mina_block.genesis ~precomputed_values
  in
=======
  let transition = External_transition.Validated.lift @@ Mina_block.Validated.lift @@Mina_block.genesis ~precomputed_values in
>>>>>>> 192d5676
  let constraint_constants = precomputed_values.constraint_constants in
  let scan_state = Staged_ledger.Scan_state.empty ~constraint_constants () in
  (*if scan state is empty the protocol states required is also empty*)
  let protocol_states = [] in
  let pending_coinbase =
    Or_error.ok_exn
      (Pending_coinbase.create
         ~depth:constraint_constants.pending_coinbase_depth ())
  in
<<<<<<< HEAD
  Root_data.Limited.create ~transition ~scan_state ~pending_coinbase
    ~protocol_states
=======
  Root_data.Limited.create ~transition ~scan_state ~pending_coinbase ~protocol_states
>>>>>>> 192d5676

let load_from_persistence_and_start ~logger ~verifier ~consensus_local_state
    ~max_length ~persistent_root ~persistent_root_instance ~persistent_frontier
    ~persistent_frontier_instance ~precomputed_values ~catchup_mode
    ignore_consensus_local_state =
  let open Deferred.Result.Let_syntax in
  let root_identifier =
    match
      Persistent_root.Instance.load_root_identifier persistent_root_instance
    with
    | Some root_identifier ->
        root_identifier
    | None ->
        failwith
          "no persistent root identifier found (should have been written \
           already)"
  in
  let%bind () =
    Deferred.return
      ( match
          Persistent_frontier.Instance.fast_forward persistent_frontier_instance
            root_identifier
        with
      | Ok () ->
          [%log info] "Fast forward successful" ;
          Ok ()
      | Error `Sync_cannot_be_running ->
          Error (`Failure "sync job is already running on persistent frontier")
      | Error `Bootstrap_required ->
          Error `Bootstrap_required
      | Error (`Failure msg) ->
          [%log fatal]
            ~metadata:
              [ ("target_root", Root_identifier.to_yojson root_identifier) ]
            "Unable to fast forward persistent frontier: %s" msg ;
          Error (`Failure msg) )
  in
  let%bind full_frontier, extensions =
    Deferred.map
      (Persistent_frontier.Instance.load_full_frontier
         persistent_frontier_instance ~max_length
         ~root_ledger:
           (Persistent_root.Instance.snarked_ledger persistent_root_instance)
         ~consensus_local_state ~ignore_consensus_local_state
         ~precomputed_values ~persistent_root_instance)
      ~f:
        (Result.map_error ~f:(function
          | `Sync_cannot_be_running ->
              `Failure "sync job is already running on persistent frontier"
          | `Failure _ as err ->
              err))
  in
  [%log info] "Loaded full frontier and extensions" ;
  let%map () =
    Deferred.return
      ( Persistent_frontier.Instance.start_sync
          ~constraint_constants:precomputed_values.constraint_constants
          ~persistent_root_instance persistent_frontier_instance
      |> Result.map_error ~f:(function
           | `Sync_cannot_be_running ->
               `Failure "sync job is already running on persistent frontier"
           | `Not_found _ as err ->
               `Failure
                 (Persistent_frontier.Database.Error.not_found_message err)) )
  in
  { logger
  ; catchup_tree =
      Catchup_tree.create catchup_mode ~root:(Full_frontier.root full_frontier)
  ; verifier
  ; consensus_local_state
  ; full_frontier
  ; persistent_root
  ; persistent_root_instance
  ; persistent_frontier
  ; persistent_frontier_instance
  ; extensions
  ; closed = Ivar.create ()
  ; genesis_state_hash =
      (Precomputed_values.genesis_state_hashes precomputed_values).state_hash
  }

let rec load_with_max_length :
       max_length:int
    -> ?retry_with_fresh_db:bool
    -> logger:Logger.t
    -> verifier:Verifier.t
    -> consensus_local_state:Consensus.Data.Local_state.t
    -> persistent_root:Persistent_root.t
    -> persistent_frontier:Persistent_frontier.t
    -> precomputed_values:Precomputed_values.t
    -> catchup_mode:[ `Normal | `Super ]
    -> unit
    -> ( t
       , [> `Bootstrap_required
         | `Persistent_frontier_malformed
         | `Failure of string ] )
       Deferred.Result.t =
 fun ~max_length ?(retry_with_fresh_db = true) ~logger ~verifier
     ~consensus_local_state ~persistent_root ~persistent_frontier
     ~precomputed_values ~catchup_mode () ->
  let open Deferred.Let_syntax in
  (* TODO: #3053 *)
  let continue persistent_frontier_instance ~ignore_consensus_local_state
      ~snarked_ledger_hash =
    match
      Persistent_root.load_from_disk_exn persistent_root ~snarked_ledger_hash
        ~logger
    with
    | Error _ as err ->
        let%map () =
          Persistent_frontier.Instance.destroy persistent_frontier_instance
        in
        err
    | Ok persistent_root_instance -> (
        match%bind
          load_from_persistence_and_start ~logger ~verifier
            ~consensus_local_state ~max_length ~persistent_root
            ~persistent_root_instance ~catchup_mode ~persistent_frontier
            ~persistent_frontier_instance ~precomputed_values
            ignore_consensus_local_state
        with
        | Ok _ as result ->
            return result
        | Error _ as err ->
            let%map () =
              Persistent_frontier.Instance.destroy persistent_frontier_instance
            in
            Persistent_root.Instance.close persistent_root_instance ;
            err )
  in
  let persistent_frontier_instance =
    Persistent_frontier.create_instance_exn persistent_frontier
  in
  let reset_and_continue ?(destroy_frontier_instance = true) () =
    let%bind () =
      if destroy_frontier_instance then
        Persistent_frontier.Instance.destroy persistent_frontier_instance
      else return ()
    in
    let%bind () =
      Persistent_frontier.reset_database_exn persistent_frontier
        ~root_data:(genesis_root_data ~precomputed_values)
        ~genesis_state_hash:
          (State_hash.With_state_hashes.state_hash
             precomputed_values.protocol_state_with_hashes)
    in
    Persistent_root.reset_to_genesis_exn persistent_root ~precomputed_values ;
    let genesis_ledger_hash =
      Precomputed_values.genesis_ledger precomputed_values
      |> Lazy.force |> Ledger.merkle_root |> Frozen_ledger_hash.of_ledger_hash
    in
    continue
      (Persistent_frontier.create_instance_exn persistent_frontier)
      ~ignore_consensus_local_state:false
      ~snarked_ledger_hash:genesis_ledger_hash
  in
  match
    Persistent_frontier.Instance.check_database
      ~genesis_state_hash:
        (State_hash.With_state_hashes.state_hash
           precomputed_values.protocol_state_with_hashes)
      persistent_frontier_instance
  with
  | Error `Not_initialized ->
      (* TODO: this case can be optimized to not create the
         * database twice through rocks -- currently on clean bootup,
         * this code path will reinitialize the rocksdb twice *)
      [%log info] "persistent frontier database does not exist" ;
      reset_and_continue ()
  | Error `Invalid_version ->
      [%log info] "persistent frontier database out of date" ;
      reset_and_continue ()
  | Error (`Genesis_state_mismatch persisted_genesis_state_hash) ->
      [%log info]
        "Genesis state in persisted frontier $persisted_state_hash differs \
         from the current genesis state $precomputed_state_hash"
        ~metadata:
          [ ( "persisted_state_hash"
            , State_hash.to_yojson persisted_genesis_state_hash )
          ; ( "precomputed_state_hash"
            , State_hash.to_yojson
                (State_hash.With_state_hashes.state_hash
                   precomputed_values.protocol_state_with_hashes) )
          ] ;
      reset_and_continue ()
  | Error (`Corrupt err) ->
      [%log error] "Persistent frontier database is corrupt: %s"
        (Persistent_frontier.Database.Error.message err) ;
      if retry_with_fresh_db then (
        (* should retry be on by default? this could be unnecessarily destructive *)
        [%log info] "destroying old persistent frontier database " ;
        let%bind () =
          Persistent_frontier.Instance.destroy persistent_frontier_instance
        in
        let%bind () =
          Persistent_frontier.destroy_database_exn persistent_frontier
        in
        load_with_max_length ~max_length ~logger ~verifier
          ~consensus_local_state ~persistent_root ~persistent_frontier
          ~retry_with_fresh_db:false ~precomputed_values ~catchup_mode ()
        >>| Result.map_error ~f:(function
              | `Persistent_frontier_malformed ->
                  `Failure
                    "failed to destroy and create new persistent frontier \
                     database"
              | err ->
                  err) )
      else return (Error `Persistent_frontier_malformed)
  | Ok snarked_ledger_hash -> (
      match%bind
        continue persistent_frontier_instance ~ignore_consensus_local_state:true
          ~snarked_ledger_hash
      with
      | Error (`Failure err) when retry_with_fresh_db ->
          [%log error]
            "Failed to initialize transition frontier: $err. Destroying old \
             persistent frontier database and retrying."
            ~metadata:[ ("err", `String err) ] ;
          (* The frontier instance is already destroyed by [continue] before it
             returns an [Error], don't attempt to do it again.
          *)
          reset_and_continue ~destroy_frontier_instance:false ()
      | res ->
          return res )

let load ?(retry_with_fresh_db = true) ~logger ~verifier ~consensus_local_state
    ~persistent_root ~persistent_frontier ~precomputed_values ~catchup_mode () =
  let max_length =
    global_max_length (Precomputed_values.genesis_constants precomputed_values)
  in
  load_with_max_length ~max_length ~retry_with_fresh_db ~logger ~verifier
    ~consensus_local_state ~persistent_root ~persistent_frontier
    ~precomputed_values ~catchup_mode ()

(* The persistent root and persistent frontier as safe to ignore here
 * because their lifecycle is longer than the transition frontier's *)
let close ~loc
    { logger
    ; verifier = _
    ; consensus_local_state = _
    ; catchup_tree = _
    ; full_frontier
    ; persistent_root = _safe_to_ignore_1
    ; persistent_root_instance
    ; persistent_frontier = _safe_to_ignore_2
    ; persistent_frontier_instance
    ; extensions
    ; closed
    ; genesis_state_hash = _
    } =
  [%log debug] "Closing transition frontier" ;
  Full_frontier.close ~loc full_frontier ;
  Extensions.close extensions ;
  let%map () =
    Persistent_frontier.Instance.destroy persistent_frontier_instance
  in
  Persistent_root.Instance.close persistent_root_instance ;
  Ivar.fill_if_empty closed ()

let closed t = Ivar.read t.closed

let persistent_root { persistent_root; _ } = persistent_root

let persistent_frontier { persistent_frontier; _ } = persistent_frontier

let extensions { extensions; _ } = extensions

let genesis_state_hash { genesis_state_hash; _ } = genesis_state_hash

let root_snarked_ledger { persistent_root_instance; _ } =
  Persistent_root.Instance.snarked_ledger persistent_root_instance

let add_breadcrumb_exn t breadcrumb =
  let open Deferred.Let_syntax in
  let diffs = Full_frontier.calculate_diffs t.full_frontier breadcrumb in
  [%log' trace t.logger]
    ~metadata:
      [ ( "state_hash"
        , State_hash.to_yojson
            (Breadcrumb.state_hash (Full_frontier.best_tip t.full_frontier)) )
      ; ( "n"
        , `Int (List.length @@ Full_frontier.all_breadcrumbs t.full_frontier) )
      ]
    "PRE: ($state_hash, $n)" ;
  [%str_log' trace t.logger]
    (Applying_diffs { diffs = List.map ~f:Diff.Full.E.to_yojson diffs }) ;
  Catchup_tree.apply_diffs t.catchup_tree diffs ;
  let (`New_root_and_diffs_with_mutants
        (new_root_identifier, diffs_with_mutants)) =
    (* Root DB moves here *)
    Full_frontier.apply_diffs t.full_frontier diffs
      ~has_long_catchup_job:
        (Catchup_tree.max_catchup_chain_length t.catchup_tree > 5)
      ~enable_epoch_ledger_sync:(`Enabled (root_snarked_ledger t))
  in
  Option.iter new_root_identifier
    ~f:(Persistent_root.Instance.set_root_identifier t.persistent_root_instance) ;
  [%log' trace t.logger]
    ~metadata:
      [ ( "state_hash"
        , State_hash.to_yojson
            (Breadcrumb.state_hash @@ Full_frontier.best_tip t.full_frontier) )
      ; ( "n"
        , `Int (List.length @@ Full_frontier.all_breadcrumbs t.full_frontier) )
      ]
    "POST: ($state_hash, $n)" ;
<<<<<<< HEAD
  let user_cmds =
    Mina_block.Validated.valid_commands
    @@ Breadcrumb.validated_transition breadcrumb
  in
  (* N.B.: surprisingly, the JSON does not contain a tag indicating whether we have a signed
     command or snapp command
  *)
  [%str_log' trace t.logger] Added_breadcrumb_user_commands
    ~metadata:
      [ ( "user_commands"
        , `List
            (List.map user_cmds
               ~f:(With_status.to_yojson User_command.Valid.to_yojson)) )
      ; ("state_hash", State_hash.to_yojson (Breadcrumb.state_hash breadcrumb))
      ] ;
=======
  let user_cmds = Mina_block.Validated.valid_commands @@ Breadcrumb.validated_transition breadcrumb in
    (* N.B.: surprisingly, the JSON does not contain a tag indicating whether we have a signed
       command or snapp command
    *)
    [%str_log' trace t.logger] Added_breadcrumb_user_commands
      ~metadata:
        [ ( "user_commands"
          , `List
              (List.map user_cmds
                 ~f:(With_status.to_yojson User_command.Valid.to_yojson)) );
                 
          ( "state_hash"
          , State_hash.to_yojson
            (Breadcrumb.state_hash breadcrumb)
        )] ;
>>>>>>> 192d5676
  let lite_diffs =
    List.map diffs ~f:Diff.(fun (Full.E.E diff) -> Lite.E.E (to_lite diff))
  in
  let%bind sync_result =
    (* Diffs get put into a buffer here. They're processed asynchronously, except for root transitions *)
    Persistent_frontier.Instance.notify_sync t.persistent_frontier_instance
      ~diffs:lite_diffs
  in
  sync_result
  |> Result.map_error ~f:(fun `Sync_must_be_running ->
         Failure
           "Cannot add breadcrumb because persistent frontier sync job is not \
            running, which indicates that transition frontier initialization \
            has not been performed correctly")
  |> Result.ok_exn ;
  Extensions.notify t.extensions ~frontier:t.full_frontier ~diffs_with_mutants

(* proxy full frontier functions *)
include struct
  open Full_frontier

  let proxy1 f { full_frontier; _ } = f full_frontier

  let max_length = proxy1 max_length

  let consensus_local_state = proxy1 consensus_local_state

  let all_breadcrumbs = proxy1 all_breadcrumbs

  let visualize ~filename = proxy1 (visualize ~filename)

  let visualize_to_string = proxy1 visualize_to_string

  let iter = proxy1 iter

  let common_ancestor = proxy1 common_ancestor

  (* reduce sucessors functions (probably remove hashes special case *)
  let successors = proxy1 successors

  let successors_rec = proxy1 successors_rec

  let successor_hashes = proxy1 successor_hashes

  let successor_hashes_rec = proxy1 successor_hashes_rec

  let hash_path = proxy1 hash_path

  let best_tip = proxy1 best_tip

  let root = proxy1 root

  let find = proxy1 find

  let precomputed_values = proxy1 precomputed_values

  let genesis_constants = proxy1 genesis_constants

  (* TODO: find -> option externally, find_exn internally *)
  let find_exn = proxy1 find_exn

  (* TODO: is this an abstraction leak? *)
  let root_length = proxy1 root_length

  (* TODO: probably shouldn't be an `_exn` function *)
  let best_tip_path ?max_length = proxy1 (best_tip_path ?max_length)

  let best_tip_path_length_exn = proxy1 best_tip_path_length_exn

  let find_protocol_state = proxy1 find_protocol_state

  (* why can't this one be proxied? *)
  let path_map ?max_length { full_frontier; _ } breadcrumb ~f =
    path_map ?max_length full_frontier breadcrumb ~f
end

module For_tests = struct
  open Signature_lib
  module Ledger_transfer =
    Mina_ledger.Ledger_transfer.Make
      (Mina_ledger.Ledger)
      (Mina_ledger.Ledger.Db)
  open Full_frontier.For_tests

  let proxy2 f { full_frontier = x; _ } { full_frontier = y; _ } = f x y

  let equal = proxy2 equal

  let load_with_max_length = load_with_max_length

  let rec deferred_rose_tree_iter (Rose_tree.T (root, trees)) ~f =
    let%bind () = f root in
    Deferred.List.iter trees ~f:(deferred_rose_tree_iter ~f)

  (*
  let with_frontier_from_rose_tree (Rose_tree.T (root, trees)) ~logger ~verifier ~consensus_local_state ~max_length ~root_snarked_ledger ~f =
    with_temp_persistence ~f:(fun ~persistent_root ~persistent_frontier ->
      Persistent_root.with_instance_exn persistent_root ~f:(fun instance ->
        Persistent_root.Instance.set_root_state_hash instance (Breadcrumb.state_hash @@ root);
        ignore @@ Ledger_transfer.transfer_accounts
          ~src:root_snarked_ledger
          ~dest:(Persistent_root.snarked_ledger instance));
      let frontier =
        let fail msg = failwith ("failed to load transition frontier: "^msg) in
        load_with_max_length
          {logger; verifier; consensus_local_state}
          ~persistent_root ~persistent_frontier
          ~max_length
        >>| Result.map_error ~f:(Fn.compose fail (function
          | `Bootstrap_required -> "bootstrap required"
          | `Persistent_frontier_malformed -> "persistent frontier malformed"
          | `Faliure msg -> msg))
        >>| Result.ok_or_failwith
      in
      let%bind () = Deferred.List.iter trees ~f:(deferred_rose_tree_iter ~f:(add_breadcrumb_exn frontier)) in
      f frontier)
  *)

  (* a helper quickcheck generator which always returns the genesis breadcrumb *)
  let gen_genesis_breadcrumb ?(logger = Logger.null ()) ~verifier
      ~(precomputed_values : Precomputed_values.t) () =
    let constraint_constants = precomputed_values.constraint_constants in
    Quickcheck.Generator.create (fun ~size:_ ~random:_ ->
        let transition_receipt_time = Some (Time.now ()) in
<<<<<<< HEAD
        let genesis_transition =
          Mina_block.Validated.lift (Mina_block.genesis ~precomputed_values)
        in
=======
        Protocol_version.(set_current zero) ;
        let genesis_transition = Mina_block.Validated.lift (Mina_block.genesis ~precomputed_values) in
>>>>>>> 192d5676
        let genesis_ledger =
          Lazy.force (Precomputed_values.genesis_ledger precomputed_values)
        in
        (*scan state is empty so no protocol state should be required*)
        let get_state hash =
          Or_error.errorf
            !"Protocol state (for scan state transactions) for \
              %{sexp:State_hash.t} not found"
            hash
        in
        let genesis_staged_ledger =
          Or_error.ok_exn
            (Async.Thread_safe.block_on_async_exn (fun () ->
                 Staged_ledger
                 .of_scan_state_pending_coinbases_and_snarked_ledger ~logger
                   ~verifier ~constraint_constants
                   ~scan_state:
                     (Staged_ledger.Scan_state.empty ~constraint_constants ())
                   ~get_state
                   ~pending_coinbases:
                     ( Or_error.ok_exn
                     @@ Pending_coinbase.create
                          ~depth:constraint_constants.pending_coinbase_depth ()
                     )
                   ~snarked_ledger:genesis_ledger
                   ~snarked_local_state:(Mina_state.Local_state.empty ())
                   ~expected_merkle_root:(Ledger.merkle_root genesis_ledger)))
        in
        Breadcrumb.create ~validated_transition:genesis_transition
          ~staged_ledger:genesis_staged_ledger ~just_emitted_a_proof:false
          ~transition_receipt_time)

  let gen_persistence ?(logger = Logger.null ()) ~verifier
      ~(precomputed_values : Precomputed_values.t) () =
    let open Core in
    let root_dir = "/tmp/coda_unit_test" in
    Quickcheck.Generator.create (fun ~size:_ ~random:_ ->
        let uuid = Uuid_unix.create () in
        let temp_dir = root_dir ^/ Uuid.to_string uuid in
        let root_dir = temp_dir ^/ "root" in
        let frontier_dir = temp_dir ^/ "frontier" in
        let cleaned = ref false in
        let clean_temp_dirs _ =
          if not !cleaned then (
            let process_info =
              Unix.create_process ~prog:"rm" ~args:[ "-rf"; temp_dir ]
            in
            Unix.waitpid process_info.pid
            |> Result.map_error ~f:(function
                 | `Exit_non_zero n ->
                     Printf.sprintf "error (exit code %d)" n
                 | `Signal _ ->
                     "error (received unexpected signal)")
            |> Result.ok_or_failwith ;
            cleaned := true )
        in
        Unix.mkdir_p temp_dir ;
        Unix.mkdir root_dir ;
        Unix.mkdir frontier_dir ;
        let persistent_root =
          Persistent_root.create ~logger ~directory:root_dir
            ~ledger_depth:precomputed_values.constraint_constants.ledger_depth
        in
        let persistent_frontier =
          Persistent_frontier.create ~logger ~verifier
            ~time_controller:(Block_time.Controller.basic ~logger)
            ~directory:frontier_dir
        in
        Gc.Expert.add_finalizer_exn persistent_root clean_temp_dirs ;
        Gc.Expert.add_finalizer_exn persistent_frontier (fun x ->
            Option.iter
              persistent_frontier.Persistent_frontier.Factory_type.instance
              ~f:(fun instance ->
                Persistent_frontier.Database.close instance.db) ;
            Option.iter persistent_root.Persistent_root.Factory_type.instance
              ~f:(fun instance -> Ledger.Db.close instance.snarked_ledger) ;
            clean_temp_dirs x) ;
        (persistent_root, persistent_frontier))

  let gen_genesis_breadcrumb_with_protocol_states ~logger ~verifier
      ~precomputed_values () =
    let open Quickcheck.Generator.Let_syntax in
    let%map root =
      gen_genesis_breadcrumb ~logger ~verifier ~precomputed_values ()
    in
    (* List of protocol states required to prove transactions in the scan state; empty scan state at genesis*)
    let protocol_states = [] in
    (root, protocol_states)

  let gen ?(logger = Logger.null ()) ~verifier ?trust_system
      ?consensus_local_state ~precomputed_values
      ?(root_ledger_and_accounts =
        ( Lazy.force (Precomputed_values.genesis_ledger precomputed_values)
        , Lazy.force (Precomputed_values.accounts precomputed_values) ))
      ?(gen_root_breadcrumb =
        gen_genesis_breadcrumb_with_protocol_states ~logger ~verifier
          ~precomputed_values ()) ~max_length ~size
      ?(use_super_catchup : bool option) () =
    let open Quickcheck.Generator.Let_syntax in
    let trust_system =
      Option.value trust_system ~default:(Trust_system.null ())
    in
    let epoch_ledger_location =
      Filename.temp_dir_name ^/ "epoch_ledger"
      ^ (Uuid_unix.create () |> Uuid.to_string)
    in
    let consensus_local_state =
      Option.value consensus_local_state
        ~default:
          (Consensus.Data.Local_state.create
             ~genesis_ledger:
               (Precomputed_values.genesis_ledger precomputed_values)
             ~genesis_epoch_data:precomputed_values.genesis_epoch_data
             ~epoch_ledger_location Public_key.Compressed.Set.empty
             ~ledger_depth:precomputed_values.constraint_constants.ledger_depth
             ~genesis_state_hash:
               (State_hash.With_state_hashes.state_hash
                  precomputed_values.protocol_state_with_hashes))
    in
    let root_snarked_ledger, root_ledger_accounts = root_ledger_and_accounts in
    (* TODO: ensure that rose_tree cannot be longer than k *)
    let%bind root, branches, protocol_states =
      let%bind root, protocol_states = gen_root_breadcrumb in
      let%map (Rose_tree.T (root, branches)) =
        Quickcheck.Generator.with_size ~size
          (Quickcheck_lib.gen_imperative_rose_tree
             (Quickcheck.Generator.return root)
             (Breadcrumb.For_tests.gen_non_deferred ~logger ~precomputed_values
                ~verifier ~trust_system
                ~accounts_with_secret_keys:root_ledger_accounts))
      in
      (root, branches, protocol_states)
    in
    let root_data =
      Root_data.Limited.create
<<<<<<< HEAD
        ~transition:
          ( External_transition.Validated.lift
          @@ Breadcrumb.validated_transition root )
=======
        ~transition:(External_transition.Validated.lift @@ Breadcrumb.validated_transition root)
>>>>>>> 192d5676
        ~scan_state:(Breadcrumb.staged_ledger root |> Staged_ledger.scan_state)
        ~pending_coinbase:
          ( Breadcrumb.staged_ledger root
          |> Staged_ledger.pending_coinbase_collection )
        ~protocol_states
    in
    let%map persistent_root, persistent_frontier =
      gen_persistence ~logger ~precomputed_values ~verifier ()
    in
    Async.Thread_safe.block_on_async_exn (fun () ->
        Persistent_frontier.reset_database_exn persistent_frontier ~root_data
          ~genesis_state_hash:
            (State_hash.With_state_hashes.state_hash
               precomputed_values.protocol_state_with_hashes)) ;
    Persistent_root.with_instance_exn persistent_root ~f:(fun instance ->
        let transition = Root_data.Limited.transition root_data in
        Persistent_root.Instance.set_root_state_hash instance
<<<<<<< HEAD
          ( Mina_block.Validated.state_hash
          @@ External_transition.Validated.lower transition ) ;
=======
          (Mina_block.Validated.state_hash @@ External_transition.Validated.lower transition) ;
>>>>>>> 192d5676
        ignore
        @@ Ledger_transfer.transfer_accounts ~src:root_snarked_ledger
             ~dest:(Persistent_root.Instance.snarked_ledger instance)) ;
    let frontier_result =
      Async.Thread_safe.block_on_async_exn (fun () ->
          load_with_max_length ~max_length ~retry_with_fresh_db:false ~logger
            ~verifier ~consensus_local_state ~persistent_root
            ~catchup_mode:
              ( match use_super_catchup with
              | Some true ->
                  `Super
              | Some false ->
                  `Normal
              | None ->
                  `Normal )
            ~persistent_frontier ~precomputed_values ())
    in
    let frontier =
      let fail msg = failwith ("failed to load transition frontier: " ^ msg) in
      match frontier_result with
      | Error `Bootstrap_required ->
          fail "bootstrap required"
      | Error `Persistent_frontier_malformed ->
          fail "persistent frontier malformed"
      | Error `Snarked_ledger_mismatch ->
          fail "persistent frontier is out of sync with snarked ledger"
      | Error (`Failure msg) ->
          fail msg
      | Ok frontier ->
          frontier
    in
    Async.Thread_safe.block_on_async_exn (fun () ->
        Deferred.List.iter ~how:`Sequential branches
          ~f:(deferred_rose_tree_iter ~f:(add_breadcrumb_exn frontier))) ;
    Core.Gc.Expert.add_finalizer_exn consensus_local_state
      (fun consensus_local_state ->
        Consensus.Data.Local_state.(
          Snapshot.Ledger_snapshot.close
          @@ staking_epoch_ledger consensus_local_state) ;
        Consensus.Data.Local_state.(
          Snapshot.Ledger_snapshot.close
          @@ next_epoch_ledger consensus_local_state)) ;
    frontier

  let gen_with_branch ?logger ~verifier ?trust_system ?consensus_local_state
      ~precomputed_values
      ?(root_ledger_and_accounts =
        ( Lazy.force (Precomputed_values.genesis_ledger precomputed_values)
        , Lazy.force (Precomputed_values.accounts precomputed_values) ))
      ?gen_root_breadcrumb ?(get_branch_root = root) ~max_length ~frontier_size
      ~branch_size ?(use_super_catchup : bool option) () =
    let open Quickcheck.Generator.Let_syntax in
    let%bind frontier =
      gen ?logger ~verifier ?trust_system ?use_super_catchup
        ?consensus_local_state ~precomputed_values ?gen_root_breadcrumb
        ~root_ledger_and_accounts ~max_length ~size:frontier_size ()
    in
    let%map make_branch =
      Breadcrumb.For_tests.gen_seq ?logger ~precomputed_values ~verifier
        ?trust_system
        ~accounts_with_secret_keys:(snd root_ledger_and_accounts)
        branch_size
    in
    let branch =
      Async.Thread_safe.block_on_async_exn (fun () ->
          make_branch (get_branch_root frontier))
    in
    (frontier, branch)
end<|MERGE_RESOLUTION|>--- conflicted
+++ resolved
@@ -52,14 +52,10 @@
   [@@deriving register_event { msg = "Applying diffs: $diffs" }]
 
 let genesis_root_data ~precomputed_values =
-<<<<<<< HEAD
   let transition =
     External_transition.Validated.lift @@ Mina_block.Validated.lift
     @@ Mina_block.genesis ~precomputed_values
   in
-=======
-  let transition = External_transition.Validated.lift @@ Mina_block.Validated.lift @@Mina_block.genesis ~precomputed_values in
->>>>>>> 192d5676
   let constraint_constants = precomputed_values.constraint_constants in
   let scan_state = Staged_ledger.Scan_state.empty ~constraint_constants () in
   (*if scan state is empty the protocol states required is also empty*)
@@ -69,12 +65,8 @@
       (Pending_coinbase.create
          ~depth:constraint_constants.pending_coinbase_depth ())
   in
-<<<<<<< HEAD
   Root_data.Limited.create ~transition ~scan_state ~pending_coinbase
     ~protocol_states
-=======
-  Root_data.Limited.create ~transition ~scan_state ~pending_coinbase ~protocol_states
->>>>>>> 192d5676
 
 let load_from_persistence_and_start ~logger ~verifier ~consensus_local_state
     ~max_length ~persistent_root ~persistent_root_instance ~persistent_frontier
@@ -381,7 +373,6 @@
         , `Int (List.length @@ Full_frontier.all_breadcrumbs t.full_frontier) )
       ]
     "POST: ($state_hash, $n)" ;
-<<<<<<< HEAD
   let user_cmds =
     Mina_block.Validated.valid_commands
     @@ Breadcrumb.validated_transition breadcrumb
@@ -397,23 +388,6 @@
                ~f:(With_status.to_yojson User_command.Valid.to_yojson)) )
       ; ("state_hash", State_hash.to_yojson (Breadcrumb.state_hash breadcrumb))
       ] ;
-=======
-  let user_cmds = Mina_block.Validated.valid_commands @@ Breadcrumb.validated_transition breadcrumb in
-    (* N.B.: surprisingly, the JSON does not contain a tag indicating whether we have a signed
-       command or snapp command
-    *)
-    [%str_log' trace t.logger] Added_breadcrumb_user_commands
-      ~metadata:
-        [ ( "user_commands"
-          , `List
-              (List.map user_cmds
-                 ~f:(With_status.to_yojson User_command.Valid.to_yojson)) );
-                 
-          ( "state_hash"
-          , State_hash.to_yojson
-            (Breadcrumb.state_hash breadcrumb)
-        )] ;
->>>>>>> 192d5676
   let lite_diffs =
     List.map diffs ~f:Diff.(fun (Full.E.E diff) -> Lite.E.E (to_lite diff))
   in
@@ -538,14 +512,10 @@
     let constraint_constants = precomputed_values.constraint_constants in
     Quickcheck.Generator.create (fun ~size:_ ~random:_ ->
         let transition_receipt_time = Some (Time.now ()) in
-<<<<<<< HEAD
+        Protocol_version.(set_current zero) ;
         let genesis_transition =
           Mina_block.Validated.lift (Mina_block.genesis ~precomputed_values)
         in
-=======
-        Protocol_version.(set_current zero) ;
-        let genesis_transition = Mina_block.Validated.lift (Mina_block.genesis ~precomputed_values) in
->>>>>>> 192d5676
         let genesis_ledger =
           Lazy.force (Precomputed_values.genesis_ledger precomputed_values)
         in
@@ -681,13 +651,9 @@
     in
     let root_data =
       Root_data.Limited.create
-<<<<<<< HEAD
         ~transition:
           ( External_transition.Validated.lift
           @@ Breadcrumb.validated_transition root )
-=======
-        ~transition:(External_transition.Validated.lift @@ Breadcrumb.validated_transition root)
->>>>>>> 192d5676
         ~scan_state:(Breadcrumb.staged_ledger root |> Staged_ledger.scan_state)
         ~pending_coinbase:
           ( Breadcrumb.staged_ledger root
@@ -705,12 +671,8 @@
     Persistent_root.with_instance_exn persistent_root ~f:(fun instance ->
         let transition = Root_data.Limited.transition root_data in
         Persistent_root.Instance.set_root_state_hash instance
-<<<<<<< HEAD
           ( Mina_block.Validated.state_hash
           @@ External_transition.Validated.lower transition ) ;
-=======
-          (Mina_block.Validated.state_hash @@ External_transition.Validated.lower transition) ;
->>>>>>> 192d5676
         ignore
         @@ Ledger_transfer.transfer_accounts ~src:root_snarked_ledger
              ~dest:(Persistent_root.Instance.snarked_ledger instance)) ;
