open Core_kernel
open Protocols.Coda_pow
open Protocols.Coda_transition_frontier
open Coda_base
open Signature_lib

module Max_length = struct
  let length = 2160
end

module type Inputs_intf = sig
  module Staged_ledger_aux_hash : Staged_ledger_aux_hash_intf

  module Ledger_proof_statement :
    Ledger_proof_statement_intf with type ledger_hash := Frozen_ledger_hash.t

  module Ledger_proof : sig
    include
      Ledger_proof_intf
      with type statement := Ledger_proof_statement.t
       and type ledger_hash := Frozen_ledger_hash.t
       and type proof := Proof.t
       and type sok_digest := Sok_message.Digest.t

    include Binable.S with type t := t

    include Sexpable.S with type t := t
  end

  module Transaction_snark_work :
    Transaction_snark_work_intf
    with type proof := Ledger_proof.t
     and type statement := Ledger_proof_statement.t
     and type public_key := Public_key.Compressed.t

  module Staged_ledger_diff :
    Staged_ledger_diff_intf
    with type user_command := User_command.t
     and type user_command_with_valid_signature :=
                User_command.With_valid_signature.t
     and type staged_ledger_hash := Staged_ledger_hash.t
     and type public_key := Public_key.Compressed.t
     and type completed_work := Transaction_snark_work.t
     and type completed_work_checked := Transaction_snark_work.Checked.t

  module External_transition :
    External_transition.S
    with module Protocol_state = Consensus.Mechanism.Protocol_state
     and module Staged_ledger_diff := Staged_ledger_diff

  module Staged_ledger :
    Staged_ledger_intf
    with type diff := Staged_ledger_diff.t
     and type valid_diff :=
                Staged_ledger_diff.With_valid_signatures_and_proofs.t
     and type staged_ledger_hash := Staged_ledger_hash.t
     and type staged_ledger_aux_hash := Staged_ledger_aux_hash.t
     and type ledger_hash := Ledger_hash.t
     and type frozen_ledger_hash := Frozen_ledger_hash.t
     and type public_key := Public_key.Compressed.t
     and type ledger := Ledger.t
     and type ledger_proof := Ledger_proof.t
     and type user_command_with_valid_signature :=
                User_command.With_valid_signature.t
     and type statement := Transaction_snark_work.Statement.t
     and type completed_work := Transaction_snark_work.Checked.t
     and type sparse_ledger := Sparse_ledger.t
     and type ledger_proof_statement := Ledger_proof_statement.t
     and type ledger_proof_statement_set := Ledger_proof_statement.Set.t
     and type transaction := Transaction.t
end

module Make (Inputs : Inputs_intf) :
  Transition_frontier_intf
  with type state_hash := State_hash.t
   and type external_transition := Inputs.External_transition.t
   and type ledger_database := Ledger.Db.t
   and type staged_ledger := Inputs.Staged_ledger.t
   and type masked_ledger := Ledger.Mask.Attached.t
   and type transaction_snark_scan_state := Inputs.Staged_ledger.Scan_state.t =
struct
  type ledger_diff = Inputs.Staged_ledger_diff.t

  (* NOTE: is Consensus_mechanism.select preferable over distance? *)

  exception
    Parent_not_found of ([`Parent of State_hash.t] * [`Target of State_hash.t])

  exception Already_exists of State_hash.t

  let max_length = Max_length.length

  module Breadcrumb = struct
    type t =
      { transition_with_hash:
          (Inputs.External_transition.t, State_hash.t) With_hash.t
      ; staged_ledger: Inputs.Staged_ledger.t sexp_opaque }
    [@@deriving sexp, fields]

    let hash {transition_with_hash; _} = With_hash.hash transition_with_hash

    let parent_hash {transition_with_hash; _} =
      Consensus.Mechanism.Protocol_state.previous_state_hash
        (Inputs.External_transition.protocol_state
           (With_hash.data transition_with_hash))
  end

  type node =
    {breadcrumb: Breadcrumb.t; successor_hashes: State_hash.t list; length: int}

  type t =
    { root_snarked_ledger: Ledger.Db.t
    ; mutable root: State_hash.t
    ; mutable best_tip: State_hash.t
    ; logger: Logger.t
    ; table: node State_hash.Table.t }

  (* TODO: load from and write to disk *)
  let create ~logger ~root_transition ~root_snarked_ledger
      ~root_transaction_snark_scan_state ~root_staged_ledger_diff =
    let open Consensus.Mechanism in
    let logger = Logger.child logger __MODULE__ in
    let root_hash = With_hash.hash root_transition in
    let root_protocol_state =
      Inputs.External_transition.protocol_state
        (With_hash.data root_transition)
    in
    let root_blockchain_state =
      Protocol_state.blockchain_state root_protocol_state
    in
    let root_blockchain_state_ledger_hash, root_blockchain_staged_ledger_hash =
      ( Consensus.Mechanism.Protocol_state.Blockchain_state.ledger_hash
          root_blockchain_state
      , Consensus.Mechanism.Protocol_state.Blockchain_state.staged_ledger_hash
          root_blockchain_state )
    in
    assert (
      Ledger_hash.equal
        (Ledger.Db.merkle_root root_snarked_ledger)
<<<<<<< HEAD
        (Frozen_ledger_hash.to_ledger_hash root_blockchain_state_ledger_hash)
=======
        (Frozen_ledger_hash.to_ledger_hash
           (Protocol_state.Blockchain_state.ledger_hash root_blockchain_state))
>>>>>>> 9dc0a4d2
    ) ;
    let root_masked_ledger = Ledger.of_database root_snarked_ledger in
    let root_snarked_ledger_hash =
      Frozen_ledger_hash.of_ledger_hash
      @@ Ledger.merkle_root (Ledger.of_database root_snarked_ledger)
    in
    (* Only check this case after the genesis block *)
    if
      not
      @@ State_hash.equal Consensus.Mechanism.genesis_protocol_state.hash
           root_hash
    then
      [%test_result: Ledger_hash.t]
        ~message:
          "Staged-ledger's ledger hash different from implied merkle root of \
           this masked ledger"
        ~expect:
          (Staged_ledger_hash.ledger_hash
             (Consensus.Mechanism.Protocol_state.Blockchain_state
              .staged_ledger_hash root_blockchain_state))
        (Ledger.Mask.Attached.merkle_root root_masked_ledger) ;
    match
      Inputs.Staged_ledger.of_scan_state_and_ledger
        ~scan_state:root_transaction_snark_scan_state
        ~ledger:root_masked_ledger
        ~snarked_ledger_hash:root_snarked_ledger_hash
    with
    | Error e -> failwith (Error.to_string_hum e)
    | Ok pre_root_staged_ledger ->
        let root_staged_ledger =
          match root_staged_ledger_diff with
          | None -> pre_root_staged_ledger
          | Some diff -> (
            match
              Inputs.Staged_ledger.apply pre_root_staged_ledger diff ~logger
            with
            | Error e -> failwith (Error.to_string_hum e)
            | Ok
                ( `Hash_after_applying staged_ledger_hash
                , `Ledger_proof None
                , `Staged_ledger transitioned_staged_ledger ) ->
                assert (
                  Staged_ledger_hash.equal root_blockchain_staged_ledger_hash
                    staged_ledger_hash ) ;
                transitioned_staged_ledger
            | Ok (_, `Ledger_proof (Some _), _) ->
                failwith
                  "Did not expect a ledger proof after applying the first diff"
            )
        in
        let root_breadcrumb =
          { Breadcrumb.transition_with_hash= root_transition
          ; staged_ledger= root_staged_ledger }
        in
        let root_node =
          {breadcrumb= root_breadcrumb; successor_hashes= []; length= 0}
        in
        let table = State_hash.Table.of_alist_exn [(root_hash, root_node)] in
        { logger
        ; root_snarked_ledger
        ; root= root_hash
        ; best_tip= root_hash
        ; table }

  let all_breadcrumbs t =
    List.map (Hashtbl.data t.table) ~f:(fun {breadcrumb; _} -> breadcrumb)

  let find t hash =
    let open Option.Let_syntax in
    let%map node = Hashtbl.find t.table hash in
    node.breadcrumb

  let find_exn t hash =
    let node = Hashtbl.find_exn t.table hash in
    node.breadcrumb

  let path t breadcrumb =
    let rec find_path b =
      let hash = Breadcrumb.hash b in
      let parent_hash = Breadcrumb.parent_hash b in
      if State_hash.equal parent_hash t.root then [hash]
      else hash :: find_path (find_exn t parent_hash)
    in
    List.rev (find_path breadcrumb)

  let iter t ~f = Hashtbl.iter t.table ~f:(fun n -> f n.breadcrumb)

  let root t = find_exn t t.root

  let best_tip t = find_exn t t.best_tip

  let successor_hashes t hash =
    let node = Hashtbl.find_exn t.table hash in
    node.successor_hashes

  let rec successor_hashes_rec t hash =
    List.bind (successor_hashes t hash) ~f:(fun succ_hash ->
        succ_hash :: successor_hashes_rec t succ_hash )

  let successors t breadcrumb =
    List.map (successor_hashes t (Breadcrumb.hash breadcrumb)) ~f:(find_exn t)

  let rec successors_rec t breadcrumb =
    List.bind (successors t breadcrumb) ~f:(fun succ ->
        succ :: successors_rec t succ )

  let attach_node_to t ~parent_node ~node =
    let hash = Breadcrumb.hash node.breadcrumb in
    if
      not
        (State_hash.equal
           (Breadcrumb.hash parent_node.breadcrumb)
           (Breadcrumb.parent_hash node.breadcrumb))
    then
      failwith
        "invalid call to attach_to: hash parent_node <> parent_hash node" ;
    if
      Hashtbl.add t.table ~key:(Breadcrumb.hash node.breadcrumb) ~data:node
      <> `Ok
    then Error.raise (Error.of_exn (Already_exists hash)) ;
    Hashtbl.set t.table
      ~key:(Breadcrumb.hash parent_node.breadcrumb)
      ~data:
        { parent_node with
          successor_hashes= hash :: parent_node.successor_hashes }

  let attach_breadcrumb_exn t breadcrumb =
    let hash = Breadcrumb.hash breadcrumb in
    let parent_hash = Breadcrumb.parent_hash breadcrumb in
    let parent_node =
      Option.value_exn
        (Hashtbl.find t.table parent_hash)
        ~error:
          (Error.of_exn (Parent_not_found (`Parent parent_hash, `Target hash)))
    in
    let node =
      {breadcrumb; successor_hashes= []; length= parent_node.length + 1}
    in
    attach_node_to t ~parent_node ~node

  let _root_successor t parent_node =
    let new_length = parent_node.length + 1 in
    let root_node = Hashtbl.find_exn t.table t.root in
    let root_hash = With_hash.hash root_node.breadcrumb.transition_with_hash in
    let distance_to_root = new_length - root_node.length in
    if distance_to_root > max_length then
      `Changed_root (List.hd_exn (path t parent_node.breadcrumb))
    else `Same_root root_hash

  (* Adding a transition to the transition frontier is broken into the following steps:
   *   1) create a new breadcrumb for a transition
          a) apply the staged_ledger_diff on to the parent breadcrumb of the transition
          b) validate the snarked ledger hash from the transition 
   *   2) attach the breadcrumb to the transition frontier
   *   3) move the root if the path to the new node is longer than the max length
   *     a) calculate the distance from the new node to the parent
   *     b) if the distance is greater than the max length:
   *       I  ) find the immediate successor of the old root in the path to the
   *            longest node and make it the new root
   *       II ) find all successors of the other immediate successors of the old root
   *       III) remove the old root and all of the nodes found in (II) from the table
   *       IV ) merge the old root's merkle mask into the root ledger
   *   4) set the new node as the best tip if the new node has a greater length than
   *      the current best tip
   *)
  let add_transition_exn t transition_with_hash =
    let root_node = Hashtbl.find_exn t.table t.root in
    let best_tip_node = Hashtbl.find_exn t.table t.best_tip in
    let transition = With_hash.data transition_with_hash in
    let hash = With_hash.hash transition_with_hash in
    let transition_protocol_state =
      Inputs.External_transition.protocol_state transition
    in
    let parent_hash =
      Consensus.Mechanism.Protocol_state.previous_state_hash
        transition_protocol_state
    in
    let parent_node =
      Option.value_exn
        (Hashtbl.find t.table parent_hash)
        ~error:
          (Error.of_exn (Parent_not_found (`Parent parent_hash, `Target hash)))
    in
    (* 1.a ; b *)
    let staged_ledger = Breadcrumb.staged_ledger parent_node.breadcrumb in
    let ledger_hash_from_proof p =
      Inputs.Ledger_proof.statement_target (Inputs.Ledger_proof.statement p)
    in
    let blockchain_state_ledger_hash, blockchain_staged_ledger_hash =
      let blockchain_state =
        Consensus.Mechanism.Protocol_state.blockchain_state
          transition_protocol_state
      in
      ( Consensus.Mechanism.Protocol_state.Blockchain_state.ledger_hash
          blockchain_state
      , Consensus.Mechanism.Protocol_state.Blockchain_state.staged_ledger_hash
          blockchain_state )
    in
    let transitioned_staged_ledger =
      match
          Inputs.Staged_ledger.apply ~logger:t.logger staged_ledger
            (Inputs.External_transition.staged_ledger_diff transition)
          |> Or_error.ok_exn
      
      with
      | ( `Hash_after_applying staged_ledger_hash
        , `Ledger_proof proof_opt
        , `Staged_ledger transitioned_staged_ledger )
      ->
        let target_ledger_hash =
          match proof_opt with
          | None ->
              Option.value_map
                (Inputs.Staged_ledger.current_ledger_proof
                   transitioned_staged_ledger)
                ~f:ledger_hash_from_proof
                ~default:
                  (Frozen_ledger_hash.of_ledger_hash
                     (Ledger.Db.merkle_root t.root_snarked_ledger))
          | Some proof -> ledger_hash_from_proof proof
        in
        if
          Frozen_ledger_hash.equal target_ledger_hash
            blockchain_state_ledger_hash
          && Staged_ledger_hash.equal staged_ledger_hash
               blockchain_staged_ledger_hash
        then transitioned_staged_ledger
        else
          failwith
            "Snarked ledger hash and Staged ledger hash after applying the \
             diff does not match blockchain state's ledger hash and staged \
             ledger hash resp.\n"
    in
    let breadcrumb =
      { Breadcrumb.transition_with_hash
      ; staged_ledger= transitioned_staged_ledger }
    in
    (* 2 *)
    attach_breadcrumb_exn t breadcrumb ;
    let node = Hashtbl.find_exn t.table hash in
    (* 3.a *)
    let distance_to_parent = root_node.length - node.length in
    (* 3.b *)
    if distance_to_parent > max_length then (
      (* 3.b.I *)
      let new_root_hash = List.hd_exn (path t node.breadcrumb) in
      (* 3.b.II *)
      let garbage_immediate_successors =
        List.filter root_node.successor_hashes ~f:(fun succ_hash ->
            not (State_hash.equal succ_hash new_root_hash) )
      in
      (* 3.b.III *)
      let garbage =
        t.root
        :: List.bind garbage_immediate_successors ~f:(successor_hashes_rec t)
      in
      t.root <- new_root_hash ;
      List.iter garbage ~f:(Hashtbl.remove t.table) ;
      (* 3.b.IV *)
      Ledger.Mask.Attached.commit
        (Inputs.Staged_ledger.ledger
           (Breadcrumb.staged_ledger root_node.breadcrumb)) ) ;
    (* 4 *)
    if node.length > best_tip_node.length then t.best_tip <- hash ;
    node.breadcrumb
end

let%test_module "Transition_frontier tests" =
  ( module struct
    (*
  let%test "transitions can be added and interface will work at any point" =

    let module Frontier = Make (struct
      module State_hash = Test_mocks.Hash.Int_unchecked
      module External_transition = Test_mocks.External_transition.T
      module Max_length = struct
        let length = 5
      end
    end) in
    let open Frontier in
    let t = create ~log:(Logger.create ()) in

    (* test that functions that shouldn't throw exceptions don't *)
    let interface_works () =
      let r = root t in
      ignore (best_tip t);
      ignore (successor_hashes_rec r);
      ignore (successors_rec r);
      iter t ~f:(fun b ->
          let h = Breadcrumb.hash b in
          find_exn t h;
          ignore (successor_hashes t h)
          ignore (successors t b))
    in

    (* add a single random transition based off a random node *)
    let add_transition () =
      let base_hash = List.head_exn (List.shuffle (hashes t)) in
      let trans = Quickcheck.random_value (External_transition.gen base_hash) in
      add_exn t trans
    in

    interface_works ();
    for i = 1 to 200 do
      add_transition ();
      interface_works ()
    done
     *)
  
  end )<|MERGE_RESOLUTION|>--- conflicted
+++ resolved
@@ -129,20 +129,14 @@
       Protocol_state.blockchain_state root_protocol_state
     in
     let root_blockchain_state_ledger_hash, root_blockchain_staged_ledger_hash =
-      ( Consensus.Mechanism.Protocol_state.Blockchain_state.ledger_hash
-          root_blockchain_state
-      , Consensus.Mechanism.Protocol_state.Blockchain_state.staged_ledger_hash
+      ( Protocol_state.Blockchain_state.ledger_hash root_blockchain_state
+      , Protocol_state.Blockchain_state.staged_ledger_hash
           root_blockchain_state )
     in
     assert (
       Ledger_hash.equal
         (Ledger.Db.merkle_root root_snarked_ledger)
-<<<<<<< HEAD
         (Frozen_ledger_hash.to_ledger_hash root_blockchain_state_ledger_hash)
-=======
-        (Frozen_ledger_hash.to_ledger_hash
-           (Protocol_state.Blockchain_state.ledger_hash root_blockchain_state))
->>>>>>> 9dc0a4d2
     ) ;
     let root_masked_ledger = Ledger.of_database root_snarked_ledger in
     let root_snarked_ledger_hash =
@@ -150,19 +144,15 @@
       @@ Ledger.merkle_root (Ledger.of_database root_snarked_ledger)
     in
     (* Only check this case after the genesis block *)
-    if
-      not
-      @@ State_hash.equal Consensus.Mechanism.genesis_protocol_state.hash
-           root_hash
-    then
+    if not @@ State_hash.equal genesis_protocol_state.hash root_hash then
       [%test_result: Ledger_hash.t]
         ~message:
           "Staged-ledger's ledger hash different from implied merkle root of \
            this masked ledger"
         ~expect:
           (Staged_ledger_hash.ledger_hash
-             (Consensus.Mechanism.Protocol_state.Blockchain_state
-              .staged_ledger_hash root_blockchain_state))
+             (Protocol_state.Blockchain_state.staged_ledger_hash
+                root_blockchain_state))
         (Ledger.Mask.Attached.merkle_root root_masked_ledger) ;
     match
       Inputs.Staged_ledger.of_scan_state_and_ledger
@@ -309,6 +299,7 @@
    *      the current best tip
    *)
   let add_transition_exn t transition_with_hash =
+    let open Consensus.Mechanism in
     let root_node = Hashtbl.find_exn t.table t.root in
     let best_tip_node = Hashtbl.find_exn t.table t.best_tip in
     let transition = With_hash.data transition_with_hash in
@@ -317,8 +308,7 @@
       Inputs.External_transition.protocol_state transition
     in
     let parent_hash =
-      Consensus.Mechanism.Protocol_state.previous_state_hash
-        transition_protocol_state
+      Protocol_state.previous_state_hash transition_protocol_state
     in
     let parent_node =
       Option.value_exn
@@ -333,13 +323,10 @@
     in
     let blockchain_state_ledger_hash, blockchain_staged_ledger_hash =
       let blockchain_state =
-        Consensus.Mechanism.Protocol_state.blockchain_state
-          transition_protocol_state
+        Protocol_state.blockchain_state transition_protocol_state
       in
-      ( Consensus.Mechanism.Protocol_state.Blockchain_state.ledger_hash
-          blockchain_state
-      , Consensus.Mechanism.Protocol_state.Blockchain_state.staged_ledger_hash
-          blockchain_state )
+      ( Protocol_state.Blockchain_state.ledger_hash blockchain_state
+      , Protocol_state.Blockchain_state.staged_ledger_hash blockchain_state )
     in
     let transitioned_staged_ledger =
       match
