--- conflicted
+++ resolved
@@ -346,61 +346,6 @@
       ; staged_ledger= root_staged_ledger
       ; just_emitted_a_proof= false }
     in
-<<<<<<< HEAD
-    match%bind
-      Inputs.Staged_ledger.of_scan_state_and_ledger
-        ~scan_state:root_transaction_snark_scan_state
-        ~ledger:root_masked_ledger
-        ~snarked_ledger_hash:root_snarked_ledger_hash
-        ~pending_coinbase_collection:(Pending_coinbase.create_exn ())
-    with
-    | Error e -> failwith (Error.to_string_hum e)
-    | Ok pre_root_staged_ledger ->
-        let open Deferred.Let_syntax in
-        let%map root_staged_ledger =
-          match root_staged_ledger_diff with
-          | None -> return pre_root_staged_ledger
-          | Some diff -> (
-              match%map
-                Inputs.Staged_ledger.apply pre_root_staged_ledger diff ~logger
-              with
-              | Error e ->
-                  failwith
-                    (Inputs.Staged_ledger.Staged_ledger_error.to_string e)
-              | Ok
-                  ( `Hash_after_applying staged_ledger_hash
-                  , `Ledger_proof None
-                  , `Staged_ledger transitioned_staged_ledger
-                  , `Pending_coinbase_update _ ) ->
-                  assert (
-                    Staged_ledger_hash.equal root_blockchain_staged_ledger_hash
-                      staged_ledger_hash ) ;
-                  transitioned_staged_ledger
-              | Ok (_, `Ledger_proof (Some _), _, _) ->
-                  failwith
-                    "Did not expect a ledger proof after applying the first \
-                     diff" )
-        in
-        let root_breadcrumb =
-          { Breadcrumb.transition_with_hash= root_transition
-          ; staged_ledger= root_staged_ledger
-          ; just_emitted_a_proof= false }
-        in
-        let root_node =
-          {Node.breadcrumb= root_breadcrumb; successor_hashes= []; length= 0}
-        in
-        let table = State_hash.Table.of_alist_exn [(root_hash, root_node)] in
-        let extension_readers, extension_writers = Extensions.make_pipes () in
-        { logger
-        ; root_snarked_ledger
-        ; root= root_hash
-        ; best_tip= root_hash
-        ; table
-        ; consensus_local_state
-        ; extensions= Extensions.create ()
-        ; extension_readers
-        ; extension_writers }
-=======
     let root_node =
       {Node.breadcrumb= root_breadcrumb; successor_hashes= []; length= 0}
     in
@@ -415,7 +360,6 @@
     ; extensions= Extensions.create ()
     ; extension_readers
     ; extension_writers }
->>>>>>> 17d40ff6
 
   let close {extension_writers; _} = Extensions.close_pipes extension_writers
 
