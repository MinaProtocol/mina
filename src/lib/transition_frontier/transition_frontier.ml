--- conflicted
+++ resolved
@@ -40,11 +40,8 @@
 
 let load_from_persistence_and_start ~logger ~verifier ~consensus_local_state
     ~max_length ~persistent_root ~persistent_root_instance ~persistent_frontier
-<<<<<<< HEAD
-    ~persistent_frontier_instance ~genesis_protocol_state_hash =
-=======
-    ~persistent_frontier_instance ~ignore_consensus_local_state =
->>>>>>> 545f5cd3
+    ~persistent_frontier_instance ~genesis_protocol_state_hash
+    ignore_consensus_local_state =
   let open Deferred.Result.Let_syntax in
   let root_identifier =
     match
@@ -153,11 +150,7 @@
       load_from_persistence_and_start ~logger ~verifier ~consensus_local_state
         ~max_length ~persistent_root ~persistent_root_instance
         ~persistent_frontier ~persistent_frontier_instance
-<<<<<<< HEAD
-        ~genesis_protocol_state_hash
-=======
-        ~ignore_consensus_local_state
->>>>>>> 545f5cd3
+        ~genesis_protocol_state_hash ignore_consensus_local_state
     with
     | Ok _ as result ->
         return result
@@ -183,14 +176,9 @@
       Persistent_root.reset_to_genesis_exn persistent_root ~genesis_ledger
         ~genesis_state_hash:genesis_protocol_state_hash
     in
-<<<<<<< HEAD
-    continue (Persistent_frontier.create_instance_exn persistent_frontier)
-=======
-    let%bind () = Persistent_root.reset_to_genesis_exn persistent_root in
     continue
       (Persistent_frontier.create_instance_exn persistent_frontier)
       ~ignore_consensus_local_state:false
->>>>>>> 545f5cd3
   in
   match
     Persistent_frontier.Instance.check_database persistent_frontier_instance
