open Core_kernel
open Protocols.Coda_pow
open Coda_base
open Signature_lib
open Async_kernel

module Max_length = struct
  let length = 2160
end

module Make
  (Ledger_builder_diff : Ledger_builder_diff_intf
    with type user_command := User_command.t
    and  type user_command_with_valid_signature := User_command.With_valid_signature.t
    and type ledger_builder_hash := Ledger_builder_hash.t
    and type public_key := Public_key.Compressed.t)
  (External_transition :
      External_transition.S
      with module Protocol_state = Consensus.Mechanism.Protocol_state
       and module Ledger_builder_diff := Ledger_builder_diff)
  (Ledger_builder :
    Ledger_builder_intf
    with type diff := Ledger_builder_diff.t
     and type valid_diff :=
                Ledger_builder_diff.With_valid_signatures_and_proofs.t
     and type ledger_builder_hash := Ledger_builder_hash.t
     and type ledger_hash := Ledger_hash.t
     and type frozen_ledger_hash := Frozen_ledger_hash.t
     and type public_key := Public_key.Compressed.t
     and type ledger := Ledger.t
     and type user_command_with_valid_signature :=
                User_command.With_valid_signature.t)
  = struct
    (* Right now Transaction_snark_scan_state is not different from a
     * ledger-builder diff *)
    module Transaction_snark_scan_state : sig
      type t

      val to_ledger_aux : t -> Ledger_builder.Aux.t
      val of_ledger_aux : Ledger_builder.Aux.t -> t

      val empty : t

      module Diff : sig
        type t

        (* hack until Parallel_scan_state().Diff.t fully diverges from Ledger_builder_diff.t and is included in External_transition *)
        val of_ledger_builder_diff : Ledger_builder_diff.t -> t
        val to_ledger_builder_diff : t -> Ledger_builder_diff.t
      end
    end = struct
      type t = Ledger_builder.Aux.t

      let of_ledger_aux = Fn.id
      let to_ledger_aux = Fn.id

      (* TODO: Don't hardcode parallelism_log_2 *)
      let empty = Ledger_builder.Aux.empty ~parallelism_log_2:4

      module Diff = struct
        type nonrec t = Ledger_builder_diff.t

        let of_ledger_builder_diff = Fn.id
        let to_ledger_builder_diff = Fn.id
      end
    end

    (* Right now, Staged_ledger is a thin wrapper over Ledger_builder *)
    module Staged_ledger : sig
      type t

      val create :
           transaction_snark_scan_state:Transaction_snark_scan_state.t
        -> ledger:Ledger.Mask.Attached.t
        -> t Or_error.t

      val transaction_snark_scan_state : t -> Transaction_snark_scan_state.t

      val ledger : t -> Ledger.Mask.Attached.t

      val apply : t -> Transaction_snark_scan_state.Diff.t -> logger:Logger.t -> t Or_error.t
    end = struct
      (* TODO *)

      type t = Ledger_builder.t

      let create ~transaction_snark_scan_state ~ledger =
        Async.Thread_safe.block_on_async_exn (fun () ->
          Ledger_builder.of_aux_and_ledger
            ~snarked_ledger_hash:(failwith "TODO")
            ~ledger
            ~aux:(Transaction_snark_scan_state.to_ledger_aux transaction_snark_scan_state)
        )

      let transaction_snark_scan_state t =
        Transaction_snark_scan_state.of_ledger_aux (Ledger_builder.aux t)

      let ledger t =
        Ledger_builder.ledger t

      let apply t diff ~logger =
        let derive_mask ledger =
          let mask = Ledger.Mask.create () in
          Ledger.register_mask ledger mask
        in
        let ledger = Ledger_builder.ledger t in
        let masked_ledger = derive_mask ledger in
        Async.Thread_safe.block_on_async_exn (fun () ->
          let open Deferred.Or_error.Let_syntax in
          let%bind fresh_ledger_builder =
            Deferred.return
              (create
                ~transaction_snark_scan_state:(transaction_snark_scan_state t)
                ~ledger:masked_ledger)
          in
          let%map _output = Ledger_builder.apply fresh_ledger_builder (Transaction_snark_scan_state.Diff.to_ledger_builder_diff diff) ~logger in
          fresh_ledger_builder
        )
    end

  (* NOTE: is Consensus_mechanism.select preferable over distance? *)

  exception
    Parent_not_found of
      ([`Parent of State_hash.t] * [`Target of State_hash.t])

  exception Already_exists of State_hash.t

  let max_length = Max_length.length

  module Breadcrumb = struct
    type t =
      { transition_with_hash:
          (External_transition.t, State_hash.t) With_hash.t
      ; staged_ledger: Staged_ledger.t }
    [@@deriving fields]

    let hash {transition_with_hash; _} = With_hash.hash transition_with_hash

    let parent_hash {transition_with_hash; _} =
      Consensus.Mechanism.Protocol_state.previous_state_hash
        (External_transition.protocol_state (With_hash.data transition_with_hash))
  end

  type node =
    { breadcrumb: Breadcrumb.t
    ; successor_hashes: State_hash.t list
    ; length: int }

  type t =
    { root_snarked_ledger: Ledger.Db.t
    ; mutable root: State_hash.t
    ; mutable best_tip: State_hash.t
    ; table: node State_hash.Table.t }

  (* TODO: load from and write to disk *)
  let create ~root_transition ~root_snarked_ledger
      ~root_transaction_snark_scan_state ~root_staged_ledger_diff ~logger =
    let root_hash = With_hash.hash root_transition in
    let root_protocol_state =
      External_transition.protocol_state (With_hash.data root_transition)
    in
    let root_blockchain_state =
      Consensus.Mechanism.Protocol_state.blockchain_state root_protocol_state
    in
    assert (
      Ledger_hash.equal
        (Ledger.Db.merkle_root root_snarked_ledger)
        (Frozen_ledger_hash.to_ledger_hash
           (Consensus.Mechanism.Protocol_state.Blockchain_state.ledger_hash
              root_blockchain_state)) ) ;

    let root_masked_ledger = Ledger.of_database root_snarked_ledger in
    assert (
      Ledger_hash.equal
        (Ledger.Mask.Attached.merkle_root root_masked_ledger)
        (Ledger_builder_hash.ledger_hash
           (Consensus.Mechanism.Protocol_state.Blockchain_state
            .ledger_builder_hash root_blockchain_state)) ) ;
    match
      (Staged_ledger.create
          ~transaction_snark_scan_state:root_transaction_snark_scan_state
          ~ledger:root_masked_ledger)
    with
    | Error e -> failwith (Error.to_string_hum e)
    | Ok pre_root_staged_ledger ->

    match
      Staged_ledger.apply pre_root_staged_ledger root_staged_ledger_diff
        ~logger
    with
    | Error e -> failwith (Error.to_string_hum e)
    | Ok root_staged_ledger ->
    let root_breadcrumb =
      { Breadcrumb.transition_with_hash= root_transition
      ; staged_ledger= root_staged_ledger }
    in
    let root_node =
      {breadcrumb= root_breadcrumb; successor_hashes= []; length= 0}
    in
    let table =
      State_hash.Table.of_alist_exn [(root_hash, root_node)]
    in
    {root_snarked_ledger; root= root_hash; best_tip= root_hash; table}

  let find t hash =
    let open Option.Let_syntax in
    let%map node = Hashtbl.find t.table hash in
    node.breadcrumb

  let find_exn t hash =
    let node = Hashtbl.find_exn t.table hash in
    node.breadcrumb

  let path t breadcrumb =
    let rec find_path b =
      let hash = Breadcrumb.hash b in
      let parent_hash = Breadcrumb.parent_hash b in
      if State_hash.equal parent_hash t.root then [hash]
      else hash :: find_path (find_exn t parent_hash)
    in
    List.rev (find_path breadcrumb)

  let iter t ~f = Hashtbl.iter t.table ~f:(fun n -> f n.breadcrumb)

  let root t = find_exn t t.root

  let best_tip t = find_exn t t.best_tip

  let successor_hashes t hash =
    let node = Hashtbl.find_exn t.table hash in
    node.successor_hashes

  let rec successor_hashes_rec t hash =
    List.bind (successor_hashes t hash) ~f:(fun succ_hash ->
        succ_hash :: successor_hashes_rec t succ_hash )

  let successors t breadcrumb =
    List.map (successor_hashes t (Breadcrumb.hash breadcrumb)) ~f:(find_exn t)

  let rec successors_rec t breadcrumb =
    List.bind (successors t breadcrumb) ~f:(fun succ ->
        succ :: successors_rec t succ )

  let attach_node_to t ~parent_node ~node =
    let hash = Breadcrumb.hash node.breadcrumb in
    if
      not
        (State_hash.equal
           (Breadcrumb.hash parent_node.breadcrumb)
           (Breadcrumb.parent_hash node.breadcrumb))
    then
      failwith
        "invalid call to attach_to: hash parent_node <> parent_hash node" ;
    if
      Hashtbl.add t.table ~key:(Breadcrumb.hash node.breadcrumb) ~data:node
      <> `Ok
    then Error.raise (Error.of_exn (Already_exists hash)) ;
    Hashtbl.set t.table
      ~key:(Breadcrumb.hash parent_node.breadcrumb)
      ~data:
        { parent_node with
          successor_hashes= hash :: parent_node.successor_hashes }

  let attach_breadcrumb_exn t breadcrumb =
    let hash = Breadcrumb.hash breadcrumb in
    let parent_hash = Breadcrumb.parent_hash breadcrumb in
    let parent_node =
      Option.value_exn
        (Hashtbl.find t.table parent_hash)
        ~error:
          (Error.of_exn (Parent_not_found (`Parent parent_hash, `Target hash)))
    in
    let node =
      {breadcrumb; successor_hashes= []; length= parent_node.length + 1}
    in
    attach_node_to t ~parent_node ~node

  let root_successor t parent_node =
    let new_length = parent_node.length + 1 in
    let root_node = Hashtbl.find_exn t.table t.root in
    let root_hash = With_hash.hash root_node.breadcrumb.transition_with_hash in
    let distance_to_root = new_length - root_node.length in
    if distance_to_root > max_length then
      `Changed_root (List.hd_exn (path t parent_node.breadcrumb))
    else `Same_root root_hash

  (* Adding a transition to the transition frontier is broken into the following steps:
   *   1) create a new breadcrumb for a transition
   *   2) attach the breadcrumb to the transition frontier
   *   3) move the root if the path to the new node is longer than the max length
   *     a) calculate the distance from the new node to the parent
   *     b) if the distance is greater than the max length:
   *       I  ) find the immediate successor of the old root in the path to the
   *            longest node and make it the new root
   *       II ) find all successors of the other immediate successors of the old root
   *       III) remove the old root and all of the nodes found in (II) from the table
   *       IV ) merge the old root's merkle mask into the root ledger
   *   4) set the new node as the best tip if the new node has a greater length than
   *      the current best tip
   *)
<<<<<<< HEAD
  let add_exn t transition_with_hash ~logger =
=======
  let add_transition_exn t transition_with_hash =
>>>>>>> 305b6642
    let root_node = Hashtbl.find_exn t.table t.root in
    let best_tip_node = Hashtbl.find_exn t.table t.best_tip in
    let transition = With_hash.data transition_with_hash in
    let hash = With_hash.hash transition_with_hash in
    let parent_hash =
      Consensus.Mechanism.Protocol_state.previous_state_hash
        (External_transition.protocol_state transition)
    in
    let parent_node =
      Option.value_exn (Hashtbl.find t.table parent_hash)
        ~error:
          (Error.of_exn (Parent_not_found (`Parent parent_hash, `Target hash)))
    in
    (* 1.a ; b *)
    let staged_ledger =
      Staged_ledger.apply
          ~logger
        (Breadcrumb.staged_ledger parent_node.breadcrumb)
        (Transaction_snark_scan_state.Diff.of_ledger_builder_diff
           (External_transition.ledger_builder_diff transition))
      |> Or_error.ok_exn
    in
    let breadcrumb = {Breadcrumb.transition_with_hash; staged_ledger} in
    (* 2 *)
<<<<<<< HEAD
    if Hashtbl.add t.table ~key:hash ~data:node <> `Ok then
      Error.raise (Error.of_exn (Already_exists hash)) ;
    (* 3 *)
    Hashtbl.set t.table ~key:parent_hash
      ~data:
        {parent_node with successor_hashes= hash :: parent_node.successor_hashes} ;
    (* 4.a *)
=======
    attach_breadcrumb_exn t breadcrumb ;
    let node = Hashtbl.find_exn t.table hash in
    (* 3.a *)
>>>>>>> 305b6642
    let distance_to_parent = root_node.length - node.length in
    (* 3.b *)
    if distance_to_parent > max_length then (
      (* 3.b.I *)
      let new_root_hash = List.hd_exn (path t node.breadcrumb) in
      (* 3.b.II *)
      let garbage_immediate_successors =
        List.filter root_node.successor_hashes ~f:(fun succ_hash ->
            not (State_hash.equal succ_hash new_root_hash) )
      in
      (* 3.b.III *)
      let garbage =
        t.root
        :: List.bind garbage_immediate_successors ~f:(successor_hashes_rec t)
      in
      t.root <- new_root_hash ;
      List.iter garbage ~f:(Hashtbl.remove t.table) ;
<<<<<<< HEAD
      (* 4.b.IV *)
      Ledger.Mask.Attached.commit
        (Staged_ledger.ledger
=======
      (* 3.b.IV *)
      Ledger_mask.commit
        (Staged_ledger.ledger_mask
>>>>>>> 305b6642
           (Breadcrumb.staged_ledger root_node.breadcrumb)) ) ;
    (* 4 *)
    if node.length > best_tip_node.length then t.best_tip <- hash ;
    node.breadcrumb
end

let%test_module "Transition_frontier tests" =
  ( module struct
    (*
  let%test "transitions can be added and interface will work at any point" =

    let module Frontier = Make (struct
      module State_hash = Test_mocks.Hash.Int_unchecked
      module External_transition = Test_mocks.External_transition.T
      module Max_length = struct
        let length = 5
      end
    end) in
    let open Frontier in
    let t = create ~log:(Logger.create ()) in

    (* test that functions that shouldn't throw exceptions don't *)
    let interface_works () =
      let r = root t in
      ignore (best_tip t);
      ignore (successor_hashes_rec r);
      ignore (successors_rec r);
      iter t ~f:(fun b ->
          let h = Breadcrumb.hash b in
          find_exn t h;
          ignore (successor_hashes t h)
          ignore (successors t b))
    in

    (* add a single random transition based off a random node *)
    let add_transition () =
      let base_hash = List.head_exn (List.shuffle (hashes t)) in
      let trans = Quickcheck.random_value (External_transition.gen base_hash) in
      add_exn t trans
    in

    interface_works ();
    for i = 1 to 200 do
      add_transition ();
      interface_works ()
    done
     *)
  
  end )<|MERGE_RESOLUTION|>--- conflicted
+++ resolved
@@ -9,120 +9,132 @@
 end
 
 module Make
-  (Ledger_builder_diff : Ledger_builder_diff_intf
-    with type user_command := User_command.t
-    and  type user_command_with_valid_signature := User_command.With_valid_signature.t
-    and type ledger_builder_hash := Ledger_builder_hash.t
-    and type public_key := Public_key.Compressed.t)
-  (External_transition :
-      External_transition.S
-      with module Protocol_state = Consensus.Mechanism.Protocol_state
-       and module Ledger_builder_diff := Ledger_builder_diff)
-  (Ledger_builder :
-    Ledger_builder_intf
-    with type diff := Ledger_builder_diff.t
-     and type valid_diff :=
-                Ledger_builder_diff.With_valid_signatures_and_proofs.t
-     and type ledger_builder_hash := Ledger_builder_hash.t
-     and type ledger_hash := Ledger_hash.t
-     and type frozen_ledger_hash := Frozen_ledger_hash.t
-     and type public_key := Public_key.Compressed.t
-     and type ledger := Ledger.t
-     and type user_command_with_valid_signature :=
-                User_command.With_valid_signature.t)
-  = struct
-    (* Right now Transaction_snark_scan_state is not different from a
+    (Ledger_builder_diff : Ledger_builder_diff_intf
+                           with type user_command := User_command.t
+                            and type user_command_with_valid_signature :=
+                                       User_command.With_valid_signature.t
+                            and type ledger_builder_hash :=
+                                       Ledger_builder_hash.t
+                            and type public_key := Public_key.Compressed.t)
+    (External_transition : External_transition.S
+                           with module Protocol_state = Consensus.Mechanism
+                                                        .Protocol_state
+                            and module Ledger_builder_diff := Ledger_builder_diff)
+    (Ledger_builder : Ledger_builder_intf
+                      with type diff := Ledger_builder_diff.t
+                       and type valid_diff :=
+                                  Ledger_builder_diff
+                                  .With_valid_signatures_and_proofs
+                                  .t
+                       and type ledger_builder_hash := Ledger_builder_hash.t
+                       and type ledger_hash := Ledger_hash.t
+                       and type frozen_ledger_hash := Frozen_ledger_hash.t
+                       and type public_key := Public_key.Compressed.t
+                       and type ledger := Ledger.t
+                       and type user_command_with_valid_signature :=
+                                  User_command.With_valid_signature.t) =
+struct
+  (* Right now Transaction_snark_scan_state is not different from a
      * ledger-builder diff *)
-    module Transaction_snark_scan_state : sig
+  module Transaction_snark_scan_state : sig
+    type t
+
+    val to_ledger_aux : t -> Ledger_builder.Aux.t
+
+    val of_ledger_aux : Ledger_builder.Aux.t -> t
+
+    val empty : t
+
+    module Diff : sig
       type t
 
-      val to_ledger_aux : t -> Ledger_builder.Aux.t
-      val of_ledger_aux : Ledger_builder.Aux.t -> t
-
-      val empty : t
-
-      module Diff : sig
-        type t
-
-        (* hack until Parallel_scan_state().Diff.t fully diverges from Ledger_builder_diff.t and is included in External_transition *)
-        val of_ledger_builder_diff : Ledger_builder_diff.t -> t
-        val to_ledger_builder_diff : t -> Ledger_builder_diff.t
-      end
-    end = struct
-      type t = Ledger_builder.Aux.t
-
-      let of_ledger_aux = Fn.id
-      let to_ledger_aux = Fn.id
-
-      (* TODO: Don't hardcode parallelism_log_2 *)
-      let empty = Ledger_builder.Aux.empty ~parallelism_log_2:4
-
-      module Diff = struct
-        type nonrec t = Ledger_builder_diff.t
-
-        let of_ledger_builder_diff = Fn.id
-        let to_ledger_builder_diff = Fn.id
-      end
+      (* hack until Parallel_scan_state().Diff.t fully diverges from Ledger_builder_diff.t and is included in External_transition *)
+      val of_ledger_builder_diff : Ledger_builder_diff.t -> t
+
+      val to_ledger_builder_diff : t -> Ledger_builder_diff.t
     end
-
-    (* Right now, Staged_ledger is a thin wrapper over Ledger_builder *)
-    module Staged_ledger : sig
-      type t
-
-      val create :
-           transaction_snark_scan_state:Transaction_snark_scan_state.t
-        -> ledger:Ledger.Mask.Attached.t
-        -> t Or_error.t
-
-      val transaction_snark_scan_state : t -> Transaction_snark_scan_state.t
-
-      val ledger : t -> Ledger.Mask.Attached.t
-
-      val apply : t -> Transaction_snark_scan_state.Diff.t -> logger:Logger.t -> t Or_error.t
-    end = struct
-      (* TODO *)
-
-      type t = Ledger_builder.t
-
-      let create ~transaction_snark_scan_state ~ledger =
-        Async.Thread_safe.block_on_async_exn (fun () ->
+  end = struct
+    type t = Ledger_builder.Aux.t
+
+    let of_ledger_aux = Fn.id
+
+    let to_ledger_aux = Fn.id
+
+    (* TODO: Don't hardcode parallelism_log_2 *)
+    let empty = Ledger_builder.Aux.empty ~parallelism_log_2:4
+
+    module Diff = struct
+      type nonrec t = Ledger_builder_diff.t
+
+      let of_ledger_builder_diff = Fn.id
+
+      let to_ledger_builder_diff = Fn.id
+    end
+  end
+
+  (* Right now, Staged_ledger is a thin wrapper over Ledger_builder *)
+  module Staged_ledger : sig
+    type t
+
+    val create :
+         transaction_snark_scan_state:Transaction_snark_scan_state.t
+      -> ledger:Ledger.Mask.Attached.t
+      -> t Or_error.t
+
+    val transaction_snark_scan_state : t -> Transaction_snark_scan_state.t
+
+    val ledger : t -> Ledger.Mask.Attached.t
+
+    val apply :
+         t
+      -> Transaction_snark_scan_state.Diff.t
+      -> logger:Logger.t
+      -> t Or_error.t
+  end = struct
+    (* TODO *)
+
+    type t = Ledger_builder.t
+
+    let create ~transaction_snark_scan_state ~ledger =
+      Async.Thread_safe.block_on_async_exn (fun () ->
           Ledger_builder.of_aux_and_ledger
-            ~snarked_ledger_hash:(failwith "TODO")
-            ~ledger
-            ~aux:(Transaction_snark_scan_state.to_ledger_aux transaction_snark_scan_state)
-        )
-
-      let transaction_snark_scan_state t =
-        Transaction_snark_scan_state.of_ledger_aux (Ledger_builder.aux t)
-
-      let ledger t =
-        Ledger_builder.ledger t
-
-      let apply t diff ~logger =
-        let derive_mask ledger =
-          let mask = Ledger.Mask.create () in
-          Ledger.register_mask ledger mask
-        in
-        let ledger = Ledger_builder.ledger t in
-        let masked_ledger = derive_mask ledger in
-        Async.Thread_safe.block_on_async_exn (fun () ->
+            ~snarked_ledger_hash:(failwith "TODO") ~ledger
+            ~aux:
+              (Transaction_snark_scan_state.to_ledger_aux
+                 transaction_snark_scan_state) )
+
+    let transaction_snark_scan_state t =
+      Transaction_snark_scan_state.of_ledger_aux (Ledger_builder.aux t)
+
+    let ledger t = Ledger_builder.ledger t
+
+    let apply t diff ~logger =
+      let derive_mask ledger =
+        let mask = Ledger.Mask.create () in
+        Ledger.register_mask ledger mask
+      in
+      let ledger = Ledger_builder.ledger t in
+      let masked_ledger = derive_mask ledger in
+      Async.Thread_safe.block_on_async_exn (fun () ->
           let open Deferred.Or_error.Let_syntax in
           let%bind fresh_ledger_builder =
             Deferred.return
               (create
-                ~transaction_snark_scan_state:(transaction_snark_scan_state t)
-                ~ledger:masked_ledger)
+                 ~transaction_snark_scan_state:(transaction_snark_scan_state t)
+                 ~ledger:masked_ledger)
           in
-          let%map _output = Ledger_builder.apply fresh_ledger_builder (Transaction_snark_scan_state.Diff.to_ledger_builder_diff diff) ~logger in
-          fresh_ledger_builder
-        )
-    end
+          let%map _output =
+            Ledger_builder.apply fresh_ledger_builder
+              (Transaction_snark_scan_state.Diff.to_ledger_builder_diff diff)
+              ~logger
+          in
+          fresh_ledger_builder )
+  end
 
   (* NOTE: is Consensus_mechanism.select preferable over distance? *)
 
   exception
-    Parent_not_found of
-      ([`Parent of State_hash.t] * [`Target of State_hash.t])
+    Parent_not_found of ([`Parent of State_hash.t] * [`Target of State_hash.t])
 
   exception Already_exists of State_hash.t
 
@@ -130,8 +142,7 @@
 
   module Breadcrumb = struct
     type t =
-      { transition_with_hash:
-          (External_transition.t, State_hash.t) With_hash.t
+      { transition_with_hash: (External_transition.t, State_hash.t) With_hash.t
       ; staged_ledger: Staged_ledger.t }
     [@@deriving fields]
 
@@ -139,13 +150,12 @@
 
     let parent_hash {transition_with_hash; _} =
       Consensus.Mechanism.Protocol_state.previous_state_hash
-        (External_transition.protocol_state (With_hash.data transition_with_hash))
+        (External_transition.protocol_state
+           (With_hash.data transition_with_hash))
   end
 
   type node =
-    { breadcrumb: Breadcrumb.t
-    ; successor_hashes: State_hash.t list
-    ; length: int }
+    {breadcrumb: Breadcrumb.t; successor_hashes: State_hash.t list; length: int}
 
   type t =
     { root_snarked_ledger: Ledger.Db.t
@@ -154,8 +164,8 @@
     ; table: node State_hash.Table.t }
 
   (* TODO: load from and write to disk *)
-  let create ~root_transition ~root_snarked_ledger
-      ~root_transaction_snark_scan_state ~root_staged_ledger_diff ~logger =
+  let create ~logger ~root_transition ~root_snarked_ledger
+      ~root_transaction_snark_scan_state ~root_staged_ledger_diff =
     let root_hash = With_hash.hash root_transition in
     let root_protocol_state =
       External_transition.protocol_state (With_hash.data root_transition)
@@ -169,7 +179,6 @@
         (Frozen_ledger_hash.to_ledger_hash
            (Consensus.Mechanism.Protocol_state.Blockchain_state.ledger_hash
               root_blockchain_state)) ) ;
-
     let root_masked_ledger = Ledger.of_database root_snarked_ledger in
     assert (
       Ledger_hash.equal
@@ -178,30 +187,27 @@
            (Consensus.Mechanism.Protocol_state.Blockchain_state
             .ledger_builder_hash root_blockchain_state)) ) ;
     match
-      (Staged_ledger.create
-          ~transaction_snark_scan_state:root_transaction_snark_scan_state
-          ~ledger:root_masked_ledger)
+      Staged_ledger.create
+        ~transaction_snark_scan_state:root_transaction_snark_scan_state
+        ~ledger:root_masked_ledger
     with
     | Error e -> failwith (Error.to_string_hum e)
-    | Ok pre_root_staged_ledger ->
-
-    match
-      Staged_ledger.apply pre_root_staged_ledger root_staged_ledger_diff
-        ~logger
-    with
-    | Error e -> failwith (Error.to_string_hum e)
-    | Ok root_staged_ledger ->
-    let root_breadcrumb =
-      { Breadcrumb.transition_with_hash= root_transition
-      ; staged_ledger= root_staged_ledger }
-    in
-    let root_node =
-      {breadcrumb= root_breadcrumb; successor_hashes= []; length= 0}
-    in
-    let table =
-      State_hash.Table.of_alist_exn [(root_hash, root_node)]
-    in
-    {root_snarked_ledger; root= root_hash; best_tip= root_hash; table}
+    | Ok pre_root_staged_ledger -> (
+      match
+        Staged_ledger.apply pre_root_staged_ledger root_staged_ledger_diff
+          ~logger
+      with
+      | Error e -> failwith (Error.to_string_hum e)
+      | Ok root_staged_ledger ->
+          let root_breadcrumb =
+            { Breadcrumb.transition_with_hash= root_transition
+            ; staged_ledger= root_staged_ledger }
+          in
+          let root_node =
+            {breadcrumb= root_breadcrumb; successor_hashes= []; length= 0}
+          in
+          let table = State_hash.Table.of_alist_exn [(root_hash, root_node)] in
+          {root_snarked_ledger; root= root_hash; best_tip= root_hash; table} )
 
   let find t hash =
     let open Option.Let_syntax in
@@ -299,11 +305,7 @@
    *   4) set the new node as the best tip if the new node has a greater length than
    *      the current best tip
    *)
-<<<<<<< HEAD
-  let add_exn t transition_with_hash ~logger =
-=======
-  let add_transition_exn t transition_with_hash =
->>>>>>> 305b6642
+  let add_transition_exn ~logger t transition_with_hash =
     let root_node = Hashtbl.find_exn t.table t.root in
     let best_tip_node = Hashtbl.find_exn t.table t.best_tip in
     let transition = With_hash.data transition_with_hash in
@@ -313,14 +315,14 @@
         (External_transition.protocol_state transition)
     in
     let parent_node =
-      Option.value_exn (Hashtbl.find t.table parent_hash)
+      Option.value_exn
+        (Hashtbl.find t.table parent_hash)
         ~error:
           (Error.of_exn (Parent_not_found (`Parent parent_hash, `Target hash)))
     in
     (* 1.a ; b *)
     let staged_ledger =
-      Staged_ledger.apply
-          ~logger
+      Staged_ledger.apply ~logger
         (Breadcrumb.staged_ledger parent_node.breadcrumb)
         (Transaction_snark_scan_state.Diff.of_ledger_builder_diff
            (External_transition.ledger_builder_diff transition))
@@ -328,19 +330,9 @@
     in
     let breadcrumb = {Breadcrumb.transition_with_hash; staged_ledger} in
     (* 2 *)
-<<<<<<< HEAD
-    if Hashtbl.add t.table ~key:hash ~data:node <> `Ok then
-      Error.raise (Error.of_exn (Already_exists hash)) ;
-    (* 3 *)
-    Hashtbl.set t.table ~key:parent_hash
-      ~data:
-        {parent_node with successor_hashes= hash :: parent_node.successor_hashes} ;
-    (* 4.a *)
-=======
     attach_breadcrumb_exn t breadcrumb ;
     let node = Hashtbl.find_exn t.table hash in
     (* 3.a *)
->>>>>>> 305b6642
     let distance_to_parent = root_node.length - node.length in
     (* 3.b *)
     if distance_to_parent > max_length then (
@@ -358,16 +350,9 @@
       in
       t.root <- new_root_hash ;
       List.iter garbage ~f:(Hashtbl.remove t.table) ;
-<<<<<<< HEAD
-      (* 4.b.IV *)
+      (* 3.b.IV *)
       Ledger.Mask.Attached.commit
-        (Staged_ledger.ledger
-=======
-      (* 3.b.IV *)
-      Ledger_mask.commit
-        (Staged_ledger.ledger_mask
->>>>>>> 305b6642
-           (Breadcrumb.staged_ledger root_node.breadcrumb)) ) ;
+        (Staged_ledger.ledger (Breadcrumb.staged_ledger root_node.breadcrumb)) ) ;
     (* 4 *)
     if node.length > best_tip_node.length then t.best_tip <- hash ;
     node.breadcrumb
