--- conflicted
+++ resolved
@@ -32,15 +32,8 @@
 let genesis_root_data ~precomputed_values =
   let open Root_data.Limited in
   let transition = External_transition.genesis ~precomputed_values in
-<<<<<<< HEAD
-  let scan_state =
-    Staged_ledger.Scan_state.empty
-      ~constraint_constants:precomputed_values.constraint_constants ()
-  in
-=======
   let constraint_constants = precomputed_values.constraint_constants in
   let scan_state = Staged_ledger.Scan_state.empty ~constraint_constants () in
->>>>>>> d40fcd51
   (*if scan state is empty the protocol states required is also empty*)
   let protocol_states = [] in
   let pending_coinbase =
@@ -432,15 +425,8 @@
 
   (* a helper quickcheck generator which always returns the genesis breadcrumb *)
   let gen_genesis_breadcrumb ?(logger = Logger.null ()) ~proof_level ?verifier
-<<<<<<< HEAD
-      ~precomputed_values () =
-    let constraint_constants =
-      precomputed_values.Precomputed_values.constraint_constants
-    in
-=======
       ~(precomputed_values : Precomputed_values.t) () =
     let constraint_constants = precomputed_values.constraint_constants in
->>>>>>> d40fcd51
     let verifier =
       match verifier with
       | Some x ->
