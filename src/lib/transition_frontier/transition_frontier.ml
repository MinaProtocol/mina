--- conflicted
+++ resolved
@@ -17,12 +17,9 @@
    and type masked_ledger := Ledger.Mask.Attached.t
    and type transaction_snark_scan_state := Inputs.Staged_ledger.Scan_state.t
    and type consensus_local_state := Consensus.Local_state.t
-<<<<<<< HEAD
+   and type user_command := User_command.t
    and module Extensions.Work = Inputs.Transaction_snark_work.Statement =
 struct
-=======
-   and type user_command := User_command.t = struct
->>>>>>> ba075140
   (* NOTE: is Consensus_mechanism.select preferable over distance? *)
   exception
     Parent_not_found of ([`Parent of State_hash.t] * [`Target of State_hash.t])
