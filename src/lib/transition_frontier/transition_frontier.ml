--- conflicted
+++ resolved
@@ -770,24 +770,16 @@
             (* 4.IV *)
             let new_root_node = move_root t heir_node in
             (* 4.V *)
-<<<<<<< HEAD
-            let garbage = List.bind bad_hashes ~f:(successor_hashes_rec t) in
-=======
             let garbage =
               bad_hashes @ List.bind bad_hashes ~f:(successor_hashes_rec t)
             in
->>>>>>> 10a02914
             Logger.trace t.logger ~module_:__MODULE__ ~location:__LOC__
               ~metadata:
                 [ ("garbage", `List (List.map garbage ~f:State_hash.to_yojson))
                 ; ("length_of_garbage", `Int (List.length garbage))
                 ; ( "bad_hashes"
                   , `List (List.map bad_hashes ~f:State_hash.to_yojson) ) ]
-<<<<<<< HEAD
-              "garbage are $garbage" ;
-=======
               "collecting $length_of_garbage nodes rooted from $bad_hashes" ;
->>>>>>> 10a02914
             let garbage_breadcrumbs =
               List.map garbage ~f:(fun g ->
                   (Hashtbl.find_exn t.table g).breadcrumb )
