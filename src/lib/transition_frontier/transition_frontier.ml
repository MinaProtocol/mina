(** This module glues together the various components that compose
*  the transition frontier, wrapping high-level initialization
*  logic as well as gluing together the logic for adding items
*  to the frontier *)
open Core

open Async_kernel
open Mina_base
<<<<<<< HEAD
module Ledger = Mina_ledger.Ledger
open Mina_transition
=======
open Mina_block
>>>>>>> cadf90ad
include Frontier_base
module Full_frontier = Full_frontier
module Extensions = Extensions
module Persistent_root = Persistent_root
module Persistent_frontier = Persistent_frontier
module Catchup_tree = Catchup_tree
module Full_catchup_tree = Full_catchup_tree
module Catchup_hash_tree = Catchup_hash_tree

let max_catchup_chunk_length = 20

let global_max_length (genesis_constants : Genesis_constants.t) =
  genesis_constants.protocol.k

let rejected_blocks = Queue.create ()

let validated_blocks = Queue.create ()

type t =
  { logger : Logger.t
  ; verifier : Verifier.t
  ; consensus_local_state : Consensus.Data.Local_state.t
  ; catchup_tree : Catchup_tree.t
  ; full_frontier : Full_frontier.t
  ; persistent_root : Persistent_root.t
  ; persistent_root_instance : Persistent_root.Instance.t
  ; persistent_frontier : Persistent_frontier.t
  ; persistent_frontier_instance : Persistent_frontier.Instance.t
  ; extensions : Extensions.t
  ; genesis_state_hash : State_hash.t
  ; closed : unit Ivar.t
  }

let catchup_tree t = t.catchup_tree

type Structured_log_events.t += Added_breadcrumb_user_commands
  [@@deriving register_event]

(* There is no Diff.Full.E.of_yojson, so we store raw Yojson.Safe.t here so that
 * we can still deserialize something to inspect *)
type Structured_log_events.t += Applying_diffs of { diffs : Yojson.Safe.t list }
  [@@deriving register_event { msg = "Applying diffs: $diffs" }]

let genesis_root_data ~precomputed_values =
  let transition =
    External_transition.Validated.lift @@ Mina_block.Validated.lift
    @@ Mina_block.genesis ~precomputed_values
  in
  let constraint_constants = precomputed_values.constraint_constants in
  let scan_state = Staged_ledger.Scan_state.empty ~constraint_constants () in
  (*if scan state is empty the protocol states required is also empty*)
  let protocol_states = [] in
  let pending_coinbase =
    Or_error.ok_exn
      (Pending_coinbase.create
         ~depth:constraint_constants.pending_coinbase_depth ())
  in
  Root_data.Limited.create ~transition ~scan_state ~pending_coinbase
    ~protocol_states

let load_from_persistence_and_start ~logger ~verifier ~consensus_local_state
    ~max_length ~persistent_root ~persistent_root_instance ~persistent_frontier
    ~persistent_frontier_instance ~precomputed_values ~catchup_mode
    ignore_consensus_local_state =
  let open Deferred.Result.Let_syntax in
  let root_identifier =
    match
      Persistent_root.Instance.load_root_identifier persistent_root_instance
    with
    | Some root_identifier ->
        root_identifier
    | None ->
        failwith
          "no persistent root identifier found (should have been written \
           already)"
  in
  let%bind () =
    Deferred.return
      ( match
          Persistent_frontier.Instance.fast_forward persistent_frontier_instance
            root_identifier
        with
      | Ok () ->
          [%log info] "Fast forward successful" ;
          Ok ()
      | Error `Sync_cannot_be_running ->
          Error (`Failure "sync job is already running on persistent frontier")
      | Error `Bootstrap_required ->
          Error `Bootstrap_required
      | Error (`Failure msg) ->
          [%log fatal]
            ~metadata:
              [ ("target_root", Root_identifier.to_yojson root_identifier) ]
            "Unable to fast forward persistent frontier: %s" msg ;
          Error (`Failure msg) )
  in
  let%bind full_frontier, extensions =
    Deferred.map
      (Persistent_frontier.Instance.load_full_frontier
         persistent_frontier_instance ~max_length
         ~root_ledger:
           (Persistent_root.Instance.snarked_ledger persistent_root_instance)
         ~consensus_local_state ~ignore_consensus_local_state
         ~precomputed_values ~persistent_root_instance)
      ~f:
        (Result.map_error ~f:(function
          | `Sync_cannot_be_running ->
              `Failure "sync job is already running on persistent frontier"
          | `Failure _ as err ->
              err))
  in
  [%log info] "Loaded full frontier and extensions" ;
  let%map () =
    Deferred.return
      ( Persistent_frontier.Instance.start_sync
          ~constraint_constants:precomputed_values.constraint_constants
          ~persistent_root_instance persistent_frontier_instance
      |> Result.map_error ~f:(function
           | `Sync_cannot_be_running ->
               `Failure "sync job is already running on persistent frontier"
           | `Not_found _ as err ->
               `Failure
                 (Persistent_frontier.Database.Error.not_found_message err)) )
  in
  { logger
  ; catchup_tree =
      Catchup_tree.create catchup_mode ~root:(Full_frontier.root full_frontier)
  ; verifier
  ; consensus_local_state
  ; full_frontier
  ; persistent_root
  ; persistent_root_instance
  ; persistent_frontier
  ; persistent_frontier_instance
  ; extensions
  ; closed = Ivar.create ()
  ; genesis_state_hash =
      (Precomputed_values.genesis_state_hashes precomputed_values).state_hash
  }

let rec load_with_max_length :
       max_length:int
    -> ?retry_with_fresh_db:bool
    -> logger:Logger.t
    -> verifier:Verifier.t
    -> consensus_local_state:Consensus.Data.Local_state.t
    -> persistent_root:Persistent_root.t
    -> persistent_frontier:Persistent_frontier.t
    -> precomputed_values:Precomputed_values.t
    -> catchup_mode:[ `Normal | `Super ]
    -> unit
    -> ( t
       , [> `Bootstrap_required
         | `Persistent_frontier_malformed
         | `Failure of string ] )
       Deferred.Result.t =
 fun ~max_length ?(retry_with_fresh_db = true) ~logger ~verifier
     ~consensus_local_state ~persistent_root ~persistent_frontier
     ~precomputed_values ~catchup_mode () ->
  let open Deferred.Let_syntax in
  (* TODO: #3053 *)
  let continue persistent_frontier_instance ~ignore_consensus_local_state
      ~snarked_ledger_hash =
    match
      Persistent_root.load_from_disk_exn persistent_root ~snarked_ledger_hash
        ~logger
    with
    | Error _ as err ->
        let%map () =
          Persistent_frontier.Instance.destroy persistent_frontier_instance
        in
        err
    | Ok persistent_root_instance -> (
        match%bind
          load_from_persistence_and_start ~logger ~verifier
            ~consensus_local_state ~max_length ~persistent_root
            ~persistent_root_instance ~catchup_mode ~persistent_frontier
            ~persistent_frontier_instance ~precomputed_values
            ignore_consensus_local_state
        with
        | Ok _ as result ->
            return result
        | Error _ as err ->
            let%map () =
              Persistent_frontier.Instance.destroy persistent_frontier_instance
            in
            Persistent_root.Instance.close persistent_root_instance ;
            err )
  in
  let persistent_frontier_instance =
    Persistent_frontier.create_instance_exn persistent_frontier
  in
  let reset_and_continue ?(destroy_frontier_instance = true) () =
    let%bind () =
      if destroy_frontier_instance then
        Persistent_frontier.Instance.destroy persistent_frontier_instance
      else return ()
    in
    let%bind () =
      Persistent_frontier.reset_database_exn persistent_frontier
        ~root_data:(genesis_root_data ~precomputed_values)
        ~genesis_state_hash:
          (State_hash.With_state_hashes.state_hash
             precomputed_values.protocol_state_with_hashes)
    in
    Persistent_root.reset_to_genesis_exn persistent_root ~precomputed_values ;
    let genesis_ledger_hash =
      Precomputed_values.genesis_ledger precomputed_values
      |> Lazy.force |> Ledger.merkle_root |> Frozen_ledger_hash.of_ledger_hash
    in
    continue
      (Persistent_frontier.create_instance_exn persistent_frontier)
      ~ignore_consensus_local_state:false
      ~snarked_ledger_hash:genesis_ledger_hash
  in
  match
    Persistent_frontier.Instance.check_database
      ~genesis_state_hash:
        (State_hash.With_state_hashes.state_hash
           precomputed_values.protocol_state_with_hashes)
      persistent_frontier_instance
  with
  | Error `Not_initialized ->
      (* TODO: this case can be optimized to not create the
         * database twice through rocks -- currently on clean bootup,
         * this code path will reinitialize the rocksdb twice *)
      [%log info] "persistent frontier database does not exist" ;
      reset_and_continue ()
  | Error `Invalid_version ->
      [%log info] "persistent frontier database out of date" ;
      reset_and_continue ()
  | Error (`Genesis_state_mismatch persisted_genesis_state_hash) ->
      [%log info]
        "Genesis state in persisted frontier $persisted_state_hash differs \
         from the current genesis state $precomputed_state_hash"
        ~metadata:
          [ ( "persisted_state_hash"
            , State_hash.to_yojson persisted_genesis_state_hash )
          ; ( "precomputed_state_hash"
            , State_hash.to_yojson
                (State_hash.With_state_hashes.state_hash
                   precomputed_values.protocol_state_with_hashes) )
          ] ;
      reset_and_continue ()
  | Error (`Corrupt err) ->
      [%log error] "Persistent frontier database is corrupt: %s"
        (Persistent_frontier.Database.Error.message err) ;
      if retry_with_fresh_db then (
        (* should retry be on by default? this could be unnecessarily destructive *)
        [%log info] "destroying old persistent frontier database " ;
        let%bind () =
          Persistent_frontier.Instance.destroy persistent_frontier_instance
        in
        let%bind () =
          Persistent_frontier.destroy_database_exn persistent_frontier
        in
        load_with_max_length ~max_length ~logger ~verifier
          ~consensus_local_state ~persistent_root ~persistent_frontier
          ~retry_with_fresh_db:false ~precomputed_values ~catchup_mode ()
        >>| Result.map_error ~f:(function
              | `Persistent_frontier_malformed ->
                  `Failure
                    "failed to destroy and create new persistent frontier \
                     database"
              | err ->
                  err) )
      else return (Error `Persistent_frontier_malformed)
  | Ok snarked_ledger_hash -> (
      match%bind
        continue persistent_frontier_instance ~ignore_consensus_local_state:true
          ~snarked_ledger_hash
      with
      | Error (`Failure err) when retry_with_fresh_db ->
          [%log error]
            "Failed to initialize transition frontier: $err. Destroying old \
             persistent frontier database and retrying."
            ~metadata:[ ("err", `String err) ] ;
          (* The frontier instance is already destroyed by [continue] before it
             returns an [Error], don't attempt to do it again.
          *)
          reset_and_continue ~destroy_frontier_instance:false ()
      | res ->
          return res )

let load ?(retry_with_fresh_db = true) ~logger ~verifier ~consensus_local_state
    ~persistent_root ~persistent_frontier ~precomputed_values ~catchup_mode () =
  let max_length =
    global_max_length (Precomputed_values.genesis_constants precomputed_values)
  in
  load_with_max_length ~max_length ~retry_with_fresh_db ~logger ~verifier
    ~consensus_local_state ~persistent_root ~persistent_frontier
    ~precomputed_values ~catchup_mode ()

(* The persistent root and persistent frontier as safe to ignore here
 * because their lifecycle is longer than the transition frontier's *)
let close ~loc
    { logger
    ; verifier = _
    ; consensus_local_state = _
    ; catchup_tree = _
    ; full_frontier
    ; persistent_root = _safe_to_ignore_1
    ; persistent_root_instance
    ; persistent_frontier = _safe_to_ignore_2
    ; persistent_frontier_instance
    ; extensions
    ; closed
    ; genesis_state_hash = _
    } =
  [%log debug] "Closing transition frontier" ;
  Full_frontier.close ~loc full_frontier ;
  Extensions.close extensions ;
  let%map () =
    Persistent_frontier.Instance.destroy persistent_frontier_instance
  in
  Persistent_root.Instance.close persistent_root_instance ;
  Ivar.fill_if_empty closed ()

let closed t = Ivar.read t.closed

let persistent_root { persistent_root; _ } = persistent_root

let persistent_frontier { persistent_frontier; _ } = persistent_frontier

let extensions { extensions; _ } = extensions

let genesis_state_hash { genesis_state_hash; _ } = genesis_state_hash

let root_snarked_ledger { persistent_root_instance; _ } =
  Persistent_root.Instance.snarked_ledger persistent_root_instance

let add_breadcrumb_exn t breadcrumb =
  let open Deferred.Let_syntax in
  let diffs = Full_frontier.calculate_diffs t.full_frontier breadcrumb in
  [%log' trace t.logger]
    ~metadata:
      [ ( "state_hash"
        , State_hash.to_yojson
            (Breadcrumb.state_hash (Full_frontier.best_tip t.full_frontier)) )
      ; ( "n"
        , `Int (List.length @@ Full_frontier.all_breadcrumbs t.full_frontier) )
      ]
    "PRE: ($state_hash, $n)" ;
  [%str_log' trace t.logger]
    (Applying_diffs { diffs = List.map ~f:Diff.Full.E.to_yojson diffs }) ;
  Catchup_tree.apply_diffs t.catchup_tree diffs ;
  let (`New_root_and_diffs_with_mutants
        (new_root_identifier, diffs_with_mutants)) =
    (* Root DB moves here *)
    Full_frontier.apply_diffs t.full_frontier diffs
      ~has_long_catchup_job:
        (Catchup_tree.max_catchup_chain_length t.catchup_tree > 5)
      ~enable_epoch_ledger_sync:(`Enabled (root_snarked_ledger t))
  in
  Option.iter new_root_identifier
    ~f:(Persistent_root.Instance.set_root_identifier t.persistent_root_instance) ;
  [%log' trace t.logger]
    ~metadata:
      [ ( "state_hash"
        , State_hash.to_yojson
            (Breadcrumb.state_hash @@ Full_frontier.best_tip t.full_frontier) )
      ; ( "n"
        , `Int (List.length @@ Full_frontier.all_breadcrumbs t.full_frontier) )
      ]
    "POST: ($state_hash, $n)" ;
  let user_cmds =
    Mina_block.Validated.valid_commands
    @@ Breadcrumb.validated_transition breadcrumb
  in
  (* N.B.: surprisingly, the JSON does not contain a tag indicating whether we have a signed
     command or snapp command
  *)
  [%str_log' trace t.logger] Added_breadcrumb_user_commands
    ~metadata:
      [ ( "user_commands"
        , `List
            (List.map user_cmds
               ~f:(With_status.to_yojson User_command.Valid.to_yojson)) )
      ; ("state_hash", State_hash.to_yojson (Breadcrumb.state_hash breadcrumb))
      ] ;
  let lite_diffs =
    List.map diffs ~f:Diff.(fun (Full.E.E diff) -> Lite.E.E (to_lite diff))
  in
  let%bind sync_result =
    (* Diffs get put into a buffer here. They're processed asynchronously, except for root transitions *)
    Persistent_frontier.Instance.notify_sync t.persistent_frontier_instance
      ~diffs:lite_diffs
  in
  sync_result
  |> Result.map_error ~f:(fun `Sync_must_be_running ->
         Failure
           "Cannot add breadcrumb because persistent frontier sync job is not \
            running, which indicates that transition frontier initialization \
            has not been performed correctly")
  |> Result.ok_exn ;
  Extensions.notify t.extensions ~frontier:t.full_frontier ~diffs_with_mutants

(* proxy full frontier functions *)
include struct
  open Full_frontier

  let proxy1 f { full_frontier; _ } = f full_frontier

  let max_length = proxy1 max_length

  let consensus_local_state = proxy1 consensus_local_state

  let all_breadcrumbs = proxy1 all_breadcrumbs

  let visualize ~filename = proxy1 (visualize ~filename)

  let visualize_to_string = proxy1 visualize_to_string

  let iter = proxy1 iter

  let common_ancestor = proxy1 common_ancestor

  (* reduce sucessors functions (probably remove hashes special case *)
  let successors = proxy1 successors

  let successors_rec = proxy1 successors_rec

  let successor_hashes = proxy1 successor_hashes

  let successor_hashes_rec = proxy1 successor_hashes_rec

  let hash_path = proxy1 hash_path

  let best_tip = proxy1 best_tip

  let root = proxy1 root

  let find = proxy1 find

  let precomputed_values = proxy1 precomputed_values

  let genesis_constants = proxy1 genesis_constants

  (* TODO: find -> option externally, find_exn internally *)
  let find_exn = proxy1 find_exn

  (* TODO: is this an abstraction leak? *)
  let root_length = proxy1 root_length

  (* TODO: probably shouldn't be an `_exn` function *)
  let best_tip_path ?max_length = proxy1 (best_tip_path ?max_length)

  let best_tip_path_length_exn = proxy1 best_tip_path_length_exn

  let find_protocol_state = proxy1 find_protocol_state

  (* why can't this one be proxied? *)
  let path_map ?max_length { full_frontier; _ } breadcrumb ~f =
    path_map ?max_length full_frontier breadcrumb ~f
end

module For_tests = struct
  open Signature_lib
  module Ledger_transfer =
    Mina_ledger.Ledger_transfer.Make
      (Mina_ledger.Ledger)
      (Mina_ledger.Ledger.Db)
  open Full_frontier.For_tests

  let proxy2 f { full_frontier = x; _ } { full_frontier = y; _ } = f x y

  let equal = proxy2 equal

  let load_with_max_length = load_with_max_length

  let rec deferred_rose_tree_iter (Rose_tree.T (root, trees)) ~f =
    let%bind () = f root in
    Deferred.List.iter trees ~f:(deferred_rose_tree_iter ~f)

  (*
  let with_frontier_from_rose_tree (Rose_tree.T (root, trees)) ~logger ~verifier ~consensus_local_state ~max_length ~root_snarked_ledger ~f =
    with_temp_persistence ~f:(fun ~persistent_root ~persistent_frontier ->
      Persistent_root.with_instance_exn persistent_root ~f:(fun instance ->
        Persistent_root.Instance.set_root_state_hash instance (Breadcrumb.state_hash @@ root);
        ignore @@ Ledger_transfer.transfer_accounts
          ~src:root_snarked_ledger
          ~dest:(Persistent_root.snarked_ledger instance));
      let frontier =
        let fail msg = failwith ("failed to load transition frontier: "^msg) in
        load_with_max_length
          {logger; verifier; consensus_local_state}
          ~persistent_root ~persistent_frontier
          ~max_length
        >>| Result.map_error ~f:(Fn.compose fail (function
          | `Bootstrap_required -> "bootstrap required"
          | `Persistent_frontier_malformed -> "persistent frontier malformed"
          | `Faliure msg -> msg))
        >>| Result.ok_or_failwith
      in
      let%bind () = Deferred.List.iter trees ~f:(deferred_rose_tree_iter ~f:(add_breadcrumb_exn frontier)) in
      f frontier)
  *)

  (* a helper quickcheck generator which always returns the genesis breadcrumb *)
  let gen_genesis_breadcrumb ?(logger = Logger.null ()) ~verifier
      ~(precomputed_values : Precomputed_values.t) () =
    let constraint_constants = precomputed_values.constraint_constants in
    Quickcheck.Generator.create (fun ~size:_ ~random:_ ->
        let transition_receipt_time = Some (Time.now ()) in
        Protocol_version.(set_current zero) ;
        let genesis_transition =
          Mina_block.Validated.lift (Mina_block.genesis ~precomputed_values)
        in
        let genesis_ledger =
          Lazy.force (Precomputed_values.genesis_ledger precomputed_values)
        in
        (*scan state is empty so no protocol state should be required*)
        let get_state hash =
          Or_error.errorf
            !"Protocol state (for scan state transactions) for \
              %{sexp:State_hash.t} not found"
            hash
        in
        let genesis_staged_ledger =
          Or_error.ok_exn
            (Async.Thread_safe.block_on_async_exn (fun () ->
                 Staged_ledger
                 .of_scan_state_pending_coinbases_and_snarked_ledger ~logger
                   ~verifier ~constraint_constants
                   ~scan_state:
                     (Staged_ledger.Scan_state.empty ~constraint_constants ())
                   ~get_state
                   ~pending_coinbases:
                     ( Or_error.ok_exn
                     @@ Pending_coinbase.create
                          ~depth:constraint_constants.pending_coinbase_depth ()
                     )
                   ~snarked_ledger:genesis_ledger
                   ~snarked_local_state:(Mina_state.Local_state.empty ())
                   ~expected_merkle_root:(Ledger.merkle_root genesis_ledger)))
        in
        Breadcrumb.create ~validated_transition:genesis_transition
          ~staged_ledger:genesis_staged_ledger ~just_emitted_a_proof:false
          ~transition_receipt_time)

  let gen_persistence ?(logger = Logger.null ()) ~verifier
      ~(precomputed_values : Precomputed_values.t) () =
    let open Core in
    let root_dir = "/tmp/coda_unit_test" in
    Quickcheck.Generator.create (fun ~size:_ ~random:_ ->
        let uuid = Uuid_unix.create () in
        let temp_dir = root_dir ^/ Uuid.to_string uuid in
        let root_dir = temp_dir ^/ "root" in
        let frontier_dir = temp_dir ^/ "frontier" in
        let cleaned = ref false in
        let clean_temp_dirs _ =
          if not !cleaned then (
            let process_info =
              Unix.create_process ~prog:"rm" ~args:[ "-rf"; temp_dir ]
            in
            Unix.waitpid process_info.pid
            |> Result.map_error ~f:(function
                 | `Exit_non_zero n ->
                     Printf.sprintf "error (exit code %d)" n
                 | `Signal _ ->
                     "error (received unexpected signal)")
            |> Result.ok_or_failwith ;
            cleaned := true )
        in
        Unix.mkdir_p temp_dir ;
        Unix.mkdir root_dir ;
        Unix.mkdir frontier_dir ;
        let persistent_root =
          Persistent_root.create ~logger ~directory:root_dir
            ~ledger_depth:precomputed_values.constraint_constants.ledger_depth
        in
        let persistent_frontier =
          Persistent_frontier.create ~logger ~verifier
            ~time_controller:(Block_time.Controller.basic ~logger)
            ~directory:frontier_dir
        in
        Gc.Expert.add_finalizer_exn persistent_root clean_temp_dirs ;
        Gc.Expert.add_finalizer_exn persistent_frontier (fun x ->
            Option.iter
              persistent_frontier.Persistent_frontier.Factory_type.instance
              ~f:(fun instance ->
                Persistent_frontier.Database.close instance.db) ;
            Option.iter persistent_root.Persistent_root.Factory_type.instance
              ~f:(fun instance -> Ledger.Db.close instance.snarked_ledger) ;
            clean_temp_dirs x) ;
        (persistent_root, persistent_frontier))

  let gen_genesis_breadcrumb_with_protocol_states ~logger ~verifier
      ~precomputed_values () =
    let open Quickcheck.Generator.Let_syntax in
    let%map root =
      gen_genesis_breadcrumb ~logger ~verifier ~precomputed_values ()
    in
    (* List of protocol states required to prove transactions in the scan state; empty scan state at genesis*)
    let protocol_states = [] in
    (root, protocol_states)

  let gen ?(logger = Logger.null ()) ~verifier ?trust_system
      ?consensus_local_state ~precomputed_values
      ?(root_ledger_and_accounts =
        ( Lazy.force (Precomputed_values.genesis_ledger precomputed_values)
        , Lazy.force (Precomputed_values.accounts precomputed_values) ))
      ?(gen_root_breadcrumb =
        gen_genesis_breadcrumb_with_protocol_states ~logger ~verifier
          ~precomputed_values ()) ~max_length ~size
      ?(use_super_catchup : bool option) () =
    let open Quickcheck.Generator.Let_syntax in
    let trust_system =
      Option.value trust_system ~default:(Trust_system.null ())
    in
    let epoch_ledger_location =
      Filename.temp_dir_name ^/ "epoch_ledger"
      ^ (Uuid_unix.create () |> Uuid.to_string)
    in
    let consensus_local_state =
      Option.value consensus_local_state
        ~default:
          (Consensus.Data.Local_state.create
             ~genesis_ledger:
               (Precomputed_values.genesis_ledger precomputed_values)
             ~genesis_epoch_data:precomputed_values.genesis_epoch_data
             ~epoch_ledger_location Public_key.Compressed.Set.empty
             ~ledger_depth:precomputed_values.constraint_constants.ledger_depth
             ~genesis_state_hash:
               (State_hash.With_state_hashes.state_hash
                  precomputed_values.protocol_state_with_hashes))
    in
    let root_snarked_ledger, root_ledger_accounts = root_ledger_and_accounts in
    (* TODO: ensure that rose_tree cannot be longer than k *)
    let%bind root, branches, protocol_states =
      let%bind root, protocol_states = gen_root_breadcrumb in
      let%map (Rose_tree.T (root, branches)) =
        Quickcheck.Generator.with_size ~size
          (Quickcheck_lib.gen_imperative_rose_tree
             (Quickcheck.Generator.return root)
             (Breadcrumb.For_tests.gen_non_deferred ~logger ~precomputed_values
                ~verifier ~trust_system
                ~accounts_with_secret_keys:root_ledger_accounts))
      in
      (root, branches, protocol_states)
    in
    let root_data =
      Root_data.Limited.create
        ~transition:
          ( External_transition.Validated.lift
          @@ Breadcrumb.validated_transition root )
        ~scan_state:(Breadcrumb.staged_ledger root |> Staged_ledger.scan_state)
        ~pending_coinbase:
          ( Breadcrumb.staged_ledger root
          |> Staged_ledger.pending_coinbase_collection )
        ~protocol_states
    in
    let%map persistent_root, persistent_frontier =
      gen_persistence ~logger ~precomputed_values ~verifier ()
    in
    Async.Thread_safe.block_on_async_exn (fun () ->
        Persistent_frontier.reset_database_exn persistent_frontier ~root_data
          ~genesis_state_hash:
            (State_hash.With_state_hashes.state_hash
               precomputed_values.protocol_state_with_hashes)) ;
    Persistent_root.with_instance_exn persistent_root ~f:(fun instance ->
        let transition = Root_data.Limited.transition root_data in
        Persistent_root.Instance.set_root_state_hash instance
          ( Mina_block.Validated.state_hash
          @@ External_transition.Validated.lower transition ) ;
        ignore
        @@ Ledger_transfer.transfer_accounts ~src:root_snarked_ledger
             ~dest:(Persistent_root.Instance.snarked_ledger instance)) ;
    let frontier_result =
      Async.Thread_safe.block_on_async_exn (fun () ->
          load_with_max_length ~max_length ~retry_with_fresh_db:false ~logger
            ~verifier ~consensus_local_state ~persistent_root
            ~catchup_mode:
              ( match use_super_catchup with
              | Some true ->
                  `Super
              | Some false ->
                  `Normal
              | None ->
                  `Normal )
            ~persistent_frontier ~precomputed_values ())
    in
    let frontier =
      let fail msg = failwith ("failed to load transition frontier: " ^ msg) in
      match frontier_result with
      | Error `Bootstrap_required ->
          fail "bootstrap required"
      | Error `Persistent_frontier_malformed ->
          fail "persistent frontier malformed"
      | Error `Snarked_ledger_mismatch ->
          fail "persistent frontier is out of sync with snarked ledger"
      | Error (`Failure msg) ->
          fail msg
      | Ok frontier ->
          frontier
    in
    Async.Thread_safe.block_on_async_exn (fun () ->
        Deferred.List.iter ~how:`Sequential branches
          ~f:(deferred_rose_tree_iter ~f:(add_breadcrumb_exn frontier))) ;
    Core.Gc.Expert.add_finalizer_exn consensus_local_state
      (fun consensus_local_state ->
        Consensus.Data.Local_state.(
          Snapshot.Ledger_snapshot.close
          @@ staking_epoch_ledger consensus_local_state) ;
        Consensus.Data.Local_state.(
          Snapshot.Ledger_snapshot.close
          @@ next_epoch_ledger consensus_local_state)) ;
    frontier

  let gen_with_branch ?logger ~verifier ?trust_system ?consensus_local_state
      ~precomputed_values
      ?(root_ledger_and_accounts =
        ( Lazy.force (Precomputed_values.genesis_ledger precomputed_values)
        , Lazy.force (Precomputed_values.accounts precomputed_values) ))
      ?gen_root_breadcrumb ?(get_branch_root = root) ~max_length ~frontier_size
      ~branch_size ?(use_super_catchup : bool option) () =
    let open Quickcheck.Generator.Let_syntax in
    let%bind frontier =
      gen ?logger ~verifier ?trust_system ?use_super_catchup
        ?consensus_local_state ~precomputed_values ?gen_root_breadcrumb
        ~root_ledger_and_accounts ~max_length ~size:frontier_size ()
    in
    let%map make_branch =
      Breadcrumb.For_tests.gen_seq ?logger ~precomputed_values ~verifier
        ?trust_system
        ~accounts_with_secret_keys:(snd root_ledger_and_accounts)
        branch_size
    in
    let branch =
      Async.Thread_safe.block_on_async_exn (fun () ->
          make_branch (get_branch_root frontier))
    in
    (frontier, branch)
end<|MERGE_RESOLUTION|>--- conflicted
+++ resolved
@@ -6,12 +6,8 @@
 
 open Async_kernel
 open Mina_base
-<<<<<<< HEAD
 module Ledger = Mina_ledger.Ledger
-open Mina_transition
-=======
 open Mina_block
->>>>>>> cadf90ad
 include Frontier_base
 module Full_frontier = Full_frontier
 module Extensions = Extensions
