--- conflicted
+++ resolved
@@ -240,13 +240,16 @@
           | Some ls ->
               List.iter ls ~f:(Fn.flip Ivar.fill ()) ;
               None
-          | None -> None )
+          | None ->
+              None )
 
       let register t state_hash =
         Deferred.create (fun ivar ->
             State_hash.Table.update t state_hash ~f:(function
-              | Some ls -> ivar :: ls
-              | None -> [ivar] ) )
+              | Some ls ->
+                  ivar :: ls
+              | None ->
+                  [ivar] ) )
     end
 
     module Best_tip_diff = Best_tip_diff.Make (Breadcrumb)
@@ -324,21 +327,17 @@
         mb_write_to_pipe diff (Field.get field t) handler pipe
       in
       ( match diff with
-<<<<<<< HEAD
       | Transition_frontier_diff.New_breadcrumb breadcrumb ->
           Transition_registry.notify t.transition_registry
             (Breadcrumb.state_hash breadcrumb)
-      | Transition_frontier_diff.New_frontier _ -> ()
-=======
-      | Transition_frontier_diff.New_breadcrumb _
       | Transition_frontier_diff.New_frontier _ ->
           ()
->>>>>>> d8c16246
       | Transition_frontier_diff.New_best_tip
           { old_root
           ; old_root_length
           ; new_best_tip_length
-          ; added_to_best_tip_path; _ } ->
+          ; added_to_best_tip_path
+          ; _ } ->
           ( if new_best_tip_length - old_root_length > max_length then
             let root_state_hash = Breadcrumb.state_hash old_root in
             Root_history.enqueue t.root_history root_state_hash old_root ) ;
@@ -919,7 +918,8 @@
                                 t.consensus_local_state )
                           ; ("tf_viz", `String (visualize_to_string t)) ] ;
                       assert false )
-                | None -> () ) ;
+                | None ->
+                    () ) ;
             (* 4.VIII *)
             ( match
                 ( Inputs.Staged_ledger.proof_txns new_root_staged_ledger
