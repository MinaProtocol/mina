--- conflicted
+++ resolved
@@ -427,13 +427,8 @@
   *)
 
   (* a helper quickcheck generator which always returns the genesis breadcrumb *)
-<<<<<<< HEAD
-  let gen_genesis_breadcrumb ?(logger = Logger.null ()) ~proof_level
-      ~constraint_constants ?verifier ~precomputed_values () =
-=======
   let gen_genesis_breadcrumb ?(logger = Logger.null ()) ~proof_level ?verifier
       ~constraint_constants ~precomputed_values () =
->>>>>>> abb5ad15
     let verifier =
       match verifier with
       | Some x ->
@@ -455,11 +450,7 @@
             (Async.Thread_safe.block_on_async_exn (fun () ->
                  Staged_ledger
                  .of_scan_state_pending_coinbases_and_snarked_ledger ~logger
-<<<<<<< HEAD
-                   ~constraint_constants ~verifier
-=======
                    ~verifier ~constraint_constants
->>>>>>> abb5ad15
                    ~scan_state:(Staged_ledger.Scan_state.empty ())
                    ~pending_coinbases:
                      ( Or_error.ok_exn
@@ -525,11 +516,7 @@
         (persistent_root, persistent_frontier) )
 
   let gen_genesis_breadcrumb_with_protocol_states ~logger ~proof_level
-<<<<<<< HEAD
-      ~constraint_constants ?verifier ~precomputed_values () =
-=======
       ?verifier ~constraint_constants ~precomputed_values () =
->>>>>>> abb5ad15
     let open Quickcheck.Generator.Let_syntax in
     let%map root =
       gen_genesis_breadcrumb ~logger ~proof_level ~constraint_constants
