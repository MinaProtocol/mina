open Core_kernel
open Protocols.Coda_pow
open Protocols.Coda_transition_frontier
open Coda_base
open Signature_lib

module Max_length = struct
  let length = 2160
end

module type Inputs_intf = sig
  module Staged_ledger_aux_hash : Staged_ledger_aux_hash_intf

  module Ledger_proof_statement :
    Ledger_proof_statement_intf with type ledger_hash := Frozen_ledger_hash.t

  module Ledger_proof : sig
    include
      Ledger_proof_intf
      with type statement := Ledger_proof_statement.t
       and type ledger_hash := Frozen_ledger_hash.t
       and type proof := Proof.t
       and type sok_digest := Sok_message.Digest.t

    include Binable.S with type t := t

    include Sexpable.S with type t := t
  end

  module Transaction_snark_work :
    Transaction_snark_work_intf
    with type proof := Ledger_proof.t
     and type statement := Ledger_proof_statement.t
     and type public_key := Public_key.Compressed.t

  module Staged_ledger_diff :
    Staged_ledger_diff_intf
    with type user_command := User_command.t
     and type user_command_with_valid_signature :=
                User_command.With_valid_signature.t
     and type staged_ledger_hash := Staged_ledger_hash.t
     and type public_key := Public_key.Compressed.t
     and type completed_work := Transaction_snark_work.t
     and type completed_work_checked := Transaction_snark_work.Checked.t

  module External_transition :
    External_transition.S
    with module Protocol_state = Consensus.Mechanism.Protocol_state
     and module Staged_ledger_diff := Staged_ledger_diff

  module Staged_ledger :
    Staged_ledger_intf
    with type diff := Staged_ledger_diff.t
     and type valid_diff :=
                Staged_ledger_diff.With_valid_signatures_and_proofs.t
     and type staged_ledger_hash := Staged_ledger_hash.t
     and type staged_ledger_aux_hash := Staged_ledger_aux_hash.t
     and type ledger_hash := Ledger_hash.t
     and type frozen_ledger_hash := Frozen_ledger_hash.t
     and type public_key := Public_key.Compressed.t
     and type ledger := Ledger.t
     and type ledger_proof := Ledger_proof.t
     and type user_command_with_valid_signature :=
                User_command.With_valid_signature.t
     and type statement := Transaction_snark_work.Statement.t
     and type completed_work := Transaction_snark_work.Checked.t
     and type sparse_ledger := Sparse_ledger.t
     and type ledger_proof_statement := Ledger_proof_statement.t
     and type ledger_proof_statement_set := Ledger_proof_statement.Set.t
     and type transaction := Transaction.t
end

module Make (Inputs : Inputs_intf) :
  Transition_frontier_intf
  with type state_hash := State_hash.t
   and type external_transition := Inputs.External_transition.t
   and type ledger_database := Ledger.Db.t
   and type staged_ledger := Inputs.Staged_ledger.t
   and type masked_ledger := Ledger.Mask.Attached.t
   and type transaction_snark_scan_state := Inputs.Staged_ledger.Scan_state.t =
struct
  open Inputs

  type ledger_diff = Staged_ledger_diff.t

  (* NOTE: is Consensus_mechanism.select preferable over distance? *)

  exception
    Parent_not_found of ([`Parent of State_hash.t] * [`Target of State_hash.t])

  exception Already_exists of State_hash.t

  let max_length = Max_length.length

  module Breadcrumb = struct
    type t =
      { transition_with_hash:
          (Inputs.External_transition.t, State_hash.t) With_hash.t
      ; staged_ledger: Inputs.Staged_ledger.t sexp_opaque }
    [@@deriving sexp, fields]

    let hash {transition_with_hash; _} = With_hash.hash transition_with_hash

    let parent_hash {transition_with_hash; _} =
      Consensus.Mechanism.Protocol_state.previous_state_hash
        (Inputs.External_transition.protocol_state
           (With_hash.data transition_with_hash))
  end

  type node =
    {breadcrumb: Breadcrumb.t; successor_hashes: State_hash.t list; length: int}

  type t =
    { root_snarked_ledger: Ledger.Db.t
    ; mutable root: State_hash.t
    ; mutable best_tip: State_hash.t
    ; logger: Logger.t
    ; table: node State_hash.Table.t }

  (* TODO: load from and write to disk *)
  let create ~logger ~root_transition ~root_snarked_ledger
      ~root_transaction_snark_scan_state ~root_staged_ledger_diff =
    let logger = Logger.child logger __MODULE__ in
    let root_hash = With_hash.hash root_transition in
    let root_protocol_state =
      Inputs.External_transition.protocol_state
        (With_hash.data root_transition)
    in
    let root_blockchain_state =
      Consensus.Mechanism.Protocol_state.blockchain_state root_protocol_state
    in
    assert (
      Ledger_hash.equal
        (Ledger.Db.merkle_root root_snarked_ledger)
        (Frozen_ledger_hash.to_ledger_hash
           (Consensus.Mechanism.Protocol_state.Blockchain_state.ledger_hash
              root_blockchain_state)) ) ;
    let root_masked_ledger = Ledger.of_database root_snarked_ledger in
<<<<<<< HEAD
    let root_snarked_ledger_hash = Ledger.merkle_root root_masked_ledger in
    assert (
      Ledger_hash.equal
        root_snarked_ledger_hash
        (Staged_ledger_hash.ledger_hash
           (Consensus.Mechanism.Protocol_state.Blockchain_state
            .staged_ledger_hash root_blockchain_state)) ) ;
=======
    let root_snarked_ledger_hash =
      Frozen_ledger_hash.of_ledger_hash
      @@ Ledger.merkle_root (Ledger.of_database root_snarked_ledger)
    in
>>>>>>> 4867557d
    match
      Inputs.Staged_ledger.of_scan_state_and_ledger
        ~scan_state:root_transaction_snark_scan_state
        ~ledger:root_masked_ledger
        ~snarked_ledger_hash:(Frozen_ledger_hash.of_ledger_hash root_snarked_ledger_hash)
    with
    | Error e -> failwith (Error.to_string_hum e)
    | Ok pre_root_staged_ledger ->
        let root_staged_ledger =
          match root_staged_ledger_diff with
          | None -> pre_root_staged_ledger
          | Some diff -> (
            match
              Inputs.Staged_ledger.apply pre_root_staged_ledger diff ~logger
            with
            | Error e -> failwith (Error.to_string_hum e)
            | Ok (_, _, `Updated_staged_ledger _root_staged_ledger) ->
                failwith
                  "Use staged_ledger_hash and ledger proof emitted after apply"
            )
        in
        let root_breadcrumb =
          { Breadcrumb.transition_with_hash= root_transition
          ; staged_ledger= root_staged_ledger }
        in
        let root_node =
          {breadcrumb= root_breadcrumb; successor_hashes= []; length= 0}
        in
        let table = State_hash.Table.of_alist_exn [(root_hash, root_node)] in
        { logger
        ; root_snarked_ledger
        ; root= root_hash
        ; best_tip= root_hash
        ; table }

  let all_breadcrumbs t =
    List.map (Hashtbl.data t.table) ~f:(fun {breadcrumb; _} -> breadcrumb)

  let all_hashes t =
    List.map (Hashtbl.data t.table) ~f:(fun {breadcrumb; _} ->
        Breadcrumb.hash breadcrumb )

  let find t hash =
    let open Option.Let_syntax in
    let%map node = Hashtbl.find t.table hash in
    node.breadcrumb

  let find_exn t hash =
    let node = Hashtbl.find_exn t.table hash in
    node.breadcrumb

  let path t breadcrumb =
    let rec find_path b =
      let hash = Breadcrumb.hash b in
      let parent_hash = Breadcrumb.parent_hash b in
      if State_hash.equal parent_hash t.root then [hash]
      else hash :: find_path (find_exn t parent_hash)
    in
    List.rev (find_path breadcrumb)

  let iter t ~f = Hashtbl.iter t.table ~f:(fun n -> f n.breadcrumb)

  let root t = find_exn t t.root

  let best_tip t = find_exn t t.best_tip

  let successor_hashes t hash =
    let node = Hashtbl.find_exn t.table hash in
    node.successor_hashes

  let rec successor_hashes_rec t hash =
    List.bind (successor_hashes t hash) ~f:(fun succ_hash ->
        succ_hash :: successor_hashes_rec t succ_hash )

  let successors t breadcrumb =
    List.map (successor_hashes t (Breadcrumb.hash breadcrumb)) ~f:(find_exn t)

  let rec successors_rec t breadcrumb =
    List.bind (successors t breadcrumb) ~f:(fun succ ->
        succ :: successors_rec t succ )

  let attach_node_to t ~parent_node ~node =
    let hash = Breadcrumb.hash node.breadcrumb in
    if
      not
        (State_hash.equal
           (Breadcrumb.hash parent_node.breadcrumb)
           (Breadcrumb.parent_hash node.breadcrumb))
    then
      failwith
        "invalid call to attach_to: hash parent_node <> parent_hash node" ;
    if
      Hashtbl.add t.table ~key:(Breadcrumb.hash node.breadcrumb) ~data:node
      <> `Ok
    then Error.raise (Error.of_exn (Already_exists hash)) ;
    Hashtbl.set t.table
      ~key:(Breadcrumb.hash parent_node.breadcrumb)
      ~data:
        { parent_node with
          successor_hashes= hash :: parent_node.successor_hashes }

  let attach_breadcrumb_exn t breadcrumb =
    let hash = Breadcrumb.hash breadcrumb in
    let parent_hash = Breadcrumb.parent_hash breadcrumb in
    let parent_node =
      Option.value_exn
        (Hashtbl.find t.table parent_hash)
        ~error:
          (Error.of_exn (Parent_not_found (`Parent parent_hash, `Target hash)))
    in
    let node =
      {breadcrumb; successor_hashes= []; length= parent_node.length + 1}
    in
    attach_node_to t ~parent_node ~node

  (* Adding a transition to the transition frontier is broken into the following steps:
   *   1) create a new breadcrumb for a transition
   *   2) attach the breadcrumb to the transition frontier
   *   3) move the root if the path to the new node is longer than the max length
   *     a) calculate the distance from the new node to the parent
   *     b) if the distance is greater than the max length:
   *       I  ) find the immediate successor of the old root in the path to the
   *            longest node and make it the new root
   *       II ) find all successors of the other immediate successors of the old root
   *       III) remove the old root and all of the nodes found in (II) from the table
   *       IV ) merge the old root's merkle mask into the root ledger
   *   4) set the new node as the best tip if the new node has a greater length than
   *      the current best tip
   *)
  let add_transition_exn t transition_with_hash =
    let root_node = Hashtbl.find_exn t.table t.root in
    let best_tip_node = Hashtbl.find_exn t.table t.best_tip in
    let transition = With_hash.data transition_with_hash in
    let hash = With_hash.hash transition_with_hash in
    let parent_hash =
      Consensus.Mechanism.Protocol_state.previous_state_hash
        (Inputs.External_transition.protocol_state transition)
    in
    let parent_node =
      Option.value_exn
        (Hashtbl.find t.table parent_hash)
        ~error:
          (Error.of_exn (Parent_not_found (`Parent parent_hash, `Target hash)))
    in
    (* 1.a ; b *)
    let ( `Hash_after_applying _hash
        , `Ledger_proof _proof
        , `Updated_staged_ledger staged_ledger ) =
      Inputs.Staged_ledger.apply ~logger:t.logger
        (Breadcrumb.staged_ledger parent_node.breadcrumb)
        (Inputs.External_transition.staged_ledger_diff transition)
      |> Or_error.ok_exn
    in
    let breadcrumb = {Breadcrumb.transition_with_hash; staged_ledger} in
    (* 2 *)
    attach_breadcrumb_exn t breadcrumb ;
    let node = Hashtbl.find_exn t.table hash in
    (* 3.a *)
    let distance_to_parent = root_node.length - node.length in
    (* 3.b *)
    if distance_to_parent > max_length then (
      (* 3.b.I *)
      let new_root_hash = List.hd_exn (path t node.breadcrumb) in
      (* 3.b.II *)
      let garbage_immediate_successors =
        List.filter root_node.successor_hashes ~f:(fun succ_hash ->
            not (State_hash.equal succ_hash new_root_hash) )
      in
      (* 3.b.III *)
      let garbage =
        t.root
        :: List.bind garbage_immediate_successors ~f:(successor_hashes_rec t)
      in
      t.root <- new_root_hash ;
      List.iter garbage ~f:(Hashtbl.remove t.table) ;
      (* 3.b.IV *)
      Ledger.Mask.Attached.commit
        (Inputs.Staged_ledger.ledger
           (Breadcrumb.staged_ledger root_node.breadcrumb)) ) ;
    (* 4 *)
    if node.length > best_tip_node.length then t.best_tip <- hash ;
    node.breadcrumb
end

let%test_module "Transition_frontier tests" =
  ( module struct
    (*
  let%test "transitions can be added and interface will work at any point" =

    let module Frontier = Make (struct
      module State_hash = Test_mocks.Hash.Int_unchecked
      module External_transition = Test_mocks.External_transition.T
      module Max_length = struct
        let length = 5
      end
    end) in
    let open Frontier in
    let t = create ~log:(Logger.create ()) in

    (* test that functions that shouldn't throw exceptions don't *)
    let interface_works () =
      let r = root t in
      ignore (best_tip t);
      ignore (successor_hashes_rec r);
      ignore (successors_rec r);
      iter t ~f:(fun b ->
          let h = Breadcrumb.hash b in
          find_exn t h;
          ignore (successor_hashes t h)
          ignore (successors t b))
    in

    (* add a single random transition based off a random node *)
    let add_transition () =
      let base_hash = List.head_exn (List.shuffle (hashes t)) in
      let trans = Quickcheck.random_value ~seed:`Nondeterministic (External_transition.gen base_hash) in
      add_exn t trans
    in

    interface_works ();
    for i = 1 to 200 do
      add_transition ();
      interface_works ()
    done
     *)
  
  end )<|MERGE_RESOLUTION|>--- conflicted
+++ resolved
@@ -136,20 +136,7 @@
            (Consensus.Mechanism.Protocol_state.Blockchain_state.ledger_hash
               root_blockchain_state)) ) ;
     let root_masked_ledger = Ledger.of_database root_snarked_ledger in
-<<<<<<< HEAD
     let root_snarked_ledger_hash = Ledger.merkle_root root_masked_ledger in
-    assert (
-      Ledger_hash.equal
-        root_snarked_ledger_hash
-        (Staged_ledger_hash.ledger_hash
-           (Consensus.Mechanism.Protocol_state.Blockchain_state
-            .staged_ledger_hash root_blockchain_state)) ) ;
-=======
-    let root_snarked_ledger_hash =
-      Frozen_ledger_hash.of_ledger_hash
-      @@ Ledger.merkle_root (Ledger.of_database root_snarked_ledger)
-    in
->>>>>>> 4867557d
     match
       Inputs.Staged_ledger.of_scan_state_and_ledger
         ~scan_state:root_transaction_snark_scan_state
