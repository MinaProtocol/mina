--- conflicted
+++ resolved
@@ -100,10 +100,8 @@
       With_hash.data s
   | Some breadcrumb ->
       Some
-      ( breadcrumb
-      |> Breadcrumb.block
-      |> Mina_block.header
-      |> Mina_block.Header.protocol_state )
+        ( breadcrumb |> Breadcrumb.block |> Mina_block.header
+        |> Mina_block.Header.protocol_state )
 
 let root t = find_exn t t.root
 
@@ -123,25 +121,18 @@
     ~precomputed_values ~persistent_root_instance ~time_controller =
   let open Root_data in
   let transition_receipt_time = None in
-<<<<<<< HEAD
-  let validated_transition = External_transition.Validated.lower root_data.transition in
+  let validated_transition =
+    External_transition.Validated.lower root_data.transition
+  in
   let root_hash = Mina_block.Validated.state_hash validated_transition in
-=======
-  let root_hash =
-    (External_transition.Validated.state_hashes root_data.transition).state_hash
-  in
->>>>>>> 392c8fa1
   let protocol_states_for_root_scan_state =
     root_data.protocol_states
     |> List.map ~f:(fun s -> (State_hash.With_state_hashes.state_hash s, s))
     |> State_hash.Map.of_alist_exn
   in
   let root_protocol_state =
-    validated_transition
-    |> Mina_block.Validated.forget
-    |> With_hash.data
-    |> Mina_block.header
-    |> Mina_block.Header.protocol_state
+    validated_transition |> Mina_block.Validated.forget |> With_hash.data
+    |> Mina_block.header |> Mina_block.Header.protocol_state
   in
   let root_blockchain_state =
     Protocol_state.blockchain_state root_protocol_state
@@ -180,17 +171,11 @@
 let root_data t =
   let open Root_data in
   let root = root t in
-<<<<<<< HEAD
-  { transition= External_transition.Validated.lift @@ Breadcrumb.validated_transition root
-  ; staged_ledger= Breadcrumb.staged_ledger root
-  ; protocol_states=
-      State_hash.Map.data t.protocol_states_for_root_scan_state }
-=======
-  { transition = Breadcrumb.validated_transition root
+  { transition =
+      External_transition.Validated.lift @@ Breadcrumb.validated_transition root
   ; staged_ledger = Breadcrumb.staged_ledger root
   ; protocol_states = State_hash.Map.data t.protocol_states_for_root_scan_state
   }
->>>>>>> 392c8fa1
 
 let max_length { max_length; _ } = max_length
 
@@ -311,7 +296,9 @@
 let calculate_root_transition_diff t heir =
   let root = root t in
   let heir_hash = Breadcrumb.state_hash heir in
-  let heir_transition = External_transition.Validated.lift @@ Breadcrumb.validated_transition heir in
+  let heir_transition =
+    External_transition.Validated.lift @@ Breadcrumb.validated_transition heir
+  in
   let heir_staged_ledger = Breadcrumb.staged_ledger heir in
   let heir_siblings =
     List.filter (successors t root) ~f:(fun breadcrumb ->
@@ -396,10 +383,8 @@
   let old_root_node = Hashtbl.find_exn t.table t.root in
   let new_root_node = Hashtbl.find_exn t.table new_root_hash in
   let genesis_ledger_hash =
-    old_root_node.breadcrumb
-    |> Breadcrumb.protocol_state
-    |> Protocol_state.blockchain_state
-    |> Blockchain_state.genesis_ledger_hash
+    old_root_node.breadcrumb |> Breadcrumb.protocol_state
+    |> Protocol_state.blockchain_state |> Blockchain_state.genesis_ledger_hash
   in
   (* STEP 0 *)
   let () =
@@ -421,14 +406,7 @@
     (* STEP 1 *)
     List.iter garbage ~f:(fun node ->
         let open Diff.Node_list in
-<<<<<<< HEAD
         let hash = Mina_block.Validated.state_hash node.transition in
-=======
-        let hash =
-          (External_transition.Validated.state_hashes node.transition)
-            .state_hash
-        in
->>>>>>> 392c8fa1
         let breadcrumb = find_exn t hash in
         let mask = Breadcrumb.mask breadcrumb in
         (* this should get garbage collected and should not require additional destruction *)
@@ -589,16 +567,6 @@
       let breadcrumb_hash = Breadcrumb.state_hash breadcrumb in
       let parent_hash = Breadcrumb.parent_hash breadcrumb in
       let parent_node = Hashtbl.find_exn t.table parent_hash in
-<<<<<<< HEAD
-      Hashtbl.add_exn t.table ~key:breadcrumb_hash
-        ~data:
-          { breadcrumb; successor_hashes = []; length = parent_node.length + 1 } ;
-      Hashtbl.set t.table ~key:parent_hash
-        ~data:
-          { parent_node with
-            successor_hashes = breadcrumb_hash :: parent_node.successor_hashes
-          } ;
-=======
       let node =
         { Node.breadcrumb
         ; successor_hashes = []
@@ -619,7 +587,6 @@
                 successor_hashes =
                   breadcrumb_hash :: parent_node.successor_hashes
               } ) ;
->>>>>>> 392c8fa1
       ((), None)
   | Best_tip_changed new_best_tip ->
       let old_best_tip = t.best_tip in
@@ -665,7 +632,12 @@
 
   let empty_blocks_at_best_tip t =
     let rec go acc b =
-      if not (List.is_empty ( Breadcrumb.validated_transition b |> Mina_block.Validated.valid_commands)) then acc
+      if
+        not
+          (List.is_empty
+             ( Breadcrumb.validated_transition b
+             |> Mina_block.Validated.valid_commands ))
+      then acc
       else match parent t b with None -> acc | Some b -> go (acc + 1) b
     in
     go 0 (best_tip t)
@@ -687,9 +659,8 @@
 
   let has_coinbase b =
     let d1, d2 =
-    ( Breadcrumb.block b
-    |> Mina_block.body
-    |> Mina_block.Body.staged_ledger_diff )
+      ( Breadcrumb.block b |> Mina_block.body
+      |> Mina_block.Body.staged_ledger_diff )
         .diff
     in
     match (d1.coinbase, d2) with
@@ -750,7 +721,10 @@
           Int.to_float (1 + List.length garbage_breadcrumbs)
         in
         let num_finalized_staged_txns =
-          Int.to_float (List.length (Breadcrumb.validated_transition new_root_breadcrumb |> Mina_block.Validated.valid_commands ))
+          Int.to_float
+            (List.length
+               ( Breadcrumb.validated_transition new_root_breadcrumb
+               |> Mina_block.Validated.valid_commands ))
         in
         Gauge.dec Transition_frontier.active_breadcrumbs num_breadcrumbs_removed ;
         Gauge.set Transition_frontier.recently_finalized_staged_txns
@@ -795,7 +769,10 @@
       in
       Mina_metrics.(
         Gauge.set Transition_frontier.best_tip_user_txns
-          (Int.to_float (List.length (Breadcrumb.validated_transition best_tip |> Mina_block.Validated.valid_commands ))) ;
+          (Int.to_float
+             (List.length
+                ( Breadcrumb.validated_transition best_tip
+                |> Mina_block.Validated.valid_commands ))) ;
         if is_recent_block then
           Gauge.set Transition_frontier.best_tip_coinbase
             (if has_coinbase best_tip then 1. else 0.) ;
