open Core_kernel
open Coda_base
open Coda_state
open Coda_transition
open Frontier_base

module Node = struct
  type t =
    {breadcrumb: Breadcrumb.t; successor_hashes: State_hash.t list; length: int}
  [@@deriving sexp, fields]

  type display =
    { length: int
    ; state_hash: string
    ; blockchain_state: Blockchain_state.display
    ; consensus_state: Consensus.Data.Consensus_state.display }
  [@@deriving yojson]

  let equal node1 node2 = Breadcrumb.equal node1.breadcrumb node2.breadcrumb

  let hash node = Breadcrumb.hash node.breadcrumb

  let compare node1 node2 =
    Breadcrumb.compare node1.breadcrumb node2.breadcrumb

  let name t = Breadcrumb.name t.breadcrumb

  let display t =
    let {Breadcrumb.state_hash; consensus_state; blockchain_state; _} =
      Breadcrumb.display t.breadcrumb
    in
    {state_hash; blockchain_state; length= t.length; consensus_state}
end

module Protocol_states_for_root_scan_state = struct
  type t = Protocol_state.value State_hash.Map.t

  let protocol_states_for_next_root_scan_state protocol_states_for_old_root
      ~new_scan_state
      ~(old_root_state : (Protocol_state.value, State_hash.t) With_hash.t) =
    let required_state_hashes =
      Staged_ledger.Scan_state.required_state_hashes new_scan_state
      |> State_hash.Set.to_list
    in
    let protocol_state_map =
      (*Note: Protocol states for the next root should all be in this map
      assuming roots transition to their successors and do not skip any node in
      between*)
      State_hash.Map.set protocol_states_for_old_root ~key:old_root_state.hash
        ~data:old_root_state.data
    in
    List.map required_state_hashes ~f:(fun hash ->
        (hash, State_hash.Map.find_exn protocol_state_map hash) )
end

(* Invariant: The path from the root to the tip inclusively, will be max_length *)
type t =
  { root_ledger: Ledger.Any_ledger.witness
  ; mutable root: State_hash.t
  ; mutable best_tip: State_hash.t
  ; mutable hash: Frontier_hash.t
  ; logger: Logger.t
  ; table: Node.t State_hash.Table.t
  ; mutable protocol_states_for_root_scan_state:
      Protocol_states_for_root_scan_state.t
  ; consensus_local_state: Consensus.Data.Local_state.t
  ; max_length: int
  ; genesis_constants: Genesis_constants.t }

let consensus_local_state {consensus_local_state; _} = consensus_local_state

let set_hash_unsafe t (`I_promise_this_is_safe hash) = t.hash <- hash

let hash t = t.hash

let all_breadcrumbs t =
  List.map (Hashtbl.data t.table) ~f:(fun {breadcrumb; _} -> breadcrumb)

let find t hash =
  let open Option.Let_syntax in
  let%map node = Hashtbl.find t.table hash in
  node.breadcrumb

let find_exn t hash =
  let node = Hashtbl.find_exn t.table hash in
  node.breadcrumb

let find_protocol_state (t : t) hash =
  match find t hash with
  | None ->
      State_hash.Map.find t.protocol_states_for_root_scan_state hash
  | Some breadcrumb ->
      Some
        ( Breadcrumb.validated_transition breadcrumb
        |> External_transition.Validated.protocol_state )

let root t = find_exn t t.root

let best_tip t = find_exn t t.best_tip

let close t =
  Coda_metrics.(Gauge.set Transition_frontier.active_breadcrumbs 0.0) ;
  ignore
    (Ledger.Maskable.unregister_mask_exn ~grandchildren:`Recursive
       (Breadcrumb.mask (root t)))

let create ~logger ~root_data ~root_ledger ~base_hash ~consensus_local_state
    ~max_length ~genesis_constants =
  let open Root_data in
  let root_hash =
    External_transition.Validated.state_hash root_data.transition
  in
  let protocol_states_for_root_scan_state =
    State_hash.Map.of_alist_exn root_data.protocol_states
  in
  let root_protocol_state =
    External_transition.Validated.protocol_state root_data.transition
  in
  let root_blockchain_state =
    Protocol_state.blockchain_state root_protocol_state
  in
  let root_blockchain_state_ledger_hash =
    Blockchain_state.snarked_ledger_hash root_blockchain_state
  in
  assert (
    Frozen_ledger_hash.equal
      (Frozen_ledger_hash.of_ledger_hash
         (Ledger.Any_ledger.M.merkle_root root_ledger))
      root_blockchain_state_ledger_hash ) ;
  let root_breadcrumb =
    Breadcrumb.create root_data.transition root_data.staged_ledger
  in
  let root_node =
    {Node.breadcrumb= root_breadcrumb; successor_hashes= []; length= 0}
  in
  let table = State_hash.Table.of_alist_exn [(root_hash, root_node)] in
  Coda_metrics.(Gauge.set Transition_frontier.active_breadcrumbs 1.0) ;
  let t =
    { logger
    ; root_ledger
    ; root= root_hash
    ; best_tip= root_hash
    ; hash= base_hash
    ; table
    ; consensus_local_state
    ; max_length
    ; genesis_constants
    ; protocol_states_for_root_scan_state }
  in
  t

let root_data t =
  let open Root_data in
  let root = root t in
  { transition= Breadcrumb.validated_transition root
  ; staged_ledger= Breadcrumb.staged_ledger root
  ; protocol_states=
      State_hash.Map.to_alist t.protocol_states_for_root_scan_state }

let max_length {max_length; _} = max_length

let root_length t = (Hashtbl.find_exn t.table t.root).length

let successor_hashes t hash =
  let node = Hashtbl.find_exn t.table hash in
  node.successor_hashes

let rec successor_hashes_rec t hash =
  List.bind (successor_hashes t hash) ~f:(fun succ_hash ->
      succ_hash :: successor_hashes_rec t succ_hash )

let successors t breadcrumb =
  List.map
    (successor_hashes t (Breadcrumb.state_hash breadcrumb))
    ~f:(find_exn t)

let rec successors_rec t breadcrumb =
  List.bind (successors t breadcrumb) ~f:(fun succ ->
      succ :: successors_rec t succ )

let path_map t breadcrumb ~f =
  let rec find_path b =
    let elem = f b in
    let parent_hash = Breadcrumb.parent_hash b in
    if State_hash.equal (Breadcrumb.state_hash b) t.root then []
    else if State_hash.equal parent_hash t.root then [elem]
    else elem :: find_path (find_exn t parent_hash)
  in
  List.rev (find_path breadcrumb)

let best_tip_path t = path_map t (best_tip t) ~f:Fn.id

let hash_path t breadcrumb = path_map t breadcrumb ~f:Breadcrumb.state_hash

let genesis_constants t = t.genesis_constants

let iter t ~f = Hashtbl.iter t.table ~f:(fun n -> f n.breadcrumb)

let best_tip_path_length_exn {table; root; best_tip; _} =
  let open Option.Let_syntax in
  let result =
    let%bind best_tip_node = Hashtbl.find table best_tip in
    let%map root_node = Hashtbl.find table root in
    best_tip_node.length - root_node.length
  in
  result |> Option.value_exn

let common_ancestor t (bc1 : Breadcrumb.t) (bc2 : Breadcrumb.t) : State_hash.t
    =
  let rec go ancestors1 ancestors2 b1 b2 =
    let sh1 = Breadcrumb.state_hash b1 in
    let sh2 = Breadcrumb.state_hash b2 in
    Hash_set.add ancestors1 sh1 ;
    Hash_set.add ancestors2 sh2 ;
    if Hash_set.mem ancestors1 sh2 then sh2
    else if Hash_set.mem ancestors2 sh1 then sh1
    else
      let parent_unless_root breadcrumb =
        if State_hash.equal (Breadcrumb.state_hash breadcrumb) t.root then
          breadcrumb
        else find_exn t (Breadcrumb.parent_hash breadcrumb)
      in
      go ancestors1 ancestors2 (parent_unless_root b1) (parent_unless_root b2)
  in
  go
    (Hash_set.create (module State_hash) ())
    (Hash_set.create (module State_hash) ())
    bc1 bc2

(* TODO: separate visualizer? *)
(* Visualize the structure of the transition frontier or a particular node
 * within the frontier (for debugging purposes). *)
module Visualizor = struct
  let fold t ~f = Hashtbl.fold t.table ~f:(fun ~key:_ ~data -> f data)

  include Visualization.Make_ocamlgraph (Node)

  let to_graph t =
    fold t ~init:empty ~f:(fun (node : Node.t) graph ->
        let graph_with_node = add_vertex graph node in
        List.fold node.successor_hashes ~init:graph_with_node
          ~f:(fun acc_graph successor_state_hash ->
            match State_hash.Table.find t.table successor_state_hash with
            | Some child_node ->
                add_edge acc_graph node child_node
            | None ->
                Logger.debug t.logger ~module_:__MODULE__ ~location:__LOC__
                  ~metadata:
                    [ ("state_hash", State_hash.to_yojson successor_state_hash)
                    ; ("error", `String "missing from frontier") ]
                  "Could not visualize state $state_hash: $error" ;
                acc_graph ) )
end

let visualize ~filename (t : t) =
  Out_channel.with_file filename ~f:(fun output_channel ->
      let graph = Visualizor.to_graph t in
      Visualizor.output_graph output_channel graph )

let visualize_to_string t =
  let graph = Visualizor.to_graph t in
  let buf = Buffer.create 0 in
  let formatter = Format.formatter_of_buffer buf in
  Visualizor.fprint_graph formatter graph ;
  Format.pp_print_flush formatter () ;
  Buffer.contents buf

(* given an heir, calculate the diff that will transition the root to that heir *)
let calculate_root_transition_diff t heir =
  let root = root t in
  let root_hash = t.root in
  let heir_hash = Breadcrumb.state_hash heir in
  let heir_transition = Breadcrumb.validated_transition heir in
  let heir_staged_ledger = Breadcrumb.staged_ledger heir in
  let heir_siblings =
    List.filter (successors t root) ~f:(fun breadcrumb ->
        not (State_hash.equal heir_hash (Breadcrumb.state_hash breadcrumb)) )
  in
  let garbage_breadcrumbs =
    List.bind heir_siblings ~f:(fun sibling ->
        sibling :: successors_rec t sibling )
    |> List.rev
  in
  let garbage_nodes =
    List.map garbage_breadcrumbs ~f:(fun breadcrumb ->
        let open Diff.Node_list in
        let transition = Breadcrumb.validated_transition breadcrumb in
        let scan_state =
          Staged_ledger.scan_state (Breadcrumb.staged_ledger breadcrumb)
        in
        {transition; scan_state} )
  in
  let protocol_states =
    Protocol_states_for_root_scan_state
    .protocol_states_for_next_root_scan_state
      t.protocol_states_for_root_scan_state
      ~new_scan_state:(Staged_ledger.scan_state heir_staged_ledger)
      ~old_root_state:
        {With_hash.hash= root_hash; data= Breadcrumb.protocol_state root}
  in
  let new_root_data =
    Root_data.Limited.create ~transition:heir_transition
      ~scan_state:(Staged_ledger.scan_state heir_staged_ledger)
      ~pending_coinbase:
        (Staged_ledger.pending_coinbase_collection heir_staged_ledger)
      ~protocol_states
  in
  Diff.Full.E.E
    (Root_transitioned {new_root= new_root_data; garbage= Full garbage_nodes})

let move_root t ~new_root_hash ~new_root_protocol_states ~garbage
    ~ignore_consensus_local_state =
  (* The transition frontier at this point in time has the following mask topology:
   *
   *   (`s` represents a snarked ledger, `m` represents a mask)
   * 
   *     garbage
   *     [m...]
   *       ^
   *       |          successors
   *       m0 -> m1 -> [m...]
   *       ^
   *       |
   *       s
   *
   * In this diagram, the old root's mask (`m0`) is parented off of the root snarked
   * ledger database, and the new root's mask (`m1`) is parented off of the `m0`.
   * There is also some garbage parented off of `m0`, and some successors that will
   * be kept in the tree after transition which are parented off of `m1`.
   *
   * In order to move the root, we must form a mask `m1'` with the same merkle root
   * as `m1`, except that it is parented directly off of the root snarked ledger
   * instead of `m0`. Furthermore, the root snarked ledger `s` may update to another
   * merkle root as `s'` if there is a proof emitted in the transition between `m0`
   * and `m1`.
   *
   * To form a mask `m1'` and update the snarked ledger from `s` to `s'` (which is a
   * noop in the case of no ledger proof emitted between `m0` and `m1`), we must perform
   * the following operations on masks in order:
   *
   *     0) notify consensus that root transitioned
   *     1) unattach and destroy all the garbage (to avoid unecessary trickling of
   *        invalidations from `m0` during the next step)
   *     2) commit `m1` into `m0`, making `m0` into `m1'` (same merkle root as `m1`), and
   *        making `m1` into an identity mask (an empty mask on top of `m1'`).
   *     3) safely remove `m1` and reparent all the successors of `m1` onto `m1'`
   *     4) create a new temporary mask `mt` with `s` as it's parent
   *     5) apply any transactions to `mt` that appear in the transition between `s` and `s'`
   *     6) commit `mt` into `s`, turning `s` into `s'`
   *     7) unattach and destroy `mt`
   *)
  let old_root_node = Hashtbl.find_exn t.table t.root in
  let new_root_node = Hashtbl.find_exn t.table new_root_hash in
  (* STEP 0 *)
  if not ignore_consensus_local_state then
    O1trace.measure "calling consensus hook frontier_root_transition"
      (fun () ->
        Consensus.Hooks.frontier_root_transition
          (Breadcrumb.consensus_state old_root_node.breadcrumb)
          (Breadcrumb.consensus_state new_root_node.breadcrumb)
          ~local_state:t.consensus_local_state ~snarked_ledger:t.root_ledger ) ;
  let new_staged_ledger =
    let m0 = Breadcrumb.mask old_root_node.breadcrumb in
    let m1 = Breadcrumb.mask new_root_node.breadcrumb in
    let m1_hash_pre_commit = Ledger.merkle_root m1 in
    (* STEP 1 *)
    List.iter garbage ~f:(fun node ->
        let open Diff.Node_list in
        let hash = External_transition.Validated.state_hash node.transition in
        let breadcrumb = find_exn t hash in
        let mask = Breadcrumb.mask breadcrumb in
        (* this should get garbage collected and should not require additional destruction *)
        ignore (Ledger.Maskable.unregister_mask_exn mask) ;
        Hashtbl.remove t.table hash ) ;
    (* STEP 2 *)
    (* go ahead and remove the old root from the frontier *)
    Hashtbl.remove t.table t.root ;
    O1trace.measure "committing new root mask" (fun () -> Ledger.commit m1) ;
    [%test_result: Ledger_hash.t]
      ~message:
        "Merkle root of new root's staged ledger mask is the same after \
         committing"
      ~expect:m1_hash_pre_commit (Ledger.merkle_root m1) ;
    [%test_result: Ledger_hash.t]
      ~message:
        "Merkle root of old root's staged ledger mask is the same as the new \
         root's staged ledger mask after committing"
      ~expect:m1_hash_pre_commit (Ledger.merkle_root m0) ;
    (* STEP 3 *)
    (* the staged ledger's mask needs replaced before m1 is made invalid *)
    let new_staged_ledger =
      Staged_ledger.replace_ledger_exn
        (Breadcrumb.staged_ledger new_root_node.breadcrumb)
        m0
    in
    Ledger.remove_and_reparent_exn m1 m1 ;
    (* STEPS 4-7 *)
    (* we need to perform steps 4-7 iff there was a proof emitted in the scan
     * state we are transitioning to *)
    if Breadcrumb.just_emitted_a_proof new_root_node.breadcrumb then (
      let s = t.root_ledger in
      (* STEP 4 *)
<<<<<<< HEAD
      let mt = Ledger.Maskable.register_mask s (Ledger.Mask.create ()) in
      let current_global_slot =
        Breadcrumb.consensus_state new_root_node.breadcrumb
        |> Consensus.Data.Consensus_state.curr_slot
=======
      let mt =
        Ledger.Maskable.register_mask s
          (Ledger.Mask.create ~depth:(Ledger.Any_ledger.M.depth s) ())
>>>>>>> ca026127
      in
      (* STEP 5 *)
      Non_empty_list.iter
        (Option.value_exn
           (Staged_ledger.proof_txns
              (Breadcrumb.staged_ledger new_root_node.breadcrumb)))
        ~f:(fun txn ->
          ignore
            (Or_error.ok_exn
               (Ledger.apply_transaction ~txn_global_slot:current_global_slot
                  mt txn)) ) ;
      (* STEP 6 *)
      Ledger.commit mt ;
      (* STEP 7 *)
      ignore (Ledger.Maskable.unregister_mask_exn mt) ) ;
    new_staged_ledger
  in
  (* rewrite the new root breadcrumb to contain the new root mask *)
  let new_root_breadcrumb =
    Breadcrumb.create
      (Breadcrumb.validated_transition new_root_node.breadcrumb)
      new_staged_ledger
  in
  (*Update the protocol states required for scan state at the new root*)
  let new_protocol_states_map =
    State_hash.Map.of_alist_exn new_root_protocol_states
  in
  t.protocol_states_for_root_scan_state <- new_protocol_states_map ;
  let new_root_node = {new_root_node with breadcrumb= new_root_breadcrumb} in
  (* update the new root breadcrumb in the frontier *)
  Hashtbl.set t.table ~key:new_root_hash ~data:new_root_node ;
  (* rewrite the root pointer to the new root hash *)
  t.root <- new_root_hash

(* calculates the diffs which need to be applied in order to add a breadcrumb to the frontier *)
let calculate_diffs t breadcrumb =
  let open Diff in
  O1trace.measure "calculate_diffs" (fun () ->
      let breadcrumb_hash = Breadcrumb.state_hash breadcrumb in
      let parent_node =
        Hashtbl.find_exn t.table (Breadcrumb.parent_hash breadcrumb)
      in
      let root_node = Hashtbl.find_exn t.table t.root in
      let current_best_tip = best_tip t in
      let diffs = [Full.E.E (New_node (Full breadcrumb))] in
      (* check if new breadcrumb extends frontier to longer than k *)
      let diffs =
        if parent_node.length + 1 - root_node.length > t.max_length then
          let heir = find_exn t (List.hd_exn (hash_path t breadcrumb)) in
          calculate_root_transition_diff t heir :: diffs
        else diffs
      in
      (* check if new breadcrumb will be best tip *)
      let diffs =
        if
          Consensus.Hooks.select
            ~existing:(Breadcrumb.consensus_state current_best_tip)
            ~candidate:(Breadcrumb.consensus_state breadcrumb)
            ~logger:
              (Logger.extend t.logger
                 [ ( "selection_context"
                   , `String "comparing new breadcrumb to best tip" ) ])
          = `Take
        then Full.E.E (Best_tip_changed breadcrumb_hash) :: diffs
        else diffs
      in
      (* reverse diffs so that they are applied in the correct order *)
      List.rev diffs )

(* TODO: refactor metrics tracking outside of apply_diff (could maybe even be an extension?) *)
let apply_diff (type mutant) t (diff : (Diff.full, mutant) Diff.t)
    ~ignore_consensus_local_state : mutant * State_hash.t option =
  match diff with
  | New_node (Full breadcrumb) ->
      let breadcrumb_hash = Breadcrumb.state_hash breadcrumb in
      let parent_hash = Breadcrumb.parent_hash breadcrumb in
      let parent_node = Hashtbl.find_exn t.table parent_hash in
      Hashtbl.add_exn t.table ~key:breadcrumb_hash
        ~data:{breadcrumb; successor_hashes= []; length= parent_node.length + 1} ;
      Hashtbl.set t.table ~key:parent_hash
        ~data:
          { parent_node with
            successor_hashes= breadcrumb_hash :: parent_node.successor_hashes
          } ;
      ((), None)
  | Best_tip_changed new_best_tip ->
      let old_best_tip = t.best_tip in
      t.best_tip <- new_best_tip ;
      (old_best_tip, None)
  | Root_transitioned {new_root; garbage= Full garbage} ->
      let new_root_hash = Root_data.Limited.hash new_root in
      let old_root_hash = t.root in
      let new_root_protocol_states =
        Root_data.Limited.protocol_states new_root
      in
      move_root t ~new_root_hash ~new_root_protocol_states ~garbage
        ~ignore_consensus_local_state ;
      (old_root_hash, Some new_root_hash)
  (* These are invalid inhabitants for the type signature of this function,
   * but the OCaml compiler isn't smart enough to realize this. *)
  | Root_transitioned {garbage= Lite _; _} ->
      failwith "impossible"
  | New_node (Lite _) ->
      failwith "impossible"

let update_metrics_with_diff (type mutant) t
    (diff : (Diff.full, mutant) Diff.t) : unit =
  match diff with
  | New_node _ ->
      Coda_metrics.(Gauge.inc_one Transition_frontier.active_breadcrumbs) ;
      Coda_metrics.(Counter.inc_one Transition_frontier.total_breadcrumbs)
  | Root_transitioned {garbage= Full garbage_breadcrumbs; _} ->
      let new_root_breadcrumb = root t in
      let consensus_state = Breadcrumb.consensus_state new_root_breadcrumb in
      let blockchain_length =
        Int.to_float
          ( Consensus.Data.Consensus_state.blockchain_length consensus_state
          |> Coda_numbers.Length.to_int )
      in
      let global_slot =
        Consensus.Data.Consensus_state.consensus_time consensus_state
        |> Consensus.Data.Consensus_time.to_uint32 |> Unsigned.UInt32.to_int
        |> Float.of_int
      in
      Coda_metrics.(
        let num_breadcrumbs_removed =
          Int.to_float (1 + List.length garbage_breadcrumbs)
        in
        let num_finalized_staged_txns =
          Int.to_float
            (List.length (Breadcrumb.user_commands new_root_breadcrumb))
        in
        Gauge.dec Transition_frontier.active_breadcrumbs
          num_breadcrumbs_removed ;
        Gauge.set Transition_frontier.recently_finalized_staged_txns
          num_finalized_staged_txns ;
        Counter.inc Transition_frontier.finalized_staged_txns
          num_finalized_staged_txns ;
        Counter.inc_one Transition_frontier.root_transitions ;
        Gauge.set Transition_frontier.slot_fill_rate
          (blockchain_length /. global_slot) ;
        Transition_frontier.TPS_30min.update num_finalized_staged_txns)
      (* TODO: optimize and add these metrics back in (#2850) *)
      (*
        let root_snarked_ledger_accounts =
          Ledger.Any_ledger.M.to_list t.root_ledger
        in
        let num_root_snarked_ledger_accounts =
          Int.to_float (List.length root_snarked_ledger_accounts)
        in
        let root_snarked_ledger_total_currency =
          Int.to_float
            (List.fold_left root_snarked_ledger_accounts ~init:0
               ~f:(fun sum account ->
                 sum + Currency.Balance.to_int account.balance ))
        in
        Gauge.set Transition_frontier.root_snarked_ledger_accounts
          num_root_snarked_ledger_accounts ;
        Gauge.set Transition_frontier.root_snarked_ledger_total_currency
          root_snarked_ledger_total_currency ;
        *)
  | _ ->
      ()

let apply_diffs t diffs ~ignore_consensus_local_state =
  let open Root_identifier.Stable.Latest in
  Logger.trace t.logger ~module_:__MODULE__ ~location:__LOC__
    "Applying %d diffs to full frontier (%s --> ?)" (List.length diffs)
    (Frontier_hash.to_string t.hash) ;
  let consensus_constants =
    Consensus.Constants.create ~protocol_constants:t.genesis_constants.protocol
  in
  let local_state_was_synced_at_start =
    Consensus.Hooks.required_local_state_sync ~constants:consensus_constants
      ~consensus_state:(Breadcrumb.consensus_state (best_tip t))
      ~local_state:t.consensus_local_state
    |> Option.is_none
  in
  let new_root, diffs_with_mutants =
    List.fold diffs ~init:(None, [])
      ~f:(fun (prev_root, diffs_with_mutants) (Diff.Full.E.E diff) ->
        let mutant, new_root =
          apply_diff t diff ~ignore_consensus_local_state
        in
        t.hash <- Frontier_hash.merge_diff t.hash (Diff.to_lite diff) mutant ;
        update_metrics_with_diff t diff ;
        let new_root =
          match new_root with
          | None ->
              prev_root
          | Some state_hash ->
              Some {state_hash; frontier_hash= t.hash}
        in
        (new_root, Diff.Full.With_mutant.E (diff, mutant) :: diffs_with_mutants)
    )
  in
  Logger.trace t.logger ~module_:__MODULE__ ~location:__LOC__
    "Reached state %s after applying diffs to full frontier"
    (Frontier_hash.to_string t.hash) ;
  if not ignore_consensus_local_state then
    Debug_assert.debug_assert (fun () ->
        match
          Consensus.Hooks.required_local_state_sync
            ~constants:consensus_constants
            ~consensus_state:
              (Breadcrumb.consensus_state
                 (Hashtbl.find_exn t.table t.best_tip).breadcrumb)
            ~local_state:t.consensus_local_state
        with
        | Some jobs ->
            (* But if there wasn't sync work to do when we started, then there shouldn't be now. *)
            if local_state_was_synced_at_start then (
              Logger.fatal t.logger
                "after lock transition, the best tip consensus state is out \
                 of sync with the local state -- bug in either \
                 required_local_state_sync or frontier_root_transition."
                ~module_:__MODULE__ ~location:__LOC__
                ~metadata:
                  [ ( "sync_jobs"
                    , `List
                        ( Non_empty_list.to_list jobs
                        |> List.map
                             ~f:Consensus.Hooks.local_state_sync_to_yojson ) )
                  ; ( "local_state"
                    , Consensus.Data.Local_state.to_yojson
                        t.consensus_local_state )
                  ; ("tf_viz", `String (visualize_to_string t)) ] ;
              failwith
                "local state desynced after applying diffs to full frontier" )
        | None ->
            () ) ;
  `New_root_and_diffs_with_mutants (new_root, diffs_with_mutants)

module For_tests = struct
  let find_protocol_state_exn t hash =
    match find_protocol_state t hash with
    | Some s ->
        s
    | None ->
        failwith
          (sprintf
             !"Protocol state with hash %s not found"
             (State_body_hash.to_yojson hash |> Yojson.Safe.to_string))

  let equal t1 t2 =
    let sort_breadcrumbs = List.sort ~compare:Breadcrumb.compare in
    let equal_breadcrumb breadcrumb1 breadcrumb2 =
      let open Breadcrumb in
      let open Option.Let_syntax in
      let get_successor_nodes frontier breadcrumb =
        let%map node = Hashtbl.find frontier.table @@ state_hash breadcrumb in
        Node.successor_hashes node
      in
      equal breadcrumb1 breadcrumb2
      && State_hash.equal (parent_hash breadcrumb1) (parent_hash breadcrumb2)
      && (let%bind successors1 = get_successor_nodes t1 breadcrumb1 in
          let%map successors2 = get_successor_nodes t2 breadcrumb2 in
          List.equal State_hash.equal
            (successors1 |> List.sort ~compare:State_hash.compare)
            (successors2 |> List.sort ~compare:State_hash.compare))
         |> Option.value_map ~default:false ~f:Fn.id
    in
    List.equal equal_breadcrumb
      (all_breadcrumbs t1 |> sort_breadcrumbs)
      (all_breadcrumbs t2 |> sort_breadcrumbs)
end<|MERGE_RESOLUTION|>--- conflicted
+++ resolved
@@ -400,16 +400,13 @@
     if Breadcrumb.just_emitted_a_proof new_root_node.breadcrumb then (
       let s = t.root_ledger in
       (* STEP 4 *)
-<<<<<<< HEAD
-      let mt = Ledger.Maskable.register_mask s (Ledger.Mask.create ()) in
+      let mt =
+        Ledger.Maskable.register_mask s
+          (Ledger.Mask.create ~depth:(Ledger.Any_ledger.M.depth s) ())
+      in
       let current_global_slot =
         Breadcrumb.consensus_state new_root_node.breadcrumb
         |> Consensus.Data.Consensus_state.curr_slot
-=======
-      let mt =
-        Ledger.Maskable.register_mask s
-          (Ledger.Mask.create ~depth:(Ledger.Any_ledger.M.depth s) ())
->>>>>>> ca026127
       in
       (* STEP 5 *)
       Non_empty_list.iter
