open Core_kernel
open Mina_base
module Ledger = Mina_ledger.Ledger
open Mina_state
open Frontier_base

module type CONTEXT = sig
  val logger : Logger.t

  val precomputed_values : Precomputed_values.t

  val constraint_constants : Genesis_constants.Constraint_constants.t

  val consensus_constants : Consensus.Constants.t
end

module Node = struct
  type t =
    { breadcrumb : Breadcrumb.t
    ; successor_hashes : State_hash.t list
    ; length : int
    }
  [@@deriving sexp, fields]

  type display =
    { length : int
    ; state_hash : string
    ; blockchain_state : Blockchain_state.display
    ; consensus_state : Consensus.Data.Consensus_state.display
    }
  [@@deriving yojson]

  let equal node1 node2 = Breadcrumb.equal node1.breadcrumb node2.breadcrumb

  let hash node = Breadcrumb.hash node.breadcrumb

  let compare node1 node2 = Breadcrumb.compare node1.breadcrumb node2.breadcrumb

  let name t = Breadcrumb.name t.breadcrumb

  let display t =
    let { Breadcrumb.state_hash; consensus_state; blockchain_state; _ } =
      Breadcrumb.display t.breadcrumb
    in
    { state_hash; blockchain_state; length = t.length; consensus_state }
end

module Protocol_states_for_root_scan_state = struct
  type t = Protocol_state.value State_hash.With_state_hashes.t State_hash.Map.t

  let protocol_states_for_next_root_scan_state protocol_states_for_old_root
      ~new_scan_state
      ~(old_root_state : Protocol_state.value State_hash.With_state_hashes.t) =
    let required_state_hashes =
      Staged_ledger.Scan_state.required_state_hashes new_scan_state
      |> State_hash.Set.to_list
    in
    let protocol_state_map =
      (*Note: Protocol states for the next root should all be in this map
        assuming roots transition to their successors and do not skip any node in
        between*)
      State_hash.Map.set protocol_states_for_old_root
        ~key:(State_hash.With_state_hashes.state_hash old_root_state)
        ~data:old_root_state
    in
    List.map required_state_hashes
      ~f:(State_hash.Map.find_exn protocol_state_map)
end

(* Invariant: The path from the root to the tip inclusively, will be max_length *)
type t =
  { root_ledger : Ledger.Any_ledger.witness
  ; mutable root : State_hash.t
  ; mutable best_tip : State_hash.t
  ; logger : Logger.t
  ; table : Node.t State_hash.Table.t
  ; mutable protocol_states_for_root_scan_state :
      Protocol_states_for_root_scan_state.t
  ; consensus_local_state : Consensus.Data.Local_state.t
  ; max_length : int
<<<<<<< HEAD
  ; precomputed_values : Precomputed_values.t
=======
  ; context : (module CONTEXT)
>>>>>>> 897a81d1
  ; time_controller : Block_time.Controller.t
  ; persistent_root_instance : Persistent_root.Instance.t
  }

let persistent_root_instance { persistent_root_instance; _ } =
  persistent_root_instance

let consensus_local_state { consensus_local_state; _ } = consensus_local_state

let all_breadcrumbs t =
  List.map (Hashtbl.data t.table) ~f:(fun { breadcrumb; _ } -> breadcrumb)

let find t hash =
  let open Option.Let_syntax in
  let%map node = Hashtbl.find t.table hash in
  node.breadcrumb

let find_exn t hash =
  let node = Hashtbl.find_exn t.table hash in
  node.breadcrumb

let find_protocol_state (t : t) hash =
  match find t hash with
  | None ->
      let%map.Option s =
        State_hash.Map.find t.protocol_states_for_root_scan_state hash
      in
      With_hash.data s
  | Some breadcrumb ->
      Some
        ( breadcrumb |> Breadcrumb.block |> Mina_block.header
        |> Mina_block.Header.protocol_state )

let root t = find_exn t t.root

let protocol_states_for_root_scan_state t =
  t.protocol_states_for_root_scan_state

let best_tip t = find_exn t t.best_tip

let close ~loc t =
  Mina_metrics.(Gauge.set Transition_frontier.active_breadcrumbs 0.0) ;
  ignore
    ( Ledger.Maskable.unregister_mask_exn ~loc ~grandchildren:`Recursive
        (Breadcrumb.mask (root t))
      : Ledger.unattached_mask )

let create ~context:(module Context : CONTEXT) ~root_data ~root_ledger
    ~consensus_local_state ~max_length ~persistent_root_instance
    ~time_controller =
  let open Context in
  let open Root_data in
  let transition_receipt_time = None in
  let validated_transition = root_data.transition in
  let root_hash = Mina_block.Validated.state_hash validated_transition in
  let protocol_states_for_root_scan_state =
    root_data.protocol_states
    |> List.map ~f:(fun s -> (State_hash.With_state_hashes.state_hash s, s))
    |> State_hash.Map.of_alist_exn
  in
  let root_protocol_state =
    validated_transition |> Mina_block.Validated.forget |> With_hash.data
    |> Mina_block.header |> Mina_block.Header.protocol_state
  in
  let root_blockchain_state =
    Protocol_state.blockchain_state root_protocol_state
  in
  let root_blockchain_state_ledger_hash =
    Blockchain_state.snarked_ledger_hash root_blockchain_state
  in
  assert (
    Frozen_ledger_hash.equal
      (Frozen_ledger_hash.of_ledger_hash
         (Ledger.Any_ledger.M.merkle_root root_ledger) )
      root_blockchain_state_ledger_hash ) ;
  let root_breadcrumb =
    Breadcrumb.create ~validated_transition
      ~staged_ledger:root_data.staged_ledger ~just_emitted_a_proof:false
      ~transition_receipt_time
  in
  let root_node =
    { Node.breadcrumb = root_breadcrumb; successor_hashes = []; length = 0 }
  in
  let table = State_hash.Table.of_alist_exn [ (root_hash, root_node) ] in
  Mina_metrics.(Gauge.set Transition_frontier.active_breadcrumbs 1.0) ;
  { logger
  ; root_ledger
  ; root = root_hash
  ; best_tip = root_hash
  ; table
  ; consensus_local_state
  ; max_length
  ; context = (module Context)
  ; protocol_states_for_root_scan_state
  ; persistent_root_instance
  ; time_controller
  }

let root_data t =
  let open Root_data in
  let root = root t in
  { transition = Breadcrumb.validated_transition root
  ; staged_ledger = Breadcrumb.staged_ledger root
  ; protocol_states = State_hash.Map.data t.protocol_states_for_root_scan_state
  }

let max_length { max_length; _ } = max_length

let root_length t = (Hashtbl.find_exn t.table t.root).length

let successor_hashes t hash =
  let node = Hashtbl.find_exn t.table hash in
  node.successor_hashes

let rec successor_hashes_rec t hash =
  List.bind (successor_hashes t hash) ~f:(fun succ_hash ->
      succ_hash :: successor_hashes_rec t succ_hash )

let successors t breadcrumb =
  List.map
    (successor_hashes t (Breadcrumb.state_hash breadcrumb))
    ~f:(find_exn t)

let rec successors_rec t breadcrumb =
  List.bind (successors t breadcrumb) ~f:(fun succ ->
      succ :: successors_rec t succ )

let path_map ?max_length t breadcrumb ~f =
  let rec find_path b count_opt acc =
    match count_opt with
    | Some count when count <= 0 ->
        acc
    | _ ->
        let count_opt = Option.map ~f:(fun x -> x - 1) count_opt in
        let elem = f b in
        let parent_hash = Breadcrumb.parent_hash b in
        if State_hash.equal (Breadcrumb.state_hash b) t.root then acc
        else if State_hash.equal parent_hash t.root then elem :: acc
        else find_path (find_exn t parent_hash) count_opt (elem :: acc)
  in
  find_path breadcrumb max_length []

let best_tip_path ?max_length t = path_map ?max_length t (best_tip t) ~f:Fn.id

let hash_path t breadcrumb = path_map t breadcrumb ~f:Breadcrumb.state_hash

let precomputed_values { context = (module Context); _ } =
  Context.precomputed_values

let genesis_constants { context = (module Context); _ } =
  Context.precomputed_values.genesis_constants

let iter t ~f = Hashtbl.iter t.table ~f:(fun n -> f n.breadcrumb)

let best_tip_path_length_exn { table; root; best_tip; _ } =
  let open Option.Let_syntax in
  let result =
    let%bind best_tip_node = Hashtbl.find table best_tip in
    let%map root_node = Hashtbl.find table root in
    best_tip_node.length - root_node.length
  in
  result |> Option.value_exn

let common_ancestor t (bc1 : Breadcrumb.t) (bc2 : Breadcrumb.t) : State_hash.t =
  let rec go ancestors1 ancestors2 b1 b2 =
    let sh1 = Breadcrumb.state_hash b1 in
    let sh2 = Breadcrumb.state_hash b2 in
    Hash_set.add ancestors1 sh1 ;
    Hash_set.add ancestors2 sh2 ;
    if Hash_set.mem ancestors1 sh2 then sh2
    else if Hash_set.mem ancestors2 sh1 then sh1
    else
      let parent_unless_root breadcrumb =
        if State_hash.equal (Breadcrumb.state_hash breadcrumb) t.root then
          breadcrumb
        else find_exn t (Breadcrumb.parent_hash breadcrumb)
      in
      go ancestors1 ancestors2 (parent_unless_root b1) (parent_unless_root b2)
  in
  go
    (Hash_set.create (module State_hash))
    (Hash_set.create (module State_hash))
    bc1 bc2

(* TODO: separate visualizer? *)
(* Visualize the structure of the transition frontier or a particular node
 * within the frontier (for debugging purposes). *)
module Visualizor = struct
  let fold t ~f = Hashtbl.fold t.table ~f:(fun ~key:_ ~data -> f data)

  include Visualization.Make_ocamlgraph (Node)

  let to_graph t =
    fold t ~init:empty ~f:(fun (node : Node.t) graph ->
        let graph_with_node = add_vertex graph node in
        List.fold node.successor_hashes ~init:graph_with_node
          ~f:(fun acc_graph successor_state_hash ->
            match State_hash.Table.find t.table successor_state_hash with
            | Some child_node ->
                add_edge acc_graph node child_node
            | None ->
                [%log' debug t.logger]
                  ~metadata:
                    [ ("state_hash", State_hash.to_yojson successor_state_hash)
                    ; ("error", `String "missing from frontier")
                    ]
                  "Could not visualize state $state_hash: $error" ;
                acc_graph ) )
end

let visualize ~filename (t : t) =
  Out_channel.with_file filename ~f:(fun output_channel ->
      let graph = Visualizor.to_graph t in
      Visualizor.output_graph output_channel graph )

let visualize_to_string t =
  let graph = Visualizor.to_graph t in
  let buf = Buffer.create 0 in
  let formatter = Format.formatter_of_buffer buf in
  Visualizor.fprint_graph formatter graph ;
  Format.pp_print_flush formatter () ;
  Buffer.contents buf

(* given an heir, calculate the diff that will transition the root to that heir *)
let calculate_root_transition_diff t heir =
  let root = root t in
  let heir_hash = Breadcrumb.state_hash heir in
  let heir_transition = Breadcrumb.validated_transition heir in
  let heir_staged_ledger = Breadcrumb.staged_ledger heir in
  let heir_siblings =
    List.filter (successors t root) ~f:(fun breadcrumb ->
        not (State_hash.equal heir_hash (Breadcrumb.state_hash breadcrumb)) )
  in
  let garbage_breadcrumbs =
    List.bind heir_siblings ~f:(fun sibling ->
        sibling :: successors_rec t sibling )
    |> List.rev
  in
  let garbage_nodes =
    List.map garbage_breadcrumbs ~f:(fun breadcrumb ->
        let open Diff.Node_list in
        let transition = Breadcrumb.validated_transition breadcrumb in
        let scan_state =
          Staged_ledger.scan_state (Breadcrumb.staged_ledger breadcrumb)
        in
        { transition; scan_state } )
  in
  let protocol_states =
    Protocol_states_for_root_scan_state.protocol_states_for_next_root_scan_state
      t.protocol_states_for_root_scan_state
      ~new_scan_state:(Staged_ledger.scan_state heir_staged_ledger)
      ~old_root_state:(Breadcrumb.protocol_state_with_hashes root)
  in
  let new_root_data =
    Root_data.Limited.create ~transition:heir_transition
      ~scan_state:(Staged_ledger.scan_state heir_staged_ledger)
      ~pending_coinbase:
        (Staged_ledger.pending_coinbase_collection heir_staged_ledger)
      ~protocol_states
  in
  let just_emitted_a_proof = Breadcrumb.just_emitted_a_proof heir in
  Diff.Full.E.E
    (Root_transitioned
       { new_root = new_root_data
       ; garbage = Full garbage_nodes
       ; just_emitted_a_proof
       } )

<<<<<<< HEAD
let move_root t ~new_root_hash ~new_root_protocol_states ~garbage
    ~enable_epoch_ledger_sync =
=======
let move_root ({ context = (module Context); _ } as t) ~new_root_hash
    ~new_root_protocol_states ~garbage ~enable_epoch_ledger_sync =
  let open Context in
>>>>>>> 897a81d1
  (* The transition frontier at this point in time has the following mask topology:
   *
   *   (`s` represents a snarked ledger, `m` represents a mask)
   *
   *     garbage
   *     [m...]
   *       ^
   *       |          successors
   *       m0 -> m1 -> [m...]
   *       ^
   *       |
   *       s
   *
   * In this diagram, the old root's mask (`m0`) is parented off of the root snarked
   * ledger database, and the new root's mask (`m1`) is parented off of the `m0`.
   * There is also some garbage parented off of `m0`, and some successors that will
   * be kept in the tree after transition which are parented off of `m1`.
   *
   * In order to move the root, we must form a mask `m1'` with the same merkle root
   * as `m1`, except that it is parented directly off of the root snarked ledger
   * instead of `m0`. Furthermore, the root snarked ledger `s` may update to another
   * merkle root as `s'` if there is a proof emitted in the transition between `m0`
   * and `m1`.
   *
   * To form a mask `m1'` and update the snarked ledger from `s` to `s'` (which is a
   * noop in the case of no ledger proof emitted between `m0` and `m1`), we must perform
   * the following operations on masks in order:
   *
   *     0) notify consensus that root transitioned
   *     1) unattach and destroy all the garbage (to avoid unecessary trickling of
   *        invalidations from `m0` during the next step)
   *     2) commit `m1` into `m0`, making `m0` into `m1'` (same merkle root as `m1`), and
   *        making `m1` into an identity mask (an empty mask on top of `m1'`).
   *     3) safely remove `m1` and reparent all the successors of `m1` onto `m1'`
   *     4) create a new temporary mask `mt` with `s` as it's parent
   *     5) apply any transactions to `mt` that appear in the transition between `s` and `s'`
   *     6) commit `mt` into `s`, turning `s` into `s'`
   *     7) unattach and destroy `mt`
   *)
  let old_root_node = Hashtbl.find_exn t.table t.root in
  let new_root_node = Hashtbl.find_exn t.table new_root_hash in
  let genesis_ledger_hash =
    old_root_node.breadcrumb |> Breadcrumb.protocol_state
    |> Protocol_state.blockchain_state |> Blockchain_state.genesis_ledger_hash
  in
  (* STEP 0 *)
  let () =
    match enable_epoch_ledger_sync with
    | `Enabled snarked_ledger ->
        O1trace.sync_thread "update_consensus_local_state" (fun () ->
            Consensus.Hooks.frontier_root_transition
              (Breadcrumb.consensus_state old_root_node.breadcrumb)
              (Breadcrumb.consensus_state new_root_node.breadcrumb)
              ~local_state:t.consensus_local_state ~snarked_ledger
              ~genesis_ledger_hash )
    | `Disabled ->
        ()
  in
  let new_staged_ledger =
    let m0 = Breadcrumb.mask old_root_node.breadcrumb in
    let m1 = Breadcrumb.mask new_root_node.breadcrumb in
    let m1_hash_pre_commit = Ledger.merkle_root m1 in
    (* STEP 1 *)
    List.iter garbage ~f:(fun node ->
        let open Diff.Node_list in
        let hash = Mina_block.Validated.state_hash node.transition in
        let breadcrumb = find_exn t hash in
        let mask = Breadcrumb.mask breadcrumb in
        (* this should get garbage collected and should not require additional destruction *)
        ignore
          ( Ledger.Maskable.unregister_mask_exn ~loc:__LOC__ mask
            : Ledger.unattached_mask ) ;
        Hashtbl.remove t.table hash ) ;
    (* STEP 2 *)
    (* go ahead and remove the old root from the frontier *)
    Hashtbl.remove t.table t.root ;
    O1trace.sync_thread "commit_frontier_root_snarked_ledger" (fun () ->
        Ledger.commit m1 ) ;
    [%test_result: Ledger_hash.t]
      ~message:
        "Merkle root of new root's staged ledger mask is the same after \
         committing"
      ~expect:m1_hash_pre_commit (Ledger.merkle_root m1) ;
    [%test_result: Ledger_hash.t]
      ~message:
        "Merkle root of old root's staged ledger mask is the same as the new \
         root's staged ledger mask after committing"
      ~expect:m1_hash_pre_commit (Ledger.merkle_root m0) ;
    (* STEP 3 *)
    (* the staged ledger's mask needs replaced before m1 is made invalid *)
    let new_staged_ledger =
      Staged_ledger.replace_ledger_exn
        (Breadcrumb.staged_ledger new_root_node.breadcrumb)
        m0
    in
    Ledger.remove_and_reparent_exn m1 m1 ;
    (* STEPS 4-7 *)
    (* we need to perform steps 4-7 iff there was a proof emitted in the scan
     * state we are transitioning to *)
    if Breadcrumb.just_emitted_a_proof new_root_node.breadcrumb then (
      let location =
        Persistent_root.Locations.potential_snarked_ledger
          t.persistent_root_instance.factory.directory
      in
      let () =
        Ledger.Db.make_checkpoint t.persistent_root_instance.snarked_ledger
          ~directory_name:location
      in
      [%log' info t.logger]
        ~metadata:
          [ ( "potential_snarked_ledger_hash"
            , Frozen_ledger_hash.to_yojson @@ Frozen_ledger_hash.of_ledger_hash
              @@ Ledger.Db.merkle_root t.persistent_root_instance.snarked_ledger
            )
          ]
        "Enqueued a snarked ledger" ;
      Persistent_root.Instance.enqueue_snarked_ledger ~location
        t.persistent_root_instance ;
      let s = t.root_ledger in
      (* STEP 4 *)
      let mt =
        Ledger.Maskable.register_mask s
          (Ledger.Mask.create ~depth:(Ledger.Any_ledger.M.depth s) ())
      in
      (* STEP 5 *)
      Non_empty_list.iter
        (Option.value_exn
           (Staged_ledger.proof_txns_with_state_hashes
              (Breadcrumb.staged_ledger new_root_node.breadcrumb) ) )
        ~f:(fun (txn, state_hash) ->
          (*Validate transactions against the protocol state associated with the transaction*)
          let txn_state_view =
            find_protocol_state t state_hash
            |> Option.value_exn |> Protocol_state.body
            |> Protocol_state.Body.view
          in
          ignore
            ( Or_error.ok_exn
<<<<<<< HEAD
                (Ledger.apply_transaction
                   ~constraint_constants:
                     t.precomputed_values.constraint_constants ~txn_state_view
=======
                (Ledger.apply_transaction ~constraint_constants ~txn_state_view
>>>>>>> 897a81d1
                   mt txn.data )
              : Ledger.Transaction_applied.t ) ) ;
      (* STEP 6 *)
      Ledger.commit mt ;
      (* STEP 7 *)
      ignore
        ( Ledger.Maskable.unregister_mask_exn ~loc:__LOC__ mt
          : Ledger.unattached_mask ) ) ;
    new_staged_ledger
  in
  (* rewrite the new root breadcrumb to contain the new root mask *)
  let new_root_breadcrumb =
    Breadcrumb.create
      ~validated_transition:
        (Breadcrumb.validated_transition new_root_node.breadcrumb)
      ~staged_ledger:new_staged_ledger
      ~just_emitted_a_proof:
        (Breadcrumb.just_emitted_a_proof new_root_node.breadcrumb)
      ~transition_receipt_time:
        (Breadcrumb.transition_receipt_time new_root_node.breadcrumb)
  in
  (*Update the protocol states required for scan state at the new root.
    Note: this should be after applying the transactions to the snarked ledger (Step 5)
    because the protocol states corresponding to those transactions won't be part
    of the new_root_protocol_states since those transactions would have been
    deleted from the scan state after emitting the proof*)
  let new_protocol_states_map =
    new_root_protocol_states
    |> List.map ~f:(fun s -> (State_hash.With_state_hashes.state_hash s, s))
    |> State_hash.Map.of_alist_exn
  in
  t.protocol_states_for_root_scan_state <- new_protocol_states_map ;
  let new_root_node = { new_root_node with breadcrumb = new_root_breadcrumb } in
  (* update the new root breadcrumb in the frontier *)
  Hashtbl.set t.table ~key:new_root_hash ~data:new_root_node ;
  (* rewrite the root pointer to the new root hash *)
  t.root <- new_root_hash

(* calculates the diffs which need to be applied in order to add a breadcrumb to the frontier *)
let calculate_diffs ({ context = (module Context); _ } as t) breadcrumb =
  let module Context = struct
    include Context

    let logger =
      Logger.extend t.logger
        [ ("selection_context", `String "comparing new breadcrumb to best tip")
        ]
  end in
  let open Diff in
  O1trace.sync_thread "calculate_diff_frontier_diffs" (fun () ->
      let breadcrumb_hash = Breadcrumb.state_hash breadcrumb in
      let parent_node =
        Hashtbl.find_exn t.table (Breadcrumb.parent_hash breadcrumb)
      in
      let root_node = Hashtbl.find_exn t.table t.root in
      let current_best_tip = best_tip t in
      let diffs = [ Full.E.E (New_node (Full breadcrumb)) ] in
      (* check if new breadcrumb extends frontier to longer than k *)
      let diffs =
        if parent_node.length + 1 - root_node.length > t.max_length then
          let heir = find_exn t (List.hd_exn (hash_path t breadcrumb)) in
          calculate_root_transition_diff t heir :: diffs
        else diffs
      in
      (* check if new breadcrumb will be best tip *)
      let diffs =
        if
          Consensus.Hooks.equal_select_status
            (Consensus.Hooks.select
               ~context:(module Context)
               ~existing:
                 (Breadcrumb.consensus_state_with_hashes current_best_tip)
<<<<<<< HEAD
               ~candidate:(Breadcrumb.consensus_state_with_hashes breadcrumb)
               ~logger:
                 (Logger.extend t.logger
                    [ ( "selection_context"
                      , `String "comparing new breadcrumb to best tip" )
                    ] ) )
=======
               ~candidate:(Breadcrumb.consensus_state_with_hashes breadcrumb) )
>>>>>>> 897a81d1
            `Take
        then Full.E.E (Best_tip_changed breadcrumb_hash) :: diffs
        else diffs
      in
      (* reverse diffs so that they are applied in the correct order *)
      List.rev diffs )

(* TODO: refactor metrics tracking outside of apply_diff (could maybe even be an extension?) *)
let apply_diff (type mutant) t (diff : (Diff.full, mutant) Diff.t)
    ~enable_epoch_ledger_sync : mutant * State_hash.t option =
  match diff with
  | New_node (Full breadcrumb) ->
      let breadcrumb_hash = Breadcrumb.state_hash breadcrumb in
      let parent_hash = Breadcrumb.parent_hash breadcrumb in
      let parent_node = Hashtbl.find_exn t.table parent_hash in
      let node =
        { Node.breadcrumb
        ; successor_hashes = []
        ; length = parent_node.length + 1
        }
      in
      ( match Hashtbl.add t.table ~key:breadcrumb_hash ~data:node with
      | `Duplicate ->
          [%log' error t.logger]
            "Same block ($state_hash) was applied to transition frontier more \
             than once; this could indicate that you are running multiple \
             block producers with the same keypair"
            ~metadata:[ ("state_hash", State_hash.to_yojson breadcrumb_hash) ]
      | `Ok ->
          Hashtbl.set t.table ~key:parent_hash
            ~data:
              { parent_node with
                successor_hashes =
                  breadcrumb_hash :: parent_node.successor_hashes
              } ) ;
      ((), None)
  | Best_tip_changed new_best_tip ->
      let old_best_tip = t.best_tip in
      t.best_tip <- new_best_tip ;
      (old_best_tip, None)
  | Root_transitioned { new_root; garbage = Full garbage; _ } ->
      let new_root_hash = (Root_data.Limited.hashes new_root).state_hash in
      let old_root_hash = t.root in
      let new_root_protocol_states =
        Root_data.Limited.protocol_states new_root
      in
      move_root t ~new_root_hash ~new_root_protocol_states ~garbage
        ~enable_epoch_ledger_sync ;
      (old_root_hash, Some new_root_hash)

module Metrics = struct
  (* The max length of a path disjoint from the best tip path. O(n) *)
  let longest_fork t =
    let children : Breadcrumb.t -> Breadcrumb.t list =
      let tbl = State_hash.Table.create () in
      Hashtbl.iter t.table ~f:(fun node ->
          let b = node.breadcrumb in
          Hashtbl.add_multi tbl ~key:(Breadcrumb.parent_hash b) ~data:b ) ;
      fun b -> Hashtbl.find_multi tbl (Breadcrumb.state_hash b)
    in
    let on_best_tip_path : Breadcrumb.t -> bool =
      let s = State_hash.Hash_set.create () in
      List.iter (best_tip_path t) ~f:(fun b ->
          Hash_set.add s (Breadcrumb.state_hash b) ) ;
      fun b -> Hash_set.mem s (Breadcrumb.state_hash b)
    in
    let rec longest_fork subtree_root =
      (* TODO: Make tail recursive *)
      List.map (children subtree_root) ~f:(fun child ->
          if on_best_tip_path child then longest_fork child
          else 1 + longest_fork child )
      |> List.max_elt ~compare:Int.compare
      |> Option.value ~default:0
    in
    longest_fork (find_exn t t.root)

  let parent t b = find t (Breadcrumb.parent_hash b)

  let empty_blocks_at_best_tip t =
    let rec go acc b =
      if
        not
          (List.is_empty
             ( Breadcrumb.validated_transition b
             |> Mina_block.Validated.valid_commands ) )
      then acc
      else match parent t b with None -> acc | Some b -> go (acc + 1) b
    in
    go 0 (best_tip t)

  let slot_time { context = (module Context); _ } b =
    let open Context in
    Breadcrumb.consensus_state b
    |> Consensus.Data.Consensus_state.consensus_time
    |> Consensus.Data.Consensus_time.to_time ~constants:consensus_constants

  let slot_time_to_offset_time_span s =
    let r =
      Block_time.to_span_since_epoch s
      |> Block_time.Span.to_ms
      |> (fun x -> Int64.(x / of_int 1000))
      |> Int64.to_float
    in
    r -. Mina_metrics.time_offset_sec

  let has_coinbase b =
    let d1, d2 =
      ( Breadcrumb.block b |> Mina_block.body
      |> Mina_block.Body.staged_ledger_diff )
        .diff
    in
    match (d1.coinbase, d2) with
    | Zero, None | Zero, Some { coinbase = Zero; _ } ->
        false
    | Zero, Some { coinbase = One _; _ } | One _, _ | Two _, _ ->
        true

  let intprop f b = Unsigned.UInt32.to_int (f (Breadcrumb.consensus_state b))

  (* Rate of slots filled on the main chain in the k slots preceeding the best tip. *)
  let slot_fill_rate ({ context = (module Context); _ } as t) =
    let open Context in
    let open Consensus.Data.Consensus_state in
    let best_tip = best_tip t in
    let rec find_ancestor ~f b =
      if f b then `Found b
      else
        match find t (Breadcrumb.parent_hash b) with
        | None ->
            `Ended_search_at b
        | Some parent ->
            find_ancestor ~f parent
    in
    let start =
      let open Consensus.Data.Consensus_state in
      let slot = intprop curr_global_slot in
      let best_tip_slot = slot best_tip in
      let k = Unsigned.UInt32.to_int consensus_constants.k in
      match
        find_ancestor best_tip ~f:(fun b -> best_tip_slot - slot b >= k)
      with
      | `Found b | `Ended_search_at b ->
          b
    in
    let change f = intprop f best_tip - intprop f start in
    let length_change = change blockchain_length in
    let slot_change = change curr_global_slot in
    if slot_change = 0 then 1.
    else Float.of_int length_change /. Float.of_int slot_change
end

<<<<<<< HEAD
let update_metrics_with_diff (type mutant) t (diff : (Diff.full, mutant) Diff.t)
    : unit =
=======
let update_metrics_with_diff (type mutant)
    ({ context = (module Context); _ } as t) (diff : (Diff.full, mutant) Diff.t)
    : unit =
  let open Context in
>>>>>>> 897a81d1
  let open Metrics in
  match diff with
  | New_node (Full b) ->
      Mina_metrics.(
        Gauge.inc_one Transition_frontier.active_breadcrumbs ;
        Counter.inc_one Transition_frontier.total_breadcrumbs ;
        Gauge.set Transition_frontier.accepted_block_slot_time_sec
          (slot_time t b |> slot_time_to_offset_time_span))
  | Root_transitioned { garbage = Full garbage_breadcrumbs; _ } ->
      let new_root_breadcrumb = root t in
      Mina_metrics.(
        let num_breadcrumbs_removed =
          Int.to_float (1 + List.length garbage_breadcrumbs)
        in
        let num_finalized_staged_txns =
          Int.to_float
            (List.length
               ( Breadcrumb.validated_transition new_root_breadcrumb
               |> Mina_block.Validated.valid_commands ) )
        in
        Gauge.dec Transition_frontier.active_breadcrumbs num_breadcrumbs_removed ;
        Gauge.set Transition_frontier.recently_finalized_staged_txns
          num_finalized_staged_txns ;
        Counter.inc Transition_frontier.finalized_staged_txns
          num_finalized_staged_txns ;
        Counter.inc_one Transition_frontier.root_transitions ;
        Transition_frontier.TPS_30min.update num_finalized_staged_txns)
      (* TODO: optimize and add these metrics back in (#2850) *)
      (*
        let root_snarked_ledger_accounts =
          Ledger.Any_ledger.M.to_list t.root_ledger
        in
        let num_root_snarked_ledger_accounts =
          Int.to_float (List.length root_snarked_ledger_accounts)
        in
        let root_snarked_ledger_total_currency =
          Int.to_float
            (List.fold_left root_snarked_ledger_accounts ~init:0
               ~f:(fun sum account ->
                 sum + Currency.Balance.to_int account.balance ))
        in
        Gauge.set Transition_frontier.root_snarked_ledger_accounts
          num_root_snarked_ledger_accounts ;
        Gauge.set Transition_frontier.root_snarked_ledger_total_currency
          root_snarked_ledger_total_currency ;
        *)
  | Best_tip_changed _old_best_tip ->
      let best_tip = best_tip t in
      let open Consensus.Data.Consensus_state in
      let slot_time = slot_time t best_tip in
      let height = blockchain_length (Breadcrumb.consensus_state best_tip) in
      let is_recent_block =
        let now = Block_time.now t.time_controller in
        let two_slots =
          let one_slot = consensus_constants.block_window_duration_ms in
          Block_time.Span.(one_slot + one_slot)
        in
        Block_time.Span.( <= ) (Block_time.diff now slot_time) two_slots
      in
      Mina_metrics.(
        Gauge.set Transition_frontier.best_tip_user_txns
          (Int.to_float
             (List.length
                ( Breadcrumb.validated_transition best_tip
                |> Mina_block.Validated.valid_commands ) ) ) ;
        if is_recent_block then
          Gauge.set Transition_frontier.best_tip_coinbase
            (if has_coinbase best_tip then 1. else 0.) ;
        Gauge.set Transition_frontier.slot_fill_rate (slot_fill_rate t) ;
        Gauge.set Transition_frontier.min_window_density
          (Int.to_float (intprop min_window_density best_tip)) ;
        Gauge.set Transition_frontier.longest_fork
          (Int.to_float (longest_fork t)) ;
        Gauge.set Transition_frontier.best_tip_slot_time_sec
          (slot_time_to_offset_time_span slot_time) ;
        Gauge.set Transition_frontier.best_tip_block_height
          (Mina_numbers.Length.to_int height |> Int.to_float) ;
        Gauge.set Transition_frontier.empty_blocks_at_best_tip
          (Int.to_float (empty_blocks_at_best_tip t)))

let apply_diffs ({ context = (module Context); _ } as t) diffs
    ~enable_epoch_ledger_sync ~has_long_catchup_job =
  let open Context in
  let open Root_identifier.Stable.Latest in
  [%log' trace t.logger] "Applying %d diffs to full frontier "
    (List.length diffs) ;
  let local_state_was_synced_at_start =
    Consensus.Hooks.required_local_state_sync ~constants:consensus_constants
      ~consensus_state:(Breadcrumb.consensus_state (best_tip t))
      ~local_state:t.consensus_local_state
    |> Option.is_none
  in
  let new_root, diffs_with_mutants =
    List.fold diffs ~init:(None, [])
      ~f:(fun (prev_root, diffs_with_mutants) (Diff.Full.E.E diff) ->
        let mutant, new_root = apply_diff t diff ~enable_epoch_ledger_sync in
        update_metrics_with_diff t diff ;
        let new_root =
          match new_root with
          | None ->
              prev_root
          | Some state_hash ->
              Some { state_hash }
        in
        (new_root, Diff.Full.With_mutant.E (diff, mutant) :: diffs_with_mutants) )
  in
  [%log' trace t.logger] "after applying diffs to full frontier" ;
  if
    (not
       ([%equal: [ `Enabled of _ | `Disabled ]] enable_epoch_ledger_sync
          `Disabled ) )
    && not has_long_catchup_job
  then
    Debug_assert.debug_assert (fun () ->
        match
          Consensus.Hooks.required_local_state_sync
            ~constants:consensus_constants
            ~consensus_state:
              (Breadcrumb.consensus_state
                 (Hashtbl.find_exn t.table t.best_tip).breadcrumb )
            ~local_state:t.consensus_local_state
        with
        | Some jobs ->
            (* But if there wasn't sync work to do when we started, then there shouldn't be now. *)
            if local_state_was_synced_at_start then (
              [%log' fatal t.logger]
                "after lock transition, the best tip consensus state is out of \
                 sync with the local state -- bug in either \
                 required_local_state_sync or frontier_root_transition."
                ~metadata:
                  [ ( "sync_jobs"
                    , Consensus.Hooks.local_state_sync_to_yojson jobs )
                  ; ( "local_state"
                    , Consensus.Data.Local_state.to_yojson
                        t.consensus_local_state )
                  ; ("tf_viz", `String (visualize_to_string t))
                  ] ;
              failwith
                "local state desynced after applying diffs to full frontier" )
        | None ->
            () ) ;
  `New_root_and_diffs_with_mutants (new_root, diffs_with_mutants)

module For_tests = struct
  open Core_kernel
  open Mina_base
  open Signature_lib

  let find_protocol_state_exn t hash =
    match find_protocol_state t hash with
    | Some s ->
        s
    | None ->
        failwith
          (sprintf
             !"Protocol state with hash %s not found"
             (State_body_hash.to_yojson hash |> Yojson.Safe.to_string) )

  let equal t1 t2 =
    let sort_breadcrumbs = List.sort ~compare:Breadcrumb.compare in
    let equal_breadcrumb breadcrumb1 breadcrumb2 =
      let open Breadcrumb in
      let open Option.Let_syntax in
      let get_successor_nodes frontier breadcrumb =
        let%map node = Hashtbl.find frontier.table @@ state_hash breadcrumb in
        Node.successor_hashes node
      in
      equal breadcrumb1 breadcrumb2
      && State_hash.equal (parent_hash breadcrumb1) (parent_hash breadcrumb2)
      && (let%bind successors1 = get_successor_nodes t1 breadcrumb1 in
          let%map successors2 = get_successor_nodes t2 breadcrumb2 in
          List.equal State_hash.equal
            (successors1 |> List.sort ~compare:State_hash.compare)
            (successors2 |> List.sort ~compare:State_hash.compare) )
         |> Option.value_map ~default:false ~f:Fn.id
    in
    List.equal equal_breadcrumb
      (all_breadcrumbs t1 |> sort_breadcrumbs)
      (all_breadcrumbs t2 |> sort_breadcrumbs)

<<<<<<< HEAD
=======
  (* TODO: Don't force here!! *)

>>>>>>> 897a81d1
  let precomputed_values = Lazy.force Precomputed_values.for_unit_tests

  let constraint_constants = precomputed_values.constraint_constants

  let ledger_depth = constraint_constants.ledger_depth

  let proof_level = precomputed_values.proof_level

  let logger = Logger.null ()

<<<<<<< HEAD
=======
  module Context = struct
    let logger = logger

    let constraint_constants = constraint_constants

    let precomputed_values = precomputed_values

    let consensus_constants = precomputed_values.consensus_constants
  end

>>>>>>> 897a81d1
  let verifier () =
    Async.Thread_safe.block_on_async_exn (fun () ->
        Verifier.create ~logger ~proof_level ~constraint_constants
          ~conf_dir:None
          ~pids:(Child_processes.Termination.create_pid_table ()) )

  module Genesis_ledger = (val precomputed_values.genesis_ledger)

  let accounts_with_secret_keys = Lazy.force Genesis_ledger.accounts

  let max_length = 5

  let gen_breadcrumb ~verifier =
    Breadcrumb.For_tests.gen ~logger ~precomputed_values ~verifier
      ?trust_system:None ~accounts_with_secret_keys

  let gen_breadcrumb_seq ~verifier =
    Breadcrumb.For_tests.gen_seq ~logger ~precomputed_values ~verifier
      ?trust_system:None ~accounts_with_secret_keys

  module Transfer =
    Mina_ledger.Ledger_transfer.Make (Mina_ledger.Ledger) (Mina_ledger.Ledger)

  let create_frontier () =
    let open Core in
    let epoch_ledger_location =
      Filename.temp_dir_name ^/ "epoch_ledger"
      ^ (Uuid_unix.create () |> Uuid.to_string)
    in
    let consensus_local_state =
<<<<<<< HEAD
      Consensus.Data.Local_state.create Public_key.Compressed.Set.empty
        ~genesis_ledger:Genesis_ledger.t
        ~genesis_epoch_data:precomputed_values.genesis_epoch_data
        ~epoch_ledger_location ~ledger_depth:constraint_constants.ledger_depth
=======
      Consensus.Data.Local_state.create
        ~context:(module Context)
        Public_key.Compressed.Set.empty ~genesis_ledger:Genesis_ledger.t
        ~genesis_epoch_data:precomputed_values.genesis_epoch_data
        ~epoch_ledger_location
>>>>>>> 897a81d1
        ~genesis_state_hash:
          (State_hash.With_state_hashes.state_hash
             precomputed_values.protocol_state_with_hashes )
    in
    let root_ledger =
      Or_error.ok_exn
        (Transfer.transfer_accounts
           ~src:(Lazy.force Genesis_ledger.t)
           ~dest:(Mina_ledger.Ledger.create ~depth:ledger_depth ()) )
    in
    Protocol_version.(set_current zero) ;
    let root_data =
      let open Root_data in
      { transition =
          Mina_block.Validated.lift @@ Mina_block.genesis ~precomputed_values
      ; staged_ledger =
          Staged_ledger.create_exn ~constraint_constants ~ledger:root_ledger
      ; protocol_states = []
      }
    in
    let persistent_root =
      Persistent_root.create ~logger
        ~directory:(Filename.temp_file "snarked_ledger" "")
        ~ledger_depth
    in
    Persistent_root.reset_to_genesis_exn persistent_root ~precomputed_values ;
    let persistent_root_instance =
      Persistent_root.create_instance_exn persistent_root
    in
<<<<<<< HEAD
    create ~logger ~root_data
=======
    create
      ~context:(module Context)
      ~root_data
>>>>>>> 897a81d1
      ~root_ledger:
        (Mina_ledger.Ledger.Any_ledger.cast
           (module Mina_ledger.Ledger)
           root_ledger )
<<<<<<< HEAD
      ~consensus_local_state ~max_length ~precomputed_values
=======
      ~consensus_local_state ~max_length
>>>>>>> 897a81d1
      ~time_controller:(Block_time.Controller.basic ~logger)
      ~persistent_root_instance

  let clean_up_persistent_root ~frontier =
    let persistent_root_instance = persistent_root_instance frontier in
    Persistent_root.Instance.destroy persistent_root_instance
end<|MERGE_RESOLUTION|>--- conflicted
+++ resolved
@@ -78,11 +78,7 @@
       Protocol_states_for_root_scan_state.t
   ; consensus_local_state : Consensus.Data.Local_state.t
   ; max_length : int
-<<<<<<< HEAD
-  ; precomputed_values : Precomputed_values.t
-=======
   ; context : (module CONTEXT)
->>>>>>> 897a81d1
   ; time_controller : Block_time.Controller.t
   ; persistent_root_instance : Persistent_root.Instance.t
   }
@@ -351,14 +347,9 @@
        ; just_emitted_a_proof
        } )
 
-<<<<<<< HEAD
-let move_root t ~new_root_hash ~new_root_protocol_states ~garbage
-    ~enable_epoch_ledger_sync =
-=======
 let move_root ({ context = (module Context); _ } as t) ~new_root_hash
     ~new_root_protocol_states ~garbage ~enable_epoch_ledger_sync =
   let open Context in
->>>>>>> 897a81d1
   (* The transition frontier at this point in time has the following mask topology:
    *
    *   (`s` represents a snarked ledger, `m` represents a mask)
@@ -497,13 +488,7 @@
           in
           ignore
             ( Or_error.ok_exn
-<<<<<<< HEAD
-                (Ledger.apply_transaction
-                   ~constraint_constants:
-                     t.precomputed_values.constraint_constants ~txn_state_view
-=======
                 (Ledger.apply_transaction ~constraint_constants ~txn_state_view
->>>>>>> 897a81d1
                    mt txn.data )
               : Ledger.Transaction_applied.t ) ) ;
       (* STEP 6 *)
@@ -576,16 +561,7 @@
                ~context:(module Context)
                ~existing:
                  (Breadcrumb.consensus_state_with_hashes current_best_tip)
-<<<<<<< HEAD
-               ~candidate:(Breadcrumb.consensus_state_with_hashes breadcrumb)
-               ~logger:
-                 (Logger.extend t.logger
-                    [ ( "selection_context"
-                      , `String "comparing new breadcrumb to best tip" )
-                    ] ) )
-=======
                ~candidate:(Breadcrumb.consensus_state_with_hashes breadcrumb) )
->>>>>>> 897a81d1
             `Take
         then Full.E.E (Best_tip_changed breadcrumb_hash) :: diffs
         else diffs
@@ -737,15 +713,10 @@
     else Float.of_int length_change /. Float.of_int slot_change
 end
 
-<<<<<<< HEAD
-let update_metrics_with_diff (type mutant) t (diff : (Diff.full, mutant) Diff.t)
-    : unit =
-=======
 let update_metrics_with_diff (type mutant)
     ({ context = (module Context); _ } as t) (diff : (Diff.full, mutant) Diff.t)
     : unit =
   let open Context in
->>>>>>> 897a81d1
   let open Metrics in
   match diff with
   | New_node (Full b) ->
@@ -926,11 +897,8 @@
       (all_breadcrumbs t1 |> sort_breadcrumbs)
       (all_breadcrumbs t2 |> sort_breadcrumbs)
 
-<<<<<<< HEAD
-=======
   (* TODO: Don't force here!! *)
 
->>>>>>> 897a81d1
   let precomputed_values = Lazy.force Precomputed_values.for_unit_tests
 
   let constraint_constants = precomputed_values.constraint_constants
@@ -941,8 +909,6 @@
 
   let logger = Logger.null ()
 
-<<<<<<< HEAD
-=======
   module Context = struct
     let logger = logger
 
@@ -953,7 +919,6 @@
     let consensus_constants = precomputed_values.consensus_constants
   end
 
->>>>>>> 897a81d1
   let verifier () =
     Async.Thread_safe.block_on_async_exn (fun () ->
         Verifier.create ~logger ~proof_level ~constraint_constants
@@ -984,18 +949,11 @@
       ^ (Uuid_unix.create () |> Uuid.to_string)
     in
     let consensus_local_state =
-<<<<<<< HEAD
-      Consensus.Data.Local_state.create Public_key.Compressed.Set.empty
-        ~genesis_ledger:Genesis_ledger.t
-        ~genesis_epoch_data:precomputed_values.genesis_epoch_data
-        ~epoch_ledger_location ~ledger_depth:constraint_constants.ledger_depth
-=======
       Consensus.Data.Local_state.create
         ~context:(module Context)
         Public_key.Compressed.Set.empty ~genesis_ledger:Genesis_ledger.t
         ~genesis_epoch_data:precomputed_values.genesis_epoch_data
         ~epoch_ledger_location
->>>>>>> 897a81d1
         ~genesis_state_hash:
           (State_hash.With_state_hashes.state_hash
              precomputed_values.protocol_state_with_hashes )
@@ -1025,22 +983,14 @@
     let persistent_root_instance =
       Persistent_root.create_instance_exn persistent_root
     in
-<<<<<<< HEAD
-    create ~logger ~root_data
-=======
     create
       ~context:(module Context)
       ~root_data
->>>>>>> 897a81d1
       ~root_ledger:
         (Mina_ledger.Ledger.Any_ledger.cast
            (module Mina_ledger.Ledger)
            root_ledger )
-<<<<<<< HEAD
-      ~consensus_local_state ~max_length ~precomputed_values
-=======
       ~consensus_local_state ~max_length
->>>>>>> 897a81d1
       ~time_controller:(Block_time.Controller.basic ~logger)
       ~persistent_root_instance
 
