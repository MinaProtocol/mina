open Core_kernel
open Mina_base
module Ledger = Mina_ledger.Ledger
open Mina_state
open Mina_transition
open Frontier_base

module Node = struct
  type t =
    { breadcrumb : Breadcrumb.t
    ; successor_hashes : State_hash.t list
    ; length : int
    }
  [@@deriving sexp, fields]

  type display =
    { length : int
    ; state_hash : string
    ; blockchain_state : Blockchain_state.display
    ; consensus_state : Consensus.Data.Consensus_state.display
    }
  [@@deriving yojson]

  let equal node1 node2 = Breadcrumb.equal node1.breadcrumb node2.breadcrumb

  let hash node = Breadcrumb.hash node.breadcrumb

  let compare node1 node2 = Breadcrumb.compare node1.breadcrumb node2.breadcrumb

  let name t = Breadcrumb.name t.breadcrumb

  let display t =
    let { Breadcrumb.state_hash; consensus_state; blockchain_state; _ } =
      Breadcrumb.display t.breadcrumb
    in
    { state_hash; blockchain_state; length = t.length; consensus_state }
end

module Protocol_states_for_root_scan_state = struct
  type t = Protocol_state.value State_hash.With_state_hashes.t State_hash.Map.t

  let protocol_states_for_next_root_scan_state protocol_states_for_old_root
      ~new_scan_state
      ~(old_root_state : Protocol_state.value State_hash.With_state_hashes.t) =
    let required_state_hashes =
      Staged_ledger.Scan_state.required_state_hashes new_scan_state
      |> State_hash.Set.to_list
    in
    let protocol_state_map =
      (*Note: Protocol states for the next root should all be in this map
        assuming roots transition to their successors and do not skip any node in
        between*)
      State_hash.Map.set protocol_states_for_old_root
        ~key:(State_hash.With_state_hashes.state_hash old_root_state)
        ~data:old_root_state
    in
    List.map required_state_hashes
      ~f:(State_hash.Map.find_exn protocol_state_map)
end

(* Invariant: The path from the root to the tip inclusively, will be max_length *)
type t =
  { root_ledger : Ledger.Any_ledger.witness
  ; mutable root : State_hash.t
  ; mutable best_tip : State_hash.t
  ; logger : Logger.t
  ; table : Node.t State_hash.Table.t
  ; mutable protocol_states_for_root_scan_state :
      Protocol_states_for_root_scan_state.t
  ; consensus_local_state : Consensus.Data.Local_state.t
  ; max_length : int
  ; precomputed_values : Precomputed_values.t
  ; time_controller : Block_time.Controller.t
  ; persistent_root_instance : Persistent_root.Instance.t
  }

let persistent_root_instance { persistent_root_instance; _ } =
  persistent_root_instance

let consensus_local_state { consensus_local_state; _ } = consensus_local_state

let all_breadcrumbs t =
  List.map (Hashtbl.data t.table) ~f:(fun { breadcrumb; _ } -> breadcrumb)

let find t hash =
  let open Option.Let_syntax in
  let%map node = Hashtbl.find t.table hash in
  node.breadcrumb

let find_exn t hash =
  let node = Hashtbl.find_exn t.table hash in
  node.breadcrumb

let find_protocol_state (t : t) hash =
  match find t hash with
  | None ->
      let%map.Option s =
        State_hash.Map.find t.protocol_states_for_root_scan_state hash
      in
      With_hash.data s
  | Some breadcrumb ->
      Some
      ( breadcrumb
      |> Breadcrumb.block
      |> Mina_block.header
      |> Mina_block.Header.protocol_state )

let root t = find_exn t t.root

let protocol_states_for_root_scan_state t =
  t.protocol_states_for_root_scan_state

let best_tip t = find_exn t t.best_tip

let close ~loc t =
  Mina_metrics.(Gauge.set Transition_frontier.active_breadcrumbs 0.0) ;
  ignore
    ( Ledger.Maskable.unregister_mask_exn ~loc ~grandchildren:`Recursive
        (Breadcrumb.mask (root t))
      : Ledger.unattached_mask )

let create ~logger ~root_data ~root_ledger ~consensus_local_state ~max_length
    ~precomputed_values ~persistent_root_instance ~time_controller =
  let open Root_data in
  let transition_receipt_time = None in
<<<<<<< HEAD
  let root_hash =
    (External_transition.Validated.state_hashes root_data.transition).state_hash
  in
=======
  let validated_transition = External_transition.Validated.lower root_data.transition in
  let root_hash = Mina_block.Validated.state_hash validated_transition in
>>>>>>> d57645bb
  let protocol_states_for_root_scan_state =
    root_data.protocol_states
    |> List.map ~f:(fun s -> (State_hash.With_state_hashes.state_hash s, s))
    |> State_hash.Map.of_alist_exn
  in
  let root_protocol_state =
    validated_transition
    |> Mina_block.Validated.forget
    |> With_hash.data
    |> Mina_block.header
    |> Mina_block.Header.protocol_state
  in
  let root_blockchain_state =
    Protocol_state.blockchain_state root_protocol_state
  in
  let root_blockchain_state_ledger_hash =
    Blockchain_state.snarked_ledger_hash root_blockchain_state
  in
  assert (
    Frozen_ledger_hash.equal
      (Frozen_ledger_hash.of_ledger_hash
         (Ledger.Any_ledger.M.merkle_root root_ledger))
      root_blockchain_state_ledger_hash ) ;
  let root_breadcrumb =
    Breadcrumb.create ~validated_transition
      ~staged_ledger:root_data.staged_ledger ~just_emitted_a_proof:false
      ~transition_receipt_time
  in
  let root_node =
    { Node.breadcrumb = root_breadcrumb; successor_hashes = []; length = 0 }
  in
  let table = State_hash.Table.of_alist_exn [ (root_hash, root_node) ] in
  Mina_metrics.(Gauge.set Transition_frontier.active_breadcrumbs 1.0) ;
  { logger
  ; root_ledger
  ; root = root_hash
  ; best_tip = root_hash
  ; table
  ; consensus_local_state
  ; max_length
  ; precomputed_values
  ; protocol_states_for_root_scan_state
  ; persistent_root_instance
  ; time_controller
  }

let root_data t =
  let open Root_data in
  let root = root t in
<<<<<<< HEAD
  { transition = Breadcrumb.validated_transition root
  ; staged_ledger = Breadcrumb.staged_ledger root
  ; protocol_states = State_hash.Map.data t.protocol_states_for_root_scan_state
  }
=======
  { transition= External_transition.Validated.lift @@ Breadcrumb.validated_transition root
  ; staged_ledger= Breadcrumb.staged_ledger root
  ; protocol_states=
      State_hash.Map.data t.protocol_states_for_root_scan_state }
>>>>>>> d57645bb

let max_length { max_length; _ } = max_length

let root_length t = (Hashtbl.find_exn t.table t.root).length

let successor_hashes t hash =
  let node = Hashtbl.find_exn t.table hash in
  node.successor_hashes

let rec successor_hashes_rec t hash =
  List.bind (successor_hashes t hash) ~f:(fun succ_hash ->
      succ_hash :: successor_hashes_rec t succ_hash)

let successors t breadcrumb =
  List.map
    (successor_hashes t (Breadcrumb.state_hash breadcrumb))
    ~f:(find_exn t)

let rec successors_rec t breadcrumb =
  List.bind (successors t breadcrumb) ~f:(fun succ ->
      succ :: successors_rec t succ)

let path_map ?max_length t breadcrumb ~f =
  let rec find_path b count_opt acc =
    match count_opt with
    | Some count when count <= 0 ->
        acc
    | _ ->
        let count_opt = Option.map ~f:(fun x -> x - 1) count_opt in
        let elem = f b in
        let parent_hash = Breadcrumb.parent_hash b in
        if State_hash.equal (Breadcrumb.state_hash b) t.root then acc
        else if State_hash.equal parent_hash t.root then elem :: acc
        else find_path (find_exn t parent_hash) count_opt (elem :: acc)
  in
  find_path breadcrumb max_length []

let best_tip_path ?max_length t = path_map ?max_length t (best_tip t) ~f:Fn.id

let hash_path t breadcrumb = path_map t breadcrumb ~f:Breadcrumb.state_hash

let precomputed_values t = t.precomputed_values

let genesis_constants t = t.precomputed_values.genesis_constants

let iter t ~f = Hashtbl.iter t.table ~f:(fun n -> f n.breadcrumb)

let best_tip_path_length_exn { table; root; best_tip; _ } =
  let open Option.Let_syntax in
  let result =
    let%bind best_tip_node = Hashtbl.find table best_tip in
    let%map root_node = Hashtbl.find table root in
    best_tip_node.length - root_node.length
  in
  result |> Option.value_exn

let common_ancestor t (bc1 : Breadcrumb.t) (bc2 : Breadcrumb.t) : State_hash.t =
  let rec go ancestors1 ancestors2 b1 b2 =
    let sh1 = Breadcrumb.state_hash b1 in
    let sh2 = Breadcrumb.state_hash b2 in
    Hash_set.add ancestors1 sh1 ;
    Hash_set.add ancestors2 sh2 ;
    if Hash_set.mem ancestors1 sh2 then sh2
    else if Hash_set.mem ancestors2 sh1 then sh1
    else
      let parent_unless_root breadcrumb =
        if State_hash.equal (Breadcrumb.state_hash breadcrumb) t.root then
          breadcrumb
        else find_exn t (Breadcrumb.parent_hash breadcrumb)
      in
      go ancestors1 ancestors2 (parent_unless_root b1) (parent_unless_root b2)
  in
  go
    (Hash_set.create (module State_hash))
    (Hash_set.create (module State_hash))
    bc1 bc2

(* TODO: separate visualizer? *)
(* Visualize the structure of the transition frontier or a particular node
 * within the frontier (for debugging purposes). *)
module Visualizor = struct
  let fold t ~f = Hashtbl.fold t.table ~f:(fun ~key:_ ~data -> f data)

  include Visualization.Make_ocamlgraph (Node)

  let to_graph t =
    fold t ~init:empty ~f:(fun (node : Node.t) graph ->
        let graph_with_node = add_vertex graph node in
        List.fold node.successor_hashes ~init:graph_with_node
          ~f:(fun acc_graph successor_state_hash ->
            match State_hash.Table.find t.table successor_state_hash with
            | Some child_node ->
                add_edge acc_graph node child_node
            | None ->
                [%log' debug t.logger]
                  ~metadata:
                    [ ("state_hash", State_hash.to_yojson successor_state_hash)
                    ; ("error", `String "missing from frontier")
                    ]
                  "Could not visualize state $state_hash: $error" ;
                acc_graph))
end

let visualize ~filename (t : t) =
  Out_channel.with_file filename ~f:(fun output_channel ->
      let graph = Visualizor.to_graph t in
      Visualizor.output_graph output_channel graph)

let visualize_to_string t =
  let graph = Visualizor.to_graph t in
  let buf = Buffer.create 0 in
  let formatter = Format.formatter_of_buffer buf in
  Visualizor.fprint_graph formatter graph ;
  Format.pp_print_flush formatter () ;
  Buffer.contents buf

(* given an heir, calculate the diff that will transition the root to that heir *)
let calculate_root_transition_diff t heir =
  let root = root t in
  let heir_hash = Breadcrumb.state_hash heir in
  let heir_transition = External_transition.Validated.lift @@ Breadcrumb.validated_transition heir in
  let heir_staged_ledger = Breadcrumb.staged_ledger heir in
  let heir_siblings =
    List.filter (successors t root) ~f:(fun breadcrumb ->
        not (State_hash.equal heir_hash (Breadcrumb.state_hash breadcrumb)))
  in
  let garbage_breadcrumbs =
    List.bind heir_siblings ~f:(fun sibling ->
        sibling :: successors_rec t sibling)
    |> List.rev
  in
  let garbage_nodes =
    List.map garbage_breadcrumbs ~f:(fun breadcrumb ->
        let open Diff.Node_list in
        let transition = Breadcrumb.validated_transition breadcrumb in
        let scan_state =
          Staged_ledger.scan_state (Breadcrumb.staged_ledger breadcrumb)
        in
        { transition; scan_state })
  in
  let protocol_states =
    Protocol_states_for_root_scan_state.protocol_states_for_next_root_scan_state
      t.protocol_states_for_root_scan_state
      ~new_scan_state:(Staged_ledger.scan_state heir_staged_ledger)
      ~old_root_state:(Breadcrumb.protocol_state_with_hashes root)
  in
  let new_root_data =
    Root_data.Limited.create ~transition:heir_transition
      ~scan_state:(Staged_ledger.scan_state heir_staged_ledger)
      ~pending_coinbase:
        (Staged_ledger.pending_coinbase_collection heir_staged_ledger)
      ~protocol_states
  in
  let just_emitted_a_proof = Breadcrumb.just_emitted_a_proof heir in
  Diff.Full.E.E
    (Root_transitioned
       { new_root = new_root_data
       ; garbage = Full garbage_nodes
       ; just_emitted_a_proof
       })

let move_root t ~new_root_hash ~new_root_protocol_states ~garbage
    ~enable_epoch_ledger_sync =
  (* The transition frontier at this point in time has the following mask topology:
   *
   *   (`s` represents a snarked ledger, `m` represents a mask)
   *
   *     garbage
   *     [m...]
   *       ^
   *       |          successors
   *       m0 -> m1 -> [m...]
   *       ^
   *       |
   *       s
   *
   * In this diagram, the old root's mask (`m0`) is parented off of the root snarked
   * ledger database, and the new root's mask (`m1`) is parented off of the `m0`.
   * There is also some garbage parented off of `m0`, and some successors that will
   * be kept in the tree after transition which are parented off of `m1`.
   *
   * In order to move the root, we must form a mask `m1'` with the same merkle root
   * as `m1`, except that it is parented directly off of the root snarked ledger
   * instead of `m0`. Furthermore, the root snarked ledger `s` may update to another
   * merkle root as `s'` if there is a proof emitted in the transition between `m0`
   * and `m1`.
   *
   * To form a mask `m1'` and update the snarked ledger from `s` to `s'` (which is a
   * noop in the case of no ledger proof emitted between `m0` and `m1`), we must perform
   * the following operations on masks in order:
   *
   *     0) notify consensus that root transitioned
   *     1) unattach and destroy all the garbage (to avoid unecessary trickling of
   *        invalidations from `m0` during the next step)
   *     2) commit `m1` into `m0`, making `m0` into `m1'` (same merkle root as `m1`), and
   *        making `m1` into an identity mask (an empty mask on top of `m1'`).
   *     3) safely remove `m1` and reparent all the successors of `m1` onto `m1'`
   *     4) create a new temporary mask `mt` with `s` as it's parent
   *     5) apply any transactions to `mt` that appear in the transition between `s` and `s'`
   *     6) commit `mt` into `s`, turning `s` into `s'`
   *     7) unattach and destroy `mt`
   *)
  let old_root_node = Hashtbl.find_exn t.table t.root in
  let new_root_node = Hashtbl.find_exn t.table new_root_hash in
  let genesis_ledger_hash =
    old_root_node.breadcrumb
    |> Breadcrumb.protocol_state
    |> Protocol_state.blockchain_state
    |> Blockchain_state.genesis_ledger_hash
  in
  (* STEP 0 *)
  let () =
    match enable_epoch_ledger_sync with
    | `Enabled snarked_ledger ->
        O1trace.sync_thread "update_consensus_local_state" (fun () ->
            Consensus.Hooks.frontier_root_transition
              (Breadcrumb.consensus_state old_root_node.breadcrumb)
              (Breadcrumb.consensus_state new_root_node.breadcrumb)
              ~local_state:t.consensus_local_state ~snarked_ledger
              ~genesis_ledger_hash)
    | `Disabled ->
        ()
  in
  let new_staged_ledger =
    let m0 = Breadcrumb.mask old_root_node.breadcrumb in
    let m1 = Breadcrumb.mask new_root_node.breadcrumb in
    let m1_hash_pre_commit = Ledger.merkle_root m1 in
    (* STEP 1 *)
    List.iter garbage ~f:(fun node ->
        let open Diff.Node_list in
<<<<<<< HEAD
        let hash =
          (External_transition.Validated.state_hashes node.transition)
            .state_hash
        in
=======
        let hash = Mina_block.Validated.state_hash node.transition in
>>>>>>> d57645bb
        let breadcrumb = find_exn t hash in
        let mask = Breadcrumb.mask breadcrumb in
        (* this should get garbage collected and should not require additional destruction *)
        ignore
          ( Ledger.Maskable.unregister_mask_exn ~loc:__LOC__ mask
            : Ledger.unattached_mask ) ;
        Hashtbl.remove t.table hash) ;
    (* STEP 2 *)
    (* go ahead and remove the old root from the frontier *)
    Hashtbl.remove t.table t.root ;
    O1trace.sync_thread "commit_frontier_root_snarked_ledger" (fun () ->
        Ledger.commit m1) ;
    [%test_result: Ledger_hash.t]
      ~message:
        "Merkle root of new root's staged ledger mask is the same after \
         committing"
      ~expect:m1_hash_pre_commit (Ledger.merkle_root m1) ;
    [%test_result: Ledger_hash.t]
      ~message:
        "Merkle root of old root's staged ledger mask is the same as the new \
         root's staged ledger mask after committing"
      ~expect:m1_hash_pre_commit (Ledger.merkle_root m0) ;
    (* STEP 3 *)
    (* the staged ledger's mask needs replaced before m1 is made invalid *)
    let new_staged_ledger =
      Staged_ledger.replace_ledger_exn
        (Breadcrumb.staged_ledger new_root_node.breadcrumb)
        m0
    in
    Ledger.remove_and_reparent_exn m1 m1 ;
    (* STEPS 4-7 *)
    (* we need to perform steps 4-7 iff there was a proof emitted in the scan
     * state we are transitioning to *)
    if Breadcrumb.just_emitted_a_proof new_root_node.breadcrumb then (
      let location =
        Persistent_root.Locations.potential_snarked_ledger
          t.persistent_root_instance.factory.directory
      in
      let () =
        Ledger.Db.make_checkpoint t.persistent_root_instance.snarked_ledger
          ~directory_name:location
      in
      [%log' info t.logger]
        ~metadata:
          [ ( "potential_snarked_ledger_hash"
            , Frozen_ledger_hash.to_yojson @@ Frozen_ledger_hash.of_ledger_hash
              @@ Ledger.Db.merkle_root t.persistent_root_instance.snarked_ledger
            )
          ]
        "Enqueued a snarked ledger" ;
      Persistent_root.Instance.enqueue_snarked_ledger ~location
        t.persistent_root_instance ;
      let s = t.root_ledger in
      (* STEP 4 *)
      let mt =
        Ledger.Maskable.register_mask s
          (Ledger.Mask.create ~depth:(Ledger.Any_ledger.M.depth s) ())
      in
      (* STEP 5 *)
      Non_empty_list.iter
        (Option.value_exn
           (Staged_ledger.proof_txns_with_state_hashes
              (Breadcrumb.staged_ledger new_root_node.breadcrumb)))
        ~f:(fun (txn, state_hash) ->
          (*Validate transactions against the protocol state associated with the transaction*)
          let txn_state_view =
            find_protocol_state t state_hash
            |> Option.value_exn |> Protocol_state.body
            |> Protocol_state.Body.view
          in
          ignore
            ( Or_error.ok_exn
                (Ledger.apply_transaction
                   ~constraint_constants:
                     t.precomputed_values.constraint_constants ~txn_state_view
                   mt txn.data)
              : Ledger.Transaction_applied.t )) ;
      (* STEP 6 *)
      Ledger.commit mt ;
      (* STEP 7 *)
      ignore
        ( Ledger.Maskable.unregister_mask_exn ~loc:__LOC__ mt
          : Ledger.unattached_mask ) ) ;
    new_staged_ledger
  in
  (* rewrite the new root breadcrumb to contain the new root mask *)
  let new_root_breadcrumb =
    Breadcrumb.create
      ~validated_transition:
        (Breadcrumb.validated_transition new_root_node.breadcrumb)
      ~staged_ledger:new_staged_ledger
      ~just_emitted_a_proof:
        (Breadcrumb.just_emitted_a_proof new_root_node.breadcrumb)
      ~transition_receipt_time:
        (Breadcrumb.transition_receipt_time new_root_node.breadcrumb)
  in
  (*Update the protocol states required for scan state at the new root.
    Note: this should be after applying the transactions to the snarked ledger (Step 5)
    because the protocol states corresponding to those transactions won't be part
    of the new_root_protocol_states since those transactions would have been
    deleted from the scan state after emitting the proof*)
  let new_protocol_states_map =
    new_root_protocol_states
    |> List.map ~f:(fun s -> (State_hash.With_state_hashes.state_hash s, s))
    |> State_hash.Map.of_alist_exn
  in
  t.protocol_states_for_root_scan_state <- new_protocol_states_map ;
  let new_root_node = { new_root_node with breadcrumb = new_root_breadcrumb } in
  (* update the new root breadcrumb in the frontier *)
  Hashtbl.set t.table ~key:new_root_hash ~data:new_root_node ;
  (* rewrite the root pointer to the new root hash *)
  t.root <- new_root_hash

(* calculates the diffs which need to be applied in order to add a breadcrumb to the frontier *)
let calculate_diffs t breadcrumb =
  let open Diff in
  O1trace.sync_thread "calculate_diff_frontier_diffs" (fun () ->
      let breadcrumb_hash = Breadcrumb.state_hash breadcrumb in
      let parent_node =
        Hashtbl.find_exn t.table (Breadcrumb.parent_hash breadcrumb)
      in
      let root_node = Hashtbl.find_exn t.table t.root in
      let current_best_tip = best_tip t in
      let diffs = [ Full.E.E (New_node (Full breadcrumb)) ] in
      (* check if new breadcrumb extends frontier to longer than k *)
      let diffs =
        if parent_node.length + 1 - root_node.length > t.max_length then
          let heir = find_exn t (List.hd_exn (hash_path t breadcrumb)) in
          calculate_root_transition_diff t heir :: diffs
        else diffs
      in
      (* check if new breadcrumb will be best tip *)
      let diffs =
        if
          Consensus.Hooks.equal_select_status
            (Consensus.Hooks.select
               ~constants:t.precomputed_values.consensus_constants
               ~existing:
                 (Breadcrumb.consensus_state_with_hashes current_best_tip)
               ~candidate:(Breadcrumb.consensus_state_with_hashes breadcrumb)
               ~logger:
                 (Logger.extend t.logger
                    [ ( "selection_context"
                      , `String "comparing new breadcrumb to best tip" )
                    ]))
            `Take
        then Full.E.E (Best_tip_changed breadcrumb_hash) :: diffs
        else diffs
      in
      (* reverse diffs so that they are applied in the correct order *)
      List.rev diffs)

(* TODO: refactor metrics tracking outside of apply_diff (could maybe even be an extension?) *)
let apply_diff (type mutant) t (diff : (Diff.full, mutant) Diff.t)
    ~enable_epoch_ledger_sync : mutant * State_hash.t option =
  match diff with
  | New_node (Full breadcrumb) ->
      let breadcrumb_hash = Breadcrumb.state_hash breadcrumb in
      let parent_hash = Breadcrumb.parent_hash breadcrumb in
      let parent_node = Hashtbl.find_exn t.table parent_hash in
      Hashtbl.add_exn t.table ~key:breadcrumb_hash
        ~data:
          { breadcrumb; successor_hashes = []; length = parent_node.length + 1 } ;
      Hashtbl.set t.table ~key:parent_hash
        ~data:
          { parent_node with
            successor_hashes = breadcrumb_hash :: parent_node.successor_hashes
          } ;
      ((), None)
  | Best_tip_changed new_best_tip ->
      let old_best_tip = t.best_tip in
      t.best_tip <- new_best_tip ;
      (old_best_tip, None)
  | Root_transitioned { new_root; garbage = Full garbage; _ } ->
      let new_root_hash = (Root_data.Limited.hashes new_root).state_hash in
      let old_root_hash = t.root in
      let new_root_protocol_states =
        Root_data.Limited.protocol_states new_root
      in
      move_root t ~new_root_hash ~new_root_protocol_states ~garbage
        ~enable_epoch_ledger_sync ;
      (old_root_hash, Some new_root_hash)

module Metrics = struct
  (* The max length of a path disjoint from the best tip path. O(n) *)
  let longest_fork t =
    let children : Breadcrumb.t -> Breadcrumb.t list =
      let tbl = State_hash.Table.create () in
      Hashtbl.iter t.table ~f:(fun node ->
          let b = node.breadcrumb in
          Hashtbl.add_multi tbl ~key:(Breadcrumb.parent_hash b) ~data:b) ;
      fun b -> Hashtbl.find_multi tbl (Breadcrumb.state_hash b)
    in
    let on_best_tip_path : Breadcrumb.t -> bool =
      let s = State_hash.Hash_set.create () in
      List.iter (best_tip_path t) ~f:(fun b ->
          Hash_set.add s (Breadcrumb.state_hash b)) ;
      fun b -> Hash_set.mem s (Breadcrumb.state_hash b)
    in
    let rec longest_fork subtree_root =
      (* TODO: Make tail recursive *)
      List.map (children subtree_root) ~f:(fun child ->
          if on_best_tip_path child then longest_fork child
          else 1 + longest_fork child)
      |> List.max_elt ~compare:Int.compare
      |> Option.value ~default:0
    in
    longest_fork (find_exn t t.root)

  let parent t b = find t (Breadcrumb.parent_hash b)

  let empty_blocks_at_best_tip t =
    let rec go acc b =
      if not (List.is_empty ( Breadcrumb.validated_transition b |> Mina_block.Validated.valid_commands)) then acc
      else match parent t b with None -> acc | Some b -> go (acc + 1) b
    in
    go 0 (best_tip t)

  let slot_time t b =
    Breadcrumb.consensus_state b
    |> Consensus.Data.Consensus_state.consensus_time
    |> Consensus.Data.Consensus_time.to_time
         ~constants:t.precomputed_values.consensus_constants

  let slot_time_to_offset_time_span s =
    let r =
      Block_time.to_span_since_epoch s
      |> Block_time.Span.to_ms
      |> (fun x -> Int64.(x / of_int 1000))
      |> Int64.to_float
    in
    r -. Mina_metrics.time_offset_sec

  let has_coinbase b =
    let d1, d2 =
    ( Breadcrumb.block b
    |> Mina_block.body
    |> Mina_block.Body.staged_ledger_diff )
        .diff
    in
    match (d1.coinbase, d2) with
    | Zero, None | Zero, Some { coinbase = Zero; _ } ->
        false
    | Zero, Some { coinbase = One _; _ } | One _, _ | Two _, _ ->
        true

  let intprop f b = Unsigned.UInt32.to_int (f (Breadcrumb.consensus_state b))

  (* Rate of slots filled on the main chain in the k slots preceeding the best tip. *)
  let slot_fill_rate t =
    let open Consensus.Data.Consensus_state in
    let best_tip = best_tip t in
    let rec find_ancestor ~f b =
      if f b then `Found b
      else
        match find t (Breadcrumb.parent_hash b) with
        | None ->
            `Ended_search_at b
        | Some parent ->
            find_ancestor ~f parent
    in
    let start =
      let open Consensus.Data.Consensus_state in
      let slot = intprop curr_global_slot in
      let best_tip_slot = slot best_tip in
      let k =
        Unsigned.UInt32.to_int t.precomputed_values.consensus_constants.k
      in
      match
        find_ancestor best_tip ~f:(fun b -> best_tip_slot - slot b >= k)
      with
      | `Found b | `Ended_search_at b ->
          b
    in
    let change f = intprop f best_tip - intprop f start in
    let length_change = change blockchain_length in
    let slot_change = change curr_global_slot in
    if slot_change = 0 then 1.
    else Float.of_int length_change /. Float.of_int slot_change
end

let update_metrics_with_diff (type mutant) t (diff : (Diff.full, mutant) Diff.t)
    : unit =
  let open Metrics in
  match diff with
  | New_node (Full b) ->
      Mina_metrics.(
        Gauge.inc_one Transition_frontier.active_breadcrumbs ;
        Counter.inc_one Transition_frontier.total_breadcrumbs ;
        Gauge.set Transition_frontier.accepted_block_slot_time_sec
          (slot_time t b |> slot_time_to_offset_time_span))
  | Root_transitioned { garbage = Full garbage_breadcrumbs; _ } ->
      let new_root_breadcrumb = root t in
      Mina_metrics.(
        let num_breadcrumbs_removed =
          Int.to_float (1 + List.length garbage_breadcrumbs)
        in
        let num_finalized_staged_txns =
          Int.to_float (List.length (Breadcrumb.validated_transition new_root_breadcrumb |> Mina_block.Validated.valid_commands ))
        in
        Gauge.dec Transition_frontier.active_breadcrumbs num_breadcrumbs_removed ;
        Gauge.set Transition_frontier.recently_finalized_staged_txns
          num_finalized_staged_txns ;
        Counter.inc Transition_frontier.finalized_staged_txns
          num_finalized_staged_txns ;
        Counter.inc_one Transition_frontier.root_transitions ;
        Transition_frontier.TPS_30min.update num_finalized_staged_txns)
      (* TODO: optimize and add these metrics back in (#2850) *)
      (*
        let root_snarked_ledger_accounts =
          Ledger.Any_ledger.M.to_list t.root_ledger
        in
        let num_root_snarked_ledger_accounts =
          Int.to_float (List.length root_snarked_ledger_accounts)
        in
        let root_snarked_ledger_total_currency =
          Int.to_float
            (List.fold_left root_snarked_ledger_accounts ~init:0
               ~f:(fun sum account ->
                 sum + Currency.Balance.to_int account.balance ))
        in
        Gauge.set Transition_frontier.root_snarked_ledger_accounts
          num_root_snarked_ledger_accounts ;
        Gauge.set Transition_frontier.root_snarked_ledger_total_currency
          root_snarked_ledger_total_currency ;
        *)
  | Best_tip_changed _old_best_tip ->
      let best_tip = best_tip t in
      let open Consensus.Data.Consensus_state in
      let slot_time = slot_time t best_tip in
      let height = blockchain_length (Breadcrumb.consensus_state best_tip) in
      let is_recent_block =
        let now = Block_time.now t.time_controller in
        let two_slots =
          let one_slot =
            t.precomputed_values.consensus_constants.block_window_duration_ms
          in
          Block_time.Span.(one_slot + one_slot)
        in
        Block_time.Span.( <= ) (Block_time.diff now slot_time) two_slots
      in
      Mina_metrics.(
        Gauge.set Transition_frontier.best_tip_user_txns
          (Int.to_float (List.length (Breadcrumb.validated_transition best_tip |> Mina_block.Validated.valid_commands ))) ;
        if is_recent_block then
          Gauge.set Transition_frontier.best_tip_coinbase
            (if has_coinbase best_tip then 1. else 0.) ;
        Gauge.set Transition_frontier.slot_fill_rate (slot_fill_rate t) ;
        Gauge.set Transition_frontier.min_window_density
          (Int.to_float (intprop min_window_density best_tip)) ;
        Gauge.set Transition_frontier.longest_fork
          (Int.to_float (longest_fork t)) ;
        Gauge.set Transition_frontier.best_tip_slot_time_sec
          (slot_time_to_offset_time_span slot_time) ;
        Gauge.set Transition_frontier.best_tip_block_height
          (Mina_numbers.Length.to_int height |> Int.to_float) ;
        Gauge.set Transition_frontier.empty_blocks_at_best_tip
          (Int.to_float (empty_blocks_at_best_tip t)))

let apply_diffs t diffs ~enable_epoch_ledger_sync ~has_long_catchup_job =
  let open Root_identifier.Stable.Latest in
  [%log' trace t.logger] "Applying %d diffs to full frontier "
    (List.length diffs) ;
  let consensus_constants = t.precomputed_values.consensus_constants in
  let local_state_was_synced_at_start =
    Consensus.Hooks.required_local_state_sync ~constants:consensus_constants
      ~consensus_state:(Breadcrumb.consensus_state (best_tip t))
      ~local_state:t.consensus_local_state
    |> Option.is_none
  in
  let new_root, diffs_with_mutants =
    List.fold diffs ~init:(None, [])
      ~f:(fun (prev_root, diffs_with_mutants) (Diff.Full.E.E diff) ->
        let mutant, new_root = apply_diff t diff ~enable_epoch_ledger_sync in
        update_metrics_with_diff t diff ;
        let new_root =
          match new_root with
          | None ->
              prev_root
          | Some state_hash ->
              Some { state_hash }
        in
        (new_root, Diff.Full.With_mutant.E (diff, mutant) :: diffs_with_mutants))
  in
  [%log' trace t.logger] "after applying diffs to full frontier" ;
  if
    (not
       ([%equal: [ `Enabled of _ | `Disabled ]] enable_epoch_ledger_sync
          `Disabled))
    && not has_long_catchup_job
  then
    Debug_assert.debug_assert (fun () ->
        match
          Consensus.Hooks.required_local_state_sync
            ~constants:consensus_constants
            ~consensus_state:
              (Breadcrumb.consensus_state
                 (Hashtbl.find_exn t.table t.best_tip).breadcrumb)
            ~local_state:t.consensus_local_state
        with
        | Some jobs ->
            (* But if there wasn't sync work to do when we started, then there shouldn't be now. *)
            if local_state_was_synced_at_start then (
              [%log' fatal t.logger]
                "after lock transition, the best tip consensus state is out of \
                 sync with the local state -- bug in either \
                 required_local_state_sync or frontier_root_transition."
                ~metadata:
                  [ ( "sync_jobs"
                    , Consensus.Hooks.local_state_sync_to_yojson jobs )
                  ; ( "local_state"
                    , Consensus.Data.Local_state.to_yojson
                        t.consensus_local_state )
                  ; ("tf_viz", `String (visualize_to_string t))
                  ] ;
              failwith
                "local state desynced after applying diffs to full frontier" )
        | None ->
            ()) ;
  `New_root_and_diffs_with_mutants (new_root, diffs_with_mutants)

module For_tests = struct
  let find_protocol_state_exn t hash =
    match find_protocol_state t hash with
    | Some s ->
        s
    | None ->
        failwith
          (sprintf
             !"Protocol state with hash %s not found"
             (State_body_hash.to_yojson hash |> Yojson.Safe.to_string))

  let equal t1 t2 =
    let sort_breadcrumbs = List.sort ~compare:Breadcrumb.compare in
    let equal_breadcrumb breadcrumb1 breadcrumb2 =
      let open Breadcrumb in
      let open Option.Let_syntax in
      let get_successor_nodes frontier breadcrumb =
        let%map node = Hashtbl.find frontier.table @@ state_hash breadcrumb in
        Node.successor_hashes node
      in
      equal breadcrumb1 breadcrumb2
      && State_hash.equal (parent_hash breadcrumb1) (parent_hash breadcrumb2)
      && (let%bind successors1 = get_successor_nodes t1 breadcrumb1 in
          let%map successors2 = get_successor_nodes t2 breadcrumb2 in
          List.equal State_hash.equal
            (successors1 |> List.sort ~compare:State_hash.compare)
            (successors2 |> List.sort ~compare:State_hash.compare))
         |> Option.value_map ~default:false ~f:Fn.id
    in
    List.equal equal_breadcrumb
      (all_breadcrumbs t1 |> sort_breadcrumbs)
      (all_breadcrumbs t2 |> sort_breadcrumbs)
end<|MERGE_RESOLUTION|>--- conflicted
+++ resolved
@@ -123,14 +123,8 @@
     ~precomputed_values ~persistent_root_instance ~time_controller =
   let open Root_data in
   let transition_receipt_time = None in
-<<<<<<< HEAD
-  let root_hash =
-    (External_transition.Validated.state_hashes root_data.transition).state_hash
-  in
-=======
   let validated_transition = External_transition.Validated.lower root_data.transition in
   let root_hash = Mina_block.Validated.state_hash validated_transition in
->>>>>>> d57645bb
   let protocol_states_for_root_scan_state =
     root_data.protocol_states
     |> List.map ~f:(fun s -> (State_hash.With_state_hashes.state_hash s, s))
@@ -180,17 +174,10 @@
 let root_data t =
   let open Root_data in
   let root = root t in
-<<<<<<< HEAD
-  { transition = Breadcrumb.validated_transition root
-  ; staged_ledger = Breadcrumb.staged_ledger root
-  ; protocol_states = State_hash.Map.data t.protocol_states_for_root_scan_state
-  }
-=======
   { transition= External_transition.Validated.lift @@ Breadcrumb.validated_transition root
   ; staged_ledger= Breadcrumb.staged_ledger root
   ; protocol_states=
       State_hash.Map.data t.protocol_states_for_root_scan_state }
->>>>>>> d57645bb
 
 let max_length { max_length; _ } = max_length
 
@@ -421,14 +408,7 @@
     (* STEP 1 *)
     List.iter garbage ~f:(fun node ->
         let open Diff.Node_list in
-<<<<<<< HEAD
-        let hash =
-          (External_transition.Validated.state_hashes node.transition)
-            .state_hash
-        in
-=======
         let hash = Mina_block.Validated.state_hash node.transition in
->>>>>>> d57645bb
         let breadcrumb = find_exn t hash in
         let mask = Breadcrumb.mask breadcrumb in
         (* this should get garbage collected and should not require additional destruction *)
