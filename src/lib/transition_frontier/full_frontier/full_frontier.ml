--- conflicted
+++ resolved
@@ -65,11 +65,8 @@
   ; consensus_local_state: Consensus.Data.Local_state.t
   ; max_length: int
   ; precomputed_values: Precomputed_values.t
-<<<<<<< HEAD
+  ; time_controller: Block_time.Controller.t
   ; persistent_root_instance: Persistent_root.Instance.t }
-=======
-  ; time_controller: Block_time.Controller.t }
->>>>>>> 168b610d
 
 let consensus_local_state {consensus_local_state; _} = consensus_local_state
 
@@ -111,11 +108,7 @@
        (Breadcrumb.mask (root t)))
 
 let create ~logger ~root_data ~root_ledger ~consensus_local_state ~max_length
-<<<<<<< HEAD
-    ~precomputed_values ~persistent_root_instance =
-=======
-    ~precomputed_values ~time_controller =
->>>>>>> 168b610d
+    ~precomputed_values ~persistent_root_instance ~time_controller =
   let open Root_data in
   let transition_receipt_time = None in
   let root_hash =
@@ -148,7 +141,6 @@
   in
   let table = State_hash.Table.of_alist_exn [(root_hash, root_node)] in
   Mina_metrics.(Gauge.set Transition_frontier.active_breadcrumbs 1.0) ;
-<<<<<<< HEAD
   { logger
   ; root_ledger
   ; root= root_hash
@@ -158,22 +150,8 @@
   ; max_length
   ; precomputed_values
   ; protocol_states_for_root_scan_state
-  ; persistent_root_instance }
-=======
-  let t =
-    { logger
-    ; root_ledger
-    ; root= root_hash
-    ; best_tip= root_hash
-    ; table
-    ; consensus_local_state
-    ; max_length
-    ; precomputed_values
-    ; protocol_states_for_root_scan_state
-    ; time_controller }
-  in
-  t
->>>>>>> 168b610d
+  ; persistent_root_instance
+  ; time_controller }
 
 let root_data t =
   let open Root_data in
