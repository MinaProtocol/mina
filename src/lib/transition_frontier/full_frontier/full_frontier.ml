open Core_kernel
open Mina_base
module Ledger = Mina_ledger.Ledger
open Mina_state
open Frontier_base

module type CONTEXT = sig
  val logger : Logger.t

  val precomputed_values : Precomputed_values.t

  val constraint_constants : Genesis_constants.Constraint_constants.t

  val consensus_constants : Consensus.Constants.t
end

module Node = struct
  type t =
    { breadcrumb : Breadcrumb.t
    ; successor_hashes : State_hash.t list
    ; length : int
    }
  [@@deriving fields]

  type display =
    { length : int
    ; state_hash : string
    ; blockchain_state : Blockchain_state.display
    ; consensus_state : Consensus.Data.Consensus_state.display
    }
  [@@deriving yojson]

  let equal node1 node2 = Breadcrumb.equal node1.breadcrumb node2.breadcrumb

  let hash node = Breadcrumb.hash node.breadcrumb

  let compare node1 node2 = Breadcrumb.compare node1.breadcrumb node2.breadcrumb

  let name t = Breadcrumb.name t.breadcrumb

  let display t =
    let { Breadcrumb.state_hash; consensus_state; blockchain_state; _ } =
      Breadcrumb.display t.breadcrumb
    in
    { state_hash; blockchain_state; length = t.length; consensus_state }
end

module Protocol_states_for_root_scan_state = struct
  type t = Protocol_state.value State_hash.With_state_hashes.t State_hash.Map.t

  let protocol_states_for_next_root_scan_state protocol_states_for_old_root
      ~new_scan_state
      ~(old_root_state : Protocol_state.value State_hash.With_state_hashes.t) =
    let required_state_hashes =
      Staged_ledger.Scan_state.required_state_hashes new_scan_state
      |> State_hash.Set.to_list
    in
    let protocol_state_map =
      (*Note: Protocol states for the next root should all be in this map
        assuming roots transition to their successors and do not skip any node in
        between*)
      State_hash.Map.set protocol_states_for_old_root
        ~key:(State_hash.With_state_hashes.state_hash old_root_state)
        ~data:old_root_state
    in
    List.map required_state_hashes
      ~f:(State_hash.Map.find_exn protocol_state_map)
end

(* Invariant: The path from the root to the tip inclusively, will be max_length *)
type t =
  { root_ledger : Ledger.Any_ledger.witness
  ; mutable root : State_hash.t
  ; mutable best_tip : State_hash.t
  ; logger : Logger.t
  ; table : Node.t State_hash.Table.t
  ; mutable protocol_states_for_root_scan_state :
      Protocol_states_for_root_scan_state.t
  ; consensus_local_state : Consensus.Data.Local_state.t
  ; max_length : int
  ; context : (module CONTEXT)
  ; time_controller : Block_time.Controller.t
  ; persistent_root_instance : Persistent_root.Instance.t
  }

let persistent_root_instance { persistent_root_instance; _ } =
  persistent_root_instance

let consensus_local_state { consensus_local_state; _ } = consensus_local_state

let all_breadcrumbs t =
  List.map (Hashtbl.data t.table) ~f:(fun { breadcrumb; _ } -> breadcrumb)

let find t hash =
  let open Option.Let_syntax in
  let%map node = Hashtbl.find t.table hash in
  node.breadcrumb

let find_exn t hash =
  let node = Hashtbl.find_exn t.table hash in
  node.breadcrumb

let find_protocol_state (t : t) hash =
  match find t hash with
  | None ->
      let%map.Option s =
        State_hash.Map.find t.protocol_states_for_root_scan_state hash
      in
      With_hash.data s
  | Some breadcrumb ->
      Some
        ( breadcrumb |> Breadcrumb.block |> Mina_block.header
        |> Mina_block.Header.protocol_state )

let root t = find_exn t t.root

let protocol_states_for_root_scan_state t =
  t.protocol_states_for_root_scan_state

let best_tip t = find_exn t t.best_tip

let close ~loc t =
  Mina_metrics.(Gauge.set Transition_frontier.active_breadcrumbs 0.0) ;
  ignore
    ( Ledger.Maskable.unregister_mask_exn ~loc ~grandchildren:`Recursive
        (Breadcrumb.mask (root t))
      : Ledger.unattached_mask )

let create ~context:(module Context : CONTEXT) ~root_data ~root_ledger
    ~consensus_local_state ~max_length ~persistent_root_instance
    ~time_controller =
  let open Context in
  let open Root_data in
  let transition_receipt_time = None in
  let validated_transition = root_data.transition in
  let root_hash = Mina_block.Validated.state_hash validated_transition in
  let protocol_states_for_root_scan_state =
    root_data.protocol_states
    |> List.map ~f:(fun s -> (State_hash.With_state_hashes.state_hash s, s))
    |> State_hash.Map.of_alist_exn
  in
  let root_protocol_state =
    validated_transition |> Mina_block.Validated.forget |> With_hash.data
    |> Mina_block.header |> Mina_block.Header.protocol_state
  in
  let root_blockchain_state =
    Protocol_state.blockchain_state root_protocol_state
  in
  let root_blockchain_state_ledger_hash =
    Blockchain_state.snarked_ledger_hash root_blockchain_state
  in
  assert (
    Frozen_ledger_hash.equal
      (Frozen_ledger_hash.of_ledger_hash
         (Ledger.Any_ledger.M.merkle_root root_ledger) )
      root_blockchain_state_ledger_hash ) ;
  let root_breadcrumb =
    Breadcrumb.create ~validated_transition
      ~staged_ledger:root_data.staged_ledger ~just_emitted_a_proof:false
      ~transition_receipt_time
  in
  let root_node =
    { Node.breadcrumb = root_breadcrumb; successor_hashes = []; length = 0 }
  in
  let table = State_hash.Table.of_alist_exn [ (root_hash, root_node) ] in
  Mina_metrics.(Gauge.set Transition_frontier.active_breadcrumbs 1.0) ;
  { logger
  ; root_ledger
  ; root = root_hash
  ; best_tip = root_hash
  ; table
  ; consensus_local_state
  ; max_length
  ; context = (module Context)
  ; protocol_states_for_root_scan_state
  ; persistent_root_instance
  ; time_controller
  }

let root_data t =
  let open Root_data in
  let root = root t in
  { transition = Breadcrumb.validated_transition root
  ; staged_ledger = Breadcrumb.staged_ledger root
  ; protocol_states = State_hash.Map.data t.protocol_states_for_root_scan_state
  }

let max_length { max_length; _ } = max_length

let root_length t = (Hashtbl.find_exn t.table t.root).length

let successor_hashes t hash =
  let node = Hashtbl.find_exn t.table hash in
  node.successor_hashes

let rec successor_hashes_rec t hash =
  List.bind (successor_hashes t hash) ~f:(fun succ_hash ->
      succ_hash :: successor_hashes_rec t succ_hash )

let successors t breadcrumb =
  List.map
    (successor_hashes t (Breadcrumb.state_hash breadcrumb))
    ~f:(find_exn t)

let rec successors_rec t breadcrumb =
  List.bind (successors t breadcrumb) ~f:(fun succ ->
      succ :: successors_rec t succ )

let path_map ?max_length t breadcrumb ~f =
  let rec find_path b count_opt acc =
    match count_opt with
    | Some count when count <= 0 ->
        acc
    | _ ->
        let count_opt = Option.map ~f:(fun x -> x - 1) count_opt in
        let elem = f b in
        let parent_hash = Breadcrumb.parent_hash b in
        if State_hash.equal (Breadcrumb.state_hash b) t.root then acc
        else if State_hash.equal parent_hash t.root then elem :: acc
        else find_path (find_exn t parent_hash) count_opt (elem :: acc)
  in
  find_path breadcrumb max_length []

let best_tip_path ?max_length t = path_map ?max_length t (best_tip t) ~f:Fn.id

let hash_path t breadcrumb = path_map t breadcrumb ~f:Breadcrumb.state_hash

let precomputed_values { context = (module Context); _ } =
  Context.precomputed_values

let genesis_constants { context = (module Context); _ } =
  Context.precomputed_values.genesis_constants

let iter t ~f = Hashtbl.iter t.table ~f:(fun n -> f n.breadcrumb)

let best_tip_path_length_exn { table; root; best_tip; _ } =
  let open Option.Let_syntax in
  let result =
    let%bind best_tip_node = Hashtbl.find table best_tip in
    let%map root_node = Hashtbl.find table root in
    best_tip_node.length - root_node.length
  in
  result |> Option.value_exn

let common_ancestor t (bc1 : Breadcrumb.t) (bc2 : Breadcrumb.t) : State_hash.t =
  let rec go ancestors1 ancestors2 b1 b2 =
    let sh1 = Breadcrumb.state_hash b1 in
    let sh2 = Breadcrumb.state_hash b2 in
    Hash_set.add ancestors1 sh1 ;
    Hash_set.add ancestors2 sh2 ;
    if Hash_set.mem ancestors1 sh2 then sh2
    else if Hash_set.mem ancestors2 sh1 then sh1
    else
      let parent_unless_root breadcrumb =
        if State_hash.equal (Breadcrumb.state_hash breadcrumb) t.root then
          breadcrumb
        else find_exn t (Breadcrumb.parent_hash breadcrumb)
      in
      go ancestors1 ancestors2 (parent_unless_root b1) (parent_unless_root b2)
  in
  go
    (Hash_set.create (module State_hash))
    (Hash_set.create (module State_hash))
    bc1 bc2

(* TODO: separate visualizer? *)
(* Visualize the structure of the transition frontier or a particular node
 * within the frontier (for debugging purposes). *)
module Visualizor = struct
  let fold t ~f = Hashtbl.fold t.table ~f:(fun ~key:_ ~data -> f data)

  include Visualization.Make_ocamlgraph (Node)

  let to_graph t =
    fold t ~init:empty ~f:(fun (node : Node.t) graph ->
        let graph_with_node = add_vertex graph node in
        List.fold node.successor_hashes ~init:graph_with_node
          ~f:(fun acc_graph successor_state_hash ->
            match State_hash.Table.find t.table successor_state_hash with
            | Some child_node ->
                add_edge acc_graph node child_node
            | None ->
                [%log' debug t.logger]
                  ~metadata:
                    [ ("state_hash", State_hash.to_yojson successor_state_hash)
                    ; ("error", `String "missing from frontier")
                    ]
                  "Could not visualize state $state_hash: $error" ;
                acc_graph ) )
end

let visualize ~filename (t : t) =
  Out_channel.with_file filename ~f:(fun output_channel ->
      let graph = Visualizor.to_graph t in
      Visualizor.output_graph output_channel graph )

let visualize_to_string t =
  let graph = Visualizor.to_graph t in
  let buf = Buffer.create 0 in
  let formatter = Format.formatter_of_buffer buf in
  Visualizor.fprint_graph formatter graph ;
  Format.pp_print_flush formatter () ;
  Buffer.contents buf

(* given an heir, calculate the diff that will transition the root to that heir *)
let calculate_root_transition_diff t heir =
  let root = root t in
  let heir_hash = Breadcrumb.state_hash heir in
  let heir_staged_ledger = Breadcrumb.staged_ledger heir in
  let heir_siblings =
    List.filter (successors t root) ~f:(fun breadcrumb ->
        not (State_hash.equal heir_hash (Breadcrumb.state_hash breadcrumb)) )
  in
  let garbage_breadcrumbs =
    List.bind heir_siblings ~f:(fun sibling ->
        sibling :: successors_rec t sibling )
    |> List.rev
  in
  let garbage_nodes =
    List.map garbage_breadcrumbs ~f:(fun breadcrumb ->
        let open Diff.Node_list in
        let transition = Breadcrumb.validated_transition breadcrumb in
        let scan_state =
          Staged_ledger.scan_state (Breadcrumb.staged_ledger breadcrumb)
        in
        { transition; scan_state } )
  in
  let new_scan_state = Staged_ledger.scan_state heir_staged_ledger in
  let protocol_states =
    Protocol_states_for_root_scan_state.protocol_states_for_next_root_scan_state
      t.protocol_states_for_root_scan_state ~new_scan_state
      ~old_root_state:(Breadcrumb.protocol_state_with_hashes root)
  in
  let heir_transition =
    Breadcrumb.validated_transition heir
    |> Mina_block.Validated.read_all_proofs_from_disk
  in
  let new_scan_state_unwrapped =
    Staged_ledger.Scan_state.read_all_proofs_from_disk new_scan_state
  in
  let new_root_data =
    Root_data.Limited.Stable.Latest.create ~transition:heir_transition
      ~scan_state:new_scan_state_unwrapped
      ~pending_coinbase:
        (Staged_ledger.pending_coinbase_collection heir_staged_ledger)
      ~protocol_states
  in
  let just_emitted_a_proof = Breadcrumb.just_emitted_a_proof heir in
  Diff.Full.E.E
    (Root_transitioned
       { new_root = new_root_data
       ; garbage = Full garbage_nodes
       ; old_root_scan_state =
           Full (Breadcrumb.staged_ledger root |> Staged_ledger.scan_state)
       ; just_emitted_a_proof
       } )

let move_root ({ context = (module Context); _ } as t) ~new_root_hash
    ~new_root_protocol_states ~garbage ~enable_epoch_ledger_sync =
  (* The transition frontier at this point in time has the following mask topology:
   *
   *   (`s` represents a snarked ledger, `m` represents a mask)
   *
   *     garbage
   *     [m...]
   *       ^
   *       |          successors
   *       m0 -> m1 -> [m...]
   *       ^
   *       |
   *       s
   *
   * In this diagram, the old root's mask (`m0`) is parented off of the root snarked
   * ledger database, and the new root's mask (`m1`) is parented off of the `m0`.
   * There is also some garbage parented off of `m0`, and some successors that will
   * be kept in the tree after transition which are parented off of `m1`.
   *
   * In order to move the root, we must form a mask `m1'` with the same merkle root
   * as `m1`, except that it is parented directly off of the root snarked ledger
   * instead of `m0`. Furthermore, the root snarked ledger `s` may update to another
   * merkle root as `s'` if there is a proof emitted in the transition between `m0`
   * and `m1`.
   *
   * To form a mask `m1'` and update the snarked ledger from `s` to `s'` (which is a
   * noop in the case of no ledger proof emitted between `m0` and `m1`), we must perform
   * the following operations on masks in order:
   *
   *     0) notify consensus that root transitioned
   *     1) unattach and destroy all the garbage (to avoid unnecessary trickling of
   *        invalidations from `m0` during the next step)
   *     2) commit `m1` into `m0`, making `m0` into `m1'` (same merkle root as `m1`), and
   *        making `m1` into an identity mask (an empty mask on top of `m1'`).
   *     3) safely remove `m1` and reparent all the successors of `m1` onto `m1'`
   *     4) create a new temporary mask `mt` with `s` as it's parent
   *     5) apply any transactions to `mt` that appear in the transition between `s` and `s'`
   *     6) commit `mt` into `s`, turning `s` into `s'`
   *     7) unattach and destroy `mt`
   *)
  let old_root_node = Hashtbl.find_exn t.table t.root in
  let new_root_node = Hashtbl.find_exn t.table new_root_hash in
  let genesis_ledger_hash =
    old_root_node.breadcrumb |> Breadcrumb.protocol_state
    |> Protocol_state.blockchain_state |> Blockchain_state.genesis_ledger_hash
  in
  (* STEP 0 *)
  let () =
    match enable_epoch_ledger_sync with
    | `Enabled snarked_ledger ->
        O1trace.sync_thread "update_consensus_local_state" (fun () ->
            Consensus.Hooks.frontier_root_transition
              (Breadcrumb.consensus_state old_root_node.breadcrumb)
              (Breadcrumb.consensus_state new_root_node.breadcrumb)
              ~local_state:t.consensus_local_state ~snarked_ledger
              ~genesis_ledger_hash )
    | `Disabled ->
        ()
  in
  let new_staged_ledger =
    let m0 = Breadcrumb.mask old_root_node.breadcrumb in
    let m1 = Breadcrumb.mask new_root_node.breadcrumb in
    let m1_hash_pre_commit = Ledger.merkle_root m1 in
    (* STEP 1 *)
    List.iter garbage ~f:(fun node ->
        let open Diff.Node_list in
        let hash = Mina_block.Validated.state_hash node.transition in
        let breadcrumb = find_exn t hash in
        let mask = Breadcrumb.mask breadcrumb in
        (* this should get garbage collected and should not require additional destruction *)
        ignore
          ( Ledger.Maskable.unregister_mask_exn ~loc:__LOC__ mask
            : Ledger.unattached_mask ) ;
        Hashtbl.remove t.table hash ) ;
    (* STEP 2 *)
    (* go ahead and remove the old root from the frontier *)
    Hashtbl.remove t.table t.root ;
    O1trace.sync_thread "commit_frontier_root_snarked_ledger" (fun () ->
        Ledger.commit m1 ) ;
    [%test_result: Ledger_hash.t]
      ~message:
        "Merkle root of new root's staged ledger mask is the same after \
         committing"
      ~expect:m1_hash_pre_commit (Ledger.merkle_root m1) ;
    [%test_result: Ledger_hash.t]
      ~message:
        "Merkle root of old root's staged ledger mask is the same as the new \
         root's staged ledger mask after committing"
      ~expect:m1_hash_pre_commit (Ledger.merkle_root m0) ;
    (* STEP 3 *)
    (* the staged ledger's mask needs replaced before m1 is made invalid *)
    let new_staged_ledger =
      Staged_ledger.replace_ledger_exn
        (Breadcrumb.staged_ledger new_root_node.breadcrumb)
        m0
    in
    Ledger.remove_and_reparent_exn m1 m1 ;
    (* STEPS 4-7 *)
    (* we need to perform steps 4-7 iff there was a proof emitted in the scan
     * state we are transitioning to *)
    if Breadcrumb.just_emitted_a_proof new_root_node.breadcrumb then (
<<<<<<< HEAD
      let location =
        Persistent_root.Instance.Locations.make_potential_snarked_ledger
=======
      let config =
        Persistent_root.Instance.Config.make_potential_snarked_ledger
>>>>>>> 15caeeec
          t.persistent_root_instance.factory
      in
      let () =
        Ledger.Root.make_checkpoint t.persistent_root_instance.snarked_ledger
<<<<<<< HEAD
          ~directory_name:location
=======
          ~config
>>>>>>> 15caeeec
      in
      [%log' info t.logger]
        ~metadata:
          [ ( "potential_snarked_ledger_hash"
            , Frozen_ledger_hash.to_yojson @@ Frozen_ledger_hash.of_ledger_hash
              @@ Ledger.Root.merkle_root
                   t.persistent_root_instance.snarked_ledger )
          ]
        "Enqueued a snarked ledger" ;
      Persistent_root.Instance.enqueue_snarked_ledger ~config
        t.persistent_root_instance ;
      let s = t.root_ledger in
      (* STEP 4 *)
      let mt =
        Ledger.Maskable.register_mask s
          (Ledger.Mask.create ~depth:(Ledger.Any_ledger.M.depth s) ())
      in
      let signature_kind = Mina_signature_kind.t_DEPRECATED in
      (* STEP 5 *)
      (*Validate transactions against the protocol state associated with the transaction*)
      let apply_first_pass =
        Ledger.apply_transaction_first_pass ~signature_kind
          ~constraint_constants:Context.constraint_constants
      in
      let apply_second_pass = Ledger.apply_transaction_second_pass in
      let apply_first_pass_sparse_ledger ~global_slot ~txn_state_view
          sparse_ledger txn =
        let open Or_error.Let_syntax in
        let%map _ledger, partial_txn =
          Mina_ledger.Sparse_ledger.apply_transaction_first_pass
            ~constraint_constants:Context.constraint_constants ~txn_state_view
            ~global_slot sparse_ledger txn
        in
        partial_txn
      in
      let get_protocol_state state_hash =
        match find_protocol_state t state_hash with
        | Some s ->
            Ok s
        | None ->
            Or_error.errorf "Failed to find protocol state for hash %s"
              (State_hash.to_base58_check state_hash)
      in
      Or_error.ok_exn
        ( Staged_ledger.Scan_state.get_snarked_ledger_sync ~ledger:mt
            ~get_protocol_state ~apply_first_pass ~apply_second_pass
            ~apply_first_pass_sparse_ledger
            (Staged_ledger.scan_state
               (Breadcrumb.staged_ledger new_root_node.breadcrumb) )
          : unit Or_error.t ) ;
      (*Check that the new snarked ledger is as expected*)
      let new_snarked_ledger_hash = Ledger.merkle_root mt in
      let expected_snarked_ledger_hash =
        Breadcrumb.protocol_state new_root_node.breadcrumb
        |> Protocol_state.blockchain_state
        |> Blockchain_state.snarked_ledger_hash
      in
      assert (
        Ledger_hash.equal new_snarked_ledger_hash expected_snarked_ledger_hash ) ;
      (* STEP 6 *)
      Ledger.commit mt ;
      (* STEP 7 *)
      ignore
        ( Ledger.Maskable.unregister_mask_exn ~loc:__LOC__ mt
          : Ledger.unattached_mask ) ) ;
    new_staged_ledger
  in
  (* rewrite the new root breadcrumb to contain the new root mask *)
  let new_root_breadcrumb =
    Breadcrumb.create
      ~validated_transition:
        (Breadcrumb.validated_transition new_root_node.breadcrumb)
      ~staged_ledger:new_staged_ledger
      ~just_emitted_a_proof:
        (Breadcrumb.just_emitted_a_proof new_root_node.breadcrumb)
      ~transition_receipt_time:
        (Breadcrumb.transition_receipt_time new_root_node.breadcrumb)
  in
  (*Update the protocol states required for scan state at the new root.
    Note: this should be after applying the transactions to the snarked ledger (Step 5)
    because the protocol states corresponding to those transactions won't be part
    of the new_root_protocol_states since those transactions would have been
    deleted from the scan state after emitting the proof*)
  let new_protocol_states_map =
    new_root_protocol_states
    |> List.map ~f:(fun s -> (State_hash.With_state_hashes.state_hash s, s))
    |> State_hash.Map.of_alist_exn
  in
  t.protocol_states_for_root_scan_state <- new_protocol_states_map ;
  let new_root_node = { new_root_node with breadcrumb = new_root_breadcrumb } in
  (* update the new root breadcrumb in the frontier *)
  Hashtbl.set t.table ~key:new_root_hash ~data:new_root_node ;
  (* rewrite the root pointer to the new root hash *)
  t.root <- new_root_hash

(* calculates the diffs which need to be applied in order to add a breadcrumb to the frontier *)
let calculate_diffs ({ context = (module Context); _ } as t) breadcrumb =
  let module Context = struct
    include Context

    let logger =
      Logger.extend t.logger
        [ ("selection_context", `String "comparing new breadcrumb to best tip")
        ]
  end in
  let open Diff in
  O1trace.sync_thread "calculate_diff_frontier_diffs" (fun () ->
      let breadcrumb_hash = Breadcrumb.state_hash breadcrumb in
      let parent_node =
        Hashtbl.find_exn t.table (Breadcrumb.parent_hash breadcrumb)
      in
      let root_node = Hashtbl.find_exn t.table t.root in
      let current_best_tip = best_tip t in
      let diffs = [ Full.E.E (New_node (Full breadcrumb)) ] in
      (* check if new breadcrumb extends frontier to longer than k *)
      let diffs =
        if parent_node.length + 1 - root_node.length > t.max_length then
          let heir = find_exn t (List.hd_exn (hash_path t breadcrumb)) in
          calculate_root_transition_diff t heir :: diffs
        else diffs
      in
      (* check if new breadcrumb will be best tip *)
      let diffs =
        if
          Consensus.Hooks.equal_select_status
            (Consensus.Hooks.select
               ~context:(module Context)
               ~existing:
                 (Breadcrumb.consensus_state_with_hashes current_best_tip)
               ~candidate:(Breadcrumb.consensus_state_with_hashes breadcrumb) )
            `Take
        then Full.E.E (Best_tip_changed breadcrumb_hash) :: diffs
        else diffs
      in
      (* reverse diffs so that they are applied in the correct order *)
      List.rev diffs )

(* TODO: refactor metrics tracking outside of apply_diff (could maybe even be an extension?) *)
let apply_diff (type mutant) t (diff : (Diff.full, mutant) Diff.t)
    ~enable_epoch_ledger_sync : mutant * State_hash.t option =
  match diff with
  | New_node (Full breadcrumb) ->
      let breadcrumb_hash = Breadcrumb.state_hash breadcrumb in
      let parent_hash = Breadcrumb.parent_hash breadcrumb in
      let parent_node = Hashtbl.find_exn t.table parent_hash in
      let node =
        { Node.breadcrumb
        ; successor_hashes = []
        ; length = parent_node.length + 1
        }
      in
      ( match Hashtbl.add t.table ~key:breadcrumb_hash ~data:node with
      | `Duplicate ->
          [%log' error t.logger]
            "Same block ($state_hash) was applied to transition frontier more \
             than once; this could indicate that you are running multiple \
             block producers with the same keypair"
            ~metadata:[ ("state_hash", State_hash.to_yojson breadcrumb_hash) ]
      | `Ok ->
          Hashtbl.set t.table ~key:parent_hash
            ~data:
              { parent_node with
                successor_hashes =
                  breadcrumb_hash :: parent_node.successor_hashes
              } ) ;
      ((), None)
  | Best_tip_changed new_best_tip ->
      let old_best_tip = t.best_tip in
      t.best_tip <- new_best_tip ;
      (old_best_tip, None)
  | Root_transitioned { new_root; garbage = Full garbage; _ } ->
      let new_root_hash =
        (Root_data.Limited.Stable.Latest.hashes new_root).state_hash
      in
      let old_root_hash = t.root in
      let new_root_protocol_states =
        Root_data.Limited.Stable.Latest.protocol_states new_root
      in
      [%log' internal t.logger] "Move_frontier_root" ;
      move_root t ~new_root_hash ~new_root_protocol_states ~garbage
        ~enable_epoch_ledger_sync ;
      [%log' internal t.logger] "Move_frontier_root_done" ;
      (old_root_hash, Some new_root_hash)

module Metrics = struct
  (* The max length of a path disjoint from the best tip path. O(n) *)
  let longest_fork t =
    let children : Breadcrumb.t -> Breadcrumb.t list =
      let tbl = State_hash.Table.create () in
      Hashtbl.iter t.table ~f:(fun node ->
          let b = node.breadcrumb in
          Hashtbl.add_multi tbl ~key:(Breadcrumb.parent_hash b) ~data:b ) ;
      fun b -> Hashtbl.find_multi tbl (Breadcrumb.state_hash b)
    in
    let on_best_tip_path : Breadcrumb.t -> bool =
      let s = State_hash.Hash_set.create () in
      List.iter (best_tip_path t) ~f:(fun b ->
          Hash_set.add s (Breadcrumb.state_hash b) ) ;
      fun b -> Hash_set.mem s (Breadcrumb.state_hash b)
    in
    let rec longest_fork subtree_root =
      (* TODO: Make tail recursive *)
      List.map (children subtree_root) ~f:(fun child ->
          if on_best_tip_path child then longest_fork child
          else 1 + longest_fork child )
      |> List.max_elt ~compare:Int.compare
      |> Option.value ~default:0
    in
    longest_fork (find_exn t t.root)

  let parent t b = find t (Breadcrumb.parent_hash b)

  let empty_blocks_at_best_tip t =
    let rec go acc b =
      if
        not
          (List.is_empty
             ( Breadcrumb.validated_transition b
             |> Mina_block.Validated.valid_commands ) )
      then acc
      else match parent t b with None -> acc | Some b -> go (acc + 1) b
    in
    go 0 (best_tip t)

  let slot_time { context = (module Context); _ } b =
    let open Context in
    Breadcrumb.consensus_state b
    |> Consensus.Data.Consensus_state.consensus_time
    |> Consensus.Data.Consensus_time.to_time ~constants:consensus_constants

  let slot_time_to_offset_time_span s =
    let r =
      Block_time.to_span_since_epoch s
      |> Block_time.Span.to_ms
      |> (fun x -> Int64.(x / of_int 1000))
      |> Int64.to_float
    in
    r -. Mina_metrics.time_offset_sec

  let has_coinbase b =
    let d1, d2 =
      ( Breadcrumb.block b |> Mina_block.body
      |> Mina_block.Body.staged_ledger_diff )
        .diff
    in
    match (d1.coinbase, d2) with
    | Zero, None | Zero, Some { coinbase = Zero; _ } ->
        false
    | Zero, Some { coinbase = One _; _ } | One _, _ | Two _, _ ->
        true

  let intprop f b = Unsigned.UInt32.to_int (f (Breadcrumb.consensus_state b))

  (* Rate of slots filled on the main chain in the k slots preceeding the best tip. *)
  let slot_fill_rate ({ context = (module Context); _ } as t) =
    let open Context in
    let open Consensus.Data.Consensus_state in
    let best_tip = best_tip t in
    let rec find_ancestor ~f b =
      if f b then `Found b
      else
        match find t (Breadcrumb.parent_hash b) with
        | None ->
            `Ended_search_at b
        | Some parent ->
            find_ancestor ~f parent
    in
    let curr_global_slot_u32 cs =
      curr_global_slot cs |> Mina_numbers.Global_slot_since_hard_fork.to_uint32
    in
    let start =
      let slot = intprop curr_global_slot_u32 in
      let best_tip_slot = slot best_tip in
      let k = Unsigned.UInt32.to_int consensus_constants.k in
      match
        find_ancestor best_tip ~f:(fun b -> best_tip_slot - slot b >= k)
      with
      | `Found b | `Ended_search_at b ->
          b
    in
    let change f = intprop f best_tip - intprop f start in
    let length_change = change blockchain_length in
    let slot_change = change curr_global_slot_u32 in
    if slot_change = 0 then 1.
    else Float.of_int length_change /. Float.of_int slot_change
end

let update_metrics_with_diff (type mutant)
    ({ context = (module Context); _ } as t) (diff : (Diff.full, mutant) Diff.t)
    : unit =
  let open Context in
  let open Metrics in
  match diff with
  | New_node (Full b) ->
      Mina_metrics.(
        Gauge.inc_one Transition_frontier.active_breadcrumbs ;
        Counter.inc_one Transition_frontier.total_breadcrumbs ;
        Gauge.set Transition_frontier.accepted_block_slot_time_sec
          (slot_time t b |> slot_time_to_offset_time_span))
  | Root_transitioned { garbage = Full garbage_breadcrumbs; _ } ->
      let new_root_breadcrumb = root t in
      Mina_metrics.(
        let num_breadcrumbs_removed =
          Int.to_float (1 + List.length garbage_breadcrumbs)
        in
        let num_finalized_staged_txns =
          Int.to_float
            (List.length
               ( Breadcrumb.validated_transition new_root_breadcrumb
               |> Mina_block.Validated.valid_commands ) )
        in
        Gauge.dec Transition_frontier.active_breadcrumbs num_breadcrumbs_removed ;
        Gauge.set Transition_frontier.recently_finalized_staged_txns
          num_finalized_staged_txns ;
        Counter.inc Transition_frontier.finalized_staged_txns
          num_finalized_staged_txns ;
        Counter.inc_one Transition_frontier.root_transitions ;
        Transition_frontier.TPS_30min.update num_finalized_staged_txns)
      (* TODO: optimize and add these metrics back in (#2850) *)
      (*
        let root_snarked_ledger_accounts =
          Ledger.Any_ledger.M.to_list t.root_ledger
        in
        let num_root_snarked_ledger_accounts =
          Int.to_float (List.length root_snarked_ledger_accounts)
        in
        let root_snarked_ledger_total_currency =
          Int.to_float
            (List.fold_left root_snarked_ledger_accounts ~init:0
               ~f:(fun sum account ->
                 sum + Currency.Balance.to_int account.balance ))
        in
        Gauge.set Transition_frontier.root_snarked_ledger_accounts
          num_root_snarked_ledger_accounts ;
        Gauge.set Transition_frontier.root_snarked_ledger_total_currency
          root_snarked_ledger_total_currency ;
        *)
  | Best_tip_changed _old_best_tip ->
      let best_tip = best_tip t in
      let open Consensus.Data.Consensus_state in
      let slot_time = slot_time t best_tip in
      let height = blockchain_length (Breadcrumb.consensus_state best_tip) in
      let is_recent_block =
        let now = Block_time.now t.time_controller in
        let two_slots =
          let one_slot = consensus_constants.block_window_duration_ms in
          Block_time.Span.(one_slot + one_slot)
        in
        Block_time.Span.( <= ) (Block_time.diff now slot_time) two_slots
      in
      let valid_commands =
        Breadcrumb.validated_transition best_tip
        |> Mina_block.Validated.valid_commands
      in
      Mina_metrics.(
        Gauge.set Transition_frontier.best_tip_user_txns
          (Int.to_float (List.length valid_commands)) ;
        Mina_metrics.(
          Gauge.set Transition_frontier.best_tip_zkapp_txns
            (Int.to_float
               (List.fold ~init:0
                  ~f:(fun c cmd ->
                    match cmd.data with
                    | Mina_base.User_command.Poly.Zkapp_command _ ->
                        c + 1
                    | _ ->
                        c )
                  valid_commands ) )) ;
        if is_recent_block then
          Gauge.set Transition_frontier.best_tip_coinbase
            (if has_coinbase best_tip then 1. else 0.) ;
        Gauge.set Transition_frontier.slot_fill_rate (slot_fill_rate t) ;
        Gauge.set Transition_frontier.min_window_density
          (Int.to_float (intprop min_window_density best_tip)) ;
        Gauge.set Transition_frontier.longest_fork
          (Int.to_float (longest_fork t)) ;
        Gauge.set Transition_frontier.best_tip_slot_time_sec
          (slot_time_to_offset_time_span slot_time) ;
        Gauge.set Transition_frontier.best_tip_block_height
          (Mina_numbers.Length.to_int height |> Int.to_float) ;
        Gauge.set Transition_frontier.empty_blocks_at_best_tip
          (Int.to_float (empty_blocks_at_best_tip t)))

let apply_diffs ({ context = (module Context); _ } as t) diffs
    ~enable_epoch_ledger_sync ~has_long_catchup_job =
  let open Context in
  let open Root_identifier.Stable.Latest in
  [%log' trace t.logger] "Applying %d diffs to full frontier "
    (List.length diffs) ;
  let local_state_was_synced_at_start =
    Consensus.Hooks.required_local_state_sync ~constants:consensus_constants
      ~consensus_state:(Breadcrumb.consensus_state (best_tip t))
      ~local_state:t.consensus_local_state
    |> Option.is_none
  in
  let new_root, diffs_with_mutants =
    List.fold diffs ~init:(None, [])
      ~f:(fun (prev_root, diffs_with_mutants) (Diff.Full.E.E diff) ->
        let mutant, new_root = apply_diff t diff ~enable_epoch_ledger_sync in
        update_metrics_with_diff t diff ;
        let new_root =
          match new_root with
          | None ->
              prev_root
          | Some state_hash ->
              Some { state_hash }
        in
        (new_root, Diff.Full.With_mutant.E (diff, mutant) :: diffs_with_mutants) )
  in
  [%log' trace t.logger] "after applying diffs to full frontier" ;
  if
    (not
       ([%equal: [ `Enabled of _ | `Disabled ]] enable_epoch_ledger_sync
          `Disabled ) )
    && not has_long_catchup_job
  then
    assert (
      match
        Consensus.Hooks.required_local_state_sync ~constants:consensus_constants
          ~consensus_state:
            (Breadcrumb.consensus_state
               (Hashtbl.find_exn t.table t.best_tip).breadcrumb )
          ~local_state:t.consensus_local_state
      with
      | Some jobs when local_state_was_synced_at_start ->
          (* But if there wasn't sync work to do when we started, then there shouldn't be now. *)
          [%log' fatal t.logger]
            "after lock transition, the best tip consensus state is out of \
             sync with the local state -- bug in either \
             required_local_state_sync or frontier_root_transition."
            ~metadata:
              [ ("sync_jobs", Consensus.Hooks.local_state_sync_to_yojson jobs)
              ; ( "local_state"
                , Consensus.Data.Local_state.to_yojson t.consensus_local_state
                )
              ; ("tf_viz", `String (visualize_to_string t))
              ] ;
          failwith "local state desynced after applying diffs to full frontier"
      | _ ->
          true ) ;
  `New_root_and_diffs_with_mutants (new_root, diffs_with_mutants)

module For_tests = struct
  open Core_kernel
  open Mina_base
  open Signature_lib

  let find_protocol_state_exn t hash =
    match find_protocol_state t hash with
    | Some s ->
        s
    | None ->
        failwith
          (sprintf
             !"Protocol state with hash %s not found"
             (State_body_hash.to_yojson hash |> Yojson.Safe.to_string) )

  let equal t1 t2 =
    let sort_breadcrumbs = List.sort ~compare:Breadcrumb.compare in
    let equal_breadcrumb breadcrumb1 breadcrumb2 =
      let open Breadcrumb in
      let open Option.Let_syntax in
      let get_successor_nodes frontier breadcrumb =
        let%map node = Hashtbl.find frontier.table @@ state_hash breadcrumb in
        Node.successor_hashes node
      in
      equal breadcrumb1 breadcrumb2
      && State_hash.equal (parent_hash breadcrumb1) (parent_hash breadcrumb2)
      && (let%bind successors1 = get_successor_nodes t1 breadcrumb1 in
          let%map successors2 = get_successor_nodes t2 breadcrumb2 in
          List.equal State_hash.equal
            (successors1 |> List.sort ~compare:State_hash.compare)
            (successors2 |> List.sort ~compare:State_hash.compare) )
         |> Option.value_map ~default:false ~f:Fn.id
    in
    List.equal equal_breadcrumb
      (all_breadcrumbs t1 |> sort_breadcrumbs)
      (all_breadcrumbs t2 |> sort_breadcrumbs)

  (* TODO: Don't force here!! *)

  let precomputed_values = Lazy.force Precomputed_values.for_unit_tests

  let constraint_constants = precomputed_values.constraint_constants

  let ledger_depth = constraint_constants.ledger_depth

  let proof_level = precomputed_values.proof_level

  let logger = Logger.null ()

  module Context = struct
    let logger = logger

    let constraint_constants = constraint_constants

    let precomputed_values = precomputed_values

    let consensus_constants = precomputed_values.consensus_constants
  end

  let verifier () =
    Async.Thread_safe.block_on_async_exn (fun () ->
        Verifier.For_tests.default ~constraint_constants ~logger ~proof_level () )

  module Genesis_ledger = (val precomputed_values.genesis_ledger)

  let accounts_with_secret_keys = Lazy.force Genesis_ledger.accounts

  let max_length = 5

  let gen_breadcrumb ~verifier =
    Breadcrumb.For_tests.gen ~logger ~precomputed_values ~verifier
      ?trust_system:None ~accounts_with_secret_keys

  let gen_breadcrumb_seq ~verifier =
    Breadcrumb.For_tests.gen_seq ~logger ~precomputed_values ~verifier
      ?trust_system:None ~accounts_with_secret_keys

  module Transfer =
    Mina_ledger.Ledger_transfer.Make (Mina_ledger.Ledger) (Mina_ledger.Ledger)

  let create_frontier () =
    let open Core in
    let epoch_ledger_location =
      Filename.temp_dir_name ^/ "epoch_ledger"
      ^ (Uuid_unix.create () |> Uuid.to_string)
    in
    let consensus_local_state =
      Consensus.Data.Local_state.create
        ~context:(module Context)
        Public_key.Compressed.Set.empty
        ~genesis_ledger:(module Genesis_ledger)
        ~genesis_epoch_data:precomputed_values.genesis_epoch_data
        ~epoch_ledger_location
        ~genesis_state_hash:
          (State_hash.With_state_hashes.state_hash
             precomputed_values.protocol_state_with_hashes )
    in
    let root_ledger =
      Or_error.ok_exn
        (Transfer.transfer_accounts
           ~src:(Lazy.force Genesis_ledger.t)
           ~dest:(Mina_ledger.Ledger.create ~depth:ledger_depth ()) )
    in
    let staged_ledger =
      Staged_ledger.create_exn ~constraint_constants ~ledger:root_ledger
    in
    let root_data =
      let open Root_data in
      { transition =
          Mina_block.Validated.lift @@ Mina_block.genesis ~precomputed_values
      ; staged_ledger
      ; protocol_states = []
      }
    in
    let persistent_root =
      Persistent_root.create ~logger
        ~directory:(Filename.temp_file "snarked_ledger" "")
        ~ledger_depth
    in
    Persistent_root.reset_to_genesis_exn ~precomputed_values persistent_root ;
    let persistent_root_instance =
      Persistent_root.create_instance_exn persistent_root
    in
    create
      ~context:(module Context)
      ~root_data
      ~root_ledger:
        (Mina_ledger.Ledger.Any_ledger.cast
           (module Mina_ledger.Ledger)
           root_ledger )
      ~consensus_local_state ~max_length
      ~time_controller:(Block_time.Controller.basic ~logger)
      ~persistent_root_instance

  let clean_up_persistent_root ~frontier =
    let persistent_root_instance = persistent_root_instance frontier in
    Persistent_root.Instance.destroy persistent_root_instance
end<|MERGE_RESOLUTION|>--- conflicted
+++ resolved
@@ -457,22 +457,13 @@
     (* we need to perform steps 4-7 iff there was a proof emitted in the scan
      * state we are transitioning to *)
     if Breadcrumb.just_emitted_a_proof new_root_node.breadcrumb then (
-<<<<<<< HEAD
-      let location =
-        Persistent_root.Instance.Locations.make_potential_snarked_ledger
-=======
       let config =
         Persistent_root.Instance.Config.make_potential_snarked_ledger
->>>>>>> 15caeeec
           t.persistent_root_instance.factory
       in
       let () =
         Ledger.Root.make_checkpoint t.persistent_root_instance.snarked_ledger
-<<<<<<< HEAD
-          ~directory_name:location
-=======
           ~config
->>>>>>> 15caeeec
       in
       [%log' info t.logger]
         ~metadata:
