open Core_kernel
open Frontier_base
module Work = Transaction_snark_work.Statement

module T = struct
  type view =
    { removed: int
    ; refcount_table: int Work.Table.t
          (** Tracks the number of blocks that have each work statement in
              their scan state.
              Work is included iff it is a member of some block scan state.
          *)
    ; inclusion_table: int Work.Table.t
          (** Tracks the number of blocks that have purchased a proof for each
              work statement.
              Work is included iff it is was purchased in some block.
          *)
    ; best_tip_table: Work.Hash_set.t
          (** The set of all snark work statements present in the scan state
              for the last 10 blocks in the best chain.
          *)
    }
  [@@deriving sexp]

  type t =
    { refcount_table: int Work.Table.t
          (** Tracks the number of blocks that have each work statement in
              their scan state.
              Work is included iff it is a member of some block scan state.
          *)
    ; inclusion_table: int Work.Table.t
          (** Tracks the number of blocks that have purchased a proof for each
              work statement.
              Work is included iff it is was purchased in some block.
          *)
    ; best_tip_table: Work.Hash_set.t
          (** The set of all snark work statements present in the scan state
              for the last 10 blocks in the best chain.
          *)
    }

  let get_work = Staged_ledger.Scan_state.all_work_statements_exn

  (** Returns true if this update changed which elements are in the table
      (but not if the same elements exist with a different reference count) *)
  let add_to_table ~get_work ~get_statement table t : bool =
    let res = ref false in
    List.iter (get_work t) ~f:(fun work ->
        Work.Table.update table (get_statement work) ~f:(function
          | Some count ->
              count + 1
          | None ->
              res := true ;
              1 ) ) ;
    !res

  (** Returns true if this update changed which elements are in the table
      (but not if the same elements exist with a different reference count) *)
  let remove_from_table ~get_work ~get_statement table t : bool =
    let res = ref false in
    List.iter (get_work t) ~f:(fun work ->
        Work.Table.change table (get_statement work) ~f:(function
          | Some 1 ->
              res := true ;
              None
          | Some count ->
              Some (count - 1)
          | None ->
              failwith "Removed a breadcrumb we didn't know about" ) ) ;
    !res

  let add_scan_state_to_ref_table table scan_state : bool =
    add_to_table ~get_work ~get_statement:Fn.id table scan_state

  let add_transition_to_inclusion_table table transition : bool =
    add_to_table
      ~get_work:Mina_transition.External_transition.Validated.completed_works
      ~get_statement:Transaction_snark_work.statement table transition

  let remove_scan_state_from_ref_table table scan_state : bool =
    remove_from_table ~get_work ~get_statement:Fn.id table scan_state

  let remove_transition_from_inclusion_table table transition : bool =
    remove_from_table
      ~get_work:Mina_transition.External_transition.Validated.completed_works
      ~get_statement:Transaction_snark_work.statement table transition

  let create ~logger:_ frontier =
    let t =
      { refcount_table= Work.Table.create ()
      ; inclusion_table= Work.Table.create ()
      ; best_tip_table= Work.Hash_set.create () }
    in
    let () =
      let breadcrumb = Full_frontier.root frontier in
      let scan_state =
        Breadcrumb.staged_ledger breadcrumb |> Staged_ledger.scan_state
      in
      let transition = Breadcrumb.validated_transition breadcrumb in
      ignore (add_scan_state_to_ref_table t.refcount_table scan_state : bool) ;
      ignore
        (add_transition_to_inclusion_table t.inclusion_table transition : bool)
    in
    ( t
    , { removed= 0
      ; refcount_table= t.refcount_table
      ; inclusion_table= t.inclusion_table
      ; best_tip_table= t.best_tip_table } )

  type diff_update = {num_removed: int; is_added: bool}

  let handle_diffs t frontier diffs_with_mutants =
    let open Diff.Full.With_mutant in
    let {num_removed; is_added} =
      List.fold diffs_with_mutants ~init:{num_removed= 0; is_added= false}
        ~f:(fun {num_removed; is_added} -> function
        | E (New_node (Full breadcrumb), _) ->
            let scan_state =
              Breadcrumb.staged_ledger breadcrumb |> Staged_ledger.scan_state
            in
            let transition = Breadcrumb.validated_transition breadcrumb in
            let added_scan_state =
              add_scan_state_to_ref_table t.refcount_table scan_state
            in
            let added_transition =
              add_transition_to_inclusion_table t.inclusion_table transition
            in
            { num_removed
<<<<<<< HEAD
            ; is_added= is_added || add_scan_state_to_ref_table t scan_state }
        | E (Root_transitioned {new_root= _; garbage= Full garbage_nodes; _}, _)
=======
            ; is_added= is_added || added_scan_state || added_transition }
        | E (Root_transitioned {new_root= _; garbage= Full garbage_nodes}, _)
>>>>>>> ca029502
          ->
            let open Diff.Node_list in
            let extra_num_removed =
              List.fold garbage_nodes ~init:0 ~f:(fun acc node ->
                  let delta =
                    if
                      remove_scan_state_from_ref_table t.refcount_table
                        node.scan_state
                    then 1
                    else 0
                  in
                  ignore
                  @@ remove_transition_from_inclusion_table t.inclusion_table
                       node.transition ;
                  acc + delta )
            in
            {num_removed= num_removed + extra_num_removed; is_added}
        | E (Best_tip_changed new_best_tip_hash, _) ->
            let rec update_best_tip_table blocks_remaining state_hash =
              match Full_frontier.find frontier state_hash with
              | None ->
                  ()
              | Some breadcrumb ->
                  let statements =
                    try
                      Breadcrumb.staged_ledger breadcrumb
                      |> Staged_ledger.all_work_statements_exn
                    with _ -> []
                  in
                  List.iter ~f:(Hash_set.add t.best_tip_table) statements ;
                  if blocks_remaining > 0 then
                    update_best_tip_table (blocks_remaining - 1)
                      (Breadcrumb.parent_hash breadcrumb)
            in
            let num_blocks_to_include = 10 in
            Hash_set.clear t.best_tip_table ;
            update_best_tip_table num_blocks_to_include new_best_tip_hash ;
            {num_removed; is_added= true} )
    in
    if num_removed > 0 || is_added then
      Some
        { removed= num_removed
        ; refcount_table= t.refcount_table
        ; inclusion_table= t.inclusion_table
        ; best_tip_table= t.best_tip_table }
    else None
end

include T
module Broadcasted = Functor.Make_broadcasted (T)<|MERGE_RESOLUTION|>--- conflicted
+++ resolved
@@ -126,13 +126,8 @@
               add_transition_to_inclusion_table t.inclusion_table transition
             in
             { num_removed
-<<<<<<< HEAD
-            ; is_added= is_added || add_scan_state_to_ref_table t scan_state }
+            ; is_added= is_added || added_scan_state || added_transition }
         | E (Root_transitioned {new_root= _; garbage= Full garbage_nodes; _}, _)
-=======
-            ; is_added= is_added || added_scan_state || added_transition }
-        | E (Root_transitioned {new_root= _; garbage= Full garbage_nodes}, _)
->>>>>>> ca029502
           ->
             let open Diff.Node_list in
             let extra_num_removed =
