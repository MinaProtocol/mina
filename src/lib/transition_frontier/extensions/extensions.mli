--- conflicted
+++ resolved
@@ -17,11 +17,8 @@
 module Root_history = Root_history
 module Snark_pool_refcount = Snark_pool_refcount
 module Transition_registry = Transition_registry
-<<<<<<< HEAD
 module New_breadcrumbs = New_breadcrumbs
-=======
 module Ledger_table = Ledger_table
->>>>>>> 6656e2f4
 
 type t
 
