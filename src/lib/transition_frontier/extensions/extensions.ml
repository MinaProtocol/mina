open Async_kernel
open Core_kernel
open Pipe_lib
module Best_tip_diff = Best_tip_diff
module Root_history = Root_history
module Snark_pool_refcount = Snark_pool_refcount
module Transition_registry = Transition_registry
module New_breadcrumbs = New_breadcrumbs

type t =
  { root_history : Root_history.Broadcasted.t
  ; snark_pool_refcount : Snark_pool_refcount.Broadcasted.t
  ; best_tip_diff : Best_tip_diff.Broadcasted.t
  ; transition_registry : Transition_registry.Broadcasted.t
<<<<<<< HEAD
  ; ledger_table : Ledger_table.Broadcasted.t
  ; identity : Identity.Broadcasted.t
=======
>>>>>>> 96453589
  ; new_breadcrumbs : New_breadcrumbs.Broadcasted.t
  }
[@@deriving fields]

let create ~logger frontier : t Deferred.t =
  let open Deferred.Let_syntax in
  let%bind root_history =
    Root_history.(Broadcasted.create (create ~logger frontier))
  in
  let%bind snark_pool_refcount =
    Snark_pool_refcount.(Broadcasted.create (create ~logger frontier))
  in
  let%bind best_tip_diff =
    Best_tip_diff.(Broadcasted.create (create ~logger frontier))
  in
  let%bind transition_registry =
    Transition_registry.(Broadcasted.create (create ~logger frontier))
  in
<<<<<<< HEAD
  let%bind identity = Identity.(Broadcasted.create (create ~logger frontier)) in
=======
>>>>>>> 96453589
  let%bind new_breadcrumbs =
    New_breadcrumbs.(Broadcasted.create (create ~logger frontier))
  in
  return
    { root_history
    ; snark_pool_refcount
    ; best_tip_diff
    ; transition_registry
<<<<<<< HEAD
    ; identity
    ; ledger_table
=======
>>>>>>> 96453589
    ; new_breadcrumbs
    }

(* HACK: A way to ensure that all the pipes are closed in a type-safe manner *)
let close t : unit =
  let close_extension (type t)
      (module B : Intf.Broadcasted_extension_intf with type t = t) field =
    B.close (Field.get field t)
  in
  Fields.iter
    ~root_history:(close_extension (module Root_history.Broadcasted))
    ~snark_pool_refcount:
      (close_extension (module Snark_pool_refcount.Broadcasted))
    ~best_tip_diff:(close_extension (module Best_tip_diff.Broadcasted))
    ~transition_registry:
      (close_extension (module Transition_registry.Broadcasted))
    ~new_breadcrumbs:(close_extension (module New_breadcrumbs.Broadcasted))

let notify (t : t) ~logger ~frontier ~diffs_with_mutants =
  let update (type t)
      (module B : Intf.Broadcasted_extension_intf with type t = t) field =
    [%log internal] "Update_frontier_extension"
      ~metadata:[ ("extension_name", `String B.name) ] ;
    let%map () = B.update (Field.get field t) frontier diffs_with_mutants in
    [%log internal] "Update_frontier_extension_done"
      ~metadata:[ ("extension_name", `String B.name) ] ;
    ()
  in
  Deferred.List.all_unit
    (Fields.to_list
       ~root_history:(update (module Root_history.Broadcasted))
       ~snark_pool_refcount:(update (module Snark_pool_refcount.Broadcasted))
       ~best_tip_diff:(update (module Best_tip_diff.Broadcasted))
       ~transition_registry:(update (module Transition_registry.Broadcasted))
<<<<<<< HEAD
       ~ledger_table:(update (module Ledger_table.Broadcasted))
       ~new_breadcrumbs:(update (module New_breadcrumbs.Broadcasted))
       ~identity:(update (module Identity.Broadcasted)) )
=======
       ~new_breadcrumbs:(update (module New_breadcrumbs.Broadcasted)) )
>>>>>>> 96453589

type ('ext, 'view) access =
  | Root_history : (Root_history.t, Root_history.view) access
  | Snark_pool_refcount
      : (Snark_pool_refcount.t, Snark_pool_refcount.view) access
  | Best_tip_diff : (Best_tip_diff.t, Best_tip_diff.view) access
  | Transition_registry
      : (Transition_registry.t, Transition_registry.view) access
  | New_breadcrumbs : (New_breadcrumbs.t, New_breadcrumbs.view) access

type ('ext, 'view) broadcasted_extension =
  | Broadcasted_extension :
      (module Intf.Broadcasted_extension_intf
         with type t = 't
          and type extension = 'ext
          and type view = 'view )
      * 't
      -> ('ext, 'view) broadcasted_extension

let get :
    type ext view. t -> (ext, view) access -> (ext, view) broadcasted_extension
    =
 fun { root_history
     ; snark_pool_refcount
     ; best_tip_diff
     ; transition_registry
     ; new_breadcrumbs
<<<<<<< HEAD
     ; identity
=======
>>>>>>> 96453589
     } -> function
  | Root_history ->
      Broadcasted_extension ((module Root_history.Broadcasted), root_history)
  | Snark_pool_refcount ->
      Broadcasted_extension
        ((module Snark_pool_refcount.Broadcasted), snark_pool_refcount)
  | Best_tip_diff ->
      Broadcasted_extension ((module Best_tip_diff.Broadcasted), best_tip_diff)
  | Transition_registry ->
      Broadcasted_extension
        ((module Transition_registry.Broadcasted), transition_registry)
  | New_breadcrumbs ->
      Broadcasted_extension
        ((module New_breadcrumbs.Broadcasted), new_breadcrumbs)

let get_extension : type ext view. t -> (ext, view) access -> ext =
 fun t access ->
  let (Broadcasted_extension ((module B), ext)) = get t access in
  B.extension ext

let get_view_pipe :
    type ext view. t -> (ext, view) access -> view Broadcast_pipe.Reader.t =
 fun t access ->
  let (Broadcasted_extension ((module B), ext)) = get t access in
  B.reader ext<|MERGE_RESOLUTION|>--- conflicted
+++ resolved
@@ -12,11 +12,6 @@
   ; snark_pool_refcount : Snark_pool_refcount.Broadcasted.t
   ; best_tip_diff : Best_tip_diff.Broadcasted.t
   ; transition_registry : Transition_registry.Broadcasted.t
-<<<<<<< HEAD
-  ; ledger_table : Ledger_table.Broadcasted.t
-  ; identity : Identity.Broadcasted.t
-=======
->>>>>>> 96453589
   ; new_breadcrumbs : New_breadcrumbs.Broadcasted.t
   }
 [@@deriving fields]
@@ -35,10 +30,6 @@
   let%bind transition_registry =
     Transition_registry.(Broadcasted.create (create ~logger frontier))
   in
-<<<<<<< HEAD
-  let%bind identity = Identity.(Broadcasted.create (create ~logger frontier)) in
-=======
->>>>>>> 96453589
   let%bind new_breadcrumbs =
     New_breadcrumbs.(Broadcasted.create (create ~logger frontier))
   in
@@ -47,11 +38,6 @@
     ; snark_pool_refcount
     ; best_tip_diff
     ; transition_registry
-<<<<<<< HEAD
-    ; identity
-    ; ledger_table
-=======
->>>>>>> 96453589
     ; new_breadcrumbs
     }
 
@@ -86,13 +72,7 @@
        ~snark_pool_refcount:(update (module Snark_pool_refcount.Broadcasted))
        ~best_tip_diff:(update (module Best_tip_diff.Broadcasted))
        ~transition_registry:(update (module Transition_registry.Broadcasted))
-<<<<<<< HEAD
-       ~ledger_table:(update (module Ledger_table.Broadcasted))
-       ~new_breadcrumbs:(update (module New_breadcrumbs.Broadcasted))
-       ~identity:(update (module Identity.Broadcasted)) )
-=======
        ~new_breadcrumbs:(update (module New_breadcrumbs.Broadcasted)) )
->>>>>>> 96453589
 
 type ('ext, 'view) access =
   | Root_history : (Root_history.t, Root_history.view) access
@@ -120,10 +100,6 @@
      ; best_tip_diff
      ; transition_registry
      ; new_breadcrumbs
-<<<<<<< HEAD
-     ; identity
-=======
->>>>>>> 96453589
      } -> function
   | Root_history ->
       Broadcasted_extension ((module Root_history.Broadcasted), root_history)
