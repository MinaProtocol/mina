open Async_kernel
open Core_kernel
open Pipe_lib
module Best_tip_diff = Best_tip_diff
module Identity = Identity
module Root_history = Root_history
module Snark_pool_refcount = Snark_pool_refcount
module Transition_registry = Transition_registry
<<<<<<< HEAD
module New_breadcrumbs = New_breadcrumbs
=======
module Ledger_table = Ledger_table
>>>>>>> 6656e2f4

type t =
  { root_history: Root_history.Broadcasted.t
  ; snark_pool_refcount: Snark_pool_refcount.Broadcasted.t
  ; best_tip_diff: Best_tip_diff.Broadcasted.t
  ; transition_registry: Transition_registry.Broadcasted.t
<<<<<<< HEAD
  ; identity: Identity.Broadcasted.t
  ; new_breadcrumbs: New_breadcrumbs.Broadcasted.t }
=======
  ; ledger_table: Ledger_table.Broadcasted.t
  ; identity: Identity.Broadcasted.t }
>>>>>>> 6656e2f4
[@@deriving fields]

let create ~logger frontier : t Deferred.t =
  let open Deferred.Let_syntax in
  let%bind root_history =
    Root_history.(Broadcasted.create (create ~logger frontier))
  in
  let%bind snark_pool_refcount =
    Snark_pool_refcount.(Broadcasted.create (create ~logger frontier))
  in
  let%bind best_tip_diff =
    Best_tip_diff.(Broadcasted.create (create ~logger frontier))
  in
  let%bind transition_registry =
    Transition_registry.(Broadcasted.create (create ~logger frontier))
  in
<<<<<<< HEAD
  let%bind identity =
    Identity.(Broadcasted.create (create ~logger frontier))
  in
  let%bind new_breadcrumbs =
    New_breadcrumbs.(Broadcasted.create (create ~logger frontier))
  in
  return
    { root_history
    ; snark_pool_refcount
    ; best_tip_diff
    ; transition_registry
    ; identity
    ; new_breadcrumbs }
=======
  let%bind ledger_table =
    Ledger_table.(Broadcasted.create (create ~logger frontier))
  in
  let%map identity = Identity.(Broadcasted.create (create ~logger frontier)) in
  { root_history
  ; snark_pool_refcount
  ; best_tip_diff
  ; transition_registry
  ; ledger_table
  ; identity }
>>>>>>> 6656e2f4

(* HACK: A way to ensure that all the pipes are closed in a type-safe manner *)
let close t : unit =
  let close_extension (type t)
      (module B : Intf.Broadcasted_extension_intf with type t = t) field =
    B.close (Field.get field t)
  in
  Fields.iter
    ~root_history:(close_extension (module Root_history.Broadcasted))
    ~snark_pool_refcount:
      (close_extension (module Snark_pool_refcount.Broadcasted))
    ~best_tip_diff:(close_extension (module Best_tip_diff.Broadcasted))
    ~transition_registry:
      (close_extension (module Transition_registry.Broadcasted))
    ~ledger_table:(close_extension (module Ledger_table.Broadcasted))
    ~identity:(close_extension (module Identity.Broadcasted))
    ~new_breadcrumbs:(close_extension (module New_breadcrumbs.Broadcasted))

let notify (t : t) ~frontier ~diffs =
  let update (type t)
      (module B : Intf.Broadcasted_extension_intf with type t = t) field =
    B.update (Field.get field t) frontier diffs
  in
  Deferred.List.all_unit
    (Fields.to_list
       ~root_history:(update (module Root_history.Broadcasted))
       ~snark_pool_refcount:(update (module Snark_pool_refcount.Broadcasted))
       ~best_tip_diff:(update (module Best_tip_diff.Broadcasted))
       ~transition_registry:(update (module Transition_registry.Broadcasted))
<<<<<<< HEAD
       ~identity:(update (module Identity.Broadcasted))
       ~new_breadcrumbs:(update (module New_breadcrumbs.Broadcasted)))
=======
       ~ledger_table:(update (module Ledger_table.Broadcasted))
       ~identity:(update (module Identity.Broadcasted)))
>>>>>>> 6656e2f4

type ('ext, 'view) access =
  | Root_history : (Root_history.t, Root_history.view) access
  | Snark_pool_refcount
      : (Snark_pool_refcount.t, Snark_pool_refcount.view) access
  | Best_tip_diff : (Best_tip_diff.t, Best_tip_diff.view) access
  | Transition_registry
      : (Transition_registry.t, Transition_registry.view) access
  | Ledger_table : (Ledger_table.t, Ledger_table.view) access
  | Identity : (Identity.t, Identity.view) access
  | New_breadcrumbs : (New_breadcrumbs.t, New_breadcrumbs.view) access

type ('ext, 'view) broadcasted_extension =
  | Broadcasted_extension :
      (module Intf.Broadcasted_extension_intf
         with type t = 't
          and type extension = 'ext
          and type view = 'view)
      * 't
      -> ('ext, 'view) broadcasted_extension

let get : type ext view.
    t -> (ext, view) access -> (ext, view) broadcasted_extension =
 fun { root_history
     ; snark_pool_refcount
     ; best_tip_diff
     ; transition_registry
<<<<<<< HEAD
     ; identity
     ; new_breadcrumbs } -> function
=======
     ; ledger_table
     ; identity } -> function
>>>>>>> 6656e2f4
  | Root_history ->
      Broadcasted_extension ((module Root_history.Broadcasted), root_history)
  | Snark_pool_refcount ->
      Broadcasted_extension
        ((module Snark_pool_refcount.Broadcasted), snark_pool_refcount)
  | Best_tip_diff ->
      Broadcasted_extension ((module Best_tip_diff.Broadcasted), best_tip_diff)
  | Transition_registry ->
      Broadcasted_extension
        ((module Transition_registry.Broadcasted), transition_registry)
  | Ledger_table ->
      Broadcasted_extension ((module Ledger_table.Broadcasted), ledger_table)
  | Identity ->
      Broadcasted_extension ((module Identity.Broadcasted), identity)
  | New_breadcrumbs ->
      Broadcasted_extension
        ((module New_breadcrumbs.Broadcasted), new_breadcrumbs)

let get_extension : type ext view. t -> (ext, view) access -> ext =
 fun t access ->
  let (Broadcasted_extension ((module B), ext)) = get t access in
  B.extension ext

let get_view_pipe : type ext view.
    t -> (ext, view) access -> view Broadcast_pipe.Reader.t =
 fun t access ->
  let (Broadcasted_extension ((module B), ext)) = get t access in
  B.reader ext<|MERGE_RESOLUTION|>--- conflicted
+++ resolved
@@ -6,24 +6,17 @@
 module Root_history = Root_history
 module Snark_pool_refcount = Snark_pool_refcount
 module Transition_registry = Transition_registry
-<<<<<<< HEAD
 module New_breadcrumbs = New_breadcrumbs
-=======
 module Ledger_table = Ledger_table
->>>>>>> 6656e2f4
 
 type t =
   { root_history: Root_history.Broadcasted.t
   ; snark_pool_refcount: Snark_pool_refcount.Broadcasted.t
   ; best_tip_diff: Best_tip_diff.Broadcasted.t
   ; transition_registry: Transition_registry.Broadcasted.t
-<<<<<<< HEAD
+  ; ledger_table: Ledger_table.Broadcasted.t
   ; identity: Identity.Broadcasted.t
   ; new_breadcrumbs: New_breadcrumbs.Broadcasted.t }
-=======
-  ; ledger_table: Ledger_table.Broadcasted.t
-  ; identity: Identity.Broadcasted.t }
->>>>>>> 6656e2f4
 [@@deriving fields]
 
 let create ~logger frontier : t Deferred.t =
@@ -40,12 +33,14 @@
   let%bind transition_registry =
     Transition_registry.(Broadcasted.create (create ~logger frontier))
   in
-<<<<<<< HEAD
   let%bind identity =
     Identity.(Broadcasted.create (create ~logger frontier))
   in
   let%bind new_breadcrumbs =
     New_breadcrumbs.(Broadcasted.create (create ~logger frontier))
+  in
+  let%bind ledger_table =
+    Ledger_table.(Broadcasted.create (create ~logger frontier))
   in
   return
     { root_history
@@ -53,19 +48,8 @@
     ; best_tip_diff
     ; transition_registry
     ; identity
+    ; ledger_table
     ; new_breadcrumbs }
-=======
-  let%bind ledger_table =
-    Ledger_table.(Broadcasted.create (create ~logger frontier))
-  in
-  let%map identity = Identity.(Broadcasted.create (create ~logger frontier)) in
-  { root_history
-  ; snark_pool_refcount
-  ; best_tip_diff
-  ; transition_registry
-  ; ledger_table
-  ; identity }
->>>>>>> 6656e2f4
 
 (* HACK: A way to ensure that all the pipes are closed in a type-safe manner *)
 let close t : unit =
@@ -95,13 +79,9 @@
        ~snark_pool_refcount:(update (module Snark_pool_refcount.Broadcasted))
        ~best_tip_diff:(update (module Best_tip_diff.Broadcasted))
        ~transition_registry:(update (module Transition_registry.Broadcasted))
-<<<<<<< HEAD
-       ~identity:(update (module Identity.Broadcasted))
-       ~new_breadcrumbs:(update (module New_breadcrumbs.Broadcasted)))
-=======
        ~ledger_table:(update (module Ledger_table.Broadcasted))
+       ~new_breadcrumbs:(update (module New_breadcrumbs.Broadcasted))
        ~identity:(update (module Identity.Broadcasted)))
->>>>>>> 6656e2f4
 
 type ('ext, 'view) access =
   | Root_history : (Root_history.t, Root_history.view) access
@@ -129,13 +109,9 @@
      ; snark_pool_refcount
      ; best_tip_diff
      ; transition_registry
-<<<<<<< HEAD
-     ; identity
-     ; new_breadcrumbs } -> function
-=======
      ; ledger_table
+     ; new_breadcrumbs
      ; identity } -> function
->>>>>>> 6656e2f4
   | Root_history ->
       Broadcasted_extension ((module Root_history.Broadcasted), root_history)
   | Snark_pool_refcount ->
