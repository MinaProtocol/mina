open Core_kernel
open Mina_base
open Frontier_base

module T = struct
  type t = { logger : Logger.t; best_tip_diff_logger : Logger.t }

  type view =
    { new_commands : User_command.Valid.t With_status.t list
    ; removed_commands : User_command.Valid.t With_status.t list
    ; reorg_best_tip : bool
    }

  module Log_event = struct
    type t =
      { protocol_state : Mina_state.Protocol_state.Value.t
      ; state_hash : State_hash.t
      ; just_emitted_a_proof : bool
      }
    [@@deriving yojson, sexp]

    let compare t t' = State_hash.compare t.state_hash t'.state_hash

    type Structured_log_events.t +=
      | New_best_tip_event of
          { added_transitions : t list
          ; removed_transitions : t list
          ; reorg_best_tip : bool
          }
      [@@deriving register_event { msg = "Formed a new best tip" }]
  end

<<<<<<< HEAD
  let breadcrumb_commands =
    Fn.compose Mina_transition.Mina_block.Validated.valid_commands
      Breadcrumb.validated_transition

=======
  let breadcrumb_commands = Fn.compose
    Mina_block.Validated.valid_commands Breadcrumb.validated_transition
>>>>>>> cadf90ad
  let create ~logger frontier =
    let best_tip_diff_logger =
      Logger.create ~id:Logger.Logger_id.best_tip_diff ()
    in
    ( { logger; best_tip_diff_logger }
    , { new_commands = breadcrumb_commands (Full_frontier.root frontier)
      ; removed_commands = []
      ; reorg_best_tip = false
      } )

  (* Get the breadcrumbs that are on bc1's path but not bc2's, and vice versa.
     Ordered oldest to newest. *)
  let get_path_diff t frontier (bc1 : Breadcrumb.t) (bc2 : Breadcrumb.t) :
      Breadcrumb.t list * Breadcrumb.t list =
    let ancestor = Full_frontier.common_ancestor frontier bc1 bc2 in
    (* Find the breadcrumbs connecting t1 and t2, excluding t1. Precondition:
       t1 is an ancestor of t2. *)
    let path_from_to t1 t2 =
      let rec go cursor acc =
        if Breadcrumb.equal cursor t1 then acc
        else
          go
            (Full_frontier.find_exn frontier @@ Breadcrumb.parent_hash cursor)
            (cursor :: acc)
      in
      go t2 []
    in
    [%log' debug t.logger] !"Common ancestor: %{sexp: State_hash.t}" ancestor ;
    ( path_from_to (Full_frontier.find_exn frontier ancestor) bc1
    , path_from_to (Full_frontier.find_exn frontier ancestor) bc2 )

  let handle_diffs t frontier diffs_with_mutants : view option =
    let open Diff.Full.With_mutant in
    let view, should_broadcast =
      List.fold diffs_with_mutants
        ~init:
          ( { new_commands = []; removed_commands = []; reorg_best_tip = false }
          , false )
        ~f:
          (fun ( ({ new_commands; removed_commands; reorg_best_tip = _ } as acc)
               , should_broadcast ) -> function
          | E (Best_tip_changed new_best_tip, old_best_tip_hash) ->
              let new_best_tip_breadcrumb =
                Full_frontier.find_exn frontier new_best_tip
              in
              let old_best_tip =
                (*FIXME #4404*)
                Full_frontier.find_exn frontier old_best_tip_hash
              in
              let added_to_best_tip_path, removed_from_best_tip_path =
                get_path_diff t frontier new_best_tip_breadcrumb old_best_tip
              in
              let new_commands =
                List.bind added_to_best_tip_path ~f:breadcrumb_commands
                @ new_commands
              in
              let removed_commands =
                List.bind removed_from_best_tip_path ~f:breadcrumb_commands
                @ removed_commands
              in
              let reorg_best_tip =
                not (List.is_empty removed_from_best_tip_path)
              in
              let added_transitions =
                List.map
                  ~f:(fun b ->
                    { Log_event.protocol_state = Breadcrumb.protocol_state b
                    ; state_hash = Breadcrumb.state_hash b
                    ; just_emitted_a_proof = Breadcrumb.just_emitted_a_proof b
                    })
                  added_to_best_tip_path
              in
              let removed_transitions =
                List.map
                  ~f:(fun b ->
                    { Log_event.protocol_state = Breadcrumb.protocol_state b
                    ; state_hash = Breadcrumb.state_hash b
                    ; just_emitted_a_proof = Breadcrumb.just_emitted_a_proof b
                    })
                  removed_from_best_tip_path
              in
              let event =
                Log_event.New_best_tip_event
                  { added_transitions; removed_transitions; reorg_best_tip }
              in
              [%str_log' debug t.logger]
                ~metadata:
                  [ ( "no_of_added_breadcrumbs"
                    , `Int (List.length added_to_best_tip_path) )
                  ; ( "no_of_removed_breadcrumbs"
                    , `Int (List.length removed_from_best_tip_path) )
                  ]
                event ;
              [%str_log' best_tip_diff t.best_tip_diff_logger] event ;
              ({ new_commands; removed_commands; reorg_best_tip }, true)
          | E (New_node (Full _), _) -> (acc, should_broadcast)
          | E (Root_transitioned _, _) -> (acc, should_broadcast))
    in
    Option.some_if should_broadcast view
end

include T
module Broadcasted = Functor.Make_broadcasted (T)<|MERGE_RESOLUTION|>--- conflicted
+++ resolved
@@ -30,15 +30,10 @@
       [@@deriving register_event { msg = "Formed a new best tip" }]
   end
 
-<<<<<<< HEAD
   let breadcrumb_commands =
-    Fn.compose Mina_transition.Mina_block.Validated.valid_commands
+    Fn.compose Mina_block.Validated.valid_commands
       Breadcrumb.validated_transition
 
-=======
-  let breadcrumb_commands = Fn.compose
-    Mina_block.Validated.valid_commands Breadcrumb.validated_transition
->>>>>>> cadf90ad
   let create ~logger frontier =
     let best_tip_diff_logger =
       Logger.create ~id:Logger.Logger_id.best_tip_diff ()
