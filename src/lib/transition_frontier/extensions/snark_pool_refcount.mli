<<<<<<< HEAD
type view =
  { removed : int
  ; refcount_table : int Transaction_snark_work.Statement.Table.t
        (** Tracks the number of blocks that have each work statement in their
            scan state.
            Work is included iff it is a member of some block scan state.
        *)
  ; best_tip_table : Transaction_snark_work.Statement.Hash_set.t
        (** The set of all snark work statements present in the scan state for
            the last 10 blocks in the best chain.
        *)
  }
=======
type view = { removed_work: Transaction_snark_work.Statement.t list }
>>>>>>> 3080c5e2
[@@deriving sexp]

include Intf.Extension_intf with type view := view

val work_is_referenced : t -> Transaction_snark_work.Statement.t -> bool

val best_tip_table : t -> Transaction_snark_work.Statement.Hash_set.t<|MERGE_RESOLUTION|>--- conflicted
+++ resolved
@@ -1,19 +1,4 @@
-<<<<<<< HEAD
-type view =
-  { removed : int
-  ; refcount_table : int Transaction_snark_work.Statement.Table.t
-        (** Tracks the number of blocks that have each work statement in their
-            scan state.
-            Work is included iff it is a member of some block scan state.
-        *)
-  ; best_tip_table : Transaction_snark_work.Statement.Hash_set.t
-        (** The set of all snark work statements present in the scan state for
-            the last 10 blocks in the best chain.
-        *)
-  }
-=======
-type view = { removed_work: Transaction_snark_work.Statement.t list }
->>>>>>> 3080c5e2
+type view = { removed_work : Transaction_snark_work.Statement.t list }
 [@@deriving sexp]
 
 include Intf.Extension_intf with type view := view
