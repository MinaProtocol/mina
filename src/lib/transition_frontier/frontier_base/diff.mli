--- conflicted
+++ resolved
@@ -68,17 +68,11 @@
     | Full : Staged_ledger.Scan_state.t -> full root_transition_scan_state
 
   type 'repr t =
-<<<<<<< HEAD
     { new_root : Root_data.Limited.t
     ; garbage : 'repr Node_list.t
+    ; old_root_scan_state : 'repr root_transition_scan_state
     ; just_emitted_a_proof : bool
     }
-=======
-    { new_root: Root_data.Limited.Stable.V2.t
-    ; garbage: 'repr Node_list.t
-    ; old_root_scan_state: 'repr root_transition_scan_state
-    ; just_emitted_a_proof: bool }
->>>>>>> 3080c5e2
 
   type 'repr root_transition = 'repr t
 
