--- conflicted
+++ resolved
@@ -322,20 +322,12 @@
         ( current_state_view
         , (Protocol_state.hash_with_body ~body_hash prev_state, body_hash) )
       in
-<<<<<<< HEAD
       let coinbase_receiver = largest_account_public_key in
-      let staged_ledger_diff =
-        Staged_ledger.create_diff parent_staged_ledger ~logger
-          ~constraint_constants:precomputed_values.constraint_constants
-          ~coinbase_receiver ~current_state_view ~supercharge_coinbase:true
-=======
       let supercharge_coinbase = true in
       let staged_ledger_diff =
         Staged_ledger.create_diff parent_staged_ledger ~logger
           ~constraint_constants:precomputed_values.constraint_constants
-          ~coinbase_receiver:`Producer ~self:largest_account_public_key
-          ~current_state_view ~supercharge_coinbase
->>>>>>> 5ef0aa6d
+          ~coinbase_receiver ~current_state_view ~supercharge_coinbase
           ~transactions_by_fee:transactions ~get_completed_work
       in
       let%bind ( `Hash_after_applying next_staged_ledger_hash
