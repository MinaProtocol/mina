--- conflicted
+++ resolved
@@ -122,121 +122,6 @@
   [%log internal] "Build_breadcrumb" ;
   let metadata = compute_block_trace_metadata transition_with_validation in
   [%log internal] "@block_metadata" ~metadata ;
-<<<<<<< HEAD
-  O1trace.thread "build_breadcrumb" build_do
-
-let simplify_breadcrumb_building_error =
-  let invalid str = `Invalid (Error.of_string @@ "invalid " ^ str, `Other) in
-  let open Staged_ledger.Staged_ledger_error in
-  function
-  | `Invalid_body_reference ->
-      invalid "body reference"
-  | `Invalid_staged_ledger_diff `Incorrect_target_snarked_ledger_hash ->
-      invalid "snarked ledger hash"
-  | `Invalid_staged_ledger_diff
-      `Incorrect_target_staged_and_snarked_ledger_hashes ->
-      invalid "snarked ledger hash && staged ledger hash"
-  | `Invalid_staged_ledger_diff `Incorrect_target_staged_ledger_hash ->
-      invalid "staged ledger hash"
-  | `Staged_ledger_application_failed (Couldn't_reach_verifier _ as e)
-  | `Staged_ledger_application_failed (Pre_diff (Unexpected _) as e) ->
-      `Verifier_error (to_error e)
-  | `Staged_ledger_application_failed (Invalid_proofs _ as e) ->
-      `Invalid (to_error e, `Proof)
-  | `Staged_ledger_application_failed (Pre_diff (Verification_failed _) as e) ->
-      `Invalid (to_error e, `Signature_or_proof)
-  | `Staged_ledger_application_failed (Pre_diff _ as e)
-  | `Staged_ledger_application_failed (Non_zero_fee_excess _ as e)
-  | `Staged_ledger_application_failed (Insufficient_work _ as e)
-  | `Staged_ledger_application_failed (Mismatched_statuses _ as e)
-  | `Staged_ledger_application_failed (Invalid_public_key _ as e)
-  | `Staged_ledger_application_failed (Unexpected _ as e) ->
-      `Invalid (to_error e, `Other)
-
-let build ?skip_staged_ledger_verification ~logger ~precomputed_values ~verifier
-    ~trust_system ~parent ~transition ~get_completed_work ~senders
-    ~transition_receipt_time () =
-  match%bind
-    build_no_reporting ?skip_staged_ledger_verification ~logger
-      ~precomputed_values ~verifier ~parent ~transition ~get_completed_work
-      ~transition_receipt_time ()
-  with
-  | Ok b ->
-      Deferred.Result.return b
-  | Error `Invalid_body_reference ->
-      let message = "invalid body reference" in
-      let%map () =
-        Deferred.List.iter senders ~f:(function
-          | Envelope.Sender.Local ->
-              return ()
-          | Envelope.Sender.Remote peer ->
-              Trust_system.(
-                record trust_system logger peer
-                  Actions.(Gossiped_invalid_transition, Some (message, []))) )
-      in
-      Error (`Invalid_staged_ledger_diff (Error.of_string message))
-  | Error (`Invalid_staged_ledger_diff error) ->
-      let reasons =
-        match error with
-        | `Incorrect_target_snarked_ledger_hash ->
-            "snarked ledger hash"
-        | `Incorrect_target_staged_and_snarked_ledger_hashes ->
-            "snarked ledger hash && staged ledger hash"
-        | `Incorrect_target_staged_ledger_hash ->
-            "staged ledger hash"
-      in
-      let message = "invalid staged ledger diff: incorrect " ^ reasons in
-      let%map () =
-        Deferred.List.iter senders ~f:(function
-          | Envelope.Sender.Local ->
-              return ()
-          | Envelope.Sender.Remote peer ->
-              Trust_system.(
-                record trust_system logger peer
-                  Actions.(Gossiped_invalid_transition, Some (message, []))) )
-      in
-      Error (`Invalid_staged_ledger_hash (Error.of_string message))
-  | Error (`Staged_ledger_application_failed staged_ledger_error) ->
-      let%map () =
-        Deferred.List.iter senders ~f:(function
-          | Envelope.Sender.Local ->
-              return ()
-          | Envelope.Sender.Remote peer ->
-              let error_string =
-                Staged_ledger.Staged_ledger_error.to_string staged_ledger_error
-              in
-              let make_actions action =
-                ( action
-                , Some
-                    ( "Staged_ledger error: $error"
-                    , [ ("error", `String error_string) ] ) )
-              in
-              let open Trust_system.Actions in
-              (* TODO : refine these actions (#2375) *)
-              let open Staged_ledger.Pre_diff_info.Error in
-              with_return (fun { return } ->
-                  let action =
-                    match staged_ledger_error with
-                    | Couldn't_reach_verifier _ ->
-                        return Deferred.unit
-                    | Invalid_proofs _ ->
-                        make_actions Sent_invalid_proof
-                    | Pre_diff (Verification_failed _) ->
-                        make_actions Sent_invalid_signature_or_proof
-                    | Pre_diff _
-                    | Non_zero_fee_excess _
-                    | Insufficient_work _
-                    | Mismatched_statuses _
-                    | Invalid_public_key _
-                    | Unexpected _ ->
-                        make_actions Gossiped_invalid_transition
-                  in
-                  Trust_system.record trust_system logger peer action ) )
-      in
-      Error
-        (`Invalid_staged_ledger_diff
-          (Staged_ledger.Staged_ledger_error.to_error staged_ledger_error) )
-=======
   O1trace.thread "build_breadcrumb" (fun () ->
       let open Deferred.Let_syntax in
       match%bind
@@ -334,7 +219,6 @@
             (`Invalid_staged_ledger_diff
               (Staged_ledger.Staged_ledger_error.to_error staged_ledger_error)
               ) )
->>>>>>> 2126bdac
 
 let block_with_hash =
   Fn.compose Mina_block.Validated.forget validated_transition
