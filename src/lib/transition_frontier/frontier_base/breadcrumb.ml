open Async_kernel
open Core_kernel
open Coda_base
open Coda_state
open Coda_transition

type t =
  { validated_transition: External_transition.Validated.t
  ; staged_ledger: Staged_ledger.t sexp_opaque
  ; just_emitted_a_proof: bool }
[@@deriving sexp, fields]

let to_yojson {validated_transition; staged_ledger= _; just_emitted_a_proof} =
  `Assoc
    [ ( "validated_transition"
      , External_transition.Validated.to_yojson validated_transition )
    ; ("staged_ledger", `String "<opaque>")
    ; ("just_emitted_a_proof", `Bool just_emitted_a_proof) ]

let create validated_transition staged_ledger =
  {validated_transition; staged_ledger; just_emitted_a_proof= false}

let build ~logger ~verifier ~trust_system ~parent
    ~transition:transition_with_validation ~sender =
  O1trace.trace_recurring "Breadcrumb.build" (fun () ->
      let open Deferred.Let_syntax in
      match%bind
        External_transition.Staged_ledger_validation
        .validate_staged_ledger_diff ~logger ~verifier
          ~parent_staged_ledger:parent.staged_ledger
          ~parent_protocol_state:
            (External_transition.Validated.protocol_state
               parent.validated_transition)
          transition_with_validation
      with
      | Ok
          ( `Just_emitted_a_proof just_emitted_a_proof
          , `External_transition_with_validation
              fully_valid_external_transition
          , `Staged_ledger transitioned_staged_ledger ) ->
          return
            (Ok
               { validated_transition= fully_valid_external_transition
               ; staged_ledger= transitioned_staged_ledger
               ; just_emitted_a_proof })
      | Error (`Invalid_staged_ledger_diff errors) ->
          let reasons =
            String.concat ~sep:" && "
              (List.map errors ~f:(function
                | `Incorrect_target_staged_ledger_hash ->
                    "staged ledger hash"
                | `Incorrect_target_snarked_ledger_hash ->
                    "snarked ledger hash" ))
          in
          let message = "invalid staged ledger diff: incorrect " ^ reasons in
          let%map () =
            match sender with
            | None | Some Envelope.Sender.Local ->
                return ()
            | Some (Envelope.Sender.Remote inet_addr) ->
                Trust_system.(
                  record trust_system logger inet_addr
                    Actions.(Gossiped_invalid_transition, Some (message, [])))
          in
          Error (`Invalid_staged_ledger_hash (Error.of_string message))
      | Error
          (`Staged_ledger_application_failed
            (Staged_ledger.Staged_ledger_error.Unexpected e)) ->
          return (Error (`Fatal_error (Error.to_exn e)))
      | Error (`Staged_ledger_application_failed staged_ledger_error) ->
          let%map () =
            match sender with
            | None | Some Envelope.Sender.Local ->
                return ()
            | Some (Envelope.Sender.Remote inet_addr) ->
                let error_string =
                  Staged_ledger.Staged_ledger_error.to_string
                    staged_ledger_error
                in
                let make_actions action =
                  ( action
                  , Some
                      ( "Staged_ledger error: $error"
                      , [("error", `String error_string)] ) )
                in
                let open Trust_system.Actions in
                (* TODO : refine these actions (#2375) *)
                let open Staged_ledger.Pre_diff_info.Error in
                let action =
                  match staged_ledger_error with
                  | Invalid_proof _ ->
                      make_actions Sent_invalid_proof
                  | Pre_diff (Bad_signature _) ->
                      make_actions Sent_invalid_signature
                  | Pre_diff _ | Non_zero_fee_excess _ | Insufficient_work _ ->
                      make_actions Gossiped_invalid_transition
                  | Unexpected _ ->
                      failwith
                        "build: Unexpected staged ledger error should have \
                         been caught in another pattern"
                in
                Trust_system.record trust_system logger inet_addr action
          in
          Error
            (`Invalid_staged_ledger_diff
              (Staged_ledger.Staged_ledger_error.to_error staged_ledger_error))
  )

let lift f {validated_transition; _} = f validated_transition

let state_hash = lift External_transition.Validated.state_hash

let parent_hash = lift External_transition.Validated.parent_hash

let protocol_state = lift External_transition.Validated.protocol_state

let consensus_state = lift External_transition.Validated.consensus_state

let blockchain_state = lift External_transition.Validated.blockchain_state

let blockchain_length = lift External_transition.Validated.blockchain_length

let proposer = lift External_transition.Validated.proposer

let user_commands = lift External_transition.Validated.user_commands

let payments = lift External_transition.Validated.payments

let mask = Fn.compose Staged_ledger.ledger staged_ledger

let equal breadcrumb1 breadcrumb2 =
  State_hash.equal (state_hash breadcrumb1) (state_hash breadcrumb2)

let compare breadcrumb1 breadcrumb2 =
  State_hash.compare (state_hash breadcrumb1) (state_hash breadcrumb2)

let hash = Fn.compose State_hash.hash state_hash

let name t =
  Visualization.display_prefix_of_string @@ State_hash.to_base58_check
  @@ state_hash t

type display =
  { state_hash: string
  ; blockchain_state: Blockchain_state.display
  ; consensus_state: Consensus.Data.Consensus_state.display
  ; parent: string }
[@@deriving yojson]

let display t =
  let blockchain_state = Blockchain_state.display (blockchain_state t) in
  let consensus_state = consensus_state t in
  let parent =
    Visualization.display_prefix_of_string @@ State_hash.to_base58_check
    @@ parent_hash t
  in
  { state_hash= name t
  ; blockchain_state
  ; consensus_state= Consensus.Data.Consensus_state.display consensus_state
  ; parent }

let all_user_commands breadcrumbs =
  Sequence.fold (Sequence.of_list breadcrumbs) ~init:User_command.Set.empty
    ~f:(fun acc_set breadcrumb ->
      let user_commands = user_commands breadcrumb in
      Set.union acc_set (User_command.Set.of_list user_commands) )

module For_tests = struct
  open Currency
  open Signature_lib

  (* Generate valid payments for each blockchain state by having
     each user send a payment of one coin to another random
     user if they at least one coin*)
  let gen_payments staged_ledger accounts_with_secret_keys :
      User_command.With_valid_signature.t Sequence.t =
    let public_keys =
      List.map accounts_with_secret_keys ~f:(fun (_, account) ->
          Account.public_key account )
    in
    Sequence.filter_map (accounts_with_secret_keys |> Sequence.of_list)
      ~f:(fun (sender_sk, sender_account) ->
        let open Option.Let_syntax in
        let%bind sender_sk = sender_sk in
        let sender_keypair = Keypair.of_private_key_exn sender_sk in
        let%bind receiver_pk = List.random_element public_keys in
        let nonce =
          let ledger = Staged_ledger.ledger staged_ledger in
          let status, account_location =
            Ledger.get_or_create_account_exn ledger sender_account.public_key
              sender_account
          in
          assert (status = `Existed) ;
          (Option.value_exn (Ledger.get ledger account_location)).nonce
        in
        let send_amount = Currency.Amount.of_int 1 in
        let sender_account_amount =
          sender_account.Account.Poly.balance |> Currency.Balance.to_amount
        in
        let%map _ = Currency.Amount.sub sender_account_amount send_amount in
        let payload : User_command.Payload.t =
          User_command.Payload.create ~fee:Fee.zero ~nonce
            ~valid_until:Coda_numbers.Global_slot.max_value
            ~memo:User_command_memo.dummy
            ~body:(Payment {receiver= receiver_pk; amount= send_amount})
        in
        User_command.sign sender_keypair payload )

  let gen ?(logger = Logger.null ()) ?verifier
      ?(trust_system = Trust_system.null ()) ~accounts_with_secret_keys :
      (t -> t Deferred.t) Quickcheck.Generator.t =
    let open Quickcheck.Let_syntax in
    let verifier =
      match verifier with
      | Some verifier ->
          verifier
      | None ->
          Async.Thread_safe.block_on_async_exn (fun () ->
              Verifier.create ~logger ~conf_dir:None
                ~pids:(Child_processes.Termination.create_pid_table ()) )
    in
    let gen_slot_advancement = Int.gen_incl 1 10 in
    let%map make_next_consensus_state =
      Consensus_state_hooks.For_tests.gen_consensus_state ~gen_slot_advancement
    in
    fun parent_breadcrumb ->
      let open Deferred.Let_syntax in
      let parent_staged_ledger = parent_breadcrumb.staged_ledger in
      let transactions =
        gen_payments parent_staged_ledger accounts_with_secret_keys
      in
      let _, largest_account =
        List.max_elt accounts_with_secret_keys
          ~compare:(fun (_, acc1) (_, acc2) -> Account.compare acc1 acc2)
        |> Option.value_exn
      in
      let largest_account_public_key = Account.public_key largest_account in
      let get_completed_work stmts =
        let {Keypair.public_key; _} = Keypair.create () in
        let prover = Public_key.compress public_key in
        Some
          Transaction_snark_work.Checked.
            { fee= Fee.of_int 1
            ; proofs=
                One_or_two.map stmts ~f:(fun statement ->
                    Ledger_proof.create ~statement
                      ~sok_digest:Sok_message.Digest.default ~proof:Proof.dummy
                )
            ; prover }
      in
      let staged_ledger_diff =
        Staged_ledger.create_diff parent_staged_ledger ~logger
<<<<<<< HEAD
          ~coinbase_receiver:`Proposer ~self:largest_account_public_key
          ~transactions_by_fee:transactions ~get_completed_work
          ~state_body_hash:
            ( validated_transition parent_breadcrumb
            |> External_transition.Validated.protocol_state
            |> Protocol_state.body |> Protocol_state.Body.hash )
=======
          ~self:largest_account_public_key ~transactions_by_fee:transactions
          ~get_completed_work
>>>>>>> a25d0d26
      in
      let%bind ( `Hash_after_applying next_staged_ledger_hash
               , `Ledger_proof ledger_proof_opt
               , `Staged_ledger _
               , `Pending_coinbase_data _ ) =
        match%bind
          Staged_ledger.apply_diff_unchecked parent_staged_ledger
            staged_ledger_diff
            ~state_body_hash:
              ( validated_transition parent_breadcrumb
              |> External_transition.Validated.protocol_state
              |> Protocol_state.body |> Protocol_state.Body.hash )
        with
        | Ok r ->
            return r
        | Error e ->
            failwith (Staged_ledger.Staged_ledger_error.to_string e)
      in
      let previous_transition = parent_breadcrumb.validated_transition in
      let previous_protocol_state =
        previous_transition |> External_transition.Validated.protocol_state
      in
      let previous_ledger_hash =
        previous_protocol_state |> Protocol_state.blockchain_state
        |> Blockchain_state.snarked_ledger_hash
      in
      let next_ledger_hash =
        Option.value_map ledger_proof_opt
          ~f:(fun (proof, _) ->
            Ledger_proof.statement proof |> Ledger_proof.statement_target )
          ~default:previous_ledger_hash
      in
      let next_blockchain_state =
        Blockchain_state.create_value
          ~timestamp:(Block_time.now @@ Block_time.Controller.basic ~logger)
          ~snarked_ledger_hash:next_ledger_hash
          ~staged_ledger_hash:next_staged_ledger_hash
      in
      let previous_state_hash = Protocol_state.hash previous_protocol_state in
      let consensus_state =
        make_next_consensus_state ~snarked_ledger_hash:previous_ledger_hash
          ~previous_protocol_state:
            With_hash.
              {data= previous_protocol_state; hash= previous_state_hash}
      in
      let genesis_state_hash =
        Protocol_state.genesis_state_hash
          ~state_hash:(Some previous_state_hash) previous_protocol_state
      in
      let protocol_state =
        Protocol_state.create_value ~genesis_state_hash ~previous_state_hash
          ~blockchain_state:next_blockchain_state ~consensus_state
      in
      let next_external_transition =
        External_transition.create ~protocol_state
          ~protocol_state_proof:Proof.dummy
          ~staged_ledger_diff:(Staged_ledger_diff.forget staged_ledger_diff)
          ~delta_transition_chain_proof:(previous_state_hash, [])
      in
      (* We manually created a verified an external_transition *)
      let (`I_swear_this_is_safe_see_my_comment
            next_verified_external_transition) =
        External_transition.Validated.create_unsafe next_external_transition
      in
      match%map
        build ~logger ~trust_system ~verifier ~parent:parent_breadcrumb
          ~transition:
            (External_transition.Validation.reset_staged_ledger_diff_validation
               next_verified_external_transition)
          ~sender:None
      with
      | Ok new_breadcrumb ->
          Logger.info logger ~module_:__MODULE__ ~location:__LOC__
            ~metadata:
              [ ( "state_hash"
                , state_hash new_breadcrumb |> State_hash.to_yojson ) ]
            "Producing a breadcrumb with hash: $state_hash" ;
          new_breadcrumb
      | Error (`Fatal_error exn) ->
          raise exn
      | Error (`Invalid_staged_ledger_diff e) ->
          failwithf !"Invalid staged ledger diff: %{sexp:Error.t}" e ()
      | Error (`Invalid_staged_ledger_hash e) ->
          failwithf !"Invalid staged ledger hash: %{sexp:Error.t}" e ()

  let gen_non_deferred ?logger ?verifier ?trust_system
      ~accounts_with_secret_keys =
    let open Quickcheck.Generator.Let_syntax in
    let%map make_deferred =
      gen ?logger ?verifier ?trust_system ~accounts_with_secret_keys
    in
    fun x -> Async.Thread_safe.block_on_async_exn (fun () -> make_deferred x)

  let gen_seq ?logger ?verifier ?trust_system ~accounts_with_secret_keys n =
    let open Quickcheck.Generator.Let_syntax in
    let gen_list =
      List.gen_with_length n
        (gen ?logger ?verifier ?trust_system ~accounts_with_secret_keys)
    in
    let%map breadcrumbs_constructors = gen_list in
    fun root ->
      let open Deferred.Let_syntax in
      let%map _, ls =
        Deferred.List.fold breadcrumbs_constructors ~init:(root, [])
          ~f:(fun (previous, acc) make_breadcrumb ->
            let%map breadcrumb = make_breadcrumb previous in
            (breadcrumb, breadcrumb :: acc) )
      in
      List.rev ls
end<|MERGE_RESOLUTION|>--- conflicted
+++ resolved
@@ -250,17 +250,9 @@
       in
       let staged_ledger_diff =
         Staged_ledger.create_diff parent_staged_ledger ~logger
-<<<<<<< HEAD
-          ~coinbase_receiver:`Proposer ~self:largest_account_public_key
-          ~transactions_by_fee:transactions ~get_completed_work
-          ~state_body_hash:
-            ( validated_transition parent_breadcrumb
-            |> External_transition.Validated.protocol_state
-            |> Protocol_state.body |> Protocol_state.Body.hash )
-=======
+~coinbase_receiver:`Proposer 
           ~self:largest_account_public_key ~transactions_by_fee:transactions
           ~get_completed_work
->>>>>>> a25d0d26
       in
       let%bind ( `Hash_after_applying next_staged_ledger_hash
                , `Ledger_proof ledger_proof_opt
