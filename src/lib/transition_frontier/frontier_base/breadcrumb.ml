--- conflicted
+++ resolved
@@ -296,18 +296,10 @@
                , `Staged_ledger _
                , `Pending_coinbase_data _ ) =
         match%bind
-<<<<<<< HEAD
           Staged_ledger.apply_diff_unchecked parent_staged_ledger ~logger
-            staged_ledger_diff ~current_global_slot ~state_and_body_hash
-=======
-          Staged_ledger.apply_diff_unchecked parent_staged_ledger
             staged_ledger_diff
             ~constraint_constants:precomputed_values.constraint_constants
-            ~state_body_hash:
-              ( validated_transition parent_breadcrumb
-              |> External_transition.Validated.protocol_state
-              |> Protocol_state.body |> Protocol_state.Body.hash )
->>>>>>> cb993cf2
+            ~current_global_slot ~state_and_body_hash
         with
         | Ok r ->
             return r
