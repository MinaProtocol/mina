open Async_kernel
open Core_kernel
open Coda_base
open Coda_state
open Coda_transition
open Network_peer

type t =
  { validated_transition: External_transition.Validated.t
  ; staged_ledger: Staged_ledger.t sexp_opaque
  ; just_emitted_a_proof: bool }
[@@deriving sexp, fields]

let to_yojson {validated_transition; staged_ledger= _; just_emitted_a_proof} =
  `Assoc
    [ ( "validated_transition"
      , External_transition.Validated.to_yojson validated_transition )
    ; ("staged_ledger", `String "<opaque>")
    ; ("just_emitted_a_proof", `Bool just_emitted_a_proof) ]

let create validated_transition staged_ledger =
  {validated_transition; staged_ledger; just_emitted_a_proof= false}

let build ~logger ~verifier ~trust_system ~parent
    ~transition:transition_with_validation ~sender =
  O1trace.trace_recurring "Breadcrumb.build" (fun () ->
      let open Deferred.Let_syntax in
      match%bind
        External_transition.Staged_ledger_validation
        .validate_staged_ledger_diff ~logger ~verifier
          ~parent_staged_ledger:parent.staged_ledger
          ~parent_protocol_state:
            (External_transition.Validated.protocol_state
               parent.validated_transition)
          transition_with_validation
      with
      | Ok
          ( `Just_emitted_a_proof just_emitted_a_proof
          , `External_transition_with_validation
              fully_valid_external_transition
          , `Staged_ledger transitioned_staged_ledger ) ->
          return
            (Ok
               { validated_transition= fully_valid_external_transition
               ; staged_ledger= transitioned_staged_ledger
               ; just_emitted_a_proof })
      | Error (`Invalid_staged_ledger_diff errors) ->
          let reasons =
            String.concat ~sep:" && "
              (List.map errors ~f:(function
                | `Incorrect_target_staged_ledger_hash ->
                    "staged ledger hash"
                | `Incorrect_target_snarked_ledger_hash ->
                    "snarked ledger hash" ))
          in
          let message = "invalid staged ledger diff: incorrect " ^ reasons in
          let%map () =
            match sender with
            | None | Some Envelope.Sender.Local ->
                return ()
            | Some (Envelope.Sender.Remote (inet_addr, _peer_id)) ->
                Trust_system.(
                  record trust_system logger inet_addr
                    Actions.(Gossiped_invalid_transition, Some (message, [])))
          in
          Error (`Invalid_staged_ledger_hash (Error.of_string message))
      | Error
          (`Staged_ledger_application_failed
            (Staged_ledger.Staged_ledger_error.Unexpected e)) ->
          return (Error (`Fatal_error (Error.to_exn e)))
      | Error (`Staged_ledger_application_failed staged_ledger_error) ->
          let%map () =
            match sender with
            | None | Some Envelope.Sender.Local ->
                return ()
            | Some (Envelope.Sender.Remote (inet_addr, _peer_id)) ->
                let error_string =
                  Staged_ledger.Staged_ledger_error.to_string
                    staged_ledger_error
                in
                let make_actions action =
                  ( action
                  , Some
                      ( "Staged_ledger error: $error"
                      , [("error", `String error_string)] ) )
                in
                let open Trust_system.Actions in
                (* TODO : refine these actions (#2375) *)
                let open Staged_ledger.Pre_diff_info.Error in
                let action =
                  match staged_ledger_error with
                  | Invalid_proof _ ->
                      make_actions Sent_invalid_proof
                  | Pre_diff (Bad_signature _) ->
                      make_actions Sent_invalid_signature
                  | Pre_diff _ | Non_zero_fee_excess _ | Insufficient_work _ ->
                      make_actions Gossiped_invalid_transition
                  | Unexpected _ ->
                      failwith
                        "build: Unexpected staged ledger error should have \
                         been caught in another pattern"
                in
                Trust_system.record trust_system logger inet_addr action
          in
          Error
            (`Invalid_staged_ledger_diff
              (Staged_ledger.Staged_ledger_error.to_error staged_ledger_error))
  )

let lift f {validated_transition; _} = f validated_transition

let state_hash = lift External_transition.Validated.state_hash

let parent_hash = lift External_transition.Validated.parent_hash

let protocol_state = lift External_transition.Validated.protocol_state

let consensus_state = lift External_transition.Validated.consensus_state

let blockchain_state = lift External_transition.Validated.blockchain_state

let blockchain_length = lift External_transition.Validated.blockchain_length

let block_producer = lift External_transition.Validated.block_producer

let user_commands = lift External_transition.Validated.user_commands

let payments = lift External_transition.Validated.payments

let mask = Fn.compose Staged_ledger.ledger staged_ledger

let equal breadcrumb1 breadcrumb2 =
  State_hash.equal (state_hash breadcrumb1) (state_hash breadcrumb2)

let compare breadcrumb1 breadcrumb2 =
  State_hash.compare (state_hash breadcrumb1) (state_hash breadcrumb2)

let hash = Fn.compose State_hash.hash state_hash

let name t =
  Visualization.display_prefix_of_string @@ State_hash.to_base58_check
  @@ state_hash t

type display =
  { state_hash: string
  ; blockchain_state: Blockchain_state.display
  ; consensus_state: Consensus.Data.Consensus_state.display
  ; parent: string }
[@@deriving yojson]

let display t =
  let blockchain_state = Blockchain_state.display (blockchain_state t) in
  let consensus_state = consensus_state t in
  let parent =
    Visualization.display_prefix_of_string @@ State_hash.to_base58_check
    @@ parent_hash t
  in
  { state_hash= name t
  ; blockchain_state
  ; consensus_state= Consensus.Data.Consensus_state.display consensus_state
  ; parent }

let all_user_commands breadcrumbs =
  Sequence.fold (Sequence.of_list breadcrumbs) ~init:User_command.Set.empty
    ~f:(fun acc_set breadcrumb ->
      let user_commands = user_commands breadcrumb in
      Set.union acc_set (User_command.Set.of_list user_commands) )

module For_tests = struct
  open Currency
  open Signature_lib

  (* Generate valid payments for each blockchain state by having
     each user send a payment of one coin to another random
     user if they at least one coin*)
  let gen_payments staged_ledger accounts_with_secret_keys :
      User_command.With_valid_signature.t Sequence.t =
    let public_keys =
      List.map accounts_with_secret_keys ~f:(fun (_, account) ->
          Account.public_key account )
    in
    Sequence.filter_map (accounts_with_secret_keys |> Sequence.of_list)
      ~f:(fun (sender_sk, sender_account) ->
        let open Option.Let_syntax in
        let%bind sender_sk = sender_sk in
        let sender_keypair = Keypair.of_private_key_exn sender_sk in
        let%bind receiver_pk = List.random_element public_keys in
        let nonce =
          let ledger = Staged_ledger.ledger staged_ledger in
          let status, account_location =
            Ledger.get_or_create_account_exn ledger sender_account.public_key
              sender_account
          in
          assert (status = `Existed) ;
          (Option.value_exn (Ledger.get ledger account_location)).nonce
        in
        let send_amount = Currency.Amount.of_int 1 in
        let sender_account_amount =
          sender_account.Account.Poly.balance |> Currency.Balance.to_amount
        in
        let%map _ = Currency.Amount.sub sender_account_amount send_amount in
        let payload : User_command.Payload.t =
          User_command.Payload.create ~fee:Fee.zero ~nonce
            ~valid_until:Coda_numbers.Global_slot.max_value
            ~memo:User_command_memo.dummy
            ~body:(Payment {receiver= receiver_pk; amount= send_amount})
        in
        User_command.sign sender_keypair payload )

  let gen ?(logger = Logger.null ()) ?verifier
      ?(trust_system = Trust_system.null ()) ~accounts_with_secret_keys :
      (t -> t Deferred.t) Quickcheck.Generator.t =
    let open Quickcheck.Let_syntax in
    let verifier =
      match verifier with
      | Some verifier ->
          verifier
      | None ->
          Async.Thread_safe.block_on_async_exn (fun () ->
              Verifier.create ~logger ~conf_dir:None
                ~pids:(Child_processes.Termination.create_pid_table ()) )
    in
    let gen_slot_advancement = Int.gen_incl 1 10 in
    let%map make_next_consensus_state =
      Consensus_state_hooks.For_tests.gen_consensus_state ~gen_slot_advancement
    in
    fun parent_breadcrumb ->
      let open Deferred.Let_syntax in
      let parent_staged_ledger = parent_breadcrumb.staged_ledger in
      let transactions =
        gen_payments parent_staged_ledger accounts_with_secret_keys
      in
      let _, largest_account =
        List.max_elt accounts_with_secret_keys
          ~compare:(fun (_, acc1) (_, acc2) -> Account.compare acc1 acc2)
        |> Option.value_exn
      in
      let largest_account_public_key = Account.public_key largest_account in
      let get_completed_work stmts =
        let {Keypair.public_key; _} = Keypair.create () in
        let prover = Public_key.compress public_key in
        Some
          Transaction_snark_work.Checked.
            { fee= Fee.of_int 1
            ; proofs=
                One_or_two.map stmts ~f:(fun statement ->
                    Ledger_proof.create ~statement
                      ~sok_digest:Sok_message.Digest.default ~proof:Proof.dummy
                )
            ; prover }
      in
      let staged_ledger_diff =
        Staged_ledger.create_diff parent_staged_ledger ~logger
          ~coinbase_receiver:`Producer ~self:largest_account_public_key
          ~transactions_by_fee:transactions ~get_completed_work
      in
      let%bind ( `Hash_after_applying next_staged_ledger_hash
               , `Ledger_proof ledger_proof_opt
               , `Staged_ledger _
               , `Pending_coinbase_data _ ) =
        match%bind
          Staged_ledger.apply_diff_unchecked parent_staged_ledger
            staged_ledger_diff
            ~state_body_hash:
              ( validated_transition parent_breadcrumb
              |> External_transition.Validated.protocol_state
              |> Protocol_state.body |> Protocol_state.Body.hash )
        with
        | Ok r ->
            return r
        | Error e ->
            failwith (Staged_ledger.Staged_ledger_error.to_string e)
      in
      let previous_transition = parent_breadcrumb.validated_transition in
      let previous_protocol_state =
        previous_transition |> External_transition.Validated.protocol_state
      in
      let previous_ledger_hash =
        previous_protocol_state |> Protocol_state.blockchain_state
        |> Blockchain_state.snarked_ledger_hash
      in
      let next_ledger_hash =
        Option.value_map ledger_proof_opt
          ~f:(fun (proof, _) ->
            Ledger_proof.statement proof |> Ledger_proof.statement_target )
          ~default:previous_ledger_hash
      in
      let next_blockchain_state =
        Blockchain_state.create_value
          ~timestamp:(Block_time.now @@ Block_time.Controller.basic ~logger)
          ~snarked_ledger_hash:next_ledger_hash
          ~staged_ledger_hash:next_staged_ledger_hash
      in
      let previous_state_hash = Protocol_state.hash previous_protocol_state in
      let consensus_state =
        make_next_consensus_state ~snarked_ledger_hash:previous_ledger_hash
          ~previous_protocol_state:
            With_hash.
              {data= previous_protocol_state; hash= previous_state_hash}
      in
      let genesis_state_hash =
        Protocol_state.genesis_state_hash
          ~state_hash:(Some previous_state_hash) previous_protocol_state
      in
      let protocol_state =
        Protocol_state.create_value ~genesis_state_hash ~previous_state_hash
          ~blockchain_state:next_blockchain_state ~consensus_state
      in
      ignore (External_transition.set_current_fork_id (Fork_id.create "00000")) ;
      let next_external_transition =
        External_transition.For_tests.create ~protocol_state
          ~protocol_state_proof:Proof.dummy
          ~staged_ledger_diff:(Staged_ledger_diff.forget staged_ledger_diff)
<<<<<<< HEAD
          ~delta_transition_chain_proof:(previous_state_hash, []) ()
=======
          ~validation_callback:Fn.ignore
          ~delta_transition_chain_proof:(previous_state_hash, [])
>>>>>>> 898fce09
      in
      (* We manually created a verified an external_transition *)
      let (`I_swear_this_is_safe_see_my_comment
            next_verified_external_transition) =
        External_transition.Validated.create_unsafe next_external_transition
      in
      match%map
        build ~logger ~trust_system ~verifier ~parent:parent_breadcrumb
          ~transition:
            (External_transition.Validation.reset_staged_ledger_diff_validation
               next_verified_external_transition)
          ~sender:None
      with
      | Ok new_breadcrumb ->
          Logger.info logger ~module_:__MODULE__ ~location:__LOC__
            ~metadata:
              [ ( "state_hash"
                , state_hash new_breadcrumb |> State_hash.to_yojson ) ]
            "Producing a breadcrumb with hash: $state_hash" ;
          new_breadcrumb
      | Error (`Fatal_error exn) ->
          raise exn
      | Error (`Invalid_staged_ledger_diff e) ->
          failwithf !"Invalid staged ledger diff: %{sexp:Error.t}" e ()
      | Error (`Invalid_staged_ledger_hash e) ->
          failwithf !"Invalid staged ledger hash: %{sexp:Error.t}" e ()

  let gen_non_deferred ?logger ?verifier ?trust_system
      ~accounts_with_secret_keys =
    let open Quickcheck.Generator.Let_syntax in
    let%map make_deferred =
      gen ?logger ?verifier ?trust_system ~accounts_with_secret_keys
    in
    fun x -> Async.Thread_safe.block_on_async_exn (fun () -> make_deferred x)

  let gen_seq ?logger ?verifier ?trust_system ~accounts_with_secret_keys n =
    let open Quickcheck.Generator.Let_syntax in
    let gen_list =
      List.gen_with_length n
        (gen ?logger ?verifier ?trust_system ~accounts_with_secret_keys)
    in
    let%map breadcrumbs_constructors = gen_list in
    fun root ->
      let open Deferred.Let_syntax in
      let%map _, ls =
        Deferred.List.fold breadcrumbs_constructors ~init:(root, [])
          ~f:(fun (previous, acc) make_breadcrumb ->
            let%map breadcrumb = make_breadcrumb previous in
            (breadcrumb, breadcrumb :: acc) )
      in
      List.rev ls
end<|MERGE_RESOLUTION|>--- conflicted
+++ resolved
@@ -311,12 +311,8 @@
         External_transition.For_tests.create ~protocol_state
           ~protocol_state_proof:Proof.dummy
           ~staged_ledger_diff:(Staged_ledger_diff.forget staged_ledger_diff)
-<<<<<<< HEAD
-          ~delta_transition_chain_proof:(previous_state_hash, []) ()
-=======
           ~validation_callback:Fn.ignore
           ~delta_transition_chain_proof:(previous_state_hash, [])
->>>>>>> 898fce09
       in
       (* We manually created a verified an external_transition *)
       let (`I_swear_this_is_safe_see_my_comment
