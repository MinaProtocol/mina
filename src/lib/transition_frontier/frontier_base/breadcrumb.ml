open Async_kernel
open Core
open Mina_base
open Mina_state
open Mina_transition
open Network_peer

module T = struct
  let id = "breadcrumb"

  type t =
    { validated_transition : External_transition.Validated.t
    ; staged_ledger : Staged_ledger.t [@sexp.opaque]
    ; just_emitted_a_proof : bool
    ; transition_receipt_time : Time.t option
    }
  [@@deriving sexp, fields]

  type 'a creator =
       validated_transition:External_transition.Validated.t
    -> staged_ledger:Staged_ledger.t
    -> just_emitted_a_proof:bool
    -> transition_receipt_time:Time.t option
    -> 'a

  let map_creator creator ~f ~validated_transition ~staged_ledger
      ~just_emitted_a_proof ~transition_receipt_time =
    f
      (creator ~validated_transition ~staged_ledger ~just_emitted_a_proof
         ~transition_receipt_time)

  let create ~validated_transition ~staged_ledger ~just_emitted_a_proof
      ~transition_receipt_time =
    { validated_transition
    ; staged_ledger
    ; just_emitted_a_proof
    ; transition_receipt_time
    }

  let to_yojson
      { validated_transition
      ; staged_ledger = _
      ; just_emitted_a_proof
      ; transition_receipt_time
      } =
    `Assoc
      [ ( "validated_transition"
        , External_transition.Validated.to_yojson validated_transition )
      ; ("staged_ledger", `String "<opaque>")
      ; ("just_emitted_a_proof", `Bool just_emitted_a_proof)
      ; ( "transition_receipt_time"
        , `String
            (Option.value_map transition_receipt_time ~default:"<not available>"
               ~f:(Time.to_string_iso8601_basic ~zone:Time.Zone.utc)) )
      ]
end

[%%define_locally
T.
  ( validated_transition
  , staged_ledger
  , just_emitted_a_proof
  , transition_receipt_time
  , to_yojson )]

include Allocation_functor.Make.Sexp (T)

<<<<<<< HEAD
let build ?skip_staged_ledger_verification ~logger ~precomputed_values ~verifier
    ~trust_system ~parent
    ~transition:
      (transition_with_validation : External_transition.Almost_validated.t)
    ~sender ~transition_receipt_time () =
  O1trace.trace_recurring "Breadcrumb.build" (fun () ->
=======
let build ?skip_staged_ledger_verification ~logger ~precomputed_values
    ~verifier ~trust_system ~parent
    ~transition:(transition_with_validation :
                  External_transition.Almost_validated.t) ~sender
    ~transition_receipt_time () =
  O1trace.thread "build_breadcrumb" (fun () ->
>>>>>>> 2fe46e36
      let open Deferred.Let_syntax in
      match%bind
        External_transition.Staged_ledger_validation.validate_staged_ledger_diff
          ?skip_staged_ledger_verification ~logger ~precomputed_values ~verifier
          ~parent_staged_ledger:(staged_ledger parent)
          ~parent_protocol_state:
            (External_transition.Validated.protocol_state
               parent.validated_transition)
          transition_with_validation
      with
      | Ok
          ( `Just_emitted_a_proof just_emitted_a_proof
          , `External_transition_with_validation fully_valid_external_transition
          , `Staged_ledger transitioned_staged_ledger ) ->
          return
          @@ Ok
               (create ~validated_transition:fully_valid_external_transition
                  ~staged_ledger:transitioned_staged_ledger
                  ~just_emitted_a_proof ~transition_receipt_time)
      | Error (`Invalid_staged_ledger_diff errors) ->
          let reasons =
            String.concat ~sep:" && "
              (List.map errors ~f:(function
                | `Incorrect_target_staged_ledger_hash ->
                    "staged ledger hash"
                | `Incorrect_target_snarked_ledger_hash ->
                    "snarked ledger hash"))
          in
          let message = "invalid staged ledger diff: incorrect " ^ reasons in
          let%map () =
            match sender with
            | None | Some Envelope.Sender.Local ->
                return ()
            | Some (Envelope.Sender.Remote peer) ->
                Trust_system.(
                  record trust_system logger peer
                    Actions.(Gossiped_invalid_transition, Some (message, [])))
          in
          Error (`Invalid_staged_ledger_hash (Error.of_string message))
      | Error (`Staged_ledger_application_failed staged_ledger_error) ->
          let%map () =
            match sender with
            | None | Some Envelope.Sender.Local ->
                return ()
            | Some (Envelope.Sender.Remote peer) ->
                let error_string =
                  Staged_ledger.Staged_ledger_error.to_string
                    staged_ledger_error
                in
                let make_actions action =
                  ( action
                  , Some
                      ( "Staged_ledger error: $error"
                      , [ ("error", `String error_string) ] ) )
                in
                let open Trust_system.Actions in
                (* TODO : refine these actions (#2375) *)
                let open Staged_ledger.Pre_diff_info.Error in
                with_return (fun { return } ->
                    let action =
                      match staged_ledger_error with
                      | Couldn't_reach_verifier _ ->
                          return Deferred.unit
                      | Invalid_proofs _ ->
                          make_actions Sent_invalid_proof
                      | Pre_diff (Verification_failed _) ->
                          make_actions Sent_invalid_signature_or_proof
                      | Pre_diff _
                      | Non_zero_fee_excess _
                      | Insufficient_work _
                      | Mismatched_statuses _
                      | Invalid_public_key _
                      | Unexpected _ ->
                          make_actions Gossiped_invalid_transition
                    in
                    Trust_system.record trust_system logger peer action)
          in
          Error
            (`Invalid_staged_ledger_diff
              (Staged_ledger.Staged_ledger_error.to_error staged_ledger_error)))

let lift f breadcrumb = f (validated_transition breadcrumb)

let state_hash =
  lift (fun t -> (External_transition.Validated.state_hashes t).state_hash)

let parent_hash = lift External_transition.Validated.parent_hash

let protocol_state = lift External_transition.Validated.protocol_state

let protocol_state_with_hashes breadcrumb =
  breadcrumb |> validated_transition
  |> External_transition.Validation.forget_validation_with_hash
  |> With_hash.map ~f:External_transition.protocol_state

let consensus_state = lift External_transition.Validated.consensus_state

let consensus_state_with_hashes breadcrumb =
  breadcrumb |> validated_transition
  |> External_transition.Validation.forget_validation_with_hash
  |> With_hash.map ~f:External_transition.consensus_state

let blockchain_state = lift External_transition.Validated.blockchain_state

let blockchain_length = lift External_transition.Validated.blockchain_length

let block_producer = lift External_transition.Validated.block_producer

let commands = lift External_transition.Validated.commands

let completed_works = lift External_transition.Validated.completed_works

let payments = lift External_transition.Validated.payments

let mask = Fn.compose Staged_ledger.ledger staged_ledger

let equal breadcrumb1 breadcrumb2 =
  State_hash.equal (state_hash breadcrumb1) (state_hash breadcrumb2)

let compare breadcrumb1 breadcrumb2 =
  State_hash.compare (state_hash breadcrumb1) (state_hash breadcrumb2)

let hash = Fn.compose State_hash.hash state_hash

let name t =
  Visualization.display_prefix_of_string @@ State_hash.to_base58_check
  @@ state_hash t

type display =
  { state_hash : string
  ; blockchain_state : Blockchain_state.display
  ; consensus_state : Consensus.Data.Consensus_state.display
  ; parent : string
  }
[@@deriving yojson]

let display t =
  let blockchain_state = Blockchain_state.display (blockchain_state t) in
  let consensus_state = consensus_state t in
  let parent =
    Visualization.display_prefix_of_string @@ State_hash.to_base58_check
    @@ parent_hash t
  in
  { state_hash = name t
  ; blockchain_state
  ; consensus_state = Consensus.Data.Consensus_state.display consensus_state
  ; parent
  }

module For_tests = struct
  open Currency
  open Signature_lib

  (* Generate valid payments for each blockchain state by having
     each user send a payment of one coin to another random
     user if they have at least one coin*)
  let gen_payments staged_ledger accounts_with_secret_keys :
      Signed_command.With_valid_signature.t Sequence.t =
    let account_ids =
      List.map accounts_with_secret_keys ~f:(fun (_, account) ->
          Account.identifier account)
    in
    Sequence.filter_map (accounts_with_secret_keys |> Sequence.of_list)
      ~f:(fun (sender_sk, sender_account) ->
        let open Option.Let_syntax in
        let%bind sender_sk = sender_sk in
        let sender_keypair = Keypair.of_private_key_exn sender_sk in
        let token = sender_account.token_id in
        let%bind receiver =
          account_ids
          |> List.filter
               ~f:(Fn.compose (Token_id.equal token) Account_id.token_id)
          |> List.random_element
        in
        let receiver_pk = Account_id.public_key receiver in
        let nonce =
          let ledger = Staged_ledger.ledger staged_ledger in
          let status, account_location =
            Mina_ledger.Ledger.get_or_create_account ledger
              (Account.identifier sender_account)
              sender_account
            |> Or_error.ok_exn
          in
          assert ([%equal: [ `Existed | `Added ]] status `Existed) ;
          (Option.value_exn (Mina_ledger.Ledger.get ledger account_location))
            .nonce
        in
        let send_amount = Currency.Amount.of_int 1 in
        let sender_account_amount =
          sender_account.Account.Poly.balance |> Currency.Balance.to_amount
        in
        let%map _ = Currency.Amount.sub sender_account_amount send_amount in
        let sender_pk = Account.public_key sender_account in
        let payload : Signed_command.Payload.t =
          Signed_command.Payload.create ~fee:Fee.zero
            ~fee_token:Token_id.default ~fee_payer_pk:sender_pk ~nonce
            ~valid_until:None ~memo:Signed_command_memo.dummy
            ~body:
              (Payment
                 { source_pk = sender_pk
                 ; receiver_pk
                 ; token_id = token
                 ; amount = send_amount
                 })
        in
        Signed_command.sign sender_keypair payload)

  let gen ?(logger = Logger.null ())
      ~(precomputed_values : Precomputed_values.t) ~verifier
      ?(trust_system = Trust_system.null ()) ~accounts_with_secret_keys :
      (t -> t Deferred.t) Quickcheck.Generator.t =
    let open Quickcheck.Let_syntax in
    let gen_slot_advancement = Int.gen_incl 1 10 in
    let%bind make_next_consensus_state =
      Consensus_state_hooks.For_tests.gen_consensus_state ~gen_slot_advancement
        ~constraint_constants:
          precomputed_values.Precomputed_values.constraint_constants
        ~constants:precomputed_values.consensus_constants
    in
    let%map supercharge_coinbase = Quickcheck.Generator.bool in
    fun parent_breadcrumb ->
      let open Deferred.Let_syntax in
      let parent_staged_ledger = staged_ledger parent_breadcrumb in
      let transactions =
        gen_payments parent_staged_ledger accounts_with_secret_keys
        |> Sequence.map ~f:(fun x -> User_command.Signed_command x)
      in
      let _, largest_account =
        List.max_elt accounts_with_secret_keys
          ~compare:(fun (_, acc1) (_, acc2) -> Account.compare acc1 acc2)
        |> Option.value_exn
      in
      let largest_account_public_key = Account.public_key largest_account in
      let get_completed_work stmts =
        let { Keypair.public_key; _ } = Keypair.create () in
        let prover = Public_key.compress public_key in
        Some
          Transaction_snark_work.Checked.
            { fee = Fee.of_int 1
            ; proofs =
                One_or_two.map stmts ~f:(fun statement ->
                    Ledger_proof.create ~statement
                      ~sok_digest:Sok_message.Digest.default
                      ~proof:Proof.transaction_dummy)
            ; prover
            }
      in
      let current_state_view, state_and_body_hash =
        let prev_state =
          validated_transition parent_breadcrumb
          |> External_transition.Validated.protocol_state
        in
        let prev_state_hashes = Protocol_state.hashes prev_state in
        let current_state_view =
          Protocol_state.body prev_state |> Protocol_state.Body.view
        in
        ( current_state_view
        , ( prev_state_hashes.state_hash
          , Option.value_exn prev_state_hashes.state_body_hash ) )
      in
      let coinbase_receiver = largest_account_public_key in
      let staged_ledger_diff =
        Staged_ledger.create_diff parent_staged_ledger ~logger
          ~constraint_constants:precomputed_values.constraint_constants
          ~coinbase_receiver ~current_state_view ~supercharge_coinbase
          ~transactions_by_fee:transactions ~get_completed_work
        |> Result.map_error ~f:Staged_ledger.Pre_diff_info.Error.to_error
        |> Or_error.ok_exn
      in
      let%bind ( `Hash_after_applying next_staged_ledger_hash
               , `Ledger_proof ledger_proof_opt
               , `Staged_ledger _
               , `Pending_coinbase_update _ ) =
        match%bind
          Staged_ledger.apply_diff_unchecked parent_staged_ledger
            ~coinbase_receiver ~logger staged_ledger_diff
            ~constraint_constants:precomputed_values.constraint_constants
            ~current_state_view ~state_and_body_hash ~supercharge_coinbase
        with
        | Ok r ->
            return r
        | Error e ->
            failwith (Staged_ledger.Staged_ledger_error.to_string e)
      in
      let previous_transition = parent_breadcrumb.validated_transition in
      let previous_protocol_state =
        previous_transition |> External_transition.Validated.protocol_state
      in
      let previous_registers =
        previous_protocol_state |> Protocol_state.blockchain_state
        |> Blockchain_state.registers
      in
      let next_registers =
        Option.value_map ledger_proof_opt
          ~f:(fun (proof, _) ->
            { (Ledger_proof.statement proof |> Ledger_proof.statement_target) with
              pending_coinbase_stack = ()
            })
          ~default:previous_registers
      in
      let genesis_ledger_hash =
        previous_protocol_state |> Protocol_state.blockchain_state
        |> Blockchain_state.genesis_ledger_hash
      in
      let next_blockchain_state =
        Blockchain_state.create_value
          ~timestamp:(Block_time.now @@ Block_time.Controller.basic ~logger)
          ~registers:next_registers ~staged_ledger_hash:next_staged_ledger_hash
          ~genesis_ledger_hash
      in
      let previous_state_hashes =
        Protocol_state.hashes previous_protocol_state
      in
      let consensus_state =
        make_next_consensus_state ~snarked_ledger_hash:previous_registers.ledger
          ~previous_protocol_state:
            With_hash.
              { data = previous_protocol_state; hash = previous_state_hashes }
          ~coinbase_receiver ~supercharge_coinbase
      in
      let genesis_state_hash =
        Protocol_state.genesis_state_hash
          ~state_hash:(Some previous_state_hashes.state_hash)
          previous_protocol_state
      in
      let protocol_state =
        Protocol_state.create_value ~genesis_state_hash
          ~previous_state_hash:previous_state_hashes.state_hash
          ~blockchain_state:next_blockchain_state ~consensus_state
          ~constants:(Protocol_state.constants previous_protocol_state)
      in
      Protocol_version.(set_current zero) ;
      let next_external_transition =
        External_transition.For_tests.create ~protocol_state
          ~protocol_state_proof:Proof.blockchain_dummy
          ~staged_ledger_diff:(Staged_ledger_diff.forget staged_ledger_diff)
          ~validation_callback:
            (Mina_net2.Validation_callback.create_without_expiration ())
          ~delta_transition_chain_proof:(previous_state_hashes.state_hash, [])
          ()
      in
      (* We manually created a verified an external_transition *)
      let (`I_swear_this_is_safe_see_my_comment
            next_verified_external_transition) =
        External_transition.Validated.create_unsafe next_external_transition
      in
      let transition_receipt_time = Some (Time.now ()) in
      match%map
        build ~logger ~precomputed_values ~trust_system ~verifier
          ~parent:parent_breadcrumb
          ~transition:
            (External_transition.Validation.reset_staged_ledger_diff_validation
               next_verified_external_transition)
          ~sender:None ~skip_staged_ledger_verification:`All
          ~transition_receipt_time ()
      with
      | Ok new_breadcrumb ->
          [%log info]
            ~metadata:
              [ ("state_hash", state_hash new_breadcrumb |> State_hash.to_yojson)
              ]
            "Producing a breadcrumb with hash: $state_hash" ;
          new_breadcrumb
      | Error (`Fatal_error exn) ->
          raise exn
      | Error (`Invalid_staged_ledger_diff e) ->
          failwithf !"Invalid staged ledger diff: %{sexp:Error.t}" e ()
      | Error (`Invalid_staged_ledger_hash e) ->
          failwithf !"Invalid staged ledger hash: %{sexp:Error.t}" e ()

  let gen_non_deferred ?logger ~precomputed_values ~verifier ?trust_system
      ~accounts_with_secret_keys =
    let open Quickcheck.Generator.Let_syntax in
    let%map make_deferred =
      gen ?logger ~verifier ~precomputed_values ?trust_system
        ~accounts_with_secret_keys
    in
    fun x -> Async.Thread_safe.block_on_async_exn (fun () -> make_deferred x)

  let gen_seq ?logger ~precomputed_values ~verifier ?trust_system
      ~accounts_with_secret_keys n =
    let open Quickcheck.Generator.Let_syntax in
    let gen_list =
      List.gen_with_length n
        (gen ?logger ~precomputed_values ~verifier ?trust_system
           ~accounts_with_secret_keys)
    in
    let%map breadcrumbs_constructors = gen_list in
    fun root ->
      let open Deferred.Let_syntax in
      let%map _, ls =
        Deferred.List.fold breadcrumbs_constructors ~init:(root, [])
          ~f:(fun (previous, acc) make_breadcrumb ->
            let%map breadcrumb = make_breadcrumb previous in
            (breadcrumb, breadcrumb :: acc))
      in
      List.rev ls

<<<<<<< HEAD
  let build_fail ?skip_staged_ledger_verification ~logger ~precomputed_values
      ~verifier ~trust_system ~parent
      ~transition:
        (transition_with_validation : External_transition.Almost_validated.t)
      ~sender ~transition_receipt_time () :
      ( t
      , [> `Fatal_error of exn
        | `Invalid_staged_ledger_diff of Core_kernel.Error.t
        | `Invalid_staged_ledger_hash of Core_kernel.Error.t ] )
      result
      Async_kernel.Deferred.t =
    O1trace.trace_recurring "Breadcrumb.build" (fun () ->
        let _ = logger in
        let _ = precomputed_values in
        let _ = skip_staged_ledger_verification in
        let _ = verifier in
        let _ = sender in
        let _ = transition_receipt_time in
        let _ = trust_system in
        let _ = parent in
        let _ = transition_with_validation in

        Deferred.return
          (Error (`Fatal_error (failwith "deliberately failing for unit tests"))))
end
=======
  let build_fail ?skip_staged_ledger_verification:_ ~logger:_ ~precomputed_values:_
      ~verifier:_ ~trust_system:_ ~parent:_
      ~transition:_ ~sender:_
      ~transition_receipt_time:_ () : (t,
      [> `Fatal_error of exn
       | `Invalid_staged_ledger_diff of Core_kernel.Error.t
       | `Invalid_staged_ledger_hash of Core_kernel.Error.t ])
     result Async_kernel.Deferred.t =
       Deferred.return (Error (`Fatal_error (failwith "deliberately failing for unit tests")))
end

>>>>>>> 2fe46e36

(*         match%bind
          External_transition.Staged_ledger_validation
          .validate_staged_ledger_diff ?skip_staged_ledger_verification ~logger
            ~precomputed_values ~verifier
            ~parent_staged_ledger:(staged_ledger parent)
            ~parent_protocol_state:
              (External_transition.Validated.protocol_state
                 parent.validated_transition)
            transition_with_validation
        with
        | Ok  *)<|MERGE_RESOLUTION|>--- conflicted
+++ resolved
@@ -65,21 +65,12 @@
 
 include Allocation_functor.Make.Sexp (T)
 
-<<<<<<< HEAD
 let build ?skip_staged_ledger_verification ~logger ~precomputed_values ~verifier
     ~trust_system ~parent
     ~transition:
       (transition_with_validation : External_transition.Almost_validated.t)
     ~sender ~transition_receipt_time () =
-  O1trace.trace_recurring "Breadcrumb.build" (fun () ->
-=======
-let build ?skip_staged_ledger_verification ~logger ~precomputed_values
-    ~verifier ~trust_system ~parent
-    ~transition:(transition_with_validation :
-                  External_transition.Almost_validated.t) ~sender
-    ~transition_receipt_time () =
   O1trace.thread "build_breadcrumb" (fun () ->
->>>>>>> 2fe46e36
       let open Deferred.Let_syntax in
       match%bind
         External_transition.Staged_ledger_validation.validate_staged_ledger_diff
@@ -478,54 +469,15 @@
       in
       List.rev ls
 
-<<<<<<< HEAD
-  let build_fail ?skip_staged_ledger_verification ~logger ~precomputed_values
-      ~verifier ~trust_system ~parent
-      ~transition:
-        (transition_with_validation : External_transition.Almost_validated.t)
-      ~sender ~transition_receipt_time () :
+  let build_fail ?skip_staged_ledger_verification:_ ~logger:_
+      ~precomputed_values:_ ~verifier:_ ~trust_system:_ ~parent:_ ~transition:_
+      ~sender:_ ~transition_receipt_time:_ () :
       ( t
       , [> `Fatal_error of exn
         | `Invalid_staged_ledger_diff of Core_kernel.Error.t
         | `Invalid_staged_ledger_hash of Core_kernel.Error.t ] )
       result
       Async_kernel.Deferred.t =
-    O1trace.trace_recurring "Breadcrumb.build" (fun () ->
-        let _ = logger in
-        let _ = precomputed_values in
-        let _ = skip_staged_ledger_verification in
-        let _ = verifier in
-        let _ = sender in
-        let _ = transition_receipt_time in
-        let _ = trust_system in
-        let _ = parent in
-        let _ = transition_with_validation in
-
-        Deferred.return
-          (Error (`Fatal_error (failwith "deliberately failing for unit tests"))))
-end
-=======
-  let build_fail ?skip_staged_ledger_verification:_ ~logger:_ ~precomputed_values:_
-      ~verifier:_ ~trust_system:_ ~parent:_
-      ~transition:_ ~sender:_
-      ~transition_receipt_time:_ () : (t,
-      [> `Fatal_error of exn
-       | `Invalid_staged_ledger_diff of Core_kernel.Error.t
-       | `Invalid_staged_ledger_hash of Core_kernel.Error.t ])
-     result Async_kernel.Deferred.t =
-       Deferred.return (Error (`Fatal_error (failwith "deliberately failing for unit tests")))
-end
-
->>>>>>> 2fe46e36
-
-(*         match%bind
-          External_transition.Staged_ledger_validation
-          .validate_staged_ledger_diff ?skip_staged_ledger_verification ~logger
-            ~precomputed_values ~verifier
-            ~parent_staged_ledger:(staged_ledger parent)
-            ~parent_protocol_state:
-              (External_transition.Validated.protocol_state
-                 parent.validated_transition)
-            transition_with_validation
-        with
-        | Ok  *)+    Deferred.return
+      (Error (`Fatal_error (failwith "deliberately failing for unit tests")))
+end