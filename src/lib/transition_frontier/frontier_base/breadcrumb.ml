--- conflicted
+++ resolved
@@ -455,10 +455,6 @@
           ~blockchain_state:next_blockchain_state ~consensus_state
           ~constants:(Protocol_state.constants previous_protocol_state)
       in
-<<<<<<< HEAD
-      Protocol_version.(set_current zero) ;
-=======
->>>>>>> 1287e7ce
       let next_block =
         let header =
           Mina_block.Header.create ~protocol_state
