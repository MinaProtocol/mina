open Async_kernel
open Core
open Mina_base
open Mina_state
open Mina_block
open Network_peer

module T = struct
  let id = "breadcrumb"

  type t =
    { validated_transition : Mina_block.Validated.t
    ; staged_ledger : Staged_ledger.t
    ; just_emitted_a_proof : bool
    ; transition_receipt_time : Time.t option
    ; staged_ledger_hash : Staged_ledger_hash.t
    }
  [@@deriving fields]

  type 'a creator =
       validated_transition:Mina_block.Validated.t
    -> staged_ledger:Staged_ledger.t
    -> just_emitted_a_proof:bool
    -> transition_receipt_time:Time.t option
    -> 'a

  let map_creator creator ~f ~validated_transition ~staged_ledger
      ~just_emitted_a_proof ~transition_receipt_time =
    f
      (creator ~validated_transition ~staged_ledger ~just_emitted_a_proof
         ~transition_receipt_time )

  let create ~validated_transition ~staged_ledger ~just_emitted_a_proof
      ~transition_receipt_time =
    (* TODO This looks terrible, consider removing this in the hardfork by either
       removing staged_ledger_hash from the header or computing it consistently
       for the genesis block *)
    let staged_ledger_hash =
      if Mina_block.Validated.is_genesis validated_transition then
        Staged_ledger.hash staged_ledger
      else
        Mina_block.Validated.header validated_transition
        |> Mina_block.Header.protocol_state |> Protocol_state.blockchain_state
        |> Blockchain_state.staged_ledger_hash
    in
    { validated_transition
    ; staged_ledger
    ; just_emitted_a_proof
    ; transition_receipt_time
    ; staged_ledger_hash
    }

  let to_yojson
      { validated_transition
      ; staged_ledger = _
      ; just_emitted_a_proof
      ; transition_receipt_time
      ; staged_ledger_hash = _
      } =
    `Assoc
      [ ( "validated_transition"
        , Mina_block.Validated.to_yojson validated_transition )
      ; ("staged_ledger", `String "<opaque>")
      ; ("just_emitted_a_proof", `Bool just_emitted_a_proof)
      ; ( "transition_receipt_time"
        , `String
            (Option.value_map transition_receipt_time ~default:"<not available>"
               ~f:(Time.to_string_iso8601_basic ~zone:Time.Zone.utc) ) )
      ]
end

[%%define_locally
T.
  ( validated_transition
  , staged_ledger
  , just_emitted_a_proof
  , transition_receipt_time
  , to_yojson
  , staged_ledger_hash )]

include Allocation_functor.Make.Basic (T)

let compute_block_trace_metadata transition_with_validation =
  (* No need to compute anything if internal tracing is disabled, will be dropped anyway *)
  if not @@ Internal_tracing.is_enabled () then []
  else
    let header =
      Mina_block.header
      @@ Mina_block.Validation.block transition_with_validation
    in
    let ps = Mina_block.Header.protocol_state header in
    let cs = Mina_state.Protocol_state.consensus_state ps in
    let open Consensus.Data.Consensus_state in
    [ ( "global_slot"
      , Mina_numbers.Global_slot_since_genesis.to_yojson
        @@ global_slot_since_genesis cs )
    ; ("slot", Unsigned_extended.UInt32.to_yojson @@ curr_slot cs)
    ; ( "previous_state_hash"
      , State_hash.to_yojson @@ Mina_state.Protocol_state.previous_state_hash ps
      )
    ; ("creator", Account.key_to_yojson @@ block_creator cs)
    ; ("winner", Account.key_to_yojson @@ block_stake_winner cs)
    ; ("coinbase_receiver", Account.key_to_yojson @@ coinbase_receiver cs)
    ]

<<<<<<< HEAD
let build ?skip_staged_ledger_verification ?transaction_pool_proxy
    ~proof_cache_db ~logger ~precomputed_values ~verifier ~trust_system ~parent
=======
let build ?skip_staged_ledger_verification ?transaction_pool_proxy ~logger
    ~precomputed_values ~verifier ~trust_system ~parent
>>>>>>> df5b5077
    ~transition:(transition_with_validation : Mina_block.almost_valid_block)
    ~get_completed_work ~sender ~transition_receipt_time () =
  let state_hash =
    ( With_hash.hash
    @@ Mina_block.Validation.block_with_hash transition_with_validation )
      .state_hash
  in
  Internal_tracing.with_state_hash state_hash
  @@ fun () ->
  [%log internal] "Build_breadcrumb" ;
  let metadata = compute_block_trace_metadata transition_with_validation in
  [%log internal] "@block_metadata" ~metadata ;
  O1trace.thread "build_breadcrumb" (fun () ->
      let open Deferred.Let_syntax in
      match%bind
        Validation.validate_staged_ledger_diff ?skip_staged_ledger_verification
          ~get_completed_work ~logger ~precomputed_values ~verifier
          ~parent_staged_ledger:(staged_ledger parent)
          ~parent_protocol_state:
            ( parent.validated_transition |> Mina_block.Validated.header
            |> Mina_block.Header.protocol_state )
          ?transaction_pool_proxy transition_with_validation
      with
      | Ok
          ( `Just_emitted_a_proof just_emitted_a_proof
          , `Block_with_validation fully_valid_block
          , `Staged_ledger transitioned_staged_ledger ) ->
          [%log internal] "Create_breadcrumb" ;
          Deferred.Result.return
            (create
               ~validated_transition:
                 (Mina_block.Validated.lift fully_valid_block)
               ~staged_ledger:transitioned_staged_ledger ~just_emitted_a_proof
               ~transition_receipt_time )
      | Error `Invalid_body_reference ->
          let message = "invalid body reference" in
          let%map () =
            match sender with
            | None | Some Envelope.Sender.Local ->
                return ()
            | Some (Envelope.Sender.Remote peer) ->
                Trust_system.(
                  record trust_system logger peer
                    Actions.(Gossiped_invalid_transition, Some (message, [])))
          in
          Error (`Invalid_staged_ledger_diff (Error.of_string message))
      | Error (`Invalid_staged_ledger_diff errors) ->
          let reasons =
            String.concat ~sep:" && "
              (List.map errors ~f:(function
                | `Incorrect_target_staged_ledger_hash ->
                    "staged ledger hash"
                | `Incorrect_target_snarked_ledger_hash ->
                    "snarked ledger hash" ) )
          in
          let message = "invalid staged ledger diff: incorrect " ^ reasons in
          let%map () =
            match sender with
            | None | Some Envelope.Sender.Local ->
                return ()
            | Some (Envelope.Sender.Remote peer) ->
                Trust_system.(
                  record trust_system logger peer
                    Actions.(Gossiped_invalid_transition, Some (message, [])))
          in
          Error (`Invalid_staged_ledger_hash (Error.of_string message))
      | Error (`Staged_ledger_application_failed staged_ledger_error) ->
          let%map () =
            match sender with
            | None | Some Envelope.Sender.Local ->
                return ()
            | Some (Envelope.Sender.Remote peer) ->
                let error_string =
                  Staged_ledger.Staged_ledger_error.to_string
                    staged_ledger_error
                in
                let make_actions action =
                  ( action
                  , Some
                      ( "Staged_ledger error: $error"
                      , [ ("error", `String error_string) ] ) )
                in
                let open Trust_system.Actions in
                (* TODO : refine these actions (#2375) *)
                let open Staged_ledger.Pre_diff_info.Error in
                with_return (fun { return } ->
                    let action =
                      match staged_ledger_error with
                      | Couldn't_reach_verifier _ ->
                          return Deferred.unit
                      | Invalid_proofs _ ->
                          make_actions Sent_invalid_proof
                      | Pre_diff (Verification_failed _) ->
                          make_actions Sent_invalid_signature_or_proof
                      | Pre_diff _
                      | Non_zero_fee_excess _
                      | Insufficient_work _
                      | Mismatched_statuses _
                      | Invalid_public_key _
                      | ZkApps_exceed_limit _
                      | Unexpected _ ->
                          make_actions Gossiped_invalid_transition
                    in
                    Trust_system.record trust_system logger peer action )
          in
          Error
            (`Invalid_staged_ledger_diff
              (Staged_ledger.Staged_ledger_error.to_error staged_ledger_error)
              ) )

let block_with_hash =
  Fn.compose Mina_block.Validated.forget validated_transition

let block = Fn.compose With_hash.data block_with_hash

let state_hash = Fn.compose Mina_block.Validated.state_hash validated_transition

let protocol_state b =
  b |> block |> Mina_block.header |> Mina_block.Header.protocol_state

let protocol_state_with_hashes breadcrumb =
  breadcrumb |> validated_transition |> Mina_block.Validated.forget
  |> With_hash.map ~f:(Fn.compose Header.protocol_state Mina_block.header)

let consensus_state = Fn.compose Protocol_state.consensus_state protocol_state

let consensus_state_with_hashes breadcrumb =
  breadcrumb |> block_with_hash
  |> With_hash.map ~f:(fun block ->
         block |> Mina_block.header |> Mina_block.Header.protocol_state
         |> Protocol_state.consensus_state )

let parent_hash b = b |> protocol_state |> Protocol_state.previous_state_hash

let mask = Fn.compose Staged_ledger.ledger staged_ledger

let equal breadcrumb1 breadcrumb2 =
  State_hash.equal (state_hash breadcrumb1) (state_hash breadcrumb2)

let compare breadcrumb1 breadcrumb2 =
  State_hash.compare (state_hash breadcrumb1) (state_hash breadcrumb2)

let hash = Fn.compose State_hash.hash state_hash

let name t =
  Visualization.display_prefix_of_string @@ State_hash.to_base58_check
  @@ state_hash t

type display =
  { state_hash : string
  ; blockchain_state : Blockchain_state.display
  ; consensus_state : Consensus.Data.Consensus_state.display
  ; parent : string
  }
[@@deriving yojson]

let display t =
  let protocol_state =
    t |> block |> Mina_block.header |> Mina_block.Header.protocol_state
  in
  let blockchain_state =
    Blockchain_state.display (Protocol_state.blockchain_state protocol_state)
  in
  let consensus_state = Protocol_state.consensus_state protocol_state in
  let parent =
    t |> parent_hash |> State_hash.to_base58_check
    |> Visualization.display_prefix_of_string
  in
  { state_hash = name t
  ; blockchain_state
  ; consensus_state = Consensus.Data.Consensus_state.display consensus_state
  ; parent
  }

module For_tests = struct
  open Currency
  open Signature_lib

  (* Generate valid payments for each blockchain state by having
     each user send a payment of one coin to another random
     user if they have at least one coin*)
  let gen_payments ~send_to_random_pk staged_ledger accounts_with_secret_keys :
      Signed_command.With_valid_signature.t Sequence.t =
    let account_ids =
      List.map accounts_with_secret_keys ~f:(fun (_, account) ->
          Account.identifier account )
    in
    (* One transaction is sent to a random address to make sure generated block
       contains a transaction to new account, not only to existing *)
    let random_pk =
      lazy
        ( Private_key.create () |> Public_key.of_private_key_exn
        |> Public_key.compress )
    in
    Sequence.filter_map (accounts_with_secret_keys |> Sequence.of_list)
      ~f:(fun (sender_sk, sender_account) ->
        let open Option.Let_syntax in
        let%bind sender_sk = sender_sk in
        let sender_keypair = Keypair.of_private_key_exn sender_sk in
        let token = sender_account.token_id in
        (* Send some transactions to the new accounts *)
        let%bind receiver_pk =
          if send_to_random_pk && not (Lazy.is_val random_pk) then
            Some (Lazy.force random_pk)
          else
            account_ids
            |> List.filter
                 ~f:(Fn.compose (Token_id.equal token) Account_id.token_id)
            |> List.random_element >>| Account_id.public_key
        in
        let nonce =
          let ledger = Staged_ledger.ledger staged_ledger in
          let status, account_location =
            Mina_ledger.Ledger.get_or_create_account ledger
              (Account.identifier sender_account)
              sender_account
            |> Or_error.ok_exn
          in
          assert ([%equal: [ `Existed | `Added ]] status `Existed) ;
          (Option.value_exn (Mina_ledger.Ledger.get ledger account_location))
            .nonce
        in
        let send_amount = Currency.Amount.of_nanomina_int_exn 1_000_000_001 in
        let sender_account_amount =
          sender_account.Account.balance |> Currency.Balance.to_amount
        in
        let%map _ = Currency.Amount.sub sender_account_amount send_amount in
        let sender_pk = Account.public_key sender_account in
        let payload : Signed_command.Payload.t =
          Signed_command.Payload.create ~fee:Fee.zero ~fee_payer_pk:sender_pk
            ~nonce ~valid_until:None ~memo:Signed_command_memo.dummy
            ~body:(Payment { receiver_pk; amount = send_amount })
        in
        Signed_command.sign sender_keypair payload )

  let gen ?(logger = Logger.null ()) ?(send_to_random_pk = false)
      ~(precomputed_values : Precomputed_values.t) ~verifier
      ?(trust_system = Trust_system.null ()) ~accounts_with_secret_keys () :
      (t -> t Deferred.t) Quickcheck.Generator.t =
    let open Quickcheck.Let_syntax in
    let%bind slot_advancement = Int.gen_incl 1 10 in
    let%bind make_next_consensus_state =
      Consensus_state_hooks.For_tests.gen_consensus_state ~slot_advancement
        ~constraint_constants:
          precomputed_values.Precomputed_values.constraint_constants
        ~constants:precomputed_values.consensus_constants
    in
    let zkapp_cmd_limit = None in
    let%map supercharge_coinbase = Quickcheck.Generator.bool in
    fun parent_breadcrumb ->
      let open Deferred.Let_syntax in
      let parent_staged_ledger = staged_ledger parent_breadcrumb in
      let transactions =
        gen_payments ~send_to_random_pk parent_staged_ledger
          accounts_with_secret_keys
        |> Sequence.map ~f:(fun x -> User_command.Signed_command x)
      in
      let _, largest_account =
        List.max_elt accounts_with_secret_keys
          ~compare:(fun (_, acc1) (_, acc2) -> Account.compare acc1 acc2)
        |> Option.value_exn
      in
      let largest_account_public_key = Account.public_key largest_account in
      let get_completed_work stmts =
        let { Keypair.public_key; _ } = Keypair.create () in
        let prover = Public_key.compress public_key in
        Some
          (Transaction_snark_work.Checked.create_unsafe
             { fee = Fee.of_nanomina_int_exn 1
             ; proofs =
                 One_or_two.map stmts ~f:(fun statement ->
                     Ledger_proof.Cached.create ~statement
                       ~sok_digest:Sok_message.Digest.default
                       ~proof:(Lazy.force Proof.For_tests.transaction_dummy_tag) )
             ; prover
             } )
      in
      let current_state_view, state_and_body_hash =
        let prev_state =
          parent_breadcrumb |> block |> Mina_block.header
          |> Mina_block.Header.protocol_state
        in
        let prev_state_hashes = Protocol_state.hashes prev_state in
        let current_state_view =
          Protocol_state.body prev_state |> Protocol_state.Body.view
        in
        ( current_state_view
        , ( prev_state_hashes.state_hash
          , Option.value_exn prev_state_hashes.state_body_hash ) )
      in
      let current_global_slot =
        Mina_numbers.Global_slot_since_genesis.add
          current_state_view.global_slot_since_genesis
          (Mina_numbers.Global_slot_span.of_int slot_advancement)
      in
      let coinbase_receiver = largest_account_public_key in
      let staged_ledger_diff, _invalid_txns =
        Staged_ledger.create_diff parent_staged_ledger ~logger
          ~global_slot:current_global_slot
          ~constraint_constants:precomputed_values.constraint_constants
          ~coinbase_receiver ~current_state_view ~supercharge_coinbase
          ~transactions_by_fee:transactions ~get_completed_work ~zkapp_cmd_limit
        |> Result.map_error ~f:Staged_ledger.Pre_diff_info.Error.to_error
        |> Or_error.ok_exn
      in
      let body =
        Mina_block.Body.create @@ Staged_ledger_diff.forget staged_ledger_diff
      in
      let%bind ( `Hash_after_applying staged_ledger_hash
               , `Ledger_proof ledger_proof_opt
               , `Staged_ledger _
               , `Pending_coinbase_update _ ) =
        match%bind
          Staged_ledger.apply_diff_unchecked parent_staged_ledger
            ~global_slot:current_global_slot ~coinbase_receiver ~logger
            staged_ledger_diff
            ~constraint_constants:precomputed_values.constraint_constants
            ~current_state_view ~state_and_body_hash ~supercharge_coinbase
            ~zkapp_cmd_limit_hardcap:
              precomputed_values.genesis_constants.zkapp_cmd_limit_hardcap
        with
        | Ok r ->
            return r
        | Error e ->
            failwith (Staged_ledger.Staged_ledger_error.to_string e)
      in
      let previous_protocol_state =
        parent_breadcrumb |> block |> Mina_block.header
        |> Mina_block.Header.protocol_state
      in
      let previous_ledger_proof_stmt =
        previous_protocol_state |> Protocol_state.blockchain_state
        |> Blockchain_state.ledger_proof_statement
      in
      let ledger_proof_statement =
        Option.value_map ledger_proof_opt
          ~f:(fun (proof, _) -> Ledger_proof.Cached.statement proof)
          ~default:previous_ledger_proof_stmt
      in
      let genesis_ledger_hash =
        previous_protocol_state |> Protocol_state.blockchain_state
        |> Blockchain_state.genesis_ledger_hash
      in
      let next_blockchain_state =
        Blockchain_state.create_value
          ~timestamp:(Block_time.now @@ Block_time.Controller.basic ~logger)
          ~staged_ledger_hash ~genesis_ledger_hash
          ~body_reference:
            ( Body.compute_reference ~tag:Mina_net2.Bitswap_tag.(to_enum Body)
            @@ Body.read_all_proofs_from_disk body )
          ~ledger_proof_statement
      in
      let previous_state_hashes =
        Protocol_state.hashes previous_protocol_state
      in
      let consensus_state =
        make_next_consensus_state
          ~snarked_ledger_hash:
            (Blockchain_state.snarked_ledger_hash next_blockchain_state)
          ~previous_protocol_state:
            With_hash.
              { data = previous_protocol_state; hash = previous_state_hashes }
          ~coinbase_receiver ~supercharge_coinbase
      in
      let genesis_state_hash =
        Protocol_state.genesis_state_hash
          ~state_hash:(Some previous_state_hashes.state_hash)
          previous_protocol_state
      in
      let protocol_state =
        Protocol_state.create_value ~genesis_state_hash
          ~previous_state_hash:previous_state_hashes.state_hash
          ~blockchain_state:next_blockchain_state ~consensus_state
          ~constants:(Protocol_state.constants previous_protocol_state)
      in
      let next_block =
        let header =
          Mina_block.Header.create ~protocol_state
            ~protocol_state_proof:(Lazy.force Proof.blockchain_dummy)
            ~delta_block_chain_proof:(previous_state_hashes.state_hash, [])
            ()
        in
        (* We manually created a validated an block *)
        let block =
          { With_hash.hash = Protocol_state.hashes protocol_state
          ; data = Mina_block.create ~header ~body
          }
        in
        Mina_block.Validated.unsafe_of_trusted_block
          ~delta_block_chain_proof:
            (Mina_stdlib.Nonempty_list.singleton
               previous_state_hashes.state_hash )
          (`This_block_is_trusted_to_be_safe block)
      in
      let transition_receipt_time = Some (Time.now ()) in
      match%map
        build ~logger ~precomputed_values ~trust_system ~verifier
          ~get_completed_work:(Fn.const None) ~parent:parent_breadcrumb
          ~transition:
            ( next_block |> Mina_block.Validated.remember
            |> Validation.reset_staged_ledger_diff_validation )
          ~sender:None ~skip_staged_ledger_verification:`All
          ~transition_receipt_time ()
      with
      | Ok new_breadcrumb ->
          [%log info]
            ~metadata:
              [ ("state_hash", state_hash new_breadcrumb |> State_hash.to_yojson)
              ]
            "Producing a breadcrumb with hash: $state_hash" ;
          new_breadcrumb
      | Error (`Fatal_error exn) ->
          raise exn
      | Error (`Invalid_staged_ledger_diff e) ->
          failwithf !"Invalid staged ledger diff: %{sexp:Error.t}" e ()
      | Error (`Invalid_staged_ledger_hash e) ->
          failwithf !"Invalid staged ledger hash: %{sexp:Error.t}" e ()

  let gen_non_deferred ?logger ~precomputed_values ~verifier ?trust_system
      ~accounts_with_secret_keys () =
    let open Quickcheck.Generator.Let_syntax in
    let%map make_deferred =
      gen ?logger ~verifier ~precomputed_values ?trust_system
        ~accounts_with_secret_keys ()
    in
    fun x -> Async.Thread_safe.block_on_async_exn (fun () -> make_deferred x)

  let gen_seq ?logger ~precomputed_values ~verifier ?trust_system
      ~accounts_with_secret_keys n =
    let open Quickcheck.Generator.Let_syntax in
    let gen_list =
      List.gen_with_length n
        (gen ?logger ~precomputed_values ~verifier ?trust_system
           ~accounts_with_secret_keys () )
    in
    let%map breadcrumbs_constructors = gen_list in
    fun root ->
      let open Deferred.Let_syntax in
      let%map _, ls =
        Deferred.List.fold breadcrumbs_constructors ~init:(root, [])
          ~f:(fun (previous, acc) make_breadcrumb ->
            let%map breadcrumb = make_breadcrumb previous in
            (breadcrumb, breadcrumb :: acc) )
      in
      List.rev ls

  let build_fail ?skip_staged_ledger_verification:_ ~logger:_
      ~precomputed_values:_ ~verifier:_ ~trust_system:_ ~parent:_ ~transition:_
      ~sender:_ ~transition_receipt_time:_ () :
      ( t
      , [> `Fatal_error of exn
        | `Invalid_staged_ledger_diff of Core_kernel.Error.t
        | `Invalid_staged_ledger_hash of Core_kernel.Error.t ] )
      result
      Async_kernel.Deferred.t =
    Deferred.return
      (Error (`Fatal_error (failwith "deliberately failing for unit tests")))
end<|MERGE_RESOLUTION|>--- conflicted
+++ resolved
@@ -103,13 +103,8 @@
     ; ("coinbase_receiver", Account.key_to_yojson @@ coinbase_receiver cs)
     ]
 
-<<<<<<< HEAD
-let build ?skip_staged_ledger_verification ?transaction_pool_proxy
-    ~proof_cache_db ~logger ~precomputed_values ~verifier ~trust_system ~parent
-=======
 let build ?skip_staged_ledger_verification ?transaction_pool_proxy ~logger
     ~precomputed_values ~verifier ~trust_system ~parent
->>>>>>> df5b5077
     ~transition:(transition_with_validation : Mina_block.almost_valid_block)
     ~get_completed_work ~sender ~transition_receipt_time () =
   let state_hash =
