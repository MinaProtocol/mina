open Async_kernel
open Core_kernel
open Coda_base
open Coda_state
open Coda_transition
open Network_peer

type t =
  { validated_transition: External_transition.Validated.t
  ; staged_ledger: Staged_ledger.t sexp_opaque
  ; just_emitted_a_proof: bool }
[@@deriving sexp, fields]

let to_yojson {validated_transition; staged_ledger= _; just_emitted_a_proof} =
  `Assoc
    [ ( "validated_transition"
      , External_transition.Validated.to_yojson validated_transition )
    ; ("staged_ledger", `String "<opaque>")
    ; ("just_emitted_a_proof", `Bool just_emitted_a_proof) ]

let create validated_transition staged_ledger =
  {validated_transition; staged_ledger; just_emitted_a_proof= false}

<<<<<<< HEAD
let build ~logger ~precomputed_values ~verifier ~trust_system ~parent
=======
let build ~logger ~verifier ~constraint_constants ~trust_system ~parent
>>>>>>> 1179c768
    ~transition:(transition_with_validation :
                  External_transition.Almost_validated.t) ~sender =
  O1trace.trace_recurring "Breadcrumb.build" (fun () ->
      let open Deferred.Let_syntax in
      match%bind
        External_transition.Staged_ledger_validation
<<<<<<< HEAD
        .validate_staged_ledger_diff ~logger ~precomputed_values ~verifier
=======
        .validate_staged_ledger_diff ~logger ~constraint_constants ~verifier
>>>>>>> 1179c768
          ~parent_staged_ledger:parent.staged_ledger
          ~parent_protocol_state:
            (External_transition.Validated.protocol_state
               parent.validated_transition)
          transition_with_validation
      with
      | Ok
          ( `Just_emitted_a_proof just_emitted_a_proof
          , `External_transition_with_validation
              fully_valid_external_transition
          , `Staged_ledger transitioned_staged_ledger ) ->
          return
            (Ok
               { validated_transition= fully_valid_external_transition
               ; staged_ledger= transitioned_staged_ledger
               ; just_emitted_a_proof })
      | Error (`Invalid_staged_ledger_diff errors) ->
          let reasons =
            String.concat ~sep:" && "
              (List.map errors ~f:(function
                | `Incorrect_target_staged_ledger_hash ->
                    "staged ledger hash"
                | `Incorrect_target_snarked_ledger_hash ->
                    "snarked ledger hash" ))
          in
          let message = "invalid staged ledger diff: incorrect " ^ reasons in
          let%map () =
            match sender with
            | None | Some Envelope.Sender.Local ->
                return ()
            | Some (Envelope.Sender.Remote (inet_addr, _peer_id)) ->
                Trust_system.(
                  record trust_system logger inet_addr
                    Actions.(Gossiped_invalid_transition, Some (message, [])))
          in
          Error (`Invalid_staged_ledger_hash (Error.of_string message))
      | Error
          (`Staged_ledger_application_failed
            (Staged_ledger.Staged_ledger_error.Unexpected e)) ->
          return (Error (`Fatal_error (Error.to_exn e)))
      | Error (`Staged_ledger_application_failed staged_ledger_error) ->
          let%map () =
            match sender with
            | None | Some Envelope.Sender.Local ->
                return ()
            | Some (Envelope.Sender.Remote (inet_addr, _peer_id)) ->
                let error_string =
                  Staged_ledger.Staged_ledger_error.to_string
                    staged_ledger_error
                in
                let make_actions action =
                  ( action
                  , Some
                      ( "Staged_ledger error: $error"
                      , [("error", `String error_string)] ) )
                in
                let open Trust_system.Actions in
                (* TODO : refine these actions (#2375) *)
                let open Staged_ledger.Pre_diff_info.Error in
                let action =
                  match staged_ledger_error with
                  | Invalid_proofs _ ->
                      make_actions Sent_invalid_proof
                  | Pre_diff (Bad_signature _) ->
                      make_actions Sent_invalid_signature
                  | Pre_diff _ | Non_zero_fee_excess _ | Insufficient_work _ ->
                      make_actions Gossiped_invalid_transition
                  | Unexpected _ ->
                      failwith
                        "build: Unexpected staged ledger error should have \
                         been caught in another pattern"
                in
                Trust_system.record trust_system logger inet_addr action
          in
          Error
            (`Invalid_staged_ledger_diff
              (Staged_ledger.Staged_ledger_error.to_error staged_ledger_error))
  )

let lift f {validated_transition; _} = f validated_transition

let state_hash = lift External_transition.Validated.state_hash

let parent_hash = lift External_transition.Validated.parent_hash

let protocol_state = lift External_transition.Validated.protocol_state

let consensus_state = lift External_transition.Validated.consensus_state

let blockchain_state = lift External_transition.Validated.blockchain_state

let blockchain_length = lift External_transition.Validated.blockchain_length

let block_producer = lift External_transition.Validated.block_producer

let user_commands = lift External_transition.Validated.user_commands

let payments = lift External_transition.Validated.payments

let mask = Fn.compose Staged_ledger.ledger staged_ledger

let equal breadcrumb1 breadcrumb2 =
  State_hash.equal (state_hash breadcrumb1) (state_hash breadcrumb2)

let compare breadcrumb1 breadcrumb2 =
  State_hash.compare (state_hash breadcrumb1) (state_hash breadcrumb2)

let hash = Fn.compose State_hash.hash state_hash

let name t =
  Visualization.display_prefix_of_string @@ State_hash.to_base58_check
  @@ state_hash t

type display =
  { state_hash: string
  ; blockchain_state: Blockchain_state.display
  ; consensus_state: Consensus.Data.Consensus_state.display
  ; parent: string }
[@@deriving yojson]

let display t =
  let blockchain_state = Blockchain_state.display (blockchain_state t) in
  let consensus_state = consensus_state t in
  let parent =
    Visualization.display_prefix_of_string @@ State_hash.to_base58_check
    @@ parent_hash t
  in
  { state_hash= name t
  ; blockchain_state
  ; consensus_state= Consensus.Data.Consensus_state.display consensus_state
  ; parent }

let all_user_commands breadcrumbs =
  Sequence.fold (Sequence.of_list breadcrumbs) ~init:User_command.Set.empty
    ~f:(fun acc_set breadcrumb ->
      let user_commands = user_commands breadcrumb in
      Set.union acc_set (User_command.Set.of_list user_commands) )

module For_tests = struct
  open Currency
  open Signature_lib

  (* Generate valid payments for each blockchain state by having
     each user send a payment of one coin to another random
     user if they have at least one coin*)
  let gen_payments staged_ledger accounts_with_secret_keys :
      User_command.With_valid_signature.t Sequence.t =
    let account_ids =
      List.map accounts_with_secret_keys ~f:(fun (_, account) ->
          Account.identifier account )
    in
    Sequence.filter_map (accounts_with_secret_keys |> Sequence.of_list)
      ~f:(fun (sender_sk, sender_account) ->
        let open Option.Let_syntax in
        let%bind sender_sk = sender_sk in
        let sender_keypair = Keypair.of_private_key_exn sender_sk in
        let token = sender_account.token_id in
        let%bind receiver =
          account_ids
          |> List.filter
               ~f:(Fn.compose (Token_id.equal token) Account_id.token_id)
          |> List.random_element
        in
        let receiver_pk = Account_id.public_key receiver in
        let nonce =
          let ledger = Staged_ledger.ledger staged_ledger in
          let status, account_location =
            Ledger.get_or_create_account_exn ledger
              (Account.identifier sender_account)
              sender_account
          in
          assert (status = `Existed) ;
          (Option.value_exn (Ledger.get ledger account_location)).nonce
        in
        let send_amount = Currency.Amount.of_int 1 in
        let sender_account_amount =
          sender_account.Account.Poly.balance |> Currency.Balance.to_amount
        in
        let%map _ = Currency.Amount.sub sender_account_amount send_amount in
        let sender_pk = Account.public_key sender_account in
        let payload : User_command.Payload.t =
          User_command.Payload.create ~fee:Fee.zero ~fee_token:Token_id.default
            ~fee_payer_pk:sender_pk ~nonce
            ~valid_until:Coda_numbers.Global_slot.max_value
            ~memo:User_command_memo.dummy
            ~body:
              (Payment
                 { source_pk= sender_pk
                 ; receiver_pk
                 ; token_id= token
                 ; amount= send_amount })
        in
        User_command.sign sender_keypair payload )

  let gen ?(logger = Logger.null ()) ~proof_level ~precomputed_values ?verifier
      ?(trust_system = Trust_system.null ()) ~accounts_with_secret_keys :
      (t -> t Deferred.t) Quickcheck.Generator.t =
    let open Quickcheck.Let_syntax in
    let verifier =
      match verifier with
      | Some verifier ->
          verifier
      | None ->
          Async.Thread_safe.block_on_async_exn (fun () ->
              Verifier.create ~logger ~proof_level ~conf_dir:None
                ~pids:(Child_processes.Termination.create_pid_table ()) )
    in
    let gen_slot_advancement = Int.gen_incl 1 10 in
    let%map make_next_consensus_state =
      Consensus_state_hooks.For_tests.gen_consensus_state ~gen_slot_advancement
        ~constraint_constants:
          precomputed_values.Precomputed_values.constraint_constants
        ~constants:precomputed_values.consensus_constants
    in
    fun parent_breadcrumb ->
      let open Deferred.Let_syntax in
      let parent_staged_ledger = parent_breadcrumb.staged_ledger in
      let transactions =
        gen_payments parent_staged_ledger accounts_with_secret_keys
      in
      let _, largest_account =
        List.max_elt accounts_with_secret_keys
          ~compare:(fun (_, acc1) (_, acc2) -> Account.compare acc1 acc2)
        |> Option.value_exn
      in
      let largest_account_public_key = Account.public_key largest_account in
      let get_completed_work stmts =
        let {Keypair.public_key; _} = Keypair.create () in
        let prover = Public_key.compress public_key in
        Some
          Transaction_snark_work.Checked.
            { fee= Fee.of_int 1
            ; proofs=
                One_or_two.map stmts ~f:(fun statement ->
                    Ledger_proof.create ~statement
                      ~sok_digest:Sok_message.Digest.default ~proof:Proof.dummy
                )
            ; prover }
      in
      let staged_ledger_diff =
        Staged_ledger.create_diff parent_staged_ledger ~logger
          ~constraint_constants:precomputed_values.constraint_constants
          ~coinbase_receiver:`Producer ~self:largest_account_public_key
          ~transactions_by_fee:transactions ~get_completed_work
      in
      let%bind ( `Hash_after_applying next_staged_ledger_hash
               , `Ledger_proof ledger_proof_opt
               , `Staged_ledger _
               , `Pending_coinbase_data _ ) =
        match%bind
          Staged_ledger.apply_diff_unchecked parent_staged_ledger
            staged_ledger_diff
            ~constraint_constants:precomputed_values.constraint_constants
            ~state_body_hash:
              ( validated_transition parent_breadcrumb
              |> External_transition.Validated.protocol_state
              |> Protocol_state.body |> Protocol_state.Body.hash )
        with
        | Ok r ->
            return r
        | Error e ->
            failwith (Staged_ledger.Staged_ledger_error.to_string e)
      in
      let previous_transition = parent_breadcrumb.validated_transition in
      let previous_protocol_state =
        previous_transition |> External_transition.Validated.protocol_state
      in
      let previous_ledger_hash =
        previous_protocol_state |> Protocol_state.blockchain_state
        |> Blockchain_state.snarked_ledger_hash
      in
      let next_ledger_hash =
        Option.value_map ledger_proof_opt
          ~f:(fun (proof, _) ->
            Ledger_proof.statement proof |> Ledger_proof.statement_target )
          ~default:previous_ledger_hash
      in
      let next_blockchain_state =
        Blockchain_state.create_value
          ~timestamp:(Block_time.now @@ Block_time.Controller.basic ~logger)
          ~snarked_ledger_hash:next_ledger_hash
          ~staged_ledger_hash:next_staged_ledger_hash
      in
      let previous_state_hash = Protocol_state.hash previous_protocol_state in
      let consensus_state =
        make_next_consensus_state ~snarked_ledger_hash:previous_ledger_hash
          ~previous_protocol_state:
            With_hash.
              {data= previous_protocol_state; hash= previous_state_hash}
      in
      let genesis_state_hash =
        Protocol_state.genesis_state_hash
          ~state_hash:(Some previous_state_hash) previous_protocol_state
      in
      let protocol_state =
        Protocol_state.create_value ~genesis_state_hash ~previous_state_hash
          ~blockchain_state:next_blockchain_state ~consensus_state
          ~constants:(Protocol_state.constants previous_protocol_state)
      in
      Protocol_version.(set_current zero) ;
      let next_external_transition =
        External_transition.For_tests.create ~protocol_state
          ~protocol_state_proof:Proof.dummy
          ~staged_ledger_diff:(Staged_ledger_diff.forget staged_ledger_diff)
          ~validation_callback:Fn.ignore
          ~delta_transition_chain_proof:(previous_state_hash, []) ()
      in
      (* We manually created a verified an external_transition *)
      let (`I_swear_this_is_safe_see_my_comment
            next_verified_external_transition) =
        External_transition.Validated.create_unsafe next_external_transition
      in
      match%map
<<<<<<< HEAD
        build ~logger ~precomputed_values ~trust_system ~verifier
          ~parent:parent_breadcrumb
=======
        build ~logger
          ~constraint_constants:precomputed_values.constraint_constants
          ~trust_system ~verifier ~parent:parent_breadcrumb
>>>>>>> 1179c768
          ~transition:
            (External_transition.Validation.reset_staged_ledger_diff_validation
               next_verified_external_transition)
          ~sender:None
      with
      | Ok new_breadcrumb ->
          Logger.info logger ~module_:__MODULE__ ~location:__LOC__
            ~metadata:
              [ ( "state_hash"
                , state_hash new_breadcrumb |> State_hash.to_yojson ) ]
            "Producing a breadcrumb with hash: $state_hash" ;
          new_breadcrumb
      | Error (`Fatal_error exn) ->
          raise exn
      | Error (`Invalid_staged_ledger_diff e) ->
          failwithf !"Invalid staged ledger diff: %{sexp:Error.t}" e ()
      | Error (`Invalid_staged_ledger_hash e) ->
          failwithf !"Invalid staged ledger hash: %{sexp:Error.t}" e ()

  let gen_non_deferred ?logger ~proof_level ~precomputed_values ?verifier
      ?trust_system ~accounts_with_secret_keys =
    let open Quickcheck.Generator.Let_syntax in
    let%map make_deferred =
      gen ?logger ?verifier ~proof_level ~precomputed_values ?trust_system
        ~accounts_with_secret_keys
    in
    fun x -> Async.Thread_safe.block_on_async_exn (fun () -> make_deferred x)

  let gen_seq ?logger ~proof_level ~precomputed_values ?verifier ?trust_system
      ~accounts_with_secret_keys n =
    let open Quickcheck.Generator.Let_syntax in
    let gen_list =
      List.gen_with_length n
        (gen ?logger ~proof_level ~precomputed_values ?verifier ?trust_system
           ~accounts_with_secret_keys)
    in
    let%map breadcrumbs_constructors = gen_list in
    fun root ->
      let open Deferred.Let_syntax in
      let%map _, ls =
        Deferred.List.fold breadcrumbs_constructors ~init:(root, [])
          ~f:(fun (previous, acc) make_breadcrumb ->
            let%map breadcrumb = make_breadcrumb previous in
            (breadcrumb, breadcrumb :: acc) )
      in
      List.rev ls
end<|MERGE_RESOLUTION|>--- conflicted
+++ resolved
@@ -21,22 +21,14 @@
 let create validated_transition staged_ledger =
   {validated_transition; staged_ledger; just_emitted_a_proof= false}
 
-<<<<<<< HEAD
 let build ~logger ~precomputed_values ~verifier ~trust_system ~parent
-=======
-let build ~logger ~verifier ~constraint_constants ~trust_system ~parent
->>>>>>> 1179c768
     ~transition:(transition_with_validation :
                   External_transition.Almost_validated.t) ~sender =
   O1trace.trace_recurring "Breadcrumb.build" (fun () ->
       let open Deferred.Let_syntax in
       match%bind
         External_transition.Staged_ledger_validation
-<<<<<<< HEAD
         .validate_staged_ledger_diff ~logger ~precomputed_values ~verifier
-=======
-        .validate_staged_ledger_diff ~logger ~constraint_constants ~verifier
->>>>>>> 1179c768
           ~parent_staged_ledger:parent.staged_ledger
           ~parent_protocol_state:
             (External_transition.Validated.protocol_state
@@ -350,14 +342,8 @@
         External_transition.Validated.create_unsafe next_external_transition
       in
       match%map
-<<<<<<< HEAD
         build ~logger ~precomputed_values ~trust_system ~verifier
           ~parent:parent_breadcrumb
-=======
-        build ~logger
-          ~constraint_constants:precomputed_values.constraint_constants
-          ~trust_system ~verifier ~parent:parent_breadcrumb
->>>>>>> 1179c768
           ~transition:
             (External_transition.Validation.reset_staged_ledger_diff_validation
                next_verified_external_transition)
