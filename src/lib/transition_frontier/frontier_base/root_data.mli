--- conflicted
+++ resolved
@@ -9,13 +9,10 @@
   [%%versioned:
   module Stable : sig
     module V2 : sig
-<<<<<<< HEAD
-=======
       type t
     end
 
     module V1 : sig
->>>>>>> 13f4f83e
       type t
     end
   end]
@@ -75,13 +72,10 @@
   [%%versioned:
   module Stable : sig
     module V2 : sig
-<<<<<<< HEAD
-=======
       type t
     end
 
     module V1 : sig
->>>>>>> 13f4f83e
       type t
     end
   end]
