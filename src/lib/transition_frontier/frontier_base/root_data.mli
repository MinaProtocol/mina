open Mina_base

module Common : sig
  [%%versioned:
  module Stable : sig
    [@@@no_toplevel_latest_type]

    module V2 : sig
      type t
    end
  end]

  type t
<<<<<<< HEAD
=======

  val read_all_proofs_from_disk : t -> Stable.V2.t
>>>>>>> ac4b76db
end

(* Historical root data is similar to Limited root data, except that it also
 * contains a recording of some extra computed staged ledger properties that
 * were available on a breadcrumb in the transition frontier when this was
 * created. *)
module Historical : sig
  type t

  val transition : t -> Mina_block.Validated.t

  val scan_state : t -> Staged_ledger.Scan_state.t

  val pending_coinbase : t -> Pending_coinbase.t

  val staged_ledger_target_ledger_hash : t -> Ledger_hash.t

  val of_breadcrumb : Breadcrumb.t -> t
end

(* Limited root data is similar to Minimal root data, except that it contains
 * the full validated transition at a root instead of just a pointer to one and protocol states for the root scan state *)
module Limited : sig
  [%%versioned:
  module Stable : sig
    [@@@no_toplevel_latest_type]

    module V3 : sig
      type t

      val hashes : t -> State_hash.State_hashes.Stable.V1.t

      val common : t -> Common.Stable.V2.t

      val protocol_states :
           t
        -> Mina_state.Protocol_state.Value.Stable.V2.t
           Mina_base.State_hash.With_state_hashes.Stable.V1.t
           list

      val create :
           transition:Mina_block.Validated.Stable.V2.t
        -> scan_state:Staged_ledger.Scan_state.Stable.V2.t
        -> pending_coinbase:Pending_coinbase.Stable.V2.t
        -> protocol_states:
             Mina_state.Protocol_state.value
             State_hash.With_state_hashes.Stable.V1.t
             list
        -> t
    end
  end]

  type t [@@deriving to_yojson]

  val transition : t -> Mina_block.Validated.t

  val hashes : t -> State_hash.State_hashes.t

  val scan_state : t -> Staged_ledger.Scan_state.t

  val pending_coinbase : t -> Pending_coinbase.t

  val protocol_states :
    t -> Mina_state.Protocol_state.value State_hash.With_state_hashes.t list

  val create :
       transition:Mina_block.Validated.t
    -> scan_state:Staged_ledger.Scan_state.t
    -> pending_coinbase:Pending_coinbase.t
    -> protocol_states:
         Mina_state.Protocol_state.value State_hash.With_state_hashes.t list
    -> t

  val common : t -> Common.t
end

(* Minimal root data contains the smallest amount of information about a root.
 * It contains a hash pointing to the root transition, and the auxilliary data
 * needed to reconstruct the staged ledger at that point (scan_state,
 * pending_coinbase).
 *)
module Minimal : sig
  [%%versioned:
  module Stable : sig
    [@@@no_toplevel_latest_type]

    module V2 : sig
      type t

      val hash : t -> State_hash.t

      val of_limited : common:Common.Stable.V2.t -> State_hash.Stable.V1.t -> t

<<<<<<< HEAD
=======
      val common : t -> Common.Stable.V2.t

>>>>>>> ac4b76db
      val scan_state : t -> Staged_ledger.Scan_state.Stable.V2.t

      val pending_coinbase : t -> Pending_coinbase.Stable.V2.t
    end
  end]

  type t

  val hash : t -> State_hash.t

  val scan_state : t -> Staged_ledger.Scan_state.t

  val pending_coinbase : t -> Pending_coinbase.t

  val of_limited : common:Common.t -> State_hash.t -> t

  val upgrade :
       t
    -> transition:Mina_block.Validated.t
    -> protocol_states:
         (Mina_base.State_hash.t * Mina_state.Protocol_state.Value.t) list
    -> Limited.t

  val create :
       hash:State_hash.t
    -> scan_state:Staged_ledger.Scan_state.t
    -> pending_coinbase:Pending_coinbase.t
    -> t

  val read_all_proofs_from_disk : t -> Stable.Latest.t
end

type t =
  { transition : Mina_block.Validated.t
  ; staged_ledger : Staged_ledger.t
  ; protocol_states :
      Mina_state.Protocol_state.Value.t Mina_base.State_hash.With_state_hashes.t
      list
  }

val minimize : t -> Minimal.t

val limit : t -> Limited.t<|MERGE_RESOLUTION|>--- conflicted
+++ resolved
@@ -11,11 +11,8 @@
   end]
 
   type t
-<<<<<<< HEAD
-=======
 
   val read_all_proofs_from_disk : t -> Stable.V2.t
->>>>>>> ac4b76db
 end
 
 (* Historical root data is similar to Limited root data, except that it also
@@ -109,11 +106,8 @@
 
       val of_limited : common:Common.Stable.V2.t -> State_hash.Stable.V1.t -> t
 
-<<<<<<< HEAD
-=======
       val common : t -> Common.Stable.V2.t
 
->>>>>>> ac4b76db
       val scan_state : t -> Staged_ledger.Scan_state.Stable.V2.t
 
       val pending_coinbase : t -> Pending_coinbase.Stable.V2.t
