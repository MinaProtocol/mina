--- conflicted
+++ resolved
@@ -123,19 +123,12 @@
     [%%versioned
     module Stable = struct
       [@@@no_toplevel_latest_type]
-<<<<<<< HEAD
-      module V2 = struct
-        type t =
-          { new_root: Root_data.Limited.Stable.V2.t
-          ; garbage: Node_list.Lite.Stable.V1.t }
-=======
 
       module V2 = struct
         type t =
           { new_root : Root_data.Limited.Stable.V2.t
           ; garbage : Node_list.Lite.Stable.V1.t
           }
->>>>>>> 13f4f83e
 
         let to_latest = Fn.id
       end
@@ -159,20 +152,15 @@
       [%%versioned
       module Stable = struct
         [@@@no_toplevel_latest_type]
-<<<<<<< HEAD
+
         module V2 = struct
           type t = Lite_binable.Stable.V2.t
-=======
-
-        module V2 = struct
-          type t = Lite_binable.Stable.V2.t
 
           let to_latest = Fn.id
         end
 
         module V1 = struct
           type t = Lite_binable.Stable.V1.t
->>>>>>> 13f4f83e
 
           let to_latest : t -> V2.t = Lite_binable.Stable.V1.to_latest
         end
@@ -187,19 +175,11 @@
         module T_nonbinable = struct
           type nonrec t = t
 
-<<<<<<< HEAD
-          let to_binable ({new_root; garbage} : t) : Binable_arg.Stable.V2.t =
-            {new_root; garbage}
-
-          let of_binable ({new_root; garbage} : Binable_arg.Stable.V2.t) : t =
-            {new_root; garbage}
-=======
           let to_binable ({ new_root; garbage } : t) : Binable_arg.Stable.V2.t =
             { new_root; garbage }
 
           let of_binable ({ new_root; garbage } : Binable_arg.Stable.V2.t) : t =
             { new_root; garbage }
->>>>>>> 13f4f83e
         end
 
         include Binable.Of_binable (Binable_arg.Stable.V2) (T_nonbinable)
@@ -319,9 +299,6 @@
   [%%versioned
   module Stable = struct
     [@@@no_toplevel_latest_type]
-<<<<<<< HEAD
-    module V2 = struct
-=======
 
     module V2 = struct
       type t =
@@ -333,10 +310,9 @@
     end
 
     module V1 = struct
->>>>>>> 13f4f83e
       type t =
-        | New_node of External_transition.Validated.Stable.V2.t
-        | Root_transitioned of Root_transition.Lite.Stable.V2.t
+        | New_node of External_transition.Validated.Stable.V1.t
+        | Root_transitioned of Root_transition.Lite.Stable.V1.t
         | Best_tip_changed of State_hash.Stable.V1.t
 
       let to_latest (t : t) : V2.t =
@@ -359,20 +335,15 @@
       [%%versioned
       module Stable = struct
         [@@@no_toplevel_latest_type]
-<<<<<<< HEAD
+
         module V2 = struct
           type t = Lite_binable.Stable.V2.t
-=======
-
-        module V2 = struct
-          type t = Lite_binable.Stable.V2.t
 
           let to_latest = Fn.id
         end
 
         module V1 = struct
           type t = Lite_binable.Stable.V1.t
->>>>>>> 13f4f83e
 
           let to_latest = Lite_binable.Stable.V1.to_latest
         end
@@ -382,10 +353,7 @@
     [%%versioned_binable
     module Stable = struct
       [@@@no_toplevel_latest_type]
-<<<<<<< HEAD
-=======
-
->>>>>>> 13f4f83e
+
       module V2 = struct
         type t = E : (lite, 'mutant) diff -> t
 
