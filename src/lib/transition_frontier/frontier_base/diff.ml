open Core_kernel
open Mina_base
open Mina_transition

type full = Full

type lite = Lite

module Node = struct
  type _ t =
    | Full : Breadcrumb.t -> full t
    | Lite : External_transition.Validated.t -> lite t
end

module Node_list = struct
  type full_node =
    { transition: External_transition.Validated.t
    ; scan_state: Staged_ledger.Scan_state.t }

  type lite_node = State_hash.t

  (* Full representation unfortunately cannot be breadcrumbs since they
   * will no longer be linked after mutation *)
  type _ t =
    | Full : full_node list -> full t
    | Lite : lite_node list -> lite t

  type 'repr node_list = 'repr t

  let to_lite =
    let f {transition; _} =
      External_transition.Validated.state_hash transition
    in
    List.map ~f

  module Lite = struct
    module Binable_arg = struct
      [%%versioned
      module Stable = struct
        [@@@no_toplevel_latest_type]
        module V1 = struct
          type t = State_hash.Stable.V1.t list

          let to_latest = Fn.id
        end
      end]
    end

    [%%versioned_binable
    module Stable = struct
      module V1 = struct
        type t = lite node_list

        module T_nonbinable = struct
          type nonrec t = t

          let to_binable (Lite ls) = ls

          let of_binable ls = Lite ls
        end

        include Binable.Of_binable (Binable_arg.Stable.V1) (T_nonbinable)

        let to_latest = Fn.id
      end
    end]
  end
end

module Root_transition = struct
  type 'repr t =
    { new_root: Root_data.Limited.t
    ; garbage: 'repr Node_list.t
    ; just_emitted_a_proof: bool }

  type 'repr root_transition = 'repr t

  module Lite_binable = struct
    [%%versioned
    module Stable = struct
      [@@@no_toplevel_latest_type]
      module V2 = struct
        type t =
<<<<<<< HEAD
          { new_root: Root_data.Limited.Stable.V1.t
          ; garbage: Node_list.Lite.Stable.V1.t
          ; just_emitted_a_proof: bool }
=======
          { new_root: Root_data.Limited.Stable.V2.t
          ; garbage: Node_list.Lite.Stable.V1.t }
>>>>>>> af76cb79

        let to_latest = Fn.id
      end
    end]
  end

  module Lite = struct
    module Binable_arg = struct
      [%%versioned
      module Stable = struct
        [@@@no_toplevel_latest_type]
        module V2 = struct
          type t = Lite_binable.Stable.V2.t

          let to_latest = Fn.id
        end
      end]
    end

    [%%versioned_binable
    module Stable = struct
      module V2 = struct
        type t = lite root_transition

        module T_nonbinable = struct
          type nonrec t = t

<<<<<<< HEAD
          let to_binable ({new_root; garbage; just_emitted_a_proof} : t) :
              Binable_arg.Stable.V2.t =
            {new_root; garbage; just_emitted_a_proof}

          let of_binable
              ({new_root; garbage; just_emitted_a_proof} :
                Binable_arg.Stable.V2.t) : t =
            {new_root; garbage; just_emitted_a_proof}
=======
          let to_binable ({new_root; garbage} : t) : Binable_arg.Stable.V2.t =
            {new_root; garbage}

          let of_binable ({new_root; garbage} : Binable_arg.Stable.V2.t) : t =
            {new_root; garbage}
>>>>>>> af76cb79
        end

        include Binable.Of_binable (Binable_arg.Stable.V2) (T_nonbinable)

        let to_latest = Fn.id
      end
    end]
  end
end

type ('repr, 'mutant) t =
  | New_node : 'repr Node.t -> ('repr, unit) t
  | Root_transitioned : 'repr Root_transition.t -> ('repr, State_hash.t) t
  | Best_tip_changed : State_hash.t -> (_, State_hash.t) t

type ('repr, 'mutant) diff = ('repr, 'mutant) t

let name : type repr mutant. (repr, mutant) t -> string = function
  | Root_transitioned _ ->
      "Root_transitioned"
  | New_node _ ->
      "New_node"
  | Best_tip_changed _ ->
      "Best_tip_changed"

let to_yojson (type repr mutant) (key : (repr, mutant) t) =
  let json_key =
    match key with
    | New_node (Full breadcrumb) ->
        State_hash.to_yojson (Breadcrumb.state_hash breadcrumb)
    | New_node (Lite transition) ->
        State_hash.to_yojson
          (External_transition.Validated.state_hash transition)
    | Root_transitioned {new_root; garbage; just_emitted_a_proof} ->
        let garbage_hashes =
          match garbage with
          | Node_list.Full nodes ->
              Node_list.to_lite nodes
          | Node_list.Lite hashes ->
              hashes
        in
        `Assoc
          [ ("new_root", State_hash.to_yojson (Root_data.Limited.hash new_root))
          ; ("garbage", `List (List.map ~f:State_hash.to_yojson garbage_hashes))
          ; ("just_emitted_a_proof", `Bool just_emitted_a_proof) ]
    | Best_tip_changed breadcrumb ->
        State_hash.to_yojson breadcrumb
  in
  `Assoc [(name key, json_key)]

let to_lite (type mutant) (diff : (full, mutant) t) : (lite, mutant) t =
  match diff with
  | New_node (Full breadcrumb) ->
      New_node (Lite (Breadcrumb.validated_transition breadcrumb))
  | Root_transitioned
      {new_root; garbage= Full garbage_nodes; just_emitted_a_proof} ->
      Root_transitioned
        { new_root
        ; garbage= Lite (Node_list.to_lite garbage_nodes)
        ; just_emitted_a_proof }
  | Best_tip_changed b ->
      Best_tip_changed b

module Lite_binable = struct
  [%%versioned
  module Stable = struct
    [@@@no_toplevel_latest_type]
    module V2 = struct
      type t =
<<<<<<< HEAD
        | New_node of External_transition.Validated.Stable.V1.t
=======
        | New_node of External_transition.Validated.Stable.V2.t
>>>>>>> af76cb79
        | Root_transitioned of Root_transition.Lite.Stable.V2.t
        | Best_tip_changed of State_hash.Stable.V1.t

      let to_latest = Fn.id
    end
  end]
end

module Lite = struct
  type 'mutant t = (lite, 'mutant) diff

  module E = struct
    module Binable_arg = struct
      [%%versioned
      module Stable = struct
        [@@@no_toplevel_latest_type]
        module V2 = struct
          type t = Lite_binable.Stable.V2.t

          let to_latest = Fn.id
        end
      end]
    end

    [%%versioned_binable
    module Stable = struct
      [@@@no_toplevel_latest_type]
      module V2 = struct
        type t = E : (lite, 'mutant) diff -> t
        module T_nonbinable = struct
          type nonrec t = t

          let to_binable = function
            | E (New_node (Lite x)) ->
                (New_node x : Binable_arg.Stable.V2.t)
            | E (Root_transitioned x) ->
                Root_transitioned x
            | E (Best_tip_changed x) ->
                Best_tip_changed x

          let of_binable = function
            | (New_node x : Binable_arg.Stable.V2.t) ->
                E (New_node (Lite x))
            | Root_transitioned x ->
                E (Root_transitioned x)
            | Best_tip_changed x ->
                E (Best_tip_changed x)
        end

        include Binable.Of_binable (Binable_arg.Stable.V2) (T_nonbinable)

        let to_latest = Fn.id
      end
    end]

    include (Stable.Latest : module type of Stable.Latest)
  end
end

module Full = struct
  type 'mutant t = (full, 'mutant) diff

  module E = struct
    type t = E : (full, 'mutant) diff -> t

    let to_lite (E diff) = Lite.E.E (to_lite diff)

    let to_yojson (E diff) = to_yojson diff
  end

  module With_mutant = struct
    type t = E : (full, 'mutant) diff * 'mutant -> t
  end
end<|MERGE_RESOLUTION|>--- conflicted
+++ resolved
@@ -81,14 +81,9 @@
       [@@@no_toplevel_latest_type]
       module V2 = struct
         type t =
-<<<<<<< HEAD
-          { new_root: Root_data.Limited.Stable.V1.t
+          { new_root: Root_data.Limited.Stable.V2.t
           ; garbage: Node_list.Lite.Stable.V1.t
           ; just_emitted_a_proof: bool }
-=======
-          { new_root: Root_data.Limited.Stable.V2.t
-          ; garbage: Node_list.Lite.Stable.V1.t }
->>>>>>> af76cb79
 
         let to_latest = Fn.id
       end
@@ -116,7 +111,6 @@
         module T_nonbinable = struct
           type nonrec t = t
 
-<<<<<<< HEAD
           let to_binable ({new_root; garbage; just_emitted_a_proof} : t) :
               Binable_arg.Stable.V2.t =
             {new_root; garbage; just_emitted_a_proof}
@@ -125,13 +119,6 @@
               ({new_root; garbage; just_emitted_a_proof} :
                 Binable_arg.Stable.V2.t) : t =
             {new_root; garbage; just_emitted_a_proof}
-=======
-          let to_binable ({new_root; garbage} : t) : Binable_arg.Stable.V2.t =
-            {new_root; garbage}
-
-          let of_binable ({new_root; garbage} : Binable_arg.Stable.V2.t) : t =
-            {new_root; garbage}
->>>>>>> af76cb79
         end
 
         include Binable.Of_binable (Binable_arg.Stable.V2) (T_nonbinable)
@@ -201,11 +188,7 @@
     [@@@no_toplevel_latest_type]
     module V2 = struct
       type t =
-<<<<<<< HEAD
-        | New_node of External_transition.Validated.Stable.V1.t
-=======
         | New_node of External_transition.Validated.Stable.V2.t
->>>>>>> af76cb79
         | Root_transitioned of Root_transition.Lite.Stable.V2.t
         | Best_tip_changed of State_hash.Stable.V1.t
 
