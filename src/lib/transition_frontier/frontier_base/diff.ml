--- conflicted
+++ resolved
@@ -114,17 +114,11 @@
     | Full : Staged_ledger.Scan_state.t -> full root_transition_scan_state
 
   type 'repr t =
-<<<<<<< HEAD
     { new_root : Root_data.Limited.t
     ; garbage : 'repr Node_list.t
+    ; old_root_scan_state : 'repr root_transition_scan_state
     ; just_emitted_a_proof : bool
     }
-=======
-    { new_root: Root_data.Limited.Stable.V2.t
-    ; garbage: 'repr Node_list.t
-    ; old_root_scan_state: 'repr root_transition_scan_state
-    ; just_emitted_a_proof: bool }
->>>>>>> 3080c5e2
 
   type 'repr root_transition = 'repr t
 
@@ -172,44 +166,16 @@
             { new_root; garbage; just_emitted_a_proof }
 
           let of_binable
-<<<<<<< HEAD
               ({ new_root; garbage; just_emitted_a_proof } :
                 Binable_arg.Stable.V4.t ) : t =
-            { new_root; garbage; just_emitted_a_proof }
+            { new_root
+            ; garbage
+            ; old_root_scan_state = Lite
+            ; just_emitted_a_proof
+            }
         end
 
         include Binable.Of_binable (Binable_arg.Stable.V4) (T_nonbinable)
-=======
-              ({new_root; garbage; just_emitted_a_proof} :
-                Binable_arg.Stable.V3.t) : t =
-            {new_root; garbage; old_root_scan_state = Lite; just_emitted_a_proof}
-        end
-
-        include Binable.Of_binable (Binable_arg.Stable.V3) (T_nonbinable)
-
-        let to_latest = Fn.id
-      end
-
-      module V2 = struct
-        type t = lite root_transition
-
-        module T_nonbinable = struct
-          type nonrec t = t
-
-          let to_binable ({new_root; garbage; just_emitted_a_proof} : t) :
-              Binable_arg.Stable.V2.t =
-            let new_root = Root_data.Limited.Stable.V1.of_v2 new_root in
-            {new_root; garbage; just_emitted_a_proof}
-
-          let of_binable
-              ({new_root; garbage; just_emitted_a_proof} :
-                Binable_arg.Stable.V2.t) : t =
-            let new_root = Root_data.Limited.Stable.V1.to_latest new_root in
-            {new_root; garbage; old_root_scan_state = Lite; just_emitted_a_proof}
-        end
-
-        include Binable.Of_binable (Binable_arg.Stable.V2) (T_nonbinable)
->>>>>>> 3080c5e2
 
         let to_latest = Fn.id
       end
@@ -281,21 +247,17 @@
       let external_transition = Breadcrumb.validated_transition breadcrumb in
       New_node (Lite external_transition)
   | Root_transitioned
-<<<<<<< HEAD
-      { new_root; garbage = Full garbage_nodes; just_emitted_a_proof } ->
+      { new_root
+      ; garbage = Full garbage_nodes
+      ; old_root_scan_state = Full _
+      ; just_emitted_a_proof
+      } ->
       Root_transitioned
         { new_root
         ; garbage = Lite (Node_list.to_lite garbage_nodes)
+        ; old_root_scan_state = Lite
         ; just_emitted_a_proof
         }
-=======
-      {new_root; garbage= Full garbage_nodes; old_root_scan_state= Full _; just_emitted_a_proof} ->
-      Root_transitioned
-        { new_root
-        ; garbage= Lite (Node_list.to_lite garbage_nodes)
-        ; old_root_scan_state = Lite
-        ; just_emitted_a_proof }
->>>>>>> 3080c5e2
   | Best_tip_changed b ->
       Best_tip_changed b
 
