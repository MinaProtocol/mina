--- conflicted
+++ resolved
@@ -53,14 +53,9 @@
 
 module Node_list = struct
   type full_node =
-<<<<<<< HEAD
-    { transition : External_transition.Validated.t
+    { transition : Mina_block.Validated.t
     ; scan_state : Staged_ledger.Scan_state.t
     }
-=======
-    { transition: Mina_block.Validated.t
-    ; scan_state: Staged_ledger.Scan_state.t }
->>>>>>> d57645bb
 
   type lite_node = State_hash.t
 
@@ -71,14 +66,8 @@
   type 'repr node_list = 'repr t
 
   let to_lite =
-<<<<<<< HEAD
-    let f { transition; _ } =
-      (External_transition.Validated.state_hashes transition).state_hash
-    in
-    List.map ~f
-=======
-    List.map ~f:(fun {transition; _} -> Mina_block.Validated.state_hash transition)
->>>>>>> d57645bb
+    List.map ~f:(fun { transition; _ } ->
+        Mina_block.Validated.state_hash transition)
 
   module Lite = struct
     module Binable_arg = struct
@@ -218,15 +207,9 @@
     | New_node (Full breadcrumb) ->
         State_hash.to_yojson (Breadcrumb.state_hash breadcrumb)
     | New_node (Lite transition) ->
-<<<<<<< HEAD
-        let x, _ = transition in
-        State_hash.to_yojson (State_hash.With_state_hashes.state_hash x)
+        let x = External_transition.Validated.lower transition in
+        State_hash.to_yojson (Mina_block.Validated.state_hash x)
     | Root_transitioned { new_root; garbage; just_emitted_a_proof } ->
-=======
-        let x = External_transition.Validated.lower @@ External_transition.Validated.Stable.V1.to_latest transition in
-        State_hash.to_yojson (Mina_block.Validated.state_hash x)
-    | Root_transitioned {new_root; garbage; just_emitted_a_proof} ->
->>>>>>> d57645bb
         let garbage_hashes =
           match garbage with
           | Node_list.Full nodes ->
@@ -249,12 +232,11 @@
 let to_lite (type mutant) (diff : (full, mutant) t) : (lite, mutant) t =
   match diff with
   | New_node (Full breadcrumb) ->
-<<<<<<< HEAD
-      New_node (Lite (Breadcrumb.validated_transition breadcrumb))
-=======
-    let external_transition = External_transition.Validated.lift @@ Breadcrumb.validated_transition breadcrumb in
-      New_node (Lite (External_transition.Validated.Stable.V1.of_v2 external_transition ))
->>>>>>> d57645bb
+      let external_transition =
+        External_transition.Validated.lift
+        @@ Breadcrumb.validated_transition breadcrumb
+      in
+      New_node (Lite external_transition)
   | Root_transitioned
       { new_root; garbage = Full garbage_nodes; just_emitted_a_proof } ->
       Root_transitioned
