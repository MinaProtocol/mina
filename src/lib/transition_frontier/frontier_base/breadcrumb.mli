--- conflicted
+++ resolved
@@ -75,11 +75,7 @@
   val gen :
        ?logger:Logger.t
     -> proof_level:Genesis_constants.Proof_level.t
-<<<<<<< HEAD
     -> precomputed_values:Precomputed_values.t
-=======
-    -> constraint_constants:Genesis_constants.Constraint_constants.t
->>>>>>> ee6410b8
     -> ?verifier:Verifier.t
     -> ?trust_system:Trust_system.t
     -> accounts_with_secret_keys:(Private_key.t option * Account.t) list
@@ -88,11 +84,7 @@
   val gen_non_deferred :
        ?logger:Logger.t
     -> proof_level:Genesis_constants.Proof_level.t
-<<<<<<< HEAD
     -> precomputed_values:Precomputed_values.t
-=======
-    -> constraint_constants:Genesis_constants.Constraint_constants.t
->>>>>>> ee6410b8
     -> ?verifier:Verifier.t
     -> ?trust_system:Trust_system.t
     -> accounts_with_secret_keys:(Private_key.t option * Account.t) list
@@ -101,11 +93,7 @@
   val gen_seq :
        ?logger:Logger.t
     -> proof_level:Genesis_constants.Proof_level.t
-<<<<<<< HEAD
     -> precomputed_values:Precomputed_values.t
-=======
-    -> constraint_constants:Genesis_constants.Constraint_constants.t
->>>>>>> ee6410b8
     -> ?verifier:Verifier.t
     -> ?trust_system:Trust_system.t
     -> accounts_with_secret_keys:(Private_key.t option * Account.t) list
