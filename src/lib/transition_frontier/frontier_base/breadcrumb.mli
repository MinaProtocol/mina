--- conflicted
+++ resolved
@@ -30,10 +30,6 @@
 val build :
      ?skip_staged_ledger_verification:[ `All | `Proofs ]
   -> ?transaction_pool_proxy:Staged_ledger.transaction_pool_proxy
-<<<<<<< HEAD
-  -> proof_cache_db:Proof_cache_tag.cache_db
-=======
->>>>>>> df5b5077
   -> logger:Logger.t
   -> precomputed_values:Precomputed_values.t
   -> verifier:Verifier.t
