open Core_kernel
open Coda_base
open Coda_transition

module Historical = struct
  [%%versioned
  module Stable = struct
    module V1 = struct
      type t =
        { transition: External_transition.Validated.Stable.V1.t
        ; scan_state: Staged_ledger.Scan_state.Stable.V1.t
        ; pending_coinbase: Pending_coinbase.Stable.V1.t
        ; staged_ledger_target_ledger_hash: Ledger_hash.Stable.V1.t }

      let to_latest = Fn.id
    end
  end]

  type t = Stable.Latest.t =
    { transition: External_transition.Validated.t
    ; scan_state: Staged_ledger.Scan_state.t
    ; pending_coinbase: Pending_coinbase.t
    ; staged_ledger_target_ledger_hash: Ledger_hash.t }

  let of_breadcrumb breadcrumb =
    let transition = Breadcrumb.validated_transition breadcrumb in
    let staged_ledger = Breadcrumb.staged_ledger breadcrumb in
    let scan_state = Staged_ledger.scan_state staged_ledger in
    let pending_coinbase =
      Staged_ledger.pending_coinbase_collection staged_ledger
    in
    let staged_ledger_target_ledger_hash =
      Staged_ledger.hash staged_ledger |> Staged_ledger_hash.ledger_hash
    in
    {transition; scan_state; pending_coinbase; staged_ledger_target_ledger_hash}
end

module Limited = struct
  [%%versioned
  module Stable = struct
    module V1 = struct
<<<<<<< HEAD
      type t =
        { transition: External_transition.Validated.Stable.V1.t
        ; scan_state: Staged_ledger.Scan_state.Stable.V1.t
        ; pending_coinbase: Pending_coinbase.Stable.V1.t }
=======
      module T = struct
        type t =
          { transition: External_transition.Validated.Stable.V1.t
          ; scan_state: Staged_ledger.Scan_state.Stable.V1.t
          ; pending_coinbase: Pending_coinbase.Stable.V1.t }
        [@@deriving bin_io, version]

        let to_yojson {transition; scan_state= _; pending_coinbase} =
          `Assoc
            [ ("transition", External_transition.Validated.to_yojson transition)
            ; ("scan_state", `String "<opaque>")
            ; ("pending_coinbase", Pending_coinbase.to_yojson pending_coinbase)
            ]
      end
>>>>>>> c39cdf2b

      let to_latest = Fn.id
    end
  end]

  type t = Stable.Latest.t =
    { transition: External_transition.Validated.t
    ; scan_state: Staged_ledger.Scan_state.t
    ; pending_coinbase: Pending_coinbase.t }
end

module Minimal = struct
  [%%versioned
  module Stable = struct
    module V1 = struct
      type t =
        { hash: State_hash.Stable.V1.t
        ; scan_state: Staged_ledger.Scan_state.Stable.V1.t
        ; pending_coinbase: Pending_coinbase.Stable.V1.t }

      let to_latest = Fn.id
    end
  end]

  type t = Stable.Latest.t =
    { hash: State_hash.t
    ; scan_state: Staged_ledger.Scan_state.t
    ; pending_coinbase: Pending_coinbase.t }

  let of_limited {Limited.Stable.V1.transition; scan_state; pending_coinbase} =
    let hash = External_transition.Validated.state_hash transition in
    {hash; scan_state; pending_coinbase}

  let upgrade {hash; scan_state; pending_coinbase} transition =
    assert (
      State_hash.equal
        (External_transition.Validated.state_hash transition)
        hash ) ;
    {Limited.Stable.V1.transition; scan_state; pending_coinbase}
end

type t =
  {transition: External_transition.Validated.t; staged_ledger: Staged_ledger.t}

let minimize {transition; staged_ledger} =
  let open Minimal.Stable.Latest in
  { hash= External_transition.Validated.state_hash transition
  ; scan_state= Staged_ledger.scan_state staged_ledger
  ; pending_coinbase= Staged_ledger.pending_coinbase_collection staged_ledger
  }

let limit {transition; staged_ledger} =
  let open Limited.Stable.Latest in
  { transition
  ; scan_state= Staged_ledger.scan_state staged_ledger
  ; pending_coinbase= Staged_ledger.pending_coinbase_collection staged_ledger
  }<|MERGE_RESOLUTION|>--- conflicted
+++ resolved
@@ -39,28 +39,19 @@
   [%%versioned
   module Stable = struct
     module V1 = struct
-<<<<<<< HEAD
       type t =
         { transition: External_transition.Validated.Stable.V1.t
         ; scan_state: Staged_ledger.Scan_state.Stable.V1.t
         ; pending_coinbase: Pending_coinbase.Stable.V1.t }
-=======
-      module T = struct
-        type t =
-          { transition: External_transition.Validated.Stable.V1.t
-          ; scan_state: Staged_ledger.Scan_state.Stable.V1.t
-          ; pending_coinbase: Pending_coinbase.Stable.V1.t }
-        [@@deriving bin_io, version]
 
-        let to_yojson {transition; scan_state= _; pending_coinbase} =
-          `Assoc
-            [ ("transition", External_transition.Validated.to_yojson transition)
-            ; ("scan_state", `String "<opaque>")
-            ; ("pending_coinbase", Pending_coinbase.to_yojson pending_coinbase)
-            ]
-      end
->>>>>>> c39cdf2b
+      let to_latest = Fn.id
 
+      let to_yojson {transition; scan_state= _; pending_coinbase} =
+        `Assoc
+          [ ("transition", External_transition.Validated.to_yojson transition)
+          ; ("scan_state", `String "<opaque>")
+          ; ("pending_coinbase", Pending_coinbase.to_yojson pending_coinbase)
+          ]
       let to_latest = Fn.id
     end
   end]
