open Core_kernel
open Mina_base
open Mina_transition

module Common = struct
  [%%versioned
  module Stable = struct
    module V1 = struct
      type t =
        { scan_state: Staged_ledger.Scan_state.Stable.V1.t
        ; pending_coinbase: Pending_coinbase.Stable.V1.t }

      let to_latest = Fn.id

      let to_yojson {scan_state= _; pending_coinbase} =
        `Assoc
          [ ("scan_state", `String "<opaque>")
          ; ( "pending_coinbase"
            , Pending_coinbase.Stable.V1.to_yojson pending_coinbase ) ]
    end
  end]

  let create ~scan_state ~pending_coinbase = {scan_state; pending_coinbase}

  let scan_state t = t.scan_state

  let pending_coinbase t = t.pending_coinbase
end

module Historical = struct
  [%%versioned
  module Stable = struct
    module V1 = struct
      type t =
        { transition: External_transition.Validated.Stable.V1.t
        ; common: Common.Stable.V1.t
        ; staged_ledger_target_ledger_hash: Ledger_hash.Stable.V1.t }

      let to_latest = Fn.id
    end
  end]

  let transition t = t.transition

  let staged_ledger_target_ledger_hash t = t.staged_ledger_target_ledger_hash

  let scan_state t = Common.scan_state t.common

  let pending_coinbase t = Common.pending_coinbase t.common

  let of_breadcrumb breadcrumb =
    let transition = Breadcrumb.validated_transition breadcrumb in
    let staged_ledger = Breadcrumb.staged_ledger breadcrumb in
    let scan_state = Staged_ledger.scan_state staged_ledger in
    let pending_coinbase =
      Staged_ledger.pending_coinbase_collection staged_ledger
    in
    let staged_ledger_target_ledger_hash =
      Staged_ledger.hash staged_ledger |> Staged_ledger_hash.ledger_hash
    in
    let common = Common.create ~scan_state ~pending_coinbase in
    {transition; common; staged_ledger_target_ledger_hash}
end

module Limited = struct
  [%%versioned
  module Stable = struct
    module V1 = struct
      type t =
        { transition: External_transition.Validated.Stable.V1.t
        ; protocol_states:
            ( Mina_base.State_hash.Stable.V1.t
            * Mina_state.Protocol_state.Value.Stable.V1.t )
            list
        ; common: Common.Stable.V1.t }

      let to_yojson {transition; protocol_states= _; common} =
        `Assoc
          [ ("transition", External_transition.Validated.to_yojson transition)
          ; ("protocol_states", `String "<opaque>")
          ; ("common", Common.Stable.V1.to_yojson common) ]

      let to_latest = Fn.id
    end
  end]

  [%%define_locally
  Stable.Latest.(to_yojson)]

  let create ~transition ~scan_state ~pending_coinbase ~protocol_states =
    let common = {Common.scan_state; pending_coinbase} in
    {transition; common; protocol_states}

  let transition t = t.transition

  let hash t = External_transition.Validated.state_hash t.transition

  let protocol_states t = t.protocol_states

  let scan_state t = Common.scan_state t.common

  let pending_coinbase t = Common.pending_coinbase t.common
end

module Minimal = struct
  [%%versioned
  module Stable = struct
    [@@@no_toplevel_latest_type]

    module V1 = struct
      type t = {hash: State_hash.Stable.V1.t; common: Common.Stable.V1.t}
      [@@driving to_yojson]

      let to_latest = Fn.id
    end
  end]

  type t = Stable.Latest.t = {hash: State_hash.t; common: Common.t}
  [@@driving to_yojson]

  let hash t = t.hash

  let of_limited (l : Limited.t) =
    let hash = External_transition.Validated.state_hash l.transition in
    {hash; common= l.common}

  let upgrade t ~transition ~protocol_states =
    let hash = hash t in
    assert (
      State_hash.equal
        (External_transition.Validated.state_hash transition)
        hash ) ;
<<<<<<< HEAD
    ignore (Staged_ledger.Scan_state.check_required_protocol_states t.common.scan_state
      ~protocol_states:(List.map ~f:snd protocol_states)
                        |> Or_error.ok_exn : (State_hash.t * Mina_state.Protocol_state.value)
         list);
=======
    ignore
      ( Staged_ledger.Scan_state.check_required_protocol_states
          t.common.scan_state
          ~protocol_states:(List.map ~f:snd protocol_states)
        |> Or_error.ok_exn
        : (State_hash.t * Mina_state.Protocol_state.value) list ) ;
>>>>>>> 1591df37
    {Limited.transition; protocol_states; common= t.common}

  let create ~hash ~scan_state ~pending_coinbase =
    let common = {Common.scan_state; pending_coinbase} in
    {hash; common}

  let scan_state t = Common.scan_state t.common

  let pending_coinbase t = Common.pending_coinbase t.common
end

type t =
  { transition: External_transition.Validated.t
  ; staged_ledger: Staged_ledger.t
  ; protocol_states:
      (Mina_base.State_hash.t * Mina_state.Protocol_state.Value.t) list }

let minimize {transition; staged_ledger; protocol_states= _} =
  let scan_state = Staged_ledger.scan_state staged_ledger in
  let pending_coinbase =
    Staged_ledger.pending_coinbase_collection staged_ledger
  in
  let common = Common.create ~scan_state ~pending_coinbase in
  {Minimal.hash= External_transition.Validated.state_hash transition; common}

let limit {transition; staged_ledger; protocol_states} =
  let scan_state = Staged_ledger.scan_state staged_ledger in
  let pending_coinbase =
    Staged_ledger.pending_coinbase_collection staged_ledger
  in
  let common = Common.create ~scan_state ~pending_coinbase in
  {Limited.transition; common; protocol_states}<|MERGE_RESOLUTION|>--- conflicted
+++ resolved
@@ -130,19 +130,12 @@
       State_hash.equal
         (External_transition.Validated.state_hash transition)
         hash ) ;
-<<<<<<< HEAD
-    ignore (Staged_ledger.Scan_state.check_required_protocol_states t.common.scan_state
-      ~protocol_states:(List.map ~f:snd protocol_states)
-                        |> Or_error.ok_exn : (State_hash.t * Mina_state.Protocol_state.value)
-         list);
-=======
     ignore
       ( Staged_ledger.Scan_state.check_required_protocol_states
           t.common.scan_state
           ~protocol_states:(List.map ~f:snd protocol_states)
         |> Or_error.ok_exn
         : (State_hash.t * Mina_state.Protocol_state.value) list ) ;
->>>>>>> 1591df37
     {Limited.transition; protocol_states; common= t.common}
 
   let create ~hash ~scan_state ~pending_coinbase =
