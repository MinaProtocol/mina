--- conflicted
+++ resolved
@@ -46,21 +46,12 @@
 
   type _ t =
     | Db_version : int t
-<<<<<<< HEAD
-    | Transition : State_hash.Stable.V1.t -> External_transition.Stable.V1.t t
-    | Arcs : State_hash.Stable.V1.t -> State_hash.Stable.V1.t list t
-    | Root : Root_data.Minimal.Stable.V1.t t
-    | Best_tip : State_hash.Stable.V1.t t
-    | Protocol_states_for_root_scan_state
-        : Mina_state.Protocol_state.Value.Stable.V1.t list t
-=======
     | Transition : State_hash.Stable.V1.t -> External_transition.Stable.V2.t t
     | Arcs : State_hash.Stable.V1.t -> State_hash.Stable.V1.t list t
     | Root : Root_data.Minimal.Stable.V2.t t
     | Best_tip : State_hash.Stable.V1.t t
     | Protocol_states_for_root_scan_state
         : Mina_state.Protocol_state.Value.Stable.V2.t list t
->>>>>>> 40dc7b33
 
   let to_string : type a. a t -> string = function
     | Db_version ->
@@ -306,12 +297,8 @@
   let open Root_data.Limited in
   let root_state_hash, root_transition =
     let t, _ = External_transition.Validated.erase (transition root_data) in
-<<<<<<< HEAD
-    (State_hash.With_state_hashes.state_hash t, State_hash.With_state_hashes.data t)
-=======
     ( State_hash.With_state_hashes.state_hash t
     , State_hash.With_state_hashes.data t )
->>>>>>> 40dc7b33
   in
   [%log' trace t.logger]
     ~metadata:[ ("root_data", Root_data.Limited.to_yojson root_data) ]
@@ -323,11 +310,7 @@
       Batch.set batch ~key:Root ~data:(Root_data.Minimal.of_limited root_data) ;
       Batch.set batch ~key:Best_tip ~data:root_state_hash ;
       Batch.set batch ~key:Protocol_states_for_root_scan_state
-<<<<<<< HEAD
-        ~data:(protocol_states root_data |> List.map ~f:With_hash.data) )
-=======
         ~data:(protocol_states root_data |> List.map ~f:With_hash.data))
->>>>>>> 40dc7b33
 
 let add t ~transition:(transition, _validation) =
   let hash = State_hash.With_state_hashes.state_hash transition in
