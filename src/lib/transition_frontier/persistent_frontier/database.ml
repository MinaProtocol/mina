--- conflicted
+++ resolved
@@ -50,9 +50,6 @@
     | Db_version : int t
     | Transition : State_hash.Stable.V1.t -> Mina_block.Stable.V3.t t
     | Arcs : State_hash.Stable.V1.t -> State_hash.Stable.V1.t list t
-<<<<<<< HEAD
-    | Root : Root_data.Minimal.Stable.V3.t t
-=======
     (* TODO:
        In hard forks, `Root` should be replaced by `(Root_hash, Root_common)`;
        For now, we try to replace `Root` with `(Root_hash, Root_common)` when:
@@ -63,10 +60,9 @@
        Most of the time, we just need the hash, but whole `Root` is being read;
        This combos with `bin_prot` being slow results in 90s bottleneck.
     *)
-    | Root : Root_data.Minimal.Stable.V2.t t
+    | Root : Root_data.Minimal.Stable.V3.t t
     | Root_hash : State_hash.Stable.V1.t t
-    | Root_common : Root_data.Common.Stable.V2.t t
->>>>>>> be5b2d8b
+    | Root_common : Root_data.Common.Stable.V3.t t
     | Best_tip : State_hash.Stable.V1.t t
     | Protocol_states_for_root_scan_state
         : Mina_state.Protocol_state.Value.Stable.V3.t list t
@@ -410,14 +406,8 @@
     | _ ->
         Error (`Not_found (`Arcs parent_hash))
   in
-<<<<<<< HEAD
-  match values with
-  | Some (Some_key_value (Root, (old_root : Root_data.Minimal.Stable.V3.t)))
-    :: arcs ->
-=======
   match root_hash with
   | Ok hash ->
->>>>>>> be5b2d8b
       let%map.Result () =
         List.fold2_exn ~init:(Result.return ()) ~f:populate parent_hashes arcs
       in
