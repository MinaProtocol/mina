--- conflicted
+++ resolved
@@ -317,25 +317,11 @@
       Batch.set batch ~key:Protocol_states_for_root_scan_state
         ~data:(protocol_states root_data |> List.map ~f:With_hash.data) )
 
-<<<<<<< HEAD
-let add t ~transition =
-  let transition = Mina_block.Validated.forget transition in
-  let hash = State_hash.With_state_hashes.state_hash transition in
-  let parent_hash =
-    With_hash.data transition |> Mina_block.header |> Header.protocol_state
-    |> Mina_state.Protocol_state.previous_state_hash
-  in
-  let%bind () =
-    Result.ok_if_true
-      (mem t.db ~key:(Transition parent_hash))
-      ~error:(`Not_found (`Parent_transition parent_hash))
-=======
 let find_arcs_and_root t ~(arcs_cache : State_hash.t list State_hash.Table.t)
     ~parent_hashes =
   let f h = Some_key.Some_key (Arcs h) in
   let values =
     get_batch t.db ~keys:(Some_key Root :: List.map parent_hashes ~f)
->>>>>>> 5d48d72b
   in
   let populate res parent_hash arc_opt =
     let%bind.Result () = res in
@@ -346,12 +332,6 @@
     | _ ->
         Error (`Not_found (`Arcs parent_hash))
   in
-<<<<<<< HEAD
-  Batch.with_batch t.db ~f:(fun batch ->
-      Batch.set batch ~key:(Transition hash) ~data:(With_hash.data transition) ;
-      Batch.set batch ~key:(Arcs hash) ~data:[] ;
-      Batch.set batch ~key:(Arcs parent_hash) ~data:(hash :: parent_arcs) )
-=======
   match values with
   | Some (Some_key_value (Root, (old_root : Root_data.Minimal.Stable.V2.t)))
     :: arcs ->
@@ -361,7 +341,6 @@
       old_root
   | _ ->
       Error (`Not_found `Old_root_transition)
->>>>>>> 5d48d72b
 
 let add ~arcs_cache ~transition =
   let transition = Mina_block.Validated.forget transition in
