open Async_kernel
open Core
open Mina_base
open Mina_state
open Mina_block
open Frontier_base
module Database = Database

module type CONTEXT = sig
  val logger : Logger.t

  val precomputed_values : Precomputed_values.t

  val constraint_constants : Genesis_constants.Constraint_constants.t

  val consensus_constants : Consensus.Constants.t
end

exception Invalid_genesis_state_hash of Mina_block.Validated.t

let construct_staged_ledger_at_root ~(precomputed_values : Precomputed_values.t)
    ~root_ledger ~root_transition ~root ~protocol_states ~logger =
  let open Deferred.Or_error.Let_syntax in
  let open Root_data.Minimal in
  let blockchain_state =
    root_transition |> Mina_block.Validated.forget |> With_hash.data
    |> Mina_block.header |> Mina_block.Header.protocol_state
    |> Protocol_state.blockchain_state
  in
  let pending_coinbases = pending_coinbase root in
  let scan_state = scan_state root in
  let protocol_states_map =
    List.fold protocol_states ~init:State_hash.Map.empty
      ~f:(fun acc protocol_state ->
        Map.add_exn acc ~key:(Protocol_state.hashes protocol_state).state_hash
          ~data:protocol_state )
  in
  let get_state hash =
    match Map.find protocol_states_map hash with
    | None ->
        [%log error]
          ~metadata:[ ("state_hash", State_hash.to_yojson hash) ]
          "Protocol state (for scan state transactions) for $state_hash not \
           found when loading persisted transition frontier" ;
        Or_error.errorf
          !"Protocol state (for scan state transactions) for \
            %{sexp:State_hash.t} not found when loading persisted transition \
            frontier"
          hash
    | Some protocol_state ->
        Ok protocol_state
  in
  let mask = Mina_ledger.Ledger.of_database root_ledger in
  let local_state =
    Blockchain_state.registers blockchain_state |> Registers.local_state
  in
  let staged_ledger_hash =
    Blockchain_state.staged_ledger_hash blockchain_state
  in
  let%bind staged_ledger =
    Staged_ledger.of_scan_state_pending_coinbases_and_snarked_ledger_unchecked
      ~snarked_local_state:local_state ~snarked_ledger:mask ~scan_state
      ~constraint_constants:precomputed_values.constraint_constants
      ~pending_coinbases
      ~expected_merkle_root:(Staged_ledger_hash.ledger_hash staged_ledger_hash)
      ~get_state
  in
  let is_genesis =
    Mina_block.Validated.header root_transition
    |> Header.protocol_state |> Protocol_state.consensus_state
    |> Consensus.Data.Consensus_state.is_genesis_state
  in
  let constructed_staged_ledger_hash = Staged_ledger.hash staged_ledger in
  if
    is_genesis
    || Staged_ledger_hash.equal staged_ledger_hash
         constructed_staged_ledger_hash
  then Deferred.return (Ok staged_ledger)
  else
    Deferred.return
      (Or_error.errorf
         !"Constructed staged ledger %{sexp: Staged_ledger_hash.t} did not \
           match the staged ledger hash in the protocol state %{sexp: \
           Staged_ledger_hash.t}"
         constructed_staged_ledger_hash staged_ledger_hash )

module rec Instance_type : sig
  type t =
    { db : Database.t; mutable sync : Sync.t option; factory : Factory_type.t }
end =
  Instance_type

and Factory_type : sig
  type t =
    { logger : Logger.t
    ; directory : string
    ; verifier : Verifier.t
    ; time_controller : Block_time.Controller.t
    ; mutable instance : Instance_type.t option
    }
end =
  Factory_type

open Instance_type
open Factory_type

module Instance = struct
  type t = Instance_type.t

  let create factory =
    let db =
      Database.create ~logger:factory.logger ~directory:factory.directory
    in
    { db; sync = None; factory }

  let assert_no_sync t =
    if Option.is_some t.sync then Error `Sync_cannot_be_running else Ok ()

  let assert_sync t ~f =
    match t.sync with
    | None ->
        return (Error `Sync_must_be_running)
    | Some sync ->
        f sync

  let start_sync ~constraint_constants t ~persistent_root_instance =
    let open Result.Let_syntax in
    let%map () = assert_no_sync t in
    t.sync <-
      Some
        (Sync.create ~constraint_constants ~logger:t.factory.logger
           ~time_controller:t.factory.time_controller ~db:t.db
           ~persistent_root_instance )

  let stop_sync t =
    let open Deferred.Let_syntax in
    assert_sync t ~f:(fun sync ->
        let%map () = Sync.close sync in
        t.sync <- None ;
        Ok () )

  let notify_sync t ~diffs =
    assert_sync t ~f:(fun sync ->
        Sync.notify sync ~diffs ; Deferred.Result.return () )

  let destroy t =
    let open Deferred.Let_syntax in
    [%log' trace t.factory.logger]
      "Destroying transition frontier persistence instance" ;
    let%map () =
      if Option.is_some t.sync then
        stop_sync t
        >>| Fn.compose Result.ok_or_failwith
              (Result.map_error ~f:(Fn.const "impossible"))
      else return ()
    in
    Database.close t.db ;
    t.factory.instance <- None

  let factory { factory; _ } = factory

  let check_database t = Database.check t.db

  let get_root_transition t =
    let open Result.Let_syntax in
    Database.get_root_hash t.db
    >>= Database.get_transition t.db
    |> Result.map_error ~f:Database.Error.message

  let fast_forward t target_root :
      (unit, [> `Failure of string | `Bootstrap_required ]) Result.t =
    let open Root_identifier.Stable.Latest in
    let open Result.Let_syntax in
    let%bind () = assert_no_sync t in
    let lift_error r msg = Result.map_error r ~f:(Fn.const (`Failure msg)) in
    let%bind root =
      lift_error (Database.get_root t.db) "failed to get root hash"
    in
    let root_hash = Root_data.Minimal.hash root in
    if State_hash.equal root_hash target_root.state_hash then
      (* If the target hash is already the root hash, no fast forward required, but we should check the frontier hash. *)
      Ok ()
    else (
      [%log' warn t.factory.logger]
        ~metadata:
          [ ("current_root", State_hash.to_yojson root_hash)
          ; ("target_root", State_hash.to_yojson target_root.state_hash)
          ]
        "Cannot fast forward persistent frontier's root: bootstrap is required \
         ($current_root --> $target_root)" ;
      Error `Bootstrap_required )

  let load_full_frontier t ~context:(module Context : CONTEXT) ~root_ledger
      ~consensus_local_state ~max_length ~ignore_consensus_local_state
      ~persistent_root_instance =
    let open Context in
    let open Deferred.Result.Let_syntax in
    let downgrade_transition transition genesis_state_hash :
        ( Mina_block.almost_valid_block
        , [ `Invalid_genesis_protocol_state ] )
        Result.t =
      (* we explicitly re-validate the genesis protocol state here to prevent X-version bugs *)
      transition |> Mina_block.Validated.remember
      |> Validation.reset_staged_ledger_diff_validation
      |> Validation.reset_genesis_protocol_state_validation
      |> Validation.validate_genesis_protocol_state ~genesis_state_hash
    in
    let%bind () = Deferred.return (assert_no_sync t) in
    (* read basic information from the database *)
    let%bind root, root_transition, best_tip, protocol_states, root_hash =
      (let open Result.Let_syntax in
      let%bind root = Database.get_root t.db in
      let root_hash = Root_data.Minimal.hash root in
      let%bind root_transition = Database.get_transition t.db root_hash in
      let%bind best_tip = Database.get_best_tip t.db in
      let%map protocol_states =
        Database.get_protocol_states_for_root_scan_state t.db
      in
      (root, root_transition, best_tip, protocol_states, root_hash))
      |> Result.map_error ~f:(fun err ->
             `Failure (Database.Error.not_found_message err) )
      |> Deferred.return
    in
    let root_genesis_state_hash =
      root_transition |> Mina_block.Validated.forget |> With_hash.data
      |> Mina_block.header |> Mina_block.Header.protocol_state
      |> Protocol_state.genesis_state_hash
    in
    (* construct the root staged ledger in memory *)
    let%bind root_staged_ledger =
      let open Deferred.Let_syntax in
      match%map
        construct_staged_ledger_at_root ~precomputed_values ~root_ledger
          ~root_transition ~root ~protocol_states ~logger:t.factory.logger
      with
      | Error err ->
          Error (`Failure (Error.to_string_hum err))
      | Ok staged_ledger ->
          Ok staged_ledger
    in
    (* initialize the new in memory frontier and extensions *)
    let frontier =
      Full_frontier.create
        ~context:(module Context)
        ~time_controller:t.factory.time_controller
        ~root_data:
          { transition = root_transition
          ; staged_ledger = root_staged_ledger
          ; protocol_states =
              List.map protocol_states
                ~f:(With_hash.of_data ~hash_data:Protocol_state.hashes)
          }
        ~root_ledger:
          (Mina_ledger.Ledger.Any_ledger.cast
             (module Mina_ledger.Ledger.Db)
             root_ledger )
<<<<<<< HEAD
        ~consensus_local_state ~max_length ~precomputed_values
        ~persistent_root_instance
=======
        ~consensus_local_state ~max_length ~persistent_root_instance
>>>>>>> 897a81d1
    in
    let%bind extensions =
      Deferred.map
        (Extensions.create ~logger:t.factory.logger frontier)
        ~f:Result.return
    in
    let apply_diff diff =
      let (`New_root_and_diffs_with_mutants (_, diffs_with_mutants)) =
        Full_frontier.apply_diffs frontier [ diff ] ~has_long_catchup_job:false
          ~enable_epoch_ledger_sync:
            ( if ignore_consensus_local_state then `Disabled
            else `Enabled root_ledger )
      in
      Extensions.notify extensions ~frontier ~diffs_with_mutants
      |> Deferred.map ~f:Result.return
    in
    (* crawl through persistent frontier and load transitions into in memory frontier *)
    let%bind () =
      Deferred.map
        (Database.crawl_successors t.db root_hash
           ~init:(Full_frontier.root frontier) ~f:(fun parent transition ->
             let%bind transition =
               match
                 downgrade_transition transition root_genesis_state_hash
               with
               | Ok t ->
                   Deferred.Result.return t
               | Error `Invalid_genesis_protocol_state ->
                   Error (`Fatal_error (Invalid_genesis_state_hash transition))
                   |> Deferred.return
             in
             (* we're loading transitions from persistent storage,
                don't assign a timestamp
             *)
             let transition_receipt_time = None in
             let%bind breadcrumb =
               Breadcrumb.build ~skip_staged_ledger_verification:`All
                 ~logger:t.factory.logger ~precomputed_values
                 ~verifier:t.factory.verifier
                 ~trust_system:(Trust_system.null ()) ~parent ~transition
                 ~sender:None ~transition_receipt_time ()
             in
             let%map () = apply_diff Diff.(E (New_node (Full breadcrumb))) in
             breadcrumb ) )
        ~f:
          (Result.map_error ~f:(function
            | `Crawl_error err ->
                let msg =
                  match err with
                  | `Fatal_error exn ->
                      "fatal error -- " ^ Exn.to_string exn
                  | `Invalid_staged_ledger_diff err
                  | `Invalid_staged_ledger_hash err ->
                      "staged ledger diff application failed -- "
                      ^ Error.to_string_hum err
                in
                `Failure
                  ( "error rebuilding transition frontier from persistence: "
                  ^ msg )
            | `Not_found _ as err ->
                `Failure (Database.Error.not_found_message err) ) )
    in
    let%map () = apply_diff Diff.(E (Best_tip_changed best_tip)) in
    (frontier, extensions)
end

type t = Factory_type.t

let create ~logger ~verifier ~time_controller ~directory =
  { logger; verifier; time_controller; directory; instance = None }

let destroy_database_exn t =
  assert (Option.is_none t.instance) ;
  File_system.remove_dir t.directory

let create_instance_exn t =
  assert (Option.is_none t.instance) ;
  let instance = Instance.create t in
  t.instance <- Some instance ;
  instance

let with_instance_exn t ~f =
  let instance = create_instance_exn t in
  let x = f instance in
  let%map () = Instance.destroy instance in
  x

let reset_database_exn t ~root_data ~genesis_state_hash =
  let open Root_data.Limited in
  let open Deferred.Let_syntax in
  let root_transition = transition root_data in
  [%log' info t.logger]
    ~metadata:
      [ ( "state_hash"
        , State_hash.to_yojson
          @@ Mina_block.Validated.state_hash root_transition )
      ]
    "Resetting transition frontier database to new root" ;
  let%bind () = destroy_database_exn t in
  with_instance_exn t ~f:(fun instance ->
      Database.initialize instance.db ~root_data ;
      (* sanity check database after initialization on debug builds *)
      Debug_assert.debug_assert (fun () ->
          ignore
            ( Database.check instance.db ~genesis_state_hash
              |> Result.map_error ~f:(function
                   | `Invalid_version ->
                       "invalid version"
                   | `Not_initialized ->
                       "not initialized"
                   | `Genesis_state_mismatch _ ->
                       "genesis state mismatch"
                   | `Corrupt err ->
                       Database.Error.message err )
              |> Result.ok_or_failwith
              : Frozen_ledger_hash.t ) ) )<|MERGE_RESOLUTION|>--- conflicted
+++ resolved
@@ -254,12 +254,7 @@
           (Mina_ledger.Ledger.Any_ledger.cast
              (module Mina_ledger.Ledger.Db)
              root_ledger )
-<<<<<<< HEAD
-        ~consensus_local_state ~max_length ~precomputed_values
-        ~persistent_root_instance
-=======
         ~consensus_local_state ~max_length ~persistent_root_instance
->>>>>>> 897a81d1
     in
     let%bind extensions =
       Deferred.map
