open Async_kernel
open Core
open Coda_base
open Coda_state
open Coda_transition
open Frontier_base
module Database = Database

exception Invalid_genesis_state_hash of External_transition.Validated.t

<<<<<<< HEAD
let construct_staged_ledger_at_root
    ~(precomputed_values : Precomputed_values.t) ~root_ledger ~root_transition
    ~root =
=======
let construct_staged_ledger_at_root ~constraint_constants ~root_ledger
    ~root_transition ~root =
>>>>>>> ee6410b8
  let open Deferred.Or_error.Let_syntax in
  let open Root_data.Minimal in
  let snarked_ledger_hash =
    External_transition.Validated.blockchain_state root_transition
    |> Blockchain_state.snarked_ledger_hash
  in
  let scan_state = scan_state root in
  let pending_coinbase = pending_coinbase root in
  let%bind transactions =
    Deferred.return (Staged_ledger.Scan_state.staged_transactions scan_state)
  in
  let mask = Ledger.of_database root_ledger in
  let%bind () =
    Deferred.return
      (List.fold transactions ~init:(Or_error.return ()) ~f:(fun acc txn ->
           let open Or_error.Let_syntax in
           let%bind () = acc in
           let%map _ =
             Ledger.apply_transaction ~constraint_constants mask txn
           in
           () ))
  in
<<<<<<< HEAD
  Staged_ledger.of_scan_state_and_ledger_unchecked ~snarked_ledger_hash
    ~ledger:mask ~scan_state
    ~pending_coinbase_depth:
      precomputed_values.constraint_constants.pending_coinbase_depth
=======
  Staged_ledger.of_scan_state_and_ledger_unchecked ~constraint_constants
    ~snarked_ledger_hash ~ledger:mask ~scan_state
>>>>>>> ee6410b8
    ~pending_coinbase_collection:pending_coinbase

module rec Instance_type : sig
  type t =
    {db: Database.t; mutable sync: Sync.t option; factory: Factory_type.t}
end =
  Instance_type

and Factory_type : sig
  type t =
    { logger: Logger.t
    ; directory: string
    ; verifier: Verifier.t
    ; time_controller: Block_time.Controller.t
    ; mutable instance: Instance_type.t option }
end =
  Factory_type

open Instance_type
open Factory_type

module Instance = struct
  type t = Instance_type.t

  let create factory =
    let db =
      Database.create ~logger:factory.logger ~directory:factory.directory
    in
    {db; sync= None; factory}

  let assert_no_sync t =
    if Option.is_some t.sync then Error `Sync_cannot_be_running else Ok ()

  let assert_sync t ~f =
    match t.sync with
    | None ->
        return (Error `Sync_must_be_running)
    | Some sync ->
        f sync

  let start_sync t =
    let open Result.Let_syntax in
    let%bind () = assert_no_sync t in
    let%map base_hash = Database.get_frontier_hash t.db in
    t.sync
    <- Some
         (Sync.create ~logger:t.factory.logger
            ~time_controller:t.factory.time_controller ~base_hash ~db:t.db)

  let stop_sync t =
    let open Deferred.Let_syntax in
    assert_sync t ~f:(fun sync ->
        let%map () = Sync.close sync in
        t.sync <- None ;
        Ok () )

  let notify_sync t ~diffs ~hash_transition =
    assert_sync t ~f:(fun sync ->
        Sync.notify sync ~diffs ~hash_transition ;
        Deferred.Result.return () )

  let destroy t =
    let open Deferred.Let_syntax in
    Logger.trace t.factory.logger ~module_:__MODULE__ ~location:__LOC__
      "Destroying transition frontier persistence instance" ;
    let%map () =
      if Option.is_some t.sync then
        stop_sync t
        >>| Fn.compose Result.ok_or_failwith
              (Result.map_error ~f:(Fn.const "impossible"))
      else return ()
    in
    Database.close t.db ;
    t.factory.instance <- None

  let factory {factory; _} = factory

  let check_database t = Database.check t.db

  let get_root_transition t =
    let open Result.Let_syntax in
    Database.get_root_hash t.db
    >>= Database.get_transition t.db
    |> Result.map_error ~f:Database.Error.message

  let set_frontier_hash t = Database.set_frontier_hash t.db

  let fast_forward t target_root :
      (unit, [> `Failure of string | `Bootstrap_required]) Result.t =
    let open Root_identifier.Stable.Latest in
    let open Result.Let_syntax in
    let%bind () = assert_no_sync t in
    let lift_error r msg = Result.map_error r ~f:(Fn.const (`Failure msg)) in
    let%bind root =
      lift_error (Database.get_root t.db) "failed to get root hash"
    in
    let root_hash = Root_data.Minimal.hash root in
    if State_hash.equal root_hash target_root.state_hash then
      (* If the target hash is already the root hash, no fast forward required, but we should check the frontier hash. *)
      let%bind frontier_hash =
        lift_error
          (Database.get_frontier_hash t.db)
          "failed to get frontier hash"
      in
      Result.ok_if_true
        (Frontier_hash.equal frontier_hash target_root.frontier_hash)
        ~error:`Frontier_hash_does_not_match
    else (
      Logger.warn t.factory.logger ~module_:__MODULE__ ~location:__LOC__
        ~metadata:
          [ ("current_root", State_hash.to_yojson root_hash)
          ; ("target_root", State_hash.to_yojson target_root.state_hash) ]
        "Cannot fast forward persistent frontier's root: bootstrap is \
         required ($current_root --> $target_root)" ;
      Error `Bootstrap_required )

  let load_full_frontier t ~root_ledger ~consensus_local_state ~max_length
      ~ignore_consensus_local_state ~precomputed_values =
    let open Deferred.Result.Let_syntax in
    let downgrade_transition transition genesis_state_hash :
        ( External_transition.Almost_validated.t
        , [`Invalid_genesis_protocol_state] )
        Result.t =
      let open Result.Let_syntax in
      let transition, _ = External_transition.Validated.erase transition in
      let%map t =
        External_transition.Validation.wrap transition
        |> External_transition.skip_time_received_validation
             `This_transition_was_not_received_via_gossip
        |> External_transition.validate_genesis_protocol_state
             ~genesis_state_hash
      in
      External_transition.skip_proof_validation
        `This_transition_was_generated_internally t
      |> External_transition.skip_delta_transition_chain_validation
           `This_transition_was_not_received_via_gossip
      |> External_transition.skip_frontier_dependencies_validation
           `This_transition_was_loaded_from_persistence
      |> External_transition.skip_protocol_versions_validation
           `This_transition_has_valid_protocol_versions
    in
    let%bind () = Deferred.return (assert_no_sync t) in
    (* read basic information from the database *)
    let%bind ( root
             , root_transition
             , best_tip
             , base_hash
             , protocol_states
             , root_hash ) =
      (let open Result.Let_syntax in
      let%bind root = Database.get_root t.db in
      let root_hash = Root_data.Minimal.hash root in
      let%bind root_transition = Database.get_transition t.db root_hash in
      let%bind best_tip = Database.get_best_tip t.db in
      let%bind protocol_states =
        Database.get_protocol_states_for_root_scan_state t.db
      in
      let%map base_hash = Database.get_frontier_hash t.db in
      (root, root_transition, best_tip, base_hash, protocol_states, root_hash))
      |> Result.map_error ~f:(fun err ->
             `Failure (Database.Error.not_found_message err) )
      |> Deferred.return
    in
    let root_genesis_state_hash =
      External_transition.Validated.protocol_state root_transition
      |> Protocol_state.genesis_state_hash
    in
    (* construct the root staged ledger in memory *)
    let%bind root_staged_ledger =
      let open Deferred.Let_syntax in
      match%map
        construct_staged_ledger_at_root ~precomputed_values ~root_ledger
          ~root_transition ~root
      with
      | Error err ->
          Error (`Failure (Error.to_string_hum err))
      | Ok staged_ledger ->
          Ok staged_ledger
    in
    (* initialize the new in memory frontier and extensions *)
    let frontier =
      Full_frontier.create ~logger:t.factory.logger ~base_hash
        ~root_data:
          { transition= root_transition
          ; staged_ledger= root_staged_ledger
          ; protocol_states=
              (*TODO: store the hashes as well?*)
              List.map protocol_states ~f:(fun s -> (Protocol_state.hash s, s))
          }
        ~root_ledger:(Ledger.Any_ledger.cast (module Ledger.Db) root_ledger)
        ~consensus_local_state ~max_length ~precomputed_values
    in
    let%bind extensions =
      Deferred.map
        (Extensions.create ~logger:t.factory.logger frontier)
        ~f:Result.return
    in
    let apply_diff diff =
      let (`New_root_and_diffs_with_mutants (_, diffs_with_mutants)) =
        Full_frontier.apply_diffs frontier [diff] ~ignore_consensus_local_state
      in
      Extensions.notify extensions ~frontier ~diffs_with_mutants
      |> Deferred.map ~f:Result.return
    in
    (* crawl through persistent frontier and load transitions into in memory frontier *)
    let%bind () =
      Deferred.map
        (Database.crawl_successors t.db root_hash
           ~init:(Full_frontier.root frontier) ~f:(fun parent transition ->
             let%bind transition =
               match
                 downgrade_transition transition root_genesis_state_hash
               with
               | Ok t ->
                   Deferred.Result.return t
               | Error `Invalid_genesis_protocol_state ->
                   Error (`Fatal_error (Invalid_genesis_state_hash transition))
                   |> Deferred.return
             in
             let%bind breadcrumb =
               Breadcrumb.build ~constraint_constants ~logger:t.factory.logger
                 ~verifier:t.factory.verifier
                 ~trust_system:(Trust_system.null ()) ~parent ~transition
                 ~sender:None
             in
             let%map () = apply_diff Diff.(E (New_node (Full breadcrumb))) in
             breadcrumb ))
        ~f:
          (Result.map_error ~f:(function
            | `Crawl_error err ->
                let msg =
                  match err with
                  | `Fatal_error exn ->
                      "fatal error -- " ^ Exn.to_string exn
                  | `Invalid_staged_ledger_diff err
                  | `Invalid_staged_ledger_hash err ->
                      "staged ledger diff application failed -- "
                      ^ Error.to_string_hum err
                in
                `Failure
                  ( "error rebuilding transition frontier from persistence: "
                  ^ msg )
            | `Not_found _ as err ->
                `Failure (Database.Error.not_found_message err) ))
    in
    let%map () = apply_diff Diff.(E (Best_tip_changed best_tip)) in
    (* reset the frontier hash at the end so it matches the persistent frontier hash (for future sanity checks) *)
    Logger.trace t.factory.logger ~module_:__MODULE__ ~location:__LOC__
      "Pinning frontier hash at %s"
      (Frontier_hash.to_string base_hash) ;
    Full_frontier.set_hash_unsafe frontier (`I_promise_this_is_safe base_hash) ;
    (frontier, extensions)
end

type t = Factory_type.t

let create ~logger ~verifier ~time_controller ~directory =
  {logger; verifier; time_controller; directory; instance= None}

let destroy_database_exn t =
  assert (t.instance = None) ;
  File_system.remove_dir t.directory

let create_instance_exn t =
  assert (t.instance = None) ;
  let instance = Instance.create t in
  t.instance <- Some instance ;
  instance

let with_instance_exn t ~f =
  let instance = create_instance_exn t in
  let x = f instance in
  let%map () = Instance.destroy instance in
  x

let reset_database_exn t ~root_data =
  let open Root_data.Limited in
  let open Deferred.Let_syntax in
  Logger.info t.logger ~module_:__MODULE__ ~location:__LOC__
    ~metadata:
      [ ( "state_hash"
        , State_hash.to_yojson
            (External_transition.Validated.state_hash (transition root_data))
        ) ]
    "Resetting transition frontier database to new root" ;
  let%bind () = destroy_database_exn t in
  with_instance_exn t ~f:(fun instance ->
      Database.initialize instance.db ~root_data ~base_hash:Frontier_hash.empty ;
      (* sanity check database after initialization on debug builds *)
      Debug_assert.debug_assert (fun () ->
          Database.check instance.db
          |> Result.map_error ~f:(function
               | `Invalid_version ->
                   "invalid version"
               | `Not_initialized ->
                   "not initialized"
               | `Corrupt err ->
                   Database.Error.message err )
          |> Result.ok_or_failwith ) )<|MERGE_RESOLUTION|>--- conflicted
+++ resolved
@@ -8,14 +8,9 @@
 
 exception Invalid_genesis_state_hash of External_transition.Validated.t
 
-<<<<<<< HEAD
 let construct_staged_ledger_at_root
     ~(precomputed_values : Precomputed_values.t) ~root_ledger ~root_transition
     ~root =
-=======
-let construct_staged_ledger_at_root ~constraint_constants ~root_ledger
-    ~root_transition ~root =
->>>>>>> ee6410b8
   let open Deferred.Or_error.Let_syntax in
   let open Root_data.Minimal in
   let snarked_ledger_hash =
@@ -34,19 +29,15 @@
            let open Or_error.Let_syntax in
            let%bind () = acc in
            let%map _ =
-             Ledger.apply_transaction ~constraint_constants mask txn
+             Ledger.apply_transaction
+               ~constraint_constants:precomputed_values.constraint_constants
+               mask txn
            in
            () ))
   in
-<<<<<<< HEAD
   Staged_ledger.of_scan_state_and_ledger_unchecked ~snarked_ledger_hash
     ~ledger:mask ~scan_state
-    ~pending_coinbase_depth:
-      precomputed_values.constraint_constants.pending_coinbase_depth
-=======
-  Staged_ledger.of_scan_state_and_ledger_unchecked ~constraint_constants
-    ~snarked_ledger_hash ~ledger:mask ~scan_state
->>>>>>> ee6410b8
+    ~constraint_constants:precomputed_values.constraint_constants
     ~pending_coinbase_collection:pending_coinbase
 
 module rec Instance_type : sig
@@ -267,8 +258,9 @@
                    |> Deferred.return
              in
              let%bind breadcrumb =
-               Breadcrumb.build ~constraint_constants ~logger:t.factory.logger
-                 ~verifier:t.factory.verifier
+               Breadcrumb.build
+                 ~constraint_constants:precomputed_values.constraint_constants
+                 ~logger:t.factory.logger ~verifier:t.factory.verifier
                  ~trust_system:(Trust_system.null ()) ~parent ~transition
                  ~sender:None
              in
