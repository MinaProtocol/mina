--- conflicted
+++ resolved
@@ -155,12 +155,7 @@
       Error `Bootstrap_required )
 
   let load_full_frontier t ~root_ledger ~consensus_local_state ~max_length
-<<<<<<< HEAD
-      ~ignore_consensus_local_state ~constraint_constants
-      ~(precomputed_values : Precomputed_values.t) =
-=======
       ~ignore_consensus_local_state ~precomputed_values =
->>>>>>> 1179c768
     let open Deferred.Result.Let_syntax in
     let downgrade_transition transition genesis_state_hash :
         ( External_transition.Almost_validated.t
@@ -233,12 +228,7 @@
               List.map protocol_states ~f:(fun s -> (Protocol_state.hash s, s))
           }
         ~root_ledger:(Ledger.Any_ledger.cast (module Ledger.Db) root_ledger)
-<<<<<<< HEAD
-        ~consensus_local_state ~max_length ~constraint_constants
-        ~genesis_constants:precomputed_values.genesis_constants
-=======
         ~consensus_local_state ~max_length ~precomputed_values
->>>>>>> 1179c768
     in
     let%bind extensions =
       Deferred.map
@@ -268,14 +258,8 @@
                    |> Deferred.return
              in
              let%bind breadcrumb =
-<<<<<<< HEAD
                Breadcrumb.build ~logger:t.factory.logger ~precomputed_values
                  ~verifier:t.factory.verifier
-=======
-               Breadcrumb.build
-                 ~constraint_constants:precomputed_values.constraint_constants
-                 ~logger:t.factory.logger ~verifier:t.factory.verifier
->>>>>>> 1179c768
                  ~trust_system:(Trust_system.null ()) ~parent ~transition
                  ~sender:None
              in
