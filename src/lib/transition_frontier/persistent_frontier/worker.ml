--- conflicted
+++ resolved
@@ -64,45 +64,10 @@
   let apply_diff (type mutant) ~old_root ~arcs_cache (t : t)
       (diff : mutant Diff.Lite.t) : Database.batch_t -> unit =
     match diff with
-<<<<<<< HEAD
-    | New_node (Lite transition) -> (
-        let r =
-          ( Database.add t.db ~transition
-            :> (mutant, apply_diff_error_internal) Result.t )
-        in
-        match r with
-        | Ok x ->
-            Ok x
-        | Error (`Not_found (`Parent_transition h | `Arcs h)) ->
-            [%log' trace t.logger]
-              "Did not add node $hash to DB. Its $parent has already been \
-               thrown away"
-              ~metadata:
-                [ ( "hash"
-                  , `String
-                      (State_hash.to_base58_check
-                         (Mina_block.Validated.state_hash transition) ) )
-                ; ("parent", `String (State_hash.to_base58_check h))
-                ] ;
-            Ok ()
-        | _ ->
-            map_error ~diff_type:`New_node ~diff_type_name:"New_node" r )
-    | Root_transitioned
-        { new_root; garbage = Lite garbage; just_emitted_a_proof } ->
-        if just_emitted_a_proof then (
-          [%log' info t.logger] "Dequeued a snarked ledger" ;
-          Persistent_root.Instance.dequeue_snarked_ledger
-            t.persistent_root_instance ) ;
-        map_error ~diff_type:`Root_transitioned
-          ~diff_type_name:"Root_transitioned"
-          ( Database.move_root t.db ~new_root ~garbage
-            :> (mutant, apply_diff_error_internal) Result.t )
-=======
     | New_node (Lite transition) ->
         Database.add ~arcs_cache ~transition
     | Root_transitioned { new_root; garbage = Lite garbage; _ } ->
         Database.move_root ~old_root ~new_root ~garbage
->>>>>>> 7db95af7
     | Best_tip_changed best_tip_hash ->
         Database.set_best_tip best_tip_hash
 
