(library
 (name syncable_ledger)
 (public_name syncable_ledger)
 (modules syncable_ledger)
 (library_flags -linkall)
 (flags :standard -short-paths)
 (libraries core async async_extra pipe_lib merkle_ledger logger trust_system
   interruptible envelope)
 (preprocess
<<<<<<< HEAD
  (pps ppx_jane ppx_deriving.eq ppx_deriving_yojson bisect_ppx -- -conditional))
=======
  (pps ppx_coda ppx_jane ppx_deriving.eq ppx_deriving_yojson))
>>>>>>> 6fce5c86
 (synopsis "Synchronization of Merkle-tree backed ledgers"))

(library
 (name test)
 (modules test)
 (inline_tests)
 (libraries core async merkle_ledger merkle_ledger_tests syncable_ledger)
 (preprocess
  (pps ppx_jane ppx_deriving.eq ppx_deriving_yojson bisect_ppx -- -conditional)))<|MERGE_RESOLUTION|>--- conflicted
+++ resolved
@@ -7,11 +7,7 @@
  (libraries core async async_extra pipe_lib merkle_ledger logger trust_system
    interruptible envelope)
  (preprocess
-<<<<<<< HEAD
-  (pps ppx_jane ppx_deriving.eq ppx_deriving_yojson bisect_ppx -- -conditional))
-=======
   (pps ppx_coda ppx_jane ppx_deriving.eq ppx_deriving_yojson))
->>>>>>> 6fce5c86
  (synopsis "Synchronization of Merkle-tree backed ledgers"))
 
 (library
