--- conflicted
+++ resolved
@@ -4,16 +4,6 @@
 
 let rec funpow n f r = if n > 0 then funpow (n - 1) f (f r) else r
 
-<<<<<<< HEAD
-type 'addr query = What_hash of 'addr | What_contents of 'addr | Num_accounts
-[@@deriving bin_io, sexp, yojson]
-
-type ('addr, 'hash, 'account) answer =
-  | Has_hash of 'addr * 'hash
-  | Contents_are of 'addr * 'account list
-  | Num_accounts of int * 'hash
-[@@deriving bin_io, sexp, yojson]
-=======
 module Query = struct
   module Stable = struct
     module V1 = struct
@@ -21,7 +11,7 @@
         | What_hash of 'addr
         | What_contents of 'addr
         | Num_accounts
-      [@@deriving bin_io, sexp]
+      [@@deriving bin_io, sexp, yojson]
     end
 
     module Latest = V1
@@ -32,7 +22,7 @@
     | What_hash of 'addr
     | What_contents of 'addr
     | Num_accounts
-  [@@deriving sexp]
+  [@@deriving sexp, yojson]
 end
 
 module Answer = struct
@@ -42,7 +32,7 @@
         | Has_hash of 'addr * 'hash
         | Contents_are of 'addr * 'account list
         | Num_accounts of int * 'hash
-      [@@deriving bin_io, sexp]
+      [@@deriving bin_io, sexp, yojson]
     end
 
     module Latest = V1
@@ -53,9 +43,8 @@
     | Has_hash of 'addr * 'hash
     | Contents_are of 'addr * 'account list
     | Num_accounts of int * 'hash
-  [@@deriving sexp]
+  [@@deriving sexp, yojson]
 end
->>>>>>> 382d083f
 
 module type Inputs_intf = sig
   module Addr : Merkle_address.S
@@ -557,25 +546,16 @@
             match add_child_hash_to t addr h' with
             (* TODO #435: Stick this in a log, punish the sender *)
             | Error e ->
-<<<<<<< HEAD
                 Logger.faulty_peer t.logger ~module_:__MODULE__
                   ~location:__LOC__
                   ~metadata:
                     [ ("child_hash", Hash.to_yojson h')
                     ; ( "sender"
-                      , Network_peer.Peer.to_yojson
+                      , Envelope.Sender.to_yojson
                           (Envelope.Incoming.sender env) ) ]
                   "Got error from when trying to add child_hash $child_hash \
                    %s $sender"
-                  (Error.to_string_hum e) ;
-=======
-                Logger.faulty_peer t.log
-                  !"Got error from when trying to add child_hash %{sexp: \
-                    Hash.t} %s %{sexp: Envelope.Sender.t}"
-                  h' (Error.to_string_hum e)
-                  (Envelope.Incoming.sender env) ;
->>>>>>> 382d083f
-                ()
+                  (Error.to_string_hum e)
             | Ok (`Good children_to_verify) ->
                 (* TODO #312: Make sure we don't write too much *)
                 List.iter children_to_verify ~f:(fun (addr, hash) ->
