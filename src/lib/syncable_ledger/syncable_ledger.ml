--- conflicted
+++ resolved
@@ -17,13 +17,13 @@
   module Addr : Merkle_address.S
 
   module Account : sig
-    type t [@@deriving bin_io, sexp]
+    type t [@@deriving bin_io, sexp, yojson]
   end
 
   module Hash : Merkle_ledger.Intf.Hash with type account := Account.t
 
   module Root_hash : sig
-    type t [@@deriving eq, sexp]
+    type t [@@deriving eq, sexp, yojson]
 
     val to_hash : t -> Hash.t
   end
@@ -162,37 +162,6 @@
 with the hashes in the bottomost N-1 internal nodes).
 *)
 
-<<<<<<< HEAD
-module Make
-    (Addr : Merkle_address.S) (Account : sig
-        type t [@@deriving bin_io, sexp, yojson]
-    end) (Hash : sig
-      type t [@@deriving bin_io, sexp, eq, yojson]
-
-      include
-        Merkle_ledger.Intf.Hash with type account := Account.t and type t := t
-    end) (Root_hash : sig
-      type t [@@deriving eq, sexp, yojson]
-
-      val to_hash : t -> Hash.t
-    end)
-    (MT : Merkle_ledger.Syncable_intf.S
-          with type hash := Hash.t
-           and type root_hash := Root_hash.t
-           and type addr := Addr.t
-           and type account := Account.t) (Subtree_height : sig
-        val subtree_height : int
-    end) :
-  S
-  with type merkle_tree := MT.t
-   and type hash := Hash.t
-   and type root_hash := Root_hash.t
-   and type addr := Addr.t
-   and type merkle_path := MT.path
-   and type account := Account.t
-   and type query := Addr.t query
-   and type answer := (Addr.t, Hash.t, Account.t) answer = struct
-=======
 module Make (Inputs : Inputs_intf) : sig
   open Inputs
 
@@ -209,7 +178,6 @@
 end = struct
   open Inputs
 
->>>>>>> c60b07bd
   type addr = Addr.t
 
   type diff = unit
