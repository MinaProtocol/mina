--- conflicted
+++ resolved
@@ -572,13 +572,8 @@
           | Num_accounts (n, h) -> num_accounts t n h
         in
         if Valid.completely_fresh t.validity then (
-<<<<<<< HEAD
           Logger.trace t.logger ~module_:__MODULE__ ~location:__LOC__
-            "We are completely fresh, all done" ;
-=======
-          Logger.trace t.log
-            !"Snarked database sync'd. Completely fresh, all done" ;
->>>>>>> e902b661
+            "Snarked database sync'd. Completely fresh, all done" ;
           all_done t res )
         else res
     in
