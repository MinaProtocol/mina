--- conflicted
+++ resolved
@@ -3,38 +3,6 @@
  (inline_tests
   (flags -verbose -show-counts))
  (libraries
-<<<<<<< HEAD
-   ;; opam libraries
-   result
-   base.base_internalhash_types
-   bin_prot.shape
-   async_unix
-   async_kernel
-   core_kernel
-   core
-   async
-   sexplib0
-   ppx_inline_test.config
-   base.caml
-   ;; local libraries
-   mina_numbers
-   mina_base
-   merkle_address
-   logger
-   pipe_lib
-   merkle_ledger_tests
-   merkle_ledger
-   syncable_ledger
-   network_peer
-   trust_system
-   currency
-   data_hash_lib
-   mina_base.import
-   signature_lib
-   bounded_types
-   mina_compile_config
-   )
-=======
   ;; opam libraries
   result
   base.base_internalhash_types
@@ -64,7 +32,6 @@
   signature_lib
   bounded_types
   mina_compile_config)
->>>>>>> 297ad51c
  (preprocess
   (pps ppx_version ppx_jane ppx_compare ppx_deriving_yojson))
  (instrumentation
