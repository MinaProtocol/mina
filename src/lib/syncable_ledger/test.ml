--- conflicted
+++ resolved
@@ -62,11 +62,9 @@
     let aw = Sync_ledger.answer_writer lsync in
     let seen_queries = ref [] in
     let sr =
-<<<<<<< HEAD
-      Sync_responder.create l2 (fun q -> seen_queries := q :: !seen_queries)
-=======
-      SR.create l2 (fun q -> seen_queries := q :: !seen_queries) ~parent_log
->>>>>>> b0a3ca86
+      Sync_responder.create l2
+        (fun q -> seen_queries := q :: !seen_queries)
+        ~parent_log
     in
     don't_wait_for
       (Linear_pipe.iter_unordered ~max_concurrency:3 qr
@@ -101,11 +99,9 @@
     let seen_queries = ref [] in
     let sr =
       ref
-<<<<<<< HEAD
-      @@ Sync_responder.create l2 (fun q -> seen_queries := q :: !seen_queries)
-=======
-      @@ SR.create l2 (fun q -> seen_queries := q :: !seen_queries) ~parent_log
->>>>>>> b0a3ca86
+      @@ Sync_responder.create l2
+           (fun q -> seen_queries := q :: !seen_queries)
+           ~parent_log
     in
     let ctr = ref 0 in
     don't_wait_for
@@ -115,18 +111,11 @@
              let res =
                if !ctr = (!total_queries |> Option.value_exn) / 2 then (
                  sr :=
-<<<<<<< HEAD
-                   Sync_responder.create l3 (fun q ->
-                       seen_queries := q :: !seen_queries ) ;
+                   Sync_responder.create l3
+                     (fun q -> seen_queries := q :: !seen_queries)
+                     ~parent_log ;
                  desired_root := Ledger.merkle_root l3 ;
                  Sync_ledger.new_goal lsync !desired_root |> ignore ;
-=======
-                   SR.create l3
-                     (fun q -> seen_queries := q :: !seen_queries)
-                     ~parent_log ;
-                 desired_root := L.merkle_root l3 ;
-                 SL.new_goal lsync !desired_root |> ignore ;
->>>>>>> b0a3ca86
                  Deferred.unit )
                else
                  let answ = Sync_responder.answer_query !sr query in
