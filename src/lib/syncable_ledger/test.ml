--- conflicted
+++ resolved
@@ -27,19 +27,15 @@
     with type merkle_tree := Ledger.t
      and type hash := Ledger.hash
      and type root_hash := Root_hash.t
-<<<<<<< HEAD
      and type addr := Ledger.addr
      and type merkle_path := Ledger.path
      and type account := Ledger.account
-=======
-     and type addr := L.addr
-     and type merkle_path := L.path
-     and type account := L.account
-     and type query := L.addr Syncable_ledger.query
-     and type answer := (L.addr, Root_hash.t, L.account) Syncable_ledger.answer
-
-  module SR = SL.Responder
->>>>>>> 8a753a46
+     and type query := Ledger.addr Syncable_ledger.query
+     and type answer :=
+                ( Ledger.addr
+                , Root_hash.t
+                , Ledger.account )
+                Syncable_ledger.answer
 end
 
 module Make_test
