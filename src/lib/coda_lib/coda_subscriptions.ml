--- conflicted
+++ resolved
@@ -5,144 +5,19 @@
 open Signature_lib
 open Auxiliary_database
 
+type 'a reader_and_writer = 'a Pipe.Reader.t * 'a Pipe.Writer.t
+
 type t =
   { subscribed_payment_users:
-      (User_command.t Pipe.Reader.t * User_command.t Pipe.Writer.t)
+      User_command.t reader_and_writer Public_key.Compressed.Table.t
+  ; subscribed_block_users:
+      (Filtered_external_transition.t, State_hash.t) With_hash.t
+      reader_and_writer
       Public_key.Compressed.Table.t
-  ; subscribed_block_users:
-      ( (Filtered_external_transition.t, State_hash.t) With_hash.t Pipe.Reader.t
-      * (Filtered_external_transition.t, State_hash.t) With_hash.t
-        Pipe.Writer.t )
-      Public_key.Compressed.Table.t }
+  ; mutable reorganization_subscription: [`Changed] reader_and_writer list }
 
-<<<<<<< HEAD
-  type 'a reader_and_writer = 'a Pipe.Reader.t * 'a Pipe.Writer.t
-
-  type t =
-    { subscribed_payment_users:
-        User_command.t reader_and_writer Public_key.Compressed.Table.t
-    ; subscribed_block_users:
-        (Filtered_external_transition.t, State_hash.t) With_hash.t
-        reader_and_writer
-        Public_key.Compressed.Table.t
-    ; mutable reorganization_subscription: [`Changed] reader_and_writer list }
-
-  let create ~logger ~wallets ~time_controller ~external_transition_database
-      ~new_blocks ~transition_frontier =
-    let subscribed_block_users =
-      Public_key.Compressed.Table.of_alist_exn
-      @@ List.map (Secrets.Wallets.pks wallets) ~f:(fun wallet ->
-             let reader, writer = Pipe.create () in
-             (wallet, (reader, writer)) )
-    in
-    let subscribed_payment_users =
-      Public_key.Compressed.Table.of_alist_exn
-      @@ List.map (Secrets.Wallets.pks wallets) ~f:(fun wallet ->
-             let reader, writer = Pipe.create () in
-             (wallet, (reader, writer)) )
-    in
-    Strict_pipe.Reader.iter new_blocks
-      ~f:(fun ({With_hash.data= _; hash} as new_block_with_hash) ->
-        match
-          Filtered_external_transition.of_transition
-            ~tracked_participants:
-              ( Public_key.Compressed.Set.of_list
-              @@ Hashtbl.keys subscribed_block_users )
-            new_block_with_hash
-        with
-        | Ok filtered_external_transition ->
-            let block_time = Block_time.now time_controller in
-            let filtered_external_transition_with_hash =
-              {With_hash.data= filtered_external_transition; hash}
-            in
-            let participants =
-              Filtered_external_transition.participants
-                filtered_external_transition
-            in
-            Set.iter participants ~f:(fun participant ->
-                (* Send block to subscribed partipants *)
-                Hashtbl.find_and_call subscribed_block_users participant
-                  ~if_found:(fun (_, writer) ->
-                    Pipe.write_without_pushback writer
-                      filtered_external_transition_with_hash )
-                  ~if_not_found:ignore ;
-                (* Send payments to subscribed partipants *)
-                Hashtbl.find_and_call subscribed_payment_users participant
-                  ~if_found:(fun (_, writer) ->
-                    let user_commands =
-                      User_command.filter_by_participant
-                        (Filtered_external_transition.user_commands
-                           filtered_external_transition)
-                        participant
-                    in
-                    List.iter user_commands ~f:(fun user_command ->
-                        Pipe.write_without_pushback writer user_command ) )
-                  ~if_not_found:ignore ) ;
-            External_transition_database.add external_transition_database
-              filtered_external_transition_with_hash block_time ;
-            Deferred.unit
-        | Error e ->
-            Logger.error logger
-              "Could not process transactions in valid external_transition "
-              ~module_:__MODULE__ ~location:__LOC__
-              ~metadata:
-                [ ( "error"
-                  , `String (Staged_ledger.Pre_diff_info.Error.to_string e) )
-                ] ;
-            Deferred.unit )
-    |> don't_wait_for ;
-    let reorganization_subscription = [] in
-    let reader, writer =
-      Strict_pipe.create ~name:"Reorganization subscription"
-        Strict_pipe.(Buffered (`Capacity 1, `Overflow Drop_head))
-    in
-    let t =
-      { subscribed_payment_users
-      ; subscribed_block_users
-      ; reorganization_subscription }
-    in
-    don't_wait_for
-    @@ Broadcast_pipe.Reader.iter transition_frontier
-         ~f:
-           (Option.value_map ~default:Deferred.unit
-              ~f:(fun transition_frontier ->
-                let best_tip_diff_pipe =
-                  Transition_frontier.best_tip_diff_pipe transition_frontier
-                in
-                Broadcast_pipe.Reader.iter best_tip_diff_pipe
-                  ~f:(fun {removed_user_commands; _} ->
-                    if List.is_empty removed_user_commands then
-                      Strict_pipe.Writer.write writer () ;
-                    Deferred.unit ) )) ;
-    Strict_pipe.Reader.iter reader ~f:(fun () ->
-        List.iter t.reorganization_subscription ~f:(fun (_, writer) ->
-            Pipe.write_without_pushback writer `Changed ) ;
-        Deferred.unit )
-    |> don't_wait_for ;
-    t
-
-  (* When you subscribe to a block, you will also subscribe to it's payments *)
-  let add_block_subscriber t public_key =
-    let block_reader, block_writer = Pipe.create () in
-    Hashtbl.set t.subscribed_block_users ~key:public_key
-      ~data:(block_reader, block_writer) ;
-    block_reader
-
-  let add_payment_subscriber t public_key =
-    let payment_reader, payment_writer = Pipe.create () in
-    Hashtbl.set t.subscribed_payment_users ~key:public_key
-      ~data:(payment_reader, payment_writer) ;
-    payment_reader
-
-  let add_reorganization_subscriber t =
-    let reader, writer = Pipe.create () in
-    t.reorganization_subscription
-    <- (reader, writer) :: t.reorganization_subscription ;
-    reader
-end
-=======
 let create ~logger ~wallets ~time_controller ~external_transition_database
-    ~new_blocks =
+    ~new_blocks ~transition_frontier =
   let subscribed_block_users =
     Public_key.Compressed.Table.of_alist_exn
     @@ List.map (Secrets.Wallets.pks wallets) ~f:(fun wallet ->
@@ -204,7 +79,35 @@
                 , `String (Staged_ledger.Pre_diff_info.Error.to_string e) ) ] ;
           Deferred.unit )
   |> don't_wait_for ;
-  {subscribed_payment_users; subscribed_block_users}
+  let reorganization_subscription = [] in
+  let reader, writer =
+    Strict_pipe.create ~name:"Reorganization subscription"
+      Strict_pipe.(Buffered (`Capacity 1, `Overflow Drop_head))
+  in
+  let t =
+    { subscribed_payment_users
+    ; subscribed_block_users
+    ; reorganization_subscription }
+  in
+  don't_wait_for
+  @@ Broadcast_pipe.Reader.iter transition_frontier
+       ~f:
+         (Option.value_map ~default:Deferred.unit
+            ~f:(fun transition_frontier ->
+              let best_tip_diff_pipe =
+                Transition_frontier.best_tip_diff_pipe transition_frontier
+              in
+              Broadcast_pipe.Reader.iter best_tip_diff_pipe
+                ~f:(fun {removed_user_commands; _} ->
+                  if List.is_empty removed_user_commands then
+                    Strict_pipe.Writer.write writer () ;
+                  Deferred.unit ) )) ;
+  Strict_pipe.Reader.iter reader ~f:(fun () ->
+      List.iter t.reorganization_subscription ~f:(fun (_, writer) ->
+          Pipe.write_without_pushback writer `Changed ) ;
+      Deferred.unit )
+  |> don't_wait_for ;
+  t
 
 (* When you subscribe to a block, you will also subscribe to it's payments *)
 let add_block_subscriber t public_key =
@@ -218,4 +121,9 @@
   Hashtbl.set t.subscribed_payment_users ~key:public_key
     ~data:(payment_reader, payment_writer) ;
   payment_reader
->>>>>>> c2e3aeea
+
+let add_reorganization_subscriber t =
+  let reader, writer = Pipe.create () in
+  t.reorganization_subscription
+  <- (reader, writer) :: t.reorganization_subscription ;
+  reader