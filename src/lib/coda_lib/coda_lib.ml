--- conflicted
+++ resolved
@@ -396,8 +396,6 @@
      and type tip := Tip.t
      and type public_key_compressed := Public_key.Compressed.t
      and type maskable_ledger := Ledger.maskable_ledger
-<<<<<<< HEAD
-=======
 
   module Ledger_db : Coda_pow.Ledger_creatable_intf
 
@@ -421,7 +419,6 @@
      and type transition_frontier := Transition_frontier.t
      and type state_hash := Protocol_state_hash.t
      and type time := Time.t
->>>>>>> 4d5ce5e3
 
   module Proposer :
     Proposer_intf
@@ -484,13 +481,6 @@
        update the signature"
 
   let best_protocol_state t =
-<<<<<<< HEAD
-    (Ledger_builder_controller.strongest_tip t.ledger_builder).state
-
-  let best_tip t =
-    let tip = Ledger_builder_controller.strongest_tip t.ledger_builder in
-    (Ledger_builder.ledger tip.ledger_builder, tip.state, tip.proof)
-=======
     failwith
       "TODO: Use transition frontier to get best lb out; you'll need to \
        update the signature"
@@ -499,7 +489,6 @@
     failwith
       "TODO: Use transition frontier to get best lb out; you'll need to \
        update the signature"
->>>>>>> 4d5ce5e3
 
   let get_ledger t lh =
     failwith
@@ -559,26 +548,6 @@
         let consensus_local_state =
           Consensus_mechanism.Local_state.create config.propose_keypair
         in
-<<<<<<< HEAD
-        let lbc_deferred =
-          Ledger_builder_controller.create
-            (Ledger_builder_controller.Config.make
-               ?proposer_public_key:
-                 (Option.map config.propose_keypair ~f:(fun k ->
-                      k.public_key |> Public_key.compress ))
-               ~parent_log:config.log ~net_deferred:(Ivar.read net_ivar)
-               ~genesis_tip:
-                 { ledger_builder=
-                     Ledger_builder.create
-                       ~ledger:
-                         (Ledger.register_mask Genesis.ledger
-                            (Ledger.Mask.create ()))
-                 ; state= Genesis.state
-                 ; proof= Genesis.proof }
-               ~consensus_local_state ~ledger:Genesis.ledger
-               ~longest_tip_location:config.ledger_builder_persistant_location
-               ~external_transitions:external_transitions_reader ())
-=======
         let first_transition =
           External_transition.create
             ~protocol_state:Consensus_mechanism.genesis_protocol_state
@@ -620,7 +589,6 @@
               (failwith "Turn external_transitions_reader into a strict pipe")
             ~sync_query_reader:(failwith "TODO")
             ~sync_answer_writer:(failwith "TODO")
->>>>>>> 4d5ce5e3
         in
         let%bind net =
           Net.create config.net_config
@@ -664,21 +632,7 @@
         |> don't_wait_for ;
         ( match config.propose_keypair with
         | Some keypair ->
-<<<<<<< HEAD
-            let tips_r, tips_w = Linear_pipe.create () in
-            (let tip =
-               Ledger_builder_controller.strongest_tip ledger_builder
-             in
-             Linear_pipe.write_without_pushback tips_w
-               (Proposer.Tip_change
-                  { protocol_state= (tip.state, tip.proof)
-                  ; transactions=
-                      Transaction_pool.transactions transaction_pool
-                  ; ledger_builder= tip.ledger_builder })) ;
-            Linear_pipe.transfer strongest_ledgers_for_miner tips_w
-=======
             Linear_pipe.iter strongest_ledgers_for_miner
->>>>>>> 4d5ce5e3
               ~f:(fun (ledger_builder, transition) ->
                 let protocol_state =
                   External_transition.protocol_state transition
