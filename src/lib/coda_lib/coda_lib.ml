open Core_kernel
open Async_kernel
open Protocols
open Pipe_lib
open O1trace

module type Staged_ledger_io_intf = sig
  type t

  type net

  type staged_ledger_hash

  type ledger_hash

  type staged_ledger_aux

  type sync_ledger_query

  type sync_ledger_answer

  type protocol_state

  val create : net -> t

  val get_staged_ledger_aux_at_hash :
       t
    -> staged_ledger_hash
    -> staged_ledger_aux Envelope.Incoming.t Deferred.Or_error.t

  val glue_sync_ledger :
       t
    -> (ledger_hash * sync_ledger_query) Linear_pipe.Reader.t
    -> (ledger_hash * sync_ledger_answer) Envelope.Incoming.t
       Linear_pipe.Writer.t
    -> unit
end

module type Network_intf = sig
  type t

  type state_with_witness

  type staged_ledger

  type protocol_state

  type ledger_hash

  type staged_ledger_hash

  type parallel_scan_state

  type sync_ledger_query

  type sync_ledger_answer

  type snark_pool_diff

  type transaction_pool_diff

  type time

  type state_hash

<<<<<<< HEAD
  type state_body_hash

=======
>>>>>>> 8b9ec40b
  val states :
    t -> (state_with_witness Envelope.Incoming.t * time) Linear_pipe.Reader.t

  val peers : t -> Kademlia.Peer.t list

  val random_peers : t -> int -> Kademlia.Peer.t list

  val catchup_transition :
       t
    -> Kademlia.Peer.t
    -> state_hash
    -> state_with_witness list option Or_error.t Deferred.t

  val snark_pool_diffs :
    t -> snark_pool_diff Envelope.Incoming.t Linear_pipe.Reader.t

  val transaction_pool_diffs :
    t -> transaction_pool_diff Envelope.Incoming.t Linear_pipe.Reader.t

  val broadcast_state : t -> state_with_witness -> unit

  val broadcast_snark_pool_diff : t -> snark_pool_diff -> unit

  val broadcast_transaction_pool_diff : t -> transaction_pool_diff -> unit

  module Staged_ledger_io :
    Staged_ledger_io_intf
    with type net := t
     and type staged_ledger_aux := parallel_scan_state
     and type staged_ledger_hash := staged_ledger_hash
     and type ledger_hash := ledger_hash
     and type protocol_state := protocol_state
     and type sync_ledger_query := sync_ledger_query
     and type sync_ledger_answer := sync_ledger_answer

  module Config : sig
    type t
  end

  val create :
       Config.t
    -> get_staged_ledger_aux_at_hash:(   staged_ledger_hash Envelope.Incoming.t
                                      -> (parallel_scan_state * ledger_hash)
                                         option
                                         Deferred.t)
    -> answer_sync_ledger_query:(   (ledger_hash * sync_ledger_query)
                                    Envelope.Incoming.t
                                 -> (ledger_hash * sync_ledger_answer)
                                    Deferred.Or_error.t)
    -> transition_catchup:(   state_hash Envelope.Incoming.t
<<<<<<< HEAD
                           -> state_with_witness list Deferred.Option.t)
    -> get_ancestry:(   (state_hash * int) Envelope.Incoming.t
                     -> (protocol_state * state_body_hash list)
                        Deferred.Option.t)
=======
                           -> state_with_witness list option Deferred.t)
>>>>>>> 8b9ec40b
    -> t Deferred.t
end

module type Transaction_pool_read_intf = sig
  type t

  type transaction_with_valid_signature

  val transactions : t -> transaction_with_valid_signature Sequence.t
end

module type Transaction_pool_intf = sig
  include Transaction_pool_read_intf

  type pool_diff

  type transaction

  val broadcasts : t -> pool_diff Linear_pipe.Reader.t

  val load :
       parent_log:Logger.t
    -> disk_location:string
    -> incoming_diffs:pool_diff Envelope.Incoming.t Linear_pipe.Reader.t
    -> t Deferred.t

  val add : t -> transaction -> unit Deferred.t
end

module type Snark_pool_intf = sig
  type t

  type completed_work_statement

  type completed_work_checked

  type pool_diff

  val broadcasts : t -> pool_diff Linear_pipe.Reader.t

  val load :
       parent_log:Logger.t
    -> disk_location:string
    -> incoming_diffs:pool_diff Envelope.Incoming.t Linear_pipe.Reader.t
    -> t Deferred.t

  val get_completed_work :
    t -> completed_work_statement -> completed_work_checked option
end

module type Ktree_intf = sig
  type elem

  type t [@@deriving sexp]

  val gen : elem Quickcheck.Generator.t -> t Quickcheck.Generator.t

  val find_map : t -> f:(elem -> 'a option) -> 'a option

  val path : t -> f:(elem -> bool) -> elem list option

  val singleton : elem -> t

  val longest_path : t -> elem list

  val add :
    t -> elem -> parent:(elem -> bool) -> [> `Added of t | `No_parent | `Repeat]

  val root : t -> elem
end

module type Ledger_builder_controller_intf = sig
  type public_key_compressed

  type staged_ledger

  type staged_ledger_hash

  type external_transition_verified

  type ledger

  type maskable_ledger

  type tip

  type net

  type protocol_state

  type consensus_local_state

  type t

  type sync_query

  type sync_answer

  type ledger_proof

  type ledger_hash

  module Config : sig
    type t =
      { parent_log: Logger.t
      ; net_deferred: net Deferred.t
      ; external_transitions:
          (external_transition_verified * Unix_timestamp.t)
          Linear_pipe.Reader.t
      ; genesis_tip: tip
      ; ledger: maskable_ledger
      ; consensus_local_state: consensus_local_state
      ; proposer_public_key: public_key_compressed option
      ; longest_tip_location: string }
    [@@deriving make]
  end

  val create : Config.t -> t Deferred.t

  module For_tests : sig
    val load_tip : t -> Config.t -> tip Deferred.t
  end

  val strongest_tip : t -> tip

  val local_get_ledger :
       t
    -> staged_ledger_hash
    -> (staged_ledger * protocol_state) Deferred.Or_error.t

  val strongest_ledgers :
<<<<<<< HEAD
    t -> (staged_ledger * external_transition) Linear_pipe.Reader.t
=======
    t -> (staged_ledger * external_transition_verified) Linear_pipe.Reader.t
>>>>>>> 8b9ec40b

  val handle_sync_ledger_queries :
       t
    -> ledger_hash * sync_query
    -> (ledger_hash * sync_answer) Deferred.Or_error.t
end

module type Proposer_intf = sig
  type ledger_hash

  type staged_ledger

  type transaction

  type external_transition

  type completed_work_statement

  type completed_work_checked

  type protocol_state

  type protocol_state_proof

  type consensus_local_state

  type time_controller

  type keypair

  type transition_frontier

  type transaction_pool

  type time

  val create :
       parent_log:Logger.t
    -> get_completed_work:(   completed_work_statement
                           -> completed_work_checked option)
    -> transaction_pool:transaction_pool
    -> time_controller:time_controller
    -> keypair:keypair
    -> consensus_local_state:consensus_local_state
    -> transition_frontier:transition_frontier
    -> (external_transition Envelope.Incoming.t * time) Linear_pipe.Reader.t
end

module type Witness_change_intf = sig
  type t_with_witness

  type witness

  type t

  val forget_witness : t_with_witness -> t

  val add_witness_exn : t -> witness -> t_with_witness

  val add_witness : t -> witness -> t_with_witness Or_error.t
end

module type State_with_witness_intf = sig
  type state

  type ledger_hash

  type staged_ledger_transition

  type staged_ledger_transition_with_valid_signatures_and_proofs

  type t =
    { staged_ledger_transition:
        staged_ledger_transition_with_valid_signatures_and_proofs
    ; state: state }
  [@@deriving sexp]

  module Stripped : sig
    type t = {staged_ledger_transition: staged_ledger_transition; state: state}
  end

  val strip : t -> Stripped.t

  val forget_witness : t -> state
end

module type Inputs_intf = sig
  include Coda_pow.Inputs_intf

  module Proof_carrying_state : sig
    type t =
      ( Consensus_mechanism.Protocol_state.value
      , Protocol_state_proof.t )
      Coda_pow.Proof_carrying_data.t
    [@@deriving sexp, bin_io]
  end

  module State_with_witness :
    State_with_witness_intf
    with type state := Proof_carrying_state.t
     and type ledger_hash := Ledger_hash.t
     and type staged_ledger_transition := Staged_ledger_transition.t
     and type staged_ledger_transition_with_valid_signatures_and_proofs :=
                Staged_ledger_transition.With_valid_signatures_and_proofs.t

  module Snark_pool :
    Snark_pool_intf
    with type completed_work_statement := Transaction_snark_work.Statement.t
     and type completed_work_checked := Transaction_snark_work.Checked.t

  module Work_selector :
    Coda_pow.Work_selector_intf
    with type staged_ledger := Staged_ledger.t
     and type work :=
                ( Ledger_proof_statement.t
                , Transaction.t
                , Sparse_ledger.t
                , Ledger_proof.t )
                Snark_work_lib.Work.Single.Spec.t
     and type snark_pool := Snark_pool.t
     and type fee := Currency.Fee.t

  module Transaction_pool :
    Transaction_pool_intf
    with type transaction_with_valid_signature :=
                User_command.With_valid_signature.t
     and type transaction := User_command.t

  module Sync_ledger : sig
    type query [@@deriving bin_io]

    type answer [@@deriving bin_io]

    module Responder : sig
      type t

      val create : Ledger.t -> (query -> unit) -> t

      val answer_query : t -> query -> answer
    end
<<<<<<< HEAD
  end

  module State_body_hash : sig
    type t
=======
>>>>>>> 8b9ec40b
  end

  module Net :
    Network_intf
    with type state_with_witness := External_transition.t
     and type staged_ledger := Staged_ledger.t
     and type staged_ledger_hash := Staged_ledger_hash.t
     and type protocol_state := Consensus_mechanism.Protocol_state.value
     and type snark_pool_diff := Snark_pool.pool_diff
     and type transaction_pool_diff := Transaction_pool.pool_diff
     and type parallel_scan_state := Staged_ledger.Scan_state.t
     and type ledger_hash := Ledger_hash.t
     and type sync_ledger_query := Sync_ledger.query
     and type sync_ledger_answer := Sync_ledger.answer
     and type time := Time.t
     and type state_hash := Protocol_state_hash.t
<<<<<<< HEAD
     and type state_body_hash := State_body_hash.t

  module Ledger_builder_controller :
    Ledger_builder_controller_intf
    with type net := Net.t
     and type ledger := Ledger.t
     and type staged_ledger := Staged_ledger.t
     and type staged_ledger_hash := Staged_ledger_hash.t
     and type external_transition := External_transition.t
     and type protocol_state := Consensus_mechanism.Protocol_state.value
     and type consensus_local_state := Consensus_mechanism.Local_state.t
     and type sync_query := Sync_ledger.query
     and type sync_answer := Sync_ledger.answer
     and type ledger_hash := Ledger_hash.t
     and type ledger_proof := Ledger_proof.t
     and type tip := Tip.t
     and type public_key_compressed := Public_key.Compressed.t
     and type maskable_ledger := Ledger.maskable_ledger

  module Ledger_db : Coda_pow.Ledger_creatable_intf

  module Masked_ledger : sig
    type t
  end

  module Transition_frontier :
    Protocols.Coda_transition_frontier.Transition_frontier_intf
    with type state_hash := Protocol_state_hash.t
     and type external_transition := External_transition.t
     and type ledger_database := Ledger_db.t
     and type staged_ledger := Staged_ledger.t
     and type transaction_snark_scan_state := Staged_ledger.Scan_state.t
     and type ledger_diff := Staged_ledger_diff.t

  module Transition_router :
    Protocols.Coda_transition_frontier.Transition_router_intf
    with type time_controller := Time.Controller.t
     and type external_transition := External_transition.t
=======

  module Ledger_db : Coda_pow.Ledger_creatable_intf

  module Masked_ledger : sig
    type t
  end

  module Transition_frontier :
    Protocols.Coda_transition_frontier.Transition_frontier_intf
    with type state_hash := Protocol_state_hash.t
     and type external_transition_verified := External_transition.Verified.t
     and type ledger_database := Ledger_db.t
     and type masked_ledger := Masked_ledger.t
     and type staged_ledger := Staged_ledger.t
     and type transaction_snark_scan_state := Staged_ledger.Scan_state.t
     and type ledger_diff_verified := Staged_ledger_diff.Verified.t

  module Transition_frontier_controller :
    Protocols.Coda_transition_frontier.Transition_frontier_controller_intf
    with type time_controller := Time.Controller.t
     and type external_transition := External_transition.t
     and type external_transition_verified := External_transition.Verified.t
     and type syncable_ledger_query := Sync_ledger.query
     and type syncable_ledger_answer := Sync_ledger.answer
>>>>>>> 8b9ec40b
     and type transition_frontier := Transition_frontier.t
     and type state_hash := Protocol_state_hash.t
     and type time := Time.t
     and type network := Net.t
<<<<<<< HEAD
     and type ledger_db := Ledger_db.t
=======
>>>>>>> 8b9ec40b

  module Proposer :
    Proposer_intf
    with type ledger_hash := Ledger_hash.t
     and type staged_ledger := Staged_ledger.t
     and type transaction := User_command.With_valid_signature.t
     and type protocol_state := Consensus_mechanism.Protocol_state.value
     and type protocol_state_proof := Protocol_state_proof.t
     and type consensus_local_state := Consensus_mechanism.Local_state.t
     and type completed_work_statement := Transaction_snark_work.Statement.t
     and type completed_work_checked := Transaction_snark_work.Checked.t
     and type external_transition := External_transition.t
     and type time_controller := Time.Controller.t
     and type keypair := Keypair.t
     and type transition_frontier := Transition_frontier.t
     and type transaction_pool := Transaction_pool.t
     and type time := Time.t

  module Ledger_transfer :
    Coda_pow.Ledger_transfer_intf
    with type src := Ledger.t
     and type dest := Ledger_db.t

  module Genesis : sig
    val state :
      ( Consensus_mechanism.Protocol_state.value
      , Protocol_state_hash.t )
      With_hash.t

    val ledger : Ledger.maskable_ledger

    val proof : Protocol_state_proof.t
  end

  module Sync_handler : sig
    val prove_ancestry :
         frontier:Transition_frontier.t
      -> int
      -> Protocol_state_hash.t
      -> (Protocol_state_hash.t * State_body_hash.t list) option
  end
end

module Make (Inputs : Inputs_intf) = struct
  open Inputs

  type t =
    { propose_keypair: Keypair.t option
    ; run_snark_worker: bool
    ; net:
        Net.t (* TODO: Is this the best spot for the transaction_pool ref? *)
    ; transaction_pool: Transaction_pool.t
    ; snark_pool: Snark_pool.t
    ; transition_frontier: Transition_frontier.t
    ; strongest_ledgers:
<<<<<<< HEAD
        (External_transition.t, Protocol_state_hash.t) With_hash.t
=======
        (External_transition.Verified.t, Protocol_state_hash.t) With_hash.t
>>>>>>> 8b9ec40b
        Strict_pipe.Reader.t
    ; log: Logger.t
    ; mutable seen_jobs: Work_selector.State.t
    ; receipt_chain_database: Coda_base.Receipt_chain_database.t
    ; staged_ledger_transition_backup_capacity: int
    ; external_transitions_writer:
        (External_transition.t Envelope.Incoming.t * Inputs.Time.t)
        Pipe.Writer.t
    ; time_controller: Time.Controller.t
    ; snark_work_fee: Currency.Fee.t }

  let run_snark_worker t = t.run_snark_worker

  let propose_keypair t = t.propose_keypair

  let best_tip t = Transition_frontier.best_tip t.transition_frontier

  let best_staged_ledger t =
    Transition_frontier.Breadcrumb.staged_ledger (best_tip t)

  let best_protocol_state t =
    Transition_frontier.Breadcrumb.transition_with_hash (best_tip t)
<<<<<<< HEAD
    |> With_hash.data |> External_transition.protocol_state
=======
    |> With_hash.data |> External_transition.Verified.protocol_state
>>>>>>> 8b9ec40b

  let best_ledger t = Staged_ledger.ledger (best_staged_ledger t)

  let get_ledger t staged_ledger_hash =
    match
      List.find_map (Transition_frontier.all_breadcrumbs t.transition_frontier)
        ~f:(fun b ->
          let staged_ledger = Transition_frontier.Breadcrumb.staged_ledger b in
          if
            Staged_ledger_hash.equal
              (Staged_ledger.hash staged_ledger)
              staged_ledger_hash
          then Some (Ledger.to_list (Staged_ledger.ledger staged_ledger))
          else None )
    with
    | Some x -> Deferred.return (Ok x)
    | None ->
        Deferred.Or_error.error_string
          "ledger builder hash not found in transition frontier"

  let get_ledger_by_hash tf ledger_hash =
    match
      List.find_map (Transition_frontier.all_breadcrumbs tf) ~f:(fun b ->
          let ledger =
            Transition_frontier.Breadcrumb.staged_ledger b
            |> Staged_ledger.ledger
          in
          if Ledger_hash.equal (Ledger.merkle_root ledger) ledger_hash then
            Some ledger
          else None )
    with
    | Some x -> Deferred.return (Ok x)
    | None ->
        Deferred.Or_error.error_string
          "ledger hash not found in transition frontier"

  let seen_jobs t = t.seen_jobs

  let set_seen_jobs t seen_jobs = t.seen_jobs <- seen_jobs

  let transaction_pool t = t.transaction_pool

  let snark_pool t = t.snark_pool

  let peers t = Net.peers t.net

  let snark_work_fee t = t.snark_work_fee

  let receipt_chain_database t = t.receipt_chain_database

  let staged_ledger_ledger_proof t =
    let sl = best_staged_ledger t in
    Staged_ledger.current_ledger_proof sl

  let strongest_ledgers t = t.strongest_ledgers

  module Config = struct
    (** If ledger_db_location is None, will auto-generate a db based on a UUID *)
    type t =
      { log: Logger.t
      ; propose_keypair: Keypair.t option
      ; run_snark_worker: bool
      ; net_config: Net.Config.t
      ; staged_ledger_persistant_location: string
      ; transaction_pool_disk_location: string
      ; snark_pool_disk_location: string
      ; ledger_db_location: string option
      ; staged_ledger_transition_backup_capacity: int [@default 10]
      ; time_controller: Time.Controller.t
      ; banlist: Coda_base.Banlist.t
      ; receipt_chain_database: Coda_base.Receipt_chain_database.t
      ; snark_work_fee: Currency.Fee.t
      (* TODO: Pass banlist to modules discussed in Ban Reasons issue: https://github.com/CodaProtocol/coda/issues/852 *)
      }
    [@@deriving make]
  end

  let start t =
    let consensus_local_state =
      Consensus_mechanism.Local_state.create t.propose_keypair
    in
    match t.propose_keypair with
    | Some keypair ->
        let transitions =
          Proposer.create ~parent_log:t.log
            ~transaction_pool:t.transaction_pool
            ~get_completed_work:(Snark_pool.get_completed_work t.snark_pool)
            ~time_controller:t.time_controller ~keypair ~consensus_local_state
            ~transition_frontier:t.transition_frontier
        in
        don't_wait_for
          (Linear_pipe.transfer_id transitions t.external_transitions_writer)
    | None -> ()

  let create (config : Config.t) =
    trace_task "coda" (fun () ->
        let external_transitions_reader, external_transitions_writer =
          Linear_pipe.create ()
        in
        let net_ivar = Ivar.create () in
<<<<<<< HEAD
        let first_transition =
          External_transition.create
            ~protocol_state:Consensus_mechanism.genesis_protocol_state.data
            ~protocol_state_proof:Protocol_state_proof.dummy
            ~staged_ledger_diff:
              { Staged_ledger_diff.pre_diffs=
                  Either.First
                    { diff= {completed_works= []; user_commands= []}
                    ; coinbase_added= Staged_ledger_diff.At_most_one.Zero }
              ; prev_hash=
                  Staged_ledger_hash.of_aux_and_ledger_hash
                    (Staged_ledger_aux_hash.of_bytes "")
                    (Ledger.merkle_root Genesis_ledger.t)
              ; creator=
                  Account.public_key
                    (snd (List.hd_exn Genesis_ledger.accounts)) }
        in
        let ledger_db = Ledger_db.create () in
        let transition_frontier =
=======
        let empty_diff_verified =
          { Staged_ledger_diff.Verified.pre_diffs=
              Either.First
                { diff= {completed_works= []; user_commands= []}
                ; coinbase_added= Staged_ledger_diff.At_most_one.Zero }
          ; prev_hash=
              Staged_ledger_hash.of_aux_and_ledger_hash
                (Staged_ledger_aux_hash.of_bytes "")
                (Ledger.merkle_root Genesis_ledger.t)
          ; creator=
              Account.public_key (snd (List.hd_exn Genesis_ledger.accounts)) }
        in
        let genesis_protocol_state =
          With_hash.data Consensus_mechanism.genesis_protocol_state
        in
        let first_transition =
          External_transition.Verified.create
            ~protocol_state:genesis_protocol_state
            ~protocol_state_proof:Protocol_state_proof.dummy
            ~staged_ledger_diff:empty_diff_verified
        in
        let%bind transition_frontier =
>>>>>>> 8b9ec40b
          Transition_frontier.create ~logger:config.log
            ~root_transition:
              (With_hash.of_data first_transition
                 ~hash_data:
                   (Fn.compose Consensus_mechanism.Protocol_state.hash
<<<<<<< HEAD
                      External_transition.protocol_state))
=======
                      External_transition.Verified.protocol_state))
>>>>>>> 8b9ec40b
            ~root_transaction_snark_scan_state:
              (Staged_ledger.Scan_state.empty ())
            ~root_staged_ledger_diff:None
            ~root_snarked_ledger:
              (Ledger_transfer.transfer_accounts ~src:Genesis.ledger
<<<<<<< HEAD
                 ~dest:ledger_db)
=======
                 ~dest:(Ledger_db.create ()))
>>>>>>> 8b9ec40b
        in
        let%bind net =
          Net.create config.net_config
            ~get_staged_ledger_aux_at_hash:(fun _hash ->
              failwith "shouldn't be necessary right now?" )
            ~answer_sync_ledger_query:(fun query_env ->
              let open Deferred.Or_error.Let_syntax in
              let ledger_hash, query = Envelope.Incoming.data query_env in
              let%map ledger =
                get_ledger_by_hash transition_frontier ledger_hash
              in
              let responder = Sync_ledger.Responder.create ledger ignore in
              let answer =
                Sync_ledger.Responder.answer_query responder query
              in
              (ledger_hash, answer) )
            ~transition_catchup:(fun enveloped_hash ->
              let open Deferred.Option.Let_syntax in
              let hash = Envelope.Incoming.data enveloped_hash in
              let%map breadcrumb =
                Deferred.return
                @@ Transition_frontier.find transition_frontier hash
              in
<<<<<<< HEAD
              Transition_frontier.path_map
                ~f:(fun b ->
                  Transition_frontier.Breadcrumb.transition_with_hash b
                  |> With_hash.data )
                transition_frontier breadcrumb )
            ~get_ancestry:(fun query_env ->
              let descendent, count = Envelope.Incoming.data query_env in
              let result =
                let open Option.Let_syntax in
                let%bind state_hash, proof =
                  Sync_handler.prove_ancestry ~frontier:transition_frontier
                    count descendent
                in
                let%map transition_with_hash =
                  Transition_frontier.find transition_frontier state_hash
                in
                let protocol_state =
                  transition_with_hash
                  |> Transition_frontier.Breadcrumb.transition_with_hash
                  |> With_hash.data |> External_transition.protocol_state
                in
                (protocol_state, proof)
              in
              Deferred.return result )
        in
        let valid_transitions =
          Transition_router.run ~logger:config.log ~network:net
            ~time_controller:config.time_controller
            ~frontier:transition_frontier ~ledger_db
=======
              (* forget verified status of external transition in breadcrumb for broadcast *)
              Transition_frontier.path_map
                ~f:(fun b ->
                  Transition_frontier.Breadcrumb.transition_with_hash b
                  |> With_hash.data |> External_transition.forget )
                transition_frontier breadcrumb )
        in
        let valid_transitions =
          Transition_frontier_controller.run ~logger:config.log ~network:net
            ~time_controller:config.time_controller
            ~frontier:transition_frontier
>>>>>>> 8b9ec40b
            ~transition_reader:
              (Strict_pipe.Reader.of_linear_pipe
                 (Linear_pipe.map external_transitions_reader
                    ~f:(fun (tn, tm) -> (`Transition tn, `Time_received tm) )))
        in
        let valid_transitions_for_network, valid_transitions_for_api =
          Strict_pipe.Reader.Fork.two valid_transitions
        in
        let%bind transaction_pool =
          Transaction_pool.load ~parent_log:config.log
            ~disk_location:config.transaction_pool_disk_location
            ~incoming_diffs:(Net.transaction_pool_diffs net)
        in
        don't_wait_for
          (Linear_pipe.iter (Transaction_pool.broadcasts transaction_pool)
             ~f:(fun x ->
               Net.broadcast_transaction_pool_diff net x ;
               Deferred.unit )) ;
        Ivar.fill net_ivar net ;
        don't_wait_for
          (Strict_pipe.Reader.iter_without_pushback
             valid_transitions_for_network ~f:(fun transition_with_hash ->
<<<<<<< HEAD
               Net.broadcast_state net (With_hash.data transition_with_hash) )) ;
=======
               (* remove verified status for network broadcast *)
               Net.broadcast_state net
                 (External_transition.forget
                    (With_hash.data transition_with_hash)) )) ;
>>>>>>> 8b9ec40b
        don't_wait_for
          (Linear_pipe.transfer_id (Net.states net) external_transitions_writer) ;
        let%bind snark_pool =
          Snark_pool.load ~parent_log:config.log
            ~disk_location:config.snark_pool_disk_location
            ~incoming_diffs:(Net.snark_pool_diffs net)
        in
        don't_wait_for
          (Linear_pipe.iter (Snark_pool.broadcasts snark_pool) ~f:(fun x ->
               Net.broadcast_snark_pool_diff net x ;
               Deferred.unit )) ;
        return
          { propose_keypair= config.propose_keypair
          ; run_snark_worker= config.run_snark_worker
          ; net
          ; transaction_pool
          ; snark_pool
          ; transition_frontier
          ; time_controller= config.time_controller
          ; external_transitions_writer
          ; strongest_ledgers= valid_transitions_for_api
          ; log= config.log
          ; seen_jobs= Work_selector.State.init
          ; staged_ledger_transition_backup_capacity=
              config.staged_ledger_transition_backup_capacity
          ; receipt_chain_database= config.receipt_chain_database
          ; snark_work_fee= config.snark_work_fee } )
end<|MERGE_RESOLUTION|>--- conflicted
+++ resolved
@@ -63,11 +63,8 @@
 
   type state_hash
 
-<<<<<<< HEAD
   type state_body_hash
 
-=======
->>>>>>> 8b9ec40b
   val states :
     t -> (state_with_witness Envelope.Incoming.t * time) Linear_pipe.Reader.t
 
@@ -118,14 +115,10 @@
                                  -> (ledger_hash * sync_ledger_answer)
                                     Deferred.Or_error.t)
     -> transition_catchup:(   state_hash Envelope.Incoming.t
-<<<<<<< HEAD
                            -> state_with_witness list Deferred.Option.t)
     -> get_ancestry:(   (state_hash * int) Envelope.Incoming.t
                      -> (protocol_state * state_body_hash list)
                         Deferred.Option.t)
-=======
-                           -> state_with_witness list option Deferred.t)
->>>>>>> 8b9ec40b
     -> t Deferred.t
 end
 
@@ -257,11 +250,7 @@
     -> (staged_ledger * protocol_state) Deferred.Or_error.t
 
   val strongest_ledgers :
-<<<<<<< HEAD
-    t -> (staged_ledger * external_transition) Linear_pipe.Reader.t
-=======
     t -> (staged_ledger * external_transition_verified) Linear_pipe.Reader.t
->>>>>>> 8b9ec40b
 
   val handle_sync_ledger_queries :
        t
@@ -402,13 +391,10 @@
 
       val answer_query : t -> query -> answer
     end
-<<<<<<< HEAD
   end
 
   module State_body_hash : sig
     type t
-=======
->>>>>>> 8b9ec40b
   end
 
   module Net :
@@ -425,46 +411,7 @@
      and type sync_ledger_answer := Sync_ledger.answer
      and type time := Time.t
      and type state_hash := Protocol_state_hash.t
-<<<<<<< HEAD
      and type state_body_hash := State_body_hash.t
-
-  module Ledger_builder_controller :
-    Ledger_builder_controller_intf
-    with type net := Net.t
-     and type ledger := Ledger.t
-     and type staged_ledger := Staged_ledger.t
-     and type staged_ledger_hash := Staged_ledger_hash.t
-     and type external_transition := External_transition.t
-     and type protocol_state := Consensus_mechanism.Protocol_state.value
-     and type consensus_local_state := Consensus_mechanism.Local_state.t
-     and type sync_query := Sync_ledger.query
-     and type sync_answer := Sync_ledger.answer
-     and type ledger_hash := Ledger_hash.t
-     and type ledger_proof := Ledger_proof.t
-     and type tip := Tip.t
-     and type public_key_compressed := Public_key.Compressed.t
-     and type maskable_ledger := Ledger.maskable_ledger
-
-  module Ledger_db : Coda_pow.Ledger_creatable_intf
-
-  module Masked_ledger : sig
-    type t
-  end
-
-  module Transition_frontier :
-    Protocols.Coda_transition_frontier.Transition_frontier_intf
-    with type state_hash := Protocol_state_hash.t
-     and type external_transition := External_transition.t
-     and type ledger_database := Ledger_db.t
-     and type staged_ledger := Staged_ledger.t
-     and type transaction_snark_scan_state := Staged_ledger.Scan_state.t
-     and type ledger_diff := Staged_ledger_diff.t
-
-  module Transition_router :
-    Protocols.Coda_transition_frontier.Transition_router_intf
-    with type time_controller := Time.Controller.t
-     and type external_transition := External_transition.t
-=======
 
   module Ledger_db : Coda_pow.Ledger_creatable_intf
 
@@ -482,22 +429,16 @@
      and type transaction_snark_scan_state := Staged_ledger.Scan_state.t
      and type ledger_diff_verified := Staged_ledger_diff.Verified.t
 
-  module Transition_frontier_controller :
-    Protocols.Coda_transition_frontier.Transition_frontier_controller_intf
+  module Transition_router :
+    Protocols.Coda_transition_frontier.Transition_router_intf
     with type time_controller := Time.Controller.t
      and type external_transition := External_transition.t
      and type external_transition_verified := External_transition.Verified.t
-     and type syncable_ledger_query := Sync_ledger.query
-     and type syncable_ledger_answer := Sync_ledger.answer
->>>>>>> 8b9ec40b
      and type transition_frontier := Transition_frontier.t
      and type state_hash := Protocol_state_hash.t
      and type time := Time.t
      and type network := Net.t
-<<<<<<< HEAD
      and type ledger_db := Ledger_db.t
-=======
->>>>>>> 8b9ec40b
 
   module Proposer :
     Proposer_intf
@@ -553,11 +494,7 @@
     ; snark_pool: Snark_pool.t
     ; transition_frontier: Transition_frontier.t
     ; strongest_ledgers:
-<<<<<<< HEAD
-        (External_transition.t, Protocol_state_hash.t) With_hash.t
-=======
         (External_transition.Verified.t, Protocol_state_hash.t) With_hash.t
->>>>>>> 8b9ec40b
         Strict_pipe.Reader.t
     ; log: Logger.t
     ; mutable seen_jobs: Work_selector.State.t
@@ -580,11 +517,7 @@
 
   let best_protocol_state t =
     Transition_frontier.Breadcrumb.transition_with_hash (best_tip t)
-<<<<<<< HEAD
-    |> With_hash.data |> External_transition.protocol_state
-=======
     |> With_hash.data |> External_transition.Verified.protocol_state
->>>>>>> 8b9ec40b
 
   let best_ledger t = Staged_ledger.ledger (best_staged_ledger t)
 
@@ -685,27 +618,6 @@
           Linear_pipe.create ()
         in
         let net_ivar = Ivar.create () in
-<<<<<<< HEAD
-        let first_transition =
-          External_transition.create
-            ~protocol_state:Consensus_mechanism.genesis_protocol_state.data
-            ~protocol_state_proof:Protocol_state_proof.dummy
-            ~staged_ledger_diff:
-              { Staged_ledger_diff.pre_diffs=
-                  Either.First
-                    { diff= {completed_works= []; user_commands= []}
-                    ; coinbase_added= Staged_ledger_diff.At_most_one.Zero }
-              ; prev_hash=
-                  Staged_ledger_hash.of_aux_and_ledger_hash
-                    (Staged_ledger_aux_hash.of_bytes "")
-                    (Ledger.merkle_root Genesis_ledger.t)
-              ; creator=
-                  Account.public_key
-                    (snd (List.hd_exn Genesis_ledger.accounts)) }
-        in
-        let ledger_db = Ledger_db.create () in
-        let transition_frontier =
-=======
         let empty_diff_verified =
           { Staged_ledger_diff.Verified.pre_diffs=
               Either.First
@@ -727,28 +639,20 @@
             ~protocol_state_proof:Protocol_state_proof.dummy
             ~staged_ledger_diff:empty_diff_verified
         in
+        let ledger_db = Ledger_db.create () in
         let%bind transition_frontier =
->>>>>>> 8b9ec40b
           Transition_frontier.create ~logger:config.log
             ~root_transition:
               (With_hash.of_data first_transition
                  ~hash_data:
                    (Fn.compose Consensus_mechanism.Protocol_state.hash
-<<<<<<< HEAD
-                      External_transition.protocol_state))
-=======
                       External_transition.Verified.protocol_state))
->>>>>>> 8b9ec40b
             ~root_transaction_snark_scan_state:
               (Staged_ledger.Scan_state.empty ())
             ~root_staged_ledger_diff:None
             ~root_snarked_ledger:
               (Ledger_transfer.transfer_accounts ~src:Genesis.ledger
-<<<<<<< HEAD
                  ~dest:ledger_db)
-=======
-                 ~dest:(Ledger_db.create ()))
->>>>>>> 8b9ec40b
         in
         let%bind net =
           Net.create config.net_config
@@ -772,11 +676,10 @@
                 Deferred.return
                 @@ Transition_frontier.find transition_frontier hash
               in
-<<<<<<< HEAD
               Transition_frontier.path_map
                 ~f:(fun b ->
                   Transition_frontier.Breadcrumb.transition_with_hash b
-                  |> With_hash.data )
+                  |> With_hash.data |> External_transition.forget )
                 transition_frontier breadcrumb )
             ~get_ancestry:(fun query_env ->
               let descendent, count = Envelope.Incoming.data query_env in
@@ -792,7 +695,8 @@
                 let protocol_state =
                   transition_with_hash
                   |> Transition_frontier.Breadcrumb.transition_with_hash
-                  |> With_hash.data |> External_transition.protocol_state
+                  |> With_hash.data |> External_transition.forget |> 
+                  External_transition.protocol_state
                 in
                 (protocol_state, proof)
               in
@@ -802,19 +706,6 @@
           Transition_router.run ~logger:config.log ~network:net
             ~time_controller:config.time_controller
             ~frontier:transition_frontier ~ledger_db
-=======
-              (* forget verified status of external transition in breadcrumb for broadcast *)
-              Transition_frontier.path_map
-                ~f:(fun b ->
-                  Transition_frontier.Breadcrumb.transition_with_hash b
-                  |> With_hash.data |> External_transition.forget )
-                transition_frontier breadcrumb )
-        in
-        let valid_transitions =
-          Transition_frontier_controller.run ~logger:config.log ~network:net
-            ~time_controller:config.time_controller
-            ~frontier:transition_frontier
->>>>>>> 8b9ec40b
             ~transition_reader:
               (Strict_pipe.Reader.of_linear_pipe
                  (Linear_pipe.map external_transitions_reader
@@ -837,14 +728,10 @@
         don't_wait_for
           (Strict_pipe.Reader.iter_without_pushback
              valid_transitions_for_network ~f:(fun transition_with_hash ->
-<<<<<<< HEAD
-               Net.broadcast_state net (With_hash.data transition_with_hash) )) ;
-=======
                (* remove verified status for network broadcast *)
                Net.broadcast_state net
                  (External_transition.forget
                     (With_hash.data transition_with_hash)) )) ;
->>>>>>> 8b9ec40b
         don't_wait_for
           (Linear_pipe.transfer_id (Net.states net) external_transitions_writer) ;
         let%bind snark_pool =
