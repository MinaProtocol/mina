--- conflicted
+++ resolved
@@ -722,10 +722,6 @@
     ~frontier_reader:t.components.transition_frontier
     ~transition_writer:t.pipes.producer_transition_writer
     ~log_block_creation:t.config.log_block_creation
-<<<<<<< HEAD
-    ~constraint_constants:t.config.constraint_constants
-=======
->>>>>>> 1179c768
     ~precomputed_values:t.config.precomputed_values ;
   Snark_worker.start t
 
