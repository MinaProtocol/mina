--- conflicted
+++ resolved
@@ -467,48 +467,6 @@
                                !"%s for ledger_hash: %{sexp:Ledger_hash.t}"
                                Coda_networking.refused_answer_query_string
                                ledger_hash)) )
-<<<<<<< HEAD
-              ~get_ancestry:(fun query_env ->
-                let consensus_state = Envelope.Incoming.data query_env in
-                Deferred.return
-                @@
-                let open Option.Let_syntax in
-                let%bind frontier =
-                  Broadcast_pipe.Reader.peek frontier_broadcast_pipe_r
-                in
-                Root_prover.prove ~logger:config.logger ~frontier
-                  consensus_state )
-              ~get_transition_chain_witness:(fun query ->
-                let state_hash = Envelope.Incoming.data query in
-                Deferred.return
-                @@
-                let open Option.Let_syntax in
-                let%bind frontier =
-                  Broadcast_pipe.Reader.peek frontier_broadcast_pipe_r
-                in
-                Transition_chain_prover.prove ~frontier state_hash )
-              ~get_transition_chain:(fun request ->
-                let hashes = Envelope.Incoming.data request in
-                Deferred.return
-                @@
-                let open Option.Let_syntax in
-                let%bind frontier =
-                  Broadcast_pipe.Reader.peek frontier_broadcast_pipe_r
-                in
-                Option.all
-                @@ List.map hashes ~f:(fun hash ->
-                       Option.merge
-                         (Transition_frontier.find frontier hash)
-                         (Transition_frontier.find_in_root_history frontier
-                            hash)
-                         ~f:Fn.const
-                       |> Option.map ~f:(fun breadcrumb ->
-                              Transition_frontier.Breadcrumb
-                              .transition_with_hash breadcrumb
-                              |> With_hash.data
-                              |> External_transition.Validated
-                                 .forget_validation ) ) )
-=======
               ~get_ancestry:
                 (handle_request
                    ~f:(Sync_handler.Root.prove ~logger:config.logger))
@@ -518,10 +476,10 @@
                      (Sync_handler.Bootstrappable_best_tip.prove
                         ~logger:config.logger))
               ~get_transition_chain_witness:
-                (handle_request ~f:Transition_chain_witness.prove)
+                (handle_request ~f:(fun ~frontier hash ->
+                     Transition_chain_prover.prove ~frontier hash ))
               ~get_transition_chain:
                 (handle_request ~f:Sync_handler.get_transition_chain)
->>>>>>> c0f9aea0
           in
           let transaction_pool =
             Network_pool.Transaction_pool.create ~logger:config.logger
