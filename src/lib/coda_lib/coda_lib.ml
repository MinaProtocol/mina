[%%import
"../../config.mlh"]

open Core_kernel
open Async_kernel
open Coda_base
open Coda_transition
open Pipe_lib
open Strict_pipe
open Signature_lib
open Coda_state
open O1trace
open Otp_lib
module Ledger_transfer = Ledger_transfer.Make (Ledger) (Ledger.Db)
module Config = Config
module Subscriptions = Coda_subscriptions

type processes = {prover: Prover.t; verifier: Verifier.t}

type components =
  { net: Coda_networking.t
  ; transaction_pool: Network_pool.Transaction_pool.t
  ; snark_pool: Network_pool.Snark_pool.t
  ; transition_frontier: Transition_frontier.t option Broadcast_pipe.Reader.t
  }

type pipes =
  { validated_transitions_reader:
      (External_transition.Validated.t, State_hash.t) With_hash.t
      Strict_pipe.Reader.t
  ; proposer_transition_writer:
      (Transition_frontier.Breadcrumb.t, synchronous, unit Deferred.t) Writer.t
  ; external_transitions_writer:
      (External_transition.t Envelope.Incoming.t * Block_time.t) Pipe.Writer.t
  }

type t =
  { config: Config.t
  ; processes: processes
  ; components: components
  ; pipes: pipes
  ; wallets: Secrets.Wallets.t
  ; propose_keypairs:
      (Agent.read_write Agent.flag, Keypair.And_compressed_pk.Set.t) Agent.t
  ; mutable seen_jobs: Work_selector.State.t
  ; subscriptions: Coda_subscriptions.t }
[@@deriving fields]

let subscription t = t.subscriptions

let peek_frontier frontier_broadcast_pipe =
  Broadcast_pipe.Reader.peek frontier_broadcast_pipe
  |> Result.of_option
       ~error:
         (Error.of_string
            "Cannot retrieve transition frontier now. Bootstrapping right now.")

let snark_worker_key t = t.config.snark_worker_key

(* Get the most recently set public keys  *)
let propose_public_keys t : Public_key.Compressed.Set.t =
  let public_keys, _ = Agent.get t.propose_keypairs in
  Public_key.Compressed.Set.map public_keys ~f:snd

let replace_propose_keypairs t kps = Agent.update t.propose_keypairs kps

let best_tip_opt t =
  let open Option.Let_syntax in
  let%map frontier =
    Broadcast_pipe.Reader.peek t.components.transition_frontier
  in
  Transition_frontier.best_tip frontier

let transition_frontier t = t.components.transition_frontier

let root_length_opt t =
  let open Option.Let_syntax in
  let%map frontier =
    Broadcast_pipe.Reader.peek t.components.transition_frontier
  in
  Transition_frontier.root_length frontier

let best_staged_ledger_opt t =
  let open Option.Let_syntax in
  let%map tip = best_tip_opt t in
  Transition_frontier.Breadcrumb.staged_ledger tip

let best_protocol_state_opt t =
  let open Option.Let_syntax in
  let%map tip = best_tip_opt t in
  Transition_frontier.Breadcrumb.transition_with_hash tip
  |> With_hash.data |> External_transition.Validated.protocol_state

let best_ledger_opt t =
  let open Option.Let_syntax in
  let%map staged_ledger = best_staged_ledger_opt t in
  Staged_ledger.ledger staged_ledger

let compose_of_option f =
  Fn.compose
    (Option.value_map ~default:`Bootstrapping ~f:(fun x -> `Active x))
    f

let best_tip = compose_of_option best_tip_opt

let root_length = compose_of_option root_length_opt

module Incr = struct
  open Coda_incremental.Status

  let online_status t =
    of_broadcast_pipe @@ Coda_networking.online_status t.components.net

  let transition_frontier t =
    of_broadcast_pipe @@ t.components.transition_frontier

  let first_connection t =
    of_ivar @@ Coda_networking.first_connection t.components.net

  let first_message t =
    of_ivar @@ Coda_networking.first_message t.components.net
end

[%%if
mock_frontend_data]

let sync_status _ =
  let variable = Coda_incremental.Status.Var.create `Offline in
  let incr = Coda_incremental.Status.Var.watch variable in
  let rec loop () =
    let%bind () = Async.after (Core.Time.Span.of_sec 5.0) in
    let current_value = Coda_incremental.Status.Var.value variable in
    let new_sync_status =
      List.random_element_exn
        ( match current_value with
        | `Offline ->
            [`Bootstrap; `Synced]
        | `Synced ->
            [`Offline; `Bootstrap]
        | `Bootstrap ->
            [`Offline; `Synced] )
    in
    Coda_incremental.Status.Var.set variable new_sync_status ;
    Coda_incremental.Status.stabilize () ;
    loop ()
  in
  let observer = Coda_incremental.Status.observe incr in
  Coda_incremental.Status.stabilize () ;
  don't_wait_for @@ loop () ;
  observer

[%%else]

let sync_status t =
  let open Coda_incremental.Status in
  let transition_frontier_incr = Var.watch @@ Incr.transition_frontier t in
  let incremental_status =
    map4
      (Var.watch @@ Incr.online_status t)
      transition_frontier_incr
      (Var.watch @@ Incr.first_connection t)
      (Var.watch @@ Incr.first_message t)
      ~f:(fun online_status active_status first_connection first_message ->
        match online_status with
        | `Offline ->
<<<<<<< HEAD
            if `Empty = first_connection then `Connecting
            else if `Empty = first_message then `Listening
            else `Offline
=======
            let (network : Coda_networking.t) = t.components.net in
            if Coda_networking.has_made_a_connection network then (
              Logger.info (Logger.create ()) ~module_:__MODULE__
                ~location:__LOC__ "Coda daemon is now connecting" ;
              `Connecting )
            else if Coda_networking.has_received_first_message network then (
              Logger.info (Logger.create ()) ~module_:__MODULE__
                ~location:__LOC__ "Coda daemon is now listening" ;
              `Listening )
            else (
              Logger.info (Logger.create ()) ~module_:__MODULE__
                ~location:__LOC__ "Coda daemon is now offline" ;
              `Offline )
>>>>>>> 060e7f34
        | `Online ->
            Option.value_map active_status
              ~default:
                ( Logger.info (Logger.create ()) ~module_:__MODULE__
                    ~location:__LOC__ "Coda daemon is now bootstrapping" ;
                  `Bootstrap )
              ~f:(fun _ ->
                Logger.info (Logger.create ()) ~module_:__MODULE__
                  ~location:__LOC__ "Coda daemon is now synced" ;
                `Synced ) )
  in
  let observer = observe incremental_status in
  stabilize () ; observer

[%%endif]

let visualize_frontier ~filename =
  compose_of_option
  @@ fun t ->
  let open Option.Let_syntax in
  let%map frontier =
    Broadcast_pipe.Reader.peek t.components.transition_frontier
  in
  Transition_frontier.visualize ~filename frontier

let best_staged_ledger = compose_of_option best_staged_ledger_opt

let best_protocol_state = compose_of_option best_protocol_state_opt

let best_ledger = compose_of_option best_ledger_opt

let get_ledger t staged_ledger_hash =
  let open Deferred.Or_error.Let_syntax in
  let%bind frontier =
    Deferred.return (t.components.transition_frontier |> peek_frontier)
  in
  match
    List.find_map (Transition_frontier.all_breadcrumbs frontier) ~f:(fun b ->
        let staged_ledger = Transition_frontier.Breadcrumb.staged_ledger b in
        if
          Staged_ledger_hash.equal
            (Staged_ledger.hash staged_ledger)
            staged_ledger_hash
        then Some (Ledger.to_list (Staged_ledger.ledger staged_ledger))
        else None )
  with
  | Some x ->
      Deferred.return (Ok x)
  | None ->
      Deferred.Or_error.error_string
        "staged ledger hash not found in transition frontier"

let seen_jobs t = t.seen_jobs

let add_block_subscriber t public_key =
  Coda_subscriptions.add_block_subscriber t.subscriptions public_key

let add_payment_subscriber t public_key =
  Coda_subscriptions.add_payment_subscriber t.subscriptions public_key

let set_seen_jobs t seen_jobs = t.seen_jobs <- seen_jobs

let transaction_pool t = t.components.transaction_pool

let transaction_database t = t.config.transaction_database

let external_transition_database t = t.config.external_transition_database

let snark_pool t = t.components.snark_pool

let peers t = Coda_networking.peers t.components.net

let initial_peers t = Coda_networking.initial_peers t.components.net

let snark_work_fee t = t.config.snark_work_fee

let receipt_chain_database t = t.config.receipt_chain_database

let top_level_logger t = t.config.logger

let staged_ledger_ledger_proof t =
  let open Option.Let_syntax in
  let%bind sl = best_staged_ledger_opt t in
  Staged_ledger.current_ledger_proof sl

let validated_transitions t = t.pipes.validated_transitions_reader

let root_diff t =
  let root_diff_reader, root_diff_writer =
    Strict_pipe.create ~name:"root diff"
      (Buffered (`Capacity 30, `Overflow Crash))
  in
  don't_wait_for
    (Broadcast_pipe.Reader.iter t.components.transition_frontier ~f:(function
      | None ->
          Deferred.unit
      | Some frontier ->
          Broadcast_pipe.Reader.iter
            (Transition_frontier.root_diff_pipe frontier) ~f:(fun root_diff ->
              Strict_pipe.Writer.write root_diff_writer root_diff
              |> Deferred.return ) )) ;
  root_diff_reader

let dump_tf t =
  peek_frontier t.components.transition_frontier
  |> Or_error.map ~f:Transition_frontier.visualize_to_string

(** The [best_path coda] is the list of state hashes from the root to the best_tip in the transition frontier. It includes the root hash and the hash *)
let best_path t =
  let open Option.Let_syntax in
  let%map tf = Broadcast_pipe.Reader.peek t.components.transition_frontier in
  let bt = Transition_frontier.best_tip tf in
  List.cons
    Transition_frontier.(root tf |> Breadcrumb.state_hash)
    (Transition_frontier.hash_path tf bt)

let request_work t =
  let open Option.Let_syntax in
  let (module Work_selection_method) = t.config.work_selection_method in
  let%bind sl =
    match best_staged_ledger t with
    | `Active staged_ledger ->
        Some staged_ledger
    | `Bootstrapping ->
        Logger.info t.config.logger ~module_:__MODULE__ ~location:__LOC__
          "Could not retrieve staged_ledger due to bootstrapping" ;
        None
  in
  let fee = snark_work_fee t in
  let instances, seen_jobs =
    Work_selection_method.work ~fee ~snark_pool:(snark_pool t) sl (seen_jobs t)
  in
  set_seen_jobs t seen_jobs ;
  if List.is_empty instances then None
  else Some {Snark_work_lib.Work.Spec.instances; fee}

let start t =
  Proposer.run ~logger:t.config.logger ~verifier:t.processes.verifier
    ~prover:t.processes.prover ~trust_system:t.config.trust_system
    ~transaction_resource_pool:
      (Network_pool.Transaction_pool.resource_pool
         t.components.transaction_pool)
    ~get_completed_work:
      (Network_pool.Snark_pool.get_completed_work t.components.snark_pool)
    ~time_controller:t.config.time_controller
    ~keypairs:(Agent.read_only t.propose_keypairs)
    ~consensus_local_state:t.config.consensus_local_state
    ~frontier_reader:t.components.transition_frontier
    ~transition_writer:t.pipes.proposer_transition_writer

let create_genesis_frontier (config : Config.t) ~verifier =
  let consensus_local_state = config.consensus_local_state in
  let pending_coinbases = Pending_coinbase.create () |> Or_error.ok_exn in
  let empty_diff =
    { Staged_ledger_diff.diff=
        ( { completed_works= []
          ; user_commands= []
          ; coinbase= Staged_ledger_diff.At_most_two.Zero }
        , None )
    ; creator= Account.public_key (snd (List.hd_exn Genesis_ledger.accounts))
    }
  in
  let genesis_protocol_state =
    With_hash.data (Lazy.force Genesis_protocol_state.t)
  in
  (* the genesis transition is assumed to be valid *)
  let (`I_swear_this_is_safe_see_my_comment first_transition) =
    External_transition.Validated.create_unsafe
      (External_transition.create ~protocol_state:genesis_protocol_state
         ~protocol_state_proof:Precomputed_values.base_proof
         ~staged_ledger_diff:empty_diff)
  in
  let genesis_ledger = Lazy.force Genesis_ledger.t in
  let ledger_db =
    Ledger.Db.create ?directory_name:config.ledger_db_location ()
  in
  let root_snarked_ledger =
    Ledger_transfer.transfer_accounts ~src:genesis_ledger ~dest:ledger_db
  in
  let snarked_ledger_hash =
    Frozen_ledger_hash.of_ledger_hash @@ Ledger.merkle_root genesis_ledger
  in
  let%bind root_staged_ledger =
    match%map
      Staged_ledger.of_scan_state_and_ledger ~logger:config.logger ~verifier
        ~snarked_ledger_hash ~ledger:genesis_ledger
        ~scan_state:(Staged_ledger.Scan_state.empty ())
        ~pending_coinbase_collection:pending_coinbases
    with
    | Ok staged_ledger ->
        staged_ledger
    | Error err ->
        Error.raise err
  in
  let%map frontier =
    Transition_frontier.create ~logger:config.logger
      ~root_transition:
        (With_hash.of_data first_transition
           ~hash_data:
             (Fn.compose Protocol_state.hash
                External_transition.Validated.protocol_state))
      ~root_staged_ledger ~root_snarked_ledger ~consensus_local_state
  in
  (root_snarked_ledger, frontier)

let create (config : Config.t) =
  let monitor = Option.value ~default:(Monitor.create ()) config.monitor in
  Async.Scheduler.within' ~monitor (fun () ->
      trace_task "coda" (fun () ->
          let%bind prover = Prover.create () in
          let%bind verifier = Verifier.create () in
          let external_transitions_reader, external_transitions_writer =
            Strict_pipe.create Synchronous
          in
          let proposer_transition_reader, proposer_transition_writer =
            Strict_pipe.create Synchronous
          in
          let net_ivar = Ivar.create () in
          let%bind ledger_db, transition_frontier =
            create_genesis_frontier config ~verifier
          in
          let ledger_db =
            Ledger_transfer.transfer_accounts
              ~src:(Lazy.force Genesis_ledger.t)
              ~dest:ledger_db
          in
          let frontier_broadcast_pipe_r, frontier_broadcast_pipe_w =
            Broadcast_pipe.create None
          in
          let%bind net =
            Coda_networking.create config.net_config
              ~get_staged_ledger_aux_and_pending_coinbases_at_hash:
                (fun enveloped_hash ->
                let hash = Envelope.Incoming.data enveloped_hash in
                Deferred.return
                @@
                let open Option.Let_syntax in
                let%bind frontier =
                  Broadcast_pipe.Reader.peek frontier_broadcast_pipe_r
                in
                Sync_handler
                .get_staged_ledger_aux_and_pending_coinbases_at_hash ~frontier
                  hash )
              ~answer_sync_ledger_query:(fun query_env ->
                let open Deferred.Or_error.Let_syntax in
                let ledger_hash, _ = Envelope.Incoming.data query_env in
                let%bind frontier =
                  Deferred.return @@ peek_frontier frontier_broadcast_pipe_r
                in
                Sync_handler.answer_query ~frontier ledger_hash
                  (Envelope.Incoming.map ~f:Tuple2.get2 query_env)
                  ~logger:config.logger ~trust_system:config.trust_system
                |> Deferred.map
                   (* begin error string prefix so we can pattern-match *)
                     ~f:
                       (Result.of_option
                          ~error:
                            (Error.createf
                               !"%s for ledger_hash: %{sexp:Ledger_hash.t}"
                               Coda_networking.refused_answer_query_string
                               ledger_hash)) )
              ~transition_catchup:(fun enveloped_hash ->
                let open Deferred.Option.Let_syntax in
                let hash = Envelope.Incoming.data enveloped_hash in
                let%bind frontier =
                  Deferred.return
                  @@ Broadcast_pipe.Reader.peek frontier_broadcast_pipe_r
                in
                Deferred.return
                @@ Sync_handler.transition_catchup ~frontier hash )
              ~get_ancestry:(fun query_env ->
                let consensus_state = Envelope.Incoming.data query_env in
                Deferred.return
                @@
                let open Option.Let_syntax in
                let%bind frontier =
                  Broadcast_pipe.Reader.peek frontier_broadcast_pipe_r
                in
                Root_prover.prove ~logger:config.logger ~frontier
                  consensus_state )
          in
          let transaction_pool =
            Network_pool.Transaction_pool.create ~logger:config.logger
              ~trust_system:config.trust_system
              ~incoming_diffs:(Coda_networking.transaction_pool_diffs net)
              ~frontier_broadcast_pipe:frontier_broadcast_pipe_r
          in
          let valid_transitions =
            Transition_router.run ~logger:config.logger
              ~trust_system:config.trust_system ~verifier ~network:net
              ~time_controller:config.time_controller
              ~frontier_broadcast_pipe:
                (frontier_broadcast_pipe_r, frontier_broadcast_pipe_w)
              ~ledger_db
              ~network_transition_reader:
                (Strict_pipe.Reader.map external_transitions_reader
                   ~f:(fun (tn, tm) -> (`Transition tn, `Time_received tm)))
              ~proposer_transition_reader transition_frontier
          in
          let ( valid_transitions_for_network
              , valid_transitions_for_api
              , new_blocks ) =
            Strict_pipe.Reader.Fork.three valid_transitions
          in
          don't_wait_for
            (Linear_pipe.iter
               (Network_pool.Transaction_pool.broadcasts transaction_pool)
               ~f:(fun x ->
                 Coda_networking.broadcast_transaction_pool_diff net x ;
                 Deferred.unit )) ;
          Ivar.fill net_ivar net ;
          don't_wait_for
            (Strict_pipe.Reader.iter_without_pushback
               valid_transitions_for_network ~f:(fun transition_with_hash ->
                 let hash = With_hash.hash transition_with_hash in
                 let consensus_state =
                   With_hash.data transition_with_hash
                   |> External_transition.Validated.protocol_state
                   |> Protocol_state.consensus_state
                 in
                 let now =
                   let open Block_time in
                   now config.time_controller |> to_span_since_epoch
                   |> Span.to_ms
                 in
                 match
                   Consensus.Hooks.received_at_valid_time ~time_received:now
                     consensus_state
                 with
                 | Ok () ->
                     Logger.trace config.logger ~module_:__MODULE__
                       ~location:__LOC__
                       ~metadata:
                         [ ("state_hash", State_hash.to_yojson hash)
                         ; ( "external_transition"
                           , External_transition.Validated.to_yojson
                               (With_hash.data transition_with_hash) ) ]
                       "Rebroadcasting $state_hash" ;
                     (* remove verified status for network broadcast *)
                     Coda_networking.broadcast_state net
                       (External_transition.Validated.forget_validation
                          (With_hash.data transition_with_hash))
                 | Error reason ->
                     let timing_error_json =
                       match reason with
                       | `Too_early ->
                           `String "too early"
                       | `Too_late slots ->
                           `String (sprintf "%Lu slots too late" slots)
                     in
                     Logger.warn config.logger ~module_:__MODULE__
                       ~location:__LOC__
                       ~metadata:
                         [ ("state_hash", State_hash.to_yojson hash)
                         ; ( "external_transition"
                           , External_transition.Validated.to_yojson
                               (With_hash.data transition_with_hash) )
                         ; ("timing", timing_error_json) ]
                       "Not rebroadcasting block $state_hash because it was \
                        received $timing" )) ;
          don't_wait_for
            (Strict_pipe.transfer
               (Coda_networking.states net)
               external_transitions_writer ~f:ident) ;
          let%bind snark_pool =
            Network_pool.Snark_pool.load ~logger:config.logger
              ~trust_system:config.trust_system
              ~disk_location:config.snark_pool_disk_location
              ~incoming_diffs:(Coda_networking.snark_pool_diffs net)
              ~frontier_broadcast_pipe:frontier_broadcast_pipe_r
          in
          let%bind wallets =
            Secrets.Wallets.load ~logger:config.logger
              ~disk_location:config.wallets_disk_location
          in
          don't_wait_for
            (Linear_pipe.iter (Network_pool.Snark_pool.broadcasts snark_pool)
               ~f:(fun x ->
                 Coda_networking.broadcast_snark_pool_diff net x ;
                 Deferred.unit )) ;
          let propose_keypairs =
            Agent.create
              ~f:(fun kps ->
                Keypair.Set.to_list kps
                |> List.map ~f:(fun kp ->
                       (kp, Public_key.compress kp.Keypair.public_key) )
                |> Keypair.And_compressed_pk.Set.of_list )
              config.initial_propose_keypairs
          in
          let subscriptions =
            Coda_subscriptions.create ~logger:config.logger
              ~time_controller:config.time_controller ~new_blocks ~wallets
              ~external_transition_database:config.external_transition_database
              ~transition_frontier:frontier_broadcast_pipe_r
          in
          return
            { config
            ; processes= {prover; verifier}
            ; components=
                { net
                ; transaction_pool
                ; snark_pool
                ; transition_frontier= frontier_broadcast_pipe_r }
            ; pipes=
                { validated_transitions_reader= valid_transitions_for_api
                ; proposer_transition_writer
                ; external_transitions_writer=
                    Strict_pipe.Writer.to_linear_pipe
                      external_transitions_writer }
            ; wallets
            ; propose_keypairs
            ; seen_jobs= Work_selector.State.init
            ; subscriptions } ) )<|MERGE_RESOLUTION|>--- conflicted
+++ resolved
@@ -163,25 +163,15 @@
       ~f:(fun online_status active_status first_connection first_message ->
         match online_status with
         | `Offline ->
-<<<<<<< HEAD
-            if `Empty = first_connection then `Connecting
-            else if `Empty = first_message then `Listening
-            else `Offline
-=======
-            let (network : Coda_networking.t) = t.components.net in
-            if Coda_networking.has_made_a_connection network then (
+            if `Empty = first_connection then (
               Logger.info (Logger.create ()) ~module_:__MODULE__
                 ~location:__LOC__ "Coda daemon is now connecting" ;
               `Connecting )
-            else if Coda_networking.has_received_first_message network then (
+            else if `Empty = first_message then (
               Logger.info (Logger.create ()) ~module_:__MODULE__
                 ~location:__LOC__ "Coda daemon is now listening" ;
               `Listening )
-            else (
-              Logger.info (Logger.create ()) ~module_:__MODULE__
-                ~location:__LOC__ "Coda daemon is now offline" ;
-              `Offline )
->>>>>>> 060e7f34
+            else `Offline
         | `Online ->
             Option.value_map active_status
               ~default:
