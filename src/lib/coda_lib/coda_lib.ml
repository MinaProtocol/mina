--- conflicted
+++ resolved
@@ -159,14 +159,6 @@
   module Transition_frontier_persistence :
     Transition_frontier_persistence.Intf.S
     with type frontier := Transition_frontier.t
-<<<<<<< HEAD
-     and type diff := Transition_frontier.Diff.Mutant.E.t
-     and type diff_hash := Transition_frontier.Diff.Hash.t
-     and type root_snarked_ledger := Ledger.Db.t
-=======
-     and type root_snarked_ledger := Ledger_db.t
->>>>>>> d276654d
-     and type consensus_local_state := Consensus.Data.Local_state.t
      and type verifier := Verifier.t
 
   module Transaction_pool :
