--- conflicted
+++ resolved
@@ -581,84 +581,6 @@
     ~transition_writer:t.pipes.proposer_transition_writer ;
   Snark_worker.start t
 
-<<<<<<< HEAD
-let create_genesis_frontier (config : Config.t) ~verifier =
-  let consensus_local_state = config.consensus_local_state in
-  let empty_diff =
-    { Staged_ledger_diff.diff=
-        ( { completed_works= []
-          ; user_commands= []
-          ; coinbase= Staged_ledger_diff.At_most_two.Zero }
-        , None )
-    ; creator= Account.public_key (snd (List.hd_exn Genesis_ledger.accounts))
-    ; state_body_hash= State_body_hash.dummy }
-  in
-  let genesis_protocol_state =
-    With_hash.data (Lazy.force Genesis_protocol_state.t)
-  in
-  let pending_coinbases = Pending_coinbase.create () |> Or_error.ok_exn in
-  (* the genesis transition is assumed to be valid *)
-  let (`I_swear_this_is_safe_see_my_comment first_transition) =
-    External_transition.Validated.create_unsafe
-      (External_transition.create ~protocol_state:genesis_protocol_state
-         ~protocol_state_proof:Precomputed_values.base_proof
-         ~staged_ledger_diff:empty_diff
-         ~delta_transition_chain_proof:
-           (Protocol_state.previous_state_hash genesis_protocol_state, []))
-  in
-  let genesis_ledger = Lazy.force Genesis_ledger.t in
-  let load () =
-    let ledger_db =
-      Ledger.Db.create ?directory_name:config.ledger_db_location ()
-    in
-    ( ledger_db
-    , Ledger_transfer.transfer_accounts ~src:genesis_ledger ~dest:ledger_db )
-  in
-  let%bind root_snarked_ledger =
-    match load () with
-    | _, Ok l ->
-        return l
-    | ledger_db, Error _ ->
-        (* Persisted state was bogus. Give up on the ledger contents, we'll bootstrap. *)
-        Ledger.Db.close ledger_db ;
-        let%map () =
-          match config.ledger_db_location with
-          | Some ledger_db_location ->
-              Logger.error config.logger
-                "Failed to load genesis ledger, deleting $dir and trying again."
-                ~module_:__MODULE__ ~location:__LOC__
-                ~metadata:[("dir", `String ledger_db_location)] ;
-              File_system.remove_dir ledger_db_location
-          | None ->
-              Deferred.unit
-        in
-        snd (load ()) |> Or_error.ok_exn
-    (* If it fails again, something is very wrong. Die. *)
-  in
-  let snarked_ledger_hash =
-    Frozen_ledger_hash.of_ledger_hash @@ Ledger.merkle_root genesis_ledger
-  in
-  let%bind root_staged_ledger =
-    match%map
-      Staged_ledger.of_scan_state_and_ledger ~logger:config.logger ~verifier
-        ~snarked_ledger_hash ~ledger:genesis_ledger
-        ~scan_state:(Staged_ledger.Scan_state.empty ())
-        ~pending_coinbase_collection:pending_coinbases
-    with
-    | Ok staged_ledger ->
-        staged_ledger
-    | Error err ->
-        Error.raise err
-  in
-  let%map frontier =
-    Transition_frontier.create ~logger:config.logger
-      ~root_transition:first_transition ~root_staged_ledger
-      ~root_snarked_ledger ~consensus_local_state
-  in
-  (root_snarked_ledger, frontier)
-
-=======
->>>>>>> c2bda887
 let create (config : Config.t) =
   let monitor = Option.value ~default:(Monitor.create ()) config.monitor in
   Async.Scheduler.within' ~monitor (fun () ->
