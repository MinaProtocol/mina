open Core_kernel
open Async_kernel
open Protocols

module type Ledger_builder_io_intf = sig
  type t

  type net

  type ledger_builder_hash

  type ledger_hash

  type ledger_builder_aux

  type sync_ledger_query

  type sync_ledger_answer

  type protocol_state

  val create : net -> t

  val get_ledger_builder_aux_at_hash :
    t -> ledger_builder_hash -> ledger_builder_aux Deferred.Or_error.t

  val glue_sync_ledger :
       t
    -> (ledger_hash * sync_ledger_query) Linear_pipe.Reader.t
    -> (ledger_hash * sync_ledger_answer) Linear_pipe.Writer.t
    -> unit
end

module type Network_intf = sig
  type t

  type state_with_witness

  type ledger_builder

  type protocol_state

  type ledger_hash

  type ledger_builder_hash

  type parallel_scan_state

  type sync_ledger_query

  type sync_ledger_answer

  type snark_pool_diff

  type transaction_pool_diff

  val states :
    t -> (state_with_witness * Unix_timestamp.t) Linear_pipe.Reader.t

  val peers : t -> Kademlia.Peer.t list

  val snark_pool_diffs : t -> snark_pool_diff Linear_pipe.Reader.t

  val transaction_pool_diffs : t -> transaction_pool_diff Linear_pipe.Reader.t

  val broadcast_state : t -> state_with_witness -> unit

  val broadcast_snark_pool_diff : t -> snark_pool_diff -> unit

  val broadcast_transaction_pool_diff : t -> transaction_pool_diff -> unit

  module Ledger_builder_io :
    Ledger_builder_io_intf
    with type net := t
     and type ledger_builder_aux := parallel_scan_state
     and type ledger_builder_hash := ledger_builder_hash
     and type ledger_hash := ledger_hash
     and type protocol_state := protocol_state
     and type sync_ledger_query := sync_ledger_query
     and type sync_ledger_answer := sync_ledger_answer

  module Config : sig
    type t
  end

  val create :
       Config.t
    -> get_ledger_builder_aux_at_hash:(   ledger_builder_hash
                                       -> (parallel_scan_state * ledger_hash)
                                          option
                                          Deferred.t)
    -> answer_sync_ledger_query:(   ledger_hash * sync_ledger_query
                                 -> (ledger_hash * sync_ledger_answer)
                                    Deferred.Or_error.t)
    -> t Deferred.t
end

module type Transaction_pool_intf = sig
  type t

  type pool_diff

  type transaction_with_valid_signature

  type transaction

  val transactions : t -> transaction_with_valid_signature Sequence.t

  val broadcasts : t -> pool_diff Linear_pipe.Reader.t

  val load :
       parent_log:Logger.t
    -> disk_location:string
    -> incoming_diffs:pool_diff Linear_pipe.Reader.t
    -> t Deferred.t

  val add : t -> transaction -> unit Deferred.t
end

module type Snark_pool_intf = sig
  type t

  type completed_work_statement

  type completed_work_checked

  type pool_diff

  val broadcasts : t -> pool_diff Linear_pipe.Reader.t

  val load :
       parent_log:Logger.t
    -> disk_location:string
    -> incoming_diffs:pool_diff Linear_pipe.Reader.t
    -> t Deferred.t

  val get_completed_work :
    t -> completed_work_statement -> completed_work_checked option
end

module type Ktree_intf = sig
  type elem

  type t [@@deriving sexp]

  val gen : elem Quickcheck.Generator.t -> t Quickcheck.Generator.t

  val find_map : t -> f:(elem -> 'a option) -> 'a option

  val path : t -> f:(elem -> bool) -> elem list option

  val singleton : elem -> t

  val longest_path : t -> elem list

  val add :
    t -> elem -> parent:(elem -> bool) -> [> `Added of t | `No_parent | `Repeat]

  val root : t -> elem
end

module type Ledger_builder_controller_intf = sig
  type ledger_builder

  type ledger_builder_hash

  type external_transition

  type ledger

  type tip

  type net

  type protocol_state

  type consensus_local_state

  type t

  type sync_query

  type sync_answer

  type ledger_proof

  type ledger_hash

  module Config : sig
    type t =
      { parent_log: Logger.t
      ; net_deferred: net Deferred.t
      ; external_transitions:
          (external_transition * Unix_timestamp.t) Linear_pipe.Reader.t
      ; genesis_tip: tip
      ; consensus_local_state: consensus_local_state
      ; longest_tip_location: string
      }
    [@@deriving make]
  end

  val create : Config.t -> t Deferred.t

  module For_tests : sig
    val load_tip : t -> Config.t -> tip Deferred.t
  end

  val strongest_tip : t -> tip

  val local_get_ledger :
       t
    -> ledger_builder_hash
    -> (ledger_builder * protocol_state) Deferred.Or_error.t

  val strongest_ledgers :
    t -> (ledger_builder * external_transition) Linear_pipe.Reader.t

  val handle_sync_ledger_queries :
       t
    -> ledger_hash * sync_query
    -> (ledger_hash * sync_answer) Deferred.Or_error.t
end

module type Proposer_intf = sig
  type ledger_hash

  type ledger_builder

  type transaction

  type external_transition

  type completed_work_statement

  type completed_work_checked

  type protocol_state

  type protocol_state_proof

  type consensus_local_state

  type time_controller

  type keypair

  module Tip : sig
    type t =
      { protocol_state: protocol_state * protocol_state_proof
      ; ledger_builder: ledger_builder
      ; transactions: transaction Sequence.t }
  end

  type change = Tip_change of Tip.t

  val create :
       parent_log:Logger.t
    -> get_completed_work:(   completed_work_statement
                           -> completed_work_checked option)
    -> change_feeder:change Linear_pipe.Reader.t
    -> time_controller:time_controller
    -> keypair:keypair
    -> consensus_local_state:consensus_local_state
    -> (external_transition * Unix_timestamp.t) Linear_pipe.Reader.t
end

module type Witness_change_intf = sig
  type t_with_witness

  type witness

  type t

  val forget_witness : t_with_witness -> t

  val add_witness_exn : t -> witness -> t_with_witness

  val add_witness : t -> witness -> t_with_witness Or_error.t
end

module type State_with_witness_intf = sig
  type state

  type ledger_hash

  type ledger_builder_transition

  type ledger_builder_transition_with_valid_signatures_and_proofs

  type t =
    { ledger_builder_transition:
        ledger_builder_transition_with_valid_signatures_and_proofs
    ; state: state }
  [@@deriving sexp]

  module Stripped : sig
    type t =
      {ledger_builder_transition: ledger_builder_transition; state: state}
  end

  val strip : t -> Stripped.t

  val forget_witness : t -> state
end

module type Inputs_intf = sig
  include Coda_pow.Inputs_intf

  module Work_selector :
    Coda_pow.Work_selector_intf
    with type ledger_builder := Ledger_builder.t
     and type work :=
                ( Ledger_proof_statement.t
                , Super_transaction.t
                , Sparse_ledger.t
                , Ledger_proof.t )
                Snark_work_lib.Work.Single.Spec.t

  module Proof_carrying_state : sig
    type t =
      ( Consensus_mechanism.Protocol_state.value
      , Protocol_state_proof.t )
      Coda_pow.Proof_carrying_data.t
    [@@deriving sexp, bin_io]
  end

  module State_with_witness :
    State_with_witness_intf
    with type state := Proof_carrying_state.t
     and type ledger_hash := Ledger_hash.t
     and type ledger_builder_transition := Ledger_builder_transition.t
     and type ledger_builder_transition_with_valid_signatures_and_proofs :=
                Ledger_builder_transition.With_valid_signatures_and_proofs.t

  module Snark_pool :
    Snark_pool_intf
    with type completed_work_statement := Completed_work.Statement.t
     and type completed_work_checked := Completed_work.Checked.t

  module Transaction_pool :
    Transaction_pool_intf
    with type transaction_with_valid_signature :=
                Transaction.With_valid_signature.t
     and type transaction := Transaction.t

  module Sync_ledger : sig
    type query [@@deriving bin_io]

    type answer [@@deriving bin_io]
  end

  module Net :
    Network_intf
    with type state_with_witness := Consensus_mechanism.External_transition.t
     and type ledger_builder := Ledger_builder.t
     and type ledger_builder_hash := Ledger_builder_hash.t
     and type protocol_state := Consensus_mechanism.Protocol_state.value
     and type snark_pool_diff := Snark_pool.pool_diff
     and type transaction_pool_diff := Transaction_pool.pool_diff
     and type parallel_scan_state := Ledger_builder.Aux.t
     and type ledger_hash := Ledger_hash.t
     and type sync_ledger_query := Sync_ledger.query
     and type sync_ledger_answer := Sync_ledger.answer

  module Ledger_builder_controller :
    Ledger_builder_controller_intf
    with type net := Net.t
     and type ledger := Ledger.t
     and type ledger_builder := Ledger_builder.t
     and type ledger_builder_hash := Ledger_builder_hash.t
     and type external_transition := Consensus_mechanism.External_transition.t
     and type protocol_state := Consensus_mechanism.Protocol_state.value
     and type consensus_local_state := Consensus_mechanism.Local_state.t
     and type sync_query := Sync_ledger.query
     and type sync_answer := Sync_ledger.answer
     and type ledger_hash := Ledger_hash.t
     and type ledger_proof := Ledger_proof.t
     and type tip := Tip.t

  module Proposer :
    Proposer_intf
    with type ledger_hash := Ledger_hash.t
     and type ledger_builder := Ledger_builder.t
     and type transaction := Transaction.With_valid_signature.t
     and type protocol_state := Consensus_mechanism.Protocol_state.value
     and type protocol_state_proof := Protocol_state_proof.t
     and type consensus_local_state := Consensus_mechanism.Local_state.t
     and type completed_work_statement := Completed_work.Statement.t
     and type completed_work_checked := Completed_work.Checked.t
     and type external_transition := Consensus_mechanism.External_transition.t
     and type time_controller := Time.Controller.t
     and type keypair := Keypair.t

  module Genesis : sig
    val state : Consensus_mechanism.Protocol_state.value

    val ledger : Ledger.t

    val proof : Protocol_state_proof.t
  end
end

module Make (Inputs : Inputs_intf) = struct
  open Inputs

  type t =
    { propose_keypair : Keypair.t option
    ; run_snark_worker: bool
    ; net: Net.t
    ; external_transitions:
        (Consensus_mechanism.External_transition.t * Unix_timestamp.t)
        Linear_pipe.Writer.t
        (* TODO: Is this the best spot for the transaction_pool ref? *)
    ; transaction_pool: Transaction_pool.t
    ; snark_pool: Snark_pool.t
    ; ledger_builder: Ledger_builder_controller.t
    ; strongest_ledgers:
        (Ledger_builder.t * Consensus_mechanism.External_transition.t)
        Linear_pipe.Reader.t
    ; log: Logger.t
    ; mutable seen_jobs: Work_selector.State.t
    ; ledger_builder_transition_backup_capacity: int }

  let run_snark_worker t = t.run_snark_worker

  let propose_keypair t = t.propose_keypair

  let best_ledger_builder t =
    (Ledger_builder_controller.strongest_tip t.ledger_builder).ledger_builder

  let best_protocol_state t =
    (Ledger_builder_controller.strongest_tip t.ledger_builder).protocol_state

  let best_tip t =
    let tip = Ledger_builder_controller.strongest_tip t.ledger_builder in
    (Ledger_builder.ledger tip.ledger_builder, tip.protocol_state, tip.proof)

  let get_ledger t lh =
    Ledger_builder_controller.local_get_ledger t.ledger_builder lh
    |> Deferred.Or_error.map ~f:(fun (lb, _) -> Ledger_builder.ledger lb)

  let best_ledger t = Ledger_builder.ledger (best_ledger_builder t)

  let seen_jobs t = t.seen_jobs

  let set_seen_jobs t seen_jobs = t.seen_jobs <- seen_jobs

  let transaction_pool t = t.transaction_pool

  let snark_pool t = t.snark_pool

  let peers t = Net.peers t.net

  let ledger_builder_ledger_proof t =
    let lb = best_ledger_builder t in
    Ledger_builder.current_ledger_proof lb

  let strongest_ledgers t =
    Linear_pipe.map t.strongest_ledgers ~f:(fun (_, x) -> x)

  module Config = struct
    type t =
      { log: Logger.t
      ; propose_keypair: Keypair.t option
      ; run_snark_worker: bool
      ; net_config: Net.Config.t
      ; ledger_builder_persistant_location: string
      ; transaction_pool_disk_location: string
      ; snark_pool_disk_location: string
      ; ledger_builder_transition_backup_capacity: int [@default 10]
      ; time_controller: Time.Controller.t
      ; banlist: Coda_base.Banlist.t
      (* TODO: Pass banlist to modules discussed in Ban Reasons issue: https://github.com/CodaProtocol/coda/issues/852 *)
      }
    [@@deriving make]
  end

  let create (config : Config.t) =
    let external_transitions_reader, external_transitions_writer =
      Linear_pipe.create ()
    in
    let net_ivar = Ivar.create () in
    let consensus_local_state = Consensus_mechanism.Local_state.create () in
    let lbc_deferred =
      Ledger_builder_controller.create
        (Ledger_builder_controller.Config.make ~parent_log:config.log
           ~net_deferred:(Ivar.read net_ivar)
           ~genesis_tip:
<<<<<<< HEAD
             { ledger_builder=
                 Ledger_builder.create ~ledger:Genesis.ledger
                   ~self:(failwith "TODO deepthi")
=======
             { ledger_builder= Ledger_builder.create ~ledger:Genesis.ledger
>>>>>>> 5a4ae009
             ; protocol_state= Genesis.state
             ; proof= Genesis.proof }
           ~consensus_local_state
           ~longest_tip_location:config.ledger_builder_persistant_location
           ~external_transitions:external_transitions_reader)
    in
    let%bind net =
      Net.create config.net_config
        ~get_ledger_builder_aux_at_hash:(fun hash ->
          let%bind lbc = lbc_deferred in
          (* TODO: Just make lbc do this *)
          match%map Ledger_builder_controller.local_get_ledger lbc hash with
          | Ok (lb, _state) ->
              Some
                ( Ledger_builder.aux lb
                , Ledger.merkle_root (Ledger_builder.ledger lb) )
          | _ -> None )
        ~answer_sync_ledger_query:(fun query ->
          let%bind lbc = lbc_deferred in
          Ledger_builder_controller.handle_sync_ledger_queries lbc query )
    in
    let%bind transaction_pool =
      Transaction_pool.load ~parent_log:config.log
        ~disk_location:config.transaction_pool_disk_location
        ~incoming_diffs:(Net.transaction_pool_diffs net)
    in
    don't_wait_for
      (Linear_pipe.iter (Transaction_pool.broadcasts transaction_pool)
         ~f:(fun x ->
           Net.broadcast_transaction_pool_diff net x ;
           Deferred.unit )) ;
    Ivar.fill net_ivar net ;
    let%bind ledger_builder = lbc_deferred in
    don't_wait_for
      (Linear_pipe.transfer_id (Net.states net) external_transitions_writer) ;
    let%bind snark_pool =
      Snark_pool.load ~parent_log:config.log
        ~disk_location:config.snark_pool_disk_location
        ~incoming_diffs:(Net.snark_pool_diffs net)
    in
    don't_wait_for
      (Linear_pipe.iter (Snark_pool.broadcasts snark_pool) ~f:(fun x ->
           Net.broadcast_snark_pool_diff net x ;
           Deferred.unit )) ;
    let ( strongest_ledgers_for_miner
        , strongest_ledgers_for_network
        , strongest_ledgers_for_api ) =
      Linear_pipe.fork3
        (Ledger_builder_controller.strongest_ledgers ledger_builder)
    in
    Linear_pipe.iter strongest_ledgers_for_network ~f:(fun (_, t) ->
        Net.broadcast_state net t ; Deferred.unit )
    |> don't_wait_for ;
    (match config.propose_keypair with
    | Some keypair ->
      let tips_r, tips_w = Linear_pipe.create () in
      (let tip = Ledger_builder_controller.strongest_tip ledger_builder in
       Linear_pipe.write_without_pushback tips_w
         (Proposer.Tip_change
            { protocol_state= (tip.protocol_state, tip.proof)
            ; transactions= Transaction_pool.transactions transaction_pool
            ; ledger_builder= tip.ledger_builder })) ;
      Linear_pipe.transfer strongest_ledgers_for_miner tips_w
        ~f:(fun (ledger_builder, transition) ->
          let protocol_state =
            Consensus_mechanism.External_transition.protocol_state transition
          in
          Debug_assert.debug_assert (fun () ->
              match Ledger_builder.statement_exn ledger_builder with
              | `Empty -> ()
              | `Non_empty
                  { source
                  ; target
                  ; fee_excess
                  ; proof_type= _
                  ; supply_increase= _ } ->
                  let bc_state =
                    Consensus_mechanism.Protocol_state.blockchain_state
                      protocol_state
                  in
                  [%test_eq: Currency.Fee.Signed.t] Currency.Fee.Signed.zero
                    fee_excess ;
                  [%test_eq: Frozen_ledger_hash.t]
                    (Consensus_mechanism.Blockchain_state.ledger_hash bc_state)
                    source ;
                  [%test_eq: Frozen_ledger_hash.t]
                    ( Ledger_builder.ledger ledger_builder
                    |> Ledger.merkle_root |> Frozen_ledger_hash.of_ledger_hash
                    )
                    target ) ;
          Proposer.Tip_change
            { protocol_state=
                ( protocol_state
                , Consensus_mechanism.External_transition.protocol_state_proof
                    transition )
            ; ledger_builder
            ; transactions= Transaction_pool.transactions transaction_pool } )
      |> don't_wait_for ;
      let transitions =
        Proposer.create ~parent_log:config.log ~change_feeder:tips_r
          ~get_completed_work:(Snark_pool.get_completed_work snark_pool)
          ~time_controller:config.time_controller ~keypair
         ~consensus_local_state
      in
      don't_wait_for
        (Linear_pipe.transfer_id transitions external_transitions_writer)
    | None ->
      don't_wait_for (Linear_pipe.drain strongest_ledgers_for_miner)) ;
    return
      { propose_keypair= config.propose_keypair
      ; run_snark_worker= config.run_snark_worker
      ; net
      ; external_transitions= external_transitions_writer
      ; transaction_pool
      ; snark_pool
      ; ledger_builder
      ; strongest_ledgers= strongest_ledgers_for_api
      ; log= config.log
      ; seen_jobs= Work_selector.State.init
      ; ledger_builder_transition_backup_capacity=
          config.ledger_builder_transition_backup_capacity }
end<|MERGE_RESOLUTION|>--- conflicted
+++ resolved
@@ -486,13 +486,7 @@
         (Ledger_builder_controller.Config.make ~parent_log:config.log
            ~net_deferred:(Ivar.read net_ivar)
            ~genesis_tip:
-<<<<<<< HEAD
-             { ledger_builder=
-                 Ledger_builder.create ~ledger:Genesis.ledger
-                   ~self:(failwith "TODO deepthi")
-=======
              { ledger_builder= Ledger_builder.create ~ledger:Genesis.ledger
->>>>>>> 5a4ae009
              ; protocol_state= Genesis.state
              ; proof= Genesis.proof }
            ~consensus_local_state
