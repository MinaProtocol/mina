[%%import
"../../config.mlh"]

open Core_kernel
open Async_kernel
open Coda_base
open Coda_transition
open Pipe_lib
open Strict_pipe
open Signature_lib
open Coda_state
open O1trace
open Otp_lib
module Ledger_transfer = Ledger_transfer.Make (Ledger) (Ledger.Db)
module Config = Config
module Subscriptions = Coda_subscriptions

type processes = {prover: Prover.t; verifier: Verifier.t}

type components =
  { net: Coda_networking.t
  ; transaction_pool: Network_pool.Transaction_pool.t
  ; snark_pool: Network_pool.Snark_pool.t
  ; transition_frontier: Transition_frontier.t option Broadcast_pipe.Reader.t
  ; most_recent_valid_block: External_transition.t Broadcast_pipe.Reader.t }

type pipes =
  { validated_transitions_reader:
      (External_transition.Validated.t, State_hash.t) With_hash.t
      Strict_pipe.Reader.t
  ; proposer_transition_writer:
      (Transition_frontier.Breadcrumb.t, synchronous, unit Deferred.t) Writer.t
  ; external_transitions_writer:
      (External_transition.t Envelope.Incoming.t * Block_time.t) Pipe.Writer.t
  }

type t =
  { config: Config.t
  ; processes: processes
  ; components: components
  ; pipes: pipes
  ; wallets: Secrets.Wallets.t
  ; propose_keypairs:
      (Agent.read_write Agent.flag, Keypair.And_compressed_pk.Set.t) Agent.t
  ; mutable seen_jobs: Work_selector.State.t
  ; subscriptions: Coda_subscriptions.t
  ; sync_status: Sync_status.t Coda_incremental.Status.Observer.t }
[@@deriving fields]

let subscription t = t.subscriptions

let peek_frontier frontier_broadcast_pipe =
  Broadcast_pipe.Reader.peek frontier_broadcast_pipe
  |> Result.of_option
       ~error:
         (Error.of_string
            "Cannot retrieve transition frontier now. Bootstrapping right now.")

let snark_worker_key t = t.config.snark_worker_key

(* Get the most recently set public keys  *)
let propose_public_keys t : Public_key.Compressed.Set.t =
  let public_keys, _ = Agent.get t.propose_keypairs in
  Public_key.Compressed.Set.map public_keys ~f:snd

let replace_propose_keypairs t kps = Agent.update t.propose_keypairs kps

let best_tip_opt t =
  let open Option.Let_syntax in
  let%map frontier =
    Broadcast_pipe.Reader.peek t.components.transition_frontier
  in
  Transition_frontier.best_tip frontier

let transition_frontier t = t.components.transition_frontier

let root_length_opt t =
  let open Option.Let_syntax in
  let%map frontier =
    Broadcast_pipe.Reader.peek t.components.transition_frontier
  in
  Transition_frontier.root_length frontier

let best_staged_ledger_opt t =
  let open Option.Let_syntax in
  let%map tip = best_tip_opt t in
  Transition_frontier.Breadcrumb.staged_ledger tip

let best_protocol_state_opt t =
  let open Option.Let_syntax in
  let%map tip = best_tip_opt t in
  Transition_frontier.Breadcrumb.transition_with_hash tip
  |> With_hash.data |> External_transition.Validated.protocol_state

let best_ledger_opt t =
  let open Option.Let_syntax in
  let%map staged_ledger = best_staged_ledger_opt t in
  Staged_ledger.ledger staged_ledger

let compose_of_option f =
  Fn.compose
    (Option.value_map ~default:`Bootstrapping ~f:(fun x -> `Active x))
    f

let best_tip = compose_of_option best_tip_opt

let root_length = compose_of_option root_length_opt

[%%if
mock_frontend_data]

let create_sync_status_observer ~logger ~transition_frontier_incr
    ~online_status_incr ~first_connection_incr ~first_message_incr =
  let variable = Coda_incremental.Status.Var.create `Offline in
  let incr = Coda_incremental.Status.Var.watch variable in
  let rec loop () =
    let%bind () = Async.after (Core.Time.Span.of_sec 5.0) in
    let current_value = Coda_incremental.Status.Var.value variable in
    let new_sync_status =
      List.random_element_exn
        ( match current_value with
        | `Offline ->
            [`Bootstrap; `Synced]
        | `Synced ->
            [`Offline; `Bootstrap]
        | `Bootstrap ->
            [`Offline; `Synced] )
    in
    Coda_incremental.Status.Var.set variable new_sync_status ;
    Coda_incremental.Status.stabilize () ;
    loop ()
  in
  let observer = Coda_incremental.Status.observe incr in
  Coda_incremental.Status.stabilize () ;
  don't_wait_for @@ loop () ;
  observer

[%%else]

let create_sync_status_observer ~logger ~transition_frontier_incr
    ~online_status_incr ~first_connection_incr ~first_message_incr =
  let open Coda_incremental.Status in
  let incremental_status =
    map4 online_status_incr transition_frontier_incr first_connection_incr
      first_message_incr
      ~f:(fun online_status active_status first_connection first_message ->
        match online_status with
        | `Offline ->
            if `Empty = first_connection then (
              Logger.info logger ~module_:__MODULE__ ~location:__LOC__
                "Coda daemon is now connecting" ;
              `Connecting )
            else if `Empty = first_message then (
              Logger.info logger ~module_:__MODULE__ ~location:__LOC__
                "Coda daemon is now listening" ;
              `Listening )
            else `Offline
        | `Online -> (
          match active_status with
          | None ->
              Logger.info logger ~module_:__MODULE__ ~location:__LOC__
                "Coda daemon is now bootstrapping" ;
              `Bootstrap
          | Some _ ->
              Logger.info logger ~module_:__MODULE__ ~location:__LOC__
                "Coda daemon is now synced" ;
              `Synced ) )
  in
  let observer = observe incremental_status in
  stabilize () ; observer

[%%endif]

let sync_status t = t.sync_status

let visualize_frontier ~filename =
  compose_of_option
  @@ fun t ->
  let open Option.Let_syntax in
  let%map frontier =
    Broadcast_pipe.Reader.peek t.components.transition_frontier
  in
  Transition_frontier.visualize ~filename frontier

let best_staged_ledger = compose_of_option best_staged_ledger_opt

let best_protocol_state = compose_of_option best_protocol_state_opt

let best_ledger = compose_of_option best_ledger_opt

let get_ledger t staged_ledger_hash =
  let open Deferred.Or_error.Let_syntax in
  let%bind frontier =
    Deferred.return (t.components.transition_frontier |> peek_frontier)
  in
  match
    List.find_map (Transition_frontier.all_breadcrumbs frontier) ~f:(fun b ->
        let staged_ledger = Transition_frontier.Breadcrumb.staged_ledger b in
        if
          Staged_ledger_hash.equal
            (Staged_ledger.hash staged_ledger)
            staged_ledger_hash
        then Some (Ledger.to_list (Staged_ledger.ledger staged_ledger))
        else None )
  with
  | Some x ->
      Deferred.return (Ok x)
  | None ->
      Deferred.Or_error.error_string
        "staged ledger hash not found in transition frontier"

let seen_jobs t = t.seen_jobs

let add_block_subscriber t public_key =
  Coda_subscriptions.add_block_subscriber t.subscriptions public_key

let add_payment_subscriber t public_key =
  Coda_subscriptions.add_payment_subscriber t.subscriptions public_key

let set_seen_jobs t seen_jobs = t.seen_jobs <- seen_jobs

let transaction_pool t = t.components.transaction_pool

let transaction_database t = t.config.transaction_database

let external_transition_database t = t.config.external_transition_database

let snark_pool t = t.components.snark_pool

let peers t = Coda_networking.peers t.components.net

let initial_peers t = Coda_networking.initial_peers t.components.net

let snark_work_fee t = t.config.snark_work_fee

let receipt_chain_database t = t.config.receipt_chain_database

let top_level_logger t = t.config.logger

let most_recent_valid_transition t = t.components.most_recent_valid_block

let staged_ledger_ledger_proof t =
  let open Option.Let_syntax in
  let%bind sl = best_staged_ledger_opt t in
  Staged_ledger.current_ledger_proof sl

let validated_transitions t = t.pipes.validated_transitions_reader

let root_diff t =
  let root_diff_reader, root_diff_writer =
    Strict_pipe.create ~name:"root diff"
      (Buffered (`Capacity 30, `Overflow Crash))
  in
  don't_wait_for
    (Broadcast_pipe.Reader.iter t.components.transition_frontier ~f:(function
      | None ->
          Deferred.unit
      | Some frontier ->
          Broadcast_pipe.Reader.iter
            (Transition_frontier.root_diff_pipe frontier) ~f:(fun root_diff ->
              Strict_pipe.Writer.write root_diff_writer root_diff
              |> Deferred.return ) )) ;
  root_diff_reader

let dump_tf t =
  peek_frontier t.components.transition_frontier
  |> Or_error.map ~f:Transition_frontier.visualize_to_string

(** The [best_path coda] is the list of state hashes from the root to the best_tip in the transition frontier. It includes the root hash and the hash *)
let best_path t =
  let open Option.Let_syntax in
  let%map tf = Broadcast_pipe.Reader.peek t.components.transition_frontier in
  let bt = Transition_frontier.best_tip tf in
  List.cons
    Transition_frontier.(root tf |> Breadcrumb.state_hash)
    (Transition_frontier.hash_path tf bt)

let request_work t =
  let open Option.Let_syntax in
  let (module Work_selection_method) = t.config.work_selection_method in
  let%bind sl =
    match best_staged_ledger t with
    | `Active staged_ledger ->
        Some staged_ledger
    | `Bootstrapping ->
        Logger.info t.config.logger ~module_:__MODULE__ ~location:__LOC__
          "Could not retrieve staged_ledger due to bootstrapping" ;
        None
  in
  let fee = snark_work_fee t in
  let instances, seen_jobs =
    Work_selection_method.work ~fee ~snark_pool:(snark_pool t) sl (seen_jobs t)
  in
  set_seen_jobs t seen_jobs ;
  if List.is_empty instances then None
  else Some {Snark_work_lib.Work.Spec.instances; fee}

let start t =
  Proposer.run ~logger:t.config.logger ~verifier:t.processes.verifier
    ~prover:t.processes.prover ~trust_system:t.config.trust_system
    ~transaction_resource_pool:
      (Network_pool.Transaction_pool.resource_pool
         t.components.transaction_pool)
    ~get_completed_work:
      (Network_pool.Snark_pool.get_completed_work t.components.snark_pool)
    ~time_controller:t.config.time_controller
    ~keypairs:(Agent.read_only t.propose_keypairs)
    ~consensus_local_state:t.config.consensus_local_state
    ~frontier_reader:t.components.transition_frontier
    ~transition_writer:t.pipes.proposer_transition_writer

let create_genesis_frontier (config : Config.t) ~verifier =
  let consensus_local_state = config.consensus_local_state in
  let pending_coinbases = Pending_coinbase.create () |> Or_error.ok_exn in
  let empty_diff =
    { Staged_ledger_diff.diff=
        ( { completed_works= []
          ; user_commands= []
          ; coinbase= Staged_ledger_diff.At_most_two.Zero }
        , None )
    ; creator= Account.public_key (snd (List.hd_exn Genesis_ledger.accounts))
    }
  in
  let genesis_protocol_state =
    With_hash.data (Lazy.force Genesis_protocol_state.t)
  in
  (* the genesis transition is assumed to be valid *)
  let (`I_swear_this_is_safe_see_my_comment first_transition) =
    External_transition.Validated.create_unsafe
      (External_transition.create ~protocol_state:genesis_protocol_state
         ~protocol_state_proof:Precomputed_values.base_proof
         ~staged_ledger_diff:empty_diff)
  in
  let genesis_ledger = Lazy.force Genesis_ledger.t in
  let ledger_db =
    Ledger.Db.create ?directory_name:config.ledger_db_location ()
  in
  let root_snarked_ledger =
    Ledger_transfer.transfer_accounts ~src:genesis_ledger ~dest:ledger_db
  in
  let snarked_ledger_hash =
    Frozen_ledger_hash.of_ledger_hash @@ Ledger.merkle_root genesis_ledger
  in
  let%bind root_staged_ledger =
    match%map
      Staged_ledger.of_scan_state_and_ledger ~logger:config.logger ~verifier
        ~snarked_ledger_hash ~ledger:genesis_ledger
        ~scan_state:(Staged_ledger.Scan_state.empty ())
        ~pending_coinbase_collection:pending_coinbases
    with
<<<<<<< HEAD
    | Some x ->
        Deferred.return (Ok x)
    | None ->
        Deferred.Or_error.error_string
          "staged ledger hash not found in transition frontier"

  let seen_jobs t = t.seen_jobs

  let add_block_subscriber t public_key =
    Subscriptions.add_block_subscriber t.subscriptions public_key

  let add_payment_subscriber t public_key =
    Subscriptions.add_payment_subscriber t.subscriptions public_key

  let set_seen_jobs t seen_jobs = t.seen_jobs <- seen_jobs

  let transaction_pool t = t.transaction_pool

  let transaction_database t = t.transaction_database

  let external_transition_database t = t.external_transition_database

  let snark_pool t = t.snark_pool

  let peers t = Net.peers t.net

  let initial_peers t = Net.initial_peers t.net

  let snark_work_fee t = t.snark_work_fee

  let receipt_chain_database t = t.receipt_chain_database

  let top_level_logger t = t.logger

  let staged_ledger_ledger_proof t =
    let open Option.Let_syntax in
    let%bind sl = best_staged_ledger_opt t in
    Staged_ledger.current_ledger_proof sl

  let validated_transitions t = t.validated_transitions

  let root_diff t =
    let root_diff_reader, root_diff_writer =
      Strict_pipe.create ~name:"root diff"
        (Buffered (`Capacity 30, `Overflow Crash))
    in
    don't_wait_for
      (Broadcast_pipe.Reader.iter t.transition_frontier ~f:(function
        | None ->
            Deferred.unit
        | Some frontier ->
            Broadcast_pipe.Reader.iter
              (Transition_frontier.For_tests.identity_pipe frontier)
              ~f:
                (Deferred.List.iter ~f:(function
                  | Transition_frontier.Diff.Lite.E.E (New_node _) ->
                      Deferred.unit
                  | Transition_frontier.Diff.Lite.E.E (Best_tip_changed _) ->
                      Deferred.unit
                  | Transition_frontier.Diff.Lite.E.E
                      (Root_transitioned {new_root; _}) ->
                      Strict_pipe.Writer.write root_diff_writer
                        ( `User_commands
                            (Transition_frontier.Breadcrumb.to_user_commands
                               (Transition_frontier.find_exn frontier new_root.hash))
                        , `New_length
                            (Transition_frontier.root_length frontier + 1) ) ;
                      Deferred.unit )) )) ;
    root_diff_reader

  let dump_tf t =
    peek_frontier t.transition_frontier
    |> Or_error.map ~f:Transition_frontier.visualize_to_string

  (** The [best_path coda] is the list of state hashes from the root to the best_tip in the transition frontier. It includes the root hash and the hash *)
  let best_path t =
    let open Option.Let_syntax in
    let%map tf = Broadcast_pipe.Reader.peek t.transition_frontier in
    let bt = Transition_frontier.best_tip tf in
    List.cons
      Transition_frontier.(root tf |> Breadcrumb.state_hash)
      (Transition_frontier.hash_path tf bt)

  module Config = struct
    (** If ledger_db_location is None, will auto-generate a db based on a UUID *)
    type t =
      { logger: Logger.t
      ; trust_system: Trust_system.t
      ; verifier: Verifier.t
      ; initial_propose_keypairs: Keypair.Set.t
      ; snark_worker_key: Public_key.Compressed.Stable.V1.t option
      ; net_config: Net.Config.t
      ; transaction_pool_disk_location: string
      ; snark_pool_disk_location: string
      ; wallets_disk_location: string
      ; persistent_root_location: string
      ; persistent_frontier_location: string
      ; staged_ledger_transition_backup_capacity: int [@default 10]
      ; time_controller: Block_time.Controller.t
      ; receipt_chain_database: Coda_base.Receipt_chain_database.t
      ; transaction_database: Transaction_database.t
      ; external_transition_database: External_transition_database.t
      ; snark_work_fee: Currency.Fee.t
      ; monitor: Monitor.t option
      ; consensus_local_state: Consensus.Data.Local_state.t
            (* TODO: Pass banlist to modules discussed in Ban Reasons issue: https://github.com/CodaProtocol/coda/issues/852 *)
      }
    [@@deriving make]
  end

  let start t =
    Proposer.run ~logger:t.logger ~verifier:t.verifier
      ~trust_system:t.trust_system ~transaction_pool:t.transaction_pool
      ~get_completed_work:(Snark_pool.get_completed_work t.snark_pool)
      ~time_controller:t.time_controller
      ~keypairs:(Agent.read_only t.propose_keypairs)
      ~consensus_local_state:t.consensus_local_state
      ~frontier_reader:t.transition_frontier
      ~transition_writer:t.proposer_transition_writer

  let create (config : Config.t) =
    let monitor = Option.value ~default:(Monitor.create ()) config.monitor in
    Async.Scheduler.within' ~monitor (fun () ->
        trace_task "coda" (fun () ->
            let external_transitions_reader, external_transitions_writer =
              Strict_pipe.create Synchronous
            in
            let proposer_transition_reader, proposer_transition_writer =
              Strict_pipe.create Synchronous
            in
            let net_ivar = Ivar.create () in
            (* TODO: (#3053) push transition frontier ownership down into transition router
             * (then persistent root can be owned by transition frontier only) *)
            let%bind transition_frontier =
              Transition_frontier.load
                { Transition_frontier.logger= config.logger
                ; verifier= config.verifier
                ; consensus_local_state= config.consensus_local_state }
                ~persistent_root:(
                  Transition_frontier.Persistent_root.create
                    ~logger:config.logger
                    ~directory:config.persistent_root_location)
                ~persistent_frontier:(
                  Transition_frontier.Persistent_frontier.create
                    ~logger:config.logger
                    ~verifier:config.verifier
                    ~directory:config.persistent_frontier_location)
              >>| Fn.compose Result.ok_or_failwith (Result.map_error ~f:(function
                | `Persistent_frontier_malformed -> "persistent frontier unexpectedly malformed -- this should not happen with retry enabled"
                | `Bootstrap_required -> "TODO: bootstrap required"
                | `Failure err -> "failed to initialize transition frontier: " ^ err))
            in
            let frontier_broadcast_pipe_r, frontier_broadcast_pipe_w =
              Broadcast_pipe.create (Some transition_frontier)
            in
            let%bind net =
              Net.create config.net_config
                ~get_staged_ledger_aux_and_pending_coinbases_at_hash:
                  (fun enveloped_hash ->
                  let hash = Envelope.Incoming.data enveloped_hash in
                  Deferred.return
                  @@
                  let open Option.Let_syntax in
                  let%bind frontier =
                    Broadcast_pipe.Reader.peek frontier_broadcast_pipe_r
                  in
                  Sync_handler
                  .get_staged_ledger_aux_and_pending_coinbases_at_hash
                    ~frontier hash )
                ~answer_sync_ledger_query:(fun query_env ->
                  let open Deferred.Or_error.Let_syntax in
                  let ledger_hash, _ = Envelope.Incoming.data query_env in
                  let%bind frontier =
                    Deferred.return @@ peek_frontier frontier_broadcast_pipe_r
                  in
                  Sync_handler.answer_query ~frontier ledger_hash
                    (Envelope.Incoming.map ~f:Tuple2.get2 query_env)
                    ~logger:config.logger ~trust_system:config.trust_system
                  |> Deferred.map
                     (* begin error string prefix so we can pattern-match *)
                       ~f:
                         (Result.of_option
                            ~error:
                              (Error.createf
                                 !"%s for ledger_hash: %{sexp:Ledger_hash.t}"
                                 refused_answer_query_string ledger_hash)) )
                ~transition_catchup:(fun enveloped_hash ->
                  let open Deferred.Option.Let_syntax in
                  let hash = Envelope.Incoming.data enveloped_hash in
                  let%bind frontier =
                    Deferred.return
                    @@ Broadcast_pipe.Reader.peek frontier_broadcast_pipe_r
                  in
                  Deferred.return
                  @@ Sync_handler.transition_catchup ~frontier hash )
                ~get_ancestry:(fun query_env ->
                  let consensus_state = Envelope.Incoming.data query_env in
                  Deferred.return
                  @@
                  let open Option.Let_syntax in
                  let%bind frontier =
                    Broadcast_pipe.Reader.peek frontier_broadcast_pipe_r
                  in
                  Root_prover.prove ~logger:config.logger ~frontier
                    consensus_state )
            in
            let valid_transitions =
              Transition_router.run ~logger:config.logger
                ~trust_system:config.trust_system ~verifier:config.verifier
                ~network:net ~time_controller:config.time_controller
                ~consensus_local_state:config.consensus_local_state
                ~frontier_broadcast_pipe:
                  (frontier_broadcast_pipe_r, frontier_broadcast_pipe_w)
                ~network_transition_reader:
                  (Strict_pipe.Reader.map external_transitions_reader
                     ~f:(fun (tn, tm) -> (`Transition tn, `Time_received tm)))
                ~proposer_transition_reader
            in
            let ( valid_transitions_for_network
                , valid_transitions_for_api
                , new_blocks ) =
              Strict_pipe.Reader.Fork.three valid_transitions
            in
            let%bind transaction_pool =
              Transaction_pool.load ~logger:config.logger
                ~trust_system:config.trust_system
                ~disk_location:config.transaction_pool_disk_location
                ~incoming_diffs:(Net.transaction_pool_diffs net)
                ~frontier_broadcast_pipe:frontier_broadcast_pipe_r
            in
            don't_wait_for
              (Linear_pipe.iter (Transaction_pool.broadcasts transaction_pool)
                 ~f:(fun x ->
                   Net.broadcast_transaction_pool_diff net x ;
                   Deferred.unit )) ;
            Ivar.fill net_ivar net ;
            don't_wait_for
              (Strict_pipe.Reader.iter_without_pushback
                 valid_transitions_for_network ~f:(fun transition_with_hash ->
                   let hash = With_hash.hash transition_with_hash in
                   let consensus_state =
                     With_hash.data transition_with_hash
                     |> External_transition.Validated.protocol_state
                     |> Protocol_state.consensus_state
                   in
                   let now =
                     let open Block_time in
                     now config.time_controller |> to_span_since_epoch
                     |> Span.to_ms
                   in
                   if
                     Ok ()
                     = Consensus.Hooks.received_at_valid_time
                         ~time_received:now consensus_state
                   then (
=======
    | Ok staged_ledger ->
        staged_ledger
    | Error err ->
        Error.raise err
  in
  let%map frontier =
    Transition_frontier.create ~logger:config.logger
      ~root_transition:
        (With_hash.of_data first_transition
           ~hash_data:
             (Fn.compose Protocol_state.hash
                External_transition.Validated.protocol_state))
      ~root_staged_ledger ~root_snarked_ledger ~consensus_local_state
  in
  (root_snarked_ledger, frontier)

let create (config : Config.t) =
  let monitor = Option.value ~default:(Monitor.create ()) config.monitor in
  Async.Scheduler.within' ~monitor (fun () ->
      trace_task "coda" (fun () ->
          let%bind prover = Prover.create () in
          let%bind verifier = Verifier.create () in
          let external_transitions_reader, external_transitions_writer =
            Strict_pipe.create Synchronous
          in
          let proposer_transition_reader, proposer_transition_writer =
            Strict_pipe.create Synchronous
          in
          let net_ivar = Ivar.create () in
          let%bind ledger_db, transition_frontier =
            create_genesis_frontier config ~verifier
          in
          let genesis_transition =
            Transition_frontier.(
              root transition_frontier |> Breadcrumb.external_transition
              |> External_transition.Validated.forget_validation)
          in
          let frontier_broadcast_pipe_r, frontier_broadcast_pipe_w =
            Broadcast_pipe.create None
          in
          let%bind net =
            Coda_networking.create config.net_config
              ~get_staged_ledger_aux_and_pending_coinbases_at_hash:
                (fun enveloped_hash ->
                let hash = Envelope.Incoming.data enveloped_hash in
                Deferred.return
                @@
                let open Option.Let_syntax in
                let%bind frontier =
                  Broadcast_pipe.Reader.peek frontier_broadcast_pipe_r
                in
                Sync_handler
                .get_staged_ledger_aux_and_pending_coinbases_at_hash ~frontier
                  hash )
              ~answer_sync_ledger_query:(fun query_env ->
                let open Deferred.Or_error.Let_syntax in
                let ledger_hash, _ = Envelope.Incoming.data query_env in
                let%bind frontier =
                  Deferred.return @@ peek_frontier frontier_broadcast_pipe_r
                in
                Sync_handler.answer_query ~frontier ledger_hash
                  (Envelope.Incoming.map ~f:Tuple2.get2 query_env)
                  ~logger:config.logger ~trust_system:config.trust_system
                |> Deferred.map
                   (* begin error string prefix so we can pattern-match *)
                     ~f:
                       (Result.of_option
                          ~error:
                            (Error.createf
                               !"%s for ledger_hash: %{sexp:Ledger_hash.t}"
                               Coda_networking.refused_answer_query_string
                               ledger_hash)) )
              ~get_ancestry:(fun query_env ->
                let consensus_state = Envelope.Incoming.data query_env in
                Deferred.return
                @@
                let open Option.Let_syntax in
                let%bind frontier =
                  Broadcast_pipe.Reader.peek frontier_broadcast_pipe_r
                in
                Root_prover.prove ~logger:config.logger ~frontier
                  consensus_state )
              ~get_transition_chain_witness:(fun query ->
                let state_hash = Envelope.Incoming.data query in
                Deferred.return
                @@
                let open Option.Let_syntax in
                let%bind frontier =
                  Broadcast_pipe.Reader.peek frontier_broadcast_pipe_r
                in
                Transition_chain_witness.prove ~frontier state_hash )
              ~get_transition_chain:(fun request ->
                let hashes = Envelope.Incoming.data request in
                Deferred.return
                @@
                let open Option.Let_syntax in
                let%bind frontier =
                  Broadcast_pipe.Reader.peek frontier_broadcast_pipe_r
                in
                Option.all
                @@ List.map hashes ~f:(fun hash ->
                       Option.merge
                         (Transition_frontier.find frontier hash)
                         (Transition_frontier.find_in_root_history frontier
                            hash)
                         ~f:Fn.const
                       |> Option.map ~f:(fun breadcrumb ->
                              Transition_frontier.Breadcrumb
                              .transition_with_hash breadcrumb
                              |> With_hash.data
                              |> External_transition.Validated
                                 .forget_validation ) ) )
          in
          let transaction_pool =
            Network_pool.Transaction_pool.create ~logger:config.logger
              ~trust_system:config.trust_system
              ~incoming_diffs:(Coda_networking.transaction_pool_diffs net)
              ~frontier_broadcast_pipe:frontier_broadcast_pipe_r
          in
          let ((most_recent_valid_block_reader, _) as most_recent_valid_block)
              =
            Broadcast_pipe.create genesis_transition
          in
          let valid_transitions =
            Transition_router.run ~logger:config.logger
              ~trust_system:config.trust_system ~verifier ~network:net
              ~time_controller:config.time_controller
              ~frontier_broadcast_pipe:
                (frontier_broadcast_pipe_r, frontier_broadcast_pipe_w)
              ~ledger_db
              ~network_transition_reader:
                (Strict_pipe.Reader.map external_transitions_reader
                   ~f:(fun (tn, tm) -> (`Transition tn, `Time_received tm)))
              ~proposer_transition_reader transition_frontier
              ~most_recent_valid_block
          in
          let ( valid_transitions_for_network
              , valid_transitions_for_api
              , new_blocks ) =
            Strict_pipe.Reader.Fork.three valid_transitions
          in
          don't_wait_for
            (Linear_pipe.iter
               (Network_pool.Transaction_pool.broadcasts transaction_pool)
               ~f:(fun x ->
                 Coda_networking.broadcast_transaction_pool_diff net x ;
                 Deferred.unit )) ;
          Ivar.fill net_ivar net ;
          don't_wait_for
            (Strict_pipe.Reader.iter_without_pushback
               valid_transitions_for_network ~f:(fun transition_with_hash ->
                 let hash = With_hash.hash transition_with_hash in
                 let consensus_state =
                   With_hash.data transition_with_hash
                   |> External_transition.Validated.protocol_state
                   |> Protocol_state.consensus_state
                 in
                 let now =
                   let open Block_time in
                   now config.time_controller |> to_span_since_epoch
                   |> Span.to_ms
                 in
                 match
                   Consensus.Hooks.received_at_valid_time ~time_received:now
                     consensus_state
                 with
                 | Ok () ->
>>>>>>> e3728e5d
                     Logger.trace config.logger ~module_:__MODULE__
                       ~location:__LOC__
                       ~metadata:
                         [ ("state_hash", State_hash.to_yojson hash)
                         ; ( "external_transition"
                           , External_transition.Validated.to_yojson
                               (With_hash.data transition_with_hash) ) ]
                       "Rebroadcasting $state_hash" ;
                     (* remove verified status for network broadcast *)
                     Coda_networking.broadcast_state net
                       (External_transition.Validated.forget_validation
                          (With_hash.data transition_with_hash))
                 | Error reason ->
                     let timing_error_json =
                       match reason with
                       | `Too_early ->
                           `String "too early"
                       | `Too_late slots ->
                           `String (sprintf "%Lu slots too late" slots)
                     in
                     Logger.warn config.logger ~module_:__MODULE__
                       ~location:__LOC__
                       ~metadata:
                         [ ("state_hash", State_hash.to_yojson hash)
                         ; ( "external_transition"
                           , External_transition.Validated.to_yojson
                               (With_hash.data transition_with_hash) )
                         ; ("timing", timing_error_json) ]
                       "Not rebroadcasting block $state_hash because it was \
                        received $timing" )) ;
          don't_wait_for
            (Strict_pipe.transfer
               (Coda_networking.states net)
               external_transitions_writer ~f:ident) ;
          let%bind snark_pool =
            Network_pool.Snark_pool.load ~logger:config.logger
              ~trust_system:config.trust_system
              ~disk_location:config.snark_pool_disk_location
              ~incoming_diffs:(Coda_networking.snark_pool_diffs net)
              ~frontier_broadcast_pipe:frontier_broadcast_pipe_r
          in
          let%bind wallets =
            Secrets.Wallets.load ~logger:config.logger
              ~disk_location:config.wallets_disk_location
          in
          don't_wait_for
            (Linear_pipe.iter (Network_pool.Snark_pool.broadcasts snark_pool)
               ~f:(fun x ->
                 Coda_networking.broadcast_snark_pool_diff net x ;
                 Deferred.unit )) ;
          let propose_keypairs =
            Agent.create
              ~f:(fun kps ->
                Keypair.Set.to_list kps
                |> List.map ~f:(fun kp ->
                       (kp, Public_key.compress kp.Keypair.public_key) )
                |> Keypair.And_compressed_pk.Set.of_list )
              config.initial_propose_keypairs
          in
          let subscriptions =
            Coda_subscriptions.create ~logger:config.logger
              ~time_controller:config.time_controller ~new_blocks ~wallets
              ~external_transition_database:config.external_transition_database
              ~transition_frontier:frontier_broadcast_pipe_r
              ~is_storing_all:config.is_archive_node
          in
          let open Coda_incremental.Status in
          let sync_status =
            create_sync_status_observer ~logger:config.logger
              ~transition_frontier_incr:
                (Var.watch @@ of_broadcast_pipe frontier_broadcast_pipe_r)
              ~online_status_incr:
                ( Var.watch @@ of_broadcast_pipe
                @@ Coda_networking.online_status net )
              ~first_connection_incr:
                (Var.watch @@ of_ivar @@ Coda_networking.first_connection net)
              ~first_message_incr:
                (Var.watch @@ of_ivar @@ Coda_networking.first_message net)
          in
          Deferred.return
            { config
            ; processes= {prover; verifier}
            ; components=
                { net
                ; transaction_pool
                ; snark_pool
                ; transition_frontier= frontier_broadcast_pipe_r
                ; most_recent_valid_block= most_recent_valid_block_reader }
            ; pipes=
                { validated_transitions_reader= valid_transitions_for_api
                ; proposer_transition_writer
                ; external_transitions_writer=
                    Strict_pipe.Writer.to_linear_pipe
                      external_transitions_writer }
            ; wallets
            ; propose_keypairs
            ; seen_jobs= Work_selector.State.init
            ; subscriptions
            ; sync_status } ) )<|MERGE_RESOLUTION|>--- conflicted
+++ resolved
@@ -257,9 +257,23 @@
           Deferred.unit
       | Some frontier ->
           Broadcast_pipe.Reader.iter
-            (Transition_frontier.root_diff_pipe frontier) ~f:(fun root_diff ->
-              Strict_pipe.Writer.write root_diff_writer root_diff
-              |> Deferred.return ) )) ;
+            (Transition_frontier.For_tests.identity_pipe frontier)
+            ~f:
+              (Deferred.List.iter ~f:(function
+                | Transition_frontier.Diff.Lite.E.E (New_node _) ->
+                    Deferred.unit
+                | Transition_frontier.Diff.Lite.E.E (Best_tip_changed _) ->
+                    Deferred.unit
+                | Transition_frontier.Diff.Lite.E.E
+                    (Root_transitioned {new_root; _}) ->
+                    Strict_pipe.Writer.write root_diff_writer
+                      ( `User_commands
+                          (Transition_frontier.Breadcrumb.to_user_commands
+                             (Transition_frontier.find_exn frontier
+                                new_root.hash))
+                      , `New_length
+                          (Transition_frontier.root_length frontier + 1) ) ;
+                    Deferred.unit )) )) ;
   root_diff_reader
 
 let dump_tf t =
@@ -309,324 +323,124 @@
     ~frontier_reader:t.components.transition_frontier
     ~transition_writer:t.pipes.proposer_transition_writer
 
-let create_genesis_frontier (config : Config.t) ~verifier =
-  let consensus_local_state = config.consensus_local_state in
-  let pending_coinbases = Pending_coinbase.create () |> Or_error.ok_exn in
-  let empty_diff =
-    { Staged_ledger_diff.diff=
-        ( { completed_works= []
-          ; user_commands= []
-          ; coinbase= Staged_ledger_diff.At_most_two.Zero }
-        , None )
-    ; creator= Account.public_key (snd (List.hd_exn Genesis_ledger.accounts))
+let seen_jobs t = t.seen_jobs
+
+let add_block_subscriber t public_key =
+  Subscriptions.add_block_subscriber t.subscriptions public_key
+
+let add_payment_subscriber t public_key =
+  Subscriptions.add_payment_subscriber t.subscriptions public_key
+
+let set_seen_jobs t seen_jobs = t.seen_jobs <- seen_jobs
+
+let transaction_pool t = t.transaction_pool
+
+let transaction_database t = t.transaction_database
+
+let external_transition_database t = t.external_transition_database
+
+let snark_pool t = t.snark_pool
+
+let peers t = Net.peers t.net
+
+let initial_peers t = Net.initial_peers t.net
+
+let snark_work_fee t = t.snark_work_fee
+
+let receipt_chain_database t = t.receipt_chain_database
+
+let top_level_logger t = t.logger
+
+let staged_ledger_ledger_proof t =
+  let open Option.Let_syntax in
+  let%bind sl = best_staged_ledger_opt t in
+  Staged_ledger.current_ledger_proof sl
+
+let validated_transitions t = t.validated_transitions
+
+let root_diff t =
+  let root_diff_reader, root_diff_writer =
+    Strict_pipe.create ~name:"root diff"
+      (Buffered (`Capacity 30, `Overflow Crash))
+  in
+  don't_wait_for
+    (Broadcast_pipe.Reader.iter t.transition_frontier ~f:(function
+      | None ->
+          Deferred.unit
+      | Some frontier ->
+          Broadcast_pipe.Reader.iter
+            (Transition_frontier.For_tests.identity_pipe frontier)
+            ~f:
+              (Deferred.List.iter ~f:(function
+                | Transition_frontier.Diff.Lite.E.E (New_node _) ->
+                    Deferred.unit
+                | Transition_frontier.Diff.Lite.E.E (Best_tip_changed _) ->
+                    Deferred.unit
+                | Transition_frontier.Diff.Lite.E.E
+                    (Root_transitioned {new_root; _}) ->
+                    Strict_pipe.Writer.write root_diff_writer
+                      ( `User_commands
+                          (Transition_frontier.Breadcrumb.to_user_commands
+                             (Transition_frontier.find_exn frontier
+                                new_root.hash))
+                      , `New_length
+                          (Transition_frontier.root_length frontier + 1) ) ;
+                    Deferred.unit )) )) ;
+  root_diff_reader
+
+let dump_tf t =
+  peek_frontier t.transition_frontier
+  |> Or_error.map ~f:Transition_frontier.visualize_to_string
+
+(** The [best_path coda] is the list of state hashes from the root to the best_tip in the transition frontier. It includes the root hash and the hash *)
+let best_path t =
+  let open Option.Let_syntax in
+  let%map tf = Broadcast_pipe.Reader.peek t.transition_frontier in
+  let bt = Transition_frontier.best_tip tf in
+  List.cons
+    Transition_frontier.(root tf |> Breadcrumb.state_hash)
+    (Transition_frontier.hash_path tf bt)
+
+module Config = struct
+  type t =
+    { logger: Logger.t
+    ; trust_system: Trust_system.t
+    ; verifier: Verifier.t
+    ; initial_propose_keypairs: Keypair.Set.t
+    ; snark_worker_key: Public_key.Compressed.Stable.V1.t option
+    ; net_config: Net.Config.t
+    ; transaction_pool_disk_location: string
+    ; snark_pool_disk_location: string
+    ; wallets_disk_location: string
+    ; persistent_root_location: string
+    ; persistent_frontier_location: string
+    ; staged_ledger_transition_backup_capacity: int [@default 10]
+    ; time_controller: Block_time.Controller.t
+    ; receipt_chain_database: Coda_base.Receipt_chain_database.t
+    ; transaction_database: Transaction_database.t
+    ; external_transition_database: External_transition_database.t
+    ; snark_work_fee: Currency.Fee.t
+    ; monitor: Monitor.t option
+    ; consensus_local_state: Consensus.Data.Local_state.t
+          (* TODO: Pass banlist to modules discussed in Ban Reasons issue: https://github.com/CodaProtocol/coda/issues/852 *)
     }
-  in
-  let genesis_protocol_state =
-    With_hash.data (Lazy.force Genesis_protocol_state.t)
-  in
-  (* the genesis transition is assumed to be valid *)
-  let (`I_swear_this_is_safe_see_my_comment first_transition) =
-    External_transition.Validated.create_unsafe
-      (External_transition.create ~protocol_state:genesis_protocol_state
-         ~protocol_state_proof:Precomputed_values.base_proof
-         ~staged_ledger_diff:empty_diff)
-  in
-  let genesis_ledger = Lazy.force Genesis_ledger.t in
-  let ledger_db =
-    Ledger.Db.create ?directory_name:config.ledger_db_location ()
-  in
-  let root_snarked_ledger =
-    Ledger_transfer.transfer_accounts ~src:genesis_ledger ~dest:ledger_db
-  in
-  let snarked_ledger_hash =
-    Frozen_ledger_hash.of_ledger_hash @@ Ledger.merkle_root genesis_ledger
-  in
-  let%bind root_staged_ledger =
-    match%map
-      Staged_ledger.of_scan_state_and_ledger ~logger:config.logger ~verifier
-        ~snarked_ledger_hash ~ledger:genesis_ledger
-        ~scan_state:(Staged_ledger.Scan_state.empty ())
-        ~pending_coinbase_collection:pending_coinbases
-    with
-<<<<<<< HEAD
-    | Some x ->
-        Deferred.return (Ok x)
-    | None ->
-        Deferred.Or_error.error_string
-          "staged ledger hash not found in transition frontier"
-
-  let seen_jobs t = t.seen_jobs
-
-  let add_block_subscriber t public_key =
-    Subscriptions.add_block_subscriber t.subscriptions public_key
-
-  let add_payment_subscriber t public_key =
-    Subscriptions.add_payment_subscriber t.subscriptions public_key
-
-  let set_seen_jobs t seen_jobs = t.seen_jobs <- seen_jobs
-
-  let transaction_pool t = t.transaction_pool
-
-  let transaction_database t = t.transaction_database
-
-  let external_transition_database t = t.external_transition_database
-
-  let snark_pool t = t.snark_pool
-
-  let peers t = Net.peers t.net
-
-  let initial_peers t = Net.initial_peers t.net
-
-  let snark_work_fee t = t.snark_work_fee
-
-  let receipt_chain_database t = t.receipt_chain_database
-
-  let top_level_logger t = t.logger
-
-  let staged_ledger_ledger_proof t =
-    let open Option.Let_syntax in
-    let%bind sl = best_staged_ledger_opt t in
-    Staged_ledger.current_ledger_proof sl
-
-  let validated_transitions t = t.validated_transitions
-
-  let root_diff t =
-    let root_diff_reader, root_diff_writer =
-      Strict_pipe.create ~name:"root diff"
-        (Buffered (`Capacity 30, `Overflow Crash))
-    in
-    don't_wait_for
-      (Broadcast_pipe.Reader.iter t.transition_frontier ~f:(function
-        | None ->
-            Deferred.unit
-        | Some frontier ->
-            Broadcast_pipe.Reader.iter
-              (Transition_frontier.For_tests.identity_pipe frontier)
-              ~f:
-                (Deferred.List.iter ~f:(function
-                  | Transition_frontier.Diff.Lite.E.E (New_node _) ->
-                      Deferred.unit
-                  | Transition_frontier.Diff.Lite.E.E (Best_tip_changed _) ->
-                      Deferred.unit
-                  | Transition_frontier.Diff.Lite.E.E
-                      (Root_transitioned {new_root; _}) ->
-                      Strict_pipe.Writer.write root_diff_writer
-                        ( `User_commands
-                            (Transition_frontier.Breadcrumb.to_user_commands
-                               (Transition_frontier.find_exn frontier new_root.hash))
-                        , `New_length
-                            (Transition_frontier.root_length frontier + 1) ) ;
-                      Deferred.unit )) )) ;
-    root_diff_reader
-
-  let dump_tf t =
-    peek_frontier t.transition_frontier
-    |> Or_error.map ~f:Transition_frontier.visualize_to_string
-
-  (** The [best_path coda] is the list of state hashes from the root to the best_tip in the transition frontier. It includes the root hash and the hash *)
-  let best_path t =
-    let open Option.Let_syntax in
-    let%map tf = Broadcast_pipe.Reader.peek t.transition_frontier in
-    let bt = Transition_frontier.best_tip tf in
-    List.cons
-      Transition_frontier.(root tf |> Breadcrumb.state_hash)
-      (Transition_frontier.hash_path tf bt)
-
-  module Config = struct
-    (** If ledger_db_location is None, will auto-generate a db based on a UUID *)
-    type t =
-      { logger: Logger.t
-      ; trust_system: Trust_system.t
-      ; verifier: Verifier.t
-      ; initial_propose_keypairs: Keypair.Set.t
-      ; snark_worker_key: Public_key.Compressed.Stable.V1.t option
-      ; net_config: Net.Config.t
-      ; transaction_pool_disk_location: string
-      ; snark_pool_disk_location: string
-      ; wallets_disk_location: string
-      ; persistent_root_location: string
-      ; persistent_frontier_location: string
-      ; staged_ledger_transition_backup_capacity: int [@default 10]
-      ; time_controller: Block_time.Controller.t
-      ; receipt_chain_database: Coda_base.Receipt_chain_database.t
-      ; transaction_database: Transaction_database.t
-      ; external_transition_database: External_transition_database.t
-      ; snark_work_fee: Currency.Fee.t
-      ; monitor: Monitor.t option
-      ; consensus_local_state: Consensus.Data.Local_state.t
-            (* TODO: Pass banlist to modules discussed in Ban Reasons issue: https://github.com/CodaProtocol/coda/issues/852 *)
-      }
-    [@@deriving make]
-  end
-
-  let start t =
-    Proposer.run ~logger:t.logger ~verifier:t.verifier
-      ~trust_system:t.trust_system ~transaction_pool:t.transaction_pool
-      ~get_completed_work:(Snark_pool.get_completed_work t.snark_pool)
-      ~time_controller:t.time_controller
-      ~keypairs:(Agent.read_only t.propose_keypairs)
-      ~consensus_local_state:t.consensus_local_state
-      ~frontier_reader:t.transition_frontier
-      ~transition_writer:t.proposer_transition_writer
-
-  let create (config : Config.t) =
-    let monitor = Option.value ~default:(Monitor.create ()) config.monitor in
-    Async.Scheduler.within' ~monitor (fun () ->
-        trace_task "coda" (fun () ->
-            let external_transitions_reader, external_transitions_writer =
-              Strict_pipe.create Synchronous
-            in
-            let proposer_transition_reader, proposer_transition_writer =
-              Strict_pipe.create Synchronous
-            in
-            let net_ivar = Ivar.create () in
-            (* TODO: (#3053) push transition frontier ownership down into transition router
-             * (then persistent root can be owned by transition frontier only) *)
-            let%bind transition_frontier =
-              Transition_frontier.load
-                { Transition_frontier.logger= config.logger
-                ; verifier= config.verifier
-                ; consensus_local_state= config.consensus_local_state }
-                ~persistent_root:(
-                  Transition_frontier.Persistent_root.create
-                    ~logger:config.logger
-                    ~directory:config.persistent_root_location)
-                ~persistent_frontier:(
-                  Transition_frontier.Persistent_frontier.create
-                    ~logger:config.logger
-                    ~verifier:config.verifier
-                    ~directory:config.persistent_frontier_location)
-              >>| Fn.compose Result.ok_or_failwith (Result.map_error ~f:(function
-                | `Persistent_frontier_malformed -> "persistent frontier unexpectedly malformed -- this should not happen with retry enabled"
-                | `Bootstrap_required -> "TODO: bootstrap required"
-                | `Failure err -> "failed to initialize transition frontier: " ^ err))
-            in
-            let frontier_broadcast_pipe_r, frontier_broadcast_pipe_w =
-              Broadcast_pipe.create (Some transition_frontier)
-            in
-            let%bind net =
-              Net.create config.net_config
-                ~get_staged_ledger_aux_and_pending_coinbases_at_hash:
-                  (fun enveloped_hash ->
-                  let hash = Envelope.Incoming.data enveloped_hash in
-                  Deferred.return
-                  @@
-                  let open Option.Let_syntax in
-                  let%bind frontier =
-                    Broadcast_pipe.Reader.peek frontier_broadcast_pipe_r
-                  in
-                  Sync_handler
-                  .get_staged_ledger_aux_and_pending_coinbases_at_hash
-                    ~frontier hash )
-                ~answer_sync_ledger_query:(fun query_env ->
-                  let open Deferred.Or_error.Let_syntax in
-                  let ledger_hash, _ = Envelope.Incoming.data query_env in
-                  let%bind frontier =
-                    Deferred.return @@ peek_frontier frontier_broadcast_pipe_r
-                  in
-                  Sync_handler.answer_query ~frontier ledger_hash
-                    (Envelope.Incoming.map ~f:Tuple2.get2 query_env)
-                    ~logger:config.logger ~trust_system:config.trust_system
-                  |> Deferred.map
-                     (* begin error string prefix so we can pattern-match *)
-                       ~f:
-                         (Result.of_option
-                            ~error:
-                              (Error.createf
-                                 !"%s for ledger_hash: %{sexp:Ledger_hash.t}"
-                                 refused_answer_query_string ledger_hash)) )
-                ~transition_catchup:(fun enveloped_hash ->
-                  let open Deferred.Option.Let_syntax in
-                  let hash = Envelope.Incoming.data enveloped_hash in
-                  let%bind frontier =
-                    Deferred.return
-                    @@ Broadcast_pipe.Reader.peek frontier_broadcast_pipe_r
-                  in
-                  Deferred.return
-                  @@ Sync_handler.transition_catchup ~frontier hash )
-                ~get_ancestry:(fun query_env ->
-                  let consensus_state = Envelope.Incoming.data query_env in
-                  Deferred.return
-                  @@
-                  let open Option.Let_syntax in
-                  let%bind frontier =
-                    Broadcast_pipe.Reader.peek frontier_broadcast_pipe_r
-                  in
-                  Root_prover.prove ~logger:config.logger ~frontier
-                    consensus_state )
-            in
-            let valid_transitions =
-              Transition_router.run ~logger:config.logger
-                ~trust_system:config.trust_system ~verifier:config.verifier
-                ~network:net ~time_controller:config.time_controller
-                ~consensus_local_state:config.consensus_local_state
-                ~frontier_broadcast_pipe:
-                  (frontier_broadcast_pipe_r, frontier_broadcast_pipe_w)
-                ~network_transition_reader:
-                  (Strict_pipe.Reader.map external_transitions_reader
-                     ~f:(fun (tn, tm) -> (`Transition tn, `Time_received tm)))
-                ~proposer_transition_reader
-            in
-            let ( valid_transitions_for_network
-                , valid_transitions_for_api
-                , new_blocks ) =
-              Strict_pipe.Reader.Fork.three valid_transitions
-            in
-            let%bind transaction_pool =
-              Transaction_pool.load ~logger:config.logger
-                ~trust_system:config.trust_system
-                ~disk_location:config.transaction_pool_disk_location
-                ~incoming_diffs:(Net.transaction_pool_diffs net)
-                ~frontier_broadcast_pipe:frontier_broadcast_pipe_r
-            in
-            don't_wait_for
-              (Linear_pipe.iter (Transaction_pool.broadcasts transaction_pool)
-                 ~f:(fun x ->
-                   Net.broadcast_transaction_pool_diff net x ;
-                   Deferred.unit )) ;
-            Ivar.fill net_ivar net ;
-            don't_wait_for
-              (Strict_pipe.Reader.iter_without_pushback
-                 valid_transitions_for_network ~f:(fun transition_with_hash ->
-                   let hash = With_hash.hash transition_with_hash in
-                   let consensus_state =
-                     With_hash.data transition_with_hash
-                     |> External_transition.Validated.protocol_state
-                     |> Protocol_state.consensus_state
-                   in
-                   let now =
-                     let open Block_time in
-                     now config.time_controller |> to_span_since_epoch
-                     |> Span.to_ms
-                   in
-                   if
-                     Ok ()
-                     = Consensus.Hooks.received_at_valid_time
-                         ~time_received:now consensus_state
-                   then (
-=======
-    | Ok staged_ledger ->
-        staged_ledger
-    | Error err ->
-        Error.raise err
-  in
-  let%map frontier =
-    Transition_frontier.create ~logger:config.logger
-      ~root_transition:
-        (With_hash.of_data first_transition
-           ~hash_data:
-             (Fn.compose Protocol_state.hash
-                External_transition.Validated.protocol_state))
-      ~root_staged_ledger ~root_snarked_ledger ~consensus_local_state
-  in
-  (root_snarked_ledger, frontier)
+  [@@deriving make]
+end
+
+let start t =
+  Proposer.run ~logger:t.logger ~verifier:t.verifier
+    ~trust_system:t.trust_system ~transaction_pool:t.transaction_pool
+    ~get_completed_work:(Snark_pool.get_completed_work t.snark_pool)
+    ~time_controller:t.time_controller
+    ~keypairs:(Agent.read_only t.propose_keypairs)
+    ~consensus_local_state:t.consensus_local_state
+    ~frontier_reader:t.transition_frontier
+    ~transition_writer:t.proposer_transition_writer
 
 let create (config : Config.t) =
   let monitor = Option.value ~default:(Monitor.create ()) config.monitor in
   Async.Scheduler.within' ~monitor (fun () ->
       trace_task "coda" (fun () ->
-          let%bind prover = Prover.create () in
-          let%bind verifier = Verifier.create () in
           let external_transitions_reader, external_transitions_writer =
             Strict_pipe.create Synchronous
           in
@@ -634,19 +448,36 @@
             Strict_pipe.create Synchronous
           in
           let net_ivar = Ivar.create () in
-          let%bind ledger_db, transition_frontier =
-            create_genesis_frontier config ~verifier
-          in
-          let genesis_transition =
-            Transition_frontier.(
-              root transition_frontier |> Breadcrumb.external_transition
-              |> External_transition.Validated.forget_validation)
+          (* TODO: (#3053) push transition frontier ownership down into transition router
+             * (then persistent root can be owned by transition frontier only) *)
+          let%bind transition_frontier =
+            Transition_frontier.load
+              { Transition_frontier.logger= config.logger
+              ; verifier= config.verifier
+              ; consensus_local_state= config.consensus_local_state }
+              ~persistent_root:
+                (Transition_frontier.Persistent_root.create
+                   ~logger:config.logger
+                   ~directory:config.persistent_root_location)
+              ~persistent_frontier:
+                (Transition_frontier.Persistent_frontier.create
+                   ~logger:config.logger ~verifier:config.verifier
+                   ~directory:config.persistent_frontier_location)
+            >>| Fn.compose Result.ok_or_failwith
+                  (Result.map_error ~f:(function
+                    | `Persistent_frontier_malformed ->
+                        "persistent frontier unexpectedly malformed -- this \
+                         should not happen with retry enabled"
+                    | `Bootstrap_required ->
+                        "TODO: bootstrap required"
+                    | `Failure err ->
+                        "failed to initialize transition frontier: " ^ err ))
           in
           let frontier_broadcast_pipe_r, frontier_broadcast_pipe_w =
-            Broadcast_pipe.create None
+            Broadcast_pipe.create (Some transition_frontier)
           in
           let%bind net =
-            Coda_networking.create config.net_config
+            Net.create config.net_config
               ~get_staged_ledger_aux_and_pending_coinbases_at_hash:
                 (fun enveloped_hash ->
                 let hash = Envelope.Incoming.data enveloped_hash in
@@ -675,8 +506,16 @@
                           ~error:
                             (Error.createf
                                !"%s for ledger_hash: %{sexp:Ledger_hash.t}"
-                               Coda_networking.refused_answer_query_string
-                               ledger_hash)) )
+                               refused_answer_query_string ledger_hash)) )
+              ~transition_catchup:(fun enveloped_hash ->
+                let open Deferred.Option.Let_syntax in
+                let hash = Envelope.Incoming.data enveloped_hash in
+                let%bind frontier =
+                  Deferred.return
+                  @@ Broadcast_pipe.Reader.peek frontier_broadcast_pipe_r
+                in
+                Deferred.return
+                @@ Sync_handler.transition_catchup ~frontier hash )
               ~get_ancestry:(fun query_env ->
                 let consensus_state = Envelope.Incoming.data query_env in
                 Deferred.return
@@ -687,70 +526,35 @@
                 in
                 Root_prover.prove ~logger:config.logger ~frontier
                   consensus_state )
-              ~get_transition_chain_witness:(fun query ->
-                let state_hash = Envelope.Incoming.data query in
-                Deferred.return
-                @@
-                let open Option.Let_syntax in
-                let%bind frontier =
-                  Broadcast_pipe.Reader.peek frontier_broadcast_pipe_r
-                in
-                Transition_chain_witness.prove ~frontier state_hash )
-              ~get_transition_chain:(fun request ->
-                let hashes = Envelope.Incoming.data request in
-                Deferred.return
-                @@
-                let open Option.Let_syntax in
-                let%bind frontier =
-                  Broadcast_pipe.Reader.peek frontier_broadcast_pipe_r
-                in
-                Option.all
-                @@ List.map hashes ~f:(fun hash ->
-                       Option.merge
-                         (Transition_frontier.find frontier hash)
-                         (Transition_frontier.find_in_root_history frontier
-                            hash)
-                         ~f:Fn.const
-                       |> Option.map ~f:(fun breadcrumb ->
-                              Transition_frontier.Breadcrumb
-                              .transition_with_hash breadcrumb
-                              |> With_hash.data
-                              |> External_transition.Validated
-                                 .forget_validation ) ) )
-          in
-          let transaction_pool =
-            Network_pool.Transaction_pool.create ~logger:config.logger
-              ~trust_system:config.trust_system
-              ~incoming_diffs:(Coda_networking.transaction_pool_diffs net)
-              ~frontier_broadcast_pipe:frontier_broadcast_pipe_r
-          in
-          let ((most_recent_valid_block_reader, _) as most_recent_valid_block)
-              =
-            Broadcast_pipe.create genesis_transition
           in
           let valid_transitions =
             Transition_router.run ~logger:config.logger
-              ~trust_system:config.trust_system ~verifier ~network:net
-              ~time_controller:config.time_controller
+              ~trust_system:config.trust_system ~verifier:config.verifier
+              ~network:net ~time_controller:config.time_controller
+              ~consensus_local_state:config.consensus_local_state
               ~frontier_broadcast_pipe:
                 (frontier_broadcast_pipe_r, frontier_broadcast_pipe_w)
-              ~ledger_db
               ~network_transition_reader:
                 (Strict_pipe.Reader.map external_transitions_reader
                    ~f:(fun (tn, tm) -> (`Transition tn, `Time_received tm)))
-              ~proposer_transition_reader transition_frontier
-              ~most_recent_valid_block
+              ~proposer_transition_reader
           in
           let ( valid_transitions_for_network
               , valid_transitions_for_api
               , new_blocks ) =
             Strict_pipe.Reader.Fork.three valid_transitions
           in
+          let%bind transaction_pool =
+            Transaction_pool.load ~logger:config.logger
+              ~trust_system:config.trust_system
+              ~disk_location:config.transaction_pool_disk_location
+              ~incoming_diffs:(Net.transaction_pool_diffs net)
+              ~frontier_broadcast_pipe:frontier_broadcast_pipe_r
+          in
           don't_wait_for
-            (Linear_pipe.iter
-               (Network_pool.Transaction_pool.broadcasts transaction_pool)
+            (Linear_pipe.iter (Transaction_pool.broadcasts transaction_pool)
                ~f:(fun x ->
-                 Coda_networking.broadcast_transaction_pool_diff net x ;
+                 Net.broadcast_transaction_pool_diff net x ;
                  Deferred.unit )) ;
           Ivar.fill net_ivar net ;
           don't_wait_for
@@ -772,7 +576,6 @@
                      consensus_state
                  with
                  | Ok () ->
->>>>>>> e3728e5d
                      Logger.trace config.logger ~module_:__MODULE__
                        ~location:__LOC__
                        ~metadata:
