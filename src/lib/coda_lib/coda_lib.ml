--- conflicted
+++ resolved
@@ -116,11 +116,7 @@
        parent_log:Logger.t
     -> disk_location:string
     -> incoming_diffs:pool_diff Envelope.Incoming.t Linear_pipe.Reader.t
-<<<<<<< HEAD
-    -> frontier_broadcast_pipe:transition_frontier option
-=======
     -> frontier_broadcast_pipe:transition_frontier Option.t
->>>>>>> ba075140
                                Broadcast_pipe.Reader.t
     -> t Deferred.t
 
@@ -144,11 +140,7 @@
        parent_log:Logger.t
     -> disk_location:string
     -> incoming_diffs:pool_diff Envelope.Incoming.t Linear_pipe.Reader.t
-<<<<<<< HEAD
-    -> frontier_broadcast_pipe:transition_frontier option
-=======
     -> frontier_broadcast_pipe:transition_frontier Option.t
->>>>>>> ba075140
                                Broadcast_pipe.Reader.t
     -> t Deferred.t
 
@@ -248,23 +240,12 @@
 module type Inputs_intf = sig
   include Coda_pow.Inputs_intf
 
-<<<<<<< HEAD
-  module State_body_hash : sig
-=======
-  module Masked_ledger : sig
->>>>>>> ba075140
-    type t
-  end
-
-  module Ledger_db : Coda_pow.Ledger_creatable_intf
-
-<<<<<<< HEAD
   module Masked_ledger : sig
     type t
   end
 
-=======
->>>>>>> ba075140
+  module Ledger_db : Coda_pow.Ledger_creatable_intf
+
   module Transition_frontier :
     Protocols.Coda_transition_frontier.Transition_frontier_intf
     with type state_hash := Protocol_state_hash.t
@@ -275,7 +256,7 @@
      and type staged_ledger_diff := Staged_ledger_diff.t
      and type transaction_snark_scan_state := Staged_ledger.Scan_state.t
      and type consensus_local_state := Consensus_mechanism.Local_state.t
-<<<<<<< HEAD
+     and type user_command := User_command.t
 
   module Transaction_pool :
     Transaction_pool_intf
@@ -283,9 +264,6 @@
                 User_command.With_valid_signature.t
      and type transaction := User_command.t
      and type transition_frontier := Transition_frontier.t
-=======
-     and type user_command := User_command.t
->>>>>>> ba075140
 
   module Snark_pool :
     Snark_pool_intf
@@ -305,20 +283,10 @@
      and type snark_pool := Snark_pool.t
      and type fee := Currency.Fee.t
 
-<<<<<<< HEAD
-=======
-  module Transaction_pool :
-    Transaction_pool_intf
-    with type transaction_with_valid_signature :=
-                User_command.With_valid_signature.t
-     and type transaction := User_command.t
-     and type transition_frontier := Transition_frontier.t
-
   module State_body_hash : sig
     type t
   end
 
->>>>>>> ba075140
   module Net :
     Network_intf
     with type state_with_witness := External_transition.t
