--- conflicted
+++ resolved
@@ -261,10 +261,7 @@
      and type scan_state := Staged_ledger.Scan_state.t
      and type hash := Diff_hash.t
      and type consensus_state := Consensus.Consensus_state.Value.Stable.V1.t
-<<<<<<< HEAD
-=======
      and type pending_coinbases := Pending_coinbase.t
->>>>>>> c53d9992
 
   module Transition_frontier :
     Protocols.Coda_transition_frontier.Transition_frontier_intf
@@ -277,7 +274,6 @@
      and type transaction_snark_scan_state := Staged_ledger.Scan_state.t
      and type consensus_local_state := Consensus_mechanism.Local_state.t
      and type user_command := User_command.t
-<<<<<<< HEAD
      and type diff_mutant :=
                 ( External_transition.Stable.Latest.t
                 , Coda_base.State_hash.Stable.Latest.t )
@@ -310,9 +306,6 @@
       -> Worker.t
       -> unit Deferred.t
   end
-=======
-     and type diff_mutant := Diff_mutant.e
->>>>>>> c53d9992
 
   module Transaction_pool :
     Transaction_pool_intf
