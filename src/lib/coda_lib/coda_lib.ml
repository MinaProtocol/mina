open Core_kernel
open Async_kernel
open Async_rpc_kernel
open Protocols
open Pipe_lib
open Strict_pipe
open O1trace

module type Network_intf = sig
  type t

  type consensus_state

  type state_with_witness

  type staged_ledger

  type protocol_state

  type ledger_hash

  type pending_coinbases

  type staged_ledger_hash

  type parallel_scan_state

  type sync_ledger_query

  type sync_ledger_answer

  type snark_pool_diff

  type transaction_pool_diff

  type time

  type state_hash

  type state_body_hash

  val states :
    t -> (state_with_witness Envelope.Incoming.t * time) Strict_pipe.Reader.t

  val peers : t -> Network_peer.Peer.t list

  val online_status : t -> [`Online | `Offline] Broadcast_pipe.Reader.t

  val random_peers : t -> int -> Network_peer.Peer.t list

  val catchup_transition :
       t
    -> Network_peer.Peer.t
    -> state_hash
    -> state_with_witness Non_empty_list.t option Or_error.t Deferred.t

  val snark_pool_diffs :
    t -> snark_pool_diff Envelope.Incoming.t Linear_pipe.Reader.t

  val transaction_pool_diffs :
    t -> transaction_pool_diff Envelope.Incoming.t Linear_pipe.Reader.t

  val broadcast_state : t -> state_with_witness -> unit

  val broadcast_snark_pool_diff : t -> snark_pool_diff -> unit

  val broadcast_transaction_pool_diff : t -> transaction_pool_diff -> unit

  val glue_sync_ledger :
       t
    -> (ledger_hash * sync_ledger_query) Linear_pipe.Reader.t
    -> ( ledger_hash
       * sync_ledger_query
       * sync_ledger_answer Envelope.Incoming.t )
       Linear_pipe.Writer.t
    -> unit

  val query_peer :
       t
    -> Network_peer.Peer.t
    -> (Versioned_rpc.Connection_with_menu.t -> 'q -> 'r Deferred.Or_error.t)
    -> 'q
    -> 'r Deferred.Or_error.t

  module Config : sig
    type t
  end

  val create :
       Config.t
    -> get_staged_ledger_aux_and_pending_coinbases_at_hash:(   state_hash
                                                               Envelope
                                                               .Incoming
                                                               .t
                                                            -> ( parallel_scan_state
                                                               * ledger_hash
                                                               * pending_coinbases
                                                               )
                                                               Deferred.Option
                                                               .t)
    -> answer_sync_ledger_query:(   (ledger_hash * sync_ledger_query)
                                    Envelope.Incoming.t
                                 -> sync_ledger_answer Deferred.Or_error.t)
    -> transition_catchup:(   state_hash Envelope.Incoming.t
                           -> state_with_witness Non_empty_list.t
                              Deferred.Option.t)
    -> get_ancestry:(   consensus_state Envelope.Incoming.t
                     -> ( state_with_witness
                        , state_body_hash list * state_with_witness )
                        Proof_carrying_data.t
                        Deferred.Option.t)
    -> t Deferred.t
end

module type Transaction_pool_read_intf = sig
  type t

  type transaction_with_valid_signature

  val transactions : t -> transaction_with_valid_signature Sequence.t
end

module type Transaction_pool_intf = sig
  include Transaction_pool_read_intf

  type pool_diff

  type transaction

  type transition_frontier

  val broadcasts : t -> pool_diff Linear_pipe.Reader.t

  val load :
       logger:Logger.t
    -> disk_location:string
    -> incoming_diffs:pool_diff Envelope.Incoming.t Linear_pipe.Reader.t
    -> frontier_broadcast_pipe:transition_frontier Option.t
                               Broadcast_pipe.Reader.t
    -> t Deferred.t

  val add : t -> transaction -> unit Deferred.t
end

module type Snark_pool_intf = sig
  type t

  type completed_work_statement

  type completed_work_checked

  type pool_diff

  type transition_frontier

  val broadcasts : t -> pool_diff Linear_pipe.Reader.t

  val load :
       logger:Logger.t
    -> disk_location:string
    -> incoming_diffs:pool_diff Envelope.Incoming.t Linear_pipe.Reader.t
    -> frontier_broadcast_pipe:transition_frontier Option.t
                               Broadcast_pipe.Reader.t
    -> t Deferred.t

  val get_completed_work :
    t -> completed_work_statement -> completed_work_checked option
end

module type Proposer_intf = sig
  type state_hash

  type ledger_hash

  type staged_ledger

  type transaction

  type external_transition

  type external_transition_verified

  type completed_work_statement

  type completed_work_checked

  type protocol_state

  type protocol_state_proof

  type consensus_local_state

  type time_controller

  type keypair

  type transition_frontier

  type transaction_pool

  type time

  val run :
       logger:Logger.t
    -> get_completed_work:(   completed_work_statement
                           -> completed_work_checked option)
    -> transaction_pool:transaction_pool
    -> time_controller:time_controller
    -> keypair:keypair
    -> consensus_local_state:consensus_local_state
    -> frontier_reader:transition_frontier option Broadcast_pipe.Reader.t
    -> transition_writer:( ( external_transition_verified
                           , state_hash )
                           With_hash.t
                         , synchronous
                         , unit Deferred.t )
                         Strict_pipe.Writer.t
    -> random_peers:(int -> Network_peer.Peer.t list)
    -> query_peer:Network_peer.query_peer
    -> unit
end

module type Witness_change_intf = sig
  type t_with_witness

  type witness

  type t

  val forget_witness : t_with_witness -> t

  val add_witness_exn : t -> witness -> t_with_witness

  val add_witness : t -> witness -> t_with_witness Or_error.t
end

module type State_with_witness_intf = sig
  type state

  type ledger_hash

  type staged_ledger_transition

  type staged_ledger_transition_with_valid_signatures_and_proofs

  type t =
    { staged_ledger_transition:
        staged_ledger_transition_with_valid_signatures_and_proofs
    ; state: state }
  [@@deriving sexp]

  module Stripped : sig
    type t = {staged_ledger_transition: staged_ledger_transition; state: state}
  end

  val strip : t -> Stripped.t

  val forget_witness : t -> state
end

module type Inputs_intf = sig
  include Coda_pow.Inputs_intf

  module Masked_ledger : sig
    type t
  end

  module Ledger_db : Coda_pow.Ledger_creatable_intf

  module Diff_hash : Protocols.Coda_transition_frontier.Diff_hash

  module Diff_mutant :
    Protocols.Coda_transition_frontier.Diff_mutant
    with type external_transition := External_transition.Stable.Latest.t
     and type state_hash := Coda_base.State_hash.t
     and type scan_state := Staged_ledger.Scan_state.t
     and type hash := Diff_hash.t
     and type consensus_state := Consensus.Consensus_state.Value.Stable.V1.t
     and type pending_coinbases := Pending_coinbase.t

  module Transition_frontier :
    Protocols.Coda_transition_frontier.Transition_frontier_intf
    with type state_hash := Protocol_state_hash.t
     and type external_transition_verified := External_transition.Verified.t
     and type ledger_database := Ledger_db.t
     and type masked_ledger := Masked_ledger.t
     and type staged_ledger := Staged_ledger.t
     and type staged_ledger_diff := Staged_ledger_diff.t
     and type transaction_snark_scan_state := Staged_ledger.Scan_state.t
     and type consensus_local_state := Consensus_mechanism.Local_state.t
     and type user_command := User_command.t
     and type diff_mutant :=
                ( External_transition.Stable.Latest.t
                , Coda_base.State_hash.Stable.Latest.t )
                With_hash.t
                Diff_mutant.E.t

  module Transition_frontier_persistence :
    Transition_frontier_persistence.Intf.S
    with type frontier := Transition_frontier.t
     and type 'output diff := 'output Diff_mutant.E.t
     and type diff_hash := Diff_hash.t
     and type root_snarked_ledger := Ledger_db.t
     and type consensus_local_state := Consensus_mechanism.Local_state.t

  module Transaction_pool :
    Transaction_pool_intf
    with type transaction_with_valid_signature :=
                User_command.With_valid_signature.t
     and type transaction := User_command.t
     and type transition_frontier := Transition_frontier.t

  module Snark_pool :
    Snark_pool_intf
    with type completed_work_statement := Transaction_snark_work.Statement.t
     and type completed_work_checked := Transaction_snark_work.Checked.t
     and type transition_frontier := Transition_frontier.t

  module Work_selector :
    Coda_pow.Work_selector_intf
    with type staged_ledger := Staged_ledger.t
     and type work :=
                ( Ledger_proof_statement.t
                , Transaction.t
                , Transaction_witness.t
                , Ledger_proof.t )
                Snark_work_lib.Work.Single.Spec.t
     and type snark_pool := Snark_pool.t
     and type fee := Currency.Fee.t

  module State_body_hash : sig
    type t
  end

  module Net :
    Network_intf
    with type state_with_witness := External_transition.t
     and type staged_ledger := Staged_ledger.t
     and type staged_ledger_hash := Staged_ledger_hash.t
     and type protocol_state := Consensus_mechanism.Protocol_state.Value.t
     and type snark_pool_diff := Snark_pool.pool_diff
     and type transaction_pool_diff := Transaction_pool.pool_diff
     and type parallel_scan_state := Staged_ledger.Scan_state.t
     and type ledger_hash := Ledger_hash.t
     and type sync_ledger_query := Coda_base.Sync_ledger.Query.t
     and type sync_ledger_answer := Coda_base.Sync_ledger.Answer.t
     and type time := Time.t
     and type state_hash := Coda_base.State_hash.t
     and type state_body_hash := State_body_hash.t
     and type consensus_state := Consensus_mechanism.Consensus_state.Value.t
     and type pending_coinbases := Pending_coinbase.t

  module Transition_router :
    Protocols.Coda_transition_frontier.Transition_router_intf
    with type time_controller := Time.Controller.t
     and type external_transition := External_transition.t
     and type external_transition_verified := External_transition.Verified.t
     and type transition_frontier := Transition_frontier.t
     and type state_hash := Protocol_state_hash.t
     and type time := Time.t
     and type network := Net.t
     and type ledger_db := Ledger_db.t

  module Root_prover :
    Protocols.Coda_transition_frontier.Root_prover_intf
    with type state_body_hash := State_body_hash.t
     and type transition_frontier := Transition_frontier.t
     and type external_transition := External_transition.t
     and type proof_verified_external_transition :=
                External_transition.Proof_verified.t
     and type consensus_state := Consensus_mechanism.Consensus_state.Value.t
     and type state_hash := Coda_base.State_hash.t

  module Proposer :
    Proposer_intf
    with type state_hash := Protocol_state_hash.t
     and type ledger_hash := Ledger_hash.t
     and type staged_ledger := Staged_ledger.t
     and type transaction := User_command.With_valid_signature.t
     and type protocol_state := Consensus_mechanism.Protocol_state.Value.t
     and type protocol_state_proof := Protocol_state_proof.t
     and type consensus_local_state := Consensus_mechanism.Local_state.t
     and type completed_work_statement := Transaction_snark_work.Statement.t
     and type completed_work_checked := Transaction_snark_work.Checked.t
     and type external_transition := External_transition.t
     and type external_transition_verified := External_transition.Verified.t
     and type time_controller := Time.Controller.t
     and type keypair := Keypair.t
     and type transition_frontier := Transition_frontier.t
     and type transaction_pool := Transaction_pool.t
     and type time := Time.t

  module Ledger_transfer :
    Coda_pow.Ledger_transfer_intf
    with type src := Ledger.t
     and type dest := Ledger_db.t

  module Genesis : sig
    val state :
      ( Consensus_mechanism.Protocol_state.Value.t
      , Protocol_state_hash.t )
      With_hash.t

    val ledger : Ledger.maskable_ledger

    val proof : Protocol_state_proof.t
  end

  module Sync_handler :
    Protocols.Coda_transition_frontier.Sync_handler_intf
    with type ledger_hash := Ledger_hash.t
     and type state_hash := Coda_base.State_hash.t
     and type external_transition := External_transition.t
     and type transition_frontier := Transition_frontier.t
     and type syncable_ledger_query := Coda_base.Sync_ledger.Query.t
     and type syncable_ledger_answer := Coda_base.Sync_ledger.Answer.t
     and type pending_coinbases := Pending_coinbase.t
     and type parallel_scan_state := Staged_ledger.Scan_state.t
end

module Make (Inputs : Inputs_intf) = struct
  open Inputs

  type t =
    { propose_keypair: Keypair.t option
    ; run_snark_worker: bool
    ; net: Net.t
          (* TODO: Is this the best spot for the transaction_pool ref? *)
    ; transaction_pool: Transaction_pool.t
    ; snark_pool: Snark_pool.t
    ; transition_frontier: Transition_frontier.t option Broadcast_pipe.Reader.t
    ; verified_transitions:
        (External_transition.Verified.t, Protocol_state_hash.t) With_hash.t
        Strict_pipe.Reader.t
    ; proposer_transition_writer:
        ( (External_transition.Verified.t, Protocol_state_hash.t) With_hash.t
        , synchronous
        , unit Deferred.t )
        Writer.t
    ; logger: Logger.t
    ; mutable seen_jobs: Work_selector.State.t
    ; receipt_chain_database: Coda_base.Receipt_chain_database.t
    ; staged_ledger_transition_backup_capacity: int
    ; external_transitions_writer:
        (External_transition.t Envelope.Incoming.t * Inputs.Time.t)
        Pipe.Writer.t
    ; time_controller: Time.Controller.t
    ; snark_work_fee: Currency.Fee.t
    ; consensus_local_state: Consensus_mechanism.Local_state.t }

  let peek_frontier frontier_broadcast_pipe =
    Broadcast_pipe.Reader.peek frontier_broadcast_pipe
    |> Result.of_option
         ~error:
           (Error.of_string
              "Cannot retrieve transition frontier now. Bootstrapping right \
               now.")

  let run_snark_worker t = t.run_snark_worker

  let propose_keypair t = t.propose_keypair

  let best_tip_opt t =
    let open Option.Let_syntax in
    let%map frontier = Broadcast_pipe.Reader.peek t.transition_frontier in
    Transition_frontier.best_tip frontier

  let root_length_opt t =
    let open Option.Let_syntax in
    let%map frontier = Broadcast_pipe.Reader.peek t.transition_frontier in
    Transition_frontier.root_length frontier

  let best_staged_ledger_opt t =
    let open Option.Let_syntax in
    let%map tip = best_tip_opt t in
    Transition_frontier.Breadcrumb.staged_ledger tip

  let best_protocol_state_opt t =
    let open Option.Let_syntax in
    let%map tip = best_tip_opt t in
    Transition_frontier.Breadcrumb.transition_with_hash tip
    |> With_hash.data |> External_transition.Verified.protocol_state

  let best_ledger_opt t =
    let open Option.Let_syntax in
    let%map staged_ledger = best_staged_ledger_opt t in
    Staged_ledger.ledger staged_ledger

  let compose_of_option f =
    Fn.compose
      (Option.value_map ~default:`Bootstrapping ~f:(fun x -> `Active x))
      f

  let best_tip = compose_of_option best_tip_opt

  let root_length = compose_of_option root_length_opt

  let sync_status t =
    match Broadcast_pipe.Reader.peek @@ Net.online_status t.net with
    | `Offline ->
        `Offline
    | `Online ->
        Option.value_map
          (Broadcast_pipe.Reader.peek t.transition_frontier)
          ~default:`Bootstrap
          ~f:(Fn.const `Synced)

  let visualize_frontier ~filename =
    compose_of_option
    @@ fun t ->
    let open Option.Let_syntax in
    let%map frontier = Broadcast_pipe.Reader.peek t.transition_frontier in
    Transition_frontier.visualize ~filename frontier

  let best_staged_ledger = compose_of_option best_staged_ledger_opt

  let best_protocol_state = compose_of_option best_protocol_state_opt

  let best_ledger = compose_of_option best_ledger_opt

  let get_ledger t staged_ledger_hash =
    let open Deferred.Or_error.Let_syntax in
    let%bind frontier =
      Deferred.return (t.transition_frontier |> peek_frontier)
    in
    match
      List.find_map (Transition_frontier.all_breadcrumbs frontier) ~f:(fun b ->
          let staged_ledger = Transition_frontier.Breadcrumb.staged_ledger b in
          if
            Staged_ledger_hash.equal
              (Staged_ledger.hash staged_ledger)
              staged_ledger_hash
          then Some (Ledger.to_list (Staged_ledger.ledger staged_ledger))
          else None )
    with
    | Some x ->
        Deferred.return (Ok x)
    | None ->
        Deferred.Or_error.error_string
          "staged ledger hash not found in transition frontier"

  let seen_jobs t = t.seen_jobs

  let set_seen_jobs t seen_jobs = t.seen_jobs <- seen_jobs

  let transaction_pool t = t.transaction_pool

  let snark_pool t = t.snark_pool

  let peers t = Net.peers t.net

  let snark_work_fee t = t.snark_work_fee

  let receipt_chain_database t = t.receipt_chain_database

  let staged_ledger_ledger_proof t =
    let open Option.Let_syntax in
    let%bind sl = best_staged_ledger_opt t in
    Staged_ledger.current_ledger_proof sl

  let verified_transitions t = t.verified_transitions

  let root_diff t =
    let root_diff_reader, root_diff_writer =
      Strict_pipe.create (Buffered (`Capacity 10, `Overflow Crash))
    in
    don't_wait_for
      (Broadcast_pipe.Reader.iter t.transition_frontier ~f:(function
        | None ->
            Deferred.unit
        | Some frontier ->
            Broadcast_pipe.Reader.iter
              (Transition_frontier.root_diff_pipe frontier)
              ~f:(fun root_diff ->
                Strict_pipe.Writer.write root_diff_writer root_diff
                |> Deferred.return ) )) ;
    root_diff_reader

  let dump_tf t =
    peek_frontier t.transition_frontier
    |> Or_error.map ~f:Transition_frontier.visualize_to_string

  (** The [best_path coda] is the list of state hashes from the root to the best_tip in the transition frontier. It includes the root hash and the hash *)
  let best_path t =
    let open Option.Let_syntax in
    let%map tf = Broadcast_pipe.Reader.peek t.transition_frontier in
    let bt = Transition_frontier.best_tip tf in
    List.cons
      Transition_frontier.(root tf |> Breadcrumb.state_hash)
      (Transition_frontier.hash_path tf bt)

  module Config = struct
    (** If ledger_db_location is None, will auto-generate a db based on a UUID *)
    type t =
      { logger: Logger.t
      ; trust_system: Trust_system.t
      ; propose_keypair: Keypair.t option
      ; run_snark_worker: bool
      ; net_config: Net.Config.t
      ; transaction_pool_disk_location: string
      ; snark_pool_disk_location: string
      ; ledger_db_location: string option
      ; transition_frontier_location: string option
      ; staged_ledger_transition_backup_capacity: int [@default 10]
      ; time_controller: Time.Controller.t
      ; receipt_chain_database: Coda_base.Receipt_chain_database.t
      ; snark_work_fee: Currency.Fee.t
      ; monitor: Monitor.t option
<<<<<<< HEAD
      ; consensus_local_state: Consensus_mechanism.Local_state.t
      (* TODO: Pass banlist to modules discussed in Ban Reasons issue: https://github.com/CodaProtocol/coda/issues/852 *)
=======
            (* TODO: Pass banlist to modules discussed in Ban Reasons issue: https://github.com/CodaProtocol/coda/issues/852 *)
>>>>>>> d8c16246
      }
    [@@deriving make]
  end

  let start t =
    Option.iter t.propose_keypair ~f:(fun keypair ->
        Proposer.run ~logger:t.logger ~transaction_pool:t.transaction_pool
          ~get_completed_work:(Snark_pool.get_completed_work t.snark_pool)
          ~time_controller:t.time_controller ~keypair
          ~consensus_local_state:t.consensus_local_state
          ~frontier_reader:t.transition_frontier
          ~transition_writer:t.proposer_transition_writer
          ~random_peers:(Net.random_peers t.net)
          ~query_peer:
            {Network_peer.query= (fun a b c -> Net.query_peer t.net a b c)} )

  let create_genesis_frontier (config : Config.t) =
    let consensus_local_state = config.consensus_local_state in
    let pending_coinbases = Pending_coinbase.create () |> Or_error.ok_exn in
    let empty_diff =
      { Staged_ledger_diff.diff=
          ( { completed_works= []
            ; user_commands= []
            ; coinbase= Staged_ledger_diff.At_most_two.Zero }
          , None )
      ; prev_hash=
          Staged_ledger_hash.of_aux_ledger_and_coinbase_hash
            (Staged_ledger_aux_hash.of_bytes "")
            (Ledger.merkle_root Genesis_ledger.t)
            pending_coinbases
      ; creator= Account.public_key (snd (List.hd_exn Genesis_ledger.accounts))
      }
    in
    let genesis_protocol_state =
      With_hash.data Consensus_mechanism.genesis_protocol_state
    in
    (* the genesis transition is assumed to be valid *)
    let (`I_swear_this_is_safe_see_my_comment first_transition) =
      External_transition.to_verified
        (External_transition.create ~protocol_state:genesis_protocol_state
           ~protocol_state_proof:Genesis.proof ~staged_ledger_diff:empty_diff)
    in
    let ledger_db =
      Ledger_db.create ?directory_name:config.ledger_db_location ()
    in
    let root_snarked_ledger =
      Ledger_transfer.transfer_accounts ~src:Genesis.ledger ~dest:ledger_db
    in
    let snarked_ledger_hash =
      Frozen_ledger_hash.of_ledger_hash @@ Ledger.merkle_root Genesis.ledger
    in
    let%bind root_staged_ledger =
      match%map
        Staged_ledger.of_scan_state_and_ledger ~snarked_ledger_hash
          ~ledger:Genesis.ledger
          ~scan_state:(Staged_ledger.Scan_state.empty ())
          ~pending_coinbase_collection:pending_coinbases
      with
      | Ok staged_ledger ->
          staged_ledger
      | Error err ->
          Error.raise err
    in
    let%map frontier =
      Transition_frontier.create ~logger:config.logger
        ~root_transition:
          (With_hash.of_data first_transition
             ~hash_data:
               (Fn.compose Consensus_mechanism.Protocol_state.hash
                  External_transition.Verified.protocol_state))
        ~root_staged_ledger ~root_snarked_ledger ~consensus_local_state
    in
    (root_snarked_ledger, frontier)

  let create (config : Config.t) =
    let monitor = Option.value ~default:(Monitor.create ()) config.monitor in
    Async.Scheduler.within' ~monitor (fun () ->
        trace_task "coda" (fun () ->
            let external_transitions_reader, external_transitions_writer =
              Strict_pipe.create Synchronous
            in
            let proposer_transition_reader, proposer_transition_writer =
              Strict_pipe.create Synchronous
            in
            let net_ivar = Ivar.create () in
            let%bind persistence, ledger_db, transition_frontier =
              match config.transition_frontier_location with
              | None ->
                  let%map ledger_db, frontier =
                    create_genesis_frontier config
                  in
                  ( None
                  , Ledger_transfer.transfer_accounts ~src:Genesis.ledger
                      ~dest:ledger_db
                  , frontier )
              | Some transition_frontier_location -> (
                  match%bind
                    Async.Sys.file_exists transition_frontier_location
                  with
                  | `No | `Unknown ->
                      Logger.info config.logger ~module_:__MODULE__
                        ~location:__LOC__
                        !"Persistence database does not exist yet. Creating \
                          it at %s"
                        transition_frontier_location ;
                      let%bind () =
                        Async.Unix.mkdir transition_frontier_location
                      in
                      let persistence =
                        Transition_frontier_persistence.create
                          ~directory_name:transition_frontier_location
                          ~logger:config.logger ()
                      in
                      let%map root_snarked_ledger, frontier =
                        create_genesis_frontier config
                      in
                      (Some persistence, root_snarked_ledger, frontier)
                  | `Yes ->
                      let directory_name = transition_frontier_location in
                      let root_snarked_ledger =
                        Ledger_db.create
                          ?directory_name:config.ledger_db_location ()
                      in
                      let%map frontier =
                        Transition_frontier_persistence.deserialize
                          ~directory_name ~logger:config.logger
                          ~root_snarked_ledger
                          ~consensus_local_state:config.consensus_local_state
                      in
                      let persistence =
                        Transition_frontier_persistence.create ~directory_name
                          ~logger:config.logger ()
                      in
                      (Some persistence, root_snarked_ledger, frontier) )
            in
            let frontier_broadcast_pipe_r, frontier_broadcast_pipe_w =
              Broadcast_pipe.create (Some transition_frontier)
            in
            Option.iter persistence ~f:(fun persistence ->
                Transition_frontier_persistence
                .listen_to_frontier_broadcast_pipe ~logger:config.logger
                  frontier_broadcast_pipe_r persistence
                |> don't_wait_for ) ;
            let%bind net =
              Net.create config.net_config
                ~get_staged_ledger_aux_and_pending_coinbases_at_hash:
                  (fun enveloped_hash ->
                  let hash = Envelope.Incoming.data enveloped_hash in
                  Deferred.return
                  @@
                  let open Option.Let_syntax in
                  let%bind frontier =
                    Broadcast_pipe.Reader.peek frontier_broadcast_pipe_r
                  in
                  Sync_handler
                  .get_staged_ledger_aux_and_pending_coinbases_at_hash
                    ~frontier hash )
                ~answer_sync_ledger_query:(fun query_env ->
                  let open Deferred.Or_error.Let_syntax in
                  let ledger_hash, _ = Envelope.Incoming.data query_env in
                  let%bind frontier =
                    Deferred.return @@ peek_frontier frontier_broadcast_pipe_r
                  in
                  Sync_handler.answer_query ~frontier ledger_hash
                    (Envelope.Incoming.map ~f:Tuple2.get2 query_env)
                    ~logger:config.logger ~trust_system:config.trust_system
                  |> Deferred.map
                       ~f:
                         (Result.of_option
                            ~error:
                              (Error.createf
                                 !"Refused to answer query for ledger_hash: \
                                   %{sexp:Ledger_hash.t}"
                                 ledger_hash)) )
                ~transition_catchup:(fun enveloped_hash ->
                  let open Deferred.Option.Let_syntax in
                  let hash = Envelope.Incoming.data enveloped_hash in
                  let%bind frontier =
                    Deferred.return
                    @@ Broadcast_pipe.Reader.peek frontier_broadcast_pipe_r
                  in
                  Deferred.return
                  @@ Sync_handler.transition_catchup ~frontier hash )
                ~get_ancestry:(fun query_env ->
                  let consensus_state = Envelope.Incoming.data query_env in
                  Deferred.return
                  @@
                  let open Option.Let_syntax in
                  let%bind frontier =
                    Broadcast_pipe.Reader.peek frontier_broadcast_pipe_r
                  in
                  Root_prover.prove ~logger:config.logger ~frontier
                    consensus_state )
            in
            let valid_transitions =
              Transition_router.run ~logger:config.logger
                ~trust_system:config.trust_system ~network:net
                ~time_controller:config.time_controller
                ~frontier_broadcast_pipe:
                  (frontier_broadcast_pipe_r, frontier_broadcast_pipe_w)
                ~ledger_db
                ~network_transition_reader:
                  (Strict_pipe.Reader.map external_transitions_reader
                     ~f:(fun (tn, tm) -> (`Transition tn, `Time_received tm)))
                ~proposer_transition_reader
            in
            let valid_transitions_for_network, valid_transitions_for_api =
              Strict_pipe.Reader.Fork.two valid_transitions
            in
            let%bind transaction_pool =
              Transaction_pool.load ~logger:config.logger
                ~disk_location:config.transaction_pool_disk_location
                ~incoming_diffs:(Net.transaction_pool_diffs net)
                ~frontier_broadcast_pipe:frontier_broadcast_pipe_r
            in
            don't_wait_for
              (Linear_pipe.iter (Transaction_pool.broadcasts transaction_pool)
                 ~f:(fun x ->
                   Net.broadcast_transaction_pool_diff net x ;
                   Deferred.unit )) ;
            Ivar.fill net_ivar net ;
            don't_wait_for
              (Strict_pipe.Reader.iter_without_pushback
                 valid_transitions_for_network ~f:(fun transition_with_hash ->
                   (* remove verified status for network broadcast *)
                   Net.broadcast_state net
                     (External_transition.of_verified
                        (With_hash.data transition_with_hash)) )) ;
            don't_wait_for
              (Strict_pipe.transfer (Net.states net)
                 external_transitions_writer ~f:ident) ;
            let%bind snark_pool =
              Snark_pool.load ~logger:config.logger
                ~disk_location:config.snark_pool_disk_location
                ~incoming_diffs:(Net.snark_pool_diffs net)
                ~frontier_broadcast_pipe:frontier_broadcast_pipe_r
            in
            don't_wait_for
              (Linear_pipe.iter (Snark_pool.broadcasts snark_pool) ~f:(fun x ->
                   Net.broadcast_snark_pool_diff net x ;
                   Deferred.unit )) ;
            return
              { propose_keypair= config.propose_keypair
              ; run_snark_worker= config.run_snark_worker
              ; net
              ; transaction_pool
              ; snark_pool
              ; transition_frontier= frontier_broadcast_pipe_r
              ; time_controller= config.time_controller
              ; external_transitions_writer=
                  Strict_pipe.Writer.to_linear_pipe external_transitions_writer
              ; verified_transitions= valid_transitions_for_api
              ; logger= config.logger
              ; seen_jobs= Work_selector.State.init
              ; staged_ledger_transition_backup_capacity=
                  config.staged_ledger_transition_backup_capacity
              ; receipt_chain_database= config.receipt_chain_database
              ; snark_work_fee= config.snark_work_fee
              ; proposer_transition_writer
              ; consensus_local_state= config.consensus_local_state } ) )
end<|MERGE_RESOLUTION|>--- conflicted
+++ resolved
@@ -606,12 +606,8 @@
       ; receipt_chain_database: Coda_base.Receipt_chain_database.t
       ; snark_work_fee: Currency.Fee.t
       ; monitor: Monitor.t option
-<<<<<<< HEAD
       ; consensus_local_state: Consensus_mechanism.Local_state.t
-      (* TODO: Pass banlist to modules discussed in Ban Reasons issue: https://github.com/CodaProtocol/coda/issues/852 *)
-=======
             (* TODO: Pass banlist to modules discussed in Ban Reasons issue: https://github.com/CodaProtocol/coda/issues/852 *)
->>>>>>> d8c16246
       }
     [@@deriving make]
   end
