--- conflicted
+++ resolved
@@ -54,17 +54,20 @@
       * Block_time.t
       * (bool -> unit) )
       Pipe.Writer.t
-<<<<<<< HEAD
   ; user_command_input_writer:
-      ( User_command_util.user_command_input
-=======
-  ; local_txns_writer:
-      ( Network_pool.Transaction_pool.Resource_pool.Diff.t
+      ( User_command_util.Client_input.t list
         * (   ( Network_pool.Transaction_pool.Resource_pool.Diff.t
               * Network_pool.Transaction_pool.Resource_pool.Diff.Rejected.t )
               Or_error.t
            -> unit)
->>>>>>> 8840f36e
+        * (   Signature_lib.Public_key.Compressed.t
+           -> Coda_base.Account.Nonce.t option Participating_state.t)
+      (*  ; local_txns_writer:
+   ( Network_pool.Transaction_pool.Resource_pool.Diff.t
+     * (   ( Network_pool.Transaction_pool.Resource_pool.Diff.t
+           * Network_pool.Transaction_pool.Resource_pool.Diff.Rejected.t )
+           Or_error.t
+        -> unit)*)
       , Strict_pipe.synchronous
       , unit Deferred.t )
       Strict_pipe.Writer.t
@@ -421,6 +424,39 @@
       Deferred.Or_error.error_string
         "get_ledger: staged ledger hash not found in transition frontier"
 
+let get_inferred_nonce_from_transaction_pool_and_ledger t
+    (addr : Public_key.Compressed.t) =
+  let get_account addr =
+    let open Participating_state.Let_syntax in
+    let%map ledger = best_ledger t in
+    let open Option.Let_syntax in
+    let%bind loc = Ledger.location_of_key ledger addr in
+    Ledger.get ledger loc
+  in
+  let transaction_pool = t.components.transaction_pool in
+  let resource_pool =
+    Network_pool.Transaction_pool.resource_pool transaction_pool
+  in
+  let pooled_transactions =
+    Network_pool.Transaction_pool.Resource_pool.all_from_user resource_pool
+      addr
+  in
+  let txn_pool_nonce =
+    let nonces =
+      List.map pooled_transactions
+        ~f:(Fn.compose User_command.nonce User_command.forget_check)
+    in
+    (* The last nonce gives us the maximum nonce in the transaction pool *)
+    List.last nonces
+  in
+  match txn_pool_nonce with
+  | Some nonce ->
+      Participating_state.Option.return (Account.Nonce.succ nonce)
+  | None ->
+      let open Participating_state.Option.Let_syntax in
+      let%map account = get_account addr in
+      account.Account.Poly.nonce
+
 let seen_jobs t = t.seen_jobs
 
 let add_block_subscriber t public_key =
@@ -619,19 +655,13 @@
     (Network_pool.Snark_pool.Resource_pool.Diff.of_result work, Fn.const ())
   |> Deferred.don't_wait_for
 
-<<<<<<< HEAD
-(*TODO: Synchronize this*)
-let add_transactions t (uc_inputs : User_command_util.user_command_input) =
-  Strict_pipe.Writer.write t.pipes.user_command_input_writer uc_inputs
-  |> Deferred.don't_wait_for
-=======
-let add_transactions t (txns : User_command.t list) =
+let add_transactions t (uc_inputs : User_command_util.Client_input.t list) =
   let result_ivar = Ivar.create () in
-  Strict_pipe.Writer.write t.pipes.local_txns_writer
-    (txns, Ivar.fill result_ivar)
+  let inferred_nonce = get_inferred_nonce_from_transaction_pool_and_ledger t in
+  Strict_pipe.Writer.write t.pipes.user_command_input_writer
+    (uc_inputs, Ivar.fill result_ivar, inferred_nonce)
   |> Deferred.don't_wait_for ;
   Ivar.read result_ivar
->>>>>>> 8840f36e
 
 let next_producer_timing t = t.next_producer_timing
 
@@ -915,7 +945,7 @@
               ~frontier_broadcast_pipe:frontier_broadcast_pipe_r
           in
           Strict_pipe.Reader.iter user_command_input_reader
-            ~f:(fun (uc_input : User_command_util.user_command_input) ->
+            ~f:(fun (uc_inputs, result_cb, inferred_nonce) ->
               let setup_user_command
                   (client_input : User_command_util.Client_input.t) :
                   User_command.t Deferred.Or_error.t =
@@ -965,7 +995,9 @@
                       Deferred.Or_error.return nonce
                   | None ->
                       (*get inferred nonce*)
-                      uc_input.inferred_nonce client_input.sender
+                      Participating_state.active
+                        (inferred_nonce client_input.sender)
+                      |> Option.bind ~f:Fn.id
                       |> opt_error
                            ~error_string:
                              "Couldn't infer nonce for transaction from \
@@ -984,9 +1016,7 @@
                       match%bind setup_user_command uc with
                       | Ok res ->
                           let acc' =
-                            let open Or_error.Let_syntax in
-                            let%map acc = acc in
-                            res :: acc
+                            Or_error.map acc ~f:(fun acc -> res :: acc)
                           in
                           go acc' ucs
                       | Error e ->
@@ -1000,17 +1030,20 @@
                               ; ("error", `String (Error.to_string_hum e)) ] ;
                           return (Error e) )
                 in
-                go (Ok []) uc_input.client_input
+                go (Ok []) uc_inputs
               in
               match user_commands with
               | Ok ucs ->
                   let user_commands' = List.rev ucs in
-                  Ivar.fill uc_input.result (Ok user_commands') ;
-                  if List.is_empty user_commands' then return ()
+                  if List.is_empty user_commands' then (
+                    result_cb
+                      (Error (Error.of_string "No user commands to send")) ;
+                    return () )
                   else
-                    Strict_pipe.Writer.write local_txns_writer user_commands'
+                    Strict_pipe.Writer.write local_txns_writer
+                      (user_commands', result_cb)
               | Error e ->
-                  Deferred.return (Ivar.fill uc_input.result (Error e)) )
+                  Deferred.return (result_cb (Error e)) )
           |> Deferred.don't_wait_for ;
           let ((most_recent_valid_block_reader, _) as most_recent_valid_block)
               =
