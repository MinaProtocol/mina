open Core_kernel
open Async_kernel
open Protocols
open Pipe_lib
open Strict_pipe
open O1trace

module type Network_intf = sig
  type t

  type consensus_state

  type state_with_witness

  type staged_ledger

  type protocol_state

  type ledger_hash

  type staged_ledger_hash

  type parallel_scan_state

  type sync_ledger_query

  type sync_ledger_answer

  type snark_pool_diff

  type transaction_pool_diff

  type time

  type state_hash

  type state_body_hash

  val states :
    t -> (state_with_witness Envelope.Incoming.t * time) Strict_pipe.Reader.t

  val peers : t -> Network_peer.Peer.t list

  val random_peers : t -> int -> Network_peer.Peer.t list

  val catchup_transition :
       t
    -> Network_peer.Peer.t
    -> state_hash
    -> state_with_witness Non_empty_list.t option Or_error.t Deferred.t

  val snark_pool_diffs :
    t -> snark_pool_diff Envelope.Incoming.t Linear_pipe.Reader.t

  val transaction_pool_diffs :
    t -> transaction_pool_diff Envelope.Incoming.t Linear_pipe.Reader.t

  val broadcast_state : t -> state_with_witness -> unit

  val broadcast_snark_pool_diff : t -> snark_pool_diff -> unit

  val broadcast_transaction_pool_diff : t -> transaction_pool_diff -> unit

  val glue_sync_ledger :
       t
    -> (ledger_hash * sync_ledger_query) Linear_pipe.Reader.t
    -> ( ledger_hash
       * sync_ledger_query
       * sync_ledger_answer Envelope.Incoming.t )
       Linear_pipe.Writer.t
    -> unit

  module Config : sig
    type t
  end

  val create :
       Config.t
    -> get_staged_ledger_aux_at_hash:(   staged_ledger_hash Envelope.Incoming.t
                                      -> (parallel_scan_state * ledger_hash)
                                         option
                                         Deferred.t)
    -> answer_sync_ledger_query:(   (ledger_hash * sync_ledger_query)
                                    Envelope.Incoming.t
                                 -> sync_ledger_answer Deferred.Or_error.t)
    -> transition_catchup:(   state_hash Envelope.Incoming.t
                           -> state_with_witness Non_empty_list.t
                              Deferred.Option.t)
    -> get_ancestry:(   consensus_state Envelope.Incoming.t
                     -> ( ( state_with_witness
                          , state_body_hash list * state_with_witness )
                          Proof_carrying_data.t
                        * parallel_scan_state
                        * ledger_hash )
                        Deferred.Option.t)
    -> t Deferred.t
end

module type Transaction_pool_read_intf = sig
  type t

  type transaction_with_valid_signature

  val transactions : t -> transaction_with_valid_signature Sequence.t
end

module type Transaction_pool_intf = sig
  include Transaction_pool_read_intf

  type pool_diff

  type transaction

  type transition_frontier

  val broadcasts : t -> pool_diff Linear_pipe.Reader.t

  val load :
       logger:Logger.t
    -> disk_location:string
    -> incoming_diffs:pool_diff Envelope.Incoming.t Linear_pipe.Reader.t
    -> frontier_broadcast_pipe:transition_frontier Option.t
                               Broadcast_pipe.Reader.t
    -> t Deferred.t

  val add : t -> transaction -> unit Deferred.t
end

module type Snark_pool_intf = sig
  type t

  type completed_work_statement

  type completed_work_checked

  type pool_diff

  type transition_frontier

  val broadcasts : t -> pool_diff Linear_pipe.Reader.t

  val load :
       logger:Logger.t
    -> disk_location:string
    -> incoming_diffs:pool_diff Envelope.Incoming.t Linear_pipe.Reader.t
    -> frontier_broadcast_pipe:transition_frontier Option.t
                               Broadcast_pipe.Reader.t
    -> t Deferred.t

  val get_completed_work :
    t -> completed_work_statement -> completed_work_checked option
end

module type Proposer_intf = sig
  type state_hash

  type ledger_hash

  type staged_ledger

  type transaction

  type external_transition

  type external_transition_verified

  type completed_work_statement

  type completed_work_checked

  type protocol_state

  type protocol_state_proof

  type consensus_local_state

  type time_controller

  type keypair

  type transition_frontier

  type transaction_pool

  type time

  val run :
       logger:Logger.t
    -> get_completed_work:(   completed_work_statement
                           -> completed_work_checked option)
    -> transaction_pool:transaction_pool
    -> time_controller:time_controller
    -> keypair:keypair
    -> consensus_local_state:consensus_local_state
    -> frontier_reader:transition_frontier option Broadcast_pipe.Reader.t
    -> transition_writer:( ( external_transition_verified
                           , state_hash )
                           With_hash.t
                         , synchronous
                         , unit Deferred.t )
                         Strict_pipe.Writer.t
    -> unit
end

module type Witness_change_intf = sig
  type t_with_witness

  type witness

  type t

  val forget_witness : t_with_witness -> t

  val add_witness_exn : t -> witness -> t_with_witness

  val add_witness : t -> witness -> t_with_witness Or_error.t
end

module type State_with_witness_intf = sig
  type state

  type ledger_hash

  type staged_ledger_transition

  type staged_ledger_transition_with_valid_signatures_and_proofs

  type t =
    { staged_ledger_transition:
        staged_ledger_transition_with_valid_signatures_and_proofs
    ; state: state }
  [@@deriving sexp]

  module Stripped : sig
    type t = {staged_ledger_transition: staged_ledger_transition; state: state}
  end

  val strip : t -> Stripped.t

  val forget_witness : t -> state
end

module type Inputs_intf = sig
  include Coda_pow.Inputs_intf

  module Masked_ledger : sig
    type t
  end

  module Ledger_db : Coda_pow.Ledger_creatable_intf

  module Transition_frontier :
    Protocols.Coda_transition_frontier.Transition_frontier_intf
    with type state_hash := Protocol_state_hash.t
     and type external_transition_verified := External_transition.Verified.t
     and type ledger_database := Ledger_db.t
     and type masked_ledger := Masked_ledger.t
     and type staged_ledger := Staged_ledger.t
     and type staged_ledger_diff := Staged_ledger_diff.t
     and type transaction_snark_scan_state := Staged_ledger.Scan_state.t
     and type consensus_local_state := Consensus_mechanism.Local_state.t
     and type user_command := User_command.t

  module Transaction_pool :
    Transaction_pool_intf
    with type transaction_with_valid_signature :=
                User_command.With_valid_signature.t
     and type transaction := User_command.t
     and type transition_frontier := Transition_frontier.t

  module Snark_pool :
    Snark_pool_intf
    with type completed_work_statement := Transaction_snark_work.Statement.t
     and type completed_work_checked := Transaction_snark_work.Checked.t
     and type transition_frontier := Transition_frontier.t

  module Work_selector :
    Coda_pow.Work_selector_intf
    with type staged_ledger := Staged_ledger.t
     and type work :=
                ( Ledger_proof_statement.t
                , Transaction.t
                , Sparse_ledger.t
                , Ledger_proof.t )
                Snark_work_lib.Work.Single.Spec.t
     and type snark_pool := Snark_pool.t
     and type fee := Currency.Fee.t

  module State_body_hash : sig
    type t
  end

  module Net :
    Network_intf
    with type state_with_witness := External_transition.t
     and type staged_ledger := Staged_ledger.t
     and type staged_ledger_hash := Staged_ledger_hash.t
     and type protocol_state := Consensus_mechanism.Protocol_state.Value.t
     and type snark_pool_diff := Snark_pool.pool_diff
     and type transaction_pool_diff := Transaction_pool.pool_diff
     and type parallel_scan_state := Staged_ledger.Scan_state.t
     and type ledger_hash := Ledger_hash.t
     and type sync_ledger_query := Coda_base.Sync_ledger.Query.t
     and type sync_ledger_answer := Coda_base.Sync_ledger.Answer.t
     and type time := Time.t
     and type state_hash := Coda_base.State_hash.t
     and type state_body_hash := State_body_hash.t
     and type consensus_state := Consensus_mechanism.Consensus_state.Value.t

  module Transition_router :
    Protocols.Coda_transition_frontier.Transition_router_intf
    with type time_controller := Time.Controller.t
     and type external_transition := External_transition.t
     and type external_transition_verified := External_transition.Verified.t
     and type transition_frontier := Transition_frontier.t
     and type state_hash := Protocol_state_hash.t
     and type time := Time.t
     and type network := Net.t
     and type ledger_db := Ledger_db.t

  module Root_prover :
    Protocols.Coda_transition_frontier.Root_prover_intf
    with type state_body_hash := State_body_hash.t
     and type transition_frontier := Transition_frontier.t
     and type external_transition := External_transition.t
     and type proof_verified_external_transition :=
                External_transition.Proof_verified.t
     and type consensus_state := Consensus_mechanism.Consensus_state.Value.t
     and type state_hash := Coda_base.State_hash.t

  module Proposer :
    Proposer_intf
    with type state_hash := Protocol_state_hash.t
     and type ledger_hash := Ledger_hash.t
     and type staged_ledger := Staged_ledger.t
     and type transaction := User_command.With_valid_signature.t
     and type protocol_state := Consensus_mechanism.Protocol_state.Value.t
     and type protocol_state_proof := Protocol_state_proof.t
     and type consensus_local_state := Consensus_mechanism.Local_state.t
     and type completed_work_statement := Transaction_snark_work.Statement.t
     and type completed_work_checked := Transaction_snark_work.Checked.t
     and type external_transition := External_transition.t
     and type external_transition_verified := External_transition.Verified.t
     and type time_controller := Time.Controller.t
     and type keypair := Keypair.t
     and type transition_frontier := Transition_frontier.t
     and type transaction_pool := Transaction_pool.t
     and type time := Time.t

  module Ledger_transfer :
    Coda_pow.Ledger_transfer_intf
    with type src := Ledger.t
     and type dest := Ledger_db.t

  module Genesis : sig
    val state :
      ( Consensus_mechanism.Protocol_state.Value.t
      , Protocol_state_hash.t )
      With_hash.t

    val ledger : Ledger.maskable_ledger

    val proof : Protocol_state_proof.t
  end

  module Sync_handler :
    Protocols.Coda_transition_frontier.Sync_handler_intf
    with type ledger_hash := Ledger_hash.t
     and type state_hash := Coda_base.State_hash.t
     and type external_transition := External_transition.t
     and type transition_frontier := Transition_frontier.t
     and type syncable_ledger_query := Coda_base.Sync_ledger.Query.t
     and type syncable_ledger_answer := Coda_base.Sync_ledger.Answer.t
end

module Make (Inputs : Inputs_intf) = struct
  open Inputs

  type t =
    { propose_keypair: Keypair.t option
    ; run_snark_worker: bool
    ; net:
        Net.t (* TODO: Is this the best spot for the transaction_pool ref? *)
    ; transaction_pool: Transaction_pool.t
    ; snark_pool: Snark_pool.t
    ; transition_frontier: Transition_frontier.t option Broadcast_pipe.Reader.t
    ; strongest_ledgers:
        (External_transition.Verified.t, Protocol_state_hash.t) With_hash.t
        Strict_pipe.Reader.t
    ; proposer_transition_writer:
        ( (External_transition.Verified.t, Protocol_state_hash.t) With_hash.t
        , synchronous
        , unit Deferred.t )
        Writer.t
    ; logger: Logger.t
    ; mutable seen_jobs: Work_selector.State.t
    ; receipt_chain_database: Coda_base.Receipt_chain_database.t
    ; staged_ledger_transition_backup_capacity: int
    ; external_transitions_writer:
        (External_transition.t Envelope.Incoming.t * Inputs.Time.t)
        Pipe.Writer.t
    ; time_controller: Time.Controller.t
    ; snark_work_fee: Currency.Fee.t
    ; consensus_local_state: Consensus_mechanism.Local_state.t }

  let peek_frontier frontier_broadcast_pipe =
    Broadcast_pipe.Reader.peek frontier_broadcast_pipe
    |> Result.of_option
         ~error:
           (Error.of_string
              "Cannot retrieve transition frontier now. Bootstrapping right \
               now.")

  let run_snark_worker t = t.run_snark_worker

  let propose_keypair t = t.propose_keypair

  let best_tip_opt t =
    let open Option.Let_syntax in
    let%map frontier = Broadcast_pipe.Reader.peek t.transition_frontier in
    Transition_frontier.best_tip frontier

  let best_staged_ledger_opt t =
    let open Option.Let_syntax in
    let%map tip = best_tip_opt t in
    Transition_frontier.Breadcrumb.staged_ledger tip

  let best_protocol_state_opt t =
    let open Option.Let_syntax in
    let%map tip = best_tip_opt t in
    Transition_frontier.Breadcrumb.transition_with_hash tip
    |> With_hash.data |> External_transition.Verified.protocol_state

  let best_ledger_opt t =
    let open Option.Let_syntax in
    let%map staged_ledger = best_staged_ledger_opt t in
    Staged_ledger.ledger staged_ledger

  let compose_of_option f =
    Fn.compose
      (Option.value_map ~default:`Bootstrapping ~f:(fun x -> `Active x))
      f

  let best_tip = compose_of_option best_tip_opt

  let visualize_frontier ~filename =
    compose_of_option
    @@ fun t ->
    let open Option.Let_syntax in
    let%map frontier = Broadcast_pipe.Reader.peek t.transition_frontier in
    Transition_frontier.visualize ~filename frontier

  let best_staged_ledger = compose_of_option best_staged_ledger_opt

  let best_protocol_state = compose_of_option best_protocol_state_opt

  let best_ledger = compose_of_option best_ledger_opt

  let get_ledger t staged_ledger_hash =
    let open Deferred.Or_error.Let_syntax in
    let%bind frontier =
      Deferred.return (t.transition_frontier |> peek_frontier)
    in
    match
      List.find_map (Transition_frontier.all_breadcrumbs frontier) ~f:(fun b ->
          let staged_ledger = Transition_frontier.Breadcrumb.staged_ledger b in
          if
            Staged_ledger_hash.equal
              (Staged_ledger.hash staged_ledger)
              staged_ledger_hash
          then Some (Ledger.to_list (Staged_ledger.ledger staged_ledger))
          else None )
    with
    | Some x -> Deferred.return (Ok x)
    | None ->
        Deferred.Or_error.error_string
          "staged ledger hash not found in transition frontier"

  let seen_jobs t = t.seen_jobs

  let set_seen_jobs t seen_jobs = t.seen_jobs <- seen_jobs

  let transaction_pool t = t.transaction_pool

  let snark_pool t = t.snark_pool

  let peers t = Net.peers t.net

  let snark_work_fee t = t.snark_work_fee

  let receipt_chain_database t = t.receipt_chain_database

  let staged_ledger_ledger_proof t =
    let open Option.Let_syntax in
    let%bind sl = best_staged_ledger_opt t in
    Staged_ledger.current_ledger_proof sl

  let strongest_ledgers t = t.strongest_ledgers

  module Config = struct
    (** If ledger_db_location is None, will auto-generate a db based on a UUID *)
    type t =
      { logger: Logger.t
      ; propose_keypair: Keypair.t option
      ; run_snark_worker: bool
      ; net_config: Net.Config.t
      ; staged_ledger_persistant_location: string
      ; transaction_pool_disk_location: string
      ; snark_pool_disk_location: string
      ; ledger_db_location: string option
      ; staged_ledger_transition_backup_capacity: int [@default 10]
      ; time_controller: Time.Controller.t (* FIXME trust system goes here? *)
      ; receipt_chain_database: Coda_base.Receipt_chain_database.t
      ; snark_work_fee: Currency.Fee.t
      ; monitor: Monitor.t option
      (* TODO: Pass banlist to modules discussed in Ban Reasons issue: https://github.com/CodaProtocol/coda/issues/852 *)
      }
    [@@deriving make]
  end

  let start t =
    Option.iter t.propose_keypair ~f:(fun keypair ->
        Proposer.run ~logger:t.logger ~transaction_pool:t.transaction_pool
          ~get_completed_work:(Snark_pool.get_completed_work t.snark_pool)
          ~time_controller:t.time_controller ~keypair
          ~consensus_local_state:t.consensus_local_state
          ~frontier_reader:t.transition_frontier
          ~transition_writer:t.proposer_transition_writer )

  let create (config : Config.t) =
    let monitor = Option.value ~default:(Monitor.create ()) config.monitor in
    Async.Scheduler.within' ~monitor (fun () ->
        trace_task "coda" (fun () ->
            let consensus_local_state =
              Consensus_mechanism.Local_state.create
                (Option.map config.propose_keypair ~f:(fun keypair ->
                     let open Keypair in
                     Public_key.compress keypair.public_key ))
            in
            let external_transitions_reader, external_transitions_writer =
              Strict_pipe.create Synchronous
            in
            let proposer_transition_reader, proposer_transition_writer =
              Strict_pipe.create Synchronous
            in
            let net_ivar = Ivar.create () in
            let empty_diff =
              { Staged_ledger_diff.diff=
                  ( { completed_works= []
                    ; user_commands= []
                    ; coinbase= Staged_ledger_diff.At_most_two.Zero }
                  , None )
              ; prev_hash=
                  Staged_ledger_hash.of_aux_and_ledger_hash
                    (Staged_ledger_aux_hash.of_bytes "")
                    (Ledger.merkle_root Genesis_ledger.t)
              ; creator=
                  Account.public_key
                    (snd (List.hd_exn Genesis_ledger.accounts)) }
            in
            let genesis_protocol_state =
              With_hash.data Consensus_mechanism.genesis_protocol_state
            in
            (* the genesis transition is assumed to be valid *)
            let (`I_swear_this_is_safe_see_my_comment first_transition) =
              External_transition.to_verified
                (External_transition.create
                   ~protocol_state:genesis_protocol_state
                   ~protocol_state_proof:Genesis.proof
                   ~staged_ledger_diff:empty_diff)
            in
            let ledger_db =
              Ledger_db.create ?directory_name:config.ledger_db_location ()
            in
            let root_snarked_ledger =
              Ledger_transfer.transfer_accounts ~src:Genesis.ledger
                ~dest:ledger_db
            in
            let snarked_ledger_hash =
              Frozen_ledger_hash.of_ledger_hash
              @@ Ledger.merkle_root Genesis.ledger
            in
            let%bind root_staged_ledger =
              match%map
                Staged_ledger.of_scan_state_and_ledger ~snarked_ledger_hash
                  ~ledger:Genesis.ledger
                  ~scan_state:(Staged_ledger.Scan_state.empty ())
              with
              | Ok staged_ledger -> staged_ledger
              | Error err -> Error.raise err
            in
            let%bind transition_frontier =
              Transition_frontier.create ~logger:config.logger
                ~root_transition:
                  (With_hash.of_data first_transition
                     ~hash_data:
                       (Fn.compose Consensus_mechanism.Protocol_state.hash
                          External_transition.Verified.protocol_state))
                ~root_staged_ledger ~root_snarked_ledger ~consensus_local_state
            in
            let frontier_broadcast_pipe_r, frontier_broadcast_pipe_w =
              Broadcast_pipe.create (Some transition_frontier)
            in
            let%bind net =
              Net.create config.net_config
                ~get_staged_ledger_aux_at_hash:(fun _hash ->
                  failwith "shouldn't be necessary right now?" )
                ~answer_sync_ledger_query:(fun query_env ->
                  let open Or_error.Let_syntax in
<<<<<<< HEAD
                  Deferred.return
                  @@
                  let ledger_hash, query = Envelope.Incoming.data query_env in
                  let%bind frontier =
                    peek_frontier frontier_broadcast_pipe_r
=======
                  let result =
                    let ledger_hash, query =
                      Envelope.Incoming.data query_env
                    in
                    let%bind frontier =
                      peek_frontier frontier_broadcast_pipe_r
                    in
                    Sync_handler.answer_query ~frontier ledger_hash query
                      ~logger:config.logger
                    |> Result.of_option
                         ~error:
                           (Error.createf
                              !"Could not answer query for ledger_hash: \
                                %{sexp:Ledger_hash.t}"
                              ledger_hash)
>>>>>>> 0f557e9d
                  in
                  Sync_handler.answer_query ~frontier ledger_hash query
                    ~logger:config.log
                  |> Result.of_option
                       ~error:
                         (Error.createf
                            !"Could not answer query for ledger_hash: \
                              %{sexp:Ledger_hash.t}"
                            ledger_hash) )
                ~transition_catchup:(fun enveloped_hash ->
                  let open Deferred.Option.Let_syntax in
                  let hash = Envelope.Incoming.data enveloped_hash in
                  let%bind frontier =
                    Deferred.return
                    @@ Broadcast_pipe.Reader.peek frontier_broadcast_pipe_r
                  in
                  Deferred.return
                  @@ Sync_handler.transition_catchup ~frontier hash )
                ~get_ancestry:(fun query_env ->
                  let consensus_state = Envelope.Incoming.data query_env in
                  let result =
                    let open Option.Let_syntax in
                    let%bind frontier =
                      Broadcast_pipe.Reader.peek frontier_broadcast_pipe_r
                    in
                    let%map peer_root_with_proof =
                      Root_prover.prove ~logger:config.logger ~frontier
                        consensus_state
                    in
                    let staged_ledger =
                      Transition_frontier.Breadcrumb.staged_ledger
                        (Transition_frontier.root frontier)
                    in
                    let scan_state = Staged_ledger.scan_state staged_ledger in
                    let merkle_root =
                      Ledger.merkle_root (Staged_ledger.ledger staged_ledger)
                    in
                    (peer_root_with_proof, scan_state, merkle_root)
                  in
                  Deferred.return result )
            in
            let valid_transitions =
              Transition_router.run ~logger:config.logger ~network:net
                ~time_controller:config.time_controller
                ~frontier_broadcast_pipe:
                  (frontier_broadcast_pipe_r, frontier_broadcast_pipe_w)
                ~ledger_db
                ~network_transition_reader:
                  (Strict_pipe.Reader.map external_transitions_reader
                     ~f:(fun (tn, tm) -> (`Transition tn, `Time_received tm) ))
                ~proposer_transition_reader
            in
            let valid_transitions_for_network, valid_transitions_for_api =
              Strict_pipe.Reader.Fork.two valid_transitions
            in
            let%bind transaction_pool =
              Transaction_pool.load ~logger:config.logger
                ~disk_location:config.transaction_pool_disk_location
                ~incoming_diffs:(Net.transaction_pool_diffs net)
                ~frontier_broadcast_pipe:frontier_broadcast_pipe_r
            in
            don't_wait_for
              (Linear_pipe.iter (Transaction_pool.broadcasts transaction_pool)
                 ~f:(fun x ->
                   Net.broadcast_transaction_pool_diff net x ;
                   Deferred.unit )) ;
            Ivar.fill net_ivar net ;
            don't_wait_for
              (Strict_pipe.Reader.iter_without_pushback
                 valid_transitions_for_network ~f:(fun transition_with_hash ->
                   (* remove verified status for network broadcast *)
                   Net.broadcast_state net
                     (External_transition.of_verified
                        (With_hash.data transition_with_hash)) )) ;
            don't_wait_for
              (Strict_pipe.transfer (Net.states net)
                 external_transitions_writer ~f:ident) ;
            let%bind snark_pool =
              Snark_pool.load ~logger:config.logger
                ~disk_location:config.snark_pool_disk_location
                ~incoming_diffs:(Net.snark_pool_diffs net)
                ~frontier_broadcast_pipe:frontier_broadcast_pipe_r
            in
            don't_wait_for
              (Linear_pipe.iter (Snark_pool.broadcasts snark_pool) ~f:(fun x ->
                   Net.broadcast_snark_pool_diff net x ;
                   Deferred.unit )) ;
            return
              { propose_keypair= config.propose_keypair
              ; run_snark_worker= config.run_snark_worker
              ; net
              ; transaction_pool
              ; snark_pool
              ; transition_frontier= frontier_broadcast_pipe_r
              ; time_controller= config.time_controller
              ; external_transitions_writer=
                  Strict_pipe.Writer.to_linear_pipe external_transitions_writer
              ; strongest_ledgers= valid_transitions_for_api
              ; logger= config.logger
              ; seen_jobs= Work_selector.State.init
              ; staged_ledger_transition_backup_capacity=
                  config.staged_ledger_transition_backup_capacity
              ; receipt_chain_database= config.receipt_chain_database
              ; snark_work_fee= config.snark_work_fee
              ; proposer_transition_writer
              ; consensus_local_state } ) )
end<|MERGE_RESOLUTION|>--- conflicted
+++ resolved
@@ -607,32 +607,14 @@
                   failwith "shouldn't be necessary right now?" )
                 ~answer_sync_ledger_query:(fun query_env ->
                   let open Or_error.Let_syntax in
-<<<<<<< HEAD
                   Deferred.return
                   @@
                   let ledger_hash, query = Envelope.Incoming.data query_env in
                   let%bind frontier =
                     peek_frontier frontier_broadcast_pipe_r
-=======
-                  let result =
-                    let ledger_hash, query =
-                      Envelope.Incoming.data query_env
-                    in
-                    let%bind frontier =
-                      peek_frontier frontier_broadcast_pipe_r
-                    in
-                    Sync_handler.answer_query ~frontier ledger_hash query
-                      ~logger:config.logger
-                    |> Result.of_option
-                         ~error:
-                           (Error.createf
-                              !"Could not answer query for ledger_hash: \
-                                %{sexp:Ledger_hash.t}"
-                              ledger_hash)
->>>>>>> 0f557e9d
                   in
                   Sync_handler.answer_query ~frontier ledger_hash query
-                    ~logger:config.log
+                    ~logger:config.logger
                   |> Result.of_option
                        ~error:
                          (Error.createf
