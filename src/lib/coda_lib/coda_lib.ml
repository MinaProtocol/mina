--- conflicted
+++ resolved
@@ -600,15 +600,10 @@
     (Network_pool.Snark_pool.Resource_pool.Diff.of_result work)
   |> Deferred.don't_wait_for
 
-<<<<<<< HEAD
 (*TODO: Synchronize this*)
 let add_transactions t (uc_inputs : User_command_util.user_command_input) =
   Strict_pipe.Writer.write t.pipes.local_txns_writer uc_inputs
   |> Deferred.don't_wait_for
-=======
-let add_transactions t (txns : User_command.t list) =
-  Strict_pipe.Writer.write t.pipes.local_txns_writer txns
->>>>>>> 1a9bc79b
 
 let next_producer_timing t = t.next_producer_timing
 
@@ -868,14 +863,11 @@
                 (handle_request "get_transition_chain"
                    ~f:Sync_handler.get_transition_chain)
           in
-<<<<<<< HEAD
+          (* tie the knot *)
+          net_ref := Some net ;
           let user_command_input_reader, user_command_input_writer =
             Strict_pipe.(create ~name:"local transactions" Synchronous)
           in
-=======
-          (* tie the knot *)
-          net_ref := Some net ;
->>>>>>> 1a9bc79b
           let local_txns_reader, local_txns_writer =
             Strict_pipe.(create ~name:"local transactions" Synchronous)
           in
