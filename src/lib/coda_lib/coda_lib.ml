--- conflicted
+++ resolved
@@ -410,12 +410,8 @@
      and type external_transition := External_transition.t
      and type ledger_database := Ledger_db.t
      and type masked_ledger := Masked_ledger.t
-<<<<<<< HEAD
      and type staged_ledger := Staged_ledger.t
      and type transaction_snark_scan_state := Staged_ledger.Scan_state.t
-=======
-     and type ledger_builder := Ledger_builder.t
->>>>>>> aff9c3b3
 
   module Transition_frontier_controller :
     Protocols.Coda_transition_frontier.Transition_frontier_controller_intf
@@ -470,12 +466,8 @@
     ; snark_pool: Snark_pool.t
     ; transition_frontier: Transition_frontier.t
     ; strongest_ledgers:
-<<<<<<< HEAD
-        (Staged_ledger.t * External_transition.t) Linear_pipe.Reader.t
-=======
         (External_transition.t, Protocol_state_hash.t) With_hash.t
         Strict_pipe.Reader.t
->>>>>>> aff9c3b3
     ; log: Logger.t
     ; mutable seen_jobs: Work_selector.State.t
     ; receipt_chain_database: Coda_base.Receipt_chain_database.t
@@ -486,18 +478,10 @@
 
   let propose_keypair t = t.propose_keypair
 
-<<<<<<< HEAD
+  let best_tip t = Transition_frontier.best_tip t.transition_frontier
+
   let best_staged_ledger t =
-    failwith
-      "TODO: Use transition frontier to get best lb out; you'll need to \
-       update the signature"
-=======
-  let best_tip t = Transition_frontier.best_tip t.transition_frontier
-
-  let best_ledger_builder t =
     Transition_frontier.Breadcrumb.staged_ledger (best_tip t)
-    |> Transition_frontier.hack_temporary_ledger_builder_of_staged_ledger
->>>>>>> aff9c3b3
 
   let best_protocol_state t =
     Transition_frontier.Breadcrumb.transition_with_hash (best_tip t)
@@ -505,20 +489,16 @@
 
   let best_ledger t = Staged_ledger.ledger (best_staged_ledger t)
 
-  let get_ledger t ledger_builder_hash =
+  let get_ledger t staged_ledger_hash =
     match
       List.find_map (Transition_frontier.all_breadcrumbs t.transition_frontier)
         ~f:(fun b ->
-          let ledger_builder =
-            Transition_frontier.Breadcrumb.staged_ledger b
-            |> Transition_frontier
-               .hack_temporary_ledger_builder_of_staged_ledger
-          in
+          let staged_ledger = Transition_frontier.Breadcrumb.staged_ledger b in
           if
-            Ledger_builder_hash.equal
-              (Ledger_builder.hash ledger_builder)
-              ledger_builder_hash
-          then Some (Ledger.to_list (Ledger_builder.ledger ledger_builder))
+            Staged_ledger_hash.equal
+              (Staged_ledger.hash staged_ledger)
+              staged_ledger_hash
+          then Some (Ledger.to_list (Staged_ledger.ledger staged_ledger))
           else None )
     with
     | Some x -> Deferred.return (Ok x)
@@ -567,18 +547,14 @@
     [@@deriving make]
   end
 
-  let verify_ledger_builder transition_frontier transition_with_hash =
+  let verify_staged_ledger transition_frontier transition_with_hash =
     let external_transition = With_hash.data transition_with_hash in
     let external_transition_hash = With_hash.hash transition_with_hash in
     let crumb =
       Transition_frontier.find_exn transition_frontier external_transition_hash
     in
     let staged_ledger = Transition_frontier.Breadcrumb.staged_ledger crumb in
-    let ledger_builder =
-      Transition_frontier.hack_temporary_ledger_builder_of_staged_ledger
-        staged_ledger
-    in
-    match Ledger_builder.statement_exn ledger_builder with
+    match Staged_ledger.statement_exn staged_ledger with
     | `Empty -> ()
     | `Non_empty {source; target; fee_excess; proof_type= _; supply_increase= _}
       ->
@@ -591,7 +567,7 @@
           (Consensus_mechanism.Blockchain_state.ledger_hash bc_state)
           source ;
         [%test_eq: Frozen_ledger_hash.t]
-          ( Ledger_builder.ledger ledger_builder
+          ( Staged_ledger.ledger staged_ledger
           |> Ledger.merkle_root |> Frozen_ledger_hash.of_ledger_hash )
           target
 
@@ -673,7 +649,7 @@
           (Strict_pipe.Reader.iter_without_pushback
              valid_transitions_for_network ~f:(fun transition_with_hash ->
                Debug_assert.debug_assert (fun () ->
-                   verify_ledger_builder transition_frontier
+                   verify_staged_ledger transition_frontier
                      transition_with_hash ) ;
                Net.broadcast_state net (With_hash.data transition_with_hash) )) ;
         don't_wait_for
@@ -689,40 +665,6 @@
                Deferred.unit )) ;
         ( match config.propose_keypair with
         | Some keypair ->
-<<<<<<< HEAD
-            Linear_pipe.iter strongest_ledgers_for_miner
-              ~f:(fun (staged_ledger, transition) ->
-                let protocol_state =
-                  External_transition.protocol_state transition
-                in
-                Debug_assert.debug_assert (fun () ->
-                    match Staged_ledger.statement_exn staged_ledger with
-                    | `Empty -> ()
-                    | `Non_empty
-                        { source
-                        ; target
-                        ; fee_excess
-                        ; proof_type= _
-                        ; supply_increase= _ } ->
-                        let bc_state =
-                          Consensus_mechanism.Protocol_state.blockchain_state
-                            protocol_state
-                        in
-                        [%test_eq: Currency.Fee.Signed.t]
-                          Currency.Fee.Signed.zero fee_excess ;
-                        [%test_eq: Frozen_ledger_hash.t]
-                          (Consensus_mechanism.Blockchain_state.ledger_hash
-                             bc_state)
-                          source ;
-                        [%test_eq: Frozen_ledger_hash.t]
-                          ( Staged_ledger.ledger staged_ledger
-                          |> Ledger.merkle_root
-                          |> Frozen_ledger_hash.of_ledger_hash )
-                          target ) ;
-                return () )
-            |> don't_wait_for ;
-=======
->>>>>>> aff9c3b3
             let transitions =
               Proposer.create ~parent_log:config.log ~transaction_pool
                 ~get_completed_work:(Snark_pool.get_completed_work snark_pool)
