open Core_kernel
open Async_kernel
open Protocols
open Pipe_lib
open O1trace

module type Staged_ledger_io_intf = sig
  type t

  type net

  type staged_ledger_hash

  type ledger_hash

  type staged_ledger_aux

  type sync_ledger_query

  type sync_ledger_answer

  type protocol_state

  val create : net -> t

  val get_staged_ledger_aux_at_hash :
    t -> staged_ledger_hash -> staged_ledger_aux Deferred.Or_error.t

  val glue_sync_ledger :
       t
    -> (ledger_hash * sync_ledger_query) Linear_pipe.Reader.t
    -> (ledger_hash * sync_ledger_answer) Linear_pipe.Writer.t
    -> unit
end

module type Network_intf = sig
  type t

  type state_with_witness

  type staged_ledger

  type protocol_state

  type ledger_hash

  type staged_ledger_hash

  type parallel_scan_state

  type sync_ledger_query

  type sync_ledger_answer

  type snark_pool_diff

  type transaction_pool_diff

  val states :
    t -> (state_with_witness * Unix_timestamp.t) Linear_pipe.Reader.t

  val peers : t -> Kademlia.Peer.t list

  val snark_pool_diffs : t -> snark_pool_diff Linear_pipe.Reader.t

  val transaction_pool_diffs : t -> transaction_pool_diff Linear_pipe.Reader.t

  val broadcast_state : t -> state_with_witness -> unit

  val broadcast_snark_pool_diff : t -> snark_pool_diff -> unit

  val broadcast_transaction_pool_diff : t -> transaction_pool_diff -> unit

  module Staged_ledger_io :
    Staged_ledger_io_intf
    with type net := t
     and type staged_ledger_aux := parallel_scan_state
     and type staged_ledger_hash := staged_ledger_hash
     and type ledger_hash := ledger_hash
     and type protocol_state := protocol_state
     and type sync_ledger_query := sync_ledger_query
     and type sync_ledger_answer := sync_ledger_answer

  module Config : sig
    type t
  end

  val create :
       Config.t
    -> get_staged_ledger_aux_at_hash:(   staged_ledger_hash
                                      -> (parallel_scan_state * ledger_hash)
                                         option
                                         Deferred.t)
    -> answer_sync_ledger_query:(   ledger_hash * sync_ledger_query
                                 -> (ledger_hash * sync_ledger_answer)
                                    Deferred.Or_error.t)
    -> t Deferred.t
end

module type Transaction_pool_read_intf = sig
  type t

  type transaction_with_valid_signature

  val transactions : t -> transaction_with_valid_signature Sequence.t
end

module type Transaction_pool_intf = sig
  include Transaction_pool_read_intf

  type pool_diff

  type transaction

  val broadcasts : t -> pool_diff Linear_pipe.Reader.t

  val load :
       parent_log:Logger.t
    -> disk_location:string
    -> incoming_diffs:pool_diff Linear_pipe.Reader.t
    -> t Deferred.t

  val add : t -> transaction -> unit Deferred.t
end

module type Snark_pool_intf = sig
  type t

  type completed_work_statement

  type completed_work_checked

  type pool_diff

  val broadcasts : t -> pool_diff Linear_pipe.Reader.t

  val load :
       parent_log:Logger.t
    -> disk_location:string
    -> incoming_diffs:pool_diff Linear_pipe.Reader.t
    -> t Deferred.t

  val get_completed_work :
    t -> completed_work_statement -> completed_work_checked option
end

module type Ktree_intf = sig
  type elem

  type t [@@deriving sexp]

  val gen : elem Quickcheck.Generator.t -> t Quickcheck.Generator.t

  val find_map : t -> f:(elem -> 'a option) -> 'a option

  val path : t -> f:(elem -> bool) -> elem list option

  val singleton : elem -> t

  val longest_path : t -> elem list

  val add :
    t -> elem -> parent:(elem -> bool) -> [> `Added of t | `No_parent | `Repeat]

  val root : t -> elem
end

module type Ledger_builder_controller_intf = sig
  type public_key_compressed

  type staged_ledger

  type staged_ledger_hash

  type external_transition

  type ledger

  type maskable_ledger

  type tip

  type net

  type protocol_state

  type consensus_local_state

  type t

  type sync_query

  type sync_answer

  type ledger_proof

  type ledger_hash

  module Config : sig
    type t =
      { parent_log: Logger.t
      ; net_deferred: net Deferred.t
      ; external_transitions:
          (external_transition * Unix_timestamp.t) Linear_pipe.Reader.t
      ; genesis_tip: tip
      ; ledger: maskable_ledger
      ; consensus_local_state: consensus_local_state
      ; proposer_public_key: public_key_compressed option
      ; longest_tip_location: string }
    [@@deriving make]
  end

  val create : Config.t -> t Deferred.t

  module For_tests : sig
    val load_tip : t -> Config.t -> tip Deferred.t
  end

  val strongest_tip : t -> tip

  val local_get_ledger :
       t
    -> staged_ledger_hash
    -> (staged_ledger * protocol_state) Deferred.Or_error.t

  val strongest_ledgers :
    t -> (staged_ledger * external_transition) Linear_pipe.Reader.t

  val handle_sync_ledger_queries :
       t
    -> ledger_hash * sync_query
    -> (ledger_hash * sync_answer) Deferred.Or_error.t
end

module type Proposer_intf = sig
  type ledger_hash

  type staged_ledger

  type transaction

  type external_transition

  type completed_work_statement

  type completed_work_checked

  type protocol_state

  type protocol_state_proof

  type consensus_local_state

  type time_controller

  type keypair

<<<<<<< HEAD
  module Tip : sig
    type t =
      { protocol_state: protocol_state * protocol_state_proof
      ; staged_ledger: staged_ledger
      ; transactions: transaction Sequence.t }
  end
=======
  type transition_frontier
>>>>>>> 83887e07

  type transaction_pool

  val create :
       parent_log:Logger.t
    -> get_completed_work:(   completed_work_statement
                           -> completed_work_checked option)
    -> transaction_pool:transaction_pool
    -> time_controller:time_controller
    -> keypair:keypair
    -> consensus_local_state:consensus_local_state
    -> transition_frontier:transition_frontier
    -> (external_transition * Unix_timestamp.t) Linear_pipe.Reader.t
end

module type Witness_change_intf = sig
  type t_with_witness

  type witness

  type t

  val forget_witness : t_with_witness -> t

  val add_witness_exn : t -> witness -> t_with_witness

  val add_witness : t -> witness -> t_with_witness Or_error.t
end

module type State_with_witness_intf = sig
  type state

  type ledger_hash

  type staged_ledger_transition

  type staged_ledger_transition_with_valid_signatures_and_proofs

  type t =
    { staged_ledger_transition:
        staged_ledger_transition_with_valid_signatures_and_proofs
    ; state: state }
  [@@deriving sexp]

  module Stripped : sig
    type t = {staged_ledger_transition: staged_ledger_transition; state: state}
  end

  val strip : t -> Stripped.t

  val forget_witness : t -> state
end

module type Inputs_intf = sig
  include Coda_pow.Inputs_intf

  module Proof_carrying_state : sig
    type t =
      ( Consensus_mechanism.Protocol_state.value
      , Protocol_state_proof.t )
      Coda_pow.Proof_carrying_data.t
    [@@deriving sexp, bin_io]
  end

  module State_with_witness :
    State_with_witness_intf
    with type state := Proof_carrying_state.t
     and type ledger_hash := Ledger_hash.t
     and type staged_ledger_transition := Staged_ledger_transition.t
     and type staged_ledger_transition_with_valid_signatures_and_proofs :=
                Staged_ledger_transition.With_valid_signatures_and_proofs.t

  module Snark_pool :
    Snark_pool_intf
    with type completed_work_statement := Transaction_snark_work.Statement.t
     and type completed_work_checked := Transaction_snark_work.Checked.t

  module Work_selector :
    Coda_pow.Work_selector_intf
    with type staged_ledger := Staged_ledger.t
     and type work :=
                ( Ledger_proof_statement.t
                , Transaction.t
                , Sparse_ledger.t
                , Ledger_proof.t )
                Snark_work_lib.Work.Single.Spec.t
     and type snark_pool := Snark_pool.t
     and type fee := Currency.Fee.t

  module Transaction_pool :
    Transaction_pool_intf
    with type transaction_with_valid_signature :=
                User_command.With_valid_signature.t
     and type transaction := User_command.t

  module Sync_ledger : sig
    type query [@@deriving bin_io]

    type answer [@@deriving bin_io]
  end

  module Net :
    Network_intf
    with type state_with_witness := External_transition.t
     and type staged_ledger := Staged_ledger.t
     and type staged_ledger_hash := Staged_ledger_hash.t
     and type protocol_state := Consensus_mechanism.Protocol_state.value
     and type snark_pool_diff := Snark_pool.pool_diff
     and type transaction_pool_diff := Transaction_pool.pool_diff
     and type parallel_scan_state := Staged_ledger.Aux.t
     and type ledger_hash := Ledger_hash.t
     and type sync_ledger_query := Sync_ledger.query
     and type sync_ledger_answer := Sync_ledger.answer

  module Ledger_builder_controller :
    Ledger_builder_controller_intf
    with type net := Net.t
     and type ledger := Ledger.t
     and type staged_ledger := Staged_ledger.t
     and type staged_ledger_hash := Staged_ledger_hash.t
     and type external_transition := External_transition.t
     and type protocol_state := Consensus_mechanism.Protocol_state.value
     and type consensus_local_state := Consensus_mechanism.Local_state.t
     and type sync_query := Sync_ledger.query
     and type sync_answer := Sync_ledger.answer
     and type ledger_hash := Ledger_hash.t
     and type ledger_proof := Ledger_proof.t
     and type tip := Tip.t
     and type public_key_compressed := Public_key.Compressed.t
     and type maskable_ledger := Ledger.maskable_ledger

  module Ledger_db : Coda_pow.Ledger_creatable_intf

  module Transition_frontier :
    Protocols.Coda_transition_frontier.Transition_frontier_base_intf
    with type state_hash := Protocol_state_hash.t
     and type external_transition := External_transition.t
     and type ledger_database := Ledger_db.t

  module Proposer :
    Proposer_intf
    with type ledger_hash := Ledger_hash.t
     and type staged_ledger := Staged_ledger.t
     and type transaction := User_command.With_valid_signature.t
     and type protocol_state := Consensus_mechanism.Protocol_state.value
     and type protocol_state_proof := Protocol_state_proof.t
     and type consensus_local_state := Consensus_mechanism.Local_state.t
     and type completed_work_statement := Transaction_snark_work.Statement.t
     and type completed_work_checked := Transaction_snark_work.Checked.t
     and type external_transition := External_transition.t
     and type time_controller := Time.Controller.t
     and type keypair := Keypair.t
     and type transition_frontier := Transition_frontier.t
     and type transaction_pool := Transaction_pool.t

  module Genesis : sig
    val state : Consensus_mechanism.Protocol_state.value

    val ledger : Ledger.maskable_ledger

    val proof : Protocol_state_proof.t
  end
end

module Make (Inputs : Inputs_intf) = struct
  open Inputs

  type t =
    { propose_keypair: Keypair.t option
    ; run_snark_worker: bool
    ; net: Net.t
    ; external_transitions:
        (External_transition.t * Unix_timestamp.t) Linear_pipe.Writer.t
        (* TODO: Is this the best spot for the transaction_pool ref? *)
    ; transaction_pool: Transaction_pool.t
    ; snark_pool: Snark_pool.t
    ; staged_ledger: Ledger_builder_controller.t
    ; strongest_ledgers:
        (Staged_ledger.t * External_transition.t) Linear_pipe.Reader.t
    ; log: Logger.t
    ; mutable seen_jobs: Work_selector.State.t
    ; receipt_chain_database: Coda_base.Receipt_chain_database.t
    ; staged_ledger_transition_backup_capacity: int
    ; snark_work_fee: Currency.Fee.t }

  let run_snark_worker t = t.run_snark_worker

  let propose_keypair t = t.propose_keypair

  let best_staged_ledger t =
    (Ledger_builder_controller.strongest_tip t.staged_ledger).staged_ledger

  let best_protocol_state t =
    (Ledger_builder_controller.strongest_tip t.staged_ledger).state

  let best_tip t =
    let tip = Ledger_builder_controller.strongest_tip t.staged_ledger in
    (Staged_ledger.ledger tip.staged_ledger, tip.state, tip.proof)

  let get_ledger t lh =
    Ledger_builder_controller.local_get_ledger t.staged_ledger lh
    |> Deferred.Or_error.map ~f:(fun (lb, _) ->
           Staged_ledger.ledger lb |> Ledger.to_list )

  let best_ledger t = Staged_ledger.ledger (best_staged_ledger t)

  let seen_jobs t = t.seen_jobs

  let set_seen_jobs t seen_jobs = t.seen_jobs <- seen_jobs

  let transaction_pool t = t.transaction_pool

  let snark_pool t = t.snark_pool

  let peers t = Net.peers t.net

  let snark_work_fee t = t.snark_work_fee

  let receipt_chain_database t = t.receipt_chain_database

  let staged_ledger_ledger_proof t =
    let lb = best_staged_ledger t in
    Staged_ledger.current_ledger_proof lb

  let strongest_ledgers t =
    Linear_pipe.map t.strongest_ledgers ~f:(fun (_, x) -> x)

  module Config = struct
    (** If ledger_db_location is None, will auto-generate a db based on a UUID *)
    type t =
      { log: Logger.t
      ; propose_keypair: Keypair.t option
      ; run_snark_worker: bool
      ; net_config: Net.Config.t
      ; staged_ledger_persistant_location: string
      ; transaction_pool_disk_location: string
      ; snark_pool_disk_location: string
<<<<<<< HEAD
      ; staged_ledger_transition_backup_capacity: int [@default 10]
=======
      ; ledger_db_location: string option
      ; ledger_builder_transition_backup_capacity: int [@default 10]
>>>>>>> 83887e07
      ; time_controller: Time.Controller.t
      ; banlist: Coda_base.Banlist.t
      ; receipt_chain_database: Coda_base.Receipt_chain_database.t
      ; snark_work_fee: Currency.Fee.t
      (* TODO: Pass banlist to modules discussed in Ban Reasons issue: https://github.com/CodaProtocol/coda/issues/852 *)
      }
    [@@deriving make]
  end

  let create (config : Config.t) =
    trace_task "coda" (fun () ->
        let external_transitions_reader, external_transitions_writer =
          Linear_pipe.create ()
        in
        let net_ivar = Ivar.create () in
        let consensus_local_state =
          Consensus_mechanism.Local_state.create config.propose_keypair
        in
        let first_transition =
          failwith "TODO: Bootstrap should emit this transition"
        in
        let transition_frontier =
          Transition_frontier.create ~logger:config.log
            ~root_transition:
              (With_hash.of_data first_transition
                 ~hash_data:
                   (Fn.compose Consensus_mechanism.Protocol_state.hash
                      External_transition.protocol_state))
            ~root_transaction_snark_scan_state:
              Transition_frontier.Transaction_snark_scan_state.empty
            ~root_staged_ledger_diff:None
            ~root_snarked_ledger:
              (Ledger_db.create ?directory_name:config.ledger_db_location ())
        in
        let lbc_deferred =
          Ledger_builder_controller.create
            (Ledger_builder_controller.Config.make
               ?proposer_public_key:
                 (Option.map config.propose_keypair ~f:(fun k ->
                      k.public_key |> Public_key.compress ))
               ~parent_log:config.log ~net_deferred:(Ivar.read net_ivar)
               ~genesis_tip:
                 { staged_ledger=
                     Staged_ledger.create
                       ~ledger:
                         (Ledger.register_mask Genesis.ledger
                            (Ledger.Mask.create ()))
                 ; state= Genesis.state
                 ; proof= Genesis.proof }
               ~consensus_local_state ~ledger:Genesis.ledger
               ~longest_tip_location:config.staged_ledger_persistant_location
               ~external_transitions:external_transitions_reader ())
        in
        let%bind net =
          Net.create config.net_config
            ~get_staged_ledger_aux_at_hash:(fun hash ->
              let%bind lbc = lbc_deferred in
              (* TODO: Just make lbc do this *)
              match%map
                Ledger_builder_controller.local_get_ledger lbc hash
              with
              | Ok (lb, _state) ->
                  Some
                    ( Staged_ledger.aux lb
                    , Ledger.merkle_root (Staged_ledger.ledger lb) )
              | _ -> None )
            ~answer_sync_ledger_query:(fun query ->
              let%bind lbc = lbc_deferred in
              Ledger_builder_controller.handle_sync_ledger_queries lbc query )
        in
        let%bind transaction_pool =
          Transaction_pool.load ~parent_log:config.log
            ~disk_location:config.transaction_pool_disk_location
            ~incoming_diffs:(Net.transaction_pool_diffs net)
        in
        don't_wait_for
          (Linear_pipe.iter (Transaction_pool.broadcasts transaction_pool)
             ~f:(fun x ->
               Net.broadcast_transaction_pool_diff net x ;
               Deferred.unit )) ;
        Ivar.fill net_ivar net ;
        let%bind staged_ledger = lbc_deferred in
        don't_wait_for
          (Linear_pipe.transfer_id (Net.states net) external_transitions_writer) ;
        let%bind snark_pool =
          Snark_pool.load ~parent_log:config.log
            ~disk_location:config.snark_pool_disk_location
            ~incoming_diffs:(Net.snark_pool_diffs net)
        in
        don't_wait_for
          (Linear_pipe.iter (Snark_pool.broadcasts snark_pool) ~f:(fun x ->
               Net.broadcast_snark_pool_diff net x ;
               Deferred.unit )) ;
        let ( strongest_ledgers_for_miner
            , strongest_ledgers_for_network
            , strongest_ledgers_for_api ) =
          Linear_pipe.fork3
            (Ledger_builder_controller.strongest_ledgers staged_ledger)
        in
        Linear_pipe.iter strongest_ledgers_for_network ~f:(fun (_, t) ->
            Net.broadcast_state net t ; Deferred.unit )
        |> don't_wait_for ;
        ( match config.propose_keypair with
        | Some keypair ->
<<<<<<< HEAD
            let tips_r, tips_w = Linear_pipe.create () in
            (let tip = Ledger_builder_controller.strongest_tip staged_ledger in
             Linear_pipe.write_without_pushback tips_w
               (Proposer.Tip_change
                  { protocol_state= (tip.state, tip.proof)
                  ; transactions=
                      Transaction_pool.transactions transaction_pool
                  ; staged_ledger= tip.staged_ledger })) ;
            Linear_pipe.transfer strongest_ledgers_for_miner tips_w
              ~f:(fun (staged_ledger, transition) ->
=======
            Linear_pipe.iter strongest_ledgers_for_miner
              ~f:(fun (ledger_builder, transition) ->
>>>>>>> 83887e07
                let protocol_state =
                  External_transition.protocol_state transition
                in
                Debug_assert.debug_assert (fun () ->
                    match Staged_ledger.statement_exn staged_ledger with
                    | `Empty -> ()
                    | `Non_empty
                        { source
                        ; target
                        ; fee_excess
                        ; proof_type= _
                        ; supply_increase= _ } ->
                        let bc_state =
                          Consensus_mechanism.Protocol_state.blockchain_state
                            protocol_state
                        in
                        [%test_eq: Currency.Fee.Signed.t]
                          Currency.Fee.Signed.zero fee_excess ;
                        [%test_eq: Frozen_ledger_hash.t]
                          (Consensus_mechanism.Blockchain_state.ledger_hash
                             bc_state)
                          source ;
                        [%test_eq: Frozen_ledger_hash.t]
                          ( Staged_ledger.ledger staged_ledger
                          |> Ledger.merkle_root
                          |> Frozen_ledger_hash.of_ledger_hash )
                          target ) ;
<<<<<<< HEAD
                Proposer.Tip_change
                  { protocol_state=
                      ( protocol_state
                      , External_transition.protocol_state_proof transition )
                  ; staged_ledger
                  ; transactions=
                      Transaction_pool.transactions transaction_pool } )
=======
                return () )
>>>>>>> 83887e07
            |> don't_wait_for ;
            let transitions =
              Proposer.create ~parent_log:config.log ~transaction_pool
                ~get_completed_work:(Snark_pool.get_completed_work snark_pool)
                ~time_controller:config.time_controller ~keypair
                ~consensus_local_state ~transition_frontier
            in
            don't_wait_for
              (Linear_pipe.transfer_id transitions external_transitions_writer)
        | None ->
            don't_wait_for (Linear_pipe.drain strongest_ledgers_for_miner) ) ;
        return
          { propose_keypair= config.propose_keypair
          ; run_snark_worker= config.run_snark_worker
          ; net
          ; external_transitions= external_transitions_writer
          ; transaction_pool
          ; snark_pool
          ; staged_ledger
          ; strongest_ledgers= strongest_ledgers_for_api
          ; log= config.log
          ; seen_jobs= Work_selector.State.init
          ; staged_ledger_transition_backup_capacity=
              config.staged_ledger_transition_backup_capacity
          ; receipt_chain_database= config.receipt_chain_database
          ; snark_work_fee= config.snark_work_fee } )
end<|MERGE_RESOLUTION|>--- conflicted
+++ resolved
@@ -255,16 +255,7 @@
 
   type keypair
 
-<<<<<<< HEAD
-  module Tip : sig
-    type t =
-      { protocol_state: protocol_state * protocol_state_proof
-      ; staged_ledger: staged_ledger
-      ; transactions: transaction Sequence.t }
-  end
-=======
   type transition_frontier
->>>>>>> 83887e07
 
   type transaction_pool
 
@@ -441,7 +432,7 @@
         (* TODO: Is this the best spot for the transaction_pool ref? *)
     ; transaction_pool: Transaction_pool.t
     ; snark_pool: Snark_pool.t
-    ; staged_ledger: Ledger_builder_controller.t
+    ; ledger_builder_controller: Ledger_builder_controller.t
     ; strongest_ledgers:
         (Staged_ledger.t * External_transition.t) Linear_pipe.Reader.t
     ; log: Logger.t
@@ -455,17 +446,17 @@
   let propose_keypair t = t.propose_keypair
 
   let best_staged_ledger t =
-    (Ledger_builder_controller.strongest_tip t.staged_ledger).staged_ledger
+    (Ledger_builder_controller.strongest_tip t.ledger_builder_controller).staged_ledger
 
   let best_protocol_state t =
-    (Ledger_builder_controller.strongest_tip t.staged_ledger).state
+    (Ledger_builder_controller.strongest_tip t.ledger_builder_controller).state
 
   let best_tip t =
-    let tip = Ledger_builder_controller.strongest_tip t.staged_ledger in
+    let tip = Ledger_builder_controller.strongest_tip t.ledger_builder_controller in
     (Staged_ledger.ledger tip.staged_ledger, tip.state, tip.proof)
 
   let get_ledger t lh =
-    Ledger_builder_controller.local_get_ledger t.staged_ledger lh
+    Ledger_builder_controller.local_get_ledger t.ledger_builder_controller lh
     |> Deferred.Or_error.map ~f:(fun (lb, _) ->
            Staged_ledger.ledger lb |> Ledger.to_list )
 
@@ -502,12 +493,8 @@
       ; staged_ledger_persistant_location: string
       ; transaction_pool_disk_location: string
       ; snark_pool_disk_location: string
-<<<<<<< HEAD
+      ; ledger_db_location: string option
       ; staged_ledger_transition_backup_capacity: int [@default 10]
-=======
-      ; ledger_db_location: string option
-      ; ledger_builder_transition_backup_capacity: int [@default 10]
->>>>>>> 83887e07
       ; time_controller: Time.Controller.t
       ; banlist: Coda_base.Banlist.t
       ; receipt_chain_database: Coda_base.Receipt_chain_database.t
@@ -612,21 +599,8 @@
         |> don't_wait_for ;
         ( match config.propose_keypair with
         | Some keypair ->
-<<<<<<< HEAD
-            let tips_r, tips_w = Linear_pipe.create () in
-            (let tip = Ledger_builder_controller.strongest_tip staged_ledger in
-             Linear_pipe.write_without_pushback tips_w
-               (Proposer.Tip_change
-                  { protocol_state= (tip.state, tip.proof)
-                  ; transactions=
-                      Transaction_pool.transactions transaction_pool
-                  ; staged_ledger= tip.staged_ledger })) ;
-            Linear_pipe.transfer strongest_ledgers_for_miner tips_w
+            Linear_pipe.iter strongest_ledgers_for_miner
               ~f:(fun (staged_ledger, transition) ->
-=======
-            Linear_pipe.iter strongest_ledgers_for_miner
-              ~f:(fun (ledger_builder, transition) ->
->>>>>>> 83887e07
                 let protocol_state =
                   External_transition.protocol_state transition
                 in
@@ -654,17 +628,7 @@
                           |> Ledger.merkle_root
                           |> Frozen_ledger_hash.of_ledger_hash )
                           target ) ;
-<<<<<<< HEAD
-                Proposer.Tip_change
-                  { protocol_state=
-                      ( protocol_state
-                      , External_transition.protocol_state_proof transition )
-                  ; staged_ledger
-                  ; transactions=
-                      Transaction_pool.transactions transaction_pool } )
-=======
                 return () )
->>>>>>> 83887e07
             |> don't_wait_for ;
             let transitions =
               Proposer.create ~parent_log:config.log ~transaction_pool
