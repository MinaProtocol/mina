open Core_kernel
open Async_kernel
open Protocols
open Pipe_lib
open Strict_pipe
open O1trace

module type Network_intf = sig
  type t

  type consensus_state

  type state_with_witness

  type staged_ledger

  type protocol_state

  type ledger_hash

  type pending_coinbases

  type staged_ledger_hash

  type parallel_scan_state

  type sync_ledger_query

  type sync_ledger_answer

  type snark_pool_diff

  type transaction_pool_diff

  type time

  type state_hash

  type state_body_hash

  val states :
    t -> (state_with_witness Envelope.Incoming.t * time) Strict_pipe.Reader.t

  val peers : t -> Network_peer.Peer.t list

  val random_peers : t -> int -> Network_peer.Peer.t list

  val catchup_transition :
       t
    -> Network_peer.Peer.t
    -> state_hash
    -> state_with_witness Non_empty_list.t option Or_error.t Deferred.t

  val snark_pool_diffs :
    t -> snark_pool_diff Envelope.Incoming.t Linear_pipe.Reader.t

  val transaction_pool_diffs :
    t -> transaction_pool_diff Envelope.Incoming.t Linear_pipe.Reader.t

  val broadcast_state : t -> state_with_witness -> unit

  val broadcast_snark_pool_diff : t -> snark_pool_diff -> unit

  val broadcast_transaction_pool_diff : t -> transaction_pool_diff -> unit

  val glue_sync_ledger :
       t
    -> (ledger_hash * sync_ledger_query) Linear_pipe.Reader.t
    -> ( ledger_hash
       * sync_ledger_query
       * sync_ledger_answer Envelope.Incoming.t )
       Linear_pipe.Writer.t
    -> unit

  module Config : sig
    type t
  end

  val create :
       Config.t
    -> get_staged_ledger_aux_at_hash:(   staged_ledger_hash Envelope.Incoming.t
                                      -> (parallel_scan_state * ledger_hash)
                                         option
                                         Deferred.t)
    -> answer_sync_ledger_query:(   (ledger_hash * sync_ledger_query)
                                    Envelope.Incoming.t
                                 -> sync_ledger_answer Deferred.Or_error.t)
    -> transition_catchup:(   state_hash Envelope.Incoming.t
                           -> state_with_witness Non_empty_list.t
                              Deferred.Option.t)
    -> get_ancestry:(   consensus_state Envelope.Incoming.t
                     -> ( ( state_with_witness
                          , state_body_hash list * state_with_witness )
                          Proof_carrying_data.t
                        * parallel_scan_state
                        * ledger_hash
                        * pending_coinbases )
                        Deferred.Option.t)
    -> t Deferred.t
end

module type Transaction_pool_read_intf = sig
  type t

  type transaction_with_valid_signature

  val transactions : t -> transaction_with_valid_signature Sequence.t
end

module type Transaction_pool_intf = sig
  include Transaction_pool_read_intf

  type pool_diff

  type transaction

  type transition_frontier

  val broadcasts : t -> pool_diff Linear_pipe.Reader.t

  val load :
       logger:Logger.t
    -> disk_location:string
    -> incoming_diffs:pool_diff Envelope.Incoming.t Linear_pipe.Reader.t
    -> frontier_broadcast_pipe:transition_frontier Option.t
                               Broadcast_pipe.Reader.t
    -> t Deferred.t

  val add : t -> transaction -> unit Deferred.t
end

module type Snark_pool_intf = sig
  type t

  type completed_work_statement

  type completed_work_checked

  type pool_diff

  type transition_frontier

  val broadcasts : t -> pool_diff Linear_pipe.Reader.t

  val load :
       logger:Logger.t
    -> disk_location:string
    -> incoming_diffs:pool_diff Envelope.Incoming.t Linear_pipe.Reader.t
    -> frontier_broadcast_pipe:transition_frontier Option.t
                               Broadcast_pipe.Reader.t
    -> t Deferred.t

  val get_completed_work :
    t -> completed_work_statement -> completed_work_checked option
end

module type Proposer_intf = sig
  type state_hash

  type ledger_hash

  type staged_ledger

  type transaction

  type external_transition

  type external_transition_verified

  type completed_work_statement

  type completed_work_checked

  type protocol_state

  type protocol_state_proof

  type consensus_local_state

  type time_controller

  type keypair

  type transition_frontier

  type transaction_pool

  type time

  val run :
       logger:Logger.t
    -> get_completed_work:(   completed_work_statement
                           -> completed_work_checked option)
    -> transaction_pool:transaction_pool
    -> time_controller:time_controller
    -> keypair:keypair
    -> consensus_local_state:consensus_local_state
    -> frontier_reader:transition_frontier option Broadcast_pipe.Reader.t
    -> transition_writer:( ( external_transition_verified
                           , state_hash )
                           With_hash.t
                         , synchronous
                         , unit Deferred.t )
                         Strict_pipe.Writer.t
    -> unit
end

module type Witness_change_intf = sig
  type t_with_witness

  type witness

  type t

  val forget_witness : t_with_witness -> t

  val add_witness_exn : t -> witness -> t_with_witness

  val add_witness : t -> witness -> t_with_witness Or_error.t
end

module type State_with_witness_intf = sig
  type state

  type ledger_hash

  type staged_ledger_transition

  type staged_ledger_transition_with_valid_signatures_and_proofs

  type t =
    { staged_ledger_transition:
        staged_ledger_transition_with_valid_signatures_and_proofs
    ; state: state }
  [@@deriving sexp]

  module Stripped : sig
    type t = {staged_ledger_transition: staged_ledger_transition; state: state}
  end

  val strip : t -> Stripped.t

  val forget_witness : t -> state
end

module type Inputs_intf = sig
  include Coda_pow.Inputs_intf

  module Masked_ledger : sig
    type t
  end

  module Ledger_db : Coda_pow.Ledger_creatable_intf

  module Transition_frontier :
    Protocols.Coda_transition_frontier.Transition_frontier_intf
    with type state_hash := Protocol_state_hash.t
     and type external_transition_verified := External_transition.Verified.t
     and type ledger_database := Ledger_db.t
     and type masked_ledger := Masked_ledger.t
     and type staged_ledger := Staged_ledger.t
     and type staged_ledger_diff := Staged_ledger_diff.t
     and type transaction_snark_scan_state := Staged_ledger.Scan_state.t
     and type consensus_local_state := Consensus_mechanism.Local_state.t
     and type user_command := User_command.t

  module Transaction_pool :
    Transaction_pool_intf
    with type transaction_with_valid_signature :=
                User_command.With_valid_signature.t
     and type transaction := User_command.t
     and type transition_frontier := Transition_frontier.t

  module Snark_pool :
    Snark_pool_intf
    with type completed_work_statement := Transaction_snark_work.Statement.t
     and type completed_work_checked := Transaction_snark_work.Checked.t
     and type transition_frontier := Transition_frontier.t

  module Work_selector :
    Coda_pow.Work_selector_intf
    with type staged_ledger := Staged_ledger.t
     and type work :=
                ( Ledger_proof_statement.t
                , Transaction.t
                , Transaction_witness.t
                , Ledger_proof.t )
                Snark_work_lib.Work.Single.Spec.t
     and type snark_pool := Snark_pool.t
     and type fee := Currency.Fee.t

  module State_body_hash : sig
    type t
  end

  module Net :
    Network_intf
    with type state_with_witness := External_transition.t
     and type staged_ledger := Staged_ledger.t
     and type staged_ledger_hash := Staged_ledger_hash.t
     and type protocol_state := Consensus_mechanism.Protocol_state.Value.t
     and type snark_pool_diff := Snark_pool.pool_diff
     and type transaction_pool_diff := Transaction_pool.pool_diff
     and type parallel_scan_state := Staged_ledger.Scan_state.t
     and type ledger_hash := Ledger_hash.t
     and type sync_ledger_query := Coda_base.Sync_ledger.Query.t
     and type sync_ledger_answer := Coda_base.Sync_ledger.Answer.t
     and type time := Time.t
     and type state_hash := Coda_base.State_hash.t
     and type state_body_hash := State_body_hash.t
<<<<<<< HEAD
     and type consensus_state := Consensus_mechanism.Consensus_state.value
     and type pending_coinbases := Pending_coinbase.t
=======
     and type consensus_state := Consensus_mechanism.Consensus_state.Value.t
>>>>>>> c6df75c2

  module Transition_router :
    Protocols.Coda_transition_frontier.Transition_router_intf
    with type time_controller := Time.Controller.t
     and type external_transition := External_transition.t
     and type external_transition_verified := External_transition.Verified.t
     and type transition_frontier := Transition_frontier.t
     and type state_hash := Protocol_state_hash.t
     and type time := Time.t
     and type network := Net.t
     and type ledger_db := Ledger_db.t

  module Root_prover :
    Protocols.Coda_transition_frontier.Root_prover_intf
    with type state_body_hash := State_body_hash.t
     and type transition_frontier := Transition_frontier.t
     and type external_transition := External_transition.t
     and type proof_verified_external_transition :=
                External_transition.Proof_verified.t
     and type consensus_state := Consensus_mechanism.Consensus_state.Value.t
     and type state_hash := Coda_base.State_hash.t

  module Proposer :
    Proposer_intf
    with type state_hash := Protocol_state_hash.t
     and type ledger_hash := Ledger_hash.t
     and type staged_ledger := Staged_ledger.t
     and type transaction := User_command.With_valid_signature.t
     and type protocol_state := Consensus_mechanism.Protocol_state.Value.t
     and type protocol_state_proof := Protocol_state_proof.t
     and type consensus_local_state := Consensus_mechanism.Local_state.t
     and type completed_work_statement := Transaction_snark_work.Statement.t
     and type completed_work_checked := Transaction_snark_work.Checked.t
     and type external_transition := External_transition.t
     and type external_transition_verified := External_transition.Verified.t
     and type time_controller := Time.Controller.t
     and type keypair := Keypair.t
     and type transition_frontier := Transition_frontier.t
     and type transaction_pool := Transaction_pool.t
     and type time := Time.t

  module Ledger_transfer :
    Coda_pow.Ledger_transfer_intf
    with type src := Ledger.t
     and type dest := Ledger_db.t

  module Genesis : sig
    val state :
      ( Consensus_mechanism.Protocol_state.Value.t
      , Protocol_state_hash.t )
      With_hash.t

    val ledger : Ledger.maskable_ledger

    val proof : Protocol_state_proof.t
  end

  module Sync_handler :
    Protocols.Coda_transition_frontier.Sync_handler_intf
    with type ledger_hash := Ledger_hash.t
     and type state_hash := Coda_base.State_hash.t
     and type external_transition := External_transition.t
     and type transition_frontier := Transition_frontier.t
     and type syncable_ledger_query := Coda_base.Sync_ledger.Query.t
     and type syncable_ledger_answer := Coda_base.Sync_ledger.Answer.t
end

module Make (Inputs : Inputs_intf) = struct
  open Inputs

  type t =
    { propose_keypair: Keypair.t option
    ; run_snark_worker: bool
    ; net:
        Net.t (* TODO: Is this the best spot for the transaction_pool ref? *)
    ; transaction_pool: Transaction_pool.t
    ; snark_pool: Snark_pool.t
    ; transition_frontier: Transition_frontier.t option Broadcast_pipe.Reader.t
    ; strongest_ledgers:
        (External_transition.Verified.t, Protocol_state_hash.t) With_hash.t
        Strict_pipe.Reader.t
    ; proposer_transition_writer:
        ( (External_transition.Verified.t, Protocol_state_hash.t) With_hash.t
        , synchronous
        , unit Deferred.t )
        Writer.t
    ; logger: Logger.t
    ; mutable seen_jobs: Work_selector.State.t
    ; receipt_chain_database: Coda_base.Receipt_chain_database.t
    ; staged_ledger_transition_backup_capacity: int
    ; external_transitions_writer:
        (External_transition.t Envelope.Incoming.t * Inputs.Time.t)
        Pipe.Writer.t
    ; time_controller: Time.Controller.t
    ; snark_work_fee: Currency.Fee.t
    ; consensus_local_state: Consensus_mechanism.Local_state.t }

  let peek_frontier frontier_broadcast_pipe =
    Broadcast_pipe.Reader.peek frontier_broadcast_pipe
    |> Result.of_option
         ~error:
           (Error.of_string
              "Cannot retrieve transition frontier now. Bootstrapping right \
               now.")

  let run_snark_worker t = t.run_snark_worker

  let propose_keypair t = t.propose_keypair

  let best_tip_opt t =
    let open Option.Let_syntax in
    let%map frontier = Broadcast_pipe.Reader.peek t.transition_frontier in
    Transition_frontier.best_tip frontier

  let root_length_opt t =
    let open Option.Let_syntax in
    let%map frontier = Broadcast_pipe.Reader.peek t.transition_frontier in
    Transition_frontier.root_length frontier

  let best_staged_ledger_opt t =
    let open Option.Let_syntax in
    let%map tip = best_tip_opt t in
    Transition_frontier.Breadcrumb.staged_ledger tip

  let best_protocol_state_opt t =
    let open Option.Let_syntax in
    let%map tip = best_tip_opt t in
    Transition_frontier.Breadcrumb.transition_with_hash tip
    |> With_hash.data |> External_transition.Verified.protocol_state

  let best_ledger_opt t =
    let open Option.Let_syntax in
    let%map staged_ledger = best_staged_ledger_opt t in
    Staged_ledger.ledger staged_ledger

  let compose_of_option f =
    Fn.compose
      (Option.value_map ~default:`Bootstrapping ~f:(fun x -> `Active x))
      f

  let best_tip = compose_of_option best_tip_opt

  let root_length = compose_of_option root_length_opt

  let visualize_frontier ~filename =
    compose_of_option
    @@ fun t ->
    let open Option.Let_syntax in
    let%map frontier = Broadcast_pipe.Reader.peek t.transition_frontier in
    Transition_frontier.visualize ~filename frontier

  let best_staged_ledger = compose_of_option best_staged_ledger_opt

  let best_protocol_state = compose_of_option best_protocol_state_opt

  let best_ledger = compose_of_option best_ledger_opt

  let get_ledger t staged_ledger_hash =
    let open Deferred.Or_error.Let_syntax in
    let%bind frontier =
      Deferred.return (t.transition_frontier |> peek_frontier)
    in
    match
      List.find_map (Transition_frontier.all_breadcrumbs frontier) ~f:(fun b ->
          let staged_ledger = Transition_frontier.Breadcrumb.staged_ledger b in
          if
            Staged_ledger_hash.equal
              (Staged_ledger.hash staged_ledger)
              staged_ledger_hash
          then Some (Ledger.to_list (Staged_ledger.ledger staged_ledger))
          else None )
    with
    | Some x -> Deferred.return (Ok x)
    | None ->
        Deferred.Or_error.error_string
          "staged ledger hash not found in transition frontier"

  let seen_jobs t = t.seen_jobs

  let set_seen_jobs t seen_jobs = t.seen_jobs <- seen_jobs

  let transaction_pool t = t.transaction_pool

  let snark_pool t = t.snark_pool

  let peers t = Net.peers t.net

  let snark_work_fee t = t.snark_work_fee

  let receipt_chain_database t = t.receipt_chain_database

  let staged_ledger_ledger_proof t =
    let open Option.Let_syntax in
    let%bind sl = best_staged_ledger_opt t in
    Staged_ledger.current_ledger_proof sl

  let strongest_ledgers t = t.strongest_ledgers

  let root_diff t =
    let root_diff_reader, root_diff_writer =
      Strict_pipe.create (Buffered (`Capacity 10, `Overflow Crash))
    in
    don't_wait_for
      (Broadcast_pipe.Reader.iter t.transition_frontier ~f:(function
        | None -> Deferred.unit
        | Some frontier ->
            Broadcast_pipe.Reader.iter
              (Transition_frontier.root_diff_pipe frontier)
              ~f:(fun root_diff ->
                Strict_pipe.Writer.write root_diff_writer root_diff
                |> Deferred.return ) )) ;
    root_diff_reader

  let dump_tf t =
    peek_frontier t.transition_frontier
    |> Or_error.map ~f:Transition_frontier.visualize_to_string

  module Config = struct
    (** If ledger_db_location is None, will auto-generate a db based on a UUID *)
    type t =
      { logger: Logger.t
      ; propose_keypair: Keypair.t option
      ; run_snark_worker: bool
      ; net_config: Net.Config.t
      ; staged_ledger_persistant_location: string
      ; transaction_pool_disk_location: string
      ; snark_pool_disk_location: string
      ; ledger_db_location: string option
      ; staged_ledger_transition_backup_capacity: int [@default 10]
      ; time_controller: Time.Controller.t (* FIXME trust system goes here? *)
      ; receipt_chain_database: Coda_base.Receipt_chain_database.t
      ; snark_work_fee: Currency.Fee.t
      ; monitor: Monitor.t option
      (* TODO: Pass banlist to modules discussed in Ban Reasons issue: https://github.com/CodaProtocol/coda/issues/852 *)
      }
    [@@deriving make]
  end

  let start t =
    Option.iter t.propose_keypair ~f:(fun keypair ->
        Proposer.run ~logger:t.logger ~transaction_pool:t.transaction_pool
          ~get_completed_work:(Snark_pool.get_completed_work t.snark_pool)
          ~time_controller:t.time_controller ~keypair
          ~consensus_local_state:t.consensus_local_state
          ~frontier_reader:t.transition_frontier
          ~transition_writer:t.proposer_transition_writer )

  let create (config : Config.t) =
    let monitor = Option.value ~default:(Monitor.create ()) config.monitor in
    Async.Scheduler.within' ~monitor (fun () ->
        trace_task "coda" (fun () ->
            let consensus_local_state =
              Consensus_mechanism.Local_state.create
                (Option.map config.propose_keypair ~f:(fun keypair ->
                     let open Keypair in
                     Public_key.compress keypair.public_key ))
            in
            let external_transitions_reader, external_transitions_writer =
              Strict_pipe.create Synchronous
            in
            let proposer_transition_reader, proposer_transition_writer =
              Strict_pipe.create Synchronous
            in
            let net_ivar = Ivar.create () in
            let pending_coinbases =
              Pending_coinbase.create () |> Or_error.ok_exn
            in
            let empty_diff =
              { Staged_ledger_diff.diff=
                  ( { completed_works= []
                    ; user_commands= []
                    ; coinbase= Staged_ledger_diff.At_most_two.Zero }
                  , None )
              ; prev_hash=
                  Staged_ledger_hash.of_aux_ledger_and_coinbase_hash
                    (Staged_ledger_aux_hash.of_bytes "")
                    (Ledger.merkle_root Genesis_ledger.t)
                    pending_coinbases
              ; creator=
                  Account.public_key
                    (snd (List.hd_exn Genesis_ledger.accounts)) }
            in
            let genesis_protocol_state =
              With_hash.data Consensus_mechanism.genesis_protocol_state
            in
            (* the genesis transition is assumed to be valid *)
            let (`I_swear_this_is_safe_see_my_comment first_transition) =
              External_transition.to_verified
                (External_transition.create
                   ~protocol_state:genesis_protocol_state
                   ~protocol_state_proof:Genesis.proof
                   ~staged_ledger_diff:empty_diff)
            in
            let ledger_db =
              Ledger_db.create ?directory_name:config.ledger_db_location ()
            in
            let root_snarked_ledger =
              Ledger_transfer.transfer_accounts ~src:Genesis.ledger
                ~dest:ledger_db
            in
            let snarked_ledger_hash =
              Frozen_ledger_hash.of_ledger_hash
              @@ Ledger.merkle_root Genesis.ledger
            in
            let%bind root_staged_ledger =
              match%map
                Staged_ledger.of_scan_state_and_ledger ~snarked_ledger_hash
                  ~ledger:Genesis.ledger
                  ~scan_state:(Staged_ledger.Scan_state.empty ())
                  ~pending_coinbase_collection:pending_coinbases
              with
              | Ok staged_ledger -> staged_ledger
              | Error err -> Error.raise err
            in
            let%bind transition_frontier =
              Transition_frontier.create ~logger:config.logger
                ~root_transition:
                  (With_hash.of_data first_transition
                     ~hash_data:
                       (Fn.compose Consensus_mechanism.Protocol_state.hash
                          External_transition.Verified.protocol_state))
                ~root_staged_ledger ~root_snarked_ledger ~consensus_local_state
            in
            let frontier_broadcast_pipe_r, frontier_broadcast_pipe_w =
              Broadcast_pipe.create (Some transition_frontier)
            in
            let%bind net =
              Net.create config.net_config
                ~get_staged_ledger_aux_at_hash:(fun _hash ->
                  failwith "shouldn't be necessary right now?" )
                ~answer_sync_ledger_query:(fun query_env ->
                  let open Or_error.Let_syntax in
                  Deferred.return
                  @@
                  let ledger_hash, query = Envelope.Incoming.data query_env in
                  let%bind frontier =
                    peek_frontier frontier_broadcast_pipe_r
                  in
                  Sync_handler.answer_query ~frontier ledger_hash query
                    ~logger:config.logger
                  |> Result.of_option
                       ~error:
                         (Error.createf
                            !"Could not answer query for ledger_hash: \
                              %{sexp:Ledger_hash.t}"
                            ledger_hash) )
                ~transition_catchup:(fun enveloped_hash ->
                  let open Deferred.Option.Let_syntax in
                  let hash = Envelope.Incoming.data enveloped_hash in
                  let%bind frontier =
                    Deferred.return
                    @@ Broadcast_pipe.Reader.peek frontier_broadcast_pipe_r
                  in
                  Deferred.return
                  @@ Sync_handler.transition_catchup ~frontier hash )
                ~get_ancestry:(fun query_env ->
                  let consensus_state = Envelope.Incoming.data query_env in
                  let result =
                    let open Option.Let_syntax in
                    let%bind frontier =
                      Broadcast_pipe.Reader.peek frontier_broadcast_pipe_r
                    in
                    let%map peer_root_with_proof =
                      Root_prover.prove ~logger:config.logger ~frontier
                        consensus_state
                    in
                    let staged_ledger =
                      Transition_frontier.Breadcrumb.staged_ledger
                        (Transition_frontier.root frontier)
                    in
                    let scan_state = Staged_ledger.scan_state staged_ledger in
                    let pending_coinbase_collection =
                      Staged_ledger.pending_coinbase_collection staged_ledger
                    in
                    let merkle_root =
                      Ledger.merkle_root (Staged_ledger.ledger staged_ledger)
                    in
                    ( peer_root_with_proof
                    , scan_state
                    , merkle_root
                    , pending_coinbase_collection )
                  in
                  Deferred.return result )
            in
            let valid_transitions =
              Transition_router.run ~logger:config.logger ~network:net
                ~time_controller:config.time_controller
                ~frontier_broadcast_pipe:
                  (frontier_broadcast_pipe_r, frontier_broadcast_pipe_w)
                ~ledger_db
                ~network_transition_reader:
                  (Strict_pipe.Reader.map external_transitions_reader
                     ~f:(fun (tn, tm) -> (`Transition tn, `Time_received tm) ))
                ~proposer_transition_reader
            in
            let valid_transitions_for_network, valid_transitions_for_api =
              Strict_pipe.Reader.Fork.two valid_transitions
            in
            let%bind transaction_pool =
              Transaction_pool.load ~logger:config.logger
                ~disk_location:config.transaction_pool_disk_location
                ~incoming_diffs:(Net.transaction_pool_diffs net)
                ~frontier_broadcast_pipe:frontier_broadcast_pipe_r
            in
            don't_wait_for
              (Linear_pipe.iter (Transaction_pool.broadcasts transaction_pool)
                 ~f:(fun x ->
                   Net.broadcast_transaction_pool_diff net x ;
                   Deferred.unit )) ;
            Ivar.fill net_ivar net ;
            don't_wait_for
              (Strict_pipe.Reader.iter_without_pushback
                 valid_transitions_for_network ~f:(fun transition_with_hash ->
                   (* remove verified status for network broadcast *)
                   Net.broadcast_state net
                     (External_transition.of_verified
                        (With_hash.data transition_with_hash)) )) ;
            don't_wait_for
              (Strict_pipe.transfer (Net.states net)
                 external_transitions_writer ~f:ident) ;
            let%bind snark_pool =
              Snark_pool.load ~logger:config.logger
                ~disk_location:config.snark_pool_disk_location
                ~incoming_diffs:(Net.snark_pool_diffs net)
                ~frontier_broadcast_pipe:frontier_broadcast_pipe_r
            in
            don't_wait_for
              (Linear_pipe.iter (Snark_pool.broadcasts snark_pool) ~f:(fun x ->
                   Net.broadcast_snark_pool_diff net x ;
                   Deferred.unit )) ;
            return
              { propose_keypair= config.propose_keypair
              ; run_snark_worker= config.run_snark_worker
              ; net
              ; transaction_pool
              ; snark_pool
              ; transition_frontier= frontier_broadcast_pipe_r
              ; time_controller= config.time_controller
              ; external_transitions_writer=
                  Strict_pipe.Writer.to_linear_pipe external_transitions_writer
              ; strongest_ledgers= valid_transitions_for_api
              ; logger= config.logger
              ; seen_jobs= Work_selector.State.init
              ; staged_ledger_transition_backup_capacity=
                  config.staged_ledger_transition_backup_capacity
              ; receipt_chain_database= config.receipt_chain_database
              ; snark_work_fee= config.snark_work_fee
              ; proposer_transition_writer
              ; consensus_local_state } ) )
end<|MERGE_RESOLUTION|>--- conflicted
+++ resolved
@@ -308,12 +308,8 @@
      and type time := Time.t
      and type state_hash := Coda_base.State_hash.t
      and type state_body_hash := State_body_hash.t
-<<<<<<< HEAD
-     and type consensus_state := Consensus_mechanism.Consensus_state.value
+     and type consensus_state := Consensus_mechanism.Consensus_state.Value.t
      and type pending_coinbases := Pending_coinbase.t
-=======
-     and type consensus_state := Consensus_mechanism.Consensus_state.Value.t
->>>>>>> c6df75c2
 
   module Transition_router :
     Protocols.Coda_transition_frontier.Transition_router_intf
