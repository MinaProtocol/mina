--- conflicted
+++ resolved
@@ -650,41 +650,6 @@
           let proposer_transition_reader, proposer_transition_writer =
             Strict_pipe.create Synchronous
           in
-<<<<<<< HEAD
-          (* TODO: (#3053) push transition frontier ownership down into transition router
-             * (then persistent root can be owned by transition frontier only) *)
-          let persistent_frontier =
-            Transition_frontier.Persistent_frontier.create
-              ~logger:config.logger ~verifier
-              ~time_controller:config.time_controller
-              ~directory:config.persistent_frontier_location
-          in
-          let persistent_root =
-            Transition_frontier.Persistent_root.create ~logger:config.logger
-              ~directory:config.persistent_root_location
-          in
-          let%bind transition_frontier_opt =
-            Transition_frontier.load ~logger:config.logger ~verifier
-              ~consensus_local_state:config.consensus_local_state
-              ~persistent_root ~persistent_frontier
-              ~genesis_state_hash:config.genesis_state_hash ~genesis_ledger
-              ~base_proof ()
-            >>| function
-            | Ok frontier ->
-                Some frontier
-            | Error `Persistent_frontier_malformed ->
-                failwith
-                  "persistent frontier unexpectedly malformed -- this should \
-                   not happen with retry enabled"
-            | Error `Bootstrap_required ->
-                Logger.warn config.logger ~module_:__MODULE__ ~location:__LOC__
-                  "" ;
-                None
-            | Error (`Failure err) ->
-                failwith ("failed to initialize transition frontier: " ^ err)
-          in
-=======
->>>>>>> c46527de
           let frontier_broadcast_pipe_r, frontier_broadcast_pipe_w =
             Broadcast_pipe.create None
           in
@@ -786,13 +751,8 @@
           let ((most_recent_valid_block_reader, _) as most_recent_valid_block)
               =
             Broadcast_pipe.create
-<<<<<<< HEAD
               ( External_transition.genesis ~genesis_ledger ~base_proof
-              |> External_transition.Validation.forget_validation )
-=======
-              ( Lazy.force External_transition.genesis
               |> External_transition.Validated.to_initial_validated )
->>>>>>> c46527de
           in
           let valid_transitions, initialization_finish_signal =
             trace "transition router" (fun () ->
@@ -810,7 +770,7 @@
                        ~f:(fun (tn, tm) -> (`Transition tn, `Time_received tm)))
                   ~proposer_transition_reader ~most_recent_valid_block
                   ~genesis_state_hash:config.genesis_state_hash ~genesis_ledger
-            )
+                  ~base_proof )
           in
           let ( valid_transitions_for_network
               , valid_transitions_for_api
