open Core_kernel
open Async_kernel
open Protocols

module type Ledger_builder_io_intf = sig
  type t

  type net

  type ledger_builder_hash

  type ledger_hash

  type ledger_builder_aux

  type sync_ledger_query

  type sync_ledger_answer

  type protocol_state

  val create : net -> t

  val get_ledger_builder_aux_at_hash :
    t -> ledger_builder_hash -> ledger_builder_aux Deferred.Or_error.t

  val glue_sync_ledger :
       t
    -> (ledger_hash * sync_ledger_query) Linear_pipe.Reader.t
    -> (ledger_hash * sync_ledger_answer) Linear_pipe.Writer.t
    -> unit
end

module type Network_intf = sig
  type t

  type state_with_witness

  type ledger_builder

  type protocol_state

  type ledger_hash

  type ledger_builder_hash

  type parallel_scan_state

  type sync_ledger_query

  type sync_ledger_answer

  type snark_pool_diff

  type transaction_pool_diff

  val states :
    t -> (state_with_witness * Unix_timestamp.t) Linear_pipe.Reader.t

  val peers : t -> Kademlia.Peer.t list

  val snark_pool_diffs : t -> snark_pool_diff Linear_pipe.Reader.t

  val transaction_pool_diffs : t -> transaction_pool_diff Linear_pipe.Reader.t

  val broadcast_state : t -> state_with_witness -> unit

  val broadcast_snark_pool_diff : t -> snark_pool_diff -> unit

  val broadcast_transaction_pool_diff : t -> transaction_pool_diff -> unit

  module Ledger_builder_io :
    Ledger_builder_io_intf
    with type net := t
     and type ledger_builder_aux := parallel_scan_state
     and type ledger_builder_hash := ledger_builder_hash
     and type ledger_hash := ledger_hash
     and type protocol_state := protocol_state
     and type sync_ledger_query := sync_ledger_query
     and type sync_ledger_answer := sync_ledger_answer

  module Config : sig
    type t
  end

  val create :
       Config.t
    -> get_ledger_builder_aux_at_hash:(   ledger_builder_hash
                                       -> (parallel_scan_state * ledger_hash)
                                          option
                                          Deferred.t)
    -> answer_sync_ledger_query:(   ledger_hash * sync_ledger_query
                                 -> (ledger_hash * sync_ledger_answer)
                                    Deferred.Or_error.t)
    -> t Deferred.t
end

module type Transaction_pool_intf = sig
  type t

  type pool_diff

  type transaction_with_valid_signature

  type transaction

  val transactions : t -> transaction_with_valid_signature Sequence.t

  val broadcasts : t -> pool_diff Linear_pipe.Reader.t

  val load :
       parent_log:Logger.t
    -> disk_location:string
    -> incoming_diffs:pool_diff Linear_pipe.Reader.t
    -> t Deferred.t

  val add : t -> transaction -> unit Deferred.t
end

module type Snark_pool_intf = sig
  type t

  type completed_work_statement

  type completed_work_checked

  type pool_diff

  val broadcasts : t -> pool_diff Linear_pipe.Reader.t

  val load :
       parent_log:Logger.t
    -> disk_location:string
    -> incoming_diffs:pool_diff Linear_pipe.Reader.t
    -> t Deferred.t

  val get_completed_work :
    t -> completed_work_statement -> completed_work_checked option
end

module type Ktree_intf = sig
  type elem

  type t [@@deriving sexp]

  val gen : elem Quickcheck.Generator.t -> t Quickcheck.Generator.t

  val find_map : t -> f:(elem -> 'a option) -> 'a option

  val path : t -> f:(elem -> bool) -> elem list option

  val singleton : elem -> t

  val longest_path : t -> elem list

  val add :
    t -> elem -> parent:(elem -> bool) -> [> `Added of t | `No_parent | `Repeat]

  val root : t -> elem
end

module type Ledger_builder_controller_intf = sig
  type ledger_builder

  type ledger_builder_hash

  type external_transition

  type ledger

  type tip

  type net

  type protocol_state

  type consensus_local_state

  type t

  type sync_query

  type sync_answer

  type ledger_proof

  type ledger_hash

  type keypair

  module Config : sig
    type t =
      { parent_log: Logger.t
      ; net_deferred: net Deferred.t
      ; external_transitions:
          (external_transition * Unix_timestamp.t) Linear_pipe.Reader.t
      ; genesis_tip: tip
      ; consensus_local_state: consensus_local_state
      ; longest_tip_location: string
      ; keypair: keypair }
    [@@deriving make]
  end

  val create : Config.t -> t Deferred.t

  module For_tests : sig
    val load_tip : t -> Config.t -> tip Deferred.t
  end

  val strongest_tip : t -> tip

  val local_get_ledger :
       t
    -> ledger_builder_hash
    -> (ledger_builder * protocol_state) Deferred.Or_error.t

  val strongest_ledgers :
    t -> (ledger_builder * external_transition) Linear_pipe.Reader.t

  val handle_sync_ledger_queries :
       t
    -> ledger_hash * sync_query
    -> (ledger_hash * sync_answer) Deferred.Or_error.t
end

module type Proposer_intf = sig
  type ledger_hash

  type ledger_builder

  type transaction

  type external_transition

  type completed_work_statement

  type completed_work_checked

  type protocol_state

  type protocol_state_proof

  type consensus_local_state

  type time_controller

  type keypair

  module Tip : sig
    type t =
      { protocol_state: protocol_state * protocol_state_proof
      ; ledger_builder: ledger_builder
      ; transactions: transaction Sequence.t }
  end

  type change = Tip_change of Tip.t

  val create :
       parent_log:Logger.t
    -> get_completed_work:(   completed_work_statement
                           -> completed_work_checked option)
    -> change_feeder:change Linear_pipe.Reader.t
    -> time_controller:time_controller
    -> keypair:keypair
    -> consensus_local_state:consensus_local_state
    -> (external_transition * Unix_timestamp.t) Linear_pipe.Reader.t
end

module type Witness_change_intf = sig
  type t_with_witness

  type witness

  type t

  val forget_witness : t_with_witness -> t

  val add_witness_exn : t -> witness -> t_with_witness

  val add_witness : t -> witness -> t_with_witness Or_error.t
end

module type State_with_witness_intf = sig
  type state

  type ledger_hash

  type ledger_builder_transition

  type ledger_builder_transition_with_valid_signatures_and_proofs

  type t =
    { ledger_builder_transition:
        ledger_builder_transition_with_valid_signatures_and_proofs
    ; state: state }
  [@@deriving sexp]

  module Stripped : sig
    type t =
      {ledger_builder_transition: ledger_builder_transition; state: state}
  end

  val strip : t -> Stripped.t

  val forget_witness : t -> state
end

module type Inputs_intf = sig
  include Coda_pow.Inputs_intf

<<<<<<< HEAD
=======
  module Work_selector :
    Coda_pow.Work_selector_intf
    with type ledger_builder := Ledger_builder.t
     and type work :=
                ( Ledger_proof_statement.t
                , Transaction.t
                , Sparse_ledger.t
                , Ledger_proof.t )
                Snark_work_lib.Work.Single.Spec.t

>>>>>>> 0cef5efc
  module Proof_carrying_state : sig
    type t =
      ( Consensus_mechanism.Protocol_state.value
      , Protocol_state_proof.t )
      Coda_pow.Proof_carrying_data.t
    [@@deriving sexp, bin_io]
  end

  module State_with_witness :
    State_with_witness_intf
    with type state := Proof_carrying_state.t
     and type ledger_hash := Ledger_hash.t
     and type ledger_builder_transition := Ledger_builder_transition.t
     and type ledger_builder_transition_with_valid_signatures_and_proofs :=
                Ledger_builder_transition.With_valid_signatures_and_proofs.t

  module Snark_pool :
    Snark_pool_intf
    with type completed_work_statement := Completed_work.Statement.t
     and type completed_work_checked := Completed_work.Checked.t

  module Work_selector :
    Coda_pow.Work_selector_intf
    with type ledger_builder := Ledger_builder.t
     and type work :=
                ( Ledger_proof_statement.t
                , Super_transaction.t
                , Sparse_ledger.t
                , Ledger_proof.t )
                Snark_work_lib.Work.Single.Spec.t
     and type snark_pool := Snark_pool.t
     and type fee := Currency.Fee.t

  module Transaction_pool :
    Transaction_pool_intf
    with type transaction_with_valid_signature :=
                Payment.With_valid_signature.t
     and type transaction := Payment.t

  module Sync_ledger : sig
    type query [@@deriving bin_io]

    type answer [@@deriving bin_io]
  end

  module Net :
    Network_intf
    with type state_with_witness := Consensus_mechanism.External_transition.t
     and type ledger_builder := Ledger_builder.t
     and type ledger_builder_hash := Ledger_builder_hash.t
     and type protocol_state := Consensus_mechanism.Protocol_state.value
     and type snark_pool_diff := Snark_pool.pool_diff
     and type transaction_pool_diff := Transaction_pool.pool_diff
     and type parallel_scan_state := Ledger_builder.Aux.t
     and type ledger_hash := Ledger_hash.t
     and type sync_ledger_query := Sync_ledger.query
     and type sync_ledger_answer := Sync_ledger.answer

  module Ledger_builder_controller :
    Ledger_builder_controller_intf
    with type net := Net.t
     and type ledger := Ledger.t
     and type ledger_builder := Ledger_builder.t
     and type ledger_builder_hash := Ledger_builder_hash.t
     and type external_transition := Consensus_mechanism.External_transition.t
     and type protocol_state := Consensus_mechanism.Protocol_state.value
     and type consensus_local_state := Consensus_mechanism.Local_state.t
     and type sync_query := Sync_ledger.query
     and type sync_answer := Sync_ledger.answer
     and type ledger_hash := Ledger_hash.t
     and type ledger_proof := Ledger_proof.t
     and type tip := Tip.t
     and type keypair := Keypair.t

  module Proposer :
    Proposer_intf
    with type ledger_hash := Ledger_hash.t
     and type ledger_builder := Ledger_builder.t
     and type transaction := Payment.With_valid_signature.t
     and type protocol_state := Consensus_mechanism.Protocol_state.value
     and type protocol_state_proof := Protocol_state_proof.t
     and type consensus_local_state := Consensus_mechanism.Local_state.t
     and type completed_work_statement := Completed_work.Statement.t
     and type completed_work_checked := Completed_work.Checked.t
     and type external_transition := Consensus_mechanism.External_transition.t
     and type time_controller := Time.Controller.t
     and type keypair := Keypair.t

  module Genesis : sig
    val state : Consensus_mechanism.Protocol_state.value

    val ledger : Ledger.t

    val proof : Protocol_state_proof.t
  end
end

module Make (Inputs : Inputs_intf) = struct
  open Inputs

  type t =
    { should_propose: bool
    ; run_snark_worker: bool
    ; net: Net.t
    ; external_transitions:
        (Consensus_mechanism.External_transition.t * Unix_timestamp.t)
        Linear_pipe.Writer.t
        (* TODO: Is this the best spot for the transaction_pool ref? *)
    ; transaction_pool: Transaction_pool.t
    ; snark_pool: Snark_pool.t
    ; ledger_builder: Ledger_builder_controller.t
    ; strongest_ledgers:
        (Ledger_builder.t * Consensus_mechanism.External_transition.t)
        Linear_pipe.Reader.t
    ; log: Logger.t
    ; mutable seen_jobs: Work_selector.State.t
    ; ledger_builder_transition_backup_capacity: int
    ; snark_work_fee: Currency.Fee.t }

  let run_snark_worker t = t.run_snark_worker

  let should_propose t = t.should_propose

  let best_ledger_builder t =
    (Ledger_builder_controller.strongest_tip t.ledger_builder).ledger_builder

  let best_protocol_state t =
    (Ledger_builder_controller.strongest_tip t.ledger_builder).protocol_state

  let best_tip t =
    let tip = Ledger_builder_controller.strongest_tip t.ledger_builder in
    (Ledger_builder.ledger tip.ledger_builder, tip.protocol_state, tip.proof)

  let get_ledger t lh =
    Ledger_builder_controller.local_get_ledger t.ledger_builder lh
    |> Deferred.Or_error.map ~f:(fun (lb, _) -> Ledger_builder.ledger lb)

  let best_ledger t = Ledger_builder.ledger (best_ledger_builder t)

  let seen_jobs t = t.seen_jobs

  let set_seen_jobs t seen_jobs = t.seen_jobs <- seen_jobs

  let transaction_pool t = t.transaction_pool

  let snark_pool t = t.snark_pool

  let peers t = Net.peers t.net

  let snark_work_fee t = t.snark_work_fee

  let ledger_builder_ledger_proof t =
    let lb = best_ledger_builder t in
    Ledger_builder.current_ledger_proof lb

  let strongest_ledgers t =
    Linear_pipe.map t.strongest_ledgers ~f:(fun (_, x) -> x)

  module Config = struct
    type t =
      { log: Logger.t
      ; should_propose: bool
      ; run_snark_worker: bool
      ; net_config: Net.Config.t
      ; ledger_builder_persistant_location: string
      ; transaction_pool_disk_location: string
      ; snark_pool_disk_location: string
      ; ledger_builder_transition_backup_capacity: int [@default 10]
      ; time_controller: Time.Controller.t
      ; keypair: Keypair.t
      ; banlist: Coda_base.Banlist.t
      ; snark_work_fee: Currency.Fee.t
      (* TODO: Pass banlist to modules discussed in Ban Reasons issue: https://github.com/CodaProtocol/coda/issues/852 *)
      }
    [@@deriving make]
  end

  let create (config : Config.t) =
    let external_transitions_reader, external_transitions_writer =
      Linear_pipe.create ()
    in
    let net_ivar = Ivar.create () in
    let consensus_local_state = Consensus_mechanism.Local_state.create () in
    let lbc_deferred =
      Ledger_builder_controller.create
        (Ledger_builder_controller.Config.make ~parent_log:config.log
           ~net_deferred:(Ivar.read net_ivar)
           ~genesis_tip:
             { ledger_builder= Ledger_builder.create ~ledger:Genesis.ledger
             ; protocol_state= Genesis.state
             ; proof= Genesis.proof }
           ~consensus_local_state
           ~longest_tip_location:config.ledger_builder_persistant_location
           ~external_transitions:external_transitions_reader
           ~keypair:config.keypair)
    in
    let%bind net =
      Net.create config.net_config
        ~get_ledger_builder_aux_at_hash:(fun hash ->
          let%bind lbc = lbc_deferred in
          (* TODO: Just make lbc do this *)
          match%map Ledger_builder_controller.local_get_ledger lbc hash with
          | Ok (lb, _state) ->
              Some
                ( Ledger_builder.aux lb
                , Ledger.merkle_root (Ledger_builder.ledger lb) )
          | _ -> None )
        ~answer_sync_ledger_query:(fun query ->
          let%bind lbc = lbc_deferred in
          Ledger_builder_controller.handle_sync_ledger_queries lbc query )
    in
    let%bind transaction_pool =
      Transaction_pool.load ~parent_log:config.log
        ~disk_location:config.transaction_pool_disk_location
        ~incoming_diffs:(Net.transaction_pool_diffs net)
    in
    don't_wait_for
      (Linear_pipe.iter (Transaction_pool.broadcasts transaction_pool)
         ~f:(fun x ->
           Net.broadcast_transaction_pool_diff net x ;
           Deferred.unit )) ;
    Ivar.fill net_ivar net ;
    let%bind ledger_builder = lbc_deferred in
    don't_wait_for
      (Linear_pipe.transfer_id (Net.states net) external_transitions_writer) ;
    let%bind snark_pool =
      Snark_pool.load ~parent_log:config.log
        ~disk_location:config.snark_pool_disk_location
        ~incoming_diffs:(Net.snark_pool_diffs net)
    in
    don't_wait_for
      (Linear_pipe.iter (Snark_pool.broadcasts snark_pool) ~f:(fun x ->
           Net.broadcast_snark_pool_diff net x ;
           Deferred.unit )) ;
    let ( strongest_ledgers_for_miner
        , strongest_ledgers_for_network
        , strongest_ledgers_for_api ) =
      Linear_pipe.fork3
        (Ledger_builder_controller.strongest_ledgers ledger_builder)
    in
    Linear_pipe.iter strongest_ledgers_for_network ~f:(fun (_, t) ->
        Net.broadcast_state net t ; Deferred.unit )
    |> don't_wait_for ;
    if config.should_propose then (
      let tips_r, tips_w = Linear_pipe.create () in
      (let tip = Ledger_builder_controller.strongest_tip ledger_builder in
       Linear_pipe.write_without_pushback tips_w
         (Proposer.Tip_change
            { protocol_state= (tip.protocol_state, tip.proof)
            ; transactions= Transaction_pool.transactions transaction_pool
            ; ledger_builder= tip.ledger_builder })) ;
      Linear_pipe.transfer strongest_ledgers_for_miner tips_w
        ~f:(fun (ledger_builder, transition) ->
          let protocol_state =
            Consensus_mechanism.External_transition.protocol_state transition
          in
          Debug_assert.debug_assert (fun () ->
              match Ledger_builder.statement_exn ledger_builder with
              | `Empty -> ()
              | `Non_empty
                  { source
                  ; target
                  ; fee_excess
                  ; proof_type= _
                  ; supply_increase= _ } ->
                  let bc_state =
                    Consensus_mechanism.Protocol_state.blockchain_state
                      protocol_state
                  in
                  [%test_eq: Currency.Fee.Signed.t] Currency.Fee.Signed.zero
                    fee_excess ;
                  [%test_eq: Frozen_ledger_hash.t]
                    (Consensus_mechanism.Blockchain_state.ledger_hash bc_state)
                    source ;
                  [%test_eq: Frozen_ledger_hash.t]
                    ( Ledger_builder.ledger ledger_builder
                    |> Ledger.merkle_root |> Frozen_ledger_hash.of_ledger_hash
                    )
                    target ) ;
          Proposer.Tip_change
            { protocol_state=
                ( protocol_state
                , Consensus_mechanism.External_transition.protocol_state_proof
                    transition )
            ; ledger_builder
            ; transactions= Transaction_pool.transactions transaction_pool } )
      |> don't_wait_for ;
      let transitions =
        Proposer.create ~parent_log:config.log ~change_feeder:tips_r
          ~get_completed_work:(Snark_pool.get_completed_work snark_pool)
          ~time_controller:config.time_controller ~keypair:config.keypair
          ~consensus_local_state
      in
      don't_wait_for
        (Linear_pipe.transfer_id transitions external_transitions_writer) )
    else don't_wait_for (Linear_pipe.drain strongest_ledgers_for_miner) ;
    return
      { should_propose= config.should_propose
      ; run_snark_worker= config.run_snark_worker
      ; net
      ; external_transitions= external_transitions_writer
      ; transaction_pool
      ; snark_pool
      ; ledger_builder
      ; strongest_ledgers= strongest_ledgers_for_api
      ; log= config.log
      ; seen_jobs= Work_selector.State.init
      ; ledger_builder_transition_backup_capacity=
          config.ledger_builder_transition_backup_capacity
      ; snark_work_fee= config.snark_work_fee }
end<|MERGE_RESOLUTION|>--- conflicted
+++ resolved
@@ -308,19 +308,6 @@
 module type Inputs_intf = sig
   include Coda_pow.Inputs_intf
 
-<<<<<<< HEAD
-=======
-  module Work_selector :
-    Coda_pow.Work_selector_intf
-    with type ledger_builder := Ledger_builder.t
-     and type work :=
-                ( Ledger_proof_statement.t
-                , Transaction.t
-                , Sparse_ledger.t
-                , Ledger_proof.t )
-                Snark_work_lib.Work.Single.Spec.t
-
->>>>>>> 0cef5efc
   module Proof_carrying_state : sig
     type t =
       ( Consensus_mechanism.Protocol_state.value
@@ -347,7 +334,7 @@
     with type ledger_builder := Ledger_builder.t
      and type work :=
                 ( Ledger_proof_statement.t
-                , Super_transaction.t
+                , Transaction.t
                 , Sparse_ledger.t
                 , Ledger_proof.t )
                 Snark_work_lib.Work.Single.Spec.t
