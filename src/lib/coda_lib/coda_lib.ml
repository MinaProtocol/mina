[%%import
"../../config.mlh"]

open Core_kernel
open Async
open Coda_base
open Coda_transition
open Pipe_lib
open Strict_pipe
open Signature_lib
open O1trace
open Otp_lib
module Config = Config
module Subscriptions = Coda_subscriptions
module Snark_worker_lib = Snark_worker

exception Snark_worker_error of int

exception Snark_worker_signal_interrupt of Signal.t

(* A way to run a single snark worker for a daemon in a lazy manner. Evaluating
   this lazy value will run the snark worker process. A snark work is
   assigned to a public key. This public key can change throughout the entire time
   the daemon is running *)
type snark_worker =
  { public_key: Public_key.Compressed.t
  ; process: Process.t Ivar.t
  ; kill_ivar: unit Ivar.t }

type processes =
  { prover: Prover.t
  ; verifier: Verifier.t
  ; mutable snark_worker:
      [`On of snark_worker * Currency.Fee.t | `Off of Currency.Fee.t] }

type components =
  { net: Coda_networking.t
  ; transaction_pool: Network_pool.Transaction_pool.t
  ; snark_pool: Network_pool.Snark_pool.t
  ; transition_frontier: Transition_frontier.t option Broadcast_pipe.Reader.t
  ; most_recent_valid_block: External_transition.t Broadcast_pipe.Reader.t }

type pipes =
  { validated_transitions_reader:
      External_transition.Validated.t Strict_pipe.Reader.t
  ; proposer_transition_writer:
      (Transition_frontier.Breadcrumb.t, synchronous, unit Deferred.t) Writer.t
  ; external_transitions_writer:
      (External_transition.t Envelope.Incoming.t * Block_time.t) Pipe.Writer.t
  }

type t =
  { config: Config.t
  ; processes: processes
  ; components: components
  ; pipes: pipes
  ; wallets: Secrets.Wallets.t
  ; propose_keypairs:
      (Agent.read_write Agent.flag, Keypair.And_compressed_pk.Set.t) Agent.t
  ; mutable seen_jobs: Work_selector.State.t
  ; mutable next_proposal: Consensus.Hooks.proposal option
  ; subscriptions: Coda_subscriptions.t
  ; sync_status: Sync_status.t Coda_incremental.Status.Observer.t }
[@@deriving fields]

let subscription t = t.subscriptions

let peek_frontier frontier_broadcast_pipe =
  Broadcast_pipe.Reader.peek frontier_broadcast_pipe
  |> Result.of_option
       ~error:
         (Error.of_string
            "Cannot retrieve transition frontier now. Bootstrapping right now.")

let client_port t =
  let {Kademlia.Node_addrs_and_ports.client_port; _} =
    t.config.gossip_net_params.addrs_and_ports
  in
  client_port

(* Get the most recently set public keys  *)
let propose_public_keys t : Public_key.Compressed.Set.t =
  let public_keys, _ = Agent.get t.propose_keypairs in
  Public_key.Compressed.Set.map public_keys ~f:snd

let replace_propose_keypairs t kps = Agent.update t.propose_keypairs kps

module Snark_worker = struct
  let run_process ~logger client_port kill_ivar =
    let%map snark_worker_process =
      let our_binary = Sys.executable_name in
      Process.create_exn () ~prog:our_binary
        ~args:
          ( "internal" :: Snark_worker.Intf.command_name
          :: Snark_worker.arguments
               ~daemon_address:
                 (Host_and_port.create ~host:"127.0.0.1" ~port:client_port)
               ~shutdown_on_disconnect:false )
    in
    don't_wait_for
      ( match%bind
          Monitor.try_with (fun () -> Process.wait snark_worker_process)
        with
      | Ok signal_or_error -> (
        match signal_or_error with
        | Ok () ->
            Logger.info logger "Snark worker process died" ~module_:__MODULE__
              ~location:__LOC__ ;
            Ivar.fill kill_ivar () ;
            Deferred.unit
        | Error (`Exit_non_zero non_zero_error) ->
            Logger.fatal logger
              !"Snark worker process died with a nonzero error %i"
              non_zero_error ~module_:__MODULE__ ~location:__LOC__ ;
            raise (Snark_worker_error non_zero_error)
        | Error (`Signal signal) ->
            Logger.info logger
              !"Snark worker died with signal %{sexp:Signal.t}. Aborting daemon"
              signal ~module_:__MODULE__ ~location:__LOC__ ;
            raise (Snark_worker_signal_interrupt signal) )
      | Error exn ->
          Logger.info logger
            !"Exception when waiting for snark worker process to terminate: \
              $exn"
            ~module_:__MODULE__ ~location:__LOC__
            ~metadata:[("exn", `String (Exn.to_string exn))] ;
          Deferred.unit ) ;
    Logger.trace logger
      !"Created snark worker with pid: %i"
      ~module_:__MODULE__ ~location:__LOC__
      (Pid.to_int @@ Process.pid snark_worker_process) ;
    (* We want these to be printfs so we don't double encode our logs here *)
    Pipe.iter_without_pushback
      (Async.Reader.pipe (Process.stdout snark_worker_process))
      ~f:(fun s -> printf "%s" s)
    |> don't_wait_for ;
    Pipe.iter_without_pushback
      (Async.Reader.pipe (Process.stderr snark_worker_process))
      ~f:(fun s -> printf "%s" s)
    |> don't_wait_for ;
    snark_worker_process

  let start t =
    match t.processes.snark_worker with
    | `On ({process= process_ivar; kill_ivar; _}, _) ->
        Logger.debug t.config.logger
          !"Starting snark worker process"
          ~module_:__MODULE__ ~location:__LOC__ ;
        let%map snark_worker_process =
          run_process ~logger:t.config.logger
            t.config.gossip_net_params.addrs_and_ports.client_port kill_ivar
        in
        Logger.debug t.config.logger ~module_:__MODULE__ ~location:__LOC__
          ~metadata:
            [ ( "snark_worker_pid"
              , `Int (Pid.to_int (Process.pid snark_worker_process)) ) ]
          "Started snark worker process with pid: $snark_worker_pid" ;
        Ivar.fill process_ivar snark_worker_process
    | `Off _ ->
        Logger.info t.config.logger
          !"Attempted to turn on snark worker, but snark worker key is set to \
            none"
          ~module_:__MODULE__ ~location:__LOC__ ;
        Deferred.unit

  let stop ?(should_wait_kill = false) t =
    match t.processes.snark_worker with
    | `On ({public_key= _; process; kill_ivar}, _) ->
        let%bind process = Ivar.read process in
        Logger.info t.config.logger
          "Killing snark worker process with pid: $snark_worker_pid"
          ~module_:__MODULE__ ~location:__LOC__
          ~metadata:
            [("snark_worker_pid", `Int (Pid.to_int (Process.pid process)))] ;
        Signal.send_exn Signal.term (`Pid (Process.pid process)) ;
        if should_wait_kill then Ivar.read kill_ivar else Deferred.unit
    | `Off _ ->
        Logger.warn t.config.logger
          "Attempted to turn off snark worker, but no snark worker was running"
          ~module_:__MODULE__ ~location:__LOC__ ;
        Deferred.unit

  let get_key {processes= {snark_worker; _}; _} =
    match snark_worker with
    | `On ({public_key; _}, _) ->
        Some public_key
    | `Off _ ->
        None

  let replace_key ({processes= {snark_worker; _}; config= {logger; _}; _} as t)
      new_key =
    match (snark_worker, new_key) with
    | `Off _, None ->
        Logger.info logger
          "Snark work is still not happening since keys snark worker keys are \
           still set to None"
          ~module_:__MODULE__ ~location:__LOC__ ;
        Deferred.unit
    | `Off fee, Some new_key ->
        let process = Ivar.create () in
        let kill_ivar = Ivar.create () in
        t.processes.snark_worker
        <- `On ({public_key= new_key; process; kill_ivar}, fee) ;
        start t
    | `On ({public_key= _; process; kill_ivar}, fee), Some new_key ->
        Logger.debug logger
          !"Changing snark worker key from $old to $new"
          ~module_:__MODULE__ ~location:__LOC__ ;
        t.processes.snark_worker
        <- `On ({public_key= new_key; process; kill_ivar}, fee) ;
        Deferred.unit
    | `On (_, fee), None ->
        let%map () = stop t in
        t.processes.snark_worker <- `Off fee
end

let replace_snark_worker_key = Snark_worker.replace_key

let snark_worker_key = Snark_worker.get_key

let stop_snark_worker = Snark_worker.stop

let best_tip_opt t =
  let open Option.Let_syntax in
  let%map frontier =
    Broadcast_pipe.Reader.peek t.components.transition_frontier
  in
  Transition_frontier.best_tip frontier

let transition_frontier t = t.components.transition_frontier

let root_length_opt t =
  let open Option.Let_syntax in
  let%map frontier =
    Broadcast_pipe.Reader.peek t.components.transition_frontier
  in
  Transition_frontier.root_length frontier

let best_staged_ledger_opt t =
  let open Option.Let_syntax in
  let%map tip = best_tip_opt t in
  Transition_frontier.Breadcrumb.staged_ledger tip

let best_protocol_state_opt t =
  let open Option.Let_syntax in
  let%map tip = best_tip_opt t in
  Transition_frontier.Breadcrumb.protocol_state tip

let best_ledger_opt t =
  let open Option.Let_syntax in
  let%map staged_ledger = best_staged_ledger_opt t in
  Staged_ledger.ledger staged_ledger

let compose_of_option f =
  Fn.compose
    (Option.value_map ~default:`Bootstrapping ~f:(fun x -> `Active x))
    f

let best_tip = compose_of_option best_tip_opt

let root_length = compose_of_option root_length_opt

[%%if
mock_frontend_data]

let create_sync_status_observer ~logger
    ~transition_frontier_and_catchup_signal_incr ~online_status_incr
    ~first_connection_incr ~first_message_incr =
  let variable = Coda_incremental.Status.Var.create `Offline in
  let incr = Coda_incremental.Status.Var.watch variable in
  let rec loop () =
    let%bind () = Async.after (Core.Time.Span.of_sec 5.0) in
    let current_value = Coda_incremental.Status.Var.value variable in
    let new_sync_status =
      List.random_element_exn
        ( match current_value with
        | `Offline ->
            [`Bootstrap; `Synced]
        | `Synced ->
            [`Offline; `Bootstrap]
        | `Bootstrap ->
            [`Offline; `Synced] )
    in
    Coda_incremental.Status.Var.set variable new_sync_status ;
    Coda_incremental.Status.stabilize () ;
    loop ()
  in
  let observer = Coda_incremental.Status.observe incr in
  Coda_incremental.Status.stabilize () ;
  don't_wait_for @@ loop () ;
  observer

[%%else]

let create_sync_status_observer ~logger
    ~transition_frontier_and_catchup_signal_incr ~online_status_incr
    ~first_connection_incr ~first_message_incr =
  let open Coda_incremental.Status in
  let incremental_status =
    map4 online_status_incr transition_frontier_and_catchup_signal_incr
      first_connection_incr first_message_incr
      ~f:(fun online_status active_status first_connection first_message ->
        match online_status with
        | `Offline ->
            if `Empty = first_connection then (
              Logger.info logger ~module_:__MODULE__ ~location:__LOC__
                "Coda daemon is now connecting" ;
              `Connecting )
            else if `Empty = first_message then (
              Logger.info logger ~module_:__MODULE__ ~location:__LOC__
                "Coda daemon is now listening" ;
              `Listening )
            else `Offline
        | `Online -> (
          match active_status with
          | None ->
              Logger.info (Logger.create ()) ~module_:__MODULE__
                ~location:__LOC__ "Coda daemon is now bootstrapping" ;
              `Bootstrap
          | Some (_, catchup_jobs) ->
              if catchup_jobs > 0 then (
                Logger.info (Logger.create ()) ~module_:__MODULE__
                  ~location:__LOC__ "Coda daemon is now doing ledger catchup" ;
                `Catchup )
              else (
                Logger.info (Logger.create ()) ~module_:__MODULE__
                  ~location:__LOC__ "Coda daemon is now synced" ;
                `Synced ) ) )
  in
  let observer = observe incremental_status in
  stabilize () ; observer

[%%endif]

let sync_status t = t.sync_status

let visualize_frontier ~filename =
  compose_of_option
  @@ fun t ->
  let open Option.Let_syntax in
  let%map frontier =
    Broadcast_pipe.Reader.peek t.components.transition_frontier
  in
  Transition_frontier.visualize ~filename frontier

let best_staged_ledger = compose_of_option best_staged_ledger_opt

let best_protocol_state = compose_of_option best_protocol_state_opt

let best_ledger = compose_of_option best_ledger_opt

let get_ledger t staged_ledger_hash_opt =
  let open Deferred.Or_error.Let_syntax in
  let%bind staged_ledger_hash =
    Option.value_map staged_ledger_hash_opt ~f:Deferred.Or_error.return
      ~default:
        ( match best_staged_ledger t with
        | `Active staged_ledger ->
            Deferred.Or_error.return (Staged_ledger.hash staged_ledger)
        | `Bootstrapping ->
            Deferred.Or_error.error_string
              "get_ledger: can't get staged ledger hash while bootstrapping" )
  in
  let%bind frontier =
    Deferred.return (t.components.transition_frontier |> peek_frontier)
  in
  match
    List.find_map (Transition_frontier.all_breadcrumbs frontier) ~f:(fun b ->
        let staged_ledger = Transition_frontier.Breadcrumb.staged_ledger b in
        if
          Staged_ledger_hash.equal
            (Staged_ledger.hash staged_ledger)
            staged_ledger_hash
        then Some (Ledger.to_list (Staged_ledger.ledger staged_ledger))
        else None )
  with
  | Some x ->
      Deferred.Or_error.return x
  | None ->
      Deferred.Or_error.error_string
        "get_ledger: staged ledger hash not found in transition frontier"

let seen_jobs t = t.seen_jobs

let add_block_subscriber t public_key =
  Coda_subscriptions.add_block_subscriber t.subscriptions public_key

let add_payment_subscriber t public_key =
  Coda_subscriptions.add_payment_subscriber t.subscriptions public_key

let set_seen_jobs t seen_jobs = t.seen_jobs <- seen_jobs

let transaction_pool t = t.components.transaction_pool

let transaction_database t = t.config.transaction_database

let external_transition_database t = t.config.external_transition_database

let snark_pool t = t.components.snark_pool

let peers t = Coda_networking.peers t.components.net

let initial_peers t = Coda_networking.initial_peers t.components.net

let snark_work_fee t =
  match t.processes.snark_worker with `On (_, fee) -> fee | `Off fee -> fee

let set_snark_work_fee t new_fee =
  t.processes.snark_worker
  <- ( match t.processes.snark_worker with
     | `On (config, _) ->
         `On (config, new_fee)
     | `Off _ ->
         `Off new_fee )

let receipt_chain_database t = t.config.receipt_chain_database

let top_level_logger t = t.config.logger

let most_recent_valid_transition t = t.components.most_recent_valid_block

let staged_ledger_ledger_proof t =
  let open Option.Let_syntax in
  let%bind sl = best_staged_ledger_opt t in
  Staged_ledger.current_ledger_proof sl

let validated_transitions t = t.pipes.validated_transitions_reader

type root_diff =
  {user_commands: User_command.Stable.V1.t list; root_length: int}
[@@deriving bin_io]

(* TODO: this is a bad pattern for two reasons:
 *   - uses an abstraction leak to patch new functionality instead of making a new extension
 *   - every call to this function will create a new, unique pipe with it's own thread for transfering
 *     items from the identity extension with no route for termination
 *)
let root_diff t =
  let root_diff_reader, root_diff_writer =
    Strict_pipe.create ~name:"root diff"
      (Buffered (`Capacity 30, `Overflow Crash))
  in
<<<<<<< HEAD
  don't_wait_for
    (Broadcast_pipe.Reader.iter t.components.transition_frontier ~f:(function
      | None ->
          Deferred.unit
      | Some frontier ->
          Broadcast_pipe.Reader.iter
            Transition_frontier.(
              Extensions.(get_view_pipe (extensions frontier) Identity))
            ~f:
              (Deferred.List.iter ~f:(function
                | Transition_frontier.Diff.Full.E.E (New_node _) ->
                    Deferred.unit
                | Transition_frontier.Diff.Full.E.E (Best_tip_changed _) ->
                    Deferred.unit
                | Transition_frontier.Diff.Full.E.E
                    (Root_transitioned {new_root; _}) ->
                    Strict_pipe.Writer.write root_diff_writer
                      { user_commands=
                          Transition_frontier.Breadcrumb.user_commands
                            (Transition_frontier.find_exn frontier
                               new_root.hash)
                      ; root_length=
                          Transition_frontier.root_length frontier + 1 } ;
                    Deferred.unit )) )) ;
=======
  trace_recurring_task "root diff pipe reader" (fun () ->
      Broadcast_pipe.Reader.iter t.components.transition_frontier ~f:(function
        | None ->
            Deferred.unit
        | Some frontier ->
            Broadcast_pipe.Reader.iter
              (Transition_frontier.root_diff_pipe frontier)
              ~f:(fun root_diff ->
                Strict_pipe.Writer.write root_diff_writer root_diff
                |> Deferred.return ) ) ) ;
>>>>>>> 77c106da
  root_diff_reader

let dump_tf t =
  peek_frontier t.components.transition_frontier
  |> Or_error.map ~f:Transition_frontier.visualize_to_string

(** The [best_path coda] is the list of state hashes from the root to the best_tip in the transition frontier. It includes the root hash and the hash *)
let best_path t =
  let open Option.Let_syntax in
  let%map tf = Broadcast_pipe.Reader.peek t.components.transition_frontier in
  let bt = Transition_frontier.best_tip tf in
  List.cons
    Transition_frontier.(root tf |> Breadcrumb.state_hash)
    (Transition_frontier.hash_path tf bt)

let request_work t =
  let open Option.Let_syntax in
  let (module Work_selection_method) = t.config.work_selection_method in
  let%bind sl =
    match best_staged_ledger t with
    | `Active staged_ledger ->
        Some staged_ledger
    | `Bootstrapping ->
        Logger.info t.config.logger ~module_:__MODULE__ ~location:__LOC__
          "Snark-work-request error: Could not retrieve staged_ledger due to \
           bootstrapping" ;
        None
  in
  let fee = snark_work_fee t in
  let instances_opt, seen_jobs =
    Work_selection_method.work ~logger:t.config.logger ~fee
      ~snark_pool:(snark_pool t) sl (seen_jobs t)
  in
  set_seen_jobs t seen_jobs ;
  Option.map instances_opt ~f:(fun instances ->
      {Snark_work_lib.Work.Spec.instances; fee} )

let add_work t (work : Snark_worker_lib.Work.Result.t) =
  let (module Work_selection_method) = t.config.work_selection_method in
  let spec = work.spec.instances in
  set_seen_jobs t (Work_selection_method.remove (seen_jobs t) spec) ;
  Network_pool.Snark_pool.add_completed_work (snark_pool t) work

let next_proposal t = t.next_proposal

let start t =
  Proposer.run ~logger:t.config.logger ~verifier:t.processes.verifier
    ~set_next_proposal:(fun p -> t.next_proposal <- Some p)
    ~prover:t.processes.prover ~trust_system:t.config.trust_system
    ~transaction_resource_pool:
      (Network_pool.Transaction_pool.resource_pool
         t.components.transaction_pool)
    ~get_completed_work:
      (Network_pool.Snark_pool.get_completed_work t.components.snark_pool)
    ~time_controller:t.config.time_controller
    ~keypairs:(Agent.read_only t.propose_keypairs)
    ~consensus_local_state:t.config.consensus_local_state
    ~frontier_reader:t.components.transition_frontier
    ~transition_writer:t.pipes.proposer_transition_writer ;
  Snark_worker.start t

let create (config : Config.t) =
  let monitor = Option.value ~default:(Monitor.create ()) config.monitor in
  Async.Scheduler.within' ~monitor (fun () ->
      trace "coda" (fun () ->
          let%bind prover =
            trace "prover" (fun () ->
                Prover.create ~logger:config.logger ~pids:config.pids
                  ~conf_dir:config.conf_dir )
          in
          let%bind verifier =
            trace "verifier" (fun () ->
                Verifier.create ~logger:config.logger ~pids:config.pids
                  ~conf_dir:(Some config.conf_dir) )
          in
          let snark_worker =
            Option.value_map
              config.snark_worker_config.initial_snark_worker_key
              ~default:(`Off config.snark_work_fee) ~f:(fun public_key ->
                `On
                  ( { public_key
                    ; process= Ivar.create ()
                    ; kill_ivar= Ivar.create () }
                  , config.snark_work_fee ) )
          in
          let external_transitions_reader, external_transitions_writer =
            Strict_pipe.create Synchronous
          in
          let proposer_transition_reader, proposer_transition_writer =
            Strict_pipe.create Synchronous
          in
          (* TODO: (#3053) push transition frontier ownership down into transition router
             * (then persistent root can be owned by transition frontier only) *)
          let persistent_frontier =
            Transition_frontier.Persistent_frontier.create
              ~logger:config.logger ~verifier
              ~time_controller:config.time_controller
              ~directory:config.persistent_frontier_location
          in
          let persistent_root =
            Transition_frontier.Persistent_root.create ~logger:config.logger
              ~directory:config.persistent_root_location
          in
          let%bind transition_frontier_opt =
            Transition_frontier.load ~logger:config.logger ~verifier
              ~consensus_local_state:config.consensus_local_state
              ~persistent_root ~persistent_frontier ()
            >>| function
            | Ok frontier ->
                Some frontier
            | Error `Persistent_frontier_malformed ->
                failwith
                  "persistent frontier unexpectedly malformed -- this should \
                   not happen with retry enabled"
            | Error `Bootstrap_required ->
                Logger.warn config.logger ~module_:__MODULE__ ~location:__LOC__
                  "" ;
                None
            | Error (`Failure err) ->
                failwith ("failed to initialize transition frontier: " ^ err)
          in
          let frontier_broadcast_pipe_r, frontier_broadcast_pipe_w =
            Broadcast_pipe.create transition_frontier_opt
          in
          let handle_request name ~f query_env =
            trace_recurring name (fun () ->
                let input = Envelope.Incoming.data query_env in
                Deferred.return
                @@
                let open Option.Let_syntax in
                let%bind frontier =
                  Broadcast_pipe.Reader.peek frontier_broadcast_pipe_r
                in
<<<<<<< HEAD
                let%map scan_state, pending_coinbases =
                  Sync_handler
                  .get_staged_ledger_aux_and_pending_coinbases_at_hash
                    ~frontier input
                in
                let expected_merkle_root =
                  Option.value
                    (Option.map
                       (Staged_ledger.Scan_state.target_merkle_root scan_state)
                       ~f:Frozen_ledger_hash.to_ledger_hash)
                    ~default:(Ledger.merkle_root (Lazy.force Genesis_ledger.t))
                in
                let staged_ledger_hash =
                  Staged_ledger_hash.of_aux_ledger_and_coinbase_hash
                    (Staged_ledger.Scan_state.hash scan_state)
                    expected_merkle_root pending_coinbases
                in
                Logger.debug config.logger ~module_:__MODULE__
                  ~location:__LOC__
                  ~metadata:
                    [ ( "staged_ledger_hash"
                      , Staged_ledger_hash.to_yojson staged_ledger_hash ) ]
                  "sending scan state and pending coinbase" ;
                (scan_state, expected_merkle_root, pending_coinbases) )
=======
                f ~frontier input )
          in
          let%bind net =
            Coda_networking.create config.net_config
              ~get_staged_ledger_aux_and_pending_coinbases_at_hash:
                (fun query_env ->
                trace_recurring
                  "get_staged_ledger_aux_and_pending_coinbases_at_hash"
                  (fun () ->
                    let input = Envelope.Incoming.data query_env in
                    Deferred.return
                    @@
                    let open Option.Let_syntax in
                    let%bind frontier =
                      Broadcast_pipe.Reader.peek frontier_broadcast_pipe_r
                    in
                    let%map scan_state, expected_merkle_root, pending_coinbases
                        =
                      Sync_handler
                      .get_staged_ledger_aux_and_pending_coinbases_at_hash
                        ~frontier input
                    in
                    let staged_ledger_hash =
                      Staged_ledger_hash.of_aux_ledger_and_coinbase_hash
                        (Staged_ledger.Scan_state.hash scan_state)
                        expected_merkle_root pending_coinbases
                    in
                    Logger.debug config.logger ~module_:__MODULE__
                      ~location:__LOC__
                      ~metadata:
                        [ ( "staged_ledger_hash"
                          , Staged_ledger_hash.to_yojson staged_ledger_hash )
                        ]
                      "sending scan state and pending coinbase" ;
                    (scan_state, expected_merkle_root, pending_coinbases) ) )
>>>>>>> 77c106da
              ~answer_sync_ledger_query:(fun query_env ->
                let open Deferred.Or_error.Let_syntax in
                trace_recurring "answer_sync_ledger_query" (fun () ->
                    let ledger_hash, _ = Envelope.Incoming.data query_env in
                    let%bind frontier =
                      Deferred.return
                      @@ peek_frontier frontier_broadcast_pipe_r
                    in
                    Sync_handler.answer_query ~frontier ledger_hash
                      (Envelope.Incoming.map ~f:Tuple2.get2 query_env)
                      ~logger:config.logger ~trust_system:config.trust_system
                    |> Deferred.map
                       (* begin error string prefix so we can pattern-match *)
                         ~f:
                           (Result.of_option
                              ~error:
                                (Error.createf
                                   !"%s for ledger_hash: %{sexp:Ledger_hash.t}"
                                   Coda_networking.refused_answer_query_string
                                   ledger_hash)) ) )
              ~get_ancestry:
                (handle_request "get_ancestry"
                   ~f:(Sync_handler.Root.prove ~logger:config.logger))
              ~get_bootstrappable_best_tip:
                (handle_request "get_bootstrappable_best_tip"
                   ~f:
                     (Sync_handler.Bootstrappable_best_tip.prove
                        ~logger:config.logger))
              ~get_transition_chain_proof:
                (handle_request "get_transition_chain_proof"
                   ~f:(fun ~frontier hash ->
                     Transition_chain_prover.prove ~frontier hash ))
              ~get_transition_chain:
                (handle_request "get_transition_chain"
                   ~f:Sync_handler.get_transition_chain)
          in
          let txn_pool_config =
            Network_pool.Transaction_pool.Resource_pool.make_config
              ~trust_system:config.trust_system
          in
          let transaction_pool =
            Network_pool.Transaction_pool.create ~config:txn_pool_config
              ~logger:config.logger
              ~incoming_diffs:(Coda_networking.transaction_pool_diffs net)
              ~frontier_broadcast_pipe:frontier_broadcast_pipe_r
          in
          let ((most_recent_valid_block_reader, _) as most_recent_valid_block)
              =
            Broadcast_pipe.create
              ( Lazy.force External_transition.genesis
              |> External_transition.Validation.forget_validation )
          in
          let valid_transitions =
<<<<<<< HEAD
            Transition_router.run ~logger:config.logger
              ~trust_system:config.trust_system ~verifier ~network:net
              ~time_controller:config.time_controller
              ~consensus_local_state:config.consensus_local_state
              ~persistent_root ~persistent_frontier
              ~frontier_broadcast_pipe:
                (frontier_broadcast_pipe_r, frontier_broadcast_pipe_w)
              ~network_transition_reader:
                (Strict_pipe.Reader.map external_transitions_reader
                   ~f:(fun (tn, tm) -> (`Transition tn, `Time_received tm)))
              ~proposer_transition_reader ~most_recent_valid_block
=======
            trace "transition router" (fun () ->
                Transition_router.run ~logger:config.logger
                  ~trust_system:config.trust_system ~verifier ~network:net
                  ~time_controller:config.time_controller
                  ~frontier_broadcast_pipe:
                    (frontier_broadcast_pipe_r, frontier_broadcast_pipe_w)
                  ~ledger_db
                  ~network_transition_reader:
                    (Strict_pipe.Reader.map external_transitions_reader
                       ~f:(fun (tn, tm) -> (`Transition tn, `Time_received tm)))
                  ~proposer_transition_reader transition_frontier
                  ~most_recent_valid_block )
>>>>>>> 77c106da
          in
          let ( valid_transitions_for_network
              , valid_transitions_for_api
              , new_blocks ) =
            Strict_pipe.Reader.Fork.three valid_transitions
          in
          trace_task "transaction pool broadcast loop" (fun () ->
              Linear_pipe.iter
                (Network_pool.Transaction_pool.broadcasts transaction_pool)
                ~f:(fun x ->
                  Coda_networking.broadcast_transaction_pool_diff net x ;
                  Deferred.unit ) ) ;
          trace_task "valid_transitions_for_network broadcast loop" (fun () ->
              Strict_pipe.Reader.iter_without_pushback
                valid_transitions_for_network ~f:(fun transition ->
                  let hash =
                    External_transition.Validated.state_hash transition
                  in
                  let consensus_state =
                    transition |> External_transition.Validated.consensus_state
                  in
                  let now =
                    let open Block_time in
                    now config.time_controller |> to_span_since_epoch
                    |> Span.to_ms
                  in
                  match
                    Consensus.Hooks.received_at_valid_time ~time_received:now
                      consensus_state
                  with
                  | Ok () ->
                      Logger.trace config.logger ~module_:__MODULE__
                        ~location:__LOC__
                        ~metadata:
                          [ ("state_hash", State_hash.to_yojson hash)
                          ; ( "external_transition"
                            , External_transition.Validated.to_yojson
                                transition ) ]
                        "Rebroadcasting $state_hash" ;
                      (* remove verified status for network broadcast *)
                      Coda_networking.broadcast_state net
                        (External_transition.Validation.forget_validation
                           transition)
                  | Error reason ->
                      let timing_error_json =
                        match reason with
                        | `Too_early ->
                            `String "too early"
                        | `Too_late slots ->
                            `String (sprintf "%Lu slots too late" slots)
                      in
                      Logger.warn config.logger ~module_:__MODULE__
                        ~location:__LOC__
                        ~metadata:
                          [ ("state_hash", State_hash.to_yojson hash)
                          ; ( "external_transition"
                            , External_transition.Validated.to_yojson
                                transition )
                          ; ("timing", timing_error_json) ]
                        "Not rebroadcasting block $state_hash because it was \
                         received $timing" ) ) ;
          don't_wait_for
            (Strict_pipe.transfer
               (Coda_networking.states net)
               external_transitions_writer ~f:ident) ;
<<<<<<< HEAD
          don't_wait_for
            (Linear_pipe.iter (Coda_networking.ban_notification_reader net)
               ~f:(fun notification ->
                 let open Gossip_net in
                 let peer = notification.banned_peer in
                 let banned_until = notification.banned_until in
                 (* if RPC call fails, will be logged in gossip net code *)
                 let%map _ =
                   Coda_networking.ban_notify net peer banned_until
                 in
                 () )) ;
=======
          trace_task "ban notification loop" (fun () ->
              Linear_pipe.iter (Coda_networking.ban_notification_reader net)
                ~f:(fun notification ->
                  let peer = Coda_networking.banned_peer notification in
                  let banned_until =
                    Coda_networking.banned_until notification
                  in
                  (* if RPC call fails, will be logged in gossip net code *)
                  let%map _ =
                    Coda_networking.ban_notify net peer banned_until
                  in
                  () ) ) ;
>>>>>>> 77c106da
          let snark_pool_config =
            Network_pool.Snark_pool.Resource_pool.make_config ~verifier
              ~trust_system:config.trust_system
          in
          let%bind snark_pool =
            Network_pool.Snark_pool.load ~config:snark_pool_config
              ~logger:config.logger
              ~disk_location:config.snark_pool_disk_location
              ~incoming_diffs:(Coda_networking.snark_pool_diffs net)
              ~frontier_broadcast_pipe:frontier_broadcast_pipe_r
          in
          let%bind wallets =
            Secrets.Wallets.load ~logger:config.logger
              ~disk_location:config.wallets_disk_location
          in
          trace_task "snark pool broadcast loop" (fun () ->
              Linear_pipe.iter (Network_pool.Snark_pool.broadcasts snark_pool)
                ~f:(fun x ->
                  Coda_networking.broadcast_snark_pool_diff net x ;
                  Deferred.unit ) ) ;
          let propose_keypairs =
            Agent.create
              ~f:(fun kps ->
                Keypair.Set.to_list kps
                |> List.map ~f:(fun kp ->
                       (kp, Public_key.compress kp.Keypair.public_key) )
                |> Keypair.And_compressed_pk.Set.of_list )
              config.initial_propose_keypairs
          in
          let subscriptions =
            Coda_subscriptions.create ~logger:config.logger
              ~time_controller:config.time_controller ~new_blocks ~wallets
              ~external_transition_database:config.external_transition_database
              ~transition_frontier:frontier_broadcast_pipe_r
              ~is_storing_all:config.is_archive_node
          in
          let open Coda_incremental.Status in
          let transition_frontier_incr =
            Var.watch @@ of_broadcast_pipe frontier_broadcast_pipe_r
          in
          let transition_frontier_and_catchup_signal_incr =
            transition_frontier_incr
            >>= function
            | Some transition_frontier ->
                of_broadcast_pipe Ledger_catchup.Catchup_jobs.reader
                |> Var.watch
                >>| fun catchup_signal ->
                Some (transition_frontier, catchup_signal)
            | None ->
                return None
          in
          let sync_status =
            create_sync_status_observer ~logger:config.logger
              ~transition_frontier_and_catchup_signal_incr
              ~online_status_incr:
                ( Var.watch @@ of_broadcast_pipe
                @@ Coda_networking.online_status net )
              ~first_connection_incr:
                ( Var.watch @@ of_deferred
                @@ Coda_networking.on_first_connect net ~f:Fn.id )
              ~first_message_incr:
                ( Var.watch @@ of_deferred
                @@ Coda_networking.on_first_received_message net ~f:Fn.id )
          in
          Deferred.return
            { config
            ; next_proposal= None
            ; processes= {prover; verifier; snark_worker}
            ; components=
                { net
                ; transaction_pool
                ; snark_pool
                ; transition_frontier= frontier_broadcast_pipe_r
                ; most_recent_valid_block= most_recent_valid_block_reader }
            ; pipes=
                { validated_transitions_reader= valid_transitions_for_api
                ; proposer_transition_writer
                ; external_transitions_writer=
                    Strict_pipe.Writer.to_linear_pipe
                      external_transitions_writer }
            ; wallets
            ; propose_keypairs
            ; seen_jobs=
                Work_selector.State.init
                  ~reassignment_wait:config.work_reassignment_wait
            ; subscriptions
            ; sync_status } ) )

let net {components= {net; _}; _} = net<|MERGE_RESOLUTION|>--- conflicted
+++ resolved
@@ -440,43 +440,30 @@
     Strict_pipe.create ~name:"root diff"
       (Buffered (`Capacity 30, `Overflow Crash))
   in
-<<<<<<< HEAD
-  don't_wait_for
-    (Broadcast_pipe.Reader.iter t.components.transition_frontier ~f:(function
-      | None ->
-          Deferred.unit
-      | Some frontier ->
-          Broadcast_pipe.Reader.iter
-            Transition_frontier.(
-              Extensions.(get_view_pipe (extensions frontier) Identity))
-            ~f:
-              (Deferred.List.iter ~f:(function
-                | Transition_frontier.Diff.Full.E.E (New_node _) ->
-                    Deferred.unit
-                | Transition_frontier.Diff.Full.E.E (Best_tip_changed _) ->
-                    Deferred.unit
-                | Transition_frontier.Diff.Full.E.E
-                    (Root_transitioned {new_root; _}) ->
-                    Strict_pipe.Writer.write root_diff_writer
-                      { user_commands=
-                          Transition_frontier.Breadcrumb.user_commands
-                            (Transition_frontier.find_exn frontier
-                               new_root.hash)
-                      ; root_length=
-                          Transition_frontier.root_length frontier + 1 } ;
-                    Deferred.unit )) )) ;
-=======
   trace_recurring_task "root diff pipe reader" (fun () ->
       Broadcast_pipe.Reader.iter t.components.transition_frontier ~f:(function
         | None ->
             Deferred.unit
         | Some frontier ->
             Broadcast_pipe.Reader.iter
-              (Transition_frontier.root_diff_pipe frontier)
-              ~f:(fun root_diff ->
-                Strict_pipe.Writer.write root_diff_writer root_diff
-                |> Deferred.return ) ) ) ;
->>>>>>> 77c106da
+              Transition_frontier.(
+                Extensions.(get_view_pipe (extensions frontier) Identity))
+              ~f:
+                (Deferred.List.iter ~f:(function
+                  | Transition_frontier.Diff.Full.E.E (New_node _) ->
+                      Deferred.unit
+                  | Transition_frontier.Diff.Full.E.E (Best_tip_changed _) ->
+                      Deferred.unit
+                  | Transition_frontier.Diff.Full.E.E
+                      (Root_transitioned {new_root; _}) ->
+                      Strict_pipe.Writer.write root_diff_writer
+                        { user_commands=
+                            Transition_frontier.Breadcrumb.user_commands
+                              (Transition_frontier.find_exn frontier
+                                 new_root.hash)
+                        ; root_length=
+                            Transition_frontier.root_length frontier + 1 } ;
+                      Deferred.unit )) ) ) ;
   root_diff_reader
 
 let dump_tf t =
@@ -610,32 +597,6 @@
                 let%bind frontier =
                   Broadcast_pipe.Reader.peek frontier_broadcast_pipe_r
                 in
-<<<<<<< HEAD
-                let%map scan_state, pending_coinbases =
-                  Sync_handler
-                  .get_staged_ledger_aux_and_pending_coinbases_at_hash
-                    ~frontier input
-                in
-                let expected_merkle_root =
-                  Option.value
-                    (Option.map
-                       (Staged_ledger.Scan_state.target_merkle_root scan_state)
-                       ~f:Frozen_ledger_hash.to_ledger_hash)
-                    ~default:(Ledger.merkle_root (Lazy.force Genesis_ledger.t))
-                in
-                let staged_ledger_hash =
-                  Staged_ledger_hash.of_aux_ledger_and_coinbase_hash
-                    (Staged_ledger.Scan_state.hash scan_state)
-                    expected_merkle_root pending_coinbases
-                in
-                Logger.debug config.logger ~module_:__MODULE__
-                  ~location:__LOC__
-                  ~metadata:
-                    [ ( "staged_ledger_hash"
-                      , Staged_ledger_hash.to_yojson staged_ledger_hash ) ]
-                  "sending scan state and pending coinbase" ;
-                (scan_state, expected_merkle_root, pending_coinbases) )
-=======
                 f ~frontier input )
           in
           let%bind net =
@@ -671,7 +632,6 @@
                         ]
                       "sending scan state and pending coinbase" ;
                     (scan_state, expected_merkle_root, pending_coinbases) ) )
->>>>>>> 77c106da
               ~answer_sync_ledger_query:(fun query_env ->
                 let open Deferred.Or_error.Let_syntax in
                 trace_recurring "answer_sync_ledger_query" (fun () ->
@@ -725,32 +685,18 @@
               |> External_transition.Validation.forget_validation )
           in
           let valid_transitions =
-<<<<<<< HEAD
-            Transition_router.run ~logger:config.logger
-              ~trust_system:config.trust_system ~verifier ~network:net
-              ~time_controller:config.time_controller
-              ~consensus_local_state:config.consensus_local_state
-              ~persistent_root ~persistent_frontier
-              ~frontier_broadcast_pipe:
-                (frontier_broadcast_pipe_r, frontier_broadcast_pipe_w)
-              ~network_transition_reader:
-                (Strict_pipe.Reader.map external_transitions_reader
-                   ~f:(fun (tn, tm) -> (`Transition tn, `Time_received tm)))
-              ~proposer_transition_reader ~most_recent_valid_block
-=======
             trace "transition router" (fun () ->
                 Transition_router.run ~logger:config.logger
                   ~trust_system:config.trust_system ~verifier ~network:net
                   ~time_controller:config.time_controller
+                  ~consensus_local_state:config.consensus_local_state
+                  ~persistent_root ~persistent_frontier
                   ~frontier_broadcast_pipe:
                     (frontier_broadcast_pipe_r, frontier_broadcast_pipe_w)
-                  ~ledger_db
                   ~network_transition_reader:
                     (Strict_pipe.Reader.map external_transitions_reader
                        ~f:(fun (tn, tm) -> (`Transition tn, `Time_received tm)))
-                  ~proposer_transition_reader transition_frontier
-                  ~most_recent_valid_block )
->>>>>>> 77c106da
+                  ~proposer_transition_reader ~most_recent_valid_block )
           in
           let ( valid_transitions_for_network
               , valid_transitions_for_api
@@ -816,118 +762,107 @@
             (Strict_pipe.transfer
                (Coda_networking.states net)
                external_transitions_writer ~f:ident) ;
-<<<<<<< HEAD
-          don't_wait_for
-            (Linear_pipe.iter (Coda_networking.ban_notification_reader net)
-               ~f:(fun notification ->
-                 let open Gossip_net in
-                 let peer = notification.banned_peer in
-                 let banned_until = notification.banned_until in
-                 (* if RPC call fails, will be logged in gossip net code *)
-                 let%map _ =
-                   Coda_networking.ban_notify net peer banned_until
-                 in
-                 () )) ;
-=======
           trace_task "ban notification loop" (fun () ->
               Linear_pipe.iter (Coda_networking.ban_notification_reader net)
                 ~f:(fun notification ->
-                  let peer = Coda_networking.banned_peer notification in
-                  let banned_until =
-                    Coda_networking.banned_until notification
-                  in
+                  let open Gossip_net in
+                  let peer = notification.banned_peer in
+                  let banned_until = notification.banned_until in
                   (* if RPC call fails, will be logged in gossip net code *)
                   let%map _ =
                     Coda_networking.ban_notify net peer banned_until
                   in
-                  () ) ) ;
->>>>>>> 77c106da
-          let snark_pool_config =
-            Network_pool.Snark_pool.Resource_pool.make_config ~verifier
-              ~trust_system:config.trust_system
-          in
-          let%bind snark_pool =
-            Network_pool.Snark_pool.load ~config:snark_pool_config
-              ~logger:config.logger
-              ~disk_location:config.snark_pool_disk_location
-              ~incoming_diffs:(Coda_networking.snark_pool_diffs net)
-              ~frontier_broadcast_pipe:frontier_broadcast_pipe_r
-          in
-          let%bind wallets =
-            Secrets.Wallets.load ~logger:config.logger
-              ~disk_location:config.wallets_disk_location
-          in
-          trace_task "snark pool broadcast loop" (fun () ->
-              Linear_pipe.iter (Network_pool.Snark_pool.broadcasts snark_pool)
-                ~f:(fun x ->
-                  Coda_networking.broadcast_snark_pool_diff net x ;
-                  Deferred.unit ) ) ;
-          let propose_keypairs =
-            Agent.create
-              ~f:(fun kps ->
-                Keypair.Set.to_list kps
-                |> List.map ~f:(fun kp ->
-                       (kp, Public_key.compress kp.Keypair.public_key) )
-                |> Keypair.And_compressed_pk.Set.of_list )
-              config.initial_propose_keypairs
-          in
-          let subscriptions =
-            Coda_subscriptions.create ~logger:config.logger
-              ~time_controller:config.time_controller ~new_blocks ~wallets
-              ~external_transition_database:config.external_transition_database
-              ~transition_frontier:frontier_broadcast_pipe_r
-              ~is_storing_all:config.is_archive_node
-          in
-          let open Coda_incremental.Status in
-          let transition_frontier_incr =
-            Var.watch @@ of_broadcast_pipe frontier_broadcast_pipe_r
-          in
-          let transition_frontier_and_catchup_signal_incr =
-            transition_frontier_incr
-            >>= function
-            | Some transition_frontier ->
-                of_broadcast_pipe Ledger_catchup.Catchup_jobs.reader
-                |> Var.watch
-                >>| fun catchup_signal ->
-                Some (transition_frontier, catchup_signal)
-            | None ->
-                return None
-          in
-          let sync_status =
-            create_sync_status_observer ~logger:config.logger
-              ~transition_frontier_and_catchup_signal_incr
-              ~online_status_incr:
-                ( Var.watch @@ of_broadcast_pipe
-                @@ Coda_networking.online_status net )
-              ~first_connection_incr:
-                ( Var.watch @@ of_deferred
-                @@ Coda_networking.on_first_connect net ~f:Fn.id )
-              ~first_message_incr:
-                ( Var.watch @@ of_deferred
-                @@ Coda_networking.on_first_received_message net ~f:Fn.id )
-          in
-          Deferred.return
-            { config
-            ; next_proposal= None
-            ; processes= {prover; verifier; snark_worker}
-            ; components=
-                { net
-                ; transaction_pool
-                ; snark_pool
-                ; transition_frontier= frontier_broadcast_pipe_r
-                ; most_recent_valid_block= most_recent_valid_block_reader }
-            ; pipes=
-                { validated_transitions_reader= valid_transitions_for_api
-                ; proposer_transition_writer
-                ; external_transitions_writer=
-                    Strict_pipe.Writer.to_linear_pipe
-                      external_transitions_writer }
-            ; wallets
-            ; propose_keypairs
-            ; seen_jobs=
-                Work_selector.State.init
-                  ~reassignment_wait:config.work_reassignment_wait
-            ; subscriptions
-            ; sync_status } ) )
+                  () ) ;
+              let snark_pool_config =
+                Network_pool.Snark_pool.Resource_pool.make_config ~verifier
+                  ~trust_system:config.trust_system
+              in
+              let%bind snark_pool =
+                Network_pool.Snark_pool.load ~config:snark_pool_config
+                  ~logger:config.logger
+                  ~disk_location:config.snark_pool_disk_location
+                  ~incoming_diffs:(Coda_networking.snark_pool_diffs net)
+                  ~frontier_broadcast_pipe:frontier_broadcast_pipe_r
+              in
+              let%bind wallets =
+                Secrets.Wallets.load ~logger:config.logger
+                  ~disk_location:config.wallets_disk_location
+              in
+              trace_task "snark pool broadcast loop" (fun () ->
+                  Linear_pipe.iter
+                    (Network_pool.Snark_pool.broadcasts snark_pool)
+                    ~f:(fun x ->
+                      Coda_networking.broadcast_snark_pool_diff net x ;
+                      Deferred.unit ) ) ;
+              let propose_keypairs =
+                Agent.create
+                  ~f:(fun kps ->
+                    Keypair.Set.to_list kps
+                    |> List.map ~f:(fun kp ->
+                           (kp, Public_key.compress kp.Keypair.public_key) )
+                    |> Keypair.And_compressed_pk.Set.of_list )
+                  config.initial_propose_keypairs
+              in
+              let subscriptions =
+                Coda_subscriptions.create ~logger:config.logger
+                  ~time_controller:config.time_controller ~new_blocks ~wallets
+                  ~external_transition_database:
+                    config.external_transition_database
+                  ~transition_frontier:frontier_broadcast_pipe_r
+                  ~is_storing_all:config.is_archive_node
+              in
+              let open Coda_incremental.Status in
+              let transition_frontier_incr =
+                Var.watch @@ of_broadcast_pipe frontier_broadcast_pipe_r
+              in
+              let transition_frontier_and_catchup_signal_incr =
+                transition_frontier_incr
+                >>= function
+                | Some transition_frontier ->
+                    of_broadcast_pipe Ledger_catchup.Catchup_jobs.reader
+                    |> Var.watch
+                    >>| fun catchup_signal ->
+                    Some (transition_frontier, catchup_signal)
+                | None ->
+                    return None
+              in
+              let sync_status =
+                create_sync_status_observer ~logger:config.logger
+                  ~transition_frontier_and_catchup_signal_incr
+                  ~online_status_incr:
+                    ( Var.watch @@ of_broadcast_pipe
+                    @@ Coda_networking.online_status net )
+                  ~first_connection_incr:
+                    ( Var.watch @@ of_deferred
+                    @@ Coda_networking.on_first_connect net ~f:Fn.id )
+                  ~first_message_incr:
+                    ( Var.watch @@ of_deferred
+                    @@ Coda_networking.on_first_received_message net ~f:Fn.id
+                    )
+              in
+              Deferred.return
+                { config
+                ; next_proposal= None
+                ; processes= {prover; verifier; snark_worker}
+                ; components=
+                    { net
+                    ; transaction_pool
+                    ; snark_pool
+                    ; transition_frontier= frontier_broadcast_pipe_r
+                    ; most_recent_valid_block= most_recent_valid_block_reader
+                    }
+                ; pipes=
+                    { validated_transitions_reader= valid_transitions_for_api
+                    ; proposer_transition_writer
+                    ; external_transitions_writer=
+                        Strict_pipe.Writer.to_linear_pipe
+                          external_transitions_writer }
+                ; wallets
+                ; propose_keypairs
+                ; seen_jobs=
+                    Work_selector.State.init
+                      ~reassignment_wait:config.work_reassignment_wait
+                ; subscriptions
+                ; sync_status } ) ) )
 
 let net {components= {net; _}; _} = net