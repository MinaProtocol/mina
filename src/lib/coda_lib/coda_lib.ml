--- conflicted
+++ resolved
@@ -486,127 +486,6 @@
   end
 
   let create (config : Config.t) =
-<<<<<<< HEAD
-    let external_transitions_reader, external_transitions_writer =
-      Linear_pipe.create ()
-    in
-    let net_ivar = Ivar.create () in
-    let consensus_local_state = Consensus_mechanism.Local_state.create () in
-    let lbc_deferred =
-      Ledger_builder_controller.create
-        (Ledger_builder_controller.Config.make ~parent_log:config.log
-           ?proposer_public_key:
-             (Option.map config.propose_keypair ~f:(fun k ->
-                  k.public_key |> Public_key.compress ))
-           ~net_deferred:(Ivar.read net_ivar)
-           ~genesis_tip:
-             { ledger_builder= Ledger_builder.create ~ledger:Genesis.ledger
-             ; protocol_state= Genesis.state
-             ; proof= Genesis.proof }
-           ~consensus_local_state
-           ~longest_tip_location:config.ledger_builder_persistant_location
-           ~external_transitions:external_transitions_reader ())
-    in
-    let%bind net =
-      Net.create config.net_config
-        ~get_ledger_builder_aux_at_hash:(fun hash ->
-          let%bind lbc = lbc_deferred in
-          (* TODO: Just make lbc do this *)
-          match%map Ledger_builder_controller.local_get_ledger lbc hash with
-          | Ok (lb, _state) ->
-              Some
-                ( Ledger_builder.aux lb
-                , Ledger.merkle_root (Ledger_builder.ledger lb) )
-          | _ -> None )
-        ~answer_sync_ledger_query:(fun query ->
-          let%bind lbc = lbc_deferred in
-          Ledger_builder_controller.handle_sync_ledger_queries lbc query )
-    in
-    let%bind transaction_pool =
-      Transaction_pool.load ~parent_log:config.log
-        ~disk_location:config.transaction_pool_disk_location
-        ~incoming_diffs:(Net.transaction_pool_diffs net)
-    in
-    don't_wait_for
-      (Linear_pipe.iter (Transaction_pool.broadcasts transaction_pool)
-         ~f:(fun x ->
-           Net.broadcast_transaction_pool_diff net x ;
-           Deferred.unit )) ;
-    Ivar.fill net_ivar net ;
-    let%bind ledger_builder = lbc_deferred in
-    don't_wait_for
-      (Linear_pipe.transfer_id (Net.states net) external_transitions_writer) ;
-    let%bind snark_pool =
-      Snark_pool.load ~parent_log:config.log
-        ~disk_location:config.snark_pool_disk_location
-        ~incoming_diffs:(Net.snark_pool_diffs net)
-    in
-    don't_wait_for
-      (Linear_pipe.iter (Snark_pool.broadcasts snark_pool) ~f:(fun x ->
-           Net.broadcast_snark_pool_diff net x ;
-           Deferred.unit )) ;
-    let ( strongest_ledgers_for_miner
-        , strongest_ledgers_for_network
-        , strongest_ledgers_for_api ) =
-      Linear_pipe.fork3
-        (Ledger_builder_controller.strongest_ledgers ledger_builder)
-    in
-    Linear_pipe.iter strongest_ledgers_for_network ~f:(fun (_, t) ->
-        Net.broadcast_state net t ; Deferred.unit )
-    |> don't_wait_for ;
-    ( match config.propose_keypair with
-    | Some keypair ->
-        let tips_r, tips_w = Linear_pipe.create () in
-        (let tip = Ledger_builder_controller.strongest_tip ledger_builder in
-         Linear_pipe.write_without_pushback tips_w
-           (Proposer.Tip_change
-              { protocol_state= (tip.protocol_state, tip.proof)
-              ; transactions= Transaction_pool.transactions transaction_pool
-              ; ledger_builder= tip.ledger_builder })) ;
-        Linear_pipe.transfer strongest_ledgers_for_miner tips_w
-          ~f:(fun (ledger_builder, transition) ->
-            let protocol_state =
-              Consensus_mechanism.External_transition.protocol_state transition
-            in
-            Debug_assert.debug_assert (fun () ->
-                match Ledger_builder.statement_exn ledger_builder with
-                | `Empty -> ()
-                | `Non_empty
-                    { source
-                    ; target
-                    ; fee_excess
-                    ; proof_type= _
-                    ; supply_increase= _ } ->
-                    let bc_state =
-                      Consensus_mechanism.Protocol_state.blockchain_state
-                        protocol_state
-                    in
-                    [%test_eq: Currency.Fee.Signed.t] Currency.Fee.Signed.zero
-                      fee_excess ;
-                    [%test_eq: Frozen_ledger_hash.t]
-                      (Consensus_mechanism.Blockchain_state.ledger_hash
-                         bc_state)
-                      source ;
-                    [%test_eq: Frozen_ledger_hash.t]
-                      ( Ledger_builder.ledger ledger_builder
-                      |> Ledger.merkle_root
-                      |> Frozen_ledger_hash.of_ledger_hash )
-                      target ) ;
-            Proposer.Tip_change
-              { protocol_state=
-                  ( protocol_state
-                  , Consensus_mechanism.External_transition
-                    .protocol_state_proof transition )
-              ; ledger_builder
-              ; transactions= Transaction_pool.transactions transaction_pool }
-        )
-        |> don't_wait_for ;
-        let transitions =
-          Proposer.create ~parent_log:config.log ~change_feeder:tips_r
-            ~get_completed_work:(Snark_pool.get_completed_work snark_pool)
-            ~time_controller:config.time_controller ~keypair
-            ~consensus_local_state
-=======
     trace_task "coda" (fun () ->
         let external_transitions_reader, external_transitions_writer =
           Linear_pipe.create ()
@@ -617,7 +496,11 @@
         in
         let lbc_deferred =
           Ledger_builder_controller.create
-            (Ledger_builder_controller.Config.make ~parent_log:config.log
+            (Ledger_builder_controller.Config.make 
+           ?proposer_public_key:
+             (Option.map config.propose_keypair ~f:(fun k ->
+                  k.public_key |> Public_key.compress ))
+               ~parent_log:config.log
                ~net_deferred:(Ivar.read net_ivar)
                ~genesis_tip:
                  { ledger_builder= Ledger_builder.create ~ledger:Genesis.ledger
@@ -625,7 +508,7 @@
                  ; proof= Genesis.proof }
                ~consensus_local_state
                ~longest_tip_location:config.ledger_builder_persistant_location
-               ~external_transitions:external_transitions_reader)
+               ~external_transitions:external_transitions_reader ())
         in
         let%bind net =
           Net.create config.net_config
@@ -648,7 +531,6 @@
           Transaction_pool.load ~parent_log:config.log
             ~disk_location:config.transaction_pool_disk_location
             ~incoming_diffs:(Net.transaction_pool_diffs net)
->>>>>>> c4b401d9
         in
         don't_wait_for
           (Linear_pipe.iter (Transaction_pool.broadcasts transaction_pool)
