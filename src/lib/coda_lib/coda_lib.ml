[%%import
"../../config.mlh"]

open Core_kernel
open Async_kernel
open Coda_base
open Coda_transition
open Pipe_lib
open Strict_pipe
open Signature_lib
open Coda_state
open O1trace
open Otp_lib
module Ledger_transfer = Ledger_transfer.Make (Ledger) (Ledger.Db)
module Config = Config
module Subscriptions = Coda_subscriptions

type processes = {prover: Prover.t; verifier: Verifier.t}

type components =
  { net: Coda_networking.t
  ; transaction_pool: Network_pool.Transaction_pool.t
  ; snark_pool: Network_pool.Snark_pool.t
  ; transition_frontier: Transition_frontier.t option Broadcast_pipe.Reader.t
  ; most_recent_valid_block: External_transition.t Broadcast_pipe.Reader.t }

type pipes =
  { validated_transitions_reader:
      (External_transition.Validated.t, State_hash.t) With_hash.t
      Strict_pipe.Reader.t
  ; proposer_transition_writer:
      (Transition_frontier.Breadcrumb.t, synchronous, unit Deferred.t) Writer.t
  ; external_transitions_writer:
      (External_transition.t Envelope.Incoming.t * Block_time.t) Pipe.Writer.t
  }

type t =
  { config: Config.t
  ; processes: processes
  ; components: components
  ; pipes: pipes
  ; wallets: Secrets.Wallets.t
  ; propose_keypairs:
      (Agent.read_write Agent.flag, Keypair.And_compressed_pk.Set.t) Agent.t
  ; mutable seen_jobs: Work_selector.State.t
  ; subscriptions: Coda_subscriptions.t
  ; sync_status: Sync_status.t Coda_incremental.Status.Observer.t }
[@@deriving fields]

let subscription t = t.subscriptions

let peek_frontier frontier_broadcast_pipe =
  Broadcast_pipe.Reader.peek frontier_broadcast_pipe
  |> Result.of_option
       ~error:
         (Error.of_string
            "Cannot retrieve transition frontier now. Bootstrapping right now.")

let snark_worker_key t = t.config.snark_worker_key

(* Get the most recently set public keys  *)
let propose_public_keys t : Public_key.Compressed.Set.t =
  let public_keys, _ = Agent.get t.propose_keypairs in
  Public_key.Compressed.Set.map public_keys ~f:snd

let replace_propose_keypairs t kps = Agent.update t.propose_keypairs kps

let best_tip_opt t =
  let open Option.Let_syntax in
  let%map frontier =
    Broadcast_pipe.Reader.peek t.components.transition_frontier
  in
  Transition_frontier.best_tip frontier

let transition_frontier t = t.components.transition_frontier

let root_length_opt t =
  let open Option.Let_syntax in
  let%map frontier =
    Broadcast_pipe.Reader.peek t.components.transition_frontier
  in
  Transition_frontier.root_length frontier

let best_staged_ledger_opt t =
  let open Option.Let_syntax in
  let%map tip = best_tip_opt t in
  Transition_frontier.Breadcrumb.staged_ledger tip

let best_protocol_state_opt t =
  let open Option.Let_syntax in
  let%map tip = best_tip_opt t in
  Transition_frontier.Breadcrumb.transition_with_hash tip
  |> With_hash.data |> External_transition.Validated.protocol_state

let best_ledger_opt t =
  let open Option.Let_syntax in
  let%map staged_ledger = best_staged_ledger_opt t in
  Staged_ledger.ledger staged_ledger

let compose_of_option f =
  Fn.compose
    (Option.value_map ~default:`Bootstrapping ~f:(fun x -> `Active x))
    f

let best_tip = compose_of_option best_tip_opt

let root_length = compose_of_option root_length_opt

[%%if
mock_frontend_data]

let create_sync_status_observer ~logger ~transition_frontier_incr
    ~online_status_incr ~first_connection_incr ~first_message_incr =
  let variable = Coda_incremental.Status.Var.create `Offline in
  let incr = Coda_incremental.Status.Var.watch variable in
  let rec loop () =
    let%bind () = Async.after (Core.Time.Span.of_sec 5.0) in
    let current_value = Coda_incremental.Status.Var.value variable in
    let new_sync_status =
      List.random_element_exn
        ( match current_value with
        | `Offline ->
            [`Bootstrap; `Synced]
        | `Synced ->
            [`Offline; `Bootstrap]
        | `Bootstrap ->
            [`Offline; `Synced] )
    in
    Coda_incremental.Status.Var.set variable new_sync_status ;
    Coda_incremental.Status.stabilize () ;
    loop ()
  in
  let observer = Coda_incremental.Status.observe incr in
  Coda_incremental.Status.stabilize () ;
  don't_wait_for @@ loop () ;
  observer

[%%else]

let create_sync_status_observer ~logger ~transition_frontier_incr
    ~online_status_incr ~first_connection_incr ~first_message_incr =
  let open Coda_incremental.Status in
<<<<<<< HEAD
  let transition_frontier_incr = Var.watch @@ Incr.transition_frontier t in
  let transition_frontier_and_catchup_signal_incr =
    transition_frontier_incr
    >>= function
    | Some transition_frontier ->
        Transition_frontier.catchup_signal transition_frontier
        |> of_broadcast_pipe |> Var.watch
        >>| fun catchup_signal -> Some (transition_frontier, catchup_signal)
    | None ->
        return None
  in
  let incremental_status =
    map4
      (Var.watch @@ Incr.online_status t)
      transition_frontier_and_catchup_signal_incr
      (Var.watch @@ Incr.first_connection t)
      (Var.watch @@ Incr.first_message t)
=======
  let incremental_status =
    map4 online_status_incr transition_frontier_incr first_connection_incr
      first_message_incr
>>>>>>> 0c93da80
      ~f:(fun online_status active_status first_connection first_message ->
        match online_status with
        | `Offline ->
            if `Empty = first_connection then (
              Logger.info logger ~module_:__MODULE__ ~location:__LOC__
                "Coda daemon is now connecting" ;
              `Connecting )
            else if `Empty = first_message then (
              Logger.info logger ~module_:__MODULE__ ~location:__LOC__
                "Coda daemon is now listening" ;
              `Listening )
            else `Offline
<<<<<<< HEAD
        | `Online ->
            Option.value_map active_status
              ~default:
                ( Logger.info (Logger.create ()) ~module_:__MODULE__
                    ~location:__LOC__ "Coda daemon is now bootstrapping" ;
                  `Bootstrap )
              ~f:(fun (_, catchup_signal) ->
                match catchup_signal with
                | `Catchup ->
                    Logger.info (Logger.create ()) ~module_:__MODULE__
                      ~location:__LOC__
                      "Coda daemon is now doing ledger catchup" ;
                    `Catchup
                | `Normal ->
                    Logger.info (Logger.create ()) ~module_:__MODULE__
                      ~location:__LOC__ "Coda daemon is now synced" ;
                    `Synced ) )
=======
        | `Online -> (
          match active_status with
          | None ->
              Logger.info logger ~module_:__MODULE__ ~location:__LOC__
                "Coda daemon is now bootstrapping" ;
              `Bootstrap
          | Some _ ->
              Logger.info logger ~module_:__MODULE__ ~location:__LOC__
                "Coda daemon is now synced" ;
              `Synced ) )
>>>>>>> 0c93da80
  in
  let observer = observe incremental_status in
  stabilize () ; observer

[%%endif]

let sync_status t = t.sync_status

let visualize_frontier ~filename =
  compose_of_option
  @@ fun t ->
  let open Option.Let_syntax in
  let%map frontier =
    Broadcast_pipe.Reader.peek t.components.transition_frontier
  in
  Transition_frontier.visualize ~filename frontier

let best_staged_ledger = compose_of_option best_staged_ledger_opt

let best_protocol_state = compose_of_option best_protocol_state_opt

let best_ledger = compose_of_option best_ledger_opt

let get_ledger t staged_ledger_hash =
  let open Deferred.Or_error.Let_syntax in
  let%bind frontier =
    Deferred.return (t.components.transition_frontier |> peek_frontier)
  in
  match
    List.find_map (Transition_frontier.all_breadcrumbs frontier) ~f:(fun b ->
        let staged_ledger = Transition_frontier.Breadcrumb.staged_ledger b in
        if
          Staged_ledger_hash.equal
            (Staged_ledger.hash staged_ledger)
            staged_ledger_hash
        then Some (Ledger.to_list (Staged_ledger.ledger staged_ledger))
        else None )
  with
  | Some x ->
      Deferred.return (Ok x)
  | None ->
      Deferred.Or_error.error_string
        "staged ledger hash not found in transition frontier"

let seen_jobs t = t.seen_jobs

let add_block_subscriber t public_key =
  Coda_subscriptions.add_block_subscriber t.subscriptions public_key

let add_payment_subscriber t public_key =
  Coda_subscriptions.add_payment_subscriber t.subscriptions public_key

let set_seen_jobs t seen_jobs = t.seen_jobs <- seen_jobs

let transaction_pool t = t.components.transaction_pool

let transaction_database t = t.config.transaction_database

let external_transition_database t = t.config.external_transition_database

let snark_pool t = t.components.snark_pool

let peers t = Coda_networking.peers t.components.net

let initial_peers t = Coda_networking.initial_peers t.components.net

let snark_work_fee t = t.config.snark_work_fee

let receipt_chain_database t = t.config.receipt_chain_database

let top_level_logger t = t.config.logger

let most_recent_valid_transition t = t.components.most_recent_valid_block

let staged_ledger_ledger_proof t =
  let open Option.Let_syntax in
  let%bind sl = best_staged_ledger_opt t in
  Staged_ledger.current_ledger_proof sl

let validated_transitions t = t.pipes.validated_transitions_reader

let root_diff t =
  let root_diff_reader, root_diff_writer =
    Strict_pipe.create ~name:"root diff"
      (Buffered (`Capacity 30, `Overflow Crash))
  in
  don't_wait_for
    (Broadcast_pipe.Reader.iter t.components.transition_frontier ~f:(function
      | None ->
          Deferred.unit
      | Some frontier ->
          Broadcast_pipe.Reader.iter
            (Transition_frontier.root_diff_pipe frontier) ~f:(fun root_diff ->
              Strict_pipe.Writer.write root_diff_writer root_diff
              |> Deferred.return ) )) ;
  root_diff_reader

let dump_tf t =
  peek_frontier t.components.transition_frontier
  |> Or_error.map ~f:Transition_frontier.visualize_to_string

(** The [best_path coda] is the list of state hashes from the root to the best_tip in the transition frontier. It includes the root hash and the hash *)
let best_path t =
  let open Option.Let_syntax in
  let%map tf = Broadcast_pipe.Reader.peek t.components.transition_frontier in
  let bt = Transition_frontier.best_tip tf in
  List.cons
    Transition_frontier.(root tf |> Breadcrumb.state_hash)
    (Transition_frontier.hash_path tf bt)

let request_work t =
  let open Option.Let_syntax in
  let (module Work_selection_method) = t.config.work_selection_method in
  let%bind sl =
    match best_staged_ledger t with
    | `Active staged_ledger ->
        Some staged_ledger
    | `Bootstrapping ->
        Logger.info t.config.logger ~module_:__MODULE__ ~location:__LOC__
          "Could not retrieve staged_ledger due to bootstrapping" ;
        None
  in
  let fee = snark_work_fee t in
  let instances, seen_jobs =
    Work_selection_method.work ~fee ~snark_pool:(snark_pool t) sl (seen_jobs t)
  in
  set_seen_jobs t seen_jobs ;
  if List.is_empty instances then None
  else Some {Snark_work_lib.Work.Spec.instances; fee}

let start t =
  Proposer.run ~logger:t.config.logger ~verifier:t.processes.verifier
    ~prover:t.processes.prover ~trust_system:t.config.trust_system
    ~transaction_resource_pool:
      (Network_pool.Transaction_pool.resource_pool
         t.components.transaction_pool)
    ~get_completed_work:
      (Network_pool.Snark_pool.get_completed_work t.components.snark_pool)
    ~time_controller:t.config.time_controller
    ~keypairs:(Agent.read_only t.propose_keypairs)
    ~consensus_local_state:t.config.consensus_local_state
    ~frontier_reader:t.components.transition_frontier
    ~transition_writer:t.pipes.proposer_transition_writer

let create_genesis_frontier (config : Config.t) ~verifier =
  let consensus_local_state = config.consensus_local_state in
  let pending_coinbases = Pending_coinbase.create () |> Or_error.ok_exn in
  let empty_diff =
    { Staged_ledger_diff.diff=
        ( { completed_works= []
          ; user_commands= []
          ; coinbase= Staged_ledger_diff.At_most_two.Zero }
        , None )
    ; creator= Account.public_key (snd (List.hd_exn Genesis_ledger.accounts))
    }
  in
  let genesis_protocol_state =
    With_hash.data (Lazy.force Genesis_protocol_state.t)
  in
  (* the genesis transition is assumed to be valid *)
  let (`I_swear_this_is_safe_see_my_comment first_transition) =
    External_transition.Validated.create_unsafe
      (External_transition.create ~protocol_state:genesis_protocol_state
         ~protocol_state_proof:Precomputed_values.base_proof
         ~staged_ledger_diff:empty_diff)
  in
  let genesis_ledger = Lazy.force Genesis_ledger.t in
  let ledger_db =
    Ledger.Db.create ?directory_name:config.ledger_db_location ()
  in
  let root_snarked_ledger =
    Ledger_transfer.transfer_accounts ~src:genesis_ledger ~dest:ledger_db
  in
  let snarked_ledger_hash =
    Frozen_ledger_hash.of_ledger_hash @@ Ledger.merkle_root genesis_ledger
  in
  let%bind root_staged_ledger =
    match%map
      Staged_ledger.of_scan_state_and_ledger ~logger:config.logger ~verifier
        ~snarked_ledger_hash ~ledger:genesis_ledger
        ~scan_state:(Staged_ledger.Scan_state.empty ())
        ~pending_coinbase_collection:pending_coinbases
    with
    | Ok staged_ledger ->
        staged_ledger
    | Error err ->
        Error.raise err
  in
  let%map frontier =
    Transition_frontier.create ~logger:config.logger
      ~root_transition:
        (With_hash.of_data first_transition
           ~hash_data:
             (Fn.compose Protocol_state.hash
                External_transition.Validated.protocol_state))
      ~root_staged_ledger ~root_snarked_ledger ~consensus_local_state
  in
  (root_snarked_ledger, frontier)

let create (config : Config.t) =
  let monitor = Option.value ~default:(Monitor.create ()) config.monitor in
  Async.Scheduler.within' ~monitor (fun () ->
      trace_task "coda" (fun () ->
          let%bind prover = Prover.create () in
          let%bind verifier = Verifier.create () in
          let external_transitions_reader, external_transitions_writer =
            Strict_pipe.create Synchronous
          in
          let proposer_transition_reader, proposer_transition_writer =
            Strict_pipe.create Synchronous
          in
          let net_ivar = Ivar.create () in
          let%bind ledger_db, transition_frontier =
            create_genesis_frontier config ~verifier
          in
          let genesis_transition =
            Transition_frontier.(
              root transition_frontier |> Breadcrumb.external_transition
              |> External_transition.Validated.forget_validation)
          in
          let frontier_broadcast_pipe_r, frontier_broadcast_pipe_w =
            Broadcast_pipe.create None
          in
          let%bind net =
            Coda_networking.create config.net_config
              ~get_staged_ledger_aux_and_pending_coinbases_at_hash:
                (fun enveloped_hash ->
                let hash = Envelope.Incoming.data enveloped_hash in
                Deferred.return
                @@
                let open Option.Let_syntax in
                let%bind frontier =
                  Broadcast_pipe.Reader.peek frontier_broadcast_pipe_r
                in
                Sync_handler
                .get_staged_ledger_aux_and_pending_coinbases_at_hash ~frontier
                  hash )
              ~answer_sync_ledger_query:(fun query_env ->
                let open Deferred.Or_error.Let_syntax in
                let ledger_hash, _ = Envelope.Incoming.data query_env in
                let%bind frontier =
                  Deferred.return @@ peek_frontier frontier_broadcast_pipe_r
                in
                Sync_handler.answer_query ~frontier ledger_hash
                  (Envelope.Incoming.map ~f:Tuple2.get2 query_env)
                  ~logger:config.logger ~trust_system:config.trust_system
                |> Deferred.map
                   (* begin error string prefix so we can pattern-match *)
                     ~f:
                       (Result.of_option
                          ~error:
                            (Error.createf
                               !"%s for ledger_hash: %{sexp:Ledger_hash.t}"
                               Coda_networking.refused_answer_query_string
                               ledger_hash)) )
              ~transition_catchup:(fun enveloped_hash ->
                let open Deferred.Option.Let_syntax in
                let hash = Envelope.Incoming.data enveloped_hash in
                let%bind frontier =
                  Deferred.return
                  @@ Broadcast_pipe.Reader.peek frontier_broadcast_pipe_r
                in
                Deferred.return
                @@ Sync_handler.transition_catchup ~frontier hash )
              ~get_ancestry:(fun query_env ->
                let consensus_state = Envelope.Incoming.data query_env in
                Deferred.return
                @@
                let open Option.Let_syntax in
                let%bind frontier =
                  Broadcast_pipe.Reader.peek frontier_broadcast_pipe_r
                in
                Root_prover.prove ~logger:config.logger ~frontier
                  consensus_state )
          in
          let transaction_pool =
            Network_pool.Transaction_pool.create ~logger:config.logger
              ~trust_system:config.trust_system
              ~incoming_diffs:(Coda_networking.transaction_pool_diffs net)
              ~frontier_broadcast_pipe:frontier_broadcast_pipe_r
          in
          let ((most_recent_valid_block_reader, _) as most_recent_valid_block)
              =
            Broadcast_pipe.create genesis_transition
          in
          let valid_transitions =
            Transition_router.run ~logger:config.logger
              ~trust_system:config.trust_system ~verifier ~network:net
              ~time_controller:config.time_controller
              ~frontier_broadcast_pipe:
                (frontier_broadcast_pipe_r, frontier_broadcast_pipe_w)
              ~ledger_db
              ~network_transition_reader:
                (Strict_pipe.Reader.map external_transitions_reader
                   ~f:(fun (tn, tm) -> (`Transition tn, `Time_received tm)))
              ~proposer_transition_reader transition_frontier
              ~most_recent_valid_block
          in
          let ( valid_transitions_for_network
              , valid_transitions_for_api
              , new_blocks ) =
            Strict_pipe.Reader.Fork.three valid_transitions
          in
          don't_wait_for
            (Linear_pipe.iter
               (Network_pool.Transaction_pool.broadcasts transaction_pool)
               ~f:(fun x ->
                 Coda_networking.broadcast_transaction_pool_diff net x ;
                 Deferred.unit )) ;
          Ivar.fill net_ivar net ;
          don't_wait_for
            (Strict_pipe.Reader.iter_without_pushback
               valid_transitions_for_network ~f:(fun transition_with_hash ->
                 let hash = With_hash.hash transition_with_hash in
                 let consensus_state =
                   With_hash.data transition_with_hash
                   |> External_transition.Validated.protocol_state
                   |> Protocol_state.consensus_state
                 in
                 let now =
                   let open Block_time in
                   now config.time_controller |> to_span_since_epoch
                   |> Span.to_ms
                 in
                 match
                   Consensus.Hooks.received_at_valid_time ~time_received:now
                     consensus_state
                 with
                 | Ok () ->
                     Logger.trace config.logger ~module_:__MODULE__
                       ~location:__LOC__
                       ~metadata:
                         [ ("state_hash", State_hash.to_yojson hash)
                         ; ( "external_transition"
                           , External_transition.Validated.to_yojson
                               (With_hash.data transition_with_hash) ) ]
                       "Rebroadcasting $state_hash" ;
                     (* remove verified status for network broadcast *)
                     Coda_networking.broadcast_state net
                       (External_transition.Validated.forget_validation
                          (With_hash.data transition_with_hash))
                 | Error reason ->
                     let timing_error_json =
                       match reason with
                       | `Too_early ->
                           `String "too early"
                       | `Too_late slots ->
                           `String (sprintf "%Lu slots too late" slots)
                     in
                     Logger.warn config.logger ~module_:__MODULE__
                       ~location:__LOC__
                       ~metadata:
                         [ ("state_hash", State_hash.to_yojson hash)
                         ; ( "external_transition"
                           , External_transition.Validated.to_yojson
                               (With_hash.data transition_with_hash) )
                         ; ("timing", timing_error_json) ]
                       "Not rebroadcasting block $state_hash because it was \
                        received $timing" )) ;
          don't_wait_for
            (Strict_pipe.transfer
               (Coda_networking.states net)
               external_transitions_writer ~f:ident) ;
          let%bind snark_pool =
            Network_pool.Snark_pool.load ~logger:config.logger
              ~trust_system:config.trust_system
              ~disk_location:config.snark_pool_disk_location
              ~incoming_diffs:(Coda_networking.snark_pool_diffs net)
              ~frontier_broadcast_pipe:frontier_broadcast_pipe_r
          in
          let%bind wallets =
            Secrets.Wallets.load ~logger:config.logger
              ~disk_location:config.wallets_disk_location
          in
          don't_wait_for
            (Linear_pipe.iter (Network_pool.Snark_pool.broadcasts snark_pool)
               ~f:(fun x ->
                 Coda_networking.broadcast_snark_pool_diff net x ;
                 Deferred.unit )) ;
          let propose_keypairs =
            Agent.create
              ~f:(fun kps ->
                Keypair.Set.to_list kps
                |> List.map ~f:(fun kp ->
                       (kp, Public_key.compress kp.Keypair.public_key) )
                |> Keypair.And_compressed_pk.Set.of_list )
              config.initial_propose_keypairs
          in
          let subscriptions =
            Coda_subscriptions.create ~logger:config.logger
              ~time_controller:config.time_controller ~new_blocks ~wallets
              ~external_transition_database:config.external_transition_database
              ~transition_frontier:frontier_broadcast_pipe_r
              ~is_storing_all:config.is_archive_node
          in
          let open Coda_incremental.Status in
          let sync_status =
            create_sync_status_observer ~logger:config.logger
              ~transition_frontier_incr:
                (Var.watch @@ of_broadcast_pipe frontier_broadcast_pipe_r)
              ~online_status_incr:
                ( Var.watch @@ of_broadcast_pipe
                @@ Coda_networking.online_status net )
              ~first_connection_incr:
                (Var.watch @@ of_ivar @@ Coda_networking.first_connection net)
              ~first_message_incr:
                (Var.watch @@ of_ivar @@ Coda_networking.first_message net)
          in
          Deferred.return
            { config
            ; processes= {prover; verifier}
            ; components=
                { net
                ; transaction_pool
                ; snark_pool
                ; transition_frontier= frontier_broadcast_pipe_r
                ; most_recent_valid_block= most_recent_valid_block_reader }
            ; pipes=
                { validated_transitions_reader= valid_transitions_for_api
                ; proposer_transition_writer
                ; external_transitions_writer=
                    Strict_pipe.Writer.to_linear_pipe
                      external_transitions_writer }
            ; wallets
            ; propose_keypairs
            ; seen_jobs= Work_selector.State.init
            ; subscriptions
            ; sync_status } ) )<|MERGE_RESOLUTION|>--- conflicted
+++ resolved
@@ -109,8 +109,9 @@
 [%%if
 mock_frontend_data]
 
-let create_sync_status_observer ~logger ~transition_frontier_incr
-    ~online_status_incr ~first_connection_incr ~first_message_incr =
+let create_sync_status_observer ~logger
+    ~transition_frontier_and_catchup_signal_incr ~online_status_incr
+    ~first_connection_incr ~first_message_incr =
   let variable = Coda_incremental.Status.Var.create `Offline in
   let incr = Coda_incremental.Status.Var.watch variable in
   let rec loop () =
@@ -137,32 +138,13 @@
 
 [%%else]
 
-let create_sync_status_observer ~logger ~transition_frontier_incr
-    ~online_status_incr ~first_connection_incr ~first_message_incr =
+let create_sync_status_observer ~logger
+    ~transition_frontier_and_catchup_signal_incr ~online_status_incr
+    ~first_connection_incr ~first_message_incr =
   let open Coda_incremental.Status in
-<<<<<<< HEAD
-  let transition_frontier_incr = Var.watch @@ Incr.transition_frontier t in
-  let transition_frontier_and_catchup_signal_incr =
-    transition_frontier_incr
-    >>= function
-    | Some transition_frontier ->
-        Transition_frontier.catchup_signal transition_frontier
-        |> of_broadcast_pipe |> Var.watch
-        >>| fun catchup_signal -> Some (transition_frontier, catchup_signal)
-    | None ->
-        return None
-  in
   let incremental_status =
-    map4
-      (Var.watch @@ Incr.online_status t)
-      transition_frontier_and_catchup_signal_incr
-      (Var.watch @@ Incr.first_connection t)
-      (Var.watch @@ Incr.first_message t)
-=======
-  let incremental_status =
-    map4 online_status_incr transition_frontier_incr first_connection_incr
-      first_message_incr
->>>>>>> 0c93da80
+    map4 online_status_incr transition_frontier_and_catchup_signal_incr
+      first_connection_incr first_message_incr
       ~f:(fun online_status active_status first_connection first_message ->
         match online_status with
         | `Offline ->
@@ -175,36 +157,22 @@
                 "Coda daemon is now listening" ;
               `Listening )
             else `Offline
-<<<<<<< HEAD
-        | `Online ->
-            Option.value_map active_status
-              ~default:
-                ( Logger.info (Logger.create ()) ~module_:__MODULE__
-                    ~location:__LOC__ "Coda daemon is now bootstrapping" ;
-                  `Bootstrap )
-              ~f:(fun (_, catchup_signal) ->
-                match catchup_signal with
-                | `Catchup ->
-                    Logger.info (Logger.create ()) ~module_:__MODULE__
-                      ~location:__LOC__
-                      "Coda daemon is now doing ledger catchup" ;
-                    `Catchup
-                | `Normal ->
-                    Logger.info (Logger.create ()) ~module_:__MODULE__
-                      ~location:__LOC__ "Coda daemon is now synced" ;
-                    `Synced ) )
-=======
         | `Online -> (
           match active_status with
           | None ->
-              Logger.info logger ~module_:__MODULE__ ~location:__LOC__
-                "Coda daemon is now bootstrapping" ;
+              Logger.info (Logger.create ()) ~module_:__MODULE__
+                ~location:__LOC__ "Coda daemon is now bootstrapping" ;
               `Bootstrap
-          | Some _ ->
-              Logger.info logger ~module_:__MODULE__ ~location:__LOC__
-                "Coda daemon is now synced" ;
-              `Synced ) )
->>>>>>> 0c93da80
+          | Some (_, catchup_signal) -> (
+            match catchup_signal with
+            | `Catchup ->
+                Logger.info (Logger.create ()) ~module_:__MODULE__
+                  ~location:__LOC__ "Coda daemon is now doing ledger catchup" ;
+                `Catchup
+            | `Normal ->
+                Logger.info (Logger.create ()) ~module_:__MODULE__
+                  ~location:__LOC__ "Coda daemon is now synced" ;
+                `Synced ) ) )
   in
   let observer = observe incremental_status in
   stabilize () ; observer
@@ -601,10 +569,23 @@
               ~is_storing_all:config.is_archive_node
           in
           let open Coda_incremental.Status in
+          let transition_frontier_incr =
+            Var.watch @@ of_broadcast_pipe frontier_broadcast_pipe_r
+          in
+          let transition_frontier_and_catchup_signal_incr =
+            transition_frontier_incr
+            >>= function
+            | Some transition_frontier ->
+                Transition_frontier.catchup_signal transition_frontier
+                |> of_broadcast_pipe |> Var.watch
+                >>| fun catchup_signal ->
+                Some (transition_frontier, catchup_signal)
+            | None ->
+                return None
+          in
           let sync_status =
             create_sync_status_observer ~logger:config.logger
-              ~transition_frontier_incr:
-                (Var.watch @@ of_broadcast_pipe frontier_broadcast_pipe_r)
+              ~transition_frontier_and_catchup_signal_incr
               ~online_status_incr:
                 ( Var.watch @@ of_broadcast_pipe
                 @@ Coda_networking.online_status net )
