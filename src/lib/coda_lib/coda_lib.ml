open Core_kernel
open Async_kernel
open Protocols
open Pipe_lib
open Strict_pipe
open O1trace

module type Network_intf = sig
  type t

  type consensus_state

  type state_with_witness

  type staged_ledger

  type protocol_state

  type ledger_hash

  type staged_ledger_hash

  type parallel_scan_state

  type sync_ledger_query

  type sync_ledger_answer

  type snark_pool_diff

  type transaction_pool_diff

  type time

  type state_hash

  type state_body_hash

  val states :
    t -> (state_with_witness Envelope.Incoming.t * time) Strict_pipe.Reader.t

  val peers : t -> Network_peer.Peer.t list

  val random_peers : t -> int -> Network_peer.Peer.t list

  val catchup_transition :
       t
    -> Network_peer.Peer.t
    -> state_hash
    -> state_with_witness Non_empty_list.t option Or_error.t Deferred.t

  val snark_pool_diffs :
    t -> snark_pool_diff Envelope.Incoming.t Linear_pipe.Reader.t

  val transaction_pool_diffs :
    t -> transaction_pool_diff Envelope.Incoming.t Linear_pipe.Reader.t

  val broadcast_state : t -> state_with_witness -> unit

  val broadcast_snark_pool_diff : t -> snark_pool_diff -> unit

  val broadcast_transaction_pool_diff : t -> transaction_pool_diff -> unit

  val glue_sync_ledger :
       t
    -> (ledger_hash * sync_ledger_query) Linear_pipe.Reader.t
    -> (ledger_hash * sync_ledger_answer) Envelope.Incoming.t
       Linear_pipe.Writer.t
    -> unit

  module Config : sig
    type t
  end

  val create :
       Config.t
    -> get_staged_ledger_aux_at_hash:(   staged_ledger_hash Envelope.Incoming.t
                                      -> (parallel_scan_state * ledger_hash)
                                         option
                                         Deferred.t)
    -> answer_sync_ledger_query:(   (ledger_hash * sync_ledger_query)
                                    Envelope.Incoming.t
                                 -> (ledger_hash * sync_ledger_answer)
                                    Deferred.Or_error.t)
    -> transition_catchup:(   state_hash Envelope.Incoming.t
                           -> state_with_witness Non_empty_list.t
                              Deferred.Option.t)
    -> get_ancestry:(   consensus_state Envelope.Incoming.t
                     -> ( ( state_with_witness
                          , state_body_hash list * state_with_witness )
                          Proof_carrying_data.t
                        * parallel_scan_state
                        * ledger_hash )
                        Deferred.Option.t)
    -> t Deferred.t
end

module type Transaction_pool_read_intf = sig
  type t

  type transaction_with_valid_signature

  val transactions : t -> transaction_with_valid_signature Sequence.t
end

module type Transaction_pool_intf = sig
  include Transaction_pool_read_intf

  type pool_diff

  type transaction

  type transition_frontier

  val broadcasts : t -> pool_diff Linear_pipe.Reader.t

  val load :
       logger:Logger.t
    -> disk_location:string
    -> incoming_diffs:pool_diff Envelope.Incoming.t Linear_pipe.Reader.t
    -> frontier_broadcast_pipe:transition_frontier Option.t
                               Broadcast_pipe.Reader.t
    -> t Deferred.t

  val add : t -> transaction -> unit Deferred.t
end

module type Snark_pool_intf = sig
  type t

  type completed_work_statement

  type completed_work_checked

  type pool_diff

  type transition_frontier

  val broadcasts : t -> pool_diff Linear_pipe.Reader.t

  val load :
       logger:Logger.t
    -> disk_location:string
    -> incoming_diffs:pool_diff Envelope.Incoming.t Linear_pipe.Reader.t
    -> frontier_broadcast_pipe:transition_frontier Option.t
                               Broadcast_pipe.Reader.t
    -> t Deferred.t

  val get_completed_work :
    t -> completed_work_statement -> completed_work_checked option
end

module type Proposer_intf = sig
  type state_hash

  type ledger_hash

  type staged_ledger

  type transaction

  type external_transition

  type external_transition_verified

  type completed_work_statement

  type completed_work_checked

  type protocol_state

  type protocol_state_proof

  type consensus_local_state

  type time_controller

  type keypair

  type transition_frontier

  type transaction_pool

  type time

  val run :
       logger:Logger.t
    -> get_completed_work:(   completed_work_statement
                           -> completed_work_checked option)
    -> transaction_pool:transaction_pool
    -> time_controller:time_controller
    -> keypair:keypair
    -> consensus_local_state:consensus_local_state
    -> frontier_reader:transition_frontier option Broadcast_pipe.Reader.t
    -> transition_writer:( ( external_transition_verified
                           , state_hash )
                           With_hash.t
                         , synchronous
                         , unit Deferred.t )
                         Strict_pipe.Writer.t
    -> unit
end

module type Witness_change_intf = sig
  type t_with_witness

  type witness

  type t

  val forget_witness : t_with_witness -> t

  val add_witness_exn : t -> witness -> t_with_witness

  val add_witness : t -> witness -> t_with_witness Or_error.t
end

module type State_with_witness_intf = sig
  type state

  type ledger_hash

  type staged_ledger_transition

  type staged_ledger_transition_with_valid_signatures_and_proofs

  type t =
    { staged_ledger_transition:
        staged_ledger_transition_with_valid_signatures_and_proofs
    ; state: state }
  [@@deriving sexp]

  module Stripped : sig
    type t = {staged_ledger_transition: staged_ledger_transition; state: state}
  end

  val strip : t -> Stripped.t

  val forget_witness : t -> state
end

module type Inputs_intf = sig
  include Coda_pow.Inputs_intf

  module Masked_ledger : sig
    type t
  end

  module Ledger_db : Coda_pow.Ledger_creatable_intf

  module Transition_frontier :
    Protocols.Coda_transition_frontier.Transition_frontier_intf
    with type state_hash := Protocol_state_hash.t
     and type external_transition_verified := External_transition.Verified.t
     and type ledger_database := Ledger_db.t
     and type masked_ledger := Masked_ledger.t
     and type staged_ledger := Staged_ledger.t
     and type staged_ledger_diff := Staged_ledger_diff.t
     and type transaction_snark_scan_state := Staged_ledger.Scan_state.t
     and type consensus_local_state := Consensus_mechanism.Local_state.t
     and type user_command := User_command.t

  module Transaction_pool :
    Transaction_pool_intf
    with type transaction_with_valid_signature :=
                User_command.With_valid_signature.t
     and type transaction := User_command.t
     and type transition_frontier := Transition_frontier.t

  module Snark_pool :
    Snark_pool_intf
    with type completed_work_statement := Transaction_snark_work.Statement.t
     and type completed_work_checked := Transaction_snark_work.Checked.t
     and type transition_frontier := Transition_frontier.t

  module Work_selector :
    Coda_pow.Work_selector_intf
    with type staged_ledger := Staged_ledger.t
     and type work :=
                ( Ledger_proof_statement.t
                , Transaction.t
                , Sparse_ledger.t
                , Ledger_proof.t )
                Snark_work_lib.Work.Single.Spec.t
     and type snark_pool := Snark_pool.t
     and type fee := Currency.Fee.t

  module State_body_hash : sig
    type t
  end

  module Net :
    Network_intf
    with type state_with_witness := External_transition.t
     and type staged_ledger := Staged_ledger.t
     and type staged_ledger_hash := Staged_ledger_hash.t
     and type protocol_state := Consensus_mechanism.Protocol_state.value
     and type snark_pool_diff := Snark_pool.pool_diff
     and type transaction_pool_diff := Transaction_pool.pool_diff
     and type parallel_scan_state := Staged_ledger.Scan_state.t
     and type ledger_hash := Ledger_hash.t
     and type sync_ledger_query := Coda_base.Sync_ledger.Query.t
     and type sync_ledger_answer := Coda_base.Sync_ledger.Answer.t
     and type time := Time.t
     and type state_hash := Coda_base.State_hash.t
     and type state_body_hash := State_body_hash.t
     and type consensus_state := Consensus_mechanism.Consensus_state.value

  module Transition_router :
    Protocols.Coda_transition_frontier.Transition_router_intf
    with type time_controller := Time.Controller.t
     and type external_transition := External_transition.t
     and type external_transition_verified := External_transition.Verified.t
     and type transition_frontier := Transition_frontier.t
     and type state_hash := Protocol_state_hash.t
     and type time := Time.t
     and type network := Net.t
     and type ledger_db := Ledger_db.t

  module Root_prover :
    Protocols.Coda_transition_frontier.Root_prover_intf
    with type state_body_hash := State_body_hash.t
     and type transition_frontier := Transition_frontier.t
     and type external_transition := External_transition.t
     and type proof_verified_external_transition :=
                External_transition.Proof_verified.t
     and type consensus_state := Consensus_mechanism.Consensus_state.value
     and type state_hash := Coda_base.State_hash.t

  module Proposer :
    Proposer_intf
    with type state_hash := Protocol_state_hash.t
     and type ledger_hash := Ledger_hash.t
     and type staged_ledger := Staged_ledger.t
     and type transaction := User_command.With_valid_signature.t
     and type protocol_state := Consensus_mechanism.Protocol_state.value
     and type protocol_state_proof := Protocol_state_proof.t
     and type consensus_local_state := Consensus_mechanism.Local_state.t
     and type completed_work_statement := Transaction_snark_work.Statement.t
     and type completed_work_checked := Transaction_snark_work.Checked.t
     and type external_transition := External_transition.t
     and type external_transition_verified := External_transition.Verified.t
     and type time_controller := Time.Controller.t
     and type keypair := Keypair.t
     and type transition_frontier := Transition_frontier.t
     and type transaction_pool := Transaction_pool.t
     and type time := Time.t

  module Ledger_transfer :
    Coda_pow.Ledger_transfer_intf
    with type src := Ledger.t
     and type dest := Ledger_db.t

  module Genesis : sig
    val state :
      ( Consensus_mechanism.Protocol_state.value
      , Protocol_state_hash.t )
      With_hash.t

    val ledger : Ledger.maskable_ledger

    val proof : Protocol_state_proof.t
  end

  module Sync_handler :
    Protocols.Coda_transition_frontier.Sync_handler_intf
    with type ledger_hash := Ledger_hash.t
     and type state_hash := Coda_base.State_hash.t
     and type external_transition := External_transition.t
     and type transition_frontier := Transition_frontier.t
     and type syncable_ledger_query := Coda_base.Sync_ledger.Query.t
     and type syncable_ledger_answer := Coda_base.Sync_ledger.Answer.t
end

module Make (Inputs : Inputs_intf) = struct
  open Inputs

  type t =
    { propose_keypair: Keypair.t option
    ; run_snark_worker: bool
    ; net:
        Net.t (* TODO: Is this the best spot for the transaction_pool ref? *)
    ; transaction_pool: Transaction_pool.t
    ; snark_pool: Snark_pool.t
    ; transition_frontier: Transition_frontier.t option Broadcast_pipe.Reader.t
    ; strongest_ledgers:
        (External_transition.Verified.t, Protocol_state_hash.t) With_hash.t
        Strict_pipe.Reader.t
    ; proposer_transition_writer:
        ( (External_transition.Verified.t, Protocol_state_hash.t) With_hash.t
        , synchronous
        , unit Deferred.t )
        Writer.t
    ; logger: Logger.t
    ; mutable seen_jobs: Work_selector.State.t
    ; receipt_chain_database: Coda_base.Receipt_chain_database.t
    ; staged_ledger_transition_backup_capacity: int
    ; external_transitions_writer:
        (External_transition.t Envelope.Incoming.t * Inputs.Time.t)
        Pipe.Writer.t
    ; time_controller: Time.Controller.t
    ; snark_work_fee: Currency.Fee.t
    ; consensus_local_state: Consensus_mechanism.Local_state.t }

  let peek_frontier frontier_broadcast_pipe =
    Broadcast_pipe.Reader.peek frontier_broadcast_pipe
    |> Result.of_option
         ~error:
           (Error.of_string
              "Cannot retrieve transition frontier now. Bootstrapping right \
               now.")

  let run_snark_worker t = t.run_snark_worker

  let propose_keypair t = t.propose_keypair

  let best_tip_opt t =
    let open Option.Let_syntax in
    let%map frontier = Broadcast_pipe.Reader.peek t.transition_frontier in
    Transition_frontier.best_tip frontier

  let best_staged_ledger_opt t =
    let open Option.Let_syntax in
    let%map tip = best_tip_opt t in
    Transition_frontier.Breadcrumb.staged_ledger tip

  let best_protocol_state_opt t =
    let open Option.Let_syntax in
    let%map tip = best_tip_opt t in
    Transition_frontier.Breadcrumb.transition_with_hash tip
    |> With_hash.data |> External_transition.Verified.protocol_state

  let best_ledger_opt t =
    let open Option.Let_syntax in
    let%map staged_ledger = best_staged_ledger_opt t in
    Staged_ledger.ledger staged_ledger

  let compose_of_option f =
    Fn.compose
      (Option.value_map ~default:`Bootstrapping ~f:(fun x -> `Active x))
      f

  let best_tip = compose_of_option best_tip_opt

  let visualize_frontier ~filename =
    compose_of_option
    @@ fun t ->
    let open Option.Let_syntax in
    let%map frontier = Broadcast_pipe.Reader.peek t.transition_frontier in
    Transition_frontier.visualize ~filename frontier

  let best_staged_ledger = compose_of_option best_staged_ledger_opt

  let best_protocol_state = compose_of_option best_protocol_state_opt

  let best_ledger = compose_of_option best_ledger_opt

  let get_ledger t staged_ledger_hash =
    let open Deferred.Or_error.Let_syntax in
    let%bind frontier =
      Deferred.return (t.transition_frontier |> peek_frontier)
    in
    match
      List.find_map (Transition_frontier.all_breadcrumbs frontier) ~f:(fun b ->
          let staged_ledger = Transition_frontier.Breadcrumb.staged_ledger b in
          if
            Staged_ledger_hash.equal
              (Staged_ledger.hash staged_ledger)
              staged_ledger_hash
          then Some (Ledger.to_list (Staged_ledger.ledger staged_ledger))
          else None )
    with
    | Some x -> Deferred.return (Ok x)
    | None ->
        Deferred.Or_error.error_string
          "staged ledger hash not found in transition frontier"

  let seen_jobs t = t.seen_jobs

  let set_seen_jobs t seen_jobs = t.seen_jobs <- seen_jobs

  let transaction_pool t = t.transaction_pool

  let snark_pool t = t.snark_pool

  let peers t = Net.peers t.net

  let snark_work_fee t = t.snark_work_fee

  let receipt_chain_database t = t.receipt_chain_database

  let staged_ledger_ledger_proof t =
    let open Option.Let_syntax in
    let%bind sl = best_staged_ledger_opt t in
    Staged_ledger.current_ledger_proof sl

  let strongest_ledgers t = t.strongest_ledgers

  module Config = struct
    (** If ledger_db_location is None, will auto-generate a db based on a UUID *)
    type t =
      { logger: Logger.t
      ; propose_keypair: Keypair.t option
      ; run_snark_worker: bool
      ; net_config: Net.Config.t
      ; staged_ledger_persistant_location: string
      ; transaction_pool_disk_location: string
      ; snark_pool_disk_location: string
      ; ledger_db_location: string option
      ; staged_ledger_transition_backup_capacity: int [@default 10]
      ; time_controller: Time.Controller.t
      ; banlist: Coda_base.Banlist.t
      ; receipt_chain_database: Coda_base.Receipt_chain_database.t
      ; snark_work_fee: Currency.Fee.t
      ; monitor: Monitor.t option
      (* TODO: Pass banlist to modules discussed in Ban Reasons issue: https://github.com/CodaProtocol/coda/issues/852 *)
      }
    [@@deriving make]
  end

  let start t =
    Option.iter t.propose_keypair ~f:(fun keypair ->
        Proposer.run ~logger:t.logger ~transaction_pool:t.transaction_pool
          ~get_completed_work:(Snark_pool.get_completed_work t.snark_pool)
          ~time_controller:t.time_controller ~keypair
          ~consensus_local_state:t.consensus_local_state
          ~frontier_reader:t.transition_frontier
          ~transition_writer:t.proposer_transition_writer )

  let create (config : Config.t) =
    let monitor = Option.value ~default:(Monitor.create ()) config.monitor in
    Async.Scheduler.within' ~monitor (fun () ->
        trace_task "coda" (fun () ->
            let consensus_local_state =
              Consensus_mechanism.Local_state.create
                (Option.map config.propose_keypair ~f:(fun keypair ->
                     let open Keypair in
                     Public_key.compress keypair.public_key ))
            in
            let external_transitions_reader, external_transitions_writer =
              Strict_pipe.create Synchronous
            in
            let proposer_transition_reader, proposer_transition_writer =
              Strict_pipe.create Synchronous
            in
            let net_ivar = Ivar.create () in
            let empty_diff =
              { Staged_ledger_diff.diff=
                  ( { completed_works= []
                    ; user_commands= []
                    ; coinbase= Staged_ledger_diff.At_most_two.Zero }
                  , None )
              ; prev_hash=
                  Staged_ledger_hash.of_aux_and_ledger_hash
                    (Staged_ledger_aux_hash.of_bytes "")
                    (Ledger.merkle_root Genesis_ledger.t)
              ; creator=
                  Account.public_key
                    (snd (List.hd_exn Genesis_ledger.accounts)) }
            in
            let genesis_protocol_state =
              With_hash.data Consensus_mechanism.genesis_protocol_state
            in
            (* the genesis transition is assumed to be valid *)
            let (`I_swear_this_is_safe_see_my_comment first_transition) =
              External_transition.to_verified
                (External_transition.create
                   ~protocol_state:genesis_protocol_state
                   ~protocol_state_proof:Genesis.proof
                   ~staged_ledger_diff:empty_diff)
            in
            let ledger_db =
              Ledger_db.create ?directory_name:config.ledger_db_location ()
            in
            let root_snarked_ledger =
              Ledger_transfer.transfer_accounts ~src:Genesis.ledger
                ~dest:ledger_db
            in
            let snarked_ledger_hash =
              Frozen_ledger_hash.of_ledger_hash
              @@ Ledger.merkle_root Genesis.ledger
            in
            let%bind root_staged_ledger =
              match%map
                Staged_ledger.of_scan_state_and_ledger ~snarked_ledger_hash
                  ~ledger:Genesis.ledger
                  ~scan_state:(Staged_ledger.Scan_state.empty ())
              with
              | Ok staged_ledger -> staged_ledger
              | Error err -> Error.raise err
            in
<<<<<<< HEAD
            let transition_frontier =
              Transition_frontier.create ~logger:config.logger
=======
            let%bind transition_frontier =
              Transition_frontier.create ~logger:config.log
>>>>>>> 382d083f
                ~root_transition:
                  (With_hash.of_data first_transition
                     ~hash_data:
                       (Fn.compose Consensus_mechanism.Protocol_state.hash
                          External_transition.Verified.protocol_state))
                ~root_staged_ledger ~root_snarked_ledger ~consensus_local_state
            in
            let frontier_broadcast_pipe_r, frontier_broadcast_pipe_w =
              Broadcast_pipe.create (Some transition_frontier)
            in
            let%bind net =
              Net.create config.net_config
                ~get_staged_ledger_aux_at_hash:(fun _hash ->
                  failwith "shouldn't be necessary right now?" )
                ~answer_sync_ledger_query:(fun query_env ->
                  let open Or_error.Let_syntax in
                  let result =
                    let ledger_hash, query =
                      Envelope.Incoming.data query_env
                    in
                    let%bind frontier =
                      peek_frontier frontier_broadcast_pipe_r
                    in
                    Sync_handler.answer_query ~frontier ledger_hash query
                      ~logger:config.logger
                    |> Result.of_option
                         ~error:
                           (Error.createf
                              !"Could not answer query for ledger_hash: \
                                %{sexp:Ledger_hash.t}"
                              ledger_hash)
                  in
                  result |> Deferred.return )
                ~transition_catchup:(fun enveloped_hash ->
                  let open Deferred.Option.Let_syntax in
                  let hash = Envelope.Incoming.data enveloped_hash in
                  let%bind frontier =
                    Deferred.return
                    @@ Broadcast_pipe.Reader.peek frontier_broadcast_pipe_r
                  in
                  Deferred.return
                  @@ Sync_handler.transition_catchup ~frontier hash )
                ~get_ancestry:(fun query_env ->
                  let consensus_state = Envelope.Incoming.data query_env in
                  let result =
                    let open Option.Let_syntax in
                    let%bind frontier =
                      Broadcast_pipe.Reader.peek frontier_broadcast_pipe_r
                    in
                    let%map peer_root_with_proof =
                      Root_prover.prove ~logger:config.logger ~frontier
                        consensus_state
                    in
                    let staged_ledger =
                      Transition_frontier.Breadcrumb.staged_ledger
                        (Transition_frontier.root frontier)
                    in
                    let scan_state = Staged_ledger.scan_state staged_ledger in
                    let merkle_root =
                      Ledger.merkle_root (Staged_ledger.ledger staged_ledger)
                    in
                    (peer_root_with_proof, scan_state, merkle_root)
                  in
                  Deferred.return result )
            in
            let valid_transitions =
              Transition_router.run ~logger:config.logger ~network:net
                ~time_controller:config.time_controller
                ~frontier_broadcast_pipe:
                  (frontier_broadcast_pipe_r, frontier_broadcast_pipe_w)
                ~ledger_db
                ~network_transition_reader:
                  (Strict_pipe.Reader.map external_transitions_reader
                     ~f:(fun (tn, tm) -> (`Transition tn, `Time_received tm) ))
                ~proposer_transition_reader
            in
            let valid_transitions_for_network, valid_transitions_for_api =
              Strict_pipe.Reader.Fork.two valid_transitions
            in
            let%bind transaction_pool =
              Transaction_pool.load ~logger:config.logger
                ~disk_location:config.transaction_pool_disk_location
                ~incoming_diffs:(Net.transaction_pool_diffs net)
                ~frontier_broadcast_pipe:frontier_broadcast_pipe_r
            in
            don't_wait_for
              (Linear_pipe.iter (Transaction_pool.broadcasts transaction_pool)
                 ~f:(fun x ->
                   Net.broadcast_transaction_pool_diff net x ;
                   Deferred.unit )) ;
            Ivar.fill net_ivar net ;
            don't_wait_for
              (Strict_pipe.Reader.iter_without_pushback
                 valid_transitions_for_network ~f:(fun transition_with_hash ->
                   (* remove verified status for network broadcast *)
                   Net.broadcast_state net
                     (External_transition.of_verified
                        (With_hash.data transition_with_hash)) )) ;
            don't_wait_for
              (Strict_pipe.transfer (Net.states net)
                 external_transitions_writer ~f:ident) ;
            let%bind snark_pool =
              Snark_pool.load ~logger:config.logger
                ~disk_location:config.snark_pool_disk_location
                ~incoming_diffs:(Net.snark_pool_diffs net)
                ~frontier_broadcast_pipe:frontier_broadcast_pipe_r
            in
            don't_wait_for
              (Linear_pipe.iter (Snark_pool.broadcasts snark_pool) ~f:(fun x ->
                   Net.broadcast_snark_pool_diff net x ;
                   Deferred.unit )) ;
            return
              { propose_keypair= config.propose_keypair
              ; run_snark_worker= config.run_snark_worker
              ; net
              ; transaction_pool
              ; snark_pool
              ; transition_frontier= frontier_broadcast_pipe_r
              ; time_controller= config.time_controller
              ; external_transitions_writer=
                  Strict_pipe.Writer.to_linear_pipe external_transitions_writer
              ; strongest_ledgers= valid_transitions_for_api
              ; logger= config.logger
              ; seen_jobs= Work_selector.State.init
              ; staged_ledger_transition_backup_capacity=
                  config.staged_ledger_transition_backup_capacity
              ; receipt_chain_database= config.receipt_chain_database
              ; snark_work_fee= config.snark_work_fee
              ; proposer_transition_writer
              ; consensus_local_state } ) )
end<|MERGE_RESOLUTION|>--- conflicted
+++ resolved
@@ -589,13 +589,8 @@
               | Ok staged_ledger -> staged_ledger
               | Error err -> Error.raise err
             in
-<<<<<<< HEAD
-            let transition_frontier =
+            let%bind transition_frontier =
               Transition_frontier.create ~logger:config.logger
-=======
-            let%bind transition_frontier =
-              Transition_frontier.create ~logger:config.log
->>>>>>> 382d083f
                 ~root_transition:
                   (With_hash.of_data first_transition
                      ~hash_data:
