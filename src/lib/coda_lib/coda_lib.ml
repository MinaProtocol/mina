--- conflicted
+++ resolved
@@ -108,12 +108,8 @@
                                  -> (ledger_hash * sync_ledger_answer)
                                     Deferred.Or_error.t)
     -> transition_catchup:(   state_hash Envelope.Incoming.t
-<<<<<<< HEAD
-                           -> state_with_witness list Deferred.Option.t)
-=======
                            -> state_with_witness Non_empty_list.t
                               Deferred.Option.t)
->>>>>>> 898e68aa
     -> get_ancestry:(   consensus_state Envelope.Incoming.t
                      -> ( state_with_witness
                         , state_body_hash list * state_with_witness )
@@ -470,11 +466,8 @@
   module Sync_handler :
     Protocols.Coda_transition_frontier.Sync_handler_intf
     with type ledger_hash := Ledger_hash.t
-<<<<<<< HEAD
-=======
      and type state_hash := Coda_base.State_hash.t
      and type external_transition := External_transition.t
->>>>>>> 898e68aa
      and type transition_frontier := Transition_frontier.t
      and type syncable_ledger_query := Coda_base.Sync_ledger.query
      and type syncable_ledger_answer := Coda_base.Sync_ledger.answer
@@ -718,13 +711,9 @@
               let consensus_state = Envelope.Incoming.data query_env in
               let result =
                 let open Option.Let_syntax in
-<<<<<<< HEAD
-                let%bind frontier = Mvar.peek frontier_read_ref in
-=======
                 let%bind frontier =
                   Broadcast_pipe.Reader.peek frontier_broadcast_pipe_r
                 in
->>>>>>> 898e68aa
                 Root_prover.prove ~logger:config.log ~frontier consensus_state
               in
               Deferred.return result )
