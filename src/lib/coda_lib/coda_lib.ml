--- conflicted
+++ resolved
@@ -380,19 +380,11 @@
           let%bind ledger_db, transition_frontier =
             create_genesis_frontier config ~verifier
           in
-<<<<<<< HEAD
-=======
           let genesis_transition =
             Transition_frontier.(
               root transition_frontier |> Breadcrumb.external_transition
               |> External_transition.Validated.forget_validation)
           in
-          let ledger_db =
-            Ledger_transfer.transfer_accounts
-              ~src:(Lazy.force Genesis_ledger.t)
-              ~dest:ledger_db
-          in
->>>>>>> a30310a3
           let frontier_broadcast_pipe_r, frontier_broadcast_pipe_w =
             Broadcast_pipe.create None
           in
