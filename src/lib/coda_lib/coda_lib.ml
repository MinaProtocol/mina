open Core_kernel
open Async_kernel
open Protocols
open Pipe_lib
open O1trace

module type Ledger_builder_io_intf = sig
  type t

  type net

  type ledger_builder_hash

  type ledger_hash

  type ledger_builder_aux

  type sync_ledger_query

  type sync_ledger_answer

  type protocol_state

  val create : net -> t

  val get_ledger_builder_aux_at_hash :
    t -> ledger_builder_hash -> ledger_builder_aux Deferred.Or_error.t

  val glue_sync_ledger :
       t
    -> (ledger_hash * sync_ledger_query) Linear_pipe.Reader.t
    -> (ledger_hash * sync_ledger_answer) Linear_pipe.Writer.t
    -> unit
end

module type Network_intf = sig
  type t

  type state_with_witness

  type ledger_builder

  type protocol_state

  type ledger_hash

  type ledger_builder_hash

  type parallel_scan_state

  type sync_ledger_query

  type sync_ledger_answer

  type snark_pool_diff

  type transaction_pool_diff

  val states :
    t -> (state_with_witness * Unix_timestamp.t) Linear_pipe.Reader.t

  val peers : t -> Kademlia.Peer.t list

  val snark_pool_diffs : t -> snark_pool_diff Linear_pipe.Reader.t

  val transaction_pool_diffs : t -> transaction_pool_diff Linear_pipe.Reader.t

  val broadcast_state : t -> state_with_witness -> unit

  val broadcast_snark_pool_diff : t -> snark_pool_diff -> unit

  val broadcast_transaction_pool_diff : t -> transaction_pool_diff -> unit

  module Ledger_builder_io :
    Ledger_builder_io_intf
    with type net := t
     and type ledger_builder_aux := parallel_scan_state
     and type ledger_builder_hash := ledger_builder_hash
     and type ledger_hash := ledger_hash
     and type protocol_state := protocol_state
     and type sync_ledger_query := sync_ledger_query
     and type sync_ledger_answer := sync_ledger_answer

  module Config : sig
    type t
  end

  val create :
       Config.t
    -> get_ledger_builder_aux_at_hash:(   ledger_builder_hash
                                       -> (parallel_scan_state * ledger_hash)
                                          option
                                          Deferred.t)
    -> answer_sync_ledger_query:(   ledger_hash * sync_ledger_query
                                 -> (ledger_hash * sync_ledger_answer)
                                    Deferred.Or_error.t)
    -> t Deferred.t
end

module type Transaction_pool_read_intf = sig
  type t

  type transaction_with_valid_signature

  val transactions : t -> transaction_with_valid_signature Sequence.t
end

module type Transaction_pool_intf = sig
  include Transaction_pool_read_intf

  type pool_diff

  type transaction

  val broadcasts : t -> pool_diff Linear_pipe.Reader.t

  val load :
       parent_log:Logger.t
    -> disk_location:string
    -> incoming_diffs:pool_diff Linear_pipe.Reader.t
    -> t Deferred.t

  val add : t -> transaction -> unit Deferred.t
end

module type Snark_pool_intf = sig
  type t

  type completed_work_statement

  type completed_work_checked

  type pool_diff

  val broadcasts : t -> pool_diff Linear_pipe.Reader.t

  val load :
       parent_log:Logger.t
    -> disk_location:string
    -> incoming_diffs:pool_diff Linear_pipe.Reader.t
    -> t Deferred.t

  val get_completed_work :
    t -> completed_work_statement -> completed_work_checked option
end

module type Ktree_intf = sig
  type elem

  type t [@@deriving sexp]

  val gen : elem Quickcheck.Generator.t -> t Quickcheck.Generator.t

  val find_map : t -> f:(elem -> 'a option) -> 'a option

  val path : t -> f:(elem -> bool) -> elem list option

  val singleton : elem -> t

  val longest_path : t -> elem list

  val add :
    t -> elem -> parent:(elem -> bool) -> [> `Added of t | `No_parent | `Repeat]

  val root : t -> elem
end

module type Ledger_builder_controller_intf = sig
  type public_key_compressed

  type ledger_builder

  type ledger_builder_hash

  type external_transition

  type ledger

  type maskable_ledger

  type tip

  type net

  type protocol_state

  type consensus_local_state

  type t

  type sync_query

  type sync_answer

  type ledger_proof

  type ledger_hash

  module Config : sig
    type t =
      { parent_log: Logger.t
      ; net_deferred: net Deferred.t
      ; external_transitions:
          (external_transition * Unix_timestamp.t) Linear_pipe.Reader.t
      ; genesis_tip: tip
      ; ledger: maskable_ledger
      ; consensus_local_state: consensus_local_state
      ; proposer_public_key: public_key_compressed option
      ; longest_tip_location: string }
    [@@deriving make]
  end

  val create : Config.t -> t Deferred.t

  module For_tests : sig
    val load_tip : t -> Config.t -> tip Deferred.t
  end

  val strongest_tip : t -> tip

  val local_get_ledger :
       t
    -> ledger_builder_hash
    -> (ledger_builder * protocol_state) Deferred.Or_error.t

  val strongest_ledgers :
    t -> (ledger_builder * external_transition) Linear_pipe.Reader.t

  val handle_sync_ledger_queries :
       t
    -> ledger_hash * sync_query
    -> (ledger_hash * sync_answer) Deferred.Or_error.t
end

module type Proposer_intf = sig
  type ledger_hash

  type ledger_builder

  type transaction

  type external_transition

  type completed_work_statement

  type completed_work_checked

  type protocol_state

  type protocol_state_proof

  type consensus_local_state

  type time_controller

  type keypair

  type transition_frontier

  type transaction_pool

  val create :
       parent_log:Logger.t
    -> get_completed_work:(   completed_work_statement
                           -> completed_work_checked option)
    -> transaction_pool:transaction_pool
    -> time_controller:time_controller
    -> keypair:keypair
    -> consensus_local_state:consensus_local_state
    -> transition_frontier:transition_frontier
    -> (external_transition * Unix_timestamp.t) Linear_pipe.Reader.t
end

module type Witness_change_intf = sig
  type t_with_witness

  type witness

  type t

  val forget_witness : t_with_witness -> t

  val add_witness_exn : t -> witness -> t_with_witness

  val add_witness : t -> witness -> t_with_witness Or_error.t
end

module type State_with_witness_intf = sig
  type state

  type ledger_hash

  type ledger_builder_transition

  type ledger_builder_transition_with_valid_signatures_and_proofs

  type t =
    { ledger_builder_transition:
        ledger_builder_transition_with_valid_signatures_and_proofs
    ; state: state }
  [@@deriving sexp]

  module Stripped : sig
    type t =
      {ledger_builder_transition: ledger_builder_transition; state: state}
  end

  val strip : t -> Stripped.t

  val forget_witness : t -> state
end

module type Inputs_intf = sig
  include Coda_pow.Inputs_intf

  module Proof_carrying_state : sig
    type t =
      ( Consensus_mechanism.Protocol_state.value
      , Protocol_state_proof.t )
      Coda_pow.Proof_carrying_data.t
    [@@deriving sexp, bin_io]
  end

  module State_with_witness :
    State_with_witness_intf
    with type state := Proof_carrying_state.t
     and type ledger_hash := Ledger_hash.t
     and type ledger_builder_transition := Ledger_builder_transition.t
     and type ledger_builder_transition_with_valid_signatures_and_proofs :=
                Ledger_builder_transition.With_valid_signatures_and_proofs.t

  module Snark_pool :
    Snark_pool_intf
    with type completed_work_statement := Completed_work.Statement.t
     and type completed_work_checked := Completed_work.Checked.t

  module Work_selector :
    Coda_pow.Work_selector_intf
    with type ledger_builder := Ledger_builder.t
     and type work :=
                ( Ledger_proof_statement.t
                , Transaction.t
                , Sparse_ledger.t
                , Ledger_proof.t )
                Snark_work_lib.Work.Single.Spec.t
     and type snark_pool := Snark_pool.t
     and type fee := Currency.Fee.t

  module Transaction_pool :
    Transaction_pool_intf
    with type transaction_with_valid_signature :=
                User_command.With_valid_signature.t
     and type transaction := User_command.t

  module Sync_ledger : sig
    type query [@@deriving bin_io]

    type answer [@@deriving bin_io]
  end

  module Net :
    Network_intf
    with type state_with_witness := External_transition.t
     and type ledger_builder := Ledger_builder.t
     and type ledger_builder_hash := Ledger_builder_hash.t
     and type protocol_state := Consensus_mechanism.Protocol_state.value
     and type snark_pool_diff := Snark_pool.pool_diff
     and type transaction_pool_diff := Transaction_pool.pool_diff
     and type parallel_scan_state := Ledger_builder.Aux.t
     and type ledger_hash := Ledger_hash.t
     and type sync_ledger_query := Sync_ledger.query
     and type sync_ledger_answer := Sync_ledger.answer

  module Ledger_builder_controller :
    Ledger_builder_controller_intf
    with type net := Net.t
     and type ledger := Ledger.t
     and type ledger_builder := Ledger_builder.t
     and type ledger_builder_hash := Ledger_builder_hash.t
     and type external_transition := External_transition.t
     and type protocol_state := Consensus_mechanism.Protocol_state.value
     and type consensus_local_state := Consensus_mechanism.Local_state.t
     and type sync_query := Sync_ledger.query
     and type sync_answer := Sync_ledger.answer
     and type ledger_hash := Ledger_hash.t
     and type ledger_proof := Ledger_proof.t
     and type tip := Tip.t
     and type public_key_compressed := Public_key.Compressed.t
     and type maskable_ledger := Ledger.maskable_ledger
<<<<<<< HEAD
=======

  module Ledger_db : Coda_pow.Ledger_creatable_intf

  module Transition_frontier :
    Protocols.Coda_transition_frontier.Transition_frontier_base_intf
    with type state_hash := Protocol_state_hash.t
     and type external_transition := External_transition.t
     and type ledger_database := Ledger_db.t
>>>>>>> e3794525

  module Proposer :
    Proposer_intf
    with type ledger_hash := Ledger_hash.t
     and type ledger_builder := Ledger_builder.t
     and type transaction := User_command.With_valid_signature.t
     and type protocol_state := Consensus_mechanism.Protocol_state.value
     and type protocol_state_proof := Protocol_state_proof.t
     and type consensus_local_state := Consensus_mechanism.Local_state.t
     and type completed_work_statement := Completed_work.Statement.t
     and type completed_work_checked := Completed_work.Checked.t
     and type external_transition := External_transition.t
     and type time_controller := Time.Controller.t
     and type keypair := Keypair.t
     and type transition_frontier := Transition_frontier.t
     and type transaction_pool := Transaction_pool.t

  module Genesis : sig
    val state : Consensus_mechanism.Protocol_state.value

    val ledger : Ledger.maskable_ledger

    val proof : Protocol_state_proof.t
  end
end

module Make (Inputs : Inputs_intf) = struct
  open Inputs

  type t =
    { propose_keypair: Keypair.t option
    ; run_snark_worker: bool
    ; net: Net.t
    ; external_transitions:
        (External_transition.t * Unix_timestamp.t) Linear_pipe.Writer.t
        (* TODO: Is this the best spot for the transaction_pool ref? *)
    ; transaction_pool: Transaction_pool.t
    ; snark_pool: Snark_pool.t
    ; ledger_builder: Ledger_builder_controller.t
    ; strongest_ledgers:
        (Ledger_builder.t * External_transition.t) Linear_pipe.Reader.t
    ; log: Logger.t
    ; mutable seen_jobs: Work_selector.State.t
    ; receipt_chain_database: Coda_base.Receipt_chain_database.t
    ; ledger_builder_transition_backup_capacity: int
    ; snark_work_fee: Currency.Fee.t }

  let run_snark_worker t = t.run_snark_worker

  let propose_keypair t = t.propose_keypair

  let best_ledger_builder t =
    (Ledger_builder_controller.strongest_tip t.ledger_builder).ledger_builder

  let best_protocol_state t =
    (Ledger_builder_controller.strongest_tip t.ledger_builder).state

  let best_tip t =
    let tip = Ledger_builder_controller.strongest_tip t.ledger_builder in
    (Ledger_builder.ledger tip.ledger_builder, tip.state, tip.proof)

  let get_ledger t lh =
    Ledger_builder_controller.local_get_ledger t.ledger_builder lh
    |> Deferred.Or_error.map ~f:(fun (lb, _) ->
           Ledger_builder.ledger lb |> Ledger.to_list )

  let best_ledger t = Ledger_builder.ledger (best_ledger_builder t)

  let seen_jobs t = t.seen_jobs

  let set_seen_jobs t seen_jobs = t.seen_jobs <- seen_jobs

  let transaction_pool t = t.transaction_pool

  let snark_pool t = t.snark_pool

  let peers t = Net.peers t.net

  let snark_work_fee t = t.snark_work_fee

  let receipt_chain_database t = t.receipt_chain_database

  let ledger_builder_ledger_proof t =
    let lb = best_ledger_builder t in
    Ledger_builder.current_ledger_proof lb

  let strongest_ledgers t =
    Linear_pipe.map t.strongest_ledgers ~f:(fun (_, x) -> x)

  module Config = struct
    (** If ledger_db_location is None, will auto-generate a db based on a UUID *)
    type t =
      { log: Logger.t
      ; propose_keypair: Keypair.t option
      ; run_snark_worker: bool
      ; net_config: Net.Config.t
      ; ledger_builder_persistant_location: string
      ; transaction_pool_disk_location: string
      ; snark_pool_disk_location: string
      ; ledger_db_location: string option
      ; ledger_builder_transition_backup_capacity: int [@default 10]
      ; time_controller: Time.Controller.t
      ; banlist: Coda_base.Banlist.t
      ; receipt_chain_database: Coda_base.Receipt_chain_database.t
      ; snark_work_fee: Currency.Fee.t
      (* TODO: Pass banlist to modules discussed in Ban Reasons issue: https://github.com/CodaProtocol/coda/issues/852 *)
      }
    [@@deriving make]
  end

  let create (config : Config.t) =
    trace_task "coda" (fun () ->
        let external_transitions_reader, external_transitions_writer =
          Linear_pipe.create ()
        in
        let net_ivar = Ivar.create () in
        let consensus_local_state =
          Consensus_mechanism.Local_state.create config.propose_keypair
        in
        let first_transition =
          failwith "TODO: Bootstrap should emit this transition"
        in
        let transition_frontier =
          Transition_frontier.create ~logger:config.log
            ~root_transition:
              (With_hash.of_data first_transition
                 ~hash_data:
                   (Fn.compose Consensus_mechanism.Protocol_state.hash
                      External_transition.protocol_state))
            ~root_transaction_snark_scan_state:
              Transition_frontier.Transaction_snark_scan_state.empty
            ~root_staged_ledger_diff:None
            ~root_snarked_ledger:
              (Ledger_db.create ?directory_name:config.ledger_db_location ())
        in
        let lbc_deferred =
          Ledger_builder_controller.create
            (Ledger_builder_controller.Config.make
               ?proposer_public_key:
                 (Option.map config.propose_keypair ~f:(fun k ->
                      k.public_key |> Public_key.compress ))
               ~parent_log:config.log ~net_deferred:(Ivar.read net_ivar)
               ~genesis_tip:
                 { ledger_builder=
                     Ledger_builder.create
                       ~ledger:
                         (Ledger.register_mask Genesis.ledger
                            (Ledger.Mask.create ()))
                 ; state= Genesis.state
                 ; proof= Genesis.proof }
               ~consensus_local_state ~ledger:Genesis.ledger
               ~longest_tip_location:config.ledger_builder_persistant_location
               ~external_transitions:external_transitions_reader ())
        in
        let%bind net =
          Net.create config.net_config
            ~get_ledger_builder_aux_at_hash:(fun hash ->
              let%bind lbc = lbc_deferred in
              (* TODO: Just make lbc do this *)
              match%map
                Ledger_builder_controller.local_get_ledger lbc hash
              with
              | Ok (lb, _state) ->
                  Some
                    ( Ledger_builder.aux lb
                    , Ledger.merkle_root (Ledger_builder.ledger lb) )
              | _ -> None )
            ~answer_sync_ledger_query:(fun query ->
              let%bind lbc = lbc_deferred in
              Ledger_builder_controller.handle_sync_ledger_queries lbc query )
        in
        let%bind transaction_pool =
          Transaction_pool.load ~parent_log:config.log
            ~disk_location:config.transaction_pool_disk_location
            ~incoming_diffs:(Net.transaction_pool_diffs net)
        in
        don't_wait_for
          (Linear_pipe.iter (Transaction_pool.broadcasts transaction_pool)
             ~f:(fun x ->
               Net.broadcast_transaction_pool_diff net x ;
               Deferred.unit )) ;
        Ivar.fill net_ivar net ;
        let%bind ledger_builder = lbc_deferred in
        don't_wait_for
          (Linear_pipe.transfer_id (Net.states net) external_transitions_writer) ;
        let%bind snark_pool =
          Snark_pool.load ~parent_log:config.log
            ~disk_location:config.snark_pool_disk_location
            ~incoming_diffs:(Net.snark_pool_diffs net)
        in
        don't_wait_for
          (Linear_pipe.iter (Snark_pool.broadcasts snark_pool) ~f:(fun x ->
               Net.broadcast_snark_pool_diff net x ;
               Deferred.unit )) ;
        let ( strongest_ledgers_for_miner
            , strongest_ledgers_for_network
            , strongest_ledgers_for_api ) =
          Linear_pipe.fork3
            (Ledger_builder_controller.strongest_ledgers ledger_builder)
        in
        Linear_pipe.iter strongest_ledgers_for_network ~f:(fun (_, t) ->
            Net.broadcast_state net t ; Deferred.unit )
        |> don't_wait_for ;
        ( match config.propose_keypair with
        | Some keypair ->
<<<<<<< HEAD
            let tips_r, tips_w = Linear_pipe.create () in
            (let tip =
               Ledger_builder_controller.strongest_tip ledger_builder
             in
             Linear_pipe.write_without_pushback tips_w
               (Proposer.Tip_change
                  { protocol_state= (tip.state, tip.proof)
                  ; transactions=
                      Transaction_pool.transactions transaction_pool
                  ; ledger_builder= tip.ledger_builder })) ;
            Linear_pipe.transfer strongest_ledgers_for_miner tips_w
=======
            Linear_pipe.iter strongest_ledgers_for_miner
>>>>>>> e3794525
              ~f:(fun (ledger_builder, transition) ->
                let protocol_state =
                  External_transition.protocol_state transition
                in
                Debug_assert.debug_assert (fun () ->
                    match Ledger_builder.statement_exn ledger_builder with
                    | `Empty -> ()
                    | `Non_empty
                        { source
                        ; target
                        ; fee_excess
                        ; proof_type= _
                        ; supply_increase= _ } ->
                        let bc_state =
                          Consensus_mechanism.Protocol_state.blockchain_state
                            protocol_state
                        in
                        [%test_eq: Currency.Fee.Signed.t]
                          Currency.Fee.Signed.zero fee_excess ;
                        [%test_eq: Frozen_ledger_hash.t]
                          (Consensus_mechanism.Blockchain_state.ledger_hash
                             bc_state)
                          source ;
                        [%test_eq: Frozen_ledger_hash.t]
                          ( Ledger_builder.ledger ledger_builder
                          |> Ledger.merkle_root
                          |> Frozen_ledger_hash.of_ledger_hash )
                          target ) ;
                return () )
            |> don't_wait_for ;
            let transitions =
              Proposer.create ~parent_log:config.log ~transaction_pool
                ~get_completed_work:(Snark_pool.get_completed_work snark_pool)
                ~time_controller:config.time_controller ~keypair
                ~consensus_local_state ~transition_frontier
            in
            don't_wait_for
              (Linear_pipe.transfer_id transitions external_transitions_writer)
        | None ->
            don't_wait_for (Linear_pipe.drain strongest_ledgers_for_miner) ) ;
        return
          { propose_keypair= config.propose_keypair
          ; run_snark_worker= config.run_snark_worker
          ; net
          ; external_transitions= external_transitions_writer
          ; transaction_pool
          ; snark_pool
          ; ledger_builder
          ; strongest_ledgers= strongest_ledgers_for_api
          ; log= config.log
          ; seen_jobs= Work_selector.State.init
          ; ledger_builder_transition_backup_capacity=
              config.ledger_builder_transition_backup_capacity
          ; receipt_chain_database= config.receipt_chain_database
          ; snark_work_fee= config.snark_work_fee } )
end<|MERGE_RESOLUTION|>--- conflicted
+++ resolved
@@ -387,8 +387,6 @@
      and type tip := Tip.t
      and type public_key_compressed := Public_key.Compressed.t
      and type maskable_ledger := Ledger.maskable_ledger
-<<<<<<< HEAD
-=======
 
   module Ledger_db : Coda_pow.Ledger_creatable_intf
 
@@ -397,7 +395,6 @@
     with type state_hash := Protocol_state_hash.t
      and type external_transition := External_transition.t
      and type ledger_database := Ledger_db.t
->>>>>>> e3794525
 
   module Proposer :
     Proposer_intf
@@ -603,21 +600,7 @@
         |> don't_wait_for ;
         ( match config.propose_keypair with
         | Some keypair ->
-<<<<<<< HEAD
-            let tips_r, tips_w = Linear_pipe.create () in
-            (let tip =
-               Ledger_builder_controller.strongest_tip ledger_builder
-             in
-             Linear_pipe.write_without_pushback tips_w
-               (Proposer.Tip_change
-                  { protocol_state= (tip.state, tip.proof)
-                  ; transactions=
-                      Transaction_pool.transactions transaction_pool
-                  ; ledger_builder= tip.ledger_builder })) ;
-            Linear_pipe.transfer strongest_ledgers_for_miner tips_w
-=======
             Linear_pipe.iter strongest_ledgers_for_miner
->>>>>>> e3794525
               ~f:(fun (ledger_builder, transition) ->
                 let protocol_state =
                   External_transition.protocol_state transition
