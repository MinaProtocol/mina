(library
 (name coda_lib)
 (public_name coda_lib)
 (flags :standard -short-paths -warn-error -27-58)
 (library_flags -linkall)
 (inline_tests)
<<<<<<< HEAD
 (libraries core coda_intf envelope pipe_lib logger async async_extra
  kademlia unix_timestamp debug_assert o1trace consensus
  transition_frontier_persistence incremental secrets
  transaction_database work_selector)
=======
 (libraries core protocols envelope pipe_lib logger async async_extra
   kademlia unix_timestamp debug_assert o1trace consensus transition_frontier_persistence incremental secrets auxiliary_database)
>>>>>>> d276654d
 (preprocess
  (pps ppx_jane ppx_deriving.eq ppx_deriving.make bisect_ppx -- -conditional))
 (synopsis "Coda gut layer"))<|MERGE_RESOLUTION|>--- conflicted
+++ resolved
@@ -4,15 +4,10 @@
  (flags :standard -short-paths -warn-error -27-58)
  (library_flags -linkall)
  (inline_tests)
-<<<<<<< HEAD
  (libraries core coda_intf envelope pipe_lib logger async async_extra
   kademlia unix_timestamp debug_assert o1trace consensus
   transition_frontier_persistence incremental secrets
-  transaction_database work_selector)
-=======
- (libraries core protocols envelope pipe_lib logger async async_extra
-   kademlia unix_timestamp debug_assert o1trace consensus transition_frontier_persistence incremental secrets auxiliary_database)
->>>>>>> d276654d
+  auxiliary_database work_selector)
  (preprocess
   (pps ppx_jane ppx_deriving.eq ppx_deriving.make bisect_ppx -- -conditional))
  (synopsis "Coda gut layer"))