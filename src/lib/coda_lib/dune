(library
 (name coda_lib)
 (public_name coda_lib)
 (library_flags -linkall)
 (inline_tests)
 (libraries core coda_intf envelope pipe_lib logger async async_extra
  kademlia unix_timestamp debug_assert o1trace consensus
<<<<<<< HEAD
  incremental secrets auxiliary_database work_selector
  coda_networking proposer sync_handler transition_router
  otp_lib snark_worker participating_state transaction_status)
=======
  transition_frontier_persistence incremental secrets
  auxiliary_database work_selector coda_networking proposer
  sync_handler transition_router otp_lib snark_worker
  participating_state transaction_status receipt_chain_database)
>>>>>>> 77c106da
 (preprocess
  (pps ppx_coda ppx_jane ppx_deriving.eq ppx_deriving.make bisect_ppx -- -conditional))
 (synopsis "Coda gut layer"))<|MERGE_RESOLUTION|>--- conflicted
+++ resolved
@@ -5,16 +5,10 @@
  (inline_tests)
  (libraries core coda_intf envelope pipe_lib logger async async_extra
   kademlia unix_timestamp debug_assert o1trace consensus
-<<<<<<< HEAD
   incremental secrets auxiliary_database work_selector
   coda_networking proposer sync_handler transition_router
-  otp_lib snark_worker participating_state transaction_status)
-=======
-  transition_frontier_persistence incremental secrets
-  auxiliary_database work_selector coda_networking proposer
-  sync_handler transition_router otp_lib snark_worker
-  participating_state transaction_status receipt_chain_database)
->>>>>>> 77c106da
+  otp_lib snark_worker participating_state transaction_status
+  receipt_chain_database)
  (preprocess
   (pps ppx_coda ppx_jane ppx_deriving.eq ppx_deriving.make bisect_ppx -- -conditional))
  (synopsis "Coda gut layer"))