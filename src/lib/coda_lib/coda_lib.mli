open Async_kernel
open Core
open Coda_base
open Coda_state
open Coda_transition
open Pipe_lib
open Signature_lib
module Config = Config
module Subscriptions = Coda_subscriptions

type t

exception Snark_worker_error of int

exception Snark_worker_signal_interrupt of Signal.t

val subscription : t -> Coda_subscriptions.t

(** Derived from local state (aka they may not reflect the latest public keys to which you've attempted to change *)
val block_production_pubkeys : t -> Public_key.Compressed.Set.t

val replace_block_production_keypairs :
  t -> Keypair.And_compressed_pk.Set.t -> unit

val next_producer_timing : t -> Consensus.Hooks.block_producer_timing option

val staking_ledger : t -> Sparse_ledger.t option

val current_epoch_delegators :
  t -> pk:Public_key.Compressed.t -> Coda_base.Account.t list option

val last_epoch_delegators :
  t -> pk:Public_key.Compressed.t -> Coda_base.Account.t list option

val replace_snark_worker_key :
  t -> Public_key.Compressed.t option -> unit Deferred.t

val add_block_subscriber :
     t
  -> Public_key.Compressed.t option
  -> ( Auxiliary_database.Filtered_external_transition.t
     , State_hash.t )
     With_hash.t
     Pipe.Reader.t

val add_payment_subscriber : t -> Account.key -> User_command.t Pipe.Reader.t

val snark_worker_key : t -> Public_key.Compressed.Stable.V1.t option

val snark_work_fee : t -> Currency.Fee.t

val set_snark_work_fee : t -> Currency.Fee.t -> unit

val request_work : t -> Snark_worker.Work.Spec.t option

val work_selection_method : t -> (module Work_selector.Selection_method_intf)

val add_work : t -> Snark_worker.Work.Result.t -> unit

<<<<<<< HEAD
val add_transactions : t -> User_command_util.user_command_input -> unit
=======
val add_transactions : t -> User_command.t list -> unit Deferred.t
>>>>>>> 1a9bc79b

val best_staged_ledger : t -> Staged_ledger.t Participating_state.t

val best_ledger : t -> Ledger.t Participating_state.t

val root_length : t -> int Participating_state.t

val best_protocol_state : t -> Protocol_state.Value.t Participating_state.t

val best_tip : t -> Transition_frontier.Breadcrumb.t Participating_state.t

val sync_status : t -> Sync_status.t Coda_incremental.Status.Observer.t

val visualize_frontier : filename:string -> t -> unit Participating_state.t

val peers : t -> Network_peer.Peer.t list Deferred.t

val initial_peers : t -> Coda_net2.Multiaddr.t list

val client_port : t -> int

val validated_transitions :
  t -> External_transition.Validated.t Strict_pipe.Reader.t

module Root_diff : sig
  module Stable : sig
    module V1 : sig
      type t = {user_commands: User_command.Stable.V1.t list; root_length: int}
      [@@deriving bin_io]
    end

    module Latest = V1
  end

  type t = Stable.Latest.t
end

val root_diff : t -> Root_diff.t Strict_pipe.Reader.t

val initialization_finish_signal : t -> unit Ivar.t

val dump_tf : t -> string Or_error.t

val best_path : t -> State_hash.t list option

val best_chain : t -> Transition_frontier.Breadcrumb.t list option

val transaction_pool : t -> Network_pool.Transaction_pool.t

val transaction_database : t -> Auxiliary_database.Transaction_database.t

val external_transition_database :
  t -> Auxiliary_database.External_transition_database.t

val snark_pool : t -> Network_pool.Snark_pool.t

val start : t -> unit Deferred.t

val stop_snark_worker : ?should_wait_kill:bool -> t -> unit Deferred.t

val create :
     Config.t
  -> genesis_ledger:Ledger.t Lazy.t
  -> base_proof:Proof.t
  -> t Deferred.t

val staged_ledger_ledger_proof : t -> Ledger_proof.t option

val transition_frontier :
  t -> Transition_frontier.t option Broadcast_pipe.Reader.t

val get_ledger :
  t -> Staged_ledger_hash.t option -> Account.t list Deferred.Or_error.t

val receipt_chain_database : t -> Receipt_chain_database.t

val wallets : t -> Secrets.Wallets.t

val subscriptions : t -> Coda_subscriptions.t

val most_recent_valid_transition :
  t -> External_transition.Initial_validated.t Broadcast_pipe.Reader.t

val top_level_logger : t -> Logger.t

val config : t -> Config.t

val net : t -> Coda_networking.t<|MERGE_RESOLUTION|>--- conflicted
+++ resolved
@@ -57,11 +57,7 @@
 
 val add_work : t -> Snark_worker.Work.Result.t -> unit
 
-<<<<<<< HEAD
 val add_transactions : t -> User_command_util.user_command_input -> unit
-=======
-val add_transactions : t -> User_command.t list -> unit Deferred.t
->>>>>>> 1a9bc79b
 
 val best_staged_ledger : t -> Staged_ledger.t Participating_state.t
 
