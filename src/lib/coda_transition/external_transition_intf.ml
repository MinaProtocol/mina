--- conflicted
+++ resolved
@@ -72,46 +72,6 @@
   type external_transition = t
 
   module Validation : sig
-<<<<<<< HEAD
-=======
-    module Stable : sig
-      module V1 : sig
-        type ( 'time_received
-             , 'genesis_state
-             , 'proof
-             , 'delta_transition_chain
-             , 'frontier_dependencies
-             , 'staged_ledger_diff
-             , 'fork_ids )
-             t =
-          'time_received
-          * 'genesis_state
-          * 'proof
-          * 'delta_transition_chain
-          * 'frontier_dependencies
-          * 'staged_ledger_diff
-          * 'fork_ids
-          constraint 'time_received = [`Time_received] * (unit, _) Truth.t
-          constraint 'genesis_state = [`Genesis_state] * (unit, _) Truth.t
-          constraint 'proof = [`Proof] * (unit, _) Truth.t
-          constraint
-            'delta_transition_chain =
-            [`Delta_transition_chain]
-            * (State_hash.t Non_empty_list.t, _) Truth.t
-          constraint
-            'frontier_dependencies =
-            [`Frontier_dependencies] * (unit, _) Truth.t
-          constraint
-            'staged_ledger_diff =
-            [`Staged_ledger_diff] * (unit, _) Truth.t
-          constraint 'fork_ids = [`Fork_ids] * (unit, _) Truth.t
-        [@@deriving version]
-      end
-
-      module Latest = V1
-    end
-
->>>>>>> 0dfe6f99
     type ( 'time_received
          , 'genesis_state
          , 'proof
@@ -120,13 +80,13 @@
          , 'staged_ledger_diff
          , 'fork_ids )
          t =
-<<<<<<< HEAD
       'time_received
       * 'genesis_state
       * 'proof
       * 'delta_transition_chain
       * 'frontier_dependencies
       * 'staged_ledger_diff
+      * 'fork_ids
       constraint 'time_received = [`Time_received] * (unit, _) Truth.t
       constraint 'genesis_state = [`Genesis_state] * (unit, _) Truth.t
       constraint 'proof = [`Proof] * (unit, _) Truth.t
@@ -139,16 +99,7 @@
       constraint
         'staged_ledger_diff =
         [`Staged_ledger_diff] * (unit, _) Truth.t
-=======
-      ( 'time_received
-      , 'genesis_state
-      , 'proof
-      , 'delta_transition_chain
-      , 'frontier_dependencies
-      , 'staged_ledger_diff
-      , 'fork_ids )
-      Stable.Latest.t
->>>>>>> 0dfe6f99
+      constraint 'fork_ids = [`Fork_ids] * (unit, _) Truth.t
 
     type fully_invalid =
       ( [`Time_received] * unit Truth.false_t
