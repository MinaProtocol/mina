--- conflicted
+++ resolved
@@ -1042,9 +1042,8 @@
              , `Ledger_proof proof_opt
              , `Staged_ledger transitioned_staged_ledger
              , `Pending_coinbase_data _ ) =
-<<<<<<< HEAD
-      Staged_ledger.apply ~logger ~verifier parent_staged_ledger
-        staged_ledger_diff
+      Staged_ledger.apply ~constraint_constants ~logger ~verifier
+        parent_staged_ledger staged_ledger_diff
         ~current_global_slot:
           ( Coda_state.Protocol_state.(
               Body.consensus_state @@ body parent_protocol_state)
@@ -1055,12 +1054,6 @@
            in
            ( Protocol_state.hash_with_body parent_protocol_state ~body_hash
            , body_hash ))
-=======
-      Staged_ledger.apply ~constraint_constants ~logger ~verifier
-        parent_staged_ledger staged_ledger_diff
-        ~state_body_hash:
-          Protocol_state.(Body.hash @@ body parent_protocol_state)
->>>>>>> cb993cf2
       |> Deferred.Result.map_error ~f:(fun e ->
              `Staged_ledger_application_failed e )
     in
