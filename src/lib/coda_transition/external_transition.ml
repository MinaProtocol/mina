open Async_kernel
open Core_kernel
open Coda_base
open Coda_state
open Module_version

module Stable = struct
  module V1 = struct
    module T = struct
      type t =
        { protocol_state: Protocol_state.Value.Stable.V1.t
        ; protocol_state_proof: Proof.Stable.V1.t sexp_opaque
        ; staged_ledger_diff: Staged_ledger_diff.Stable.V1.t
        ; delta_transition_chain_proof:
            State_hash.Stable.V1.t * State_body_hash.Stable.V1.t list }
      [@@deriving sexp, fields, bin_io, version]

      let to_yojson
          { protocol_state
          ; protocol_state_proof= _
          ; staged_ledger_diff= _
          ; delta_transition_chain_proof= _ } =
        `Assoc
          [ ("protocol_state", Protocol_state.value_to_yojson protocol_state)
          ; ("protocol_state_proof", `String "<opaque>")
          ; ("staged_ledger_diff", `String "<opaque>")
          ; ("delta_transition_chain_proof", `String "<opaque>") ]

      (* TODO: Important for bkase to review *)
      let compare t1 t2 =
        Protocol_state.Value.Stable.V1.compare t1.protocol_state
          t2.protocol_state

      let consensus_state {protocol_state; _} =
        Protocol_state.consensus_state protocol_state

      let blockchain_state {protocol_state; _} =
        Protocol_state.blockchain_state protocol_state

      let state_hash {protocol_state; _} = Protocol_state.hash protocol_state

      let parent_hash {protocol_state; _} =
        Protocol_state.previous_state_hash protocol_state

      let proposer {staged_ledger_diff; _} =
        Staged_ledger_diff.creator staged_ledger_diff

      let user_commands {staged_ledger_diff; _} =
        Staged_ledger_diff.user_commands staged_ledger_diff

      let payments external_transition =
        List.filter
          (user_commands external_transition)
          ~f:(Fn.compose User_command_payload.is_payment User_command.payload)
    end

    include T
    include Comparable.Make (T)
    include Registration.Make_latest_version (T)
  end

  module Latest = V1

  module Module_decl = struct
    let name = "external_transition"

    type latest = Latest.t
  end

  module Registrar = Registration.Make (Module_decl)
  module Registered_V1 = Registrar.Register (V1)
end

(* bin_io omitted *)
type t = Stable.Latest.t =
  { protocol_state: Protocol_state.Value.Stable.V1.t
  ; protocol_state_proof: Proof.Stable.V1.t sexp_opaque
  ; staged_ledger_diff: Staged_ledger_diff.t
  ; delta_transition_chain_proof: State_hash.t * State_body_hash.t list }
[@@deriving sexp]

type external_transition = t

[%%define_locally
Stable.Latest.
  ( protocol_state
  , protocol_state_proof
  , blockchain_state
  , staged_ledger_diff
  , consensus_state
  , state_hash
  , parent_hash
  , proposer
  , user_commands
  , payments
  , to_yojson )]

include Comparable.Make (Stable.Latest)

let create ~protocol_state ~protocol_state_proof ~staged_ledger_diff
    ~delta_transition_chain_proof =
  { protocol_state
  ; protocol_state_proof
  ; staged_ledger_diff
  ; delta_transition_chain_proof }

let timestamp {protocol_state; _} =
  Protocol_state.blockchain_state protocol_state |> Blockchain_state.timestamp

module Validation = struct
  module Stable = struct
    module V1 = struct
      module T = struct
<<<<<<< HEAD
        type ( 'time_received
             , 'proof
             , 'delta_transition_chain
             , 'frontier_dependencies
             , 'staged_ledger_diff )
             t =
          'time_received
          * 'proof
          * 'delta_transition_chain
          * 'frontier_dependencies
          * 'staged_ledger_diff
          constraint 'time_received = [`Time_received] * (unit, _) Truth.t
          constraint 'proof = [`Proof] * (unit, _) Truth.t
          constraint
            'delta_transition_chain =
            [`Delta_transition_chain]
            * (State_hash.t Non_empty_list.t, _) Truth.t
          constraint
            'frontier_dependencies =
            [`Frontier_dependencies] * (unit, _) Truth.t
          constraint
            'staged_ledger_diff =
            [`Staged_ledger_diff] * (unit, _) Truth.t
        [@@deriving version]
=======
        type t =
          { protocol_state: Protocol_state.Value.Stable.V1.t
          ; protocol_state_proof: Proof.Stable.V1.t sexp_opaque
          ; staged_ledger_diff: Staged_ledger_diff.t
          ; delta_transition_chain_proof:
              State_hash.Stable.V1.t * State_body_hash.Stable.V1.t list }
        [@@deriving sexp, fields, bin_io, version]

        let to_yojson
            { protocol_state
            ; protocol_state_proof= _
            ; staged_ledger_diff= _
            ; delta_transition_chain_proof= _ } =
          `Assoc
            [ ("protocol_state", Protocol_state.value_to_yojson protocol_state)
            ; ("protocol_state_proof", `String "<opaque>")
            ; ("staged_ledger_diff", `String "<opaque>")
            ; ("delta_transition_chain_proof", `String "<opaque>") ]

        let consensus_state {protocol_state; _} =
          Protocol_state.consensus_state protocol_state

        let blockchain_state {protocol_state; _} =
          Protocol_state.blockchain_state protocol_state

        let state_hash {protocol_state; _} = Protocol_state.hash protocol_state

        let parent_hash {protocol_state; _} =
          Protocol_state.previous_state_hash protocol_state

        let proposer {staged_ledger_diff; _} =
          Staged_ledger_diff.creator staged_ledger_diff

        let user_commands {staged_ledger_diff; _} =
          Staged_ledger_diff.user_commands staged_ledger_diff

        let payments external_transition =
          List.filter
            (user_commands external_transition)
            ~f:
              (Fn.compose User_command_payload.is_payment User_command.payload)

        let compare =
          Comparable.lift
            (fun existing candidate ->
              (* To prevent the logger to spam a lot of messsages, the logger input is set to null *)
              if Consensus.Data.Consensus_state.Value.equal existing candidate
              then 0
              else if
                `Keep
                = Consensus.Hooks.select ~existing ~candidate
                    ~logger:(Logger.null ())
              then -1
              else 1 )
            ~f:consensus_state
>>>>>>> 073a3bc4
      end

      include T
    end

    module Latest = V1
  end

  type ( 'time_received
       , 'proof
       , 'delta_transition_chain
       , 'frontier_dependencies
       , 'staged_ledger_diff )
       t =
    ( 'time_received
    , 'proof
    , 'delta_transition_chain
    , 'frontier_dependencies
    , 'staged_ledger_diff )
    Stable.Latest.t

  type fully_invalid =
    ( [`Time_received] * unit Truth.false_t
    , [`Proof] * unit Truth.false_t
    , [`Delta_transition_chain] * State_hash.t Non_empty_list.t Truth.false_t
    , [`Frontier_dependencies] * unit Truth.false_t
    , [`Staged_ledger_diff] * unit Truth.false_t )
    t

  type fully_valid =
    ( [`Time_received] * unit Truth.true_t
    , [`Proof] * unit Truth.true_t
    , [`Delta_transition_chain] * State_hash.t Non_empty_list.t Truth.true_t
    , [`Frontier_dependencies] * unit Truth.true_t
    , [`Staged_ledger_diff] * unit Truth.true_t )
    t

  type ( 'time_received
       , 'proof
       , 'delta_transition_chain
       , 'frontier_dependencies
       , 'staged_ledger_diff )
       with_transition =
    (external_transition, State_hash.t) With_hash.t
    * ( 'time_received
      , 'proof
      , 'delta_transition_chain
      , 'frontier_dependencies
      , 'staged_ledger_diff )
      t

  let fully_invalid =
    ( (`Time_received, Truth.False)
    , (`Proof, Truth.False)
    , (`Delta_transition_chain, Truth.False)
    , (`Frontier_dependencies, Truth.False)
    , (`Staged_ledger_diff, Truth.False) )

  let wrap t = (t, fully_invalid)

  let extract_delta_transition_chain_witness = function
    | ( _
      , _
      , (`Delta_transition_chain, Truth.True delta_transition_chain_witness)
      , _
      , _ ) ->
        delta_transition_chain_witness
    | _ ->
        failwith "why can't this be refuted?"

  let reset_frontier_dependencies_validation (transition_with_hash, validation)
      =
    match validation with
    | ( time_received
      , proof
      , delta_transition_chain
      , (`Frontier_dependencies, Truth.True ())
      , staged_ledger_diff ) ->
        ( transition_with_hash
        , ( time_received
          , proof
          , delta_transition_chain
          , (`Frontier_dependencies, Truth.False)
          , staged_ledger_diff ) )
    | _ ->
        failwith "why can't this be refuted?"

  let reset_staged_ledger_diff_validation (transition_with_hash, validation) =
    match validation with
    | ( time_received
      , proof
      , delta_transition_chain
      , frontier_dependencies
      , (`Staged_ledger_diff, Truth.True ()) ) ->
        ( transition_with_hash
        , ( time_received
          , proof
          , delta_transition_chain
          , frontier_dependencies
          , (`Staged_ledger_diff, Truth.False) ) )
    | _ ->
        failwith "why can't this be refuted?"

  let forget_validation (t, _) = With_hash.data t

  module Unsafe = struct
    let set_valid_time_received :
           ( [`Time_received] * unit Truth.false_t
           , 'proof
           , 'delta_transition_chain
           , 'frontier_dependencies
           , 'staged_ledger_diff )
           t
        -> ( [`Time_received] * unit Truth.true_t
           , 'proof
           , 'delta_transition_chain
           , 'frontier_dependencies
           , 'staged_ledger_diff )
           t = function
      | ( (`Time_received, Truth.False)
        , proof
        , delta_transition_chain
        , frontier_dependencies
        , staged_ledger_diff ) ->
          ( (`Time_received, Truth.True ())
          , proof
          , delta_transition_chain
          , frontier_dependencies
          , staged_ledger_diff )
      | _ ->
          failwith "why can't this be refuted?"

    let set_valid_proof :
           ( 'time_received
           , [`Proof] * unit Truth.false_t
           , 'delta_transition_chain
           , 'frontier_dependencies
           , 'staged_ledger_diff )
           t
        -> ( 'time_received
           , [`Proof] * unit Truth.true_t
           , 'delta_transition_chain
           , 'frontier_dependencies
           , 'staged_ledger_diff )
           t = function
      | ( time_received
        , (`Proof, Truth.False)
        , delta_transition_chain
        , frontier_dependencies
        , staged_ledger_diff ) ->
          ( time_received
          , (`Proof, Truth.True ())
          , delta_transition_chain
          , frontier_dependencies
          , staged_ledger_diff )
      | _ ->
          failwith "why can't this be refuted?"

    let set_valid_delta_transition_chain :
           ( 'time_received
           , 'proof
           , [`Delta_transition_chain]
             * State_hash.t Non_empty_list.t Truth.false_t
           , 'frontier_dependencies
           , 'staged_ledger_diff )
           t
        -> State_hash.t Non_empty_list.t
        -> ( 'time_received
           , 'proof
           , [`Delta_transition_chain]
             * State_hash.t Non_empty_list.t Truth.true_t
           , 'frontier_dependencies
           , 'staged_ledger_diff )
           t =
     fun validation hashes ->
      match validation with
      | ( time_received
        , proof
        , (`Delta_transition_chain, Truth.False)
        , frontier_dependencies
        , staged_ledger_diff ) ->
          ( time_received
          , proof
          , (`Delta_transition_chain, Truth.True hashes)
          , frontier_dependencies
          , staged_ledger_diff )
      | _ ->
          failwith "why can't this be refuted?"

    let set_valid_frontier_dependencies :
           ( 'time_received
           , 'proof
           , 'delta_transition_chain
           , [`Frontier_dependencies] * unit Truth.false_t
           , 'staged_ledger_diff )
           t
        -> ( 'time_received
           , 'proof
           , 'delta_transition_chain
           , [`Frontier_dependencies] * unit Truth.true_t
           , 'staged_ledger_diff )
           t = function
      | ( time_received
        , proof
        , delta_transition_chain
        , (`Frontier_dependencies, Truth.False)
        , staged_ledger_diff ) ->
          ( time_received
          , proof
          , delta_transition_chain
          , (`Frontier_dependencies, Truth.True ())
          , staged_ledger_diff )
      | _ ->
          failwith "why can't this be refuted?"

    let set_valid_staged_ledger_diff :
           ( 'time_received
           , 'proof
           , 'delta_transition_chain
           , 'frontier_dependencies
           , [`Staged_ledger_diff] * unit Truth.false_t )
           t
        -> ( 'time_received
           , 'proof
           , 'delta_transition_chain
           , 'frontier_dependencies
           , [`Staged_ledger_diff] * unit Truth.true_t )
           t = function
      | ( time_received
        , proof
        , delta_transition_chain
        , frontier_dependencies
        , (`Staged_ledger_diff, Truth.False) ) ->
          ( time_received
          , proof
          , delta_transition_chain
          , frontier_dependencies
          , (`Staged_ledger_diff, Truth.True ()) )
      | _ ->
          failwith "why can't this be refuted?"
  end
end

type with_initial_validation =
  ( [`Time_received] * unit Truth.true_t
  , [`Proof] * unit Truth.true_t
  , [`Delta_transition_chain] * State_hash.t Non_empty_list.t Truth.true_t
  , [`Frontier_dependencies] * unit Truth.false_t
  , [`Staged_ledger_diff] * unit Truth.false_t )
  Validation.with_transition

let skip_time_received_validation `This_transition_was_not_received_via_gossip
    (t, validation) =
  (t, Validation.Unsafe.set_valid_time_received validation)

let validate_time_received (t, validation) ~time_received =
  let consensus_state =
    With_hash.data t |> protocol_state |> Protocol_state.consensus_state
  in
  let received_unix_timestamp =
    Block_time.to_span_since_epoch time_received |> Block_time.Span.to_ms
  in
  match
    Consensus.Hooks.received_at_valid_time consensus_state
      ~time_received:received_unix_timestamp
  with
  | Ok () ->
      Ok (t, Validation.Unsafe.set_valid_time_received validation)
  | Error err ->
      Error (`Invalid_time_received err)

let skip_proof_validation `This_transition_was_generated_internally
    (t, validation) =
  (t, Validation.Unsafe.set_valid_proof validation)

let skip_delta_transition_chain_validation
    `This_transition_was_not_received_via_gossip (t, validation) =
  let previous_protocol_state_hash = With_hash.data t |> parent_hash in
  ( t
  , Validation.Unsafe.set_valid_delta_transition_chain validation
      (Non_empty_list.singleton previous_protocol_state_hash) )

let validate_proof (t, validation) ~verifier =
  let open Blockchain_snark.Blockchain in
  let open Deferred.Let_syntax in
  let {protocol_state= state; protocol_state_proof= proof; _} =
    With_hash.data t
  in
  match%map Verifier.verify_blockchain_snark verifier {state; proof} with
  | Ok verified ->
      if verified then Ok (t, Validation.Unsafe.set_valid_proof validation)
      else Error `Invalid_proof
  | Error e ->
      Error (`Verifier_error e)

let validate_delta_transition_chain (t, validation) =
  let transition = With_hash.data t in
  match
    Transition_chain_verifier.verify ~target_hash:(parent_hash transition)
      ~transition_chain_proof:transition.delta_transition_chain_proof
  with
  | Some hashes ->
      Ok
        ( t
        , Validation.Unsafe.set_valid_delta_transition_chain validation hashes
        )
  | None ->
      Error `Invalid_delta_transition_chain_proof

let skip_frontier_dependencies_validation
    `This_transition_belongs_to_a_detached_subtree (t, validation) =
  (t, Validation.Unsafe.set_valid_frontier_dependencies validation)

let skip_staged_ledger_diff_validation `This_is_unsafe (t, validation) =
  (t, Validation.Unsafe.set_valid_staged_ledger_diff validation)

module Validated = struct
  module Stable = struct
    module V1 = struct
      module T = struct
        type t =
          ( Stable.Latest.t
          , State_hash.Stable.Latest.t )
          With_hash.Stable.Latest.t
          * ( [`Time_received]
              * (unit, Truth.True.Stable.Latest.t) Truth.Stable.Latest.t
            , [`Proof]
              * (unit, Truth.True.Stable.Latest.t) Truth.Stable.Latest.t
            , [`Delta_transition_chain]
              * ( State_hash.Stable.Latest.t Non_empty_list.Stable.Latest.t
                , Truth.True.Stable.Latest.t )
                Truth.Stable.Latest.t
            , [`Frontier_dependencies]
              * (unit, Truth.True.Stable.Latest.t) Truth.Stable.Latest.t
            , [`Staged_ledger_diff]
              * (unit, Truth.True.Stable.Latest.t) Truth.Stable.Latest.t )
            Validation.Stable.Latest.t
        [@@deriving version]

        type erased =
          ( Stable.Latest.t
          , State_hash.Stable.Latest.t )
          With_hash.Stable.Latest.t
          * State_hash.Stable.Latest.t Non_empty_list.Stable.Latest.t
        [@@deriving sexp, bin_io]

        let erase (transition_with_hash, validation) =
          ( transition_with_hash
          , Validation.extract_delta_transition_chain_witness validation )

        let elaborate (transition_with_hash, delta_transition_chain_witness) =
          ( transition_with_hash
          , ( (`Time_received, Truth.True ())
            , (`Proof, Truth.True ())
            , ( `Delta_transition_chain
              , Truth.True delta_transition_chain_witness )
            , (`Frontier_dependencies, Truth.True ())
            , (`Staged_ledger_diff, Truth.True ()) ) )

        include Sexpable.Of_sexpable (struct
                    type t = erased [@@deriving sexp]
                  end)
                  (struct
                    type nonrec t = t

                    let of_sexpable = elaborate

                    let to_sexpable = erase
                  end)

        include Binable.Of_binable (struct
                    type t = erased [@@deriving bin_io]
                  end)
                  (struct
                    type nonrec t = t

                    let of_binable = elaborate

                    let to_binable = erase
                  end)

        let compare (t1, _) (t2, _) =
          compare (With_hash.data t1) (With_hash.data t2)

        let to_yojson (transition_with_hash, _) =
          With_hash.to_yojson to_yojson State_hash.to_yojson
            transition_with_hash

        let lift f (t, _) = With_hash.data t |> f

        let protocol_state = lift protocol_state

        let protocol_state_proof = lift protocol_state_proof

        let blockchain_state = lift blockchain_state

        let staged_ledger_diff = lift staged_ledger_diff

        let consensus_state = lift consensus_state

        let create_unsafe t =
          `I_swear_this_is_safe_see_my_comment
            ( Validation.wrap (With_hash.of_data t ~hash_data:state_hash)
            |> skip_time_received_validation
                 `This_transition_was_not_received_via_gossip
            |> skip_proof_validation `This_transition_was_generated_internally
            |> skip_delta_transition_chain_validation
                 `This_transition_was_not_received_via_gossip
            |> skip_frontier_dependencies_validation
                 `This_transition_belongs_to_a_detached_subtree
            |> skip_staged_ledger_diff_validation `This_is_unsafe )

        let state_hash (t, _) = With_hash.hash t

        let parent_hash = lift parent_hash

        let proposer = lift proposer

        let user_commands = lift user_commands

        let payments = lift payments
      end

      include T
      include Comparable.Make (T)
      include Registration.Make_latest_version (T)
    end

    module Latest = V1

    module Module_decl = struct
      let name = "external_transition_validated"

      type latest = Latest.t
    end

    module Registrar = Registration.Make (Module_decl)
    module Registered_V1 = Registrar.Register (V1)
  end

  type t = Stable.Latest.t

  [%%define_locally
  Stable.Latest.
    ( sexp_of_t
    , t_of_sexp
    , create_unsafe
    , protocol_state
    , protocol_state_proof
    , blockchain_state
    , staged_ledger_diff
    , consensus_state
    , state_hash
    , parent_hash
    , proposer
    , user_commands
    , payments
    , to_yojson )]

  include Comparable.Make (Stable.Latest)
end

module Transition_frontier_validation (Transition_frontier : sig
  type t

  module Breadcrumb : sig
    type t

    val validated_transition : t -> Validated.t
  end

  val root : t -> Breadcrumb.t

  val find : t -> State_hash.t -> Breadcrumb.t option
end) =
struct
  let validate_frontier_dependencies (t, validation) ~logger ~frontier =
    let open Result.Let_syntax in
    let hash = With_hash.hash t in
    let protocol_state = protocol_state (With_hash.data t) in
    let parent_hash = Protocol_state.previous_state_hash protocol_state in
    let root_protocol_state =
      Transition_frontier.root frontier
      |> Transition_frontier.Breadcrumb.validated_transition
      |> Validated.protocol_state
    in
    let%bind () =
      Result.ok_if_true
        (Transition_frontier.find frontier hash |> Option.is_none)
        ~error:`Already_in_frontier
    in
    let%bind () =
      (* need pervasive (=) in scope for comparing polymorphic variant *)
      let ( = ) = Pervasives.( = ) in
      Result.ok_if_true
        ( `Take
        = Consensus.Hooks.select
            ~logger:
              (Logger.extend logger
                 [ ( "selection_context"
                   , `String
                       "External_transition.Transition_frontier_validation.validate_frontier_dependencies"
                   ) ])
            ~existing:(Protocol_state.consensus_state root_protocol_state)
            ~candidate:(Protocol_state.consensus_state protocol_state) )
        ~error:`Not_selected_over_frontier_root
    in
    let%map () =
      Result.ok_if_true
        (Transition_frontier.find frontier parent_hash |> Option.is_some)
        ~error:`Parent_missing_from_frontier
    in
    (t, Validation.Unsafe.set_valid_frontier_dependencies validation)
end

module Staged_ledger_validation = struct
  let target_hash_of_ledger_proof =
    let open Ledger_proof in
    Fn.compose statement_target statement

  let validate_staged_ledger_diff :
         ( 'time_received
         , 'proof
         , 'delta_transition_chain
         , 'frontier_dependencies
         , [`Staged_ledger_diff] * unit Truth.false_t )
         Validation.with_transition
      -> logger:Logger.t
      -> verifier:Verifier.t
      -> parent_staged_ledger:Staged_ledger.t
      -> ( [`Just_emitted_a_proof of bool]
           * [ `External_transition_with_validation of
               ( 'time_received
               , 'proof
               , 'delta_transition_chain
               , 'frontier_dependencies
               , [`Staged_ledger_diff] * unit Truth.true_t )
               Validation.with_transition ]
           * [`Staged_ledger of Staged_ledger.t]
         , [ `Invalid_staged_ledger_diff of
             [ `Incorrect_target_staged_ledger_hash
             | `Incorrect_target_snarked_ledger_hash ]
             list
           | `Staged_ledger_application_failed of
             Staged_ledger.Staged_ledger_error.t ] )
         Deferred.Result.t =
   fun (t, validation) ~logger ~verifier ~parent_staged_ledger ->
    let open Deferred.Result.Let_syntax in
    let transition = With_hash.data t in
    let blockchain_state =
      Protocol_state.blockchain_state (protocol_state transition)
    in
    let staged_ledger_diff = staged_ledger_diff transition in
    let%bind ( `Hash_after_applying staged_ledger_hash
             , `Ledger_proof proof_opt
             , `Staged_ledger transitioned_staged_ledger
             , `Pending_coinbase_data _ ) =
      Staged_ledger.apply ~logger ~verifier parent_staged_ledger
        staged_ledger_diff
      |> Deferred.Result.map_error ~f:(fun e ->
             `Staged_ledger_application_failed e )
    in
    let target_ledger_hash =
      match proof_opt with
      | None ->
          Option.value_map
            (Staged_ledger.current_ledger_proof transitioned_staged_ledger)
            ~f:target_hash_of_ledger_proof
            ~default:
              (Frozen_ledger_hash.of_ledger_hash
                 (Ledger.merkle_root (Lazy.force Genesis_ledger.t)))
      | Some (proof, _) ->
          target_hash_of_ledger_proof proof
    in
    let maybe_errors =
      Option.all
        [ Option.some_if
            (not
               (Staged_ledger_hash.equal staged_ledger_hash
                  (Blockchain_state.staged_ledger_hash blockchain_state)))
            `Incorrect_target_staged_ledger_hash
        ; Option.some_if
            (not
               (Frozen_ledger_hash.equal target_ledger_hash
                  (Blockchain_state.snarked_ledger_hash blockchain_state)))
            `Incorrect_target_snarked_ledger_hash ]
    in
    Deferred.return
      ( match maybe_errors with
      | Some errors ->
          Error (`Invalid_staged_ledger_diff errors)
      | None ->
          Ok
            ( `Just_emitted_a_proof (Option.is_some proof_opt)
            , `External_transition_with_validation
                (t, Validation.Unsafe.set_valid_staged_ledger_diff validation)
            , `Staged_ledger transitioned_staged_ledger ) )
end<|MERGE_RESOLUTION|>--- conflicted
+++ resolved
@@ -26,11 +26,6 @@
           ; ("staged_ledger_diff", `String "<opaque>")
           ; ("delta_transition_chain_proof", `String "<opaque>") ]
 
-      (* TODO: Important for bkase to review *)
-      let compare t1 t2 =
-        Protocol_state.Value.Stable.V1.compare t1.protocol_state
-          t2.protocol_state
-
       let consensus_state {protocol_state; _} =
         Protocol_state.consensus_state protocol_state
 
@@ -52,6 +47,20 @@
         List.filter
           (user_commands external_transition)
           ~f:(Fn.compose User_command_payload.is_payment User_command.payload)
+
+      let compare =
+        Comparable.lift
+          (fun existing candidate ->
+            (* To prevent the logger to spam a lot of messsages, the logger input is set to null *)
+            if Consensus.Data.Consensus_state.Value.equal existing candidate
+            then 0
+            else if
+              `Keep
+              = Consensus.Hooks.select ~existing ~candidate
+                  ~logger:(Logger.null ())
+            then -1
+            else 1 )
+          ~f:consensus_state
     end
 
     include T
@@ -111,7 +120,6 @@
   module Stable = struct
     module V1 = struct
       module T = struct
-<<<<<<< HEAD
         type ( 'time_received
              , 'proof
              , 'delta_transition_chain
@@ -136,63 +144,6 @@
             'staged_ledger_diff =
             [`Staged_ledger_diff] * (unit, _) Truth.t
         [@@deriving version]
-=======
-        type t =
-          { protocol_state: Protocol_state.Value.Stable.V1.t
-          ; protocol_state_proof: Proof.Stable.V1.t sexp_opaque
-          ; staged_ledger_diff: Staged_ledger_diff.t
-          ; delta_transition_chain_proof:
-              State_hash.Stable.V1.t * State_body_hash.Stable.V1.t list }
-        [@@deriving sexp, fields, bin_io, version]
-
-        let to_yojson
-            { protocol_state
-            ; protocol_state_proof= _
-            ; staged_ledger_diff= _
-            ; delta_transition_chain_proof= _ } =
-          `Assoc
-            [ ("protocol_state", Protocol_state.value_to_yojson protocol_state)
-            ; ("protocol_state_proof", `String "<opaque>")
-            ; ("staged_ledger_diff", `String "<opaque>")
-            ; ("delta_transition_chain_proof", `String "<opaque>") ]
-
-        let consensus_state {protocol_state; _} =
-          Protocol_state.consensus_state protocol_state
-
-        let blockchain_state {protocol_state; _} =
-          Protocol_state.blockchain_state protocol_state
-
-        let state_hash {protocol_state; _} = Protocol_state.hash protocol_state
-
-        let parent_hash {protocol_state; _} =
-          Protocol_state.previous_state_hash protocol_state
-
-        let proposer {staged_ledger_diff; _} =
-          Staged_ledger_diff.creator staged_ledger_diff
-
-        let user_commands {staged_ledger_diff; _} =
-          Staged_ledger_diff.user_commands staged_ledger_diff
-
-        let payments external_transition =
-          List.filter
-            (user_commands external_transition)
-            ~f:
-              (Fn.compose User_command_payload.is_payment User_command.payload)
-
-        let compare =
-          Comparable.lift
-            (fun existing candidate ->
-              (* To prevent the logger to spam a lot of messsages, the logger input is set to null *)
-              if Consensus.Data.Consensus_state.Value.equal existing candidate
-              then 0
-              else if
-                `Keep
-                = Consensus.Hooks.select ~existing ~candidate
-                    ~logger:(Logger.null ())
-              then -1
-              else 1 )
-            ~f:consensus_state
->>>>>>> 073a3bc4
       end
 
       include T
