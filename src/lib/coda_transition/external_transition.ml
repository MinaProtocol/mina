open Async_kernel
open Core_kernel
open Coda_base
open Coda_state
open Module_version

[%%versioned
module Stable = struct
  module V1 = struct
    type t =
      { protocol_state: Protocol_state.Value.Stable.V1.t
      ; protocol_state_proof: Proof.Stable.V1.t sexp_opaque
      ; staged_ledger_diff: Staged_ledger_diff.Stable.V1.t
      ; delta_transition_chain_proof:
          State_hash.Stable.V1.t * State_body_hash.Stable.V1.t list }
    [@@deriving sexp, fields]

    let to_latest = Fn.id

    let to_yojson
        { protocol_state
        ; protocol_state_proof= _
        ; staged_ledger_diff= _
        ; delta_transition_chain_proof= _ } =
      `Assoc
        [ ("protocol_state", Protocol_state.value_to_yojson protocol_state)
        ; ("protocol_state_proof", `String "<opaque>")
        ; ("staged_ledger_diff", `String "<opaque>")
        ; ("delta_transition_chain_proof", `String "<opaque>") ]

    let delta_transition_chain_proof {delta_transition_chain_proof; _} =
      delta_transition_chain_proof

    let consensus_state {protocol_state; _} =
      Protocol_state.consensus_state protocol_state

    let blockchain_state {protocol_state; _} =
      Protocol_state.blockchain_state protocol_state

    let blockchain_length t =
      consensus_state t |> Consensus.Data.Consensus_state.blockchain_length

    let state_hash {protocol_state; _} = Protocol_state.hash protocol_state

    let parent_hash {protocol_state; _} =
      Protocol_state.previous_state_hash protocol_state

    let proposer {staged_ledger_diff; _} =
      Staged_ledger_diff.creator staged_ledger_diff

    let transactions {staged_ledger_diff; _} =
      let open Staged_ledger.Pre_diff_info in
      match get_transactions staged_ledger_diff with
      | Ok transactions ->
          transactions
      | Error e ->
          Core.Error.raise (Error.to_error e)

    let user_commands {staged_ledger_diff; _} =
      Staged_ledger_diff.user_commands staged_ledger_diff

    let payments external_transition =
      List.filter
        (user_commands external_transition)
        ~f:(Fn.compose User_command_payload.is_payment User_command.payload)

    module T = struct
      type nonrec t = t

      let t_of_sexp = t_of_sexp

      let sexp_of_t = sexp_of_t

      let compare =
        Comparable.lift
          (fun existing candidate ->
            (* To prevent the logger to spam a lot of messsages, the logger input is set to null *)
            if Consensus.Data.Consensus_state.Value.equal existing candidate
            then 0
            else if
              `Keep
              = Consensus.Hooks.select ~existing ~candidate
                  ~logger:(Logger.null ())
            then -1
            else 1 )
          ~f:consensus_state
    end

    include Comparable.Make (T)
  end
end]

(* bin_io omitted *)
type t = Stable.Latest.t =
  { protocol_state: Protocol_state.Value.Stable.V1.t
  ; protocol_state_proof: Proof.Stable.V1.t sexp_opaque
  ; staged_ledger_diff: Staged_ledger_diff.t
  ; delta_transition_chain_proof: State_hash.t * State_body_hash.t list }
[@@deriving sexp]

type external_transition = t

[%%define_locally
Stable.Latest.
  ( protocol_state
  , protocol_state_proof
  , delta_transition_chain_proof
  , blockchain_state
  , blockchain_length
  , staged_ledger_diff
  , consensus_state
  , state_hash
  , parent_hash
  , proposer
  , transactions
  , user_commands
  , payments
  , to_yojson )]

include Comparable.Make (Stable.Latest)

let create ~protocol_state ~protocol_state_proof ~staged_ledger_diff
    ~delta_transition_chain_proof =
  { protocol_state
  ; protocol_state_proof
  ; staged_ledger_diff
  ; delta_transition_chain_proof }

let timestamp {protocol_state; _} =
  Protocol_state.blockchain_state protocol_state |> Blockchain_state.timestamp

module Validation = struct
  module Stable = struct
    module V1 = struct
      module T = struct
        type ( 'time_received
             , 'genesis_state
             , 'proof
             , 'delta_transition_chain
             , 'frontier_dependencies
             , 'staged_ledger_diff )
             t =
          'time_received
          * 'genesis_state
          * 'proof
          * 'delta_transition_chain
          * 'frontier_dependencies
          * 'staged_ledger_diff
          constraint 'time_received = [`Time_received] * (unit, _) Truth.t
          constraint 'genesis_state = [`Genesis_state] * (unit, _) Truth.t
          constraint 'proof = [`Proof] * (unit, _) Truth.t
          constraint
            'delta_transition_chain =
            [`Delta_transition_chain]
            * (State_hash.Stable.V1.t Non_empty_list.Stable.V1.t, _) Truth.t
          constraint
            'frontier_dependencies =
            [`Frontier_dependencies] * (unit, _) Truth.t
          constraint
            'staged_ledger_diff =
            [`Staged_ledger_diff] * (unit, _) Truth.t
        [@@deriving version {of_binable}]
      end

      include T
    end

    module Latest = V1
  end

  type ( 'time_received
       , 'genesis_state
       , 'proof
       , 'delta_transition_chain
       , 'frontier_dependencies
       , 'staged_ledger_diff )
       t =
    ( 'time_received
    , 'genesis_state
    , 'proof
    , 'delta_transition_chain
    , 'frontier_dependencies
    , 'staged_ledger_diff )
    Stable.Latest.t

  type fully_invalid =
    ( [`Time_received] * unit Truth.false_t
    , [`Genesis_state] * unit Truth.false_t
    , [`Proof] * unit Truth.false_t
    , [`Delta_transition_chain] * State_hash.t Non_empty_list.t Truth.false_t
    , [`Frontier_dependencies] * unit Truth.false_t
    , [`Staged_ledger_diff] * unit Truth.false_t )
    t

  type fully_valid =
    ( [`Time_received] * unit Truth.true_t
    , [`Genesis_state] * unit Truth.true_t
    , [`Proof] * unit Truth.true_t
    , [`Delta_transition_chain] * State_hash.t Non_empty_list.t Truth.true_t
    , [`Frontier_dependencies] * unit Truth.true_t
    , [`Staged_ledger_diff] * unit Truth.true_t )
    t

  type ( 'time_received
       , 'genesis_state
       , 'proof
       , 'delta_transition_chain
       , 'frontier_dependencies
       , 'staged_ledger_diff )
       with_transition =
    (external_transition, State_hash.t) With_hash.t
    * ( 'time_received
      , 'genesis_state
      , 'proof
      , 'delta_transition_chain
      , 'frontier_dependencies
      , 'staged_ledger_diff )
      t

  let fully_invalid =
    ( (`Time_received, Truth.False)
    , (`Genesis_state, Truth.False)
    , (`Proof, Truth.False)
    , (`Delta_transition_chain, Truth.False)
    , (`Frontier_dependencies, Truth.False)
    , (`Staged_ledger_diff, Truth.False) )

  type initial_valid =
    ( [`Time_received] * unit Truth.true_t
    , [`Genesis_state] * unit Truth.true_t
    , [`Proof] * unit Truth.true_t
    , [`Delta_transition_chain] * State_hash.t Non_empty_list.t Truth.true_t
    , [`Frontier_dependencies] * unit Truth.false_t
    , [`Staged_ledger_diff] * unit Truth.false_t )
    t

  type almost_valid =
    ( [`Time_received] * unit Truth.true_t
    , [`Genesis_state] * unit Truth.true_t
    , [`Proof] * unit Truth.true_t
    , [`Delta_transition_chain] * State_hash.t Non_empty_list.t Truth.true_t
    , [`Frontier_dependencies] * unit Truth.true_t
    , [`Staged_ledger_diff] * unit Truth.false_t )
    t

  let wrap t = (t, fully_invalid)

  let extract_delta_transition_chain_witness = function
    | ( _
      , _
      , _
      , (`Delta_transition_chain, Truth.True delta_transition_chain_witness)
      , _
      , _ ) ->
        delta_transition_chain_witness
    | _ ->
        failwith "why can't this be refuted?"

  let reset_frontier_dependencies_validation (transition_with_hash, validation)
      =
    match validation with
    | ( time_received
      , genesis_state
      , proof
      , delta_transition_chain
      , (`Frontier_dependencies, Truth.True ())
      , staged_ledger_diff ) ->
        ( transition_with_hash
        , ( time_received
          , genesis_state
          , proof
          , delta_transition_chain
          , (`Frontier_dependencies, Truth.False)
          , staged_ledger_diff ) )
    | _ ->
        failwith "why can't this be refuted?"

  let reset_staged_ledger_diff_validation (transition_with_hash, validation) =
    match validation with
    | ( time_received
      , genesis_state
      , proof
      , delta_transition_chain
      , frontier_dependencies
      , (`Staged_ledger_diff, Truth.True ()) ) ->
        ( transition_with_hash
        , ( time_received
          , genesis_state
          , proof
          , delta_transition_chain
          , frontier_dependencies
          , (`Staged_ledger_diff, Truth.False) ) )
    | _ ->
        failwith "why can't this be refuted?"

  let forget_validation (t, _) = With_hash.data t

  module Unsafe = struct
    let set_valid_time_received :
           ( [`Time_received] * unit Truth.false_t
           , 'genesis_state
           , 'proof
           , 'delta_transition_chain
           , 'frontier_dependencies
           , 'staged_ledger_diff )
           t
        -> ( [`Time_received] * unit Truth.true_t
           , 'genesis_state
           , 'proof
           , 'delta_transition_chain
           , 'frontier_dependencies
           , 'staged_ledger_diff )
           t = function
      | ( (`Time_received, Truth.False)
        , genesis_state
        , proof
        , delta_transition_chain
        , frontier_dependencies
        , staged_ledger_diff ) ->
          ( (`Time_received, Truth.True ())
          , genesis_state
          , proof
          , delta_transition_chain
          , frontier_dependencies
          , staged_ledger_diff )
      | _ ->
          failwith "why can't this be refuted?"

    let set_valid_proof :
           ( 'time_received
           , 'genesis_state
           , [`Proof] * unit Truth.false_t
           , 'delta_transition_chain
           , 'frontier_dependencies
           , 'staged_ledger_diff )
           t
        -> ( 'time_received
           , 'genesis_state
           , [`Proof] * unit Truth.true_t
           , 'delta_transition_chain
           , 'frontier_dependencies
           , 'staged_ledger_diff )
           t = function
      | ( time_received
        , genesis_state
        , (`Proof, Truth.False)
        , delta_transition_chain
        , frontier_dependencies
        , staged_ledger_diff ) ->
          ( time_received
          , genesis_state
          , (`Proof, Truth.True ())
          , delta_transition_chain
          , frontier_dependencies
          , staged_ledger_diff )
      | _ ->
          failwith "why can't this be refuted?"

    let set_valid_genesis_state :
           ( 'time_received
           , [`Genesis_state] * unit Truth.false_t
           , 'proof
           , 'delta_transition_chain
           , 'frontier_dependencies
           , 'staged_ledger_diff )
           t
        -> ( 'time_received
           , [`Genesis_state] * unit Truth.true_t
           , 'proof
           , 'delta_transition_chain
           , 'frontier_dependencies
           , 'staged_ledger_diff )
           t = function
      | ( time_received
        , (`Genesis_state, Truth.False)
        , proof
        , delta_transition_chain
        , frontier_dependencies
        , staged_ledger_diff ) ->
          ( time_received
          , (`Genesis_state, Truth.True ())
          , proof
          , delta_transition_chain
          , frontier_dependencies
          , staged_ledger_diff )
      | _ ->
          failwith "why can't this be refuted?"

    let set_valid_delta_transition_chain :
           ( 'time_received
           , 'genesis_state
           , 'proof
           , [`Delta_transition_chain]
             * State_hash.t Non_empty_list.t Truth.false_t
           , 'frontier_dependencies
           , 'staged_ledger_diff )
           t
        -> State_hash.t Non_empty_list.t
        -> ( 'time_received
           , 'genesis_state
           , 'proof
           , [`Delta_transition_chain]
             * State_hash.t Non_empty_list.t Truth.true_t
           , 'frontier_dependencies
           , 'staged_ledger_diff )
           t =
     fun validation hashes ->
      match validation with
      | ( time_received
        , genesis_state
        , proof
        , (`Delta_transition_chain, Truth.False)
        , frontier_dependencies
        , staged_ledger_diff ) ->
          ( time_received
          , genesis_state
          , proof
          , (`Delta_transition_chain, Truth.True hashes)
          , frontier_dependencies
          , staged_ledger_diff )
      | _ ->
          failwith "why can't this be refuted?"

    let set_valid_frontier_dependencies :
           ( 'time_received
           , 'genesis_state
           , 'proof
           , 'delta_transition_chain
           , [`Frontier_dependencies] * unit Truth.false_t
           , 'staged_ledger_diff )
           t
        -> ( 'time_received
           , 'genesis_state
           , 'proof
           , 'delta_transition_chain
           , [`Frontier_dependencies] * unit Truth.true_t
           , 'staged_ledger_diff )
           t = function
      | ( time_received
        , genesis_state
        , proof
        , delta_transition_chain
        , (`Frontier_dependencies, Truth.False)
        , staged_ledger_diff ) ->
          ( time_received
          , genesis_state
          , proof
          , delta_transition_chain
          , (`Frontier_dependencies, Truth.True ())
          , staged_ledger_diff )
      | _ ->
          failwith "why can't this be refuted?"

    let set_valid_staged_ledger_diff :
           ( 'time_received
           , 'genesis_state
           , 'proof
           , 'delta_transition_chain
           , 'frontier_dependencies
           , [`Staged_ledger_diff] * unit Truth.false_t )
           t
        -> ( 'time_received
           , 'genesis_state
           , 'proof
           , 'delta_transition_chain
           , 'frontier_dependencies
           , [`Staged_ledger_diff] * unit Truth.true_t )
           t = function
      | ( time_received
        , genesis_state
        , proof
        , delta_transition_chain
        , frontier_dependencies
        , (`Staged_ledger_diff, Truth.False) ) ->
          ( time_received
          , genesis_state
          , proof
          , delta_transition_chain
          , frontier_dependencies
          , (`Staged_ledger_diff, Truth.True ()) )
      | _ ->
          failwith "why can't this be refuted?"
  end
end

let skip_time_received_validation `This_transition_was_not_received_via_gossip
    (t, validation) =
  (t, Validation.Unsafe.set_valid_time_received validation)

let skip_genesis_protocol_state_validation
    `This_transition_was_generated_internally (t, validation) =
  (t, Validation.Unsafe.set_valid_genesis_state validation)

let validate_time_received (t, validation) ~time_received =
  let consensus_state =
    With_hash.data t |> protocol_state |> Protocol_state.consensus_state
  in
  let received_unix_timestamp =
    Block_time.to_span_since_epoch time_received |> Block_time.Span.to_ms
  in
  match
    Consensus.Hooks.received_at_valid_time consensus_state
      ~time_received:received_unix_timestamp
  with
  | Ok () ->
      Ok (t, Validation.Unsafe.set_valid_time_received validation)
  | Error err ->
      Error (`Invalid_time_received err)

let skip_proof_validation `This_transition_was_generated_internally
    (t, validation) =
  (t, Validation.Unsafe.set_valid_proof validation)

let skip_delta_transition_chain_validation
    `This_transition_was_not_received_via_gossip (t, validation) =
  let previous_protocol_state_hash = With_hash.data t |> parent_hash in
  ( t
  , Validation.Unsafe.set_valid_delta_transition_chain validation
      (Non_empty_list.singleton previous_protocol_state_hash) )

let validate_genesis_protocol_state ~genesis_state_hash (t, validation) =
  let {protocol_state= state; _} = With_hash.data t in
  if
    State_hash.equal
      (Protocol_state.genesis_state_hash state)
      genesis_state_hash
  then Ok (t, Validation.Unsafe.set_valid_genesis_state validation)
  else Error `Invalid_genesis_protocol_state

let validate_proof (t, validation) ~verifier =
  let open Blockchain_snark.Blockchain in
  let open Deferred.Let_syntax in
  let {protocol_state= state; protocol_state_proof= proof; _} =
    With_hash.data t
  in
  match%map Verifier.verify_blockchain_snark verifier {state; proof} with
  | Ok verified ->
      if verified then Ok (t, Validation.Unsafe.set_valid_proof validation)
      else Error `Invalid_proof
  | Error e ->
      Error (`Verifier_error e)

let validate_delta_transition_chain (t, validation) =
  let transition = With_hash.data t in
  match
    Transition_chain_verifier.verify ~target_hash:(parent_hash transition)
      ~transition_chain_proof:transition.delta_transition_chain_proof
  with
  | Some hashes ->
      Ok
        ( t
        , Validation.Unsafe.set_valid_delta_transition_chain validation hashes
        )
  | None ->
      Error `Invalid_delta_transition_chain_proof

let skip_frontier_dependencies_validation
    (_ :
      [ `This_transition_belongs_to_a_detached_subtree
      | `This_transition_was_loaded_from_persistence ]) (t, validation) =
  (t, Validation.Unsafe.set_valid_frontier_dependencies validation)

let validate_staged_ledger_hash
    (`Staged_ledger_already_materialized staged_ledger_hash) (t, validation) =
  if
    Staged_ledger_hash.equal staged_ledger_hash
      (Blockchain_state.staged_ledger_hash
         (blockchain_state (With_hash.data t)))
  then Ok (t, Validation.Unsafe.set_valid_staged_ledger_diff validation)
  else Error `Staged_ledger_hash_mismatch

let skip_staged_ledger_diff_validation
    `This_transition_has_a_trusted_staged_ledger (t, validation) =
  (t, Validation.Unsafe.set_valid_staged_ledger_diff validation)

module With_validation = struct
  let compare (t1, _) (t2, _) = compare (With_hash.data t1) (With_hash.data t2)

  let state_hash (t, _) = With_hash.hash t

  let lift f (t, _) = With_hash.data t |> f

  let protocol_state t = lift protocol_state t

  let protocol_state_proof t = lift protocol_state_proof t

  let blockchain_state t = lift blockchain_state t

  let blockchain_length t = lift blockchain_length t

  let staged_ledger_diff t = lift staged_ledger_diff t

  let consensus_state t = lift consensus_state t

  let parent_hash t = lift parent_hash t

  let proposer t = lift proposer t

  let user_commands t = lift user_commands t

  let transactions t = lift transactions t

  let payments t = lift payments t

  let delta_transition_chain_proof t = lift delta_transition_chain_proof t
end

module Initial_validated = struct
  type t =
    (external_transition, State_hash.t) With_hash.t * Validation.initial_valid

  include With_validation
end

module Almost_validated = struct
  type t =
    (external_transition, State_hash.t) With_hash.t * Validation.almost_valid

  include With_validation
end

module Validated = struct
  module Stable = struct
    module V1 = struct
      module T = struct
        type t =
          (Stable.V1.t, State_hash.Stable.V1.t) With_hash.Stable.V1.t
          * ( [`Time_received] * (unit, Truth.True.t) Truth.t
            , [`Genesis_state] * (unit, Truth.True.t) Truth.t
            , [`Proof] * (unit, Truth.True.t) Truth.t
            , [`Delta_transition_chain]
              * ( State_hash.Stable.V1.t Non_empty_list.Stable.V1.t
                , Truth.True.t )
                Truth.t
            , [`Frontier_dependencies] * (unit, Truth.True.t) Truth.t
            , [`Staged_ledger_diff] * (unit, Truth.True.t) Truth.t )
            Validation.Stable.V1.t
        [@@deriving version {of_binable}]

        module Erased = struct
          (* if this type receives a new version, that changes the serialization of
             the type `t', so that type must also get a new version
          *)
          [%%versioned
          module Stable = struct
            module V1 = struct
              type t =
                (Stable.V1.t, State_hash.Stable.V1.t) With_hash.Stable.V1.t
                * State_hash.Stable.V1.t Non_empty_list.Stable.V1.t
              [@@deriving sexp]

              let to_latest = Fn.id
            end
          end]
        end

        type erased = Erased.Stable.Latest.t [@@deriving sexp]

        let erase (transition_with_hash, validation) =
          ( transition_with_hash
          , Validation.extract_delta_transition_chain_witness validation )

        let elaborate (transition_with_hash, delta_transition_chain_witness) =
          ( transition_with_hash
          , ( (`Time_received, Truth.True ())
            , (`Genesis_state, Truth.True ())
            , (`Proof, Truth.True ())
            , ( `Delta_transition_chain
              , Truth.True delta_transition_chain_witness )
            , (`Frontier_dependencies, Truth.True ())
            , (`Staged_ledger_diff, Truth.True ()) ) )

        include Sexpable.Of_sexpable (struct
                    type t = erased [@@deriving sexp]
                  end)
                  (struct
                    type nonrec t = t

                    let of_sexpable = elaborate

                    let to_sexpable = erase
                  end)

        include Binable.Of_binable (struct
                    type t = Erased.Stable.Latest.t [@@deriving bin_io]
                  end)
                  (struct
                    type nonrec t = t

                    let of_binable = elaborate

                    let to_binable = erase
                  end)

        let to_yojson (transition_with_hash, _) =
          With_hash.to_yojson to_yojson State_hash.to_yojson
            transition_with_hash

        let create_unsafe_pre_hashed t =
          `I_swear_this_is_safe_see_my_comment
            ( Validation.wrap t
            |> skip_time_received_validation
                 `This_transition_was_not_received_via_gossip
            |> skip_genesis_protocol_state_validation
                 `This_transition_was_generated_internally
            |> skip_proof_validation `This_transition_was_generated_internally
            |> skip_delta_transition_chain_validation
                 `This_transition_was_not_received_via_gossip
            |> skip_frontier_dependencies_validation
                 `This_transition_belongs_to_a_detached_subtree
            |> skip_staged_ledger_diff_validation
                 `This_transition_has_a_trusted_staged_ledger )

        let create_unsafe t =
          create_unsafe_pre_hashed (With_hash.of_data t ~hash_data:state_hash)

        include With_validation
      end

      include T
      include Comparable.Make (T)
      include Registration.Make_latest_version (T)
    end

    module Latest = V1

    module Module_decl = struct
      let name = "external_transition_validated"

      type latest = Latest.t
    end

    module Registrar = Registration.Make (Module_decl)
    module Registered_V1 = Registrar.Register (V1)
  end

  type t = Stable.Latest.t

  [%%define_locally
  Stable.Latest.
    ( sexp_of_t
    , t_of_sexp
    , create_unsafe_pre_hashed
    , create_unsafe
    , protocol_state
    , delta_transition_chain_proof
    , protocol_state_proof
    , blockchain_state
    , blockchain_length
    , staged_ledger_diff
    , consensus_state
    , state_hash
    , parent_hash
    , proposer
    , transactions
    , user_commands
    , payments
    , erase
    , to_yojson )]

  include Comparable.Make (Stable.Latest)

  let to_initial_validated t =
    t |> Validation.reset_frontier_dependencies_validation
    |> Validation.reset_staged_ledger_diff_validation
end

let genesis ~genesis_ledger ~base_proof =
  let genesis_protocol_state =
    Coda_state.Genesis_protocol_state.t ~genesis_ledger
  in
  let creator = fst Consensus_state_hooks.genesis_winner in
  let empty_diff =
    { Staged_ledger_diff.diff=
        ( { completed_works= []
          ; user_commands= []
          ; coinbase= Staged_ledger_diff.At_most_two.Zero }
        , None )
<<<<<<< HEAD
    ; creator
    ; coinbase_receiver= creator
    ; state_body_hash=
        Protocol_state.body (With_hash.data genesis_protocol_state)
        |> Protocol_state.Body.hash }
=======
    ; creator= fst Consensus_state_hooks.genesis_winner }
>>>>>>> a25d0d26
  in
  (* the genesis transition is assumed to be valid *)
  let (`I_swear_this_is_safe_see_my_comment transition) =
    Validated.create_unsafe_pre_hashed
      (With_hash.map genesis_protocol_state ~f:(fun protocol_state ->
           create ~protocol_state ~protocol_state_proof:base_proof
             ~staged_ledger_diff:empty_diff
             ~delta_transition_chain_proof:
               (Protocol_state.previous_state_hash protocol_state, []) ))
  in
  transition

module Transition_frontier_validation (Transition_frontier : sig
  type t

  module Breadcrumb : sig
    type t

    val validated_transition : t -> Validated.t
  end

  val root : t -> Breadcrumb.t

  val find : t -> State_hash.t -> Breadcrumb.t option
end) =
struct
  let validate_frontier_dependencies (t, validation) ~logger ~frontier =
    let open Result.Let_syntax in
    let hash = With_hash.hash t in
    let protocol_state = protocol_state (With_hash.data t) in
    let parent_hash = Protocol_state.previous_state_hash protocol_state in
    let root_protocol_state =
      Transition_frontier.root frontier
      |> Transition_frontier.Breadcrumb.validated_transition
      |> Validated.protocol_state
    in
    let%bind () =
      Result.ok_if_true
        (Transition_frontier.find frontier hash |> Option.is_none)
        ~error:`Already_in_frontier
    in
    let%bind () =
      (* need pervasive (=) in scope for comparing polymorphic variant *)
      let ( = ) = Pervasives.( = ) in
      Result.ok_if_true
        ( `Take
        = Consensus.Hooks.select
            ~logger:
              (Logger.extend logger
                 [ ( "selection_context"
                   , `String
                       "External_transition.Transition_frontier_validation.validate_frontier_dependencies"
                   ) ])
            ~existing:(Protocol_state.consensus_state root_protocol_state)
            ~candidate:(Protocol_state.consensus_state protocol_state) )
        ~error:`Not_selected_over_frontier_root
    in
    let%map () =
      Result.ok_if_true
        (Transition_frontier.find frontier parent_hash |> Option.is_some)
        ~error:`Parent_missing_from_frontier
    in
    (t, Validation.Unsafe.set_valid_frontier_dependencies validation)
end

module Staged_ledger_validation = struct
  let target_hash_of_ledger_proof =
    let open Ledger_proof in
    Fn.compose statement_target statement

  let validate_staged_ledger_diff :
         ( 'time_received
         , 'genesis_state
         , 'proof
         , 'delta_transition_chain
         , 'frontier_dependencies
         , [`Staged_ledger_diff] * unit Truth.false_t )
         Validation.with_transition
      -> logger:Logger.t
      -> verifier:Verifier.t
      -> parent_staged_ledger:Staged_ledger.t
      -> parent_protocol_state:Protocol_state.value
      -> ( [`Just_emitted_a_proof of bool]
           * [ `External_transition_with_validation of
               ( 'time_received
               , 'genesis_state
               , 'proof
               , 'delta_transition_chain
               , 'frontier_dependencies
               , [`Staged_ledger_diff] * unit Truth.true_t )
               Validation.with_transition ]
           * [`Staged_ledger of Staged_ledger.t]
         , [ `Invalid_staged_ledger_diff of
             [ `Incorrect_target_staged_ledger_hash
             | `Incorrect_target_snarked_ledger_hash ]
             list
           | `Staged_ledger_application_failed of
             Staged_ledger.Staged_ledger_error.t ] )
         Deferred.Result.t =
   fun (t, validation) ~logger ~verifier ~parent_staged_ledger
       ~parent_protocol_state ->
    let open Deferred.Result.Let_syntax in
    let transition = With_hash.data t in
    let blockchain_state =
      Protocol_state.blockchain_state (protocol_state transition)
    in
    let staged_ledger_diff = staged_ledger_diff transition in
    let%bind ( `Hash_after_applying staged_ledger_hash
             , `Ledger_proof proof_opt
             , `Staged_ledger transitioned_staged_ledger
             , `Pending_coinbase_data _ ) =
      Staged_ledger.apply ~logger ~verifier parent_staged_ledger
        staged_ledger_diff
        ~state_body_hash:
          Protocol_state.(Body.hash @@ body parent_protocol_state)
      |> Deferred.Result.map_error ~f:(fun e ->
             `Staged_ledger_application_failed e )
    in
    let target_ledger_hash =
      match proof_opt with
      | None ->
          Option.value_map
            (Staged_ledger.current_ledger_proof transitioned_staged_ledger)
            ~f:target_hash_of_ledger_proof
            ~default:
              (Frozen_ledger_hash.of_ledger_hash
                 (Ledger.merkle_root (Lazy.force Test_genesis_ledger.t)))
      | Some (proof, _) ->
          target_hash_of_ledger_proof proof
    in
    let maybe_errors =
      Option.all
        [ Option.some_if
            (not
               (Staged_ledger_hash.equal staged_ledger_hash
                  (Blockchain_state.staged_ledger_hash blockchain_state)))
            `Incorrect_target_staged_ledger_hash
        ; Option.some_if
            (not
               (Frozen_ledger_hash.equal target_ledger_hash
                  (Blockchain_state.snarked_ledger_hash blockchain_state)))
            `Incorrect_target_snarked_ledger_hash ]
    in
    Deferred.return
      ( match maybe_errors with
      | Some errors ->
          Error (`Invalid_staged_ledger_diff errors)
      | None ->
          Ok
            ( `Just_emitted_a_proof (Option.is_some proof_opt)
            , `External_transition_with_validation
                (t, Validation.Unsafe.set_valid_staged_ledger_diff validation)
            , `Staged_ledger transitioned_staged_ledger ) )
end<|MERGE_RESOLUTION|>--- conflicted
+++ resolved
@@ -776,15 +776,9 @@
           ; user_commands= []
           ; coinbase= Staged_ledger_diff.At_most_two.Zero }
         , None )
-<<<<<<< HEAD
-    ; creator
+; creator
     ; coinbase_receiver= creator
-    ; state_body_hash=
-        Protocol_state.body (With_hash.data genesis_protocol_state)
-        |> Protocol_state.Body.hash }
-=======
-    ; creator= fst Consensus_state_hooks.genesis_winner }
->>>>>>> a25d0d26
+}
   in
   (* the genesis transition is assumed to be valid *)
   let (`I_swear_this_is_safe_see_my_comment transition) =
