open Core
open Async
open Signature_lib
open Coda_numbers
open Coda_base
open Coda_state

(** For status *)
let txn_count = ref 0

let record_payment t (txn : User_command.t) account =
  let logger =
    Logger.extend
      (Coda_lib.top_level_logger t)
      [("coda_command", `String "Recording payment")]
  in
  let previous = account.Account.Poly.receipt_chain_hash in
  let receipt_chain_database = Coda_lib.receipt_chain_database t in
  match Receipt_chain_database.add receipt_chain_database ~previous txn with
  | `Ok hash ->
      Logger.debug logger ~module_:__MODULE__ ~location:__LOC__
        ~metadata:
          [ ("user_command", User_command.to_yojson txn)
          ; ("receipt_chain_hash", Receipt.Chain_hash.to_yojson hash) ]
        "Added  payment $user_command into receipt_chain database. You should \
         wait for a bit to see your account's receipt chain hash update as \
         $receipt_chain_hash" ;
      hash
  | `Duplicate hash ->
      Logger.warn logger ~module_:__MODULE__ ~location:__LOC__
        ~metadata:[("user_command", User_command.to_yojson txn)]
        "Already sent transaction $user_command" ;
      hash
  | `Error_multiple_previous_receipts parent_hash ->
      Logger.fatal logger ~module_:__MODULE__ ~location:__LOC__
        ~metadata:
          [ ( "parent_receipt_chain_hash"
            , Receipt.Chain_hash.to_yojson parent_hash )
          ; ( "previous_receipt_chain_hash"
            , Receipt.Chain_hash.to_yojson previous ) ]
        "A payment is derived from two different blockchain states \
         ($parent_receipt_chain_hash, $previous_receipt_chain_hash). \
         Receipt.Chain_hash is supposed to be collision resistant. This \
         collision should not happen." ;
      Core.exit 1

let is_valid_user_command _t (txn : User_command.t) account_opt =
  let remainder =
    let open Option.Let_syntax in
    let%bind account = account_opt
    and cost =
      let fee = txn.payload.common.fee in
      match txn.payload.body with
      | Stake_delegation (Set_delegate _) ->
          Some (Currency.Amount.of_fee fee)
      | Payment {amount; _} ->
          Currency.Amount.add_fee amount fee
    in
    Currency.Balance.sub_amount account.Account.Poly.balance cost
  in
  Option.is_some remainder

let schedule_user_command t (txn : User_command.t) account_opt :
    unit Or_error.t Deferred.t =
  (* FIXME #3457: return a status from Transaction_pool.add and use it instead
  *)
  if not (is_valid_user_command t txn account_opt) then
    return
      (Or_error.error_string "Invalid user command: account balance is too low")
  else
    let logger =
      Logger.extend
        (Coda_lib.top_level_logger t)
        [("coda_command", `String "scheduling a user command")]
    in
<<<<<<< HEAD
    (*Coda_lib.add_transactions t [txn] ;*)
=======
    let%map () = Coda_lib.add_transactions t [txn] in
>>>>>>> 1a9bc79b
    Logger.info logger ~module_:__MODULE__ ~location:__LOC__
      ~metadata:[("user_command", User_command.to_yojson txn)]
      "Submitted transaction $user_command to transaction pool" ;
    txn_count := !txn_count + 1 ;
    Or_error.return ()

let get_account t (addr : Public_key.Compressed.t) =
  let open Participating_state.Let_syntax in
  let%map ledger = Coda_lib.best_ledger t in
  let open Option.Let_syntax in
  let%bind loc = Ledger.location_of_key ledger addr in
  Ledger.get ledger loc

let get_accounts t =
  let open Participating_state.Let_syntax in
  let%map ledger = Coda_lib.best_ledger t in
  Ledger.to_list ledger

let string_of_public_key =
  Fn.compose Public_key.Compressed.to_base58_check Account.public_key

let get_public_keys t =
  let open Participating_state.Let_syntax in
  let%map account = get_accounts t in
  List.map account ~f:string_of_public_key

let get_keys_with_details t =
  let open Participating_state.Let_syntax in
  let%map accounts = get_accounts t in
  List.map accounts ~f:(fun account ->
      ( string_of_public_key account
      , account.Account.Poly.balance |> Currency.Balance.to_int
      , account.Account.Poly.nonce |> Account.Nonce.to_int ) )

let get_nonce t (addr : Public_key.Compressed.t) =
  let open Participating_state.Option.Let_syntax in
  let%map account = get_account t addr in
  account.Account.Poly.nonce

let send_user_command t (txn : User_command.t) =
  let public_key = Public_key.compress txn.sender in
  let open Participating_state.Let_syntax in
  let%map account_opt = get_account t public_key in
  let open Deferred.Or_error.Let_syntax in
  let%map () = schedule_user_command t txn account_opt in
  record_payment t txn (Option.value_exn account_opt)

let get_balance t (addr : Public_key.Compressed.t) =
  let open Participating_state.Option.Let_syntax in
  let%map account = get_account t addr in
  account.Account.Poly.balance

let get_trust_status t (ip_address : Unix.Inet_addr.Blocking_sexp.t) =
  let config = Coda_lib.config t in
  let trust_system = config.trust_system in
  Trust_system.lookup trust_system ip_address

let get_trust_status_all t =
  let config = Coda_lib.config t in
  let trust_system = config.trust_system in
  Trust_system.peer_statuses trust_system

let reset_trust_status t (ip_address : Unix.Inet_addr.Blocking_sexp.t) =
  let config = Coda_lib.config t in
  let trust_system = config.trust_system in
  Trust_system.reset trust_system ip_address

<<<<<<< HEAD
let replace_block_production_keys keys pks =
  let kps =
    List.filter_map pks ~f:(fun pk ->
        let open Option.Let_syntax in
        let%map kps =
          Coda_lib.wallets keys |> Secrets.Wallets.find_unlocked ~needle:pk
        in
        (kps, pk) )
  in
  Coda_lib.replace_block_production_keypairs keys
    (Keypair.And_compressed_pk.Set.of_list kps) ;
  kps |> List.map ~f:snd

let get_inferred_nonce_from_transaction_pool_and_ledger t
    (addr : Public_key.Compressed.t) =
  let transaction_pool = Coda_lib.transaction_pool t in
  let resource_pool =
    Network_pool.Transaction_pool.resource_pool transaction_pool
  in
  let pooled_transactions =
    Network_pool.Transaction_pool.Resource_pool.all_from_user resource_pool
      addr
  in
  let txn_pool_nonce =
    let nonces =
      List.map pooled_transactions
        ~f:(Fn.compose User_command.nonce User_command.forget_check)
    in
    (* The last nonce gives us the maximum nonce in the transaction pool *)
    List.last nonces
  in
  match txn_pool_nonce with
  | Some nonce ->
      Participating_state.Option.return (Account.Nonce.succ nonce)
  | None ->
      let open Participating_state.Option.Let_syntax in
      let%map account = get_account t addr in
      account.Account.Poly.nonce

let get_inferred_nonce_from_transaction_pool_and_ledger_exn t
    (addr : Public_key.Compressed.t) =
  get_inferred_nonce_from_transaction_pool_and_ledger t addr
  |> Participating_state.active_exn

(*let setup_user_command (input: Input.t) =
=======
let setup_user_command ~fee ~nonce ~valid_until ~memo ~sender_kp
    user_command_body =
>>>>>>> 1a9bc79b
  let payload =
    User_command.Payload.create ~fee:input.fee ~nonce ~valid_until ~memo
      ~body:user_command_body
  in
  let signed_user_command = User_command.sign sender_kp payload in
  User_command.forget_check signed_user_command*)

let add_transactions t user_commands =
  let res_ivar = Ivar.create () in
  Coda_lib.add_transactions t
    { User_command_util.client_input= user_commands
    ; inferred_nonce= get_inferred_nonce_from_transaction_pool_and_ledger_exn t
    ; record_payment= record_payment t
    ; result= res_ivar } ;
  Ivar.read res_ivar

(*TODO: add logs*)
let setup_and_submit_user_command t user_command_input =
  (*let user_command_input = User_command_util.Input.make ~fee ~nonce_opt ~valid_until ~memo ~sender_kp ~body
    in*)
  add_transactions t (Either.First user_command_input)

(* TODO: Properly record receipt_chain_hash for multiple transactions. See #1143 *)
let setup_and_submit_user_commands t user_command_list =
  (*let user_command_input = User_command_util.Input.make ~fee ~nonce_opt ~valid_until ~memo ~sender_kp ~body
      in*)
  let logger =
    Logger.extend
      (Coda_lib.top_level_logger t)
      [("coda_command", `String "scheduling a batch of user transactions")]
  in
  Logger.warn logger ~module_:__MODULE__ ~location:__LOC__
    "batch-send-payments does not yet report errors" ;
  add_transactions t (Either.Second user_command_list)

module Receipt_chain_hash = struct
  (* Receipt.Chain_hash does not have bin_io *)
  include Receipt.Chain_hash.Stable.V1

  [%%define_locally
  Receipt.Chain_hash.(cons, empty)]
end

let verify_payment t (addr : Public_key.Compressed.Stable.Latest.t)
    (verifying_txn : User_command.t) (init_receipt, proof) =
  let open Participating_state.Let_syntax in
  let%map account = get_account t addr in
  let account = Option.value_exn account in
  let resulting_receipt = account.Account.Poly.receipt_chain_hash in
  let open Or_error.Let_syntax in
  let%bind (_ : Receipt.Chain_hash.t Non_empty_list.t) =
    Result.of_option
      (Receipt_chain_database.verify ~init:init_receipt proof resulting_receipt)
      ~error:(Error.createf "Merkle list proof of payment is invalid")
  in
  if List.exists proof ~f:(fun txn -> User_command.equal verifying_txn txn)
  then Ok ()
  else
    Or_error.errorf
      !"Merkle list proof does not contain payment %{sexp:User_command.t}"
      verifying_txn

(* TODO: Properly record receipt_chain_hash for multiple transactions. See #1143 *)
<<<<<<< HEAD
let schedule_user_commands t (_txns : User_command.t list) :
    unit Participating_state.t =
=======
let schedule_user_commands t (txns : User_command.t list) :
    unit Deferred.t Participating_state.t =
>>>>>>> 1a9bc79b
  Participating_state.return
  @@
  let logger =
    Logger.extend
      (Coda_lib.top_level_logger t)
      [("coda_command", `String "scheduling a batch of user transactions")]
  in
  Logger.warn logger ~module_:__MODULE__ ~location:__LOC__
    "batch-send-payments does not yet report errors"

(*Coda_lib.add_transactions t txns*)

let prove_receipt t ~proving_receipt ~resulting_receipt =
  let receipt_chain_database = Coda_lib.receipt_chain_database t in
  (* TODO: since we are making so many reads to `receipt_chain_database`,
     reads should be async to not get IO-blocked. See #1125 *)
  let result =
    Receipt_chain_database.prove receipt_chain_database ~proving_receipt
      ~resulting_receipt
  in
  Deferred.return result

let start_time = Time_ns.now ()

type active_state_fields =
  { num_accounts: int option
  ; blockchain_length: int option
  ; ledger_merkle_root: string option
  ; state_hash: string option
  ; consensus_time_best_tip: Consensus.Data.Consensus_time.t option }

let get_status ~flag t =
  let open Coda_lib.Config in
  let uptime_secs =
    Time_ns.diff (Time_ns.now ()) start_time
    |> Time_ns.Span.to_sec |> Int.of_float
  in
  let commit_id = Coda_version.commit_id in
  let conf_dir = (Coda_lib.config t).conf_dir in
  let%map peers = Coda_lib.peers t in
  let peers =
    List.map peers ~f:(fun peer ->
        Network_peer.Peer.to_discovery_host_and_port peer
        |> Host_and_port.to_string )
  in
  let user_commands_sent = !txn_count in
  let snark_worker =
    Option.map
      (Coda_lib.snark_worker_key t)
      ~f:Public_key.Compressed.to_base58_check
  in
  let snark_work_fee = Currency.Fee.to_int @@ Coda_lib.snark_work_fee t in
  let block_production_keys = Coda_lib.block_production_pubkeys t in
  let consensus_mechanism = Consensus.name in
  let time_controller = (Coda_lib.config t).time_controller in
  let consensus_time_now =
    Consensus.Data.Consensus_time.of_time_exn @@ Block_time.now time_controller
  in
  let consensus_configuration = Consensus.Configuration.t in
  let r = Perf_histograms.report in
  let histograms =
    match flag with
    | `Performance ->
        let rpc_timings =
          let open Daemon_rpcs.Types.Status.Rpc_timings in
          { get_staged_ledger_aux=
              { Rpc_pair.dispatch= r ~name:"rpc_dispatch_get_staged_ledger_aux"
              ; impl= r ~name:"rpc_impl_get_staged_ledger_aux" }
          ; answer_sync_ledger_query=
              { Rpc_pair.dispatch=
                  r ~name:"rpc_dispatch_answer_sync_ledger_query"
              ; impl= r ~name:"rpc_impl_answer_sync_ledger_query" }
          ; get_ancestry=
              { Rpc_pair.dispatch= r ~name:"rpc_dispatch_get_ancestry"
              ; impl= r ~name:"rpc_impl_get_ancestry" }
          ; get_transition_chain_proof=
              { Rpc_pair.dispatch=
                  r ~name:"rpc_dispatch_get_transition_chain_proof"
              ; impl= r ~name:"rpc_impl_get_transition_chain_proof" }
          ; get_transition_chain=
              { Rpc_pair.dispatch= r ~name:"rpc_dispatch_get_transition_chain"
              ; impl= r ~name:"rpc_impl_get_transition_chain" } }
        in
        Some
          { Daemon_rpcs.Types.Status.Histograms.rpc_timings
          ; external_transition_latency= r ~name:"external_transition_latency"
          ; accepted_transition_local_latency=
              r ~name:"accepted_transition_local_latency"
          ; accepted_transition_remote_latency=
              r ~name:"accepted_transition_remote_latency"
          ; snark_worker_transition_time=
              r ~name:"snark_worker_transition_time"
          ; snark_worker_merge_time= r ~name:"snark_worker_merge_time" }
    | `None ->
        None
  in
  let highest_block_length_received =
    Length.to_int @@ Consensus.Data.Consensus_state.blockchain_length
    @@ Coda_transition.External_transition.Initial_validated.consensus_state
    @@ Pipe_lib.Broadcast_pipe.Reader.peek
         (Coda_lib.most_recent_valid_transition t)
  in
  let active_status () =
    let open Participating_state.Let_syntax in
    let%bind ledger = Coda_lib.best_ledger t in
    let ledger_merkle_root =
      Ledger.merkle_root ledger |> Ledger_hash.to_string
    in
    let num_accounts = Ledger.num_accounts ledger in
    let%bind state = Coda_lib.best_protocol_state t in
    let state_hash = Protocol_state.hash state |> State_hash.to_base58_check in
    let consensus_state = state |> Protocol_state.consensus_state in
    let blockchain_length =
      Length.to_int
      @@ Consensus.Data.Consensus_state.blockchain_length consensus_state
    in
    let%map sync_status =
      Coda_incremental.Status.stabilize () ;
      match
        Coda_incremental.Status.Observer.value_exn @@ Coda_lib.sync_status t
      with
      | `Bootstrap ->
          `Bootstrapping
      | `Connecting ->
          `Active `Connecting
      | `Listening ->
          `Active `Listening
      | `Offline ->
          `Active `Offline
      | `Synced ->
          `Active `Synced
      | `Catchup ->
          `Active `Catchup
    in
    let consensus_time_best_tip =
      Consensus.Data.Consensus_state.consensus_time consensus_state
    in
    ( sync_status
    , { num_accounts= Some num_accounts
      ; blockchain_length= Some blockchain_length
      ; ledger_merkle_root= Some ledger_merkle_root
      ; state_hash= Some state_hash
      ; consensus_time_best_tip= Some consensus_time_best_tip } )
  in
  let ( sync_status
      , { num_accounts
        ; blockchain_length
        ; ledger_merkle_root
        ; state_hash
        ; consensus_time_best_tip } ) =
    match active_status () with
    | `Active result ->
        result
    | `Bootstrapping ->
        ( `Bootstrap
        , { num_accounts= None
          ; blockchain_length= None
          ; ledger_merkle_root= None
          ; state_hash= None
          ; consensus_time_best_tip= None } )
  in
  let next_block_production =
    let open Block_time in
    Option.map (Coda_lib.next_producer_timing t) ~f:(function
      | `Produce_now _ ->
          `Produce_now
      | `Produce (time, _, _) ->
          `Produce (time |> Span.of_ms |> of_span_since_epoch)
      | `Check_again time ->
          `Check_again (time |> Span.of_ms |> of_span_since_epoch) )
  in
  let addrs_and_ports =
    Node_addrs_and_ports.to_display
      (Coda_lib.config t).gossip_net_params.addrs_and_ports
  in
  { Daemon_rpcs.Types.Status.num_accounts
  ; sync_status
  ; blockchain_length
  ; highest_block_length_received
  ; uptime_secs
  ; ledger_merkle_root
  ; state_hash
  ; consensus_time_best_tip
  ; commit_id
  ; conf_dir
  ; peers
  ; user_commands_sent
  ; snark_worker
  ; snark_work_fee
  ; block_production_keys=
      Public_key.Compressed.Set.to_list block_production_keys
      |> List.map ~f:Public_key.Compressed.to_base58_check
  ; histograms
  ; next_block_production
  ; consensus_time_now
  ; consensus_mechanism
  ; consensus_configuration
  ; addrs_and_ports }

let clear_hist_status ~flag t = Perf_histograms.wipe () ; get_status ~flag t

module Subscriptions = struct
  let new_block t public_key =
    let subscription = Coda_lib.subscription t in
    Coda_lib.Subscriptions.add_block_subscriber subscription public_key

  let reorganization t =
    let subscription = Coda_lib.subscription t in
    Coda_lib.Subscriptions.add_reorganization_subscriber subscription
end

module For_tests = struct
  let get_all_user_commands coda public_key =
    let external_transition_database =
      Coda_lib.external_transition_database coda
    in
    let user_commands =
      List.concat_map
        ~f:
          (Fn.compose
             Auxiliary_database.Filtered_external_transition.user_commands
             With_hash.data)
      @@ Auxiliary_database.External_transition_database.get_all_values
           external_transition_database (Some public_key)
    in
    let participants_user_commands =
      User_command.filter_by_participant user_commands public_key
    in
    List.dedup_and_sort participants_user_commands
      ~compare:User_command.compare

  module Subscriptions = struct
    let new_user_commands coda public_key =
      Coda_lib.add_payment_subscriber coda public_key
  end
end<|MERGE_RESOLUTION|>--- conflicted
+++ resolved
@@ -73,16 +73,12 @@
         (Coda_lib.top_level_logger t)
         [("coda_command", `String "scheduling a user command")]
     in
-<<<<<<< HEAD
     (*Coda_lib.add_transactions t [txn] ;*)
-=======
-    let%map () = Coda_lib.add_transactions t [txn] in
->>>>>>> 1a9bc79b
     Logger.info logger ~module_:__MODULE__ ~location:__LOC__
       ~metadata:[("user_command", User_command.to_yojson txn)]
       "Submitted transaction $user_command to transaction pool" ;
     txn_count := !txn_count + 1 ;
-    Or_error.return ()
+    Deferred.Or_error.return ()
 
 let get_account t (addr : Public_key.Compressed.t) =
   let open Participating_state.Let_syntax in
@@ -145,7 +141,6 @@
   let trust_system = config.trust_system in
   Trust_system.reset trust_system ip_address
 
-<<<<<<< HEAD
 let replace_block_production_keys keys pks =
   let kps =
     List.filter_map pks ~f:(fun pk ->
@@ -191,10 +186,6 @@
   |> Participating_state.active_exn
 
 (*let setup_user_command (input: Input.t) =
-=======
-let setup_user_command ~fee ~nonce ~valid_until ~memo ~sender_kp
-    user_command_body =
->>>>>>> 1a9bc79b
   let payload =
     User_command.Payload.create ~fee:input.fee ~nonce ~valid_until ~memo
       ~body:user_command_body
@@ -258,13 +249,8 @@
       verifying_txn
 
 (* TODO: Properly record receipt_chain_hash for multiple transactions. See #1143 *)
-<<<<<<< HEAD
 let schedule_user_commands t (_txns : User_command.t list) :
-    unit Participating_state.t =
-=======
-let schedule_user_commands t (txns : User_command.t list) :
-    unit Deferred.t Participating_state.t =
->>>>>>> 1a9bc79b
+    'a Deferred.Or_error.t Participating_state.t =
   Participating_state.return
   @@
   let logger =
@@ -273,7 +259,8 @@
       [("coda_command", `String "scheduling a batch of user transactions")]
   in
   Logger.warn logger ~module_:__MODULE__ ~location:__LOC__
-    "batch-send-payments does not yet report errors"
+    "batch-send-payments does not yet report errors" ;
+  Deferred.Or_error.return ()
 
 (*Coda_lib.add_transactions t txns*)
 
