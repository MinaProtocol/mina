--- conflicted
+++ resolved
@@ -371,27 +371,6 @@
 end
 
 module For_tests = struct
-<<<<<<< HEAD
-  let get_all_commands coda public_key =
-    let account_id = Account_id.create public_key Token_id.default in
-    let external_transition_database =
-      Mina_lib.external_transition_database coda
-    in
-    let commands =
-      List.concat_map ~f:(fun transition ->
-          transition |> With_hash.data
-          |> Auxiliary_database.Filtered_external_transition.commands
-          |> List.map ~f:With_hash.data )
-      @@ Auxiliary_database.External_transition_database.get_all_values
-           external_transition_database (Some account_id)
-    in
-    let participants_commands =
-      User_command.filter_by_participant commands public_key
-    in
-    List.dedup_and_sort participants_commands ~compare:User_command.compare
-
-=======
->>>>>>> 97e998ec
   module Subscriptions = struct
     let new_user_commands coda public_key =
       Mina_lib.add_payment_subscriber coda public_key
