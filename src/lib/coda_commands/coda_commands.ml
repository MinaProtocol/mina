--- conflicted
+++ resolved
@@ -268,16 +268,12 @@
         |> Host_and_port.to_string )
   in
   let user_commands_sent = !txn_count in
-<<<<<<< HEAD
-  let run_snark_worker = Option.is_some (Coda_lib.snark_worker_key t) in
-  let snark_work_fee = Currency.Fee.to_int @@ Coda_lib.snark_work_fee t in
-=======
   let snark_worker =
     Option.map
       (Coda_lib.snark_worker_key t)
       ~f:Public_key.Compressed.to_base58_check
   in
->>>>>>> 0824bb63
+  let snark_work_fee = Currency.Fee.to_int @@ Coda_lib.snark_work_fee t in
   let propose_pubkeys = Coda_lib.propose_public_keys t in
   let consensus_mechanism = Consensus.name in
   let consensus_time_now =
@@ -398,16 +394,11 @@
   ; conf_dir
   ; peers
   ; user_commands_sent
-<<<<<<< HEAD
-  ; run_snark_worker
+  ; snark_worker
   ; snark_work_fee
-  ; propose_pubkeys= Public_key.Compressed.Set.to_list propose_pubkeys
-=======
-  ; snark_worker
   ; propose_pubkeys=
       Public_key.Compressed.Set.to_list propose_pubkeys
       |> List.map ~f:Public_key.Compressed.to_base58_check
->>>>>>> 0824bb63
   ; histograms
   ; consensus_time_now
   ; consensus_mechanism
