--- conflicted
+++ resolved
@@ -60,7 +60,6 @@
   in
   Option.is_some remainder
 
-<<<<<<< HEAD
 (* remove this after merging #4515
   let schedule_user_command t (txn : User_command.t) account_opt :
     unit Or_error.t Deferred.t =
@@ -81,20 +80,6 @@
       "Submitted transaction $user_command to transaction pool" ;
     txn_count := !txn_count + 1 ;
     Deferred.Or_error.return ()*)
-=======
-let schedule_user_command t (txn : User_command.t) : 'a Or_error.t Deferred.t =
-  let logger =
-    Logger.extend
-      (Coda_lib.top_level_logger t)
-      [("coda_command", `String "scheduling a user command")]
-  in
-  let%map res = Coda_lib.add_transactions t [txn] in
-  Logger.info logger ~module_:__MODULE__ ~location:__LOC__
-    ~metadata:[("user_command", User_command.to_yojson txn)]
-    "Submitted transaction $user_command to transaction pool" ;
-  txn_count := !txn_count + 1 ;
-  res
->>>>>>> 8840f36e
 
 let get_account t (addr : Public_key.Compressed.t) =
   let open Participating_state.Let_syntax in
@@ -134,27 +119,9 @@
   let public_key = Public_key.compress txn.sender in
   let open Participating_state.Let_syntax in
   let%map account_opt = get_account t public_key in
-<<<<<<< HEAD
   let open Deferred.Or_error.Let_syntax in
   let%map () = schedule_user_command t txn account_opt in
   record_payment t txn (Option.value_exn account_opt)*)
-=======
-  let open Deferred.Let_syntax in
-  match%map schedule_user_command t txn with
-  | Ok ([], [failed_txn]) ->
-      Error
-        (Error.of_string
-           (sprintf !"%s"
-              ( Network_pool.Transaction_pool.Resource_pool.Diff.Diff_error
-                .to_yojson (snd failed_txn)
-              |> Yojson.Safe.to_string )))
-  | Ok ([_t], []) ->
-      Ok (record_payment t txn (Option.value_exn account_opt))
-  | Ok _ ->
-      Error (Error.of_string "Invalid result from scheduling a payment")
-  | Error e ->
-      Error e
->>>>>>> 8840f36e
 
 let get_balance t (addr : Public_key.Compressed.t) =
   let open Participating_state.Option.Let_syntax in
@@ -189,58 +156,25 @@
     (Keypair.And_compressed_pk.Set.of_list kps) ;
   kps |> List.map ~f:snd
 
-let get_inferred_nonce_from_transaction_pool_and_ledger t
-    (addr : Public_key.Compressed.t) =
-  let transaction_pool = Coda_lib.transaction_pool t in
-  let resource_pool =
-    Network_pool.Transaction_pool.resource_pool transaction_pool
-  in
-  let pooled_transactions =
-    Network_pool.Transaction_pool.Resource_pool.all_from_user resource_pool
-      addr
-  in
-  let txn_pool_nonce =
-    let nonces =
-      List.map pooled_transactions
-        ~f:(Fn.compose User_command.nonce User_command.forget_check)
-    in
-    (* The last nonce gives us the maximum nonce in the transaction pool *)
-    List.last nonces
-  in
-  match txn_pool_nonce with
-  | Some nonce ->
-      Participating_state.Option.return (Account.Nonce.succ nonce)
-  | None ->
-      let open Participating_state.Option.Let_syntax in
-      let%map account = get_account t addr in
-      account.Account.Poly.nonce
-
-let get_inferred_nonce_from_transaction_pool_and_ledger_exn t
-    (addr : Public_key.Compressed.t) =
-  get_inferred_nonce_from_transaction_pool_and_ledger t addr
-  |> Participating_state.active_exn
-
-let add_transactions t user_commands =
-  let res_ivar = Ivar.create () in
-  Coda_lib.add_transactions t
-    { User_command_util.client_input= user_commands
-    ; inferred_nonce= get_inferred_nonce_from_transaction_pool_and_ledger_exn t
-    ; result= res_ivar } ;
-  Ivar.read res_ivar
-
 let setup_and_submit_user_command t
     (user_command_input : User_command_util.Client_input.t) =
   let open Participating_state.Let_syntax in
   let%map account_opt = get_account t user_command_input.sender in
   let open Deferred.Let_syntax in
-  let%map result = add_transactions t [user_command_input] in
+  let%map result = Coda_lib.add_transactions t [user_command_input] in
   txn_count := !txn_count + 1 ;
   match result with
-  | Ok [uc] ->
-      Ok (uc, record_payment t uc (Option.value_exn account_opt))
+  | Ok ([], [failed_txn]) ->
+      Error
+        (Error.of_string
+           (sprintf !"%s"
+              ( Network_pool.Transaction_pool.Resource_pool.Diff.Diff_error
+                .to_yojson (snd failed_txn)
+              |> Yojson.Safe.to_string )))
+  | Ok ([txn], []) ->
+      Ok (txn, record_payment t txn (Option.value_exn account_opt))
   | Ok _ ->
-      Or_error.error_string
-        "Error adding transaction. Invalid result from add_transaction"
+      Error (Error.of_string "Invalid result from scheduling a payment")
   | Error e ->
       Error e
 
@@ -255,8 +189,7 @@
   in
   Logger.warn logger ~module_:__MODULE__ ~location:__LOC__
     "batch-send-payments does not yet report errors" ;
-  (*TODO: return the user commands and errors after merging #4515*)
-  Deferred.map (add_transactions t user_command_list) ~f:(Fn.const ())
+  Coda_lib.add_transactions t user_command_list
 
 module Receipt_chain_hash = struct
   (* Receipt.Chain_hash does not have bin_io *)
@@ -285,14 +218,9 @@
       !"Merkle list proof does not contain payment %{sexp:User_command.t}"
       verifying_txn
 
-<<<<<<< HEAD
 (* remove this after merging #4515*)
 (*TODO: Properly record receipt_chain_hash for multiple transactions. See #1143 *)
 (*let schedule_user_commands t (_txns : User_command.t list) :
-=======
-(* TODO: Properly record receipt_chain_hash for multiple transactions. See #1143 *)
-let schedule_user_commands t (txns : User_command.t list) :
->>>>>>> 8840f36e
     'a Deferred.Or_error.t Participating_state.t =
   Participating_state.return
   @@
