open Core
open Coda_base
open Signature_lib

module type S = sig
  module Error : sig
    type t =
      | Bad_signature of User_command.t
      | Coinbase_error of string
      | Insufficient_fee of Currency.Fee.t * Currency.Fee.t
      | Unexpected of Error.t
    [@@deriving sexp]

    val to_string : t -> string

    val to_error : t -> Error.t
  end

  val get :
       Staged_ledger_diff.t
    -> ( Transaction.t list
         * Transaction_snark_work.t list
         * int
         * Currency.Amount.t list
       , Error.t )
       result

  val get_unchecked :
       Staged_ledger_diff.With_valid_signatures_and_proofs.t
    -> ( Transaction.t list
         * Transaction_snark_work.t list
         * int
         * Currency.Amount.t list
       , Error.t )
       result

  val get_transactions :
    Staged_ledger_diff.t -> (Transaction.t list, Error.t) result
end

module Error = struct
  type t =
    | Bad_signature of User_command.t
    | Coinbase_error of string
    | Insufficient_fee of Currency.Fee.t * Currency.Fee.t
    | Unexpected of Error.t
  [@@deriving sexp]

  let to_string = function
    | Bad_signature t ->
        Format.asprintf
          !"Bad signature of the user command: %{sexp: Sexp.t} \n"
          (User_command.sexp_of_t t)
    | Coinbase_error err ->
        Format.asprintf !"Coinbase error: %s \n" err
    | Insufficient_fee (f1, f2) ->
        Format.asprintf
          !"Transaction fees %{sexp: Currency.Fee.t} does not suffice proof \
            fees %{sexp: Currency.Fee.t} \n"
          f1 f2
    | Unexpected e ->
        Error.to_string_hum e

  let to_error = Fn.compose Error.of_string to_string
end

type t =
  { transactions: Transaction.t list
  ; work: Transaction_snark_work.t list
  ; user_commands_count: int
  ; coinbases: Currency.Amount.t list }

(*A Coinbase is a single transaction that accommodates the coinbase amount
    and a fee transfer for the work required to add the coinbase. It also
    contains the state body hash corresponding to a particular protocol state.
    Unlike a transaction, a coinbase (including the fee transfer) just requires one slot
    in the jobs queue.

    The minimum number of slots required to add a single transaction is three (at
    worst case number of provers: when each pair of proofs is from a different
    prover). One slot for the transaction and two slots for fee transfers.

    When the diff is split into two prediffs (why? refer to #687) and if after
    adding transactions, the first prediff has two slots remaining which cannot
    not accommodate transactions, then those slots are filled by splitting the
    coinbase into two parts.

    If it has one slot, then we simply add one coinbase. It is also possible that
    the first prediff may have no slots left after adding transactions (for
    example, when there are three slots and maximum number of provers), in which case,
    we simply add one coinbase as part of the second prediff.
  *)
<<<<<<< HEAD
let create_coinbase coinbase_parts (producer : Public_key.Compressed.t)
    (state_body_hash : State_body_hash.t) =
=======
let create_coinbase coinbase_parts ~(receiver : Public_key.Compressed.t) =
>>>>>>> 44243171
  let open Result.Let_syntax in
  let coinbase = Coda_compile_config.coinbase in
  let coinbase_or_error = function
    | Ok x ->
        Ok x
    | Error e ->
        Error (Error.Coinbase_error (Core.Error.to_string_hum e))
  in
  let overflow_err a1 a2 =
    Option.value_map
      ~default:
        (Error
           (Error.Coinbase_error
              (sprintf
                 !"overflow when splitting coinbase: Minuend: %{sexp: \
                   Currency.Amount.t} Subtrahend: %{sexp: Currency.Amount.t} \n"
                 a1 a2)))
      (Currency.Amount.sub a1 a2)
      ~f:(fun x -> Ok x)
  in
  let two_parts amt (ft1 : Fee_transfer.Single.t option) ft2 =
    let%bind rem_coinbase = overflow_err coinbase amt in
    let%bind _ =
      overflow_err rem_coinbase
        (Option.value_map ~default:Currency.Amount.zero ft2 ~f:(fun single ->
             Currency.Amount.of_fee (snd single) ))
    in
    let%bind cb1 =
      coinbase_or_error
<<<<<<< HEAD
        (Coinbase.create ~amount:amt ~producer ~fee_transfer:ft1
           ~state_body_hash)
    in
    let%map cb2 =
      Coinbase.create ~amount:rem_coinbase ~producer ~fee_transfer:ft2
        ~state_body_hash
=======
        (Coinbase.create ~amount:amt ~receiver ~fee_transfer:ft1)
    in
    let%map cb2 =
      Coinbase.create ~amount:rem_coinbase ~receiver ~fee_transfer:ft2
>>>>>>> 44243171
      |> coinbase_or_error
    in
    [cb1; cb2]
  in
  match coinbase_parts with
  | `Zero ->
      return []
  | `One x ->
      let%map cb =
<<<<<<< HEAD
        Coinbase.create ~amount:coinbase ~producer ~fee_transfer:x
          ~state_body_hash
=======
        Coinbase.create ~amount:coinbase ~receiver ~fee_transfer:x
>>>>>>> 44243171
        |> coinbase_or_error
      in
      [cb]
  | `Two None ->
      two_parts
        (Currency.Amount.of_fee Coda_compile_config.account_creation_fee)
        None None
  | `Two (Some (ft1, ft2)) ->
      let%bind amount =
        let%map fee =
          Currency.Fee.add Coda_compile_config.account_creation_fee (snd ft1)
          |> Option.value_map
               ~default:
                 (Error
                    (Error.Coinbase_error
                       (sprintf
                          !"Overflow when trying to add account_creation_fee \
                            %{sexp: Currency.Fee.t} to a fee transfer %{sexp: \
                            Currency.Fee.t}"
                          Coda_compile_config.account_creation_fee (snd ft1))))
               ~f:(fun v -> Ok v)
        in
        Currency.Amount.of_fee fee
      in
      two_parts amount (Some ft1) ft2

let sum_fees xs ~f =
  with_return (fun {return} ->
      Ok
        (List.fold ~init:Currency.Fee.zero xs ~f:(fun acc x ->
             match Currency.Fee.add acc (f x) with
             | None ->
                 return (Or_error.error_string "Fee overflow")
             | Some res ->
                 res )) )

let to_staged_ledger_or_error =
  Result.map_error ~f:(fun error -> Error.Unexpected error)

let fee_remainder (user_commands : User_command.With_valid_signature.t list)
    completed_works coinbase_fee =
  let open Result.Let_syntax in
  let%bind budget =
    sum_fees user_commands ~f:(fun t -> User_command.fee (t :> User_command.t))
    |> to_staged_ledger_or_error
  in
  let%bind work_fee =
    sum_fees completed_works ~f:(fun {Transaction_snark_work.fee; _} -> fee)
    |> to_staged_ledger_or_error
  in
  let total_work_fee =
    Option.value ~default:Currency.Fee.zero
      (Currency.Fee.sub work_fee coinbase_fee)
  in
  Option.value_map
    ~default:(Error (Error.Insufficient_fee (budget, total_work_fee)))
    ~f:(fun x -> Ok x)
    (Currency.Fee.sub budget total_work_fee)

let create_fee_transfers completed_works delta public_key coinbase_fts =
  let open Result.Let_syntax in
  let singles =
    (if Currency.Fee.(equal zero delta) then [] else [(public_key, delta)])
    @ List.filter_map completed_works
        ~f:(fun {Transaction_snark_work.fee; prover; _} ->
          if Currency.Fee.equal fee Currency.Fee.zero then None
          else Some (prover, fee) )
  in
  let%bind singles_map =
    Or_error.try_with (fun () ->
        Public_key.Compressed.Map.of_alist_reduce singles ~f:(fun f1 f2 ->
            Option.value_exn (Currency.Fee.add f1 f2) ) )
    |> to_staged_ledger_or_error
  in
  (* deduct the coinbase work fee from the singles_map. It is already part of the coinbase *)
  Or_error.try_with (fun () ->
      List.fold coinbase_fts ~init:singles_map ~f:(fun accum single ->
          match Public_key.Compressed.Map.find accum (fst single) with
          | None ->
              accum
          | Some fee ->
              let new_fee =
                Option.value_exn (Currency.Fee.sub fee (snd single))
              in
              if new_fee > Currency.Fee.zero then
                Public_key.Compressed.Map.update accum (fst single)
                  ~f:(fun _ -> new_fee)
              else Public_key.Compressed.Map.remove accum (fst single) )
      (* TODO: This creates a weird incentive to have a small public_key *)
      |> Map.to_alist ~key_order:`Increasing
      |> One_or_two.group_list )
  |> to_staged_ledger_or_error

<<<<<<< HEAD
let get_individual_info coinbase_parts producer user_commands completed_works
    state_body_hash =
  let open Result.Let_syntax in
  let%bind coinbase_parts =
    O1trace.measure "create_coinbase" (fun () ->
        create_coinbase coinbase_parts producer state_body_hash )
=======
let get_individual_info coinbase_parts ~receiver user_commands completed_works
    =
  let open Result.Let_syntax in
  let%bind coinbase_parts =
    O1trace.measure "create_coinbase" (fun () ->
        create_coinbase coinbase_parts ~receiver )
>>>>>>> 44243171
  in
  let coinbase_fts =
    List.concat_map coinbase_parts ~f:(fun cb ->
        Option.value_map cb.fee_transfer ~default:[] ~f:(fun ft -> [ft]) )
  in
  let coinbase_work_fees = sum_fees coinbase_fts ~f:snd |> Or_error.ok_exn in
  let txn_works_others =
    List.filter completed_works ~f:(fun {Transaction_snark_work.prover; _} ->
<<<<<<< HEAD
        not (Public_key.Compressed.equal producer prover) )
=======
        not (Public_key.Compressed.equal receiver prover) )
>>>>>>> 44243171
  in
  let%bind delta =
    fee_remainder user_commands txn_works_others coinbase_work_fees
  in
  let%map fee_transfers =
<<<<<<< HEAD
    create_fee_transfers txn_works_others delta producer coinbase_fts
=======
    create_fee_transfers txn_works_others delta receiver coinbase_fts
>>>>>>> 44243171
  in
  let transactions =
    List.map user_commands ~f:(fun t -> Transaction.User_command t)
    @ List.map coinbase_parts ~f:(fun t -> Transaction.Coinbase t)
    @ List.map fee_transfers ~f:(fun t -> Transaction.Fee_transfer t)
  in
  { transactions
  ; work= completed_works
  ; user_commands_count= List.length user_commands
  ; coinbases= List.map coinbase_parts ~f:(fun Coinbase.{amount; _} -> amount)
  }

open Staged_ledger_diff

let check_coinbase (diff : With_valid_signatures.diff) =
  match
    ( (fst diff).coinbase
    , Option.value_map ~default:At_most_one.Zero (snd diff) ~f:(fun d ->
          d.coinbase ) )
  with
  | Zero, Zero | Zero, One _ | One _, Zero | Two _, Zero ->
      Ok ()
  | x, y ->
      Error
        (Error.Coinbase_error
           (sprintf
              !"Invalid coinbase value in staged ledger prediffs \
                %{sexp:Fee_transfer.Single.t At_most_two.t} and \
                %{sexp:Fee_transfer.Single.t At_most_one.t}"
              x y))

let get' (t : With_valid_signatures.t) =
  let apply_pre_diff_with_at_most_two
      (t1 : With_valid_signatures.pre_diff_with_at_most_two_coinbase) =
    let coinbase_parts =
      match t1.coinbase with
      | Zero ->
          `Zero
      | One x ->
          `One x
      | Two x ->
          `Two x
    in
    get_individual_info coinbase_parts ~receiver:t.coinbase_receiver
      t1.user_commands t1.completed_works
  in
  let apply_pre_diff_with_at_most_one
      (t2 : With_valid_signatures.pre_diff_with_at_most_one_coinbase) =
    let coinbase_added =
      match t2.coinbase with Zero -> `Zero | One x -> `One x
    in
    get_individual_info coinbase_added ~receiver:t.coinbase_receiver
      t2.user_commands t2.completed_works
  in
  let open Result.Let_syntax in
  let%bind () = check_coinbase t.diff in
  let%bind p1 = apply_pre_diff_with_at_most_two (fst t.diff) in
  let%map p2 =
    Option.value_map
      ~f:(fun d -> apply_pre_diff_with_at_most_one d)
      (snd t.diff)
      ~default:
        (Ok {transactions= []; work= []; user_commands_count= 0; coinbases= []})
  in
  ( p1.transactions @ p2.transactions
  , p1.work @ p2.work
  , p1.user_commands_count + p2.user_commands_count
  , p1.coinbases @ p2.coinbases )

let get t =
  match validate_user_commands t ~check:User_command.check with
  | Ok diff ->
      get' diff
  | Error uc ->
      Error (Error.Bad_signature uc)

let get_unchecked (t : With_valid_signatures_and_proofs.t) =
  let t = forget_proof_checks t in
  get' t

let get_transactions (sl_diff : t) =
  let open Result.Let_syntax in
  let%map transactions, _, _, _ = get sl_diff in
  transactions<|MERGE_RESOLUTION|>--- conflicted
+++ resolved
@@ -90,12 +90,7 @@
     example, when there are three slots and maximum number of provers), in which case,
     we simply add one coinbase as part of the second prediff.
   *)
-<<<<<<< HEAD
-let create_coinbase coinbase_parts (producer : Public_key.Compressed.t)
-    (state_body_hash : State_body_hash.t) =
-=======
 let create_coinbase coinbase_parts ~(receiver : Public_key.Compressed.t) =
->>>>>>> 44243171
   let open Result.Let_syntax in
   let coinbase = Coda_compile_config.coinbase in
   let coinbase_or_error = function
@@ -125,19 +120,10 @@
     in
     let%bind cb1 =
       coinbase_or_error
-<<<<<<< HEAD
-        (Coinbase.create ~amount:amt ~producer ~fee_transfer:ft1
-           ~state_body_hash)
-    in
-    let%map cb2 =
-      Coinbase.create ~amount:rem_coinbase ~producer ~fee_transfer:ft2
-        ~state_body_hash
-=======
         (Coinbase.create ~amount:amt ~receiver ~fee_transfer:ft1)
     in
     let%map cb2 =
       Coinbase.create ~amount:rem_coinbase ~receiver ~fee_transfer:ft2
->>>>>>> 44243171
       |> coinbase_or_error
     in
     [cb1; cb2]
@@ -147,12 +133,7 @@
       return []
   | `One x ->
       let%map cb =
-<<<<<<< HEAD
-        Coinbase.create ~amount:coinbase ~producer ~fee_transfer:x
-          ~state_body_hash
-=======
         Coinbase.create ~amount:coinbase ~receiver ~fee_transfer:x
->>>>>>> 44243171
         |> coinbase_or_error
       in
       [cb]
@@ -246,21 +227,12 @@
       |> One_or_two.group_list )
   |> to_staged_ledger_or_error
 
-<<<<<<< HEAD
-let get_individual_info coinbase_parts producer user_commands completed_works
-    state_body_hash =
-  let open Result.Let_syntax in
-  let%bind coinbase_parts =
-    O1trace.measure "create_coinbase" (fun () ->
-        create_coinbase coinbase_parts producer state_body_hash )
-=======
 let get_individual_info coinbase_parts ~receiver user_commands completed_works
     =
   let open Result.Let_syntax in
   let%bind coinbase_parts =
     O1trace.measure "create_coinbase" (fun () ->
         create_coinbase coinbase_parts ~receiver )
->>>>>>> 44243171
   in
   let coinbase_fts =
     List.concat_map coinbase_parts ~f:(fun cb ->
@@ -269,21 +241,13 @@
   let coinbase_work_fees = sum_fees coinbase_fts ~f:snd |> Or_error.ok_exn in
   let txn_works_others =
     List.filter completed_works ~f:(fun {Transaction_snark_work.prover; _} ->
-<<<<<<< HEAD
-        not (Public_key.Compressed.equal producer prover) )
-=======
         not (Public_key.Compressed.equal receiver prover) )
->>>>>>> 44243171
   in
   let%bind delta =
     fee_remainder user_commands txn_works_others coinbase_work_fees
   in
   let%map fee_transfers =
-<<<<<<< HEAD
-    create_fee_transfers txn_works_others delta producer coinbase_fts
-=======
     create_fee_transfers txn_works_others delta receiver coinbase_fts
->>>>>>> 44243171
   in
   let transactions =
     List.map user_commands ~f:(fun t -> Transaction.User_command t)
