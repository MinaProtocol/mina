--- conflicted
+++ resolved
@@ -134,11 +134,8 @@
     -> t
     -> unit Deferred.Or_error.t
 
-<<<<<<< HEAD
-  val generate : proof_cache_db:Proof_cache_tag.cache_db -> Stable.Latest.t -> t
-=======
-  val write_all_proofs_to_disk : Stable.Latest.t -> t
->>>>>>> 4d8834a0
+  val write_all_proofs_to_disk :
+    proof_cache_db:Proof_cache_tag.cache_db -> Stable.Latest.t -> t
 
   val read_all_proofs_from_disk : t -> Stable.Latest.t
 end
