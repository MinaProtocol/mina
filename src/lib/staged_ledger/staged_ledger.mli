open Core_kernel
open Async_kernel
open Mina_base
open Mina_transaction
open Signature_lib
module Ledger = Mina_ledger.Ledger

type t [@@deriving sexp]

module Scan_state : sig
  [%%versioned:
  module Stable : sig
    module V2 : sig
      type t [@@deriving sexp]

      val hash : t -> Staged_ledger_hash.Aux_hash.t
    end
  end]

  module Job_view : sig
    type t [@@deriving sexp, to_yojson]
  end

  (** Space available and number of jobs required to enqueue transactions in the scan state.

  first = space on the latest tree and number of proofs required

  second = If the space on the latest tree is less than max size (defined at compile time) then remaining number of slots for a new tree and the corresponding number of proofs required *)
  module Space_partition : sig
    type t = { first : int * int; second : (int * int) option }
    [@@deriving sexp]
  end

  module Transactions_ordered : sig
    module Poly : sig
      type 'a t =
        { first_pass : 'a list
        ; second_pass : 'a list
        ; previous_incomplete : 'a list
        ; current_incomplete : 'a list
        }
      [@@deriving sexp, to_yojson]
    end

    type t = Transaction_snark_scan_state.Transaction_with_witness.t Poly.t
    [@@deriving sexp, to_yojson]
  end

  val hash : t -> Staged_ledger_hash.Aux_hash.t

  val empty :
    constraint_constants:Genesis_constants.Constraint_constants.t -> unit -> t

  (** Statements of the required snark work *)
  val snark_job_list_json : t -> string

<<<<<<< HEAD
  (** All the transactions that are yet to be proven, in the order they were applied *)
  val staged_transactions : t -> Transaction.t With_status.t list

  val staged_transactions_with_protocol_states :
=======
  (** All the transactions with hash of the parent block in which they were included in the order in which they were applied*)
  val staged_transactions_with_state_hash :
>>>>>>> 5e419080
       t
    -> ( Transaction.t With_status.t
       * State_hash.t
       * Mina_numbers.Global_slot_since_genesis.t )
       Transactions_ordered.Poly.t
       list

  (** Statements of all the pending work. Fails if there are any invalid statements in the scan state [t] *)
  val all_work_statements_exn : t -> Transaction_snark_work.Statement.t list

  (** Hashes of the protocol states required for proving pending transactions*)
  val required_state_hashes : t -> State_hash.Set.t

  (** Validate protocol states required for proving the transactions. Returns an association list of state_hash and the corresponding state*)
  val check_required_protocol_states :
       t
    -> protocol_states:
         Mina_state.Protocol_state.value State_hash.With_state_hashes.t list
    -> Mina_state.Protocol_state.value State_hash.With_state_hashes.t list
       Or_error.t

  (** Apply transactions corresponding to the last emitted proof based on the 
    two-pass system to get snarked ledger- first pass includes legacy transactions and zkapp payments and the second pass includes account updates. This ignores any account updates if a blocks transactions were split among two trees.
    *)
  val get_snarked_ledger_sync :
       ledger:Ledger.t
    -> get_protocol_state:
         (State_hash.t -> Mina_state.Protocol_state.Value.t Or_error.t)
    -> apply_first_pass:
         (   global_slot:Mina_numbers.Global_slot_since_genesis.t
          -> txn_state_view:Mina_base.Zkapp_precondition.Protocol_state.View.t
          -> Ledger.t
          -> Transaction.t
          -> Ledger.Transaction_partially_applied.t Or_error.t )
    -> apply_second_pass:
         (   Ledger.t
          -> Ledger.Transaction_partially_applied.t
          -> Ledger.Transaction_applied.t Or_error.t )
    -> apply_first_pass_sparse_ledger:
         (   global_slot:Mina_numbers.Global_slot_since_genesis.t
          -> txn_state_view:Mina_base.Zkapp_precondition.Protocol_state.View.t
          -> Mina_ledger.Sparse_ledger.t
          -> Mina_transaction.Transaction.t
          -> Mina_ledger.Sparse_ledger.T.Transaction_partially_applied.t
             Or_error.t )
    -> t
    -> unit Or_error.t

  (** Apply transactions corresponding to the last emitted proof based on the 
    two-pass system to get snarked ledger- first pass includes legacy transactions and zkapp payments and the second pass includes account updates. This ignores any account updates if a blocks transactions were split among two trees.
    *)
  val get_snarked_ledger_async :
       ?async_batch_size:int
    -> ledger:Ledger.t
    -> get_protocol_state:
         (State_hash.t -> Mina_state.Protocol_state.Value.t Or_error.t)
    -> apply_first_pass:
         (   global_slot:Mina_numbers.Global_slot_since_genesis.t
          -> txn_state_view:Mina_base.Zkapp_precondition.Protocol_state.View.t
          -> Ledger.t
          -> Transaction.t
          -> Ledger.Transaction_partially_applied.t Or_error.t )
    -> apply_second_pass:
         (   Ledger.t
          -> Ledger.Transaction_partially_applied.t
          -> Ledger.Transaction_applied.t Or_error.t )
    -> apply_first_pass_sparse_ledger:
         (   global_slot:Mina_numbers.Global_slot_since_genesis.t
          -> txn_state_view:Mina_base.Zkapp_precondition.Protocol_state.View.t
          -> Mina_ledger.Sparse_ledger.t
          -> Mina_transaction.Transaction.t
          -> Mina_ledger.Sparse_ledger.T.Transaction_partially_applied.t
             Or_error.t )
    -> t
    -> unit Deferred.Or_error.t
end

module Pre_diff_info : Pre_diff_info.S

module Staged_ledger_error : sig
  type t =
    | Non_zero_fee_excess of
        Scan_state.Space_partition.t * Transaction.t With_status.t list
    | Invalid_proofs of
        ( Ledger_proof.t
        * Transaction_snark.Statement.t
        * Mina_base.Sok_message.t )
        list
        * Error.t
    | Couldn't_reach_verifier of Error.t
    | Pre_diff of Pre_diff_info.Error.t
    | Insufficient_work of string
    | Mismatched_statuses of Transaction.t With_status.t * Transaction_status.t
    | Invalid_public_key of Public_key.Compressed.t
    | Unexpected of Error.t
  [@@deriving sexp]

  val to_string : t -> string

  val to_error : t -> Error.t
end

val ledger : t -> Ledger.t

val scan_state : t -> Scan_state.t

val pending_coinbase_collection : t -> Pending_coinbase.t

val create_exn :
     constraint_constants:Genesis_constants.Constraint_constants.t
  -> ledger:Ledger.t
  -> t

val replace_ledger_exn : t -> Ledger.t -> t

(** Transactions corresponding to the most recent ledger proof in t *)
val proof_txns_with_state_hashes :
     t
  -> ( Transaction.t With_status.t
     * State_hash.t
     * Mina_numbers.Global_slot_since_genesis.t )
     Scan_state.Transactions_ordered.Poly.t
     Mina_stdlib.Nonempty_list.t
     option

val copy : t -> t

val hash : t -> Staged_ledger_hash.t

val apply :
     ?skip_verification:[ `Proofs | `All ]
  -> constraint_constants:Genesis_constants.Constraint_constants.t
  -> global_slot:Mina_numbers.Global_slot_since_genesis.t
  -> t
  -> get_completed_work:
       (   Transaction_snark_work.Statement.t
        -> Transaction_snark_work.Checked.t option )
  -> Staged_ledger_diff.t
  -> logger:Logger.t
  -> verifier:Verifier.t
  -> current_state_view:Zkapp_precondition.Protocol_state.View.t
  -> state_and_body_hash:State_hash.t * State_body_hash.t
  -> coinbase_receiver:Public_key.Compressed.t
  -> supercharge_coinbase:bool
  -> ( [ `Hash_after_applying of Staged_ledger_hash.t ]
       * [ `Ledger_proof of
           ( Ledger_proof.t
           * ( Transaction.t With_status.t
             * State_hash.t
             * Mina_numbers.Global_slot_since_genesis.t )
             Scan_state.Transactions_ordered.Poly.t
             list )
           option ]
       * [ `Staged_ledger of t ]
       * [ `Pending_coinbase_update of bool * Pending_coinbase.Update.t ]
     , Staged_ledger_error.t )
     Deferred.Result.t

val apply_diff_unchecked :
     constraint_constants:Genesis_constants.Constraint_constants.t
  -> global_slot:Mina_numbers.Global_slot_since_genesis.t
  -> t
  -> Staged_ledger_diff.With_valid_signatures_and_proofs.t
  -> logger:Logger.t
  -> current_state_view:Zkapp_precondition.Protocol_state.View.t
  -> state_and_body_hash:State_hash.t * State_body_hash.t
  -> coinbase_receiver:Public_key.Compressed.t
  -> supercharge_coinbase:bool
  -> ( [ `Hash_after_applying of Staged_ledger_hash.t ]
       * [ `Ledger_proof of
           ( Ledger_proof.t
           * ( Transaction.t With_status.t
             * State_hash.t
             * Mina_numbers.Global_slot_since_genesis.t )
             Scan_state.Transactions_ordered.Poly.t
             list )
           option ]
       * [ `Staged_ledger of t ]
       * [ `Pending_coinbase_update of bool * Pending_coinbase.Update.t ]
     , Staged_ledger_error.t )
     Deferred.Result.t

(** Most recent ledger proof in t *)
val current_ledger_proof : t -> Ledger_proof.t option

(* This should memoize the snark verifications *)

val create_diff :
     constraint_constants:Genesis_constants.Constraint_constants.t
  -> global_slot:Mina_numbers.Global_slot_since_genesis.t
  -> ?log_block_creation:bool
  -> t
  -> coinbase_receiver:Public_key.Compressed.t
  -> logger:Logger.t
  -> current_state_view:Zkapp_precondition.Protocol_state.View.t
  -> transactions_by_fee:User_command.Valid.t Sequence.t
  -> get_completed_work:
       (   Transaction_snark_work.Statement.t
        -> Transaction_snark_work.Checked.t option )
  -> supercharge_coinbase:bool
  -> ( Staged_ledger_diff.With_valid_signatures_and_proofs.t
       * (User_command.Valid.t * Error.t) list
     , Pre_diff_info.Error.t )
     Result.t

(** A block producer is eligible if the account won the slot [winner] has no unlocked tokens at slot [global_slot] in the staking ledger [epoch_ledger] *)
val can_apply_supercharged_coinbase_exn :
     winner:Public_key.Compressed.t
  -> epoch_ledger:Mina_ledger.Sparse_ledger.t
  -> global_slot:Mina_numbers.Global_slot_since_genesis.t
  -> bool

<<<<<<< HEAD
(** Statement corresponding to the last transaction added to the scan state in t. Merkle root of the ledger in [t] = target state of the returned statement *)
val statement_exn :
     constraint_constants:Genesis_constants.Constraint_constants.t
  -> t
  -> [`Non_empty of Transaction_snark.Statement.t | `Empty] Deferred.t

=======
>>>>>>> 5e419080
val of_scan_state_pending_coinbases_and_snarked_ledger :
     logger:Logger.t
  -> constraint_constants:Genesis_constants.Constraint_constants.t
  -> verifier:Verifier.t
  -> scan_state:Scan_state.t
  -> snarked_ledger:Ledger.t
  -> snarked_local_state:Mina_state.Local_state.t
  -> expected_merkle_root:Ledger_hash.t
  -> pending_coinbases:Pending_coinbase.t
  -> get_state:(State_hash.t -> Mina_state.Protocol_state.value Or_error.t)
  -> t Or_error.t Deferred.t

val of_scan_state_pending_coinbases_and_snarked_ledger_unchecked :
     constraint_constants:Genesis_constants.Constraint_constants.t
  -> scan_state:Scan_state.t
  -> snarked_ledger:Ledger.t
  -> snarked_local_state:Mina_state.Local_state.t
  -> expected_merkle_root:Ledger_hash.t
  -> pending_coinbases:Pending_coinbase.t
  -> get_state:(State_hash.t -> Mina_state.Protocol_state.value Or_error.t)
  -> t Or_error.t Deferred.t

(** All the pending work in t and the data required to generate proofs. *)
val all_work_pairs :
     t
  -> get_state:(State_hash.t -> Mina_state.Protocol_state.value Or_error.t)
  -> (Transaction_witness.t, Ledger_proof.t) Snark_work_lib.Work.Single.Spec.t
     One_or_two.t
     list
     Or_error.t

(** Statements of all the pending work in t*)
val all_work_statements_exn : t -> Transaction_snark_work.Statement.t list

val check_commands :
     Ledger.t
  -> verifier:Verifier.t
  -> User_command.t With_status.t list
  -> (User_command.Valid.t list, Verifier.Failure.t) Result.t
     Deferred.Or_error.t

(** account ids created in the latest block, taken from the new_accounts
    in the latest and next-to-latest trees of the scan state
*)
val latest_block_accounts_created :
  t -> previous_block_state_hash:State_hash.t -> Account_id.t list<|MERGE_RESOLUTION|>--- conflicted
+++ resolved
@@ -54,15 +54,8 @@
   (** Statements of the required snark work *)
   val snark_job_list_json : t -> string
 
-<<<<<<< HEAD
-  (** All the transactions that are yet to be proven, in the order they were applied *)
-  val staged_transactions : t -> Transaction.t With_status.t list
-
-  val staged_transactions_with_protocol_states :
-=======
   (** All the transactions with hash of the parent block in which they were included in the order in which they were applied*)
   val staged_transactions_with_state_hash :
->>>>>>> 5e419080
        t
     -> ( Transaction.t With_status.t
        * State_hash.t
@@ -275,15 +268,6 @@
   -> global_slot:Mina_numbers.Global_slot_since_genesis.t
   -> bool
 
-<<<<<<< HEAD
-(** Statement corresponding to the last transaction added to the scan state in t. Merkle root of the ledger in [t] = target state of the returned statement *)
-val statement_exn :
-     constraint_constants:Genesis_constants.Constraint_constants.t
-  -> t
-  -> [`Non_empty of Transaction_snark.Statement.t | `Empty] Deferred.t
-
-=======
->>>>>>> 5e419080
 val of_scan_state_pending_coinbases_and_snarked_ledger :
      logger:Logger.t
   -> constraint_constants:Genesis_constants.Constraint_constants.t
