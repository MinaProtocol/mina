open Core_kernel
open Async_kernel
open Mina_base
open Mina_transaction
open Signature_lib
module Ledger = Mina_ledger.Ledger

type t [@@deriving sexp]

module Scan_state : sig
  [%%versioned:
  module Stable : sig
    module V2 : sig
      type t [@@deriving sexp]

      val hash : t -> Staged_ledger_hash.Aux_hash.t
    end
  end]

  module Job_view : sig
    type t [@@deriving sexp, to_yojson]
  end

  module Space_partition : sig
    type t = { first : int * int; second : (int * int) option }
    [@@deriving sexp]
  end

  module Transactions_ordered : sig
    module Poly : sig
      type 'a t =
        { first_pass : 'a list
        ; second_pass : 'a list
        ; previous_incomplete : 'a list
        ; current_incomplete : 'a list
        }
      [@@deriving sexp, to_yojson]
    end

    type t = Transaction_snark_scan_state.Transaction_with_witness.t Poly.t
    [@@deriving sexp, to_yojson]
  end

  val hash : t -> Staged_ledger_hash.Aux_hash.t

  val empty :
    constraint_constants:Genesis_constants.Constraint_constants.t -> unit -> t

  val snark_job_list_json : t -> string

  (** All the transactions with hash of the parent block in which they were included in the order in which they were applied*)
  val staged_transactions_with_state_hash :
       t
<<<<<<< HEAD
    -> (Transaction.t With_status.t * State_hash.t) Transactions_ordered.Poly.t
       list
=======
    -> get_state:(State_hash.t -> Mina_state.Protocol_state.value Or_error.t)
    -> ( Transaction.t With_status.t
       * Mina_state.Protocol_state.value
       * Mina_numbers.Global_slot.t )
       list
       Or_error.t
>>>>>>> 7df96fc9

  val all_work_statements_exn : t -> Transaction_snark_work.Statement.t list

  (** Hashes of the protocol states required for proving pending transactions*)
  val required_state_hashes : t -> State_hash.Set.t

  (** Validate protocol states required for proving the transactions. Returns an association list of state_hash and the corresponding state*)
  val check_required_protocol_states :
       t
    -> protocol_states:
         Mina_state.Protocol_state.value State_hash.With_state_hashes.t list
    -> Mina_state.Protocol_state.value State_hash.With_state_hashes.t list
       Or_error.t

  (** Apply transactions coorresponding to the last emitted proof based on the 
    two-pass system- first pass includes legacy transactions and zkapp payments
    and the second pass includes account updates. [ignore_incomplete] is to
    ignore the account updates that were not completed in a single scan state
    tree corresponding to a proof. Set this to true when applying transactions
    to get the snarked ledger corresponding to a proof.
    *)
  val apply_last_proof_transactions :
       ledger:Ledger.t
    -> get_protocol_state:
         (State_hash.t -> Mina_state.Protocol_state.Value.t Or_error.t)
    -> apply_first_pass:
         (   txn_state_view:Mina_base.Zkapp_precondition.Protocol_state.View.t
          -> Ledger.t
          -> Transaction.t
          -> Ledger.Transaction_partially_applied.t Or_error.t )
    -> apply_second_pass:
         (   Ledger.t
          -> Ledger.Transaction_partially_applied.t
          -> Ledger.Transaction_applied.t Or_error.t )
    -> apply_first_pass_sparse_ledger:
         (   txn_state_view:Mina_base.Zkapp_precondition.Protocol_state.View.t
          -> Mina_ledger.Sparse_ledger.t
          -> Mina_transaction.Transaction.t
          -> Mina_ledger.Sparse_ledger.T.Transaction_partially_applied.t
             Or_error.t )
    -> t
    -> unit Or_error.t
end

module Pre_diff_info : Pre_diff_info.S

module Staged_ledger_error : sig
  type t =
    | Non_zero_fee_excess of
        Scan_state.Space_partition.t * Transaction.t With_status.t list
    | Invalid_proofs of
        ( Ledger_proof.t
        * Transaction_snark.Statement.t
        * Mina_base.Sok_message.t )
        list
    | Couldn't_reach_verifier of Error.t
    | Pre_diff of Pre_diff_info.Error.t
    | Insufficient_work of string
    | Mismatched_statuses of Transaction.t With_status.t * Transaction_status.t
    | Invalid_public_key of Public_key.Compressed.t
    | Unexpected of Error.t
  [@@deriving sexp]

  val to_string : t -> string

  val to_error : t -> Error.t
end

val ledger : t -> Ledger.t

val scan_state : t -> Scan_state.t

val pending_coinbase_collection : t -> Pending_coinbase.t

val create_exn :
     constraint_constants:Genesis_constants.Constraint_constants.t
  -> ledger:Ledger.t
  -> t

val replace_ledger_exn : t -> Ledger.t -> t

val proof_txns_with_state_hashes :
     t
<<<<<<< HEAD
  -> (Transaction.t With_status.t * State_hash.t)
     Scan_state.Transactions_ordered.Poly.t
=======
  -> (Transaction.t With_status.t * State_hash.t * Mina_numbers.Global_slot.t)
>>>>>>> 7df96fc9
     Mina_stdlib.Nonempty_list.t
     option

val copy : t -> t

val hash : t -> Staged_ledger_hash.t

val apply :
     ?skip_verification:[ `Proofs | `All ]
  -> constraint_constants:Genesis_constants.Constraint_constants.t
  -> global_slot:Mina_numbers.Global_slot.t
  -> t
  -> Staged_ledger_diff.t
  -> logger:Logger.t
  -> verifier:Verifier.t
  -> current_state_view:Zkapp_precondition.Protocol_state.View.t
  -> state_and_body_hash:State_hash.t * State_body_hash.t
  -> coinbase_receiver:Public_key.Compressed.t
  -> supercharge_coinbase:bool
  -> ( [ `Hash_after_applying of Staged_ledger_hash.t ]
       * [ `Ledger_proof of
           ( Ledger_proof.t
           * (Transaction.t With_status.t * State_hash.t)
             Scan_state.Transactions_ordered.Poly.t
             list )
           option ]
       * [ `Staged_ledger of t ]
       * [ `Pending_coinbase_update of bool * Pending_coinbase.Update.t ]
     , Staged_ledger_error.t )
     Deferred.Result.t

val apply_diff_unchecked :
     constraint_constants:Genesis_constants.Constraint_constants.t
  -> global_slot:Mina_numbers.Global_slot.t
  -> t
  -> Staged_ledger_diff.With_valid_signatures_and_proofs.t
  -> logger:Logger.t
  -> current_state_view:Zkapp_precondition.Protocol_state.View.t
  -> state_and_body_hash:State_hash.t * State_body_hash.t
  -> coinbase_receiver:Public_key.Compressed.t
  -> supercharge_coinbase:bool
  -> ( [ `Hash_after_applying of Staged_ledger_hash.t ]
       * [ `Ledger_proof of
           ( Ledger_proof.t
           * (Transaction.t With_status.t * State_hash.t)
             Scan_state.Transactions_ordered.Poly.t
             list )
           option ]
       * [ `Staged_ledger of t ]
       * [ `Pending_coinbase_update of bool * Pending_coinbase.Update.t ]
     , Staged_ledger_error.t )
     Deferred.Result.t

val current_ledger_proof : t -> Ledger_proof.t option

(* This should memoize the snark verifications *)

val create_diff :
     constraint_constants:Genesis_constants.Constraint_constants.t
  -> global_slot:Mina_numbers.Global_slot.t
  -> ?log_block_creation:bool
  -> t
  -> coinbase_receiver:Public_key.Compressed.t
  -> logger:Logger.t
  -> current_state_view:Zkapp_precondition.Protocol_state.View.t
  -> transactions_by_fee:User_command.Valid.t Sequence.t
  -> get_completed_work:
       (   Transaction_snark_work.Statement.t
        -> Transaction_snark_work.Checked.t option )
  -> supercharge_coinbase:bool
  -> ( Staged_ledger_diff.With_valid_signatures_and_proofs.t
       * (User_command.Valid.t * Error.t) list
     , Pre_diff_info.Error.t )
     Result.t

val can_apply_supercharged_coinbase_exn :
     winner:Public_key.Compressed.t
  -> epoch_ledger:Mina_ledger.Sparse_ledger.t
  -> global_slot:Mina_numbers.Global_slot.t
  -> bool

val of_scan_state_pending_coinbases_and_snarked_ledger :
     logger:Logger.t
  -> constraint_constants:Genesis_constants.Constraint_constants.t
  -> verifier:Verifier.t
  -> scan_state:Scan_state.t
  -> snarked_ledger:Ledger.t
  -> snarked_local_state:Mina_state.Local_state.t
  -> expected_merkle_root:Ledger_hash.t
  -> pending_coinbases:Pending_coinbase.t
  -> get_state:(State_hash.t -> Mina_state.Protocol_state.value Or_error.t)
  -> t Or_error.t Deferred.t

val of_scan_state_pending_coinbases_and_snarked_ledger_unchecked :
     constraint_constants:Genesis_constants.Constraint_constants.t
  -> scan_state:Scan_state.t
  -> snarked_ledger:Ledger.t
  -> snarked_local_state:Mina_state.Local_state.t
  -> expected_merkle_root:Ledger_hash.t
  -> pending_coinbases:Pending_coinbase.t
  -> get_state:(State_hash.t -> Mina_state.Protocol_state.value Or_error.t)
  -> t Or_error.t Deferred.t

val all_work_pairs :
     t
  -> get_state:(State_hash.t -> Mina_state.Protocol_state.value Or_error.t)
  -> (Transaction_witness.t, Ledger_proof.t) Snark_work_lib.Work.Single.Spec.t
     One_or_two.t
     list
     Or_error.t

val all_work_statements_exn : t -> Transaction_snark_work.Statement.t list

val check_commands :
     Ledger.t
  -> verifier:Verifier.t
  -> User_command.t list
  -> (User_command.Valid.t list, Verifier.Failure.t) Result.t
     Deferred.Or_error.t

(** account ids created in the latest block, taken from the new_accounts
    in the latest and next-to-latest trees of the scan state
*)
val latest_block_accounts_created :
  t -> previous_block_state_hash:State_hash.t -> Account_id.t list<|MERGE_RESOLUTION|>--- conflicted
+++ resolved
@@ -51,17 +51,9 @@
   (** All the transactions with hash of the parent block in which they were included in the order in which they were applied*)
   val staged_transactions_with_state_hash :
        t
-<<<<<<< HEAD
-    -> (Transaction.t With_status.t * State_hash.t) Transactions_ordered.Poly.t
+    -> (Transaction.t With_status.t * State_hash.t * Mina_numbers.Global_slot.t)
+       Transactions_ordered.Poly.t
        list
-=======
-    -> get_state:(State_hash.t -> Mina_state.Protocol_state.value Or_error.t)
-    -> ( Transaction.t With_status.t
-       * Mina_state.Protocol_state.value
-       * Mina_numbers.Global_slot.t )
-       list
-       Or_error.t
->>>>>>> 7df96fc9
 
   val all_work_statements_exn : t -> Transaction_snark_work.Statement.t list
 
@@ -88,7 +80,8 @@
     -> get_protocol_state:
          (State_hash.t -> Mina_state.Protocol_state.Value.t Or_error.t)
     -> apply_first_pass:
-         (   txn_state_view:Mina_base.Zkapp_precondition.Protocol_state.View.t
+         (   global_slot:Mina_numbers.Global_slot.t
+          -> txn_state_view:Mina_base.Zkapp_precondition.Protocol_state.View.t
           -> Ledger.t
           -> Transaction.t
           -> Ledger.Transaction_partially_applied.t Or_error.t )
@@ -97,7 +90,8 @@
           -> Ledger.Transaction_partially_applied.t
           -> Ledger.Transaction_applied.t Or_error.t )
     -> apply_first_pass_sparse_ledger:
-         (   txn_state_view:Mina_base.Zkapp_precondition.Protocol_state.View.t
+         (   global_slot:Mina_numbers.Global_slot.t
+          -> txn_state_view:Mina_base.Zkapp_precondition.Protocol_state.View.t
           -> Mina_ledger.Sparse_ledger.t
           -> Mina_transaction.Transaction.t
           -> Mina_ledger.Sparse_ledger.T.Transaction_partially_applied.t
@@ -145,12 +139,8 @@
 
 val proof_txns_with_state_hashes :
      t
-<<<<<<< HEAD
-  -> (Transaction.t With_status.t * State_hash.t)
+  -> (Transaction.t With_status.t * State_hash.t * Mina_numbers.Global_slot.t)
      Scan_state.Transactions_ordered.Poly.t
-=======
-  -> (Transaction.t With_status.t * State_hash.t * Mina_numbers.Global_slot.t)
->>>>>>> 7df96fc9
      Mina_stdlib.Nonempty_list.t
      option
 
@@ -173,7 +163,9 @@
   -> ( [ `Hash_after_applying of Staged_ledger_hash.t ]
        * [ `Ledger_proof of
            ( Ledger_proof.t
-           * (Transaction.t With_status.t * State_hash.t)
+           * ( Transaction.t With_status.t
+             * State_hash.t
+             * Mina_numbers.Global_slot.t )
              Scan_state.Transactions_ordered.Poly.t
              list )
            option ]
@@ -195,7 +187,9 @@
   -> ( [ `Hash_after_applying of Staged_ledger_hash.t ]
        * [ `Ledger_proof of
            ( Ledger_proof.t
-           * (Transaction.t With_status.t * State_hash.t)
+           * ( Transaction.t With_status.t
+             * State_hash.t
+             * Mina_numbers.Global_slot.t )
              Scan_state.Transactions_ordered.Poly.t
              list )
            option ]
