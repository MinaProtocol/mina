[%%import "/src/config.mlh"]

(* Only show stdout for failed inline tests. *)
open Inline_test_quiet_logs
open Core_kernel
open Async
open Mina_base
open Mina_transaction
open Currency
open Signature_lib
module Ledger = Mina_ledger.Ledger
module Sparse_ledger = Mina_ledger.Sparse_ledger

let option lab =
  Option.value_map ~default:(Or_error.error_string lab) ~f:(fun x -> Ok x)

let yield_result () = Deferred.map (Scheduler.yield ()) ~f:Result.return

module T = struct
  module Scan_state = Transaction_snark_scan_state
  module Pre_diff_info = Pre_diff_info

  module Staged_ledger_error = struct
    type t =
      | Non_zero_fee_excess of
          Scan_state.Space_partition.t * Transaction.t With_status.t list
      | Invalid_proofs of
          ( Ledger_proof.t
          * Transaction_snark.Statement.t
          * Mina_base.Sok_message.t )
          list
      | Couldn't_reach_verifier of Error.t
      | Pre_diff of Pre_diff_info.Error.t
      | Insufficient_work of string
      | Mismatched_statuses of
          Transaction.t With_status.t * Transaction_status.t
      | Invalid_public_key of Public_key.Compressed.t
      | Unexpected of Error.t
    [@@deriving sexp]

    let to_string = function
      | Couldn't_reach_verifier e ->
          Format.asprintf
            !"The verifier could not be reached: %{sexp:Error.t}"
            e
      | Non_zero_fee_excess (partition, txns) ->
          Format.asprintf
            !"Fee excess is non-zero for the transactions: %{sexp: \
              Transaction.t With_status.t list} and the current queue with \
              slots partitioned as %{sexp: Scan_state.Space_partition.t} \n"
            txns partition
      | Pre_diff pre_diff_error ->
          Format.asprintf
            !"Pre_diff_info.Error error: %{sexp:Pre_diff_info.Error.t}"
            pre_diff_error
      | Invalid_proofs ts ->
          Format.asprintf
            !"Verification failed for proofs with (statement, work_id, \
              prover): %{sexp: (Transaction_snark.Statement.t * int * string) \
              list}\n"
            (List.map ts ~f:(fun (_p, s, m) ->
                 ( s
                 , Transaction_snark.Statement.hash s
                 , Yojson.Safe.to_string
                   @@ Public_key.Compressed.to_yojson m.prover ) ) )
      | Insufficient_work str ->
          str
      | Mismatched_statuses (transaction, status) ->
          Format.asprintf
            !"Got a different status %{sexp: Transaction_status.t} when \
              applying the transaction %{sexp: Transaction.t With_status.t}"
            status transaction
      | Invalid_public_key pk ->
          Format.asprintf
            !"A transaction contained an invalid public key %{sexp: \
              Public_key.Compressed.t}"
            pk
      | Unexpected e ->
          Error.to_string_hum e

    let to_error = Fn.compose Error.of_string to_string
  end

  let to_staged_ledger_or_error = function
    | Ok a ->
        Ok a
    | Error e ->
        Error (Staged_ledger_error.Unexpected e)

  type job = Scan_state.Available_job.t [@@deriving sexp]

  let verify_proofs ~logger ~verifier proofs =
    let statements () =
      `List
        (List.map proofs ~f:(fun (_, s, _) ->
             Transaction_snark.Statement.to_yojson s ) )
    in
    let log_error err_str ~metadata =
      [%log warn]
        ~metadata:
          ( [ ("statements", statements ())
            ; ("error", `String err_str)
            ; ( "sok_messages"
              , `List
                  (List.map proofs ~f:(fun (_, _, m) -> Sok_message.to_yojson m))
              )
            ]
          @ metadata )
        "Invalid transaction snark for statement $statement: $error" ;
      Deferred.return (Or_error.error_string err_str)
    in
    if
      List.exists proofs ~f:(fun (proof, statement, _msg) ->
          not
            (Transaction_snark.Statement.equal
               (Ledger_proof.statement proof)
               statement ) )
    then
      log_error "Statement and proof do not match"
        ~metadata:
          [ ( "statements_from_proof"
            , `List
                (List.map proofs ~f:(fun (p, _, _) ->
                     Transaction_snark.Statement.to_yojson
                       (Ledger_proof.statement p) ) ) )
          ]
    else
      let start = Time.now () in
      match%map
        Verifier.verify_transaction_snarks verifier
          (List.map proofs ~f:(fun (proof, _, msg) -> (proof, msg)))
      with
      | Ok b ->
          let time_ms = Time.abs_diff (Time.now ()) start |> Time.Span.to_ms in
          [%log trace]
            ~metadata:
              [ ( "work_id"
                , `List
                    (List.map proofs ~f:(fun (_, s, _) ->
                         `Int (Transaction_snark.Statement.hash s) ) ) )
              ; ("time", `Float time_ms)
              ]
            "Verification in apply_diff for work $work_id took $time ms" ;
          Ok b
      | Error e ->
          [%log fatal]
            ~metadata:
              [ ( "statement"
                , `List
                    (List.map proofs ~f:(fun (_, s, _) ->
                         Transaction_snark.Statement.to_yojson s ) ) )
              ; ("error", Error_json.error_to_yojson e)
              ]
            "Verifier error when checking transaction snark for statement \
             $statement: $error" ;
          Error e

  let map_opt xs ~f =
    with_return (fun { return } ->
        Some
          (List.map xs ~f:(fun x ->
               match f x with Some y -> y | None -> return None ) ) )

  let verify ~logger ~verifier job_msg_proofs =
    let open Deferred.Let_syntax in
    match
      map_opt job_msg_proofs ~f:(fun (job, msg, proof) ->
          Option.map (Scan_state.statement_of_job job) ~f:(fun s ->
              (proof, s, msg) ) )
    with
    | None ->
        Deferred.return
          ( Or_error.errorf
              !"Error creating statement from job %{sexp:job list}"
              (List.map job_msg_proofs ~f:(fun (j, _, _) -> j))
          |> to_staged_ledger_or_error )
    | Some proof_statement_msgs -> (
        match%map verify_proofs ~logger ~verifier proof_statement_msgs with
        | Ok true ->
            Ok ()
        | Ok false ->
            Error (Staged_ledger_error.Invalid_proofs proof_statement_msgs)
        | Error e ->
            Error (Couldn't_reach_verifier e) )

  module Statement_scanner = struct
    include Scan_state.Make_statement_scanner (struct
      type t = unit

      let verify ~verifier:() _proofs = Deferred.Or_error.return true
    end)
  end

  module Statement_scanner_proof_verifier = struct
    type t = { logger : Logger.t; verifier : Verifier.t }

    let verify ~verifier:{ logger; verifier } ts =
      verify_proofs ~logger ~verifier
        (List.map ts ~f:(fun (p, m) -> (p, Ledger_proof.statement p, m)))
  end

  module Statement_scanner_with_proofs =
    Scan_state.Make_statement_scanner (Statement_scanner_proof_verifier)

  type t =
    { scan_state : Scan_state.t
    ; ledger :
        ((* Invariant: this is the ledger after having applied all the
            transactions in the above state. *)
         Ledger.attached_mask
        [@sexp.opaque] )
    ; constraint_constants : Genesis_constants.Constraint_constants.t
    ; pending_coinbase_collection : Pending_coinbase.t
    }
  [@@deriving sexp]

  let proof_txns_with_state_hashes t =
    Scan_state.latest_ledger_proof t.scan_state
    |> Option.bind ~f:(Fn.compose Non_empty_list.of_list_opt snd)

  let scan_state { scan_state; _ } = scan_state

  let all_work_pairs t
      ~(get_state : State_hash.t -> Mina_state.Protocol_state.value Or_error.t)
      =
    Scan_state.all_work_pairs t.scan_state ~get_state

  let all_work_statements_exn t =
    Scan_state.all_work_statements_exn t.scan_state

  let pending_coinbase_collection { pending_coinbase_collection; _ } =
    pending_coinbase_collection

  let get_target ((proof, _), _) =
    let { Transaction_snark.Statement.target; _ } =
      Ledger_proof.statement proof
    in
    target

  let verify_scan_state_after_apply ~constraint_constants
      ~pending_coinbase_stack ledger (scan_state : Scan_state.t) =
    let error_prefix =
      "Error verifying the parallel scan state after applying the diff."
    in
    let registers_end : _ Mina_state.Registers.t =
      { ledger
      ; local_state = Mina_state.Local_state.empty ()
      ; pending_coinbase_stack
      }
    in
    let statement_check = `Partial in
    let registers_begin =
      Option.map ~f:get_target (Scan_state.latest_ledger_proof scan_state)
    in
    Statement_scanner.check_invariants ~constraint_constants scan_state
      ~statement_check ~verifier:() ~error_prefix ~registers_end
      ~registers_begin

  let of_scan_state_and_ledger_unchecked ~ledger ~scan_state
      ~constraint_constants ~pending_coinbase_collection =
    { ledger; scan_state; constraint_constants; pending_coinbase_collection }

  let of_scan_state_and_ledger ~logger
      ~(constraint_constants : Genesis_constants.Constraint_constants.t)
      ~verifier ~snarked_registers ~ledger ~scan_state
      ~pending_coinbase_collection ~get_state =
    let open Deferred.Or_error.Let_syntax in
    let t =
      of_scan_state_and_ledger_unchecked ~ledger ~scan_state
        ~constraint_constants ~pending_coinbase_collection
    in
    let%bind pending_coinbase_stack =
      Pending_coinbase.latest_stack ~is_new_stack:false
        pending_coinbase_collection
      |> Deferred.return
    in
    let%bind () =
      Statement_scanner_with_proofs.check_invariants ~constraint_constants
        scan_state ~statement_check:(`Full get_state)
        ~verifier:{ Statement_scanner_proof_verifier.logger; verifier }
        ~error_prefix:"Staged_ledger.of_scan_state_and_ledger"
        ~registers_begin:(Some snarked_registers)
        ~registers_end:
          { local_state = Mina_state.Local_state.empty ()
          ; ledger =
              Frozen_ledger_hash.of_ledger_hash (Ledger.merkle_root ledger)
          ; pending_coinbase_stack
          }
    in
    return t

  let of_scan_state_and_ledger_unchecked
      ~(constraint_constants : Genesis_constants.Constraint_constants.t)
      ~snarked_registers ~ledger ~scan_state ~pending_coinbase_collection =
    let open Deferred.Or_error.Let_syntax in
    let t =
      { ledger; scan_state; constraint_constants; pending_coinbase_collection }
    in
    let%bind pending_coinbase_stack =
      Pending_coinbase.latest_stack ~is_new_stack:false
        pending_coinbase_collection
      |> Deferred.return
    in
    let%bind () =
      Statement_scanner.check_invariants ~constraint_constants scan_state
        ~statement_check:`Partial ~verifier:()
        ~error_prefix:"Staged_ledger.of_scan_state_and_ledger"
        ~registers_begin:(Some snarked_registers)
        ~registers_end:
          { local_state = Mina_state.Local_state.empty ()
          ; ledger =
              Frozen_ledger_hash.of_ledger_hash (Ledger.merkle_root ledger)
          ; pending_coinbase_stack
          }
    in
    return t

  let of_scan_state_pending_coinbases_and_snarked_ledger' ~constraint_constants
      ~pending_coinbases ~scan_state ~snarked_ledger ~snarked_local_state
      ~expected_merkle_root ~get_state f =
    let open Deferred.Or_error.Let_syntax in
    let snarked_ledger_hash = Ledger.merkle_root snarked_ledger in
    let snarked_frozen_ledger_hash =
      Frozen_ledger_hash.of_ledger_hash snarked_ledger_hash
    in
    let%bind txs_with_protocol_state =
      Scan_state.staged_transactions_with_protocol_states scan_state ~get_state
      |> Deferred.return
    in
    let%bind _ =
      Deferred.Or_error.List.iter txs_with_protocol_state
        ~f:(fun (tx, protocol_state) ->
          let%map.Deferred () = Scheduler.yield () in
          let%bind.Or_error txn_with_info =
            Ledger.apply_transaction ~constraint_constants
              ~txn_state_view:
                (Mina_state.Protocol_state.Body.view protocol_state.body)
              snarked_ledger tx.data
          in
          let computed_status =
            Ledger.Transaction_applied.user_command_status txn_with_info
          in
          if Transaction_status.equal tx.status computed_status then Ok ()
          else
            Or_error.errorf
              !"Mismatched user command status. Expected: %{sexp: \
                Transaction_status.t} Got: %{sexp: Transaction_status.t}"
              tx.status computed_status )
    in
    let%bind () =
      let staged_ledger_hash = Ledger.merkle_root snarked_ledger in
      Deferred.return
      @@ Result.ok_if_true
           (Ledger_hash.equal expected_merkle_root staged_ledger_hash)
           ~error:
             (Error.createf
                !"Mismatching merkle root Expected:%{sexp:Ledger_hash.t} \
                  Got:%{sexp:Ledger_hash.t}"
                expected_merkle_root staged_ledger_hash )
    in
    let pending_coinbase_stack =
      match Scan_state.latest_ledger_proof scan_state with
      | Some proof ->
          (get_target proof).pending_coinbase_stack
      | None ->
          Pending_coinbase.Stack.empty
    in
    f ~constraint_constants
      ~snarked_registers:
        ( { ledger = snarked_frozen_ledger_hash
          ; local_state = snarked_local_state
          ; pending_coinbase_stack
          }
          : Mina_state.Registers.Value.t )
      ~ledger:snarked_ledger ~scan_state
      ~pending_coinbase_collection:pending_coinbases

  let of_scan_state_pending_coinbases_and_snarked_ledger ~logger
      ~constraint_constants ~verifier ~scan_state ~snarked_ledger
      ~snarked_local_state ~expected_merkle_root ~pending_coinbases ~get_state =
    of_scan_state_pending_coinbases_and_snarked_ledger' ~constraint_constants
      ~pending_coinbases ~scan_state ~snarked_ledger ~snarked_local_state
      ~expected_merkle_root ~get_state
      (of_scan_state_and_ledger ~logger ~get_state ~verifier)

  let of_scan_state_pending_coinbases_and_snarked_ledger_unchecked
      ~constraint_constants ~scan_state ~snarked_ledger ~snarked_local_state
      ~expected_merkle_root ~pending_coinbases ~get_state =
    of_scan_state_pending_coinbases_and_snarked_ledger' ~constraint_constants
      ~pending_coinbases ~scan_state ~snarked_ledger ~snarked_local_state
      ~expected_merkle_root ~get_state of_scan_state_and_ledger_unchecked

  let copy
      { scan_state; ledger; constraint_constants; pending_coinbase_collection }
      =
    let new_mask = Ledger.Mask.create ~depth:(Ledger.depth ledger) () in
    { scan_state
    ; ledger = Ledger.register_mask ledger new_mask
    ; constraint_constants
    ; pending_coinbase_collection
    }

  let hash
      { scan_state
      ; ledger
      ; constraint_constants = _
      ; pending_coinbase_collection
      } : Staged_ledger_hash.t =
    Staged_ledger_hash.of_aux_ledger_and_coinbase_hash
      (Scan_state.hash scan_state)
      (Ledger.merkle_root ledger)
      pending_coinbase_collection

  [%%if call_logger]

  let hash t =
    Mina_debug.Call_logger.record_call "Staged_ledger.hash" ;
    hash t

  [%%endif]

  let ledger { ledger; _ } = ledger

  let create_exn ~constraint_constants ~ledger : t =
    { scan_state = Scan_state.empty ~constraint_constants ()
    ; ledger
    ; constraint_constants
    ; pending_coinbase_collection =
        Pending_coinbase.create
          ~depth:constraint_constants.pending_coinbase_depth ()
        |> Or_error.ok_exn
    }

  let current_ledger_proof t =
    Option.map
      (Scan_state.latest_ledger_proof t.scan_state)
      ~f:(Fn.compose fst fst)

  let replace_ledger_exn t ledger =
    [%test_result: Ledger_hash.t]
      ~message:"Cannot replace ledger since merkle_root differs"
      ~expect:(Ledger.merkle_root t.ledger)
      (Ledger.merkle_root ledger) ;
    { t with ledger }

  let sum_fees xs ~f =
    with_return (fun { return } ->
        Ok
          (List.fold ~init:Fee.zero xs ~f:(fun acc x ->
               match Fee.add acc (f x) with
               | None ->
                   return (Or_error.error_string "Fee overflow")
               | Some res ->
                   res ) ) )

  let working_stack pending_coinbase_collection ~is_new_stack =
    to_staged_ledger_or_error
      (Pending_coinbase.latest_stack pending_coinbase_collection ~is_new_stack)

  let push_coinbase current_stack (t : Transaction.t) =
    match t with
    | Coinbase c ->
        Pending_coinbase.Stack.push_coinbase c current_stack
    | _ ->
        current_stack

  let push_state current_stack state_body_hash =
    Pending_coinbase.Stack.push_state state_body_hash current_stack

  module Stack_state_with_init_stack = struct
    type t =
      { pc : Transaction_snark.Pending_coinbase_stack_state.t
      ; init_stack : Pending_coinbase.Stack.t
      }
  end

  let coinbase_amount ~supercharge_coinbase
      ~(constraint_constants : Genesis_constants.Constraint_constants.t) =
    if supercharge_coinbase then
      Currency.Amount.scale constraint_constants.coinbase_amount
        constraint_constants.supercharged_coinbase_factor
    else Some constraint_constants.coinbase_amount

  let _coinbase_amount_or_error ~supercharge_coinbase
      ~(constraint_constants : Genesis_constants.Constraint_constants.t) =
    if supercharge_coinbase then
      Option.value_map
        ~default:
          (Error
             (Pre_diff_info.Error.Coinbase_error
                (sprintf
                   !"Overflow when calculating coinbase amount: Supercharged \
                     coinbase factor (%d) x coinbase amount (%{sexp: \
                     Currency.Amount.t})"
                   constraint_constants.supercharged_coinbase_factor
                   constraint_constants.coinbase_amount ) ) )
        (coinbase_amount ~supercharge_coinbase ~constraint_constants)
        ~f:(fun x -> Ok x)
    else Ok constraint_constants.coinbase_amount

  let apply_transaction_and_get_statement ~constraint_constants ledger
      (pending_coinbase_stack_state : Stack_state_with_init_stack.t) s
      txn_state_view =
    let open Result.Let_syntax in
    (*TODO: check fee_excess as a result of applying the txns matches with this*)
<<<<<<< HEAD
    let%bind fee_excess = Transaction.fee_excess s |> to_staged_ledger_or_error
    and supply_increase =
      Transaction.supply_increase s |> to_staged_ledger_or_error
=======
    let%bind fee_excess =
      Transaction.fee_excess s |> to_staged_ledger_or_error
>>>>>>> 16bb042b
    in
    let source_merkle_root =
      Ledger.merkle_root ledger |> Frozen_ledger_hash.of_ledger_hash
    in
    let pending_coinbase_target =
      push_coinbase pending_coinbase_stack_state.pc.target s
    in
    let new_init_stack =
      push_coinbase pending_coinbase_stack_state.init_stack s
    in
    let empty_local_state = Mina_state.Local_state.empty () in
<<<<<<< HEAD
    let%map applied_txn =
      Ledger.apply_transaction ~constraint_constants ~txn_state_view ledger s
=======
    let%bind applied_txn =
      ( match
          Ledger.apply_transaction ~constraint_constants ~txn_state_view ledger
            s
        with
      | Error e ->
          Or_error.error_string
            (sprintf
               !"Error when applying transaction %{sexp: Transaction.t}: %s"
               s (Error.to_string_hum e) )
      | res ->
          res )
      |> to_staged_ledger_or_error
    in
    let%map supply_increase =
      Ledger.Transaction_applied.supply_increase applied_txn
>>>>>>> 16bb042b
      |> to_staged_ledger_or_error
    in
    let target_merkle_root =
      Ledger.merkle_root ledger |> Frozen_ledger_hash.of_ledger_hash
    in
    ( applied_txn
    , { Transaction_snark.Statement.source =
          { ledger = source_merkle_root
          ; pending_coinbase_stack = pending_coinbase_stack_state.pc.source
          ; local_state = empty_local_state
          }
      ; target =
          { ledger = target_merkle_root
          ; pending_coinbase_stack = pending_coinbase_target
          ; local_state = empty_local_state
          }
      ; fee_excess
      ; supply_increase
      ; sok_digest = ()
      }
    , { Stack_state_with_init_stack.pc =
          { source = pending_coinbase_target; target = pending_coinbase_target }
      ; init_stack = new_init_stack
      } )

  let apply_transaction_and_get_witness ~constraint_constants ledger
      pending_coinbase_stack_state s status txn_state_view state_and_body_hash =
    let open Deferred.Result.Let_syntax in
    let account_ids : Transaction.t -> _ = function
      | Fee_transfer t ->
          Fee_transfer.receivers t
      | Command t ->
          let t = (t :> User_command.t) in
          User_command.accounts_accessed t
      | Coinbase c ->
          let ft_receivers =
            Option.map ~f:Coinbase.Fee_transfer.receiver c.fee_transfer
            |> Option.to_list
          in
          Account_id.create c.receiver Token_id.default :: ft_receivers
    in
    let ledger_witness =
      O1trace.sync_thread "create_ledger_witness" (fun () ->
          Sparse_ledger.of_ledger_subset_exn ledger (account_ids s) )
    in
    let%bind () = yield_result () in
    let%bind applied_txn, statement, updated_pending_coinbase_stack_state =
      O1trace.sync_thread "apply_transaction_to_scan_state" (fun () ->
          apply_transaction_and_get_statement ~constraint_constants ledger
            pending_coinbase_stack_state s txn_state_view )
      |> Deferred.return
    in
    let%bind () = yield_result () in
    let%map () =
      match status with
      | None ->
          return ()
      | Some status ->
          (* Validate that command status matches. *)
          let got_status =
            Ledger.Transaction_applied.user_command_status applied_txn
          in
          if Transaction_status.equal status got_status then return ()
          else
            Deferred.Result.fail
              (Staged_ledger_error.Mismatched_statuses
                 ({ With_status.data = s; status }, got_status) )
    in
    ( { Scan_state.Transaction_with_witness.transaction_with_info = applied_txn
      ; state_hash = state_and_body_hash
      ; ledger_witness
      ; init_stack = Base pending_coinbase_stack_state.init_stack
      ; statement
      }
    , updated_pending_coinbase_stack_state )

  let update_ledger_and_get_statements ~constraint_constants ledger
      current_stack ts current_state_view state_and_body_hash =
    let open Deferred.Result.Let_syntax in
    let current_stack_with_state =
      push_state current_stack (snd state_and_body_hash)
    in
    let%map res_rev, pending_coinbase_stack_state =
      let pending_coinbase_stack_state : Stack_state_with_init_stack.t =
        { pc = { source = current_stack; target = current_stack_with_state }
        ; init_stack = current_stack
        }
      in
      let exception Exit of Staged_ledger_error.t in
      Async.try_with ~extract_exn:true (fun () ->
          Deferred.List.fold ts ~init:([], pending_coinbase_stack_state)
            ~f:(fun (acc, pending_coinbase_stack_state) t ->
              let open Deferred.Let_syntax in
              ( match
                  List.find (Transaction.public_keys t.With_status.data)
                    ~f:(fun pk ->
                      Option.is_none (Signature_lib.Public_key.decompress pk) )
                with
              | None ->
                  ()
              | Some pk ->
                  raise (Exit (Invalid_public_key pk)) ) ;
              match%map
                apply_transaction_and_get_witness ~constraint_constants ledger
                  pending_coinbase_stack_state t.With_status.data
                  (Some t.status) current_state_view state_and_body_hash
              with
              | Ok (res, updated_pending_coinbase_stack_state) ->
                  (res :: acc, updated_pending_coinbase_stack_state)
              | Error err ->
                  raise (Exit err) ) )
      |> Deferred.Result.map_error ~f:(function
           | Exit err ->
               err
           | exn ->
               raise exn )
    in
    (List.rev res_rev, pending_coinbase_stack_state.pc.target)

  let check_completed_works ~logger ~verifier scan_state
      (completed_works : Transaction_snark_work.t list) =
    let work_count = List.length completed_works in
    let job_pairs =
      Scan_state.k_work_pairs_for_new_diff scan_state ~k:work_count
    in
    let jmps =
      List.concat_map (List.zip_exn job_pairs completed_works)
        ~f:(fun (jobs, work) ->
          let message = Sok_message.create ~fee:work.fee ~prover:work.prover in
          One_or_two.(
            to_list
              (map (zip_exn jobs work.proofs) ~f:(fun (job, proof) ->
                   (job, message, proof) ) )) )
    in
    verify jmps ~logger ~verifier

  (**The total fee excess caused by any diff should be zero. In the case where
     the slots are split into two partitions, total fee excess of the transactions
     to be enqueued on each of the partitions should be zero respectively *)
  let check_zero_fee_excess scan_state data =
    let partitions = Scan_state.partition_if_overflowing scan_state in
    let txns_from_data data =
      List.fold_right ~init:(Ok []) data
        ~f:(fun (d : Scan_state.Transaction_with_witness.t) acc ->
          let open Or_error.Let_syntax in
          let%map acc = acc in
          let t =
            d.transaction_with_info |> Ledger.Transaction_applied.transaction
          in
          t :: acc )
    in
    let total_fee_excess txns =
      List.fold_until txns ~init:Fee_excess.empty ~finish:Or_error.return
        ~f:(fun acc (txn : Transaction.t With_status.t) ->
          match
            let open Or_error.Let_syntax in
            let%bind fee_excess = Transaction.fee_excess txn.data in
            Fee_excess.combine acc fee_excess
          with
          | Ok fee_excess ->
              Continue fee_excess
          | Error _ as err ->
              Stop err )
      |> to_staged_ledger_or_error
    in
    let open Result.Let_syntax in
    let check data slots =
      let%bind txns = txns_from_data data |> to_staged_ledger_or_error in
      let%bind fee_excess = total_fee_excess txns in
      if Fee_excess.is_zero fee_excess then Ok ()
      else Error (Non_zero_fee_excess (slots, txns))
    in
    let%bind () = check (List.take data (fst partitions.first)) partitions in
    Option.value_map ~default:(Result.return ())
      ~f:(fun _ -> check (List.drop data (fst partitions.first)) partitions)
      partitions.second

  let update_coinbase_stack_and_get_data ~constraint_constants scan_state ledger
      pending_coinbase_collection transactions current_state_view
      state_and_body_hash =
    let open Deferred.Result.Let_syntax in
    let coinbase_exists txns =
      List.fold_until ~init:false txns
        ~f:(fun acc t ->
          match t.With_status.data with
          | Transaction.Coinbase _ ->
              Stop true
          | _ ->
              Continue acc )
        ~finish:Fn.id
    in
    let { Scan_state.Space_partition.first = slots, _; second } =
      Scan_state.partition_if_overflowing scan_state
    in
    if List.length transactions > 0 then
      match second with
      | None ->
          (*Single partition:
            1.Check if a new stack is required and get a working stack [working_stack]
            2.create data for enqueuing onto the scan state *)
          let is_new_stack = Scan_state.next_on_new_tree scan_state in
          let%bind working_stack =
            working_stack pending_coinbase_collection ~is_new_stack
            |> Deferred.return
          in
          let%map data, updated_stack =
            update_ledger_and_get_statements ~constraint_constants ledger
              working_stack transactions current_state_view state_and_body_hash
          in
          ( is_new_stack
          , data
          , Pending_coinbase.Update.Action.Update_one
          , `Update_one updated_stack )
      | Some _ ->
          (*Two partition:
            Assumption: Only one of the partition will have coinbase transaction(s)in it.
            1. Get the latest stack for coinbase in the first set of transactions
            2. get the first set of scan_state data[data1]
            3. get a new stack for the second partion because the second set of transactions would start from the begining of the next tree in the scan_state
            4. Initialize the new stack with the state from the first stack
            5. get the second set of scan_state data[data2]*)
          let txns_for_partition1 = List.take transactions slots in
          let coinbase_in_first_partition =
            coinbase_exists txns_for_partition1
          in
          let%bind working_stack1 =
            working_stack pending_coinbase_collection ~is_new_stack:false
            |> Deferred.return
          in
          let%bind data1, updated_stack1 =
            update_ledger_and_get_statements ~constraint_constants ledger
              working_stack1 txns_for_partition1 current_state_view
              state_and_body_hash
          in
          let txns_for_partition2 = List.drop transactions slots in
          (*Push the new state to the state_stack from the previous block even in the second stack*)
          let working_stack2 =
            Pending_coinbase.Stack.create_with working_stack1
          in
          let%map data2, updated_stack2 =
            update_ledger_and_get_statements ~constraint_constants ledger
              working_stack2 txns_for_partition2 current_state_view
              state_and_body_hash
          in
          let second_has_data = List.length txns_for_partition2 > 0 in
          let pending_coinbase_action, stack_update =
            match (coinbase_in_first_partition, second_has_data) with
            | true, true ->
                ( Pending_coinbase.Update.Action.Update_two_coinbase_in_first
                , `Update_two (updated_stack1, updated_stack2) )
            (*updated_stack2 does not have coinbase and but has the state from the previous stack*)
            | true, false ->
                (*updated_stack1 has some new coinbase but parition 2 has no
                  data and so we have only one stack to update*)
                (Update_one, `Update_one updated_stack1)
            | false, true ->
                (*updated_stack1 just has the new state. [updated stack2] might have coinbase, definitely has some
                  data and therefore will have a non-dummy state.*)
                ( Update_two_coinbase_in_second
                , `Update_two (updated_stack1, updated_stack2) )
            | false, false ->
                (* a diff consists of only non-coinbase transactions. This is currently not possible because a diff will have a coinbase at the very least, so don't update anything?*)
                (Update_none, `Update_none)
          in
          (false, data1 @ data2, pending_coinbase_action, stack_update)
    else
      Deferred.return
        (Ok (false, [], Pending_coinbase.Update.Action.Update_none, `Update_none)
        )

  (*update the pending_coinbase tree with the updated/new stack and delete the oldest stack if a proof was emitted*)
  let update_pending_coinbase_collection ~depth pending_coinbase_collection
      stack_update ~is_new_stack ~ledger_proof =
    let open Result.Let_syntax in
    (*Deleting oldest stack if proof emitted*)
    let%bind pending_coinbase_collection_updated1 =
      match ledger_proof with
      | Some (proof, _) ->
          let%bind oldest_stack, pending_coinbase_collection_updated1 =
            Pending_coinbase.remove_coinbase_stack ~depth
              pending_coinbase_collection
            |> to_staged_ledger_or_error
          in
          let ledger_proof_stack =
            (Ledger_proof.statement proof).target.pending_coinbase_stack
          in
          let%map () =
            if Pending_coinbase.Stack.equal oldest_stack ledger_proof_stack then
              Ok ()
            else
              Error
                (Staged_ledger_error.Unexpected
                   (Error.of_string
                      "Pending coinbase stack of the ledger proof did not \
                       match the oldest stack in the pending coinbase tree." )
                )
          in
          pending_coinbase_collection_updated1
      | None ->
          Ok pending_coinbase_collection
    in
    (*updating the latest stack and/or adding a new one*)
    match stack_update with
    | `Update_none ->
        Ok pending_coinbase_collection_updated1
    | `Update_one stack1 ->
        Pending_coinbase.update_coinbase_stack ~depth
          pending_coinbase_collection_updated1 stack1 ~is_new_stack
        |> to_staged_ledger_or_error
    | `Update_two (stack1, stack2) ->
        (*The case when some of the transactions go into the old tree and remaining on to the new tree*)
        let%bind update1 =
          Pending_coinbase.update_coinbase_stack ~depth
            pending_coinbase_collection_updated1 stack1 ~is_new_stack:false
          |> to_staged_ledger_or_error
        in
        Pending_coinbase.update_coinbase_stack ~depth update1 stack2
          ~is_new_stack:true
        |> to_staged_ledger_or_error

  let coinbase_for_blockchain_snark = function
    | [] ->
        Ok Currency.Amount.zero
    | [ amount ] ->
        Ok amount
    | [ amount1; _ ] ->
        Ok amount1
    | _ ->
        Error
          (Staged_ledger_error.Pre_diff
             (Pre_diff_info.Error.Coinbase_error "More than two coinbase parts")
          )

  let apply_diff ?(skip_verification = false) ~logger ~constraint_constants t
      pre_diff_info ~current_state_view ~state_and_body_hash ~log_prefix =
    let open Deferred.Result.Let_syntax in
    let max_throughput =
      Int.pow 2 t.constraint_constants.transaction_capacity_log_2
    in
    let spots_available, proofs_waiting =
      let jobs = Scan_state.all_work_statements_exn t.scan_state in
      ( Int.min (Scan_state.free_space t.scan_state) max_throughput
      , List.length jobs )
    in
    let new_mask = Ledger.Mask.create ~depth:(Ledger.depth t.ledger) () in
    let new_ledger = Ledger.register_mask t.ledger new_mask in
    let transactions, works, commands_count, coinbases = pre_diff_info in
    let%bind is_new_stack, data, stack_update_in_snark, stack_update =
      O1trace.thread "update_coinbase_stack_start_time" (fun () ->
          update_coinbase_stack_and_get_data ~constraint_constants t.scan_state
            new_ledger t.pending_coinbase_collection transactions
            current_state_view state_and_body_hash )
    in
    let slots = List.length data in
    let work_count = List.length works in
    let required_pairs = Scan_state.work_statements_for_new_diff t.scan_state in
    let%bind () =
      O1trace.thread "check_for_sufficient_snark_work" (fun () ->
          let required = List.length required_pairs in
          if
            work_count < required
            && List.length data
               > Scan_state.free_space t.scan_state - required + work_count
          then
            Deferred.Result.fail
              (Staged_ledger_error.Insufficient_work
                 (sprintf
                    !"Insufficient number of transaction snark work (slots \
                      occupying: %d)  required %d, got %d"
                    slots required work_count ) )
          else Deferred.Result.return () )
    in
    let%bind () = Deferred.return (check_zero_fee_excess t.scan_state data) in
    let%bind res_opt, scan_state' =
      O1trace.thread "fill_work_and_enqueue_transactions" (fun () ->
          let r =
            Scan_state.fill_work_and_enqueue_transactions t.scan_state data
              works
          in
          Or_error.iter_error r ~f:(fun e ->
              let data_json =
                `List
                  (List.map data
                     ~f:(fun
                          { Scan_state.Transaction_with_witness.statement; _ }
                        -> Transaction_snark.Statement.to_yojson statement ) )
              in
              [%log error]
                ~metadata:
                  [ ( "scan_state"
                    , `String (Scan_state.snark_job_list_json t.scan_state) )
                  ; ("data", data_json)
                  ; ("error", Error_json.error_to_yojson e)
                  ; ("prefix", `String log_prefix)
                  ]
                !"$prefix: Unexpected error when applying diff data $data to \
                  the scan_state $scan_state: $error" ) ;
          Deferred.return (to_staged_ledger_or_error r) )
    in
    let%bind () = yield_result () in
    let%bind updated_pending_coinbase_collection' =
      O1trace.thread "update_pending_coinbase_collection" (fun () ->
          update_pending_coinbase_collection
            ~depth:t.constraint_constants.pending_coinbase_depth
            t.pending_coinbase_collection stack_update ~is_new_stack
            ~ledger_proof:res_opt
          |> Deferred.return )
    in
    let%bind () = yield_result () in
    let%bind coinbase_amount =
      Deferred.return (coinbase_for_blockchain_snark coinbases)
    in
    let%bind latest_pending_coinbase_stack =
      Pending_coinbase.latest_stack ~is_new_stack:false
        updated_pending_coinbase_collection'
      |> to_staged_ledger_or_error |> Deferred.return
    in
    let%bind () = yield_result () in
    let%map () =
      if skip_verification then Deferred.return (Ok ())
      else
        O1trace.thread "verify_scan_state_after_apply" (fun () ->
            Deferred.(
              verify_scan_state_after_apply ~constraint_constants
                (Frozen_ledger_hash.of_ledger_hash
                   (Ledger.merkle_root new_ledger) )
                ~pending_coinbase_stack:latest_pending_coinbase_stack
                scan_state'
              >>| to_staged_ledger_or_error) )
    in
    [%log debug]
      ~metadata:
        [ ("user_command_count", `Int commands_count)
        ; ("coinbase_count", `Int (List.length coinbases))
        ; ("spots_available", `Int spots_available)
        ; ("proof_bundles_waiting", `Int proofs_waiting)
        ; ("work_count", `Int (List.length works))
        ; ("prefix", `String log_prefix)
        ]
      "$prefix: apply_diff block info: No of transactions \
       included:$user_command_count\n\
      \      Coinbase parts:$coinbase_count Spots\n\
      \      available:$spots_available Pending work in the \
       scan-state:$proof_bundles_waiting Work included:$work_count" ;
    let new_staged_ledger =
      { scan_state = scan_state'
      ; ledger = new_ledger
      ; constraint_constants = t.constraint_constants
      ; pending_coinbase_collection = updated_pending_coinbase_collection'
      }
    in
    ( `Hash_after_applying (hash new_staged_ledger)
    , `Ledger_proof res_opt
    , `Staged_ledger new_staged_ledger
    , `Pending_coinbase_update
        ( is_new_stack
        , { Pending_coinbase.Update.Poly.action = stack_update_in_snark
          ; coinbase_amount
          } ) )

  let update_metrics (t : t) (witness : Staged_ledger_diff.t) =
    let open Or_error.Let_syntax in
    let commands = Staged_ledger_diff.commands witness in
    let work = Staged_ledger_diff.completed_works witness in
    let%bind total_txn_fee =
      sum_fees commands ~f:(fun { data = cmd; _ } -> User_command.fee cmd)
    in
    let%bind total_snark_fee = sum_fees work ~f:Transaction_snark_work.fee in
    let%bind () = Scan_state.update_metrics t.scan_state in
    Or_error.try_with (fun () ->
        let open Mina_metrics in
        Gauge.set Scan_state_metrics.snark_fee_per_block
          (Int.to_float @@ Fee.to_int total_snark_fee) ;
        Gauge.set Scan_state_metrics.transaction_fees_per_block
          (Int.to_float @@ Fee.to_int total_txn_fee) ;
        Gauge.set Scan_state_metrics.purchased_snark_work_per_block
          (Float.of_int @@ List.length work) ;
        Gauge.set Scan_state_metrics.snark_work_required
          (Float.of_int
             (List.length (Scan_state.all_work_statements_exn t.scan_state)) ) )

  let forget_prediff_info ((a : Transaction.Valid.t With_status.t list), b, c, d)
      =
    (List.map ~f:(With_status.map ~f:Transaction.forget) a, b, c, d)

  let check_commands ledger ~verifier (cs : User_command.t list) =
    let cs =
      List.map cs
        ~f:
          (let open Ledger in
          User_command.to_verifiable ~ledger ~get ~location_of_account)
    in
    let open Deferred.Or_error.Let_syntax in
    let%map xs = Verifier.verify_commands verifier cs in
    Result.all
      (List.map xs ~f:(function
        | `Valid x ->
            Ok x
        | ( `Invalid_keys _
          | `Invalid_signature _
          | `Invalid_proof
          | `Missing_verification_key _ ) as invalid ->
            Error
              (Verifier.Failure.Verification_failed
                 (Error.of_string
                    (sprintf "verification failed on command, %s"
                       (Verifier.invalid_to_string invalid) ) ) )
        | `Valid_assuming _ ->
            Error
              (Verifier.Failure.Verification_failed
                 (Error.of_string "batch verification failed") ) ) )

  let apply ?skip_verification ~constraint_constants t
      (witness : Staged_ledger_diff.t) ~logger ~verifier ~current_state_view
      ~state_and_body_hash ~coinbase_receiver ~supercharge_coinbase =
    let open Deferred.Result.Let_syntax in
    let work = Staged_ledger_diff.completed_works witness in
    let%bind () =
      O1trace.thread "check_completed_works" (fun () ->
          match skip_verification with
          | Some `All | Some `Proofs ->
              return ()
          | None ->
              check_completed_works ~logger ~verifier t.scan_state work )
    in
    let%bind prediff =
      Pre_diff_info.get witness ~constraint_constants ~coinbase_receiver
        ~supercharge_coinbase
        ~check:(check_commands t.ledger ~verifier)
      |> Deferred.map
           ~f:
             (Result.map_error ~f:(fun error ->
                  Staged_ledger_error.Pre_diff error ) )
    in
    let apply_diff_start_time = Core.Time.now () in
    let%map ((_, _, `Staged_ledger new_staged_ledger, _) as res) =
      apply_diff
        ~skip_verification:
          ([%equal: [ `All | `Proofs ] option] skip_verification (Some `All))
        ~constraint_constants t
        (forget_prediff_info prediff)
        ~logger ~current_state_view ~state_and_body_hash
        ~log_prefix:"apply_diff"
    in
    [%log debug]
      ~metadata:
        [ ( "time_elapsed"
          , `Float Core.Time.(Span.to_ms @@ diff (now ()) apply_diff_start_time)
          )
        ]
      "Staged_ledger.apply_diff take $time_elapsed" ;
    let () =
      Or_error.iter_error (update_metrics new_staged_ledger witness)
        ~f:(fun e ->
          [%log error]
            ~metadata:[ ("error", Error_json.error_to_yojson e) ]
            !"Error updating metrics after applying staged_ledger diff: $error" )
    in
    res

  let apply_diff_unchecked ~constraint_constants t
      (sl_diff : Staged_ledger_diff.With_valid_signatures_and_proofs.t) ~logger
      ~current_state_view ~state_and_body_hash ~coinbase_receiver
      ~supercharge_coinbase =
    let open Deferred.Result.Let_syntax in
    let%bind prediff =
      Result.map_error ~f:(fun error -> Staged_ledger_error.Pre_diff error)
      @@ Pre_diff_info.get_unchecked ~constraint_constants ~coinbase_receiver
           ~supercharge_coinbase sl_diff
      |> Deferred.return
    in
    apply_diff t
      (forget_prediff_info prediff)
      ~constraint_constants ~logger ~current_state_view ~state_and_body_hash
      ~log_prefix:"apply_diff_unchecked"

  module Resources = struct
    module Discarded = struct
      type t =
        { commands_rev : User_command.Valid.t With_status.t Sequence.t
        ; completed_work : Transaction_snark_work.Checked.t Sequence.t
        }
      [@@deriving sexp_of]

      let add_user_command t uc =
        { t with
          commands_rev = Sequence.append t.commands_rev (Sequence.singleton uc)
        }

      let add_completed_work t cw =
        { t with
          completed_work =
            Sequence.append (Sequence.singleton cw) t.completed_work
        }
    end

    type t =
      { max_space : int (*max space available currently*)
      ; max_jobs : int
            (*Required amount of work for max_space that can be purchased*)
      ; commands_rev : User_command.Valid.t With_status.t Sequence.t
      ; completed_work_rev : Transaction_snark_work.Checked.t Sequence.t
      ; fee_transfers : Fee.t Public_key.Compressed.Map.t
      ; add_coinbase : bool
      ; coinbase : Coinbase.Fee_transfer.t Staged_ledger_diff.At_most_two.t
      ; supercharge_coinbase : bool
      ; receiver_pk : Public_key.Compressed.t
      ; budget : Fee.t Or_error.t
      ; discarded : Discarded.t
      ; is_coinbase_receiver_new : bool
      ; logger : (Logger.t[@sexp.opaque])
      }
    [@@deriving sexp_of]

    let coinbase_ft (cw : Transaction_snark_work.t) =
      (* Here we could not add the fee transfer if the prover=receiver_pk but
         retaining it to preserve that information in the
         staged_ledger_diff. It will be checked in apply_diff before adding*)
      Option.some_if
        Fee.(cw.fee > Fee.zero)
        (Coinbase.Fee_transfer.create ~receiver_pk:cw.prover ~fee:cw.fee)

    let cheapest_two_work (works : Transaction_snark_work.Checked.t Sequence.t)
        =
      Sequence.fold works ~init:(None, None) ~f:(fun (w1, w2) w ->
          match (w1, w2) with
          | None, _ ->
              (Some w, None)
          | Some x, None ->
              if Currency.Fee.compare w.fee x.fee < 0 then (Some w, w1)
              else (w1, Some w)
          | Some x, Some y ->
              if Currency.Fee.compare w.fee x.fee < 0 then (Some w, w1)
              else if Currency.Fee.compare w.fee y.fee < 0 then (w1, Some w)
              else (w1, w2) )

    let coinbase_work
        ~(constraint_constants : Genesis_constants.Constraint_constants.t)
        ?(is_two = false) (works : Transaction_snark_work.Checked.t Sequence.t)
        ~is_coinbase_receiver_new ~supercharge_coinbase =
      let open Option.Let_syntax in
      let min1, min2 = cheapest_two_work works in
      let diff ws ws' =
        Sequence.filter ws ~f:(fun w ->
            Sequence.mem ws'
              (Transaction_snark_work.statement w)
              ~equal:Transaction_snark_work.Statement.equal
            |> not )
      in
      let%bind coinbase_amount =
        coinbase_amount ~supercharge_coinbase ~constraint_constants
      in
      let%bind budget =
        (*if the coinbase receiver is new then the account creation fee will be deducted from the reward*)
        if is_coinbase_receiver_new then
          Currency.Amount.(
            sub coinbase_amount
              (of_fee constraint_constants.account_creation_fee))
        else Some coinbase_amount
      in
      let stmt = Transaction_snark_work.statement in
      if is_two then
        match (min1, min2) with
        | None, _ ->
            None
        | Some w, None ->
            if Amount.(of_fee w.fee <= budget) then
              let cb =
                Staged_ledger_diff.At_most_two.Two
                  (Option.map (coinbase_ft w) ~f:(fun ft -> (ft, None)))
              in
              Some (cb, diff works (Sequence.of_list [ stmt w ]))
            else
              let cb = Staged_ledger_diff.At_most_two.Two None in
              Some (cb, works)
        | Some w1, Some w2 ->
            let%map sum = Fee.add w1.fee w2.fee in
            if Amount.(of_fee sum <= budget) then
              let cb =
                Staged_ledger_diff.At_most_two.Two
                  (Option.map (coinbase_ft w1) ~f:(fun ft ->
                       (ft, coinbase_ft w2) ) )
                (*Why add work without checking if work constraints are
                  satisfied? If we reach here then it means that we are trying to
                  fill the last two slots of the tree with coinbase trnasactions
                  and if there's any work in [works] then that has to be included,
                  either in the coinbase or as fee transfers that gets paid by
                  the transaction fees. So having it as coinbase ft will at least
                  reduce the slots occupied by fee transfers*)
              in
              (cb, diff works (Sequence.of_list [ stmt w1; stmt w2 ]))
            else if Amount.(of_fee w1.fee <= coinbase_amount) then
              let cb =
                Staged_ledger_diff.At_most_two.Two
                  (Option.map (coinbase_ft w1) ~f:(fun ft -> (ft, None)))
              in
              (cb, diff works (Sequence.of_list [ stmt w1 ]))
            else
              let cb = Staged_ledger_diff.At_most_two.Two None in
              (cb, works)
      else
        Option.map min1 ~f:(fun w ->
            if Amount.(of_fee w.fee <= budget) then
              let cb = Staged_ledger_diff.At_most_two.One (coinbase_ft w) in
              (cb, diff works (Sequence.of_list [ stmt w ]))
            else
              let cb = Staged_ledger_diff.At_most_two.One None in
              (cb, works) )

    let init_coinbase_and_fee_transfers ~constraint_constants cw_seq
        ~add_coinbase ~job_count ~slots ~is_coinbase_receiver_new
        ~supercharge_coinbase =
      let cw_unchecked work =
        Sequence.map work ~f:Transaction_snark_work.forget
      in
      let coinbase, rem_cw =
        match
          ( add_coinbase
          , coinbase_work ~constraint_constants cw_seq ~is_coinbase_receiver_new
              ~supercharge_coinbase )
        with
        | true, Some (ft, rem_cw) ->
            (ft, rem_cw)
        | true, None ->
            (*Coinbase could not be added because work-fees > coinbase-amount*)
            if job_count = 0 || slots - job_count >= 1 then
              (*Either no jobs are required or there is a free slot that can be filled without having to include any work*)
              (One None, cw_seq)
            else (Zero, cw_seq)
        | _ ->
            (Zero, cw_seq)
      in
      let rem_cw = cw_unchecked rem_cw in
      let singles =
        Sequence.filter_map rem_cw
          ~f:(fun { Transaction_snark_work.fee; prover; _ } ->
            if Fee.equal fee Fee.zero then None else Some (prover, fee) )
        |> Sequence.to_list_rev
      in
      (coinbase, singles)

    let init ~constraint_constants
        (uc_seq : User_command.Valid.t With_status.t Sequence.t)
        (cw_seq : Transaction_snark_work.Checked.t Sequence.t)
        (slots, job_count) ~receiver_pk ~add_coinbase ~supercharge_coinbase
        logger ~is_coinbase_receiver_new =
      let seq_rev seq =
        let rec go seq rev_seq =
          match Sequence.next seq with
          | Some (w, rem_seq) ->
              go rem_seq (Sequence.append (Sequence.singleton w) rev_seq)
          | None ->
              rev_seq
        in
        go seq Sequence.empty
      in
      let coinbase, singles =
        init_coinbase_and_fee_transfers ~constraint_constants cw_seq
          ~add_coinbase ~job_count ~slots ~is_coinbase_receiver_new
          ~supercharge_coinbase
      in
      let fee_transfers =
        Public_key.Compressed.Map.of_alist_reduce singles ~f:(fun f1 f2 ->
            Option.value_exn (Fee.add f1 f2) )
      in
      let budget =
        Or_error.map2
          (sum_fees (Sequence.to_list uc_seq) ~f:(fun t ->
               User_command.fee (User_command.forget_check t.data) ) )
          (sum_fees
             (List.filter
                ~f:(fun (k, _) ->
                  not (Public_key.Compressed.equal k receiver_pk) )
                singles )
             ~f:snd )
          ~f:(fun r c -> option "budget did not suffice" (Fee.sub r c))
        |> Or_error.join
      in
      let discarded =
        { Discarded.completed_work = Sequence.empty
        ; commands_rev = Sequence.empty
        }
      in
      { max_space = slots
      ; max_jobs = job_count
      ; commands_rev =
          uc_seq
          (*Completed work in reverse order for faster removal of proofs if budget doesn't suffice*)
      ; completed_work_rev = seq_rev cw_seq
      ; fee_transfers
      ; add_coinbase
      ; supercharge_coinbase
      ; receiver_pk
      ; coinbase
      ; budget
      ; discarded
      ; is_coinbase_receiver_new
      ; logger
      }

    let reselect_coinbase_work ~constraint_constants t =
      let cw_unchecked work =
        Sequence.map work ~f:Transaction_snark_work.forget
      in
      let coinbase, rem_cw =
        match t.coinbase with
        | Staged_ledger_diff.At_most_two.Zero ->
            (t.coinbase, t.completed_work_rev)
        | One _ -> (
            match
              coinbase_work ~constraint_constants t.completed_work_rev
                ~is_coinbase_receiver_new:t.is_coinbase_receiver_new
                ~supercharge_coinbase:t.supercharge_coinbase
            with
            | None ->
                (One None, t.completed_work_rev)
            | Some (ft, rem_cw) ->
                (ft, rem_cw) )
        | Two _ -> (
            match
              coinbase_work ~constraint_constants t.completed_work_rev
                ~is_two:true
                ~is_coinbase_receiver_new:t.is_coinbase_receiver_new
                ~supercharge_coinbase:t.supercharge_coinbase
            with
            | None ->
                (Two None, t.completed_work_rev)
                (*Check for work constraint will be done in [check_constraints_and_update]*)
            | Some (fts', rem_cw) ->
                (fts', rem_cw) )
      in
      let rem_cw = cw_unchecked rem_cw in
      let singles =
        Sequence.filter_map rem_cw
          ~f:(fun { Transaction_snark_work.fee; prover; _ } ->
            if Fee.equal fee Fee.zero then None else Some (prover, fee) )
        |> Sequence.to_list_rev
      in
      let fee_transfers =
        Public_key.Compressed.Map.of_alist_reduce singles ~f:(fun f1 f2 ->
            Option.value_exn (Fee.add f1 f2) )
      in
      { t with coinbase; fee_transfers }

    let rebudget t =
      (*get the correct coinbase and calculate the fee transfers*)
      let open Or_error.Let_syntax in
      let payment_fees =
        sum_fees (Sequence.to_list t.commands_rev) ~f:(fun t ->
            User_command.(fee (forget_check t.data)) )
      in
      let prover_fee_others =
        Public_key.Compressed.Map.fold t.fee_transfers ~init:(Ok Fee.zero)
          ~f:(fun ~key ~data fees ->
            let%bind others = fees in
            if Public_key.Compressed.equal t.receiver_pk key then Ok others
            else option "Fee overflow" (Fee.add others data) )
      in
      let revenue = payment_fees in
      let cost = prover_fee_others in
      Or_error.map2 revenue cost ~f:(fun r c ->
          option "budget did not suffice" (Fee.sub r c) )
      |> Or_error.join

    let budget_sufficient t =
      match t.budget with Ok _ -> true | Error _ -> false

    let coinbase_added t =
      match t.coinbase with
      | Staged_ledger_diff.At_most_two.Zero ->
          0
      | One _ ->
          1
      | Two _ ->
          2

    let slots_occupied t =
      let fee_for_self =
        match t.budget with
        | Error _ ->
            0
        | Ok b ->
            if Fee.(b > Fee.zero) then 1 else 0
      in
      let other_provers =
        Public_key.Compressed.Map.filter_keys t.fee_transfers
          ~f:(Fn.compose not (Public_key.Compressed.equal t.receiver_pk))
      in
      let total_fee_transfer_pks =
        Public_key.Compressed.Map.length other_provers + fee_for_self
      in
      Sequence.length t.commands_rev
      + ((total_fee_transfer_pks + 1) / 2)
      + coinbase_added t

    let space_available res =
      let slots = slots_occupied res in
      res.max_space > slots

    let work_done t =
      let no_of_proof_bundles = Sequence.length t.completed_work_rev in
      let slots = slots_occupied t in
      (*If more jobs were added in the previous diff then ( t.max_space-t.max_jobs) slots can go for free in this diff*)
      no_of_proof_bundles = t.max_jobs || slots <= t.max_space - t.max_jobs

    let space_constraint_satisfied t =
      let occupied = slots_occupied t in
      occupied <= t.max_space

    let work_constraint_satisfied (t : t) =
      (*Are we doing all the work available? *)
      let all_proofs = work_done t in
      (*enough work*)
      let slots = slots_occupied t in
      let cw_count = Sequence.length t.completed_work_rev in
      let enough_work = cw_count >= slots in
      (*if there are no transactions then don't need any proofs*)
      all_proofs || slots = 0 || enough_work

    let available_space t = t.max_space - slots_occupied t

    let discard_last_work ~constraint_constants t =
      match Sequence.next t.completed_work_rev with
      | None ->
          (t, None)
      | Some (w, rem_seq) ->
          let to_be_discarded = Transaction_snark_work.forget w in
          let discarded = Discarded.add_completed_work t.discarded w in
          let new_t =
            reselect_coinbase_work ~constraint_constants
              { t with completed_work_rev = rem_seq; discarded }
          in
          let budget =
            match t.budget with
            | Ok b ->
                option "Currency overflow" (Fee.add b to_be_discarded.fee)
            | _ ->
                rebudget new_t
          in
          ({ new_t with budget }, Some w)

    let discard_user_command t =
      let decr_coinbase t =
        (*When discarding coinbase's fee transfer, add the fee transfer to the fee_transfers map so that budget checks can be done *)
        let update_fee_transfers t (ft : Coinbase.Fee_transfer.t) coinbase =
          let updated_fee_transfers =
            Public_key.Compressed.Map.update t.fee_transfers ft.receiver_pk
              ~f:(fun _ -> ft.fee)
          in
          let new_t =
            { t with coinbase; fee_transfers = updated_fee_transfers }
          in
          let updated_budget = rebudget new_t in
          { new_t with budget = updated_budget }
        in
        match t.coinbase with
        | Staged_ledger_diff.At_most_two.Zero ->
            t
        | One None ->
            { t with coinbase = Staged_ledger_diff.At_most_two.Zero }
        | Two None ->
            { t with coinbase = One None }
        | Two (Some (ft, None)) ->
            { t with coinbase = One (Some ft) }
        | One (Some ft) ->
            update_fee_transfers t ft Zero
        | Two (Some (ft1, Some ft2)) ->
            update_fee_transfers t ft2 (One (Some ft1))
      in
      match Sequence.next t.commands_rev with
      | None ->
          (* If we have reached here then it means we couldn't afford a slot for coinbase as well *)
          (decr_coinbase t, None)
      | Some (uc, rem_seq) ->
          let discarded = Discarded.add_user_command t.discarded uc in
          let new_t = { t with commands_rev = rem_seq; discarded } in
          let budget =
            match t.budget with
            | Ok b ->
                option "Fee insufficient"
                  (Fee.sub b User_command.(fee (forget_check uc.data)))
            | _ ->
                rebudget new_t
          in
          ({ new_t with budget }, Some uc)

    let worked_more ~constraint_constants resources =
      (*Is the work constraint satisfied even after discarding a work bundle?
         We reach here after having more than enough work*)
      let more_work t =
        let slots = slots_occupied t in
        let cw_count = Sequence.length t.completed_work_rev in
        cw_count > 0 && cw_count >= slots
      in
      let r, _ = discard_last_work ~constraint_constants resources in
      more_work r

    let incr_coinbase_part_by ~constraint_constants t count =
      let open Or_error.Let_syntax in
      let incr = function
        | Staged_ledger_diff.At_most_two.Zero ->
            Ok (Staged_ledger_diff.At_most_two.One None)
        | One None ->
            Ok (Two None)
        | One (Some ft) ->
            Ok (Two (Some (ft, None)))
        | _ ->
            Or_error.error_string "Coinbase count cannot be more than two"
      in
      let by_one res =
        let res' =
          match Sequence.next res.discarded.completed_work with
          (*add one from the discarded list to [completed_work_rev] and then select a work from [completed_work_rev] except the one already used*)
          | Some (w, rem_work) ->
              let%map coinbase = incr res.coinbase in
              let res' =
                { res with
                  completed_work_rev =
                    Sequence.append (Sequence.singleton w)
                      res.completed_work_rev
                ; discarded = { res.discarded with completed_work = rem_work }
                ; coinbase
                }
              in
              reselect_coinbase_work ~constraint_constants res'
          | None ->
              let%bind coinbase = incr res.coinbase in
              let res = { res with coinbase } in
              if work_done res then Ok res
              else
                Or_error.error_string
                  "Could not increment coinbase transaction count because of \
                   insufficient work"
        in
        match res' with
        | Ok res'' ->
            res''
        | Error e ->
            [%log' error t.logger] "Error when increasing coinbase: $error"
              ~metadata:[ ("error", Error_json.error_to_yojson e) ] ;
            res
      in
      match count with `One -> by_one t | `Two -> by_one (by_one t)
  end

  let rec check_constraints_and_update ~constraint_constants
      (resources : Resources.t) log =
    if Resources.slots_occupied resources = 0 then (resources, log)
    else if Resources.work_constraint_satisfied resources then
      if
        (*There's enough work. Check if they satisfy other constraints*)
        Resources.budget_sufficient resources
      then
        if Resources.space_constraint_satisfied resources then (resources, log)
        else if Resources.worked_more ~constraint_constants resources then
          (*There are too many fee_transfers(from the proofs) occupying the slots. discard one and check*)
          let resources', work_opt =
            Resources.discard_last_work ~constraint_constants resources
          in
          check_constraints_and_update ~constraint_constants resources'
            (Option.value_map work_opt ~default:log ~f:(fun work ->
                 Diff_creation_log.discard_completed_work `Extra_work work log )
            )
        else
          (*Well, there's no space; discard a user command *)
          let resources', uc_opt = Resources.discard_user_command resources in
          check_constraints_and_update ~constraint_constants resources'
            (Option.value_map uc_opt ~default:log ~f:(fun uc ->
                 Diff_creation_log.discard_command `No_space
                   (User_command.forget_check uc.data)
                   log ) )
      else
        (* insufficient budget; reduce the cost*)
        let resources', work_opt =
          Resources.discard_last_work ~constraint_constants resources
        in
        check_constraints_and_update ~constraint_constants resources'
          (Option.value_map work_opt ~default:log ~f:(fun work ->
               Diff_creation_log.discard_completed_work `Insufficient_fees work
                 log ) )
    else
      (* There isn't enough work for the transactions. Discard a transaction and check again *)
      let resources', uc_opt = Resources.discard_user_command resources in
      check_constraints_and_update ~constraint_constants resources'
        (Option.value_map uc_opt ~default:log ~f:(fun uc ->
             Diff_creation_log.discard_command `No_work
               (User_command.forget_check uc.data)
               log ) )

  let one_prediff ~constraint_constants cw_seq ts_seq ~receiver ~add_coinbase
      slot_job_count logger ~is_coinbase_receiver_new partition
      ~supercharge_coinbase =
    O1trace.sync_thread "create_staged_ledger_diff_one_prediff" (fun () ->
        let init_resources =
          Resources.init ~constraint_constants ts_seq cw_seq slot_job_count
            ~receiver_pk:receiver ~add_coinbase logger ~is_coinbase_receiver_new
            ~supercharge_coinbase
        in
        let log =
          Diff_creation_log.init
            ~completed_work:init_resources.completed_work_rev
            ~commands:init_resources.commands_rev
            ~coinbase:init_resources.coinbase ~partition
            ~available_slots:(fst slot_job_count)
            ~required_work_count:(snd slot_job_count)
        in
        check_constraints_and_update ~constraint_constants init_resources log )

  let generate ~constraint_constants logger cw_seq ts_seq ~receiver
      ~is_coinbase_receiver_new ~supercharge_coinbase
      (partitions : Scan_state.Space_partition.t) =
    let pre_diff_with_one (res : Resources.t) :
        Staged_ledger_diff.With_valid_signatures_and_proofs
        .pre_diff_with_at_most_one_coinbase =
      O1trace.sync_thread "create_staged_ledger_pre_diff_with_one" (fun () ->
          let to_at_most_one = function
            | Staged_ledger_diff.At_most_two.Zero ->
                Staged_ledger_diff.At_most_one.Zero
            | One x ->
                One x
            | _ ->
                [%log error]
                  "Error creating staged ledger diff: Should have at most one \
                   coinbase in the second pre_diff" ;
                Zero
          in
          (* We have to reverse here because we only know they work in THIS order *)
          { Staged_ledger_diff.Pre_diff_one.commands =
              Sequence.to_list_rev res.commands_rev
          ; completed_works = Sequence.to_list_rev res.completed_work_rev
          ; coinbase = to_at_most_one res.coinbase
<<<<<<< HEAD
=======
          ; internal_command_statuses =
              [] (*updated later based on application result*)
>>>>>>> 16bb042b
          } )
    in
    let pre_diff_with_two (res : Resources.t) :
        Staged_ledger_diff.With_valid_signatures_and_proofs
        .pre_diff_with_at_most_two_coinbase =
      (* We have to reverse here because we only know they work in THIS order *)
      { commands = Sequence.to_list_rev res.commands_rev
      ; completed_works = Sequence.to_list_rev res.completed_work_rev
      ; coinbase = res.coinbase
<<<<<<< HEAD
=======
      ; internal_command_statuses =
          [] (*updated later based on application result*)
>>>>>>> 16bb042b
      }
    in
    let end_log ((res : Resources.t), (log : Diff_creation_log.t)) =
      Diff_creation_log.end_log log ~completed_work:res.completed_work_rev
        ~commands:res.commands_rev ~coinbase:res.coinbase
    in
    let make_diff res1 = function
      | Some res2 ->
          ( (pre_diff_with_two (fst res1), Some (pre_diff_with_one (fst res2)))
          , List.map ~f:end_log [ res1; res2 ] )
      | None ->
          ((pre_diff_with_two (fst res1), None), [ end_log res1 ])
    in
    let has_no_commands (res : Resources.t) =
      Sequence.length res.commands_rev = 0
    in
    let second_pre_diff (res : Resources.t) partition ~add_coinbase work =
      one_prediff ~constraint_constants work res.discarded.commands_rev
        ~receiver partition ~add_coinbase logger ~is_coinbase_receiver_new
        ~supercharge_coinbase `Second
    in
    let isEmpty (res : Resources.t) =
      has_no_commands res && Resources.coinbase_added res = 0
    in
    (*Partitioning explained in PR #687 *)
    match partitions.second with
    | None ->
        let res, log =
          one_prediff ~constraint_constants cw_seq ts_seq ~receiver
            partitions.first ~add_coinbase:true logger ~is_coinbase_receiver_new
            ~supercharge_coinbase `First
        in
        make_diff (res, log) None
    | Some y ->
        assert (Sequence.length cw_seq <= snd partitions.first + snd y) ;
        let cw_seq_1 = Sequence.take cw_seq (snd partitions.first) in
        let cw_seq_2 = Sequence.drop cw_seq (snd partitions.first) in
        let res, log1 =
          one_prediff ~constraint_constants cw_seq_1 ts_seq ~receiver
            partitions.first ~add_coinbase:false logger
            ~is_coinbase_receiver_new ~supercharge_coinbase `First
        in
        let incr_coinbase_and_compute res count =
          let new_res =
            Resources.incr_coinbase_part_by ~constraint_constants res count
          in
          if Resources.space_available new_res then
            (*All slots could not be filled either because of budget constraints or not enough work done. Don't create the second prediff instead recompute first diff with just once coinbase*)
            ( one_prediff ~constraint_constants cw_seq_1 ts_seq ~receiver
                partitions.first ~add_coinbase:true logger
                ~is_coinbase_receiver_new ~supercharge_coinbase `First
            , None )
          else
            let res2, log2 =
              second_pre_diff new_res y ~add_coinbase:false cw_seq_2
            in
            if isEmpty res2 then
              (*Don't create the second prediff instead recompute first diff with just once coinbase*)
              ( one_prediff ~constraint_constants cw_seq_1 ts_seq ~receiver
                  partitions.first ~add_coinbase:true logger
                  ~is_coinbase_receiver_new ~supercharge_coinbase `First
              , None )
            else ((new_res, log1), Some (res2, log2))
        in
        let try_with_coinbase () =
          one_prediff ~constraint_constants cw_seq_1 ts_seq ~receiver
            partitions.first ~add_coinbase:true logger ~is_coinbase_receiver_new
            ~supercharge_coinbase `First
        in
        let res1, res2 =
          if Sequence.is_empty res.commands_rev then
            let res = try_with_coinbase () in
            (res, None)
          else
            match Resources.available_space res with
            | 0 ->
                (*generate the next prediff with a coinbase at least*)
                let res2 = second_pre_diff res y ~add_coinbase:true cw_seq_2 in
                ((res, log1), Some res2)
            | 1 ->
                (*There's a slot available in the first partition, fill it with coinbase and create another pre_diff for the slots in the second partiton with the remaining user commands and work *)
                incr_coinbase_and_compute res `One
            | 2 ->
                (*There are two slots which cannot be filled using user commands, so we split the coinbase into two parts and fill those two spots*)
                incr_coinbase_and_compute res `Two
            | _ ->
                (* Too many slots left in the first partition. Either there wasn't enough work to add transactions or there weren't enough transactions. Create a new pre_diff for just the first partition*)
                let res = try_with_coinbase () in
                (res, None)
        in
        let coinbase_added =
          Resources.coinbase_added (fst res1)
          + Option.value_map
              ~f:(Fn.compose Resources.coinbase_added fst)
              res2 ~default:0
        in
        if coinbase_added > 0 then make_diff res1 res2
        else
          (*Coinbase takes priority over user-commands. Create a diff in partitions.first with coinbase first and user commands if possible*)
          let res = try_with_coinbase () in
          make_diff res None

  let can_apply_supercharged_coinbase_exn ~winner ~epoch_ledger ~global_slot =
    Sparse_ledger.has_locked_tokens_exn ~global_slot
      ~account_id:(Account_id.create winner Token_id.default)
      epoch_ledger
    |> not

  let validate_party_proofs ~logger ~validating_ledger
      (txn : User_command.Valid.t) =
    let open Result.Let_syntax in
    let get_verification_keys account_ids =
      List.fold_until account_ids ~init:Account_id.Map.empty
        ~f:(fun acc id ->
          let get_vk () =
            let open Option.Let_syntax in
            let%bind loc =
              Transaction_snark.Transaction_validator.Hashless_ledger
              .location_of_account validating_ledger id
            in
            let%bind account =
              Transaction_snark.Transaction_validator.Hashless_ledger.get
                validating_ledger loc
            in
            let%bind zkapp = account.zkapp in
            let%map vk = zkapp.verification_key in
            vk.hash
          in
          match get_vk () with
          | Some vk ->
              Continue (Account_id.Map.update acc id ~f:(fun _ -> vk))
          | None ->
              [%log error]
                ~metadata:[ ("account_id", Account_id.to_yojson id) ]
                "Staged_ledger_diff creation: Verification key not found for \
                 party with proof authorization and account_id $account_id" ;
              Stop Account_id.Map.empty )
        ~finish:Fn.id
    in
    match txn with
    | Parties p ->
        let%map checked_verification_keys =
          Account_id.Map.of_alist_or_error p.verification_keys
        in
        let proof_parties =
          Parties.Call_forest.fold ~init:Account_id.Set.empty
            p.parties.other_parties ~f:(fun acc p ->
              if Control.(Tag.equal Proof (tag (Party.authorization p))) then
                Account_id.Set.add acc (Party.account_id p)
              else acc )
        in
        let current_verification_keys =
          get_verification_keys (Account_id.Set.to_list proof_parties)
        in
        if
          Account_id.Set.length proof_parties
          = Account_id.Map.length checked_verification_keys
          && Account_id.Map.equal Parties.Valid.Verification_key_hash.equal
               checked_verification_keys current_verification_keys
        then true
        else (
          [%log error]
            ~metadata:
              [ ( "checked_verification_keys"
                , [%to_yojson:
                    (Account_id.t * Parties.Valid.Verification_key_hash.t) list]
                    (Account_id.Map.to_alist checked_verification_keys) )
              ; ( "current_verification_keys"
                , [%to_yojson:
                    (Account_id.t * Parties.Valid.Verification_key_hash.t) list]
                    (Account_id.Map.to_alist current_verification_keys) )
              ]
            "Staged_ledger_diff creation: Verifcation keys used for verifying \
             proofs $checked_verification_keys and verification keys in the \
             ledger $current_verification_keys don't match" ;
          false )
    | _ ->
        Ok true

  let create_diff
      ~(constraint_constants : Genesis_constants.Constraint_constants.t)
      ?(log_block_creation = false) t ~coinbase_receiver ~logger
      ~current_state_view
      ~(transactions_by_fee : User_command.Valid.t Sequence.t)
      ~(get_completed_work :
            Transaction_snark_work.Statement.t
         -> Transaction_snark_work.Checked.t option ) ~supercharge_coinbase =
    O1trace.sync_thread "create_staged_ledger_diff" (fun () ->
        let open Result.Let_syntax in
        let module Transaction_validator =
          Transaction_snark.Transaction_validator
        in
        let validating_ledger = Transaction_validator.create t.ledger in
        let is_new_account pk =
          Transaction_validator.Hashless_ledger.location_of_account
            validating_ledger
            (Account_id.create pk Token_id.default)
          |> Option.is_none
        in
        let is_coinbase_receiver_new = is_new_account coinbase_receiver in
        if supercharge_coinbase then
          [%log info]
            "No locked tokens in the delegator/delegatee account, applying \
             supercharged coinbase" ;
        let partitions = Scan_state.partition_if_overflowing t.scan_state in
        let work_to_do = Scan_state.work_statements_for_new_diff t.scan_state in
        let completed_works_seq, proof_count =
          List.fold_until work_to_do ~init:(Sequence.empty, 0)
            ~f:(fun (seq, count) w ->
              match get_completed_work w with
              | Some cw_checked ->
                  (*If new provers can't pay the account-creation-fee then discard
                    their work unless their fee is zero in which case their account
                    won't be created. This is to encourage using an existing accounts
                    for snarking.
                    This also imposes new snarkers to have a min fee until one of
                    their snarks are purchased and their accounts get created*)
                  if
                    Currency.Fee.(cw_checked.fee = zero)
                    || Currency.Fee.(
                         cw_checked.fee
                         >= constraint_constants.account_creation_fee)
                    || not (is_new_account cw_checked.prover)
                  then
                    Continue
                      ( Sequence.append seq (Sequence.singleton cw_checked)
                      , One_or_two.length cw_checked.proofs + count )
                  else (
                    [%log debug]
                      ~metadata:
                        [ ( "work"
                          , Transaction_snark_work.Checked.to_yojson cw_checked
                          )
                        ; ( "work_ids"
                          , Transaction_snark_work.Statement.compact_json w )
                        ; ("snark_fee", Currency.Fee.to_yojson cw_checked.fee)
                        ; ( "account_creation_fee"
                          , Currency.Fee.to_yojson
                              constraint_constants.account_creation_fee )
                        ]
                      !"Staged_ledger_diff creation: Snark fee $snark_fee \
                        insufficient to create the snark worker account" ;
                    Stop (seq, count) )
              | None ->
                  [%log debug]
                    ~metadata:
                      [ ( "statement"
                        , Transaction_snark_work.Statement.to_yojson w )
                      ; ( "work_ids"
                        , Transaction_snark_work.Statement.compact_json w )
                      ]
                    !"Staged_ledger_diff creation: No snark work found for \
                      $statement" ;
                  Stop (seq, count) )
            ~finish:Fn.id
        in
        (*Transactions in reverse order for faster removal if there is no space when creating the diff*)
        let valid_on_this_ledger =
          Sequence.fold_until transactions_by_fee ~init:(Sequence.empty, 0)
            ~f:(fun (seq, count) txn ->
              match
                O1trace.sync_thread "validate_transaction_against_staged_ledger"
                  (fun () ->
                    let%bind valid_proofs =
                      validate_party_proofs ~logger ~validating_ledger txn
                    in
                    let%bind () =
                      if valid_proofs then Ok ()
                      else Or_error.errorf "Verification key mismatch"
                    in
                    Transaction_validator.apply_transaction
                      ~constraint_constants validating_ledger
                      ~txn_state_view:current_state_view
                      (Command (User_command.forget_check txn)) )
              with
              | Error e ->
                  [%log error]
                    ~metadata:
                      [ ("user_command", User_command.Valid.to_yojson txn)
                      ; ("error", Error_json.error_to_yojson e)
                      ]
                    "Staged_ledger_diff creation: Skipping user command: \
                     $user_command due to error: $error" ;
                  Continue (seq, count)
              | Ok status ->
                  let txn_with_status = { With_status.data = txn; status } in
                  let seq' =
                    Sequence.append (Sequence.singleton txn_with_status) seq
                  in
                  let count' = count + 1 in
                  if count' >= Scan_state.free_space t.scan_state then Stop seq'
                  else Continue (seq', count') )
            ~finish:fst
        in
        let diff, log =
          O1trace.sync_thread "generate_staged_ledger_diff" (fun () ->
              generate ~constraint_constants logger completed_works_seq
                valid_on_this_ledger ~receiver:coinbase_receiver
                ~is_coinbase_receiver_new ~supercharge_coinbase partitions )
        in
        let%map diff =
          (* Fill in the statuses for commands. *)
          let generate_status =
            let status_ledger = Transaction_validator.create t.ledger in
            fun txn ->
              O1trace.sync_thread "get_transaction__status" (fun () ->
                  Transaction_validator.apply_transaction ~constraint_constants
                    status_ledger ~txn_state_view:current_state_view txn )
          in
          Pre_diff_info.compute_statuses ~constraint_constants ~diff
            ~coinbase_amount:
              (Option.value_exn
                 (coinbase_amount ~constraint_constants ~supercharge_coinbase) )
            ~coinbase_receiver ~generate_status
            ~forget:User_command.forget_check
        in
        let summaries, detailed = List.unzip log in
        [%log debug]
          "Number of proofs ready for purchase: $proof_count Number of user \
           commands ready to be included: $txn_count Diff creation log: \
           $diff_log"
          ~metadata:
            [ ("proof_count", `Int proof_count)
            ; ("txn_count", `Int (Sequence.length valid_on_this_ledger))
            ; ("diff_log", Diff_creation_log.summary_list_to_yojson summaries)
            ] ;
        if log_block_creation then
          [%log debug] "Detailed diff creation log: $diff_log"
            ~metadata:
              [ ( "diff_log"
                , Diff_creation_log.detail_list_to_yojson
                    (List.map ~f:List.rev detailed) )
              ] ;
        { Staged_ledger_diff.With_valid_signatures_and_proofs.diff } )

  let latest_block_accounts_created t ~previous_block_state_hash =
    let scan_state = scan_state t in
    (* filter leaves by state hash from previous block *)
    let block_transactions_applied =
      let f
          ({ state_hash = leaf_block_hash, _; transaction_with_info; _ } :
            Scan_state.Transaction_with_witness.t ) =
        if State_hash.equal leaf_block_hash previous_block_state_hash then
          Some transaction_with_info.varying
        else None
      in
      List.filter_map (Scan_state.base_jobs_on_latest_tree scan_state) ~f
      @ List.filter_map
          (Scan_state.base_jobs_on_earlier_tree ~index:0 scan_state)
          ~f
    in
    List.map block_transactions_applied ~f:(function
      | Command (Signed_command cmd) -> (
          match cmd.body with
          | Payment { new_accounts } ->
              new_accounts
          | Stake_delegation _ ->
              []
          | Failed ->
              [] )
      | Command (Parties { new_accounts; _ }) ->
          new_accounts
      | Fee_transfer { new_accounts; _ } ->
          new_accounts
      | Coinbase { new_accounts; _ } ->
          new_accounts )
    |> List.concat
end

include T

let%test_module "staged ledger tests" =
  ( module struct
    module Sl = T

    let self_pk =
      Quickcheck.random_value ~seed:(`Deterministic "self_pk")
        Public_key.Compressed.gen

    let coinbase_receiver =
      Quickcheck.random_value ~seed:(`Deterministic "receiver_pk")
        Public_key.Compressed.gen

    let proof_level = Genesis_constants.Proof_level.for_unit_tests

    let constraint_constants =
      Genesis_constants.Constraint_constants.for_unit_tests

    let logger = Logger.null ()

<<<<<<< HEAD
    let `VK vk, `Prover zkapp_prover =
=======
    let `VK vk, `Prover snapp_prover =
>>>>>>> 16bb042b
      Transaction_snark.For_tests.create_trivial_snapp ~constraint_constants ()

    let verifier =
      Async.Thread_safe.block_on_async_exn (fun () ->
          Verifier.create ~logger ~proof_level ~constraint_constants
            ~conf_dir:None
            ~pids:(Child_processes.Termination.create_pid_table ()) )

    let supercharge_coinbase ~ledger ~winner ~global_slot =
      (*using staged ledger to confirm coinbase amount is correctly generated*)
      let epoch_ledger =
        Sparse_ledger.of_ledger_subset_exn ledger
          (List.map [ winner ] ~f:(fun k ->
               Account_id.create k Token_id.default ) )
      in
      Sl.can_apply_supercharged_coinbase_exn ~winner ~global_slot ~epoch_ledger

    (* Functor for testing with different instantiated staged ledger modules. *)
    let create_and_apply_with_state_body_hash
        ?(coinbase_receiver = coinbase_receiver) ?(winner = self_pk)
        ~(current_state_view : Zkapp_precondition.Protocol_state.View.t)
        ~state_and_body_hash sl txns stmt_to_work =
      let open Deferred.Let_syntax in
      let supercharge_coinbase =
        supercharge_coinbase ~ledger:(Sl.ledger !sl) ~winner
          ~global_slot:current_state_view.global_slot_since_genesis
      in
      let diff =
        Sl.create_diff ~constraint_constants !sl ~logger ~current_state_view
          ~transactions_by_fee:txns ~get_completed_work:stmt_to_work
          ~supercharge_coinbase ~coinbase_receiver
      in
      let diff =
        match diff with
        | Ok x ->
            x
        | Error e ->
            Error.raise (Pre_diff_info.Error.to_error e)
      in
      let diff' = Staged_ledger_diff.forget diff in
      let%map ( `Hash_after_applying hash
              , `Ledger_proof ledger_proof
              , `Staged_ledger sl'
              , `Pending_coinbase_update (is_new_stack, pc_update) ) =
        match%map
          Sl.apply ~constraint_constants !sl diff' ~logger ~verifier
            ~current_state_view ~state_and_body_hash ~coinbase_receiver
            ~supercharge_coinbase
        with
        | Ok x ->
            x
        | Error e ->
            Error.raise (Sl.Staged_ledger_error.to_error e)
      in
      assert (Staged_ledger_hash.equal hash (Sl.hash sl')) ;
      sl := sl' ;
      (ledger_proof, diff', is_new_stack, pc_update, supercharge_coinbase)

    let dummy_state_view
        ?(global_slot_since_genesis = Mina_numbers.Global_slot.zero) () =
      let state_body =
        let consensus_constants =
          let genesis_constants = Genesis_constants.for_unit_tests in
          Consensus.Constants.create ~constraint_constants
            ~protocol_constants:genesis_constants.protocol
        in
        let compile_time_genesis =
          let open Staged_ledger_diff in
          (*not using Precomputed_values.for_unit_test because of dependency cycle*)
          Mina_state.Genesis_protocol_state.t
            ~genesis_ledger:Genesis_ledger.(Packed.t for_unit_tests)
            ~genesis_epoch_data:Consensus.Genesis_epoch_data.for_unit_tests
            ~constraint_constants ~consensus_constants ~genesis_body_reference
        in
        compile_time_genesis.data |> Mina_state.Protocol_state.body
      in
      { (Mina_state.Protocol_state.Body.view state_body) with
        global_slot_since_genesis
      }

    let create_and_apply ?(coinbase_receiver = coinbase_receiver)
        ?(winner = self_pk) sl txns stmt_to_work =
      let open Deferred.Let_syntax in
      let%map ledger_proof, diff, _, _, _ =
        create_and_apply_with_state_body_hash ~coinbase_receiver ~winner
          ~current_state_view:(dummy_state_view ())
          ~state_and_body_hash:(State_hash.dummy, State_body_hash.dummy)
          sl txns stmt_to_work
      in
      (ledger_proof, diff)

    (* Run the given function inside of the Deferred monad, with a staged
         ledger and a separate test ledger, after applying the given
         init_state to both. In the below tests we apply the same commands to
         the staged and test ledgers, and verify they are in the same state.
    *)
    let async_with_given_ledger ledger
        (f : Sl.t ref -> Ledger.Mask.Attached.t -> unit Deferred.t) =
      let casted = Ledger.Any_ledger.cast (module Ledger) ledger in
      let test_mask =
        Ledger.Maskable.register_mask casted
          (Ledger.Mask.create ~depth:(Ledger.depth ledger) ())
      in
      let sl = ref @@ Sl.create_exn ~constraint_constants ~ledger in
      Async.Thread_safe.block_on_async_exn (fun () -> f sl test_mask) ;
      ignore @@ Ledger.Maskable.unregister_mask_exn ~loc:__LOC__ test_mask

    (* populate the ledger from an initial state before running the function *)
    let async_with_ledgers ledger_init_state
        (f : Sl.t ref -> Ledger.Mask.Attached.t -> unit Deferred.t) =
      Ledger.with_ephemeral_ledger ~depth:constraint_constants.ledger_depth
        ~f:(fun ledger ->
          Ledger.apply_initial_ledger_state ledger ledger_init_state ;
          async_with_given_ledger ledger f )

    (* Assert the given staged ledger is in the correct state after applying
         the first n user commands passed to the given base ledger. Checks the
         states of the block producer account and user accounts but ignores
         snark workers for simplicity. *)
    let assert_ledger :
           Ledger.t
        -> coinbase_cost:Currency.Fee.t
        -> Sl.t
        -> User_command.Valid.t list
        -> int
        -> Account_id.t list
        -> unit =
     fun test_ledger ~coinbase_cost staged_ledger cmds_all cmds_used
         pks_to_check ->
      let producer_account_id =
        Account_id.create coinbase_receiver Token_id.default
      in
      let producer_account =
        Option.bind
          (Ledger.location_of_account test_ledger producer_account_id)
          ~f:(Ledger.get test_ledger)
      in
      let is_producer_acc_new = Option.is_none producer_account in
      let old_producer_balance =
        Option.value_map producer_account ~default:Currency.Balance.zero
          ~f:(fun a -> a.balance)
      in
      let rec apply_cmds =
        let open Or_error.Let_syntax in
        function
        | [] ->
            return ()
        | (cmd : User_command.Valid.t) :: cmds ->
            let%bind _ =
              Ledger.apply_transaction ~constraint_constants test_ledger
                ~txn_state_view:(dummy_state_view ())
                (Command (User_command.forget_check cmd))
            in
            apply_cmds cmds
      in
      Or_error.ok_exn @@ apply_cmds @@ List.take cmds_all cmds_used ;
      let get_account_exn ledger pk =
        Option.value_exn
          (Option.bind
             (Ledger.location_of_account ledger pk)
             ~f:(Ledger.get ledger) )
      in
      (* Check the user accounts in the updated staged ledger are as
         expected.
      *)
      List.iter pks_to_check ~f:(fun pk ->
          let expect = get_account_exn test_ledger pk in
          let actual = get_account_exn (Sl.ledger staged_ledger) pk in
          [%test_result: Account.t] ~expect actual ) ;
      (* We only test that the block producer got the coinbase reward here, since calculating the exact correct amount depends on the snark fees and tx fees. *)
      let producer_balance_with_coinbase =
        (let open Option.Let_syntax in
        let%bind total_cost =
          if is_producer_acc_new then
            Currency.Fee.add coinbase_cost
              constraint_constants.account_creation_fee
          else Some coinbase_cost
        in
        let%bind reward =
          Currency.Amount.(
            sub constraint_constants.coinbase_amount (of_fee total_cost))
        in
        Currency.Balance.add_amount old_producer_balance reward)
        |> Option.value_exn
      in
      let new_producer_balance =
        (get_account_exn (Sl.ledger staged_ledger) producer_account_id).balance
      in
      assert (
        Currency.Balance.(
          new_producer_balance >= producer_balance_with_coinbase) )

    let work_fee = constraint_constants.account_creation_fee

    (* Deterministically compute a prover public key from a snark work statement. *)
    let stmt_to_prover :
        Transaction_snark_work.Statement.t -> Public_key.Compressed.t =
     fun stmts ->
      let prover_seed =
        One_or_two.fold stmts ~init:"P" ~f:(fun p stmt ->
            p ^ Frozen_ledger_hash.to_bytes stmt.target.ledger )
      in
      Quickcheck.random_value ~seed:(`Deterministic prover_seed)
        Public_key.Compressed.gen

    let proofs stmts : Ledger_proof.t One_or_two.t =
      let sok_digest = Sok_message.Digest.default in
      One_or_two.map stmts ~f:(fun statement ->
          Ledger_proof.create ~statement ~sok_digest
            ~proof:Proof.transaction_dummy )

    let stmt_to_work_random_prover (stmts : Transaction_snark_work.Statement.t)
        : Transaction_snark_work.Checked.t option =
      let prover = stmt_to_prover stmts in
      Some
        { Transaction_snark_work.Checked.fee = work_fee
        ; proofs = proofs stmts
        ; prover
        }

    let stmt_to_work_zero_fee ~prover
        (stmts : Transaction_snark_work.Statement.t) :
        Transaction_snark_work.Checked.t option =
      Some
        { Transaction_snark_work.Checked.fee = Currency.Fee.zero
        ; proofs = proofs stmts
        ; prover
        }

    (* Fixed public key for when there is only one snark worker. *)
    let snark_worker_pk =
      Quickcheck.random_value ~seed:(`Deterministic "snark worker")
        Public_key.Compressed.gen

    let stmt_to_work_one_prover (stmts : Transaction_snark_work.Statement.t) :
        Transaction_snark_work.Checked.t option =
      Some { fee = work_fee; proofs = proofs stmts; prover = snark_worker_pk }

    let coinbase_first_prediff = function
      | Staged_ledger_diff.At_most_two.Zero ->
          (0, [])
      | One None ->
          (1, [])
      | One (Some ft) ->
          (1, [ ft ])
      | Two None ->
          (2, [])
      | Two (Some (ft, None)) ->
          (2, [ ft ])
      | Two (Some (ft1, Some ft2)) ->
          (2, [ ft1; ft2 ])

    let coinbase_second_prediff = function
      | Staged_ledger_diff.At_most_one.Zero ->
          (0, [])
      | One None ->
          (1, [])
      | One (Some ft) ->
          (1, [ ft ])

    let coinbase_count (sl_diff : Staged_ledger_diff.t) =
      (coinbase_first_prediff (fst sl_diff.diff).coinbase |> fst)
      + Option.value_map ~default:0 (snd sl_diff.diff) ~f:(fun d ->
            coinbase_second_prediff d.coinbase |> fst )

    let coinbase_cost (sl_diff : Staged_ledger_diff.t) =
      let coinbase_fts =
        (coinbase_first_prediff (fst sl_diff.diff).coinbase |> snd)
        @ Option.value_map ~default:[] (snd sl_diff.diff) ~f:(fun d ->
              coinbase_second_prediff d.coinbase |> snd )
      in
      List.fold coinbase_fts ~init:Currency.Fee.zero ~f:(fun total ft ->
          Currency.Fee.add total ft.fee |> Option.value_exn )

    let () =
      Async.Scheduler.set_record_backtraces true ;
      Backtrace.elide := false

    (* The tests are still very slow, so we set ~trials very low for all the
       QuickCheck tests. We may be able to turn them up after #2759 and/or #2760
       happen.
    *)

    (* Get the public keys from a ledger init state. *)
    let init_pks (init : Ledger.init_state) =
      Array.to_sequence init
      |> Sequence.map ~f:(fun (kp, _, _, _) ->
             Account_id.create
               (Public_key.compress kp.public_key)
               Token_id.default )
      |> Sequence.to_list

    (* Fee excess at top level ledger proofs should always be zero *)
    let assert_fee_excess :
        (Ledger_proof.t * (Transaction.t With_status.t * _) list) option -> unit
        =
     fun proof_opt ->
      let fee_excess =
        Option.value_map ~default:Fee_excess.zero proof_opt
          ~f:(fun (proof, _txns) -> (Ledger_proof.statement proof).fee_excess)
      in
      assert (Fee_excess.is_zero fee_excess)

    let transaction_capacity =
      Int.pow 2 constraint_constants.transaction_capacity_log_2

    (* Abstraction for the pattern of taking a list of commands and applying it
       in chunks up to a given max size. *)
    let rec iter_cmds_acc :
           User_command.Valid.t list (** All the commands to apply. *)
        -> int option list
           (** A list of chunk sizes. If a chunk's size is None, apply as many
            commands as possible. *)
        -> 'acc
        -> (   User_command.Valid.t list (** All commands remaining. *)
            -> int option (* Current chunk size. *)
            -> User_command.Valid.t Sequence.t
               (* Sequence of commands to apply. *)
            -> 'acc
            -> (Staged_ledger_diff.t * 'acc) Deferred.t )
        -> 'acc Deferred.t =
     fun cmds cmd_iters acc f ->
      match cmd_iters with
      | [] ->
          Deferred.return acc
      | count_opt :: counts_rest ->
          let cmds_this_iter_max =
            match count_opt with
            | None ->
                cmds
            | Some count ->
                assert (count <= List.length cmds) ;
                List.take cmds count
          in
          let%bind diff, acc' =
            f cmds count_opt (Sequence.of_list cmds_this_iter_max) acc
          in
          let cmds_applied_count =
            List.length @@ Staged_ledger_diff.commands diff
          in
          iter_cmds_acc (List.drop cmds cmds_applied_count) counts_rest acc' f

    (** Generic test framework. *)
    let test_simple :
           Account_id.t list
        -> User_command.Valid.t list
        -> int option list
        -> Sl.t ref
        -> ?expected_proof_count:int option (*Number of ledger proofs expected*)
        -> ?allow_failures:bool
        -> Ledger.Mask.Attached.t
        -> [ `One_prover | `Many_provers ]
        -> (   Transaction_snark_work.Statement.t
            -> Transaction_snark_work.Checked.t option )
        -> unit Deferred.t =
     fun account_ids_to_check cmds cmd_iters sl ?(expected_proof_count = None)
         ?(allow_failures = false) test_mask provers stmt_to_work ->
      let%map total_ledger_proofs =
        iter_cmds_acc cmds cmd_iters 0
          (fun cmds_left count_opt cmds_this_iter proof_count ->
            let%bind ledger_proof, diff =
              create_and_apply sl cmds_this_iter stmt_to_work
            in
            List.iter (Staged_ledger_diff.commands diff) ~f:(fun c ->
                match With_status.status c with
                | Applied ->
                    ()
                | Failed ftl ->
                    if not allow_failures then
                      failwith
                        (sprintf
                           "Transaction application failed for command %s. \
                            Failures %s"
                           ( User_command.to_yojson (With_status.data c)
                           |> Yojson.Safe.to_string )
                           ( Transaction_status.Failure.Collection.to_yojson ftl
                           |> Yojson.Safe.to_string ) ) ) ;
            let proof_count' =
              proof_count + if Option.is_some ledger_proof then 1 else 0
            in
            assert_fee_excess ledger_proof ;
            let cmds_applied_this_iter =
              List.length @@ Staged_ledger_diff.commands diff
            in
            let cb = coinbase_count diff in
            ( match provers with
            | `One_prover ->
                assert (cb = 1)
            | `Many_provers ->
                assert (cb > 0 && cb < 3) ) ;
            ( match count_opt with
            | Some _ ->
                (* There is an edge case where cmds_applied_this_iter = 0, when
                   there is only enough space for coinbase transactions. *)
                assert (cmds_applied_this_iter <= Sequence.length cmds_this_iter) ;
                [%test_eq: User_command.t list]
                  (List.map (Staged_ledger_diff.commands diff)
                     ~f:(fun { With_status.data; _ } -> data) )
                  ( Sequence.take cmds_this_iter cmds_applied_this_iter
                  |> Sequence.map ~f:User_command.forget_check
                  |> Sequence.to_list )
            | None ->
                () ) ;
            let coinbase_cost = coinbase_cost diff in
            assert_ledger test_mask ~coinbase_cost !sl cmds_left
              cmds_applied_this_iter account_ids_to_check ;
            return (diff, proof_count') )
      in
      (*Should have enough blocks to generate at least expected_proof_count
        proofs*)
      if Option.is_some expected_proof_count then
        assert (total_ledger_proofs = Option.value_exn expected_proof_count)

    (* How many blocks do we need to fully exercise the ledger
       behavior and produce one ledger proof *)
    let min_blocks_for_first_snarked_ledger_generic =
      (constraint_constants.transaction_capacity_log_2 + 1)
      * (constraint_constants.work_delay + 1)
      + 1

    (* n-1 extra blocks for n ledger proofs since we are already producing one
       proof *)
    let max_blocks_for_coverage n =
      min_blocks_for_first_snarked_ledger_generic + n - 1

    (** Generator for when we always have enough commands to fill all slots. *)

    let gen_at_capacity :
        (Ledger.init_state * User_command.Valid.t list * int option list)
        Quickcheck.Generator.t =
      let open Quickcheck.Generator.Let_syntax in
      let%bind ledger_init_state = Ledger.gen_initial_ledger_state in
      let%bind iters = Int.gen_incl 1 (max_blocks_for_coverage 0) in
      let num_cmds = transaction_capacity * iters in
      let%bind cmds =
        User_command.Valid.Gen.sequence ~length:num_cmds ~sign_type:`Real
          ledger_init_state
      in
      assert (List.length cmds = num_cmds) ;
      return (ledger_init_state, cmds, List.init iters ~f:(Fn.const None))

    let gen_zkapps ?failure ~num_zkapps iters :
        (Ledger.t * User_command.Valid.t list * int option list)
        Quickcheck.Generator.t =
      let open Quickcheck.Generator.Let_syntax in
      let%bind parties_and_fee_payer_keypairs, ledger =
        Mina_generators.User_command_generators.sequence_parties_with_ledger
          ~length:num_zkapps ~vk ?failure ()
      in
      let zkapps =
        List.map parties_and_fee_payer_keypairs ~f:(function
<<<<<<< HEAD
          | Parties parties_valid, _fee_payer_keypair, keymap ->
              let parties_with_auths =
                Async.Thread_safe.block_on_async_exn (fun () ->
                    Parties_builder.replace_authorizations ~keymap
                      (Parties.Valid.forget parties_valid) )
              in
              let valid_parties_with_auths : Parties.Valid.t =
                match
                  Parties.Valid.to_valid parties_with_auths ~ledger
                    ~get:Ledger.get
                    ~location_of_account:Ledger.location_of_account
                with
                | Some ps ->
                    ps
                | None ->
                    failwith "Could not create Parties.Valid.t"
              in
              User_command.Parties valid_parties_with_auths
=======
          | Parties parties, _fee_payer_keypair, _keymap ->
              User_command.Parties parties
>>>>>>> 16bb042b
          | Signed_command _, _, _ ->
              failwith "Expected a Parties, got a Signed command" )
      in
      assert (List.length zkapps = num_zkapps) ;
      return (ledger, zkapps, List.init iters ~f:(Fn.const None))

    let gen_failing_zkapps_at_capacity :
        (Ledger.t * User_command.Valid.t list * int option list)
        Quickcheck.Generator.t =
      let open Quickcheck.Generator.Let_syntax in
      let%bind iters = Int.gen_incl 1 (max_blocks_for_coverage 0) in
      let num_zkapps = transaction_capacity * iters in
      gen_zkapps
        ~failure:Mina_generators.Parties_generators.Invalid_account_precondition
        ~num_zkapps iters

    let gen_zkapps_at_capacity :
        (Ledger.t * User_command.Valid.t list * int option list)
        Quickcheck.Generator.t =
      let open Quickcheck.Generator.Let_syntax in
      let%bind iters = Int.gen_incl 1 (max_blocks_for_coverage 0) in
      let num_zkapps = transaction_capacity * iters in
      gen_zkapps ~num_zkapps iters

    let gen_zkapps_below_capacity ?(extra_blocks = false) () :
        (Ledger.t * User_command.Valid.t list * int option list)
        Quickcheck.Generator.t =
      let open Quickcheck.Generator.Let_syntax in
      let iters_max =
        max_blocks_for_coverage 0 * if extra_blocks then 4 else 2
      in
      let%bind iters = Int.gen_incl 1 iters_max in
      (* see comment in gen_below_capacity for rationale *)
      let%bind zkapps_per_iter =
        Quickcheck.Generator.list_with_length iters
          (Int.gen_incl 1 ((transaction_capacity / 2) - 1))
      in
      let num_zkapps = List.fold zkapps_per_iter ~init:0 ~f:( + ) in
      gen_zkapps ~num_zkapps iters

    (*Same as gen_at_capacity except that the number of iterations[iters] is
      the function of [extra_block_count] and is same for all generated values*)
    let gen_at_capacity_fixed_blocks extra_block_count :
        (Ledger.init_state * User_command.Valid.t list * int option list)
        Quickcheck.Generator.t =
      let open Quickcheck.Generator.Let_syntax in
      let%bind ledger_init_state = Ledger.gen_initial_ledger_state in
      let iters = max_blocks_for_coverage extra_block_count in
      let total_cmds = transaction_capacity * iters in
      let%bind cmds =
        User_command.Valid.Gen.sequence ~length:total_cmds ~sign_type:`Real
          ledger_init_state
      in
      assert (List.length cmds = total_cmds) ;
      return (ledger_init_state, cmds, List.init iters ~f:(Fn.const None))

    (* Generator for when we have less commands than needed to fill all slots. *)
    let gen_below_capacity ?(extra_blocks = false) () =
      let open Quickcheck.Generator.Let_syntax in
      let%bind ledger_init_state = Ledger.gen_initial_ledger_state in
      let iters_max =
        max_blocks_for_coverage 0 * if extra_blocks then 4 else 2
      in
      let%bind iters = Int.gen_incl 1 iters_max in
      (* N.B. user commands per block is much less than transactions per block
         due to fee transfers and coinbases, especially with worse case number
         of provers, so in order to exercise not filling the scan state
         completely we always apply <= 1/2 transaction_capacity commands.
      *)
      let%bind cmds_per_iter =
        Quickcheck.Generator.list_with_length iters
          (Int.gen_incl 1 ((transaction_capacity / 2) - 1))
      in
      let total_cmds = List.fold cmds_per_iter ~init:0 ~f:( + ) in
      let%bind cmds =
        User_command.Valid.Gen.sequence ~length:total_cmds ~sign_type:`Real
          ledger_init_state
      in
      assert (List.length cmds = total_cmds) ;
      return (ledger_init_state, cmds, List.map ~f:Option.some cmds_per_iter)

    let%test_unit "Max throughput-ledger proof count-fixed blocks" =
      let expected_proof_count = 3 in
      Quickcheck.test (gen_at_capacity_fixed_blocks expected_proof_count)
        ~sexp_of:
          [%sexp_of:
            Ledger.init_state
            * Mina_base.User_command.Valid.t list
            * int option list] ~trials:1
        ~f:(fun (ledger_init_state, cmds, iters) ->
          async_with_ledgers ledger_init_state (fun sl test_mask ->
              test_simple
                (init_pks ledger_init_state)
                cmds iters sl ~expected_proof_count:(Some expected_proof_count)
                test_mask `Many_provers stmt_to_work_random_prover ) )

    let%test_unit "Max throughput" =
      Quickcheck.test gen_at_capacity
        ~sexp_of:
          [%sexp_of:
            Ledger.init_state
            * Mina_base.User_command.Valid.t list
            * int option list] ~trials:15
        ~f:(fun (ledger_init_state, cmds, iters) ->
          async_with_ledgers ledger_init_state (fun sl test_mask ->
              test_simple
                (init_pks ledger_init_state)
                cmds iters sl test_mask `Many_provers stmt_to_work_random_prover ) )

    let%test_unit "Max_throughput (zkapps)" =
      (* limit trials to prevent too-many-open-files failure *)
      Quickcheck.test ~trials:3 gen_zkapps_at_capacity
        ~f:(fun (ledger, zkapps, iters) ->
          async_with_given_ledger ledger (fun sl test_mask ->
              let account_ids =
                Ledger.accounts ledger |> Account_id.Set.to_list
              in
              test_simple account_ids zkapps iters sl test_mask `Many_provers
                stmt_to_work_random_prover ) )

    let%test_unit "Max_throughput with zkApp transactions that may fail" =
      (* limit trials to prevent too-many-open-files failure *)
      Quickcheck.test ~trials:2 gen_failing_zkapps_at_capacity
        ~f:(fun (ledger, zkapps, iters) ->
          async_with_given_ledger ledger (fun sl test_mask ->
              let account_ids =
                Ledger.accounts ledger |> Account_id.Set.to_list
              in
              test_simple account_ids zkapps iters ~allow_failures:true sl
                test_mask `Many_provers stmt_to_work_random_prover ) )

    let%test_unit "Be able to include random number of commands" =
      Quickcheck.test (gen_below_capacity ()) ~trials:20
        ~f:(fun (ledger_init_state, cmds, iters) ->
          async_with_ledgers ledger_init_state (fun sl test_mask ->
              test_simple
                (init_pks ledger_init_state)
                cmds iters sl test_mask `Many_provers stmt_to_work_random_prover ) )

    let%test_unit "Be able to include random number of commands (zkapps)" =
      Quickcheck.test (gen_zkapps_below_capacity ()) ~trials:4
        ~f:(fun (ledger, zkapps, iters) ->
          async_with_given_ledger ledger (fun sl test_mask ->
              let account_ids =
                Ledger.accounts ledger |> Account_id.Set.to_list
              in
              test_simple account_ids zkapps iters sl test_mask `Many_provers
                stmt_to_work_random_prover ) )

    let%test_unit "Be able to include random number of commands (One prover)" =
      Quickcheck.test (gen_below_capacity ()) ~trials:20
        ~f:(fun (ledger_init_state, cmds, iters) ->
          async_with_ledgers ledger_init_state (fun sl test_mask ->
              test_simple
                (init_pks ledger_init_state)
                cmds iters sl test_mask `One_prover stmt_to_work_one_prover ) )

    let%test_unit "Be able to include random number of commands (One prover, \
                   zkapps)" =
      Quickcheck.test (gen_zkapps_below_capacity ()) ~trials:4
        ~f:(fun (ledger, zkapps, iters) ->
          async_with_given_ledger ledger (fun sl test_mask ->
              let account_ids =
                Ledger.accounts ledger |> Account_id.Set.to_list
              in
              test_simple account_ids zkapps iters sl test_mask `One_prover
                stmt_to_work_one_prover ) )

    let%test_unit "Zero proof-fee should not create a fee transfer" =
      let stmt_to_work_zero_fee stmts =
        Some
          { Transaction_snark_work.Checked.fee = Currency.Fee.zero
          ; proofs = proofs stmts
          ; prover = snark_worker_pk
          }
      in
      let expected_proof_count = 3 in
      Quickcheck.test (gen_at_capacity_fixed_blocks expected_proof_count)
        ~trials:20 ~f:(fun (ledger_init_state, cmds, iters) ->
          async_with_ledgers ledger_init_state (fun sl test_mask ->
              let%map () =
                test_simple ~expected_proof_count:(Some expected_proof_count)
                  (init_pks ledger_init_state)
                  cmds iters sl test_mask `One_prover stmt_to_work_zero_fee
              in
              assert (
                Option.is_none
                  (Ledger.location_of_account test_mask
                     (Account_id.create snark_worker_pk Token_id.default) ) ) ) )

    let compute_statuses ~ledger ~coinbase_amount diff =
      let generate_status =
        let module Transaction_validator =
          Transaction_snark.Transaction_validator
        in
        let status_ledger = Transaction_validator.create ledger in
        fun txn ->
          O1trace.sync_thread "get_transactin_status" (fun () ->
              Transaction_validator.apply_transaction ~constraint_constants
                status_ledger ~txn_state_view:(dummy_state_view ()) txn )
      in
      Pre_diff_info.compute_statuses ~constraint_constants ~diff
        ~coinbase_amount ~coinbase_receiver ~generate_status ~forget:Fn.id
      |> Result.map_error ~f:Pre_diff_info.Error.to_error
      |> Or_error.ok_exn

    let%test_unit "Invalid diff test: check zero fee excess for partitions" =
      let create_diff_with_non_zero_fee_excess ~ledger ~coinbase_amount txns
          completed_works (partition : Sl.Scan_state.Space_partition.t) :
          Staged_ledger_diff.t =
        (*With exact number of user commands in partition.first, the fee transfers that settle the fee_excess would be added to the next tree causing a non-zero fee excess*)
        let slots, job_count1 = partition.first in
        match partition.second with
        | None ->
            { diff =
                compute_statuses ~ledger ~coinbase_amount
                @@ ( { completed_works = List.take completed_works job_count1
                     ; commands = List.take txns slots
                     ; coinbase = Zero
<<<<<<< HEAD
=======
                     ; internal_command_statuses = []
>>>>>>> 16bb042b
                     }
                   , None )
            }
        | Some (_, _) ->
            let txns_in_second_diff = List.drop txns slots in
            let diff : Staged_ledger_diff.Diff.t =
              ( { completed_works = List.take completed_works job_count1
                ; commands = List.take txns slots
                ; coinbase = Zero
<<<<<<< HEAD
=======
                ; internal_command_statuses = []
>>>>>>> 16bb042b
                }
              , Some
                  { completed_works =
                      ( if List.is_empty txns_in_second_diff then []
                      else List.drop completed_works job_count1 )
                  ; commands = txns_in_second_diff
                  ; coinbase = Zero
<<<<<<< HEAD
=======
                  ; internal_command_statuses = []
>>>>>>> 16bb042b
                  } )
            in
            { diff = compute_statuses ~ledger ~coinbase_amount diff }
      in
<<<<<<< HEAD
      let empty_diff : Staged_ledger_diff.t =
        { diff =
            ( { completed_works = []
              ; commands = []
              ; coinbase = Staged_ledger_diff.At_most_two.Zero
              }
            , None )
        }
      in
=======
      let empty_diff = Staged_ledger_diff.empty_diff in
>>>>>>> 16bb042b
      Quickcheck.test gen_at_capacity
        ~sexp_of:
          [%sexp_of:
            Ledger.init_state * User_command.Valid.t list * int option list]
        ~trials:10 ~f:(fun (ledger_init_state, cmds, iters) ->
          async_with_ledgers ledger_init_state (fun sl _test_mask ->
              let%map checked =
                iter_cmds_acc cmds iters true
                  (fun _cmds_left _count_opt cmds_this_iter checked ->
                    let scan_state = Sl.scan_state !sl in
                    let work =
                      Sl.Scan_state.work_statements_for_new_diff scan_state
                    in
                    let partitions =
                      Sl.Scan_state.partition_if_overflowing scan_state
                    in
                    let work_done =
                      List.map
                        ~f:(fun stmts ->
                          { Transaction_snark_work.Checked.fee = Fee.zero
                          ; proofs = proofs stmts
                          ; prover = snark_worker_pk
                          } )
                        work
                    in
                    let cmds_this_iter =
                      cmds_this_iter |> Sequence.to_list
                      |> List.map ~f:(fun cmd ->
                             { With_status.data = User_command.forget_check cmd
                             ; status = Applied
                             } )
                    in
                    let diff =
                      create_diff_with_non_zero_fee_excess
                        ~ledger:(Sl.ledger !sl)
                        ~coinbase_amount:constraint_constants.coinbase_amount
                        cmds_this_iter work_done partitions
                    in
                    let%bind apply_res =
                      Sl.apply ~constraint_constants !sl diff ~logger ~verifier
                        ~current_state_view:(dummy_state_view ())
                        ~state_and_body_hash:
                          (State_hash.dummy, State_body_hash.dummy)
                        ~coinbase_receiver ~supercharge_coinbase:true
                    in
                    let checked', diff' =
                      match apply_res with
                      | Error (Sl.Staged_ledger_error.Non_zero_fee_excess _) ->
                          (true, empty_diff)
                      | Error err ->
                          failwith
                          @@ sprintf
                               !"Expecting Non-zero-fee-excess error, got \
                                 %{sexp: Sl.Staged_ledger_error.t}"
                               err
                      | Ok
                          ( `Hash_after_applying _hash
                          , `Ledger_proof _ledger_proof
                          , `Staged_ledger sl'
                          , `Pending_coinbase_update _ ) ->
                          sl := sl' ;
                          (false, diff)
                    in
                    return (diff', checked || checked') )
              in
              (*Note: if this fails, try increasing the number of trials to get a diff that does fail*)
              assert checked ) )

    let%test_unit "Provers can't pay the account creation fee" =
      let no_work_included (diff : Staged_ledger_diff.t) =
        List.is_empty (Staged_ledger_diff.completed_works diff)
      in
      let stmt_to_work stmts =
        let prover = stmt_to_prover stmts in
        Some
          { Transaction_snark_work.Checked.fee =
              Currency.Fee.(sub work_fee (of_int 1)) |> Option.value_exn
          ; proofs = proofs stmts
          ; prover
          }
      in
      Quickcheck.test (gen_below_capacity ())
        ~sexp_of:
          [%sexp_of:
            Ledger.init_state * User_command.Valid.t list * int option list]
        ~shrinker:
          (Quickcheck.Shrinker.create (fun (init_state, cmds, iters) ->
               if List.length iters > 1 then
                 Sequence.singleton
                   ( init_state
                   , List.take cmds (List.length cmds - transaction_capacity)
                   , [ None ] )
               else Sequence.empty ) )
        ~trials:1
        ~f:(fun (ledger_init_state, cmds, iters) ->
          async_with_ledgers ledger_init_state (fun sl _test_mask ->
              iter_cmds_acc cmds iters ()
                (fun _cmds_left _count_opt cmds_this_iter () ->
                  let diff =
                    let diff =
                      Sl.create_diff ~constraint_constants !sl ~logger
                        ~current_state_view:(dummy_state_view ())
                        ~transactions_by_fee:cmds_this_iter
                        ~get_completed_work:stmt_to_work ~coinbase_receiver
                        ~supercharge_coinbase:true
                    in
                    match diff with
                    | Ok x ->
                        Staged_ledger_diff.forget x
                    | Error e ->
                        Error.raise (Pre_diff_info.Error.to_error e)
                  in
                  (*No proofs were purchased since the fee for the proofs are not sufficient to pay for account creation*)
                  assert (no_work_included diff) ;
                  Deferred.return (diff, ()) ) ) )

    let stmt_to_work_restricted work_list provers
        (stmts : Transaction_snark_work.Statement.t) :
        Transaction_snark_work.Checked.t option =
      let prover =
        match provers with
        | `Many_provers ->
            stmt_to_prover stmts
        | `One_prover ->
            snark_worker_pk
      in
      if
        Option.is_some
          (List.find work_list ~f:(fun s ->
               Transaction_snark_work.Statement.compare s stmts = 0 ) )
      then
        Some
          { Transaction_snark_work.Checked.fee = work_fee
          ; proofs = proofs stmts
          ; prover
          }
      else None

    (** Like test_simple but with a random number of completed jobs available.
           *)

    let test_random_number_of_proofs :
           Ledger.init_state
        -> User_command.Valid.t list
        -> int option list
        -> int list
        -> Sl.t ref
        -> Ledger.Mask.Attached.t
        -> [ `One_prover | `Many_provers ]
        -> unit Deferred.t =
     fun init_state cmds cmd_iters proofs_available sl test_mask provers ->
      let%map proofs_available_left =
        iter_cmds_acc cmds cmd_iters proofs_available
          (fun cmds_left _count_opt cmds_this_iter proofs_available_left ->
            let work_list : Transaction_snark_work.Statement.t list =
              Transaction_snark_scan_state.all_work_statements_exn
                !sl.scan_state
            in
            let proofs_available_this_iter =
              List.hd_exn proofs_available_left
            in
            let%map proof, diff =
              create_and_apply sl cmds_this_iter
                (stmt_to_work_restricted
                   (List.take work_list proofs_available_this_iter)
                   provers )
            in
            assert_fee_excess proof ;
            let cmds_applied_this_iter =
              List.length @@ Staged_ledger_diff.commands diff
            in
            let cb = coinbase_count diff in
            assert (proofs_available_this_iter = 0 || cb > 0) ;
            ( match provers with
            | `One_prover ->
                assert (cb <= 1)
            | `Many_provers ->
                assert (cb <= 2) ) ;
            let coinbase_cost = coinbase_cost diff in
            assert_ledger test_mask ~coinbase_cost !sl cmds_left
              cmds_applied_this_iter (init_pks init_state) ;
            (diff, List.tl_exn proofs_available_left) )
      in
      assert (List.is_empty proofs_available_left)

    let%test_unit "max throughput-random number of proofs-worst case provers" =
      (* Always at worst case number of provers *)
      let g =
        let open Quickcheck.Generator.Let_syntax in
        let%bind ledger_init_state, cmds, iters = gen_at_capacity in
        (* How many proofs will be available at each iteration. *)
        let%bind proofs_available =
          (* I think in the worst case every user command begets 1.5
             transactions - one for the command and half of one for a fee
             transfer - and the merge overhead means you need (amortized) twice
             as many SNARKs as transactions, but since a SNARK work usually
             covers two SNARKS it cancels. So we need to admit up to (1.5 * the
             number of commands) works. I make it twice as many for simplicity
             and to cover coinbases. *)
          Quickcheck_lib.map_gens iters ~f:(fun _ ->
              Int.gen_incl 0 (transaction_capacity * 2) )
        in
        return (ledger_init_state, cmds, iters, proofs_available)
      in
      Quickcheck.test g ~trials:10
        ~f:(fun (ledger_init_state, cmds, iters, proofs_available) ->
          async_with_ledgers ledger_init_state (fun sl test_mask ->
              test_random_number_of_proofs ledger_init_state cmds iters
                proofs_available sl test_mask `Many_provers ) )

    let%test_unit "random no of transactions-random number of proofs-worst \
                   case provers" =
      let g =
        let open Quickcheck.Generator.Let_syntax in
        let%bind ledger_init_state, cmds, iters =
          gen_below_capacity ~extra_blocks:true ()
        in
        let%bind proofs_available =
          Quickcheck_lib.map_gens iters ~f:(fun cmds_opt ->
              Int.gen_incl 0 (3 * Option.value_exn cmds_opt) )
        in
        return (ledger_init_state, cmds, iters, proofs_available)
      in
      let shrinker =
        Quickcheck.Shrinker.create
          (fun (ledger_init_state, cmds, iters, proofs_available) ->
            let all_but_last xs = List.take xs (List.length xs - 1) in
            let iter_count = List.length iters in
            let mod_iters iters' =
              ( ledger_init_state
              , List.take cmds
                @@ List.sum (module Int) iters' ~f:(Option.value ~default:0)
              , iters'
              , List.take proofs_available (List.length iters') )
            in
            let half_iters =
              if iter_count > 1 then
                Some (mod_iters (List.take iters (iter_count / 2)))
              else None
            in
            let one_less_iters =
              if iter_count > 2 then Some (mod_iters (all_but_last iters))
              else None
            in
            List.filter_map [ half_iters; one_less_iters ] ~f:Fn.id
            |> Sequence.of_list )
      in
      Quickcheck.test g ~shrinker ~shrink_attempts:`Exhaustive
        ~sexp_of:
          [%sexp_of:
            Ledger.init_state
            * User_command.Valid.t list
            * int option list
            * int list] ~trials:50
        ~f:(fun (ledger_init_state, cmds, iters, proofs_available) ->
          async_with_ledgers ledger_init_state (fun sl test_mask ->
              test_random_number_of_proofs ledger_init_state cmds iters
                proofs_available sl test_mask `Many_provers ) )

    let%test_unit "Random number of commands-random number of proofs-one \
                   prover)" =
      let g =
        let open Quickcheck.Generator.Let_syntax in
        let%bind ledger_init_state, cmds, iters =
          gen_below_capacity ~extra_blocks:true ()
        in
        let%bind proofs_available =
          Quickcheck_lib.map_gens iters ~f:(fun cmds_opt ->
              Int.gen_incl 0 (3 * Option.value_exn cmds_opt) )
        in
        return (ledger_init_state, cmds, iters, proofs_available)
      in
      Quickcheck.test g ~trials:10
        ~f:(fun (ledger_init_state, cmds, iters, proofs_available) ->
          async_with_ledgers ledger_init_state (fun sl test_mask ->
              test_random_number_of_proofs ledger_init_state cmds iters
                proofs_available sl test_mask `One_prover ) )

    let stmt_to_work_random_fee work_list provers
        (stmts : Transaction_snark_work.Statement.t) :
        Transaction_snark_work.Checked.t option =
      let prover =
        match provers with
        | `Many_provers ->
            stmt_to_prover stmts
        | `One_prover ->
            snark_worker_pk
      in
      Option.map
        (List.find work_list ~f:(fun (s, _) ->
             Transaction_snark_work.Statement.compare s stmts = 0 ) )
        ~f:(fun (_, fee) ->
          { Transaction_snark_work.Checked.fee; proofs = proofs stmts; prover }
          )

    (** Like test_random_number_of_proofs but with random proof fees.
           *)
    let test_random_proof_fee :
           Ledger.init_state
        -> User_command.Valid.t list
        -> int option list
        -> (int * Fee.t list) list
        -> Sl.t ref
        -> Ledger.Mask.Attached.t
        -> [ `One_prover | `Many_provers ]
        -> unit Deferred.t =
     fun _init_state cmds cmd_iters proofs_available sl _test_mask provers ->
      let%map proofs_available_left =
        iter_cmds_acc cmds cmd_iters proofs_available
          (fun _cmds_left _count_opt cmds_this_iter proofs_available_left ->
            let work_list : Transaction_snark_work.Statement.t list =
              Sl.Scan_state.work_statements_for_new_diff (Sl.scan_state !sl)
            in
            let proofs_available_this_iter, fees_for_each =
              List.hd_exn proofs_available_left
            in
            let work_to_be_done =
              let work_list = List.take work_list proofs_available_this_iter in
              List.(zip_exn work_list (take fees_for_each (length work_list)))
            in
            let%map _proof, diff =
              create_and_apply sl cmds_this_iter
                (stmt_to_work_random_fee work_to_be_done provers)
            in
            let sorted_work_from_diff1
                (pre_diff :
                  Staged_ledger_diff.Pre_diff_with_at_most_two_coinbase.t ) =
              List.sort pre_diff.completed_works ~compare:(fun w w' ->
                  Fee.compare w.fee w'.fee )
            in
            let sorted_work_from_diff2
                (pre_diff :
                  Staged_ledger_diff.Pre_diff_with_at_most_one_coinbase.t option
                  ) =
              Option.value_map pre_diff ~default:[] ~f:(fun p ->
                  List.sort p.completed_works ~compare:(fun w w' ->
                      Fee.compare w.fee w'.fee ) )
            in
            let () =
              let assert_same_fee { Coinbase.Fee_transfer.fee; _ } fee' =
                assert (Fee.equal fee fee')
              in
              let first_pre_diff, second_pre_diff_opt = diff.diff in
              match
                ( first_pre_diff.coinbase
                , Option.value_map second_pre_diff_opt
                    ~default:Staged_ledger_diff.At_most_one.Zero ~f:(fun d ->
                      d.coinbase ) )
              with
              | ( Staged_ledger_diff.At_most_two.Zero
                , Staged_ledger_diff.At_most_one.Zero )
              | Two None, Zero ->
                  ()
              | One ft_opt, Zero ->
                  Option.value_map ft_opt ~default:() ~f:(fun single ->
                      let work =
                        List.hd_exn (sorted_work_from_diff1 first_pre_diff)
                        |> Transaction_snark_work.forget
                      in
                      assert_same_fee single work.fee )
              | Zero, One ft_opt ->
                  Option.value_map ft_opt ~default:() ~f:(fun single ->
                      let work =
                        List.hd_exn (sorted_work_from_diff2 second_pre_diff_opt)
                        |> Transaction_snark_work.forget
                      in
                      assert_same_fee single work.fee )
              | Two (Some (ft, ft_opt)), Zero ->
                  let work_done = sorted_work_from_diff1 first_pre_diff in
                  let work =
                    List.hd_exn work_done |> Transaction_snark_work.forget
                  in
                  assert_same_fee ft work.fee ;
                  Option.value_map ft_opt ~default:() ~f:(fun single ->
                      let work =
                        List.hd_exn (List.drop work_done 1)
                        |> Transaction_snark_work.forget
                      in
                      assert_same_fee single work.fee )
              | _ ->
                  failwith
                    (sprintf
                       !"Incorrect coinbase in the diff %{sexp: \
                         Staged_ledger_diff.t}"
                       diff )
            in
            (diff, List.tl_exn proofs_available_left) )
      in
      assert (List.is_empty proofs_available_left)

    let%test_unit "max throughput-random-random fee-number of proofs-worst \
                   case provers" =
      (* Always at worst case number of provers *)
      let g =
        let open Quickcheck.Generator.Let_syntax in
        let%bind ledger_init_state, cmds, iters = gen_at_capacity in
        (* How many proofs will be available at each iteration. *)
        let%bind proofs_available =
          Quickcheck_lib.map_gens iters ~f:(fun _ ->
              let%bind number_of_proofs =
                Int.gen_incl 0 (transaction_capacity * 2)
              in
              let%map fees =
                Quickcheck.Generator.list_with_length number_of_proofs
                  Fee.(gen_incl (of_int 1) (of_int 20))
              in
              (number_of_proofs, fees) )
        in
        return (ledger_init_state, cmds, iters, proofs_available)
      in
      Quickcheck.test g ~trials:10
        ~f:(fun (ledger_init_state, cmds, iters, proofs_available) ->
          async_with_ledgers ledger_init_state (fun sl test_mask ->
              test_random_proof_fee ledger_init_state cmds iters
                proofs_available sl test_mask `Many_provers ) )

    let%test_unit "Max throughput-random fee" =
      let g =
        let open Quickcheck.Generator.Let_syntax in
        let%bind ledger_init_state, cmds, iters = gen_at_capacity in
        let%bind proofs_available =
          Quickcheck_lib.map_gens iters ~f:(fun _ ->
              let number_of_proofs =
                transaction_capacity
                (*All proofs are available*)
              in
              let%map fees =
                Quickcheck.Generator.list_with_length number_of_proofs
                  Fee.(gen_incl (of_int 1) (of_int 20))
              in
              (number_of_proofs, fees) )
        in
        return (ledger_init_state, cmds, iters, proofs_available)
      in
      Quickcheck.test g
        ~sexp_of:
          [%sexp_of:
            Ledger.init_state
            * Mina_base.User_command.Valid.t list
            * int option list
            * (int * Fee.t list) list] ~trials:10
        ~f:(fun (ledger_init_state, cmds, iters, proofs_available) ->
          async_with_ledgers ledger_init_state (fun sl test_mask ->
              test_random_proof_fee ledger_init_state cmds iters
                proofs_available sl test_mask `Many_provers ) )

    let check_pending_coinbase ~supercharge_coinbase proof ~sl_before ~sl_after
        (_state_hash, state_body_hash) pc_update ~is_new_stack =
      let pending_coinbase_before = Sl.pending_coinbase_collection sl_before in
      let root_before = Pending_coinbase.merkle_root pending_coinbase_before in
      let unchecked_root_after =
        Pending_coinbase.merkle_root (Sl.pending_coinbase_collection sl_after)
      in
      let f_pop_and_add =
        let open Snark_params.Tick in
        let open Pending_coinbase in
        let proof_emitted =
          if Option.is_some proof then Boolean.true_ else Boolean.false_
        in
        let%bind root_after_popping, _deleted_stack =
          Pending_coinbase.Checked.pop_coinbases ~constraint_constants
            ~proof_emitted
            (Hash.var_of_t root_before)
        in
        let pc_update_var = Update.var_of_t pc_update in
        let coinbase_receiver =
          Public_key.Compressed.(var_of_t coinbase_receiver)
        in
        let supercharge_coinbase = Boolean.var_of_value supercharge_coinbase in
        let state_body_hash_var = State_body_hash.var_of_t state_body_hash in
        Pending_coinbase.Checked.add_coinbase ~constraint_constants
          root_after_popping pc_update_var ~coinbase_receiver
          ~supercharge_coinbase state_body_hash_var
      in
      let checked_root_after_update =
        let open Snark_params.Tick in
        let open Pending_coinbase in
        let comp =
          let%map result =
            handle f_pop_and_add
              (unstage
                 (handler ~depth:constraint_constants.pending_coinbase_depth
                    pending_coinbase_before ~is_new_stack ) )
          in
          As_prover.read Hash.typ result
        in
        let x = Or_error.ok_exn (run_and_check comp) in
        x
      in
      [%test_eq: Pending_coinbase.Hash.t] unchecked_root_after
        checked_root_after_update

    let test_pending_coinbase :
           Ledger.init_state
        -> User_command.Valid.t list
        -> int option list
        -> int list
        -> (State_hash.t * State_body_hash.t) list
        -> Mina_base.Zkapp_precondition.Protocol_state.View.t
        -> Sl.t ref
        -> Ledger.Mask.Attached.t
        -> [ `One_prover | `Many_provers ]
        -> unit Deferred.t =
     fun init_state cmds cmd_iters proofs_available state_body_hashes
         current_state_view sl test_mask provers ->
      let%map proofs_available_left, _state_body_hashes_left =
        iter_cmds_acc cmds cmd_iters (proofs_available, state_body_hashes)
          (fun
            cmds_left
            _count_opt
            cmds_this_iter
            (proofs_available_left, state_body_hashes)
          ->
            let work_list : Transaction_snark_work.Statement.t list =
              Sl.Scan_state.all_work_statements_exn !sl.scan_state
            in
            let proofs_available_this_iter =
              List.hd_exn proofs_available_left
            in
            let sl_before = !sl in
            let state_body_hash = List.hd_exn state_body_hashes in
            let%map proof, diff, is_new_stack, pc_update, supercharge_coinbase =
              create_and_apply_with_state_body_hash ~current_state_view
                ~state_and_body_hash:state_body_hash sl cmds_this_iter
                (stmt_to_work_restricted
                   (List.take work_list proofs_available_this_iter)
                   provers )
            in
            check_pending_coinbase proof ~supercharge_coinbase ~sl_before
              ~sl_after:!sl state_body_hash pc_update ~is_new_stack ;
            assert_fee_excess proof ;
            let cmds_applied_this_iter =
              List.length @@ Staged_ledger_diff.commands diff
            in
            let cb = coinbase_count diff in
            assert (proofs_available_this_iter = 0 || cb > 0) ;
            ( match provers with
            | `One_prover ->
                assert (cb <= 1)
            | `Many_provers ->
                assert (cb <= 2) ) ;
            let coinbase_cost = coinbase_cost diff in
            assert_ledger test_mask ~coinbase_cost !sl cmds_left
              cmds_applied_this_iter (init_pks init_state) ;
            ( diff
            , (List.tl_exn proofs_available_left, List.tl_exn state_body_hashes)
            ) )
      in
      assert (List.is_empty proofs_available_left)

    let pending_coinbase_test prover =
      let g =
        let open Quickcheck.Generator.Let_syntax in
        let%bind ledger_init_state, cmds, iters =
          gen_below_capacity ~extra_blocks:true ()
        in
        let%bind state_body_hashes =
          Quickcheck_lib.map_gens iters ~f:(fun _ ->
              Quickcheck.Generator.tuple2 State_hash.gen State_body_hash.gen )
        in
        let%bind proofs_available =
          Quickcheck_lib.map_gens iters ~f:(fun cmds_opt ->
              Int.gen_incl 0 (3 * Option.value_exn cmds_opt) )
        in
        return
          (ledger_init_state, cmds, iters, proofs_available, state_body_hashes)
      in
      let current_state_view = dummy_state_view () in
      Quickcheck.test g ~trials:5
        ~f:(fun
             ( ledger_init_state
             , cmds
             , iters
             , proofs_available
             , state_body_hashes )
           ->
          async_with_ledgers ledger_init_state (fun sl test_mask ->
              test_pending_coinbase ledger_init_state cmds iters
                proofs_available state_body_hashes current_state_view sl
                test_mask prover ) )

    let%test_unit "Validate pending coinbase for random number of \
                   commands-random number of proofs-one prover)" =
      pending_coinbase_test `One_prover

    let%test_unit "Validate pending coinbase for random number of \
                   commands-random number of proofs-many provers)" =
      pending_coinbase_test `Many_provers

    let timed_account n =
      let keypair =
        Quickcheck.random_value
          ~seed:(`Deterministic (sprintf "timed_account_%d" n))
          Keypair.gen
      in
      let account_id =
        Account_id.create
          (Public_key.compress keypair.public_key)
          Token_id.default
      in
      let balance = Balance.of_int 100_000_000_000 in
      (*Should fully vest by slot = 7*)
      let acc =
        Account.create_timed account_id balance ~initial_minimum_balance:balance
          ~cliff_time:(Mina_numbers.Global_slot.of_int 4)
          ~cliff_amount:Amount.zero
          ~vesting_period:(Mina_numbers.Global_slot.of_int 2)
          ~vesting_increment:(Amount.of_int 50_000_000_000)
        |> Or_error.ok_exn
      in
      (keypair, acc)

    let untimed_account n =
      let keypair =
        Quickcheck.random_value
          ~seed:(`Deterministic (sprintf "untimed_account_%d" n))
          Keypair.gen
      in
      let account_id =
        Account_id.create
          (Public_key.compress keypair.public_key)
          Token_id.default
      in
      let balance = Balance.of_int 100_000_000_000 in
      let acc = Account.create account_id balance in
      (keypair, acc)

    let supercharge_coinbase_test ~(self : Account.t) ~(delegator : Account.t)
        ~block_count f_expected_balance sl =
      let coinbase_receiver = self in
      let init_balance = coinbase_receiver.balance in
      let check_receiver_account sl count =
        let location =
          Ledger.location_of_account (Sl.ledger sl)
            (Account.identifier coinbase_receiver)
          |> Option.value_exn
        in
        let account = Ledger.get (Sl.ledger sl) location |> Option.value_exn in
        [%test_eq: Balance.t]
          (f_expected_balance count init_balance)
          account.balance
      in
      Deferred.List.iter
        (List.init block_count ~f:(( + ) 1))
        ~f:(fun block_count ->
          let%bind _ =
            create_and_apply_with_state_body_hash ~winner:delegator.public_key
              ~coinbase_receiver:coinbase_receiver.public_key sl
              ~current_state_view:
                (dummy_state_view
                   ~global_slot_since_genesis:
                     (Mina_numbers.Global_slot.of_int block_count)
                   () )
              ~state_and_body_hash:(State_hash.dummy, State_body_hash.dummy)
              Sequence.empty
              (stmt_to_work_zero_fee ~prover:self.public_key)
          in
          check_receiver_account !sl block_count ;
          return () )

    let normal_coinbase = constraint_constants.coinbase_amount

    let scale_exn amt i = Amount.scale amt i |> Option.value_exn

    let supercharged_coinbase =
      scale_exn constraint_constants.coinbase_amount
        constraint_constants.supercharged_coinbase_factor

    let g = Ledger.gen_initial_ledger_state

    let%test_unit "Supercharged coinbase - staking" =
      let keypair_self, self = timed_account 1 in
      let slots_with_locked_tokens =
        7
        (*calculated from the timing values for timed_accounts*)
      in
      let block_count = slots_with_locked_tokens + 5 in
      let f_expected_balance block_no init_balance =
        if block_no <= slots_with_locked_tokens then
          Balance.add_amount init_balance (scale_exn normal_coinbase block_no)
          |> Option.value_exn
        else
          (* init balance +
                (normal_coinbase * slots_with_locked_tokens) +
                (supercharged_coinbase * remaining slots))*)
          Balance.add_amount
            ( Balance.add_amount init_balance
                (scale_exn normal_coinbase slots_with_locked_tokens)
            |> Option.value_exn )
            (scale_exn supercharged_coinbase
               (block_no - slots_with_locked_tokens) )
          |> Option.value_exn
      in
      Quickcheck.test g ~trials:1 ~f:(fun ledger_init_state ->
          let ledger_init_state =
            Array.append
              [| ( keypair_self
                 , Balance.to_amount self.balance
                 , self.nonce
                 , self.timing )
              |]
              ledger_init_state
          in
          async_with_ledgers ledger_init_state (fun sl _test_mask ->
              supercharge_coinbase_test ~self ~delegator:self ~block_count
                f_expected_balance sl ) )

    let%test_unit "Supercharged coinbase - unlocked account delegating to \
                   locked account" =
      let keypair_self, locked_self = timed_account 1 in
      let keypair_delegator, unlocked_delegator = untimed_account 1 in
      let slots_with_locked_tokens =
        7
        (*calculated from the timing values for timed_accounts*)
      in
      let block_count = slots_with_locked_tokens + 2 in
      let f_expected_balance block_no init_balance =
        Balance.add_amount init_balance
          (scale_exn supercharged_coinbase block_no)
        |> Option.value_exn
      in
      Quickcheck.test g ~trials:1 ~f:(fun ledger_init_state ->
          let ledger_init_state =
            Array.append
              [| ( keypair_self
                 , Balance.to_amount locked_self.balance
                 , locked_self.nonce
                 , locked_self.timing )
               ; ( keypair_delegator
                 , Balance.to_amount unlocked_delegator.balance
                 , unlocked_delegator.nonce
                 , unlocked_delegator.timing )
              |]
              ledger_init_state
          in
          async_with_ledgers ledger_init_state (fun sl _test_mask ->
              supercharge_coinbase_test ~self:locked_self
                ~delegator:unlocked_delegator ~block_count f_expected_balance sl ) )

    let%test_unit "Supercharged coinbase - locked account delegating to \
                   unlocked account" =
      let keypair_self, unlocked_self = untimed_account 1 in
      let keypair_delegator, locked_delegator = timed_account 1 in
      let slots_with_locked_tokens =
        7
        (*calculated from the timing values for the timed_account*)
      in
      let block_count = slots_with_locked_tokens + 2 in
      let f_expected_balance block_no init_balance =
        if block_no <= slots_with_locked_tokens then
          Balance.add_amount init_balance (scale_exn normal_coinbase block_no)
          |> Option.value_exn
        else
          (* init balance +
                (normal_coinbase * slots_with_locked_tokens) +
                (supercharged_coinbase * remaining slots))*)
          Balance.add_amount
            ( Balance.add_amount init_balance
                (scale_exn normal_coinbase slots_with_locked_tokens)
            |> Option.value_exn )
            (scale_exn supercharged_coinbase
               (block_no - slots_with_locked_tokens) )
          |> Option.value_exn
      in
      Quickcheck.test g ~trials:1 ~f:(fun ledger_init_state ->
          let ledger_init_state =
            Array.append
              [| ( keypair_self
                 , Balance.to_amount unlocked_self.balance
                 , unlocked_self.nonce
                 , unlocked_self.timing )
               ; ( keypair_delegator
                 , Balance.to_amount locked_delegator.balance
                 , locked_delegator.nonce
                 , locked_delegator.timing )
              |]
              ledger_init_state
          in
          async_with_ledgers ledger_init_state (fun sl _test_mask ->
              supercharge_coinbase_test ~self:unlocked_self
                ~delegator:locked_delegator ~block_count f_expected_balance sl ) )

    let%test_unit "Supercharged coinbase - locked account delegating to locked \
                   account" =
      let keypair_self, locked_self = timed_account 1 in
      let keypair_delegator, locked_delegator = timed_account 2 in
      let slots_with_locked_tokens =
        7
        (*calculated from the timing values for timed_accounts*)
      in
      let block_count = slots_with_locked_tokens in
      let f_expected_balance block_no init_balance =
        (*running the test as long as both the accounts remain locked and hence normal coinbase in all the blocks*)
        Balance.add_amount init_balance (scale_exn normal_coinbase block_no)
        |> Option.value_exn
      in
      Quickcheck.test g ~trials:1 ~f:(fun ledger_init_state ->
          let ledger_init_state =
            Array.append
              [| ( keypair_self
                 , Balance.to_amount locked_self.balance
                 , locked_self.nonce
                 , locked_self.timing )
               ; ( keypair_delegator
                 , Balance.to_amount locked_delegator.balance
                 , locked_delegator.nonce
                 , locked_delegator.timing )
              |]
              ledger_init_state
          in
          async_with_ledgers ledger_init_state (fun sl _test_mask ->
              supercharge_coinbase_test ~self:locked_self
                ~delegator:locked_delegator ~block_count f_expected_balance sl ) )

    let command_insufficient_funds =
      let open Quickcheck.Generator.Let_syntax in
      let%map ledger_init_state = Ledger.gen_initial_ledger_state in
      let kp, balance, nonce, _ = ledger_init_state.(0) in
      let receiver_pk =
        Quickcheck.random_value ~seed:(`Deterministic "receiver_pk")
          Public_key.Compressed.gen
      in
      let insufficient_account_creation_fee =
        Currency.Fee.to_int constraint_constants.account_creation_fee / 2
        |> Currency.Amount.of_int
      in
      let source_pk = Public_key.compress kp.public_key in
      let body =
        Signed_command_payload.Body.Payment
          Payment_payload.Poly.
            { source_pk
            ; receiver_pk
            ; amount = insufficient_account_creation_fee
            }
      in
      let fee = Currency.Amount.to_fee balance in
      let payload =
        Signed_command.Payload.create ~fee ~fee_payer_pk:source_pk ~nonce
          ~memo:Signed_command_memo.dummy ~valid_until:None ~body
      in
      let signed_command =
        User_command.Signed_command (Signed_command.sign kp payload)
      in
      (ledger_init_state, signed_command)

    let%test_unit "Commands with Insufficient funds are not included" =
      let logger = Logger.null () in
      Quickcheck.test command_insufficient_funds ~trials:1
        ~f:(fun (ledger_init_state, invalid_command) ->
          async_with_ledgers ledger_init_state (fun sl _test_mask ->
              let diff =
                Sl.create_diff ~constraint_constants !sl ~logger
                  ~current_state_view:(dummy_state_view ())
                  ~transactions_by_fee:(Sequence.of_list [ invalid_command ])
                  ~get_completed_work:(stmt_to_work_zero_fee ~prover:self_pk)
                  ~coinbase_receiver ~supercharge_coinbase:false
              in
              ( match diff with
              | Ok x ->
                  assert (
                    List.is_empty
                      (Staged_ledger_diff.With_valid_signatures_and_proofs
                       .commands x ) )
              | Error e ->
                  Error.raise (Pre_diff_info.Error.to_error e) ) ;
              Deferred.unit ) )

    let%test_unit "Blocks having commands with insufficient funds are rejected"
        =
      let logger = Logger.create () in
      let g =
        let open Quickcheck.Generator.Let_syntax in
        let%map ledger_init_state = Ledger.gen_initial_ledger_state in
        let command (kp : Keypair.t) (balance : Currency.Amount.t)
            (nonce : Account.Nonce.t) (validity : [ `Valid | `Invalid ]) =
          let receiver_pk =
            Quickcheck.random_value ~seed:(`Deterministic "receiver_pk")
              Public_key.Compressed.gen
          in
          let account_creation_fee, fee =
            match validity with
            | `Valid ->
                let account_creation_fee =
                  constraint_constants.account_creation_fee
                  |> Currency.Amount.of_fee
                in
                ( account_creation_fee
                , Currency.Amount.to_fee
                    ( Currency.Amount.sub balance account_creation_fee
                    |> Option.value_exn ) )
            | `Invalid ->
                (* Not enough account creation fee and using full balance for fee*)
                ( Currency.Fee.to_int constraint_constants.account_creation_fee
                  / 2
                  |> Currency.Amount.of_int
                , Currency.Amount.to_fee balance )
          in
          let source_pk = Public_key.compress kp.public_key in
          let body =
            Signed_command_payload.Body.Payment
              Payment_payload.Poly.
                { source_pk; receiver_pk; amount = account_creation_fee }
          in
          let payload =
            Signed_command.Payload.create ~fee ~fee_payer_pk:source_pk ~nonce
              ~memo:Signed_command_memo.dummy ~valid_until:None ~body
          in
          User_command.Signed_command (Signed_command.sign kp payload)
        in
        let signed_command =
          let kp, balance, nonce, _ = ledger_init_state.(0) in
          command kp balance nonce `Valid
        in
        let invalid_command =
          let kp, balance, nonce, _ = ledger_init_state.(1) in
          command kp balance nonce `Invalid
        in
        (ledger_init_state, signed_command, invalid_command)
      in
      Quickcheck.test g ~trials:1
        ~f:(fun (ledger_init_state, valid_command, invalid_command) ->
          async_with_ledgers ledger_init_state (fun sl _test_mask ->
              let diff =
                Sl.create_diff ~constraint_constants !sl ~logger
                  ~current_state_view:(dummy_state_view ())
                  ~transactions_by_fee:(Sequence.of_list [ valid_command ])
                  ~get_completed_work:(stmt_to_work_zero_fee ~prover:self_pk)
                  ~coinbase_receiver ~supercharge_coinbase:false
              in
              match diff with
              | Error e ->
                  Error.raise (Pre_diff_info.Error.to_error e)
              | Ok x -> (
                  assert (
                    List.length
                      (Staged_ledger_diff.With_valid_signatures_and_proofs
                       .commands x )
                    = 1 ) ;
                  let f, s = x.diff in
                  [%log info] "Diff %s"
                    ( Staged_ledger_diff.With_valid_signatures_and_proofs
                      .to_yojson x
                    |> Yojson.Safe.to_string ) ;
                  let failed_command =
                    With_status.
                      { data = invalid_command
                      ; status =
                          Transaction_status.Failed
                            Transaction_status.Failure.(
                              Collection.of_single_failure
                                Amount_insufficient_to_create_account)
                      }
                  in
                  (*Replace the valid command with an invalid command)*)
                  let diff =
                    { Staged_ledger_diff.With_valid_signatures_and_proofs.diff =
                        ({ f with commands = [ failed_command ] }, s)
                    }
                  in
                  let%map res =
                    Sl.apply ~constraint_constants !sl
                      (Staged_ledger_diff.forget diff)
                      ~logger ~verifier
                      ~current_state_view:(dummy_state_view ())
                      ~state_and_body_hash:
                        (State_hash.dummy, State_body_hash.dummy)
                      ~coinbase_receiver ~supercharge_coinbase:false
                  in
                  match res with
                  | Ok _x ->
                      assert false
                  (*TODO: check transaction logic errors here. Verified that the error is here is [The source account has an insufficient balance]*)
                  | Error (Staged_ledger_error.Unexpected _ as e) ->
                      [%log info] "Error %s" (Staged_ledger_error.to_string e) ;
                      assert true
                  | Error _ ->
                      assert false ) ) )

    let%test_unit "Mismatched verification keys in zkApp accounts and \
                   transactions" =
      let open Transaction_snark.For_tests in
      let gen =
        let open Quickcheck.Generator.Let_syntax in
        let%bind test_spec = Mina_transaction_logic.For_tests.Test_spec.gen in
        let pks =
          Public_key.Compressed.Set.of_list
            (List.map (Array.to_list test_spec.init_ledger) ~f:(fun s ->
                 Public_key.compress (fst s).public_key ) )
        in
        let%map kp =
          Quickcheck.Generator.filter Keypair.gen ~f:(fun kp ->
              not
                (Public_key.Compressed.Set.mem pks
                   (Public_key.compress kp.public_key) ) )
        in
        (test_spec, kp)
      in
      Quickcheck.test ~trials:1 gen
        ~f:(fun ({ init_ledger; specs = _ }, new_kp) ->
          let fee = Fee.of_int 1_000_000 in
          let amount = Amount.of_int 10_000_000_000 in
          let snapp_pk = Signature_lib.Public_key.compress new_kp.public_key in
          let snapp_update =
            { Party.Update.dummy with
              delegate = Zkapp_basic.Set_or_keep.Set snapp_pk
            }
          in
          let memo = Signed_command_memo.dummy in
          let test_spec : Spec.t =
            { sender = (new_kp, Mina_base.Account.Nonce.zero)
            ; fee
            ; fee_payer = None
            ; receivers = []
            ; amount
            ; zkapp_account_keypairs = [ new_kp ]
            ; memo
            ; new_zkapp_account = false
            ; snapp_update
            ; current_auth = Permissions.Auth_required.Proof
            ; call_data = Snark_params.Tick.Field.zero
            ; events = []
            ; sequence_events = []
            ; preconditions = None
            }
          in
          Ledger.with_ledger ~depth:constraint_constants.ledger_depth
            ~f:(fun ledger ->
              Async.Thread_safe.block_on_async_exn (fun () ->
                  Mina_transaction_logic.For_tests.Init_ledger.init
                    (module Ledger.Ledger_inner)
                    init_ledger ledger ;
                  (*create a snapp account*)
                  let snapp_permissions =
                    let default = Permissions.user_default in
                    { default with
                      set_delegate = Permissions.Auth_required.Proof
                    }
                  in
                  let snapp_account_id =
                    Account_id.create snapp_pk Token_id.default
                  in
                  let dummy_vk =
                    let data = Pickles.Side_loaded.Verification_key.dummy in
                    let hash = Zkapp_account.digest_vk data in
                    ({ data; hash } : _ With_hash.t)
                  in
                  let valid_against_ledger =
                    let new_mask =
                      Ledger.Mask.create ~depth:(Ledger.depth ledger) ()
                    in
                    let l = Ledger.register_mask ledger new_mask in
                    Transaction_snark.For_tests.create_trivial_zkapp_account
                      ~permissions:snapp_permissions ~vk ~ledger:l snapp_pk ;
                    l
                  in
                  let%bind parties =
<<<<<<< HEAD
                    Transaction_snark.For_tests.update_states ~zkapp_prover
=======
                    Transaction_snark.For_tests.update_states ~snapp_prover
>>>>>>> 16bb042b
                      ~constraint_constants test_spec
                  in
                  let valid_parties =
                    Option.value_exn
                      (Parties.Valid.to_valid ~ledger:valid_against_ledger
                         ~get:Ledger.get
                         ~location_of_account:Ledger.location_of_account parties )
                  in
                  ignore
                    (Ledger.unregister_mask_exn valid_against_ledger
                       ~loc:__LOC__ ) ;
                  (*Different key in the staged ledger*)
                  Transaction_snark.For_tests.create_trivial_zkapp_account
                    ~permissions:snapp_permissions ~vk:dummy_vk ~ledger snapp_pk ;
                  let open Async.Deferred.Let_syntax in
                  let sl = ref @@ Sl.create_exn ~constraint_constants ~ledger in
                  let%bind _proof, diff =
                    create_and_apply sl
                      (Sequence.singleton (User_command.Parties valid_parties))
                      stmt_to_work_one_prover
                  in
                  let commands = Staged_ledger_diff.commands diff in
                  (*Parties with incompatible vk should not be in the diff*)
                  assert (List.is_empty commands) ;
                  (*Update the account to have correct vk*)
                  let loc =
                    Option.value_exn
                      (Ledger.location_of_account ledger snapp_account_id)
                  in
                  let account = Option.value_exn (Ledger.get ledger loc) in
                  Ledger.set ledger loc
                    { account with
                      zkapp =
                        Some
                          { (Option.value_exn account.zkapp) with
                            verification_key = Some vk
                          }
                    } ;
                  let sl = ref @@ Sl.create_exn ~constraint_constants ~ledger in
                  let%bind _proof, diff =
                    create_and_apply sl
                      (Sequence.singleton (User_command.Parties valid_parties))
                      stmt_to_work_one_prover
                  in
                  let commands = Staged_ledger_diff.commands diff in
                  assert (List.length commands = 1) ;
                  match List.hd_exn commands with
                  | { With_status.data = Parties _ps; status = Applied } ->
                      return ()
                  | { With_status.data = Parties _ps; status = Failed tbl } ->
                      failwith
                        (sprintf "Parties application failed %s"
                           ( Transaction_status.Failure.Collection.to_yojson tbl
                           |> Yojson.Safe.to_string ) )
                  | _ ->
                      failwith "expecting parties transaction" ) ) )
  end )<|MERGE_RESOLUTION|>--- conflicted
+++ resolved
@@ -503,14 +503,8 @@
       txn_state_view =
     let open Result.Let_syntax in
     (*TODO: check fee_excess as a result of applying the txns matches with this*)
-<<<<<<< HEAD
-    let%bind fee_excess = Transaction.fee_excess s |> to_staged_ledger_or_error
-    and supply_increase =
-      Transaction.supply_increase s |> to_staged_ledger_or_error
-=======
     let%bind fee_excess =
       Transaction.fee_excess s |> to_staged_ledger_or_error
->>>>>>> 16bb042b
     in
     let source_merkle_root =
       Ledger.merkle_root ledger |> Frozen_ledger_hash.of_ledger_hash
@@ -522,10 +516,6 @@
       push_coinbase pending_coinbase_stack_state.init_stack s
     in
     let empty_local_state = Mina_state.Local_state.empty () in
-<<<<<<< HEAD
-    let%map applied_txn =
-      Ledger.apply_transaction ~constraint_constants ~txn_state_view ledger s
-=======
     let%bind applied_txn =
       ( match
           Ledger.apply_transaction ~constraint_constants ~txn_state_view ledger
@@ -542,7 +532,6 @@
     in
     let%map supply_increase =
       Ledger.Transaction_applied.supply_increase applied_txn
->>>>>>> 16bb042b
       |> to_staged_ledger_or_error
     in
     let target_merkle_root =
@@ -1674,11 +1663,8 @@
               Sequence.to_list_rev res.commands_rev
           ; completed_works = Sequence.to_list_rev res.completed_work_rev
           ; coinbase = to_at_most_one res.coinbase
-<<<<<<< HEAD
-=======
           ; internal_command_statuses =
               [] (*updated later based on application result*)
->>>>>>> 16bb042b
           } )
     in
     let pre_diff_with_two (res : Resources.t) :
@@ -1688,11 +1674,8 @@
       { commands = Sequence.to_list_rev res.commands_rev
       ; completed_works = Sequence.to_list_rev res.completed_work_rev
       ; coinbase = res.coinbase
-<<<<<<< HEAD
-=======
       ; internal_command_statuses =
           [] (*updated later based on application result*)
->>>>>>> 16bb042b
       }
     in
     let end_log ((res : Resources.t), (log : Diff_creation_log.t)) =
@@ -2083,11 +2066,7 @@
 
     let logger = Logger.null ()
 
-<<<<<<< HEAD
     let `VK vk, `Prover zkapp_prover =
-=======
-    let `VK vk, `Prover snapp_prover =
->>>>>>> 16bb042b
       Transaction_snark.For_tests.create_trivial_snapp ~constraint_constants ()
 
     let verifier =
@@ -2539,7 +2518,6 @@
       in
       let zkapps =
         List.map parties_and_fee_payer_keypairs ~f:(function
-<<<<<<< HEAD
           | Parties parties_valid, _fee_payer_keypair, keymap ->
               let parties_with_auths =
                 Async.Thread_safe.block_on_async_exn (fun () ->
@@ -2558,10 +2536,6 @@
                     failwith "Could not create Parties.Valid.t"
               in
               User_command.Parties valid_parties_with_auths
-=======
-          | Parties parties, _fee_payer_keypair, _keymap ->
-              User_command.Parties parties
->>>>>>> 16bb042b
           | Signed_command _, _, _ ->
               failwith "Expected a Parties, got a Signed command" )
       in
@@ -2781,10 +2755,7 @@
                 @@ ( { completed_works = List.take completed_works job_count1
                      ; commands = List.take txns slots
                      ; coinbase = Zero
-<<<<<<< HEAD
-=======
                      ; internal_command_statuses = []
->>>>>>> 16bb042b
                      }
                    , None )
             }
@@ -2794,10 +2765,7 @@
               ( { completed_works = List.take completed_works job_count1
                 ; commands = List.take txns slots
                 ; coinbase = Zero
-<<<<<<< HEAD
-=======
                 ; internal_command_statuses = []
->>>>>>> 16bb042b
                 }
               , Some
                   { completed_works =
@@ -2805,27 +2773,12 @@
                       else List.drop completed_works job_count1 )
                   ; commands = txns_in_second_diff
                   ; coinbase = Zero
-<<<<<<< HEAD
-=======
                   ; internal_command_statuses = []
->>>>>>> 16bb042b
                   } )
             in
             { diff = compute_statuses ~ledger ~coinbase_amount diff }
       in
-<<<<<<< HEAD
-      let empty_diff : Staged_ledger_diff.t =
-        { diff =
-            ( { completed_works = []
-              ; commands = []
-              ; coinbase = Staged_ledger_diff.At_most_two.Zero
-              }
-            , None )
-        }
-      in
-=======
       let empty_diff = Staged_ledger_diff.empty_diff in
->>>>>>> 16bb042b
       Quickcheck.test gen_at_capacity
         ~sexp_of:
           [%sexp_of:
@@ -3882,11 +3835,7 @@
                     l
                   in
                   let%bind parties =
-<<<<<<< HEAD
                     Transaction_snark.For_tests.update_states ~zkapp_prover
-=======
-                    Transaction_snark.For_tests.update_states ~snapp_prover
->>>>>>> 16bb042b
                       ~constraint_constants test_spec
                   in
                   let valid_parties =
