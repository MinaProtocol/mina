[%%import
"../../config.mlh"]

open Core_kernel
open Async_kernel
open Coda_base
open Currency
open O1trace
open Signature_lib

let option lab =
  Option.value_map ~default:(Or_error.error_string lab) ~f:(fun x -> Ok x)

module Make_with_constants (Constants : sig
  val transaction_capacity_log_2 : int

  val work_delay : int
end)
(Inputs : Coda_intf.Tmp_test_stub_hack.For_staged_ledger_intf) :
  Coda_intf.Staged_ledger_generalized_intf
  with type diff := Inputs.Staged_ledger_diff.t
   and type valid_diff :=
              Inputs.Staged_ledger_diff.With_valid_signatures_and_proofs.t
   and type ledger_proof := Inputs.Ledger_proof.t
   and type verifier := Inputs.Verifier.t
   and type transaction_snark_work := Inputs.Transaction_snark_work.t
   and type transaction_snark_work_statement :=
              Inputs.Transaction_snark_work.Statement.t
   and type transaction_snark_work_checked :=
              Inputs.Transaction_snark_work.Checked.t
   and type staged_ledger_hash := Inputs.Staged_ledger_hash.t
   and type staged_ledger_aux_hash := Inputs.Staged_ledger_aux_hash.t
   and type transaction_snark_statement := Transaction_snark.Statement.t =
struct
  open Inputs
  module Scan_state = Transaction_snark_scan_state.Make (Inputs) (Constants)
  module Pre_diff_info = Pre_diff_info.Make (Inputs)

  module Staged_ledger_error = struct
    type t =
      | Non_zero_fee_excess of
          Scan_state.Space_partition.t * Transaction.t list
      | Invalid_proof of
          Ledger_proof.t
          * Transaction_snark.Statement.t
          * Public_key.Compressed.t
      | Pre_diff of Pre_diff_info.Error.t
      | Insufficient_work of string
      | Unexpected of Error.t
    [@@deriving sexp]

    let to_string = function
      | Non_zero_fee_excess (partition, txns) ->
          Format.asprintf
            !"Fee excess is non-zero for the transactions: %{sexp: \
              Transaction.t list} and the current queue with slots \
              partitioned as %{sexp: Scan_state.Space_partition.t} \n"
            txns partition
      | Pre_diff pre_diff_error ->
          Format.asprintf
            !"Pre_diff_info.Error error: %{sexp:Pre_diff_info.Error.t}"
            pre_diff_error
      | Invalid_proof (p, s, prover) ->
          Format.asprintf
            !"Verification failed for proof: %{sexp: Ledger_proof.t} \
              Statement: %{sexp: Transaction_snark.Statement.t} Prover: \
              %{sexp:Public_key.Compressed.t}\n"
            p s prover
      | Insufficient_work str ->
          str
      | Unexpected e ->
          Error.to_string_hum e

    let to_error = Fn.compose Error.of_string to_string

    let to_or_error = function
      | Ok s ->
          Ok s
      | Error e ->
          Or_error.error_string (to_string e)
  end

  let to_staged_ledger_or_error = function
    | Ok a ->
        Ok a
    | Error e ->
        Error (Staged_ledger_error.Unexpected e)

  type job = Scan_state.Available_job.t [@@deriving sexp]

  let verify_proof ~logger ~verifier ~proof ~statement ~message =
    let statement_eq a b = Int.(Transaction_snark.Statement.compare a b = 0) in
    if not (statement_eq (Ledger_proof.statement proof) statement) then
      Deferred.return false
    else
      match%map
        Inputs.Verifier.verify_transaction_snark verifier proof ~message
      with
      | Ok b ->
          b
      | Error e ->
          Logger.warn logger ~module_:__MODULE__ ~location:__LOC__
            ~metadata:
              [ ("statement", Transaction_snark.Statement.to_yojson statement)
              ; ("error", `String (Error.to_string_hum e)) ]
            "Invalid transaction snark for statement $statement: $error" ;
          false

  let verify ~logger ~verifier ~message job proof prover =
    let open Deferred.Let_syntax in
    match Scan_state.statement_of_job job with
    | None ->
        Deferred.return
          ( Or_error.errorf !"Error creating statement from job %{sexp:job}" job
          |> to_staged_ledger_or_error )
    | Some statement -> (
        match%map
          verify_proof ~logger ~verifier ~proof ~statement ~message
        with
        | true ->
            Ok ()
        | _ ->
            Error
              (Staged_ledger_error.Invalid_proof (proof, statement, prover)) )

  module M = struct
    include Monad.Ident
    module Or_error = Or_error
  end

  module Statement_scanner = struct
    include Scan_state.Make_statement_scanner
              (M)
              (struct
                type t = unit

                let verify ~verifier:() ~proof:_ ~statement:_ ~message:_ = true
              end)
  end

  module Statement_scanner_proof_verifier = struct
    type t = {logger: Logger.t; verifier: Verifier.t}

    let verify ~verifier:{logger; verifier} = verify_proof ~logger ~verifier
  end

  module Statement_scanner_with_proofs =
    Scan_state.Make_statement_scanner
      (Deferred)
      (Statement_scanner_proof_verifier)

  type t =
    { scan_state: Scan_state.t
          (* Invariant: this is the ledger after having applied all the transactions in
     *the above state. *)
    ; ledger: Ledger.attached_mask sexp_opaque
    ; pending_coinbase_collection: Pending_coinbase.t }
  [@@deriving sexp]

  let proof_txns t =
    Scan_state.latest_ledger_proof t.scan_state
    |> Option.bind ~f:(Fn.compose Non_empty_list.of_list_opt snd)

  let scan_state {scan_state; _} = scan_state

  let all_work_pairs_exn t = Scan_state.all_work_pairs_exn t.scan_state

  let pending_coinbase_collection {pending_coinbase_collection; _} =
    pending_coinbase_collection

  let get_target ((proof, _), _) =
    let {Transaction_snark.Statement.target; _} =
      Ledger_proof.statement proof
    in
    target

  let verify_scan_state_after_apply ledger (scan_state : Scan_state.t) =
    let error_prefix =
      "Error verifying the parallel scan state after applying the diff."
    in
    match Scan_state.latest_ledger_proof scan_state with
    | None ->
        Statement_scanner.check_invariants scan_state ~verifier:()
          ~error_prefix ~ledger_hash_end:ledger ~ledger_hash_begin:None
    | Some proof ->
        Statement_scanner.check_invariants scan_state ~verifier:()
          ~error_prefix ~ledger_hash_end:ledger
          ~ledger_hash_begin:(Some (get_target proof))

  (* TODO: Remove this. This is deprecated *)
  let materialized_snarked_ledger_hash :
         t
      -> expected_target:Frozen_ledger_hash.t
      -> Frozen_ledger_hash.t Or_error.t =
   fun {ledger; scan_state; _} ~expected_target ->
    let open Or_error.Let_syntax in
    let txns_still_being_worked_on = Scan_state.staged_undos scan_state in
    let snarked_ledger = Ledger.register_mask ledger (Ledger.Mask.create ()) in
<<<<<<< HEAD
    let%bind () =
      Scan_state.Staged_undos.apply txns_still_being_worked_on snarked_ledger
    in
    let snarked_ledger_hash =
      Ledger.merkle_root snarked_ledger |> Frozen_ledger_hash.of_ledger_hash
    in
    if not (Frozen_ledger_hash.equal snarked_ledger_hash expected_target) then
      Or_error.errorf
        !"Error materializing the snarked ledger, expecting  \
          %{sexp:Frozen_ledger_hash.t} got %{sexp:Frozen_ledger_hash.t}: "
        expected_target snarked_ledger_hash
    else
      match Scan_state.latest_ledger_proof scan_state with
      | None ->
          return snarked_ledger
      | Some proof ->
          let target = get_target proof in
          if Frozen_ledger_hash.equal snarked_ledger_hash target then
            return snarked_ledger
          else
            Or_error.errorf
              !"Last snarked ledger (%{sexp: Frozen_ledger_hash.t}) is \
                different from the one being requested ((%{sexp: \
                Frozen_ledger_hash.t}))"
              target expected_target
=======
    let res =
      let%bind () =
        List.fold_left txns_still_being_worked_on ~init:(Ok ())
          ~f:(fun acc t ->
            Or_error.bind
              (Or_error.map acc ~f:(fun _ -> t))
              ~f:(fun u -> Ledger.undo snarked_ledger u) )
      in
      let snarked_ledger_hash =
        Ledger.merkle_root snarked_ledger |> Frozen_ledger_hash.of_ledger_hash
      in
      if not (Frozen_ledger_hash.equal snarked_ledger_hash expected_target)
      then
        Or_error.errorf
          !"Error materializing the snarked ledger with hash \
            %{sexp:Frozen_ledger_hash.t}: "
          expected_target
      else
        match Scan_state.latest_ledger_proof scan_state with
        | None ->
            return snarked_ledger_hash
        | Some proof ->
            let target = get_target proof in
            if Frozen_ledger_hash.equal snarked_ledger_hash target then
              return snarked_ledger_hash
            else
              Or_error.errorf
                !"Last snarked ledger (%{sexp: Frozen_ledger_hash.t}) is \
                  different from the one being requested ((%{sexp: \
                  Frozen_ledger_hash.t}))"
                target expected_target
    in
    (* Make sure we don't leak this mask. *)
    Ledger.unregister_mask_exn ledger snarked_ledger |> ignore ;
    res
>>>>>>> 0c93da80

  let statement_exn t =
    match Statement_scanner.scan_statement t.scan_state ~verifier:() with
    | Ok s ->
        `Non_empty s
    | Error `Empty ->
        `Empty
    | Error (`Error e) ->
        failwithf !"statement_exn: %{sexp:Error.t}" e ()

  let of_scan_state_and_ledger ~logger ~verifier ~snarked_ledger_hash ~ledger
      ~scan_state ~pending_coinbase_collection =
    let open Deferred.Or_error.Let_syntax in
    let verify_snarked_ledger t snarked_ledger_hash =
      match
        materialized_snarked_ledger_hash t ~expected_target:snarked_ledger_hash
      with
      | Ok _ ->
          Ok ()
      | Error e ->
          Or_error.error_string
            ( "Error verifying snarked ledger hash from the ledger.\n"
            ^ Error.to_string_hum e )
    in
    let t = {ledger; scan_state; pending_coinbase_collection} in
    let%bind () =
      Statement_scanner_with_proofs.check_invariants scan_state
        ~verifier:{Statement_scanner_proof_verifier.logger; verifier}
        ~error_prefix:"Staged_ledger.of_scan_state_and_ledger"
        ~ledger_hash_end:
          (Frozen_ledger_hash.of_ledger_hash (Ledger.merkle_root ledger))
        ~ledger_hash_begin:(Some snarked_ledger_hash)
    in
    let%bind () =
      Deferred.return (verify_snarked_ledger t snarked_ledger_hash)
    in
    return t

  let of_scan_state_pending_coinbases_and_snarked_ledger ~logger ~verifier
      ~scan_state ~snarked_ledger ~expected_merkle_root ~pending_coinbases =
    let open Deferred.Or_error.Let_syntax in
    let snarked_ledger_hash = Ledger.merkle_root snarked_ledger in
    let snarked_frozen_ledger_hash =
      Frozen_ledger_hash.of_ledger_hash snarked_ledger_hash
    in
    let%bind txs =
      Scan_state.staged_transactions scan_state |> Deferred.return
    in
    let%bind () =
      List.fold_result
        ~f:(fun _ tx ->
          Ledger.apply_transaction snarked_ledger tx |> Or_error.ignore )
        ~init:() txs
      |> Deferred.return
    in
    let%bind () =
      let staged_ledger_hash = Ledger.merkle_root snarked_ledger in
      Deferred.return
      @@ Result.ok_if_true
           (Ledger_hash.equal expected_merkle_root staged_ledger_hash)
           ~error:
             (Error.createf
                !"Mismatching merkle root Expected:%{sexp:Ledger_hash.t} \
                  Got:%{sexp:Ledger_hash.t}"
                expected_merkle_root staged_ledger_hash)
    in
    of_scan_state_and_ledger ~logger ~verifier
      ~snarked_ledger_hash:snarked_frozen_ledger_hash ~ledger:snarked_ledger
      ~scan_state ~pending_coinbase_collection:pending_coinbases

  let copy {scan_state; ledger; pending_coinbase_collection} =
    let new_mask = Ledger.Mask.create () in
    { scan_state
    ; ledger= Ledger.register_mask ledger new_mask
    ; pending_coinbase_collection }

  let hash {scan_state; ledger; pending_coinbase_collection} :
      Staged_ledger_hash.t =
    Staged_ledger_hash.of_aux_ledger_and_coinbase_hash
      (Scan_state.hash scan_state)
      (Ledger.merkle_root ledger)
      pending_coinbase_collection

  [%%if
  call_logger]

  let hash t =
    Coda_debug.Call_logger.record_call "Staged_ledger.hash" ;
    hash t

  [%%endif]

  let ledger {ledger; _} = ledger

  let create_exn ~ledger : t =
    { scan_state= Scan_state.empty ()
    ; ledger
    ; pending_coinbase_collection=
        Pending_coinbase.create () |> Or_error.ok_exn }

  let current_ledger_proof t =
    Option.map
      (Scan_state.latest_ledger_proof t.scan_state)
      ~f:(Fn.compose fst fst)

  let replace_ledger_exn t ledger =
    [%test_result: Ledger_hash.t]
      ~message:"Cannot replace ledger since merkle_root differs"
      ~expect:(Ledger.merkle_root t.ledger)
      (Ledger.merkle_root ledger) ;
    {t with ledger}

  let sum_fees xs ~f =
    with_return (fun {return} ->
        Ok
          (List.fold ~init:Fee.zero xs ~f:(fun acc x ->
               match Fee.add acc (f x) with
               | None ->
                   return (Or_error.error_string "Fee overflow")
               | Some res ->
                   res )) )

  let working_stack pending_coinbase_collection ~is_new_stack =
    to_staged_ledger_or_error
      (Pending_coinbase.latest_stack pending_coinbase_collection ~is_new_stack)

  let push_coinbase_and_get_new_collection current_stack (t : Transaction.t) =
    match t with
    | Coinbase c ->
        Pending_coinbase.Stack.push current_stack c
    | _ ->
        current_stack

  let apply_transaction_and_get_statement ledger current_stack s =
    let open Result.Let_syntax in
    let%bind fee_excess = Transaction.fee_excess s |> to_staged_ledger_or_error
    and supply_increase =
      Transaction.supply_increase s |> to_staged_ledger_or_error
    in
    let source =
      Ledger.merkle_root ledger |> Frozen_ledger_hash.of_ledger_hash
    in
    let pending_coinbase_after =
      push_coinbase_and_get_new_collection current_stack s
    in
    let%map undo =
      Ledger.apply_transaction ledger s |> to_staged_ledger_or_error
    in
    ( undo
    , { Transaction_snark.Statement.source
      ; target= Ledger.merkle_root ledger |> Frozen_ledger_hash.of_ledger_hash
      ; fee_excess
      ; supply_increase
      ; pending_coinbase_stack_state=
          {source= current_stack; target= pending_coinbase_after}
      ; proof_type= `Base }
    , pending_coinbase_after )

  let apply_transaction_and_get_witness ledger current_stack s =
    let open Deferred.Let_syntax in
    let public_keys = function
      | Transaction.Fee_transfer t ->
          Fee_transfer.receivers t
      | User_command t ->
          let t = (t :> User_command.t) in
          User_command.accounts_accessed t
      | Coinbase c ->
          let ft_receivers =
            Option.value_map c.fee_transfer ~default:[] ~f:(fun ft ->
                Fee_transfer.receivers (Fee_transfer.of_single ft) )
          in
          c.proposer :: ft_receivers
    in
    let ledger_witness =
      measure "sparse ledger" (fun () ->
          Sparse_ledger.of_ledger_subset_exn ledger (public_keys s) )
    in
    let%bind () = Async.Scheduler.yield () in
    let r =
      measure "apply+stmt" (fun () ->
          apply_transaction_and_get_statement ledger current_stack s )
    in
    let%map () = Async.Scheduler.yield () in
    let open Result.Let_syntax in
    let%map undo, statement, updated_coinbase_stack = r in
    ( { Scan_state.Transaction_with_witness.transaction_with_info= undo
      ; witness= {ledger= ledger_witness}
      ; statement }
    , updated_coinbase_stack )

  let update_ledger_and_get_statements ledger current_stack ts =
    let open Deferred.Let_syntax in
    let rec go coinbase_stack acc = function
      | [] ->
          return (Ok (List.rev acc, coinbase_stack))
      | t :: ts -> (
          match%bind
            apply_transaction_and_get_witness ledger coinbase_stack t
          with
          | Ok (res, updated_coinbase_stack) ->
              go updated_coinbase_stack (res :: acc) ts
          | Error e ->
              return (Error e) )
    in
    go current_stack [] ts

  let check_completed_works ~logger ~verifier scan_state
      (completed_works : Transaction_snark_work.t list) =
    let work_count = List.length completed_works in
    let job_pairs =
      Scan_state.k_work_pairs_for_new_diff scan_state ~k:work_count
    in
    let check job_proofs prover message =
      let open Deferred.Let_syntax in
      Deferred.List.find_map job_proofs ~f:(fun (job, proof) ->
          match%map verify ~logger ~verifier ~message job proof prover with
          | Ok () ->
              None
          | Error e ->
              Some e )
    in
    let open Deferred.Let_syntax in
    let%map result =
      Deferred.List.find_map (List.zip_exn job_pairs completed_works)
        ~f:(fun (jobs, work) ->
          let message = Sok_message.create ~fee:work.fee ~prover:work.prover in
          check (List.zip_exn jobs work.proofs) work.prover message )
    in
    Option.value_map result ~default:(Ok ()) ~f:(fun e -> Error e)

  (**The total fee excess caused by any diff should be zero. In the case where
     the slots are split into two partitions, total fee excess of the transactions
     to be enqueued on each of the partitions should be zero respectively *)
  let check_zero_fee_excess scan_state data =
    let zero = Fee.Signed.zero in
    let partitions = Scan_state.partition_if_overflowing scan_state in
    let txns_from_data data =
      List.fold_right ~init:(Ok []) data
        ~f:(fun (d : Scan_state.Transaction_with_witness.t) acc ->
          let open Or_error.Let_syntax in
          let%bind acc = acc in
          let%map t = d.transaction_with_info |> Ledger.Undo.transaction in
          t :: acc )
    in
    let total_fee_excess txns =
      List.fold txns ~init:(Ok (Some zero)) ~f:(fun fe (txn : Transaction.t) ->
          let open Or_error.Let_syntax in
          let%bind fe' = fe in
          let%map fee_excess = Transaction.fee_excess txn in
          Option.bind fe' ~f:(fun f -> Fee.Signed.add f fee_excess) )
      |> to_staged_ledger_or_error
    in
    let open Result.Let_syntax in
    let check data slots =
      let%bind txns = txns_from_data data |> to_staged_ledger_or_error in
      let%bind fe = total_fee_excess txns in
      let%bind fe_no_overflow =
        Option.value_map
          ~default:
            (to_staged_ledger_or_error
               (Or_error.error_string "fee excess overflow"))
          ~f:(fun fe -> Ok fe)
          fe
      in
      if Fee.Signed.equal fe_no_overflow zero then Ok ()
      else Error (Non_zero_fee_excess (slots, txns))
    in
    let%bind () = check (List.take data (fst partitions.first)) partitions in
    Option.value_map ~default:(Result.return ())
      ~f:(fun _ -> check (List.drop data (fst partitions.first)) partitions)
      partitions.second

  let update_coinbase_stack_and_get_data scan_state ledger
      pending_coinbase_collection transactions =
    let open Deferred.Result.Let_syntax in
    let coinbase_exists ~get_transaction txns =
      List.fold_until ~init:(Ok false) txns
        ~f:(fun acc t ->
          match get_transaction t with
          | Ok (Transaction.Coinbase _) ->
              Stop (Ok true)
          | Error e ->
              Stop (Error e)
          | _ ->
              Continue acc )
        ~finish:Fn.id
      |> Deferred.return
    in
    let {Scan_state.Space_partition.first= slots, _; second} =
      Scan_state.partition_if_overflowing scan_state
    in
    match second with
    | None ->
        (*Single partition:
         1.Check if a new stack is required and get a working stack [working_stack]
         2.create data for enqueuing onto the scan state *)
        let is_new_tree = Scan_state.next_on_new_tree scan_state in
        let have_data_to_enqueue = List.length transactions > 0 in
        let is_new_stack = is_new_tree && have_data_to_enqueue in
        let%bind working_stack =
          working_stack pending_coinbase_collection ~is_new_stack
          |> Deferred.return
        in
        let%map data, updated_stack =
          update_ledger_and_get_statements ledger working_stack transactions
        in
        (is_new_stack, data, `Update_one updated_stack)
    | Some _ ->
        (*Two partition:
        Assumption: Only one of the partition will have coinbase transaction(s)in it.
        1. Get the latest stack for coinbase in the first set of transactions
        2. get the first set of scan_state data[data1]
        3. get a new stack for the second parition because the second set of transactions would start from the begining of the scan_state
        4. get the second set of scan_state data[data2]*)
        let%bind working_stack1 =
          working_stack pending_coinbase_collection ~is_new_stack:false
          |> Deferred.return
        in
        let%bind data1, updated_stack1 =
          update_ledger_and_get_statements ledger working_stack1
            (List.take transactions slots)
        in
        let%bind working_stack2 =
          working_stack pending_coinbase_collection ~is_new_stack:true
          |> Deferred.return
        in
        let%bind data2, updated_stack2 =
          update_ledger_and_get_statements ledger working_stack2
            (List.drop transactions slots)
        in
        let%map first_has_coinbase =
          coinbase_exists
            ~get_transaction:(fun x -> Ok x)
            (List.take transactions slots)
        in
        let second_has_data = List.length (List.drop transactions slots) > 0 in
        let new_stack_in_snark, stack_update =
          match (first_has_coinbase, second_has_data) with
          | true, true ->
              (false, `Update_two (updated_stack1, updated_stack2))
          (*updated_stack2 will not have any coinbase and therefore we don't want to create a new stack in snark. updated_stack2 is only used to update the pending_coinbase_aux because there's going to be data(second has data) on a "new tree"*)
          | true, false ->
              (false, `Update_one updated_stack1)
          | false, true ->
              (true, `Update_one updated_stack2)
          (*updated stack2 has coinbase and it will be on a "new tree"*)
          | false, false ->
              (false, `Update_none)
        in
        (new_stack_in_snark, data1 @ data2, stack_update)

  (*update the pending_coinbase tree with the updated/new stack and delete the oldest stack if a proof was emitted*)
  let update_pending_coinbase_collection pending_coinbase_collection
      stack_update ~is_new_stack ~ledger_proof =
    let open Result.Let_syntax in
    (*Deleting oldest stack if proof emitted*)
    let%bind pending_coinbase_collection_updated1 =
      match ledger_proof with
      | Some (proof, _) ->
          let%bind oldest_stack, pending_coinbase_collection_updated1 =
            Pending_coinbase.remove_coinbase_stack pending_coinbase_collection
            |> to_staged_ledger_or_error
          in
          let ledger_proof_stack =
            (Ledger_proof.statement proof).pending_coinbase_stack_state.target
          in
          let%map () =
            if Pending_coinbase.Stack.equal oldest_stack ledger_proof_stack
            then Ok ()
            else
              Error
                (Staged_ledger_error.Unexpected
                   (Error.of_string
                      "Pending coinbase stack of the ledger proof did not \
                       match the oldest stack in the pending coinbase tree."))
          in
          pending_coinbase_collection_updated1
      | None ->
          Ok pending_coinbase_collection
    in
    (*updating the latest stack and/or adding a new one*)
    let%map pending_coinbase_collection_updated2 =
      match stack_update with
      | `Update_none ->
          Ok pending_coinbase_collection_updated1
      | `Update_one stack1 ->
          Pending_coinbase.update_coinbase_stack
            pending_coinbase_collection_updated1 stack1 ~is_new_stack
          |> to_staged_ledger_or_error
      | `Update_two (stack1, stack2) ->
          (*The case when part of the transactions go in to the old tree and remaining on to the new tree*)
          let%bind update1 =
            Pending_coinbase.update_coinbase_stack
              pending_coinbase_collection_updated1 stack1 ~is_new_stack:false
            |> to_staged_ledger_or_error
          in
          Pending_coinbase.update_coinbase_stack update1 stack2
            ~is_new_stack:true
          |> to_staged_ledger_or_error
    in
    pending_coinbase_collection_updated2

  let coinbase_for_blockchain_snark = function
    | [] ->
        Ok Currency.Amount.zero
    | [amount] ->
        Ok amount
    | [amount1; _] ->
        Ok amount1
    | _ ->
        Error
          (Staged_ledger_error.Pre_diff
             (Pre_diff_info.Error.Coinbase_error "More than two coinbase parts"))

  (* N.B.: we don't expose apply_diff_unverified
     in For_tests only, we expose apply apply_unverified, which calls apply_diff_unverified *)
  let apply_diff ~logger ~verifier t (sl_diff : Staged_ledger_diff.t) =
    let open Deferred.Result.Let_syntax in
    let max_throughput =
      Int.pow 2
        Transaction_snark_scan_state.Constants.transaction_capacity_log_2
    in
    let spots_available, proofs_waiting =
      let jobs = Scan_state.all_work_statements t.scan_state in
      ( Int.min (Scan_state.free_space t.scan_state) max_throughput
      , List.length jobs )
    in
    let new_mask = Ledger.Mask.create () in
    let new_ledger = Ledger.register_mask t.ledger new_mask in
    let pre_diff_info =
      Result.map_error ~f:(fun error -> Staged_ledger_error.Pre_diff error)
      @@ Pre_diff_info.get sl_diff
    in
    let%bind transactions, works, user_commands_count, coinbases =
      Deferred.return pre_diff_info
    in
    let%bind is_new_stack, data, stack_update =
      update_coinbase_stack_and_get_data t.scan_state new_ledger
        t.pending_coinbase_collection transactions
    in
    let slots = List.length data in
    let work_count = List.length works in
    let required_pairs =
      Scan_state.work_statements_for_new_diff t.scan_state
    in
    let%bind () =
      let required = List.length required_pairs in
      if
        work_count < required
        && List.length data
           > Scan_state.free_space t.scan_state - required + work_count
      then
        Deferred.return
          (Error
             (Staged_ledger_error.Insufficient_work
                (sprintf
                   !"Insufficient number of transaction snark work (slots \
                     occupying: %d)  required %d, got %d"
                   slots required work_count)))
      else Deferred.return (Ok ())
    in
    let%bind () = check_completed_works ~logger ~verifier t.scan_state works in
    let%bind () = Deferred.return (check_zero_fee_excess t.scan_state data) in
    let%bind res_opt, scan_state' =
      let r =
        Scan_state.fill_work_and_enqueue_transactions t.scan_state data works
      in
      Or_error.iter_error r ~f:(fun e ->
          let data_json =
            `List
              (List.map data
                 ~f:(fun {Scan_state.Transaction_with_witness.statement; _} ->
                   Transaction_snark.Statement.to_yojson statement ))
          in
          Logger.error logger ~module_:__MODULE__ ~location:__LOC__
            ~metadata:
              [ ("staged_ledger_diff", Staged_ledger_diff.to_yojson sl_diff)
              ; ( "scan_state"
                , `String (Scan_state.snark_job_list_json t.scan_state) )
              ; ("data", data_json) ]
            !"Unexpected error when applying the diff $staged_ledger_diff, \
              data $data to the scan_state $scan_state: %s\n\
              %!"
            (Error.to_string_hum e) ) ;
      Deferred.return (to_staged_ledger_or_error r)
    in
    let%bind updated_pending_coinbase_collection' =
      update_pending_coinbase_collection t.pending_coinbase_collection
        stack_update ~is_new_stack ~ledger_proof:res_opt
      |> Deferred.return
    in
    let%bind coinbase_amount =
      coinbase_for_blockchain_snark coinbases |> Deferred.return
    in
    let%map () =
      Deferred.return
        ( verify_scan_state_after_apply
            (Frozen_ledger_hash.of_ledger_hash (Ledger.merkle_root new_ledger))
            scan_state'
        |> to_staged_ledger_or_error )
    in
    Logger.debug logger ~module_:__MODULE__ ~location:__LOC__
      ~metadata:
        [ ("user_command_count", `Int user_commands_count)
        ; ("coinbase_count", `Int (List.length coinbases))
        ; ("spots_available", `Int spots_available)
        ; ("proof_bundles_waiting", `Int proofs_waiting)
        ; ("work_count", `Int (List.length works)) ]
      "apply_diff block info: No of transactions included:$user_command_count\n\
      \      Coinbase parts:$coinbase_count Spots\n\
      \      available:$spots_available Pending work in the \
       scan-state:$proof_bundles_waiting Work included:$work_count" ;
    let new_staged_ledger =
      { scan_state= scan_state'
      ; ledger= new_ledger
      ; pending_coinbase_collection= updated_pending_coinbase_collection' }
    in
    ( `Hash_after_applying (hash new_staged_ledger)
    , `Ledger_proof res_opt
    , `Staged_ledger new_staged_ledger
    , `Pending_coinbase_data (is_new_stack, coinbase_amount) )

  let apply t witness ~logger = apply_diff t witness ~logger

  let apply_diff_unchecked t
      (sl_diff : Staged_ledger_diff.With_valid_signatures_and_proofs.t) =
    let open Deferred.Or_error.Let_syntax in
    let new_mask = Ledger.Mask.create () in
    let transactions, works, coinbases = Pre_diff_info.get_unchecked sl_diff in
    let new_ledger = Ledger.register_mask t.ledger new_mask in
    let%bind is_new_stack, data, updated_coinbase_stack =
      let open Deferred.Let_syntax in
      let%bind x =
        update_coinbase_stack_and_get_data t.scan_state new_ledger
          t.pending_coinbase_collection transactions
      in
      Staged_ledger_error.to_or_error x |> Deferred.return
    in
    let slots = List.length data in
    let work_count = List.length works in
    let required_pairs =
      Scan_state.work_statements_for_new_diff t.scan_state
    in
    let%bind () =
      let required = List.length required_pairs in
      if
        work_count < required
        && List.length data
           > Scan_state.free_space t.scan_state - required + work_count
      then
        Deferred.return
          (Or_error.errorf
             !"Insufficient number of transaction snark work (slots \
               occupying: %d)  required %d, got %d"
             slots required work_count)
      else Deferred.return (Ok ())
    in
    let res_opt, scan_state' =
      Or_error.ok_exn
        (Scan_state.fill_work_and_enqueue_transactions t.scan_state data works)
    in
    let%bind coinbase_amount =
      coinbase_for_blockchain_snark coinbases
      |> Staged_ledger_error.to_or_error |> Deferred.return
    in
    let%map update_pending_coinbase_collection' =
      update_pending_coinbase_collection t.pending_coinbase_collection
        updated_coinbase_stack ~is_new_stack ~ledger_proof:res_opt
      |> Staged_ledger_error.to_or_error |> Deferred.return
    in
    Or_error.ok_exn
      (verify_scan_state_after_apply
         (Frozen_ledger_hash.of_ledger_hash (Ledger.merkle_root new_ledger))
         scan_state') ;
    let new_staged_ledger =
      { scan_state= scan_state'
      ; ledger= new_ledger
      ; pending_coinbase_collection= update_pending_coinbase_collection' }
    in
    ( `Hash_after_applying (hash new_staged_ledger)
    , `Ledger_proof res_opt
    , `Staged_ledger new_staged_ledger
    , `Pending_coinbase_data (is_new_stack, coinbase_amount) )

  module Resources = struct
    module Discarded = struct
      type t =
        { user_commands_rev: User_command.With_valid_signature.t Sequence.t
        ; completed_work: Transaction_snark_work.Checked.t Sequence.t }
      [@@deriving sexp_of]

      let add_user_command t uc =
        { t with
          user_commands_rev=
            Sequence.append t.user_commands_rev (Sequence.singleton uc) }

      let add_completed_work t cw =
        { t with
          completed_work=
            Sequence.append (Sequence.singleton cw) t.completed_work }
    end

    type t =
      { max_space: int (*max space available currently*)
      ; max_jobs: int
            (*Required amount of work for max_space that can be purchased*)
      ; user_commands_rev: User_command.With_valid_signature.t Sequence.t
      ; completed_work_rev: Transaction_snark_work.Checked.t Sequence.t
      ; fee_transfers: Fee.t Public_key.Compressed.Map.t
      ; coinbase:
          (Public_key.Compressed.t * Fee.t) Staged_ledger_diff.At_most_two.t
      ; self_pk: Public_key.Compressed.t
      ; budget: Fee.t Or_error.t
      ; discarded: Discarded.t
      ; logger: Logger.t }

    let coinbase_ft (cw : Transaction_snark_work.t) =
      (* Here we could not add the fee transfer if the prover=self but 
      retaining it to preserve that information in the 
      staged_ledger_diff. It will be checked in apply_diff before adding*)
      Option.some_if (cw.fee > Fee.zero) (cw.prover, cw.fee)

    let init (uc_seq : User_command.With_valid_signature.t Sequence.t)
        (cw_seq : Transaction_snark_work.Checked.t Sequence.t)
        (slots, job_count) self_pk ~add_coinbase logger =
      let seq_rev seq =
        let rec go seq rev_seq =
          match Sequence.next seq with
          | Some (w, rem_seq) ->
              go rem_seq (Sequence.append (Sequence.singleton w) rev_seq)
          | None ->
              rev_seq
        in
        go seq Sequence.empty
      in
      let cw_unchecked =
        Sequence.map cw_seq ~f:Transaction_snark_work.forget
      in
      let coinbase, rem_cw =
        match (add_coinbase, Sequence.next cw_unchecked) with
        | true, Some (cw, rem_cw) ->
            (Staged_ledger_diff.At_most_two.One (coinbase_ft cw), rem_cw)
        | true, None ->
            if job_count = 0 || slots - job_count >= 1 then
              (One None, cw_unchecked)
            else (Zero, cw_unchecked)
        | _ ->
            (Zero, cw_unchecked)
      in
      let singles =
        Sequence.filter_map rem_cw
          ~f:(fun {Transaction_snark_work.fee; prover; _} ->
            if Fee.equal fee Fee.zero then None else Some (prover, fee) )
        |> Sequence.to_list_rev
      in
      let fee_transfers =
        Public_key.Compressed.Map.of_alist_reduce singles ~f:(fun f1 f2 ->
            Option.value_exn (Fee.add f1 f2) )
      in
      let budget =
        Or_error.map2
          (sum_fees (Sequence.to_list uc_seq) ~f:(fun t ->
               User_command.fee (t :> User_command.t) ))
          (sum_fees
             (List.filter
                ~f:(fun (k, _) -> not (Public_key.Compressed.equal k self_pk))
                singles)
             ~f:snd)
          ~f:(fun r c -> option "budget did not suffice" (Fee.sub r c))
        |> Or_error.join
      in
      let discarded =
        { Discarded.completed_work= Sequence.empty
        ; user_commands_rev= Sequence.empty }
      in
      { max_space= slots
      ; max_jobs= job_count
      ; user_commands_rev=
          uc_seq
          (*Completed work in reverse order for faster removal of proofs if budget doesn't suffice*)
      ; completed_work_rev= seq_rev cw_seq
      ; fee_transfers
      ; self_pk
      ; coinbase
      ; budget
      ; discarded
      ; logger }

    let re_budget t =
      let open Or_error.Let_syntax in
      let payment_fees =
        sum_fees (Sequence.to_list t.user_commands_rev) ~f:(fun t ->
            User_command.fee (t :> User_command.t) )
      in
      let prover_fee_others =
        Public_key.Compressed.Map.fold t.fee_transfers ~init:(Ok Fee.zero)
          ~f:(fun ~key ~data fees ->
            let%bind others = fees in
            if Public_key.Compressed.equal t.self_pk key then Ok others
            else option "Fee overflow" (Fee.add others data) )
      in
      let revenue = payment_fees in
      let cost = prover_fee_others in
      Or_error.map2 revenue cost ~f:(fun r c ->
          option "budget did not suffice" (Fee.sub r c) )
      |> Or_error.join

    let budget_sufficient t =
      match t.budget with Ok _ -> true | Error _ -> false

    let coinbase_added t =
      match t.coinbase with
      | Staged_ledger_diff.At_most_two.Zero ->
          0
      | One _ ->
          1
      | Two _ ->
          2

    let slots_occupied t =
      let fee_for_self =
        match t.budget with
        | Error _ ->
            0
        | Ok b ->
            if b > Fee.zero then 1 else 0
      in
      let other_provers =
        Public_key.Compressed.Map.filter_keys t.fee_transfers
          ~f:(Fn.compose not (Public_key.Compressed.equal t.self_pk))
      in
      let total_fee_transfer_pks =
        Public_key.Compressed.Map.length other_provers + fee_for_self
      in
      Sequence.length t.user_commands_rev
      + ((total_fee_transfer_pks + 1) / 2)
      + coinbase_added t

    let space_available res =
      let slots = slots_occupied res in
      res.max_space > slots

    let work_done t =
      let no_of_proof_bundles = Sequence.length t.completed_work_rev in
      let slots = slots_occupied t in
      (*If more jobs were added in the previous diff then ( t.max_space-t.max_jobs) slots can go for free in this diff*)
      no_of_proof_bundles = t.max_jobs || slots <= t.max_space - t.max_jobs

    let space_constraint_satisfied t =
      let occupied = slots_occupied t in
      occupied <= t.max_space

    let work_constraint_satisfied (t : t) =
      (*Are we doing all the work available? *)
      let all_proofs = work_done t in
      (*enough work*)
      let slots = slots_occupied t in
      let cw_count = Sequence.length t.completed_work_rev in
      let enough_work = cw_count >= slots in
      (*if there are no transactions then don't need any proofs*)
      all_proofs || slots = 0 || enough_work

    let available_space t = t.max_space - slots_occupied t

    let incr_coinbase_part_by t count =
      let open Or_error.Let_syntax in
      let incr = function
        | Staged_ledger_diff.At_most_two.Zero, ft_opt ->
            Ok (Staged_ledger_diff.At_most_two.One ft_opt)
        | One None, None ->
            Ok (Two None)
        | One (Some ft), ft_opt ->
            Ok (Two (Some (ft, ft_opt)))
        | _ ->
            Or_error.error_string "Coinbase count cannot be more than two"
      in
      let by_one res =
        let res' =
          match Sequence.next res.discarded.completed_work with
          | Some (w, rem_work) ->
              let w' = Transaction_snark_work.forget w in
              let%map coinbase = incr (res.coinbase, coinbase_ft w') in
              { res with
                completed_work_rev=
                  Sequence.append (Sequence.singleton w) res.completed_work_rev
              ; discarded= {res.discarded with completed_work= rem_work}
              ; coinbase }
          | None ->
              let%bind coinbase = incr (res.coinbase, None) in
              let res = {res with coinbase} in
              if work_done res then Ok res
              else
                Or_error.error_string
                  "Could not increment coinbase transaction count because of \
                   insufficient work"
        in
        match res' with
        | Ok res'' ->
            res''
        | Error e ->
            Logger.error t.logger ~module_:__MODULE__ ~location:__LOC__
              "Error when increasing coinbase: $error"
              ~metadata:[("error", `String (Error.to_string_hum e))] ;
            res
      in
      match count with `One -> by_one t | `Two -> by_one (by_one t)

    let discard_last_work t =
      match Sequence.next t.completed_work_rev with
      | None ->
          t
      | Some (w, rem_seq) ->
          let to_be_discarded = Transaction_snark_work.forget w in
          let current_fee =
            Option.value
              (Public_key.Compressed.Map.find t.fee_transfers
                 to_be_discarded.prover)
              ~default:Fee.zero
          in
          let updated_map =
            match Fee.sub current_fee to_be_discarded.fee with
            | None ->
                Public_key.Compressed.Map.remove t.fee_transfers
                  to_be_discarded.prover
            | Some fee ->
                if fee > Fee.zero then
                  Public_key.Compressed.Map.update t.fee_transfers
                    to_be_discarded.prover ~f:(fun _ -> fee)
                else
                  Public_key.Compressed.Map.remove t.fee_transfers
                    to_be_discarded.prover
          in
          let discarded = Discarded.add_completed_work t.discarded w in
          let new_t =
            { t with
              completed_work_rev= rem_seq
            ; fee_transfers= updated_map
            ; discarded }
          in
          let budget =
            match t.budget with
            | Ok b ->
                option "Currency overflow" (Fee.add b to_be_discarded.fee)
            | _ ->
                re_budget new_t
          in
          {new_t with budget}

    let discard_user_command t =
      let decr_coinbase t =
        (*When discarding coinbase's fee transfer, add the fee transfer to the fee_transfers map so that budget checks can be done *)
        let update_fee_transfers t ft coinbase =
          let updated_fee_transfers =
            Public_key.Compressed.Map.update t.fee_transfers (fst ft)
              ~f:(fun _ -> snd ft)
          in
          let new_t =
            {t with coinbase; fee_transfers= updated_fee_transfers}
          in
          let updated_budget = re_budget new_t in
          {new_t with budget= updated_budget}
        in
        match t.coinbase with
        | Staged_ledger_diff.At_most_two.Zero ->
            t
        | One None ->
            {t with coinbase= Staged_ledger_diff.At_most_two.Zero}
        | Two None ->
            {t with coinbase= One None}
        | Two (Some (ft, None)) ->
            {t with coinbase= One (Some ft)}
        | One (Some ft) ->
            update_fee_transfers t ft Zero
        | Two (Some (ft1, Some ft2)) ->
            update_fee_transfers t ft2 (One (Some ft1))
      in
      match Sequence.next t.user_commands_rev with
      | None ->
          (* If we have reached here then it means we couldn't afford a slot for coinbase as well *)
          decr_coinbase t
      | Some (uc, rem_seq) ->
          let discarded = Discarded.add_user_command t.discarded uc in
          let new_t = {t with user_commands_rev= rem_seq; discarded} in
          let budget =
            match t.budget with
            | Ok b ->
                option "Fee insufficient"
                  (Fee.sub b (User_command.fee (uc :> User_command.t)))
            | _ ->
                re_budget new_t
          in
          {new_t with budget}
  end

  let worked_more (resources : Resources.t) =
    (*Is the work constraint satisfied even after discarding a work bundle? 
       We reach here after having more than enough work*)
    let more_work t =
      let slots = Resources.slots_occupied t in
      let cw_count = Sequence.length t.completed_work_rev in
      cw_count > 0 && cw_count >= slots
    in
    let r = Resources.discard_last_work resources in
    more_work r && Resources.space_constraint_satisfied r

  let rec check_constraints_and_update (resources : Resources.t) =
    if Resources.slots_occupied resources = 0 then resources
    else if Resources.work_constraint_satisfied resources then
      if
        (*There's enough work. Check if they satisfy other constraints*)
        Resources.budget_sufficient resources
      then
        if Resources.space_constraint_satisfied resources then resources
        else if worked_more resources then
          (*There are too many fee_transfers(from the proofs) occupying the slots. discard one and check*)
          check_constraints_and_update (Resources.discard_last_work resources)
        else
          (*Well, there's no space; discard a user command *)
          check_constraints_and_update
            (Resources.discard_user_command resources)
      else
        (* insufficient budget; reduce the cost*)
        check_constraints_and_update (Resources.discard_last_work resources)
    else
      (* There isn't enough work for the transactions. Discard a trasnaction and check again *)
      check_constraints_and_update (Resources.discard_user_command resources)

  let one_prediff cw_seq ts_seq self ~add_coinbase partition logger =
    O1trace.measure "one_prediff" (fun () ->
        let init_resources =
          Resources.init ts_seq cw_seq partition self ~add_coinbase logger
        in
        check_constraints_and_update init_resources )

  let generate logger cw_seq ts_seq self
      (partitions : Scan_state.Space_partition.t) =
    let pre_diff_with_one (res : Resources.t) :
        Staged_ledger_diff.With_valid_signatures_and_proofs
        .pre_diff_with_at_most_one_coinbase =
      O1trace.measure "pre_diff_with_one" (fun () ->
          let to_at_most_one = function
            | Staged_ledger_diff.At_most_two.Zero ->
                Staged_ledger_diff.At_most_one.Zero
            | One x ->
                One x
            | _ ->
                Logger.error logger ~module_:__MODULE__ ~location:__LOC__
                  "Error creating staged ledger diff: Should have at most one \
                   coinbase in the second pre_diff" ;
                Zero
          in
          (* We have to reverse here because we only know they work in THIS order *)
          { Staged_ledger_diff.With_valid_signatures_and_proofs.user_commands=
              Sequence.to_list_rev res.user_commands_rev
          ; completed_works= Sequence.to_list_rev res.completed_work_rev
          ; coinbase= to_at_most_one res.coinbase } )
    in
    let pre_diff_with_two (res : Resources.t) :
        Staged_ledger_diff.With_valid_signatures_and_proofs
        .pre_diff_with_at_most_two_coinbase =
      (* We have to reverse here because we only know they work in THIS order *)
      { user_commands= Sequence.to_list_rev res.user_commands_rev
      ; completed_works= Sequence.to_list_rev res.completed_work_rev
      ; coinbase= res.coinbase }
    in
    let make_diff res1 res2_opt =
      (pre_diff_with_two res1, Option.map res2_opt ~f:pre_diff_with_one)
    in
    let has_no_user_commands (res : Resources.t) =
      Sequence.length res.user_commands_rev = 0
    in
    let second_pre_diff (res : Resources.t) partition ~add_coinbase work =
      one_prediff work res.discarded.user_commands_rev self partition
        ~add_coinbase logger
    in
    let isEmpty (res : Resources.t) =
      has_no_user_commands res && Resources.coinbase_added res = 0
    in
    (*Partitioning explained in PR #687 *)
    match partitions.second with
    | None ->
        let res =
          one_prediff cw_seq ts_seq self partitions.first ~add_coinbase:true
            logger
        in
        make_diff res None
    | Some y ->
        assert (Sequence.length cw_seq <= snd partitions.first + snd y) ;
        let cw_seq_1 = Sequence.take cw_seq (snd partitions.first) in
        let cw_seq_2 = Sequence.drop cw_seq (snd partitions.first) in
        let res =
          one_prediff cw_seq_1 ts_seq self partitions.first ~add_coinbase:false
            logger
        in
        let incr_coinbase_and_compute res count =
          let new_res = Resources.incr_coinbase_part_by res count in
          if Resources.space_available new_res then
            (*Don't create the second prediff instead recompute first diff with just once coinbase*)
            ( one_prediff cw_seq_1 ts_seq self partitions.first
                ~add_coinbase:true logger
            , None )
          else
            let res2 =
              second_pre_diff new_res y ~add_coinbase:false cw_seq_2
            in
            if isEmpty res2 then
              (*Don't create the second prediff instead recompute first diff with just once coinbase*)
              ( one_prediff cw_seq_1 ts_seq self partitions.first
                  ~add_coinbase:true logger
              , None )
            else (new_res, Some res2)
        in
        let res1, res2 =
          match Resources.available_space res with
          | 0 ->
              (*generate the next prediff with a coinbase at least*)
              let res2 = second_pre_diff res y ~add_coinbase:true cw_seq_2 in
              (res, Some res2)
          | 1 ->
              (*There's a slot available in the first partition, fill it with coinbase and create another pre_diff for the slots in the second partiton with the remaining user commands and work *)
              incr_coinbase_and_compute res `One
          | 2 ->
              (*There are two slots which cannot be filled using user commands, so we split the coinbase into two parts and fill those two spots*)
              incr_coinbase_and_compute res `Two
          | _ ->
              (* Too many slots left in the first partition. Either there wasn't enough work to add transactions or there weren't enough transactions. Create a new pre_diff for just the first partition*)
              let new_res =
                one_prediff cw_seq_1 ts_seq self partitions.first
                  ~add_coinbase:true logger
              in
              (new_res, None)
        in
        let coinbase_added =
          Resources.coinbase_added res1
          + Option.value_map ~f:Resources.coinbase_added res2 ~default:0
        in
        if coinbase_added > 0 then make_diff res1 res2
        else
          (*Coinbase takes priority over user-commands. Create a diff in partitions.first with coinbase first and user commands if possible*)
          let res =
            one_prediff cw_seq_1 ts_seq self partitions.first
              ~add_coinbase:true logger
          in
          make_diff res None

  let create_diff t ~self ~logger
      ~(transactions_by_fee : User_command.With_valid_signature.t Sequence.t)
      ~(get_completed_work :
            Transaction_snark_work.Statement.t
         -> Transaction_snark_work.Checked.t option) =
    O1trace.trace_event "curr_hash" ;
    let validating_ledger = Transaction_validator.create t.ledger in
    O1trace.trace_event "done mask" ;
    let partitions = Scan_state.partition_if_overflowing t.scan_state in
    O1trace.trace_event "partitioned" ;
    let work_to_do = Scan_state.work_statements_for_new_diff t.scan_state in
    O1trace.trace_event "computed_work" ;
    let completed_works_seq, proof_count =
      List.fold_until work_to_do ~init:(Sequence.empty, 0)
        ~f:(fun (seq, count) w ->
          match get_completed_work w with
          | Some cw_checked ->
              Continue
                ( Sequence.append seq (Sequence.singleton cw_checked)
                , List.length cw_checked.proofs + count )
          | None ->
              Stop (seq, count) )
        ~finish:Fn.id
    in
    O1trace.trace_event "found completed work" ;
    (*Transactions in reverse order for faster removal if there is no space when creating the diff*)
    let valid_on_this_ledger =
      Sequence.fold transactions_by_fee ~init:Sequence.empty ~f:(fun seq t ->
          match
            O1trace.measure "validate txn" (fun () ->
                Transaction_validator.apply_transaction validating_ledger
                  (User_command t) )
          with
          | Error e ->
              let error_message =
                sprintf
                  !"Invalid user command! Error was: %s, command was: \
                    $user_command"
                  (Error.to_string_hum e)
              in
              Logger.fatal logger ~module_:__MODULE__ ~location:__LOC__
                ~metadata:
                  [ ( "user_command"
                    , User_command.With_valid_signature.to_yojson t ) ]
                !"%s" error_message ;
              failwith error_message
          | Ok _ ->
              Sequence.append (Sequence.singleton t) seq )
    in
    let diff =
      O1trace.measure "generate diff" (fun () ->
          generate logger completed_works_seq valid_on_this_ledger self
            partitions )
    in
    Logger.debug logger ~module_:__MODULE__ ~location:__LOC__
      "Number of proofs ready for purchase: $proof_count"
      ~metadata:[("proof_count", `Int proof_count)] ;
    trace_event "prediffs done" ;
    {Staged_ledger_diff.With_valid_signatures_and_proofs.diff; creator= self}

  module For_tests = struct
    let materialized_snarked_ledger_hash = materialized_snarked_ledger_hash
  end
end

module Make = Make_with_constants (Transaction_snark_scan_state.Constants)

include Make (struct
  open Coda_base
  module Pending_coinbase_hash = Pending_coinbase.Hash
  module Proof_type = Transaction_snark.Proof_type
  module Proof = Proof
  module Sok_message = Sok_message
  module Ledger_proof = Ledger_proof
  module Verifier = Verifier

  module Staged_ledger_aux_hash = struct
    include Staged_ledger_hash.Aux_hash.Stable.V1

    [%%define_locally
    Staged_ledger_hash.Aux_hash.(of_bytes)]
  end

  module Staged_ledger_hash = Staged_ledger_hash
  module Transaction_snark_work = Transaction_snark_work
  module Staged_ledger_diff = Staged_ledger_diff
  module Account = Account
  module Transaction_validator = Transaction_validator
end)

let%test_module "test" =
  ( module struct
    module Test_input1 = struct
      module Sok_message = struct
        module Stable = struct
          module V1 = struct
            module T = struct
              type t = unit
              [@@deriving bin_io, sexp, yojson, version {unnumbered}]
            end

            include T
          end

          module Latest = V1
        end

        module Digest = struct
          include Unit
          module Checked = Unit
        end

        type t = Stable.Latest.t [@@deriving sexp, yojson]

        let create ~fee:_ ~prover:_ = ()
      end

      module Proof_type = Transaction_snark.Proof_type
      module Proof = Transaction_snark.Statement

      module Ledger_proof = struct
        (*A proof here is a statement *)
        module Stable = struct
          module V1 = Transaction_snark.Statement.Stable.V1
          module Latest = V1
        end

        type t = Stable.Latest.t [@@deriving sexp, yojson]

        type ledger_hash = Frozen_ledger_hash.t

        let statement_target : Transaction_snark.Statement.t -> ledger_hash =
         fun statement -> statement.target

        let underlying_proof = Fn.id

        let sok_digest _ = ()

        let statement = Fn.id

        let create ~(statement : t) ~sok_digest:_ ~proof:_ = statement
      end

      module Verifier = struct
        type t = unit

        let verify_transaction_snark () _proof ~message:_ =
          Deferred.Or_error.return true
      end

      module Transaction_validator = struct
        include Ledger
        module Hashless_ledger = Ledger

        let apply_transaction l txn =
          apply_transaction l txn |> Result.map ~f:(Fn.const ())

        let create t = copy t
      end

      module Staged_ledger_aux_hash = struct
        include String

        let of_bytes : string -> t = fun s -> s
      end

      module Staged_ledger_hash = struct
        module Stable = struct
          module V1 = struct
            module T = struct
              type t = string
              [@@deriving
                bin_io
                , sexp
                , to_yojson
                , hash
                , compare
                , yojson
                , version {unnumbered}]
            end

            include T
            include Hashable.Make_binable (T)
          end

          module Latest = V1
        end

        type t = string [@@deriving sexp, to_yojson, eq, compare]

        type ledger_hash = Ledger_hash.t

        type staged_ledger_aux_hash = Staged_ledger_aux_hash.t

        let of_aux_ledger_and_coinbase_hash :
            staged_ledger_aux_hash -> ledger_hash -> Pending_coinbase.t -> t =
         fun ah h hh ->
          ah ^ Ledger_hash.to_bytes h
          ^ Pending_coinbase.Hash.to_bytes (Pending_coinbase.merkle_root hh)
      end

      module Transaction_snark_work = struct
        let proofs_length = 2

        type proof = Ledger_proof.Stable.V1.t
        [@@deriving sexp, bin_io, compare, yojson]

        type statement = Transaction_snark.Statement.Stable.V1.t
        [@@deriving sexp, bin_io, compare, hash, yojson]

        type fee = Fee.Stable.V1.t
        [@@deriving sexp, bin_io, compare, hash, yojson]

        type public_key = Public_key.Compressed.Stable.V1.t
        [@@deriving sexp, bin_io, compare, yojson]

        let ledger_proof_to_yojson = proof_to_yojson

        let compressed_public_key_to_yojson = public_key_to_yojson

        module Stable = struct
          module V1 = struct
            module T = struct
              type t = {fee: fee; proofs: proof list; prover: public_key}
              [@@deriving sexp, bin_io, compare, yojson, version {for_test}]
            end

            include T
          end

          module Latest = V1
        end

        type t = Stable.Latest.t =
          {fee: fee; proofs: proof list; prover: public_key}
        [@@deriving sexp, to_yojson, compare]

        let fee {fee; _} = fee

        module Statement = struct
          module Stable = struct
            module V1 = struct
              module T = struct
                type t = statement list
                [@@deriving
                  bin_io, compare, hash, sexp, version {for_test}, yojson]
              end

              include T
              include Hashable.Make_binable (T)
            end

            module Latest = V1
          end

          type t = Stable.Latest.t [@@deriving sexp, compare, hash, yojson]

          include Hashable.Make (Stable.Latest)

          let gen =
            Quickcheck.Generator.list_with_length proofs_length
              Transaction_snark.Statement.gen
        end

        type unchecked = t

        module Checked = struct
          module Stable = Stable

          type t = Stable.Latest.t =
            {fee: fee; proofs: proof list; prover: public_key}
          [@@deriving sexp, to_yojson, compare]

          let create_unsafe = Fn.id
        end

        let forget : Checked.t -> t =
         fun {Checked.fee= f; proofs= p; prover= pr} ->
          {fee= f; proofs= p; prover= pr}
      end

      module Staged_ledger_diff = struct
        type completed_work = Transaction_snark_work.Stable.V1.t
        [@@deriving sexp, bin_io, compare, yojson]

        type completed_work_checked =
          Transaction_snark_work.Checked.Stable.V1.t
        [@@deriving sexp, bin_io, compare, yojson]

        type user_command = User_command.Stable.V1.t
        [@@deriving sexp, bin_io, compare, yojson]

        type fee_transfer_single = Fee_transfer.Single.Stable.V1.t
        [@@deriving sexp, bin_io, yojson]

        type user_command_with_valid_signature =
          User_command.With_valid_signature.Stable.Latest.t
        [@@deriving sexp, bin_io, compare, yojson]

        type public_key = Public_key.Compressed.Stable.V1.t
        [@@deriving sexp, bin_io, compare, yojson]

        type staged_ledger_hash = Staged_ledger_hash.Stable.V1.t
        [@@deriving sexp, bin_io, compare, yojson]

        module At_most_two = struct
          module Stable = struct
            module V1 = struct
              module T = struct
                type 'a t =
                  | Zero
                  | One of 'a option
                  | Two of ('a * 'a option) option
                [@@deriving sexp, bin_io, yojson, version]
              end

              include T
            end

            module Latest = V1
          end

          type 'a t = 'a Stable.Latest.t =
            | Zero
            | One of 'a option
            | Two of ('a * 'a option) option
          [@@deriving sexp, yojson]

          let increase t ws =
            match (t, ws) with
            | Zero, [] ->
                Ok (One None)
            | Zero, [a] ->
                Ok (One (Some a))
            | One _, [] ->
                Ok (Two None)
            | One _, [a] ->
                Ok (Two (Some (a, None)))
            | One _, [a; a'] ->
                Ok (Two (Some (a', Some a)))
            | _ ->
                Or_error.error_string "Error incrementing coinbase parts"
        end

        module At_most_one = struct
          module Stable = struct
            module V1 = struct
              module T = struct
                type 'a t = Zero | One of 'a option
                [@@deriving sexp, bin_io, yojson, version]
              end

              include T
            end

            module Latest = V1
          end

          type 'a t = 'a Stable.Latest.t = Zero | One of 'a option
          [@@deriving sexp, yojson]

          let increase t ws =
            match (t, ws) with
            | Zero, [] ->
                Ok (One None)
            | Zero, [a] ->
                Ok (One (Some a))
            | _ ->
                Or_error.error_string "Error incrementing coinbase parts"
        end

        module Pre_diff_with_at_most_two_coinbase = struct
          module Stable = struct
            module V1 = struct
              module T = struct
                type t =
                  { completed_works: completed_work list
                  ; user_commands: user_command list
                  ; coinbase: fee_transfer_single At_most_two.Stable.Latest.t
                  }
                [@@deriving sexp, bin_io, yojson, version {for_test}]
              end

              include T
            end

            module Latest = V1
          end

          type t = Stable.Latest.t =
            { completed_works: completed_work list
            ; user_commands: user_command list
            ; coinbase: fee_transfer_single At_most_two.t }
          [@@deriving sexp, yojson]
        end

        module Pre_diff_with_at_most_one_coinbase = struct
          module Stable = struct
            module V1 = struct
              module T = struct
                type t =
                  { completed_works: completed_work list
                  ; user_commands: user_command list
                  ; coinbase: fee_transfer_single At_most_one.Stable.Latest.t
                  }
                [@@deriving sexp, bin_io, yojson, version {for_test}]
              end

              include T
            end

            module Latest = V1
          end

          type t = Stable.Latest.t =
            { completed_works: completed_work list
            ; user_commands: user_command list
            ; coinbase: fee_transfer_single At_most_one.t }
          [@@deriving sexp, yojson]
        end

        module Diff = struct
          module Stable = struct
            module V1 = struct
              module T = struct
                type t =
                  Pre_diff_with_at_most_two_coinbase.Stable.V1.t
                  * Pre_diff_with_at_most_one_coinbase.Stable.V1.t option
                [@@deriving sexp, bin_io, yojson, version {unnumbered}]
              end

              include T
            end

            module Latest = V1
          end

          type t = Stable.Latest.t [@@deriving sexp, yojson]
        end

        module Stable = struct
          module V1 = struct
            module T = struct
              type t = {diff: Diff.Stable.V1.t; creator: public_key}
              [@@deriving sexp, to_yojson, bin_io, version {for_test}]
            end

            include T
          end

          module Latest = V1
        end

        type t = Stable.Latest.t = {diff: Diff.Stable.V1.t; creator: public_key}
        [@@deriving sexp, yojson, fields]

        module With_valid_signatures_and_proofs = struct
          type pre_diff_with_at_most_two_coinbase =
            { completed_works: completed_work_checked list
            ; user_commands: user_command_with_valid_signature list
            ; coinbase: fee_transfer_single At_most_two.t }
          [@@deriving sexp, yojson]

          type pre_diff_with_at_most_one_coinbase =
            { completed_works: completed_work_checked list
            ; user_commands: user_command_with_valid_signature list
            ; coinbase: fee_transfer_single At_most_one.t }
          [@@deriving sexp, yojson]

          type diff =
            pre_diff_with_at_most_two_coinbase
            * pre_diff_with_at_most_one_coinbase option
          [@@deriving sexp, yojson]

          type t = {diff: diff; creator: public_key} [@@deriving sexp, yojson]

          let user_commands t =
            (fst t.diff).user_commands
            @ Option.value_map (snd t.diff) ~default:[] ~f:(fun d ->
                  d.user_commands )
        end

        let forget_cw cw_list =
          List.map ~f:Transaction_snark_work.forget cw_list

        let forget_pre_diff_with_at_most_two
            (pre_diff :
              With_valid_signatures_and_proofs
              .pre_diff_with_at_most_two_coinbase) :
            Pre_diff_with_at_most_two_coinbase.t =
          { completed_works= forget_cw pre_diff.completed_works
          ; user_commands= (pre_diff.user_commands :> user_command list)
          ; coinbase= pre_diff.coinbase }

        let forget_pre_diff_with_at_most_one
            (pre_diff :
              With_valid_signatures_and_proofs
              .pre_diff_with_at_most_one_coinbase) :
            Pre_diff_with_at_most_one_coinbase.t =
          { completed_works= forget_cw pre_diff.completed_works
          ; user_commands= (pre_diff.user_commands :> user_command list)
          ; coinbase= pre_diff.coinbase }

        let forget (t : With_valid_signatures_and_proofs.t) =
          { diff=
              ( forget_pre_diff_with_at_most_two (fst t.diff)
              , Option.map (snd t.diff) ~f:forget_pre_diff_with_at_most_one )
          ; creator= t.creator }

        let user_commands (t : t) =
          (fst t.diff).user_commands
          @ Option.value_map (snd t.diff) ~default:[] ~f:(fun d ->
                (d.user_commands :> user_command list) )

        let completed_works _ = failwith "completed_work : Need to implement"

        let coinbase _ = failwith "coinbase: Need to implement"
      end
    end

    module type Staged_ledger_test_intf =
      Coda_intf.Staged_ledger_generalized_intf
      with type diff := Test_input1.Staged_ledger_diff.t
       and type valid_diff :=
                  Test_input1.Staged_ledger_diff
                  .With_valid_signatures_and_proofs
                  .t
       and type ledger_proof := Test_input1.Ledger_proof.t
       and type verifier := Test_input1.Verifier.t
       and type transaction_snark_work := Test_input1.Transaction_snark_work.t
       and type transaction_snark_work_statement :=
                  Test_input1.Transaction_snark_work.Statement.t
       and type transaction_snark_work_checked :=
                  Test_input1.Transaction_snark_work.Checked.t
       and type staged_ledger_hash := Test_input1.Staged_ledger_hash.t
       and type staged_ledger_aux_hash := Test_input1.Staged_ledger_aux_hash.t
       and type transaction_snark_statement := Transaction_snark.Statement.t

    module Sl = Make (Test_input1)
    open Test_input1

    let self_pk =
      Quickcheck.random_value ~seed:(`Deterministic "self_pk")
        Public_key.Compressed.gen

    (* Functor for testing with different instantiated staged ledger modules. *)
    module Make_test_utils (Sl : Staged_ledger_test_intf) = struct
      let create_and_apply sl logger txns stmt_to_work =
        let open Deferred.Let_syntax in
        let diff =
          Sl.create_diff !sl ~self:self_pk ~logger ~transactions_by_fee:txns
            ~get_completed_work:stmt_to_work
        in
        let diff' = Staged_ledger_diff.forget diff in
        let%map ( `Hash_after_applying hash
                , `Ledger_proof ledger_proof
                , `Staged_ledger sl'
                , `Pending_coinbase_data _ ) =
          match%map Sl.apply !sl diff' ~logger ~verifier:() with
          | Ok x ->
              x
          | Error e ->
              Error.raise (Sl.Staged_ledger_error.to_error e)
        in
        assert (Staged_ledger_hash.equal hash (Sl.hash sl')) ;
        sl := sl' ;
        (ledger_proof, diff')

      (* Run the given function inside of the Deferred monad, with a staged
         ledger and a separate test ledger, after applying the given
         init_state to both. In the below tests we apply the same commands to
         the staged and test ledgers, and verify they are in the same state.
      *)
      let async_with_ledgers ledger_init_state
          (f : Sl.t ref -> Ledger.Mask.Attached.t -> unit Deferred.t) =
        Ledger.with_ephemeral_ledger ~f:(fun ledger ->
            Ledger.apply_initial_ledger_state ledger ledger_init_state ;
            let casted = Ledger.Any_ledger.cast (module Ledger) ledger in
            let test_mask =
              Ledger.Maskable.register_mask casted (Ledger.Mask.create ())
            in
            let sl = ref @@ Sl.create_exn ~ledger in
            Async.Thread_safe.block_on_async_exn (fun () -> f sl test_mask) ;
            ignore @@ Ledger.Maskable.unregister_mask_exn casted test_mask )

      (* Assert the given staged ledger is in the correct state after applying
         the first n user commands passed to the given base ledger. Checks the
         states of the proposer account and user accounts but ignores snark
         workers for simplicity. *)
      let assert_ledger :
             Ledger.t
          -> Sl.t
          -> User_command.With_valid_signature.t list
          -> int
          -> Public_key.Compressed.t list
          -> unit =
       fun test_ledger staged_ledger cmds_all cmds_used pks_to_check ->
        let old_proposer_balance =
          Option.value_map
            (Option.bind
               (Ledger.location_of_key test_ledger self_pk)
               ~f:(Ledger.get test_ledger))
            ~default:Currency.Balance.zero
            ~f:(fun a -> a.balance)
        in
        let rec apply_cmds =
          let open Or_error.Let_syntax in
          function
          | [] ->
              return ()
          | cmd :: cmds ->
              let%bind _ = Ledger.apply_user_command test_ledger cmd in
              apply_cmds cmds
        in
        Or_error.ok_exn @@ apply_cmds @@ List.take cmds_all cmds_used ;
        let get_account_exn ledger pk =
          Option.value_exn
            (Option.bind
               (Ledger.location_of_key ledger pk)
               ~f:(Ledger.get ledger))
        in
        (* Check the user accounts in the updated staged ledger are as
           expected. *)
        List.iter pks_to_check ~f:(fun pk ->
            let expect = get_account_exn test_ledger pk in
            let actual = get_account_exn (Sl.ledger staged_ledger) pk in
            [%test_result: Account.t] ~expect actual ) ;
        (* We only test that the proposer got any reward here, since calculating
         the exact correct amount depends on the snark fees and tx fees. *)
        let new_proposer_balance =
          (get_account_exn (Sl.ledger staged_ledger) self_pk).balance
        in
        assert (Currency.Balance.(new_proposer_balance > old_proposer_balance))
    end

    module Utils = Make_test_utils (Sl)
    open Utils

    (* Deterministically compute a prover public key from a snark work statement. *)
    let stmt_to_prover :
        Transaction_snark_work.Statement.t -> Public_key.Compressed.t =
     fun stmts ->
      let prover_seed =
        List.fold stmts ~init:"P" ~f:(fun p stmt ->
            p ^ Frozen_ledger_hash.to_bytes stmt.target )
      in
      Quickcheck.random_value ~seed:(`Deterministic prover_seed)
        Public_key.Compressed.gen

    let stmt_to_work_random_prover (stmts : Transaction_snark_work.Statement.t)
        : Transaction_snark_work.Checked.t option =
      let prover = stmt_to_prover stmts in
      Some
        { Transaction_snark_work.Checked.fee= Fee.of_int 1
        ; proofs= stmts
        ; prover }

    (* Fixed public key for when there is only one snark worker. *)
    let snark_worker_pk =
      Quickcheck.random_value ~seed:(`Deterministic "snark worker")
        Public_key.Compressed.gen

    let stmt_to_work_one_prover (stmts : Transaction_snark_work.Statement.t) :
        Transaction_snark_work.Checked.t option =
      Some {fee= Fee.of_int 1; proofs= stmts; prover= snark_worker_pk}

    let coinbase_fee_transfers_first_prediff = function
      | Staged_ledger_diff.At_most_two.Zero ->
          0
      | One _ ->
          1
      | _ ->
          2

    let coinbase_fee_transfers_second_prediff = function
      | Staged_ledger_diff.At_most_one.Zero ->
          0
      | _ ->
          1

    let coinbase_fee_transfers (sl_diff : Staged_ledger_diff.t) =
      coinbase_fee_transfers_first_prediff (fst sl_diff.diff).coinbase
      + Option.value_map ~default:0 (snd sl_diff.diff) ~f:(fun d ->
            coinbase_fee_transfers_second_prediff d.coinbase )

    (* These tests do a lot of updating Merkle ledgers so making Pedersen
       hashing faster is a big win.
    *)
    let () =
      Snark_params.set_chunked_hashing true ;
      Async.Scheduler.set_record_backtraces true ;
      Backtrace.elide := false

    (* The tests are still very slow, so we set ~trials very low for all the
       QuickCheck tests. We may be able to turn them up after #2759 and/or #2760
       happen.
    *)

    (* Get the public keys from a ledger init state. *)
    let init_pks
        (init :
          ( Signature_lib.Keypair.t
          * Currency.Amount.t
          * Coda_numbers.Account_nonce.t )
          array) =
      Array.to_sequence init
      |> Sequence.map ~f:(fun (kp, _, _) -> Public_key.compress kp.public_key)
      |> Sequence.to_list

    (* Fee excess at top level ledger proofs should always be zero *)
    let assert_fee_excess :
        (Ledger_proof.t * Transaction.t list) option -> unit =
     fun proof_opt ->
      let fee_excess =
        Option.value_map ~default:Fee.Signed.zero proof_opt ~f:(fun proof ->
            (fst @@ Ledger_proof.statement proof).fee_excess )
      in
      assert (Fee.Signed.(equal fee_excess zero))

    let transaction_capacity =
      Int.pow 2
        Transaction_snark_scan_state.Constants.transaction_capacity_log_2

    (* Abstraction for the pattern of taking a list of commands and applying it
       in chunks up to a given max size. *)
    let rec iter_cmds_acc :
           User_command.With_valid_signature.t list
           (** All the commands to apply. *)
        -> int option list
           (** A list of chunk sizes. If a chunk's size is None, apply as many
            commands as possible. *)
        -> 'acc
        -> (   User_command.With_valid_signature.t list
               (** All commands remaining. *)
            -> int option (* Current chunk size. *)
            -> User_command.With_valid_signature.t Sequence.t
               (* Sequence of commands to apply. *)
            -> 'acc
            -> (Staged_ledger_diff.t * 'acc) Deferred.t)
        -> 'acc Deferred.t =
     fun cmds cmd_iters acc f ->
      match cmd_iters with
      | [] ->
          Deferred.return acc
      | count_opt :: counts_rest ->
          let cmds_this_iter_max =
            match count_opt with
            | None ->
                cmds
            | Some count ->
                assert (count <= List.length cmds) ;
                List.take cmds count
          in
          let%bind diff, acc' =
            f cmds count_opt (Sequence.of_list cmds_this_iter_max) acc
          in
          let cmds_applied_count =
            List.length @@ Staged_ledger_diff.user_commands diff
          in
          iter_cmds_acc (List.drop cmds cmds_applied_count) counts_rest acc' f

    (** Same as iter_cmds_acc but with no accumulator. *)
    let iter_cmds :
           User_command.With_valid_signature.t list
        -> int option list
        -> (   User_command.With_valid_signature.t list
            -> int option
            -> User_command.With_valid_signature.t Sequence.t
            -> Staged_ledger_diff.t Deferred.t)
        -> unit Deferred.t =
     fun cmds cmd_iters f ->
      iter_cmds_acc cmds cmd_iters ()
        (fun cmds_left count_opt cmds_this_iter () ->
          let%map diff = f cmds_left count_opt cmds_this_iter in
          (diff, ()) )

    (** Generic test framework. *)
    let test_simple :
           Ledger.init_state
        -> User_command.With_valid_signature.t list
        -> int option list
        -> Sl.t ref
        -> ?expected_proof_count:int (*Number of ledger proofs expected*)
        -> Ledger.Mask.Attached.t
        -> [`One_prover | `Many_provers]
        -> (   Transaction_snark_work.Statement.t
            -> Transaction_snark_work.Checked.t option)
        -> unit Deferred.t =
     fun init_state cmds cmd_iters sl ?(expected_proof_count = 0) test_mask
         provers stmt_to_work ->
      let logger = Logger.null () in
      let%map total_ledger_proofs =
        iter_cmds_acc cmds cmd_iters 0
          (fun cmds_left count_opt cmds_this_iter proof_count ->
            let%bind ledger_proof, diff =
              create_and_apply sl logger cmds_this_iter stmt_to_work
            in
            let proof_count' =
              proof_count + if Option.is_some ledger_proof then 1 else 0
            in
            assert_fee_excess ledger_proof ;
            let cmds_applied_this_iter =
              List.length @@ Staged_ledger_diff.user_commands diff
            in
            let cb = coinbase_fee_transfers diff in
            ( match provers with
            | `One_prover ->
                assert (cb = 1)
            | `Many_provers ->
                assert (cb > 0 && cb < 3) ) ;
            ( match count_opt with
            | Some _ ->
                (* There is an edge case where cmds_applied_this_iter = 0, when
               there is only enough space for coinbase transactions. *)
                assert (
                  cmds_applied_this_iter <= Sequence.length cmds_this_iter ) ;
                [%test_eq: User_command.t list]
                  (Staged_ledger_diff.user_commands diff)
                  ( Sequence.take cmds_this_iter cmds_applied_this_iter
                    |> Sequence.to_list
                    :> User_command.t list )
            | None ->
                () ) ;
            assert_ledger test_mask !sl cmds_left cmds_applied_this_iter
              (init_pks init_state) ;
            return (diff, proof_count') )
      in
      (*Should have enough blocks to generate at least expected_proof_count 
      proofs*)
      assert (total_ledger_proofs >= expected_proof_count)

    (* We use first class modules to compute some derived constants that depend
       on the scan state constants. *)
    module type Constants_intf = sig
      val transaction_capacity_log_2 : int

      val work_delay : int
    end

    let min_blocks_before_first_snarked_ledger_generic
        (module C : Constants_intf) =
      let open C in
      (transaction_capacity_log_2 + 1) * (work_delay + 1)

    (* How many blocks to we need to produce to fully exercise the ledger
       behavior? min_blocks_before_first_snarked_ledger_generic + 1*)
    let max_blocks_for_coverage_generic (module C : Constants_intf) =
      min_blocks_before_first_snarked_ledger_generic (module C) + 1

    (* n extra blocks for n more ledger proofs *)
    let max_blocks_for_coverage n =
      max_blocks_for_coverage_generic
        (module Transaction_snark_scan_state.Constants)
      + n

    (** Generator for when we always have enough commands to fill all slots. *)
    let gen_at_capacity :
        ( Ledger.init_state
        * User_command.With_valid_signature.t list
        * int option list )
        Quickcheck.Generator.t =
      let open Quickcheck.Generator.Let_syntax in
      let%bind ledger_init_state = Ledger.gen_initial_ledger_state in
      let%bind iters = Int.gen_incl 1 (max_blocks_for_coverage 0) in
      let%bind cmds =
        User_command.With_valid_signature.Gen.sequence
          ~length:(transaction_capacity * iters)
          ~sign_type:`Real ledger_init_state
      in
      return (ledger_init_state, cmds, List.init iters ~f:(Fn.const None))

    (*Same as gen_at_capacity except that the number of iterations[iters] is 
    the function of [extra_block_count] and is same for all generated values*)
    let gen_at_capacity_fixed_blocks extra_block_count :
        ( Ledger.init_state
        * User_command.With_valid_signature.t list
        * int option list )
        Quickcheck.Generator.t =
      let open Quickcheck.Generator.Let_syntax in
      let%bind ledger_init_state = Ledger.gen_initial_ledger_state in
      let iters = max_blocks_for_coverage extra_block_count in
      let%bind cmds =
        User_command.With_valid_signature.Gen.sequence
          ~length:(transaction_capacity * iters)
          ~sign_type:`Real ledger_init_state
      in
      return (ledger_init_state, cmds, List.init iters ~f:(Fn.const None))

    (* Generator for when we have less commands than needed to fill all slots. *)
    let gen_below_capacity ?(extra_blocks = false) () =
      let open Quickcheck.Generator.Let_syntax in
      let%bind ledger_init_state = Ledger.gen_initial_ledger_state in
      let iters_max =
        max_blocks_for_coverage 0 * if extra_blocks then 4 else 2
      in
      let%bind iters = Int.gen_incl 1 iters_max in
      (* N.B. user commands per block is much less than transactions per block
         due to fee transfers and coinbases, especially with worse case number
         of provers, so in order to exercise not filling the scan state
         completely we always apply <= 1/2 transaction_capacity commands.
      *)
      let%bind cmds_per_iter =
        Quickcheck.Generator.list_with_length iters
          (Int.gen_incl 1 ((transaction_capacity / 2) - 1))
      in
      let%bind cmds =
        User_command.With_valid_signature.Gen.sequence
          ~length:(List.sum (module Int) ~f:Fn.id cmds_per_iter)
          ~sign_type:`Real ledger_init_state
      in
      return (ledger_init_state, cmds, List.map ~f:Option.some cmds_per_iter)

    let%test_unit "Max throughput-ledger proof count-fixed blocks" =
      let expected_proof_count = 3 in
      Quickcheck.test (gen_at_capacity_fixed_blocks expected_proof_count)
        ~sexp_of:
          [%sexp_of:
            Ledger.init_state
            * Coda_base.User_command.With_valid_signature.t list
            * int option list] ~trials:10
        ~f:(fun (ledger_init_state, cmds, iters) ->
          async_with_ledgers ledger_init_state (fun sl test_mask ->
              test_simple ledger_init_state cmds iters sl ~expected_proof_count
                test_mask `Many_provers stmt_to_work_random_prover ) )

    let%test_unit "Max throughput" =
      Quickcheck.test gen_at_capacity
        ~sexp_of:
          [%sexp_of:
            Ledger.init_state
            * Coda_base.User_command.With_valid_signature.t list
            * int option list] ~trials:15
        ~f:(fun (ledger_init_state, cmds, iters) ->
          async_with_ledgers ledger_init_state (fun sl test_mask ->
              test_simple ledger_init_state cmds iters sl test_mask
                `Many_provers stmt_to_work_random_prover ) )

    let%test_unit "Be able to include random number of user_commands" =
      Quickcheck.test (gen_below_capacity ()) ~trials:20
        ~f:(fun (ledger_init_state, cmds, iters) ->
          async_with_ledgers ledger_init_state (fun sl test_mask ->
              test_simple ledger_init_state cmds iters sl test_mask
                `Many_provers stmt_to_work_random_prover ) )

    let%test_unit "Be able to include random number of user_commands (One \
                   prover)" =
      Quickcheck.test (gen_below_capacity ()) ~trials:20
        ~f:(fun (ledger_init_state, cmds, iters) ->
          async_with_ledgers ledger_init_state (fun sl test_mask ->
              test_simple ledger_init_state cmds iters sl test_mask `One_prover
                stmt_to_work_one_prover ) )

    let%test_unit "Invalid diff test: check zero fee excess for partitions" =
      let create_diff_with_non_zero_fee_excess txns completed_works
          (partition : Sl.Scan_state.Space_partition.t) : Staged_ledger_diff.t
          =
        (*With exact number of user commands in partition.first, the fee transfers that settle the fee_excess would be added to the next tree causing a non-zero fee excess*)
        let slots, job_count1 = partition.first in
        match partition.second with
        | None ->
            { diff=
                ( { completed_works= List.take completed_works job_count1
                  ; user_commands= List.take txns slots
                  ; coinbase= Zero }
                , None )
            ; creator= self_pk }
        | Some (_, _) ->
            let txns_in_second_diff = List.drop txns slots in
            let diff : Staged_ledger_diff.Diff.t =
              ( { completed_works= List.take completed_works job_count1
                ; user_commands= List.take txns slots
                ; coinbase= Zero }
              , Some
                  { completed_works=
                      ( if List.is_empty txns_in_second_diff then []
                      else List.drop completed_works job_count1 )
                  ; user_commands= txns_in_second_diff
                  ; coinbase= Zero } )
            in
            {diff; creator= self_pk}
      in
      let empty_diff : Staged_ledger_diff.t =
        { diff=
            ( { completed_works= []
              ; user_commands= []
              ; coinbase= Staged_ledger_diff.At_most_two.Zero }
            , None )
        ; creator= self_pk }
      in
      Quickcheck.test (gen_below_capacity ())
        ~sexp_of:
          [%sexp_of:
            Ledger.init_state
            * User_command.With_valid_signature.t list
            * int option list]
        ~shrinker:
          (Quickcheck.Shrinker.create (fun (init_state, cmds, iters) ->
               if List.length iters > 1 then
                 Sequence.singleton
                   ( init_state
                   , List.take cmds (List.length cmds - transaction_capacity)
                   , List.tl_exn iters )
               else Sequence.empty ))
        ~trials:10
        ~f:(fun (ledger_init_state, cmds, iters) ->
          async_with_ledgers ledger_init_state (fun sl _test_mask ->
              let logger = Logger.null () in
              let%map checked =
                iter_cmds_acc cmds iters true
                  (fun _cmds_left _count_opt cmds_this_iter checked ->
                    let scan_state = Sl.scan_state !sl in
                    let work =
                      Sl.Scan_state.work_statements_for_new_diff scan_state
                    in
                    let partitions =
                      Sl.Scan_state.partition_if_overflowing scan_state
                    in
                    let work_done =
                      List.map
                        ~f:(fun stmts ->
                          { Transaction_snark_work.Checked.fee= Fee.zero
                          ; proofs= stmts
                          ; prover= snark_worker_pk } )
                        work
                    in
                    let diff =
                      create_diff_with_non_zero_fee_excess
                        (Sequence.to_list cmds_this_iter :> User_command.t list)
                        work_done partitions
                    in
                    let%bind apply_res =
                      Sl.apply !sl diff ~logger ~verifier:()
                    in
                    let checked', diff' =
                      match apply_res with
                      | Error (Sl.Staged_ledger_error.Non_zero_fee_excess _) ->
                          (true, empty_diff)
                      | Error err ->
                          failwith
                          @@ sprintf
                               !"Wrong error: %{sexp: Sl.Staged_ledger_error.t}"
                               err
                      | Ok
                          ( `Hash_after_applying _hash
                          , `Ledger_proof _ledger_proof
                          , `Staged_ledger sl'
                          , `Pending_coinbase_data _ ) ->
                          sl := sl' ;
                          (false, diff)
                    in
                    return (diff', checked || checked') )
              in
              (*Note: if this fails, try increasing the number of trials*)
              assert checked ) )

    let%test_unit "Snarked ledger" =
      let logger = Logger.null () in
      Quickcheck.test (gen_below_capacity ()) ~trials:20
        ~f:(fun (ledger_init_state, cmds, iters) ->
          async_with_ledgers ledger_init_state (fun sl _test_mask ->
              iter_cmds cmds iters (fun _cmds_left _count_opt cmds_this_iter ->
                  let%map proof_opt, diff =
                    create_and_apply sl logger cmds_this_iter
                      stmt_to_work_random_prover
                  in
                  ( match proof_opt with
                  | None ->
                      ()
                  | Some proof ->
                      let last_snarked_ledger_hash =
                        (Tuple2.get1 proof).target
                      in
                      let materialized_snarked_ledger_hash =
                        Or_error.ok_exn
                        @@ Sl.For_tests.materialized_snarked_ledger_hash !sl
                             ~expected_target:last_snarked_ledger_hash
                      in
                      assert (
                        Frozen_ledger_hash.equal last_snarked_ledger_hash
                          materialized_snarked_ledger_hash ) ) ;
                  diff ) ) )

    let stmt_to_work_restricted work_list provers
        (stmts : Transaction_snark_work.Statement.t) :
        Transaction_snark_work.Checked.t option =
      let prover =
        match provers with
        | `Many_provers ->
            stmt_to_prover stmts
        | `One_prover ->
            snark_worker_pk
      in
      if
        Option.is_some
          (List.find work_list ~f:(fun s ->
               Transaction_snark_work.Statement.compare s stmts = 0 ))
      then
        Some
          { Transaction_snark_work.Checked.fee= Fee.of_int 1
          ; proofs= stmts
          ; prover }
      else None

    (** Like test_simple but with a random number of completed jobs available.
    *)
    let test_random_number_of_proofs :
           Ledger.init_state
        -> User_command.With_valid_signature.t list
        -> int option list
        -> int list
        -> Sl.t ref
        -> Ledger.Mask.Attached.t
        -> [`One_prover | `Many_provers]
        -> unit Deferred.t =
     fun init_state cmds cmd_iters proofs_available sl test_mask provers ->
      let logger = Logger.null () in
      let%map proofs_available_left =
        iter_cmds_acc cmds cmd_iters proofs_available
          (fun cmds_left _count_opt cmds_this_iter proofs_available_left ->
            let work_list : Transaction_snark_work.Statement.t list =
              let spec_list = Sl.all_work_pairs_exn !sl in
              List.map spec_list ~f:(fun (s1, s2_opt) ->
                  let stmt1 = Snark_work_lib.Work.Single.Spec.statement s1 in
                  let stmt2 =
                    Option.value_map s2_opt ~default:[] ~f:(fun s ->
                        [Snark_work_lib.Work.Single.Spec.statement s] )
                  in
                  stmt1 :: stmt2 )
            in
            let proofs_available_this_iter =
              List.hd_exn proofs_available_left
            in
            let%map proof, diff =
              create_and_apply sl logger cmds_this_iter
                (stmt_to_work_restricted
                   (List.take work_list proofs_available_this_iter)
                   provers)
            in
            assert_fee_excess proof ;
            let cmds_applied_this_iter =
              List.length @@ Staged_ledger_diff.user_commands diff
            in
            let cb = coinbase_fee_transfers diff in
            assert (proofs_available_this_iter = 0 || cb > 0) ;
            ( match provers with
            | `One_prover ->
                assert (cb <= 1)
            | `Many_provers ->
                assert (cb <= 2) ) ;
            assert_ledger test_mask !sl cmds_left cmds_applied_this_iter
              (init_pks init_state) ;
            (diff, List.tl_exn proofs_available_left) )
      in
      assert (List.is_empty proofs_available_left)

    let%test_unit "max throughput-random number of proofs-worst case provers" =
      (* Always at worst case number of provers *)
      let g =
        let open Quickcheck.Generator.Let_syntax in
        let%bind ledger_init_state, cmds, iters = gen_at_capacity in
        (* How many proofs will be available at each iteration. *)
        let%bind proofs_available =
          (* I think in the worst case every user command begets 1.5
             transactions - one for the command and half of one for a fee
             transfer - and the merge overhead means you need (amortized) twice
             as many SNARKs as transactions, but since a SNARK work usually
             covers two SNARKS it cancels. So we need to admit up to (1.5 * the
             number of commands) works. I make it twice as many for simplicity
             and to cover coinbases. *)
          Quickcheck_lib.map_gens iters ~f:(fun _ ->
              Int.gen_incl 0 (transaction_capacity * 2) )
        in
        return (ledger_init_state, cmds, iters, proofs_available)
      in
      Quickcheck.test g ~trials:10
        ~f:(fun (ledger_init_state, cmds, iters, proofs_available) ->
          async_with_ledgers ledger_init_state (fun sl test_mask ->
              test_random_number_of_proofs ledger_init_state cmds iters
                proofs_available sl test_mask `Many_provers ) )

    let%test_unit "random no of transactions-random number of proofs-worst \
                   case provers" =
      let g =
        let open Quickcheck.Generator.Let_syntax in
        let%bind ledger_init_state, cmds, iters =
          gen_below_capacity ~extra_blocks:true ()
        in
        let%bind proofs_available =
          Quickcheck_lib.map_gens iters ~f:(fun cmds_opt ->
              Int.gen_incl 0 (3 * Option.value_exn cmds_opt) )
        in
        return (ledger_init_state, cmds, iters, proofs_available)
      in
      let shrinker =
        Quickcheck.Shrinker.create
          (fun (ledger_init_state, cmds, iters, proofs_available) ->
            let all_but_last xs = List.take xs (List.length xs - 1) in
            let iter_count = List.length iters in
            let mod_iters iters' =
              ( ledger_init_state
              , List.take cmds
                @@ List.sum (module Int) iters' ~f:(Option.value ~default:0)
              , iters'
              , List.take proofs_available (List.length iters') )
            in
            let half_iters =
              if iter_count > 1 then
                Some (mod_iters (List.take iters (iter_count / 2)))
              else None
            in
            let one_less_iters =
              if iter_count > 2 then Some (mod_iters (all_but_last iters))
              else None
            in
            List.filter_map [half_iters; one_less_iters] ~f:Fn.id
            |> Sequence.of_list )
      in
      Quickcheck.test g ~shrinker ~shrink_attempts:`Exhaustive
        ~sexp_of:
          [%sexp_of:
            Ledger.init_state
            * User_command.With_valid_signature.t list
            * int option list
            * int list] ~trials:50
        ~f:(fun (ledger_init_state, cmds, iters, proofs_available) ->
          async_with_ledgers ledger_init_state (fun sl test_mask ->
              test_random_number_of_proofs ledger_init_state cmds iters
                proofs_available sl test_mask `Many_provers ) )

    let%test_unit "Random number of user_commands-random number of proofs-one \
                   prover)" =
      let g =
        let open Quickcheck.Generator.Let_syntax in
        let%bind ledger_init_state, cmds, iters =
          gen_below_capacity ~extra_blocks:true ()
        in
        let%bind proofs_available =
          Quickcheck_lib.map_gens iters ~f:(fun cmds_opt ->
              Int.gen_incl 0 (3 * Option.value_exn cmds_opt) )
        in
        return (ledger_init_state, cmds, iters, proofs_available)
      in
      Quickcheck.test g ~trials:10
        ~f:(fun (ledger_init_state, cmds, iters, proofs_available) ->
          async_with_ledgers ledger_init_state (fun sl test_mask ->
              test_random_number_of_proofs ledger_init_state cmds iters
                proofs_available sl test_mask `One_prover ) )
  end )<|MERGE_RESOLUTION|>--- conflicted
+++ resolved
@@ -196,40 +196,9 @@
     let open Or_error.Let_syntax in
     let txns_still_being_worked_on = Scan_state.staged_undos scan_state in
     let snarked_ledger = Ledger.register_mask ledger (Ledger.Mask.create ()) in
-<<<<<<< HEAD
-    let%bind () =
-      Scan_state.Staged_undos.apply txns_still_being_worked_on snarked_ledger
-    in
-    let snarked_ledger_hash =
-      Ledger.merkle_root snarked_ledger |> Frozen_ledger_hash.of_ledger_hash
-    in
-    if not (Frozen_ledger_hash.equal snarked_ledger_hash expected_target) then
-      Or_error.errorf
-        !"Error materializing the snarked ledger, expecting  \
-          %{sexp:Frozen_ledger_hash.t} got %{sexp:Frozen_ledger_hash.t}: "
-        expected_target snarked_ledger_hash
-    else
-      match Scan_state.latest_ledger_proof scan_state with
-      | None ->
-          return snarked_ledger
-      | Some proof ->
-          let target = get_target proof in
-          if Frozen_ledger_hash.equal snarked_ledger_hash target then
-            return snarked_ledger
-          else
-            Or_error.errorf
-              !"Last snarked ledger (%{sexp: Frozen_ledger_hash.t}) is \
-                different from the one being requested ((%{sexp: \
-                Frozen_ledger_hash.t}))"
-              target expected_target
-=======
     let res =
       let%bind () =
-        List.fold_left txns_still_being_worked_on ~init:(Ok ())
-          ~f:(fun acc t ->
-            Or_error.bind
-              (Or_error.map acc ~f:(fun _ -> t))
-              ~f:(fun u -> Ledger.undo snarked_ledger u) )
+        Scan_state.Staged_undos.apply txns_still_being_worked_on snarked_ledger
       in
       let snarked_ledger_hash =
         Ledger.merkle_root snarked_ledger |> Frozen_ledger_hash.of_ledger_hash
@@ -238,8 +207,8 @@
       then
         Or_error.errorf
           !"Error materializing the snarked ledger with hash \
-            %{sexp:Frozen_ledger_hash.t}: "
-          expected_target
+            %{sexp:Frozen_ledger_hash.t} got %{sexp:Frozen_ledger_hash.t}: "
+        expected_target snarked_ledger_hash
       else
         match Scan_state.latest_ledger_proof scan_state with
         | None ->
@@ -258,7 +227,6 @@
     (* Make sure we don't leak this mask. *)
     Ledger.unregister_mask_exn ledger snarked_ledger |> ignore ;
     res
->>>>>>> 0c93da80
 
   let statement_exn t =
     match Statement_scanner.scan_statement t.scan_state ~verifier:() with
