[%%import
"../../config.mlh"]

open Core_kernel
open Async_kernel
open Coda_base
open Currency
open O1trace
open Signature_lib

let option lab =
  Option.value_map ~default:(Or_error.error_string lab) ~f:(fun x -> Ok x)

module T = struct
  module Scan_state = Transaction_snark_scan_state
  module Pre_diff_info = Pre_diff_info

  module Staged_ledger_error = struct
    type t =
      | Non_zero_fee_excess of
          Scan_state.Space_partition.t * Transaction.t list
      | Invalid_proof of
          Ledger_proof.t
          * Transaction_snark.Statement.t
          * Public_key.Compressed.t
      | Pre_diff of Pre_diff_info.Error.t
      | Insufficient_work of string
      | Unexpected of Error.t
    [@@deriving sexp]

    let to_string = function
      | Non_zero_fee_excess (partition, txns) ->
          Format.asprintf
            !"Fee excess is non-zero for the transactions: %{sexp: \
              Transaction.t list} and the current queue with slots \
              partitioned as %{sexp: Scan_state.Space_partition.t} \n"
            txns partition
      | Pre_diff pre_diff_error ->
          Format.asprintf
            !"Pre_diff_info.Error error: %{sexp:Pre_diff_info.Error.t}"
            pre_diff_error
      | Invalid_proof (_p, s, prover) ->
          Format.asprintf
            !"Verification failed for proof with statement: %{sexp: \
              Transaction_snark.Statement.t} work_id: %i Prover:%s}\n"
            s
            (Transaction_snark.Statement.hash s)
            (Yojson.Safe.to_string @@ Public_key.Compressed.to_yojson prover)
      | Insufficient_work str ->
          str
      | Unexpected e ->
          Error.to_string_hum e

    let to_error = Fn.compose Error.of_string to_string
  end

  let to_staged_ledger_or_error = function
    | Ok a ->
        Ok a
    | Error e ->
        Error (Staged_ledger_error.Unexpected e)

  type job = Scan_state.Available_job.t [@@deriving sexp]

  let verify_proof ~logger ~verifier ~proof ~statement ~message =
    let log_error err_str ~metadata =
      Logger.warn logger ~module_:__MODULE__ ~location:__LOC__
        ~metadata:
          ( [ ("statement", Transaction_snark.Statement.to_yojson statement)
            ; ("error", `String err_str)
            ; ("sok_message", Sok_message.to_yojson message) ]
          @ metadata )
        "Invalid transaction snark for statement $statement: $error" ;
      Deferred.return false
    in
    let statement_eq a b = Int.(Transaction_snark.Statement.compare a b = 0) in
    if not (statement_eq (Ledger_proof.statement proof) statement) then
      log_error "Statement and proof do not match"
        ~metadata:
          [ ( "statement_from_proof"
            , Transaction_snark.Statement.to_yojson
                (Ledger_proof.statement proof) ) ]
    else
<<<<<<< HEAD
      match%bind Verifier.verify_transaction_snark verifier proof ~message with
      | Ok b ->
          Deferred.return b
      | Error e ->
          Logger.fatal logger ~module_:__MODULE__ ~location:__LOC__
            ~metadata:
              [ ("statement", Transaction_snark.Statement.to_yojson statement)
              ; ("error", `String (Error.to_string_hum e)) ]
            "Verifier error when checking transaction snark for statement \
             $statement: $error" ;
          exit 21
=======
      let start = Time.now () in
      match%bind Verifier.verify_transaction_snark verifier proof ~message with
      | Ok b ->
          let time_ms = Time.abs_diff (Time.now ()) start |> Time.Span.to_ms in
          Logger.trace logger ~module_:__MODULE__ ~location:__LOC__
            ~metadata:
              [ ("work_id", `Int (Transaction_snark.Statement.hash statement))
              ; ("time", `Float time_ms) ]
            "Verification in apply_diff for work $work_id took $time ms" ;
          Deferred.return b
      | Error e ->
          log_error (Error.to_string_hum e) ~metadata:[]
>>>>>>> dade7ee8

  let verify ~logger ~verifier ~message job proof prover =
    let open Deferred.Let_syntax in
    match Scan_state.statement_of_job job with
    | None ->
        Deferred.return
          ( Or_error.errorf !"Error creating statement from job %{sexp:job}" job
          |> to_staged_ledger_or_error )
    | Some statement -> (
        match%map
          verify_proof ~logger ~verifier ~proof ~statement ~message
        with
        | true ->
            Ok ()
        | _ ->
            Error
              (Staged_ledger_error.Invalid_proof (proof, statement, prover)) )

  module Statement_scanner = struct
    include Scan_state.Make_statement_scanner
              (Deferred)
              (struct
                type t = unit

                let verify ~verifier:() ~proof:_ ~statement:_ ~message:_ =
                  Deferred.return true
              end)
  end

  module Statement_scanner_proof_verifier = struct
    type t = {logger: Logger.t; verifier: Verifier.t}

    let verify ~verifier:{logger; verifier} = verify_proof ~logger ~verifier
  end

  module Statement_scanner_with_proofs =
    Scan_state.Make_statement_scanner
      (Deferred)
      (Statement_scanner_proof_verifier)

  type t =
    { scan_state: Scan_state.t
          (* Invariant: this is the ledger after having applied all the transactions in
     *the above state. *)
    ; ledger: Ledger.attached_mask sexp_opaque
    ; pending_coinbase_collection: Pending_coinbase.t }
  [@@deriving sexp]

  let proof_txns t =
    Scan_state.latest_ledger_proof t.scan_state
    |> Option.bind ~f:(Fn.compose Non_empty_list.of_list_opt snd)

  let scan_state {scan_state; _} = scan_state

  let all_work_pairs_exn t = Scan_state.all_work_pairs_exn t.scan_state

  let pending_coinbase_collection {pending_coinbase_collection; _} =
    pending_coinbase_collection

  let get_target ((proof, _), _) =
    let {Transaction_snark.Statement.target; _} =
      Ledger_proof.statement proof
    in
    target

  let verify_scan_state_after_apply ledger (scan_state : Scan_state.t) =
    let error_prefix =
      "Error verifying the parallel scan state after applying the diff."
    in
    match Scan_state.latest_ledger_proof scan_state with
    | None ->
        Statement_scanner.check_invariants scan_state ~verifier:()
          ~error_prefix ~ledger_hash_end:ledger ~ledger_hash_begin:None
    | Some proof ->
        Statement_scanner.check_invariants scan_state ~verifier:()
          ~error_prefix ~ledger_hash_end:ledger
          ~ledger_hash_begin:(Some (get_target proof))

  let statement_exn t =
    let open Deferred.Let_syntax in
    match%map Statement_scanner.scan_statement t.scan_state ~verifier:() with
    | Ok s ->
        `Non_empty s
    | Error `Empty ->
        `Empty
    | Error (`Error e) ->
        failwithf !"statement_exn: %{sexp:Error.t}" e ()

  let of_scan_state_and_ledger ~logger ~verifier ~snarked_ledger_hash ~ledger
      ~scan_state ~pending_coinbase_collection =
    let open Deferred.Or_error.Let_syntax in
    let t = {ledger; scan_state; pending_coinbase_collection} in
    let%bind () =
      Statement_scanner_with_proofs.check_invariants scan_state
        ~verifier:{Statement_scanner_proof_verifier.logger; verifier}
        ~error_prefix:"Staged_ledger.of_scan_state_and_ledger"
        ~ledger_hash_end:
          (Frozen_ledger_hash.of_ledger_hash (Ledger.merkle_root ledger))
        ~ledger_hash_begin:(Some snarked_ledger_hash)
    in
    return t

  let of_scan_state_pending_coinbases_and_snarked_ledger ~logger ~verifier
      ~scan_state ~snarked_ledger ~expected_merkle_root ~pending_coinbases =
    let open Deferred.Or_error.Let_syntax in
    let snarked_ledger_hash = Ledger.merkle_root snarked_ledger in
    let snarked_frozen_ledger_hash =
      Frozen_ledger_hash.of_ledger_hash snarked_ledger_hash
    in
    let%bind txs =
      Scan_state.staged_transactions scan_state |> Deferred.return
    in
    let%bind () =
      Deferred.List.fold txs ~init:(Ok ()) ~f:(fun acc tx ->
          Deferred.map (Async.Scheduler.yield ()) ~f:(fun () ->
              Or_error.bind acc ~f:(fun () ->
                  Ledger.apply_transaction snarked_ledger tx |> Or_error.ignore
              ) ) )
    in
    let%bind () =
      let staged_ledger_hash = Ledger.merkle_root snarked_ledger in
      Deferred.return
      @@ Result.ok_if_true
           (Ledger_hash.equal expected_merkle_root staged_ledger_hash)
           ~error:
             (Error.createf
                !"Mismatching merkle root Expected:%{sexp:Ledger_hash.t} \
                  Got:%{sexp:Ledger_hash.t}"
                expected_merkle_root staged_ledger_hash)
    in
    of_scan_state_and_ledger ~logger ~verifier
      ~snarked_ledger_hash:snarked_frozen_ledger_hash ~ledger:snarked_ledger
      ~scan_state ~pending_coinbase_collection:pending_coinbases

  let copy {scan_state; ledger; pending_coinbase_collection} =
    let new_mask = Ledger.Mask.create () in
    { scan_state
    ; ledger= Ledger.register_mask ledger new_mask
    ; pending_coinbase_collection }

  let hash {scan_state; ledger; pending_coinbase_collection} :
      Staged_ledger_hash.t =
    Staged_ledger_hash.of_aux_ledger_and_coinbase_hash
      (Scan_state.hash scan_state)
      (Ledger.merkle_root ledger)
      pending_coinbase_collection

  [%%if
  call_logger]

  let hash t =
    Coda_debug.Call_logger.record_call "Staged_ledger.hash" ;
    hash t

  [%%endif]

  let ledger {ledger; _} = ledger

  let create_exn ~ledger : t =
    { scan_state= Scan_state.empty ()
    ; ledger
    ; pending_coinbase_collection=
        Pending_coinbase.create () |> Or_error.ok_exn }

  let current_ledger_proof t =
    Option.map
      (Scan_state.latest_ledger_proof t.scan_state)
      ~f:(Fn.compose fst fst)

  let replace_ledger_exn t ledger =
    [%test_result: Ledger_hash.t]
      ~message:"Cannot replace ledger since merkle_root differs"
      ~expect:(Ledger.merkle_root t.ledger)
      (Ledger.merkle_root ledger) ;
    {t with ledger}

  let sum_fees xs ~f =
    with_return (fun {return} ->
        Ok
          (List.fold ~init:Fee.zero xs ~f:(fun acc x ->
               match Fee.add acc (f x) with
               | None ->
                   return (Or_error.error_string "Fee overflow")
               | Some res ->
                   res )) )

  let working_stack pending_coinbase_collection ~is_new_stack =
    to_staged_ledger_or_error
      (Pending_coinbase.latest_stack pending_coinbase_collection ~is_new_stack)

  let push_coinbase_and_get_new_collection current_stack (t : Transaction.t) =
    match t with
    | Coinbase c ->
        if Coda_compile_config.pending_coinbase_hack then
          Pending_coinbase.Stack.empty
        else Pending_coinbase.Stack.push current_stack c
    | _ ->
        current_stack

  let apply_transaction_and_get_statement ledger current_stack s =
    let open Result.Let_syntax in
    let%bind fee_excess = Transaction.fee_excess s |> to_staged_ledger_or_error
    and supply_increase =
      Transaction.supply_increase s |> to_staged_ledger_or_error
    in
    let source =
      Ledger.merkle_root ledger |> Frozen_ledger_hash.of_ledger_hash
    in
    let pending_coinbase_after =
      push_coinbase_and_get_new_collection current_stack s
    in
    let%map undo =
      Ledger.apply_transaction ledger s |> to_staged_ledger_or_error
    in
    ( undo
    , { Transaction_snark.Statement.source
      ; target= Ledger.merkle_root ledger |> Frozen_ledger_hash.of_ledger_hash
      ; fee_excess
      ; supply_increase
      ; pending_coinbase_stack_state=
          {source= current_stack; target= pending_coinbase_after}
      ; proof_type= `Base }
    , pending_coinbase_after )

  let apply_transaction_and_get_witness ledger current_stack s =
    let open Deferred.Let_syntax in
    let public_keys = function
      | Transaction.Fee_transfer t ->
          Fee_transfer.receivers t |> One_or_two.to_list
      | User_command t ->
          let t = (t :> User_command.t) in
          User_command.accounts_accessed t
      | Coinbase c ->
          let ft_receivers =
            Option.value_map c.fee_transfer ~default:[] ~f:(fun ft ->
                Fee_transfer.receivers (`One ft) |> One_or_two.to_list )
          in
          c.proposer :: ft_receivers
    in
    let ledger_witness =
      measure "sparse ledger" (fun () ->
          Sparse_ledger.of_ledger_subset_exn ledger (public_keys s) )
    in
    let%bind () = Async.Scheduler.yield () in
    let r =
      measure "apply+stmt" (fun () ->
          apply_transaction_and_get_statement ledger current_stack s )
    in
    let%map () = Async.Scheduler.yield () in
    let open Result.Let_syntax in
    let%map undo, statement, updated_coinbase_stack = r in
    ( { Scan_state.Transaction_with_witness.transaction_with_info= undo
      ; witness= {ledger= ledger_witness}
      ; statement }
    , updated_coinbase_stack )

  let update_ledger_and_get_statements ledger current_stack ts =
    let open Deferred.Let_syntax in
    let rec go coinbase_stack acc = function
      | [] ->
          return (Ok (List.rev acc, coinbase_stack))
      | t :: ts -> (
          match%bind
            apply_transaction_and_get_witness ledger coinbase_stack t
          with
          | Ok (res, updated_coinbase_stack) ->
              go updated_coinbase_stack (res :: acc) ts
          | Error e ->
              return (Error e) )
    in
    go current_stack [] ts

  let check_completed_works ~logger ~verifier scan_state
      (completed_works : Transaction_snark_work.t list) =
    let work_count = List.length completed_works in
    let job_pairs =
      Scan_state.k_work_pairs_for_new_diff scan_state ~k:work_count
    in
    let check job_proofs prover message =
      One_or_two.Deferred_result.map job_proofs ~f:(fun (job, proof) ->
          verify ~logger ~verifier ~message job proof prover )
    in
    let open Deferred.Let_syntax in
    let%map result =
      Deferred.List.find_map (List.zip_exn job_pairs completed_works)
        ~f:(fun (jobs, work) ->
          let message = Sok_message.create ~fee:work.fee ~prover:work.prover in
          Deferred.map ~f:Result.error
          @@ check (One_or_two.zip_exn jobs work.proofs) work.prover message )
    in
    Option.value_map result ~default:(Ok ()) ~f:(fun e -> Error e)

  (**The total fee excess caused by any diff should be zero. In the case where
     the slots are split into two partitions, total fee excess of the transactions
     to be enqueued on each of the partitions should be zero respectively *)
  let check_zero_fee_excess scan_state data =
    let zero = Fee.Signed.zero in
    let partitions = Scan_state.partition_if_overflowing scan_state in
    let txns_from_data data =
      List.fold_right ~init:(Ok []) data
        ~f:(fun (d : Scan_state.Transaction_with_witness.t) acc ->
          let open Or_error.Let_syntax in
          let%bind acc = acc in
          let%map t = d.transaction_with_info |> Ledger.Undo.transaction in
          t :: acc )
    in
    let total_fee_excess txns =
      List.fold txns ~init:(Ok (Some zero)) ~f:(fun fe (txn : Transaction.t) ->
          let open Or_error.Let_syntax in
          let%bind fe' = fe in
          let%map fee_excess = Transaction.fee_excess txn in
          Option.bind fe' ~f:(fun f -> Fee.Signed.add f fee_excess) )
      |> to_staged_ledger_or_error
    in
    let open Result.Let_syntax in
    let check data slots =
      let%bind txns = txns_from_data data |> to_staged_ledger_or_error in
      let%bind fe = total_fee_excess txns in
      let%bind fe_no_overflow =
        Option.value_map
          ~default:
            (to_staged_ledger_or_error
               (Or_error.error_string "fee excess overflow"))
          ~f:(fun fe -> Ok fe)
          fe
      in
      if Fee.Signed.equal fe_no_overflow zero then Ok ()
      else Error (Non_zero_fee_excess (slots, txns))
    in
    let%bind () = check (List.take data (fst partitions.first)) partitions in
    Option.value_map ~default:(Result.return ())
      ~f:(fun _ -> check (List.drop data (fst partitions.first)) partitions)
      partitions.second

  let update_coinbase_stack_and_get_data scan_state ledger
      pending_coinbase_collection transactions =
    let open Deferred.Result.Let_syntax in
    let coinbase_exists ~get_transaction txns =
      List.fold_until ~init:(Ok false) txns
        ~f:(fun acc t ->
          match get_transaction t with
          | Ok (Transaction.Coinbase _) ->
              Stop (Ok true)
          | Error e ->
              Stop (Error e)
          | _ ->
              Continue acc )
        ~finish:Fn.id
      |> Deferred.return
    in
    let {Scan_state.Space_partition.first= slots, _; second} =
      Scan_state.partition_if_overflowing scan_state
    in
    match second with
    | None ->
        (*Single partition:
         1.Check if a new stack is required and get a working stack [working_stack]
         2.create data for enqueuing onto the scan state *)
        let is_new_tree = Scan_state.next_on_new_tree scan_state in
        let have_data_to_enqueue = List.length transactions > 0 in
        let is_new_stack = is_new_tree && have_data_to_enqueue in
        let%bind working_stack =
          working_stack pending_coinbase_collection ~is_new_stack
          |> Deferred.return
        in
        let%map data, updated_stack =
          update_ledger_and_get_statements ledger working_stack transactions
        in
        (is_new_stack, data, `Update_one updated_stack)
    | Some _ ->
        (*Two partition:
        Assumption: Only one of the partition will have coinbase transaction(s)in it.
        1. Get the latest stack for coinbase in the first set of transactions
        2. get the first set of scan_state data[data1]
        3. get a new stack for the second parition because the second set of transactions would start from the begining of the scan_state
        4. get the second set of scan_state data[data2]*)
        let%bind working_stack1 =
          working_stack pending_coinbase_collection ~is_new_stack:false
          |> Deferred.return
        in
        let%bind data1, updated_stack1 =
          update_ledger_and_get_statements ledger working_stack1
            (List.take transactions slots)
        in
        let%bind working_stack2 =
          working_stack pending_coinbase_collection ~is_new_stack:true
          |> Deferred.return
        in
        let%bind data2, updated_stack2 =
          update_ledger_and_get_statements ledger working_stack2
            (List.drop transactions slots)
        in
        let%map first_has_coinbase =
          coinbase_exists
            ~get_transaction:(fun x -> Ok x)
            (List.take transactions slots)
        in
        let second_has_data = List.length (List.drop transactions slots) > 0 in
        let new_stack_in_snark, stack_update =
          match (first_has_coinbase, second_has_data) with
          | true, true ->
              (false, `Update_two (updated_stack1, updated_stack2))
          (*updated_stack2 will not have any coinbase and therefore we don't want to create a new stack in snark. updated_stack2 is only used to update the pending_coinbase_aux because there's going to be data(second has data) on a "new tree"*)
          | true, false ->
              (false, `Update_one updated_stack1)
          | false, true ->
              (true, `Update_one updated_stack2)
          (*updated stack2 has coinbase and it will be on a "new tree"*)
          | false, false ->
              (false, `Update_none)
        in
        (new_stack_in_snark, data1 @ data2, stack_update)

  (*update the pending_coinbase tree with the updated/new stack and delete the oldest stack if a proof was emitted*)
  let update_pending_coinbase_collection pending_coinbase_collection
      stack_update ~is_new_stack ~ledger_proof =
    let open Result.Let_syntax in
    (*Deleting oldest stack if proof emitted*)
    let%bind pending_coinbase_collection_updated1 =
      match ledger_proof with
      | Some (proof, _) ->
          let%bind oldest_stack, pending_coinbase_collection_updated1 =
            Pending_coinbase.remove_coinbase_stack pending_coinbase_collection
            |> to_staged_ledger_or_error
          in
          let ledger_proof_stack =
            (Ledger_proof.statement proof).pending_coinbase_stack_state.target
          in
          let%map () =
            if Pending_coinbase.Stack.equal oldest_stack ledger_proof_stack
            then Ok ()
            else
              Error
                (Staged_ledger_error.Unexpected
                   (Error.of_string
                      "Pending coinbase stack of the ledger proof did not \
                       match the oldest stack in the pending coinbase tree."))
          in
          pending_coinbase_collection_updated1
      | None ->
          Ok pending_coinbase_collection
    in
    (*updating the latest stack and/or adding a new one*)
    let%map pending_coinbase_collection_updated2 =
      match stack_update with
      | `Update_none ->
          Ok pending_coinbase_collection_updated1
      | `Update_one stack1 ->
          Pending_coinbase.update_coinbase_stack
            pending_coinbase_collection_updated1 stack1 ~is_new_stack
          |> to_staged_ledger_or_error
      | `Update_two (stack1, stack2) ->
          (*The case when part of the transactions go in to the old tree and remaining on to the new tree*)
          let%bind update1 =
            Pending_coinbase.update_coinbase_stack
              pending_coinbase_collection_updated1 stack1 ~is_new_stack:false
            |> to_staged_ledger_or_error
          in
          Pending_coinbase.update_coinbase_stack update1 stack2
            ~is_new_stack:true
          |> to_staged_ledger_or_error
    in
    pending_coinbase_collection_updated2

  let coinbase_for_blockchain_snark = function
    | [] ->
        Ok Currency.Amount.zero
    | [amount] ->
        Ok amount
    | [amount1; _] ->
        Ok amount1
    | _ ->
        Error
          (Staged_ledger_error.Pre_diff
             (Pre_diff_info.Error.Coinbase_error "More than two coinbase parts"))

  let apply_diff ~logger t pre_diff_info =
    let open Deferred.Result.Let_syntax in
    let max_throughput =
      Int.pow 2
        Transaction_snark_scan_state.Constants.transaction_capacity_log_2
    in
    let spots_available, proofs_waiting =
      let jobs = Scan_state.all_work_statements t.scan_state in
      ( Int.min (Scan_state.free_space t.scan_state) max_throughput
      , List.length jobs )
    in
    let new_mask = Ledger.Mask.create () in
    let new_ledger = Ledger.register_mask t.ledger new_mask in
    let transactions, works, user_commands_count, coinbases = pre_diff_info in
    let%bind is_new_stack, data, stack_update =
      update_coinbase_stack_and_get_data t.scan_state new_ledger
        t.pending_coinbase_collection transactions
    in
    let slots = List.length data in
    let work_count = List.length works in
    let required_pairs =
      Scan_state.work_statements_for_new_diff t.scan_state
    in
    let%bind () =
      let required = List.length required_pairs in
      if
        work_count < required
        && List.length data
           > Scan_state.free_space t.scan_state - required + work_count
      then
        Deferred.return
          (Error
             (Staged_ledger_error.Insufficient_work
                (sprintf
                   !"Insufficient number of transaction snark work (slots \
                     occupying: %d)  required %d, got %d"
                   slots required work_count)))
      else Deferred.return (Ok ())
    in
    let%bind () = Deferred.return (check_zero_fee_excess t.scan_state data) in
    let%bind res_opt, scan_state' =
      let r =
        Scan_state.fill_work_and_enqueue_transactions t.scan_state data works
      in
      Or_error.iter_error r ~f:(fun e ->
          let data_json =
            `List
              (List.map data
                 ~f:(fun {Scan_state.Transaction_with_witness.statement; _} ->
                   Transaction_snark.Statement.to_yojson statement ))
          in
          Logger.error logger ~module_:__MODULE__ ~location:__LOC__
            ~metadata:
              [ ( "scan_state"
                , `String (Scan_state.snark_job_list_json t.scan_state) )
              ; ("data", data_json) ]
            !"Unexpected error when applying diff data $data to the \
              scan_state $scan_state: %s\n\
              %!"
            (Error.to_string_hum e) ) ;
      Deferred.return (to_staged_ledger_or_error r)
    in
    let%bind updated_pending_coinbase_collection' =
      update_pending_coinbase_collection t.pending_coinbase_collection
        stack_update ~is_new_stack ~ledger_proof:res_opt
      |> Deferred.return
    in
    let%bind coinbase_amount =
      coinbase_for_blockchain_snark coinbases |> Deferred.return
    in
    let%map () =
      Deferred.(
        verify_scan_state_after_apply
          (Frozen_ledger_hash.of_ledger_hash (Ledger.merkle_root new_ledger))
          scan_state'
        >>| to_staged_ledger_or_error)
    in
    Logger.debug logger ~module_:__MODULE__ ~location:__LOC__
      ~metadata:
        [ ("user_command_count", `Int user_commands_count)
        ; ("coinbase_count", `Int (List.length coinbases))
        ; ("spots_available", `Int spots_available)
        ; ("proof_bundles_waiting", `Int proofs_waiting)
        ; ("work_count", `Int (List.length works)) ]
      "apply_diff block info: No of transactions included:$user_command_count\n\
      \      Coinbase parts:$coinbase_count Spots\n\
      \      available:$spots_available Pending work in the \
       scan-state:$proof_bundles_waiting Work included:$work_count" ;
    let new_staged_ledger =
      { scan_state= scan_state'
      ; ledger= new_ledger
      ; pending_coinbase_collection= updated_pending_coinbase_collection' }
    in
    ( `Hash_after_applying (hash new_staged_ledger)
    , `Ledger_proof res_opt
    , `Staged_ledger new_staged_ledger
    , `Pending_coinbase_data (is_new_stack, coinbase_amount) )

  let apply t witness ~logger ~verifier =
    let open Deferred.Result.Let_syntax in
    let work = Staged_ledger_diff.completed_works witness in
    Coda_metrics.(
      Gauge.set Snark_work.completed_snark_work_last_block
        (Float.of_int @@ List.length work)) ;
    let%bind () = check_completed_works ~logger ~verifier t.scan_state work in
    let%bind prediff =
      Result.map_error ~f:(fun error -> Staged_ledger_error.Pre_diff error)
      @@ Pre_diff_info.get witness
      |> Deferred.return
    in
    let%map res = apply_diff t prediff ~logger in
    let _, _, `Staged_ledger new_staged_ledger, _ = res in
    let () =
      try
        Coda_metrics.(
          Gauge.set Snark_work.scan_state_snark_work
            (Float.of_int
               (List.length
                  (Scan_state.all_work_pairs_exn new_staged_ledger.scan_state))))
      with exn ->
        Logger.error logger ~module_:__MODULE__ ~location:__LOC__
          ~metadata:[("error", `String (Exn.to_string exn))]
          !"Error when getting all work pairs from scan state: $error" ;
        Exn.reraise exn "Error when getting all work pairs from scan state"
    in
    res

  let apply_diff_unchecked t
      (sl_diff : Staged_ledger_diff.With_valid_signatures_and_proofs.t) =
    let open Deferred.Result.Let_syntax in
    let%bind prediff =
      Result.map_error ~f:(fun error -> Staged_ledger_error.Pre_diff error)
      @@ Pre_diff_info.get_unchecked sl_diff
      |> Deferred.return
    in
    apply_diff t prediff ~logger:(Logger.null ())

  module Resources = struct
    module Discarded = struct
      type t =
        { user_commands_rev: User_command.With_valid_signature.t Sequence.t
        ; completed_work: Transaction_snark_work.Checked.t Sequence.t }
      [@@deriving sexp_of]

      let add_user_command t uc =
        { t with
          user_commands_rev=
            Sequence.append t.user_commands_rev (Sequence.singleton uc) }

      let add_completed_work t cw =
        { t with
          completed_work=
            Sequence.append (Sequence.singleton cw) t.completed_work }
    end

    type t =
      { max_space: int (*max space available currently*)
      ; max_jobs: int
            (*Required amount of work for max_space that can be purchased*)
      ; user_commands_rev: User_command.With_valid_signature.t Sequence.t
      ; completed_work_rev: Transaction_snark_work.Checked.t Sequence.t
      ; fee_transfers: Fee.t Public_key.Compressed.Map.t
      ; coinbase:
          (Public_key.Compressed.t * Fee.t) Staged_ledger_diff.At_most_two.t
      ; self_pk: Public_key.Compressed.t
      ; budget: Fee.t Or_error.t
      ; discarded: Discarded.t
      ; logger: Logger.t }

    let coinbase_ft (cw : Transaction_snark_work.t) =
      (* Here we could not add the fee transfer if the prover=self but
      retaining it to preserve that information in the
      staged_ledger_diff. It will be checked in apply_diff before adding*)
      Option.some_if (cw.fee > Fee.zero) (cw.prover, cw.fee)

    let init (uc_seq : User_command.With_valid_signature.t Sequence.t)
        (cw_seq : Transaction_snark_work.Checked.t Sequence.t)
        (slots, job_count) self_pk ~add_coinbase logger =
      let seq_rev seq =
        let rec go seq rev_seq =
          match Sequence.next seq with
          | Some (w, rem_seq) ->
              go rem_seq (Sequence.append (Sequence.singleton w) rev_seq)
          | None ->
              rev_seq
        in
        go seq Sequence.empty
      in
      let cw_unchecked =
        Sequence.map cw_seq ~f:Transaction_snark_work.forget
      in
      let coinbase, rem_cw =
        match (add_coinbase, Sequence.next cw_unchecked) with
        | true, Some (cw, rem_cw) ->
            (Staged_ledger_diff.At_most_two.One (coinbase_ft cw), rem_cw)
        | true, None ->
            if job_count = 0 || slots - job_count >= 1 then
              (One None, cw_unchecked)
            else (Zero, cw_unchecked)
        | _ ->
            (Zero, cw_unchecked)
      in
      let singles =
        Sequence.filter_map rem_cw
          ~f:(fun {Transaction_snark_work.fee; prover; _} ->
            if Fee.equal fee Fee.zero then None else Some (prover, fee) )
        |> Sequence.to_list_rev
      in
      let fee_transfers =
        Public_key.Compressed.Map.of_alist_reduce singles ~f:(fun f1 f2 ->
            Option.value_exn (Fee.add f1 f2) )
      in
      let budget =
        Or_error.map2
          (sum_fees (Sequence.to_list uc_seq) ~f:(fun t ->
               User_command.fee (t :> User_command.t) ))
          (sum_fees
             (List.filter
                ~f:(fun (k, _) -> not (Public_key.Compressed.equal k self_pk))
                singles)
             ~f:snd)
          ~f:(fun r c -> option "budget did not suffice" (Fee.sub r c))
        |> Or_error.join
      in
      let discarded =
        { Discarded.completed_work= Sequence.empty
        ; user_commands_rev= Sequence.empty }
      in
      { max_space= slots
      ; max_jobs= job_count
      ; user_commands_rev=
          uc_seq
          (*Completed work in reverse order for faster removal of proofs if budget doesn't suffice*)
      ; completed_work_rev= seq_rev cw_seq
      ; fee_transfers
      ; self_pk
      ; coinbase
      ; budget
      ; discarded
      ; logger }

    let re_budget t =
      let open Or_error.Let_syntax in
      let payment_fees =
        sum_fees (Sequence.to_list t.user_commands_rev) ~f:(fun t ->
            User_command.fee (t :> User_command.t) )
      in
      let prover_fee_others =
        Public_key.Compressed.Map.fold t.fee_transfers ~init:(Ok Fee.zero)
          ~f:(fun ~key ~data fees ->
            let%bind others = fees in
            if Public_key.Compressed.equal t.self_pk key then Ok others
            else option "Fee overflow" (Fee.add others data) )
      in
      let revenue = payment_fees in
      let cost = prover_fee_others in
      Or_error.map2 revenue cost ~f:(fun r c ->
          option "budget did not suffice" (Fee.sub r c) )
      |> Or_error.join

    let budget_sufficient t =
      match t.budget with Ok _ -> true | Error _ -> false

    let coinbase_added t =
      match t.coinbase with
      | Staged_ledger_diff.At_most_two.Zero ->
          0
      | One _ ->
          1
      | Two _ ->
          2

    let slots_occupied t =
      let fee_for_self =
        match t.budget with
        | Error _ ->
            0
        | Ok b ->
            if b > Fee.zero then 1 else 0
      in
      let other_provers =
        Public_key.Compressed.Map.filter_keys t.fee_transfers
          ~f:(Fn.compose not (Public_key.Compressed.equal t.self_pk))
      in
      let total_fee_transfer_pks =
        Public_key.Compressed.Map.length other_provers + fee_for_self
      in
      Sequence.length t.user_commands_rev
      + ((total_fee_transfer_pks + 1) / 2)
      + coinbase_added t

    let space_available res =
      let slots = slots_occupied res in
      res.max_space > slots

    let work_done t =
      let no_of_proof_bundles = Sequence.length t.completed_work_rev in
      let slots = slots_occupied t in
      (*If more jobs were added in the previous diff then ( t.max_space-t.max_jobs) slots can go for free in this diff*)
      no_of_proof_bundles = t.max_jobs || slots <= t.max_space - t.max_jobs

    let space_constraint_satisfied t =
      let occupied = slots_occupied t in
      occupied <= t.max_space

    let work_constraint_satisfied (t : t) =
      (*Are we doing all the work available? *)
      let all_proofs = work_done t in
      (*enough work*)
      let slots = slots_occupied t in
      let cw_count = Sequence.length t.completed_work_rev in
      let enough_work = cw_count >= slots in
      (*if there are no transactions then don't need any proofs*)
      all_proofs || slots = 0 || enough_work

    let available_space t = t.max_space - slots_occupied t

    let incr_coinbase_part_by t count =
      let open Or_error.Let_syntax in
      let incr = function
        | Staged_ledger_diff.At_most_two.Zero, ft_opt ->
            Ok (Staged_ledger_diff.At_most_two.One ft_opt)
        | One None, None ->
            Ok (Two None)
        | One (Some ft), ft_opt ->
            Ok (Two (Some (ft, ft_opt)))
        | _ ->
            Or_error.error_string "Coinbase count cannot be more than two"
      in
      let by_one res =
        let res' =
          match Sequence.next res.discarded.completed_work with
          | Some (w, rem_work) ->
              let w' = Transaction_snark_work.forget w in
              let%map coinbase = incr (res.coinbase, coinbase_ft w') in
              { res with
                completed_work_rev=
                  Sequence.append (Sequence.singleton w) res.completed_work_rev
              ; discarded= {res.discarded with completed_work= rem_work}
              ; coinbase }
          | None ->
              let%bind coinbase = incr (res.coinbase, None) in
              let res = {res with coinbase} in
              if work_done res then Ok res
              else
                Or_error.error_string
                  "Could not increment coinbase transaction count because of \
                   insufficient work"
        in
        match res' with
        | Ok res'' ->
            res''
        | Error e ->
            Logger.error t.logger ~module_:__MODULE__ ~location:__LOC__
              "Error when increasing coinbase: $error"
              ~metadata:[("error", `String (Error.to_string_hum e))] ;
            res
      in
      match count with `One -> by_one t | `Two -> by_one (by_one t)

    let discard_last_work t =
      match Sequence.next t.completed_work_rev with
      | None ->
          t
      | Some (w, rem_seq) ->
          let to_be_discarded = Transaction_snark_work.forget w in
          let current_fee =
            Option.value
              (Public_key.Compressed.Map.find t.fee_transfers
                 to_be_discarded.prover)
              ~default:Fee.zero
          in
          let updated_map =
            match Fee.sub current_fee to_be_discarded.fee with
            | None ->
                Public_key.Compressed.Map.remove t.fee_transfers
                  to_be_discarded.prover
            | Some fee ->
                if fee > Fee.zero then
                  Public_key.Compressed.Map.update t.fee_transfers
                    to_be_discarded.prover ~f:(fun _ -> fee)
                else
                  Public_key.Compressed.Map.remove t.fee_transfers
                    to_be_discarded.prover
          in
          let discarded = Discarded.add_completed_work t.discarded w in
          let new_t =
            { t with
              completed_work_rev= rem_seq
            ; fee_transfers= updated_map
            ; discarded }
          in
          let budget =
            match t.budget with
            | Ok b ->
                option "Currency overflow" (Fee.add b to_be_discarded.fee)
            | _ ->
                re_budget new_t
          in
          {new_t with budget}

    let discard_user_command t =
      let decr_coinbase t =
        (*When discarding coinbase's fee transfer, add the fee transfer to the fee_transfers map so that budget checks can be done *)
        let update_fee_transfers t ft coinbase =
          let updated_fee_transfers =
            Public_key.Compressed.Map.update t.fee_transfers (fst ft)
              ~f:(fun _ -> snd ft)
          in
          let new_t =
            {t with coinbase; fee_transfers= updated_fee_transfers}
          in
          let updated_budget = re_budget new_t in
          {new_t with budget= updated_budget}
        in
        match t.coinbase with
        | Staged_ledger_diff.At_most_two.Zero ->
            t
        | One None ->
            {t with coinbase= Staged_ledger_diff.At_most_two.Zero}
        | Two None ->
            {t with coinbase= One None}
        | Two (Some (ft, None)) ->
            {t with coinbase= One (Some ft)}
        | One (Some ft) ->
            update_fee_transfers t ft Zero
        | Two (Some (ft1, Some ft2)) ->
            update_fee_transfers t ft2 (One (Some ft1))
      in
      match Sequence.next t.user_commands_rev with
      | None ->
          (* If we have reached here then it means we couldn't afford a slot for coinbase as well *)
          decr_coinbase t
      | Some (uc, rem_seq) ->
          let discarded = Discarded.add_user_command t.discarded uc in
          let new_t = {t with user_commands_rev= rem_seq; discarded} in
          let budget =
            match t.budget with
            | Ok b ->
                option "Fee insufficient"
                  (Fee.sub b (User_command.fee (uc :> User_command.t)))
            | _ ->
                re_budget new_t
          in
          {new_t with budget}
  end

  let worked_more (resources : Resources.t) =
    (*Is the work constraint satisfied even after discarding a work bundle?
       We reach here after having more than enough work*)
    let more_work t =
      let slots = Resources.slots_occupied t in
      let cw_count = Sequence.length t.completed_work_rev in
      cw_count > 0 && cw_count >= slots
    in
    let r = Resources.discard_last_work resources in
    more_work r && Resources.space_constraint_satisfied r

  let rec check_constraints_and_update (resources : Resources.t) =
    if Resources.slots_occupied resources = 0 then resources
    else if Resources.work_constraint_satisfied resources then
      if
        (*There's enough work. Check if they satisfy other constraints*)
        Resources.budget_sufficient resources
      then
        if Resources.space_constraint_satisfied resources then resources
        else if worked_more resources then
          (*There are too many fee_transfers(from the proofs) occupying the slots. discard one and check*)
          check_constraints_and_update (Resources.discard_last_work resources)
        else
          (*Well, there's no space; discard a user command *)
          check_constraints_and_update
            (Resources.discard_user_command resources)
      else
        (* insufficient budget; reduce the cost*)
        check_constraints_and_update (Resources.discard_last_work resources)
    else
      (* There isn't enough work for the transactions. Discard a trasnaction and check again *)
      check_constraints_and_update (Resources.discard_user_command resources)

  let one_prediff cw_seq ts_seq self ~add_coinbase partition logger =
    O1trace.measure "one_prediff" (fun () ->
        let init_resources =
          Resources.init ts_seq cw_seq partition self ~add_coinbase logger
        in
        check_constraints_and_update init_resources )

  let generate logger cw_seq ts_seq self
      (partitions : Scan_state.Space_partition.t) =
    let pre_diff_with_one (res : Resources.t) :
        Staged_ledger_diff.With_valid_signatures_and_proofs
        .pre_diff_with_at_most_one_coinbase =
      O1trace.measure "pre_diff_with_one" (fun () ->
          let to_at_most_one = function
            | Staged_ledger_diff.At_most_two.Zero ->
                Staged_ledger_diff.At_most_one.Zero
            | One x ->
                One x
            | _ ->
                Logger.error logger ~module_:__MODULE__ ~location:__LOC__
                  "Error creating staged ledger diff: Should have at most one \
                   coinbase in the second pre_diff" ;
                Zero
          in
          (* We have to reverse here because we only know they work in THIS order *)
          { Staged_ledger_diff.Pre_diff_one.user_commands=
              Sequence.to_list_rev res.user_commands_rev
          ; completed_works= Sequence.to_list_rev res.completed_work_rev
          ; coinbase= to_at_most_one res.coinbase } )
    in
    let pre_diff_with_two (res : Resources.t) :
        Staged_ledger_diff.With_valid_signatures_and_proofs
        .pre_diff_with_at_most_two_coinbase =
      (* We have to reverse here because we only know they work in THIS order *)
      { user_commands= Sequence.to_list_rev res.user_commands_rev
      ; completed_works= Sequence.to_list_rev res.completed_work_rev
      ; coinbase= res.coinbase }
    in
    let make_diff res1 res2_opt =
      (pre_diff_with_two res1, Option.map res2_opt ~f:pre_diff_with_one)
    in
    let has_no_user_commands (res : Resources.t) =
      Sequence.length res.user_commands_rev = 0
    in
    let second_pre_diff (res : Resources.t) partition ~add_coinbase work =
      one_prediff work res.discarded.user_commands_rev self partition
        ~add_coinbase logger
    in
    let isEmpty (res : Resources.t) =
      has_no_user_commands res && Resources.coinbase_added res = 0
    in
    (*Partitioning explained in PR #687 *)
    match partitions.second with
    | None ->
        let res =
          one_prediff cw_seq ts_seq self partitions.first ~add_coinbase:true
            logger
        in
        make_diff res None
    | Some y ->
        assert (Sequence.length cw_seq <= snd partitions.first + snd y) ;
        let cw_seq_1 = Sequence.take cw_seq (snd partitions.first) in
        let cw_seq_2 = Sequence.drop cw_seq (snd partitions.first) in
        let res =
          one_prediff cw_seq_1 ts_seq self partitions.first ~add_coinbase:false
            logger
        in
        let incr_coinbase_and_compute res count =
          let new_res = Resources.incr_coinbase_part_by res count in
          if Resources.space_available new_res then
            (*Don't create the second prediff instead recompute first diff with just once coinbase*)
            ( one_prediff cw_seq_1 ts_seq self partitions.first
                ~add_coinbase:true logger
            , None )
          else
            let res2 =
              second_pre_diff new_res y ~add_coinbase:false cw_seq_2
            in
            if isEmpty res2 then
              (*Don't create the second prediff instead recompute first diff with just once coinbase*)
              ( one_prediff cw_seq_1 ts_seq self partitions.first
                  ~add_coinbase:true logger
              , None )
            else (new_res, Some res2)
        in
        let res1, res2 =
          match Resources.available_space res with
          | 0 ->
              (*generate the next prediff with a coinbase at least*)
              let res2 = second_pre_diff res y ~add_coinbase:true cw_seq_2 in
              (res, Some res2)
          | 1 ->
              (*There's a slot available in the first partition, fill it with coinbase and create another pre_diff for the slots in the second partiton with the remaining user commands and work *)
              incr_coinbase_and_compute res `One
          | 2 ->
              (*There are two slots which cannot be filled using user commands, so we split the coinbase into two parts and fill those two spots*)
              incr_coinbase_and_compute res `Two
          | _ ->
              (* Too many slots left in the first partition. Either there wasn't enough work to add transactions or there weren't enough transactions. Create a new pre_diff for just the first partition*)
              let new_res =
                one_prediff cw_seq_1 ts_seq self partitions.first
                  ~add_coinbase:true logger
              in
              (new_res, None)
        in
        let coinbase_added =
          Resources.coinbase_added res1
          + Option.value_map ~f:Resources.coinbase_added res2 ~default:0
        in
        if coinbase_added > 0 then make_diff res1 res2
        else
          (*Coinbase takes priority over user-commands. Create a diff in partitions.first with coinbase first and user commands if possible*)
          let res =
            one_prediff cw_seq_1 ts_seq self partitions.first
              ~add_coinbase:true logger
          in
          make_diff res None

  let create_diff t ~self ~logger
      ~(transactions_by_fee : User_command.With_valid_signature.t Sequence.t)
      ~(get_completed_work :
            Transaction_snark_work.Statement.t
         -> Transaction_snark_work.Checked.t option)
      ~(state_body_hash : State_body_hash.t) =
    O1trace.trace_event "curr_hash" ;
    let validating_ledger = Transaction_validator.create t.ledger in
    O1trace.trace_event "done mask" ;
    let partitions = Scan_state.partition_if_overflowing t.scan_state in
    O1trace.trace_event "partitioned" ;
    let work_to_do = Scan_state.work_statements_for_new_diff t.scan_state in
    O1trace.trace_event "computed_work" ;
    let completed_works_seq, proof_count =
      List.fold_until work_to_do ~init:(Sequence.empty, 0)
        ~f:(fun (seq, count) w ->
          match get_completed_work w with
          | Some cw_checked ->
              Continue
                ( Sequence.append seq (Sequence.singleton cw_checked)
                , One_or_two.length cw_checked.proofs + count )
          | None ->
              Stop (seq, count) )
        ~finish:Fn.id
    in
    O1trace.trace_event "found completed work" ;
    (*Transactions in reverse order for faster removal if there is no space when creating the diff*)
    let valid_on_this_ledger =
      Sequence.fold transactions_by_fee ~init:Sequence.empty ~f:(fun seq t ->
          match
            O1trace.measure "validate txn" (fun () ->
                Transaction_validator.apply_transaction validating_ledger
                  (User_command t) )
          with
          | Error e ->
              let error_message =
                sprintf
                  !"Invalid user command! Error was: %s, command was: \
                    $user_command"
                  (Error.to_string_hum e)
              in
              Logger.fatal logger ~module_:__MODULE__ ~location:__LOC__
                ~metadata:
                  [ ( "user_command"
                    , User_command.With_valid_signature.to_yojson t ) ]
                !"%s" error_message ;
              failwith error_message
          | Ok _ ->
              Sequence.append (Sequence.singleton t) seq )
    in
    let diff =
      O1trace.measure "generate diff" (fun () ->
          generate logger completed_works_seq valid_on_this_ledger self
            partitions )
    in
    Logger.debug logger ~module_:__MODULE__ ~location:__LOC__
      "Number of proofs ready for purchase: $proof_count"
      ~metadata:[("proof_count", `Int proof_count)] ;
    trace_event "prediffs done" ;
    { Staged_ledger_diff.With_valid_signatures_and_proofs.diff
    ; creator= self
    ; state_body_hash }
end

include T

let%test_module "test" =
  ( module struct
    module Sl = T

    let self_pk =
      Quickcheck.random_value ~seed:(`Deterministic "self_pk")
        Public_key.Compressed.gen

    (* Functor for testing with different instantiated staged ledger modules. *)
    let create_and_apply sl logger pids txns stmt_to_work =
      let open Deferred.Let_syntax in
      let diff =
        Sl.create_diff !sl ~self:self_pk ~logger ~transactions_by_fee:txns
          ~get_completed_work:stmt_to_work
          ~state_body_hash:State_body_hash.dummy
      in
      let diff' = Staged_ledger_diff.forget diff in
      let%bind verifier = Verifier.create ~logger ~pids ~conf_dir:None in
      let%map ( `Hash_after_applying hash
              , `Ledger_proof ledger_proof
              , `Staged_ledger sl'
              , `Pending_coinbase_data _ ) =
        match%map Sl.apply !sl diff' ~logger ~verifier with
        | Ok x ->
            x
        | Error e ->
            Error.raise (Sl.Staged_ledger_error.to_error e)
      in
      assert (Staged_ledger_hash.equal hash (Sl.hash sl')) ;
      sl := sl' ;
      (ledger_proof, diff')

    (* Run the given function inside of the Deferred monad, with a staged
         ledger and a separate test ledger, after applying the given
         init_state to both. In the below tests we apply the same commands to
         the staged and test ledgers, and verify they are in the same state.
      *)
    let async_with_ledgers ledger_init_state
        (f : Sl.t ref -> Ledger.Mask.Attached.t -> unit Deferred.t) =
      Ledger.with_ephemeral_ledger ~f:(fun ledger ->
          Ledger.apply_initial_ledger_state ledger ledger_init_state ;
          let casted = Ledger.Any_ledger.cast (module Ledger) ledger in
          let test_mask =
            Ledger.Maskable.register_mask casted (Ledger.Mask.create ())
          in
          let sl = ref @@ Sl.create_exn ~ledger in
          Async.Thread_safe.block_on_async_exn (fun () -> f sl test_mask) ;
          ignore @@ Ledger.Maskable.unregister_mask_exn casted test_mask )

    (* Assert the given staged ledger is in the correct state after applying
         the first n user commands passed to the given base ledger. Checks the
         states of the proposer account and user accounts but ignores snark
         workers for simplicity. *)
    let assert_ledger :
           Ledger.t
        -> Sl.t
        -> User_command.With_valid_signature.t list
        -> int
        -> Public_key.Compressed.t list
        -> unit =
     fun test_ledger staged_ledger cmds_all cmds_used pks_to_check ->
      let old_proposer_balance =
        Option.value_map
          (Option.bind
             (Ledger.location_of_key test_ledger self_pk)
             ~f:(Ledger.get test_ledger))
          ~default:Currency.Balance.zero
          ~f:(fun a -> a.balance)
      in
      let rec apply_cmds =
        let open Or_error.Let_syntax in
        function
        | [] ->
            return ()
        | cmd :: cmds ->
            let%bind _ = Ledger.apply_user_command test_ledger cmd in
            apply_cmds cmds
      in
      Or_error.ok_exn @@ apply_cmds @@ List.take cmds_all cmds_used ;
      let get_account_exn ledger pk =
        Option.value_exn
          (Option.bind
             (Ledger.location_of_key ledger pk)
             ~f:(Ledger.get ledger))
      in
      (* Check the user accounts in the updated staged ledger are as
           expected. *)
      List.iter pks_to_check ~f:(fun pk ->
          let expect = get_account_exn test_ledger pk in
          let actual = get_account_exn (Sl.ledger staged_ledger) pk in
          [%test_result: Account.t] ~expect actual ) ;
      (* We only test that the proposer got any reward here, since calculating
         the exact correct amount depends on the snark fees and tx fees. *)
      let new_proposer_balance =
        (get_account_exn (Sl.ledger staged_ledger) self_pk).balance
      in
      assert (Currency.Balance.(new_proposer_balance > old_proposer_balance))

    (* Deterministically compute a prover public key from a snark work statement. *)
    let stmt_to_prover :
        Transaction_snark_work.Statement.t -> Public_key.Compressed.t =
     fun stmts ->
      let prover_seed =
        One_or_two.fold stmts ~init:"P" ~f:(fun p stmt ->
            p ^ Frozen_ledger_hash.to_bytes stmt.target )
      in
      Quickcheck.random_value ~seed:(`Deterministic prover_seed)
        Public_key.Compressed.gen

    let proofs stmts : Ledger_proof.t One_or_two.t =
      let sok_digest = Sok_message.Digest.default in
      One_or_two.map stmts ~f:(fun statement ->
          Ledger_proof.create ~statement ~sok_digest ~proof:Proof.dummy )

    let stmt_to_work_random_prover (stmts : Transaction_snark_work.Statement.t)
        : Transaction_snark_work.Checked.t option =
      let prover = stmt_to_prover stmts in
      let fee = Fee.of_int 1 in
      Some {Transaction_snark_work.Checked.fee; proofs= proofs stmts; prover}

    (* Fixed public key for when there is only one snark worker. *)
    let snark_worker_pk =
      Quickcheck.random_value ~seed:(`Deterministic "snark worker")
        Public_key.Compressed.gen

    let stmt_to_work_one_prover (stmts : Transaction_snark_work.Statement.t) :
        Transaction_snark_work.Checked.t option =
      let fee = Fee.of_int 1 in
      Some {fee; proofs= proofs stmts; prover= snark_worker_pk}

    let coinbase_fee_transfers_first_prediff = function
      | Staged_ledger_diff.At_most_two.Zero ->
          0
      | One _ ->
          1
      | _ ->
          2

    let coinbase_fee_transfers_second_prediff = function
      | Staged_ledger_diff.At_most_one.Zero ->
          0
      | _ ->
          1

    let coinbase_fee_transfers (sl_diff : Staged_ledger_diff.t) =
      coinbase_fee_transfers_first_prediff (fst sl_diff.diff).coinbase
      + Option.value_map ~default:0 (snd sl_diff.diff) ~f:(fun d ->
            coinbase_fee_transfers_second_prediff d.coinbase )

    (* These tests do a lot of updating Merkle ledgers so making Pedersen
       hashing faster is a big win.
    *)
    let () =
      Snark_params.set_chunked_hashing true ;
      Async.Scheduler.set_record_backtraces true ;
      Backtrace.elide := false

    (* The tests are still very slow, so we set ~trials very low for all the
       QuickCheck tests. We may be able to turn them up after #2759 and/or #2760
       happen.
    *)

    (* Get the public keys from a ledger init state. *)
    let init_pks
        (init :
          ( Signature_lib.Keypair.t
          * Currency.Amount.t
          * Coda_numbers.Account_nonce.t )
          array) =
      Array.to_sequence init
      |> Sequence.map ~f:(fun (kp, _, _) -> Public_key.compress kp.public_key)
      |> Sequence.to_list

    (* Fee excess at top level ledger proofs should always be zero *)
    let assert_fee_excess :
        (Ledger_proof.t * Transaction.t list) option -> unit =
     fun proof_opt ->
      let fee_excess =
        Option.value_map ~default:Fee.Signed.zero proof_opt ~f:(fun proof ->
            (Ledger_proof.statement (fst proof)).fee_excess )
      in
      assert (Fee.Signed.(equal fee_excess zero))

    let transaction_capacity =
      Int.pow 2
        Transaction_snark_scan_state.Constants.transaction_capacity_log_2

    (* Abstraction for the pattern of taking a list of commands and applying it
       in chunks up to a given max size. *)
    let rec iter_cmds_acc :
           User_command.With_valid_signature.t list
           (** All the commands to apply. *)
        -> int option list
           (** A list of chunk sizes. If a chunk's size is None, apply as many
            commands as possible. *)
        -> 'acc
        -> (   User_command.With_valid_signature.t list
               (** All commands remaining. *)
            -> int option (* Current chunk size. *)
            -> User_command.With_valid_signature.t Sequence.t
               (* Sequence of commands to apply. *)
            -> 'acc
            -> (Staged_ledger_diff.t * 'acc) Deferred.t)
        -> 'acc Deferred.t =
     fun cmds cmd_iters acc f ->
      match cmd_iters with
      | [] ->
          Deferred.return acc
      | count_opt :: counts_rest ->
          let cmds_this_iter_max =
            match count_opt with
            | None ->
                cmds
            | Some count ->
                assert (count <= List.length cmds) ;
                List.take cmds count
          in
          let%bind diff, acc' =
            f cmds count_opt (Sequence.of_list cmds_this_iter_max) acc
          in
          let cmds_applied_count =
            List.length @@ Staged_ledger_diff.user_commands diff
          in
          iter_cmds_acc (List.drop cmds cmds_applied_count) counts_rest acc' f

    (** Generic test framework. *)
    let test_simple :
           Ledger.init_state
        -> User_command.With_valid_signature.t list
        -> int option list
        -> Sl.t ref
        -> ?expected_proof_count:int option
           (*Number of ledger proofs expected*)
        -> Ledger.Mask.Attached.t
        -> [`One_prover | `Many_provers]
        -> (   Transaction_snark_work.Statement.t
            -> Transaction_snark_work.Checked.t option)
        -> unit Deferred.t =
     fun init_state cmds cmd_iters sl ?(expected_proof_count = None) test_mask
         provers stmt_to_work ->
      let logger = Logger.null () in
      let pids = Child_processes.Termination.create_pid_table () in
      let%map total_ledger_proofs =
        iter_cmds_acc cmds cmd_iters 0
          (fun cmds_left count_opt cmds_this_iter proof_count ->
            let%bind ledger_proof, diff =
              create_and_apply sl logger pids cmds_this_iter stmt_to_work
            in
            let proof_count' =
              proof_count + if Option.is_some ledger_proof then 1 else 0
            in
            assert_fee_excess ledger_proof ;
            let cmds_applied_this_iter =
              List.length @@ Staged_ledger_diff.user_commands diff
            in
            let cb = coinbase_fee_transfers diff in
            ( match provers with
            | `One_prover ->
                assert (cb = 1)
            | `Many_provers ->
                assert (cb > 0 && cb < 3) ) ;
            ( match count_opt with
            | Some _ ->
                (* There is an edge case where cmds_applied_this_iter = 0, when
               there is only enough space for coinbase transactions. *)
                assert (
                  cmds_applied_this_iter <= Sequence.length cmds_this_iter ) ;
                [%test_eq: User_command.t list]
                  (Staged_ledger_diff.user_commands diff)
                  ( Sequence.take cmds_this_iter cmds_applied_this_iter
                    |> Sequence.to_list
                    :> User_command.t list )
            | None ->
                () ) ;
            assert_ledger test_mask !sl cmds_left cmds_applied_this_iter
              (init_pks init_state) ;
            return (diff, proof_count') )
      in
      (*Should have enough blocks to generate at least expected_proof_count
      proofs*)
      if Option.is_some expected_proof_count then
        assert (total_ledger_proofs = Option.value_exn expected_proof_count)

    (* We use first class modules to compute some derived constants that depend
       on the scan state constants. *)
    module type Constants_intf = sig
      val transaction_capacity_log_2 : int

      val work_delay : int
    end

    (* How many blocks do we need to fully exercise the ledger
       behavior and produce one ledger proof *)
    let min_blocks_for_first_snarked_ledger_generic (module C : Constants_intf)
        =
      let open C in
      ((transaction_capacity_log_2 + 1) * (work_delay + 1)) + 1

    (* n-1 extra blocks for n ledger proofs since we are already producing one
    proof *)
    let max_blocks_for_coverage n =
      min_blocks_for_first_snarked_ledger_generic
        (module Transaction_snark_scan_state.Constants)
      + n - 1

    (** Generator for when we always have enough commands to fill all slots. *)
    let gen_at_capacity :
        ( Ledger.init_state
        * User_command.With_valid_signature.t list
        * int option list )
        Quickcheck.Generator.t =
      let open Quickcheck.Generator.Let_syntax in
      let%bind ledger_init_state = Ledger.gen_initial_ledger_state in
      let%bind iters = Int.gen_incl 1 (max_blocks_for_coverage 0) in
      let total_cmds = transaction_capacity * iters in
      let%bind cmds =
        User_command.With_valid_signature.Gen.sequence ~length:total_cmds
          ~sign_type:`Real ledger_init_state
      in
      assert (List.length cmds = total_cmds) ;
      return (ledger_init_state, cmds, List.init iters ~f:(Fn.const None))

    (*Same as gen_at_capacity except that the number of iterations[iters] is
    the function of [extra_block_count] and is same for all generated values*)
    let gen_at_capacity_fixed_blocks extra_block_count :
        ( Ledger.init_state
        * User_command.With_valid_signature.t list
        * int option list )
        Quickcheck.Generator.t =
      let open Quickcheck.Generator.Let_syntax in
      let%bind ledger_init_state = Ledger.gen_initial_ledger_state in
      let iters = max_blocks_for_coverage extra_block_count in
      let total_cmds = transaction_capacity * iters in
      let%bind cmds =
        User_command.With_valid_signature.Gen.sequence ~length:total_cmds
          ~sign_type:`Real ledger_init_state
      in
      assert (List.length cmds = total_cmds) ;
      return (ledger_init_state, cmds, List.init iters ~f:(Fn.const None))

    (* Generator for when we have less commands than needed to fill all slots. *)
    let gen_below_capacity ?(extra_blocks = false) () =
      let open Quickcheck.Generator.Let_syntax in
      let%bind ledger_init_state = Ledger.gen_initial_ledger_state in
      let iters_max =
        max_blocks_for_coverage 0 * if extra_blocks then 4 else 2
      in
      let%bind iters = Int.gen_incl 1 iters_max in
      (* N.B. user commands per block is much less than transactions per block
         due to fee transfers and coinbases, especially with worse case number
         of provers, so in order to exercise not filling the scan state
         completely we always apply <= 1/2 transaction_capacity commands.
      *)
      let%bind cmds_per_iter =
        Quickcheck.Generator.list_with_length iters
          (Int.gen_incl 1 ((transaction_capacity / 2) - 1))
      in
      let total_cmds = List.sum (module Int) ~f:Fn.id cmds_per_iter in
      let%bind cmds =
        User_command.With_valid_signature.Gen.sequence ~length:total_cmds
          ~sign_type:`Real ledger_init_state
      in
      assert (List.length cmds = total_cmds) ;
      return (ledger_init_state, cmds, List.map ~f:Option.some cmds_per_iter)

    let%test_unit "Max throughput-ledger proof count-fixed blocks" =
      let expected_proof_count = 3 in
      Quickcheck.test (gen_at_capacity_fixed_blocks expected_proof_count)
        ~sexp_of:
          [%sexp_of:
            Ledger.init_state
            * Coda_base.User_command.With_valid_signature.t list
            * int option list] ~trials:10
        ~f:(fun (ledger_init_state, cmds, iters) ->
          async_with_ledgers ledger_init_state (fun sl test_mask ->
              test_simple ledger_init_state cmds iters sl
                ~expected_proof_count:(Some expected_proof_count) test_mask
                `Many_provers stmt_to_work_random_prover ) )

    let%test_unit "Max throughput" =
      Quickcheck.test gen_at_capacity
        ~sexp_of:
          [%sexp_of:
            Ledger.init_state
            * Coda_base.User_command.With_valid_signature.t list
            * int option list] ~trials:15
        ~f:(fun (ledger_init_state, cmds, iters) ->
          async_with_ledgers ledger_init_state (fun sl test_mask ->
              test_simple ledger_init_state cmds iters sl test_mask
                `Many_provers stmt_to_work_random_prover ) )

    let%test_unit "Be able to include random number of user_commands" =
      Quickcheck.test (gen_below_capacity ()) ~trials:20
        ~f:(fun (ledger_init_state, cmds, iters) ->
          async_with_ledgers ledger_init_state (fun sl test_mask ->
              test_simple ledger_init_state cmds iters sl test_mask
                `Many_provers stmt_to_work_random_prover ) )

    let%test_unit "Be able to include random number of user_commands (One \
                   prover)" =
      Quickcheck.test (gen_below_capacity ()) ~trials:20
        ~f:(fun (ledger_init_state, cmds, iters) ->
          async_with_ledgers ledger_init_state (fun sl test_mask ->
              test_simple ledger_init_state cmds iters sl test_mask `One_prover
                stmt_to_work_one_prover ) )

    let%test_unit "Invalid diff test: check zero fee excess for partitions" =
      let create_diff_with_non_zero_fee_excess txns completed_works
          (partition : Sl.Scan_state.Space_partition.t) : Staged_ledger_diff.t
          =
        (*With exact number of user commands in partition.first, the fee transfers that settle the fee_excess would be added to the next tree causing a non-zero fee excess*)
        let slots, job_count1 = partition.first in
        match partition.second with
        | None ->
            { diff=
                ( { completed_works= List.take completed_works job_count1
                  ; user_commands= List.take txns slots
                  ; coinbase= Zero }
                , None )
            ; creator= self_pk
            ; state_body_hash= State_body_hash.dummy }
        | Some (_, _) ->
            let txns_in_second_diff = List.drop txns slots in
            let diff : Staged_ledger_diff.Diff.t =
              ( { completed_works= List.take completed_works job_count1
                ; user_commands= List.take txns slots
                ; coinbase= Zero }
              , Some
                  { completed_works=
                      ( if List.is_empty txns_in_second_diff then []
                      else List.drop completed_works job_count1 )
                  ; user_commands= txns_in_second_diff
                  ; coinbase= Zero } )
            in
            {diff; creator= self_pk; state_body_hash= State_body_hash.dummy}
      in
      let empty_diff : Staged_ledger_diff.t =
        { diff=
            ( { completed_works= []
              ; user_commands= []
              ; coinbase= Staged_ledger_diff.At_most_two.Zero }
            , None )
        ; creator= self_pk
        ; state_body_hash= State_body_hash.dummy }
      in
      Quickcheck.test (gen_below_capacity ())
        ~sexp_of:
          [%sexp_of:
            Ledger.init_state
            * User_command.With_valid_signature.t list
            * int option list]
        ~shrinker:
          (Quickcheck.Shrinker.create (fun (init_state, cmds, iters) ->
               if List.length iters > 1 then
                 Sequence.singleton
                   ( init_state
                   , List.take cmds (List.length cmds - transaction_capacity)
                   , List.tl_exn iters )
               else Sequence.empty ))
        ~trials:10
        ~f:(fun (ledger_init_state, cmds, iters) ->
          async_with_ledgers ledger_init_state (fun sl _test_mask ->
              let logger = Logger.null () in
              let pids = Child_processes.Termination.create_pid_table () in
              let%map checked =
                iter_cmds_acc cmds iters true
                  (fun _cmds_left _count_opt cmds_this_iter checked ->
                    let scan_state = Sl.scan_state !sl in
                    let work =
                      Sl.Scan_state.work_statements_for_new_diff scan_state
                    in
                    let partitions =
                      Sl.Scan_state.partition_if_overflowing scan_state
                    in
                    let work_done =
                      List.map
                        ~f:(fun stmts ->
                          { Transaction_snark_work.Checked.fee= Fee.zero
                          ; proofs= proofs stmts
                          ; prover= snark_worker_pk } )
                        work
                    in
                    let diff =
                      create_diff_with_non_zero_fee_excess
                        (Sequence.to_list cmds_this_iter :> User_command.t list)
                        work_done partitions
                    in
                    let%bind verifier =
                      Verifier.create ~logger ~pids ~conf_dir:None
                    in
                    let%bind apply_res = Sl.apply !sl diff ~logger ~verifier in
                    let checked', diff' =
                      match apply_res with
                      | Error (Sl.Staged_ledger_error.Non_zero_fee_excess _) ->
                          (true, empty_diff)
                      | Error err ->
                          failwith
                          @@ sprintf
                               !"Wrong error: %{sexp: Sl.Staged_ledger_error.t}"
                               err
                      | Ok
                          ( `Hash_after_applying _hash
                          , `Ledger_proof _ledger_proof
                          , `Staged_ledger sl'
                          , `Pending_coinbase_data _ ) ->
                          sl := sl' ;
                          (false, diff)
                    in
                    return (diff', checked || checked') )
              in
              (*Note: if this fails, try increasing the number of trials*)
              assert checked ) )

    let stmt_to_work_restricted work_list provers
        (stmts : Transaction_snark_work.Statement.t) :
        Transaction_snark_work.Checked.t option =
      let prover =
        match provers with
        | `Many_provers ->
            stmt_to_prover stmts
        | `One_prover ->
            snark_worker_pk
      in
      if
        Option.is_some
          (List.find work_list ~f:(fun s ->
               Transaction_snark_work.Statement.compare s stmts = 0 ))
      then
        let fee = Fee.of_int 1 in
        Some {Transaction_snark_work.Checked.fee; proofs= proofs stmts; prover}
      else None

    (** Like test_simple but with a random number of completed jobs available.
    *)
    let test_random_number_of_proofs :
           Ledger.init_state
        -> User_command.With_valid_signature.t list
        -> int option list
        -> int list
        -> Sl.t ref
        -> Ledger.Mask.Attached.t
        -> [`One_prover | `Many_provers]
        -> unit Deferred.t =
     fun init_state cmds cmd_iters proofs_available sl test_mask provers ->
      let logger = Logger.null () in
      let pids = Child_processes.Termination.create_pid_table () in
      let%map proofs_available_left =
        iter_cmds_acc cmds cmd_iters proofs_available
          (fun cmds_left _count_opt cmds_this_iter proofs_available_left ->
            let work_list : Transaction_snark_work.Statement.t list =
              let spec_list = Sl.all_work_pairs_exn !sl in
              List.map spec_list ~f:(fun specs ->
                  One_or_two.map specs
                    ~f:Snark_work_lib.Work.Single.Spec.statement )
            in
            let proofs_available_this_iter =
              List.hd_exn proofs_available_left
            in
            let%map proof, diff =
              create_and_apply sl logger pids cmds_this_iter
                (stmt_to_work_restricted
                   (List.take work_list proofs_available_this_iter)
                   provers)
            in
            assert_fee_excess proof ;
            let cmds_applied_this_iter =
              List.length @@ Staged_ledger_diff.user_commands diff
            in
            let cb = coinbase_fee_transfers diff in
            assert (proofs_available_this_iter = 0 || cb > 0) ;
            ( match provers with
            | `One_prover ->
                assert (cb <= 1)
            | `Many_provers ->
                assert (cb <= 2) ) ;
            assert_ledger test_mask !sl cmds_left cmds_applied_this_iter
              (init_pks init_state) ;
            (diff, List.tl_exn proofs_available_left) )
      in
      assert (List.is_empty proofs_available_left)

    let%test_unit "max throughput-random number of proofs-worst case provers" =
      (* Always at worst case number of provers *)
      let g =
        let open Quickcheck.Generator.Let_syntax in
        let%bind ledger_init_state, cmds, iters = gen_at_capacity in
        (* How many proofs will be available at each iteration. *)
        let%bind proofs_available =
          (* I think in the worst case every user command begets 1.5
             transactions - one for the command and half of one for a fee
             transfer - and the merge overhead means you need (amortized) twice
             as many SNARKs as transactions, but since a SNARK work usually
             covers two SNARKS it cancels. So we need to admit up to (1.5 * the
             number of commands) works. I make it twice as many for simplicity
             and to cover coinbases. *)
          Quickcheck_lib.map_gens iters ~f:(fun _ ->
              Int.gen_incl 0 (transaction_capacity * 2) )
        in
        return (ledger_init_state, cmds, iters, proofs_available)
      in
      Quickcheck.test g ~trials:10
        ~f:(fun (ledger_init_state, cmds, iters, proofs_available) ->
          async_with_ledgers ledger_init_state (fun sl test_mask ->
              test_random_number_of_proofs ledger_init_state cmds iters
                proofs_available sl test_mask `Many_provers ) )

    let%test_unit "random no of transactions-random number of proofs-worst \
                   case provers" =
      let g =
        let open Quickcheck.Generator.Let_syntax in
        let%bind ledger_init_state, cmds, iters =
          gen_below_capacity ~extra_blocks:true ()
        in
        let%bind proofs_available =
          Quickcheck_lib.map_gens iters ~f:(fun cmds_opt ->
              Int.gen_incl 0 (3 * Option.value_exn cmds_opt) )
        in
        return (ledger_init_state, cmds, iters, proofs_available)
      in
      let shrinker =
        Quickcheck.Shrinker.create
          (fun (ledger_init_state, cmds, iters, proofs_available) ->
            let all_but_last xs = List.take xs (List.length xs - 1) in
            let iter_count = List.length iters in
            let mod_iters iters' =
              ( ledger_init_state
              , List.take cmds
                @@ List.sum (module Int) iters' ~f:(Option.value ~default:0)
              , iters'
              , List.take proofs_available (List.length iters') )
            in
            let half_iters =
              if iter_count > 1 then
                Some (mod_iters (List.take iters (iter_count / 2)))
              else None
            in
            let one_less_iters =
              if iter_count > 2 then Some (mod_iters (all_but_last iters))
              else None
            in
            List.filter_map [half_iters; one_less_iters] ~f:Fn.id
            |> Sequence.of_list )
      in
      Quickcheck.test g ~shrinker ~shrink_attempts:`Exhaustive
        ~sexp_of:
          [%sexp_of:
            Ledger.init_state
            * User_command.With_valid_signature.t list
            * int option list
            * int list] ~trials:50
        ~f:(fun (ledger_init_state, cmds, iters, proofs_available) ->
          async_with_ledgers ledger_init_state (fun sl test_mask ->
              test_random_number_of_proofs ledger_init_state cmds iters
                proofs_available sl test_mask `Many_provers ) )

    let%test_unit "Random number of user_commands-random number of proofs-one \
                   prover)" =
      let g =
        let open Quickcheck.Generator.Let_syntax in
        let%bind ledger_init_state, cmds, iters =
          gen_below_capacity ~extra_blocks:true ()
        in
        let%bind proofs_available =
          Quickcheck_lib.map_gens iters ~f:(fun cmds_opt ->
              Int.gen_incl 0 (3 * Option.value_exn cmds_opt) )
        in
        return (ledger_init_state, cmds, iters, proofs_available)
      in
      Quickcheck.test g ~trials:10
        ~f:(fun (ledger_init_state, cmds, iters, proofs_available) ->
          async_with_ledgers ledger_init_state (fun sl test_mask ->
              test_random_number_of_proofs ledger_init_state cmds iters
                proofs_available sl test_mask `One_prover ) )
  end )<|MERGE_RESOLUTION|>--- conflicted
+++ resolved
@@ -81,19 +81,6 @@
             , Transaction_snark.Statement.to_yojson
                 (Ledger_proof.statement proof) ) ]
     else
-<<<<<<< HEAD
-      match%bind Verifier.verify_transaction_snark verifier proof ~message with
-      | Ok b ->
-          Deferred.return b
-      | Error e ->
-          Logger.fatal logger ~module_:__MODULE__ ~location:__LOC__
-            ~metadata:
-              [ ("statement", Transaction_snark.Statement.to_yojson statement)
-              ; ("error", `String (Error.to_string_hum e)) ]
-            "Verifier error when checking transaction snark for statement \
-             $statement: $error" ;
-          exit 21
-=======
       let start = Time.now () in
       match%bind Verifier.verify_transaction_snark verifier proof ~message with
       | Ok b ->
@@ -105,8 +92,13 @@
             "Verification in apply_diff for work $work_id took $time ms" ;
           Deferred.return b
       | Error e ->
-          log_error (Error.to_string_hum e) ~metadata:[]
->>>>>>> dade7ee8
+          Logger.fatal logger ~module_:__MODULE__ ~location:__LOC__
+            ~metadata:
+              [ ("statement", Transaction_snark.Statement.to_yojson statement)
+              ; ("error", `String (Error.to_string_hum e)) ]
+            "Verifier error when checking transaction snark for statement \
+             $statement: $error" ;
+          exit 21
 
   let verify ~logger ~verifier ~message job proof prover =
     let open Deferred.Let_syntax in
