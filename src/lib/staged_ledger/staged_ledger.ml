--- conflicted
+++ resolved
@@ -2040,7 +2040,6 @@
               test_random_number_of_proofs ledger_init_state cmds iters
                 proofs_available sl test_mask `One_prover ) )
 
-<<<<<<< HEAD
     let stmt_to_work_random_fee work_list provers
         (stmts : Transaction_snark_work.Statement.t) :
         Transaction_snark_work.Checked.t option =
@@ -2064,71 +2063,16 @@
         -> User_command.With_valid_signature.t list
         -> int option list
         -> (int * Fee.t list) list
-=======
-    let check_pending_coinbase proof diff ~sl_before ~sl_after state_body_hash
-        ~coinbase_amount ~is_new_stack =
-      let pending_coinbase_before = Sl.pending_coinbase_collection sl_before in
-      let root_before = Pending_coinbase.merkle_root pending_coinbase_before in
-      let unchecked_root_after =
-        Pending_coinbase.merkle_root (Sl.pending_coinbase_collection sl_after)
-      in
-      let coinbase_data =
-        let create amount fee_transfer =
-          Coinbase.create ~amount
-            ~proposer:(Staged_ledger_diff.creator diff)
-            ~fee_transfer ~state_body_hash
-          |> Or_error.ok_exn
-        in
-        Pending_coinbase.Coinbase_data.of_coinbase
-          (create coinbase_amount None)
-      in
-      let f_pop_and_add =
-        let open Snark_params.Tick in
-        let open Pending_coinbase in
-        let proof_emitted =
-          if Option.is_some proof then Boolean.true_ else Boolean.false_
-        in
-        let%bind root_after_popping, _deleted_stack =
-          Pending_coinbase.Checked.pop_coinbases ~proof_emitted
-            (Hash.var_of_t root_before)
-        in
-        let coinbase_var = Coinbase_data.(var_of_t coinbase_data) in
-        Pending_coinbase.Checked.add_coinbase root_after_popping coinbase_var
-      in
-      let checked_root_after_update =
-        let open Snark_params.Tick in
-        let open Pending_coinbase in
-        let comp =
-          let%map result =
-            handle f_pop_and_add
-              (unstage (handler pending_coinbase_before ~is_new_stack))
-          in
-          As_prover.read Hash.typ result
-        in
-        let (), x = Or_error.ok_exn (run_and_check comp ()) in
-        x
-      in
-      [%test_eq: Pending_coinbase.Hash.t] unchecked_root_after
-        checked_root_after_update
-
-    let test_pending_coinbase :
-           Ledger.init_state
-        -> User_command.With_valid_signature.t list
-        -> int option list
-        -> int list
-        -> State_body_hash.t list
->>>>>>> 6d2f8902
         -> Sl.t ref
         -> Ledger.Mask.Attached.t
         -> [`One_prover | `Many_provers]
         -> unit Deferred.t =
-<<<<<<< HEAD
-     fun init_state cmds cmd_iters proofs_available sl test_mask provers ->
+     fun _init_state cmds cmd_iters proofs_available sl _test_mask provers ->
       let logger = Logger.null () in
       let pids = Child_processes.Termination.create_pid_table () in
       let%map proofs_available_left =
         iter_cmds_acc cmds cmd_iters proofs_available
-          (fun cmds_left _count_opt cmds_this_iter proofs_available_left ->
+          (fun _cmds_left _count_opt cmds_this_iter proofs_available_left ->
             let work_list : Transaction_snark_work.Statement.t list =
               Sl.Scan_state.work_statements_for_new_diff (Sl.scan_state !sl)
             in
@@ -2139,7 +2083,7 @@
               let work_list = List.take work_list proofs_available_this_iter in
               List.(zip_exn work_list (take fees_for_each (length work_list)))
             in
-            let%map proof, diff =
+            let%map _proof, diff =
               create_and_apply sl logger pids cmds_this_iter
                 (stmt_to_work_random_fee work_to_be_done provers)
             in
@@ -2204,7 +2148,122 @@
                          Staged_ledger_diff.t}"
                        diff)
             in
-=======
+            (diff, List.tl_exn proofs_available_left) )
+      in
+      assert (List.is_empty proofs_available_left)
+
+    let%test_unit "max throughput-random-random fee-number of proofs-worst \
+                   case provers" =
+      (* Always at worst case number of provers *)
+      let g =
+        let open Quickcheck.Generator.Let_syntax in
+        let%bind ledger_init_state, cmds, iters = gen_at_capacity in
+        (* How many proofs will be available at each iteration. *)
+        let%bind proofs_available =
+          Quickcheck_lib.map_gens iters ~f:(fun _ ->
+              let%bind number_of_proofs =
+                Int.gen_incl 0 (transaction_capacity * 2)
+              in
+              let%map fees =
+                Quickcheck.Generator.list_with_length number_of_proofs
+                  Fee.(gen_incl (of_int 1) (of_int 20))
+              in
+              (number_of_proofs, fees) )
+        in
+        return (ledger_init_state, cmds, iters, proofs_available)
+      in
+      Quickcheck.test g ~trials:10
+        ~f:(fun (ledger_init_state, cmds, iters, proofs_available) ->
+          async_with_ledgers ledger_init_state (fun sl test_mask ->
+              test_random_proof_fee ledger_init_state cmds iters
+                proofs_available sl test_mask `Many_provers ) )
+
+    let%test_unit "Max throughput-random fee" =
+      let g =
+        let open Quickcheck.Generator.Let_syntax in
+        let%bind ledger_init_state, cmds, iters = gen_at_capacity in
+        let%bind proofs_available =
+          Quickcheck_lib.map_gens iters ~f:(fun _ ->
+              let number_of_proofs =
+                transaction_capacity
+                (*All proofs are available*)
+              in
+              let%map fees =
+                Quickcheck.Generator.list_with_length number_of_proofs
+                  Fee.(gen_incl (of_int 1) (of_int 20))
+              in
+              (number_of_proofs, fees) )
+        in
+        return (ledger_init_state, cmds, iters, proofs_available)
+      in
+      Quickcheck.test g
+        ~sexp_of:
+          [%sexp_of:
+            Ledger.init_state
+            * Coda_base.User_command.With_valid_signature.t list
+            * int option list
+            * (int * Fee.t list) list] ~trials:10
+        ~f:(fun (ledger_init_state, cmds, iters, proofs_available) ->
+          async_with_ledgers ledger_init_state (fun sl test_mask ->
+              test_random_proof_fee ledger_init_state cmds iters
+                proofs_available sl test_mask `Many_provers ) )
+
+    let check_pending_coinbase proof diff ~sl_before ~sl_after state_body_hash
+        ~coinbase_amount ~is_new_stack =
+      let pending_coinbase_before = Sl.pending_coinbase_collection sl_before in
+      let root_before = Pending_coinbase.merkle_root pending_coinbase_before in
+      let unchecked_root_after =
+        Pending_coinbase.merkle_root (Sl.pending_coinbase_collection sl_after)
+      in
+      let coinbase_data =
+        let create amount fee_transfer =
+          Coinbase.create ~amount
+            ~proposer:(Staged_ledger_diff.creator diff)
+            ~fee_transfer ~state_body_hash
+          |> Or_error.ok_exn
+        in
+        Pending_coinbase.Coinbase_data.of_coinbase
+          (create coinbase_amount None)
+      in
+      let f_pop_and_add =
+        let open Snark_params.Tick in
+        let open Pending_coinbase in
+        let proof_emitted =
+          if Option.is_some proof then Boolean.true_ else Boolean.false_
+        in
+        let%bind root_after_popping, _deleted_stack =
+          Pending_coinbase.Checked.pop_coinbases ~proof_emitted
+            (Hash.var_of_t root_before)
+        in
+        let coinbase_var = Coinbase_data.(var_of_t coinbase_data) in
+        Pending_coinbase.Checked.add_coinbase root_after_popping coinbase_var
+      in
+      let checked_root_after_update =
+        let open Snark_params.Tick in
+        let open Pending_coinbase in
+        let comp =
+          let%map result =
+            handle f_pop_and_add
+              (unstage (handler pending_coinbase_before ~is_new_stack))
+          in
+          As_prover.read Hash.typ result
+        in
+        let (), x = Or_error.ok_exn (run_and_check comp ()) in
+        x
+      in
+      [%test_eq: Pending_coinbase.Hash.t] unchecked_root_after
+        checked_root_after_update
+
+    let test_pending_coinbase :
+           Ledger.init_state
+        -> User_command.With_valid_signature.t list
+        -> int option list
+        -> int list
+        -> State_body_hash.t list
+        -> Sl.t ref
+        -> Ledger.Mask.Attached.t
+        -> [`One_prover | `Many_provers]
+        -> unit Deferred.t =
      fun init_state cmds cmd_iters proofs_available state_body_hashes sl
          test_mask provers ->
       let logger = Logger.null () in
@@ -2236,7 +2295,6 @@
             in
             check_pending_coinbase proof diff ~sl_before ~sl_after:!sl
               state_body_hash ~coinbase_amount ~is_new_stack ;
->>>>>>> 6d2f8902
             assert_fee_excess proof ;
             let cmds_applied_this_iter =
               List.length @@ Staged_ledger_diff.user_commands diff
@@ -2250,66 +2308,6 @@
                 assert (cb <= 2) ) ;
             assert_ledger test_mask !sl cmds_left cmds_applied_this_iter
               (init_pks init_state) ;
-<<<<<<< HEAD
-            (diff, List.tl_exn proofs_available_left) )
-      in
-      assert (List.is_empty proofs_available_left)
-
-    let%test_unit "max throughput-random number of proofs-worst case provers" =
-      (* Always at worst case number of provers *)
-      let g =
-        let open Quickcheck.Generator.Let_syntax in
-        let%bind ledger_init_state, cmds, iters = gen_at_capacity in
-        (* How many proofs will be available at each iteration. *)
-        let%bind proofs_available =
-          Quickcheck_lib.map_gens iters ~f:(fun _ ->
-              let%bind number_of_proofs =
-                Int.gen_incl 0 (transaction_capacity * 2)
-              in
-              let%map fees =
-                Quickcheck.Generator.list_with_length number_of_proofs
-                  Fee.(gen_incl (of_int 1) (of_int 20))
-              in
-              (number_of_proofs, fees) )
-        in
-        return (ledger_init_state, cmds, iters, proofs_available)
-      in
-      Quickcheck.test g ~trials:10
-        ~f:(fun (ledger_init_state, cmds, iters, proofs_available) ->
-          async_with_ledgers ledger_init_state (fun sl test_mask ->
-              test_random_proof_fee ledger_init_state cmds iters
-                proofs_available sl test_mask `Many_provers ) )
-
-    let%test_unit "Max throughput" =
-      let g =
-        let open Quickcheck.Generator.Let_syntax in
-        let%bind ledger_init_state, cmds, iters = gen_at_capacity in
-        let%bind proofs_available =
-          Quickcheck_lib.map_gens iters ~f:(fun _ ->
-              let number_of_proofs =
-                transaction_capacity
-                (*All proofs are available*)
-              in
-              let%map fees =
-                Quickcheck.Generator.list_with_length number_of_proofs
-                  Fee.(gen_incl (of_int 1) (of_int 20))
-              in
-              (number_of_proofs, fees) )
-        in
-        return (ledger_init_state, cmds, iters, proofs_available)
-      in
-      Quickcheck.test g
-        ~sexp_of:
-          [%sexp_of:
-            Ledger.init_state
-            * Coda_base.User_command.With_valid_signature.t list
-            * int option list
-            * (int * Fee.t list) list] ~trials:15
-        ~f:(fun (ledger_init_state, cmds, iters, proofs_available) ->
-          async_with_ledgers ledger_init_state (fun sl test_mask ->
-              test_random_proof_fee ledger_init_state cmds iters
-                proofs_available sl test_mask `Many_provers ) )
-=======
             ( diff
             , (List.tl_exn proofs_available_left, List.tl_exn state_body_hashes)
             ) )
@@ -2350,5 +2348,4 @@
     let%test_unit "Validate pending coinbase for random number of \
                    user_commands-random number of proofs-many provers)" =
       pending_coinbase_test `Many_provers
->>>>>>> 6d2f8902
   end )