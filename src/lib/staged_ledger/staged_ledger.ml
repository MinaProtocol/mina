--- conflicted
+++ resolved
@@ -2835,12 +2835,8 @@
                       Sl.Scan_state.get_snarked_ledger_async
                         ~ledger:snarked_ledger ~get_protocol_state:get_state
                         ~apply_first_pass ~apply_second_pass
-<<<<<<< HEAD
-                        ~apply_first_pass_sparse_ledger !sl.scan_state
-=======
                         ~apply_first_pass_sparse_ledger ~signature_kind
                         !sl.scan_state
->>>>>>> b8e9e217
                     in
                     let target_snarked_ledger =
                       let stmt = Ledger_proof.Cached.statement proof in
