[%%import
"../../config.mlh"]

open Core_kernel
open Async_kernel
open Coda_base
open Currency
open O1trace
open Signature_lib

let option lab =
  Option.value_map ~default:(Or_error.error_string lab) ~f:(fun x -> Ok x)

module T = struct
  module Scan_state = Transaction_snark_scan_state
  module Pre_diff_info = Pre_diff_info

  module Staged_ledger_error = struct
    type t =
      | Non_zero_fee_excess of
          Scan_state.Space_partition.t * Transaction.t list
      | Invalid_proof of
          Ledger_proof.t
          * Transaction_snark.Statement.t
          * Public_key.Compressed.t
      | Pre_diff of Pre_diff_info.Error.t
      | Insufficient_work of string
      | Unexpected of Error.t
    [@@deriving sexp]

    let to_string = function
      | Non_zero_fee_excess (partition, txns) ->
          Format.asprintf
            !"Fee excess is non-zero for the transactions: %{sexp: \
              Transaction.t list} and the current queue with slots \
              partitioned as %{sexp: Scan_state.Space_partition.t} \n"
            txns partition
      | Pre_diff pre_diff_error ->
          Format.asprintf
            !"Pre_diff_info.Error error: %{sexp:Pre_diff_info.Error.t}"
            pre_diff_error
      | Invalid_proof (p, s, prover) ->
          Format.asprintf
            !"Verification failed for proof: %{sexp: Ledger_proof.t} \
              Statement: %{sexp: Transaction_snark.Statement.t} Prover: \
              %{sexp:Public_key.Compressed.t}\n"
            p s prover
      | Insufficient_work str ->
          str
      | Unexpected e ->
          Error.to_string_hum e

    let to_error = Fn.compose Error.of_string to_string
  end

  let to_staged_ledger_or_error = function
    | Ok a ->
        Ok a
    | Error e ->
        Error (Staged_ledger_error.Unexpected e)

  type job = Scan_state.Available_job.t [@@deriving sexp]

  let verify_proof ~logger ~verifier ~proof ~statement ~message =
    let statement_eq a b = Int.(Transaction_snark.Statement.compare a b = 0) in
    if not (statement_eq (Ledger_proof.statement proof) statement) then
      Deferred.return false
    else
      match%map Verifier.verify_transaction_snark verifier proof ~message with
      | Ok b ->
          b
      | Error e ->
          Logger.warn logger ~module_:__MODULE__ ~location:__LOC__
            ~metadata:
              [ ("statement", Transaction_snark.Statement.to_yojson statement)
              ; ("error", `String (Error.to_string_hum e)) ]
            "Invalid transaction snark for statement $statement: $error" ;
          false

  let verify ~logger ~verifier ~message job proof prover =
    let open Deferred.Let_syntax in
    match Scan_state.statement_of_job job with
    | None ->
        Deferred.return
          ( Or_error.errorf !"Error creating statement from job %{sexp:job}" job
          |> to_staged_ledger_or_error )
    | Some statement -> (
        match%map
          verify_proof ~logger ~verifier ~proof ~statement ~message
        with
        | true ->
            Ok ()
        | _ ->
            Error
              (Staged_ledger_error.Invalid_proof (proof, statement, prover)) )

  module M = struct
    include Monad.Ident
    module Or_error = Or_error
  end

  module Statement_scanner = struct
    include Scan_state.Make_statement_scanner
              (M)
              (struct
                type t = unit

                let verify ~verifier:() ~proof:_ ~statement:_ ~message:_ = true
              end)
  end

  module Statement_scanner_proof_verifier = struct
    type t = {logger: Logger.t; verifier: Verifier.t}

    let verify ~verifier:{logger; verifier} = verify_proof ~logger ~verifier
  end

  module Statement_scanner_with_proofs =
    Scan_state.Make_statement_scanner
      (Deferred)
      (Statement_scanner_proof_verifier)

  type t =
    { scan_state: Scan_state.t
          (* Invariant: this is the ledger after having applied all the transactions in
     *the above state. *)
    ; ledger: Ledger.attached_mask sexp_opaque
    ; pending_coinbase_collection: Pending_coinbase.t }
  [@@deriving sexp]

  let proof_txns t =
    Scan_state.latest_ledger_proof t.scan_state
    |> Option.bind ~f:(Fn.compose Non_empty_list.of_list_opt snd)

  let scan_state {scan_state; _} = scan_state

  let all_work_pairs_exn t = Scan_state.all_work_pairs_exn t.scan_state

  let pending_coinbase_collection {pending_coinbase_collection; _} =
    pending_coinbase_collection

  let get_target ((proof, _), _) =
    let {Transaction_snark.Statement.target; _} =
      Ledger_proof.statement proof
    in
    target

  let verify_scan_state_after_apply ledger (scan_state : Scan_state.t) =
    let error_prefix =
      "Error verifying the parallel scan state after applying the diff."
    in
    match Scan_state.latest_ledger_proof scan_state with
    | None ->
        Statement_scanner.check_invariants scan_state ~verifier:()
          ~error_prefix ~ledger_hash_end:ledger ~ledger_hash_begin:None
    | Some proof ->
        Statement_scanner.check_invariants scan_state ~verifier:()
          ~error_prefix ~ledger_hash_end:ledger
          ~ledger_hash_begin:(Some (get_target proof))

  (* TODO: Remove this. This is deprecated *)
  let materialized_snarked_ledger_hash :
         t
      -> expected_target:Frozen_ledger_hash.t
      -> Frozen_ledger_hash.t Or_error.t =
   fun {ledger; scan_state; _} ~expected_target ->
    let open Or_error.Let_syntax in
    let txns_still_being_worked_on = Scan_state.staged_undos scan_state in
    let snarked_ledger = Ledger.register_mask ledger (Ledger.Mask.create ()) in
    let res =
      let%bind () =
        Scan_state.Staged_undos.apply txns_still_being_worked_on snarked_ledger
      in
      let snarked_ledger_hash =
        Ledger.merkle_root snarked_ledger |> Frozen_ledger_hash.of_ledger_hash
      in
      if not (Frozen_ledger_hash.equal snarked_ledger_hash expected_target)
      then
        Or_error.errorf
          !"Error materializing the snarked ledger with hash \
            %{sexp:Frozen_ledger_hash.t} got %{sexp:Frozen_ledger_hash.t}: "
          expected_target snarked_ledger_hash
      else
        match Scan_state.latest_ledger_proof scan_state with
        | None ->
            return snarked_ledger_hash
        | Some proof ->
            let target = get_target proof in
            if Frozen_ledger_hash.equal snarked_ledger_hash target then
              return snarked_ledger_hash
            else
              Or_error.errorf
                !"Last snarked ledger (%{sexp: Frozen_ledger_hash.t}) is \
                  different from the one being requested ((%{sexp: \
                  Frozen_ledger_hash.t}))"
                target expected_target
    in
    (* Make sure we don't leak this mask. *)
    Ledger.unregister_mask_exn ledger snarked_ledger |> ignore ;
    res

  let statement_exn t =
    match Statement_scanner.scan_statement t.scan_state ~verifier:() with
    | Ok s ->
        `Non_empty s
    | Error `Empty ->
        `Empty
    | Error (`Error e) ->
        failwithf !"statement_exn: %{sexp:Error.t}" e ()

  let of_scan_state_and_ledger ~logger ~verifier ~snarked_ledger_hash ~ledger
      ~scan_state ~pending_coinbase_collection =
    let open Deferred.Or_error.Let_syntax in
    let verify_snarked_ledger t snarked_ledger_hash =
      match
        materialized_snarked_ledger_hash t ~expected_target:snarked_ledger_hash
      with
      | Ok _ ->
          Ok ()
      | Error e ->
          Or_error.error_string
            ( "Error verifying snarked ledger hash from the ledger.\n"
            ^ Error.to_string_hum e )
    in
    let t = {ledger; scan_state; pending_coinbase_collection} in
    let%bind () =
      Statement_scanner_with_proofs.check_invariants scan_state
        ~verifier:{Statement_scanner_proof_verifier.logger; verifier}
        ~error_prefix:"Staged_ledger.of_scan_state_and_ledger"
        ~ledger_hash_end:
          (Frozen_ledger_hash.of_ledger_hash (Ledger.merkle_root ledger))
        ~ledger_hash_begin:(Some snarked_ledger_hash)
    in
    let%bind () =
      Deferred.return (verify_snarked_ledger t snarked_ledger_hash)
    in
    return t

  let of_scan_state_pending_coinbases_and_snarked_ledger ~logger ~verifier
      ~scan_state ~snarked_ledger ~expected_merkle_root ~pending_coinbases =
    let open Deferred.Or_error.Let_syntax in
    let snarked_ledger_hash = Ledger.merkle_root snarked_ledger in
    let snarked_frozen_ledger_hash =
      Frozen_ledger_hash.of_ledger_hash snarked_ledger_hash
    in
    let%bind txs =
      Scan_state.staged_transactions scan_state |> Deferred.return
    in
    let%bind () =
      List.fold_result
        ~f:(fun _ tx ->
          Ledger.apply_transaction snarked_ledger tx |> Or_error.ignore )
        ~init:() txs
      |> Deferred.return
    in
    let%bind () =
      let staged_ledger_hash = Ledger.merkle_root snarked_ledger in
      Deferred.return
      @@ Result.ok_if_true
           (Ledger_hash.equal expected_merkle_root staged_ledger_hash)
           ~error:
             (Error.createf
                !"Mismatching merkle root Expected:%{sexp:Ledger_hash.t} \
                  Got:%{sexp:Ledger_hash.t}"
                expected_merkle_root staged_ledger_hash)
    in
    of_scan_state_and_ledger ~logger ~verifier
      ~snarked_ledger_hash:snarked_frozen_ledger_hash ~ledger:snarked_ledger
      ~scan_state ~pending_coinbase_collection:pending_coinbases

  let copy {scan_state; ledger; pending_coinbase_collection} =
    let new_mask = Ledger.Mask.create () in
    { scan_state
    ; ledger= Ledger.register_mask ledger new_mask
    ; pending_coinbase_collection }

  let hash {scan_state; ledger; pending_coinbase_collection} :
      Staged_ledger_hash.t =
    Staged_ledger_hash.of_aux_ledger_and_coinbase_hash
      (Scan_state.hash scan_state)
      (Ledger.merkle_root ledger)
      pending_coinbase_collection

  [%%if
  call_logger]

  let hash t =
    Coda_debug.Call_logger.record_call "Staged_ledger.hash" ;
    hash t

  [%%endif]

  let ledger {ledger; _} = ledger

  let create_exn ~ledger : t =
    { scan_state= Scan_state.empty ()
    ; ledger
    ; pending_coinbase_collection=
        Pending_coinbase.create () |> Or_error.ok_exn }

  let current_ledger_proof t =
    Option.map
      (Scan_state.latest_ledger_proof t.scan_state)
      ~f:(Fn.compose fst fst)

  let replace_ledger_exn t ledger =
    [%test_result: Ledger_hash.t]
      ~message:"Cannot replace ledger since merkle_root differs"
      ~expect:(Ledger.merkle_root t.ledger)
      (Ledger.merkle_root ledger) ;
    {t with ledger}

  let sum_fees xs ~f =
    with_return (fun {return} ->
        Ok
          (List.fold ~init:Fee.zero xs ~f:(fun acc x ->
               match Fee.add acc (f x) with
               | None ->
                   return (Or_error.error_string "Fee overflow")
               | Some res ->
                   res )) )

  let working_stack pending_coinbase_collection ~is_new_stack =
    to_staged_ledger_or_error
      (Pending_coinbase.latest_stack pending_coinbase_collection ~is_new_stack)

  let push_coinbase_and_get_new_collection current_stack (t : Transaction.t) =
    match t with
    | Coinbase c ->
        Pending_coinbase.Stack.push current_stack c
    | _ ->
        current_stack

  let apply_transaction_and_get_statement ledger current_stack s =
    let open Result.Let_syntax in
    let%bind fee_excess = Transaction.fee_excess s |> to_staged_ledger_or_error
    and supply_increase =
      Transaction.supply_increase s |> to_staged_ledger_or_error
    in
    let source =
      Ledger.merkle_root ledger |> Frozen_ledger_hash.of_ledger_hash
    in
    let pending_coinbase_after =
      push_coinbase_and_get_new_collection current_stack s
    in
    let%map undo =
      Ledger.apply_transaction ledger s |> to_staged_ledger_or_error
    in
    ( undo
    , { Transaction_snark.Statement.source
      ; target= Ledger.merkle_root ledger |> Frozen_ledger_hash.of_ledger_hash
      ; fee_excess
      ; supply_increase
      ; pending_coinbase_stack_state=
          {source= current_stack; target= pending_coinbase_after}
      ; proof_type= `Base }
    , pending_coinbase_after )

  let apply_transaction_and_get_witness ledger current_stack s =
    let open Deferred.Let_syntax in
    let public_keys = function
      | Transaction.Fee_transfer t ->
          Fee_transfer.receivers t
      | User_command t ->
          let t = (t :> User_command.t) in
          User_command.accounts_accessed t
      | Coinbase c ->
          let ft_receivers =
            Option.value_map c.fee_transfer ~default:[] ~f:(fun ft ->
                Fee_transfer.receivers (Fee_transfer.of_single ft) )
          in
          c.proposer :: ft_receivers
    in
    let ledger_witness =
      measure "sparse ledger" (fun () ->
          Sparse_ledger.of_ledger_subset_exn ledger (public_keys s) )
    in
    let%bind () = Async.Scheduler.yield () in
    let r =
      measure "apply+stmt" (fun () ->
          apply_transaction_and_get_statement ledger current_stack s )
    in
    let%map () = Async.Scheduler.yield () in
    let open Result.Let_syntax in
    let%map undo, statement, updated_coinbase_stack = r in
    ( { Scan_state.Transaction_with_witness.transaction_with_info= undo
      ; witness= {ledger= ledger_witness}
      ; statement }
    , updated_coinbase_stack )

  let update_ledger_and_get_statements ledger current_stack ts =
    let open Deferred.Let_syntax in
    let rec go coinbase_stack acc = function
      | [] ->
          return (Ok (List.rev acc, coinbase_stack))
      | t :: ts -> (
          match%bind
            apply_transaction_and_get_witness ledger coinbase_stack t
          with
          | Ok (res, updated_coinbase_stack) ->
              go updated_coinbase_stack (res :: acc) ts
          | Error e ->
              return (Error e) )
    in
    go current_stack [] ts

  let check_completed_works ~logger ~verifier scan_state
      (completed_works : Transaction_snark_work.t list) =
    let work_count = List.length completed_works in
    let job_pairs =
      Scan_state.k_work_pairs_for_new_diff scan_state ~k:work_count
    in
    let check job_proofs prover message =
      let open Deferred.Let_syntax in
      Deferred.List.find_map job_proofs ~f:(fun (job, proof) ->
          match%map verify ~logger ~verifier ~message job proof prover with
          | Ok () ->
              None
          | Error e ->
              Some e )
    in
    let open Deferred.Let_syntax in
    let%map result =
      Deferred.List.find_map (List.zip_exn job_pairs completed_works)
        ~f:(fun (jobs, work) ->
          let message = Sok_message.create ~fee:work.fee ~prover:work.prover in
          check (List.zip_exn jobs work.proofs) work.prover message )
    in
    Option.value_map result ~default:(Ok ()) ~f:(fun e -> Error e)

  (**The total fee excess caused by any diff should be zero. In the case where
     the slots are split into two partitions, total fee excess of the transactions
     to be enqueued on each of the partitions should be zero respectively *)
  let check_zero_fee_excess scan_state data =
    let zero = Fee.Signed.zero in
    let partitions = Scan_state.partition_if_overflowing scan_state in
    let txns_from_data data =
      List.fold_right ~init:(Ok []) data
        ~f:(fun (d : Scan_state.Transaction_with_witness.t) acc ->
          let open Or_error.Let_syntax in
          let%bind acc = acc in
          let%map t = d.transaction_with_info |> Ledger.Undo.transaction in
          t :: acc )
    in
    let total_fee_excess txns =
      List.fold txns ~init:(Ok (Some zero)) ~f:(fun fe (txn : Transaction.t) ->
          let open Or_error.Let_syntax in
          let%bind fe' = fe in
          let%map fee_excess = Transaction.fee_excess txn in
          Option.bind fe' ~f:(fun f -> Fee.Signed.add f fee_excess) )
      |> to_staged_ledger_or_error
    in
    let open Result.Let_syntax in
    let check data slots =
      let%bind txns = txns_from_data data |> to_staged_ledger_or_error in
      let%bind fe = total_fee_excess txns in
      let%bind fe_no_overflow =
        Option.value_map
          ~default:
            (to_staged_ledger_or_error
               (Or_error.error_string "fee excess overflow"))
          ~f:(fun fe -> Ok fe)
          fe
      in
      if Fee.Signed.equal fe_no_overflow zero then Ok ()
      else Error (Non_zero_fee_excess (slots, txns))
    in
    let%bind () = check (List.take data (fst partitions.first)) partitions in
    Option.value_map ~default:(Result.return ())
      ~f:(fun _ -> check (List.drop data (fst partitions.first)) partitions)
      partitions.second

  let update_coinbase_stack_and_get_data scan_state ledger
      pending_coinbase_collection transactions =
    let open Deferred.Result.Let_syntax in
    let coinbase_exists ~get_transaction txns =
      List.fold_until ~init:(Ok false) txns
        ~f:(fun acc t ->
          match get_transaction t with
          | Ok (Transaction.Coinbase _) ->
              Stop (Ok true)
          | Error e ->
              Stop (Error e)
          | _ ->
              Continue acc )
        ~finish:Fn.id
      |> Deferred.return
    in
    let {Scan_state.Space_partition.first= slots, _; second} =
      Scan_state.partition_if_overflowing scan_state
    in
    match second with
    | None ->
        (*Single partition:
         1.Check if a new stack is required and get a working stack [working_stack]
         2.create data for enqueuing onto the scan state *)
        let is_new_tree = Scan_state.next_on_new_tree scan_state in
        let have_data_to_enqueue = List.length transactions > 0 in
        let is_new_stack = is_new_tree && have_data_to_enqueue in
        let%bind working_stack =
          working_stack pending_coinbase_collection ~is_new_stack
          |> Deferred.return
        in
        let%map data, updated_stack =
          update_ledger_and_get_statements ledger working_stack transactions
        in
        (is_new_stack, data, `Update_one updated_stack)
    | Some _ ->
        (*Two partition:
        Assumption: Only one of the partition will have coinbase transaction(s)in it.
        1. Get the latest stack for coinbase in the first set of transactions
        2. get the first set of scan_state data[data1]
        3. get a new stack for the second parition because the second set of transactions would start from the begining of the scan_state
        4. get the second set of scan_state data[data2]*)
        let%bind working_stack1 =
          working_stack pending_coinbase_collection ~is_new_stack:false
          |> Deferred.return
        in
        let%bind data1, updated_stack1 =
          update_ledger_and_get_statements ledger working_stack1
            (List.take transactions slots)
        in
        let%bind working_stack2 =
          working_stack pending_coinbase_collection ~is_new_stack:true
          |> Deferred.return
        in
        let%bind data2, updated_stack2 =
          update_ledger_and_get_statements ledger working_stack2
            (List.drop transactions slots)
        in
        let%map first_has_coinbase =
          coinbase_exists
            ~get_transaction:(fun x -> Ok x)
            (List.take transactions slots)
        in
        let second_has_data = List.length (List.drop transactions slots) > 0 in
        let new_stack_in_snark, stack_update =
          match (first_has_coinbase, second_has_data) with
          | true, true ->
              (false, `Update_two (updated_stack1, updated_stack2))
          (*updated_stack2 will not have any coinbase and therefore we don't want to create a new stack in snark. updated_stack2 is only used to update the pending_coinbase_aux because there's going to be data(second has data) on a "new tree"*)
          | true, false ->
              (false, `Update_one updated_stack1)
          | false, true ->
              (true, `Update_one updated_stack2)
          (*updated stack2 has coinbase and it will be on a "new tree"*)
          | false, false ->
              (false, `Update_none)
        in
        (new_stack_in_snark, data1 @ data2, stack_update)

  (*update the pending_coinbase tree with the updated/new stack and delete the oldest stack if a proof was emitted*)
  let update_pending_coinbase_collection pending_coinbase_collection
      stack_update ~is_new_stack ~ledger_proof =
    let open Result.Let_syntax in
    (*Deleting oldest stack if proof emitted*)
    let%bind pending_coinbase_collection_updated1 =
      match ledger_proof with
      | Some (proof, _) ->
          let%bind oldest_stack, pending_coinbase_collection_updated1 =
            Pending_coinbase.remove_coinbase_stack pending_coinbase_collection
            |> to_staged_ledger_or_error
          in
          let ledger_proof_stack =
            (Ledger_proof.statement proof).pending_coinbase_stack_state.target
          in
          let%map () =
            if Pending_coinbase.Stack.equal oldest_stack ledger_proof_stack
            then Ok ()
            else
              Error
                (Staged_ledger_error.Unexpected
                   (Error.of_string
                      "Pending coinbase stack of the ledger proof did not \
                       match the oldest stack in the pending coinbase tree."))
          in
          pending_coinbase_collection_updated1
      | None ->
          Ok pending_coinbase_collection
    in
    (*updating the latest stack and/or adding a new one*)
    let%map pending_coinbase_collection_updated2 =
      match stack_update with
      | `Update_none ->
          Ok pending_coinbase_collection_updated1
      | `Update_one stack1 ->
          Pending_coinbase.update_coinbase_stack
            pending_coinbase_collection_updated1 stack1 ~is_new_stack
          |> to_staged_ledger_or_error
      | `Update_two (stack1, stack2) ->
          (*The case when part of the transactions go in to the old tree and remaining on to the new tree*)
          let%bind update1 =
            Pending_coinbase.update_coinbase_stack
              pending_coinbase_collection_updated1 stack1 ~is_new_stack:false
            |> to_staged_ledger_or_error
          in
          Pending_coinbase.update_coinbase_stack update1 stack2
            ~is_new_stack:true
          |> to_staged_ledger_or_error
    in
    pending_coinbase_collection_updated2

  let coinbase_for_blockchain_snark = function
    | [] ->
        Ok Currency.Amount.zero
    | [amount] ->
        Ok amount
    | [amount1; _] ->
        Ok amount1
    | _ ->
        Error
          (Staged_ledger_error.Pre_diff
             (Pre_diff_info.Error.Coinbase_error "More than two coinbase parts"))

  let apply_diff ~logger t pre_diff_info =
    let open Deferred.Result.Let_syntax in
    let max_throughput =
      Int.pow 2
        Transaction_snark_scan_state.Constants.transaction_capacity_log_2
    in
    let spots_available, proofs_waiting =
      let jobs = Scan_state.all_work_statements t.scan_state in
      ( Int.min (Scan_state.free_space t.scan_state) max_throughput
      , List.length jobs )
    in
    let new_mask = Ledger.Mask.create () in
    let new_ledger = Ledger.register_mask t.ledger new_mask in
    let transactions, works, user_commands_count, coinbases = pre_diff_info in
    let%bind is_new_stack, data, stack_update =
      update_coinbase_stack_and_get_data t.scan_state new_ledger
        t.pending_coinbase_collection transactions
    in
    let slots = List.length data in
    let work_count = List.length works in
    let required_pairs =
      Scan_state.work_statements_for_new_diff t.scan_state
    in
    let%bind () =
      let required = List.length required_pairs in
      if
        work_count < required
        && List.length data
           > Scan_state.free_space t.scan_state - required + work_count
      then
        Deferred.return
          (Error
             (Staged_ledger_error.Insufficient_work
                (sprintf
                   !"Insufficient number of transaction snark work (slots \
                     occupying: %d)  required %d, got %d"
                   slots required work_count)))
      else Deferred.return (Ok ())
    in
    let%bind () = Deferred.return (check_zero_fee_excess t.scan_state data) in
    let%bind res_opt, scan_state' =
      let r =
        Scan_state.fill_work_and_enqueue_transactions t.scan_state data works
      in
      Or_error.iter_error r ~f:(fun e ->
          let data_json =
            `List
              (List.map data
                 ~f:(fun {Scan_state.Transaction_with_witness.statement; _} ->
                   Transaction_snark.Statement.to_yojson statement ))
          in
          Logger.error logger ~module_:__MODULE__ ~location:__LOC__
            ~metadata:
              [ ( "scan_state"
                , `String (Scan_state.snark_job_list_json t.scan_state) )
              ; ("data", data_json) ]
            !"Unexpected error when applying diff data $data to the \
              scan_state $scan_state: %s\n\
              %!"
            (Error.to_string_hum e) ) ;
      Deferred.return (to_staged_ledger_or_error r)
    in
    let%bind updated_pending_coinbase_collection' =
      update_pending_coinbase_collection t.pending_coinbase_collection
        stack_update ~is_new_stack ~ledger_proof:res_opt
      |> Deferred.return
    in
    let%bind coinbase_amount =
      coinbase_for_blockchain_snark coinbases |> Deferred.return
    in
    let%map () =
      Deferred.return
        ( verify_scan_state_after_apply
            (Frozen_ledger_hash.of_ledger_hash (Ledger.merkle_root new_ledger))
            scan_state'
        |> to_staged_ledger_or_error )
    in
    Logger.debug logger ~module_:__MODULE__ ~location:__LOC__
      ~metadata:
        [ ("user_command_count", `Int user_commands_count)
        ; ("coinbase_count", `Int (List.length coinbases))
        ; ("spots_available", `Int spots_available)
        ; ("proof_bundles_waiting", `Int proofs_waiting)
        ; ("work_count", `Int (List.length works)) ]
      "apply_diff block info: No of transactions included:$user_command_count\n\
      \      Coinbase parts:$coinbase_count Spots\n\
      \      available:$spots_available Pending work in the \
       scan-state:$proof_bundles_waiting Work included:$work_count" ;
    let new_staged_ledger =
      { scan_state= scan_state'
      ; ledger= new_ledger
      ; pending_coinbase_collection= updated_pending_coinbase_collection' }
    in
    ( `Hash_after_applying (hash new_staged_ledger)
    , `Ledger_proof res_opt
    , `Staged_ledger new_staged_ledger
    , `Pending_coinbase_data (is_new_stack, coinbase_amount) )

  let apply t witness ~logger ~verifier =
    let open Deferred.Result.Let_syntax in
    let work = Staged_ledger_diff.completed_works witness in
    Coda_metrics.(
      Gauge.set Snark_work.completed_snark_work_last_block
        (Float.of_int @@ List.length work)) ;
    let%bind () = check_completed_works ~logger ~verifier t.scan_state work in
    let%bind prediff =
      Result.map_error ~f:(fun error -> Staged_ledger_error.Pre_diff error)
      @@ Pre_diff_info.get witness
      |> Deferred.return
    in
    let%map res = apply_diff t prediff ~logger in
    let _, _, `Staged_ledger new_staged_ledger, _ = res in
    let () =
      try
        Coda_metrics.(
          Gauge.set Snark_work.scan_state_snark_work
            (Float.of_int
               (List.length
                  (Scan_state.all_work_pairs_exn new_staged_ledger.scan_state))))
      with exn ->
        Logger.error logger ~module_:__MODULE__ ~location:__LOC__
          ~metadata:[("error", `String (Exn.to_string exn))]
          !"Error when getting all work pairs from scan state: $error" ;
        Exn.reraise exn "Error when getting all work pairs from scan state"
    in
    res

  let apply_diff_unchecked t
      (sl_diff : Staged_ledger_diff.With_valid_signatures_and_proofs.t) =
    let open Deferred.Result.Let_syntax in
    let%bind prediff =
      Result.map_error ~f:(fun error -> Staged_ledger_error.Pre_diff error)
      @@ Pre_diff_info.get_unchecked sl_diff
      |> Deferred.return
    in
    apply_diff t prediff ~logger:(Logger.null ())

  module Resources = struct
    module Discarded = struct
      type t =
        { user_commands_rev: User_command.With_valid_signature.t Sequence.t
        ; completed_work: Transaction_snark_work.Checked.t Sequence.t }
      [@@deriving sexp_of]

      let add_user_command t uc =
        { t with
          user_commands_rev=
            Sequence.append t.user_commands_rev (Sequence.singleton uc) }

      let add_completed_work t cw =
        { t with
          completed_work=
            Sequence.append (Sequence.singleton cw) t.completed_work }
    end

    type t =
      { max_space: int (*max space available currently*)
      ; max_jobs: int
            (*Required amount of work for max_space that can be purchased*)
      ; user_commands_rev: User_command.With_valid_signature.t Sequence.t
      ; completed_work_rev: Transaction_snark_work.Checked.t Sequence.t
      ; fee_transfers: Fee.t Public_key.Compressed.Map.t
      ; coinbase:
          (Public_key.Compressed.t * Fee.t) Staged_ledger_diff.At_most_two.t
      ; self_pk: Public_key.Compressed.t
      ; budget: Fee.t Or_error.t
      ; discarded: Discarded.t
      ; logger: Logger.t }

    let coinbase_ft (cw : Transaction_snark_work.t) =
      (* Here we could not add the fee transfer if the prover=self but 
      retaining it to preserve that information in the 
      staged_ledger_diff. It will be checked in apply_diff before adding*)
      Option.some_if (cw.fee > Fee.zero) (cw.prover, cw.fee)

    let init (uc_seq : User_command.With_valid_signature.t Sequence.t)
        (cw_seq : Transaction_snark_work.Checked.t Sequence.t)
        (slots, job_count) self_pk ~add_coinbase logger =
      let seq_rev seq =
        let rec go seq rev_seq =
          match Sequence.next seq with
          | Some (w, rem_seq) ->
              go rem_seq (Sequence.append (Sequence.singleton w) rev_seq)
          | None ->
              rev_seq
        in
        go seq Sequence.empty
      in
      let cw_unchecked =
        Sequence.map cw_seq ~f:Transaction_snark_work.forget
      in
      let coinbase, rem_cw =
        match (add_coinbase, Sequence.next cw_unchecked) with
        | true, Some (cw, rem_cw) ->
            (Staged_ledger_diff.At_most_two.One (coinbase_ft cw), rem_cw)
        | true, None ->
            if job_count = 0 || slots - job_count >= 1 then
              (One None, cw_unchecked)
            else (Zero, cw_unchecked)
        | _ ->
            (Zero, cw_unchecked)
      in
      let singles =
        Sequence.filter_map rem_cw
          ~f:(fun {Transaction_snark_work.fee; prover; _} ->
            if Fee.equal fee Fee.zero then None else Some (prover, fee) )
        |> Sequence.to_list_rev
      in
      let fee_transfers =
        Public_key.Compressed.Map.of_alist_reduce singles ~f:(fun f1 f2 ->
            Option.value_exn (Fee.add f1 f2) )
      in
      let budget =
        Or_error.map2
          (sum_fees (Sequence.to_list uc_seq) ~f:(fun t ->
               User_command.fee (t :> User_command.t) ))
          (sum_fees
             (List.filter
                ~f:(fun (k, _) -> not (Public_key.Compressed.equal k self_pk))
                singles)
             ~f:snd)
          ~f:(fun r c -> option "budget did not suffice" (Fee.sub r c))
        |> Or_error.join
      in
      let discarded =
        { Discarded.completed_work= Sequence.empty
        ; user_commands_rev= Sequence.empty }
      in
      { max_space= slots
      ; max_jobs= job_count
      ; user_commands_rev=
          uc_seq
          (*Completed work in reverse order for faster removal of proofs if budget doesn't suffice*)
      ; completed_work_rev= seq_rev cw_seq
      ; fee_transfers
      ; self_pk
      ; coinbase
      ; budget
      ; discarded
      ; logger }

    let re_budget t =
      let open Or_error.Let_syntax in
      let payment_fees =
        sum_fees (Sequence.to_list t.user_commands_rev) ~f:(fun t ->
            User_command.fee (t :> User_command.t) )
      in
      let prover_fee_others =
        Public_key.Compressed.Map.fold t.fee_transfers ~init:(Ok Fee.zero)
          ~f:(fun ~key ~data fees ->
            let%bind others = fees in
            if Public_key.Compressed.equal t.self_pk key then Ok others
            else option "Fee overflow" (Fee.add others data) )
      in
      let revenue = payment_fees in
      let cost = prover_fee_others in
      Or_error.map2 revenue cost ~f:(fun r c ->
          option "budget did not suffice" (Fee.sub r c) )
      |> Or_error.join

    let budget_sufficient t =
      match t.budget with Ok _ -> true | Error _ -> false

    let coinbase_added t =
      match t.coinbase with
      | Staged_ledger_diff.At_most_two.Zero ->
          0
      | One _ ->
          1
      | Two _ ->
          2

    let slots_occupied t =
      let fee_for_self =
        match t.budget with
        | Error _ ->
            0
        | Ok b ->
            if b > Fee.zero then 1 else 0
      in
      let other_provers =
        Public_key.Compressed.Map.filter_keys t.fee_transfers
          ~f:(Fn.compose not (Public_key.Compressed.equal t.self_pk))
      in
      let total_fee_transfer_pks =
        Public_key.Compressed.Map.length other_provers + fee_for_self
      in
      Sequence.length t.user_commands_rev
      + ((total_fee_transfer_pks + 1) / 2)
      + coinbase_added t

    let space_available res =
      let slots = slots_occupied res in
      res.max_space > slots

    let work_done t =
      let no_of_proof_bundles = Sequence.length t.completed_work_rev in
      let slots = slots_occupied t in
      (*If more jobs were added in the previous diff then ( t.max_space-t.max_jobs) slots can go for free in this diff*)
      no_of_proof_bundles = t.max_jobs || slots <= t.max_space - t.max_jobs

    let space_constraint_satisfied t =
      let occupied = slots_occupied t in
      occupied <= t.max_space

    let work_constraint_satisfied (t : t) =
      (*Are we doing all the work available? *)
      let all_proofs = work_done t in
      (*enough work*)
      let slots = slots_occupied t in
      let cw_count = Sequence.length t.completed_work_rev in
      let enough_work = cw_count >= slots in
      (*if there are no transactions then don't need any proofs*)
      all_proofs || slots = 0 || enough_work

    let available_space t = t.max_space - slots_occupied t

    let incr_coinbase_part_by t count =
      let open Or_error.Let_syntax in
      let incr = function
        | Staged_ledger_diff.At_most_two.Zero, ft_opt ->
            Ok (Staged_ledger_diff.At_most_two.One ft_opt)
        | One None, None ->
            Ok (Two None)
        | One (Some ft), ft_opt ->
            Ok (Two (Some (ft, ft_opt)))
        | _ ->
            Or_error.error_string "Coinbase count cannot be more than two"
      in
      let by_one res =
        let res' =
          match Sequence.next res.discarded.completed_work with
          | Some (w, rem_work) ->
              let w' = Transaction_snark_work.forget w in
              let%map coinbase = incr (res.coinbase, coinbase_ft w') in
              { res with
                completed_work_rev=
                  Sequence.append (Sequence.singleton w) res.completed_work_rev
              ; discarded= {res.discarded with completed_work= rem_work}
              ; coinbase }
          | None ->
              let%bind coinbase = incr (res.coinbase, None) in
              let res = {res with coinbase} in
              if work_done res then Ok res
              else
                Or_error.error_string
                  "Could not increment coinbase transaction count because of \
                   insufficient work"
        in
        match res' with
        | Ok res'' ->
            res''
        | Error e ->
            Logger.error t.logger ~module_:__MODULE__ ~location:__LOC__
              "Error when increasing coinbase: $error"
              ~metadata:[("error", `String (Error.to_string_hum e))] ;
            res
      in
      match count with `One -> by_one t | `Two -> by_one (by_one t)

    let discard_last_work t =
      match Sequence.next t.completed_work_rev with
      | None ->
          t
      | Some (w, rem_seq) ->
          let to_be_discarded = Transaction_snark_work.forget w in
          let current_fee =
            Option.value
              (Public_key.Compressed.Map.find t.fee_transfers
                 to_be_discarded.prover)
              ~default:Fee.zero
          in
          let updated_map =
            match Fee.sub current_fee to_be_discarded.fee with
            | None ->
                Public_key.Compressed.Map.remove t.fee_transfers
                  to_be_discarded.prover
            | Some fee ->
                if fee > Fee.zero then
                  Public_key.Compressed.Map.update t.fee_transfers
                    to_be_discarded.prover ~f:(fun _ -> fee)
                else
                  Public_key.Compressed.Map.remove t.fee_transfers
                    to_be_discarded.prover
          in
          let discarded = Discarded.add_completed_work t.discarded w in
          let new_t =
            { t with
              completed_work_rev= rem_seq
            ; fee_transfers= updated_map
            ; discarded }
          in
          let budget =
            match t.budget with
            | Ok b ->
                option "Currency overflow" (Fee.add b to_be_discarded.fee)
            | _ ->
                re_budget new_t
          in
          {new_t with budget}

    let discard_user_command t =
      let decr_coinbase t =
        (*When discarding coinbase's fee transfer, add the fee transfer to the fee_transfers map so that budget checks can be done *)
        let update_fee_transfers t ft coinbase =
          let updated_fee_transfers =
            Public_key.Compressed.Map.update t.fee_transfers (fst ft)
              ~f:(fun _ -> snd ft)
          in
          let new_t =
            {t with coinbase; fee_transfers= updated_fee_transfers}
          in
          let updated_budget = re_budget new_t in
          {new_t with budget= updated_budget}
        in
        match t.coinbase with
        | Staged_ledger_diff.At_most_two.Zero ->
            t
        | One None ->
            {t with coinbase= Staged_ledger_diff.At_most_two.Zero}
        | Two None ->
            {t with coinbase= One None}
        | Two (Some (ft, None)) ->
            {t with coinbase= One (Some ft)}
        | One (Some ft) ->
            update_fee_transfers t ft Zero
        | Two (Some (ft1, Some ft2)) ->
            update_fee_transfers t ft2 (One (Some ft1))
      in
      match Sequence.next t.user_commands_rev with
      | None ->
          (* If we have reached here then it means we couldn't afford a slot for coinbase as well *)
          decr_coinbase t
      | Some (uc, rem_seq) ->
          let discarded = Discarded.add_user_command t.discarded uc in
          let new_t = {t with user_commands_rev= rem_seq; discarded} in
          let budget =
            match t.budget with
            | Ok b ->
                option "Fee insufficient"
                  (Fee.sub b (User_command.fee (uc :> User_command.t)))
            | _ ->
                re_budget new_t
          in
          {new_t with budget}
  end

  let worked_more (resources : Resources.t) =
    (*Is the work constraint satisfied even after discarding a work bundle? 
       We reach here after having more than enough work*)
    let more_work t =
      let slots = Resources.slots_occupied t in
      let cw_count = Sequence.length t.completed_work_rev in
      cw_count > 0 && cw_count >= slots
    in
    let r = Resources.discard_last_work resources in
    more_work r && Resources.space_constraint_satisfied r

  let rec check_constraints_and_update (resources : Resources.t) =
    if Resources.slots_occupied resources = 0 then resources
    else if Resources.work_constraint_satisfied resources then
      if
        (*There's enough work. Check if they satisfy other constraints*)
        Resources.budget_sufficient resources
      then
        if Resources.space_constraint_satisfied resources then resources
        else if worked_more resources then
          (*There are too many fee_transfers(from the proofs) occupying the slots. discard one and check*)
          check_constraints_and_update (Resources.discard_last_work resources)
        else
          (*Well, there's no space; discard a user command *)
          check_constraints_and_update
            (Resources.discard_user_command resources)
      else
        (* insufficient budget; reduce the cost*)
        check_constraints_and_update (Resources.discard_last_work resources)
    else
      (* There isn't enough work for the transactions. Discard a trasnaction and check again *)
      check_constraints_and_update (Resources.discard_user_command resources)

  let one_prediff cw_seq ts_seq self ~add_coinbase partition logger =
    O1trace.measure "one_prediff" (fun () ->
        let init_resources =
          Resources.init ts_seq cw_seq partition self ~add_coinbase logger
        in
        check_constraints_and_update init_resources )

  let generate logger cw_seq ts_seq self
      (partitions : Scan_state.Space_partition.t) =
    let pre_diff_with_one (res : Resources.t) :
        Staged_ledger_diff.With_valid_signatures_and_proofs
        .pre_diff_with_at_most_one_coinbase =
      O1trace.measure "pre_diff_with_one" (fun () ->
          let to_at_most_one = function
            | Staged_ledger_diff.At_most_two.Zero ->
                Staged_ledger_diff.At_most_one.Zero
            | One x ->
                One x
            | _ ->
                Logger.error logger ~module_:__MODULE__ ~location:__LOC__
                  "Error creating staged ledger diff: Should have at most one \
                   coinbase in the second pre_diff" ;
                Zero
          in
          (* We have to reverse here because we only know they work in THIS order *)
          { Staged_ledger_diff.Pre_diff_one.user_commands=
              Sequence.to_list_rev res.user_commands_rev
          ; completed_works= Sequence.to_list_rev res.completed_work_rev
          ; coinbase= to_at_most_one res.coinbase } )
    in
    let pre_diff_with_two (res : Resources.t) :
        Staged_ledger_diff.With_valid_signatures_and_proofs
        .pre_diff_with_at_most_two_coinbase =
      (* We have to reverse here because we only know they work in THIS order *)
      { user_commands= Sequence.to_list_rev res.user_commands_rev
      ; completed_works= Sequence.to_list_rev res.completed_work_rev
      ; coinbase= res.coinbase }
    in
    let make_diff res1 res2_opt =
      (pre_diff_with_two res1, Option.map res2_opt ~f:pre_diff_with_one)
    in
    let has_no_user_commands (res : Resources.t) =
      Sequence.length res.user_commands_rev = 0
    in
    let second_pre_diff (res : Resources.t) partition ~add_coinbase work =
      one_prediff work res.discarded.user_commands_rev self partition
        ~add_coinbase logger
    in
    let isEmpty (res : Resources.t) =
      has_no_user_commands res && Resources.coinbase_added res = 0
    in
    (*Partitioning explained in PR #687 *)
    match partitions.second with
    | None ->
        let res =
          one_prediff cw_seq ts_seq self partitions.first ~add_coinbase:true
            logger
        in
        make_diff res None
    | Some y ->
        assert (Sequence.length cw_seq <= snd partitions.first + snd y) ;
        let cw_seq_1 = Sequence.take cw_seq (snd partitions.first) in
        let cw_seq_2 = Sequence.drop cw_seq (snd partitions.first) in
        let res =
          one_prediff cw_seq_1 ts_seq self partitions.first ~add_coinbase:false
            logger
        in
        let incr_coinbase_and_compute res count =
          let new_res = Resources.incr_coinbase_part_by res count in
          if Resources.space_available new_res then
            (*Don't create the second prediff instead recompute first diff with just once coinbase*)
            ( one_prediff cw_seq_1 ts_seq self partitions.first
                ~add_coinbase:true logger
            , None )
          else
            let res2 =
              second_pre_diff new_res y ~add_coinbase:false cw_seq_2
            in
            if isEmpty res2 then
              (*Don't create the second prediff instead recompute first diff with just once coinbase*)
              ( one_prediff cw_seq_1 ts_seq self partitions.first
                  ~add_coinbase:true logger
              , None )
            else (new_res, Some res2)
        in
        let res1, res2 =
          match Resources.available_space res with
          | 0 ->
              (*generate the next prediff with a coinbase at least*)
              let res2 = second_pre_diff res y ~add_coinbase:true cw_seq_2 in
              (res, Some res2)
          | 1 ->
              (*There's a slot available in the first partition, fill it with coinbase and create another pre_diff for the slots in the second partiton with the remaining user commands and work *)
              incr_coinbase_and_compute res `One
          | 2 ->
              (*There are two slots which cannot be filled using user commands, so we split the coinbase into two parts and fill those two spots*)
              incr_coinbase_and_compute res `Two
          | _ ->
              (* Too many slots left in the first partition. Either there wasn't enough work to add transactions or there weren't enough transactions. Create a new pre_diff for just the first partition*)
              let new_res =
                one_prediff cw_seq_1 ts_seq self partitions.first
                  ~add_coinbase:true logger
              in
              (new_res, None)
        in
        let coinbase_added =
          Resources.coinbase_added res1
          + Option.value_map ~f:Resources.coinbase_added res2 ~default:0
        in
        if coinbase_added > 0 then make_diff res1 res2
        else
          (*Coinbase takes priority over user-commands. Create a diff in partitions.first with coinbase first and user commands if possible*)
          let res =
            one_prediff cw_seq_1 ts_seq self partitions.first
              ~add_coinbase:true logger
          in
          make_diff res None

  let create_diff t ~self ~logger
      ~(transactions_by_fee : User_command.With_valid_signature.t Sequence.t)
      ~(get_completed_work :
            Transaction_snark_work.Statement.t
         -> Transaction_snark_work.Checked.t option)
      ~(state_body_hash : State_body_hash.t) =
    O1trace.trace_event "curr_hash" ;
    let validating_ledger = Transaction_validator.create t.ledger in
    O1trace.trace_event "done mask" ;
    let partitions = Scan_state.partition_if_overflowing t.scan_state in
    O1trace.trace_event "partitioned" ;
    let work_to_do = Scan_state.work_statements_for_new_diff t.scan_state in
    O1trace.trace_event "computed_work" ;
    let completed_works_seq, proof_count =
      List.fold_until work_to_do ~init:(Sequence.empty, 0)
        ~f:(fun (seq, count) w ->
          match get_completed_work w with
          | Some cw_checked ->
              Continue
                ( Sequence.append seq (Sequence.singleton cw_checked)
                , List.length cw_checked.proofs + count )
          | None ->
              Stop (seq, count) )
        ~finish:Fn.id
    in
    O1trace.trace_event "found completed work" ;
    (*Transactions in reverse order for faster removal if there is no space when creating the diff*)
    let valid_on_this_ledger =
      Sequence.fold transactions_by_fee ~init:Sequence.empty ~f:(fun seq t ->
          match
            O1trace.measure "validate txn" (fun () ->
                Transaction_validator.apply_transaction validating_ledger
                  (User_command t) )
          with
          | Error e ->
              let error_message =
                sprintf
                  !"Invalid user command! Error was: %s, command was: \
                    $user_command"
                  (Error.to_string_hum e)
              in
              Logger.fatal logger ~module_:__MODULE__ ~location:__LOC__
                ~metadata:
                  [ ( "user_command"
                    , User_command.With_valid_signature.to_yojson t ) ]
                !"%s" error_message ;
              failwith error_message
          | Ok _ ->
              Sequence.append (Sequence.singleton t) seq )
    in
    let diff =
      O1trace.measure "generate diff" (fun () ->
          generate logger completed_works_seq valid_on_this_ledger self
            partitions )
    in
    Logger.debug logger ~module_:__MODULE__ ~location:__LOC__
      "Number of proofs ready for purchase: $proof_count"
      ~metadata:[("proof_count", `Int proof_count)] ;
    trace_event "prediffs done" ;
    { Staged_ledger_diff.With_valid_signatures_and_proofs.diff
    ; creator= self
    ; state_body_hash }

  module For_tests = struct
    let materialized_snarked_ledger_hash = materialized_snarked_ledger_hash
  end
end

include T

let%test_module "test" =
  ( module struct
<<<<<<< HEAD
    module Test_input1 = struct
      module Sok_message = struct
        module Stable = struct
          module V1 = struct
            module T = struct
              type t = unit
              [@@deriving bin_io, sexp, yojson, version {unnumbered}]
            end

            include T
          end

          module Latest = V1
        end

        module Digest = struct
          include Unit
          module Checked = Unit
        end

        type t = Stable.Latest.t [@@deriving sexp, yojson]

        let create ~fee:_ ~prover:_ = ()
      end

      module Proof_type = Transaction_snark.Proof_type
      module Proof = Transaction_snark.Statement

      module Ledger_proof = struct
        (*A proof here is a statement *)
        module Stable = struct
          module V1 = Transaction_snark.Statement.Stable.V1
          module Latest = V1
        end

        type t = Stable.Latest.t [@@deriving sexp, yojson]

        type ledger_hash = Frozen_ledger_hash.t

        let statement_target : Transaction_snark.Statement.t -> ledger_hash =
         fun statement -> statement.target

        let underlying_proof = Fn.id

        let sok_digest _ = ()

        let statement = Fn.id

        let create ~(statement : t) ~sok_digest:_ ~proof:_ = statement
      end

      module Verifier = struct
        type t = unit

        let verify_transaction_snark () _proof ~message:_ =
          Deferred.Or_error.return true
      end

      module Transaction_validator = struct
        include Ledger
        module Hashless_ledger = Ledger

        let apply_transaction l txn =
          apply_transaction l txn |> Result.map ~f:(Fn.const ())

        let create t = copy t
      end

      module Staged_ledger_aux_hash = struct
        include String

        let of_bytes : string -> t = fun s -> s
      end

      module Staged_ledger_hash = struct
        module Stable = struct
          module V1 = struct
            module T = struct
              type t = string
              [@@deriving
                bin_io
                , sexp
                , to_yojson
                , hash
                , compare
                , yojson
                , version {unnumbered}]
            end

            include T
            include Hashable.Make_binable (T)
          end

          module Latest = V1
        end

        type t = string [@@deriving sexp, to_yojson, eq, compare]

        type ledger_hash = Ledger_hash.t

        type staged_ledger_aux_hash = Staged_ledger_aux_hash.t

        let of_aux_ledger_and_coinbase_hash :
            staged_ledger_aux_hash -> ledger_hash -> Pending_coinbase.t -> t =
         fun ah h hh ->
          ah ^ Ledger_hash.to_bytes h
          ^ Pending_coinbase.Hash.to_bytes (Pending_coinbase.merkle_root hh)
      end

      module Transaction_snark_work = struct
        let proofs_length = 2

        type proof = Ledger_proof.Stable.V1.t
        [@@deriving sexp, bin_io, compare, yojson]

        type statement = Transaction_snark.Statement.Stable.V1.t
        [@@deriving sexp, bin_io, compare, hash, yojson]

        type fee = Fee.Stable.V1.t
        [@@deriving sexp, bin_io, compare, hash, yojson]

        type public_key = Public_key.Compressed.Stable.V1.t
        [@@deriving sexp, bin_io, compare, yojson]

        let ledger_proof_to_yojson = proof_to_yojson

        let compressed_public_key_to_yojson = public_key_to_yojson

        module Statement = struct
          module Stable = struct
            module V1 = struct
              module T = struct
                type t = statement list
                [@@deriving
                  bin_io, compare, hash, sexp, version {for_test}, yojson]
              end

              include T
              include Hashable.Make_binable (T)
            end

            module Latest = V1
          end

          type t = Stable.Latest.t [@@deriving sexp, compare, hash, yojson]

          include Hashable.Make (Stable.Latest)

          let gen =
            Quickcheck.Generator.list_with_length proofs_length
              Transaction_snark.Statement.gen

          let compact_json : t -> Yojson.Safe.json =
           fun t ->
            `List
              (List.map
                 ~f:(fun s -> `Int (Transaction_snark.Statement.hash s))
                 t)

          let work_ids t = List.map t ~f:Transaction_snark.Statement.hash
        end

        module Info = struct
          module Stable = struct
            module V1 = struct
              module T = struct
                type t =
                  { statements: Statement.Stable.V1.t
                  ; work_ids: int list
                  ; fee: Fee.Stable.V1.t
                  ; prover: Public_key.Compressed.Stable.V1.t }
                [@@deriving sexp, to_yojson, bin_io, version {for_test}]
              end

              include T
            end

            module Latest = V1
          end

          (* bin_io omitted *)
          type t = Stable.Latest.t =
            { statements: Statement.Stable.V1.t
            ; work_ids: int list
            ; fee: Fee.Stable.V1.t
            ; prover: Public_key.Compressed.Stable.V1.t }
          [@@deriving to_yojson, sexp]
        end

        module Stable = struct
          module V1 = struct
            module T = struct
              type t = {fee: fee; proofs: proof list; prover: public_key}
              [@@deriving sexp, bin_io, compare, yojson, version {for_test}]
            end

            include T
          end

          module Latest = V1
        end

        type t = Stable.Latest.t =
          {fee: fee; proofs: proof list; prover: public_key}
        [@@deriving sexp, to_yojson, compare]

        let fee {fee; _} = fee

        let info t =
          let statements = List.map t.proofs ~f:Ledger_proof.statement in
          { Info.statements
          ; work_ids= List.map statements ~f:Transaction_snark.Statement.hash
          ; fee= t.fee
          ; prover= t.prover }

        type unchecked = t

        module Checked = struct
          module Stable = Stable

          type t = Stable.Latest.t =
            {fee: fee; proofs: proof list; prover: public_key}
          [@@deriving sexp, to_yojson, compare]

          let create_unsafe = Fn.id
        end

        let forget : Checked.t -> t =
         fun {Checked.fee= f; proofs= p; prover= pr} ->
          {fee= f; proofs= p; prover= pr}
      end

      module Staged_ledger_diff = struct
        type completed_work = Transaction_snark_work.Stable.V1.t
        [@@deriving sexp, bin_io, compare, yojson]

        type completed_work_checked =
          Transaction_snark_work.Checked.Stable.V1.t
        [@@deriving sexp, bin_io, compare, yojson]

        type user_command = User_command.Stable.V1.t
        [@@deriving sexp, bin_io, compare, yojson]

        type fee_transfer_single = Fee_transfer.Single.Stable.V1.t
        [@@deriving sexp, bin_io, yojson]

        type user_command_with_valid_signature =
          User_command.With_valid_signature.Stable.Latest.t
        [@@deriving sexp, bin_io, compare, yojson]

        type public_key = Public_key.Compressed.Stable.V1.t
        [@@deriving sexp, bin_io, compare, yojson]

        type state_body_hash = State_body_hash.Stable.V1.t
        [@@deriving sexp, bin_io, compare, yojson]

        type staged_ledger_hash = Staged_ledger_hash.Stable.V1.t
        [@@deriving sexp, bin_io, compare, yojson]

        module At_most_two = struct
          module Stable = struct
            module V1 = struct
              module T = struct
                type 'a t =
                  | Zero
                  | One of 'a option
                  | Two of ('a * 'a option) option
                [@@deriving sexp, bin_io, yojson, version]
              end

              include T
            end

            module Latest = V1
          end

          type 'a t = 'a Stable.Latest.t =
            | Zero
            | One of 'a option
            | Two of ('a * 'a option) option
          [@@deriving sexp, yojson]

          let increase t ws =
            match (t, ws) with
            | Zero, [] ->
                Ok (One None)
            | Zero, [a] ->
                Ok (One (Some a))
            | One _, [] ->
                Ok (Two None)
            | One _, [a] ->
                Ok (Two (Some (a, None)))
            | One _, [a; a'] ->
                Ok (Two (Some (a', Some a)))
            | _ ->
                Or_error.error_string "Error incrementing coinbase parts"
        end

        module At_most_one = struct
          module Stable = struct
            module V1 = struct
              module T = struct
                type 'a t = Zero | One of 'a option
                [@@deriving sexp, bin_io, yojson, version]
              end

              include T
            end

            module Latest = V1
          end

          type 'a t = 'a Stable.Latest.t = Zero | One of 'a option
          [@@deriving sexp, yojson]

          let increase t ws =
            match (t, ws) with
            | Zero, [] ->
                Ok (One None)
            | Zero, [a] ->
                Ok (One (Some a))
            | _ ->
                Or_error.error_string "Error incrementing coinbase parts"
        end

        module Pre_diff_with_at_most_two_coinbase = struct
          module Stable = struct
            module V1 = struct
              module T = struct
                type t =
                  { completed_works: completed_work list
                  ; user_commands: user_command list
                  ; coinbase: fee_transfer_single At_most_two.Stable.Latest.t
                  }
                [@@deriving sexp, bin_io, yojson, version {for_test}]
              end

              include T
            end

            module Latest = V1
          end

          type t = Stable.Latest.t =
            { completed_works: completed_work list
            ; user_commands: user_command list
            ; coinbase: fee_transfer_single At_most_two.t }
          [@@deriving sexp, yojson]
        end

        module Pre_diff_with_at_most_one_coinbase = struct
          module Stable = struct
            module V1 = struct
              module T = struct
                type t =
                  { completed_works: completed_work list
                  ; user_commands: user_command list
                  ; coinbase: fee_transfer_single At_most_one.Stable.Latest.t
                  }
                [@@deriving sexp, bin_io, yojson, version {for_test}]
              end

              include T
            end

            module Latest = V1
          end

          type t = Stable.Latest.t =
            { completed_works: completed_work list
            ; user_commands: user_command list
            ; coinbase: fee_transfer_single At_most_one.t }
          [@@deriving sexp, yojson]
        end

        module Diff = struct
          module Stable = struct
            module V1 = struct
              module T = struct
                type t =
                  Pre_diff_with_at_most_two_coinbase.Stable.V1.t
                  * Pre_diff_with_at_most_one_coinbase.Stable.V1.t option
                [@@deriving sexp, bin_io, yojson, version {unnumbered}]
              end

              include T
            end

            module Latest = V1
          end

          type t = Stable.Latest.t [@@deriving sexp, yojson]
        end

        module Stable = struct
          module V1 = struct
            module T = struct
              type t =
                { diff: Diff.Stable.V1.t
                ; creator: public_key
                ; state_body_hash: state_body_hash }
              [@@deriving sexp, to_yojson, bin_io, version {for_test}]
            end

            include T
          end

          module Latest = V1
        end

        type t = Stable.Latest.t =
          { diff: Diff.Stable.V1.t
          ; creator: public_key
          ; state_body_hash: state_body_hash }
        [@@deriving sexp, yojson, fields]

        module With_valid_signatures_and_proofs = struct
          type pre_diff_with_at_most_two_coinbase =
            { completed_works: completed_work_checked list
            ; user_commands: user_command_with_valid_signature list
            ; coinbase: fee_transfer_single At_most_two.t }
          [@@deriving sexp, yojson]

          type pre_diff_with_at_most_one_coinbase =
            { completed_works: completed_work_checked list
            ; user_commands: user_command_with_valid_signature list
            ; coinbase: fee_transfer_single At_most_one.t }
          [@@deriving sexp, yojson]

          type diff =
            pre_diff_with_at_most_two_coinbase
            * pre_diff_with_at_most_one_coinbase option
          [@@deriving sexp, yojson]

          type t =
            {diff: diff; creator: public_key; state_body_hash: state_body_hash}
          [@@deriving sexp, yojson]

          let user_commands t =
            (fst t.diff).user_commands
            @ Option.value_map (snd t.diff) ~default:[] ~f:(fun d ->
                  d.user_commands )
        end

        let forget_cw cw_list =
          List.map ~f:Transaction_snark_work.forget cw_list

        let forget_pre_diff_with_at_most_two
            (pre_diff :
              With_valid_signatures_and_proofs
              .pre_diff_with_at_most_two_coinbase) :
            Pre_diff_with_at_most_two_coinbase.t =
          { completed_works= forget_cw pre_diff.completed_works
          ; user_commands= (pre_diff.user_commands :> user_command list)
          ; coinbase= pre_diff.coinbase }

        let forget_pre_diff_with_at_most_one
            (pre_diff :
              With_valid_signatures_and_proofs
              .pre_diff_with_at_most_one_coinbase) :
            Pre_diff_with_at_most_one_coinbase.t =
          { completed_works= forget_cw pre_diff.completed_works
          ; user_commands= (pre_diff.user_commands :> user_command list)
          ; coinbase= pre_diff.coinbase }

        let forget (t : With_valid_signatures_and_proofs.t) =
          { diff=
              ( forget_pre_diff_with_at_most_two (fst t.diff)
              , Option.map (snd t.diff) ~f:forget_pre_diff_with_at_most_one )
          ; creator= t.creator
          ; state_body_hash= State_body_hash.dummy }

        let user_commands (t : t) =
          (fst t.diff).user_commands
          @ Option.value_map (snd t.diff) ~default:[] ~f:(fun d ->
                (d.user_commands :> user_command list) )

        let completed_works _ = failwith "completed_work : Need to implement"

        let coinbase _ = failwith "coinbase: Need to implement"
      end
    end

    module type Staged_ledger_test_intf =
      Coda_intf.Staged_ledger_generalized_intf
      with type diff := Test_input1.Staged_ledger_diff.t
       and type valid_diff :=
                  Test_input1.Staged_ledger_diff
                  .With_valid_signatures_and_proofs
                  .t
       and type ledger_proof := Test_input1.Ledger_proof.t
       and type verifier := Test_input1.Verifier.t
       and type transaction_snark_work := Test_input1.Transaction_snark_work.t
       and type transaction_snark_work_statement :=
                  Test_input1.Transaction_snark_work.Statement.t
       and type transaction_snark_work_checked :=
                  Test_input1.Transaction_snark_work.Checked.t
       and type staged_ledger_hash := Test_input1.Staged_ledger_hash.t
       and type staged_ledger_aux_hash := Test_input1.Staged_ledger_aux_hash.t
       and type transaction_snark_statement := Transaction_snark.Statement.t

    module Sl = Make (Test_input1)
    open Test_input1
=======
    module Sl = T
>>>>>>> c3c1d575

    let self_pk =
      Quickcheck.random_value ~seed:(`Deterministic "self_pk")
        Public_key.Compressed.gen

    (* Functor for testing with different instantiated staged ledger modules. *)
<<<<<<< HEAD
    module Make_test_utils (Sl : Staged_ledger_test_intf) = struct
      let create_and_apply sl logger txns stmt_to_work =
        let open Deferred.Let_syntax in
        let diff =
          Sl.create_diff !sl ~self:self_pk ~logger ~transactions_by_fee:txns
            ~get_completed_work:stmt_to_work
            ~state_body_hash:State_body_hash.dummy
        in
        let diff' = Staged_ledger_diff.forget diff in
        let%map ( `Hash_after_applying hash
                , `Ledger_proof ledger_proof
                , `Staged_ledger sl'
                , `Pending_coinbase_data _ ) =
          match%map Sl.apply !sl diff' ~logger ~verifier:() with
          | Ok x ->
              x
          | Error e ->
              Error.raise (Sl.Staged_ledger_error.to_error e)
        in
        assert (Staged_ledger_hash.equal hash (Sl.hash sl')) ;
        sl := sl' ;
        (ledger_proof, diff')
=======
    let create_and_apply sl logger txns stmt_to_work =
      let open Deferred.Let_syntax in
      let diff =
        Sl.create_diff !sl ~self:self_pk ~logger ~transactions_by_fee:txns
          ~get_completed_work:stmt_to_work
      in
      let diff' = Staged_ledger_diff.forget diff in
      let%bind verifier = Verifier.create () in
      let%map ( `Hash_after_applying hash
              , `Ledger_proof ledger_proof
              , `Staged_ledger sl'
              , `Pending_coinbase_data _ ) =
        match%map Sl.apply !sl diff' ~logger ~verifier with
        | Ok x ->
            x
        | Error e ->
            Error.raise (Sl.Staged_ledger_error.to_error e)
      in
      assert (Staged_ledger_hash.equal hash (Sl.hash sl')) ;
      sl := sl' ;
      (ledger_proof, diff')
>>>>>>> c3c1d575

    (* Run the given function inside of the Deferred monad, with a staged
         ledger and a separate test ledger, after applying the given
         init_state to both. In the below tests we apply the same commands to
         the staged and test ledgers, and verify they are in the same state.
      *)
    let async_with_ledgers ledger_init_state
        (f : Sl.t ref -> Ledger.Mask.Attached.t -> unit Deferred.t) =
      Ledger.with_ephemeral_ledger ~f:(fun ledger ->
          Ledger.apply_initial_ledger_state ledger ledger_init_state ;
          let casted = Ledger.Any_ledger.cast (module Ledger) ledger in
          let test_mask =
            Ledger.Maskable.register_mask casted (Ledger.Mask.create ())
          in
          let sl = ref @@ Sl.create_exn ~ledger in
          Async.Thread_safe.block_on_async_exn (fun () -> f sl test_mask) ;
          ignore @@ Ledger.Maskable.unregister_mask_exn casted test_mask )

    (* Assert the given staged ledger is in the correct state after applying
         the first n user commands passed to the given base ledger. Checks the
         states of the proposer account and user accounts but ignores snark
         workers for simplicity. *)
    let assert_ledger :
           Ledger.t
        -> Sl.t
        -> User_command.With_valid_signature.t list
        -> int
        -> Public_key.Compressed.t list
        -> unit =
     fun test_ledger staged_ledger cmds_all cmds_used pks_to_check ->
      let old_proposer_balance =
        Option.value_map
          (Option.bind
             (Ledger.location_of_key test_ledger self_pk)
             ~f:(Ledger.get test_ledger))
          ~default:Currency.Balance.zero
          ~f:(fun a -> a.balance)
      in
      let rec apply_cmds =
        let open Or_error.Let_syntax in
        function
        | [] ->
            return ()
        | cmd :: cmds ->
            let%bind _ = Ledger.apply_user_command test_ledger cmd in
            apply_cmds cmds
      in
      Or_error.ok_exn @@ apply_cmds @@ List.take cmds_all cmds_used ;
      let get_account_exn ledger pk =
        Option.value_exn
          (Option.bind
             (Ledger.location_of_key ledger pk)
             ~f:(Ledger.get ledger))
      in
      (* Check the user accounts in the updated staged ledger are as
           expected. *)
      List.iter pks_to_check ~f:(fun pk ->
          let expect = get_account_exn test_ledger pk in
          let actual = get_account_exn (Sl.ledger staged_ledger) pk in
          [%test_result: Account.t] ~expect actual ) ;
      (* We only test that the proposer got any reward here, since calculating
         the exact correct amount depends on the snark fees and tx fees. *)
      let new_proposer_balance =
        (get_account_exn (Sl.ledger staged_ledger) self_pk).balance
      in
      assert (Currency.Balance.(new_proposer_balance > old_proposer_balance))

    (* Deterministically compute a prover public key from a snark work statement. *)
    let stmt_to_prover :
        Transaction_snark_work.Statement.t -> Public_key.Compressed.t =
     fun stmts ->
      let prover_seed =
        List.fold stmts ~init:"P" ~f:(fun p stmt ->
            p ^ Frozen_ledger_hash.to_bytes stmt.target )
      in
      Quickcheck.random_value ~seed:(`Deterministic prover_seed)
        Public_key.Compressed.gen

    let proofs stmts : Ledger_proof.t list =
      List.map stmts ~f:(fun statement ->
          Ledger_proof.create ~statement ~sok_digest:Sok_message.Digest.default
            ~proof:Proof.dummy )

    let stmt_to_work_random_prover (stmts : Transaction_snark_work.Statement.t)
        : Transaction_snark_work.Checked.t option =
      let prover = stmt_to_prover stmts in
      let fee = Fee.of_int 1 in
      Some {Transaction_snark_work.Checked.fee; proofs= proofs stmts; prover}

    (* Fixed public key for when there is only one snark worker. *)
    let snark_worker_pk =
      Quickcheck.random_value ~seed:(`Deterministic "snark worker")
        Public_key.Compressed.gen

    let stmt_to_work_one_prover (stmts : Transaction_snark_work.Statement.t) :
        Transaction_snark_work.Checked.t option =
      let fee = Fee.of_int 1 in
      Some {fee; proofs= proofs stmts; prover= snark_worker_pk}

    let coinbase_fee_transfers_first_prediff = function
      | Staged_ledger_diff.At_most_two.Zero ->
          0
      | One _ ->
          1
      | _ ->
          2

    let coinbase_fee_transfers_second_prediff = function
      | Staged_ledger_diff.At_most_one.Zero ->
          0
      | _ ->
          1

    let coinbase_fee_transfers (sl_diff : Staged_ledger_diff.t) =
      coinbase_fee_transfers_first_prediff (fst sl_diff.diff).coinbase
      + Option.value_map ~default:0 (snd sl_diff.diff) ~f:(fun d ->
            coinbase_fee_transfers_second_prediff d.coinbase )

    (* These tests do a lot of updating Merkle ledgers so making Pedersen
       hashing faster is a big win.
    *)
    let () =
      Snark_params.set_chunked_hashing true ;
      Async.Scheduler.set_record_backtraces true ;
      Backtrace.elide := false

    (* The tests are still very slow, so we set ~trials very low for all the
       QuickCheck tests. We may be able to turn them up after #2759 and/or #2760
       happen.
    *)

    (* Get the public keys from a ledger init state. *)
    let init_pks
        (init :
          ( Signature_lib.Keypair.t
          * Currency.Amount.t
          * Coda_numbers.Account_nonce.t )
          array) =
      Array.to_sequence init
      |> Sequence.map ~f:(fun (kp, _, _) -> Public_key.compress kp.public_key)
      |> Sequence.to_list

    (* Fee excess at top level ledger proofs should always be zero *)
    let assert_fee_excess :
        (Ledger_proof.t * Transaction.t list) option -> unit =
     fun proof_opt ->
      let fee_excess =
        Option.value_map ~default:Fee.Signed.zero proof_opt ~f:(fun proof ->
            (Ledger_proof.statement (fst proof)).fee_excess )
      in
      assert (Fee.Signed.(equal fee_excess zero))

    let transaction_capacity =
      Int.pow 2
        Transaction_snark_scan_state.Constants.transaction_capacity_log_2

    (* Abstraction for the pattern of taking a list of commands and applying it
       in chunks up to a given max size. *)
    let rec iter_cmds_acc :
           User_command.With_valid_signature.t list
           (** All the commands to apply. *)
        -> int option list
           (** A list of chunk sizes. If a chunk's size is None, apply as many
            commands as possible. *)
        -> 'acc
        -> (   User_command.With_valid_signature.t list
               (** All commands remaining. *)
            -> int option (* Current chunk size. *)
            -> User_command.With_valid_signature.t Sequence.t
               (* Sequence of commands to apply. *)
            -> 'acc
            -> (Staged_ledger_diff.t * 'acc) Deferred.t)
        -> 'acc Deferred.t =
     fun cmds cmd_iters acc f ->
      match cmd_iters with
      | [] ->
          Deferred.return acc
      | count_opt :: counts_rest ->
          let cmds_this_iter_max =
            match count_opt with
            | None ->
                cmds
            | Some count ->
                assert (count <= List.length cmds) ;
                List.take cmds count
          in
          let%bind diff, acc' =
            f cmds count_opt (Sequence.of_list cmds_this_iter_max) acc
          in
          let cmds_applied_count =
            List.length @@ Staged_ledger_diff.user_commands diff
          in
          iter_cmds_acc (List.drop cmds cmds_applied_count) counts_rest acc' f

    (** Same as iter_cmds_acc but with no accumulator. *)
    let iter_cmds :
           User_command.With_valid_signature.t list
        -> int option list
        -> (   User_command.With_valid_signature.t list
            -> int option
            -> User_command.With_valid_signature.t Sequence.t
            -> Staged_ledger_diff.t Deferred.t)
        -> unit Deferred.t =
     fun cmds cmd_iters f ->
      iter_cmds_acc cmds cmd_iters ()
        (fun cmds_left count_opt cmds_this_iter () ->
          let%map diff = f cmds_left count_opt cmds_this_iter in
          (diff, ()) )

    (** Generic test framework. *)
    let test_simple :
           Ledger.init_state
        -> User_command.With_valid_signature.t list
        -> int option list
        -> Sl.t ref
        -> ?expected_proof_count:int (*Number of ledger proofs expected*)
        -> Ledger.Mask.Attached.t
        -> [`One_prover | `Many_provers]
        -> (   Transaction_snark_work.Statement.t
            -> Transaction_snark_work.Checked.t option)
        -> unit Deferred.t =
     fun init_state cmds cmd_iters sl ?(expected_proof_count = 0) test_mask
         provers stmt_to_work ->
      let logger = Logger.null () in
      let%map total_ledger_proofs =
        iter_cmds_acc cmds cmd_iters 0
          (fun cmds_left count_opt cmds_this_iter proof_count ->
            let%bind ledger_proof, diff =
              create_and_apply sl logger cmds_this_iter stmt_to_work
            in
            let proof_count' =
              proof_count + if Option.is_some ledger_proof then 1 else 0
            in
            assert_fee_excess ledger_proof ;
            let cmds_applied_this_iter =
              List.length @@ Staged_ledger_diff.user_commands diff
            in
            let cb = coinbase_fee_transfers diff in
            ( match provers with
            | `One_prover ->
                assert (cb = 1)
            | `Many_provers ->
                assert (cb > 0 && cb < 3) ) ;
            ( match count_opt with
            | Some _ ->
                (* There is an edge case where cmds_applied_this_iter = 0, when
               there is only enough space for coinbase transactions. *)
                assert (
                  cmds_applied_this_iter <= Sequence.length cmds_this_iter ) ;
                [%test_eq: User_command.t list]
                  (Staged_ledger_diff.user_commands diff)
                  ( Sequence.take cmds_this_iter cmds_applied_this_iter
                    |> Sequence.to_list
                    :> User_command.t list )
            | None ->
                () ) ;
            assert_ledger test_mask !sl cmds_left cmds_applied_this_iter
              (init_pks init_state) ;
            return (diff, proof_count') )
      in
      (*Should have enough blocks to generate at least expected_proof_count 
      proofs*)
      assert (total_ledger_proofs >= expected_proof_count)

    (* We use first class modules to compute some derived constants that depend
       on the scan state constants. *)
    module type Constants_intf = sig
      val transaction_capacity_log_2 : int

      val work_delay : int
    end

    let min_blocks_before_first_snarked_ledger_generic
        (module C : Constants_intf) =
      let open C in
      (transaction_capacity_log_2 + 1) * (work_delay + 1)

    (* How many blocks to we need to produce to fully exercise the ledger
       behavior? min_blocks_before_first_snarked_ledger_generic + 1*)
    let max_blocks_for_coverage_generic (module C : Constants_intf) =
      min_blocks_before_first_snarked_ledger_generic (module C) + 1

    (* n extra blocks for n more ledger proofs *)
    let max_blocks_for_coverage n =
      max_blocks_for_coverage_generic
        (module Transaction_snark_scan_state.Constants)
      + n

    (** Generator for when we always have enough commands to fill all slots. *)
    let gen_at_capacity :
        ( Ledger.init_state
        * User_command.With_valid_signature.t list
        * int option list )
        Quickcheck.Generator.t =
      let open Quickcheck.Generator.Let_syntax in
      let%bind ledger_init_state = Ledger.gen_initial_ledger_state in
      let%bind iters = Int.gen_incl 1 (max_blocks_for_coverage 0) in
      let%bind cmds =
        User_command.With_valid_signature.Gen.sequence
          ~length:(transaction_capacity * iters)
          ~sign_type:`Real ledger_init_state
      in
      return (ledger_init_state, cmds, List.init iters ~f:(Fn.const None))

    (*Same as gen_at_capacity except that the number of iterations[iters] is 
    the function of [extra_block_count] and is same for all generated values*)
    let gen_at_capacity_fixed_blocks extra_block_count :
        ( Ledger.init_state
        * User_command.With_valid_signature.t list
        * int option list )
        Quickcheck.Generator.t =
      let open Quickcheck.Generator.Let_syntax in
      let%bind ledger_init_state = Ledger.gen_initial_ledger_state in
      let iters = max_blocks_for_coverage extra_block_count in
      let%bind cmds =
        User_command.With_valid_signature.Gen.sequence
          ~length:(transaction_capacity * iters)
          ~sign_type:`Real ledger_init_state
      in
      return (ledger_init_state, cmds, List.init iters ~f:(Fn.const None))

    (* Generator for when we have less commands than needed to fill all slots. *)
    let gen_below_capacity ?(extra_blocks = false) () =
      let open Quickcheck.Generator.Let_syntax in
      let%bind ledger_init_state = Ledger.gen_initial_ledger_state in
      let iters_max =
        max_blocks_for_coverage 0 * if extra_blocks then 4 else 2
      in
      let%bind iters = Int.gen_incl 1 iters_max in
      (* N.B. user commands per block is much less than transactions per block
         due to fee transfers and coinbases, especially with worse case number
         of provers, so in order to exercise not filling the scan state
         completely we always apply <= 1/2 transaction_capacity commands.
      *)
      let%bind cmds_per_iter =
        Quickcheck.Generator.list_with_length iters
          (Int.gen_incl 1 ((transaction_capacity / 2) - 1))
      in
      let%bind cmds =
        User_command.With_valid_signature.Gen.sequence
          ~length:(List.sum (module Int) ~f:Fn.id cmds_per_iter)
          ~sign_type:`Real ledger_init_state
      in
      return (ledger_init_state, cmds, List.map ~f:Option.some cmds_per_iter)

    let%test_unit "Max throughput-ledger proof count-fixed blocks" =
      let expected_proof_count = 3 in
      Quickcheck.test (gen_at_capacity_fixed_blocks expected_proof_count)
        ~sexp_of:
          [%sexp_of:
            Ledger.init_state
            * Coda_base.User_command.With_valid_signature.t list
            * int option list] ~trials:10
        ~f:(fun (ledger_init_state, cmds, iters) ->
          async_with_ledgers ledger_init_state (fun sl test_mask ->
              test_simple ledger_init_state cmds iters sl ~expected_proof_count
                test_mask `Many_provers stmt_to_work_random_prover ) )

    let%test_unit "Max throughput" =
      Quickcheck.test gen_at_capacity
        ~sexp_of:
          [%sexp_of:
            Ledger.init_state
            * Coda_base.User_command.With_valid_signature.t list
            * int option list] ~trials:15
        ~f:(fun (ledger_init_state, cmds, iters) ->
          async_with_ledgers ledger_init_state (fun sl test_mask ->
              test_simple ledger_init_state cmds iters sl test_mask
                `Many_provers stmt_to_work_random_prover ) )

    let%test_unit "Be able to include random number of user_commands" =
      Quickcheck.test (gen_below_capacity ()) ~trials:20
        ~f:(fun (ledger_init_state, cmds, iters) ->
          async_with_ledgers ledger_init_state (fun sl test_mask ->
              test_simple ledger_init_state cmds iters sl test_mask
                `Many_provers stmt_to_work_random_prover ) )

    let%test_unit "Be able to include random number of user_commands (One \
                   prover)" =
      Quickcheck.test (gen_below_capacity ()) ~trials:20
        ~f:(fun (ledger_init_state, cmds, iters) ->
          async_with_ledgers ledger_init_state (fun sl test_mask ->
              test_simple ledger_init_state cmds iters sl test_mask `One_prover
                stmt_to_work_one_prover ) )

    let%test_unit "Invalid diff test: check zero fee excess for partitions" =
      let create_diff_with_non_zero_fee_excess txns completed_works
          (partition : Sl.Scan_state.Space_partition.t) : Staged_ledger_diff.t
          =
        (*With exact number of user commands in partition.first, the fee transfers that settle the fee_excess would be added to the next tree causing a non-zero fee excess*)
        let slots, job_count1 = partition.first in
        match partition.second with
        | None ->
            { diff=
                ( { completed_works= List.take completed_works job_count1
                  ; user_commands= List.take txns slots
                  ; coinbase= Zero }
                , None )
            ; creator= self_pk
            ; state_body_hash= State_body_hash.dummy }
        | Some (_, _) ->
            let txns_in_second_diff = List.drop txns slots in
            let diff : Staged_ledger_diff.Diff.t =
              ( { completed_works= List.take completed_works job_count1
                ; user_commands= List.take txns slots
                ; coinbase= Zero }
              , Some
                  { completed_works=
                      ( if List.is_empty txns_in_second_diff then []
                      else List.drop completed_works job_count1 )
                  ; user_commands= txns_in_second_diff
                  ; coinbase= Zero } )
            in
            {diff; creator= self_pk; state_body_hash= State_body_hash.dummy}
      in
      let empty_diff : Staged_ledger_diff.t =
        { diff=
            ( { completed_works= []
              ; user_commands= []
              ; coinbase= Staged_ledger_diff.At_most_two.Zero }
            , None )
        ; creator= self_pk
        ; state_body_hash= State_body_hash.dummy }
      in
      Quickcheck.test (gen_below_capacity ())
        ~sexp_of:
          [%sexp_of:
            Ledger.init_state
            * User_command.With_valid_signature.t list
            * int option list]
        ~shrinker:
          (Quickcheck.Shrinker.create (fun (init_state, cmds, iters) ->
               if List.length iters > 1 then
                 Sequence.singleton
                   ( init_state
                   , List.take cmds (List.length cmds - transaction_capacity)
                   , List.tl_exn iters )
               else Sequence.empty ))
        ~trials:10
        ~f:(fun (ledger_init_state, cmds, iters) ->
          async_with_ledgers ledger_init_state (fun sl _test_mask ->
              let logger = Logger.null () in
              let%map checked =
                iter_cmds_acc cmds iters true
                  (fun _cmds_left _count_opt cmds_this_iter checked ->
                    let scan_state = Sl.scan_state !sl in
                    let work =
                      Sl.Scan_state.work_statements_for_new_diff scan_state
                    in
                    let partitions =
                      Sl.Scan_state.partition_if_overflowing scan_state
                    in
                    let work_done =
                      List.map
                        ~f:(fun stmts ->
                          { Transaction_snark_work.Checked.fee= Fee.zero
                          ; proofs= proofs stmts
                          ; prover= snark_worker_pk } )
                        work
                    in
                    let diff =
                      create_diff_with_non_zero_fee_excess
                        (Sequence.to_list cmds_this_iter :> User_command.t list)
                        work_done partitions
                    in
                    let%bind verifier = Verifier.create () in
                    let%bind apply_res = Sl.apply !sl diff ~logger ~verifier in
                    let checked', diff' =
                      match apply_res with
                      | Error (Sl.Staged_ledger_error.Non_zero_fee_excess _) ->
                          (true, empty_diff)
                      | Error err ->
                          failwith
                          @@ sprintf
                               !"Wrong error: %{sexp: Sl.Staged_ledger_error.t}"
                               err
                      | Ok
                          ( `Hash_after_applying _hash
                          , `Ledger_proof _ledger_proof
                          , `Staged_ledger sl'
                          , `Pending_coinbase_data _ ) ->
                          sl := sl' ;
                          (false, diff)
                    in
                    return (diff', checked || checked') )
              in
              (*Note: if this fails, try increasing the number of trials*)
              assert checked ) )

    let%test_unit "Snarked ledger" =
      let logger = Logger.null () in
      Quickcheck.test (gen_below_capacity ()) ~trials:20
        ~f:(fun (ledger_init_state, cmds, iters) ->
          async_with_ledgers ledger_init_state (fun sl _test_mask ->
              iter_cmds cmds iters (fun _cmds_left _count_opt cmds_this_iter ->
                  let%map proof_opt, diff =
                    create_and_apply sl logger cmds_this_iter
                      stmt_to_work_random_prover
                  in
                  ( match proof_opt with
                  | None ->
                      ()
                  | Some proof ->
                      let last_snarked_ledger_hash =
                        (Ledger_proof.statement (fst proof)).target
                      in
                      let materialized_snarked_ledger_hash =
                        Or_error.ok_exn
                        @@ Sl.For_tests.materialized_snarked_ledger_hash !sl
                             ~expected_target:last_snarked_ledger_hash
                      in
                      assert (
                        Frozen_ledger_hash.equal last_snarked_ledger_hash
                          materialized_snarked_ledger_hash ) ) ;
                  diff ) ) )

    let stmt_to_work_restricted work_list provers
        (stmts : Transaction_snark_work.Statement.t) :
        Transaction_snark_work.Checked.t option =
      let prover =
        match provers with
        | `Many_provers ->
            stmt_to_prover stmts
        | `One_prover ->
            snark_worker_pk
      in
      if
        Option.is_some
          (List.find work_list ~f:(fun s ->
               Transaction_snark_work.Statement.compare s stmts = 0 ))
      then
        Some
          { Transaction_snark_work.Checked.fee= Fee.of_int 1
          ; proofs= proofs stmts
          ; prover }
      else None

    (** Like test_simple but with a random number of completed jobs available.
    *)
    let test_random_number_of_proofs :
           Ledger.init_state
        -> User_command.With_valid_signature.t list
        -> int option list
        -> int list
        -> Sl.t ref
        -> Ledger.Mask.Attached.t
        -> [`One_prover | `Many_provers]
        -> unit Deferred.t =
     fun init_state cmds cmd_iters proofs_available sl test_mask provers ->
      let logger = Logger.null () in
      let%map proofs_available_left =
        iter_cmds_acc cmds cmd_iters proofs_available
          (fun cmds_left _count_opt cmds_this_iter proofs_available_left ->
            let work_list : Transaction_snark_work.Statement.t list =
              let spec_list = Sl.all_work_pairs_exn !sl in
              List.map spec_list ~f:(fun (s1, s2_opt) ->
                  let stmt1 = Snark_work_lib.Work.Single.Spec.statement s1 in
                  let stmt2 =
                    Option.value_map s2_opt ~default:[] ~f:(fun s ->
                        [Snark_work_lib.Work.Single.Spec.statement s] )
                  in
                  stmt1 :: stmt2 )
            in
            let proofs_available_this_iter =
              List.hd_exn proofs_available_left
            in
            let%map proof, diff =
              create_and_apply sl logger cmds_this_iter
                (stmt_to_work_restricted
                   (List.take work_list proofs_available_this_iter)
                   provers)
            in
            assert_fee_excess proof ;
            let cmds_applied_this_iter =
              List.length @@ Staged_ledger_diff.user_commands diff
            in
            let cb = coinbase_fee_transfers diff in
            assert (proofs_available_this_iter = 0 || cb > 0) ;
            ( match provers with
            | `One_prover ->
                assert (cb <= 1)
            | `Many_provers ->
                assert (cb <= 2) ) ;
            assert_ledger test_mask !sl cmds_left cmds_applied_this_iter
              (init_pks init_state) ;
            (diff, List.tl_exn proofs_available_left) )
      in
      assert (List.is_empty proofs_available_left)

    let%test_unit "max throughput-random number of proofs-worst case provers" =
      (* Always at worst case number of provers *)
      let g =
        let open Quickcheck.Generator.Let_syntax in
        let%bind ledger_init_state, cmds, iters = gen_at_capacity in
        (* How many proofs will be available at each iteration. *)
        let%bind proofs_available =
          (* I think in the worst case every user command begets 1.5
             transactions - one for the command and half of one for a fee
             transfer - and the merge overhead means you need (amortized) twice
             as many SNARKs as transactions, but since a SNARK work usually
             covers two SNARKS it cancels. So we need to admit up to (1.5 * the
             number of commands) works. I make it twice as many for simplicity
             and to cover coinbases. *)
          Quickcheck_lib.map_gens iters ~f:(fun _ ->
              Int.gen_incl 0 (transaction_capacity * 2) )
        in
        return (ledger_init_state, cmds, iters, proofs_available)
      in
      Quickcheck.test g ~trials:10
        ~f:(fun (ledger_init_state, cmds, iters, proofs_available) ->
          async_with_ledgers ledger_init_state (fun sl test_mask ->
              test_random_number_of_proofs ledger_init_state cmds iters
                proofs_available sl test_mask `Many_provers ) )

    let%test_unit "random no of transactions-random number of proofs-worst \
                   case provers" =
      let g =
        let open Quickcheck.Generator.Let_syntax in
        let%bind ledger_init_state, cmds, iters =
          gen_below_capacity ~extra_blocks:true ()
        in
        let%bind proofs_available =
          Quickcheck_lib.map_gens iters ~f:(fun cmds_opt ->
              Int.gen_incl 0 (3 * Option.value_exn cmds_opt) )
        in
        return (ledger_init_state, cmds, iters, proofs_available)
      in
      let shrinker =
        Quickcheck.Shrinker.create
          (fun (ledger_init_state, cmds, iters, proofs_available) ->
            let all_but_last xs = List.take xs (List.length xs - 1) in
            let iter_count = List.length iters in
            let mod_iters iters' =
              ( ledger_init_state
              , List.take cmds
                @@ List.sum (module Int) iters' ~f:(Option.value ~default:0)
              , iters'
              , List.take proofs_available (List.length iters') )
            in
            let half_iters =
              if iter_count > 1 then
                Some (mod_iters (List.take iters (iter_count / 2)))
              else None
            in
            let one_less_iters =
              if iter_count > 2 then Some (mod_iters (all_but_last iters))
              else None
            in
            List.filter_map [half_iters; one_less_iters] ~f:Fn.id
            |> Sequence.of_list )
      in
      Quickcheck.test g ~shrinker ~shrink_attempts:`Exhaustive
        ~sexp_of:
          [%sexp_of:
            Ledger.init_state
            * User_command.With_valid_signature.t list
            * int option list
            * int list] ~trials:50
        ~f:(fun (ledger_init_state, cmds, iters, proofs_available) ->
          async_with_ledgers ledger_init_state (fun sl test_mask ->
              test_random_number_of_proofs ledger_init_state cmds iters
                proofs_available sl test_mask `Many_provers ) )

    let%test_unit "Random number of user_commands-random number of proofs-one \
                   prover)" =
      let g =
        let open Quickcheck.Generator.Let_syntax in
        let%bind ledger_init_state, cmds, iters =
          gen_below_capacity ~extra_blocks:true ()
        in
        let%bind proofs_available =
          Quickcheck_lib.map_gens iters ~f:(fun cmds_opt ->
              Int.gen_incl 0 (3 * Option.value_exn cmds_opt) )
        in
        return (ledger_init_state, cmds, iters, proofs_available)
      in
      Quickcheck.test g ~trials:10
        ~f:(fun (ledger_init_state, cmds, iters, proofs_available) ->
          async_with_ledgers ledger_init_state (fun sl test_mask ->
              test_random_number_of_proofs ledger_init_state cmds iters
                proofs_available sl test_mask `One_prover ) )
  end )<|MERGE_RESOLUTION|>--- conflicted
+++ resolved
@@ -1282,543 +1282,13 @@
 
 let%test_module "test" =
   ( module struct
-<<<<<<< HEAD
-    module Test_input1 = struct
-      module Sok_message = struct
-        module Stable = struct
-          module V1 = struct
-            module T = struct
-              type t = unit
-              [@@deriving bin_io, sexp, yojson, version {unnumbered}]
-            end
-
-            include T
-          end
-
-          module Latest = V1
-        end
-
-        module Digest = struct
-          include Unit
-          module Checked = Unit
-        end
-
-        type t = Stable.Latest.t [@@deriving sexp, yojson]
-
-        let create ~fee:_ ~prover:_ = ()
-      end
-
-      module Proof_type = Transaction_snark.Proof_type
-      module Proof = Transaction_snark.Statement
-
-      module Ledger_proof = struct
-        (*A proof here is a statement *)
-        module Stable = struct
-          module V1 = Transaction_snark.Statement.Stable.V1
-          module Latest = V1
-        end
-
-        type t = Stable.Latest.t [@@deriving sexp, yojson]
-
-        type ledger_hash = Frozen_ledger_hash.t
-
-        let statement_target : Transaction_snark.Statement.t -> ledger_hash =
-         fun statement -> statement.target
-
-        let underlying_proof = Fn.id
-
-        let sok_digest _ = ()
-
-        let statement = Fn.id
-
-        let create ~(statement : t) ~sok_digest:_ ~proof:_ = statement
-      end
-
-      module Verifier = struct
-        type t = unit
-
-        let verify_transaction_snark () _proof ~message:_ =
-          Deferred.Or_error.return true
-      end
-
-      module Transaction_validator = struct
-        include Ledger
-        module Hashless_ledger = Ledger
-
-        let apply_transaction l txn =
-          apply_transaction l txn |> Result.map ~f:(Fn.const ())
-
-        let create t = copy t
-      end
-
-      module Staged_ledger_aux_hash = struct
-        include String
-
-        let of_bytes : string -> t = fun s -> s
-      end
-
-      module Staged_ledger_hash = struct
-        module Stable = struct
-          module V1 = struct
-            module T = struct
-              type t = string
-              [@@deriving
-                bin_io
-                , sexp
-                , to_yojson
-                , hash
-                , compare
-                , yojson
-                , version {unnumbered}]
-            end
-
-            include T
-            include Hashable.Make_binable (T)
-          end
-
-          module Latest = V1
-        end
-
-        type t = string [@@deriving sexp, to_yojson, eq, compare]
-
-        type ledger_hash = Ledger_hash.t
-
-        type staged_ledger_aux_hash = Staged_ledger_aux_hash.t
-
-        let of_aux_ledger_and_coinbase_hash :
-            staged_ledger_aux_hash -> ledger_hash -> Pending_coinbase.t -> t =
-         fun ah h hh ->
-          ah ^ Ledger_hash.to_bytes h
-          ^ Pending_coinbase.Hash.to_bytes (Pending_coinbase.merkle_root hh)
-      end
-
-      module Transaction_snark_work = struct
-        let proofs_length = 2
-
-        type proof = Ledger_proof.Stable.V1.t
-        [@@deriving sexp, bin_io, compare, yojson]
-
-        type statement = Transaction_snark.Statement.Stable.V1.t
-        [@@deriving sexp, bin_io, compare, hash, yojson]
-
-        type fee = Fee.Stable.V1.t
-        [@@deriving sexp, bin_io, compare, hash, yojson]
-
-        type public_key = Public_key.Compressed.Stable.V1.t
-        [@@deriving sexp, bin_io, compare, yojson]
-
-        let ledger_proof_to_yojson = proof_to_yojson
-
-        let compressed_public_key_to_yojson = public_key_to_yojson
-
-        module Statement = struct
-          module Stable = struct
-            module V1 = struct
-              module T = struct
-                type t = statement list
-                [@@deriving
-                  bin_io, compare, hash, sexp, version {for_test}, yojson]
-              end
-
-              include T
-              include Hashable.Make_binable (T)
-            end
-
-            module Latest = V1
-          end
-
-          type t = Stable.Latest.t [@@deriving sexp, compare, hash, yojson]
-
-          include Hashable.Make (Stable.Latest)
-
-          let gen =
-            Quickcheck.Generator.list_with_length proofs_length
-              Transaction_snark.Statement.gen
-
-          let compact_json : t -> Yojson.Safe.json =
-           fun t ->
-            `List
-              (List.map
-                 ~f:(fun s -> `Int (Transaction_snark.Statement.hash s))
-                 t)
-
-          let work_ids t = List.map t ~f:Transaction_snark.Statement.hash
-        end
-
-        module Info = struct
-          module Stable = struct
-            module V1 = struct
-              module T = struct
-                type t =
-                  { statements: Statement.Stable.V1.t
-                  ; work_ids: int list
-                  ; fee: Fee.Stable.V1.t
-                  ; prover: Public_key.Compressed.Stable.V1.t }
-                [@@deriving sexp, to_yojson, bin_io, version {for_test}]
-              end
-
-              include T
-            end
-
-            module Latest = V1
-          end
-
-          (* bin_io omitted *)
-          type t = Stable.Latest.t =
-            { statements: Statement.Stable.V1.t
-            ; work_ids: int list
-            ; fee: Fee.Stable.V1.t
-            ; prover: Public_key.Compressed.Stable.V1.t }
-          [@@deriving to_yojson, sexp]
-        end
-
-        module Stable = struct
-          module V1 = struct
-            module T = struct
-              type t = {fee: fee; proofs: proof list; prover: public_key}
-              [@@deriving sexp, bin_io, compare, yojson, version {for_test}]
-            end
-
-            include T
-          end
-
-          module Latest = V1
-        end
-
-        type t = Stable.Latest.t =
-          {fee: fee; proofs: proof list; prover: public_key}
-        [@@deriving sexp, to_yojson, compare]
-
-        let fee {fee; _} = fee
-
-        let info t =
-          let statements = List.map t.proofs ~f:Ledger_proof.statement in
-          { Info.statements
-          ; work_ids= List.map statements ~f:Transaction_snark.Statement.hash
-          ; fee= t.fee
-          ; prover= t.prover }
-
-        type unchecked = t
-
-        module Checked = struct
-          module Stable = Stable
-
-          type t = Stable.Latest.t =
-            {fee: fee; proofs: proof list; prover: public_key}
-          [@@deriving sexp, to_yojson, compare]
-
-          let create_unsafe = Fn.id
-        end
-
-        let forget : Checked.t -> t =
-         fun {Checked.fee= f; proofs= p; prover= pr} ->
-          {fee= f; proofs= p; prover= pr}
-      end
-
-      module Staged_ledger_diff = struct
-        type completed_work = Transaction_snark_work.Stable.V1.t
-        [@@deriving sexp, bin_io, compare, yojson]
-
-        type completed_work_checked =
-          Transaction_snark_work.Checked.Stable.V1.t
-        [@@deriving sexp, bin_io, compare, yojson]
-
-        type user_command = User_command.Stable.V1.t
-        [@@deriving sexp, bin_io, compare, yojson]
-
-        type fee_transfer_single = Fee_transfer.Single.Stable.V1.t
-        [@@deriving sexp, bin_io, yojson]
-
-        type user_command_with_valid_signature =
-          User_command.With_valid_signature.Stable.Latest.t
-        [@@deriving sexp, bin_io, compare, yojson]
-
-        type public_key = Public_key.Compressed.Stable.V1.t
-        [@@deriving sexp, bin_io, compare, yojson]
-
-        type state_body_hash = State_body_hash.Stable.V1.t
-        [@@deriving sexp, bin_io, compare, yojson]
-
-        type staged_ledger_hash = Staged_ledger_hash.Stable.V1.t
-        [@@deriving sexp, bin_io, compare, yojson]
-
-        module At_most_two = struct
-          module Stable = struct
-            module V1 = struct
-              module T = struct
-                type 'a t =
-                  | Zero
-                  | One of 'a option
-                  | Two of ('a * 'a option) option
-                [@@deriving sexp, bin_io, yojson, version]
-              end
-
-              include T
-            end
-
-            module Latest = V1
-          end
-
-          type 'a t = 'a Stable.Latest.t =
-            | Zero
-            | One of 'a option
-            | Two of ('a * 'a option) option
-          [@@deriving sexp, yojson]
-
-          let increase t ws =
-            match (t, ws) with
-            | Zero, [] ->
-                Ok (One None)
-            | Zero, [a] ->
-                Ok (One (Some a))
-            | One _, [] ->
-                Ok (Two None)
-            | One _, [a] ->
-                Ok (Two (Some (a, None)))
-            | One _, [a; a'] ->
-                Ok (Two (Some (a', Some a)))
-            | _ ->
-                Or_error.error_string "Error incrementing coinbase parts"
-        end
-
-        module At_most_one = struct
-          module Stable = struct
-            module V1 = struct
-              module T = struct
-                type 'a t = Zero | One of 'a option
-                [@@deriving sexp, bin_io, yojson, version]
-              end
-
-              include T
-            end
-
-            module Latest = V1
-          end
-
-          type 'a t = 'a Stable.Latest.t = Zero | One of 'a option
-          [@@deriving sexp, yojson]
-
-          let increase t ws =
-            match (t, ws) with
-            | Zero, [] ->
-                Ok (One None)
-            | Zero, [a] ->
-                Ok (One (Some a))
-            | _ ->
-                Or_error.error_string "Error incrementing coinbase parts"
-        end
-
-        module Pre_diff_with_at_most_two_coinbase = struct
-          module Stable = struct
-            module V1 = struct
-              module T = struct
-                type t =
-                  { completed_works: completed_work list
-                  ; user_commands: user_command list
-                  ; coinbase: fee_transfer_single At_most_two.Stable.Latest.t
-                  }
-                [@@deriving sexp, bin_io, yojson, version {for_test}]
-              end
-
-              include T
-            end
-
-            module Latest = V1
-          end
-
-          type t = Stable.Latest.t =
-            { completed_works: completed_work list
-            ; user_commands: user_command list
-            ; coinbase: fee_transfer_single At_most_two.t }
-          [@@deriving sexp, yojson]
-        end
-
-        module Pre_diff_with_at_most_one_coinbase = struct
-          module Stable = struct
-            module V1 = struct
-              module T = struct
-                type t =
-                  { completed_works: completed_work list
-                  ; user_commands: user_command list
-                  ; coinbase: fee_transfer_single At_most_one.Stable.Latest.t
-                  }
-                [@@deriving sexp, bin_io, yojson, version {for_test}]
-              end
-
-              include T
-            end
-
-            module Latest = V1
-          end
-
-          type t = Stable.Latest.t =
-            { completed_works: completed_work list
-            ; user_commands: user_command list
-            ; coinbase: fee_transfer_single At_most_one.t }
-          [@@deriving sexp, yojson]
-        end
-
-        module Diff = struct
-          module Stable = struct
-            module V1 = struct
-              module T = struct
-                type t =
-                  Pre_diff_with_at_most_two_coinbase.Stable.V1.t
-                  * Pre_diff_with_at_most_one_coinbase.Stable.V1.t option
-                [@@deriving sexp, bin_io, yojson, version {unnumbered}]
-              end
-
-              include T
-            end
-
-            module Latest = V1
-          end
-
-          type t = Stable.Latest.t [@@deriving sexp, yojson]
-        end
-
-        module Stable = struct
-          module V1 = struct
-            module T = struct
-              type t =
-                { diff: Diff.Stable.V1.t
-                ; creator: public_key
-                ; state_body_hash: state_body_hash }
-              [@@deriving sexp, to_yojson, bin_io, version {for_test}]
-            end
-
-            include T
-          end
-
-          module Latest = V1
-        end
-
-        type t = Stable.Latest.t =
-          { diff: Diff.Stable.V1.t
-          ; creator: public_key
-          ; state_body_hash: state_body_hash }
-        [@@deriving sexp, yojson, fields]
-
-        module With_valid_signatures_and_proofs = struct
-          type pre_diff_with_at_most_two_coinbase =
-            { completed_works: completed_work_checked list
-            ; user_commands: user_command_with_valid_signature list
-            ; coinbase: fee_transfer_single At_most_two.t }
-          [@@deriving sexp, yojson]
-
-          type pre_diff_with_at_most_one_coinbase =
-            { completed_works: completed_work_checked list
-            ; user_commands: user_command_with_valid_signature list
-            ; coinbase: fee_transfer_single At_most_one.t }
-          [@@deriving sexp, yojson]
-
-          type diff =
-            pre_diff_with_at_most_two_coinbase
-            * pre_diff_with_at_most_one_coinbase option
-          [@@deriving sexp, yojson]
-
-          type t =
-            {diff: diff; creator: public_key; state_body_hash: state_body_hash}
-          [@@deriving sexp, yojson]
-
-          let user_commands t =
-            (fst t.diff).user_commands
-            @ Option.value_map (snd t.diff) ~default:[] ~f:(fun d ->
-                  d.user_commands )
-        end
-
-        let forget_cw cw_list =
-          List.map ~f:Transaction_snark_work.forget cw_list
-
-        let forget_pre_diff_with_at_most_two
-            (pre_diff :
-              With_valid_signatures_and_proofs
-              .pre_diff_with_at_most_two_coinbase) :
-            Pre_diff_with_at_most_two_coinbase.t =
-          { completed_works= forget_cw pre_diff.completed_works
-          ; user_commands= (pre_diff.user_commands :> user_command list)
-          ; coinbase= pre_diff.coinbase }
-
-        let forget_pre_diff_with_at_most_one
-            (pre_diff :
-              With_valid_signatures_and_proofs
-              .pre_diff_with_at_most_one_coinbase) :
-            Pre_diff_with_at_most_one_coinbase.t =
-          { completed_works= forget_cw pre_diff.completed_works
-          ; user_commands= (pre_diff.user_commands :> user_command list)
-          ; coinbase= pre_diff.coinbase }
-
-        let forget (t : With_valid_signatures_and_proofs.t) =
-          { diff=
-              ( forget_pre_diff_with_at_most_two (fst t.diff)
-              , Option.map (snd t.diff) ~f:forget_pre_diff_with_at_most_one )
-          ; creator= t.creator
-          ; state_body_hash= State_body_hash.dummy }
-
-        let user_commands (t : t) =
-          (fst t.diff).user_commands
-          @ Option.value_map (snd t.diff) ~default:[] ~f:(fun d ->
-                (d.user_commands :> user_command list) )
-
-        let completed_works _ = failwith "completed_work : Need to implement"
-
-        let coinbase _ = failwith "coinbase: Need to implement"
-      end
-    end
-
-    module type Staged_ledger_test_intf =
-      Coda_intf.Staged_ledger_generalized_intf
-      with type diff := Test_input1.Staged_ledger_diff.t
-       and type valid_diff :=
-                  Test_input1.Staged_ledger_diff
-                  .With_valid_signatures_and_proofs
-                  .t
-       and type ledger_proof := Test_input1.Ledger_proof.t
-       and type verifier := Test_input1.Verifier.t
-       and type transaction_snark_work := Test_input1.Transaction_snark_work.t
-       and type transaction_snark_work_statement :=
-                  Test_input1.Transaction_snark_work.Statement.t
-       and type transaction_snark_work_checked :=
-                  Test_input1.Transaction_snark_work.Checked.t
-       and type staged_ledger_hash := Test_input1.Staged_ledger_hash.t
-       and type staged_ledger_aux_hash := Test_input1.Staged_ledger_aux_hash.t
-       and type transaction_snark_statement := Transaction_snark.Statement.t
-
-    module Sl = Make (Test_input1)
-    open Test_input1
-=======
     module Sl = T
->>>>>>> c3c1d575
 
     let self_pk =
       Quickcheck.random_value ~seed:(`Deterministic "self_pk")
         Public_key.Compressed.gen
 
     (* Functor for testing with different instantiated staged ledger modules. *)
-<<<<<<< HEAD
-    module Make_test_utils (Sl : Staged_ledger_test_intf) = struct
-      let create_and_apply sl logger txns stmt_to_work =
-        let open Deferred.Let_syntax in
-        let diff =
-          Sl.create_diff !sl ~self:self_pk ~logger ~transactions_by_fee:txns
-            ~get_completed_work:stmt_to_work
-            ~state_body_hash:State_body_hash.dummy
-        in
-        let diff' = Staged_ledger_diff.forget diff in
-        let%map ( `Hash_after_applying hash
-                , `Ledger_proof ledger_proof
-                , `Staged_ledger sl'
-                , `Pending_coinbase_data _ ) =
-          match%map Sl.apply !sl diff' ~logger ~verifier:() with
-          | Ok x ->
-              x
-          | Error e ->
-              Error.raise (Sl.Staged_ledger_error.to_error e)
-        in
-        assert (Staged_ledger_hash.equal hash (Sl.hash sl')) ;
-        sl := sl' ;
-        (ledger_proof, diff')
-=======
     let create_and_apply sl logger txns stmt_to_work =
       let open Deferred.Let_syntax in
       let diff =
@@ -1840,7 +1310,6 @@
       assert (Staged_ledger_hash.equal hash (Sl.hash sl')) ;
       sl := sl' ;
       (ledger_proof, diff')
->>>>>>> c3c1d575
 
     (* Run the given function inside of the Deferred monad, with a staged
          ledger and a separate test ledger, after applying the given
