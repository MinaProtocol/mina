[%%import "/src/config.mlh"]

(* Only show stdout for failed inline tests. *)
open Inline_test_quiet_logs
open Core_kernel
open Async_kernel
open Mina_base
open Currency
open O1trace
open Signature_lib

let option lab =
  Option.value_map ~default:(Or_error.error_string lab) ~f:(fun x -> Ok x)

module T = struct
  module Scan_state = Transaction_snark_scan_state
  module Pre_diff_info = Pre_diff_info

  module Staged_ledger_error = struct
    type t =
      | Non_zero_fee_excess of
          Scan_state.Space_partition.t * Transaction.t With_status.t list
      | Invalid_proofs of
          ( Ledger_proof.t
          * Transaction_snark.Statement.t
          * Mina_base.Sok_message.t )
          list
      | Couldn't_reach_verifier of Error.t
      | Pre_diff of Pre_diff_info.Error.t
      | Insufficient_work of string
      | Mismatched_statuses of
          Transaction.t With_status.t * Transaction_status.t
      | Invalid_public_key of Public_key.Compressed.t
      | Unexpected of Error.t
    [@@deriving sexp]

    let to_string = function
      | Couldn't_reach_verifier e ->
          Format.asprintf
            !"The verifier could not be reached: %{sexp:Error.t}"
            e
      | Non_zero_fee_excess (partition, txns) ->
          Format.asprintf
            !"Fee excess is non-zero for the transactions: %{sexp: \
              Transaction.t With_status.t list} and the current queue with \
              slots partitioned as %{sexp: Scan_state.Space_partition.t} \n"
            txns partition
      | Pre_diff pre_diff_error ->
          Format.asprintf
            !"Pre_diff_info.Error error: %{sexp:Pre_diff_info.Error.t}"
            pre_diff_error
      | Invalid_proofs ts ->
          Format.asprintf
            !"Verification failed for proofs with (statement, work_id, \
              prover): %{sexp: (Transaction_snark.Statement.t * int * string) \
              list}\n"
            (List.map ts ~f:(fun (_p, s, m) ->
                 ( s
                 , Transaction_snark.Statement.hash s
                 , Yojson.Safe.to_string
                   @@ Public_key.Compressed.to_yojson m.prover )))
      | Insufficient_work str ->
          str
      | Mismatched_statuses (transaction, status) ->
          Format.asprintf
            !"Got a different status %{sexp: Transaction_status.t} when \
              applying the transaction %{sexp: Transaction.t With_status.t}"
            status transaction
      | Invalid_public_key pk ->
          Format.asprintf
            !"A transaction contained an invalid public key %{sexp: \
              Public_key.Compressed.t}"
            pk
      | Unexpected e ->
          Error.to_string_hum e

    let to_error = Fn.compose Error.of_string to_string
  end

  let to_staged_ledger_or_error = function
    | Ok a ->
        Ok a
    | Error e ->
        Error (Staged_ledger_error.Unexpected e)

  type job = Scan_state.Available_job.t [@@deriving sexp]

  let verify_proofs ~logger ~verifier proofs =
    let statements () =
      `List
        (List.map proofs ~f:(fun (_, s, _) ->
             Transaction_snark.Statement.to_yojson s))
    in
    let log_error err_str ~metadata =
      [%log warn]
        ~metadata:
          ( [ ("statements", statements ())
            ; ("error", `String err_str)
            ; ( "sok_messages"
              , `List
                  (List.map proofs ~f:(fun (_, _, m) -> Sok_message.to_yojson m))
              )
            ]
          @ metadata )
        "Invalid transaction snark for statement $statement: $error" ;
      Deferred.return (Or_error.error_string err_str)
    in
    if
      List.exists proofs ~f:(fun (proof, statement, _msg) ->
          not
            (Transaction_snark.Statement.equal
               (Ledger_proof.statement proof)
               statement))
    then
      log_error "Statement and proof do not match"
        ~metadata:
          [ ( "statements_from_proof"
            , `List
                (List.map proofs ~f:(fun (p, _, _) ->
                     Transaction_snark.Statement.to_yojson
                       (Ledger_proof.statement p))) )
          ]
    else
      let start = Time.now () in
      match%map
        Verifier.verify_transaction_snarks verifier
          (List.map proofs ~f:(fun (proof, _, msg) -> (proof, msg)))
      with
      | Ok b ->
          let time_ms = Time.abs_diff (Time.now ()) start |> Time.Span.to_ms in
          [%log trace]
            ~metadata:
              [ ( "work_id"
                , `List
                    (List.map proofs ~f:(fun (_, s, _) ->
                         `Int (Transaction_snark.Statement.hash s))) )
              ; ("time", `Float time_ms)
              ]
            "Verification in apply_diff for work $work_id took $time ms" ;
          Ok b
      | Error e ->
          [%log fatal]
            ~metadata:
              [ ( "statement"
                , `List
                    (List.map proofs ~f:(fun (_, s, _) ->
                         Transaction_snark.Statement.to_yojson s)) )
              ; ("error", Error_json.error_to_yojson e)
              ]
            "Verifier error when checking transaction snark for statement \
             $statement: $error" ;
          Error e

  let map_opt xs ~f =
    with_return (fun { return } ->
        Some
          (List.map xs ~f:(fun x ->
               match f x with Some y -> y | None -> return None)))

  let verify ~logger ~verifier job_msg_proofs =
    let open Deferred.Let_syntax in
    match
      map_opt job_msg_proofs ~f:(fun (job, msg, proof) ->
          Option.map (Scan_state.statement_of_job job) ~f:(fun s ->
              (proof, s, msg)))
    with
    | None ->
        Deferred.return
          ( Or_error.errorf
              !"Error creating statement from job %{sexp:job list}"
              (List.map job_msg_proofs ~f:(fun (j, _, _) -> j))
          |> to_staged_ledger_or_error )
    | Some proof_statement_msgs -> (
        match%map verify_proofs ~logger ~verifier proof_statement_msgs with
        | Ok true ->
            Ok ()
        | Ok false ->
            Error (Staged_ledger_error.Invalid_proofs proof_statement_msgs)
        | Error e ->
            Error (Couldn't_reach_verifier e) )

  module Statement_scanner = struct
    include Scan_state.Make_statement_scanner
              (Deferred)
              (struct
                type t = unit

                let verify ~verifier:() _proofs = Deferred.return (Ok true)
              end)
  end

  module Statement_scanner_proof_verifier = struct
    type t = { logger : Logger.t; verifier : Verifier.t }

    let verify ~verifier:{ logger; verifier } ts =
      verify_proofs ~logger ~verifier
        (List.map ts ~f:(fun (p, m) -> (p, Ledger_proof.statement p, m)))
  end

  module Statement_scanner_with_proofs =
    Scan_state.Make_statement_scanner
      (Deferred)
      (Statement_scanner_proof_verifier)

  type t =
    { scan_state : Scan_state.t
    ; ledger :
        ((* Invariant: this is the ledger after having applied all the
            transactions in the above state. *)
         Ledger.attached_mask
        [@sexp.opaque])
    ; constraint_constants : Genesis_constants.Constraint_constants.t
    ; pending_coinbase_collection : Pending_coinbase.t
    }
  [@@deriving sexp]

  let proof_txns_with_state_hashes t =
    Scan_state.latest_ledger_proof t.scan_state
    |> Option.bind ~f:(Fn.compose Non_empty_list.of_list_opt snd)

  let scan_state { scan_state; _ } = scan_state

  let all_work_pairs t
      ~(get_state : State_hash.t -> Mina_state.Protocol_state.value Or_error.t)
      =
    Scan_state.all_work_pairs t.scan_state ~get_state

  let all_work_statements_exn t =
    Scan_state.all_work_statements_exn t.scan_state

  let pending_coinbase_collection { pending_coinbase_collection; _ } =
    pending_coinbase_collection

  let get_target ((proof, _), _) =
    let { Transaction_snark.Statement.target; _ } =
      Ledger_proof.statement proof
    in
    target

  let verify_scan_state_after_apply ~constraint_constants ~next_available_token
      ledger (scan_state : Scan_state.t) =
    let error_prefix =
      "Error verifying the parallel scan state after applying the diff."
    in
    let next_available_token_begin ((proof, _), _) =
      let { Transaction_snark.Statement.next_available_token_after; _ } =
        Ledger_proof.statement proof
      in
      next_available_token_after
    in
    match Scan_state.latest_ledger_proof scan_state with
    | None ->
        Statement_scanner.check_invariants ~constraint_constants scan_state
          ~verifier:() ~error_prefix ~ledger_hash_end:ledger
          ~ledger_hash_begin:None ~next_available_token_begin:None
          ~next_available_token_end:next_available_token
    | Some proof ->
        Statement_scanner.check_invariants ~constraint_constants scan_state
          ~verifier:() ~error_prefix ~ledger_hash_end:ledger
          ~ledger_hash_begin:(Some (get_target proof))
          ~next_available_token_begin:(Some (next_available_token_begin proof))
          ~next_available_token_end:next_available_token

  let statement_exn ~constraint_constants t =
    let open Deferred.Let_syntax in
    match%map
      Statement_scanner.scan_statement ~constraint_constants t.scan_state
        ~verifier:()
    with
    | Ok s ->
        `Non_empty s
    | Error `Empty ->
        `Empty
    | Error (`Error e) ->
        failwithf !"statement_exn: %{sexp:Error.t}" e ()

  let of_scan_state_and_ledger_unchecked ~ledger ~scan_state
      ~constraint_constants ~pending_coinbase_collection =
    { ledger; scan_state; constraint_constants; pending_coinbase_collection }

  let of_scan_state_and_ledger ~logger
      ~(constraint_constants : Genesis_constants.Constraint_constants.t)
      ~verifier ~snarked_ledger_hash ~snarked_next_available_token ~ledger
      ~scan_state ~pending_coinbase_collection =
    let open Deferred.Or_error.Let_syntax in
    let t =
      of_scan_state_and_ledger_unchecked ~ledger ~scan_state
        ~constraint_constants ~pending_coinbase_collection
    in
    let%bind () =
      Statement_scanner_with_proofs.check_invariants ~constraint_constants
        scan_state
        ~verifier:{ Statement_scanner_proof_verifier.logger; verifier }
        ~error_prefix:"Staged_ledger.of_scan_state_and_ledger"
        ~ledger_hash_end:
          (Frozen_ledger_hash.of_ledger_hash (Ledger.merkle_root ledger))
        ~ledger_hash_begin:(Some snarked_ledger_hash)
        ~next_available_token_begin:(Some snarked_next_available_token)
        ~next_available_token_end:(Ledger.next_available_token ledger)
    in
    return t

  let of_scan_state_and_ledger_unchecked
      ~(constraint_constants : Genesis_constants.Constraint_constants.t)
      ~snarked_ledger_hash ~snarked_next_available_token ~ledger ~scan_state
      ~pending_coinbase_collection =
    let open Deferred.Or_error.Let_syntax in
    let t =
      { ledger; scan_state; constraint_constants; pending_coinbase_collection }
    in
    let%bind () =
      Statement_scanner.check_invariants ~constraint_constants scan_state
        ~verifier:() ~error_prefix:"Staged_ledger.of_scan_state_and_ledger"
        ~ledger_hash_end:
          (Frozen_ledger_hash.of_ledger_hash (Ledger.merkle_root ledger))
        ~ledger_hash_begin:(Some snarked_ledger_hash)
        ~next_available_token_begin:(Some snarked_next_available_token)
        ~next_available_token_end:(Ledger.next_available_token ledger)
    in
    return t

  let of_scan_state_pending_coinbases_and_snarked_ledger ~logger
      ~constraint_constants ~verifier ~scan_state ~snarked_ledger
      ~expected_merkle_root ~pending_coinbases ~get_state =
    let open Deferred.Or_error.Let_syntax in
    let snarked_ledger_hash = Ledger.merkle_root snarked_ledger in
    let snarked_frozen_ledger_hash =
      Frozen_ledger_hash.of_ledger_hash snarked_ledger_hash
    in
    let snarked_next_available_token =
      Ledger.next_available_token snarked_ledger
    in
    let%bind txs_with_protocol_state =
      Scan_state.staged_transactions_with_protocol_states scan_state ~get_state
      |> Deferred.return
    in
    let%bind _ =
      Deferred.Or_error.List.iter txs_with_protocol_state
        ~f:(fun (tx, protocol_state) ->
          let%map.Async.Deferred () = Async.Scheduler.yield () in
          let%bind.Or_error txn_with_info =
            Ledger.apply_transaction ~constraint_constants
              ~txn_state_view:
                (Mina_state.Protocol_state.Body.view protocol_state.body)
              snarked_ledger tx.data
          in
          let computed_status =
            Ledger.Transaction_applied.user_command_status txn_with_info
          in
          if Transaction_status.equal tx.status computed_status then Ok ()
          else
            Or_error.errorf
              !"Mismatched user command status. Expected: %{sexp: \
                Transaction_status.t} Got: %{sexp: Transaction_status.t}"
              tx.status computed_status)
    in
    let%bind () =
      let staged_ledger_hash = Ledger.merkle_root snarked_ledger in
      Deferred.return
      @@ Result.ok_if_true
           (Ledger_hash.equal expected_merkle_root staged_ledger_hash)
           ~error:
             (Error.createf
                !"Mismatching merkle root Expected:%{sexp:Ledger_hash.t} \
                  Got:%{sexp:Ledger_hash.t}"
                expected_merkle_root staged_ledger_hash)
    in
    of_scan_state_and_ledger ~logger ~constraint_constants ~verifier
      ~snarked_ledger_hash:snarked_frozen_ledger_hash
      ~snarked_next_available_token ~ledger:snarked_ledger ~scan_state
      ~pending_coinbase_collection:pending_coinbases

  let copy
      { scan_state; ledger; constraint_constants; pending_coinbase_collection }
      =
    let new_mask = Ledger.Mask.create ~depth:(Ledger.depth ledger) () in
    { scan_state
    ; ledger = Ledger.register_mask ledger new_mask
    ; constraint_constants
    ; pending_coinbase_collection
    }

  let hash
      { scan_state
      ; ledger
      ; constraint_constants = _
      ; pending_coinbase_collection
      } : Staged_ledger_hash.t =
    Staged_ledger_hash.of_aux_ledger_and_coinbase_hash
      (Scan_state.hash scan_state)
      (Ledger.merkle_root ledger)
      pending_coinbase_collection

  [%%if call_logger]

  let hash t =
    Mina_debug.Call_logger.record_call "Staged_ledger.hash" ;
    hash t

  [%%endif]

  let ledger { ledger; _ } = ledger

  let create_exn ~constraint_constants ~ledger : t =
    { scan_state = Scan_state.empty ~constraint_constants ()
    ; ledger
    ; constraint_constants
    ; pending_coinbase_collection =
        Pending_coinbase.create
          ~depth:constraint_constants.pending_coinbase_depth ()
        |> Or_error.ok_exn
    }

  let current_ledger_proof t =
    Option.map
      (Scan_state.latest_ledger_proof t.scan_state)
      ~f:(Fn.compose fst fst)

  let replace_ledger_exn t ledger =
    [%test_result: Ledger_hash.t]
      ~message:"Cannot replace ledger since merkle_root differs"
      ~expect:(Ledger.merkle_root t.ledger)
      (Ledger.merkle_root ledger) ;
    { t with ledger }

  let sum_fees xs ~f =
    with_return (fun { return } ->
        Ok
          (List.fold ~init:Fee.zero xs ~f:(fun acc x ->
               match Fee.add acc (f x) with
               | None ->
                   return (Or_error.error_string "Fee overflow")
               | Some res ->
                   res)))

  let working_stack pending_coinbase_collection ~is_new_stack =
    to_staged_ledger_or_error
      (Pending_coinbase.latest_stack pending_coinbase_collection ~is_new_stack)

  let push_coinbase current_stack (t : Transaction.t) =
    match t with
    | Coinbase c ->
        Pending_coinbase.Stack.push_coinbase c current_stack
    | _ ->
        current_stack

  let push_state current_stack state_body_hash =
    Pending_coinbase.Stack.push_state state_body_hash current_stack

  module Stack_state_with_init_stack = struct
    type t =
      { pc : Transaction_snark.Pending_coinbase_stack_state.t
      ; init_stack : Pending_coinbase.Stack.t
      }
  end

  let coinbase_amount ~supercharge_coinbase
      ~(constraint_constants : Genesis_constants.Constraint_constants.t) =
    if supercharge_coinbase then
      Currency.Amount.scale constraint_constants.coinbase_amount
        constraint_constants.supercharged_coinbase_factor
    else Some constraint_constants.coinbase_amount

  let _coinbase_amount_or_error ~supercharge_coinbase
      ~(constraint_constants : Genesis_constants.Constraint_constants.t) =
    if supercharge_coinbase then
      Option.value_map
        ~default:
          (Error
             (Pre_diff_info.Error.Coinbase_error
                (sprintf
                   !"Overflow when calculating coinbase amount: Supercharged \
                     coinbase factor (%d) x coinbase amount (%{sexp: \
                     Currency.Amount.t})"
                   constraint_constants.supercharged_coinbase_factor
                   constraint_constants.coinbase_amount)))
        (coinbase_amount ~supercharge_coinbase ~constraint_constants)
        ~f:(fun x -> Ok x)
    else Ok constraint_constants.coinbase_amount

  let apply_transaction_and_get_statement ~constraint_constants ledger
      (pending_coinbase_stack_state : Stack_state_with_init_stack.t) s
      txn_state_view =
    let open Result.Let_syntax in
    let%bind fee_excess = Transaction.fee_excess s |> to_staged_ledger_or_error
    and supply_increase =
      Transaction.supply_increase s |> to_staged_ledger_or_error
    in
    let source =
      Ledger.merkle_root ledger |> Frozen_ledger_hash.of_ledger_hash
    in
    let next_available_token_before = Ledger.next_available_token ledger in
    let pending_coinbase_target =
      push_coinbase pending_coinbase_stack_state.pc.target s
    in
    let new_init_stack =
      push_coinbase pending_coinbase_stack_state.init_stack s
    in
    let%map applied_txn =
      Ledger.apply_transaction ~constraint_constants ~txn_state_view ledger s
      |> to_staged_ledger_or_error
    in
    let next_available_token_after = Ledger.next_available_token ledger in
    ( applied_txn
    , { Transaction_snark.Statement.source
      ; target = Ledger.merkle_root ledger |> Frozen_ledger_hash.of_ledger_hash
      ; fee_excess
      ; next_available_token_before
      ; next_available_token_after
      ; supply_increase
      ; pending_coinbase_stack_state =
          { pending_coinbase_stack_state.pc with
            target = pending_coinbase_target
          }
      ; sok_digest = ()
      }
    , { Stack_state_with_init_stack.pc =
          { source = pending_coinbase_target; target = pending_coinbase_target }
      ; init_stack = new_init_stack
      } )

  let apply_transaction_and_get_witness ~constraint_constants ledger
      pending_coinbase_stack_state s status txn_state_view state_and_body_hash =
    let account_ids : Transaction.t -> _ = function
      | Fee_transfer t ->
          Fee_transfer.receivers t
      | Command t ->
          let t = (t :> User_command.t) in
          let next_available_token = Ledger.next_available_token ledger in
          User_command.accounts_accessed ~next_available_token t
      | Coinbase c ->
          let ft_receivers =
            Option.map ~f:Coinbase.Fee_transfer.receiver c.fee_transfer
            |> Option.to_list
          in
          Account_id.create c.receiver Token_id.default :: ft_receivers
    in
    let ledger_witness =
      measure "sparse ledger" (fun () ->
          Sparse_ledger.of_ledger_subset_exn ledger (account_ids s))
    in
    let r =
      measure "apply+stmt" (fun () ->
          apply_transaction_and_get_statement ~constraint_constants ledger
            pending_coinbase_stack_state s txn_state_view)
    in
    let open Result.Let_syntax in
    let%bind applied_txn, statement, updated_pending_coinbase_stack_state = r in
    let%map () =
      match status with
      | None ->
          return ()
      | Some status ->
          (* Validate that command status matches. *)
          let got_status =
            Ledger.Transaction_applied.user_command_status applied_txn
          in
          if Transaction_status.equal status got_status then return ()
          else
            Result.fail
              (Staged_ledger_error.Mismatched_statuses
                 ({ With_status.data = s; status }, got_status))
    in
    ( { Scan_state.Transaction_with_witness.transaction_with_info = applied_txn
      ; state_hash = state_and_body_hash
      ; state_view = txn_state_view
      ; ledger_witness
      ; init_stack = Base pending_coinbase_stack_state.init_stack
      ; statement
      }
    , updated_pending_coinbase_stack_state )

  let rec partition size = function
    | [] ->
        []
    | ls ->
        let sub, rest = List.split_n ls size in
        sub :: partition size rest

  let update_ledger_and_get_statements ~constraint_constants ledger
      current_stack ts current_state_view state_and_body_hash =
    let open Deferred.Result.Let_syntax in
    let current_stack_with_state =
      push_state current_stack (snd state_and_body_hash)
    in
    let%map res_rev, pending_coinbase_stack_state =
      let pending_coinbase_stack_state : Stack_state_with_init_stack.t =
        { pc = { source = current_stack; target = current_stack_with_state }
        ; init_stack = current_stack
        }
      in
      let exception Exit of Staged_ledger_error.t in
      Async.try_with ~extract_exn:true (fun () ->
          let tss = partition 10 ts in
          Deferred.List.fold tss ~init:([], pending_coinbase_stack_state)
            ~f:(fun (acc, pending_coinbase_stack_state) ts ->
              let open Deferred.Let_syntax in
              let%map () = Async.Scheduler.yield () in
              List.fold ts ~init:(acc, pending_coinbase_stack_state)
                ~f:(fun (acc, pending_coinbase_stack_state) t ->
                  ( match
                      List.find (Transaction.public_keys t.With_status.data)
                        ~f:(fun pk ->
                          Option.is_none
                            (Signature_lib.Public_key.decompress pk))
                    with
                  | None ->
                      ()
                  | Some pk ->
                      raise (Exit (Invalid_public_key pk)) ) ;
                  match
                    apply_transaction_and_get_witness ~constraint_constants
                      ledger pending_coinbase_stack_state t.With_status.data
                      (Some t.status) current_state_view state_and_body_hash
                  with
                  | Ok (res, updated_pending_coinbase_stack_state) ->
                      (res :: acc, updated_pending_coinbase_stack_state)
                  | Error err ->
                      raise (Exit err))))
      |> Deferred.Result.map_error ~f:(function
           | Exit err ->
               err
           | exn ->
               raise exn)
    in
    (List.rev res_rev, pending_coinbase_stack_state.pc.target)

  let check_completed_works ~logger ~verifier scan_state
      (completed_works : Transaction_snark_work.t list) =
    let work_count = List.length completed_works in
    let job_pairs =
      Scan_state.k_work_pairs_for_new_diff scan_state ~k:work_count
    in
    let jmps =
      List.concat_map (List.zip_exn job_pairs completed_works)
        ~f:(fun (jobs, work) ->
          let message = Sok_message.create ~fee:work.fee ~prover:work.prover in
          One_or_two.(
            to_list
              (map (zip_exn jobs work.proofs) ~f:(fun (job, proof) ->
                   (job, message, proof)))))
    in
    verify jmps ~logger ~verifier

  (**The total fee excess caused by any diff should be zero. In the case where
     the slots are split into two partitions, total fee excess of the transactions
     to be enqueued on each of the partitions should be zero respectively *)
  let check_zero_fee_excess scan_state data =
    let partitions = Scan_state.partition_if_overflowing scan_state in
    let txns_from_data data =
      List.fold_right ~init:(Ok []) data
        ~f:(fun (d : Scan_state.Transaction_with_witness.t) acc ->
          let open Or_error.Let_syntax in
          let%map acc = acc in
          let t =
            d.transaction_with_info |> Ledger.Transaction_applied.transaction
          in
          t :: acc)
    in
    let total_fee_excess txns =
      List.fold_until txns ~init:Fee_excess.empty ~finish:Or_error.return
        ~f:(fun acc (txn : Transaction.t With_status.t) ->
          match
            let open Or_error.Let_syntax in
            let%bind fee_excess = Transaction.fee_excess txn.data in
            Fee_excess.combine acc fee_excess
          with
          | Ok fee_excess ->
              Continue fee_excess
          | Error _ as err ->
              Stop err)
      |> to_staged_ledger_or_error
    in
    let open Result.Let_syntax in
    let check data slots =
      let%bind txns = txns_from_data data |> to_staged_ledger_or_error in
      let%bind fee_excess = total_fee_excess txns in
      if Fee_excess.is_zero fee_excess then Ok ()
      else Error (Non_zero_fee_excess (slots, txns))
    in
    let%bind () = check (List.take data (fst partitions.first)) partitions in
    Option.value_map ~default:(Result.return ())
      ~f:(fun _ -> check (List.drop data (fst partitions.first)) partitions)
      partitions.second

  let time ~logger label f =
    let start = Core.Time.now () in
    let%map x = f () in
    [%log debug]
      ~metadata:
        [ ("time_elapsed", `Float Core.Time.(Span.to_ms @@ diff (now ()) start))
        ]
      "%s took $time_elapsed" label ;
    x

  let update_coinbase_stack_and_get_data ~constraint_constants scan_state ledger
      pending_coinbase_collection transactions current_state_view
      state_and_body_hash =
    let open Deferred.Result.Let_syntax in
    let coinbase_exists txns =
      List.fold_until ~init:false txns
        ~f:(fun acc t ->
          match t.With_status.data with
          | Transaction.Coinbase _ ->
              Stop true
          | _ ->
              Continue acc)
        ~finish:Fn.id
    in
    let { Scan_state.Space_partition.first = slots, _; second } =
      Scan_state.partition_if_overflowing scan_state
    in
    if List.length transactions > 0 then
      match second with
      | None ->
          (*Single partition:
            1.Check if a new stack is required and get a working stack [working_stack]
            2.create data for enqueuing onto the scan state *)
          let is_new_stack = Scan_state.next_on_new_tree scan_state in
          let%bind working_stack =
            working_stack pending_coinbase_collection ~is_new_stack
            |> Deferred.return
          in
          let%map data, updated_stack =
            update_ledger_and_get_statements ~constraint_constants ledger
              working_stack transactions current_state_view state_and_body_hash
          in
          ( is_new_stack
          , data
          , Pending_coinbase.Update.Action.Update_one
          , `Update_one updated_stack )
      | Some _ ->
          (*Two partition:
            Assumption: Only one of the partition will have coinbase transaction(s)in it.
            1. Get the latest stack for coinbase in the first set of transactions
            2. get the first set of scan_state data[data1]
            3. get a new stack for the second partion because the second set of transactions would start from the begining of the next tree in the scan_state
            4. Initialize the new stack with the state from the first stack
            5. get the second set of scan_state data[data2]*)
          let txns_for_partition1 = List.take transactions slots in
          let coinbase_in_first_partition =
            coinbase_exists txns_for_partition1
          in
          let%bind working_stack1 =
            working_stack pending_coinbase_collection ~is_new_stack:false
            |> Deferred.return
          in
          let%bind data1, updated_stack1 =
            update_ledger_and_get_statements ~constraint_constants ledger
              working_stack1 txns_for_partition1 current_state_view
              state_and_body_hash
          in
          let txns_for_partition2 = List.drop transactions slots in
          (*Push the new state to the state_stack from the previous block even in the second stack*)
          let working_stack2 =
            Pending_coinbase.Stack.create_with working_stack1
          in
          let%map data2, updated_stack2 =
            update_ledger_and_get_statements ~constraint_constants ledger
              working_stack2 txns_for_partition2 current_state_view
              state_and_body_hash
          in
          let second_has_data = List.length txns_for_partition2 > 0 in
          let pending_coinbase_action, stack_update =
            match (coinbase_in_first_partition, second_has_data) with
            | true, true ->
                ( Pending_coinbase.Update.Action.Update_two_coinbase_in_first
                , `Update_two (updated_stack1, updated_stack2) )
            (*updated_stack2 does not have coinbase and but has the state from the previous stack*)
            | true, false ->
                (*updated_stack1 has some new coinbase but parition 2 has no
                  data and so we have only one stack to update*)
                (Update_one, `Update_one updated_stack1)
            | false, true ->
                (*updated_stack1 just has the new state. [updated stack2] might have coinbase, definitely has some
                  data and therefore will have a non-dummy state.*)
                ( Update_two_coinbase_in_second
                , `Update_two (updated_stack1, updated_stack2) )
            | false, false ->
                (* a diff consists of only non-coinbase transactions. This is currently not possible because a diff will have a coinbase at the very least, so don't update anything?*)
                (Update_none, `Update_none)
          in
          (false, data1 @ data2, pending_coinbase_action, stack_update)
    else
      Deferred.return
        (Ok (false, [], Pending_coinbase.Update.Action.Update_none, `Update_none))

  (*update the pending_coinbase tree with the updated/new stack and delete the oldest stack if a proof was emitted*)
  let update_pending_coinbase_collection ~depth pending_coinbase_collection
      stack_update ~is_new_stack ~ledger_proof =
    let open Result.Let_syntax in
    (*Deleting oldest stack if proof emitted*)
    let%bind pending_coinbase_collection_updated1 =
      match ledger_proof with
      | Some (proof, _) ->
          let%bind oldest_stack, pending_coinbase_collection_updated1 =
            Pending_coinbase.remove_coinbase_stack ~depth
              pending_coinbase_collection
            |> to_staged_ledger_or_error
          in
          let ledger_proof_stack =
            (Ledger_proof.statement proof).pending_coinbase_stack_state.target
          in
          let%map () =
            if Pending_coinbase.Stack.equal oldest_stack ledger_proof_stack then
              Ok ()
            else
              Error
                (Staged_ledger_error.Unexpected
                   (Error.of_string
                      "Pending coinbase stack of the ledger proof did not \
                       match the oldest stack in the pending coinbase tree."))
          in
          pending_coinbase_collection_updated1
      | None ->
          Ok pending_coinbase_collection
    in
    (*updating the latest stack and/or adding a new one*)
    match stack_update with
    | `Update_none ->
        Ok pending_coinbase_collection_updated1
    | `Update_one stack1 ->
        Pending_coinbase.update_coinbase_stack ~depth
          pending_coinbase_collection_updated1 stack1 ~is_new_stack
        |> to_staged_ledger_or_error
    | `Update_two (stack1, stack2) ->
        (*The case when some of the transactions go into the old tree and remaining on to the new tree*)
        let%bind update1 =
          Pending_coinbase.update_coinbase_stack ~depth
            pending_coinbase_collection_updated1 stack1 ~is_new_stack:false
          |> to_staged_ledger_or_error
        in
        Pending_coinbase.update_coinbase_stack ~depth update1 stack2
          ~is_new_stack:true
        |> to_staged_ledger_or_error

  let coinbase_for_blockchain_snark = function
    | [] ->
        Ok Currency.Amount.zero
    | [ amount ] ->
        Ok amount
    | [ amount1; _ ] ->
        Ok amount1
    | _ ->
        Error
          (Staged_ledger_error.Pre_diff
             (Pre_diff_info.Error.Coinbase_error "More than two coinbase parts"))

  let apply_diff ?(skip_verification = false) ~logger ~constraint_constants t
      pre_diff_info ~current_state_view ~state_and_body_hash ~log_prefix =
    let open Deferred.Result.Let_syntax in
    let max_throughput =
      Int.pow 2 t.constraint_constants.transaction_capacity_log_2
    in
    let spots_available, proofs_waiting =
      let jobs = Scan_state.all_work_statements_exn t.scan_state in
      ( Int.min (Scan_state.free_space t.scan_state) max_throughput
      , List.length jobs )
    in
    let new_mask = Ledger.Mask.create ~depth:(Ledger.depth t.ledger) () in
    let new_ledger = Ledger.register_mask t.ledger new_mask in
    let transactions, works, commands_count, coinbases = pre_diff_info in
    let%bind is_new_stack, data, stack_update_in_snark, stack_update =
      time ~logger "update_coinbase_stack_start_time" (fun () ->
          update_coinbase_stack_and_get_data ~constraint_constants t.scan_state
            new_ledger t.pending_coinbase_collection transactions
            current_state_view state_and_body_hash)
    in
    let slots = List.length data in
    let work_count = List.length works in
    let required_pairs = Scan_state.work_statements_for_new_diff t.scan_state in
    let%bind () =
      time ~logger "sufficient work check" (fun () ->
          let required = List.length required_pairs in
          if
            work_count < required
            && List.length data
               > Scan_state.free_space t.scan_state - required + work_count
          then
            Deferred.return
              (Error
                 (Staged_ledger_error.Insufficient_work
                    (sprintf
                       !"Insufficient number of transaction snark work (slots \
                         occupying: %d)  required %d, got %d"
                       slots required work_count)))
          else Deferred.return (Ok ()))
    in
    let%bind () = Deferred.return (check_zero_fee_excess t.scan_state data) in
    let%bind res_opt, scan_state' =
      time ~logger "fill_work_and_enqueue_transactions" (fun () ->
          let r =
            Scan_state.fill_work_and_enqueue_transactions t.scan_state data
              works
          in
          Or_error.iter_error r ~f:(fun e ->
              let data_json =
                `List
                  (List.map data
                     ~f:(fun
                          { Scan_state.Transaction_with_witness.statement; _ }
                        -> Transaction_snark.Statement.to_yojson statement))
              in
              [%log error]
                ~metadata:
                  [ ( "scan_state"
                    , `String (Scan_state.snark_job_list_json t.scan_state) )
                  ; ("data", data_json)
                  ; ("error", Error_json.error_to_yojson e)
                  ; ("prefix", `String log_prefix)
                  ]
                !"$prefix: Unexpected error when applying diff data $data to \
                  the scan_state $scan_state: $error") ;
          Deferred.return (to_staged_ledger_or_error r))
    in
    let%bind updated_pending_coinbase_collection' =
      time ~logger "update_pending_coinbase_collection" (fun () ->
          update_pending_coinbase_collection
            ~depth:t.constraint_constants.pending_coinbase_depth
            t.pending_coinbase_collection stack_update ~is_new_stack
            ~ledger_proof:res_opt
          |> Deferred.return)
    in
    let%bind coinbase_amount =
      coinbase_for_blockchain_snark coinbases |> Deferred.return
    in
    let%map () =
      time ~logger
        (sprintf "verify_scan_state_after_apply (skip=%b)" skip_verification)
        (fun () ->
          if skip_verification then Deferred.return (Ok ())
          else
            Deferred.(
              verify_scan_state_after_apply ~constraint_constants
                ~next_available_token:(Ledger.next_available_token new_ledger)
                (Frozen_ledger_hash.of_ledger_hash
                   (Ledger.merkle_root new_ledger))
                scan_state'
              >>| to_staged_ledger_or_error))
    in
    [%log debug]
      ~metadata:
        [ ("user_command_count", `Int commands_count)
        ; ("coinbase_count", `Int (List.length coinbases))
        ; ("spots_available", `Int spots_available)
        ; ("proof_bundles_waiting", `Int proofs_waiting)
        ; ("work_count", `Int (List.length works))
        ; ("prefix", `String log_prefix)
        ]
      "$prefix: apply_diff block info: No of transactions \
       included:$user_command_count\n\
      \      Coinbase parts:$coinbase_count Spots\n\
      \      available:$spots_available Pending work in the \
       scan-state:$proof_bundles_waiting Work included:$work_count" ;
    let new_staged_ledger =
      { scan_state = scan_state'
      ; ledger = new_ledger
      ; constraint_constants = t.constraint_constants
      ; pending_coinbase_collection = updated_pending_coinbase_collection'
      }
    in
    ( `Hash_after_applying (hash new_staged_ledger)
    , `Ledger_proof res_opt
    , `Staged_ledger new_staged_ledger
    , `Pending_coinbase_update
        ( is_new_stack
        , { Pending_coinbase.Update.Poly.action = stack_update_in_snark
          ; coinbase_amount
          } ) )

  let update_metrics (t : t) (witness : Staged_ledger_diff.t) =
    let open Or_error.Let_syntax in
    let commands = Staged_ledger_diff.commands witness in
    let work = Staged_ledger_diff.completed_works witness in
    let%bind total_txn_fee =
      sum_fees commands ~f:(fun { data = cmd; _ } -> User_command.fee_exn cmd)
    in
    let%bind total_snark_fee = sum_fees work ~f:Transaction_snark_work.fee in
    let%bind () = Scan_state.update_metrics t.scan_state in
    Or_error.try_with (fun () ->
        let open Mina_metrics in
        Gauge.set Scan_state_metrics.snark_fee_per_block
          (Int.to_float @@ Fee.to_int total_snark_fee) ;
        Gauge.set Scan_state_metrics.transaction_fees_per_block
          (Int.to_float @@ Fee.to_int total_txn_fee) ;
        Gauge.set Scan_state_metrics.purchased_snark_work_per_block
          (Float.of_int @@ List.length work) ;
        Gauge.set Scan_state_metrics.snark_work_required
          (Float.of_int
             (List.length (Scan_state.all_work_statements_exn t.scan_state))))

  let forget_prediff_info ((a : Transaction.Valid.t With_status.t list), b, c, d)
      =
    ((a :> Transaction.t With_status.t list), b, c, d)

  [%%if feature_snapps]

  let check_commands ledger ~verifier (cs : User_command.t list) =
    match
      Or_error.try_with (fun () ->
          List.map cs
            ~f:
              (let open Ledger in
              User_command.to_verifiable_exn ~ledger ~get ~location_of_account))
    with
    | Error e ->
        Deferred.return (Error e)
    | Ok cs ->
        let open Deferred.Or_error.Let_syntax in
        let%map xs = Verifier.verify_commands verifier cs in
        Result.all
          (List.map xs ~f:(function
            | `Valid x ->
                Ok x
            | `Invalid ->
                Error
                  (Verifier.Failure.Verification_failed
                     (Error.of_string "verification failed on command"))
            | `Valid_assuming _ ->
                Error
                  (Verifier.Failure.Verification_failed
                     (Error.of_string "batch verification failed"))))

  [%%else]

  (* imeckler: added this version because the call to the verifier was
     causing super catchup to proceed more slowly than it could have otherwise.

     The reason is as follows: catchup would have, say 100 blocks in the "to verify"
     queue and 20 in the "already verified, to apply" queue. Those 20 would be
     processed very slowly because each one would have to call the verifier, which
     the other queue was trying to call as well. *)
  let check_commands _ledger ~verifier:_ (cs : User_command.t list) :
      (User_command.Valid.t list, _) result Deferred.Or_error.t =
    Result.all
      (List.map cs ~f:(function
        | Snapp_command _ ->
            Error
              (Verifier.Failure.Verification_failed
                 (Error.of_string "check_commands: snapp commands disabled"))
        | Signed_command c -> (
            match Signed_command.check c with
            | Some c ->
                Ok (User_command.Signed_command c)
            | None ->
                Error
                  (Verifier.Failure.Verification_failed
                     (Error.of_string "signature failed to verify")) )))
    |> Deferred.Or_error.return

  [%%endif]

  let apply ?skip_verification ~constraint_constants t
      (witness : Staged_ledger_diff.t) ~logger ~verifier ~current_state_view
      ~state_and_body_hash ~coinbase_receiver ~supercharge_coinbase =
    let open Deferred.Result.Let_syntax in
    let work = Staged_ledger_diff.completed_works witness in
    let%bind () =
      time ~logger "check_completed_works" (fun () ->
          match skip_verification with
          | Some `All | Some `Proofs ->
              return ()
          | None ->
              check_completed_works ~logger ~verifier t.scan_state work)
    in
    let%bind prediff =
      Pre_diff_info.get witness ~constraint_constants ~coinbase_receiver
        ~supercharge_coinbase
        ~check:(check_commands t.ledger ~verifier)
      |> Deferred.map
           ~f:
             (Result.map_error ~f:(fun error ->
                  Staged_ledger_error.Pre_diff error))
    in
    let apply_diff_start_time = Core.Time.now () in
    let%map ((_, _, `Staged_ledger new_staged_ledger, _) as res) =
      apply_diff
        ~skip_verification:
          ([%equal: [ `All | `Proofs ] option] skip_verification (Some `All))
        ~constraint_constants t
        (forget_prediff_info prediff)
        ~logger ~current_state_view ~state_and_body_hash
        ~log_prefix:"apply_diff"
    in
    [%log debug]
      ~metadata:
        [ ( "time_elapsed"
          , `Float Core.Time.(Span.to_ms @@ diff (now ()) apply_diff_start_time)
          )
        ]
      "Staged_ledger.apply_diff take $time_elapsed" ;
    let () =
      Or_error.iter_error (update_metrics new_staged_ledger witness)
        ~f:(fun e ->
          [%log error]
            ~metadata:[ ("error", Error_json.error_to_yojson e) ]
            !"Error updating metrics after applying staged_ledger diff: $error")
    in
    res

  let apply_diff_unchecked ~constraint_constants t
      (sl_diff : Staged_ledger_diff.With_valid_signatures_and_proofs.t) ~logger
      ~current_state_view ~state_and_body_hash ~coinbase_receiver
      ~supercharge_coinbase =
    let open Deferred.Result.Let_syntax in
    let%bind prediff =
      Result.map_error ~f:(fun error -> Staged_ledger_error.Pre_diff error)
      @@ Pre_diff_info.get_unchecked ~constraint_constants ~coinbase_receiver
           ~supercharge_coinbase sl_diff
      |> Deferred.return
    in
    apply_diff t
      (forget_prediff_info prediff)
      ~constraint_constants ~logger ~current_state_view ~state_and_body_hash
      ~log_prefix:"apply_diff_unchecked"

  module Resources = struct
    module Discarded = struct
      type t =
        { commands_rev : User_command.Valid.t With_status.t Sequence.t
        ; completed_work : Transaction_snark_work.Checked.t Sequence.t
        }
      [@@deriving sexp_of]

      let add_user_command t uc =
        { t with
          commands_rev = Sequence.append t.commands_rev (Sequence.singleton uc)
        }

      let add_completed_work t cw =
        { t with
          completed_work =
            Sequence.append (Sequence.singleton cw) t.completed_work
        }
    end

    type t =
      { max_space : int (*max space available currently*)
      ; max_jobs : int
            (*Required amount of work for max_space that can be purchased*)
      ; commands_rev : User_command.Valid.t With_status.t Sequence.t
      ; completed_work_rev : Transaction_snark_work.Checked.t Sequence.t
      ; fee_transfers : Fee.t Public_key.Compressed.Map.t
      ; add_coinbase : bool
      ; coinbase : Coinbase.Fee_transfer.t Staged_ledger_diff.At_most_two.t
      ; supercharge_coinbase : bool
      ; receiver_pk : Public_key.Compressed.t
      ; budget : Fee.t Or_error.t
      ; discarded : Discarded.t
      ; is_coinbase_receiver_new : bool
      ; logger : (Logger.t[@sexp.opaque])
      }
    [@@deriving sexp_of]

    let coinbase_ft (cw : Transaction_snark_work.t) =
      (* Here we could not add the fee transfer if the prover=receiver_pk but
         retaining it to preserve that information in the
         staged_ledger_diff. It will be checked in apply_diff before adding*)
      Option.some_if
        Fee.(cw.fee > Fee.zero)
        (Coinbase.Fee_transfer.create ~receiver_pk:cw.prover ~fee:cw.fee)

    let cheapest_two_work (works : Transaction_snark_work.Checked.t Sequence.t)
        =
      Sequence.fold works ~init:(None, None) ~f:(fun (w1, w2) w ->
          match (w1, w2) with
          | None, _ ->
              (Some w, None)
          | Some x, None ->
              if Currency.Fee.compare w.fee x.fee < 0 then (Some w, w1)
              else (w1, Some w)
          | Some x, Some y ->
              if Currency.Fee.compare w.fee x.fee < 0 then (Some w, w1)
              else if Currency.Fee.compare w.fee y.fee < 0 then (w1, Some w)
              else (w1, w2))

    let coinbase_work
        ~(constraint_constants : Genesis_constants.Constraint_constants.t)
        ?(is_two = false) (works : Transaction_snark_work.Checked.t Sequence.t)
        ~is_coinbase_receiver_new ~supercharge_coinbase =
      let open Option.Let_syntax in
      let min1, min2 = cheapest_two_work works in
      let diff ws ws' =
        Sequence.filter ws ~f:(fun w ->
            Sequence.mem ws'
              (Transaction_snark_work.statement w)
              ~equal:Transaction_snark_work.Statement.equal
            |> not)
      in
      let%bind coinbase_amount =
        coinbase_amount ~supercharge_coinbase ~constraint_constants
      in
      let%bind budget =
        (*if the coinbase receiver is new then the account creation fee will be deducted from the reward*)
        if is_coinbase_receiver_new then
          Currency.Amount.(
            sub coinbase_amount
              (of_fee constraint_constants.account_creation_fee))
        else Some coinbase_amount
      in
      let stmt = Transaction_snark_work.statement in
      if is_two then
        match (min1, min2) with
        | None, _ ->
            None
        | Some w, None ->
            if Amount.(of_fee w.fee <= budget) then
              let cb =
                Staged_ledger_diff.At_most_two.Two
                  (Option.map (coinbase_ft w) ~f:(fun ft -> (ft, None)))
              in
              Some (cb, diff works (Sequence.of_list [ stmt w ]))
            else
              let cb = Staged_ledger_diff.At_most_two.Two None in
              Some (cb, works)
        | Some w1, Some w2 ->
            let%map sum = Fee.add w1.fee w2.fee in
            if Amount.(of_fee sum <= budget) then
              let cb =
                Staged_ledger_diff.At_most_two.Two
                  (Option.map (coinbase_ft w1) ~f:(fun ft ->
                       (ft, coinbase_ft w2)))
                (*Why add work without checking if work constraints are
                  satisfied? If we reach here then it means that we are trying to
                  fill the last two slots of the tree with coinbase trnasactions
                  and if there's any work in [works] then that has to be included,
                  either in the coinbase or as fee transfers that gets paid by
                  the transaction fees. So having it as coinbase ft will at least
                  reduce the slots occupied by fee transfers*)
              in
              (cb, diff works (Sequence.of_list [ stmt w1; stmt w2 ]))
            else if Amount.(of_fee w1.fee <= coinbase_amount) then
              let cb =
                Staged_ledger_diff.At_most_two.Two
                  (Option.map (coinbase_ft w1) ~f:(fun ft -> (ft, None)))
              in
              (cb, diff works (Sequence.of_list [ stmt w1 ]))
            else
              let cb = Staged_ledger_diff.At_most_two.Two None in
              (cb, works)
      else
        Option.map min1 ~f:(fun w ->
            if Amount.(of_fee w.fee <= budget) then
              let cb = Staged_ledger_diff.At_most_two.One (coinbase_ft w) in
              (cb, diff works (Sequence.of_list [ stmt w ]))
            else
              let cb = Staged_ledger_diff.At_most_two.One None in
              (cb, works))

    let init_coinbase_and_fee_transfers ~constraint_constants cw_seq
        ~add_coinbase ~job_count ~slots ~is_coinbase_receiver_new
        ~supercharge_coinbase =
      let cw_unchecked work =
        Sequence.map work ~f:Transaction_snark_work.forget
      in
      let coinbase, rem_cw =
        match
          ( add_coinbase
          , coinbase_work ~constraint_constants cw_seq ~is_coinbase_receiver_new
              ~supercharge_coinbase )
        with
        | true, Some (ft, rem_cw) ->
            (ft, rem_cw)
        | true, None ->
            (*Coinbase could not be added because work-fees > coinbase-amount*)
            if job_count = 0 || slots - job_count >= 1 then
              (*Either no jobs are required or there is a free slot that can be filled without having to include any work*)
              (One None, cw_seq)
            else (Zero, cw_seq)
        | _ ->
            (Zero, cw_seq)
      in
      let rem_cw = cw_unchecked rem_cw in
      let singles =
        Sequence.filter_map rem_cw
          ~f:(fun { Transaction_snark_work.fee; prover; _ } ->
            if Fee.equal fee Fee.zero then None else Some (prover, fee))
        |> Sequence.to_list_rev
      in
      (coinbase, singles)

    let init ~constraint_constants
        (uc_seq : User_command.Valid.t With_status.t Sequence.t)
        (cw_seq : Transaction_snark_work.Checked.t Sequence.t)
        (slots, job_count) ~receiver_pk ~add_coinbase ~supercharge_coinbase
        logger ~is_coinbase_receiver_new =
      let seq_rev seq =
        let rec go seq rev_seq =
          match Sequence.next seq with
          | Some (w, rem_seq) ->
              go rem_seq (Sequence.append (Sequence.singleton w) rev_seq)
          | None ->
              rev_seq
        in
        go seq Sequence.empty
      in
      let coinbase, singles =
        init_coinbase_and_fee_transfers ~constraint_constants cw_seq
          ~add_coinbase ~job_count ~slots ~is_coinbase_receiver_new
          ~supercharge_coinbase
      in
      let fee_transfers =
        Public_key.Compressed.Map.of_alist_reduce singles ~f:(fun f1 f2 ->
            Option.value_exn (Fee.add f1 f2))
      in
      let budget =
        Or_error.map2
          (sum_fees (Sequence.to_list uc_seq) ~f:(fun t ->
               User_command.fee_exn (t.data :> User_command.t)))
          (sum_fees
             (List.filter
                ~f:(fun (k, _) ->
                  not (Public_key.Compressed.equal k receiver_pk))
                singles)
             ~f:snd)
          ~f:(fun r c -> option "budget did not suffice" (Fee.sub r c))
        |> Or_error.join
      in
      let discarded =
        { Discarded.completed_work = Sequence.empty
        ; commands_rev = Sequence.empty
        }
      in
      { max_space = slots
      ; max_jobs = job_count
      ; commands_rev =
          uc_seq
          (*Completed work in reverse order for faster removal of proofs if budget doesn't suffice*)
      ; completed_work_rev = seq_rev cw_seq
      ; fee_transfers
      ; add_coinbase
      ; supercharge_coinbase
      ; receiver_pk
      ; coinbase
      ; budget
      ; discarded
      ; is_coinbase_receiver_new
      ; logger
      }

    let reselect_coinbase_work ~constraint_constants t =
      let cw_unchecked work =
        Sequence.map work ~f:Transaction_snark_work.forget
      in
      let coinbase, rem_cw =
        match t.coinbase with
        | Staged_ledger_diff.At_most_two.Zero ->
            (t.coinbase, t.completed_work_rev)
        | One _ -> (
            match
              coinbase_work ~constraint_constants t.completed_work_rev
                ~is_coinbase_receiver_new:t.is_coinbase_receiver_new
                ~supercharge_coinbase:t.supercharge_coinbase
            with
            | None ->
                (One None, t.completed_work_rev)
            | Some (ft, rem_cw) ->
                (ft, rem_cw) )
        | Two _ -> (
            match
              coinbase_work ~constraint_constants t.completed_work_rev
                ~is_two:true
                ~is_coinbase_receiver_new:t.is_coinbase_receiver_new
                ~supercharge_coinbase:t.supercharge_coinbase
            with
            | None ->
                (Two None, t.completed_work_rev)
                (*Check for work constraint will be done in [check_constraints_and_update]*)
            | Some (fts', rem_cw) ->
                (fts', rem_cw) )
      in
      let rem_cw = cw_unchecked rem_cw in
      let singles =
        Sequence.filter_map rem_cw
          ~f:(fun { Transaction_snark_work.fee; prover; _ } ->
            if Fee.equal fee Fee.zero then None else Some (prover, fee))
        |> Sequence.to_list_rev
      in
      let fee_transfers =
        Public_key.Compressed.Map.of_alist_reduce singles ~f:(fun f1 f2 ->
            Option.value_exn (Fee.add f1 f2))
      in
      { t with coinbase; fee_transfers }

    let rebudget t =
      (*get the correct coinbase and calculate the fee transfers*)
      let open Or_error.Let_syntax in
      let payment_fees =
        sum_fees (Sequence.to_list t.commands_rev) ~f:(fun t ->
            User_command.fee_exn (t.data :> User_command.t))
      in
      let prover_fee_others =
        Public_key.Compressed.Map.fold t.fee_transfers ~init:(Ok Fee.zero)
          ~f:(fun ~key ~data fees ->
            let%bind others = fees in
            if Public_key.Compressed.equal t.receiver_pk key then Ok others
            else option "Fee overflow" (Fee.add others data))
      in
      let revenue = payment_fees in
      let cost = prover_fee_others in
      Or_error.map2 revenue cost ~f:(fun r c ->
          option "budget did not suffice" (Fee.sub r c))
      |> Or_error.join

    let budget_sufficient t =
      match t.budget with Ok _ -> true | Error _ -> false

    let coinbase_added t =
      match t.coinbase with
      | Staged_ledger_diff.At_most_two.Zero ->
          0
      | One _ ->
          1
      | Two _ ->
          2

    let slots_occupied t =
      let fee_for_self =
        match t.budget with
        | Error _ ->
            0
        | Ok b ->
            if Fee.(b > Fee.zero) then 1 else 0
      in
      let other_provers =
        Public_key.Compressed.Map.filter_keys t.fee_transfers
          ~f:(Fn.compose not (Public_key.Compressed.equal t.receiver_pk))
      in
      let total_fee_transfer_pks =
        Public_key.Compressed.Map.length other_provers + fee_for_self
      in
      Sequence.length t.commands_rev
      + ((total_fee_transfer_pks + 1) / 2)
      + coinbase_added t

    let space_available res =
      let slots = slots_occupied res in
      res.max_space > slots

    let work_done t =
      let no_of_proof_bundles = Sequence.length t.completed_work_rev in
      let slots = slots_occupied t in
      (*If more jobs were added in the previous diff then ( t.max_space-t.max_jobs) slots can go for free in this diff*)
      no_of_proof_bundles = t.max_jobs || slots <= t.max_space - t.max_jobs

    let space_constraint_satisfied t =
      let occupied = slots_occupied t in
      occupied <= t.max_space

    let work_constraint_satisfied (t : t) =
      (*Are we doing all the work available? *)
      let all_proofs = work_done t in
      (*enough work*)
      let slots = slots_occupied t in
      let cw_count = Sequence.length t.completed_work_rev in
      let enough_work = cw_count >= slots in
      (*if there are no transactions then don't need any proofs*)
      all_proofs || slots = 0 || enough_work

    let available_space t = t.max_space - slots_occupied t

    let discard_last_work ~constraint_constants t =
      match Sequence.next t.completed_work_rev with
      | None ->
          (t, None)
      | Some (w, rem_seq) ->
          let to_be_discarded = Transaction_snark_work.forget w in
          let discarded = Discarded.add_completed_work t.discarded w in
          let new_t =
            reselect_coinbase_work ~constraint_constants
              { t with completed_work_rev = rem_seq; discarded }
          in
          let budget =
            match t.budget with
            | Ok b ->
                option "Currency overflow" (Fee.add b to_be_discarded.fee)
            | _ ->
                rebudget new_t
          in
          ({ new_t with budget }, Some w)

    let discard_user_command t =
      let decr_coinbase t =
        (*When discarding coinbase's fee transfer, add the fee transfer to the fee_transfers map so that budget checks can be done *)
        let update_fee_transfers t (ft : Coinbase.Fee_transfer.t) coinbase =
          let updated_fee_transfers =
            Public_key.Compressed.Map.update t.fee_transfers ft.receiver_pk
              ~f:(fun _ -> ft.fee)
          in
          let new_t =
            { t with coinbase; fee_transfers = updated_fee_transfers }
          in
          let updated_budget = rebudget new_t in
          { new_t with budget = updated_budget }
        in
        match t.coinbase with
        | Staged_ledger_diff.At_most_two.Zero ->
            t
        | One None ->
            { t with coinbase = Staged_ledger_diff.At_most_two.Zero }
        | Two None ->
            { t with coinbase = One None }
        | Two (Some (ft, None)) ->
            { t with coinbase = One (Some ft) }
        | One (Some ft) ->
            update_fee_transfers t ft Zero
        | Two (Some (ft1, Some ft2)) ->
            update_fee_transfers t ft2 (One (Some ft1))
      in
      match Sequence.next t.commands_rev with
      | None ->
          (* If we have reached here then it means we couldn't afford a slot for coinbase as well *)
          (decr_coinbase t, None)
      | Some (uc, rem_seq) ->
          let discarded = Discarded.add_user_command t.discarded uc in
          let new_t = { t with commands_rev = rem_seq; discarded } in
          let budget =
            match t.budget with
            | Ok b ->
                option "Fee insufficient"
                  (Fee.sub b (User_command.fee_exn (uc.data :> User_command.t)))
            | _ ->
                rebudget new_t
          in
          ({ new_t with budget }, Some uc)

    let worked_more ~constraint_constants resources =
      (*Is the work constraint satisfied even after discarding a work bundle?
         We reach here after having more than enough work*)
      let more_work t =
        let slots = slots_occupied t in
        let cw_count = Sequence.length t.completed_work_rev in
        cw_count > 0 && cw_count >= slots
      in
      let r, _ = discard_last_work ~constraint_constants resources in
      more_work r

    let incr_coinbase_part_by ~constraint_constants t count =
      let open Or_error.Let_syntax in
      let incr = function
        | Staged_ledger_diff.At_most_two.Zero ->
            Ok (Staged_ledger_diff.At_most_two.One None)
        | One None ->
            Ok (Two None)
        | One (Some ft) ->
            Ok (Two (Some (ft, None)))
        | _ ->
            Or_error.error_string "Coinbase count cannot be more than two"
      in
      let by_one res =
        let res' =
          match Sequence.next res.discarded.completed_work with
          (*add one from the discarded list to [completed_work_rev] and then select a work from [completed_work_rev] except the one already used*)
          | Some (w, rem_work) ->
              let%map coinbase = incr res.coinbase in
              let res' =
                { res with
                  completed_work_rev =
                    Sequence.append (Sequence.singleton w)
                      res.completed_work_rev
                ; discarded = { res.discarded with completed_work = rem_work }
                ; coinbase
                }
              in
              reselect_coinbase_work ~constraint_constants res'
          | None ->
              let%bind coinbase = incr res.coinbase in
              let res = { res with coinbase } in
              if work_done res then Ok res
              else
                Or_error.error_string
                  "Could not increment coinbase transaction count because of \
                   insufficient work"
        in
        match res' with
        | Ok res'' ->
            res''
        | Error e ->
            [%log' error t.logger] "Error when increasing coinbase: $error"
              ~metadata:[ ("error", Error_json.error_to_yojson e) ] ;
            res
      in
      match count with `One -> by_one t | `Two -> by_one (by_one t)
  end

  let rec check_constraints_and_update ~constraint_constants
      (resources : Resources.t) log =
    if Resources.slots_occupied resources = 0 then (resources, log)
    else if Resources.work_constraint_satisfied resources then
      if
        (*There's enough work. Check if they satisfy other constraints*)
        Resources.budget_sufficient resources
      then
        if Resources.space_constraint_satisfied resources then (resources, log)
        else if Resources.worked_more ~constraint_constants resources then
          (*There are too many fee_transfers(from the proofs) occupying the slots. discard one and check*)
          let resources', work_opt =
            Resources.discard_last_work ~constraint_constants resources
          in
          check_constraints_and_update ~constraint_constants resources'
            (Option.value_map work_opt ~default:log ~f:(fun work ->
<<<<<<< HEAD
                 Diff_creation_log.discard_completed_work `Extra_work work log
             ))
=======
                 Diff_creation_log.discard_completed_work `Extra_work work log))
        else if Resources.space_constraint_satisfied resources then
          (resources, log)
>>>>>>> 29f3e305
        else
          (*Well, there's no space; discard a user command *)
          let resources', uc_opt = Resources.discard_user_command resources in
          check_constraints_and_update ~constraint_constants resources'
            (Option.value_map uc_opt ~default:log ~f:(fun uc ->
                 Diff_creation_log.discard_command `No_space
                   (uc.data :> User_command.t)
                   log))
      else
        (* insufficient budget; reduce the cost*)
        let resources', work_opt =
          Resources.discard_last_work ~constraint_constants resources
        in
        check_constraints_and_update ~constraint_constants resources'
          (Option.value_map work_opt ~default:log ~f:(fun work ->
               Diff_creation_log.discard_completed_work `Insufficient_fees work
                 log))
    else
      (* There isn't enough work for the transactions. Discard a transaction and check again *)
      let resources', uc_opt = Resources.discard_user_command resources in
      check_constraints_and_update ~constraint_constants resources'
        (Option.value_map uc_opt ~default:log ~f:(fun uc ->
             Diff_creation_log.discard_command `No_work
               (uc.data :> User_command.t)
               log))

  let one_prediff ~constraint_constants cw_seq ts_seq ~receiver ~add_coinbase
      slot_job_count logger ~is_coinbase_receiver_new partition
      ~supercharge_coinbase =
    O1trace.measure "one_prediff" (fun () ->
        let init_resources =
          Resources.init ~constraint_constants ts_seq cw_seq slot_job_count
            ~receiver_pk:receiver ~add_coinbase logger ~is_coinbase_receiver_new
            ~supercharge_coinbase
        in
        let log =
          Diff_creation_log.init
            ~completed_work:init_resources.completed_work_rev
            ~commands:init_resources.commands_rev
            ~coinbase:init_resources.coinbase ~partition
            ~available_slots:(fst slot_job_count)
            ~required_work_count:(snd slot_job_count)
        in
        check_constraints_and_update ~constraint_constants init_resources log)

  let generate ~constraint_constants logger cw_seq ts_seq ~receiver
      ~is_coinbase_receiver_new ~supercharge_coinbase
      (partitions : Scan_state.Space_partition.t) =
    let pre_diff_with_one (res : Resources.t) :
        Staged_ledger_diff.With_valid_signatures_and_proofs
        .pre_diff_with_at_most_one_coinbase =
      O1trace.measure "pre_diff_with_one" (fun () ->
          let to_at_most_one = function
            | Staged_ledger_diff.At_most_two.Zero ->
                Staged_ledger_diff.At_most_one.Zero
            | One x ->
                One x
            | _ ->
                [%log error]
                  "Error creating staged ledger diff: Should have at most one \
                   coinbase in the second pre_diff" ;
                Zero
          in
          (* We have to reverse here because we only know they work in THIS order *)
          { Staged_ledger_diff.Pre_diff_one.commands =
              Sequence.to_list_rev res.commands_rev
          ; completed_works = Sequence.to_list_rev res.completed_work_rev
          ; coinbase = to_at_most_one res.coinbase
          ; internal_command_balances =
              (* These will get filled in by the caller. *) []
          })
    in
    let pre_diff_with_two (res : Resources.t) :
        Staged_ledger_diff.With_valid_signatures_and_proofs
        .pre_diff_with_at_most_two_coinbase =
      (* We have to reverse here because we only know they work in THIS order *)
      { commands = Sequence.to_list_rev res.commands_rev
      ; completed_works = Sequence.to_list_rev res.completed_work_rev
      ; coinbase = res.coinbase
      ; internal_command_balances =
          (* These will get filled in by the caller. *) []
      }
    in
    let end_log ((res : Resources.t), (log : Diff_creation_log.t)) =
      Diff_creation_log.end_log log ~completed_work:res.completed_work_rev
        ~commands:res.commands_rev ~coinbase:res.coinbase
    in
    let make_diff res1 = function
      | Some res2 ->
          ( (pre_diff_with_two (fst res1), Some (pre_diff_with_one (fst res2)))
          , List.map ~f:end_log [ res1; res2 ] )
      | None ->
          ((pre_diff_with_two (fst res1), None), [ end_log res1 ])
    in
    let has_no_commands (res : Resources.t) =
      Sequence.length res.commands_rev = 0
    in
    let second_pre_diff (res : Resources.t) partition ~add_coinbase work =
      one_prediff ~constraint_constants work res.discarded.commands_rev
        ~receiver partition ~add_coinbase logger ~is_coinbase_receiver_new
        ~supercharge_coinbase `Second
    in
    let isEmpty (res : Resources.t) =
      has_no_commands res && Resources.coinbase_added res = 0
    in
    (*Partitioning explained in PR #687 *)
    match partitions.second with
    | None ->
        let res, log =
          one_prediff ~constraint_constants cw_seq ts_seq ~receiver
            partitions.first ~add_coinbase:true logger ~is_coinbase_receiver_new
            ~supercharge_coinbase `First
        in
        make_diff (res, log) None
    | Some y ->
        assert (Sequence.length cw_seq <= snd partitions.first + snd y) ;
        let cw_seq_1 = Sequence.take cw_seq (snd partitions.first) in
        let cw_seq_2 = Sequence.drop cw_seq (snd partitions.first) in
        let res, log1 =
          one_prediff ~constraint_constants cw_seq_1 ts_seq ~receiver
            partitions.first ~add_coinbase:false logger
            ~is_coinbase_receiver_new ~supercharge_coinbase `First
        in
        let incr_coinbase_and_compute res count =
          let new_res =
            Resources.incr_coinbase_part_by ~constraint_constants res count
          in
          if Resources.space_available new_res then
            (*All slots could not be filled either because of budget constraints or not enough work done. Don't create the second prediff instead recompute first diff with just once coinbase*)
            ( one_prediff ~constraint_constants cw_seq_1 ts_seq ~receiver
                partitions.first ~add_coinbase:true logger
                ~is_coinbase_receiver_new ~supercharge_coinbase `First
            , None )
          else
            let res2, log2 =
              second_pre_diff new_res y ~add_coinbase:false cw_seq_2
            in
            if isEmpty res2 then
              (*Don't create the second prediff instead recompute first diff with just once coinbase*)
              ( one_prediff ~constraint_constants cw_seq_1 ts_seq ~receiver
                  partitions.first ~add_coinbase:true logger
                  ~is_coinbase_receiver_new ~supercharge_coinbase `First
              , None )
            else ((new_res, log1), Some (res2, log2))
        in
        let try_with_coinbase () =
          one_prediff ~constraint_constants cw_seq_1 ts_seq ~receiver
            partitions.first ~add_coinbase:true logger ~is_coinbase_receiver_new
            ~supercharge_coinbase `First
        in
        let res1, res2 =
          if Sequence.is_empty res.commands_rev then
            let res = try_with_coinbase () in
            (res, None)
          else
            match Resources.available_space res with
            | 0 ->
                (*generate the next prediff with a coinbase at least*)
                let res2 = second_pre_diff res y ~add_coinbase:true cw_seq_2 in
                ((res, log1), Some res2)
            | 1 ->
                (*There's a slot available in the first partition, fill it with coinbase and create another pre_diff for the slots in the second partiton with the remaining user commands and work *)
                incr_coinbase_and_compute res `One
            | 2 ->
                (*There are two slots which cannot be filled using user commands, so we split the coinbase into two parts and fill those two spots*)
                incr_coinbase_and_compute res `Two
            | _ ->
                (* Too many slots left in the first partition. Either there wasn't enough work to add transactions or there weren't enough transactions. Create a new pre_diff for just the first partition*)
                let res = try_with_coinbase () in
                (res, None)
        in
        let coinbase_added =
          Resources.coinbase_added (fst res1)
          + Option.value_map
              ~f:(Fn.compose Resources.coinbase_added fst)
              res2 ~default:0
        in
        if coinbase_added > 0 then make_diff res1 res2
        else
          (*Coinbase takes priority over user-commands. Create a diff in partitions.first with coinbase first and user commands if possible*)
          let res = try_with_coinbase () in
          make_diff res None

  let can_apply_supercharged_coinbase_exn ~winner ~epoch_ledger ~global_slot =
    Sparse_ledger.has_locked_tokens_exn ~global_slot
      ~account_id:(Account_id.create winner Token_id.default)
      epoch_ledger
    |> not

  let create_diff
      ~(constraint_constants : Genesis_constants.Constraint_constants.t)
      ?(log_block_creation = false) t ~coinbase_receiver ~logger
      ~current_state_view
      ~(transactions_by_fee : User_command.Valid.t Sequence.t)
      ~(get_completed_work :
            Transaction_snark_work.Statement.t
         -> Transaction_snark_work.Checked.t option) ~supercharge_coinbase =
    let open Result.Let_syntax in
    O1trace.trace_event "curr_hash" ;
    let validating_ledger = Transaction_validator.create t.ledger in
    let is_new_account pk =
      Transaction_validator.Hashless_ledger.location_of_account
        validating_ledger
        (Account_id.create pk Token_id.default)
      |> Option.is_none
    in
    let is_coinbase_receiver_new = is_new_account coinbase_receiver in
    if supercharge_coinbase then
      [%log info]
        "No locked tokens in the delegator/delegatee account, applying \
         supercharged coinbase" ;
    O1trace.trace_event "done mask" ;
    let partitions = Scan_state.partition_if_overflowing t.scan_state in
    O1trace.trace_event "partitioned" ;
    let work_to_do = Scan_state.work_statements_for_new_diff t.scan_state in
    O1trace.trace_event "computed_work" ;
    let completed_works_seq, proof_count =
      List.fold_until work_to_do ~init:(Sequence.empty, 0)
        ~f:(fun (seq, count) w ->
          match get_completed_work w with
          | Some cw_checked ->
              (*If new provers can't pay the account-creation-fee then discard
                their work unless their fee is zero in which case their account
                won't be created. This is to encourage using an existing accounts
                for snarking.
                This also imposes new snarkers to have a min fee until one of
                their snarks are purchased and their accounts get created*)
              if
                Currency.Fee.(cw_checked.fee = zero)
                || Currency.Fee.(
                     cw_checked.fee >= constraint_constants.account_creation_fee)
                || not (is_new_account cw_checked.prover)
              then
                Continue
                  ( Sequence.append seq (Sequence.singleton cw_checked)
                  , One_or_two.length cw_checked.proofs + count )
              else (
                [%log debug]
                  ~metadata:
                    [ ( "work"
                      , Transaction_snark_work.Checked.to_yojson cw_checked )
                    ; ( "work_ids"
                      , Transaction_snark_work.Statement.compact_json w )
                    ; ("snark_fee", Currency.Fee.to_yojson cw_checked.fee)
                    ; ( "account_creation_fee"
                      , Currency.Fee.to_yojson
                          constraint_constants.account_creation_fee )
                    ]
                  !"Staged_ledger_diff creation: Snark fee $snark_fee \
                    insufficient to create the snark worker account" ;
                Stop (seq, count) )
          | None ->
              [%log debug]
                ~metadata:
                  [ ("statement", Transaction_snark_work.Statement.to_yojson w)
                  ; ("work_ids", Transaction_snark_work.Statement.compact_json w)
                  ]
                !"Staged_ledger_diff creation: No snark work found for \
                  $statement" ;
              Stop (seq, count))
        ~finish:Fn.id
    in
    O1trace.trace_event "found completed work" ;
    (*Transactions in reverse order for faster removal if there is no space when creating the diff*)
    let valid_on_this_ledger =
      Sequence.fold_until transactions_by_fee ~init:(Sequence.empty, 0)
        ~f:(fun (seq, count) txn ->
          match
            O1trace.measure "validate txn" (fun () ->
                Transaction_validator.apply_transaction ~constraint_constants
                  validating_ledger ~txn_state_view:current_state_view
                  (Command (txn :> User_command.t)))
          with
          | Error e ->
              [%log error]
                ~metadata:
                  [ ("user_command", User_command.Valid.to_yojson txn)
                  ; ("error", Error_json.error_to_yojson e)
                  ]
                "Staged_ledger_diff creation: Skipping user command: \
                 $user_command due to error: $error" ;
              Continue (seq, count)
          | Ok status ->
              let txn_with_status = { With_status.data = txn; status } in
              let seq' =
                Sequence.append (Sequence.singleton txn_with_status) seq
              in
              let count' = count + 1 in
              if count' >= Scan_state.free_space t.scan_state then Stop seq'
              else Continue (seq', count'))
        ~finish:fst
    in
    let diff, log =
      O1trace.measure "generate diff" (fun () ->
          generate ~constraint_constants logger completed_works_seq
            valid_on_this_ledger ~receiver:coinbase_receiver
            ~is_coinbase_receiver_new ~supercharge_coinbase partitions)
    in
    let%map diff =
      (* Fill in the statuses for commands. *)
      let generate_status =
        let status_ledger = Transaction_validator.create t.ledger in
        fun txn ->
          O1trace.measure "get txn status" (fun () ->
              Transaction_validator.apply_transaction ~constraint_constants
                status_ledger ~txn_state_view:current_state_view txn)
      in
      Pre_diff_info.compute_statuses ~constraint_constants ~diff
        ~coinbase_amount:
          (Option.value_exn
             (coinbase_amount ~constraint_constants ~supercharge_coinbase))
        ~coinbase_receiver ~generate_status ~forget:User_command.forget_check
    in
    let summaries, detailed = List.unzip log in
    [%log debug]
      "Number of proofs ready for purchase: $proof_count Number of user \
       commands ready to be included: $txn_count Diff creation log: $diff_log"
      ~metadata:
        [ ("proof_count", `Int proof_count)
        ; ("txn_count", `Int (Sequence.length valid_on_this_ledger))
        ; ("diff_log", Diff_creation_log.summary_list_to_yojson summaries)
        ] ;
    if log_block_creation then
      [%log debug] "Detailed diff creation log: $diff_log"
        ~metadata:
          [ ( "diff_log"
            , Diff_creation_log.detail_list_to_yojson
                (List.map ~f:List.rev detailed) )
          ] ;
    trace_event "prediffs done" ;
    { Staged_ledger_diff.With_valid_signatures_and_proofs.diff }
end

include T

let%test_module "test" =
  ( module struct
    module Sl = T

    let self_pk =
      Quickcheck.random_value ~seed:(`Deterministic "self_pk")
        Public_key.Compressed.gen

    let coinbase_receiver =
      Quickcheck.random_value ~seed:(`Deterministic "receiver_pk")
        Public_key.Compressed.gen

    let proof_level = Genesis_constants.Proof_level.for_unit_tests

    let constraint_constants =
      Genesis_constants.Constraint_constants.for_unit_tests

    let logger = Logger.null ()

    let verifier =
      Async.Thread_safe.block_on_async_exn (fun () ->
          Verifier.create ~logger ~proof_level ~constraint_constants
            ~conf_dir:None
            ~pids:(Child_processes.Termination.create_pid_table ()))

    let supercharge_coinbase ~ledger ~winner ~global_slot =
      (*using staged ledger to confirm coinbase amount is correctly generated*)
      let epoch_ledger =
        Sparse_ledger.of_ledger_subset_exn ledger
          (List.map [ winner ] ~f:(fun k ->
               Account_id.create k Token_id.default))
      in
      Sl.can_apply_supercharged_coinbase_exn ~winner ~global_slot ~epoch_ledger

    (* Functor for testing with different instantiated staged ledger modules. *)
    let create_and_apply_with_state_body_hash
        ?(coinbase_receiver = coinbase_receiver) ?(winner = self_pk)
        ~(current_state_view : Snapp_predicate.Protocol_state.View.t)
        ~state_and_body_hash sl txns stmt_to_work =
      let open Deferred.Let_syntax in
      let supercharge_coinbase =
        supercharge_coinbase ~ledger:(Sl.ledger !sl) ~winner
          ~global_slot:current_state_view.global_slot_since_genesis
      in
      let diff =
        Sl.create_diff ~constraint_constants !sl ~logger ~current_state_view
          ~transactions_by_fee:txns ~get_completed_work:stmt_to_work
          ~supercharge_coinbase ~coinbase_receiver
      in
      let diff =
        match diff with
        | Ok x ->
            x
        | Error e ->
            Error.raise (Pre_diff_info.Error.to_error e)
      in
      let diff' = Staged_ledger_diff.forget diff in
      let%map ( `Hash_after_applying hash
              , `Ledger_proof ledger_proof
              , `Staged_ledger sl'
              , `Pending_coinbase_update (is_new_stack, pc_update) ) =
        match%map
          Sl.apply ~constraint_constants !sl diff' ~logger ~verifier
            ~current_state_view ~state_and_body_hash ~coinbase_receiver
            ~supercharge_coinbase
        with
        | Ok x ->
            x
        | Error e ->
            Error.raise (Sl.Staged_ledger_error.to_error e)
      in
      assert (Staged_ledger_hash.equal hash (Sl.hash sl')) ;
      sl := sl' ;
      (ledger_proof, diff', is_new_stack, pc_update, supercharge_coinbase)

    let dummy_state_view
        ?(global_slot_since_genesis = Mina_numbers.Global_slot.zero) () =
      let state_body =
        let consensus_constants =
          let genesis_constants = Genesis_constants.for_unit_tests in
          Consensus.Constants.create ~constraint_constants
            ~protocol_constants:genesis_constants.protocol
        in
        let compile_time_genesis =
          (*not using Precomputed_values.for_unit_test because of dependency cycle*)
          Mina_state.Genesis_protocol_state.t
            ~genesis_ledger:Genesis_ledger.(Packed.t for_unit_tests)
            ~genesis_epoch_data:Consensus.Genesis_epoch_data.for_unit_tests
            ~constraint_constants ~consensus_constants
        in
        compile_time_genesis.data |> Mina_state.Protocol_state.body
      in
      { (Mina_state.Protocol_state.Body.view state_body) with
        global_slot_since_genesis
      }

    let create_and_apply ?(coinbase_receiver = coinbase_receiver)
        ?(winner = self_pk) sl txns stmt_to_work =
      let open Deferred.Let_syntax in
      let%map ledger_proof, diff, _, _, _ =
        create_and_apply_with_state_body_hash ~coinbase_receiver ~winner
          ~current_state_view:(dummy_state_view ())
          ~state_and_body_hash:(State_hash.dummy, State_body_hash.dummy)
          sl txns stmt_to_work
      in
      (ledger_proof, diff)

    (* Run the given function inside of the Deferred monad, with a staged
         ledger and a separate test ledger, after applying the given
         init_state to both. In the below tests we apply the same commands to
         the staged and test ledgers, and verify they are in the same state.
    *)
    let async_with_ledgers ledger_init_state
        (f : Sl.t ref -> Ledger.Mask.Attached.t -> unit Deferred.t) =
      Ledger.with_ephemeral_ledger ~depth:constraint_constants.ledger_depth
        ~f:(fun ledger ->
          Ledger.apply_initial_ledger_state ledger ledger_init_state ;
          let casted = Ledger.Any_ledger.cast (module Ledger) ledger in
          let test_mask =
            Ledger.Maskable.register_mask casted
              (Ledger.Mask.create ~depth:(Ledger.depth ledger) ())
          in
          let sl = ref @@ Sl.create_exn ~constraint_constants ~ledger in
          Async.Thread_safe.block_on_async_exn (fun () -> f sl test_mask) ;
          ignore @@ Ledger.Maskable.unregister_mask_exn ~loc:__LOC__ test_mask)

    (* Assert the given staged ledger is in the correct state after applying
         the first n user commands passed to the given base ledger. Checks the
         states of the block producer account and user accounts but ignores
         snark workers for simplicity. *)
    let assert_ledger :
           Ledger.t
        -> coinbase_cost:Currency.Fee.t
        -> Sl.t
        -> User_command.Valid.t list
        -> int
        -> Account_id.t list
        -> unit =
     fun test_ledger ~coinbase_cost staged_ledger cmds_all cmds_used
         pks_to_check ->
      let producer_account_id =
        Account_id.create coinbase_receiver Token_id.default
      in
      let producer_account =
        Option.bind
          (Ledger.location_of_account test_ledger producer_account_id)
          ~f:(Ledger.get test_ledger)
      in
      let is_producer_acc_new = Option.is_none producer_account in
      let old_producer_balance =
        Option.value_map producer_account ~default:Currency.Balance.zero
          ~f:(fun a -> a.balance)
      in
      let rec apply_cmds =
        let open Or_error.Let_syntax in
        function
        | [] ->
            return ()
        | (cmd : User_command.Valid.t) :: cmds ->
            let%bind _ =
              Ledger.apply_transaction ~constraint_constants test_ledger
                ~txn_state_view:(dummy_state_view ())
                (Command (cmd :> User_command.t))
            in
            apply_cmds cmds
      in
      Or_error.ok_exn @@ apply_cmds @@ List.take cmds_all cmds_used ;
      let get_account_exn ledger pk =
        Option.value_exn
          (Option.bind
             (Ledger.location_of_account ledger pk)
             ~f:(Ledger.get ledger))
      in
      (* Check the user accounts in the updated staged ledger are as
           expected. *)
      List.iter pks_to_check ~f:(fun pk ->
          let expect = get_account_exn test_ledger pk in
          let actual = get_account_exn (Sl.ledger staged_ledger) pk in
          [%test_result: Account.t] ~expect actual) ;
      (* We only test that the block producer got the coinbase reward here, since calculating the exact correct amount depends on the snark fees and tx fees. *)
      let producer_balance_with_coinbase =
        (let open Option.Let_syntax in
        let%bind total_cost =
          if is_producer_acc_new then
            Currency.Fee.add coinbase_cost
              constraint_constants.account_creation_fee
          else Some coinbase_cost
        in
        let%bind reward =
          Currency.Amount.(
            sub constraint_constants.coinbase_amount (of_fee total_cost))
        in
        Currency.Balance.add_amount old_producer_balance reward)
        |> Option.value_exn
      in
      let new_producer_balance =
        (get_account_exn (Sl.ledger staged_ledger) producer_account_id).balance
      in
      assert (
        Currency.Balance.(
          new_producer_balance >= producer_balance_with_coinbase) )

    let work_fee = constraint_constants.account_creation_fee

    (* Deterministically compute a prover public key from a snark work statement. *)
    let stmt_to_prover :
        Transaction_snark_work.Statement.t -> Public_key.Compressed.t =
     fun stmts ->
      let prover_seed =
        One_or_two.fold stmts ~init:"P" ~f:(fun p stmt ->
            p ^ Frozen_ledger_hash.to_bytes stmt.target)
      in
      Quickcheck.random_value ~seed:(`Deterministic prover_seed)
        Public_key.Compressed.gen

    let proofs stmts : Ledger_proof.t One_or_two.t =
      let sok_digest = Sok_message.Digest.default in
      One_or_two.map stmts ~f:(fun statement ->
          Ledger_proof.create ~statement ~sok_digest
            ~proof:Proof.transaction_dummy)

    let stmt_to_work_random_prover (stmts : Transaction_snark_work.Statement.t)
        : Transaction_snark_work.Checked.t option =
      let prover = stmt_to_prover stmts in
      Some
        { Transaction_snark_work.Checked.fee = work_fee
        ; proofs = proofs stmts
        ; prover
        }

    let stmt_to_work_zero_fee ~prover
        (stmts : Transaction_snark_work.Statement.t) :
        Transaction_snark_work.Checked.t option =
      Some
        { Transaction_snark_work.Checked.fee = Currency.Fee.zero
        ; proofs = proofs stmts
        ; prover
        }

    (* Fixed public key for when there is only one snark worker. *)
    let snark_worker_pk =
      Quickcheck.random_value ~seed:(`Deterministic "snark worker")
        Public_key.Compressed.gen

    let stmt_to_work_one_prover (stmts : Transaction_snark_work.Statement.t) :
        Transaction_snark_work.Checked.t option =
      Some { fee = work_fee; proofs = proofs stmts; prover = snark_worker_pk }

    let coinbase_first_prediff = function
      | Staged_ledger_diff.At_most_two.Zero ->
          (0, [])
      | One None ->
          (1, [])
      | One (Some ft) ->
          (1, [ ft ])
      | Two None ->
          (2, [])
      | Two (Some (ft, None)) ->
          (2, [ ft ])
      | Two (Some (ft1, Some ft2)) ->
          (2, [ ft1; ft2 ])

    let coinbase_second_prediff = function
      | Staged_ledger_diff.At_most_one.Zero ->
          (0, [])
      | One None ->
          (1, [])
      | One (Some ft) ->
          (1, [ ft ])

    let coinbase_count (sl_diff : Staged_ledger_diff.t) =
      (coinbase_first_prediff (fst sl_diff.diff).coinbase |> fst)
      + Option.value_map ~default:0 (snd sl_diff.diff) ~f:(fun d ->
            coinbase_second_prediff d.coinbase |> fst)

    let coinbase_cost (sl_diff : Staged_ledger_diff.t) =
      let coinbase_fts =
        (coinbase_first_prediff (fst sl_diff.diff).coinbase |> snd)
        @ Option.value_map ~default:[] (snd sl_diff.diff) ~f:(fun d ->
              coinbase_second_prediff d.coinbase |> snd)
      in
      List.fold coinbase_fts ~init:Currency.Fee.zero ~f:(fun total ft ->
          Currency.Fee.add total ft.fee |> Option.value_exn)

    let () =
      Async.Scheduler.set_record_backtraces true ;
      Backtrace.elide := false

    (* The tests are still very slow, so we set ~trials very low for all the
       QuickCheck tests. We may be able to turn them up after #2759 and/or #2760
       happen.
    *)

    (* Get the public keys from a ledger init state. *)
    let init_pks (init : Ledger.init_state) =
      Array.to_sequence init
      |> Sequence.map ~f:(fun (kp, _, _, _) ->
             Account_id.create
               (Public_key.compress kp.public_key)
               Token_id.default)
      |> Sequence.to_list

    (* Fee excess at top level ledger proofs should always be zero *)
    let assert_fee_excess :
        (Ledger_proof.t * (Transaction.t With_status.t * _) list) option -> unit
        =
     fun proof_opt ->
      let fee_excess =
        Option.value_map ~default:Fee_excess.zero proof_opt
          ~f:(fun (proof, _txns) -> (Ledger_proof.statement proof).fee_excess)
      in
      assert (Fee_excess.is_zero fee_excess)

    let transaction_capacity =
      Int.pow 2 constraint_constants.transaction_capacity_log_2

    (* Abstraction for the pattern of taking a list of commands and applying it
       in chunks up to a given max size. *)
    let rec iter_cmds_acc :
           User_command.Valid.t list (** All the commands to apply. *)
        -> int option list
           (** A list of chunk sizes. If a chunk's size is None, apply as many
            commands as possible. *)
        -> 'acc
        -> (   User_command.Valid.t list (** All commands remaining. *)
            -> int option (* Current chunk size. *)
            -> User_command.Valid.t Sequence.t
               (* Sequence of commands to apply. *)
            -> 'acc
            -> (Staged_ledger_diff.t * 'acc) Deferred.t)
        -> 'acc Deferred.t =
     fun cmds cmd_iters acc f ->
      match cmd_iters with
      | [] ->
          Deferred.return acc
      | count_opt :: counts_rest ->
          let cmds_this_iter_max =
            match count_opt with
            | None ->
                cmds
            | Some count ->
                assert (count <= List.length cmds) ;
                List.take cmds count
          in
          let%bind diff, acc' =
            f cmds count_opt (Sequence.of_list cmds_this_iter_max) acc
          in
          let cmds_applied_count =
            List.length @@ Staged_ledger_diff.commands diff
          in
          iter_cmds_acc (List.drop cmds cmds_applied_count) counts_rest acc' f

    (** Generic test framework. *)

    let test_simple :
           Ledger.init_state
        -> User_command.Valid.t list
        -> int option list
        -> Sl.t ref
        -> ?expected_proof_count:int option (*Number of ledger proofs expected*)
        -> Ledger.Mask.Attached.t
        -> [ `One_prover | `Many_provers ]
        -> (   Transaction_snark_work.Statement.t
            -> Transaction_snark_work.Checked.t option)
        -> unit Deferred.t =
     fun init_state cmds cmd_iters sl ?(expected_proof_count = None) test_mask
         provers stmt_to_work ->
      let%map total_ledger_proofs =
        iter_cmds_acc cmds cmd_iters 0
          (fun cmds_left count_opt cmds_this_iter proof_count ->
            let%bind ledger_proof, diff =
              create_and_apply sl cmds_this_iter stmt_to_work
            in
            let proof_count' =
              proof_count + if Option.is_some ledger_proof then 1 else 0
            in
            assert_fee_excess ledger_proof ;
            let cmds_applied_this_iter =
              List.length @@ Staged_ledger_diff.commands diff
            in
            let cb = coinbase_count diff in
            ( match provers with
            | `One_prover ->
                assert (cb = 1)
            | `Many_provers ->
                assert (cb > 0 && cb < 3) ) ;
            ( match count_opt with
            | Some _ ->
                (* There is an edge case where cmds_applied_this_iter = 0, when
                   there is only enough space for coinbase transactions. *)
                assert (cmds_applied_this_iter <= Sequence.length cmds_this_iter) ;
                [%test_eq: User_command.t list]
                  (List.map (Staged_ledger_diff.commands diff)
                     ~f:(fun { With_status.data; _ } -> data))
                  ( Sequence.take cmds_this_iter cmds_applied_this_iter
                    |> Sequence.to_list
                    :> User_command.t list )
            | None ->
                () ) ;
            let coinbase_cost = coinbase_cost diff in
            assert_ledger test_mask ~coinbase_cost !sl cmds_left
              cmds_applied_this_iter (init_pks init_state) ;
            return (diff, proof_count'))
      in
      (*Should have enough blocks to generate at least expected_proof_count
        proofs*)
      if Option.is_some expected_proof_count then
        assert (total_ledger_proofs = Option.value_exn expected_proof_count)

    (* How many blocks do we need to fully exercise the ledger
       behavior and produce one ledger proof *)
    let min_blocks_for_first_snarked_ledger_generic =
      (constraint_constants.transaction_capacity_log_2 + 1)
      * (constraint_constants.work_delay + 1)
      + 1

    (* n-1 extra blocks for n ledger proofs since we are already producing one
       proof *)
    let max_blocks_for_coverage n =
      min_blocks_for_first_snarked_ledger_generic + n - 1

    (** Generator for when we always have enough commands to fill all slots. *)

    let gen_at_capacity :
        (Ledger.init_state * User_command.Valid.t list * int option list)
        Quickcheck.Generator.t =
      let open Quickcheck.Generator.Let_syntax in
      let%bind ledger_init_state = Ledger.gen_initial_ledger_state in
      let%bind iters = Int.gen_incl 1 (max_blocks_for_coverage 0) in
      let total_cmds = transaction_capacity * iters in
      let%bind cmds =
        User_command.Valid.Gen.sequence ~length:total_cmds ~sign_type:`Real
          ledger_init_state
      in
      assert (List.length cmds = total_cmds) ;
      return (ledger_init_state, cmds, List.init iters ~f:(Fn.const None))

    (*Same as gen_at_capacity except that the number of iterations[iters] is
      the function of [extra_block_count] and is same for all generated values*)
    let gen_at_capacity_fixed_blocks extra_block_count :
        (Ledger.init_state * User_command.Valid.t list * int option list)
        Quickcheck.Generator.t =
      let open Quickcheck.Generator.Let_syntax in
      let%bind ledger_init_state = Ledger.gen_initial_ledger_state in
      let iters = max_blocks_for_coverage extra_block_count in
      let total_cmds = transaction_capacity * iters in
      let%bind cmds =
        User_command.Valid.Gen.sequence ~length:total_cmds ~sign_type:`Real
          ledger_init_state
      in
      assert (List.length cmds = total_cmds) ;
      return (ledger_init_state, cmds, List.init iters ~f:(Fn.const None))

    (* Generator for when we have less commands than needed to fill all slots. *)
    let gen_below_capacity ?(extra_blocks = false) () =
      let open Quickcheck.Generator.Let_syntax in
      let%bind ledger_init_state = Ledger.gen_initial_ledger_state in
      let iters_max =
        max_blocks_for_coverage 0 * if extra_blocks then 4 else 2
      in
      let%bind iters = Int.gen_incl 1 iters_max in
      (* N.B. user commands per block is much less than transactions per block
         due to fee transfers and coinbases, especially with worse case number
         of provers, so in order to exercise not filling the scan state
         completely we always apply <= 1/2 transaction_capacity commands.
      *)
      let%bind cmds_per_iter =
        Quickcheck.Generator.list_with_length iters
          (Int.gen_incl 1 ((transaction_capacity / 2) - 1))
      in
      let total_cmds = List.sum (module Int) ~f:Fn.id cmds_per_iter in
      let%bind cmds =
        User_command.Valid.Gen.sequence ~length:total_cmds ~sign_type:`Real
          ledger_init_state
      in
      assert (List.length cmds = total_cmds) ;
      return (ledger_init_state, cmds, List.map ~f:Option.some cmds_per_iter)

    let%test_unit "Max throughput-ledger proof count-fixed blocks" =
      let expected_proof_count = 3 in
      Quickcheck.test (gen_at_capacity_fixed_blocks expected_proof_count)
        ~sexp_of:
          [%sexp_of:
            Ledger.init_state
            * Mina_base.User_command.Valid.t list
            * int option list] ~trials:10
        ~f:(fun (ledger_init_state, cmds, iters) ->
          async_with_ledgers ledger_init_state (fun sl test_mask ->
              test_simple ledger_init_state cmds iters sl
                ~expected_proof_count:(Some expected_proof_count) test_mask
                `Many_provers stmt_to_work_random_prover))

    let%test_unit "Max throughput" =
      Quickcheck.test gen_at_capacity
        ~sexp_of:
          [%sexp_of:
            Ledger.init_state
            * Mina_base.User_command.Valid.t list
            * int option list] ~trials:15
        ~f:(fun (ledger_init_state, cmds, iters) ->
          async_with_ledgers ledger_init_state (fun sl test_mask ->
              test_simple ledger_init_state cmds iters sl test_mask
                `Many_provers stmt_to_work_random_prover))

    let%test_unit "Be able to include random number of commands" =
      Quickcheck.test (gen_below_capacity ()) ~trials:20
        ~f:(fun (ledger_init_state, cmds, iters) ->
          async_with_ledgers ledger_init_state (fun sl test_mask ->
              test_simple ledger_init_state cmds iters sl test_mask
                `Many_provers stmt_to_work_random_prover))

    let%test_unit "Be able to include random number of commands (One prover)" =
      Quickcheck.test (gen_below_capacity ()) ~trials:20
        ~f:(fun (ledger_init_state, cmds, iters) ->
          async_with_ledgers ledger_init_state (fun sl test_mask ->
              test_simple ledger_init_state cmds iters sl test_mask `One_prover
                stmt_to_work_one_prover))

    let%test_unit "Zero proof-fee should not create a fee transfer" =
      let stmt_to_work_zero_fee stmts =
        Some
          { Transaction_snark_work.Checked.fee = Currency.Fee.zero
          ; proofs = proofs stmts
          ; prover = snark_worker_pk
          }
      in
      let expected_proof_count = 3 in
      Quickcheck.test (gen_at_capacity_fixed_blocks expected_proof_count)
        ~trials:20 ~f:(fun (ledger_init_state, cmds, iters) ->
          async_with_ledgers ledger_init_state (fun sl test_mask ->
              let%map () =
                test_simple ~expected_proof_count:(Some expected_proof_count)
                  ledger_init_state cmds iters sl test_mask `One_prover
                  stmt_to_work_zero_fee
              in
              assert (
                Option.is_none
                  (Mina_base.Ledger.location_of_account test_mask
                     (Account_id.create snark_worker_pk Token_id.default)) )))

    let compute_statuses ~ledger ~coinbase_amount diff =
      let generate_status =
        let status_ledger = Transaction_validator.create ledger in
        fun txn ->
          O1trace.measure "get txn status" (fun () ->
              Transaction_validator.apply_transaction ~constraint_constants
                status_ledger ~txn_state_view:(dummy_state_view ()) txn)
      in
      Pre_diff_info.compute_statuses ~constraint_constants ~diff
        ~coinbase_amount ~coinbase_receiver ~generate_status ~forget:Fn.id
      |> Result.map_error ~f:Pre_diff_info.Error.to_error
      |> Or_error.ok_exn

    let%test_unit "Invalid diff test: check zero fee excess for partitions" =
      let create_diff_with_non_zero_fee_excess ~ledger ~coinbase_amount txns
          completed_works (partition : Sl.Scan_state.Space_partition.t) :
          Staged_ledger_diff.t =
        (*With exact number of user commands in partition.first, the fee transfers that settle the fee_excess would be added to the next tree causing a non-zero fee excess*)
        let slots, job_count1 = partition.first in
        match partition.second with
        | None ->
            { diff =
                compute_statuses ~ledger ~coinbase_amount
                @@ ( { completed_works = List.take completed_works job_count1
                     ; commands = List.take txns slots
                     ; coinbase = Zero
                     ; internal_command_balances = []
                     }
                   , None )
            }
        | Some (_, _) ->
            let txns_in_second_diff = List.drop txns slots in
            let diff : Staged_ledger_diff.Diff.t =
              ( { completed_works = List.take completed_works job_count1
                ; commands = List.take txns slots
                ; coinbase = Zero
                ; internal_command_balances = []
                }
              , Some
                  { completed_works =
                      ( if List.is_empty txns_in_second_diff then []
                      else List.drop completed_works job_count1 )
                  ; commands = txns_in_second_diff
                  ; coinbase = Zero
                  ; internal_command_balances = []
                  } )
            in
            { diff = compute_statuses ~ledger ~coinbase_amount diff }
      in
      let empty_diff : Staged_ledger_diff.t =
        { diff =
            ( { completed_works = []
              ; commands = []
              ; coinbase = Staged_ledger_diff.At_most_two.Zero
              ; internal_command_balances = []
              }
            , None )
        }
      in
      Quickcheck.test (gen_below_capacity ())
        ~sexp_of:
          [%sexp_of:
            Ledger.init_state * User_command.Valid.t list * int option list]
        ~trials:10 ~f:(fun (ledger_init_state, cmds, iters) ->
          async_with_ledgers ledger_init_state (fun sl _test_mask ->
              let%map checked =
                iter_cmds_acc cmds iters true
                  (fun _cmds_left _count_opt cmds_this_iter checked ->
                    let scan_state = Sl.scan_state !sl in
                    let work =
                      Sl.Scan_state.work_statements_for_new_diff scan_state
                    in
                    let partitions =
                      Sl.Scan_state.partition_if_overflowing scan_state
                    in
                    let work_done =
                      List.map
                        ~f:(fun stmts ->
                          { Transaction_snark_work.Checked.fee = Fee.zero
                          ; proofs = proofs stmts
                          ; prover = snark_worker_pk
                          })
                        work
                    in
                    let cmds_this_iter =
                      cmds_this_iter |> Sequence.to_list
                      |> List.map ~f:(fun cmd ->
                             { With_status.data = (cmd :> User_command.t)
                             ; status =
                                 Applied
                                   ( Transaction_status.Auxiliary_data.empty
                                   , Transaction_status.Balance_data.empty )
                             })
                    in
                    let diff =
                      create_diff_with_non_zero_fee_excess
                        ~ledger:(Sl.ledger !sl)
                        ~coinbase_amount:constraint_constants.coinbase_amount
                        cmds_this_iter work_done partitions
                    in
                    let%bind apply_res =
                      Sl.apply ~constraint_constants !sl diff ~logger ~verifier
                        ~current_state_view:(dummy_state_view ())
                        ~state_and_body_hash:
                          (State_hash.dummy, State_body_hash.dummy)
                        ~coinbase_receiver ~supercharge_coinbase:true
                    in
                    let checked', diff' =
                      match apply_res with
                      | Error (Sl.Staged_ledger_error.Non_zero_fee_excess _) ->
                          (true, empty_diff)
                      | Error err ->
                          failwith
                          @@ sprintf
                               !"Expecting Non-zero-fee-excess error, got \
                                 %{sexp: Sl.Staged_ledger_error.t}"
                               err
                      | Ok
                          ( `Hash_after_applying _hash
                          , `Ledger_proof _ledger_proof
                          , `Staged_ledger sl'
                          , `Pending_coinbase_update _ ) ->
                          sl := sl' ;
                          (false, diff)
                    in
                    return (diff', checked || checked'))
              in
              (*Note: if this fails, try increasing the number of trials*)
              assert checked))

    let%test_unit "Provers can't pay the account creation fee" =
      let no_work_included (diff : Staged_ledger_diff.t) =
        List.is_empty (Staged_ledger_diff.completed_works diff)
      in
      let stmt_to_work stmts =
        let prover = stmt_to_prover stmts in
        Some
          { Transaction_snark_work.Checked.fee =
              Currency.Fee.(sub work_fee (of_int 1)) |> Option.value_exn
          ; proofs = proofs stmts
          ; prover
          }
      in
      Quickcheck.test (gen_below_capacity ())
        ~sexp_of:
          [%sexp_of:
            Ledger.init_state * User_command.Valid.t list * int option list]
        ~shrinker:
          (Quickcheck.Shrinker.create (fun (init_state, cmds, iters) ->
               if List.length iters > 1 then
                 Sequence.singleton
                   ( init_state
                   , List.take cmds (List.length cmds - transaction_capacity)
                   , [ None ] )
               else Sequence.empty))
        ~trials:1
        ~f:(fun (ledger_init_state, cmds, iters) ->
          async_with_ledgers ledger_init_state (fun sl _test_mask ->
              iter_cmds_acc cmds iters ()
                (fun _cmds_left _count_opt cmds_this_iter () ->
                  let diff =
                    let diff =
                      Sl.create_diff ~constraint_constants !sl ~logger
                        ~current_state_view:(dummy_state_view ())
                        ~transactions_by_fee:cmds_this_iter
                        ~get_completed_work:stmt_to_work ~coinbase_receiver
                        ~supercharge_coinbase:true
                    in
                    match diff with
                    | Ok x ->
                        Staged_ledger_diff.forget x
                    | Error e ->
                        Error.raise (Pre_diff_info.Error.to_error e)
                  in
                  (*No proofs were purchased since the fee for the proofs are not sufficient to pay for account creation*)
                  assert (no_work_included diff) ;
                  Deferred.return (diff, ()))))

    let stmt_to_work_restricted work_list provers
        (stmts : Transaction_snark_work.Statement.t) :
        Transaction_snark_work.Checked.t option =
      let prover =
        match provers with
        | `Many_provers ->
            stmt_to_prover stmts
        | `One_prover ->
            snark_worker_pk
      in
      if
        Option.is_some
          (List.find work_list ~f:(fun s ->
               Transaction_snark_work.Statement.compare s stmts = 0))
      then
        Some
          { Transaction_snark_work.Checked.fee = work_fee
          ; proofs = proofs stmts
          ; prover
          }
      else None

    (** Like test_simple but with a random number of completed jobs available.
    *)

    let test_random_number_of_proofs :
           Ledger.init_state
        -> User_command.Valid.t list
        -> int option list
        -> int list
        -> Sl.t ref
        -> Ledger.Mask.Attached.t
        -> [ `One_prover | `Many_provers ]
        -> unit Deferred.t =
     fun init_state cmds cmd_iters proofs_available sl test_mask provers ->
      let%map proofs_available_left =
        iter_cmds_acc cmds cmd_iters proofs_available
          (fun cmds_left _count_opt cmds_this_iter proofs_available_left ->
            let work_list : Transaction_snark_work.Statement.t list =
              Transaction_snark_scan_state.all_work_statements_exn
                !sl.scan_state
            in
            let proofs_available_this_iter =
              List.hd_exn proofs_available_left
            in
            let%map proof, diff =
              create_and_apply sl cmds_this_iter
                (stmt_to_work_restricted
                   (List.take work_list proofs_available_this_iter)
                   provers)
            in
            assert_fee_excess proof ;
            let cmds_applied_this_iter =
              List.length @@ Staged_ledger_diff.commands diff
            in
            let cb = coinbase_count diff in
            assert (proofs_available_this_iter = 0 || cb > 0) ;
            ( match provers with
            | `One_prover ->
                assert (cb <= 1)
            | `Many_provers ->
                assert (cb <= 2) ) ;
            let coinbase_cost = coinbase_cost diff in
            assert_ledger test_mask ~coinbase_cost !sl cmds_left
              cmds_applied_this_iter (init_pks init_state) ;
            (diff, List.tl_exn proofs_available_left))
      in
      assert (List.is_empty proofs_available_left)

    let%test_unit "max throughput-random number of proofs-worst case provers" =
      (* Always at worst case number of provers *)
      let g =
        let open Quickcheck.Generator.Let_syntax in
        let%bind ledger_init_state, cmds, iters = gen_at_capacity in
        (* How many proofs will be available at each iteration. *)
        let%bind proofs_available =
          (* I think in the worst case every user command begets 1.5
             transactions - one for the command and half of one for a fee
             transfer - and the merge overhead means you need (amortized) twice
             as many SNARKs as transactions, but since a SNARK work usually
             covers two SNARKS it cancels. So we need to admit up to (1.5 * the
             number of commands) works. I make it twice as many for simplicity
             and to cover coinbases. *)
          Quickcheck_lib.map_gens iters ~f:(fun _ ->
              Int.gen_incl 0 (transaction_capacity * 2))
        in
        return (ledger_init_state, cmds, iters, proofs_available)
      in
      Quickcheck.test g ~trials:10
        ~f:(fun (ledger_init_state, cmds, iters, proofs_available) ->
          async_with_ledgers ledger_init_state (fun sl test_mask ->
              test_random_number_of_proofs ledger_init_state cmds iters
                proofs_available sl test_mask `Many_provers))

    let%test_unit "random no of transactions-random number of proofs-worst \
                   case provers" =
      let g =
        let open Quickcheck.Generator.Let_syntax in
        let%bind ledger_init_state, cmds, iters =
          gen_below_capacity ~extra_blocks:true ()
        in
        let%bind proofs_available =
          Quickcheck_lib.map_gens iters ~f:(fun cmds_opt ->
              Int.gen_incl 0 (3 * Option.value_exn cmds_opt))
        in
        return (ledger_init_state, cmds, iters, proofs_available)
      in
      let shrinker =
        Quickcheck.Shrinker.create
          (fun (ledger_init_state, cmds, iters, proofs_available) ->
            let all_but_last xs = List.take xs (List.length xs - 1) in
            let iter_count = List.length iters in
            let mod_iters iters' =
              ( ledger_init_state
              , List.take cmds
                @@ List.sum (module Int) iters' ~f:(Option.value ~default:0)
              , iters'
              , List.take proofs_available (List.length iters') )
            in
            let half_iters =
              if iter_count > 1 then
                Some (mod_iters (List.take iters (iter_count / 2)))
              else None
            in
            let one_less_iters =
              if iter_count > 2 then Some (mod_iters (all_but_last iters))
              else None
            in
            List.filter_map [ half_iters; one_less_iters ] ~f:Fn.id
            |> Sequence.of_list)
      in
      Quickcheck.test g ~shrinker ~shrink_attempts:`Exhaustive
        ~sexp_of:
          [%sexp_of:
            Ledger.init_state
            * User_command.Valid.t list
            * int option list
            * int list] ~trials:50
        ~f:(fun (ledger_init_state, cmds, iters, proofs_available) ->
          async_with_ledgers ledger_init_state (fun sl test_mask ->
              test_random_number_of_proofs ledger_init_state cmds iters
                proofs_available sl test_mask `Many_provers))

    let%test_unit "Random number of commands-random number of proofs-one \
                   prover)" =
      let g =
        let open Quickcheck.Generator.Let_syntax in
        let%bind ledger_init_state, cmds, iters =
          gen_below_capacity ~extra_blocks:true ()
        in
        let%bind proofs_available =
          Quickcheck_lib.map_gens iters ~f:(fun cmds_opt ->
              Int.gen_incl 0 (3 * Option.value_exn cmds_opt))
        in
        return (ledger_init_state, cmds, iters, proofs_available)
      in
      Quickcheck.test g ~trials:10
        ~f:(fun (ledger_init_state, cmds, iters, proofs_available) ->
          async_with_ledgers ledger_init_state (fun sl test_mask ->
              test_random_number_of_proofs ledger_init_state cmds iters
                proofs_available sl test_mask `One_prover))

    let stmt_to_work_random_fee work_list provers
        (stmts : Transaction_snark_work.Statement.t) :
        Transaction_snark_work.Checked.t option =
      let prover =
        match provers with
        | `Many_provers ->
            stmt_to_prover stmts
        | `One_prover ->
            snark_worker_pk
      in
      Option.map
        (List.find work_list ~f:(fun (s, _) ->
             Transaction_snark_work.Statement.compare s stmts = 0))
        ~f:(fun (_, fee) ->
          { Transaction_snark_work.Checked.fee; proofs = proofs stmts; prover })

    (** Like test_random_number_of_proofs but with random proof fees.
    *)
    let test_random_proof_fee :
           Ledger.init_state
        -> User_command.Valid.t list
        -> int option list
        -> (int * Fee.t list) list
        -> Sl.t ref
        -> Ledger.Mask.Attached.t
        -> [ `One_prover | `Many_provers ]
        -> unit Deferred.t =
     fun _init_state cmds cmd_iters proofs_available sl _test_mask provers ->
      let%map proofs_available_left =
        iter_cmds_acc cmds cmd_iters proofs_available
          (fun _cmds_left _count_opt cmds_this_iter proofs_available_left ->
            let work_list : Transaction_snark_work.Statement.t list =
              Sl.Scan_state.work_statements_for_new_diff (Sl.scan_state !sl)
            in
            let proofs_available_this_iter, fees_for_each =
              List.hd_exn proofs_available_left
            in
            let work_to_be_done =
              let work_list = List.take work_list proofs_available_this_iter in
              List.(zip_exn work_list (take fees_for_each (length work_list)))
            in
            let%map _proof, diff =
              create_and_apply sl cmds_this_iter
                (stmt_to_work_random_fee work_to_be_done provers)
            in
            let sorted_work_from_diff1
                (pre_diff :
                  Staged_ledger_diff.Pre_diff_with_at_most_two_coinbase.t) =
              List.sort pre_diff.completed_works ~compare:(fun w w' ->
                  Fee.compare w.fee w'.fee)
            in
            let sorted_work_from_diff2
                (pre_diff :
                  Staged_ledger_diff.Pre_diff_with_at_most_one_coinbase.t option)
                =
              Option.value_map pre_diff ~default:[] ~f:(fun p ->
                  List.sort p.completed_works ~compare:(fun w w' ->
                      Fee.compare w.fee w'.fee))
            in
            let () =
              let assert_same_fee { Coinbase.Fee_transfer.fee; _ } fee' =
                assert (Fee.equal fee fee')
              in
              let first_pre_diff, second_pre_diff_opt = diff.diff in
              match
                ( first_pre_diff.coinbase
                , Option.value_map second_pre_diff_opt
                    ~default:Staged_ledger_diff.At_most_one.Zero ~f:(fun d ->
                      d.coinbase) )
              with
              | ( Staged_ledger_diff.At_most_two.Zero
                , Staged_ledger_diff.At_most_one.Zero )
              | Two None, Zero ->
                  ()
              | One ft_opt, Zero ->
                  Option.value_map ft_opt ~default:() ~f:(fun single ->
                      let work =
                        List.hd_exn (sorted_work_from_diff1 first_pre_diff)
                        |> Transaction_snark_work.forget
                      in
                      assert_same_fee single work.fee)
              | Zero, One ft_opt ->
                  Option.value_map ft_opt ~default:() ~f:(fun single ->
                      let work =
                        List.hd_exn (sorted_work_from_diff2 second_pre_diff_opt)
                        |> Transaction_snark_work.forget
                      in
                      assert_same_fee single work.fee)
              | Two (Some (ft, ft_opt)), Zero ->
                  let work_done = sorted_work_from_diff1 first_pre_diff in
                  let work =
                    List.hd_exn work_done |> Transaction_snark_work.forget
                  in
                  assert_same_fee ft work.fee ;
                  Option.value_map ft_opt ~default:() ~f:(fun single ->
                      let work =
                        List.hd_exn (List.drop work_done 1)
                        |> Transaction_snark_work.forget
                      in
                      assert_same_fee single work.fee)
              | _ ->
                  failwith
                    (sprintf
                       !"Incorrect coinbase in the diff %{sexp: \
                         Staged_ledger_diff.t}"
                       diff)
            in
            (diff, List.tl_exn proofs_available_left))
      in
      assert (List.is_empty proofs_available_left)

    let%test_unit "max throughput-random-random fee-number of proofs-worst \
                   case provers" =
      (* Always at worst case number of provers *)
      let g =
        let open Quickcheck.Generator.Let_syntax in
        let%bind ledger_init_state, cmds, iters = gen_at_capacity in
        (* How many proofs will be available at each iteration. *)
        let%bind proofs_available =
          Quickcheck_lib.map_gens iters ~f:(fun _ ->
              let%bind number_of_proofs =
                Int.gen_incl 0 (transaction_capacity * 2)
              in
              let%map fees =
                Quickcheck.Generator.list_with_length number_of_proofs
                  Fee.(gen_incl (of_int 1) (of_int 20))
              in
              (number_of_proofs, fees))
        in
        return (ledger_init_state, cmds, iters, proofs_available)
      in
      Quickcheck.test g ~trials:10
        ~f:(fun (ledger_init_state, cmds, iters, proofs_available) ->
          async_with_ledgers ledger_init_state (fun sl test_mask ->
              test_random_proof_fee ledger_init_state cmds iters
                proofs_available sl test_mask `Many_provers))

    let%test_unit "Max throughput-random fee" =
      let g =
        let open Quickcheck.Generator.Let_syntax in
        let%bind ledger_init_state, cmds, iters = gen_at_capacity in
        let%bind proofs_available =
          Quickcheck_lib.map_gens iters ~f:(fun _ ->
              let number_of_proofs =
                transaction_capacity
                (*All proofs are available*)
              in
              let%map fees =
                Quickcheck.Generator.list_with_length number_of_proofs
                  Fee.(gen_incl (of_int 1) (of_int 20))
              in
              (number_of_proofs, fees))
        in
        return (ledger_init_state, cmds, iters, proofs_available)
      in
      Quickcheck.test g
        ~sexp_of:
          [%sexp_of:
            Ledger.init_state
            * Mina_base.User_command.Valid.t list
            * int option list
            * (int * Fee.t list) list] ~trials:10
        ~f:(fun (ledger_init_state, cmds, iters, proofs_available) ->
          async_with_ledgers ledger_init_state (fun sl test_mask ->
              test_random_proof_fee ledger_init_state cmds iters
                proofs_available sl test_mask `Many_provers))

    let check_pending_coinbase ~supercharge_coinbase proof ~sl_before ~sl_after
        (_state_hash, state_body_hash) pc_update ~is_new_stack =
      let pending_coinbase_before = Sl.pending_coinbase_collection sl_before in
      let root_before = Pending_coinbase.merkle_root pending_coinbase_before in
      let unchecked_root_after =
        Pending_coinbase.merkle_root (Sl.pending_coinbase_collection sl_after)
      in
      let f_pop_and_add =
        let open Snark_params.Tick in
        let open Pending_coinbase in
        let proof_emitted =
          if Option.is_some proof then Boolean.true_ else Boolean.false_
        in
        let%bind root_after_popping, _deleted_stack =
          Pending_coinbase.Checked.pop_coinbases ~constraint_constants
            ~proof_emitted
            (Hash.var_of_t root_before)
        in
        let pc_update_var = Update.var_of_t pc_update in
        let coinbase_receiver =
          Public_key.Compressed.(var_of_t coinbase_receiver)
        in
        let supercharge_coinbase = Boolean.var_of_value supercharge_coinbase in
        let state_body_hash_var = State_body_hash.var_of_t state_body_hash in
        Pending_coinbase.Checked.add_coinbase ~constraint_constants
          root_after_popping pc_update_var ~coinbase_receiver
          ~supercharge_coinbase state_body_hash_var
      in
      let checked_root_after_update =
        let open Snark_params.Tick in
        let open Pending_coinbase in
        let comp =
          let%map result =
            handle f_pop_and_add
              (unstage
                 (handler ~depth:constraint_constants.pending_coinbase_depth
                    pending_coinbase_before ~is_new_stack))
          in
          As_prover.read Hash.typ result
        in
        let (), x = Or_error.ok_exn (run_and_check comp ()) in
        x
      in
      [%test_eq: Pending_coinbase.Hash.t] unchecked_root_after
        checked_root_after_update

    let test_pending_coinbase :
           Ledger.init_state
        -> User_command.Valid.t list
        -> int option list
        -> int list
        -> (State_hash.t * State_body_hash.t) list
        -> Mina_base.Snapp_predicate.Protocol_state.View.t
        -> Sl.t ref
        -> Ledger.Mask.Attached.t
        -> [ `One_prover | `Many_provers ]
        -> unit Deferred.t =
     fun init_state cmds cmd_iters proofs_available state_body_hashes
         current_state_view sl test_mask provers ->
      let%map proofs_available_left, _state_body_hashes_left =
        iter_cmds_acc cmds cmd_iters (proofs_available, state_body_hashes)
          (fun
            cmds_left
            _count_opt
            cmds_this_iter
            (proofs_available_left, state_body_hashes)
          ->
            let work_list : Transaction_snark_work.Statement.t list =
              Sl.Scan_state.all_work_statements_exn !sl.scan_state
            in
            let proofs_available_this_iter =
              List.hd_exn proofs_available_left
            in
            let sl_before = !sl in
            let state_body_hash = List.hd_exn state_body_hashes in
            let%map proof, diff, is_new_stack, pc_update, supercharge_coinbase =
              create_and_apply_with_state_body_hash ~current_state_view
                ~state_and_body_hash:state_body_hash sl cmds_this_iter
                (stmt_to_work_restricted
                   (List.take work_list proofs_available_this_iter)
                   provers)
            in
            check_pending_coinbase proof ~supercharge_coinbase ~sl_before
              ~sl_after:!sl state_body_hash pc_update ~is_new_stack ;
            assert_fee_excess proof ;
            let cmds_applied_this_iter =
              List.length @@ Staged_ledger_diff.commands diff
            in
            let cb = coinbase_count diff in
            assert (proofs_available_this_iter = 0 || cb > 0) ;
            ( match provers with
            | `One_prover ->
                assert (cb <= 1)
            | `Many_provers ->
                assert (cb <= 2) ) ;
            let coinbase_cost = coinbase_cost diff in
            assert_ledger test_mask ~coinbase_cost !sl cmds_left
              cmds_applied_this_iter (init_pks init_state) ;
            ( diff
            , (List.tl_exn proofs_available_left, List.tl_exn state_body_hashes)
            ))
      in
      assert (List.is_empty proofs_available_left)

    let pending_coinbase_test prover =
      let g =
        let open Quickcheck.Generator.Let_syntax in
        let%bind ledger_init_state, cmds, iters =
          gen_below_capacity ~extra_blocks:true ()
        in
        let%bind state_body_hashes =
          Quickcheck_lib.map_gens iters ~f:(fun _ ->
              Quickcheck.Generator.tuple2 State_hash.gen State_body_hash.gen)
        in
        let%bind proofs_available =
          Quickcheck_lib.map_gens iters ~f:(fun cmds_opt ->
              Int.gen_incl 0 (3 * Option.value_exn cmds_opt))
        in
        return
          (ledger_init_state, cmds, iters, proofs_available, state_body_hashes)
      in
      let current_state_view = dummy_state_view () in
      Quickcheck.test g ~trials:5
        ~f:(fun
             ( ledger_init_state
             , cmds
             , iters
             , proofs_available
             , state_body_hashes )
           ->
          async_with_ledgers ledger_init_state (fun sl test_mask ->
              test_pending_coinbase ledger_init_state cmds iters
                proofs_available state_body_hashes current_state_view sl
                test_mask prover))

    let%test_unit "Validate pending coinbase for random number of \
                   commands-random number of proofs-one prover)" =
      pending_coinbase_test `One_prover

    let%test_unit "Validate pending coinbase for random number of \
                   commands-random number of proofs-many provers)" =
      pending_coinbase_test `Many_provers

    let timed_account n =
      let keypair =
        Quickcheck.random_value
          ~seed:(`Deterministic (sprintf "timed_account_%d" n))
          Keypair.gen
      in
      let account_id =
        Account_id.create
          (Public_key.compress keypair.public_key)
          Token_id.default
      in
      let balance = Balance.of_int 100_000_000_000 in
      (*Should fully vest by slot = 7*)
      let acc =
        Account.create_timed account_id balance ~initial_minimum_balance:balance
          ~cliff_time:(Mina_numbers.Global_slot.of_int 4)
          ~cliff_amount:Amount.zero
          ~vesting_period:(Mina_numbers.Global_slot.of_int 2)
          ~vesting_increment:(Amount.of_int 50_000_000_000)
        |> Or_error.ok_exn
      in
      (keypair, acc)

    let untimed_account n =
      let keypair =
        Quickcheck.random_value
          ~seed:(`Deterministic (sprintf "untimed_account_%d" n))
          Keypair.gen
      in
      let account_id =
        Account_id.create
          (Public_key.compress keypair.public_key)
          Token_id.default
      in
      let balance = Balance.of_int 100_000_000_000 in
      let acc = Account.create account_id balance in
      (keypair, acc)

    let supercharge_coinbase_test ~(self : Account.t) ~(delegator : Account.t)
        ~block_count f_expected_balance sl =
      let coinbase_receiver = self in
      let init_balance = coinbase_receiver.balance in
      let check_receiver_account sl count =
        let location =
          Ledger.location_of_account (Sl.ledger sl)
            (Account.identifier coinbase_receiver)
          |> Option.value_exn
        in
        let account = Ledger.get (Sl.ledger sl) location |> Option.value_exn in
        [%test_eq: Balance.t]
          (f_expected_balance count init_balance)
          account.balance
      in
      Deferred.List.iter
        (List.init block_count ~f:(( + ) 1))
        ~f:(fun block_count ->
          let%bind _ =
            create_and_apply_with_state_body_hash ~winner:delegator.public_key
              ~coinbase_receiver:coinbase_receiver.public_key sl
              ~current_state_view:
                (dummy_state_view
                   ~global_slot_since_genesis:
                     (Mina_numbers.Global_slot.of_int block_count)
                   ())
              ~state_and_body_hash:(State_hash.dummy, State_body_hash.dummy)
              Sequence.empty
              (stmt_to_work_zero_fee ~prover:self.public_key)
          in
          check_receiver_account !sl block_count ;
          return ())

    let normal_coinbase = constraint_constants.coinbase_amount

    let scale_exn amt i = Amount.scale amt i |> Option.value_exn

    let supercharged_coinbase =
      scale_exn constraint_constants.coinbase_amount
        constraint_constants.supercharged_coinbase_factor

    let g = Ledger.gen_initial_ledger_state

    let%test_unit "Supercharged coinbase - staking" =
      let keypair_self, self = timed_account 1 in
      let slots_with_locked_tokens =
        7
        (*calculated from the timing values for timed_accounts*)
      in
      let block_count = slots_with_locked_tokens + 5 in
      let f_expected_balance block_no init_balance =
        if block_no <= slots_with_locked_tokens then
          Balance.add_amount init_balance (scale_exn normal_coinbase block_no)
          |> Option.value_exn
        else
          (* init balance +
                (normal_coinbase * slots_with_locked_tokens) +
                (supercharged_coinbase * remaining slots))*)
          Balance.add_amount
            ( Balance.add_amount init_balance
                (scale_exn normal_coinbase slots_with_locked_tokens)
            |> Option.value_exn )
            (scale_exn supercharged_coinbase
               (block_no - slots_with_locked_tokens))
          |> Option.value_exn
      in
      Quickcheck.test g ~trials:1 ~f:(fun ledger_init_state ->
          let ledger_init_state =
            Array.append
              [| ( keypair_self
                 , Balance.to_amount self.balance
                 , self.nonce
                 , self.timing )
              |]
              ledger_init_state
          in
          async_with_ledgers ledger_init_state (fun sl _test_mask ->
              supercharge_coinbase_test ~self ~delegator:self ~block_count
                f_expected_balance sl))

    let%test_unit "Supercharged coinbase - unlocked account delegating to \
                   locked account" =
      let keypair_self, locked_self = timed_account 1 in
      let keypair_delegator, unlocked_delegator = untimed_account 1 in
      let slots_with_locked_tokens =
        7
        (*calculated from the timing values for timed_accounts*)
      in
      let block_count = slots_with_locked_tokens + 2 in
      let f_expected_balance block_no init_balance =
        Balance.add_amount init_balance
          (scale_exn supercharged_coinbase block_no)
        |> Option.value_exn
      in
      Quickcheck.test g ~trials:1 ~f:(fun ledger_init_state ->
          let ledger_init_state =
            Array.append
              [| ( keypair_self
                 , Balance.to_amount locked_self.balance
                 , locked_self.nonce
                 , locked_self.timing )
               ; ( keypair_delegator
                 , Balance.to_amount unlocked_delegator.balance
                 , unlocked_delegator.nonce
                 , unlocked_delegator.timing )
              |]
              ledger_init_state
          in
          async_with_ledgers ledger_init_state (fun sl _test_mask ->
              supercharge_coinbase_test ~self:locked_self
                ~delegator:unlocked_delegator ~block_count f_expected_balance sl))

    let%test_unit "Supercharged coinbase - locked account delegating to \
                   unlocked account" =
      let keypair_self, unlocked_self = untimed_account 1 in
      let keypair_delegator, locked_delegator = timed_account 1 in
      let slots_with_locked_tokens =
        7
        (*calculated from the timing values for the timed_account*)
      in
      let block_count = slots_with_locked_tokens + 2 in
      let f_expected_balance block_no init_balance =
        if block_no <= slots_with_locked_tokens then
          Balance.add_amount init_balance (scale_exn normal_coinbase block_no)
          |> Option.value_exn
        else
          (* init balance +
                (normal_coinbase * slots_with_locked_tokens) +
                (supercharged_coinbase * remaining slots))*)
          Balance.add_amount
            ( Balance.add_amount init_balance
                (scale_exn normal_coinbase slots_with_locked_tokens)
            |> Option.value_exn )
            (scale_exn supercharged_coinbase
               (block_no - slots_with_locked_tokens))
          |> Option.value_exn
      in
      Quickcheck.test g ~trials:1 ~f:(fun ledger_init_state ->
          let ledger_init_state =
            Array.append
              [| ( keypair_self
                 , Balance.to_amount unlocked_self.balance
                 , unlocked_self.nonce
                 , unlocked_self.timing )
               ; ( keypair_delegator
                 , Balance.to_amount locked_delegator.balance
                 , locked_delegator.nonce
                 , locked_delegator.timing )
              |]
              ledger_init_state
          in
          async_with_ledgers ledger_init_state (fun sl _test_mask ->
              supercharge_coinbase_test ~self:unlocked_self
                ~delegator:locked_delegator ~block_count f_expected_balance sl))

    let%test_unit "Supercharged coinbase - locked account delegating to locked \
                   account" =
      let keypair_self, locked_self = timed_account 1 in
      let keypair_delegator, locked_delegator = timed_account 2 in
      let slots_with_locked_tokens =
        7
        (*calculated from the timing values for timed_accounts*)
      in
      let block_count = slots_with_locked_tokens in
      let f_expected_balance block_no init_balance =
        (*running the test as long as both the accounts remain locked and hence normal coinbase in all the blocks*)
        Balance.add_amount init_balance (scale_exn normal_coinbase block_no)
        |> Option.value_exn
      in
      Quickcheck.test g ~trials:1 ~f:(fun ledger_init_state ->
          let ledger_init_state =
            Array.append
              [| ( keypair_self
                 , Balance.to_amount locked_self.balance
                 , locked_self.nonce
                 , locked_self.timing )
               ; ( keypair_delegator
                 , Balance.to_amount locked_delegator.balance
                 , locked_delegator.nonce
                 , locked_delegator.timing )
              |]
              ledger_init_state
          in
          async_with_ledgers ledger_init_state (fun sl _test_mask ->
              supercharge_coinbase_test ~self:locked_self
                ~delegator:locked_delegator ~block_count f_expected_balance sl))
  end )<|MERGE_RESOLUTION|>--- conflicted
+++ resolved
@@ -1599,14 +1599,8 @@
           in
           check_constraints_and_update ~constraint_constants resources'
             (Option.value_map work_opt ~default:log ~f:(fun work ->
-<<<<<<< HEAD
                  Diff_creation_log.discard_completed_work `Extra_work work log
              ))
-=======
-                 Diff_creation_log.discard_completed_work `Extra_work work log))
-        else if Resources.space_constraint_satisfied resources then
-          (resources, log)
->>>>>>> 29f3e305
         else
           (*Well, there's no space; discard a user command *)
           let resources', uc_opt = Resources.discard_user_command resources in
