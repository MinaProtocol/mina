--- conflicted
+++ resolved
@@ -660,12 +660,8 @@
       , p1.user_commands_count + p2.user_commands_count
       , p1.coinbase_parts_count + p2.coinbase_parts_count )
     in
-<<<<<<< HEAD
-    let%bind () = check_completed_works t.scan_state works in
-    let%bind () = Deferred.return (zero_fee_excess t.scan_state data) in
-=======
     let%bind () = check_completed_works scan_state' works in
->>>>>>> 992cc179
+    let%bind () = Deferred.return (zero_fee_excess scan_state' data) in
     let%bind res_opt =
       (* TODO: Add rollback *)
       let r =
