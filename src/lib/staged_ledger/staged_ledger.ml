[%%import "/src/config.mlh"]

(* Only show stdout for failed inline tests. *)
open Inline_test_quiet_logs
open Core_kernel
open Async
open Mina_base
open Mina_transaction
open Currency
open Signature_lib
module Ledger = Mina_ledger.Ledger
module Sparse_ledger = Mina_ledger.Sparse_ledger

(* TODO: measure these operations and tune accordingly *)
let transaction_application_scheduler_batch_size = 10

let option lab =
  Option.value_map ~default:(Or_error.error_string lab) ~f:(fun x -> Ok x)

let yield_result = Fn.compose (Deferred.map ~f:Result.return) Scheduler.yield

let yield_result_every ~n =
  Fn.compose
    (Deferred.map ~f:Result.return)
    (Staged.unstage @@ Scheduler.yield_every ~n)

module Pre_statement = struct
  type t =
    { partially_applied_transaction : Ledger.Transaction_partially_applied.t
    ; expected_status : Transaction_status.t
    ; accounts_accessed : Account_id.t list
    ; fee_excess : Fee_excess.t
    ; first_pass_ledger_witness : Sparse_ledger.t
    ; first_pass_ledger_source_hash : Ledger_hash.t
    ; first_pass_ledger_target_hash : Ledger_hash.t
    ; pending_coinbase_stack_source : Pending_coinbase.Stack_versioned.t
    ; pending_coinbase_stack_target : Pending_coinbase.Stack_versioned.t
    ; init_stack : Transaction_snark.Pending_coinbase_stack_state.Init_stack.t
    }
end

module T = struct
  module Scan_state = Transaction_snark_scan_state
  module Pre_diff_info = Pre_diff_info

  module Staged_ledger_error = struct
    type t =
      | Non_zero_fee_excess of
          Scan_state.Space_partition.t * Transaction.t With_status.t list
      | Invalid_proofs of
          ( Ledger_proof.t
          * Transaction_snark.Statement.t
          * Mina_base.Sok_message.t )
          list
          * Error.t
      | Couldn't_reach_verifier of Error.t
      | Pre_diff of Pre_diff_info.Error.t
      | Insufficient_work of string
      | Mismatched_statuses of
          Transaction.t With_status.t * Transaction_status.t
      | Invalid_public_key of Public_key.Compressed.t
      | Unexpected of Error.t
    [@@deriving sexp]

    let to_string = function
      | Couldn't_reach_verifier e ->
          Format.asprintf
            !"The verifier could not be reached: %{sexp:Error.t}"
            e
      | Non_zero_fee_excess (partition, txns) ->
          Format.asprintf
            !"Fee excess is non-zero for the transactions: %{sexp: \
              Transaction.t With_status.t list} and the current queue with \
              slots partitioned as %{sexp: Scan_state.Space_partition.t} \n"
            txns partition
      | Pre_diff pre_diff_error ->
          Format.asprintf
            !"Pre_diff_info.Error error: %{sexp:Pre_diff_info.Error.t}"
            pre_diff_error
      | Invalid_proofs (ts, err) ->
          Format.asprintf
            !"Verification failed for proofs with (statement, work_id, \
              prover): %{sexp: (Transaction_snark.Statement.t * int * string) \
              list}\n\
              Error:\n\
              %s"
            (List.map ts ~f:(fun (_p, s, m) ->
                 ( s
                 , Transaction_snark.Statement.hash s
                 , Yojson.Safe.to_string
                   @@ Public_key.Compressed.to_yojson m.prover ) ) )
            (Yojson.Safe.pretty_to_string (Error_json.error_to_yojson err))
      | Insufficient_work str ->
          str
      | Mismatched_statuses (transaction, status) ->
          Format.asprintf
            !"Got a different status %{sexp: Transaction_status.t} when \
              applying the transaction %{sexp: Transaction.t With_status.t}"
            status transaction
      | Invalid_public_key pk ->
          Format.asprintf
            !"A transaction contained an invalid public key %{sexp: \
              Public_key.Compressed.t}"
            pk
      | Unexpected e ->
          Error.to_string_hum e

    let to_error = Fn.compose Error.of_string to_string
  end

  let to_staged_ledger_or_error = function
    | Ok a ->
        Ok a
    | Error e ->
        Error (Staged_ledger_error.Unexpected e)

  type job = Scan_state.Available_job.t [@@deriving sexp]

  let verify_proofs ~logger ~verifier proofs =
    let statements () =
      `List
        (List.map proofs ~f:(fun (_, s, _) ->
             Transaction_snark.Statement.to_yojson s ) )
    in
    let log_error err_str ~metadata =
      [%log warn]
        ~metadata:
          ( [ ("statements", statements ())
            ; ("error", `String err_str)
            ; ( "sok_messages"
              , `List
                  (List.map proofs ~f:(fun (_, _, m) -> Sok_message.to_yojson m))
              )
            ]
          @ metadata )
        "Invalid transaction snark for statement $statement: $error" ;
      Deferred.return (Or_error.error_string err_str)
    in
    if
      List.exists proofs ~f:(fun (proof, statement, _msg) ->
          not
            (Transaction_snark.Statement.equal
               (Ledger_proof.statement proof)
               statement ) )
    then
      log_error "Statement and proof do not match"
        ~metadata:
          [ ( "statements_from_proof"
            , `List
                (List.map proofs ~f:(fun (p, _, _) ->
                     Transaction_snark.Statement.to_yojson
                       (Ledger_proof.statement p) ) ) )
          ]
    else
      let start = Time.now () in
      match%map
        Verifier.verify_transaction_snarks verifier
          (List.map proofs ~f:(fun (proof, _, msg) -> (proof, msg)))
      with
      | Ok b ->
          let time_ms = Time.abs_diff (Time.now ()) start |> Time.Span.to_ms in
          [%log trace]
            ~metadata:
              [ ( "work_id"
                , `List
                    (List.map proofs ~f:(fun (_, s, _) ->
                         `Int (Transaction_snark.Statement.hash s) ) ) )
              ; ("time", `Float time_ms)
              ]
            "Verification in apply_diff for work $work_id took $time ms" ;
          Ok b
      | Error e ->
          [%log fatal]
            ~metadata:
              [ ( "statement"
                , `List
                    (List.map proofs ~f:(fun (_, s, _) ->
                         Transaction_snark.Statement.to_yojson s ) ) )
              ; ("error", Error_json.error_to_yojson e)
              ]
            "Verifier error when checking transaction snark for statement \
             $statement: $error" ;
          Error e

  let map_opt xs ~f =
    with_return (fun { return } ->
        Some
          (List.map xs ~f:(fun x ->
               match f x with Some y -> y | None -> return None ) ) )

  let verify ~logger ~verifier job_msg_proofs =
    let open Deferred.Let_syntax in
    match
      map_opt job_msg_proofs ~f:(fun (job, msg, proof) ->
          Option.map (Scan_state.statement_of_job job) ~f:(fun s ->
              (proof, s, msg) ) )
    with
    | None ->
        Deferred.return
          ( Or_error.errorf
              !"Error creating statement from job %{sexp:job list}"
              (List.map job_msg_proofs ~f:(fun (j, _, _) -> j))
          |> to_staged_ledger_or_error )
    | Some proof_statement_msgs -> (
        match%map verify_proofs ~logger ~verifier proof_statement_msgs with
        | Ok (Ok ()) ->
            Ok ()
        | Ok (Error err) ->
            Error
              (Staged_ledger_error.Invalid_proofs (proof_statement_msgs, err))
        | Error e ->
            Error (Couldn't_reach_verifier e) )

  module Statement_scanner = struct
    include Scan_state.Make_statement_scanner (struct
      type t = unit

      let verify ~verifier:() _proofs = Deferred.Or_error.return (Ok ())
    end)
  end

  module Statement_scanner_proof_verifier = struct
    type t = { logger : Logger.t; verifier : Verifier.t }

    let verify ~verifier:{ logger; verifier } ts =
      verify_proofs ~logger ~verifier
        (List.map ts ~f:(fun (p, m) -> (p, Ledger_proof.statement p, m)))
  end

  module Statement_scanner_with_proofs =
    Scan_state.Make_statement_scanner (Statement_scanner_proof_verifier)

  type t =
    { scan_state : Scan_state.t
    ; ledger :
        ((* Invariant: this is the ledger after having applied all the
             transactions in the above state. *)
         Ledger.attached_mask
        [@sexp.opaque] )
    ; constraint_constants : Genesis_constants.Constraint_constants.t
    ; pending_coinbase_collection : Pending_coinbase.t
    }
  [@@deriving sexp]

  let proof_txns_with_state_hashes t =
    Scan_state.latest_ledger_proof t.scan_state
    |> Option.bind ~f:(Fn.compose Mina_stdlib.Nonempty_list.of_list_opt snd)

  let scan_state { scan_state; _ } = scan_state

  let all_work_pairs t
      ~(get_state : State_hash.t -> Mina_state.Protocol_state.value Or_error.t)
      =
    Scan_state.all_work_pairs t.scan_state ~get_state

  let all_work_statements_exn t =
    Scan_state.all_work_statements_exn t.scan_state

  let pending_coinbase_collection { pending_coinbase_collection; _ } =
    pending_coinbase_collection

  let _get_target ((proof, _), _) =
    let { Transaction_snark.Statement.Poly.target; _ } =
      Ledger_proof.statement proof
    in
    target

  let verify_scan_state_after_apply ~constraint_constants
      ~pending_coinbase_stack ~first_pass_ledger_end ~second_pass_ledger_end
      (scan_state : Scan_state.t) =
    let error_prefix =
      "Error verifying the parallel scan state after applying the diff."
    in
    let registers_end : _ Mina_state.Registers.t =
      { first_pass_ledger = first_pass_ledger_end
      ; second_pass_ledger = second_pass_ledger_end
      ; local_state = Mina_state.Local_state.empty ()
      ; pending_coinbase_stack
      }
    in
    let statement_check = `Partial in
    let last_proof_statement =
      Option.map
        ~f:(fun ((p, _), _) -> Ledger_proof.statement p)
        (Scan_state.latest_ledger_proof scan_state)
    in
    Statement_scanner.check_invariants ~constraint_constants scan_state
      ~statement_check ~verifier:() ~error_prefix ~registers_end
      ~last_proof_statement

  let of_scan_state_and_ledger_unchecked ~ledger ~scan_state
      ~constraint_constants ~pending_coinbase_collection =
    { ledger; scan_state; constraint_constants; pending_coinbase_collection }

  let of_scan_state_and_ledger ~logger
      ~(constraint_constants : Genesis_constants.Constraint_constants.t)
      ~verifier ~last_proof_statement ~ledger ~scan_state
      ~pending_coinbase_collection ~get_state ~first_pass_ledger_target =
    let open Deferred.Or_error.Let_syntax in
    let t =
      of_scan_state_and_ledger_unchecked ~ledger ~scan_state
        ~constraint_constants ~pending_coinbase_collection
    in
    let%bind pending_coinbase_stack =
      Pending_coinbase.latest_stack ~is_new_stack:false
        pending_coinbase_collection
      |> Deferred.return
    in
    let%bind () =
      Statement_scanner_with_proofs.check_invariants ~constraint_constants
        scan_state ~statement_check:(`Full get_state)
        ~verifier:{ Statement_scanner_proof_verifier.logger; verifier }
        ~error_prefix:"Staged_ledger.of_scan_state_and_ledger"
        ~last_proof_statement
        ~registers_end:
          { local_state = Mina_state.Local_state.empty ()
          ; first_pass_ledger = first_pass_ledger_target
          ; second_pass_ledger =
              Frozen_ledger_hash.of_ledger_hash (Ledger.merkle_root ledger)
          ; pending_coinbase_stack
          }
    in
    return t

  let of_scan_state_and_ledger_unchecked
      ~(constraint_constants : Genesis_constants.Constraint_constants.t)
      ~last_proof_statement ~ledger ~scan_state ~pending_coinbase_collection
      ~first_pass_ledger_target =
    let open Deferred.Or_error.Let_syntax in
    let t =
      { ledger; scan_state; constraint_constants; pending_coinbase_collection }
    in
    let%bind pending_coinbase_stack =
      Pending_coinbase.latest_stack ~is_new_stack:false
        pending_coinbase_collection
      |> Deferred.return
    in
    let%bind () =
      Statement_scanner.check_invariants ~constraint_constants scan_state
        ~statement_check:`Partial ~verifier:()
        ~error_prefix:"Staged_ledger.of_scan_state_and_ledger"
        ~last_proof_statement
        ~registers_end:
          { local_state = Mina_state.Local_state.empty ()
          ; first_pass_ledger = first_pass_ledger_target
          ; second_pass_ledger =
              Frozen_ledger_hash.of_ledger_hash (Ledger.merkle_root ledger)
          ; pending_coinbase_stack
          }
    in
    return t

  let of_scan_state_pending_coinbases_and_snarked_ledger' ~constraint_constants
      ~pending_coinbases ~scan_state ~snarked_ledger ~snarked_local_state:_
      ~expected_merkle_root ~get_state f =
    let open Deferred.Or_error.Let_syntax in
    let apply_first_pass =
      Ledger.apply_transaction_first_pass ~constraint_constants
<<<<<<< HEAD
    in
    let apply_second_pass = Ledger.apply_transaction_second_pass in
    let apply_first_pass_sparse_ledger ~global_slot ~txn_state_view
        sparse_ledger txn =
      let open Or_error.Let_syntax in
      let%map _ledger, partial_txn =
        Mina_ledger.Sparse_ledger.apply_transaction_first_pass
          ~constraint_constants ~global_slot ~txn_state_view sparse_ledger txn
      in
      partial_txn
    in
=======
    in
    let apply_second_pass = Ledger.apply_transaction_second_pass in
    let apply_first_pass_sparse_ledger ~global_slot ~txn_state_view
        sparse_ledger txn =
      let open Or_error.Let_syntax in
      let%map _ledger, partial_txn =
        Mina_ledger.Sparse_ledger.apply_transaction_first_pass
          ~constraint_constants ~global_slot ~txn_state_view sparse_ledger txn
      in
      partial_txn
    in
>>>>>>> fe8d85b4
    let%bind (`First_pass_ledger_hash first_pass_ledger_target) =
      Scan_state.get_staged_ledger_async
        ~async_batch_size:transaction_application_scheduler_batch_size
        ~ledger:snarked_ledger ~get_protocol_state:get_state ~apply_first_pass
        ~apply_second_pass ~apply_first_pass_sparse_ledger scan_state
    in
    let staged_ledger_hash = Ledger.merkle_root snarked_ledger in
    let%bind () =
      Deferred.return
      @@ Result.ok_if_true
           (Ledger_hash.equal expected_merkle_root staged_ledger_hash)
           ~error:
             (Error.createf
                !"Mismatching merkle root Expected:%{sexp:Ledger_hash.t} \
                  Got:%{sexp:Ledger_hash.t}"
                expected_merkle_root staged_ledger_hash )
    in
    let last_proof_statement =
      Scan_state.latest_ledger_proof scan_state
      |> Option.map ~f:(fun ((p, _), _) -> Ledger_proof.statement p)
    in
    f ~constraint_constants ~last_proof_statement ~ledger:snarked_ledger
      ~scan_state ~pending_coinbase_collection:pending_coinbases
      ~first_pass_ledger_target

  let of_scan_state_pending_coinbases_and_snarked_ledger ~logger
      ~constraint_constants ~verifier ~scan_state ~snarked_ledger
      ~snarked_local_state ~expected_merkle_root ~pending_coinbases ~get_state =
    of_scan_state_pending_coinbases_and_snarked_ledger' ~constraint_constants
      ~pending_coinbases ~scan_state ~snarked_ledger ~snarked_local_state
      ~expected_merkle_root ~get_state
      (of_scan_state_and_ledger ~logger ~get_state ~verifier)

  let of_scan_state_pending_coinbases_and_snarked_ledger_unchecked
      ~constraint_constants ~scan_state ~snarked_ledger ~snarked_local_state
      ~expected_merkle_root ~pending_coinbases ~get_state =
    of_scan_state_pending_coinbases_and_snarked_ledger' ~constraint_constants
      ~pending_coinbases ~scan_state ~snarked_ledger ~snarked_local_state
      ~expected_merkle_root ~get_state of_scan_state_and_ledger_unchecked

  let copy
      { scan_state; ledger; constraint_constants; pending_coinbase_collection }
      =
    let new_mask = Ledger.Mask.create ~depth:(Ledger.depth ledger) () in
    { scan_state
    ; ledger = Ledger.register_mask ledger new_mask
    ; constraint_constants
    ; pending_coinbase_collection
    }

  let hash
      { scan_state
      ; ledger
      ; constraint_constants = _
      ; pending_coinbase_collection
      } : Staged_ledger_hash.t =
    Staged_ledger_hash.of_aux_ledger_and_coinbase_hash
      (Scan_state.hash scan_state)
      (Ledger.merkle_root ledger)
      pending_coinbase_collection

  [%%if call_logger]

  let hash t =
    Mina_debug.Call_logger.record_call "Staged_ledger.hash" ;
    hash t

  [%%endif]

  let ledger { ledger; _ } = ledger

  let create_exn ~constraint_constants ~ledger : t =
    { scan_state = Scan_state.empty ~constraint_constants ()
    ; ledger
    ; constraint_constants
    ; pending_coinbase_collection =
        Pending_coinbase.create
          ~depth:constraint_constants.pending_coinbase_depth ()
        |> Or_error.ok_exn
    }

  let current_ledger_proof t =
    Option.map
      (Scan_state.latest_ledger_proof t.scan_state)
      ~f:(Fn.compose fst fst)

  let replace_ledger_exn t ledger =
    [%test_result: Ledger_hash.t]
      ~message:"Cannot replace ledger since merkle_root differs"
      ~expect:(Ledger.merkle_root t.ledger)
      (Ledger.merkle_root ledger) ;
    { t with ledger }

  let sum_fees xs ~f =
    with_return (fun { return } ->
        Ok
          (List.fold ~init:Fee.zero xs ~f:(fun acc x ->
               match Fee.add acc (f x) with
               | None ->
                   return (Or_error.error_string "Fee overflow")
               | Some res ->
                   res ) ) )

  let working_stack pending_coinbase_collection ~is_new_stack =
    to_staged_ledger_or_error
      (Pending_coinbase.latest_stack pending_coinbase_collection ~is_new_stack)

  let push_coinbase current_stack (t : Transaction.t) =
    match t with
    | Coinbase c ->
        Pending_coinbase.Stack.push_coinbase c current_stack
    | _ ->
        current_stack

  let push_state current_stack state_body_hash global_slot =
    Pending_coinbase.Stack.push_state state_body_hash global_slot current_stack

  module Stack_state_with_init_stack = struct
    type t =
      { pc : Transaction_snark.Pending_coinbase_stack_state.t
      ; init_stack : Pending_coinbase.Stack.t
      }
  end

  let coinbase_amount ~supercharge_coinbase
      ~(constraint_constants : Genesis_constants.Constraint_constants.t) =
    if supercharge_coinbase then
      Currency.Amount.scale constraint_constants.coinbase_amount
        constraint_constants.supercharged_coinbase_factor
    else Some constraint_constants.coinbase_amount

  let _coinbase_amount_or_error ~supercharge_coinbase
      ~(constraint_constants : Genesis_constants.Constraint_constants.t) =
    if supercharge_coinbase then
      Option.value_map
        ~default:
          (Error
             (Pre_diff_info.Error.Coinbase_error
                (sprintf
                   !"Overflow when calculating coinbase amount: Supercharged \
                     coinbase factor (%d) x coinbase amount (%{sexp: \
                     Currency.Amount.t})"
                   constraint_constants.supercharged_coinbase_factor
                   constraint_constants.coinbase_amount ) ) )
        (coinbase_amount ~supercharge_coinbase ~constraint_constants)
        ~f:(fun x -> Ok x)
    else Ok constraint_constants.coinbase_amount

  let apply_single_transaction_first_pass ~constraint_constants ~global_slot
      ledger (pending_coinbase_stack_state : Stack_state_with_init_stack.t)
      txn_with_status (txn_state_view : Zkapp_precondition.Protocol_state.View.t)
      :
      ( Pre_statement.t * Stack_state_with_init_stack.t
      , Staged_ledger_error.t )
      Result.t =
    let open Result.Let_syntax in
    let txn = With_status.data txn_with_status in
    let expected_status = With_status.status txn_with_status in
    (* TODO: for zkapps, we should actually narrow this by segments *)
    let accounts_accessed = Transaction.accounts_referenced txn in
    let%bind fee_excess =
      to_staged_ledger_or_error (Transaction.fee_excess txn)
    in
    let source_ledger_hash = Ledger.merkle_root ledger in
    let ledger_witness =
      O1trace.sync_thread "create_ledger_witness" (fun () ->
          Sparse_ledger.of_ledger_subset_exn ledger accounts_accessed )
    in
    let pending_coinbase_target =
      push_coinbase pending_coinbase_stack_state.pc.target txn
    in
    let new_init_stack =
      push_coinbase pending_coinbase_stack_state.init_stack txn
    in
    let%map partially_applied_transaction =
      to_staged_ledger_or_error
        (Ledger.apply_transaction_first_pass ~constraint_constants ~global_slot
           ~txn_state_view ledger txn )
    in
    let target_ledger_hash = Ledger.merkle_root ledger in
    ( { Pre_statement.partially_applied_transaction
      ; expected_status
      ; accounts_accessed
      ; fee_excess
      ; first_pass_ledger_witness = ledger_witness
      ; first_pass_ledger_source_hash = source_ledger_hash
      ; first_pass_ledger_target_hash = target_ledger_hash
      ; pending_coinbase_stack_source = pending_coinbase_stack_state.pc.source
      ; pending_coinbase_stack_target = pending_coinbase_target
      ; init_stack =
          Transaction_snark.Pending_coinbase_stack_state.Init_stack.Base
            pending_coinbase_stack_state.init_stack
      }
    , { Stack_state_with_init_stack.pc =
          { source = pending_coinbase_target; target = pending_coinbase_target }
      ; init_stack = new_init_stack
      } )

  let apply_single_transaction_second_pass ~connecting_ledger ledger
      state_and_body_hash ~global_slot (pre_stmt : Pre_statement.t) =
    let open Result.Let_syntax in
    let empty_local_state = Mina_state.Local_state.empty () in
    let second_pass_ledger_source_hash = Ledger.merkle_root ledger in
    let ledger_witness =
      O1trace.sync_thread "create_ledger_witness" (fun () ->
          (* TODO: for zkapps, we should actually narrow this by segments *)
          Sparse_ledger.of_ledger_subset_exn ledger pre_stmt.accounts_accessed )
    in
    let%bind applied_txn =
      to_staged_ledger_or_error
        (Ledger.apply_transaction_second_pass ledger
           pre_stmt.partially_applied_transaction )
    in
    let second_pass_ledger_target_hash = Ledger.merkle_root ledger in
    let%bind supply_increase =
      to_staged_ledger_or_error
        (Ledger.Transaction_applied.supply_increase applied_txn)
    in
    let%map () =
      let actual_status =
        Ledger.Transaction_applied.transaction_status applied_txn
      in
      if Transaction_status.equal pre_stmt.expected_status actual_status then
        return ()
      else
        let txn_with_expected_status =
          { With_status.data =
              With_status.data
                (Ledger.Transaction_applied.transaction applied_txn)
          ; status = pre_stmt.expected_status
          }
        in
        Error
          (Staged_ledger_error.Mismatched_statuses
             (txn_with_expected_status, actual_status) )
    in
    let statement =
      { Mina_wire_types.Mina_state_snarked_ledger_state.Poly.V2.source =
          { first_pass_ledger = pre_stmt.first_pass_ledger_source_hash
          ; second_pass_ledger = second_pass_ledger_source_hash
          ; pending_coinbase_stack = pre_stmt.pending_coinbase_stack_source
          ; local_state = empty_local_state
          }
      ; target =
          { first_pass_ledger = pre_stmt.first_pass_ledger_target_hash
          ; second_pass_ledger = second_pass_ledger_target_hash
          ; pending_coinbase_stack = pre_stmt.pending_coinbase_stack_target
          ; local_state = empty_local_state
          }
      ; connecting_ledger_left = connecting_ledger
      ; connecting_ledger_right = connecting_ledger
      ; fee_excess = pre_stmt.fee_excess
      ; supply_increase
      ; sok_digest = ()
      }
    in
    { Scan_state.Transaction_with_witness.transaction_with_info = applied_txn
    ; state_hash = state_and_body_hash
    ; first_pass_ledger_witness = pre_stmt.first_pass_ledger_witness
    ; second_pass_ledger_witness = ledger_witness
    ; init_stack = pre_stmt.init_stack
    ; statement
    ; block_global_slot = global_slot
    }

  let apply_transactions_first_pass ~yield ~constraint_constants ~global_slot
      ledger init_pending_coinbase_stack_state ts current_state_view =
    let open Deferred.Result.Let_syntax in
    let apply pending_coinbase_stack_state txn =
      match
        List.find (Transaction.public_keys txn.With_status.data) ~f:(fun pk ->
            Option.is_none (Signature_lib.Public_key.decompress pk) )
      with
      | Some pk ->
          Error (Staged_ledger_error.Invalid_public_key pk)
      | None ->
          apply_single_transaction_first_pass ~constraint_constants ~global_slot
            ledger pending_coinbase_stack_state txn current_state_view
    in
    let%map res_rev, pending_coinbase_stack_state =
      Mina_stdlib.Deferred.Result.List.fold ts
        ~init:([], init_pending_coinbase_stack_state)
        ~f:(fun (acc, pending_coinbase_stack_state) t ->
          let%bind pre_witness, pending_coinbase_stack_state' =
            Deferred.return (apply pending_coinbase_stack_state t)
          in
          let%map () = yield () in
          (pre_witness :: acc, pending_coinbase_stack_state') )
    in
    (List.rev res_rev, pending_coinbase_stack_state.pc.target)

  let apply_transactions_second_pass ~yield ~global_slot ledger
      state_and_body_hash pre_stmts =
    let open Deferred.Result.Let_syntax in
    let connecting_ledger = Ledger.merkle_root ledger in
    Mina_stdlib.Deferred.Result.List.map pre_stmts ~f:(fun pre_stmt ->
        let%bind result =
          apply_single_transaction_second_pass ~connecting_ledger ~global_slot
            ledger state_and_body_hash pre_stmt
          |> Deferred.return
        in
        let%map () = yield () in
        result )

  let update_ledger_and_get_statements ~constraint_constants ~global_slot ledger
      current_stack tss current_state_view state_and_body_hash =
    let open Deferred.Result.Let_syntax in
    let state_body_hash = snd state_and_body_hash in
    let ts, ts_opt = tss in
    let apply_first_pass working_stack ts =
      let working_stack_with_state =
        push_state working_stack state_body_hash global_slot
      in
      let init_pending_coinbase_stack_state : Stack_state_with_init_stack.t =
        { pc = { source = working_stack; target = working_stack_with_state }
        ; init_stack = working_stack
        }
      in
      apply_transactions_first_pass ~constraint_constants ~global_slot ledger
        init_pending_coinbase_stack_state ts current_state_view
    in
    let yield =
      yield_result_every ~n:transaction_application_scheduler_batch_size
    in
    let%bind pre_stmts1, updated_stack1 =
      apply_first_pass ~yield current_stack ts
    in
    let%bind pre_stmts2, updated_stack2 =
      match ts_opt with
      | None ->
          return ([], updated_stack1)
      | Some ts ->
          let current_stack2 =
            Pending_coinbase.Stack.create_with current_stack
          in
          apply_first_pass ~yield current_stack2 ts
    in
    let first_pass_ledger_end = Ledger.merkle_root ledger in
    let%map txns_with_witnesses =
      apply_transactions_second_pass ~yield ~global_slot ledger
        state_and_body_hash (pre_stmts1 @ pre_stmts2)
    in
    (txns_with_witnesses, updated_stack1, updated_stack2, first_pass_ledger_end)

  (** Checks if the work has already been verified before by the snark pool logic *)
  let work_already_verified_check ~get_completed_work jobs work =
    let exception Statement_of_job_failure in
    let statement_of_job_exn job =
      Option.value_exn ~error:(Error.of_exn Statement_of_job_failure)
      @@ Scan_state.statement_of_job job
    in
    try
      let job_statements = One_or_two.map ~f:statement_of_job_exn jobs in
      let work_statement = Transaction_snark_work.statement work in
      let statements_match =
        Transaction_snark_work.Statement.equal job_statements work_statement
      in
      let matching_completed_work_in_pool = get_completed_work work_statement in
      match (statements_match, matching_completed_work_in_pool) with
      | true, Some (completed_work : Transaction_snark_work.Checked.t) ->
          let verified_proofs = completed_work.proofs in
          let block_work_proofs = work.proofs in
          if not @@ Fee.equal completed_work.fee work.fee then
            Second "fee_not_equal"
          else if not @@ Account.Key.equal completed_work.prover work.prover
          then Second "prover_account_not_equal"
          else if
            not
            @@ One_or_two.equal Ledger_proof.equal verified_proofs
                 block_work_proofs
          then Second "proof_not_equal"
          else First ()
      | _ ->
          Second "not_found_in_pool"
    with Statement_of_job_failure -> Second "statement_of_job_failure"

  let check_completed_works ~logger ~verifier ~get_completed_work scan_state
      (completed_works : Transaction_snark_work.t list) =
    let work_count = List.length completed_works in
    let job_pairs =
      Scan_state.k_work_pairs_for_new_diff scan_state ~k:work_count
    in
    let found_in_snarkpool_count = ref 0 in
    let mismatch_reasons = String.Table.create ~size:10 () in
    let jmps =
      List.concat_map (List.zip_exn job_pairs completed_works)
        ~f:(fun (jobs, work) ->
          match work_already_verified_check ~get_completed_work jobs work with
          | First () ->
              incr found_in_snarkpool_count ;
              []
          | Second reason ->
              String.Table.incr mismatch_reasons reason ;
              let message =
                Sok_message.create ~fee:work.fee ~prover:work.prover
              in
              One_or_two.(
                to_list
                  (map (zip_exn jobs work.proofs) ~f:(fun (job, proof) ->
                       (job, message, proof) ) )) )
    in
    [%log debug]
      ~metadata:
        [ ("completed_work_found_in_pool", `Int !found_in_snarkpool_count)
        ; ( "non_skipped_reasons"
          , `Assoc
              (List.map (String.Table.to_alist mismatch_reasons)
                 ~f:(fun (reason, count) -> (reason, `Int count)) ) )
        ]
      "check_completed_works: completed works found in SNARK pool: \
       $completed_work_found_in_pool\n\
      \      Non skipped work reasons: $non_skipped_reasons" ;
    if List.is_empty jmps then Deferred.return (Ok ())
    else verify jmps ~logger ~verifier

  (**The total fee excess caused by any diff should be zero. In the case where
     the slots are split into two partitions, total fee excess of the transactions
     to be enqueued on each of the partitions should be zero respectively *)
  let check_zero_fee_excess scan_state data =
    let partitions = Scan_state.partition_if_overflowing scan_state in
    let txns_from_data data =
      List.fold_right ~init:(Ok []) data
        ~f:(fun (d : Scan_state.Transaction_with_witness.t) acc ->
          let%map.Or_error acc = acc in
          let t =
            d.transaction_with_info |> Ledger.Transaction_applied.transaction
          in
          t :: acc )
    in
    let total_fee_excess txns =
      List.fold_until txns ~init:Fee_excess.empty ~finish:Or_error.return
        ~f:(fun acc (txn : Transaction.t With_status.t) ->
          match
            let open Or_error.Let_syntax in
            let%bind fee_excess = Transaction.fee_excess txn.data in
            Fee_excess.combine acc fee_excess
          with
          | Ok fee_excess ->
              Continue fee_excess
          | Error _ as err ->
              Stop err )
      |> to_staged_ledger_or_error
    in
    let open Result.Let_syntax in
    let check data slots =
      let%bind txns = txns_from_data data |> to_staged_ledger_or_error in
      let%bind fee_excess = total_fee_excess txns in
      if Fee_excess.is_zero fee_excess then Ok ()
      else Error (Non_zero_fee_excess (slots, txns))
    in
    let%bind () = check (List.take data (fst partitions.first)) partitions in
    Option.value_map ~default:(Result.return ())
      ~f:(fun _ -> check (List.drop data (fst partitions.first)) partitions)
      partitions.second

  let update_coinbase_stack_and_get_data ~logger ~constraint_constants
      ~global_slot scan_state ledger pending_coinbase_collection transactions
      current_state_view state_and_body_hash =
    let open Deferred.Result.Let_syntax in
    let coinbase_exists txns =
      List.fold_until ~init:false txns
        ~f:(fun acc t ->
          match t.With_status.data with
          | Transaction.Coinbase _ ->
              Stop true
          | _ ->
              Continue acc )
        ~finish:Fn.id
    in
    let { Scan_state.Space_partition.first = slots, _; second } =
      Scan_state.partition_if_overflowing scan_state
    in
    if not @@ List.is_empty transactions then (
      match second with
      | None ->
          (*Single partition:
            1.Check if a new stack is required and get a working stack [working_stack]
            2.create data for enqueuing onto the scan state *)
          let is_new_stack = Scan_state.next_on_new_tree scan_state in
          let%bind working_stack =
            working_stack pending_coinbase_collection ~is_new_stack
            |> Deferred.return
          in
          [%log internal] "Update_ledger_and_get_statements"
            ~metadata:[ ("partition", `String "single") ] ;
          let%map data, updated_stack, _, first_pass_ledger_end =
            update_ledger_and_get_statements ~constraint_constants ~global_slot
              ledger working_stack (transactions, None) current_state_view
              state_and_body_hash
          in
          [%log internal] "Update_ledger_and_get_statements_done" ;
          [%log internal] "Update_coinbase_stack_done"
            ~metadata:
              [ ("is_new_stack", `Bool is_new_stack)
              ; ("transactions_len", `Int (List.length transactions))
              ; ("data_len", `Int (List.length data))
              ] ;
          ( is_new_stack
          , data
          , Pending_coinbase.Update.Action.Update_one
          , `Update_one updated_stack
          , `First_pass_ledger_end first_pass_ledger_end )
      | Some _ ->
          (*Two partition:
            Assumption: Only one of the partition will have coinbase transaction(s)in it.
            1. Get the latest stack for coinbase in the first set of transactions
            2. get the first set of scan_state data[data1]
            3. get a new stack for the second partion because the second set of transactions would start from the begining of the next tree in the scan_state
            4. Initialize the new stack with the state from the first stack
            5. get the second set of scan_state data[data2]*)
          let txns_for_partition1 = List.take transactions slots in
          let coinbase_in_first_partition =
            coinbase_exists txns_for_partition1
          in
          let%bind working_stack1 =
            working_stack pending_coinbase_collection ~is_new_stack:false
            |> Deferred.return
          in
          let txns_for_partition2 = List.drop transactions slots in
          [%log internal] "Update_ledger_and_get_statements"
            ~metadata:[ ("partition", `String "both") ] ;
          let%map data, updated_stack1, updated_stack2, first_pass_ledger_end =
            update_ledger_and_get_statements ~constraint_constants ~global_slot
              ledger working_stack1
              (txns_for_partition1, Some txns_for_partition2)
              current_state_view state_and_body_hash
          in
          [%log internal] "Update_ledger_and_get_statements_done" ;
          let second_has_data = List.length txns_for_partition2 > 0 in
          let pending_coinbase_action, stack_update =
            match (coinbase_in_first_partition, second_has_data) with
            | true, true ->
                ( Pending_coinbase.Update.Action.Update_two_coinbase_in_first
                , `Update_two (updated_stack1, updated_stack2) )
            (*updated_stack2 does not have coinbase and but has the state from the previous stack*)
            | true, false ->
                (*updated_stack1 has some new coinbase but parition 2 has no
                  data and so we have only one stack to update*)
                (Update_one, `Update_one updated_stack1)
            | false, true ->
                (*updated_stack1 just has the new state. [updated stack2] might have coinbase, definitely has some
                  data and therefore will have a non-dummy state.*)
                ( Update_two_coinbase_in_second
                , `Update_two (updated_stack1, updated_stack2) )
            | false, false ->
                (* a diff consists of only non-coinbase transactions. This is currently not possible because a diff will have a coinbase at the very least, so don't update anything?*)
                (Update_none, `Update_none)
          in
          [%log internal] "Update_coinbase_stack_done"
            ~metadata:
              [ ("is_new_stack", `Bool false)
              ; ( "coinbase_in_first_partition"
                , `Bool coinbase_in_first_partition )
              ; ("second_has_data", `Bool second_has_data)
              ; ( "txns_for_partition1_len"
                , `Int (List.length txns_for_partition1) )
              ; ( "txns_for_partition2_len"
                , `Int (List.length txns_for_partition2) )
              ] ;
          ( false
          , data
          , pending_coinbase_action
          , stack_update
          , `First_pass_ledger_end first_pass_ledger_end ) )
    else (
      [%log internal] "Update_coinbase_stack_done" ;
      Deferred.return
        (Ok
           ( false
           , []
           , Pending_coinbase.Update.Action.Update_none
           , `Update_none
           , `First_pass_ledger_end (Ledger.merkle_root ledger) ) ) )

  (*update the pending_coinbase tree with the updated/new stack and delete the oldest stack if a proof was emitted*)
  let update_pending_coinbase_collection ~depth pending_coinbase_collection
      stack_update ~is_new_stack ~ledger_proof =
    let open Result.Let_syntax in
    (*Deleting oldest stack if proof emitted*)
    let%bind pending_coinbase_collection_updated1 =
      match ledger_proof with
      | Some (proof, _) ->
          let%bind oldest_stack, pending_coinbase_collection_updated1 =
            Pending_coinbase.remove_coinbase_stack ~depth
              pending_coinbase_collection
            |> to_staged_ledger_or_error
          in
          let ledger_proof_stack =
            (Ledger_proof.statement proof).target.pending_coinbase_stack
          in
          let%map () =
            if Pending_coinbase.Stack.equal oldest_stack ledger_proof_stack then
              Ok ()
            else
              Error
                (Staged_ledger_error.Unexpected
                   (Error.of_string
                      "Pending coinbase stack of the ledger proof did not \
                       match the oldest stack in the pending coinbase tree." )
                )
          in
          pending_coinbase_collection_updated1
      | None ->
          Ok pending_coinbase_collection
    in
    (*updating the latest stack and/or adding a new one*)
    match stack_update with
    | `Update_none ->
        Ok pending_coinbase_collection_updated1
    | `Update_one stack1 ->
        Pending_coinbase.update_coinbase_stack ~depth
          pending_coinbase_collection_updated1 stack1 ~is_new_stack
        |> to_staged_ledger_or_error
    | `Update_two (stack1, stack2) ->
        (*The case when some of the transactions go into the old tree and remaining on to the new tree*)
        let%bind update1 =
          Pending_coinbase.update_coinbase_stack ~depth
            pending_coinbase_collection_updated1 stack1 ~is_new_stack:false
          |> to_staged_ledger_or_error
        in
        Pending_coinbase.update_coinbase_stack ~depth update1 stack2
          ~is_new_stack:true
        |> to_staged_ledger_or_error

  let coinbase_for_blockchain_snark = function
    | [] ->
        Ok Currency.Amount.zero
    | [ amount ] ->
        Ok amount
    | [ amount1; _ ] ->
        Ok amount1
    | _ ->
        Error
          (Staged_ledger_error.Pre_diff
             (Pre_diff_info.Error.Coinbase_error "More than two coinbase parts")
          )

  let apply_diff ?(skip_verification = false) ~logger ~constraint_constants
      ~global_slot t pre_diff_info ~current_state_view ~state_and_body_hash
      ~log_prefix =
    let open Deferred.Result.Let_syntax in
    let max_throughput =
      Int.pow 2 t.constraint_constants.transaction_capacity_log_2
    in
    let spots_available, proofs_waiting =
      let jobs = Scan_state.all_work_statements_exn t.scan_state in
      ( Int.min (Scan_state.free_space t.scan_state) max_throughput
      , List.length jobs )
    in
    let new_mask = Ledger.Mask.create ~depth:(Ledger.depth t.ledger) () in
    let new_ledger = Ledger.register_mask t.ledger new_mask in
    let transactions, works, commands_count, coinbases = pre_diff_info in
    let accounts_accessed =
      List.fold_left ~init:Account_id.Set.empty transactions ~f:(fun set txn ->
          Account_id.Set.(
            union set
              (of_list (Transaction.accounts_referenced txn.With_status.data))) )
      |> Set.to_list
    in
    Ledger.unsafe_preload_accounts_from_parent new_ledger accounts_accessed ;
    [%log internal] "Update_coinbase_stack"
      ~metadata:
        [ ("transactions", `Int (List.length transactions))
        ; ("works", `Int (List.length works))
        ; ("commands_count", `Int commands_count)
        ; ("coinbases", `Int (List.length coinbases))
        ; ("spots_available", `Int spots_available)
        ; ("proofs_waiting", `Int proofs_waiting)
        ; ("max_throughput", `Int max_throughput)
        ] ;
    let%bind ( is_new_stack
             , data
             , stack_update_in_snark
             , stack_update
             , `First_pass_ledger_end first_pass_ledger_end ) =
      O1trace.thread "update_coinbase_stack_start_time" (fun () ->
          update_coinbase_stack_and_get_data ~logger ~constraint_constants
            ~global_slot t.scan_state new_ledger t.pending_coinbase_collection
            transactions current_state_view state_and_body_hash )
    in
    let slots = List.length data in
    let work_count = List.length works in
    let required_pairs = Scan_state.work_statements_for_new_diff t.scan_state in
    [%log internal] "Check_for_sufficient_snark_work"
      ~metadata:
        [ ("required_pairs", `Int (List.length required_pairs))
        ; ("work_count", `Int work_count)
        ; ("slots", `Int slots)
        ; ("free_space", `Int (Scan_state.free_space t.scan_state))
        ] ;
    let%bind () =
      O1trace.thread "check_for_sufficient_snark_work" (fun () ->
          let required = List.length required_pairs in
          if
            work_count < required
            && List.length data
               > Scan_state.free_space t.scan_state - required + work_count
          then
            Deferred.Result.fail
              (Staged_ledger_error.Insufficient_work
                 (sprintf
                    !"Insufficient number of transaction snark work (slots \
                      occupying: %d)  required %d, got %d"
                    slots required work_count ) )
          else Deferred.Result.return () )
    in
    [%log internal] "Check_zero_fee_excess" ;
    let%bind () = Deferred.return (check_zero_fee_excess t.scan_state data) in
    [%log internal] "Fill_work_and_enqueue_transactions" ;
    let%bind res_opt, scan_state' =
      O1trace.thread "fill_work_and_enqueue_transactions" (fun () ->
          let r =
            Scan_state.fill_work_and_enqueue_transactions t.scan_state ~logger
              data works
          in
          Or_error.iter_error r ~f:(fun e ->
              let data_json =
                `List
                  (List.map data
                     ~f:(fun
                          { Scan_state.Transaction_with_witness.statement; _ }
                        -> Transaction_snark.Statement.to_yojson statement ) )
              in
              [%log error]
                ~metadata:
                  [ ( "scan_state"
                    , `String (Scan_state.snark_job_list_json t.scan_state) )
                  ; ("data", data_json)
                  ; ("error", Error_json.error_to_yojson e)
                  ; ("prefix", `String log_prefix)
                  ]
                !"$prefix: Unexpected error when applying diff data $data to \
                  the scan_state $scan_state: $error" ) ;
          Deferred.return (to_staged_ledger_or_error r) )
    in
    let%bind () = yield_result () in
    [%log internal] "Update_pending_coinbase_collection" ;
    let%bind updated_pending_coinbase_collection' =
      O1trace.thread "update_pending_coinbase_collection" (fun () ->
          update_pending_coinbase_collection
            ~depth:t.constraint_constants.pending_coinbase_depth
            t.pending_coinbase_collection stack_update ~is_new_stack
            ~ledger_proof:res_opt
          |> Deferred.return )
    in
    let%bind () = yield_result () in
    let%bind coinbase_amount =
      Deferred.return (coinbase_for_blockchain_snark coinbases)
    in
    let%bind latest_pending_coinbase_stack =
      Pending_coinbase.latest_stack ~is_new_stack:false
        updated_pending_coinbase_collection'
      |> to_staged_ledger_or_error |> Deferred.return
    in
    let%bind () = yield_result () in
    let%map () =
      if skip_verification || List.is_empty data then Deferred.return (Ok ())
      else (
        [%log internal] "Verify_scan_state_after_apply" ;
        O1trace.thread "verify_scan_state_after_apply" (fun () ->
            Deferred.(
              verify_scan_state_after_apply ~constraint_constants
                ~first_pass_ledger_end
                ~second_pass_ledger_end:
                  (Frozen_ledger_hash.of_ledger_hash
                     (Ledger.merkle_root new_ledger) )
                ~pending_coinbase_stack:latest_pending_coinbase_stack
                scan_state'
              >>| to_staged_ledger_or_error) ) )
    in
    [%log debug]
      ~metadata:
        [ ("user_command_count", `Int commands_count)
        ; ("coinbase_count", `Int (List.length coinbases))
        ; ("spots_available", `Int spots_available)
        ; ("proof_bundles_waiting", `Int proofs_waiting)
        ; ("work_count", `Int (List.length works))
        ; ("prefix", `String log_prefix)
        ]
      "$prefix: apply_diff block info: No of transactions \
       included:$user_command_count\n\
      \      Coinbase parts:$coinbase_count Spots\n\
      \      available:$spots_available Pending work in the \
       scan-state:$proof_bundles_waiting Work included:$work_count" ;
    let new_staged_ledger =
      { scan_state = scan_state'
      ; ledger = new_ledger
      ; constraint_constants = t.constraint_constants
      ; pending_coinbase_collection = updated_pending_coinbase_collection'
      }
    in
    [%log internal] "Hash_new_staged_ledger" ;
    let staged_ledger_hash = hash new_staged_ledger in
    [%log internal] "Hash_new_staged_ledger_done" ;
    ( `Hash_after_applying staged_ledger_hash
    , `Ledger_proof res_opt
    , `Staged_ledger new_staged_ledger
    , `Pending_coinbase_update
        ( is_new_stack
        , { Pending_coinbase.Update.Poly.action = stack_update_in_snark
          ; coinbase_amount
          } ) )

  let update_metrics (t : t) (witness : Staged_ledger_diff.t) =
    let open Or_error.Let_syntax in
    let commands = Staged_ledger_diff.commands witness in
    let work = Staged_ledger_diff.completed_works witness in
    let%bind total_txn_fee =
      sum_fees commands ~f:(fun { data = cmd; _ } -> User_command.fee cmd)
    in
    let%bind total_snark_fee = sum_fees work ~f:Transaction_snark_work.fee in
    let%bind () = Scan_state.update_metrics t.scan_state in
    Or_error.try_with (fun () ->
        let open Mina_metrics in
        Gauge.set Scan_state_metrics.snark_fee_per_block
          (Int.to_float @@ Fee.to_nanomina_int total_snark_fee) ;
        Gauge.set Scan_state_metrics.transaction_fees_per_block
          (Int.to_float @@ Fee.to_nanomina_int total_txn_fee) ;
        Gauge.set Scan_state_metrics.purchased_snark_work_per_block
          (Float.of_int @@ List.length work) ;
        Gauge.set Scan_state_metrics.snark_work_required
          (Float.of_int
             (List.length (Scan_state.all_work_statements_exn t.scan_state)) ) )

  let forget_prediff_info ((a : Transaction.Valid.t With_status.t list), b, c, d)
      =
    (List.map ~f:(With_status.map ~f:Transaction.forget) a, b, c, d)

  let check_commands ledger ~verifier (cs : User_command.t With_status.t list) =
    let open Deferred.Or_error.Let_syntax in
    let%bind cs =
<<<<<<< HEAD
      User_command.Applied_sequence.to_all_verifiable cs
        ~load_vk_cache:(fun account_ids ->
          let account_ids = Set.to_list account_ids in
          Zkapp_command.Verifiable.load_vks_from_ledger account_ids
            ~location_of_account_batch:(Ledger.location_of_account_batch ledger)
            ~get_batch:(Ledger.get_batch ledger) )
=======
      User_command.Last.to_all_verifiable cs
        ~find_vk:
          (Zkapp_command.Verifiable.find_vk_via_ledger ~ledger ~get:Ledger.get
             ~location_of_account:Ledger.location_of_account )
>>>>>>> fe8d85b4
      |> Deferred.return
    in
    let%map xs = Verifier.verify_commands verifier cs in
    Result.all
      (List.map xs ~f:(function
        | `Valid x ->
            Ok x
        | ( `Invalid_keys _
          | `Invalid_signature _
          | `Invalid_proof _
          | `Missing_verification_key _
          | `Unexpected_verification_key _
          | `Mismatched_authorization_kind _ ) as invalid ->
            Error
              (Verifier.Failure.Verification_failed
                 (Error.tag ~tag:"verification failed on command"
                    (Verifier.invalid_to_error invalid) ) )
        | `Valid_assuming _ ->
            Error
              (Verifier.Failure.Verification_failed
                 (Error.of_string "batch verification failed") ) ) )

  let apply ?skip_verification ~constraint_constants ~global_slot t
      ~get_completed_work (witness : Staged_ledger_diff.t) ~logger ~verifier
      ~current_state_view ~state_and_body_hash ~coinbase_receiver
      ~supercharge_coinbase =
    let open Deferred.Result.Let_syntax in
    let work = Staged_ledger_diff.completed_works witness in
    let%bind () =
      O1trace.thread "check_completed_works" (fun () ->
          match skip_verification with
          | Some `All | Some `Proofs ->
              return ()
          | None ->
              [%log internal] "Check_completed_works"
                ~metadata:[ ("work_count", `Int (List.length work)) ] ;
              check_completed_works ~get_completed_work ~logger ~verifier
                t.scan_state work )
    in
    [%log internal] "Prediff" ;
    let%bind prediff =
      Pre_diff_info.get witness ~constraint_constants ~coinbase_receiver
        ~supercharge_coinbase
        ~check:(check_commands t.ledger ~verifier)
      |> Deferred.map
           ~f:
             (Result.map_error ~f:(fun error ->
                  Staged_ledger_error.Pre_diff error ) )
    in
    let apply_diff_start_time = Core.Time.now () in
    [%log internal] "Apply_diff" ;
    let%map ((_, _, `Staged_ledger new_staged_ledger, _) as res) =
      apply_diff
        ~skip_verification:
          ([%equal: [ `All | `Proofs ] option] skip_verification (Some `All))
        ~constraint_constants ~global_slot t
        (forget_prediff_info prediff)
        ~logger ~current_state_view ~state_and_body_hash
        ~log_prefix:"apply_diff"
    in
    [%log internal] "Diff_applied" ;
    [%log debug]
      ~metadata:
        [ ( "time_elapsed"
          , `Float Core.Time.(Span.to_ms @@ diff (now ()) apply_diff_start_time)
          )
        ]
      "Staged_ledger.apply_diff take $time_elapsed" ;
    let () =
      Or_error.iter_error (update_metrics new_staged_ledger witness)
        ~f:(fun e ->
          [%log error]
            ~metadata:[ ("error", Error_json.error_to_yojson e) ]
            !"Error updating metrics after applying staged_ledger diff: $error" )
    in
    res

  let apply_diff_unchecked ~constraint_constants ~global_slot t
      (sl_diff : Staged_ledger_diff.With_valid_signatures_and_proofs.t) ~logger
      ~current_state_view ~state_and_body_hash ~coinbase_receiver
      ~supercharge_coinbase =
    let open Deferred.Result.Let_syntax in
    let%bind prediff =
      Result.map_error ~f:(fun error -> Staged_ledger_error.Pre_diff error)
      @@ Pre_diff_info.get_unchecked ~constraint_constants ~coinbase_receiver
           ~supercharge_coinbase sl_diff
      |> Deferred.return
    in
    apply_diff t
      (forget_prediff_info prediff)
      ~constraint_constants ~global_slot ~logger ~current_state_view
      ~state_and_body_hash ~log_prefix:"apply_diff_unchecked"

  module Resources = struct
    module Discarded = struct
      type t =
        { commands_rev : User_command.Valid.t Sequence.t
        ; completed_work : Transaction_snark_work.Checked.t Sequence.t
        }
      [@@deriving sexp_of]

      let add_user_command t uc =
        { t with
          commands_rev = Sequence.append t.commands_rev (Sequence.singleton uc)
        }

      let add_completed_work t cw =
        { t with
          completed_work =
            Sequence.append (Sequence.singleton cw) t.completed_work
        }
    end

    type t =
      { max_space : int (*max space available currently*)
      ; max_jobs : int
            (*Required amount of work for max_space that can be purchased*)
      ; commands_rev : User_command.Valid.t Sequence.t
      ; completed_work_rev : Transaction_snark_work.Checked.t Sequence.t
      ; fee_transfers : Fee.t Public_key.Compressed.Map.t
      ; add_coinbase : bool
      ; coinbase : Coinbase.Fee_transfer.t Staged_ledger_diff.At_most_two.t
      ; supercharge_coinbase : bool
      ; receiver_pk : Public_key.Compressed.t
      ; budget : Fee.t Or_error.t
      ; discarded : Discarded.t
      ; is_coinbase_receiver_new : bool
      ; logger : (Logger.t[@sexp.opaque])
      }
    [@@deriving sexp_of]

    let coinbase_ft (cw : Transaction_snark_work.t) =
      (* Here we could not add the fee transfer if the prover=receiver_pk but
         retaining it to preserve that information in the
         staged_ledger_diff. It will be checked in apply_diff before adding*)
      Option.some_if
        Fee.(cw.fee > Fee.zero)
        (Coinbase.Fee_transfer.create ~receiver_pk:cw.prover ~fee:cw.fee)

    let cheapest_two_work (works : Transaction_snark_work.Checked.t Sequence.t)
        =
      Sequence.fold works ~init:(None, None) ~f:(fun (w1, w2) w ->
          match (w1, w2) with
          | None, _ ->
              (Some w, None)
          | Some x, None ->
              if Currency.Fee.compare w.fee x.fee < 0 then (Some w, w1)
              else (w1, Some w)
          | Some x, Some y ->
              if Currency.Fee.compare w.fee x.fee < 0 then (Some w, w1)
              else if Currency.Fee.compare w.fee y.fee < 0 then (w1, Some w)
              else (w1, w2) )

    let coinbase_work
        ~(constraint_constants : Genesis_constants.Constraint_constants.t)
        ?(is_two = false) (works : Transaction_snark_work.Checked.t Sequence.t)
        ~is_coinbase_receiver_new ~supercharge_coinbase =
      let open Option.Let_syntax in
      let min1, min2 = cheapest_two_work works in
      let diff ws ws' =
        Sequence.filter ws ~f:(fun w ->
            Sequence.mem ws'
              (Transaction_snark_work.statement w)
              ~equal:Transaction_snark_work.Statement.equal
            |> not )
      in
      let%bind coinbase_amount =
        coinbase_amount ~supercharge_coinbase ~constraint_constants
      in
      let%bind budget =
        (*if the coinbase receiver is new then the account creation fee will be deducted from the reward*)
        if is_coinbase_receiver_new then
          Currency.Amount.(
            sub coinbase_amount
              (of_fee constraint_constants.account_creation_fee))
        else Some coinbase_amount
      in
      let stmt = Transaction_snark_work.statement in
      if is_two then
        match (min1, min2) with
        | None, _ ->
            None
        | Some w, None ->
            if Amount.(of_fee w.fee <= budget) then
              let cb =
                Staged_ledger_diff.At_most_two.Two
                  (Option.map (coinbase_ft w) ~f:(fun ft -> (ft, None)))
              in
              Some (cb, diff works (Sequence.of_list [ stmt w ]))
            else
              let cb = Staged_ledger_diff.At_most_two.Two None in
              Some (cb, works)
        | Some w1, Some w2 ->
            let%map sum = Fee.add w1.fee w2.fee in
            if Amount.(of_fee sum <= budget) then
              let cb =
                Staged_ledger_diff.At_most_two.Two
                  (Option.map (coinbase_ft w1) ~f:(fun ft ->
                       (ft, coinbase_ft w2) ) )
                (*Why add work without checking if work constraints are
                  satisfied? If we reach here then it means that we are trying to
                  fill the last two slots of the tree with coinbase trnasactions
                  and if there's any work in [works] then that has to be included,
                  either in the coinbase or as fee transfers that gets paid by
                  the transaction fees. So having it as coinbase ft will at least
                  reduce the slots occupied by fee transfers*)
              in
              (cb, diff works (Sequence.of_list [ stmt w1; stmt w2 ]))
            else if Amount.(of_fee w1.fee <= coinbase_amount) then
              let cb =
                Staged_ledger_diff.At_most_two.Two
                  (Option.map (coinbase_ft w1) ~f:(fun ft -> (ft, None)))
              in
              (cb, diff works (Sequence.of_list [ stmt w1 ]))
            else
              let cb = Staged_ledger_diff.At_most_two.Two None in
              (cb, works)
      else
        Option.map min1 ~f:(fun w ->
            if Amount.(of_fee w.fee <= budget) then
              let cb = Staged_ledger_diff.At_most_two.One (coinbase_ft w) in
              (cb, diff works (Sequence.of_list [ stmt w ]))
            else
              let cb = Staged_ledger_diff.At_most_two.One None in
              (cb, works) )

    let init_coinbase_and_fee_transfers ~constraint_constants cw_seq
        ~add_coinbase ~job_count ~slots ~is_coinbase_receiver_new
        ~supercharge_coinbase =
      let cw_unchecked work =
        Sequence.map work ~f:Transaction_snark_work.forget
      in
      let coinbase, rem_cw =
        match
          ( add_coinbase
          , coinbase_work ~constraint_constants cw_seq ~is_coinbase_receiver_new
              ~supercharge_coinbase )
        with
        | true, Some (ft, rem_cw) ->
            (ft, rem_cw)
        | true, None ->
            (*Coinbase could not be added because work-fees > coinbase-amount*)
            if job_count = 0 || slots - job_count >= 1 then
              (*Either no jobs are required or there is a free slot that can be filled without having to include any work*)
              (One None, cw_seq)
            else (Zero, cw_seq)
        | _ ->
            (Zero, cw_seq)
      in
      let rem_cw = cw_unchecked rem_cw in
      let singles =
        Sequence.filter_map rem_cw
          ~f:(fun { Transaction_snark_work.fee; prover; _ } ->
            if Fee.equal fee Fee.zero then None else Some (prover, fee) )
        |> Sequence.to_list_rev
      in
      (coinbase, singles)

    let init ~constraint_constants (uc_seq : User_command.Valid.t Sequence.t)
        (cw_seq : Transaction_snark_work.Checked.t Sequence.t)
        (slots, job_count) ~receiver_pk ~add_coinbase ~supercharge_coinbase
        logger ~is_coinbase_receiver_new =
      let seq_rev seq =
        let rec go seq rev_seq =
          match Sequence.next seq with
          | Some (w, rem_seq) ->
              go rem_seq (Sequence.append (Sequence.singleton w) rev_seq)
          | None ->
              rev_seq
        in
        go seq Sequence.empty
      in
      let coinbase, singles =
        init_coinbase_and_fee_transfers ~constraint_constants cw_seq
          ~add_coinbase ~job_count ~slots ~is_coinbase_receiver_new
          ~supercharge_coinbase
      in
      let fee_transfers =
        Public_key.Compressed.Map.of_alist_reduce singles ~f:(fun f1 f2 ->
            Option.value_exn (Fee.add f1 f2) )
      in
      let budget =
        Or_error.map2
          (sum_fees (Sequence.to_list uc_seq) ~f:(fun t ->
               User_command.fee (User_command.forget_check t) ) )
          (sum_fees
             (List.filter
                ~f:(fun (k, _) ->
                  not (Public_key.Compressed.equal k receiver_pk) )
                singles )
             ~f:snd )
          ~f:(fun r c -> option "budget did not suffice" (Fee.sub r c))
        |> Or_error.join
      in
      let discarded =
        { Discarded.completed_work = Sequence.empty
        ; commands_rev = Sequence.empty
        }
      in
      { max_space = slots
      ; max_jobs = job_count
      ; commands_rev =
          uc_seq
          (*Completed work in reverse order for faster removal of proofs if budget doesn't suffice*)
      ; completed_work_rev = seq_rev cw_seq
      ; fee_transfers
      ; add_coinbase
      ; supercharge_coinbase
      ; receiver_pk
      ; coinbase
      ; budget
      ; discarded
      ; is_coinbase_receiver_new
      ; logger
      }

    let reselect_coinbase_work ~constraint_constants t =
      let cw_unchecked work =
        Sequence.map work ~f:Transaction_snark_work.forget
      in
      let coinbase, rem_cw =
        match t.coinbase with
        | Staged_ledger_diff.At_most_two.Zero ->
            (t.coinbase, t.completed_work_rev)
        | One _ -> (
            match
              coinbase_work ~constraint_constants t.completed_work_rev
                ~is_coinbase_receiver_new:t.is_coinbase_receiver_new
                ~supercharge_coinbase:t.supercharge_coinbase
            with
            | None ->
                (One None, t.completed_work_rev)
            | Some (ft, rem_cw) ->
                (ft, rem_cw) )
        | Two _ -> (
            match
              coinbase_work ~constraint_constants t.completed_work_rev
                ~is_two:true
                ~is_coinbase_receiver_new:t.is_coinbase_receiver_new
                ~supercharge_coinbase:t.supercharge_coinbase
            with
            | None ->
                (Two None, t.completed_work_rev)
                (*Check for work constraint will be done in [check_constraints_and_update]*)
            | Some (fts', rem_cw) ->
                (fts', rem_cw) )
      in
      let rem_cw = cw_unchecked rem_cw in
      let singles =
        Sequence.filter_map rem_cw
          ~f:(fun { Transaction_snark_work.fee; prover; _ } ->
            if Fee.equal fee Fee.zero then None else Some (prover, fee) )
        |> Sequence.to_list_rev
      in
      let fee_transfers =
        Public_key.Compressed.Map.of_alist_reduce singles ~f:(fun f1 f2 ->
            Option.value_exn (Fee.add f1 f2) )
      in
      { t with coinbase; fee_transfers }

    let rebudget t =
      (*get the correct coinbase and calculate the fee transfers*)
      let open Or_error.Let_syntax in
      let payment_fees =
        sum_fees (Sequence.to_list t.commands_rev) ~f:(fun t ->
            User_command.(fee (forget_check t)) )
      in
      let prover_fee_others =
        Public_key.Compressed.Map.fold t.fee_transfers ~init:(Ok Fee.zero)
          ~f:(fun ~key ~data fees ->
            let%bind others = fees in
            if Public_key.Compressed.equal t.receiver_pk key then Ok others
            else option "Fee overflow" (Fee.add others data) )
      in
      let revenue = payment_fees in
      let cost = prover_fee_others in
      Or_error.map2 revenue cost ~f:(fun r c ->
          option "budget did not suffice" (Fee.sub r c) )
      |> Or_error.join

    let budget_sufficient t =
      match t.budget with Ok _ -> true | Error _ -> false

    let coinbase_added t =
      match t.coinbase with
      | Staged_ledger_diff.At_most_two.Zero ->
          0
      | One _ ->
          1
      | Two _ ->
          2

    let slots_occupied t =
      let fee_for_self =
        match t.budget with
        | Error _ ->
            0
        | Ok b ->
            if Fee.(b > Fee.zero) then 1 else 0
      in
      let other_provers =
        Public_key.Compressed.Map.filter_keys t.fee_transfers
          ~f:(Fn.compose not (Public_key.Compressed.equal t.receiver_pk))
      in
      let total_fee_transfer_pks =
        Public_key.Compressed.Map.length other_provers + fee_for_self
      in
      Sequence.length t.commands_rev
      + ((total_fee_transfer_pks + 1) / 2)
      + coinbase_added t

    let space_available res =
      let slots = slots_occupied res in
      res.max_space > slots

    let work_done t =
      let no_of_proof_bundles = Sequence.length t.completed_work_rev in
      let slots = slots_occupied t in
      (*If more jobs were added in the previous diff then ( t.max_space-t.max_jobs) slots can go for free in this diff*)
      no_of_proof_bundles = t.max_jobs || slots <= t.max_space - t.max_jobs

    let space_constraint_satisfied t =
      let occupied = slots_occupied t in
      occupied <= t.max_space

    let work_constraint_satisfied (t : t) =
      (*Are we doing all the work available? *)
      let all_proofs = work_done t in
      (*enough work*)
      let slots = slots_occupied t in
      let cw_count = Sequence.length t.completed_work_rev in
      let enough_work = cw_count >= slots in
      (*if there are no transactions then don't need any proofs*)
      all_proofs || slots = 0 || enough_work

    let available_space t = t.max_space - slots_occupied t

    let discard_last_work ~constraint_constants t =
      match Sequence.next t.completed_work_rev with
      | None ->
          (t, None)
      | Some (w, rem_seq) ->
          let to_be_discarded = Transaction_snark_work.forget w in
          let discarded = Discarded.add_completed_work t.discarded w in
          let new_t =
            reselect_coinbase_work ~constraint_constants
              { t with completed_work_rev = rem_seq; discarded }
          in
          let budget =
            match t.budget with
            | Ok b ->
                option "Currency overflow" (Fee.add b to_be_discarded.fee)
            | _ ->
                rebudget new_t
          in
          ({ new_t with budget }, Some w)

    let discard_user_command t =
      let decr_coinbase t =
        (*When discarding coinbase's fee transfer, add the fee transfer to the fee_transfers map so that budget checks can be done *)
        let update_fee_transfers t (ft : Coinbase.Fee_transfer.t) coinbase =
          let updated_fee_transfers =
            Public_key.Compressed.Map.update t.fee_transfers ft.receiver_pk
              ~f:(fun _ -> ft.fee)
          in
          let new_t =
            { t with coinbase; fee_transfers = updated_fee_transfers }
          in
          let updated_budget = rebudget new_t in
          { new_t with budget = updated_budget }
        in
        match t.coinbase with
        | Staged_ledger_diff.At_most_two.Zero ->
            t
        | One None ->
            { t with coinbase = Staged_ledger_diff.At_most_two.Zero }
        | Two None ->
            { t with coinbase = One None }
        | Two (Some (ft, None)) ->
            { t with coinbase = One (Some ft) }
        | One (Some ft) ->
            update_fee_transfers t ft Zero
        | Two (Some (ft1, Some ft2)) ->
            update_fee_transfers t ft2 (One (Some ft1))
      in
      match Sequence.next t.commands_rev with
      | None ->
          (* If we have reached here then it means we couldn't afford a slot for coinbase as well *)
          (decr_coinbase t, None)
      | Some (uc, rem_seq) ->
          let discarded = Discarded.add_user_command t.discarded uc in
          let new_t = { t with commands_rev = rem_seq; discarded } in
          let budget =
            match t.budget with
            | Ok b ->
                option "Fee insufficient"
                  (Fee.sub b User_command.(fee (forget_check uc)))
            | _ ->
                rebudget new_t
          in
          ({ new_t with budget }, Some uc)

    let worked_more ~constraint_constants resources =
      (*Is the work constraint satisfied even after discarding a work bundle?
         We reach here after having more than enough work*)
      let more_work t =
        let slots = slots_occupied t in
        let cw_count = Sequence.length t.completed_work_rev in
        cw_count > 0 && cw_count >= slots
      in
      let r, _ = discard_last_work ~constraint_constants resources in
      more_work r

    let incr_coinbase_part_by ~constraint_constants t count =
      let open Or_error.Let_syntax in
      let incr = function
        | Staged_ledger_diff.At_most_two.Zero ->
            Ok (Staged_ledger_diff.At_most_two.One None)
        | One None ->
            Ok (Two None)
        | One (Some ft) ->
            Ok (Two (Some (ft, None)))
        | _ ->
            Or_error.error_string "Coinbase count cannot be more than two"
      in
      let by_one res =
        let res' =
          match Sequence.next res.discarded.completed_work with
          (*add one from the discarded list to [completed_work_rev] and then select a work from [completed_work_rev] except the one already used*)
          | Some (w, rem_work) ->
              let%map coinbase = incr res.coinbase in
              let res' =
                { res with
                  completed_work_rev =
                    Sequence.append (Sequence.singleton w)
                      res.completed_work_rev
                ; discarded = { res.discarded with completed_work = rem_work }
                ; coinbase
                }
              in
              reselect_coinbase_work ~constraint_constants res'
          | None ->
              let%bind coinbase = incr res.coinbase in
              let res = { res with coinbase } in
              if work_done res then Ok res
              else
                Or_error.error_string
                  "Could not increment coinbase transaction count because of \
                   insufficient work"
        in
        match res' with
        | Ok res'' ->
            res''
        | Error e ->
            [%log' error t.logger] "Error when increasing coinbase: $error"
              ~metadata:[ ("error", Error_json.error_to_yojson e) ] ;
            res
      in
      match count with `One -> by_one t | `Two -> by_one (by_one t)
  end

  let rec check_constraints_and_update ~constraint_constants
      (resources : Resources.t) log =
    if Resources.slots_occupied resources = 0 then (resources, log)
    else if Resources.work_constraint_satisfied resources then
      if
        (*There's enough work. Check if they satisfy other constraints*)
        Resources.budget_sufficient resources
      then
        if Resources.space_constraint_satisfied resources then (resources, log)
        else if Resources.worked_more ~constraint_constants resources then
          (*There are too many fee_transfers(from the proofs) occupying the slots. discard one and check*)
          let resources', work_opt =
            Resources.discard_last_work ~constraint_constants resources
          in
          check_constraints_and_update ~constraint_constants resources'
            (Option.value_map work_opt ~default:log ~f:(fun work ->
                 Diff_creation_log.discard_completed_work `Extra_work work log )
            )
        else
          (*Well, there's no space; discard a user command *)
          let resources', uc_opt = Resources.discard_user_command resources in
          check_constraints_and_update ~constraint_constants resources'
            (Option.value_map uc_opt ~default:log ~f:(fun uc ->
                 Diff_creation_log.discard_command `No_space
                   (User_command.forget_check uc)
                   log ) )
      else
        (* insufficient budget; reduce the cost*)
        let resources', work_opt =
          Resources.discard_last_work ~constraint_constants resources
        in
        check_constraints_and_update ~constraint_constants resources'
          (Option.value_map work_opt ~default:log ~f:(fun work ->
               Diff_creation_log.discard_completed_work `Insufficient_fees work
                 log ) )
    else
      (* There isn't enough work for the transactions. Discard a transaction and check again *)
      let resources', uc_opt = Resources.discard_user_command resources in
      check_constraints_and_update ~constraint_constants resources'
        (Option.value_map uc_opt ~default:log ~f:(fun uc ->
             Diff_creation_log.discard_command `No_work
               (User_command.forget_check uc)
               log ) )

  let one_prediff ~constraint_constants cw_seq ts_seq ~receiver ~add_coinbase
      slot_job_count logger ~is_coinbase_receiver_new partition
      ~supercharge_coinbase =
    O1trace.sync_thread "create_staged_ledger_diff_one_prediff" (fun () ->
        let init_resources =
          Resources.init ~constraint_constants ts_seq cw_seq slot_job_count
            ~receiver_pk:receiver ~add_coinbase logger ~is_coinbase_receiver_new
            ~supercharge_coinbase
        in
        let log =
          Diff_creation_log.init
            ~completed_work:init_resources.completed_work_rev
            ~commands:init_resources.commands_rev
            ~coinbase:init_resources.coinbase ~partition
            ~available_slots:(fst slot_job_count)
            ~required_work_count:(snd slot_job_count)
        in
        check_constraints_and_update ~constraint_constants init_resources log )

  let generate ~constraint_constants logger cw_seq ts_seq ~receiver
      ~is_coinbase_receiver_new ~supercharge_coinbase
      (partitions : Scan_state.Space_partition.t) =
    let pre_diff_with_one (res : Resources.t) :
        ( Transaction_snark_work.Checked.t
        , User_command.Valid.t )
        Staged_ledger_diff.Pre_diff_one.t =
      O1trace.sync_thread "create_staged_ledger_pre_diff_with_one" (fun () ->
          let to_at_most_one = function
            | Staged_ledger_diff.At_most_two.Zero ->
                Staged_ledger_diff.At_most_one.Zero
            | One x ->
                One x
            | _ ->
                [%log error]
                  "Error creating staged ledger diff: Should have at most one \
                   coinbase in the second pre_diff" ;
                Zero
          in
          (* We have to reverse here because we only know they work in THIS order *)
          { Staged_ledger_diff.Pre_diff_one.commands =
              Sequence.to_list_rev res.commands_rev
          ; completed_works = Sequence.to_list_rev res.completed_work_rev
          ; coinbase = to_at_most_one res.coinbase
          ; internal_command_statuses =
              [] (*updated later based on application result*)
          } )
    in
    let pre_diff_with_two (res : Resources.t) :
        ( Transaction_snark_work.Checked.t
        , User_command.Valid.t )
        Staged_ledger_diff.Pre_diff_two.t =
      (* We have to reverse here because we only know they work in THIS order *)
      { commands = Sequence.to_list_rev res.commands_rev
      ; completed_works = Sequence.to_list_rev res.completed_work_rev
      ; coinbase = res.coinbase
      ; internal_command_statuses =
          [] (*updated later based on application result*)
      }
    in
    let end_log ((res : Resources.t), (log : Diff_creation_log.t)) =
      Diff_creation_log.end_log log ~completed_work:res.completed_work_rev
        ~commands:res.commands_rev ~coinbase:res.coinbase
    in
    let make_diff res1 = function
      | Some res2 ->
          ( (pre_diff_with_two (fst res1), Some (pre_diff_with_one (fst res2)))
          , List.map ~f:end_log [ res1; res2 ] )
      | None ->
          ((pre_diff_with_two (fst res1), None), [ end_log res1 ])
    in
    let has_no_commands (res : Resources.t) =
      Sequence.length res.commands_rev = 0
    in
    let second_pre_diff (res : Resources.t) partition ~add_coinbase work =
      one_prediff ~constraint_constants work res.discarded.commands_rev
        ~receiver partition ~add_coinbase logger ~is_coinbase_receiver_new
        ~supercharge_coinbase `Second
    in
    let isEmpty (res : Resources.t) =
      has_no_commands res && Resources.coinbase_added res = 0
    in
    (*Partitioning explained in PR #687 *)
    match partitions.second with
    | None ->
        let res, log =
          one_prediff ~constraint_constants cw_seq ts_seq ~receiver
            partitions.first ~add_coinbase:true logger ~is_coinbase_receiver_new
            ~supercharge_coinbase `First
        in
        make_diff (res, log) None
    | Some y ->
        assert (Sequence.length cw_seq <= snd partitions.first + snd y) ;
        let cw_seq_1 = Sequence.take cw_seq (snd partitions.first) in
        let cw_seq_2 = Sequence.drop cw_seq (snd partitions.first) in
        let res, log1 =
          one_prediff ~constraint_constants cw_seq_1 ts_seq ~receiver
            partitions.first ~add_coinbase:false logger
            ~is_coinbase_receiver_new ~supercharge_coinbase `First
        in
        let incr_coinbase_and_compute res count =
          let new_res =
            Resources.incr_coinbase_part_by ~constraint_constants res count
          in
          if Resources.space_available new_res then
            (*All slots could not be filled either because of budget constraints or not enough work done. Don't create the second prediff instead recompute first diff with just once coinbase*)
            ( one_prediff ~constraint_constants cw_seq_1 ts_seq ~receiver
                partitions.first ~add_coinbase:true logger
                ~is_coinbase_receiver_new ~supercharge_coinbase `First
            , None )
          else
            let res2, log2 =
              second_pre_diff new_res y ~add_coinbase:false cw_seq_2
            in
            if isEmpty res2 then
              (*Don't create the second prediff instead recompute first diff with just once coinbase*)
              ( one_prediff ~constraint_constants cw_seq_1 ts_seq ~receiver
                  partitions.first ~add_coinbase:true logger
                  ~is_coinbase_receiver_new ~supercharge_coinbase `First
              , None )
            else ((new_res, log1), Some (res2, log2))
        in
        let try_with_coinbase () =
          one_prediff ~constraint_constants cw_seq_1 ts_seq ~receiver
            partitions.first ~add_coinbase:true logger ~is_coinbase_receiver_new
            ~supercharge_coinbase `First
        in
        let res1, res2 =
          if Sequence.is_empty res.commands_rev then
            let res = try_with_coinbase () in
            (res, None)
          else
            match Resources.available_space res with
            | 0 ->
                (*generate the next prediff with a coinbase at least*)
                let res2 = second_pre_diff res y ~add_coinbase:true cw_seq_2 in
                ((res, log1), Some res2)
            | 1 ->
                (*There's a slot available in the first partition, fill it with coinbase and create another pre_diff for the slots in the second partiton with the remaining user commands and work *)
                incr_coinbase_and_compute res `One
            | 2 ->
                (*There are two slots which cannot be filled using user commands, so we split the coinbase into two parts and fill those two spots*)
                incr_coinbase_and_compute res `Two
            | _ ->
                (* Too many slots left in the first partition. Either there wasn't enough work to add transactions or there weren't enough transactions. Create a new pre_diff for just the first partition*)
                let res = try_with_coinbase () in
                (res, None)
        in
        let coinbase_added =
          Resources.coinbase_added (fst res1)
          + Option.value_map
              ~f:(Fn.compose Resources.coinbase_added fst)
              res2 ~default:0
        in
        if coinbase_added > 0 then make_diff res1 res2
        else
          (*Coinbase takes priority over user-commands. Create a diff in partitions.first with coinbase first and user commands if possible*)
          let res = try_with_coinbase () in
          make_diff res None

  let can_apply_supercharged_coinbase_exn ~winner ~epoch_ledger ~global_slot =
    Sparse_ledger.has_locked_tokens_exn ~global_slot
      ~account_id:(Account_id.create winner Token_id.default)
      epoch_ledger
    |> not

  let with_ledger_mask base_ledger ~f =
    let mask =
      Ledger.register_mask base_ledger
        (Ledger.Mask.create ~depth:(Ledger.depth base_ledger) ())
    in
    let r = f mask in
    ignore
      ( Ledger.unregister_mask_exn ~loc:Caml.__LOC__ mask
        : Ledger.unattached_mask ) ;
    r

  module Application_state = struct
    type txn =
      ( Signed_command.With_valid_signature.t
      , Zkapp_command.Valid.t )
      User_command.t_

    type t =
      { valid_seq : txn Sequence.t
      ; invalid : (txn * Error.t) list
      ; skipped_by_fee_payer : txn list Account_id.Map.t
      ; zkapp_space_remaining : int option
      ; total_space_remaining : int
      }

    let init ?zkapp_limit ~total_limit =
      { valid_seq = Sequence.empty
      ; invalid = []
      ; skipped_by_fee_payer = Account_id.Map.empty
      ; zkapp_space_remaining = zkapp_limit
      ; total_space_remaining = total_limit
      }

    let txn_key = function
      | User_command.Zkapp_command cmd ->
          Zkapp_command.(Valid.forget cmd |> fee_payer)
      | User_command.Signed_command cmd ->
          Signed_command.(forget_check cmd |> fee_payer)

    let add_skipped_txn t (txn : txn) =
      Account_id.Map.update t.skipped_by_fee_payer (txn_key txn)
        ~f:(Option.value_map ~default:[ txn ] ~f:(List.cons txn))

    let dependency_skipped txn t =
      Account_id.Map.mem t.skipped_by_fee_payer (txn_key txn)

    let try_applying_txn ?logger ~apply (state : t) (txn : txn) =
      let open Continue_or_stop in
      match (state.zkapp_space_remaining, txn) with
      | _ when state.total_space_remaining < 1 ->
          Stop (state.valid_seq, state.invalid)
      | Some zkapp_limit, User_command.Zkapp_command _ when zkapp_limit < 1 ->
          Continue
            { state with skipped_by_fee_payer = add_skipped_txn state txn }
      | Some _, _ when dependency_skipped txn state ->
          Continue
            { state with skipped_by_fee_payer = add_skipped_txn state txn }
      | _ -> (
          match
            O1trace.sync_thread "validate_transaction_against_staged_ledger"
              (fun () ->
                apply (Transaction.Command (User_command.forget_check txn)) )
          with
          | Error e ->
              Option.iter logger ~f:(fun logger ->
                  [%log error]
                    ~metadata:
                      [ ("user_command", User_command.Valid.to_yojson txn)
                      ; ("error", Error_json.error_to_yojson e)
                      ]
                    "Staged_ledger_diff creation: Skipping user command: \
                     $user_command due to error: $error" ) ;
              Continue { state with invalid = (txn, e) :: state.invalid }
          | Ok _txn_partially_applied ->
              let valid_seq =
                Sequence.append (Sequence.singleton txn) state.valid_seq
              in
              let zkapp_space_remaining =
                Option.map state.zkapp_space_remaining ~f:(fun limit ->
                    match txn with
                    | Zkapp_command _ ->
                        limit - 1
                    | Signed_command _ ->
                        limit )
              in
              Continue
                { state with
                  valid_seq
                ; zkapp_space_remaining
                ; total_space_remaining = state.total_space_remaining - 1
                } )
  end

  let create_diff
      ~(constraint_constants : Genesis_constants.Constraint_constants.t)
      ~(global_slot : Mina_numbers.Global_slot_since_genesis.t)
      ?(log_block_creation = false) t ~coinbase_receiver ~logger
      ~current_state_view ~zkapp_cmd_limit
      ~(transactions_by_fee : User_command.Valid.t Sequence.t)
      ~(get_completed_work :
            Transaction_snark_work.Statement.t
         -> Transaction_snark_work.Checked.t option ) ~supercharge_coinbase =
    O1trace.sync_thread "create_staged_ledger_diff" (fun () ->
        let open Result.Let_syntax in
        let module Transaction_validator =
          Transaction_snark.Transaction_validator
        in
        with_ledger_mask t.ledger ~f:(fun validating_ledger ->
            let is_new_account pk =
              Ledger.location_of_account validating_ledger
                (Account_id.create pk Token_id.default)
              |> Option.is_none
            in
            let is_coinbase_receiver_new = is_new_account coinbase_receiver in
            if supercharge_coinbase then
              [%log info]
                "No locked tokens in the delegator/delegatee account, applying \
                 supercharged coinbase" ;
            [%log internal] "Get_snark_work_for_pending_transactions" ;
            let partitions = Scan_state.partition_if_overflowing t.scan_state in
            let work_to_do =
              Scan_state.work_statements_for_new_diff t.scan_state
            in
            let completed_works_seq, proof_count =
              List.fold_until work_to_do ~init:(Sequence.empty, 0)
                ~f:(fun (seq, count) w ->
                  match get_completed_work w with
                  | Some cw_checked ->
                      (*If new provers can't pay the account-creation-fee then discard
                        their work unless their fee is zero in which case their account
                        won't be created. This is to encourage using an existing accounts
                        for snarking.
                        This also imposes new snarkers to have a min fee until one of
                        their snarks are purchased and their accounts get created*)
                      if
                        Currency.Fee.(cw_checked.fee = zero)
                        || Currency.Fee.(
                             cw_checked.fee
                             >= constraint_constants.account_creation_fee)
                        || not (is_new_account cw_checked.prover)
                      then
                        Continue
                          ( Sequence.append seq (Sequence.singleton cw_checked)
                          , One_or_two.length cw_checked.proofs + count )
                      else (
                        [%log debug]
                          ~metadata:
                            [ ( "work"
                              , Transaction_snark_work.Checked.to_yojson
                                  cw_checked )
                            ; ( "work_ids"
                              , Transaction_snark_work.Statement.compact_json w
                              )
                            ; ( "snark_fee"
                              , Currency.Fee.to_yojson cw_checked.fee )
                            ; ( "account_creation_fee"
                              , Currency.Fee.to_yojson
                                  constraint_constants.account_creation_fee )
                            ]
                          !"Staged_ledger_diff creation: Snark fee $snark_fee \
                            insufficient to create the snark worker account" ;
                        [%log internal] "@block_metadata"
                          ~metadata:
                            [ ("interrupt_get_completed_work_at", `Int count)
                            ; ( "interrupt_get_completed_work_reason"
                              , `String
                                  "Snark fee insufficient to create snark \
                                   worker account" )
                            ; ( "interrupt_get_completed_work_ids"
                              , Transaction_snark_work.Statement.compact_json w
                              )
                            ] ;
                        Stop (seq, count) )
                  | None ->
                      [%log debug]
                        ~metadata:
                          [ ( "work_ids"
                            , Transaction_snark_work.Statement.compact_json w )
                          ]
                        !"Staged_ledger_diff creation: No snark work found for \
                          $work_ids" ;
                      [%log internal] "@block_metadata"
                        ~metadata:
                          [ ("interrupt_get_completed_work_at", `Int count)
                          ; ( "interrupt_get_completed_work_reason"
                            , `String "Snark work for statement not found" )
                          ; ( "interrupt_get_completed_work_ids"
                            , Transaction_snark_work.Statement.compact_json w )
                          ] ;
                      Stop (seq, count) )
                ~finish:Fn.id
            in
            [%log internal] "@metadata"
              ~metadata:
                [ ("work_to_do_count", `Int (List.length work_to_do))
                ; ("proof_count", `Int proof_count)
                ] ;
            [%log internal] "Validate_and_apply_transactions" ;
            let apply =
              Transaction_validator.apply_transaction_first_pass
                ~constraint_constants ~global_slot validating_ledger
                ~txn_state_view:current_state_view
            in
            (*Transactions in reverse order for faster removal if there is no space when creating the diff*)
            let valid_on_this_ledger, invalid_on_this_ledger =
              Sequence.fold_until transactions_by_fee
                ~init:
                  (Application_state.init ?zkapp_limit:zkapp_cmd_limit
                     ~total_limit:(Scan_state.free_space t.scan_state) )
                ~f:(Application_state.try_applying_txn ~apply ~logger)
                ~finish:(fun state -> (state.valid_seq, state.invalid))
            in
            [%log internal] "Generate_staged_ledger_diff" ;
            let diff, log =
              O1trace.sync_thread "generate_staged_ledger_diff" (fun () ->
                  generate ~constraint_constants logger completed_works_seq
                    valid_on_this_ledger ~receiver:coinbase_receiver
                    ~is_coinbase_receiver_new ~supercharge_coinbase partitions )
            in
            let summaries = List.map ~f:fst log in
            [%log internal] "@block_metadata"
              ~metadata:
                [ ("proof_count", `Int proof_count)
                ; ("txn_count", `Int (Sequence.length valid_on_this_ledger))
                ; ( "diff_log"
                  , Diff_creation_log.summary_list_to_yojson summaries )
                ] ;
            [%log internal] "Generate_staged_ledger_diff_done" ;
            let%map diff =
              (* Fill in the statuses for commands. *)
              with_ledger_mask t.ledger ~f:(fun status_ledger ->
                  Pre_diff_info.compute_statuses ~constraint_constants ~diff
                    ~coinbase_amount:
                      (Option.value_exn
                         (coinbase_amount ~constraint_constants
                            ~supercharge_coinbase ) )
                    ~coinbase_receiver ~global_slot
                    ~txn_state_view:current_state_view ~ledger:status_ledger )
            in
            let summaries, detailed = List.unzip log in
            [%log debug]
              "Number of proofs ready for purchase: $proof_count Number of \
               user commands ready to be included: $txn_count Diff creation \
               log: $diff_log"
              ~metadata:
                [ ("proof_count", `Int proof_count)
                ; ("txn_count", `Int (Sequence.length valid_on_this_ledger))
                ; ( "diff_log"
                  , Diff_creation_log.summary_list_to_yojson summaries )
                ] ;
            if log_block_creation then
              [%log debug] "Detailed diff creation log: $diff_log"
                ~metadata:
                  [ ( "diff_log"
                    , Diff_creation_log.detail_list_to_yojson
                        (List.map ~f:List.rev detailed) )
                  ] ;
            ( { Staged_ledger_diff.With_valid_signatures_and_proofs.diff }
            , invalid_on_this_ledger ) ) )

  let latest_block_accounts_created t ~previous_block_state_hash =
    let scan_state = scan_state t in
    (* filter leaves by state hash from previous block *)
    let block_transactions_applied =
      let f
          ({ state_hash = leaf_block_hash, _; transaction_with_info; _ } :
            Scan_state.Transaction_with_witness.t ) =
        if State_hash.equal leaf_block_hash previous_block_state_hash then
          Some transaction_with_info.varying
        else None
      in
      List.filter_map (Scan_state.base_jobs_on_latest_tree scan_state) ~f
      @ List.filter_map
          (Scan_state.base_jobs_on_earlier_tree ~index:0 scan_state)
          ~f
    in
    List.map block_transactions_applied ~f:(function
      | Command (Signed_command cmd) -> (
          match cmd.body with
          | Payment { new_accounts } ->
              new_accounts
          | Stake_delegation _ ->
              []
          | Failed ->
              [] )
      | Command (Zkapp_command { new_accounts; _ }) ->
          new_accounts
      | Fee_transfer { new_accounts; _ } ->
          new_accounts
      | Coinbase { new_accounts; _ } ->
          new_accounts )
    |> List.concat
end

include T

module Test_helpers = struct
  let constraint_constants =
    Genesis_constants.Constraint_constants.for_unit_tests

  let dummy_state_and_view ?global_slot () =
    let state =
      let consensus_constants =
        let genesis_constants = Genesis_constants.for_unit_tests in
        Consensus.Constants.create ~constraint_constants
          ~protocol_constants:genesis_constants.protocol
      in
      let compile_time_genesis =
        let open Staged_ledger_diff in
        (*not using Precomputed_values.for_unit_test because of dependency cycle*)
        Mina_state.Genesis_protocol_state.t
          ~genesis_ledger:Genesis_ledger.(Packed.t for_unit_tests)
          ~genesis_epoch_data:Consensus.Genesis_epoch_data.for_unit_tests
          ~constraint_constants ~consensus_constants ~genesis_body_reference
      in
      compile_time_genesis.data
    in
    let state_with_global_slot =
      match global_slot with
      | None ->
          state
      | Some global_slot ->
          (*Protocol state views are always from previous block*)
          let prev_global_slot =
            Option.value ~default:Mina_numbers.Global_slot_since_genesis.zero
              (Mina_numbers.Global_slot_since_genesis.sub global_slot
                 Mina_numbers.Global_slot_span.one )
          in
          let consensus_state =
            Consensus.Proof_of_stake.Exported.Consensus_state.Unsafe
            .dummy_advance
              (Mina_state.Protocol_state.consensus_state state)
              ~new_global_slot_since_genesis:prev_global_slot
              ~increase_epoch_count:false
          in
          let body =
            Mina_state.Protocol_state.Body.For_tests.with_consensus_state
              (Mina_state.Protocol_state.body state)
              consensus_state
          in
          Mina_state.Protocol_state.create
            ~previous_state_hash:
              (Mina_state.Protocol_state.previous_state_hash state)
            ~body
    in
    ( state_with_global_slot
    , Mina_state.Protocol_state.Body.view
        (Mina_state.Protocol_state.body state_with_global_slot) )

  let dummy_state_view ?global_slot () =
    dummy_state_and_view ?global_slot () |> snd
end

let%test_module "staged ledger tests" =
  ( module struct
    module Sl = T
    open Test_helpers

    let () =
      Backtrace.elide := false ;
      Async.Scheduler.set_record_backtraces true

    let self_pk =
      Quickcheck.random_value ~seed:(`Deterministic "self_pk")
        Public_key.Compressed.gen

    let coinbase_receiver_keypair =
      Quickcheck.random_value ~seed:(`Deterministic "receiver_pk") Keypair.gen

    let coinbase_receiver =
      Public_key.compress coinbase_receiver_keypair.public_key

    let proof_level = Genesis_constants.Proof_level.for_unit_tests

    let logger = Logger.null ()

    let `VK vk, `Prover zkapp_prover =
      Transaction_snark.For_tests.create_trivial_snapp ~constraint_constants ()

    let verifier =
      Async.Thread_safe.block_on_async_exn (fun () ->
          Verifier.create ~logger ~proof_level ~constraint_constants
            ~conf_dir:None
            ~pids:(Child_processes.Termination.create_pid_table ())
            () )
<<<<<<< HEAD

    let find_vk ledger =
      Zkapp_command.Verifiable.load_vk_from_ledger ~get:(Ledger.get ledger)
        ~location_of_account:(Ledger.location_of_account ledger)
=======
>>>>>>> fe8d85b4

    let supercharge_coinbase ~ledger ~winner ~global_slot =
      (*using staged ledger to confirm coinbase amount is correctly generated*)
      let epoch_ledger =
        Sparse_ledger.of_ledger_subset_exn ledger
          (List.map [ winner ] ~f:(fun k ->
               Account_id.create k Token_id.default ) )
      in
      Sl.can_apply_supercharged_coinbase_exn ~winner ~global_slot ~epoch_ledger

    (* Functor for testing with different instantiated staged ledger modules. *)
    let create_and_apply_with_state_body_hash ?zkapp_cmd_limit
        ?(coinbase_receiver = coinbase_receiver) ?(winner = self_pk)
        ~(current_state_view : Zkapp_precondition.Protocol_state.View.t)
        ~global_slot ~state_and_body_hash sl txns stmt_to_work =
      let open Deferred.Let_syntax in
      let supercharge_coinbase =
        supercharge_coinbase ~ledger:(Sl.ledger !sl) ~winner ~global_slot
      in
      let diff =
        Sl.create_diff ~constraint_constants ~global_slot !sl ~logger
          ~current_state_view ~transactions_by_fee:txns
          ~get_completed_work:stmt_to_work ~supercharge_coinbase
          ~coinbase_receiver ~zkapp_cmd_limit
      in
      let diff, _invalid_txns =
        match diff with
        | Ok x ->
            x
        | Error e ->
            Error.raise (Pre_diff_info.Error.to_error e)
      in
      let diff' = Staged_ledger_diff.forget diff in
      let%map ( `Hash_after_applying hash
              , `Ledger_proof ledger_proof
              , `Staged_ledger sl'
              , `Pending_coinbase_update (is_new_stack, pc_update) ) =
        match%map
          Sl.apply ~constraint_constants ~global_slot !sl diff' ~logger
            ~verifier ~get_completed_work:(Fn.const None) ~current_state_view
            ~state_and_body_hash ~coinbase_receiver ~supercharge_coinbase
        with
        | Ok x ->
            x
        | Error e ->
            Error.raise (Sl.Staged_ledger_error.to_error e)
      in
      assert (Staged_ledger_hash.equal hash (Sl.hash sl')) ;
      sl := sl' ;
      (ledger_proof, diff', is_new_stack, pc_update, supercharge_coinbase)

    let create_and_apply ?(coinbase_receiver = coinbase_receiver)
        ?(winner = self_pk) ~global_slot ~protocol_state_view
        ~state_and_body_hash sl txns stmt_to_work =
      let open Deferred.Let_syntax in
      let%map ledger_proof, diff, _, _, _ =
        create_and_apply_with_state_body_hash ~coinbase_receiver ~winner
          ~current_state_view:protocol_state_view ~global_slot
          ~state_and_body_hash sl txns stmt_to_work
      in
      (ledger_proof, diff)

    module Transfer = Mina_ledger.Ledger_transfer.Make (Ledger) (Ledger)

    (* Run the given function inside of the Deferred monad, with a staged
         ledger and a separate test ledger, after applying the given
         init_state to both. In the below tests we apply the same commands to
         the staged and test ledgers, and verify they are in the same state.
    *)
    let async_with_given_ledger ledger
        (f :
             snarked_ledger:Ledger.t
          -> Sl.t ref
          -> Ledger.Mask.Attached.t
          -> unit Deferred.t ) =
      let casted = Ledger.Any_ledger.cast (module Ledger) ledger in
      let test_mask =
        Ledger.Maskable.register_mask casted
          (Ledger.Mask.create ~depth:(Ledger.depth ledger) ())
      in
      let snarked_ledger_mask =
        Ledger.Maskable.register_mask casted
          (Ledger.Mask.create ~depth:(Ledger.depth ledger) ())
      in
      let sl = ref @@ Sl.create_exn ~constraint_constants ~ledger in
      Async.Thread_safe.block_on_async_exn (fun () ->
          f ~snarked_ledger:snarked_ledger_mask sl test_mask ) ;
      ignore @@ Ledger.Maskable.unregister_mask_exn ~loc:__LOC__ test_mask

    (* populate the ledger from an initial state before running the function *)
    let async_with_ledgers ledger_init_state
        (f :
             snarked_ledger:Ledger.t
          -> Sl.t ref
          -> Ledger.Mask.Attached.t
          -> unit Deferred.t ) =
      Ledger.with_ephemeral_ledger ~depth:constraint_constants.ledger_depth
        ~f:(fun ledger ->
          Ledger.apply_initial_ledger_state ledger ledger_init_state ;
          async_with_given_ledger ledger f )

    (* Assert the given staged ledger is in the correct state after applying
         the first n user commands passed to the given base ledger. Checks the
         states of the block producer account and user accounts but ignores
         snark workers for simplicity. *)
    let assert_ledger :
           Ledger.t
        -> coinbase_cost:Currency.Fee.t
        -> global_slot:Mina_numbers.Global_slot_since_genesis.t
        -> protocol_state_view:Zkapp_precondition.Protocol_state.View.t
        -> Sl.t
        -> User_command.Valid.t list
        -> int
        -> Account_id.t list
        -> unit =
     fun test_ledger ~coinbase_cost ~global_slot ~protocol_state_view
         staged_ledger cmds_all cmds_used pks_to_check ->
      let producer_account_id =
        Account_id.create coinbase_receiver Token_id.default
      in
      let producer_account =
        Option.bind
          (Ledger.location_of_account test_ledger producer_account_id)
          ~f:(Ledger.get test_ledger)
      in
      let is_producer_acc_new = Option.is_none producer_account in
      let old_producer_balance =
        Option.value_map producer_account ~default:Currency.Balance.zero
          ~f:(fun a -> a.balance)
      in
      let apply_cmds cmds =
        cmds
        |> List.map ~f:(fun cmd ->
               Transaction.Command (User_command.forget_check cmd) )
        |> Ledger.apply_transactions ~constraint_constants ~global_slot
             ~txn_state_view:protocol_state_view test_ledger
        |> Or_error.ignore_m
      in
      Or_error.ok_exn @@ apply_cmds @@ List.take cmds_all cmds_used ;
      let get_account_exn ledger pk =
        Option.value_exn
          (Option.bind
             (Ledger.location_of_account ledger pk)
             ~f:(Ledger.get ledger) )
      in
      (* Check the user accounts in the updated staged ledger are as
         expected.
      *)
      List.iter pks_to_check ~f:(fun pk ->
          let expect = get_account_exn test_ledger pk in
          let actual = get_account_exn (Sl.ledger staged_ledger) pk in
          [%test_result: Account.t] ~expect actual ) ;
      (* We only test that the block producer got the coinbase reward here, since calculating the exact correct amount depends on the snark fees and tx fees. *)
      let producer_balance_with_coinbase =
        (let open Option.Let_syntax in
        let%bind total_cost =
          if is_producer_acc_new then
            Currency.Fee.add coinbase_cost
              constraint_constants.account_creation_fee
          else Some coinbase_cost
        in
        let%bind reward =
          Currency.Amount.(
            sub constraint_constants.coinbase_amount (of_fee total_cost))
        in
        Currency.Balance.add_amount old_producer_balance reward)
        |> Option.value_exn
      in
      let new_producer_balance =
        (get_account_exn (Sl.ledger staged_ledger) producer_account_id).balance
      in
      assert (
        Currency.Balance.(
          new_producer_balance >= producer_balance_with_coinbase) )

    let work_fee = constraint_constants.account_creation_fee

    (* Deterministically compute a prover public key from a snark work statement. *)
    let stmt_to_prover :
        Transaction_snark_work.Statement.t -> Public_key.Compressed.t =
     fun stmts ->
      let prover_seed =
        One_or_two.fold stmts ~init:"P" ~f:(fun p stmt ->
            p
            ^ Frozen_ledger_hash.to_bytes stmt.target.first_pass_ledger
            ^ Frozen_ledger_hash.to_bytes stmt.target.second_pass_ledger )
      in
      Quickcheck.random_value ~seed:(`Deterministic prover_seed)
        Public_key.Compressed.gen

    let proofs stmts : Ledger_proof.t One_or_two.t =
      let sok_digest = Sok_message.Digest.default in
      One_or_two.map stmts ~f:(fun statement ->
          Ledger_proof.create ~statement ~sok_digest
            ~proof:(Lazy.force Proof.transaction_dummy) )

    let stmt_to_work_random_prover (stmts : Transaction_snark_work.Statement.t)
        : Transaction_snark_work.Checked.t option =
      let prover = stmt_to_prover stmts in
      Some
        { Transaction_snark_work.Checked.fee = work_fee
        ; proofs = proofs stmts
        ; prover
        }

    let stmt_to_work_zero_fee ~prover
        (stmts : Transaction_snark_work.Statement.t) :
        Transaction_snark_work.Checked.t option =
      Some
        { Transaction_snark_work.Checked.fee = Currency.Fee.zero
        ; proofs = proofs stmts
        ; prover
        }

    (* Fixed public key for when there is only one snark worker. *)
    let snark_worker_pk =
      Quickcheck.random_value ~seed:(`Deterministic "snark worker")
        Public_key.Compressed.gen

    let stmt_to_work_one_prover (stmts : Transaction_snark_work.Statement.t) :
        Transaction_snark_work.Checked.t option =
      Some { fee = work_fee; proofs = proofs stmts; prover = snark_worker_pk }

    let coinbase_first_prediff = function
      | Staged_ledger_diff.At_most_two.Zero ->
          (0, [])
      | One None ->
          (1, [])
      | One (Some ft) ->
          (1, [ ft ])
      | Two None ->
          (2, [])
      | Two (Some (ft, None)) ->
          (2, [ ft ])
      | Two (Some (ft1, Some ft2)) ->
          (2, [ ft1; ft2 ])

    let coinbase_second_prediff = function
      | Staged_ledger_diff.At_most_one.Zero ->
          (0, [])
      | One None ->
          (1, [])
      | One (Some ft) ->
          (1, [ ft ])

    let coinbase_count (sl_diff : Staged_ledger_diff.t) =
      (coinbase_first_prediff (fst sl_diff.diff).coinbase |> fst)
      + Option.value_map ~default:0 (snd sl_diff.diff) ~f:(fun d ->
            coinbase_second_prediff d.coinbase |> fst )

    let coinbase_cost (sl_diff : Staged_ledger_diff.t) =
      let coinbase_fts =
        (coinbase_first_prediff (fst sl_diff.diff).coinbase |> snd)
        @ Option.value_map ~default:[] (snd sl_diff.diff) ~f:(fun d ->
              coinbase_second_prediff d.coinbase |> snd )
      in
      List.fold coinbase_fts ~init:Currency.Fee.zero ~f:(fun total ft ->
          Currency.Fee.add total ft.fee |> Option.value_exn )

    let () =
      Async.Scheduler.set_record_backtraces true ;
      Backtrace.elide := false

    (* The tests are still very slow, so we set ~trials very low for all the
       QuickCheck tests. We may be able to turn them up after #2759 and/or #2760
       happen.
    *)

    (* Get the public keys from a ledger init state. *)
    let init_pks (init : Ledger.init_state) =
      Array.to_sequence init
      |> Sequence.map ~f:(fun (kp, _, _, _) ->
             Account_id.create
               (Public_key.compress kp.public_key)
               Token_id.default )
      |> Sequence.to_list

    (* Fee excess at top level ledger proofs should always be zero *)
    let assert_fee_excess :
           ( Ledger_proof.t
           * (Transaction.t With_status.t * _ * _)
             Sl.Scan_state.Transactions_ordered.Poly.t
             list )
           option
        -> unit =
     fun proof_opt ->
      let fee_excess =
        Option.value_map ~default:Fee_excess.zero proof_opt
          ~f:(fun (proof, _txns) -> (Ledger_proof.statement proof).fee_excess)
      in
      assert (Fee_excess.is_zero fee_excess)

    let transaction_capacity =
      Int.pow 2 constraint_constants.transaction_capacity_log_2

    (* Abstraction for the pattern of taking a list of commands and applying it
       in chunks up to a given max size. *)
    let rec iter_cmds_acc :
           User_command.Valid.t list (** All the commands to apply. *)
        -> int option list
           (** A list of chunk sizes. If a chunk's size is None, apply as many
            commands as possible. *)
        -> 'acc
        -> (   User_command.Valid.t list (** All commands remaining. *)
            -> int option (* Current chunk size. *)
            -> User_command.Valid.t Sequence.t
               (* Sequence of commands to apply. *)
            -> 'acc
            -> (Staged_ledger_diff.t * 'acc) Deferred.t )
        -> 'acc Deferred.t =
     fun cmds cmd_iters acc f ->
      match cmd_iters with
      | [] ->
          Deferred.return acc
      | count_opt :: counts_rest ->
          let cmds_this_iter_max =
            match count_opt with
            | None ->
                cmds
            | Some count ->
                assert (count <= List.length cmds) ;
                List.take cmds count
          in
          let%bind diff, acc' =
            f cmds count_opt (Sequence.of_list cmds_this_iter_max) acc
          in
          let cmds_applied_count =
            List.length @@ Staged_ledger_diff.commands diff
          in
          iter_cmds_acc (List.drop cmds cmds_applied_count) counts_rest acc' f

    (** Generic test framework. *)
    let test_simple :
           global_slot:int
        -> Account_id.t list
        -> User_command.Valid.t list
        -> int option list
        -> Sl.t ref
        -> ?expected_proof_count:int option (*Number of ledger proofs expected*)
        -> ?allow_failures:bool
        -> ?check_snarked_ledger_transition:bool
        -> snarked_ledger:Ledger.t
        -> Ledger.Mask.Attached.t
        -> [ `One_prover | `Many_provers ]
        -> (   Transaction_snark_work.Statement.t
            -> Transaction_snark_work.Checked.t option )
        -> unit Deferred.t =
     fun ~global_slot account_ids_to_check cmds cmd_iters sl
         ?(expected_proof_count = None) ?(allow_failures = false)
         ?(check_snarked_ledger_transition = false) ~snarked_ledger test_mask
         provers stmt_to_work ->
      let global_slot =
        Mina_numbers.Global_slot_since_genesis.of_int global_slot
      in
      let state_tbl = State_hash.Table.create () in
      (*Add genesis state to the table*)
      let genesis, _ = dummy_state_and_view () in
      let state_hash = (Mina_state.Protocol_state.hashes genesis).state_hash in
      State_hash.Table.add state_tbl ~key:state_hash ~data:genesis |> ignore ;
      let%map `Proof_count total_ledger_proofs, _ =
        iter_cmds_acc cmds cmd_iters
          (`Proof_count 0, `Slot global_slot)
          (fun cmds_left count_opt cmds_this_iter
               (`Proof_count proof_count, `Slot global_slot) ->
            let current_state, current_view =
              dummy_state_and_view ~global_slot ()
            in
            let state_hash =
              (Mina_state.Protocol_state.hashes current_state).state_hash
            in
            State_hash.Table.add state_tbl ~key:state_hash ~data:current_state
            |> ignore ;
            let%bind ledger_proof, diff =
              create_and_apply ~global_slot ~protocol_state_view:current_view
                ~state_and_body_hash:
                  ( state_hash
                  , (Mina_state.Protocol_state.hashes current_state)
                      .state_body_hash |> Option.value_exn )
                sl cmds_this_iter stmt_to_work
            in
            List.iter (Staged_ledger_diff.commands diff) ~f:(fun c ->
                match With_status.status c with
                | Applied ->
                    ()
                | Failed ftl ->
                    if not allow_failures then
                      failwith
                        (sprintf
                           "Transaction application failed for command %s. \
                            Failures %s"
                           ( User_command.to_yojson (With_status.data c)
                           |> Yojson.Safe.to_string )
                           ( Transaction_status.Failure.Collection.to_yojson ftl
                           |> Yojson.Safe.to_string ) ) ) ;
            let do_snarked_ledger_transition proof_opt =
              let apply_first_pass =
                Ledger.apply_transaction_first_pass ~constraint_constants
              in
              let apply_second_pass = Ledger.apply_transaction_second_pass in
              let apply_first_pass_sparse_ledger ~global_slot ~txn_state_view
                  sparse_ledger txn =
                let%map.Or_error _ledger, partial_txn =
                  Mina_ledger.Sparse_ledger.apply_transaction_first_pass
                    ~constraint_constants ~global_slot ~txn_state_view
                    sparse_ledger txn
                in
                partial_txn
              in
              let get_state state_hash =
                Ok (State_hash.Table.find_exn state_tbl state_hash)
              in
              let%bind () =
                match proof_opt with
                | Some (proof, _transactions) ->
                    (*update snarked ledger with the transactions in the most recently emitted proof*)
                    let%map res =
                      Sl.Scan_state.get_snarked_ledger_async
                        ~ledger:snarked_ledger ~get_protocol_state:get_state
                        ~apply_first_pass ~apply_second_pass
                        ~apply_first_pass_sparse_ledger !sl.scan_state
                    in
                    let target_snarked_ledger =
                      let stmt = Ledger_proof.statement proof in
                      stmt.target.first_pass_ledger
                    in
                    [%test_eq: Ledger_hash.t] target_snarked_ledger
                      (Ledger.merkle_root snarked_ledger) ;
                    Or_error.ok_exn res
                | None ->
                    Deferred.return ()
              in
              (*Check snarked_ledger to staged_ledger transition*)
              let casted =
                Ledger.Any_ledger.cast (module Ledger) snarked_ledger
              in
              let sl_of_snarked_ledger =
                Ledger.Maskable.register_mask casted
                  (Ledger.Mask.create ~depth:(Ledger.depth snarked_ledger) ())
              in
              let expected_staged_ledger_merkle_root =
                Ledger.merkle_root !sl.ledger
              in
              let%map construction_result =
                Sl.of_scan_state_pending_coinbases_and_snarked_ledger ~logger
                  ~snarked_local_state:
                    Mina_state.(
                      Protocol_state.blockchain_state current_state
                      |> Blockchain_state.snarked_local_state)
                  ~verifier ~constraint_constants ~scan_state:!sl.scan_state
                  ~snarked_ledger:sl_of_snarked_ledger
                  ~expected_merkle_root:expected_staged_ledger_merkle_root
                  ~pending_coinbases:!sl.pending_coinbase_collection ~get_state
              in
              let _result = Or_error.ok_exn construction_result in
              [%test_eq: Ledger_hash.t]
                (Ledger.merkle_root sl_of_snarked_ledger)
                (Ledger.merkle_root !sl.ledger) ;
              ignore
                (Ledger.unregister_mask_exn sl_of_snarked_ledger ~loc:__LOC__)
            in
            let%bind () =
              if check_snarked_ledger_transition then
                do_snarked_ledger_transition ledger_proof
              else Deferred.return ()
            in
            let proof_count' =
              Option.value_map ~default:proof_count
                ~f:(fun _ -> proof_count + 1)
                ledger_proof
            in
            assert_fee_excess ledger_proof ;
            let cmds_applied_this_iter =
              List.length @@ Staged_ledger_diff.commands diff
            in
            let cb = coinbase_count diff in
            ( match provers with
            | `One_prover ->
                assert (cb = 1)
            | `Many_provers ->
                assert (cb > 0 && cb < 3) ) ;
            ( match count_opt with
            | Some _ ->
                (* There is an edge case where cmds_applied_this_iter = 0, when
                   there is only enough space for coinbase transactions. *)
                assert (cmds_applied_this_iter <= Sequence.length cmds_this_iter) ;
                [%test_eq: User_command.t list]
                  (List.map (Staged_ledger_diff.commands diff)
                     ~f:(fun { With_status.data; _ } -> data) )
                  ( Sequence.take cmds_this_iter cmds_applied_this_iter
                  |> Sequence.map ~f:User_command.forget_check
                  |> Sequence.to_list )
            | None ->
                () ) ;
            let coinbase_cost = coinbase_cost diff in
            assert_ledger test_mask ~coinbase_cost ~global_slot
              ~protocol_state_view:current_view !sl cmds_left
              cmds_applied_this_iter account_ids_to_check ;
            (*increment global slots to simulate multiple blocks*)
            return
              ( diff
              , ( `Proof_count proof_count'
                , `Slot
                    (Mina_numbers.Global_slot_since_genesis.succ global_slot) )
              ) )
      in
      (*Should have enough blocks to generate at least expected_proof_count
        proofs*)
      if Option.is_some expected_proof_count then
        assert (total_ledger_proofs = Option.value_exn expected_proof_count)

    (* How many blocks do we need to fully exercise the ledger
       behavior and produce one ledger proof *)
    let min_blocks_for_first_snarked_ledger_generic =
      (constraint_constants.transaction_capacity_log_2 + 1)
      * (constraint_constants.work_delay + 1)
      + 1

    (* n-1 extra blocks for n ledger proofs since we are already producing one
       proof *)
    let max_blocks_for_coverage n =
      min_blocks_for_first_snarked_ledger_generic + n - 1

    (** Generator for when we always have enough commands to fill all slots. *)

    let gen_at_capacity :
        (Ledger.init_state * User_command.Valid.t list * int option list)
        Quickcheck.Generator.t =
      let open Quickcheck.Generator.Let_syntax in
      let%bind ledger_init_state = Ledger.gen_initial_ledger_state in
      let%bind iters = Int.gen_incl 1 (max_blocks_for_coverage 0) in
      let num_cmds = transaction_capacity * iters in
      let%bind cmds =
        User_command.Valid.Gen.sequence ~length:num_cmds ~sign_type:`Real
          ledger_init_state
      in
      assert (List.length cmds = num_cmds) ;
      return (ledger_init_state, cmds, List.init iters ~f:(Fn.const None))

    let gen_zkapps ?ledger_init_state ?failure ~num_zkapps zkapps_per_iter :
        (Ledger.t * User_command.Valid.t list * int option list)
        Quickcheck.Generator.t =
      let open Quickcheck.Generator.Let_syntax in
      let%bind zkapp_command_and_fee_payer_keypairs, ledger =
        Mina_generators.User_command_generators
        .sequence_zkapp_command_with_ledger ?ledger_init_state
          ~max_token_updates:1 ~length:num_zkapps ~vk ?failure ()
      in
      let zkapps =
        List.map zkapp_command_and_fee_payer_keypairs ~f:(function
          | Zkapp_command zkapp_command_valid, _fee_payer_keypair, keymap ->
              let zkapp_command_with_auths =
                Async.Thread_safe.block_on_async_exn (fun () ->
                    Zkapp_command_builder.replace_authorizations ~keymap
                      (Zkapp_command.Valid.forget zkapp_command_valid) )
              in
              let valid_zkapp_command_with_auths : Zkapp_command.Valid.t =
                match
<<<<<<< HEAD
                  Zkapp_command.Valid.to_valid ~failed:false
                    ~find_vk:(find_vk ledger) zkapp_command_with_auths
=======
                  Zkapp_command.Valid.to_valid ~status:Applied
                    ~find_vk:
                      (Zkapp_command.Verifiable.find_vk_via_ledger ~ledger
                         ~get:Ledger.get
                         ~location_of_account:Ledger.location_of_account )
                    zkapp_command_with_auths
>>>>>>> fe8d85b4
                with
                | Ok ps ->
                    ps
                | Error err ->
                    Error.raise
                    @@ Error.tag ~tag:"Could not create Zkapp_command.Valid.t"
                         err
              in
              User_command.Zkapp_command valid_zkapp_command_with_auths
          | Signed_command _, _, _ ->
              failwith "Expected a Zkapp_command, got a Signed command" )
      in
      assert (List.length zkapps = num_zkapps) ;
      return (ledger, zkapps, zkapps_per_iter)

    let gen_failing_zkapps_at_capacity :
        (Ledger.t * User_command.Valid.t list * int option list)
        Quickcheck.Generator.t =
      let open Quickcheck.Generator.Let_syntax in
      let%bind iters = Int.gen_incl 1 (max_blocks_for_coverage 0) in
      let num_zkapps = transaction_capacity * iters in
      gen_zkapps
        ~failure:
          Mina_generators.Zkapp_command_generators.Invalid_account_precondition
        ~num_zkapps
        (List.init iters ~f:(Fn.const None))

    let gen_zkapps_at_capacity :
        (Ledger.t * User_command.Valid.t list * int option list)
        Quickcheck.Generator.t =
      let open Quickcheck.Generator.Let_syntax in
      let%bind iters = Int.gen_incl 1 (max_blocks_for_coverage 0) in
      let num_zkapps = transaction_capacity * iters in
      gen_zkapps ~num_zkapps (List.init iters ~f:(Fn.const None))

    (*Same as gen_at_capacity except that the number of iterations[iters] is
      the function of [extra_block_count] and is same for all generated values*)
    let gen_zkapps_at_capacity_fixed_blocks extra_block_count :
        (Ledger.t * User_command.Valid.t list * int option list)
        Quickcheck.Generator.t =
      let iters = max_blocks_for_coverage extra_block_count in
      let num_zkapps = transaction_capacity * iters in
      gen_zkapps ~num_zkapps (List.init iters ~f:(Fn.const None))

    let gen_zkapps_below_capacity ?ledger_init_state ?(extra_blocks = false) ()
        :
        (Ledger.t * User_command.Valid.t list * int option list)
        Quickcheck.Generator.t =
      let open Quickcheck.Generator.Let_syntax in
      let iters_max =
        max_blocks_for_coverage 0 * if extra_blocks then 4 else 2
      in
      let iters_min = max_blocks_for_coverage 0 in
      let%bind iters = Int.gen_incl iters_min iters_max in
      (* see comment in gen_below_capacity for rationale *)
      let%bind zkapps_per_iter =
        Quickcheck.Generator.list_with_length iters
          (Int.gen_incl 1 ((transaction_capacity / 2) - 1))
      in
      let num_zkapps = List.fold zkapps_per_iter ~init:0 ~f:( + ) in
      gen_zkapps ?ledger_init_state ~num_zkapps
        (List.map ~f:Option.some zkapps_per_iter)

    (*Same as gen_at_capacity except that the number of iterations[iters] is
      the function of [extra_block_count] and is same for all generated values*)
    let gen_at_capacity_fixed_blocks extra_block_count :
        (Ledger.init_state * User_command.Valid.t list * int option list)
        Quickcheck.Generator.t =
      let open Quickcheck.Generator.Let_syntax in
      let%bind ledger_init_state = Ledger.gen_initial_ledger_state in
      let iters = max_blocks_for_coverage extra_block_count in
      let total_cmds = transaction_capacity * iters in
      let%bind cmds =
        User_command.Valid.Gen.sequence ~length:total_cmds ~sign_type:`Real
          ledger_init_state
      in
      assert (List.length cmds = total_cmds) ;
      return (ledger_init_state, cmds, List.init iters ~f:(Fn.const None))

    (* Generator for when we have less commands than needed to fill all slots. *)
    let gen_below_capacity ?(extra_blocks = false) () =
      let open Quickcheck.Generator.Let_syntax in
      let%bind ledger_init_state = Ledger.gen_initial_ledger_state in
      let iters_max =
        max_blocks_for_coverage 0 * if extra_blocks then 4 else 2
      in
      let iters_min = max_blocks_for_coverage 0 in
      let%bind iters = Int.gen_incl iters_min iters_max in
      (* N.B. user commands per block is much less than transactions per block
         due to fee transfers and coinbases, especially with worse case number
         of provers, so in order to exercise not filling the scan state
         completely we always apply <= 1/2 transaction_capacity commands.
      *)
      let%bind cmds_per_iter =
        Quickcheck.Generator.list_with_length iters
          (Int.gen_incl 1 ((transaction_capacity / 2) - 1))
      in
      let total_cmds = List.fold cmds_per_iter ~init:0 ~f:( + ) in
      let%bind cmds =
        User_command.Valid.Gen.sequence ~length:total_cmds ~sign_type:`Real
          ledger_init_state
      in
      assert (List.length cmds = total_cmds) ;
      return (ledger_init_state, cmds, List.map ~f:Option.some cmds_per_iter)

    let gen_all_user_commands_below_capacity () =
      let open Quickcheck.Generator.Let_syntax in
      let%bind ledger_init_state, cmds, iters_signed_commands =
        gen_below_capacity ()
      in
      let%bind ledger, zkapps, iters_zkapps =
        gen_zkapps_below_capacity ~ledger_init_state ()
      in
      Ledger.apply_initial_ledger_state ledger ledger_init_state ;
      let iters = iters_zkapps @ iters_signed_commands in
      let%map cmds =
        let rec go zkapps payments acc =
          match (zkapps, payments) with
          | [], [] ->
              return acc
          | [], payments ->
              return (payments @ acc)
          | zkapps, [] ->
              return (zkapps @ acc)
          | zkapps, payments ->
              let%bind n = Int.gen_incl 1 transaction_capacity in
              let%bind take_zkapps = Quickcheck.Generator.bool in
              if take_zkapps then
                let take_list, leave_list = List.split_n zkapps n in
                go leave_list payments (List.rev take_list @ acc)
              else
                let take_list, leave_list = List.split_n payments n in
                go zkapps leave_list (List.rev take_list @ acc)
        in
        go zkapps cmds []
      in
      (ledger, List.rev cmds, iters)

    let ledger_account_ids ledger =
      Ledger.to_list_sequential ledger |> List.map ~f:Account.identifier

    let%test_unit "Max throughput-ledger proof count-fixed blocks" =
      let expected_proof_count = 3 in
      Quickcheck.test
        Quickcheck.Generator.(
          tuple2
            (gen_at_capacity_fixed_blocks expected_proof_count)
            small_positive_int)
        ~sexp_of:
          [%sexp_of:
            ( Ledger.init_state
            * Mina_base.User_command.Valid.t list
            * int option list )
            * int]
        ~trials:1
        ~f:(fun ((ledger_init_state, cmds, iters), global_slot) ->
          async_with_ledgers ledger_init_state
            (fun ~snarked_ledger sl test_mask ->
              test_simple ~global_slot
                (init_pks ledger_init_state)
                cmds iters sl ~expected_proof_count:(Some expected_proof_count)
                test_mask ~snarked_ledger `Many_provers
                stmt_to_work_random_prover ) )

    let%test_unit "Max throughput" =
      Quickcheck.test
        Quickcheck.Generator.(tuple2 gen_at_capacity small_positive_int)
        ~sexp_of:
          [%sexp_of:
            ( Ledger.init_state
            * Mina_base.User_command.Valid.t list
            * int option list )
            * int]
        ~trials:15
        ~f:(fun ((ledger_init_state, cmds, iters), global_slot) ->
          async_with_ledgers ledger_init_state
            (fun ~snarked_ledger sl test_mask ->
              test_simple ~global_slot
                (init_pks ledger_init_state)
                cmds iters sl test_mask ~snarked_ledger `Many_provers
                stmt_to_work_random_prover ) )

    let%test_unit "Max_throughput (zkapps)" =
      (* limit trials to prevent too-many-open-files failure *)
      Quickcheck.test ~trials:3
        Quickcheck.Generator.(tuple2 gen_zkapps_at_capacity small_positive_int)
        ~f:(fun ((ledger, zkapps, iters), global_slot) ->
          async_with_given_ledger ledger (fun ~snarked_ledger sl test_mask ->
              let account_ids = ledger_account_ids ledger in
              test_simple ~global_slot account_ids zkapps iters sl test_mask
                ~snarked_ledger `Many_provers stmt_to_work_random_prover ) )

    let%test_unit "Max_throughput with zkApp transactions that may fail" =
      (* limit trials to prevent too-many-open-files failure *)
      Quickcheck.test ~trials:2
        Quickcheck.Generator.(
          tuple2 gen_failing_zkapps_at_capacity small_positive_int)
        ~f:(fun ((ledger, zkapps, iters), global_slot) ->
          async_with_given_ledger ledger (fun ~snarked_ledger sl test_mask ->
              let account_ids = ledger_account_ids ledger in
              test_simple ~global_slot account_ids zkapps iters
                ~allow_failures:true sl test_mask ~snarked_ledger `Many_provers
                stmt_to_work_random_prover ) )

    let%test_unit "Max throughput-ledger proof count-fixed blocks (zkApps)" =
      let expected_proof_count = 3 in
      Quickcheck.test
        Quickcheck.Generator.(
          tuple2
            (gen_zkapps_at_capacity_fixed_blocks expected_proof_count)
            small_positive_int)
        ~sexp_of:
          [%sexp_of:
            (Ledger.t * Mina_base.User_command.Valid.t list * int option list)
            * int]
        ~trials:1
        ~f:(fun ((ledger, zkapps, iters), global_slot) ->
          async_with_given_ledger ledger (fun ~snarked_ledger sl test_mask ->
              let account_ids = ledger_account_ids ledger in
              test_simple ~global_slot account_ids zkapps iters sl
                ~expected_proof_count:(Some expected_proof_count)
                ~check_snarked_ledger_transition:true test_mask ~snarked_ledger
                `Many_provers stmt_to_work_random_prover ) )

    let%test_unit "Random number of commands (zkapp + signed command)" =
      Quickcheck.test
        Quickcheck.Generator.(
          tuple2 (gen_all_user_commands_below_capacity ()) small_positive_int)
        ~trials:3
        ~f:(fun ((ledger, cmds, iters), global_slot) ->
          async_with_given_ledger ledger (fun ~snarked_ledger sl test_mask ->
              let account_ids = ledger_account_ids ledger in
              test_simple ~global_slot account_ids cmds iters sl test_mask
                ~snarked_ledger ~check_snarked_ledger_transition:true
                `Many_provers stmt_to_work_random_prover ) )

    let%test_unit "Be able to include random number of commands" =
      Quickcheck.test
        Quickcheck.Generator.(tuple2 (gen_below_capacity ()) small_positive_int)
        ~trials:20
        ~f:(fun ((ledger_init_state, cmds, iters), global_slot) ->
          async_with_ledgers ledger_init_state
            (fun ~snarked_ledger sl test_mask ->
              test_simple ~global_slot
                (init_pks ledger_init_state)
                cmds iters sl test_mask ~snarked_ledger `Many_provers
                stmt_to_work_random_prover ) )

    let%test_unit "Be able to include random number of commands (zkapps)" =
      Quickcheck.test
        Quickcheck.Generator.(
          tuple2 (gen_zkapps_below_capacity ()) small_positive_int)
        ~trials:2
        ~f:(fun ((ledger, zkapps, iters), global_slot) ->
          async_with_given_ledger ledger (fun ~snarked_ledger sl test_mask ->
              let account_ids = ledger_account_ids ledger in
              test_simple ~global_slot account_ids zkapps iters sl test_mask
                ~snarked_ledger `Many_provers stmt_to_work_random_prover ) )

    let%test_unit "Be able to include random number of commands (One prover)" =
      Quickcheck.test
        Quickcheck.Generator.(tuple2 (gen_below_capacity ()) small_positive_int)
        ~trials:20
        ~f:(fun ((ledger_init_state, cmds, iters), global_slot) ->
          async_with_ledgers ledger_init_state
            (fun ~snarked_ledger sl test_mask ->
              test_simple ~global_slot
                (init_pks ledger_init_state)
                cmds iters sl test_mask ~snarked_ledger `One_prover
                stmt_to_work_one_prover ) )

    let%test_unit "Be able to include random number of commands (One prover, \
                   zkapps)" =
      Quickcheck.test
        Quickcheck.Generator.(
          tuple2
            (gen_zkapps_below_capacity ~extra_blocks:true ())
            small_positive_int)
        ~trials:2
        ~f:(fun ((ledger, zkapps, iters), global_slot) ->
          async_with_given_ledger ledger (fun ~snarked_ledger sl test_mask ->
              let account_ids = ledger_account_ids ledger in
              test_simple ~global_slot account_ids zkapps iters sl test_mask
                ~snarked_ledger ~check_snarked_ledger_transition:true
                `One_prover stmt_to_work_one_prover ) )

    let%test_unit "Zero proof-fee should not create a fee transfer" =
      let stmt_to_work_zero_fee stmts =
        Some
          { Transaction_snark_work.Checked.fee = Currency.Fee.zero
          ; proofs = proofs stmts
          ; prover = snark_worker_pk
          }
      in
      let expected_proof_count = 3 in
      Quickcheck.test
        Quickcheck.Generator.(
          tuple2
            (gen_at_capacity_fixed_blocks expected_proof_count)
            small_positive_int)
        ~trials:20
        ~f:(fun ((ledger_init_state, cmds, iters), global_slot) ->
          async_with_ledgers ledger_init_state
            (fun ~snarked_ledger sl test_mask ->
              let%map () =
                test_simple ~global_slot
                  ~expected_proof_count:(Some expected_proof_count)
                  (init_pks ledger_init_state)
                  cmds iters sl test_mask ~snarked_ledger `One_prover
                  stmt_to_work_zero_fee
              in
              assert (
                Option.is_none
                  (Ledger.location_of_account test_mask
                     (Account_id.create snark_worker_pk Token_id.default) ) ) )
          )

    let compute_statuses ~ledger ~coinbase_amount ~global_slot diff =
      with_ledger_mask ledger ~f:(fun status_ledger ->
          let diff =
            Pre_diff_info.compute_statuses ~constraint_constants ~diff
              ~coinbase_amount ~coinbase_receiver ~ledger:status_ledger
              ~global_slot
              ~txn_state_view:(dummy_state_view ~global_slot ())
            |> Result.map_error ~f:Pre_diff_info.Error.to_error
            |> Or_error.ok_exn
          in
          Staged_ledger_diff.forget { diff } )

    let%test_unit "Invalid diff test: check zero fee excess for partitions" =
      let create_diff_with_non_zero_fee_excess ~ledger ~coinbase_amount
          ~global_slot txns completed_works
          (partition : Sl.Scan_state.Space_partition.t) : Staged_ledger_diff.t =
        (*With exact number of user commands in partition.first, the fee transfers that settle the fee_excess would be added to the next tree causing a non-zero fee excess*)
        let slots, job_count1 = partition.first in
        match partition.second with
        | None ->
            compute_statuses ~ledger ~coinbase_amount ~global_slot
            @@ ( { completed_works = List.take completed_works job_count1
                 ; commands = List.take txns slots
                 ; coinbase = Zero
                 ; internal_command_statuses = []
                 }
               , None )
        | Some (_, _) ->
            let txns_in_second_diff = List.drop txns slots in
            compute_statuses ~ledger ~coinbase_amount ~global_slot
              ( { completed_works = List.take completed_works job_count1
                ; commands = List.take txns slots
                ; coinbase = Zero
                ; internal_command_statuses = []
                }
              , Some
                  { completed_works =
                      ( if List.is_empty txns_in_second_diff then []
                      else List.drop completed_works job_count1 )
                  ; commands = txns_in_second_diff
                  ; coinbase = Zero
                  ; internal_command_statuses = []
                  } )
      in
      let empty_diff = Staged_ledger_diff.empty_diff in
      Quickcheck.test
        Quickcheck.Generator.(tuple2 gen_at_capacity small_positive_int)
        ~sexp_of:
          [%sexp_of:
            (Ledger.init_state * User_command.Valid.t list * int option list)
            * int]
        ~trials:10
        ~f:(fun ((ledger_init_state, cmds, iters), global_slot) ->
          async_with_ledgers ledger_init_state
            (fun ~snarked_ledger:_ sl _test_mask ->
              let%map checked =
                iter_cmds_acc cmds iters true
                  (fun _cmds_left _count_opt cmds_this_iter checked ->
                    let scan_state = Sl.scan_state !sl in
                    let work =
                      Sl.Scan_state.work_statements_for_new_diff scan_state
                    in
                    let partitions =
                      Sl.Scan_state.partition_if_overflowing scan_state
                    in
                    let work_done =
                      List.map
                        ~f:(fun stmts ->
                          { Transaction_snark_work.Checked.fee = Fee.zero
                          ; proofs = proofs stmts
                          ; prover = snark_worker_pk
                          } )
                        work
                    in
                    let cmds_this_iter = cmds_this_iter |> Sequence.to_list in
                    let global_slot =
                      Mina_numbers.Global_slot_since_genesis.of_int global_slot
                    in
                    let diff =
                      create_diff_with_non_zero_fee_excess
                        ~ledger:(Sl.ledger !sl)
                        ~coinbase_amount:constraint_constants.coinbase_amount
                        ~global_slot cmds_this_iter work_done partitions
                    in
                    let current_state, current_view =
                      dummy_state_and_view ~global_slot ()
                    in
                    let state_hashes =
                      Mina_state.Protocol_state.hashes current_state
                    in
                    let%bind apply_res =
                      Sl.apply ~constraint_constants ~global_slot !sl diff
                        ~logger ~verifier ~get_completed_work:(Fn.const None)
                        ~current_state_view:current_view
                        ~state_and_body_hash:
                          ( state_hashes.state_hash
                          , state_hashes.state_body_hash |> Option.value_exn )
                        ~coinbase_receiver ~supercharge_coinbase:true
                    in
                    let checked', diff' =
                      match apply_res with
                      | Error (Sl.Staged_ledger_error.Non_zero_fee_excess _) ->
                          (true, empty_diff)
                      | Error err ->
                          failwith
                          @@ sprintf
                               !"Expecting Non-zero-fee-excess error, got \
                                 %{sexp: Sl.Staged_ledger_error.t}"
                               err
                      | Ok
                          ( `Hash_after_applying _hash
                          , `Ledger_proof _ledger_proof
                          , `Staged_ledger sl'
                          , `Pending_coinbase_update _ ) ->
                          sl := sl' ;
                          (false, diff)
                    in
                    return (diff', checked || checked') )
              in
              (*Note: if this fails, try increasing the number of trials to get a diff that does fail*)
              assert checked ) )

    let%test_unit "Provers can't pay the account creation fee" =
      let no_work_included (diff : Staged_ledger_diff.t) =
        List.is_empty (Staged_ledger_diff.completed_works diff)
      in
      let stmt_to_work stmts =
        let prover = stmt_to_prover stmts in
        Some
          { Transaction_snark_work.Checked.fee =
              Currency.Fee.(sub work_fee (of_nanomina_int_exn 1))
              |> Option.value_exn
          ; proofs = proofs stmts
          ; prover
          }
      in
      Quickcheck.test
        Quickcheck.Generator.(tuple2 (gen_below_capacity ()) small_positive_int)
        ~sexp_of:
          [%sexp_of:
            (Ledger.init_state * User_command.Valid.t list * int option list)
            * int]
        ~shrinker:
          (Quickcheck.Shrinker.create
             (fun ((init_state, cmds, iters), global_slot) ->
               if List.length iters > 1 then
                 Sequence.singleton
                   ( ( init_state
                     , List.take cmds (List.length cmds - transaction_capacity)
                     , [ None ] )
                   , global_slot )
               else Sequence.empty ) )
        ~trials:1
        ~f:(fun ((ledger_init_state, cmds, iters), global_slot) ->
          async_with_ledgers ledger_init_state
            (fun ~snarked_ledger:_ sl _test_mask ->
              iter_cmds_acc cmds iters ()
                (fun _cmds_left _count_opt cmds_this_iter () ->
                  let diff =
                    let global_slot =
                      Mina_numbers.Global_slot_since_genesis.of_int global_slot
                    in
                    let current_state_view = dummy_state_view ~global_slot () in
                    let diff_result =
                      Sl.create_diff ~constraint_constants ~global_slot !sl
                        ~logger ~current_state_view
                        ~transactions_by_fee:cmds_this_iter
                        ~get_completed_work:stmt_to_work ~coinbase_receiver
                        ~supercharge_coinbase:true ~zkapp_cmd_limit:None
                    in
                    match diff_result with
                    | Ok (diff, _invalid_txns) ->
                        Staged_ledger_diff.forget diff
                    | Error e ->
                        Error.raise (Pre_diff_info.Error.to_error e)
                  in
                  (*No proofs were purchased since the fee for the proofs are not sufficient to pay for account creation*)
                  assert (no_work_included diff) ;
                  Deferred.return (diff, ()) ) ) )

    let stmt_to_work_restricted work_list provers
        (stmts : Transaction_snark_work.Statement.t) :
        Transaction_snark_work.Checked.t option =
      let prover =
        match provers with
        | `Many_provers ->
            stmt_to_prover stmts
        | `One_prover ->
            snark_worker_pk
      in
      if
        Option.is_some
          (List.find work_list ~f:(fun s ->
               Transaction_snark_work.Statement.compare s stmts = 0 ) )
      then
        Some
          { Transaction_snark_work.Checked.fee = work_fee
          ; proofs = proofs stmts
          ; prover
          }
      else None

    (** Like test_simple but with a random number of completed jobs available.
                   *)

    let test_random_number_of_proofs :
           global_slot:int
        -> Ledger.init_state
        -> User_command.Valid.t list
        -> int option list
        -> int list
        -> Sl.t ref
        -> Ledger.Mask.Attached.t
        -> [ `One_prover | `Many_provers ]
        -> unit Deferred.t =
     fun ~global_slot init_state cmds cmd_iters proofs_available sl test_mask
         provers ->
      let%map proofs_available_left =
        iter_cmds_acc cmds cmd_iters proofs_available
          (fun cmds_left _count_opt cmds_this_iter proofs_available_left ->
            let work_list : Transaction_snark_work.Statement.t list =
              Transaction_snark_scan_state.all_work_statements_exn
                !sl.scan_state
            in
            let proofs_available_this_iter =
              List.hd_exn proofs_available_left
            in
            let global_slot =
              Mina_numbers.Global_slot_since_genesis.of_int global_slot
            in
            let current_state, current_state_view =
              dummy_state_and_view ~global_slot ()
            in
            let state_and_body_hash =
              let state_hashes =
                Mina_state.Protocol_state.hashes current_state
              in
              ( state_hashes.state_hash
              , state_hashes.state_body_hash |> Option.value_exn )
            in
            let%map proof, diff =
              create_and_apply ~global_slot ~state_and_body_hash
                ~protocol_state_view:current_state_view sl cmds_this_iter
                (stmt_to_work_restricted
                   (List.take work_list proofs_available_this_iter)
                   provers )
            in
            assert_fee_excess proof ;
            let cmds_applied_this_iter =
              List.length @@ Staged_ledger_diff.commands diff
            in
            let cb = coinbase_count diff in
            assert (proofs_available_this_iter = 0 || cb > 0) ;
            ( match provers with
            | `One_prover ->
                assert (cb <= 1)
            | `Many_provers ->
                assert (cb <= 2) ) ;
            let coinbase_cost = coinbase_cost diff in
            assert_ledger test_mask ~coinbase_cost ~global_slot
              ~protocol_state_view:current_state_view !sl cmds_left
              cmds_applied_this_iter (init_pks init_state) ;
            (diff, List.tl_exn proofs_available_left) )
      in
      assert (List.is_empty proofs_available_left)

    let%test_unit "max throughput-random number of proofs-worst case provers" =
      (* Always at worst case number of provers *)
      let g =
        let open Quickcheck.Generator.Let_syntax in
        let%bind ledger_init_state, cmds, iters = gen_at_capacity in
        (* How many proofs will be available at each iteration. *)
        let%bind proofs_available =
          (* I think in the worst case every user command begets 1.5
             transactions - one for the command and half of one for a fee
             transfer - and the merge overhead means you need (amortized) twice
             as many SNARKs as transactions, but since a SNARK work usually
             covers two SNARKS it cancels. So we need to admit up to (1.5 * the
             number of commands) works. I make it twice as many for simplicity
             and to cover coinbases. *)
          Quickcheck_lib.map_gens iters ~f:(fun _ ->
              Int.gen_incl 0 (transaction_capacity * 2) )
        in
        let%map global_slot = Quickcheck.Generator.small_positive_int in
        (ledger_init_state, cmds, iters, proofs_available, global_slot)
      in
      Quickcheck.test g ~trials:10
        ~f:(fun (ledger_init_state, cmds, iters, proofs_available, global_slot)
           ->
          async_with_ledgers ledger_init_state
            (fun ~snarked_ledger:_ sl test_mask ->
              test_random_number_of_proofs ~global_slot ledger_init_state cmds
                iters proofs_available sl test_mask `Many_provers ) )

    let%test_unit "random no of transactions-random number of proofs-worst \
                   case provers" =
      let g =
        let open Quickcheck.Generator.Let_syntax in
        let%bind ledger_init_state, cmds, iters =
          gen_below_capacity ~extra_blocks:true ()
        in
        let%bind proofs_available =
          Quickcheck_lib.map_gens iters ~f:(fun cmds_opt ->
              Int.gen_incl 0 (3 * Option.value_exn cmds_opt) )
        in
        let%map global_slot = Quickcheck.Generator.small_positive_int in
        (ledger_init_state, cmds, iters, proofs_available, global_slot)
      in
      let shrinker =
        Quickcheck.Shrinker.create
          (fun (ledger_init_state, cmds, iters, proofs_available, global_slot)
          ->
            let all_but_last xs = List.take xs (List.length xs - 1) in
            let iter_count = List.length iters in
            let mod_iters iters' =
              ( ledger_init_state
              , List.take cmds
                @@ List.sum (module Int) iters' ~f:(Option.value ~default:0)
              , iters'
              , List.take proofs_available (List.length iters')
              , global_slot )
            in
            let half_iters =
              if iter_count > 1 then
                Some (mod_iters (List.take iters (iter_count / 2)))
              else None
            in
            let one_less_iters =
              if iter_count > 2 then Some (mod_iters (all_but_last iters))
              else None
            in
            List.filter_map [ half_iters; one_less_iters ] ~f:Fn.id
            |> Sequence.of_list )
      in
      Quickcheck.test g ~shrinker ~shrink_attempts:`Exhaustive
        ~sexp_of:
          [%sexp_of:
            Ledger.init_state
            * User_command.Valid.t list
            * int option list
            * int list
            * int] ~trials:50
        ~f:(fun (ledger_init_state, cmds, iters, proofs_available, global_slot)
           ->
          async_with_ledgers ledger_init_state
            (fun ~snarked_ledger:_ sl test_mask ->
              test_random_number_of_proofs ~global_slot ledger_init_state cmds
                iters proofs_available sl test_mask `Many_provers ) )

    let%test_unit "Random number of commands-random number of proofs-one \
                   prover)" =
      let g =
        let open Quickcheck.Generator.Let_syntax in
        let%bind ledger_init_state, cmds, iters =
          gen_below_capacity ~extra_blocks:true ()
        in
        let%bind proofs_available =
          Quickcheck_lib.map_gens iters ~f:(fun cmds_opt ->
              Int.gen_incl 0 (3 * Option.value_exn cmds_opt) )
        in
        let%map global_slot = Quickcheck.Generator.small_positive_int in
        (ledger_init_state, cmds, iters, proofs_available, global_slot)
      in
      Quickcheck.test g ~trials:10
        ~f:(fun (ledger_init_state, cmds, iters, proofs_available, global_slot)
           ->
          async_with_ledgers ledger_init_state
            (fun ~snarked_ledger:_ sl test_mask ->
              test_random_number_of_proofs ~global_slot ledger_init_state cmds
                iters proofs_available sl test_mask `One_prover ) )

    let stmt_to_work_random_fee work_list provers
        (stmts : Transaction_snark_work.Statement.t) :
        Transaction_snark_work.Checked.t option =
      let prover =
        match provers with
        | `Many_provers ->
            stmt_to_prover stmts
        | `One_prover ->
            snark_worker_pk
      in
      Option.map
        (List.find work_list ~f:(fun (s, _) ->
             Transaction_snark_work.Statement.compare s stmts = 0 ) )
        ~f:(fun (_, fee) ->
          { Transaction_snark_work.Checked.fee; proofs = proofs stmts; prover }
          )

    (** Like test_random_number_of_proofs but with random proof fees.
                   *)
    let test_random_proof_fee :
           global_slot:int
        -> Ledger.init_state
        -> User_command.Valid.t list
        -> int option list
        -> (int * Fee.t list) list
        -> Sl.t ref
        -> Ledger.Mask.Attached.t
        -> [ `One_prover | `Many_provers ]
        -> unit Deferred.t =
     fun ~global_slot _init_state cmds cmd_iters proofs_available sl _test_mask
         provers ->
      let%map proofs_available_left =
        iter_cmds_acc cmds cmd_iters proofs_available
          (fun _cmds_left _count_opt cmds_this_iter proofs_available_left ->
            let work_list : Transaction_snark_work.Statement.t list =
              Sl.Scan_state.work_statements_for_new_diff (Sl.scan_state !sl)
            in
            let proofs_available_this_iter, fees_for_each =
              List.hd_exn proofs_available_left
            in
            let work_to_be_done =
              let work_list = List.take work_list proofs_available_this_iter in
              List.(zip_exn work_list (take fees_for_each (length work_list)))
            in
            let global_slot =
              Mina_numbers.Global_slot_since_genesis.of_int global_slot
            in
            let current_state, current_state_view =
              dummy_state_and_view ~global_slot ()
            in
            let state_and_body_hash =
              let state_hashes =
                Mina_state.Protocol_state.hashes current_state
              in
              ( state_hashes.state_hash
              , state_hashes.state_body_hash |> Option.value_exn )
            in
            let%map _proof, diff =
              create_and_apply ~global_slot
                ~protocol_state_view:current_state_view ~state_and_body_hash sl
                cmds_this_iter
                (stmt_to_work_random_fee work_to_be_done provers)
            in
            let sorted_work_from_diff1
                (pre_diff :
                  Staged_ledger_diff.Pre_diff_with_at_most_two_coinbase.t ) =
              List.sort pre_diff.completed_works ~compare:(fun w w' ->
                  Fee.compare w.fee w'.fee )
            in
            let sorted_work_from_diff2
                (pre_diff :
                  Staged_ledger_diff.Pre_diff_with_at_most_one_coinbase.t option
                  ) =
              Option.value_map pre_diff ~default:[] ~f:(fun p ->
                  List.sort p.completed_works ~compare:(fun w w' ->
                      Fee.compare w.fee w'.fee ) )
            in
            let () =
              let assert_same_fee { Coinbase.Fee_transfer.fee; _ } fee' =
                assert (Fee.equal fee fee')
              in
              let first_pre_diff, second_pre_diff_opt = diff.diff in
              match
                ( first_pre_diff.coinbase
                , Option.value_map second_pre_diff_opt
                    ~default:Staged_ledger_diff.At_most_one.Zero ~f:(fun d ->
                      d.coinbase ) )
              with
              | ( Staged_ledger_diff.At_most_two.Zero
                , Staged_ledger_diff.At_most_one.Zero )
              | Two None, Zero ->
                  ()
              | One ft_opt, Zero ->
                  Option.value_map ft_opt ~default:() ~f:(fun single ->
                      let work =
                        List.hd_exn (sorted_work_from_diff1 first_pre_diff)
                        |> Transaction_snark_work.forget
                      in
                      assert_same_fee single work.fee )
              | Zero, One ft_opt ->
                  Option.value_map ft_opt ~default:() ~f:(fun single ->
                      let work =
                        List.hd_exn (sorted_work_from_diff2 second_pre_diff_opt)
                        |> Transaction_snark_work.forget
                      in
                      assert_same_fee single work.fee )
              | Two (Some (ft, ft_opt)), Zero ->
                  let work_done = sorted_work_from_diff1 first_pre_diff in
                  let work =
                    List.hd_exn work_done |> Transaction_snark_work.forget
                  in
                  assert_same_fee ft work.fee ;
                  Option.value_map ft_opt ~default:() ~f:(fun single ->
                      let work =
                        List.hd_exn (List.drop work_done 1)
                        |> Transaction_snark_work.forget
                      in
                      assert_same_fee single work.fee )
              | _ ->
                  failwith
                    (sprintf
                       !"Incorrect coinbase in the diff %{sexp: \
                         Staged_ledger_diff.t}"
                       diff )
            in
            (diff, List.tl_exn proofs_available_left) )
      in
      assert (List.is_empty proofs_available_left)

    let%test_unit "max throughput-random-random fee-number of proofs-worst \
                   case provers" =
      (* Always at worst case number of provers *)
      let g =
        let open Quickcheck.Generator.Let_syntax in
        let%bind ledger_init_state, cmds, iters = gen_at_capacity in
        (* How many proofs will be available at each iteration. *)
        let%bind proofs_available =
          Quickcheck_lib.map_gens iters ~f:(fun _ ->
              let%bind number_of_proofs =
                Int.gen_incl 0 (transaction_capacity * 2)
              in
              let%map fees =
                Quickcheck.Generator.list_with_length number_of_proofs
                  Fee.(
                    gen_incl (of_nanomina_int_exn 1) (of_nanomina_int_exn 20))
              in
              (number_of_proofs, fees) )
        in
        let%map global_slot = Quickcheck.Generator.small_positive_int in
        (ledger_init_state, cmds, iters, proofs_available, global_slot)
      in
      Quickcheck.test g ~trials:10
        ~f:(fun (ledger_init_state, cmds, iters, proofs_available, global_slot)
           ->
          async_with_ledgers ledger_init_state
            (fun ~snarked_ledger:_ sl test_mask ->
              test_random_proof_fee ~global_slot ledger_init_state cmds iters
                proofs_available sl test_mask `Many_provers ) )

    let%test_unit "Max throughput-random fee" =
      let g =
        let open Quickcheck.Generator.Let_syntax in
        let%bind ledger_init_state, cmds, iters = gen_at_capacity in
        let%bind proofs_available =
          Quickcheck_lib.map_gens iters ~f:(fun _ ->
              let number_of_proofs =
                transaction_capacity
                (*All proofs are available*)
              in
              let%map fees =
                Quickcheck.Generator.list_with_length number_of_proofs
                  Fee.(
                    gen_incl (of_nanomina_int_exn 1) (of_nanomina_int_exn 20))
              in
              (number_of_proofs, fees) )
        in
        let%map global_slot = Quickcheck.Generator.small_positive_int in
        (ledger_init_state, cmds, iters, proofs_available, global_slot)
      in
      Quickcheck.test g
        ~sexp_of:
          [%sexp_of:
            Ledger.init_state
            * Mina_base.User_command.Valid.t list
            * int option list
            * (int * Fee.t list) list
            * int] ~trials:10
        ~f:(fun (ledger_init_state, cmds, iters, proofs_available, global_slot)
           ->
          async_with_ledgers ledger_init_state
            (fun ~snarked_ledger:_ sl test_mask ->
              test_random_proof_fee ~global_slot ledger_init_state cmds iters
                proofs_available sl test_mask `Many_provers ) )

    let check_pending_coinbase ~supercharge_coinbase proof ~sl_before ~sl_after
        (_state_hash, state_body_hash) global_slot pc_update ~is_new_stack =
      let pending_coinbase_before = Sl.pending_coinbase_collection sl_before in
      let root_before = Pending_coinbase.merkle_root pending_coinbase_before in
      let unchecked_root_after =
        Pending_coinbase.merkle_root (Sl.pending_coinbase_collection sl_after)
      in
      let f_pop_and_add () =
        let open Snark_params.Tick in
        let open Pending_coinbase in
        let proof_emitted =
          if Option.is_some proof then Boolean.true_ else Boolean.false_
        in
        let%bind root_after_popping, _deleted_stack =
          Pending_coinbase.Checked.pop_coinbases ~constraint_constants
            ~proof_emitted
            (Hash.var_of_t root_before)
        in
        let pc_update_var = Update.var_of_t pc_update in
        let coinbase_receiver =
          Public_key.Compressed.(var_of_t coinbase_receiver)
        in
        let supercharge_coinbase = Boolean.var_of_value supercharge_coinbase in
        let state_body_hash_var = State_body_hash.var_of_t state_body_hash in
        let global_slot_var =
          Mina_numbers.Global_slot_since_genesis.Checked.constant global_slot
        in
        Pending_coinbase.Checked.add_coinbase ~constraint_constants
          root_after_popping pc_update_var ~coinbase_receiver
          ~supercharge_coinbase state_body_hash_var global_slot_var
      in
      let checked_root_after_update =
        let open Snark_params.Tick in
        let open Pending_coinbase in
        let comp =
          let%map result =
            handle f_pop_and_add
              (unstage
                 (handler ~depth:constraint_constants.pending_coinbase_depth
                    pending_coinbase_before ~is_new_stack ) )
          in
          As_prover.read Hash.typ result
        in
        let x = Or_error.ok_exn (run_and_check comp) in
        x
      in
      [%test_eq: Pending_coinbase.Hash.t] unchecked_root_after
        checked_root_after_update

    let test_pending_coinbase :
           global_slot:int
        -> Ledger.init_state
        -> User_command.Valid.t list
        -> int option list
        -> int list
        -> Sl.t ref
        -> Ledger.Mask.Attached.t
        -> [ `One_prover | `Many_provers ]
        -> unit Deferred.t =
     fun ~global_slot init_state cmds cmd_iters proofs_available sl test_mask
         provers ->
      let global_slot =
        Mina_numbers.Global_slot_since_genesis.of_int global_slot
      in
      let%map proofs_available_left, _ =
        iter_cmds_acc cmds cmd_iters (proofs_available, global_slot)
          (fun
            cmds_left
            _count_opt
            cmds_this_iter
            (proofs_available_left, global_slot)
          ->
            let work_list : Transaction_snark_work.Statement.t list =
              Sl.Scan_state.all_work_statements_exn !sl.scan_state
            in
            let proofs_available_this_iter =
              List.hd_exn proofs_available_left
            in
            let sl_before = !sl in
            let current_state, current_state_view =
              dummy_state_and_view ~global_slot ()
            in
            let state_and_body_hash =
              let state_hashes =
                Mina_state.Protocol_state.hashes current_state
              in
              ( state_hashes.state_hash
              , state_hashes.state_body_hash |> Option.value_exn )
            in
            let%map proof, diff, is_new_stack, pc_update, supercharge_coinbase =
              create_and_apply_with_state_body_hash ~current_state_view
                ~global_slot ~state_and_body_hash sl cmds_this_iter
                (stmt_to_work_restricted
                   (List.take work_list proofs_available_this_iter)
                   provers )
            in
            check_pending_coinbase proof ~supercharge_coinbase ~sl_before
              ~sl_after:!sl state_and_body_hash global_slot pc_update
              ~is_new_stack ;
            assert_fee_excess proof ;
            let cmds_applied_this_iter =
              List.length @@ Staged_ledger_diff.commands diff
            in
            let cb = coinbase_count diff in
            assert (proofs_available_this_iter = 0 || cb > 0) ;
            ( match provers with
            | `One_prover ->
                assert (cb <= 1)
            | `Many_provers ->
                assert (cb <= 2) ) ;
            let coinbase_cost = coinbase_cost diff in
            assert_ledger test_mask ~coinbase_cost ~global_slot
              ~protocol_state_view:current_state_view !sl cmds_left
              cmds_applied_this_iter (init_pks init_state) ;
            ( diff
            , ( List.tl_exn proofs_available_left
              , Mina_numbers.Global_slot_since_genesis.succ global_slot ) ) )
      in
      assert (List.is_empty proofs_available_left)

    let pending_coinbase_test prover =
      let g =
        let open Quickcheck.Generator.Let_syntax in
        let%bind ledger_init_state, cmds, iters =
          gen_below_capacity ~extra_blocks:true ()
        in
        let%bind proofs_available =
          Quickcheck_lib.map_gens iters ~f:(fun cmds_opt ->
              Int.gen_incl 0 (3 * Option.value_exn cmds_opt) )
        in
        let%map global_slot = Quickcheck.Generator.small_positive_int in
        (ledger_init_state, cmds, iters, proofs_available, global_slot)
      in
      Quickcheck.test g ~trials:5
        ~f:(fun (ledger_init_state, cmds, iters, proofs_available, global_slot)
           ->
          async_with_ledgers ledger_init_state
            (fun ~snarked_ledger:_ sl test_mask ->
              test_pending_coinbase ~global_slot ledger_init_state cmds iters
                proofs_available sl test_mask prover ) )

    let%test_unit "Validate pending coinbase for random number of \
                   commands-random number of proofs-one prover)" =
      pending_coinbase_test `One_prover

    let%test_unit "Validate pending coinbase for random number of \
                   commands-random number of proofs-many provers)" =
      pending_coinbase_test `Many_provers

    let timed_account n =
      let keypair =
        Quickcheck.random_value
          ~seed:(`Deterministic (sprintf "timed_account_%d" n))
          Keypair.gen
      in
      let account_id =
        Account_id.create
          (Public_key.compress keypair.public_key)
          Token_id.default
      in
      let balance = Balance.of_mina_int_exn 100 in
      (*Should fully vest by slot = 7*)
      let acc =
        Account.create_timed account_id balance ~initial_minimum_balance:balance
          ~cliff_time:(Mina_numbers.Global_slot_since_genesis.of_int 4)
          ~cliff_amount:Amount.zero
          ~vesting_period:(Mina_numbers.Global_slot_span.of_int 2)
          ~vesting_increment:(Amount.of_mina_int_exn 50)
        |> Or_error.ok_exn
      in
      (keypair, acc)

    let untimed_account n =
      let keypair =
        Quickcheck.random_value
          ~seed:(`Deterministic (sprintf "untimed_account_%d" n))
          Keypair.gen
      in
      let account_id =
        Account_id.create
          (Public_key.compress keypair.public_key)
          Token_id.default
      in
      let balance = Balance.of_mina_int_exn 100 in
      let acc = Account.create account_id balance in
      (keypair, acc)

    let supercharge_coinbase_test ~(self : Account.t) ~(delegator : Account.t)
        ~block_count f_expected_balance sl =
      let coinbase_receiver = self in
      let init_balance = coinbase_receiver.balance in
      let check_receiver_account sl count =
        let location =
          Ledger.location_of_account (Sl.ledger sl)
            (Account.identifier coinbase_receiver)
          |> Option.value_exn
        in
        let account = Ledger.get (Sl.ledger sl) location |> Option.value_exn in
        [%test_eq: Balance.t]
          (f_expected_balance count init_balance)
          account.balance
      in
      Deferred.List.iter
        (List.init block_count ~f:(( + ) 1))
        ~f:(fun block_count ->
          let global_slot =
            Mina_numbers.Global_slot_since_genesis.of_int block_count
          in
          let current_state, current_state_view =
            dummy_state_and_view ~global_slot ()
          in
          let state_and_body_hash =
            let state_hashes = Mina_state.Protocol_state.hashes current_state in
            ( state_hashes.state_hash
            , state_hashes.state_body_hash |> Option.value_exn )
          in
          let%bind _ =
            create_and_apply_with_state_body_hash ~winner:delegator.public_key
              ~coinbase_receiver:coinbase_receiver.public_key sl
              ~current_state_view
              ~global_slot:
                (Mina_numbers.Global_slot_since_genesis.of_int block_count)
              ~state_and_body_hash Sequence.empty
              (stmt_to_work_zero_fee ~prover:self.public_key)
          in
          check_receiver_account !sl block_count ;
          return () )

    let normal_coinbase = constraint_constants.coinbase_amount

    let scale_exn amt i = Amount.scale amt i |> Option.value_exn

    let supercharged_coinbase =
      scale_exn constraint_constants.coinbase_amount
        constraint_constants.supercharged_coinbase_factor

    let g = Ledger.gen_initial_ledger_state

    let%test_unit "Supercharged coinbase - staking" =
      let keypair_self, self = timed_account 1 in
      let slots_with_locked_tokens =
        7
        (*calculated from the timing values for timed_accounts*)
      in
      let block_count = slots_with_locked_tokens + 5 in
      let f_expected_balance block_no init_balance =
        if block_no <= slots_with_locked_tokens then
          Balance.add_amount init_balance (scale_exn normal_coinbase block_no)
          |> Option.value_exn
        else
          (* init balance +
                (normal_coinbase * slots_with_locked_tokens) +
                (supercharged_coinbase * remaining slots))*)
          Balance.add_amount
            ( Balance.add_amount init_balance
                (scale_exn normal_coinbase slots_with_locked_tokens)
            |> Option.value_exn )
            (scale_exn supercharged_coinbase
               (block_no - slots_with_locked_tokens) )
          |> Option.value_exn
      in
      Quickcheck.test g ~trials:1 ~f:(fun ledger_init_state ->
          let ledger_init_state =
            Array.append
              [| ( keypair_self
                 , Balance.to_amount self.balance
                 , self.nonce
                 , self.timing )
              |]
              ledger_init_state
          in
          async_with_ledgers ledger_init_state
            (fun ~snarked_ledger:_ sl _test_mask ->
              supercharge_coinbase_test ~self ~delegator:self ~block_count
                f_expected_balance sl ) )

    let%test_unit "Supercharged coinbase - unlocked account delegating to \
                   locked account" =
      let keypair_self, locked_self = timed_account 1 in
      let keypair_delegator, unlocked_delegator = untimed_account 1 in
      let slots_with_locked_tokens =
        7
        (*calculated from the timing values for timed_accounts*)
      in
      let block_count = slots_with_locked_tokens + 2 in
      let f_expected_balance block_no init_balance =
        Balance.add_amount init_balance
          (scale_exn supercharged_coinbase block_no)
        |> Option.value_exn
      in
      Quickcheck.test g ~trials:1 ~f:(fun ledger_init_state ->
          let ledger_init_state =
            Array.append
              [| ( keypair_self
                 , Balance.to_amount locked_self.balance
                 , locked_self.nonce
                 , locked_self.timing )
               ; ( keypair_delegator
                 , Balance.to_amount unlocked_delegator.balance
                 , unlocked_delegator.nonce
                 , unlocked_delegator.timing )
              |]
              ledger_init_state
          in
          async_with_ledgers ledger_init_state
            (fun ~snarked_ledger:_ sl _test_mask ->
              supercharge_coinbase_test ~self:locked_self
                ~delegator:unlocked_delegator ~block_count f_expected_balance sl ) )

    let%test_unit "Supercharged coinbase - locked account delegating to \
                   unlocked account" =
      let keypair_self, unlocked_self = untimed_account 1 in
      let keypair_delegator, locked_delegator = timed_account 1 in
      let slots_with_locked_tokens =
        7
        (*calculated from the timing values for the timed_account*)
      in
      let block_count = slots_with_locked_tokens + 2 in
      let f_expected_balance block_no init_balance =
        if block_no <= slots_with_locked_tokens then
          Balance.add_amount init_balance (scale_exn normal_coinbase block_no)
          |> Option.value_exn
        else
          (* init balance +
                (normal_coinbase * slots_with_locked_tokens) +
                (supercharged_coinbase * remaining slots))*)
          Balance.add_amount
            ( Balance.add_amount init_balance
                (scale_exn normal_coinbase slots_with_locked_tokens)
            |> Option.value_exn )
            (scale_exn supercharged_coinbase
               (block_no - slots_with_locked_tokens) )
          |> Option.value_exn
      in
      Quickcheck.test g ~trials:1 ~f:(fun ledger_init_state ->
          let ledger_init_state =
            Array.append
              [| ( keypair_self
                 , Balance.to_amount unlocked_self.balance
                 , unlocked_self.nonce
                 , unlocked_self.timing )
               ; ( keypair_delegator
                 , Balance.to_amount locked_delegator.balance
                 , locked_delegator.nonce
                 , locked_delegator.timing )
              |]
              ledger_init_state
          in
          async_with_ledgers ledger_init_state
            (fun ~snarked_ledger:_ sl _test_mask ->
              supercharge_coinbase_test ~self:unlocked_self
                ~delegator:locked_delegator ~block_count f_expected_balance sl ) )

    let%test_unit "Supercharged coinbase - locked account delegating to locked \
                   account" =
      let keypair_self, locked_self = timed_account 1 in
      let keypair_delegator, locked_delegator = timed_account 2 in
      let slots_with_locked_tokens =
        7
        (*calculated from the timing values for timed_accounts*)
      in
      let block_count = slots_with_locked_tokens in
      let f_expected_balance block_no init_balance =
        (*running the test as long as both the accounts remain locked and hence normal coinbase in all the blocks*)
        Balance.add_amount init_balance (scale_exn normal_coinbase block_no)
        |> Option.value_exn
      in
      Quickcheck.test g ~trials:1 ~f:(fun ledger_init_state ->
          let ledger_init_state =
            Array.append
              [| ( keypair_self
                 , Balance.to_amount locked_self.balance
                 , locked_self.nonce
                 , locked_self.timing )
               ; ( keypair_delegator
                 , Balance.to_amount locked_delegator.balance
                 , locked_delegator.nonce
                 , locked_delegator.timing )
              |]
              ledger_init_state
          in
          async_with_ledgers ledger_init_state
            (fun ~snarked_ledger:_ sl _test_mask ->
              supercharge_coinbase_test ~self:locked_self
                ~delegator:locked_delegator ~block_count f_expected_balance sl ) )

    let command_insufficient_funds =
      let open Quickcheck.Generator.Let_syntax in
      let%map ledger_init_state = Ledger.gen_initial_ledger_state
      and global_slot = Quickcheck.Generator.small_positive_int in
      let kp, balance, nonce, _ = ledger_init_state.(0) in
      let receiver_pk =
        Quickcheck.random_value ~seed:(`Deterministic "receiver_pk")
          Public_key.Compressed.gen
      in
      let insufficient_account_creation_fee =
        Currency.Fee.to_nanomina_int constraint_constants.account_creation_fee
        / 2
        |> Currency.Amount.of_nanomina_int_exn
      in
      let source_pk = Public_key.compress kp.public_key in
      let body =
        Signed_command_payload.Body.Payment
          Payment_payload.Poly.
            { receiver_pk; amount = insufficient_account_creation_fee }
      in
      let fee = Currency.Amount.to_fee balance in
      let payload =
        Signed_command.Payload.create ~fee ~fee_payer_pk:source_pk ~nonce
          ~memo:Signed_command_memo.dummy ~valid_until:None ~body
      in
      let signed_command =
        User_command.Signed_command (Signed_command.sign kp payload)
      in
      (ledger_init_state, signed_command, global_slot)

    let%test_unit "Commands with Insufficient funds are not included" =
      let logger = Logger.null () in
      Quickcheck.test command_insufficient_funds ~trials:1
        ~f:(fun (ledger_init_state, invalid_command, global_slot) ->
          async_with_ledgers ledger_init_state
            (fun ~snarked_ledger:_ sl _test_mask ->
              let global_slot =
                Mina_numbers.Global_slot_since_genesis.of_int global_slot
              in
              let current_state_view = dummy_state_view ~global_slot () in
              let diff_result =
                Sl.create_diff ~constraint_constants ~global_slot !sl ~logger
                  ~current_state_view
                  ~transactions_by_fee:(Sequence.of_list [ invalid_command ])
                  ~get_completed_work:(stmt_to_work_zero_fee ~prover:self_pk)
                  ~coinbase_receiver ~supercharge_coinbase:false
                  ~zkapp_cmd_limit:None
              in
              ( match diff_result with
              | Ok (diff, _invalid_txns) ->
                  assert (
                    List.is_empty
                      (Staged_ledger_diff.With_valid_signatures_and_proofs
                       .commands diff ) )
              | Error e ->
                  Error.raise (Pre_diff_info.Error.to_error e) ) ;
              Deferred.unit ) )

    let%test_unit "Blocks having commands with insufficient funds are rejected"
        =
      let logger = Logger.create () in
      let g =
        let open Quickcheck.Generator.Let_syntax in
        let%map ledger_init_state = Ledger.gen_initial_ledger_state
        and global_slot = Quickcheck.Generator.small_positive_int in
        let command (kp : Keypair.t) (balance : Currency.Amount.t)
            (nonce : Account.Nonce.t) (validity : [ `Valid | `Invalid ]) =
          let receiver_pk =
            Quickcheck.random_value ~seed:(`Deterministic "receiver_pk")
              Public_key.Compressed.gen
          in
          let account_creation_fee, fee =
            match validity with
            | `Valid ->
                let account_creation_fee =
                  constraint_constants.account_creation_fee
                  |> Currency.Amount.of_fee
                in
                ( account_creation_fee
                , Currency.Amount.to_fee
                    ( Currency.Amount.sub balance account_creation_fee
                    |> Option.value_exn ) )
            | `Invalid ->
                (* Not enough account creation fee and using full balance for fee*)
                ( Currency.Fee.to_nanomina_int
                    constraint_constants.account_creation_fee
                  / 2
                  |> Currency.Amount.of_nanomina_int_exn
                , Currency.Amount.to_fee balance )
          in
          let fee_payer_pk = Public_key.compress kp.public_key in
          let body =
            Signed_command_payload.Body.Payment
              Payment_payload.Poly.
                { receiver_pk; amount = account_creation_fee }
          in
          let payload =
            Signed_command.Payload.create ~fee ~fee_payer_pk ~nonce
              ~memo:Signed_command_memo.dummy ~valid_until:None ~body
          in
          User_command.Signed_command (Signed_command.sign kp payload)
        in
        let signed_command =
          let kp, balance, nonce, _ = ledger_init_state.(0) in
          command kp balance nonce `Valid
        in
        let invalid_command =
          let kp, balance, nonce, _ = ledger_init_state.(1) in
          command kp balance nonce `Invalid
        in
        (ledger_init_state, signed_command, invalid_command, global_slot)
      in
      Quickcheck.test g ~trials:1
        ~f:(fun (ledger_init_state, valid_command, invalid_command, global_slot)
           ->
          async_with_ledgers ledger_init_state
            (fun ~snarked_ledger:_ sl _test_mask ->
              let global_slot =
                Mina_numbers.Global_slot_since_genesis.of_int global_slot
              in
              let current_state, current_state_view =
                dummy_state_and_view ~global_slot ()
              in
              let state_and_body_hash =
                let state_hashes =
                  Mina_state.Protocol_state.hashes current_state
                in
                ( state_hashes.state_hash
                , state_hashes.state_body_hash |> Option.value_exn )
              in
              let diff_result =
                Sl.create_diff ~constraint_constants ~global_slot !sl ~logger
                  ~current_state_view
                  ~transactions_by_fee:(Sequence.of_list [ valid_command ])
                  ~get_completed_work:(stmt_to_work_zero_fee ~prover:self_pk)
                  ~coinbase_receiver ~supercharge_coinbase:false
                  ~zkapp_cmd_limit:None
              in
              match diff_result with
              | Error e ->
                  Error.raise (Pre_diff_info.Error.to_error e)
              | Ok (diff, _invalid_txns) -> (
                  assert (
                    List.length
                      (Staged_ledger_diff.With_valid_signatures_and_proofs
                       .commands diff )
                    = 1 ) ;
                  let f, s = diff.diff in
                  [%log info] "Diff %s"
                    ( Staged_ledger_diff.With_valid_signatures_and_proofs
                      .to_yojson diff
                    |> Yojson.Safe.to_string ) ;
                  let failed_command =
                    With_status.
                      { data = invalid_command
                      ; status =
                          Transaction_status.Failed
                            Transaction_status.Failure.(
                              Collection.of_single_failure
                                Amount_insufficient_to_create_account)
                      }
                  in
                  (*Replace the valid command with an invalid command)*)
                  let diff =
                    { Staged_ledger_diff.With_valid_signatures_and_proofs.diff =
                        ({ f with commands = [ failed_command ] }, s)
                    }
                  in
                  match%map
                    Sl.apply ~constraint_constants ~global_slot !sl
                      (Staged_ledger_diff.forget diff)
                      ~logger ~verifier ~get_completed_work:(Fn.const None)
                      ~current_state_view ~state_and_body_hash
                      ~coinbase_receiver ~supercharge_coinbase:false
                  with
                  | Ok _x ->
                      assert false
                  (*TODO: check transaction logic errors here. Verified that the error is here is [The source account has an insufficient balance]*)
                  | Error (Staged_ledger_error.Unexpected _ as e) ->
                      [%log info] "Error %s" (Staged_ledger_error.to_string e) ;
                      assert true
                  | Error _ ->
                      assert false ) ) )

    let gen_spec_keypair_and_global_slot =
      let open Quickcheck.Generator.Let_syntax in
      let%bind test_spec = Mina_transaction_logic.For_tests.Test_spec.gen in
      let pks =
        Public_key.Compressed.Set.of_list
          (List.map (Array.to_list test_spec.init_ledger) ~f:(fun s ->
               Public_key.compress (fst s).public_key ) )
      in
      let%map kp =
        Quickcheck.Generator.filter Keypair.gen ~f:(fun kp ->
            not
              (Public_key.Compressed.Set.mem pks
                 (Public_key.compress kp.public_key) ) )
      and global_slot = Quickcheck.Generator.small_positive_int in
      (test_spec, kp, global_slot)

    let%test_unit "When creating diff, invalid commands would be skipped" =
      let gen =
        let open Quickcheck.Generator.Let_syntax in
        let%bind spec_keypair_and_slot = gen_spec_keypair_and_global_slot in
        let%map signed_commands_or_zkapps =
          List.gen_with_length 7 Bool.quickcheck_generator
        in
        (spec_keypair_and_slot, signed_commands_or_zkapps |> List.to_array)
      in
      Async.Thread_safe.block_on_async_exn
      @@ fun () ->
      Async.Quickcheck.async_test ~trials:20 gen
        ~f:(fun
             ( ({ init_ledger; _ }, new_kp, global_slot)
             , signed_commands_or_zkapps )
           ->
          let open Transaction_snark.For_tests in
          let zkapp_pk = Public_key.compress new_kp.public_key in
          let ledger =
            Ledger.create ~depth:constraint_constants.ledger_depth ()
          in
          Mina_transaction_logic.For_tests.Init_ledger.init
            (module Ledger.Ledger_inner)
            init_ledger ledger ;
          Transaction_snark.For_tests.create_trivial_zkapp_account
            ~permissions:Permissions.user_default ~vk ~ledger zkapp_pk ;
          let sl = Sl.create_exn ~constraint_constants ~ledger in
          [%log info] "signed commands or zkapps"
            ~metadata:
              [ ( "signed_commands_or_zkapps"
                , `List
                    (List.map (Array.to_list signed_commands_or_zkapps)
                       ~f:(fun b -> `Bool b) ) )
              ] ;
          let default_fee = Fee.of_nanomina_int_exn 2_000_000 in
          let default_amount = Amount.of_mina_int_exn 1 in
          let mk_signed_command ~(fee_payer : Keypair.t) ~(receiver : Keypair.t)
              ?(amount = default_amount) ~(nonce : Account.Nonce.t) () =
            let body =
              Signed_command_payload.Body.Payment
                Payment_payload.Poly.
                  { receiver_pk = Public_key.compress receiver.public_key
                  ; amount
                  }
            in
            let payload =
              Signed_command.Payload.create ~fee:default_fee
                ~fee_payer_pk:Public_key.(compress fee_payer.public_key)
                ~nonce ~memo:Signed_command_memo.dummy ~valid_until:None ~body
            in
            User_command.Signed_command (Signed_command.sign fee_payer payload)
          in
          let mk_zkapp_command ~(fee_payer : Keypair.t) ?(fee = default_fee)
              ~(nonce : Account.Nonce.t) () =
            let spec : Update_states_spec.t =
              { sender = (new_kp, Account.Nonce.zero)
              ; fee
              ; fee_payer = Some (fee_payer, nonce)
              ; receivers = []
              ; amount = default_amount
              ; zkapp_account_keypairs = [ new_kp ]
              ; memo = Signed_command_memo.dummy
              ; new_zkapp_account = false
              ; snapp_update =
                  { Account_update.Update.dummy with
                    delegate = Zkapp_basic.Set_or_keep.Set zkapp_pk
                  }
              ; current_auth = Permissions.Auth_required.Signature
              ; call_data = Snark_params.Tick.Field.zero
              ; events = []
              ; actions = []
              ; preconditions = None
              }
            in
            let%map zkapp_command =
              Transaction_snark.For_tests.update_states
                ~zkapp_prover_and_vk:(zkapp_prover, vk) ~constraint_constants
                spec
            in
            let valid_zkapp_command =
<<<<<<< HEAD
              Zkapp_command.Valid.to_valid ~failed:false
                ~find_vk:(find_vk ledger) zkapp_command
=======
              Zkapp_command.Valid.to_valid ~status:Applied
                ~find_vk:
                  (Zkapp_command.Verifiable.find_vk_via_ledger ~ledger
                     ~get:Ledger.get
                     ~location_of_account:Ledger.location_of_account )
                zkapp_command
>>>>>>> fe8d85b4
              |> Or_error.ok_exn
            in
            User_command.Zkapp_command valid_zkapp_command
          in
          let mk_user_command ~signed_command_or_zkapp ~fee_payer ~receiver
              ?amount ~nonce () =
            match signed_command_or_zkapp with
            | true ->
                return
                @@ mk_signed_command ~fee_payer ~receiver ?amount ~nonce ()
            | false ->
                mk_zkapp_command ~fee_payer
                  ?fee:
                    (Option.map amount ~f:(fun amount -> Amount.to_fee amount))
                  ~nonce ()
          in
          let fee_payer, _ = init_ledger.(0) in
          let fee_payer1, _ = init_ledger.(2) in
          let receiver, _ = init_ledger.(1) in
          let%bind valid_command_1 =
            mk_user_command
              ~signed_command_or_zkapp:signed_commands_or_zkapps.(0)
              ~fee_payer ~receiver ~nonce:(Account.Nonce.of_int 0) ()
          and valid_command_2 =
            mk_user_command
              ~signed_command_or_zkapp:signed_commands_or_zkapps.(1)
              ~fee_payer ~receiver ~nonce:(Account.Nonce.of_int 1) ()
          and invalid_command_3 =
            mk_user_command
              ~signed_command_or_zkapp:signed_commands_or_zkapps.(2)
              ~fee_payer ~receiver ~amount:Amount.max_int
              ~nonce:(Account.Nonce.of_int 2) ()
          and invalid_command_4 =
            mk_user_command
              ~signed_command_or_zkapp:signed_commands_or_zkapps.(3)
              ~fee_payer ~receiver ~nonce:(Account.Nonce.of_int 3) ()
          and valid_command_5 =
            mk_user_command
              ~signed_command_or_zkapp:signed_commands_or_zkapps.(4)
              ~fee_payer ~receiver ~nonce:(Account.Nonce.of_int 2) ()
          and invalid_command_6 =
            mk_user_command
              ~signed_command_or_zkapp:signed_commands_or_zkapps.(5)
              ~fee_payer ~receiver ~nonce:(Account.Nonce.of_int 4) ()
          and valid_command_7 =
            mk_user_command
              ~signed_command_or_zkapp:signed_commands_or_zkapps.(6)
              ~fee_payer:fee_payer1 ~receiver ~nonce:(Account.Nonce.of_int 0) ()
          in
          let global_slot =
            Mina_numbers.Global_slot_since_genesis.of_int global_slot
          in
          let current_state, current_state_view =
            dummy_state_and_view ~global_slot ()
          in
          let state_and_body_hash =
            let state_hashes = Mina_state.Protocol_state.hashes current_state in
            ( state_hashes.state_hash
            , state_hashes.state_body_hash |> Option.value_exn )
          in
          match
            Sl.create_diff ~constraint_constants ~global_slot sl ~logger
              ~current_state_view
              ~transactions_by_fee:
                (Sequence.of_list
                   [ valid_command_1
                   ; valid_command_2
                   ; invalid_command_3
                   ; invalid_command_4
                   ; valid_command_5
                   ; invalid_command_6
                   ; valid_command_7
                   ] )
              ~get_completed_work:(stmt_to_work_zero_fee ~prover:self_pk)
              ~coinbase_receiver ~supercharge_coinbase:false
              ~zkapp_cmd_limit:None
          with
          | Error e ->
              Error.raise (Pre_diff_info.Error.to_error e)
          | Ok (diff, invalid_txns) -> (
              let valid_commands =
                Staged_ledger_diff.With_valid_signatures_and_proofs.commands
                  diff
                |> List.map ~f:(fun { data; _ } ->
                       User_command.forget_check data )
              in
              assert (
                List.equal User_command.equal valid_commands
                  ( [ valid_command_1
                    ; valid_command_2
                    ; valid_command_5
                    ; valid_command_7
                    ]
                  |> List.map ~f:(fun cmd -> User_command.forget_check cmd) ) ) ;
              assert (List.length invalid_txns = 3) ;
              match%bind
                Sl.apply ~constraint_constants ~global_slot sl
                  (Staged_ledger_diff.forget diff)
                  ~logger ~verifier ~get_completed_work:(Fn.const None)
                  ~current_state_view ~state_and_body_hash ~coinbase_receiver
                  ~supercharge_coinbase:false
              with
              | Ok _x -> (
                  let valid_command_1_with_status =
                    With_status.
                      { data = valid_command_1
                      ; status = Transaction_status.Applied
                      }
                  in
                  let invalid_command_3_with_status =
                    With_status.
                      { data = invalid_command_3
                      ; status = Transaction_status.Applied
                      }
                  in
                  let invalid_command_4_with_status =
                    With_status.
                      { data = invalid_command_4
                      ; status = Transaction_status.Applied
                      }
                  in
                  let valid_command_7_with_status =
                    With_status.
                      { data = valid_command_7
                      ; status = Transaction_status.Applied
                      }
                  in
                  let f, s = diff.diff in
                  let diff =
                    { Staged_ledger_diff.With_valid_signatures_and_proofs.diff =
                        ( { f with
                            commands =
                              [ valid_command_1_with_status
                              ; invalid_command_3_with_status
                              ; invalid_command_4_with_status
                              ; valid_command_7_with_status
                              ]
                          }
                        , s )
                    }
                  in
                  match%map
                    Sl.apply ~constraint_constants ~global_slot sl
                      (Staged_ledger_diff.forget diff)
                      ~logger ~verifier ~get_completed_work:(Fn.const None)
                      ~current_state_view ~state_and_body_hash
                      ~coinbase_receiver ~supercharge_coinbase:false
                  with
                  | Ok _x ->
                      assert false
                  | Error _e ->
                      assert true )
              | Error e ->
                  [%log info] "Error %s" (Staged_ledger_error.to_string e) ;
                  assert false ) )

<<<<<<< HEAD
    let rec lift_deferred_zkapp_commands cmds =
      match cmds with
      | { With_status.status; data } :: cmds' ->
          let%bind data' = data in
          let%map cmds'' = lift_deferred_zkapp_commands cmds' in
          { With_status.status; data = User_command.Zkapp_command data' }
          :: cmds''
      | [] ->
          return []

    let test_staged_ledger_diff_validity ~expectation ~setup_test =
      let make_account () =
        let keypair = Keypair.create () in
        let pubkey = Public_key.compress keypair.public_key in
        let account =
          Account.create
            (Account_id.create pubkey Token_id.default)
            (Balance.of_mina_int_exn 10_000)
        in
        (account, keypair)
      in
      let get_location ledger account =
        account |> Account.identifier
        |> Ledger.location_of_account ledger
        |> Option.value_exn
      in
      let account_a, keypair_a = make_account () in
      let account_b, keypair_b = make_account () in
      let init_ledger : Mina_transaction_logic.For_tests.Init_ledger.t =
        let balance = Fn.compose Unsigned.UInt64.to_int64 Balance.to_uint64 in
        [| (keypair_a, balance account_a.balance)
         ; (keypair_b, balance account_b.balance)
         ; (coinbase_receiver_keypair, 0L)
        |]
      in
      Ledger.with_ledger ~depth:constraint_constants.ledger_depth
        ~f:(fun ledger ->
          Async.Thread_safe.block_on_async_exn (fun () ->
              Mina_transaction_logic.For_tests.Init_ledger.init
                (module Ledger.Ledger_inner)
                init_ledger ledger ;
              (* we could predict these based on the init ledger, but best to use the proper API *)
              let location_a = get_location ledger account_a in
              let location_b = get_location ledger account_b in
              let%bind cmds =
                setup_test ledger
                  (account_a, keypair_a.private_key, location_a)
                  (account_b, keypair_b.private_key, location_b)
              in
              (*
            let cmds = List.map cmds ~f:(fun cmd ->
              (* this is a test, so it's fine *)
              let (`If_this_is_used_it_should_have_a_comment_justifying_it cmd) = User_command.to_valid_unsafe cmd in
              cmd)
            in
            *)
              let diff : Staged_ledger_diff.t =
                let pre_diff :
                    Staged_ledger_diff.Pre_diff_with_at_most_two_coinbase.Stable
                    .V2
                    .t =
                  { completed_works = []
                  ; commands = cmds
                  ; coinbase = Zero
                  ; internal_command_statuses = [ Applied ]
                  }
                in
                { diff = (pre_diff, None) }
              in
              let sl = Sl.create_exn ~constraint_constants ~ledger in
              let global_slot =
                Mina_numbers.Global_slot_since_genesis.of_int 1
              in
              let current_state, current_state_view =
                dummy_state_and_view ~global_slot ()
              in
              let state_and_body_hash =
                let state_hashes =
                  Mina_state.Protocol_state.hashes current_state
                in
                ( state_hashes.state_hash
                , state_hashes.state_body_hash |> Option.value_exn )
              in
              let%map result =
                apply ~logger ~constraint_constants ~global_slot
                  ~get_completed_work:(Fn.const None) ~verifier
                  ~current_state_view ~state_and_body_hash ~coinbase_receiver
                  ~supercharge_coinbase:false sl diff
              in
              match (expectation, result) with
              | `Accept, Ok _ | `Reject, Error _ ->
                  ()
              | `Accept, Error _ ->
                  failwith
                    "expected staged ledger diff to be accepted, but it was \
                     rejected"
              | `Reject, Ok _ ->
                  failwith
                    "expected staged ledger diff to be rejected, but it was \
                     accepted" ) )

    let mk_basic_node ?(preconditions = Account_update.Preconditions.accept)
        ?(update = Account_update.Update.noop) ~(account : Account.t)
        ~(authorization : Account_update.Authorization_kind.t) () =
      Zkapp_command_builder.mk_node
        { public_key = account.public_key
        ; token_id = account.token_id
        ; update
        ; balance_change = Amount.Signed.zero
        ; increment_nonce = false
        ; events = []
        ; actions = []
        ; call_data = Pickles.Impls.Step.Field.Constant.zero
        ; call_depth = 0
        ; preconditions
        ; use_full_commitment = true
        ; implicit_account_creation_fee = false
        ; may_use_token = Account_update.May_use_token.No
        ; authorization_kind = authorization
        }
        []

    let mk_basic_zkapp_command ?prover ~keymap ~fee ~fee_payer_pk
        ~fee_payer_nonce nodes =
      let open Zkapp_command_builder in
      mk_forest nodes
      |> mk_zkapp_command ~fee ~fee_payer_pk ~fee_payer_nonce
      |> replace_authorizations ?prover ~keymap

    let%test_unit "Setting verification keys across differing accounts" =
      test_staged_ledger_diff_validity ~expectation:`Accept
        ~setup_test:(fun _ledger (a, privkey_a, _loc_a) (b, privkey_b, _loc_b)
                    ->
          let `VK vk_a, `Prover prover_a =
            Transaction_snark.For_tests.create_trivial_snapp ~unique_id:0
              ~constraint_constants ()
          in
          let `VK vk_b, `Prover _prover_b =
            Transaction_snark.For_tests.create_trivial_snapp ~unique_id:1
              ~constraint_constants ()
          in
          let keymap =
            Public_key.Compressed.Map.of_alist_exn
              [ (a.public_key, privkey_a); (b.public_key, privkey_b) ]
          in
          lift_deferred_zkapp_commands
            [ (* command from A that sets a new verification key *)
              { status = Applied
              ; data =
                  mk_basic_zkapp_command ~keymap
                    ~fee:(Fee.to_nanomina_int User_command.minimum_fee)
                    ~fee_payer_pk:a.public_key
                    ~fee_payer_nonce:(Unsigned.UInt32.of_int 0)
                    [ mk_basic_node ~account:a ~authorization:Signature
                        ~update:
                          { Account_update.Update.noop with
                            verification_key = Zkapp_basic.Set_or_keep.Set vk_a
                          }
                        ()
                    ]
              }
            ; (* command from B that sets a different verification key *)
              { status = Applied
              ; data =
                  mk_basic_zkapp_command ~keymap
                    ~fee:(Fee.to_nanomina_int User_command.minimum_fee)
                    ~fee_payer_pk:a.public_key
                    ~fee_payer_nonce:(Unsigned.UInt32.of_int 1)
                    [ mk_basic_node ~account:b ~authorization:Signature
                        ~update:
                          { Account_update.Update.noop with
                            verification_key = Zkapp_basic.Set_or_keep.Set vk_b
                          }
                        ()
                    ]
              }
            ; (* proven command from A that is valid against the previously set verification key *)
              { status = Applied
              ; data =
                  mk_basic_zkapp_command ~prover:prover_a ~keymap
                    ~fee:(Fee.to_nanomina_int User_command.minimum_fee)
                    ~fee_payer_pk:a.public_key
                    ~fee_payer_nonce:(Unsigned.UInt32.of_int 2)
                    [ mk_basic_node ~account:a ~authorization:(Proof vk_a.hash)
                        ()
                    ]
              }
            ] )

    let%test_unit "Verification keys set in failed commands should not be \
                   usable later" =
      test_staged_ledger_diff_validity ~expectation:`Accept
        ~setup_test:(fun _ledger (a, privkey_a, _loc_a) (_b, _privkey_b, _loc_b)
                    ->
          let `VK vk_a, `Prover prover_a =
            Transaction_snark.For_tests.create_trivial_snapp ~unique_id:0
              ~constraint_constants ()
          in
          let `VK vk_b, `Prover _prover_b =
            Transaction_snark.For_tests.create_trivial_snapp ~unique_id:1
              ~constraint_constants ()
          in
          let keymap =
            Public_key.Compressed.Map.of_alist_exn [ (a.public_key, privkey_a) ]
          in
          lift_deferred_zkapp_commands
            [ (* successful command from A that sets verification key *)
              { status = Applied
              ; data =
                  mk_basic_zkapp_command ~keymap
                    ~fee:(Fee.to_nanomina_int User_command.minimum_fee)
                    ~fee_payer_pk:a.public_key
                    ~fee_payer_nonce:(Unsigned.UInt32.of_int 0)
                    [ mk_basic_node ~account:a ~authorization:Signature
                        ~update:
                          { Account_update.Update.noop with
                            verification_key = Zkapp_basic.Set_or_keep.Set vk_a
                          }
                        ()
                    ]
              }
              (* failing command from A that sets another verification key *)
            ; { status =
                  Failed [ []; [ Account_nonce_precondition_unsatisfied ] ]
              ; data =
                  mk_basic_zkapp_command ~keymap
                    ~fee:(Fee.to_nanomina_int User_command.minimum_fee)
                    ~fee_payer_pk:a.public_key
                    ~fee_payer_nonce:(Unsigned.UInt32.of_int 1)
                    [ mk_basic_node ~account:a ~authorization:Signature
                        ~preconditions:
                          { Account_update.Preconditions.accept with
                            account =
                              Zkapp_precondition.Account.nonce
                                (Account.Nonce.of_int 0)
                          }
                        ~update:
                          { Account_update.Update.noop with
                            verification_key = Zkapp_basic.Set_or_keep.Set vk_b
                          }
                        ()
                    ]
              }
            ; (* proven command from A that is valid against the first verification key only *)
              { status = Applied
              ; data =
                  mk_basic_zkapp_command ~prover:prover_a ~keymap
                    ~fee:(Fee.to_nanomina_int User_command.minimum_fee)
                    ~fee_payer_pk:a.public_key
                    ~fee_payer_nonce:(Unsigned.UInt32.of_int 2)
                    [ mk_basic_node ~account:a ~authorization:(Proof vk_a.hash)
                        ()
                    ]
              }
            ] )

=======
>>>>>>> fe8d85b4
    let%test_unit "Mismatched verification keys in zkApp accounts and \
                   transactions" =
      let open Transaction_snark.For_tests in
      Quickcheck.test ~trials:1 gen_spec_keypair_and_global_slot
        ~f:(fun ({ init_ledger; specs = _ }, new_kp, global_slot) ->
          let fee = Fee.of_nanomina_int_exn 1_000_000 in
          let amount = Amount.of_mina_int_exn 10 in
          let snapp_pk = Signature_lib.Public_key.compress new_kp.public_key in
          let snapp_update =
            { Account_update.Update.dummy with
              delegate = Zkapp_basic.Set_or_keep.Set snapp_pk
            }
          in
          let memo = Signed_command_memo.dummy in
          let test_spec : Update_states_spec.t =
            { sender = (new_kp, Mina_base.Account.Nonce.zero)
            ; fee
            ; fee_payer = None
            ; receivers = []
            ; amount
            ; zkapp_account_keypairs = [ new_kp ]
            ; memo
            ; new_zkapp_account = false
            ; snapp_update
            ; current_auth = Permissions.Auth_required.Proof
            ; call_data = Snark_params.Tick.Field.zero
            ; events = []
            ; actions = []
            ; preconditions = None
            }
          in
          Ledger.with_ledger ~depth:constraint_constants.ledger_depth
            ~f:(fun ledger ->
              Async.Thread_safe.block_on_async_exn (fun () ->
                  Mina_transaction_logic.For_tests.Init_ledger.init
                    (module Ledger.Ledger_inner)
                    init_ledger ledger ;
                  (* create a zkApp account *)
                  let snapp_permissions =
                    let default = Permissions.user_default in
                    { default with
                      set_delegate = Permissions.Auth_required.Proof
                    }
                  in
                  let snapp_account_id =
                    Account_id.create snapp_pk Token_id.default
                  in
                  let dummy_vk =
                    let data = Pickles.Side_loaded.Verification_key.dummy in
                    let hash = Zkapp_account.digest_vk data in
                    ({ data; hash } : _ With_hash.t)
                  in
                  let valid_against_ledger =
                    let new_mask =
                      Ledger.Mask.create ~depth:(Ledger.depth ledger) ()
                    in
                    let l = Ledger.register_mask ledger new_mask in
                    Transaction_snark.For_tests.create_trivial_zkapp_account
                      ~permissions:snapp_permissions ~vk ~ledger:l snapp_pk ;
                    l
                  in
                  let%bind zkapp_command =
                    let zkapp_prover_and_vk = (zkapp_prover, vk) in
                    Transaction_snark.For_tests.update_states
                      ~zkapp_prover_and_vk ~constraint_constants test_spec
                  in
                  let valid_zkapp_command =
                    Or_error.ok_exn
<<<<<<< HEAD
                      (Zkapp_command.Valid.to_valid ~failed:false
                         ~find_vk:(find_vk valid_against_ledger)
=======
                      (Zkapp_command.Valid.to_valid ~status:Applied
                         ~find_vk:
                           (Zkapp_command.Verifiable.find_vk_via_ledger
                              ~ledger:valid_against_ledger ~get:Ledger.get
                              ~location_of_account:Ledger.location_of_account )
>>>>>>> fe8d85b4
                         zkapp_command )
                  in
                  ignore
                    (Ledger.unregister_mask_exn valid_against_ledger
                       ~loc:__LOC__ ) ;
                  (*Different key in the staged ledger*)
                  Transaction_snark.For_tests.create_trivial_zkapp_account
                    ~permissions:snapp_permissions ~vk:dummy_vk ~ledger snapp_pk ;
                  let open Async.Deferred.Let_syntax in
                  let sl = ref @@ Sl.create_exn ~constraint_constants ~ledger in
                  let global_slot =
                    Mina_numbers.Global_slot_since_genesis.of_int global_slot
                  in
                  let failed_zkapp_command =
                    Or_error.ok_exn
<<<<<<< HEAD
                      (Zkapp_command.Valid.to_valid ~failed:true
                         ~find_vk:(find_vk ledger) zkapp_command )
=======
                      (Zkapp_command.Valid.to_valid
                         ~status:
                           Transaction_status.(
                             Failed
                               [ []
                               ; [ Failure.Unexpected_verification_key_hash ]
                               ])
                         ~find_vk:
                           (Zkapp_command.Verifiable.find_vk_via_ledger ~ledger
                              ~get:Ledger.get
                              ~location_of_account:Ledger.location_of_account )
                         zkapp_command )
>>>>>>> fe8d85b4
                  in
                  let current_state, current_state_view =
                    dummy_state_and_view ~global_slot ()
                  in
                  let state_and_body_hash =
                    let state_hashes =
                      Mina_state.Protocol_state.hashes current_state
                    in
                    ( state_hashes.state_hash
                    , state_hashes.state_body_hash |> Option.value_exn )
                  in
                  let%bind _proof, diff =
                    create_and_apply ~global_slot ~state_and_body_hash
                      ~protocol_state_view:current_state_view sl
                      (Sequence.singleton
                         (User_command.Zkapp_command failed_zkapp_command) )
                      stmt_to_work_one_prover
                  in
                  let command =
                    Staged_ledger_diff.commands diff |> List.hd_exn
                  in
                  (*Zkapp_command with incompatible vk is added with failed status*)
                  ( match command.status with
                  | Failed failure_tbl ->
                      let failures = List.concat failure_tbl in
                      assert (not (List.is_empty failures)) ;
                      let failed_as_expected =
                        List.fold failures ~init:false ~f:(fun acc f ->
                            acc
                            || Mina_base.Transaction_status.Failure.(
                                 equal Unexpected_verification_key_hash f) )
                      in
                      assert failed_as_expected
                  | Applied ->
                      failwith
                        "expected zkapp command to fail due to vk mismatch" ) ;
                  (*Update the account to have correct vk*)
                  let loc =
                    Option.value_exn
                      (Ledger.location_of_account ledger snapp_account_id)
                  in
                  let account = Option.value_exn (Ledger.get ledger loc) in
                  Ledger.set ledger loc
                    { account with
                      zkapp =
                        Some
                          { (Option.value_exn account.zkapp) with
                            verification_key = Some vk
                          }
                    } ;
                  let sl = ref @@ Sl.create_exn ~constraint_constants ~ledger in
                  let%bind _proof, diff =
                    create_and_apply sl ~global_slot ~state_and_body_hash
                      ~protocol_state_view:current_state_view
                      (Sequence.singleton
                         (User_command.Zkapp_command valid_zkapp_command) )
                      stmt_to_work_one_prover
                  in
                  let commands = Staged_ledger_diff.commands diff in
                  assert (List.length commands = 1) ;
                  match List.hd_exn commands with
                  | { With_status.data = Zkapp_command _ps; status = Applied }
                    ->
                      return ()
                  | { With_status.data = Zkapp_command _ps
                    ; status = Failed tbl
                    } ->
                      failwith
                        (sprintf "Zkapp_command application failed %s"
                           ( Transaction_status.Failure.Collection.to_yojson tbl
                           |> Yojson.Safe.to_string ) )
                  | _ ->
                      failwith "expecting zkapp_command transaction" ) ) )

    let%test_unit "Invalid account_update_hash would be rejected" =
      let open Transaction_snark.For_tests in
      Quickcheck.test ~trials:1 gen_spec_keypair_and_global_slot
        ~f:(fun ({ init_ledger; specs }, zkapp_account_keypair, global_slot) ->
          let fee = Fee.of_nanomina_int_exn 1_000_000 in
          let fee_payer = (List.hd_exn specs).sender in
          let memo = Signed_command_memo.dummy in
          let spec : Single_account_update_spec.t =
            { fee_payer
            ; fee
            ; zkapp_account_keypair
            ; memo
            ; update =
                { Account_update.Update.dummy with zkapp_uri = Set "abc" }
            ; call_data = Snark_params.Tick.Field.zero
            ; events = []
            ; actions = []
            }
          in
          Ledger.with_ledger ~depth:constraint_constants.ledger_depth
            ~f:(fun ledger ->
              Async.Thread_safe.block_on_async_exn (fun () ->
                  let zkapp_account_pk =
                    Signature_lib.Public_key.compress
                      zkapp_account_keypair.public_key
                  in
                  let zkapp_prover_and_vk = (zkapp_prover, vk) in
                  let%bind zkapp_command =
                    single_account_update
                      ~chain:Mina_signature_kind.(Other_network "invalid")
                      ~zkapp_prover_and_vk ~constraint_constants spec
                  in
                  Mina_transaction_logic.For_tests.Init_ledger.init
                    (module Ledger.Ledger_inner)
                    init_ledger ledger ;
                  Transaction_snark.For_tests.create_trivial_zkapp_account
                    ~permissions:
                      { Permissions.user_default with set_zkapp_uri = Proof }
                    ~vk ~ledger zkapp_account_pk ;
                  let invalid_zkapp_command =
                    Or_error.ok_exn
<<<<<<< HEAD
                      (Zkapp_command.Valid.to_valid ~failed:false
                         ~find_vk:(find_vk ledger) zkapp_command )
=======
                      (Zkapp_command.Valid.to_valid ~status:Applied
                         ~find_vk:
                           (Zkapp_command.Verifiable.find_vk_via_ledger ~ledger
                              ~get:Ledger.get
                              ~location_of_account:Ledger.location_of_account )
                         zkapp_command )
>>>>>>> fe8d85b4
                  in
                  let sl = ref @@ Sl.create_exn ~constraint_constants ~ledger in
                  let global_slot =
                    Mina_numbers.Global_slot_since_genesis.of_int global_slot
                  in
                  let current_state, current_state_view =
                    dummy_state_and_view ~global_slot ()
                  in
                  let state_and_body_hash =
                    let state_hashes =
                      Mina_state.Protocol_state.hashes current_state
                    in
                    ( state_hashes.state_hash
                    , state_hashes.state_body_hash |> Option.value_exn )
                  in
                  match
                    Sl.create_diff ~constraint_constants ~global_slot !sl
                      ~logger ~current_state_view
                      ~transactions_by_fee:
                        (Sequence.singleton
                           (User_command.Zkapp_command invalid_zkapp_command) )
                      ~get_completed_work:
                        (stmt_to_work_zero_fee ~prover:self_pk)
                      ~coinbase_receiver ~supercharge_coinbase:false
                      ~zkapp_cmd_limit:None
                  with
                  | Error e ->
                      Error.raise (Pre_diff_info.Error.to_error e)
                  | Ok (diff, _invalid_txns) -> (
                      assert (
                        List.length
                          (Staged_ledger_diff.With_valid_signatures_and_proofs
                           .commands diff )
                        = 1 ) ;
                      let%bind verifier_full =
                        Verifier.create ~logger ~proof_level:Full
                          ~constraint_constants ~conf_dir:None
                          ~pids:
                            (Child_processes.Termination.create_pid_table ())
                          ()
                      in
                      match%map
                        Sl.apply ~constraint_constants ~global_slot !sl
                          (Staged_ledger_diff.forget diff)
                          ~get_completed_work:(Fn.const None) ~logger
                          ~verifier:verifier_full ~current_state_view
                          ~state_and_body_hash ~coinbase_receiver
                          ~supercharge_coinbase:false
                      with
                      | Ok _ ->
                          failwith "invalid block should be rejected"
                      | Error e ->
                          if
                            String.is_substring
                              (Staged_ledger_error.to_string e)
                              ~substring:"batch verification failed"
                          then ()
                          else
                            failwith
                              "block should be rejected because batch \
                               verification failed" ) ) ) )
  end )<|MERGE_RESOLUTION|>--- conflicted
+++ resolved
@@ -356,7 +356,6 @@
     let open Deferred.Or_error.Let_syntax in
     let apply_first_pass =
       Ledger.apply_transaction_first_pass ~constraint_constants
-<<<<<<< HEAD
     in
     let apply_second_pass = Ledger.apply_transaction_second_pass in
     let apply_first_pass_sparse_ledger ~global_slot ~txn_state_view
@@ -368,19 +367,6 @@
       in
       partial_txn
     in
-=======
-    in
-    let apply_second_pass = Ledger.apply_transaction_second_pass in
-    let apply_first_pass_sparse_ledger ~global_slot ~txn_state_view
-        sparse_ledger txn =
-      let open Or_error.Let_syntax in
-      let%map _ledger, partial_txn =
-        Mina_ledger.Sparse_ledger.apply_transaction_first_pass
-          ~constraint_constants ~global_slot ~txn_state_view sparse_ledger txn
-      in
-      partial_txn
-    in
->>>>>>> fe8d85b4
     let%bind (`First_pass_ledger_hash first_pass_ledger_target) =
       Scan_state.get_staged_ledger_async
         ~async_batch_size:transaction_application_scheduler_batch_size
@@ -1212,19 +1198,12 @@
   let check_commands ledger ~verifier (cs : User_command.t With_status.t list) =
     let open Deferred.Or_error.Let_syntax in
     let%bind cs =
-<<<<<<< HEAD
       User_command.Applied_sequence.to_all_verifiable cs
         ~load_vk_cache:(fun account_ids ->
           let account_ids = Set.to_list account_ids in
           Zkapp_command.Verifiable.load_vks_from_ledger account_ids
             ~location_of_account_batch:(Ledger.location_of_account_batch ledger)
             ~get_batch:(Ledger.get_batch ledger) )
-=======
-      User_command.Last.to_all_verifiable cs
-        ~find_vk:
-          (Zkapp_command.Verifiable.find_vk_via_ledger ~ledger ~get:Ledger.get
-             ~location_of_account:Ledger.location_of_account )
->>>>>>> fe8d85b4
       |> Deferred.return
     in
     let%map xs = Verifier.verify_commands verifier cs in
@@ -2380,13 +2359,10 @@
             ~conf_dir:None
             ~pids:(Child_processes.Termination.create_pid_table ())
             () )
-<<<<<<< HEAD
 
     let find_vk ledger =
       Zkapp_command.Verifiable.load_vk_from_ledger ~get:(Ledger.get ledger)
         ~location_of_account:(Ledger.location_of_account ledger)
-=======
->>>>>>> fe8d85b4
 
     let supercharge_coinbase ~ledger ~winner ~global_slot =
       (*using staged ledger to confirm coinbase amount is correctly generated*)
@@ -2944,17 +2920,8 @@
               in
               let valid_zkapp_command_with_auths : Zkapp_command.Valid.t =
                 match
-<<<<<<< HEAD
                   Zkapp_command.Valid.to_valid ~failed:false
                     ~find_vk:(find_vk ledger) zkapp_command_with_auths
-=======
-                  Zkapp_command.Valid.to_valid ~status:Applied
-                    ~find_vk:
-                      (Zkapp_command.Verifiable.find_vk_via_ledger ~ledger
-                         ~get:Ledger.get
-                         ~location_of_account:Ledger.location_of_account )
-                    zkapp_command_with_auths
->>>>>>> fe8d85b4
                 with
                 | Ok ps ->
                     ps
@@ -4503,17 +4470,8 @@
                 spec
             in
             let valid_zkapp_command =
-<<<<<<< HEAD
               Zkapp_command.Valid.to_valid ~failed:false
                 ~find_vk:(find_vk ledger) zkapp_command
-=======
-              Zkapp_command.Valid.to_valid ~status:Applied
-                ~find_vk:
-                  (Zkapp_command.Verifiable.find_vk_via_ledger ~ledger
-                     ~get:Ledger.get
-                     ~location_of_account:Ledger.location_of_account )
-                zkapp_command
->>>>>>> fe8d85b4
               |> Or_error.ok_exn
             in
             User_command.Zkapp_command valid_zkapp_command
@@ -4670,7 +4628,6 @@
                   [%log info] "Error %s" (Staged_ledger_error.to_string e) ;
                   assert false ) )
 
-<<<<<<< HEAD
     let rec lift_deferred_zkapp_commands cmds =
       match cmds with
       | { With_status.status; data } :: cmds' ->
@@ -4927,8 +4884,6 @@
               }
             ] )
 
-=======
->>>>>>> fe8d85b4
     let%test_unit "Mismatched verification keys in zkApp accounts and \
                    transactions" =
       let open Transaction_snark.For_tests in
@@ -4997,16 +4952,8 @@
                   in
                   let valid_zkapp_command =
                     Or_error.ok_exn
-<<<<<<< HEAD
                       (Zkapp_command.Valid.to_valid ~failed:false
                          ~find_vk:(find_vk valid_against_ledger)
-=======
-                      (Zkapp_command.Valid.to_valid ~status:Applied
-                         ~find_vk:
-                           (Zkapp_command.Verifiable.find_vk_via_ledger
-                              ~ledger:valid_against_ledger ~get:Ledger.get
-                              ~location_of_account:Ledger.location_of_account )
->>>>>>> fe8d85b4
                          zkapp_command )
                   in
                   ignore
@@ -5022,23 +4969,8 @@
                   in
                   let failed_zkapp_command =
                     Or_error.ok_exn
-<<<<<<< HEAD
                       (Zkapp_command.Valid.to_valid ~failed:true
                          ~find_vk:(find_vk ledger) zkapp_command )
-=======
-                      (Zkapp_command.Valid.to_valid
-                         ~status:
-                           Transaction_status.(
-                             Failed
-                               [ []
-                               ; [ Failure.Unexpected_verification_key_hash ]
-                               ])
-                         ~find_vk:
-                           (Zkapp_command.Verifiable.find_vk_via_ledger ~ledger
-                              ~get:Ledger.get
-                              ~location_of_account:Ledger.location_of_account )
-                         zkapp_command )
->>>>>>> fe8d85b4
                   in
                   let current_state, current_state_view =
                     dummy_state_and_view ~global_slot ()
@@ -5154,17 +5086,8 @@
                     ~vk ~ledger zkapp_account_pk ;
                   let invalid_zkapp_command =
                     Or_error.ok_exn
-<<<<<<< HEAD
                       (Zkapp_command.Valid.to_valid ~failed:false
                          ~find_vk:(find_vk ledger) zkapp_command )
-=======
-                      (Zkapp_command.Valid.to_valid ~status:Applied
-                         ~find_vk:
-                           (Zkapp_command.Verifiable.find_vk_via_ledger ~ledger
-                              ~get:Ledger.get
-                              ~location_of_account:Ledger.location_of_account )
-                         zkapp_command )
->>>>>>> fe8d85b4
                   in
                   let sl = ref @@ Sl.create_exn ~constraint_constants ~ledger in
                   let global_slot =
