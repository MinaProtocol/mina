[%%import
"/src/config.mlh"]

open Core_kernel
open Async_kernel
open Coda_base
open Currency
open O1trace
open Signature_lib

let option lab =
  Option.value_map ~default:(Or_error.error_string lab) ~f:(fun x -> Ok x)

module T = struct
  module Scan_state = Transaction_snark_scan_state
  module Pre_diff_info = Pre_diff_info

  module Staged_ledger_error = struct
    type t =
      | Non_zero_fee_excess of
          Scan_state.Space_partition.t * Transaction.t list
      | Invalid_proof of
          Ledger_proof.t
          * Transaction_snark.Statement.t
          * Public_key.Compressed.t
      | Pre_diff of Pre_diff_info.Error.t
      | Insufficient_work of string
      | Unexpected of Error.t
    [@@deriving sexp]

    let to_string = function
      | Non_zero_fee_excess (partition, txns) ->
          Format.asprintf
            !"Fee excess is non-zero for the transactions: %{sexp: \
              Transaction.t list} and the current queue with slots \
              partitioned as %{sexp: Scan_state.Space_partition.t} \n"
            txns partition
      | Pre_diff pre_diff_error ->
          Format.asprintf
            !"Pre_diff_info.Error error: %{sexp:Pre_diff_info.Error.t}"
            pre_diff_error
      | Invalid_proof (_p, s, prover) ->
          Format.asprintf
            !"Verification failed for proof with statement: %{sexp: \
              Transaction_snark.Statement.t} work_id: %i Prover:%s}\n"
            s
            (Transaction_snark.Statement.hash s)
            (Yojson.Safe.to_string @@ Public_key.Compressed.to_yojson prover)
      | Insufficient_work str ->
          str
      | Unexpected e ->
          Error.to_string_hum e

    let to_error = Fn.compose Error.of_string to_string
  end

  let to_staged_ledger_or_error = function
    | Ok a ->
        Ok a
    | Error e ->
        Error (Staged_ledger_error.Unexpected e)

  type job = Scan_state.Available_job.t [@@deriving sexp]

  let verify_proof ~logger ~verifier ~proof ~statement ~message =
    let log_error err_str ~metadata =
      Logger.warn logger ~module_:__MODULE__ ~location:__LOC__
        ~metadata:
          ( [ ("statement", Transaction_snark.Statement.to_yojson statement)
            ; ("error", `String err_str)
            ; ("sok_message", Sok_message.to_yojson message) ]
          @ metadata )
        "Invalid transaction snark for statement $statement: $error" ;
      Deferred.return false
    in
    let statement_eq a b = Int.(Transaction_snark.Statement.compare a b = 0) in
    if not (statement_eq (Ledger_proof.statement proof) statement) then
      log_error "Statement and proof do not match"
        ~metadata:
          [ ( "statement_from_proof"
            , Transaction_snark.Statement.to_yojson
                (Ledger_proof.statement proof) ) ]
    else
      let start = Time.now () in
      match%bind Verifier.verify_transaction_snark verifier proof ~message with
      | Ok b ->
          let time_ms = Time.abs_diff (Time.now ()) start |> Time.Span.to_ms in
          Logger.trace logger ~module_:__MODULE__ ~location:__LOC__
            ~metadata:
              [ ("work_id", `Int (Transaction_snark.Statement.hash statement))
              ; ("time", `Float time_ms) ]
            "Verification in apply_diff for work $work_id took $time ms" ;
          Deferred.return b
      | Error e ->
          Logger.fatal logger ~module_:__MODULE__ ~location:__LOC__
            ~metadata:
              [ ("statement", Transaction_snark.Statement.to_yojson statement)
              ; ("error", `String (Error.to_string_hum e)) ]
            "Verifier error when checking transaction snark for statement \
             $statement: $error" ;
          exit 21

  let verify ~logger ~verifier ~message job proof prover =
    let open Deferred.Let_syntax in
    match Scan_state.statement_of_job job with
    | None ->
        Deferred.return
          ( Or_error.errorf !"Error creating statement from job %{sexp:job}" job
          |> to_staged_ledger_or_error )
    | Some statement -> (
        match%map
          verify_proof ~logger ~verifier ~proof ~statement ~message
        with
        | true ->
            Ok ()
        | _ ->
            Error
              (Staged_ledger_error.Invalid_proof (proof, statement, prover)) )

  module Statement_scanner = struct
    include Scan_state.Make_statement_scanner
              (Deferred)
              (struct
                type t = unit

                let verify ~verifier:() ~proof:_ ~statement:_ ~message:_ =
                  Deferred.return true
              end)
  end

  module Statement_scanner_proof_verifier = struct
    type t = {logger: Logger.t; verifier: Verifier.t}

    let verify ~verifier:{logger; verifier} = verify_proof ~logger ~verifier
  end

  module Statement_scanner_with_proofs =
    Scan_state.Make_statement_scanner
      (Deferred)
      (Statement_scanner_proof_verifier)

  type t =
    { scan_state: Scan_state.t
          (* Invariant: this is the ledger after having applied all the transactions in
     *the above state. *)
    ; ledger: Ledger.attached_mask sexp_opaque
    ; pending_coinbase_collection: Pending_coinbase.t }
  [@@deriving sexp]

  let proof_txns t =
    Scan_state.latest_ledger_proof t.scan_state
    |> Option.bind ~f:(Fn.compose Non_empty_list.of_list_opt snd)

  let scan_state {scan_state; _} = scan_state

  let all_work_pairs_exn t = Scan_state.all_work_pairs_exn t.scan_state

  let pending_coinbase_collection {pending_coinbase_collection; _} =
    pending_coinbase_collection

  let get_target ((proof, _), _) =
    let {Transaction_snark.Statement.target; _} =
      Ledger_proof.statement proof
    in
    target

  let verify_scan_state_after_apply ledger (scan_state : Scan_state.t) =
    let error_prefix =
      "Error verifying the parallel scan state after applying the diff."
    in
    match Scan_state.latest_ledger_proof scan_state with
    | None ->
        Statement_scanner.check_invariants scan_state ~verifier:()
          ~error_prefix ~ledger_hash_end:ledger ~ledger_hash_begin:None
    | Some proof ->
        Statement_scanner.check_invariants scan_state ~verifier:()
          ~error_prefix ~ledger_hash_end:ledger
          ~ledger_hash_begin:(Some (get_target proof))

  let statement_exn t =
    let open Deferred.Let_syntax in
    match%map Statement_scanner.scan_statement t.scan_state ~verifier:() with
    | Ok s ->
        `Non_empty s
    | Error `Empty ->
        `Empty
    | Error (`Error e) ->
        failwithf !"statement_exn: %{sexp:Error.t}" e ()

  let of_scan_state_and_ledger ~logger ~verifier ~snarked_ledger_hash ~ledger
      ~scan_state ~pending_coinbase_collection =
    let open Deferred.Or_error.Let_syntax in
    let t = {ledger; scan_state; pending_coinbase_collection} in
    let%bind () =
      Statement_scanner_with_proofs.check_invariants scan_state
        ~verifier:{Statement_scanner_proof_verifier.logger; verifier}
        ~error_prefix:"Staged_ledger.of_scan_state_and_ledger"
        ~ledger_hash_end:
          (Frozen_ledger_hash.of_ledger_hash (Ledger.merkle_root ledger))
        ~ledger_hash_begin:(Some snarked_ledger_hash)
    in
    return t

  let of_scan_state_and_ledger_unchecked ~snarked_ledger_hash ~ledger
      ~scan_state ~pending_coinbase_collection =
    let open Deferred.Or_error.Let_syntax in
    let t = {ledger; scan_state; pending_coinbase_collection} in
    let%bind () =
      Statement_scanner.check_invariants scan_state ~verifier:()
        ~error_prefix:"Staged_ledger.of_scan_state_and_ledger"
        ~ledger_hash_end:
          (Frozen_ledger_hash.of_ledger_hash (Ledger.merkle_root ledger))
        ~ledger_hash_begin:(Some snarked_ledger_hash)
    in
    return t

  let of_scan_state_pending_coinbases_and_snarked_ledger ~logger ~verifier
      ~scan_state ~snarked_ledger ~expected_merkle_root ~pending_coinbases =
    let open Deferred.Or_error.Let_syntax in
    let snarked_ledger_hash = Ledger.merkle_root snarked_ledger in
    let snarked_frozen_ledger_hash =
      Frozen_ledger_hash.of_ledger_hash snarked_ledger_hash
    in
    let%bind txs =
      Scan_state.staged_transactions scan_state |> Deferred.return
    in
    let%bind () =
      Deferred.List.fold txs ~init:(Ok ()) ~f:(fun acc tx ->
          Deferred.map (Async.Scheduler.yield ()) ~f:(fun () ->
              Or_error.bind acc ~f:(fun () ->
                  Ledger.apply_transaction snarked_ledger tx |> Or_error.ignore
              ) ) )
    in
    let%bind () =
      let staged_ledger_hash = Ledger.merkle_root snarked_ledger in
      Deferred.return
      @@ Result.ok_if_true
           (Ledger_hash.equal expected_merkle_root staged_ledger_hash)
           ~error:
             (Error.createf
                !"Mismatching merkle root Expected:%{sexp:Ledger_hash.t} \
                  Got:%{sexp:Ledger_hash.t}"
                expected_merkle_root staged_ledger_hash)
    in
    of_scan_state_and_ledger ~logger ~verifier
      ~snarked_ledger_hash:snarked_frozen_ledger_hash ~ledger:snarked_ledger
      ~scan_state ~pending_coinbase_collection:pending_coinbases

  let copy {scan_state; ledger; pending_coinbase_collection} =
    let new_mask = Ledger.Mask.create () in
    { scan_state
    ; ledger= Ledger.register_mask ledger new_mask
    ; pending_coinbase_collection }

  let hash {scan_state; ledger; pending_coinbase_collection} :
      Staged_ledger_hash.t =
    Staged_ledger_hash.of_aux_ledger_and_coinbase_hash
      (Scan_state.hash scan_state)
      (Ledger.merkle_root ledger)
      pending_coinbase_collection

  [%%if
  call_logger]

  let hash t =
    Coda_debug.Call_logger.record_call "Staged_ledger.hash" ;
    hash t

  [%%endif]

  let ledger {ledger; _} = ledger

  let create_exn ~ledger : t =
    { scan_state= Scan_state.empty ()
    ; ledger
    ; pending_coinbase_collection=
        Pending_coinbase.create () |> Or_error.ok_exn }

  let current_ledger_proof t =
    Option.map
      (Scan_state.latest_ledger_proof t.scan_state)
      ~f:(Fn.compose fst fst)

  let replace_ledger_exn t ledger =
    [%test_result: Ledger_hash.t]
      ~message:"Cannot replace ledger since merkle_root differs"
      ~expect:(Ledger.merkle_root t.ledger)
      (Ledger.merkle_root ledger) ;
    {t with ledger}

  let sum_fees xs ~f =
    with_return (fun {return} ->
        Ok
          (List.fold ~init:Fee.zero xs ~f:(fun acc x ->
               match Fee.add acc (f x) with
               | None ->
                   return (Or_error.error_string "Fee overflow")
               | Some res ->
                   res )) )

  let working_stack pending_coinbase_collection ~is_new_stack =
    to_staged_ledger_or_error
      (Pending_coinbase.latest_stack pending_coinbase_collection ~is_new_stack)

  let push_coinbase_and_get_new_collection current_stack (t : Transaction.t)
      state_body_hash_opt =
    let stack_with_state =
      Option.value_map state_body_hash_opt ~default:current_stack
        ~f:(fun sbh -> Pending_coinbase.Stack.push_state sbh current_stack)
    in
    match t with
    | Coinbase c ->
        Pending_coinbase.Stack.push_coinbase c stack_with_state
    | _ ->
        stack_with_state

  let apply_transaction_and_get_statement ledger current_stack s
      state_body_hash_opt =
    let open Result.Let_syntax in
    let%bind fee_excess = Transaction.fee_excess s |> to_staged_ledger_or_error
    and supply_increase =
      Transaction.supply_increase s |> to_staged_ledger_or_error
    in
    let source =
      Ledger.merkle_root ledger |> Frozen_ledger_hash.of_ledger_hash
    in
    let pending_coinbase_after =
      push_coinbase_and_get_new_collection current_stack s state_body_hash_opt
    in
    let%map undo =
      Ledger.apply_transaction ledger s |> to_staged_ledger_or_error
    in
    ( undo
    , { Transaction_snark.Statement.source
      ; target= Ledger.merkle_root ledger |> Frozen_ledger_hash.of_ledger_hash
      ; fee_excess
      ; supply_increase
      ; pending_coinbase_stack_state=
          {source= current_stack; target= pending_coinbase_after}
      ; proof_type= `Base }
    , pending_coinbase_after )

  let apply_transaction_and_get_witness ledger current_stack s
      state_body_hash_opt =
    let open Deferred.Let_syntax in
    let public_keys = function
      | Transaction.Fee_transfer t ->
          Fee_transfer.receivers t |> One_or_two.to_list
      | User_command t ->
          let t = (t :> User_command.t) in
          User_command.accounts_accessed t
      | Coinbase c ->
          let ft_receivers =
            Option.value_map c.fee_transfer ~default:[] ~f:(fun ft ->
                Fee_transfer.receivers (`One ft) |> One_or_two.to_list )
          in
<<<<<<< HEAD
          c.producer :: ft_receivers
=======
          c.receiver :: ft_receivers
>>>>>>> 44243171
    in
    let ledger_witness =
      measure "sparse ledger" (fun () ->
          Sparse_ledger.of_ledger_subset_exn ledger (public_keys s) )
    in
    let%bind () = Async.Scheduler.yield () in
    let r =
      measure "apply+stmt" (fun () ->
          apply_transaction_and_get_statement ledger current_stack s
            state_body_hash_opt )
    in
    let%map () = Async.Scheduler.yield () in
    let open Result.Let_syntax in
    let%map undo, statement, updated_coinbase_stack = r in
    ( { Scan_state.Transaction_with_witness.transaction_with_info=
          {transaction= undo; block_data= state_body_hash_opt}
      ; witness= {ledger= ledger_witness}
      ; statement }
    , updated_coinbase_stack )

  let update_ledger_and_get_statements ledger current_stack ts state_body_hash
      =
    let open Deferred.Let_syntax in
    let rec go coinbase_stack state_body_hash_opt acc = function
      | [] ->
          return (Ok (List.rev acc, coinbase_stack))
      | t :: ts -> (
          match%bind
            apply_transaction_and_get_witness ledger coinbase_stack t
              state_body_hash_opt
          with
          | Ok (res, updated_coinbase_stack) ->
              (*Push the state body hash to the pending coinbase stack once per diff*)
              go updated_coinbase_stack None (res :: acc) ts
          | Error e ->
              return (Error e) )
    in
    go current_stack state_body_hash [] ts

  let check_completed_works ~logger ~verifier scan_state
      (completed_works : Transaction_snark_work.t list) =
    let work_count = List.length completed_works in
    let job_pairs =
      Scan_state.k_work_pairs_for_new_diff scan_state ~k:work_count
    in
    let check job_proofs prover message =
      One_or_two.Deferred_result.map job_proofs ~f:(fun (job, proof) ->
          verify ~logger ~verifier ~message job proof prover )
    in
    let open Deferred.Let_syntax in
    let%map result =
      Deferred.List.find_map (List.zip_exn job_pairs completed_works)
        ~f:(fun (jobs, work) ->
          let message = Sok_message.create ~fee:work.fee ~prover:work.prover in
          Deferred.map ~f:Result.error
          @@ check (One_or_two.zip_exn jobs work.proofs) work.prover message )
    in
    Option.value_map result ~default:(Ok ()) ~f:(fun e -> Error e)

  (**The total fee excess caused by any diff should be zero. In the case where
     the slots are split into two partitions, total fee excess of the transactions
     to be enqueued on each of the partitions should be zero respectively *)
  let check_zero_fee_excess scan_state data =
    let zero = Fee.Signed.zero in
    let partitions = Scan_state.partition_if_overflowing scan_state in
    let txns_from_data data =
      List.fold_right ~init:(Ok []) data
        ~f:(fun (d : Scan_state.Transaction_with_witness.t) acc ->
          let open Or_error.Let_syntax in
          let%bind acc = acc in
          let%map t =
            d.transaction_with_info.transaction |> Ledger.Undo.transaction
          in
          t :: acc )
    in
    let total_fee_excess txns =
      List.fold txns ~init:(Ok (Some zero)) ~f:(fun fe (txn : Transaction.t) ->
          let open Or_error.Let_syntax in
          let%bind fe' = fe in
          let%map fee_excess = Transaction.fee_excess txn in
          Option.bind fe' ~f:(fun f -> Fee.Signed.add f fee_excess) )
      |> to_staged_ledger_or_error
    in
    let open Result.Let_syntax in
    let check data slots =
      let%bind txns = txns_from_data data |> to_staged_ledger_or_error in
      let%bind fe = total_fee_excess txns in
      let%bind fe_no_overflow =
        Option.value_map
          ~default:
            (to_staged_ledger_or_error
               (Or_error.error_string "fee excess overflow"))
          ~f:(fun fe -> Ok fe)
          fe
      in
      if Fee.Signed.equal fe_no_overflow zero then Ok ()
      else Error (Non_zero_fee_excess (slots, txns))
    in
    let%bind () = check (List.take data (fst partitions.first)) partitions in
    Option.value_map ~default:(Result.return ())
      ~f:(fun _ -> check (List.drop data (fst partitions.first)) partitions)
      partitions.second

  let update_coinbase_stack_and_get_data scan_state ledger
      pending_coinbase_collection transactions state_body_hash =
    let open Deferred.Result.Let_syntax in
    let coinbase_exists txns =
      List.fold_until ~init:false txns
        ~f:(fun acc t ->
          match t with
          | Transaction.Coinbase _ ->
              Stop true
          | _ ->
              Continue acc )
        ~finish:Fn.id
    in
    let {Scan_state.Space_partition.first= slots, _; second} =
      Scan_state.partition_if_overflowing scan_state
    in
    if List.length transactions > 0 then
      match second with
      | None ->
          (*Single partition:
         1.Check if a new stack is required and get a working stack [working_stack]
         2.create data for enqueuing onto the scan state *)
          let is_new_stack = Scan_state.next_on_new_tree scan_state in
          let%bind working_stack =
            working_stack pending_coinbase_collection ~is_new_stack
            |> Deferred.return
          in
          let%map data, updated_stack =
            update_ledger_and_get_statements ledger working_stack transactions
              (Some state_body_hash)
          in
          ( is_new_stack
          , data
          , Pending_coinbase.Update.Action.Update_one
          , `Update_one updated_stack )
      | Some _ ->
          (*Two partition:
        Assumption: Only one of the partition will have coinbase transaction(s)in it.
        1. Get the latest stack for coinbase in the first set of transactions
        2. get the first set of scan_state data[data1]
        3. get a new stack for the second partion because the second set of transactions would start from the begining of the next tree in the scan_state
        4. Initialize the new stack with the state from the first stack
        5. get the second set of scan_state data[data2]*)
          let txns_for_partition1 = List.take transactions slots in
          let coinbase_in_first_partition =
            coinbase_exists txns_for_partition1
          in
          let%bind working_stack1 =
            working_stack pending_coinbase_collection ~is_new_stack:false
            |> Deferred.return
          in
          let%bind data1, updated_stack1 =
            update_ledger_and_get_statements ledger working_stack1
              txns_for_partition1 (Some state_body_hash)
          in
          let txns_for_partition2 = List.drop transactions slots in
          let working_stack2 =
            Pending_coinbase.Stack.create_with updated_stack1
          in
          (*Push the state body hash to the pending coinbase stack once per diff*)
          let%map data2, updated_stack2 =
            update_ledger_and_get_statements ledger working_stack2
              txns_for_partition2 None
          in
          let second_has_data = List.length txns_for_partition2 > 0 in
          let pending_coinbase_action, stack_update =
            match (coinbase_in_first_partition, second_has_data) with
            | true, true ->
                ( Pending_coinbase.Update.Action.Update_two_coinbase_in_first
                , `Update_two (updated_stack1, updated_stack2) )
            (*updated_stack2 does not have coinbase and but has the state from the previous stack*)
            | true, false ->
                (*updated_stack1 has some new coinbase but parition 2 has no
                data and so we have only one stack to update*)
                (Update_one, `Update_one updated_stack1)
            | false, true ->
                (*updated_stack1 just has the new state. [updated stack2] might have coinbase, definitely has some
                data and therefore will have a non-dummy state.*)
                ( Update_two_coinbase_in_second
                , `Update_two (updated_stack1, updated_stack2) )
            | false, false ->
                (* a diff consists of only non-coinbase transactions. This is currently not possible because a diff will have a coinbase at the very least, so don't update anything?*)
                (Update_none, `Update_none)
          in
          (false, data1 @ data2, pending_coinbase_action, stack_update)
    else
      Deferred.return
        (Ok
           (false, [], Pending_coinbase.Update.Action.Update_none, `Update_none))

  (*update the pending_coinbase tree with the updated/new stack and delete the oldest stack if a proof was emitted*)
  let update_pending_coinbase_collection pending_coinbase_collection
      stack_update ~is_new_stack ~ledger_proof =
    let open Result.Let_syntax in
    (*Deleting oldest stack if proof emitted*)
    let%bind pending_coinbase_collection_updated1 =
      match ledger_proof with
      | Some (proof, _) ->
          let%bind oldest_stack, pending_coinbase_collection_updated1 =
            Pending_coinbase.remove_coinbase_stack pending_coinbase_collection
            |> to_staged_ledger_or_error
          in
          let ledger_proof_stack =
            (Ledger_proof.statement proof).pending_coinbase_stack_state.target
          in
          let%map () =
            if Pending_coinbase.Stack.equal oldest_stack ledger_proof_stack
            then Ok ()
            else
              Error
                (Staged_ledger_error.Unexpected
                   (Error.of_string
                      "Pending coinbase stack of the ledger proof did not \
                       match the oldest stack in the pending coinbase tree."))
          in
          pending_coinbase_collection_updated1
      | None ->
          Ok pending_coinbase_collection
    in
    (*updating the latest stack and/or adding a new one*)
    match stack_update with
    | `Update_none ->
        Ok pending_coinbase_collection_updated1
    | `Update_one stack1 ->
        Pending_coinbase.update_coinbase_stack
          pending_coinbase_collection_updated1 stack1 ~is_new_stack
        |> to_staged_ledger_or_error
    | `Update_two (stack1, stack2) ->
        (*The case when some of the transactions go into the old tree and remaining on to the new tree*)
        let%bind update1 =
          Pending_coinbase.update_coinbase_stack
            pending_coinbase_collection_updated1 stack1 ~is_new_stack:false
          |> to_staged_ledger_or_error
        in
        Pending_coinbase.update_coinbase_stack update1 stack2
          ~is_new_stack:true
        |> to_staged_ledger_or_error

  let coinbase_for_blockchain_snark = function
    | [] ->
        Ok Currency.Amount.zero
    | [amount] ->
        Ok amount
    | [amount1; _] ->
        Ok amount1
    | _ ->
        Error
          (Staged_ledger_error.Pre_diff
             (Pre_diff_info.Error.Coinbase_error "More than two coinbase parts"))

  let apply_diff ~logger t pre_diff_info ~state_body_hash =
    let open Deferred.Result.Let_syntax in
    let max_throughput =
      Int.pow 2
        Transaction_snark_scan_state.Constants.transaction_capacity_log_2
    in
    let spots_available, proofs_waiting =
      let jobs = Scan_state.all_work_statements t.scan_state in
      ( Int.min (Scan_state.free_space t.scan_state) max_throughput
      , List.length jobs )
    in
    let new_mask = Ledger.Mask.create () in
    let new_ledger = Ledger.register_mask t.ledger new_mask in
    let transactions, works, user_commands_count, coinbases = pre_diff_info in
    let%bind is_new_stack, data, stack_update_in_snark, stack_update =
      update_coinbase_stack_and_get_data t.scan_state new_ledger
        t.pending_coinbase_collection transactions state_body_hash
    in
    let slots = List.length data in
    let work_count = List.length works in
    let required_pairs =
      Scan_state.work_statements_for_new_diff t.scan_state
    in
    let%bind () =
      let required = List.length required_pairs in
      if
        work_count < required
        && List.length data
           > Scan_state.free_space t.scan_state - required + work_count
      then
        Deferred.return
          (Error
             (Staged_ledger_error.Insufficient_work
                (sprintf
                   !"Insufficient number of transaction snark work (slots \
                     occupying: %d)  required %d, got %d"
                   slots required work_count)))
      else Deferred.return (Ok ())
    in
    let%bind () = Deferred.return (check_zero_fee_excess t.scan_state data) in
    let%bind res_opt, scan_state' =
      let r =
        Scan_state.fill_work_and_enqueue_transactions t.scan_state data works
      in
      Or_error.iter_error r ~f:(fun e ->
          let data_json =
            `List
              (List.map data
                 ~f:(fun {Scan_state.Transaction_with_witness.statement; _} ->
                   Transaction_snark.Statement.to_yojson statement ))
          in
          Logger.error logger ~module_:__MODULE__ ~location:__LOC__
            ~metadata:
              [ ( "scan_state"
                , `String (Scan_state.snark_job_list_json t.scan_state) )
              ; ("data", data_json) ]
            !"Unexpected error when applying diff data $data to the \
              scan_state $scan_state: %s\n\
              %!"
            (Error.to_string_hum e) ) ;
      Deferred.return (to_staged_ledger_or_error r)
    in
    let%bind updated_pending_coinbase_collection' =
      update_pending_coinbase_collection t.pending_coinbase_collection
        stack_update ~is_new_stack ~ledger_proof:res_opt
      |> Deferred.return
    in
    let%bind coinbase_amount =
      coinbase_for_blockchain_snark coinbases |> Deferred.return
    in
    let%map () =
      Deferred.(
        verify_scan_state_after_apply
          (Frozen_ledger_hash.of_ledger_hash (Ledger.merkle_root new_ledger))
          scan_state'
        >>| to_staged_ledger_or_error)
    in
    Logger.debug logger ~module_:__MODULE__ ~location:__LOC__
      ~metadata:
        [ ("user_command_count", `Int user_commands_count)
        ; ("coinbase_count", `Int (List.length coinbases))
        ; ("spots_available", `Int spots_available)
        ; ("proof_bundles_waiting", `Int proofs_waiting)
        ; ("work_count", `Int (List.length works)) ]
      "apply_diff block info: No of transactions included:$user_command_count\n\
      \      Coinbase parts:$coinbase_count Spots\n\
      \      available:$spots_available Pending work in the \
       scan-state:$proof_bundles_waiting Work included:$work_count" ;
    let new_staged_ledger =
      { scan_state= scan_state'
      ; ledger= new_ledger
      ; pending_coinbase_collection= updated_pending_coinbase_collection' }
    in
    ( `Hash_after_applying (hash new_staged_ledger)
    , `Ledger_proof res_opt
    , `Staged_ledger new_staged_ledger
    , `Pending_coinbase_data
        (is_new_stack, coinbase_amount, stack_update_in_snark) )

  let update_metrics (t : t) (witness : Staged_ledger_diff.t) =
    let open Or_error.Let_syntax in
    let user_commands = Staged_ledger_diff.user_commands witness in
    let work = Staged_ledger_diff.completed_works witness in
    let%bind total_txn_fee = sum_fees user_commands ~f:User_command.fee in
    let%bind total_snark_fee = sum_fees work ~f:Transaction_snark_work.fee in
    let%bind () = Scan_state.update_metrics t.scan_state in
    Or_error.try_with (fun () ->
        let open Coda_metrics in
        Gauge.set Scan_state_metrics.snark_fee_per_block
          (Int.to_float @@ Fee.to_int total_snark_fee) ;
        Gauge.set Scan_state_metrics.transaction_fees_per_block
          (Int.to_float @@ Fee.to_int total_txn_fee) ;
        Gauge.set Scan_state_metrics.purchased_snark_work_per_block
          (Float.of_int @@ List.length work) ;
        Gauge.set Scan_state_metrics.snark_work_required
          (Float.of_int
             (List.length (Scan_state.all_work_pairs_exn t.scan_state))) )

  let apply t witness ~logger ~verifier ~state_body_hash =
    let open Deferred.Result.Let_syntax in
    let work = Staged_ledger_diff.completed_works witness in
    let%bind () = check_completed_works ~logger ~verifier t.scan_state work in
    let%bind prediff =
      Result.map_error ~f:(fun error -> Staged_ledger_error.Pre_diff error)
      @@ Pre_diff_info.get witness
      |> Deferred.return
    in
    let%map ((_, _, `Staged_ledger new_staged_ledger, __) as res) =
      apply_diff t prediff ~logger ~state_body_hash
    in
    let () =
      Or_error.iter_error (update_metrics new_staged_ledger witness)
        ~f:(fun e ->
          Logger.error logger ~module_:__MODULE__ ~location:__LOC__
            ~metadata:[("error", `String (Error.to_string_hum e))]
            !"Error updating metrics after applying staged_ledger diff: $error"
      )
    in
    res

  let apply_diff_unchecked t
      (sl_diff : Staged_ledger_diff.With_valid_signatures_and_proofs.t)
      ~state_body_hash =
    let open Deferred.Result.Let_syntax in
    let%bind prediff =
      Result.map_error ~f:(fun error -> Staged_ledger_error.Pre_diff error)
      @@ Pre_diff_info.get_unchecked sl_diff
      |> Deferred.return
    in
    apply_diff t prediff ~logger:(Logger.null ()) ~state_body_hash

  module Resources = struct
    module Discarded = struct
      type t =
        { user_commands_rev: User_command.With_valid_signature.t Sequence.t
        ; completed_work: Transaction_snark_work.Checked.t Sequence.t }
      [@@deriving sexp_of]

      let add_user_command t uc =
        { t with
          user_commands_rev=
            Sequence.append t.user_commands_rev (Sequence.singleton uc) }

      let add_completed_work t cw =
        { t with
          completed_work=
            Sequence.append (Sequence.singleton cw) t.completed_work }
    end

    type t =
      { max_space: int (*max space available currently*)
      ; max_jobs: int
            (*Required amount of work for max_space that can be purchased*)
      ; user_commands_rev: User_command.With_valid_signature.t Sequence.t
      ; completed_work_rev: Transaction_snark_work.Checked.t Sequence.t
      ; fee_transfers: Fee.t Public_key.Compressed.Map.t
      ; add_coinbase: bool
      ; coinbase:
          (Public_key.Compressed.t * Fee.t) Staged_ledger_diff.At_most_two.t
      ; receiver_pk: Public_key.Compressed.t
      ; budget: Fee.t Or_error.t
      ; discarded: Discarded.t
      ; is_coinbase_reciever_new: bool
      ; logger: Logger.t sexp_opaque }
    [@@deriving sexp_of]

    let coinbase_ft (cw : Transaction_snark_work.t) =
      (* Here we could not add the fee transfer if the prover=receiver_pk but
      retaining it to preserve that information in the
      staged_ledger_diff. It will be checked in apply_diff before adding*)
      Option.some_if (cw.fee > Fee.zero) (cw.prover, cw.fee)

    let cheapest_two_work (works : Transaction_snark_work.Checked.t Sequence.t)
        =
      Sequence.fold works ~init:(None, None) ~f:(fun (w1, w2) w ->
          match (w1, w2) with
          | None, _ ->
              (Some w, None)
          | Some x, None ->
              if Currency.Fee.compare w.fee x.fee < 0 then (Some w, w1)
              else (w1, Some w)
          | Some x, Some y ->
              if Currency.Fee.compare w.fee x.fee < 0 then (Some w, w1)
              else if Currency.Fee.compare w.fee y.fee < 0 then (w1, Some w)
              else (w1, w2) )

    let coinbase_work ?(is_two = false)
        (works : Transaction_snark_work.Checked.t Sequence.t)
        ~is_coinbase_reciever_new =
      let open Option.Let_syntax in
      let min1, min2 = cheapest_two_work works in
      let diff ws ws' =
        Sequence.filter ws ~f:(fun w ->
            Sequence.mem ws'
              (Transaction_snark_work.statement w)
              ~equal:Transaction_snark_work.Statement.equal
            |> not )
      in
      let%bind budget =
        (*if the coinbase receiver is new then the account creation fee will be deducted from the reward*)
        if is_coinbase_reciever_new then
          Coda_compile_config.(
            Currency.Amount.(sub coinbase (of_fee account_creation_fee)))
        else Some Coda_compile_config.coinbase
      in
      let stmt = Transaction_snark_work.statement in
      if is_two then
        match (min1, min2) with
        | None, _ ->
            None
        | Some w, None ->
            if Amount.(of_fee w.fee <= budget) then
              let cb =
                Staged_ledger_diff.At_most_two.Two
                  (Option.map (coinbase_ft w) ~f:(fun ft -> (ft, None)))
              in
              Some (cb, diff works (Sequence.of_list [stmt w]))
            else
              let cb = Staged_ledger_diff.At_most_two.Two None in
              Some (cb, works)
        | Some w1, Some w2 ->
            let%map sum = Fee.add w1.fee w2.fee in
            if Amount.(of_fee sum <= budget) then
              let cb =
                Staged_ledger_diff.At_most_two.Two
                  (Option.map (coinbase_ft w1) ~f:(fun ft ->
                       (ft, coinbase_ft w2) ))
                (*Why add work without checking if work constraints are
                satisfied? If we reach here then it means that we are trying to
                fill the last two slots of the tree with coinbase trnasactions
                and if there's any work in [works] then that has to be included,
                either in the coinbase or as fee transfers that gets paid by
                the transaction fees. So having it as coinbase ft will atleast
                get reduce the slots occupied by fee transfers*)
              in
              (cb, diff works (Sequence.of_list [stmt w1; stmt w2]))
            else if Amount.(of_fee w1.fee <= Coda_compile_config.coinbase) then
              let cb =
                Staged_ledger_diff.At_most_two.Two
                  (Option.map (coinbase_ft w1) ~f:(fun ft -> (ft, None)))
              in
              (cb, diff works (Sequence.of_list [stmt w1]))
            else
              let cb = Staged_ledger_diff.At_most_two.Two None in
              (cb, works)
      else
        Option.map min1 ~f:(fun w ->
            if Amount.(of_fee w.fee <= budget) then
              let cb = Staged_ledger_diff.At_most_two.One (coinbase_ft w) in
              (cb, diff works (Sequence.of_list [stmt w]))
            else
              let cb = Staged_ledger_diff.At_most_two.One None in
              (cb, works) )

    let init_coinbase_and_fee_transfers cw_seq ~add_coinbase ~job_count ~slots
        ~is_coinbase_reciever_new =
      let cw_unchecked work =
        Sequence.map work ~f:Transaction_snark_work.forget
      in
      let coinbase, rem_cw =
        match
          (add_coinbase, coinbase_work cw_seq ~is_coinbase_reciever_new)
        with
        | true, Some (ft, rem_cw) ->
            (ft, rem_cw)
        | true, None ->
            (*Coinbase could not be added because work-fees > coinbase-amount*)
            if job_count = 0 || slots - job_count >= 1 then
              (*Either no jobs are required or there is a free slot that can be filled without having to include any work*)
              (One None, cw_seq)
            else (Zero, cw_seq)
        | _ ->
            (Zero, cw_seq)
      in
      let rem_cw = cw_unchecked rem_cw in
      let singles =
        Sequence.filter_map rem_cw
          ~f:(fun {Transaction_snark_work.fee; prover; _} ->
            if Fee.equal fee Fee.zero then None else Some (prover, fee) )
        |> Sequence.to_list_rev
      in
      (coinbase, singles)

    let init (uc_seq : User_command.With_valid_signature.t Sequence.t)
        (cw_seq : Transaction_snark_work.Checked.t Sequence.t)
        (slots, job_count) ~receiver_pk ~add_coinbase logger
        ~is_coinbase_reciever_new =
      let seq_rev seq =
        let rec go seq rev_seq =
          match Sequence.next seq with
          | Some (w, rem_seq) ->
              go rem_seq (Sequence.append (Sequence.singleton w) rev_seq)
          | None ->
              rev_seq
        in
        go seq Sequence.empty
      in
      let coinbase, singles =
        init_coinbase_and_fee_transfers cw_seq ~add_coinbase ~job_count ~slots
          ~is_coinbase_reciever_new
      in
      let fee_transfers =
        Public_key.Compressed.Map.of_alist_reduce singles ~f:(fun f1 f2 ->
            Option.value_exn (Fee.add f1 f2) )
      in
      let budget =
        Or_error.map2
          (sum_fees (Sequence.to_list uc_seq) ~f:(fun t ->
               User_command.fee (t :> User_command.t) ))
          (sum_fees
             (List.filter
                ~f:(fun (k, _) ->
                  not (Public_key.Compressed.equal k receiver_pk) )
                singles)
             ~f:snd)
          ~f:(fun r c -> option "budget did not suffice" (Fee.sub r c))
        |> Or_error.join
      in
      let discarded =
        { Discarded.completed_work= Sequence.empty
        ; user_commands_rev= Sequence.empty }
      in
      { max_space= slots
      ; max_jobs= job_count
      ; user_commands_rev=
          uc_seq
          (*Completed work in reverse order for faster removal of proofs if budget doesn't suffice*)
      ; completed_work_rev= seq_rev cw_seq
      ; fee_transfers
      ; add_coinbase
      ; receiver_pk
      ; coinbase
      ; budget
      ; discarded
      ; is_coinbase_reciever_new
      ; logger }

    let reselect_coinbase_work t =
      let cw_unchecked work =
        Sequence.map work ~f:Transaction_snark_work.forget
      in
      let coinbase, rem_cw =
        match t.coinbase with
        | Staged_ledger_diff.At_most_two.Zero ->
            (t.coinbase, t.completed_work_rev)
        | One _ -> (
          match
            coinbase_work t.completed_work_rev
              ~is_coinbase_reciever_new:t.is_coinbase_reciever_new
          with
          | None ->
              (One None, t.completed_work_rev)
          | Some (ft, rem_cw) ->
              (ft, rem_cw) )
        | Two _ -> (
          match
            coinbase_work t.completed_work_rev ~is_two:true
              ~is_coinbase_reciever_new:t.is_coinbase_reciever_new
          with
          | None ->
              (Two None, t.completed_work_rev)
              (*Check for work constraint will be done in [check_constraints_and_update]*)
          | Some (fts', rem_cw) ->
              (fts', rem_cw) )
      in
      let rem_cw = cw_unchecked rem_cw in
      let singles =
        Sequence.filter_map rem_cw
          ~f:(fun {Transaction_snark_work.fee; prover; _} ->
            if Fee.equal fee Fee.zero then None else Some (prover, fee) )
        |> Sequence.to_list_rev
      in
      let fee_transfers =
        Public_key.Compressed.Map.of_alist_reduce singles ~f:(fun f1 f2 ->
            Option.value_exn (Fee.add f1 f2) )
      in
      {t with coinbase; fee_transfers}

    let rebudget t =
      (*get the correct coinbase and calculate the fee transfers*)
      let open Or_error.Let_syntax in
      let payment_fees =
        sum_fees (Sequence.to_list t.user_commands_rev) ~f:(fun t ->
            User_command.fee (t :> User_command.t) )
      in
      let prover_fee_others =
        Public_key.Compressed.Map.fold t.fee_transfers ~init:(Ok Fee.zero)
          ~f:(fun ~key ~data fees ->
            let%bind others = fees in
            if Public_key.Compressed.equal t.receiver_pk key then Ok others
            else option "Fee overflow" (Fee.add others data) )
      in
      let revenue = payment_fees in
      let cost = prover_fee_others in
      Or_error.map2 revenue cost ~f:(fun r c ->
          option "budget did not suffice" (Fee.sub r c) )
      |> Or_error.join

    let budget_sufficient t =
      match t.budget with Ok _ -> true | Error _ -> false

    let coinbase_added t =
      match t.coinbase with
      | Staged_ledger_diff.At_most_two.Zero ->
          0
      | One _ ->
          1
      | Two _ ->
          2

    let slots_occupied t =
      let fee_for_self =
        match t.budget with
        | Error _ ->
            0
        | Ok b ->
            if b > Fee.zero then 1 else 0
      in
      let other_provers =
        Public_key.Compressed.Map.filter_keys t.fee_transfers
          ~f:(Fn.compose not (Public_key.Compressed.equal t.receiver_pk))
      in
      let total_fee_transfer_pks =
        Public_key.Compressed.Map.length other_provers + fee_for_self
      in
      Sequence.length t.user_commands_rev
      + ((total_fee_transfer_pks + 1) / 2)
      + coinbase_added t

    let space_available res =
      let slots = slots_occupied res in
      res.max_space > slots

    let work_done t =
      let no_of_proof_bundles = Sequence.length t.completed_work_rev in
      let slots = slots_occupied t in
      (*If more jobs were added in the previous diff then ( t.max_space-t.max_jobs) slots can go for free in this diff*)
      no_of_proof_bundles = t.max_jobs || slots <= t.max_space - t.max_jobs

    let space_constraint_satisfied t =
      let occupied = slots_occupied t in
      occupied <= t.max_space

    let work_constraint_satisfied (t : t) =
      (*Are we doing all the work available? *)
      let all_proofs = work_done t in
      (*enough work*)
      let slots = slots_occupied t in
      let cw_count = Sequence.length t.completed_work_rev in
      let enough_work = cw_count >= slots in
      (*if there are no transactions then don't need any proofs*)
      all_proofs || slots = 0 || enough_work

    let available_space t = t.max_space - slots_occupied t

    let discard_last_work t =
      match Sequence.next t.completed_work_rev with
      | None ->
          t
      | Some (w, rem_seq) ->
          let to_be_discarded = Transaction_snark_work.forget w in
          let discarded = Discarded.add_completed_work t.discarded w in
          let new_t =
            reselect_coinbase_work
              {t with completed_work_rev= rem_seq; discarded}
          in
          let budget =
            match t.budget with
            | Ok b ->
                option "Currency overflow" (Fee.add b to_be_discarded.fee)
            | _ ->
                rebudget new_t
          in
          {new_t with budget}

    let discard_user_command t =
      let decr_coinbase t =
        (*When discarding coinbase's fee transfer, add the fee transfer to the fee_transfers map so that budget checks can be done *)
        let update_fee_transfers t ft coinbase =
          let updated_fee_transfers =
            Public_key.Compressed.Map.update t.fee_transfers (fst ft)
              ~f:(fun _ -> snd ft)
          in
          let new_t =
            {t with coinbase; fee_transfers= updated_fee_transfers}
          in
          let updated_budget = rebudget new_t in
          {new_t with budget= updated_budget}
        in
        match t.coinbase with
        | Staged_ledger_diff.At_most_two.Zero ->
            t
        | One None ->
            {t with coinbase= Staged_ledger_diff.At_most_two.Zero}
        | Two None ->
            {t with coinbase= One None}
        | Two (Some (ft, None)) ->
            {t with coinbase= One (Some ft)}
        | One (Some ft) ->
            update_fee_transfers t ft Zero
        | Two (Some (ft1, Some ft2)) ->
            update_fee_transfers t ft2 (One (Some ft1))
      in
      match Sequence.next t.user_commands_rev with
      | None ->
          (* If we have reached here then it means we couldn't afford a slot for coinbase as well *)
          decr_coinbase t
      | Some (uc, rem_seq) ->
          let discarded = Discarded.add_user_command t.discarded uc in
          let new_t = {t with user_commands_rev= rem_seq; discarded} in
          let budget =
            match t.budget with
            | Ok b ->
                option "Fee insufficient"
                  (Fee.sub b (User_command.fee (uc :> User_command.t)))
            | _ ->
                rebudget new_t
          in
          {new_t with budget}

    let worked_more resources =
      (*Is the work constraint satisfied even after discarding a work bundle?
         We reach here after having more than enough work*)
      let more_work t =
        let slots = slots_occupied t in
        let cw_count = Sequence.length t.completed_work_rev in
        cw_count > 0 && cw_count >= slots
      in
      let r = discard_last_work resources in
      more_work r

    let incr_coinbase_part_by t count =
      let open Or_error.Let_syntax in
      let incr = function
        | Staged_ledger_diff.At_most_two.Zero ->
            Ok (Staged_ledger_diff.At_most_two.One None)
        | One None ->
            Ok (Two None)
        | One (Some ft) ->
            Ok (Two (Some (ft, None)))
        | _ ->
            Or_error.error_string "Coinbase count cannot be more than two"
      in
      let by_one res =
        let res' =
          match Sequence.next res.discarded.completed_work with
          (*add one from the discarded list to [completed_work_rev] and then select a work from [completed_work_rev] except the one already used*)
          | Some (w, rem_work) ->
              let%map coinbase = incr res.coinbase in
              let res' =
                { res with
                  completed_work_rev=
                    Sequence.append (Sequence.singleton w)
                      res.completed_work_rev
                ; discarded= {res.discarded with completed_work= rem_work}
                ; coinbase }
              in
              reselect_coinbase_work res'
          | None ->
              let%bind coinbase = incr res.coinbase in
              let res = {res with coinbase} in
              if work_done res then Ok res
              else
                Or_error.error_string
                  "Could not increment coinbase transaction count because of \
                   insufficient work"
        in
        match res' with
        | Ok res'' ->
            res''
        | Error e ->
            Logger.error t.logger ~module_:__MODULE__ ~location:__LOC__
              "Error when increasing coinbase: $error"
              ~metadata:[("error", `String (Error.to_string_hum e))] ;
            res
      in
      match count with `One -> by_one t | `Two -> by_one (by_one t)
  end

  let rec check_constraints_and_update (resources : Resources.t) =
    if Resources.slots_occupied resources = 0 then resources
    else if Resources.work_constraint_satisfied resources then
      if
        (*There's enough work. Check if they satisfy other constraints*)
        Resources.budget_sufficient resources
      then
        if Resources.space_constraint_satisfied resources then resources
        else if Resources.worked_more resources then
          (*There are too many fee_transfers(from the proofs) occupying the slots. discard one and check*)
          check_constraints_and_update (Resources.discard_last_work resources)
        else
          (*Well, there's no space; discard a user command *)
          check_constraints_and_update
            (Resources.discard_user_command resources)
      else
        (* insufficient budget; reduce the cost*)
        check_constraints_and_update (Resources.discard_last_work resources)
    else
      (* There isn't enough work for the transactions. Discard a trasnaction and check again *)
      check_constraints_and_update (Resources.discard_user_command resources)

  let one_prediff cw_seq ts_seq ~receiver ~add_coinbase partition logger
      ~is_coinbase_reciever_new =
    O1trace.measure "one_prediff" (fun () ->
        let init_resources =
          Resources.init ts_seq cw_seq partition ~receiver_pk:receiver
            ~add_coinbase logger ~is_coinbase_reciever_new
        in
        check_constraints_and_update init_resources )

  let generate logger cw_seq ts_seq ~receiver ~is_coinbase_reciever_new
      (partitions : Scan_state.Space_partition.t) =
    let pre_diff_with_one (res : Resources.t) :
        Staged_ledger_diff.With_valid_signatures_and_proofs
        .pre_diff_with_at_most_one_coinbase =
      O1trace.measure "pre_diff_with_one" (fun () ->
          let to_at_most_one = function
            | Staged_ledger_diff.At_most_two.Zero ->
                Staged_ledger_diff.At_most_one.Zero
            | One x ->
                One x
            | _ ->
                Logger.error logger ~module_:__MODULE__ ~location:__LOC__
                  "Error creating staged ledger diff: Should have at most one \
                   coinbase in the second pre_diff" ;
                Zero
          in
          (* We have to reverse here because we only know they work in THIS order *)
          { Staged_ledger_diff.Pre_diff_one.user_commands=
              Sequence.to_list_rev res.user_commands_rev
          ; completed_works= Sequence.to_list_rev res.completed_work_rev
          ; coinbase= to_at_most_one res.coinbase } )
    in
    let pre_diff_with_two (res : Resources.t) :
        Staged_ledger_diff.With_valid_signatures_and_proofs
        .pre_diff_with_at_most_two_coinbase =
      (* We have to reverse here because we only know they work in THIS order *)
      { user_commands= Sequence.to_list_rev res.user_commands_rev
      ; completed_works= Sequence.to_list_rev res.completed_work_rev
      ; coinbase= res.coinbase }
    in
    let make_diff res1 res2_opt =
      (pre_diff_with_two res1, Option.map res2_opt ~f:pre_diff_with_one)
    in
    let has_no_user_commands (res : Resources.t) =
      Sequence.length res.user_commands_rev = 0
    in
    let second_pre_diff (res : Resources.t) partition ~add_coinbase work =
      one_prediff work res.discarded.user_commands_rev ~receiver partition
        ~add_coinbase logger ~is_coinbase_reciever_new
    in
    let isEmpty (res : Resources.t) =
      has_no_user_commands res && Resources.coinbase_added res = 0
    in
    (*Partitioning explained in PR #687 *)
    match partitions.second with
    | None ->
        let res =
          one_prediff cw_seq ts_seq ~receiver partitions.first
            ~add_coinbase:true logger ~is_coinbase_reciever_new
        in
        make_diff res None
    | Some y ->
        assert (Sequence.length cw_seq <= snd partitions.first + snd y) ;
        let cw_seq_1 = Sequence.take cw_seq (snd partitions.first) in
        let cw_seq_2 = Sequence.drop cw_seq (snd partitions.first) in
        let res =
          one_prediff cw_seq_1 ts_seq ~receiver partitions.first
            ~add_coinbase:false logger ~is_coinbase_reciever_new
        in
        let incr_coinbase_and_compute res count =
          let new_res = Resources.incr_coinbase_part_by res count in
          if Resources.space_available new_res then
            (*All slots could not be filled either because of budget constraints or not enough work done. Don't create the second prediff instead recompute first diff with just once coinbase*)
            ( one_prediff cw_seq_1 ts_seq ~receiver partitions.first
                ~add_coinbase:true logger ~is_coinbase_reciever_new
            , None )
          else
            let res2 =
              second_pre_diff new_res y ~add_coinbase:false cw_seq_2
            in
            if isEmpty res2 then
              (*Don't create the second prediff instead recompute first diff with just once coinbase*)
              ( one_prediff cw_seq_1 ts_seq ~receiver partitions.first
                  ~add_coinbase:true logger ~is_coinbase_reciever_new
              , None )
            else (new_res, Some res2)
        in
        let try_with_coinbase () : Resources.t =
          one_prediff cw_seq_1 ts_seq ~receiver partitions.first
            ~add_coinbase:true logger ~is_coinbase_reciever_new
        in
        let res1, res2 =
          if Sequence.is_empty res.user_commands_rev then
            let res = try_with_coinbase () in
            (res, None)
          else
            match Resources.available_space res with
            | 0 ->
                (*generate the next prediff with a coinbase at least*)
                let res2 = second_pre_diff res y ~add_coinbase:true cw_seq_2 in
                (res, Some res2)
            | 1 ->
                (*There's a slot available in the first partition, fill it with coinbase and create another pre_diff for the slots in the second partiton with the remaining user commands and work *)
                incr_coinbase_and_compute res `One
            | 2 ->
                (*There are two slots which cannot be filled using user commands, so we split the coinbase into two parts and fill those two spots*)
                incr_coinbase_and_compute res `Two
            | _ ->
                (* Too many slots left in the first partition. Either there wasn't enough work to add transactions or there weren't enough transactions. Create a new pre_diff for just the first partition*)
                let res = try_with_coinbase () in
                (res, None)
        in
        let coinbase_added =
          Resources.coinbase_added res1
          + Option.value_map ~f:Resources.coinbase_added res2 ~default:0
        in
        if coinbase_added > 0 then make_diff res1 res2
        else
          (*Coinbase takes priority over user-commands. Create a diff in partitions.first with coinbase first and user commands if possible*)
          let res = try_with_coinbase () in
          make_diff res None

  let create_diff t ~self ~coinbase_receiver ~logger
      ~(transactions_by_fee : User_command.With_valid_signature.t Sequence.t)
      ~(get_completed_work :
            Transaction_snark_work.Statement.t
         -> Transaction_snark_work.Checked.t option) =
    let coinbase_receiver =
      match coinbase_receiver with `Proposer -> self | `Other pk -> pk
    in
    O1trace.trace_event "curr_hash" ;
    let validating_ledger = Transaction_validator.create t.ledger in
    let is_new_account pk =
      Transaction_validator.Hashless_ledger.location_of_key validating_ledger
        pk
      |> Option.is_none
    in
    let is_coinbase_reciever_new = is_new_account coinbase_receiver in
    O1trace.trace_event "done mask" ;
    let partitions = Scan_state.partition_if_overflowing t.scan_state in
    O1trace.trace_event "partitioned" ;
    let work_to_do = Scan_state.work_statements_for_new_diff t.scan_state in
    O1trace.trace_event "computed_work" ;
    let completed_works_seq, proof_count =
      List.fold_until work_to_do ~init:(Sequence.empty, 0)
        ~f:(fun (seq, count) w ->
          match get_completed_work w with
          | Some cw_checked ->
              (*If new provers can't pay the account-creation-fee then discard their work. To encourage using an existing account for snark workers*)
              if
                (not (is_new_account cw_checked.prover))
                || Currency.Fee.(
                     cw_checked.fee >= Coda_compile_config.account_creation_fee)
              then
                Continue
                  ( Sequence.append seq (Sequence.singleton cw_checked)
                  , One_or_two.length cw_checked.proofs + count )
              else Stop (seq, count)
          | None ->
              Stop (seq, count) )
        ~finish:Fn.id
    in
    O1trace.trace_event "found completed work" ;
    (*Transactions in reverse order for faster removal if there is no space when creating the diff*)
    let valid_on_this_ledger =
      Sequence.fold transactions_by_fee ~init:Sequence.empty ~f:(fun seq t ->
          match
            O1trace.measure "validate txn" (fun () ->
                Transaction_validator.apply_transaction validating_ledger
                  (User_command t) )
          with
          | Error e ->
              let error_message =
                sprintf
                  !"Invalid user command! Error was: %s, command was: \
                    $user_command"
                  (Error.to_string_hum e)
              in
              Logger.fatal logger ~module_:__MODULE__ ~location:__LOC__
                ~metadata:
                  [ ( "user_command"
                    , User_command.With_valid_signature.to_yojson t ) ]
                !"%s" error_message ;
              seq
          | Ok _ ->
              Sequence.append (Sequence.singleton t) seq )
    in
    let diff =
      O1trace.measure "generate diff" (fun () ->
          generate logger completed_works_seq valid_on_this_ledger
            ~receiver:coinbase_receiver ~is_coinbase_reciever_new partitions )
    in
    Logger.debug logger ~module_:__MODULE__ ~location:__LOC__
      "Number of proofs ready for purchase: $proof_count Number of user \
       commands ready to be included: $txn_count"
      ~metadata:
        [ ("proof_count", `Int proof_count)
        ; ("txn_count", `Int (Sequence.length valid_on_this_ledger)) ] ;
    trace_event "prediffs done" ;
    { Staged_ledger_diff.With_valid_signatures_and_proofs.diff
    ; creator= self
    ; coinbase_receiver }
end

include T

let%test_module "test" =
  ( module struct
    module Sl = T

    let self_pk =
      Quickcheck.random_value ~seed:(`Deterministic "self_pk")
        Public_key.Compressed.gen

    let coinbase_receiver =
      Quickcheck.random_value ~seed:(`Deterministic "receiver_pk")
        Public_key.Compressed.gen

    (* Functor for testing with different instantiated staged ledger modules. *)
    let create_and_apply_with_state_body_hash state_body_hash sl logger pids
        txns stmt_to_work =
      let open Deferred.Let_syntax in
      let diff =
        Sl.create_diff !sl ~self:self_pk ~logger ~transactions_by_fee:txns
          ~get_completed_work:stmt_to_work
          ~coinbase_receiver:(`Other coinbase_receiver)
      in
      let diff' = Staged_ledger_diff.forget diff in
      let%bind verifier = Verifier.create ~logger ~pids ~conf_dir:None in
      let%map ( `Hash_after_applying hash
              , `Ledger_proof ledger_proof
              , `Staged_ledger sl'
              , `Pending_coinbase_data
                  (is_new_stack, coinbase_amount, pc_action) ) =
        match%map Sl.apply !sl diff' ~logger ~verifier ~state_body_hash with
        | Ok x ->
            x
        | Error e ->
            Error.raise (Sl.Staged_ledger_error.to_error e)
      in
      assert (Staged_ledger_hash.equal hash (Sl.hash sl')) ;
      sl := sl' ;
      (ledger_proof, diff', coinbase_amount, is_new_stack, pc_action)

    let create_and_apply sl logger pids txns stmt_to_work =
      let open Deferred.Let_syntax in
      let%map ledger_proof, diff, _, _, _ =
        create_and_apply_with_state_body_hash State_body_hash.dummy sl logger
          pids txns stmt_to_work
      in
      (ledger_proof, diff)

    (* Run the given function inside of the Deferred monad, with a staged
         ledger and a separate test ledger, after applying the given
         init_state to both. In the below tests we apply the same commands to
         the staged and test ledgers, and verify they are in the same state.
      *)
    let async_with_ledgers ledger_init_state
        (f : Sl.t ref -> Ledger.Mask.Attached.t -> unit Deferred.t) =
      Ledger.with_ephemeral_ledger ~f:(fun ledger ->
          Ledger.apply_initial_ledger_state ledger ledger_init_state ;
          let casted = Ledger.Any_ledger.cast (module Ledger) ledger in
          let test_mask =
            Ledger.Maskable.register_mask casted (Ledger.Mask.create ())
          in
          let sl = ref @@ Sl.create_exn ~ledger in
          Async.Thread_safe.block_on_async_exn (fun () -> f sl test_mask) ;
          ignore @@ Ledger.Maskable.unregister_mask_exn casted test_mask )

    (* Assert the given staged ledger is in the correct state after applying
         the first n user commands passed to the given base ledger. Checks the
         states of the block producer account and user accounts but ignores
         snark workers for simplicity. *)
    let assert_ledger :
           Ledger.t
        -> coinbase_cost:Currency.Fee.t
        -> Sl.t
        -> User_command.With_valid_signature.t list
        -> int
        -> Public_key.Compressed.t list
        -> unit =
<<<<<<< HEAD
     fun test_ledger staged_ledger cmds_all cmds_used pks_to_check ->
      let old_producer_balance =
        Option.value_map
          (Option.bind
             (Ledger.location_of_key test_ledger self_pk)
             ~f:(Ledger.get test_ledger))
          ~default:Currency.Balance.zero
=======
     fun test_ledger ~coinbase_cost staged_ledger cmds_all cmds_used
         pks_to_check ->
      let proposer_account =
        Option.bind
          (Ledger.location_of_key test_ledger coinbase_receiver)
          ~f:(Ledger.get test_ledger)
      in
      let is_proposer_acc_new = Option.is_none proposer_account in
      let old_proposer_balance =
        Option.value_map proposer_account ~default:Currency.Balance.zero
>>>>>>> 44243171
          ~f:(fun a -> a.balance)
      in
      let rec apply_cmds =
        let open Or_error.Let_syntax in
        function
        | [] ->
            return ()
        | cmd :: cmds ->
            let%bind _ = Ledger.apply_user_command test_ledger cmd in
            apply_cmds cmds
      in
      Or_error.ok_exn @@ apply_cmds @@ List.take cmds_all cmds_used ;
      let get_account_exn ledger pk =
        Option.value_exn
          (Option.bind
             (Ledger.location_of_key ledger pk)
             ~f:(Ledger.get ledger))
      in
      (* Check the user accounts in the updated staged ledger are as
           expected. *)
      List.iter pks_to_check ~f:(fun pk ->
          let expect = get_account_exn test_ledger pk in
          let actual = get_account_exn (Sl.ledger staged_ledger) pk in
          [%test_result: Account.t] ~expect actual ) ;
<<<<<<< HEAD
      (* We only test that the block producer got any reward here, since
         calculating the exact correct amount depends on the snark fees and tx
         fees. *)
      let new_producer_balance =
        (get_account_exn (Sl.ledger staged_ledger) self_pk).balance
      in
      assert (Currency.Balance.(new_producer_balance > old_producer_balance))
=======
      (* We only test that the proposer got the coinbase reward here, since calculating the exact correct amount depends on the snark fees and tx fees. *)
      let proposer_balance_with_coinbase =
        (let open Option.Let_syntax in
        let%bind total_cost =
          if is_proposer_acc_new then
            Currency.Fee.add coinbase_cost
              Coda_compile_config.account_creation_fee
          else Some coinbase_cost
        in
        let%bind reward =
          Coda_compile_config.(
            Currency.Amount.(sub coinbase (of_fee total_cost)))
        in
        Currency.Balance.add_amount old_proposer_balance reward)
        |> Option.value_exn
      in
      let new_proposer_balance =
        (get_account_exn (Sl.ledger staged_ledger) coinbase_receiver).balance
      in
      assert (
        Currency.Balance.(
          new_proposer_balance >= proposer_balance_with_coinbase) )

    let work_fee = Coda_compile_config.account_creation_fee
>>>>>>> 44243171

    (* Deterministically compute a prover public key from a snark work statement. *)
    let stmt_to_prover :
        Transaction_snark_work.Statement.t -> Public_key.Compressed.t =
     fun stmts ->
      let prover_seed =
        One_or_two.fold stmts ~init:"P" ~f:(fun p stmt ->
            p ^ Frozen_ledger_hash.to_bytes stmt.target )
      in
      Quickcheck.random_value ~seed:(`Deterministic prover_seed)
        Public_key.Compressed.gen

    let proofs stmts : Ledger_proof.t One_or_two.t =
      let sok_digest = Sok_message.Digest.default in
      One_or_two.map stmts ~f:(fun statement ->
          Ledger_proof.create ~statement ~sok_digest ~proof:Proof.dummy )

    let stmt_to_work_random_prover (stmts : Transaction_snark_work.Statement.t)
        : Transaction_snark_work.Checked.t option =
      let prover = stmt_to_prover stmts in
      Some
        { Transaction_snark_work.Checked.fee= work_fee
        ; proofs= proofs stmts
        ; prover }

    (* Fixed public key for when there is only one snark worker. *)
    let snark_worker_pk =
      Quickcheck.random_value ~seed:(`Deterministic "snark worker")
        Public_key.Compressed.gen

    let stmt_to_work_one_prover (stmts : Transaction_snark_work.Statement.t) :
        Transaction_snark_work.Checked.t option =
      Some {fee= work_fee; proofs= proofs stmts; prover= snark_worker_pk}

    let coinbase_first_prediff = function
      | Staged_ledger_diff.At_most_two.Zero ->
          (0, [])
      | One None ->
          (1, [])
      | One (Some ft) ->
          (1, [ft])
      | Two None ->
          (2, [])
      | Two (Some (ft, None)) ->
          (2, [ft])
      | Two (Some (ft1, Some ft2)) ->
          (2, [ft1; ft2])

    let coinbase_second_prediff = function
      | Staged_ledger_diff.At_most_one.Zero ->
          (0, [])
      | One None ->
          (1, [])
      | One (Some ft) ->
          (1, [ft])

    let coinbase_count (sl_diff : Staged_ledger_diff.t) =
      (coinbase_first_prediff (fst sl_diff.diff).coinbase |> fst)
      + Option.value_map ~default:0 (snd sl_diff.diff) ~f:(fun d ->
            coinbase_second_prediff d.coinbase |> fst )

    let coinbase_cost (sl_diff : Staged_ledger_diff.t) =
      let coinbase_fts =
        (coinbase_first_prediff (fst sl_diff.diff).coinbase |> snd)
        @ Option.value_map ~default:[] (snd sl_diff.diff) ~f:(fun d ->
              coinbase_second_prediff d.coinbase |> snd )
      in
      List.fold coinbase_fts ~init:Currency.Fee.zero ~f:(fun total ft ->
          Currency.Fee.add total (snd ft) |> Option.value_exn )

    (* These tests do a lot of updating Merkle ledgers so making Pedersen
       hashing faster is a big win.
    *)
    let () =
      Snark_params.set_chunked_hashing true ;
      Async.Scheduler.set_record_backtraces true ;
      Backtrace.elide := false

    (* The tests are still very slow, so we set ~trials very low for all the
       QuickCheck tests. We may be able to turn them up after #2759 and/or #2760
       happen.
    *)

    (* Get the public keys from a ledger init state. *)
    let init_pks
        (init :
          ( Signature_lib.Keypair.t
          * Currency.Amount.t
          * Coda_numbers.Account_nonce.t )
          array) =
      Array.to_sequence init
      |> Sequence.map ~f:(fun (kp, _, _) -> Public_key.compress kp.public_key)
      |> Sequence.to_list

    (* Fee excess at top level ledger proofs should always be zero *)
    let assert_fee_excess :
        (Ledger_proof.t * Transaction.t list) option -> unit =
     fun proof_opt ->
      let fee_excess =
        Option.value_map ~default:Fee.Signed.zero proof_opt ~f:(fun proof ->
            (Ledger_proof.statement (fst proof)).fee_excess )
      in
      assert (Fee.Signed.(equal fee_excess zero))

    let transaction_capacity =
      Int.pow 2
        Transaction_snark_scan_state.Constants.transaction_capacity_log_2

    (* Abstraction for the pattern of taking a list of commands and applying it
       in chunks up to a given max size. *)
    let rec iter_cmds_acc :
           User_command.With_valid_signature.t list
           (** All the commands to apply. *)
        -> int option list
           (** A list of chunk sizes. If a chunk's size is None, apply as many
            commands as possible. *)
        -> 'acc
        -> (   User_command.With_valid_signature.t list
               (** All commands remaining. *)
            -> int option (* Current chunk size. *)
            -> User_command.With_valid_signature.t Sequence.t
               (* Sequence of commands to apply. *)
            -> 'acc
            -> (Staged_ledger_diff.t * 'acc) Deferred.t)
        -> 'acc Deferred.t =
     fun cmds cmd_iters acc f ->
      match cmd_iters with
      | [] ->
          Deferred.return acc
      | count_opt :: counts_rest ->
          let cmds_this_iter_max =
            match count_opt with
            | None ->
                cmds
            | Some count ->
                assert (count <= List.length cmds) ;
                List.take cmds count
          in
          let%bind diff, acc' =
            f cmds count_opt (Sequence.of_list cmds_this_iter_max) acc
          in
          let cmds_applied_count =
            List.length @@ Staged_ledger_diff.user_commands diff
          in
          iter_cmds_acc (List.drop cmds cmds_applied_count) counts_rest acc' f

    (** Generic test framework. *)

    let test_simple :
           Ledger.init_state
        -> User_command.With_valid_signature.t list
        -> int option list
        -> Sl.t ref
        -> ?expected_proof_count:int option
           (*Number of ledger proofs expected*)
        -> Ledger.Mask.Attached.t
        -> [`One_prover | `Many_provers]
        -> (   Transaction_snark_work.Statement.t
            -> Transaction_snark_work.Checked.t option)
        -> unit Deferred.t =
     fun init_state cmds cmd_iters sl ?(expected_proof_count = None) test_mask
         provers stmt_to_work ->
      let logger = Logger.null () in
      let pids = Child_processes.Termination.create_pid_table () in
      let%map total_ledger_proofs =
        iter_cmds_acc cmds cmd_iters 0
          (fun cmds_left count_opt cmds_this_iter proof_count ->
            let%bind ledger_proof, diff =
              create_and_apply sl logger pids cmds_this_iter stmt_to_work
            in
            let proof_count' =
              proof_count + if Option.is_some ledger_proof then 1 else 0
            in
            assert_fee_excess ledger_proof ;
            let cmds_applied_this_iter =
              List.length @@ Staged_ledger_diff.user_commands diff
            in
            let cb = coinbase_count diff in
            ( match provers with
            | `One_prover ->
                assert (cb = 1)
            | `Many_provers ->
                assert (cb > 0 && cb < 3) ) ;
            ( match count_opt with
            | Some _ ->
                (* There is an edge case where cmds_applied_this_iter = 0, when
               there is only enough space for coinbase transactions. *)
                assert (
                  cmds_applied_this_iter <= Sequence.length cmds_this_iter ) ;
                [%test_eq: User_command.t list]
                  (Staged_ledger_diff.user_commands diff)
                  ( Sequence.take cmds_this_iter cmds_applied_this_iter
                    |> Sequence.to_list
                    :> User_command.t list )
            | None ->
                () ) ;
            let coinbase_cost = coinbase_cost diff in
            assert_ledger test_mask ~coinbase_cost !sl cmds_left
              cmds_applied_this_iter (init_pks init_state) ;
            return (diff, proof_count') )
      in
      (*Should have enough blocks to generate at least expected_proof_count
      proofs*)
      if Option.is_some expected_proof_count then
        assert (total_ledger_proofs = Option.value_exn expected_proof_count)

    (* We use first class modules to compute some derived constants that depend
       on the scan state constants. *)
    module type Constants_intf = sig
      val transaction_capacity_log_2 : int

      val work_delay : int
    end

    (* How many blocks do we need to fully exercise the ledger
       behavior and produce one ledger proof *)
    let min_blocks_for_first_snarked_ledger_generic (module C : Constants_intf)
        =
      let open C in
      ((transaction_capacity_log_2 + 1) * (work_delay + 1)) + 1

    (* n-1 extra blocks for n ledger proofs since we are already producing one
    proof *)
    let max_blocks_for_coverage n =
      min_blocks_for_first_snarked_ledger_generic
        (module Transaction_snark_scan_state.Constants)
      + n - 1

    (** Generator for when we always have enough commands to fill all slots. *)

    let gen_at_capacity :
        ( Ledger.init_state
        * User_command.With_valid_signature.t list
        * int option list )
        Quickcheck.Generator.t =
      let open Quickcheck.Generator.Let_syntax in
      let%bind ledger_init_state = Ledger.gen_initial_ledger_state in
      let%bind iters = Int.gen_incl 1 (max_blocks_for_coverage 0) in
      let total_cmds = transaction_capacity * iters in
      let%bind cmds =
        User_command.With_valid_signature.Gen.sequence ~length:total_cmds
          ~sign_type:`Real ledger_init_state
      in
      assert (List.length cmds = total_cmds) ;
      return (ledger_init_state, cmds, List.init iters ~f:(Fn.const None))

    (*Same as gen_at_capacity except that the number of iterations[iters] is
    the function of [extra_block_count] and is same for all generated values*)
    let gen_at_capacity_fixed_blocks extra_block_count :
        ( Ledger.init_state
        * User_command.With_valid_signature.t list
        * int option list )
        Quickcheck.Generator.t =
      let open Quickcheck.Generator.Let_syntax in
      let%bind ledger_init_state = Ledger.gen_initial_ledger_state in
      let iters = max_blocks_for_coverage extra_block_count in
      let total_cmds = transaction_capacity * iters in
      let%bind cmds =
        User_command.With_valid_signature.Gen.sequence ~length:total_cmds
          ~sign_type:`Real ledger_init_state
      in
      assert (List.length cmds = total_cmds) ;
      return (ledger_init_state, cmds, List.init iters ~f:(Fn.const None))

    (* Generator for when we have less commands than needed to fill all slots. *)
    let gen_below_capacity ?(extra_blocks = false) () =
      let open Quickcheck.Generator.Let_syntax in
      let%bind ledger_init_state = Ledger.gen_initial_ledger_state in
      let iters_max =
        max_blocks_for_coverage 0 * if extra_blocks then 4 else 2
      in
      let%bind iters = Int.gen_incl 1 iters_max in
      (* N.B. user commands per block is much less than transactions per block
         due to fee transfers and coinbases, especially with worse case number
         of provers, so in order to exercise not filling the scan state
         completely we always apply <= 1/2 transaction_capacity commands.
      *)
      let%bind cmds_per_iter =
        Quickcheck.Generator.list_with_length iters
          (Int.gen_incl 1 ((transaction_capacity / 2) - 1))
      in
      let total_cmds = List.sum (module Int) ~f:Fn.id cmds_per_iter in
      let%bind cmds =
        User_command.With_valid_signature.Gen.sequence ~length:total_cmds
          ~sign_type:`Real ledger_init_state
      in
      assert (List.length cmds = total_cmds) ;
      return (ledger_init_state, cmds, List.map ~f:Option.some cmds_per_iter)

    let%test_unit "Max throughput-ledger proof count-fixed blocks" =
      let expected_proof_count = 3 in
      Quickcheck.test (gen_at_capacity_fixed_blocks expected_proof_count)
        ~sexp_of:
          [%sexp_of:
            Ledger.init_state
            * Coda_base.User_command.With_valid_signature.t list
            * int option list] ~trials:10
        ~f:(fun (ledger_init_state, cmds, iters) ->
          async_with_ledgers ledger_init_state (fun sl test_mask ->
              test_simple ledger_init_state cmds iters sl
                ~expected_proof_count:(Some expected_proof_count) test_mask
                `Many_provers stmt_to_work_random_prover ) )

    let%test_unit "Max throughput" =
      Quickcheck.test gen_at_capacity
        ~sexp_of:
          [%sexp_of:
            Ledger.init_state
            * Coda_base.User_command.With_valid_signature.t list
            * int option list] ~trials:15
        ~f:(fun (ledger_init_state, cmds, iters) ->
          async_with_ledgers ledger_init_state (fun sl test_mask ->
              test_simple ledger_init_state cmds iters sl test_mask
                `Many_provers stmt_to_work_random_prover ) )

    let%test_unit "Be able to include random number of user_commands" =
      Quickcheck.test (gen_below_capacity ()) ~trials:20
        ~f:(fun (ledger_init_state, cmds, iters) ->
          async_with_ledgers ledger_init_state (fun sl test_mask ->
              test_simple ledger_init_state cmds iters sl test_mask
                `Many_provers stmt_to_work_random_prover ) )

    let%test_unit "Be able to include random number of user_commands (One \
                   prover)" =
      Quickcheck.test (gen_below_capacity ()) ~trials:20
        ~f:(fun (ledger_init_state, cmds, iters) ->
          async_with_ledgers ledger_init_state (fun sl test_mask ->
              test_simple ledger_init_state cmds iters sl test_mask `One_prover
                stmt_to_work_one_prover ) )

    let%test_unit "Invalid diff test: check zero fee excess for partitions" =
      let create_diff_with_non_zero_fee_excess txns completed_works
          (partition : Sl.Scan_state.Space_partition.t) : Staged_ledger_diff.t
          =
        (*With exact number of user commands in partition.first, the fee transfers that settle the fee_excess would be added to the next tree causing a non-zero fee excess*)
        let slots, job_count1 = partition.first in
        match partition.second with
        | None ->
            { diff=
                ( { completed_works= List.take completed_works job_count1
                  ; user_commands= List.take txns slots
                  ; coinbase= Zero }
                , None )
            ; creator= self_pk
            ; coinbase_receiver }
        | Some (_, _) ->
            let txns_in_second_diff = List.drop txns slots in
            let diff : Staged_ledger_diff.Diff.t =
              ( { completed_works= List.take completed_works job_count1
                ; user_commands= List.take txns slots
                ; coinbase= Zero }
              , Some
                  { completed_works=
                      ( if List.is_empty txns_in_second_diff then []
                      else List.drop completed_works job_count1 )
                  ; user_commands= txns_in_second_diff
                  ; coinbase= Zero } )
            in
            {diff; creator= self_pk; coinbase_receiver}
      in
      let empty_diff : Staged_ledger_diff.t =
        { diff=
            ( { completed_works= []
              ; user_commands= []
              ; coinbase= Staged_ledger_diff.At_most_two.Zero }
            , None )
        ; coinbase_receiver
        ; creator= self_pk }
      in
      Quickcheck.test (gen_below_capacity ())
        ~sexp_of:
          [%sexp_of:
            Ledger.init_state
            * User_command.With_valid_signature.t list
            * int option list]
        ~shrinker:
          (Quickcheck.Shrinker.create (fun (init_state, cmds, iters) ->
               if List.length iters > 1 then
                 Sequence.singleton
                   ( init_state
                   , List.take cmds (List.length cmds - transaction_capacity)
                   , List.tl_exn iters )
               else Sequence.empty ))
        ~trials:10
        ~f:(fun (ledger_init_state, cmds, iters) ->
          async_with_ledgers ledger_init_state (fun sl _test_mask ->
              let logger = Logger.null () in
              let pids = Child_processes.Termination.create_pid_table () in
              let%map checked =
                iter_cmds_acc cmds iters true
                  (fun _cmds_left _count_opt cmds_this_iter checked ->
                    let scan_state = Sl.scan_state !sl in
                    let work =
                      Sl.Scan_state.work_statements_for_new_diff scan_state
                    in
                    let partitions =
                      Sl.Scan_state.partition_if_overflowing scan_state
                    in
                    let work_done =
                      List.map
                        ~f:(fun stmts ->
                          { Transaction_snark_work.Checked.fee= Fee.zero
                          ; proofs= proofs stmts
                          ; prover= snark_worker_pk } )
                        work
                    in
                    let diff =
                      create_diff_with_non_zero_fee_excess
                        (Sequence.to_list cmds_this_iter :> User_command.t list)
                        work_done partitions
                    in
                    let%bind verifier =
                      Verifier.create ~logger ~pids ~conf_dir:None
                    in
                    let%bind apply_res =
                      Sl.apply !sl diff ~logger ~verifier
                        ~state_body_hash:State_body_hash.dummy
                    in
                    let checked', diff' =
                      match apply_res with
                      | Error (Sl.Staged_ledger_error.Non_zero_fee_excess _) ->
                          (true, empty_diff)
                      | Error err ->
                          failwith
                          @@ sprintf
                               !"Wrong error: %{sexp: Sl.Staged_ledger_error.t}"
                               err
                      | Ok
                          ( `Hash_after_applying _hash
                          , `Ledger_proof _ledger_proof
                          , `Staged_ledger sl'
                          , `Pending_coinbase_data _ ) ->
                          sl := sl' ;
                          (false, diff)
                    in
                    return (diff', checked || checked') )
              in
              (*Note: if this fails, try increasing the number of trials*)
              assert checked ) )

    let%test_unit "Provers can't pay the account creation fee" =
      let no_work_included (diff : Staged_ledger_diff.t) =
        List.is_empty (Staged_ledger_diff.completed_works diff)
      in
      let stmt_to_work stmts =
        let prover = stmt_to_prover stmts in
        Some
          { Transaction_snark_work.Checked.fee=
              Currency.Fee.(sub work_fee (of_int 1)) |> Option.value_exn
          ; proofs= proofs stmts
          ; prover }
      in
      Quickcheck.test (gen_below_capacity ())
        ~sexp_of:
          [%sexp_of:
            Ledger.init_state
            * User_command.With_valid_signature.t list
            * int option list]
        ~shrinker:
          (Quickcheck.Shrinker.create (fun (init_state, cmds, iters) ->
               if List.length iters > 1 then
                 Sequence.singleton
                   ( init_state
                   , List.take cmds (List.length cmds - transaction_capacity)
                   , [None] )
               else Sequence.empty ))
        ~trials:1
        ~f:(fun (ledger_init_state, cmds, iters) ->
          async_with_ledgers ledger_init_state (fun sl _test_mask ->
              let logger = Logger.null () in
              iter_cmds_acc cmds iters ()
                (fun _cmds_left _count_opt cmds_this_iter () ->
                  let diff =
                    Sl.create_diff !sl ~self:self_pk ~logger
                      ~transactions_by_fee:cmds_this_iter
                      ~get_completed_work:stmt_to_work
                      ~coinbase_receiver:(`Other coinbase_receiver)
                    |> Staged_ledger_diff.forget
                  in
                  (*No proofs were purchased since the fee for the proofs are not sufficient to pay for account creation*)
                  assert (no_work_included diff) ;
                  Deferred.return (diff, ()) ) ) )

    let stmt_to_work_restricted work_list provers
        (stmts : Transaction_snark_work.Statement.t) :
        Transaction_snark_work.Checked.t option =
      let prover =
        match provers with
        | `Many_provers ->
            stmt_to_prover stmts
        | `One_prover ->
            snark_worker_pk
      in
      if
        Option.is_some
          (List.find work_list ~f:(fun s ->
               Transaction_snark_work.Statement.compare s stmts = 0 ))
      then
        Some
          { Transaction_snark_work.Checked.fee= work_fee
          ; proofs= proofs stmts
          ; prover }
      else None

    (** Like test_simple but with a random number of completed jobs available.
    *)

    let test_random_number_of_proofs :
           Ledger.init_state
        -> User_command.With_valid_signature.t list
        -> int option list
        -> int list
        -> Sl.t ref
        -> Ledger.Mask.Attached.t
        -> [`One_prover | `Many_provers]
        -> unit Deferred.t =
     fun init_state cmds cmd_iters proofs_available sl test_mask provers ->
      let logger = Logger.null () in
      let pids = Child_processes.Termination.create_pid_table () in
      let%map proofs_available_left =
        iter_cmds_acc cmds cmd_iters proofs_available
          (fun cmds_left _count_opt cmds_this_iter proofs_available_left ->
            let work_list : Transaction_snark_work.Statement.t list =
              let spec_list = Sl.all_work_pairs_exn !sl in
              List.map spec_list ~f:(fun specs ->
                  One_or_two.map specs
                    ~f:Snark_work_lib.Work.Single.Spec.statement )
            in
            let proofs_available_this_iter =
              List.hd_exn proofs_available_left
            in
            let%map proof, diff =
              create_and_apply sl logger pids cmds_this_iter
                (stmt_to_work_restricted
                   (List.take work_list proofs_available_this_iter)
                   provers)
            in
            assert_fee_excess proof ;
            let cmds_applied_this_iter =
              List.length @@ Staged_ledger_diff.user_commands diff
            in
            let cb = coinbase_count diff in
            assert (proofs_available_this_iter = 0 || cb > 0) ;
            ( match provers with
            | `One_prover ->
                assert (cb <= 1)
            | `Many_provers ->
                assert (cb <= 2) ) ;
            let coinbase_cost = coinbase_cost diff in
            assert_ledger test_mask ~coinbase_cost !sl cmds_left
              cmds_applied_this_iter (init_pks init_state) ;
            (diff, List.tl_exn proofs_available_left) )
      in
      assert (List.is_empty proofs_available_left)

    let%test_unit "max throughput-random number of proofs-worst case provers" =
      (* Always at worst case number of provers *)
      let g =
        let open Quickcheck.Generator.Let_syntax in
        let%bind ledger_init_state, cmds, iters = gen_at_capacity in
        (* How many proofs will be available at each iteration. *)
        let%bind proofs_available =
          (* I think in the worst case every user command begets 1.5
             transactions - one for the command and half of one for a fee
             transfer - and the merge overhead means you need (amortized) twice
             as many SNARKs as transactions, but since a SNARK work usually
             covers two SNARKS it cancels. So we need to admit up to (1.5 * the
             number of commands) works. I make it twice as many for simplicity
             and to cover coinbases. *)
          Quickcheck_lib.map_gens iters ~f:(fun _ ->
              Int.gen_incl 0 (transaction_capacity * 2) )
        in
        return (ledger_init_state, cmds, iters, proofs_available)
      in
      Quickcheck.test g ~trials:10
        ~f:(fun (ledger_init_state, cmds, iters, proofs_available) ->
          async_with_ledgers ledger_init_state (fun sl test_mask ->
              test_random_number_of_proofs ledger_init_state cmds iters
                proofs_available sl test_mask `Many_provers ) )

    let%test_unit "random no of transactions-random number of proofs-worst \
                   case provers" =
      let g =
        let open Quickcheck.Generator.Let_syntax in
        let%bind ledger_init_state, cmds, iters =
          gen_below_capacity ~extra_blocks:true ()
        in
        let%bind proofs_available =
          Quickcheck_lib.map_gens iters ~f:(fun cmds_opt ->
              Int.gen_incl 0 (3 * Option.value_exn cmds_opt) )
        in
        return (ledger_init_state, cmds, iters, proofs_available)
      in
      let shrinker =
        Quickcheck.Shrinker.create
          (fun (ledger_init_state, cmds, iters, proofs_available) ->
            let all_but_last xs = List.take xs (List.length xs - 1) in
            let iter_count = List.length iters in
            let mod_iters iters' =
              ( ledger_init_state
              , List.take cmds
                @@ List.sum (module Int) iters' ~f:(Option.value ~default:0)
              , iters'
              , List.take proofs_available (List.length iters') )
            in
            let half_iters =
              if iter_count > 1 then
                Some (mod_iters (List.take iters (iter_count / 2)))
              else None
            in
            let one_less_iters =
              if iter_count > 2 then Some (mod_iters (all_but_last iters))
              else None
            in
            List.filter_map [half_iters; one_less_iters] ~f:Fn.id
            |> Sequence.of_list )
      in
      Quickcheck.test g ~shrinker ~shrink_attempts:`Exhaustive
        ~sexp_of:
          [%sexp_of:
            Ledger.init_state
            * User_command.With_valid_signature.t list
            * int option list
            * int list] ~trials:50
        ~f:(fun (ledger_init_state, cmds, iters, proofs_available) ->
          async_with_ledgers ledger_init_state (fun sl test_mask ->
              test_random_number_of_proofs ledger_init_state cmds iters
                proofs_available sl test_mask `Many_provers ) )

    let%test_unit "Random number of user_commands-random number of proofs-one \
                   prover)" =
      let g =
        let open Quickcheck.Generator.Let_syntax in
        let%bind ledger_init_state, cmds, iters =
          gen_below_capacity ~extra_blocks:true ()
        in
        let%bind proofs_available =
          Quickcheck_lib.map_gens iters ~f:(fun cmds_opt ->
              Int.gen_incl 0 (3 * Option.value_exn cmds_opt) )
        in
        return (ledger_init_state, cmds, iters, proofs_available)
      in
      Quickcheck.test g ~trials:10
        ~f:(fun (ledger_init_state, cmds, iters, proofs_available) ->
          async_with_ledgers ledger_init_state (fun sl test_mask ->
              test_random_number_of_proofs ledger_init_state cmds iters
                proofs_available sl test_mask `One_prover ) )

    let stmt_to_work_random_fee work_list provers
        (stmts : Transaction_snark_work.Statement.t) :
        Transaction_snark_work.Checked.t option =
      let prover =
        match provers with
        | `Many_provers ->
            stmt_to_prover stmts
        | `One_prover ->
            snark_worker_pk
      in
      Option.map
        (List.find work_list ~f:(fun (s, _) ->
             Transaction_snark_work.Statement.compare s stmts = 0 ))
        ~f:(fun (_, fee) ->
          {Transaction_snark_work.Checked.fee; proofs= proofs stmts; prover} )

    (** Like test_random_number_of_proofs but with random proof fees.
    *)
    let test_random_proof_fee :
           Ledger.init_state
        -> User_command.With_valid_signature.t list
        -> int option list
        -> (int * Fee.t list) list
        -> Sl.t ref
        -> Ledger.Mask.Attached.t
        -> [`One_prover | `Many_provers]
        -> unit Deferred.t =
     fun _init_state cmds cmd_iters proofs_available sl _test_mask provers ->
      let logger = Logger.null () in
      let pids = Child_processes.Termination.create_pid_table () in
      let%map proofs_available_left =
        iter_cmds_acc cmds cmd_iters proofs_available
          (fun _cmds_left _count_opt cmds_this_iter proofs_available_left ->
            let work_list : Transaction_snark_work.Statement.t list =
              Sl.Scan_state.work_statements_for_new_diff (Sl.scan_state !sl)
            in
            let proofs_available_this_iter, fees_for_each =
              List.hd_exn proofs_available_left
            in
            let work_to_be_done =
              let work_list = List.take work_list proofs_available_this_iter in
              List.(zip_exn work_list (take fees_for_each (length work_list)))
            in
            let%map _proof, diff =
              create_and_apply sl logger pids cmds_this_iter
                (stmt_to_work_random_fee work_to_be_done provers)
            in
            let sorted_work_from_diff1
                (pre_diff :
                  Staged_ledger_diff.Pre_diff_with_at_most_two_coinbase.t) =
              List.sort pre_diff.completed_works ~compare:(fun w w' ->
                  Fee.compare w.fee w'.fee )
            in
            let sorted_work_from_diff2
                (pre_diff :
                  Staged_ledger_diff.Pre_diff_with_at_most_one_coinbase.t
                  option) =
              Option.value_map pre_diff ~default:[] ~f:(fun p ->
                  List.sort p.completed_works ~compare:(fun w w' ->
                      Fee.compare w.fee w'.fee ) )
            in
            let () =
              let assert_ft ft ft' = assert (Fee.equal (snd ft) (snd ft')) in
              let first_pre_diff, second_pre_diff_opt = diff.diff in
              match
                ( first_pre_diff.coinbase
                , Option.value_map second_pre_diff_opt
                    ~default:Staged_ledger_diff.At_most_one.Zero ~f:(fun d ->
                      d.coinbase ) )
              with
              | ( Staged_ledger_diff.At_most_two.Zero
                , Staged_ledger_diff.At_most_one.Zero )
              | Two None, Zero ->
                  ()
              | One ft_opt, Zero ->
                  Option.value_map ft_opt ~default:() ~f:(fun single ->
                      let work =
                        List.hd_exn (sorted_work_from_diff1 first_pre_diff)
                        |> Transaction_snark_work.forget
                      in
                      assert_ft single (work.prover, work.fee) )
              | Zero, One ft_opt ->
                  Option.value_map ft_opt ~default:() ~f:(fun single ->
                      let work =
                        List.hd_exn
                          (sorted_work_from_diff2 second_pre_diff_opt)
                        |> Transaction_snark_work.forget
                      in
                      assert_ft single (work.prover, work.fee) )
              | Two (Some (ft, ft_opt)), Zero ->
                  let work_done = sorted_work_from_diff1 first_pre_diff in
                  let work =
                    List.hd_exn work_done |> Transaction_snark_work.forget
                  in
                  assert_ft ft (work.prover, work.fee) ;
                  Option.value_map ft_opt ~default:() ~f:(fun single ->
                      let work =
                        List.hd_exn (List.drop work_done 1)
                        |> Transaction_snark_work.forget
                      in
                      assert_ft single (work.prover, work.fee) )
              | _ ->
                  failwith
                    (sprintf
                       !"Incorrect coinbase in the diff %{sexp: \
                         Staged_ledger_diff.t}"
                       diff)
            in
            (diff, List.tl_exn proofs_available_left) )
      in
      assert (List.is_empty proofs_available_left)

    let%test_unit "max throughput-random-random fee-number of proofs-worst \
                   case provers" =
      (* Always at worst case number of provers *)
      let g =
        let open Quickcheck.Generator.Let_syntax in
        let%bind ledger_init_state, cmds, iters = gen_at_capacity in
        (* How many proofs will be available at each iteration. *)
        let%bind proofs_available =
          Quickcheck_lib.map_gens iters ~f:(fun _ ->
              let%bind number_of_proofs =
                Int.gen_incl 0 (transaction_capacity * 2)
              in
              let%map fees =
                Quickcheck.Generator.list_with_length number_of_proofs
                  Fee.(gen_incl (of_int 1) (of_int 20))
              in
              (number_of_proofs, fees) )
        in
        return (ledger_init_state, cmds, iters, proofs_available)
      in
      Quickcheck.test g ~trials:10
        ~f:(fun (ledger_init_state, cmds, iters, proofs_available) ->
          async_with_ledgers ledger_init_state (fun sl test_mask ->
              test_random_proof_fee ledger_init_state cmds iters
                proofs_available sl test_mask `Many_provers ) )

    let%test_unit "Max throughput-random fee" =
      let g =
        let open Quickcheck.Generator.Let_syntax in
        let%bind ledger_init_state, cmds, iters = gen_at_capacity in
        let%bind proofs_available =
          Quickcheck_lib.map_gens iters ~f:(fun _ ->
              let number_of_proofs =
                transaction_capacity
                (*All proofs are available*)
              in
              let%map fees =
                Quickcheck.Generator.list_with_length number_of_proofs
                  Fee.(gen_incl (of_int 1) (of_int 20))
              in
              (number_of_proofs, fees) )
        in
        return (ledger_init_state, cmds, iters, proofs_available)
      in
      Quickcheck.test g
        ~sexp_of:
          [%sexp_of:
            Ledger.init_state
            * Coda_base.User_command.With_valid_signature.t list
            * int option list
            * (int * Fee.t list) list] ~trials:10
        ~f:(fun (ledger_init_state, cmds, iters, proofs_available) ->
          async_with_ledgers ledger_init_state (fun sl test_mask ->
              test_random_proof_fee ledger_init_state cmds iters
                proofs_available sl test_mask `Many_provers ) )

    let check_pending_coinbase proof diff ~sl_before ~sl_after state_body_hash
        pc_action ~coinbase_amount ~is_new_stack =
      let pending_coinbase_before = Sl.pending_coinbase_collection sl_before in
      let root_before = Pending_coinbase.merkle_root pending_coinbase_before in
      let unchecked_root_after =
        Pending_coinbase.merkle_root (Sl.pending_coinbase_collection sl_after)
      in
      let coinbase_data =
        let create amount fee_transfer =
          Coinbase.create ~amount
<<<<<<< HEAD
            ~producer:(Staged_ledger_diff.creator diff)
            ~fee_transfer ~state_body_hash
=======
            ~receiver:(Staged_ledger_diff.coinbase_receiver diff)
            ~fee_transfer
>>>>>>> 44243171
          |> Or_error.ok_exn
        in
        Pending_coinbase.Coinbase_data.of_coinbase
          (create coinbase_amount None)
      in
      let f_pop_and_add =
        let open Snark_params.Tick in
        let open Pending_coinbase in
        let proof_emitted =
          if Option.is_some proof then Boolean.true_ else Boolean.false_
        in
        let%bind root_after_popping, _deleted_stack =
          Pending_coinbase.Checked.pop_coinbases ~proof_emitted
            (Hash.var_of_t root_before)
        in
        let action = Update.Action.var_of_t pc_action in
        let coinbase_var = Coinbase_data.(var_of_t coinbase_data) in
        let state_body_hash_var = State_body_hash.var_of_t state_body_hash in
        Pending_coinbase.Checked.add_coinbase root_after_popping
          (action, coinbase_var, state_body_hash_var)
      in
      let checked_root_after_update =
        let open Snark_params.Tick in
        let open Pending_coinbase in
        let comp =
          let%map result =
            handle f_pop_and_add
              (unstage (handler pending_coinbase_before ~is_new_stack))
          in
          As_prover.read Hash.typ result
        in
        let (), x = Or_error.ok_exn (run_and_check comp ()) in
        x
      in
      [%test_eq: Pending_coinbase.Hash.t] unchecked_root_after
        checked_root_after_update

    let test_pending_coinbase :
           Ledger.init_state
        -> User_command.With_valid_signature.t list
        -> int option list
        -> int list
        -> State_body_hash.t list
        -> Sl.t ref
        -> Ledger.Mask.Attached.t
        -> [`One_prover | `Many_provers]
        -> unit Deferred.t =
     fun init_state cmds cmd_iters proofs_available state_body_hashes sl
         test_mask provers ->
      let logger = Logger.null () in
      let pids = Child_processes.Termination.create_pid_table () in
      let%map proofs_available_left, _state_body_hashes_left =
        iter_cmds_acc cmds cmd_iters (proofs_available, state_body_hashes)
          (fun cmds_left
          _count_opt
          cmds_this_iter
          (proofs_available_left, state_body_hashes)
          ->
            let work_list : Transaction_snark_work.Statement.t list =
              let spec_list = Sl.all_work_pairs_exn !sl in
              List.map spec_list ~f:(fun specs ->
                  One_or_two.map specs
                    ~f:Snark_work_lib.Work.Single.Spec.statement )
            in
            let proofs_available_this_iter =
              List.hd_exn proofs_available_left
            in
            let sl_before = !sl in
            let state_body_hash = List.hd_exn state_body_hashes in
            let%map proof, diff, coinbase_amount, is_new_stack, pc_action =
              create_and_apply_with_state_body_hash state_body_hash sl logger
                pids cmds_this_iter
                (stmt_to_work_restricted
                   (List.take work_list proofs_available_this_iter)
                   provers)
            in
            check_pending_coinbase proof diff ~sl_before ~sl_after:!sl
              state_body_hash pc_action ~coinbase_amount ~is_new_stack ;
            assert_fee_excess proof ;
            let cmds_applied_this_iter =
              List.length @@ Staged_ledger_diff.user_commands diff
            in
            let cb = coinbase_count diff in
            assert (proofs_available_this_iter = 0 || cb > 0) ;
            ( match provers with
            | `One_prover ->
                assert (cb <= 1)
            | `Many_provers ->
                assert (cb <= 2) ) ;
            let coinbase_cost = coinbase_cost diff in
            assert_ledger test_mask ~coinbase_cost !sl cmds_left
              cmds_applied_this_iter (init_pks init_state) ;
            ( diff
            , (List.tl_exn proofs_available_left, List.tl_exn state_body_hashes)
            ) )
      in
      assert (List.is_empty proofs_available_left)

    let pending_coinbase_test prover =
      let g =
        let open Quickcheck.Generator.Let_syntax in
        let%bind ledger_init_state, cmds, iters =
          gen_below_capacity ~extra_blocks:true ()
        in
        let%bind state_body_hashes =
          Quickcheck_lib.map_gens iters ~f:(fun _ -> State_body_hash.gen)
        in
        let%bind proofs_available =
          Quickcheck_lib.map_gens iters ~f:(fun cmds_opt ->
              Int.gen_incl 0 (3 * Option.value_exn cmds_opt) )
        in
        return
          (ledger_init_state, cmds, iters, proofs_available, state_body_hashes)
      in
      Quickcheck.test g ~trials:5
        ~f:(fun ( ledger_init_state
                , cmds
                , iters
                , proofs_available
                , state_body_hashes )
           ->
          async_with_ledgers ledger_init_state (fun sl test_mask ->
              test_pending_coinbase ledger_init_state cmds iters
                proofs_available state_body_hashes sl test_mask prover ) )

    let%test_unit "Validate pending coinbase for random number of \
                   user_commands-random number of proofs-one prover)" =
      pending_coinbase_test `One_prover

    let%test_unit "Validate pending coinbase for random number of \
                   user_commands-random number of proofs-many provers)" =
      pending_coinbase_test `Many_provers
  end )<|MERGE_RESOLUTION|>--- conflicted
+++ resolved
@@ -354,11 +354,7 @@
             Option.value_map c.fee_transfer ~default:[] ~f:(fun ft ->
                 Fee_transfer.receivers (`One ft) |> One_or_two.to_list )
           in
-<<<<<<< HEAD
-          c.producer :: ft_receivers
-=======
           c.receiver :: ft_receivers
->>>>>>> 44243171
     in
     let ledger_witness =
       measure "sparse ledger" (fun () ->
@@ -1361,7 +1357,7 @@
             Transaction_snark_work.Statement.t
          -> Transaction_snark_work.Checked.t option) =
     let coinbase_receiver =
-      match coinbase_receiver with `Proposer -> self | `Other pk -> pk
+      match coinbase_receiver with `Producer -> self | `Other pk -> pk
     in
     O1trace.trace_event "curr_hash" ;
     let validating_ledger = Transaction_validator.create t.ledger in
@@ -1514,26 +1510,16 @@
         -> int
         -> Public_key.Compressed.t list
         -> unit =
-<<<<<<< HEAD
-     fun test_ledger staged_ledger cmds_all cmds_used pks_to_check ->
-      let old_producer_balance =
-        Option.value_map
-          (Option.bind
-             (Ledger.location_of_key test_ledger self_pk)
-             ~f:(Ledger.get test_ledger))
-          ~default:Currency.Balance.zero
-=======
      fun test_ledger ~coinbase_cost staged_ledger cmds_all cmds_used
          pks_to_check ->
-      let proposer_account =
+      let producer_account =
         Option.bind
           (Ledger.location_of_key test_ledger coinbase_receiver)
           ~f:(Ledger.get test_ledger)
       in
-      let is_proposer_acc_new = Option.is_none proposer_account in
-      let old_proposer_balance =
-        Option.value_map proposer_account ~default:Currency.Balance.zero
->>>>>>> 44243171
+      let is_producer_acc_new = Option.is_none producer_account in
+      let old_producer_balance =
+        Option.value_map producer_account ~default:Currency.Balance.zero
           ~f:(fun a -> a.balance)
       in
       let rec apply_cmds =
@@ -1558,20 +1544,11 @@
           let expect = get_account_exn test_ledger pk in
           let actual = get_account_exn (Sl.ledger staged_ledger) pk in
           [%test_result: Account.t] ~expect actual ) ;
-<<<<<<< HEAD
-      (* We only test that the block producer got any reward here, since
-         calculating the exact correct amount depends on the snark fees and tx
-         fees. *)
-      let new_producer_balance =
-        (get_account_exn (Sl.ledger staged_ledger) self_pk).balance
-      in
-      assert (Currency.Balance.(new_producer_balance > old_producer_balance))
-=======
-      (* We only test that the proposer got the coinbase reward here, since calculating the exact correct amount depends on the snark fees and tx fees. *)
-      let proposer_balance_with_coinbase =
+      (* We only test that the block producer got the coinbase reward here, since calculating the exact correct amount depends on the snark fees and tx fees. *)
+      let producer_balance_with_coinbase =
         (let open Option.Let_syntax in
         let%bind total_cost =
-          if is_proposer_acc_new then
+          if is_producer_acc_new then
             Currency.Fee.add coinbase_cost
               Coda_compile_config.account_creation_fee
           else Some coinbase_cost
@@ -1580,18 +1557,17 @@
           Coda_compile_config.(
             Currency.Amount.(sub coinbase (of_fee total_cost)))
         in
-        Currency.Balance.add_amount old_proposer_balance reward)
+        Currency.Balance.add_amount old_producer_balance reward)
         |> Option.value_exn
       in
-      let new_proposer_balance =
+      let new_producer_balance =
         (get_account_exn (Sl.ledger staged_ledger) coinbase_receiver).balance
       in
       assert (
         Currency.Balance.(
-          new_proposer_balance >= proposer_balance_with_coinbase) )
+          new_producer_balance >= producer_balance_with_coinbase) )
 
     let work_fee = Coda_compile_config.account_creation_fee
->>>>>>> 44243171
 
     (* Deterministically compute a prover public key from a snark work statement. *)
     let stmt_to_prover :
@@ -2418,13 +2394,8 @@
       let coinbase_data =
         let create amount fee_transfer =
           Coinbase.create ~amount
-<<<<<<< HEAD
-            ~producer:(Staged_ledger_diff.creator diff)
-            ~fee_transfer ~state_body_hash
-=======
             ~receiver:(Staged_ledger_diff.coinbase_receiver diff)
             ~fee_transfer
->>>>>>> 44243171
           |> Or_error.ok_exn
         in
         Pending_coinbase.Coinbase_data.of_coinbase
