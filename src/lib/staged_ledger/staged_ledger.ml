--- conflicted
+++ resolved
@@ -1552,13 +1552,8 @@
 
     let proof_level = Genesis_constants.Proof_level.Check
 
-<<<<<<< HEAD
     let constraint_constants =
       Genesis_constants.Constraint_constants.for_unit_tests
-=======
-    let ledger_depth =
-      Genesis_constants.Constraint_constants.for_unit_tests.ledger_depth
->>>>>>> f3164953
 
     (* Functor for testing with different instantiated staged ledger modules. *)
     let create_and_apply_with_state_body_hash state_body_hash sl logger pids
@@ -1603,7 +1598,8 @@
       *)
     let async_with_ledgers ledger_init_state
         (f : Sl.t ref -> Ledger.Mask.Attached.t -> unit Deferred.t) =
-      Ledger.with_ephemeral_ledger ~depth:ledger_depth ~f:(fun ledger ->
+      Ledger.with_ephemeral_ledger ~depth:constraint_constants.ledger_depth
+        ~f:(fun ledger ->
           Ledger.apply_initial_ledger_state ledger ledger_init_state ;
           let casted = Ledger.Any_ledger.cast (module Ledger) ledger in
           let test_mask =
