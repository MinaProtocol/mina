--- conflicted
+++ resolved
@@ -951,29 +951,21 @@
         |> to_staged_ledger_or_error )
     in
     Logger.info logger ~module_:__MODULE__ ~location:__LOC__
-<<<<<<< HEAD
-      "Block info: No of transactions included:%d Coinbase parts:%d Total \
-       pending proofs in scan state:%d No of proofs included:%d Spots \
-       available:%d %!"
-      user_commands_count (List.length coinbases) proofs_waiting
-      (total_proofs works) spots_available ;
+      ~metadata:
+        [ ("user_command_count", `Int user_commands_count)
+        ; ("coinbase_count", `Int (List.length coinbases))
+        ; ("spots_available", `Int spots_available)
+        ; ("proofs_waiting", `Int proofs_waiting)
+        ; ("work_count", `Int (List.length works)) ]
+      "apply_diff block info: No of transactions included:$user_command_count\n\
+      \      Coinbase parts:$coinbase_count Spots\n\
+      \      available:$spots_available Pending work in the \
+       scan-state:$proofs_waiting Work included:$work_count" ;
     let new_staged_ledger =
       { scan_state= scan_state'
       ; ledger= new_ledger
       ; pending_coinbase_collection= updated_pending_coinbase_collection' }
     in
-=======
-      ~metadata:
-        [ ("user_command_count", `Int user_commands_count)
-        ; ("coinbase_count", `Int cb_parts_count)
-        ; ("work_count", `Int (List.length works))
-        ; ("spots_available", `Int spots_available)
-        ; ("proofs_waiting", `Int proofs_waiting) ]
-      "apply_diff block info: No of transactions included:$user_command_count \
-       Coinbase parts:$coinbase_count Work count:$work_count Spots \
-       available:$spots_available Proofs waiting to be solved:$proofs_waiting" ;
-    let new_staged_ledger = {scan_state= scan_state'; ledger= new_ledger} in
->>>>>>> c6df75c2
     ( `Hash_after_applying (hash new_staged_ledger)
     , `Ledger_proof res_opt
     , `Staged_ledger new_staged_ledger
@@ -1626,17 +1618,20 @@
 
       (* mirrors module structure of Public_key.Compressed *)
       module Compressed_public_key = struct
-        type t = string [@@deriving sexp, compare, yojson]
+        type t = string [@@deriving sexp, compare, yojson, hash]
 
         module Stable = struct
           module V1 = struct
-            type t = string [@@deriving sexp, bin_io, compare, eq, yojson]
+            type t = string
+            [@@deriving sexp, bin_io, compare, eq, yojson, hash]
           end
         end
 
         let to_yojson, of_yojson = String.(to_yojson, of_yojson)
 
         include Comparable.Make_binable (String)
+
+        let empty, gen = String.(empty, gen)
       end
 
       module Sok_message = struct
@@ -1688,32 +1683,23 @@
       end
 
       module Fee_transfer = struct
-<<<<<<< HEAD
-        type public_key = Compressed_public_key.t
-        [@@deriving sexp, bin_io, compare, eq, hash, yojson]
-=======
         type public_key = Compressed_public_key.Stable.V1.t
-        [@@deriving sexp, bin_io, compare, eq, yojson]
->>>>>>> c6df75c2
+        [@@deriving sexp, bin_io, compare, eq, yojson, hash]
 
         type fee = Fee.Unsigned.t
-        [@@deriving sexp, bin_io, compare, eq, hash, yojson]
-
-<<<<<<< HEAD
-        type single = public_key * fee
-        [@@deriving bin_io, sexp, compare, eq, hash, yojson]
-=======
+        [@@deriving sexp, bin_io, compare, eq, hash, yojson, hash]
+
         module Single = struct
           module Stable = struct
             module V1 = struct
               type t = public_key * fee
-              [@@deriving bin_io, sexp, compare, eq, yojson]
+              [@@deriving bin_io, sexp, compare, eq, yojson, hash]
             end
 
             module Latest = V1
           end
 
-          type t = Stable.Latest.t [@@deriving sexp, compare, yojson]
+          type t = Stable.Latest.t [@@deriving sexp, compare, yojson, hash]
         end
 
         module Stable = struct
@@ -1723,7 +1709,6 @@
               | Two of Single.Stable.V1.t * Single.Stable.V1.t
             [@@deriving bin_io, sexp, compare, eq, yojson]
           end
->>>>>>> c6df75c2
 
           module Latest = V1
         end
@@ -1762,13 +1747,8 @@
       module Coinbase = struct
         type public_key = string [@@deriving sexp, bin_io, compare, eq, hash]
 
-<<<<<<< HEAD
-        type fee_transfer = Fee_transfer.single
+        type fee_transfer = Fee_transfer.Single.Stable.V1.t
         [@@deriving sexp, bin_io, compare, eq, hash]
-=======
-        type fee_transfer = Fee_transfer.Single.Stable.V1.t
-        [@@deriving sexp, bin_io, compare, eq]
->>>>>>> c6df75c2
 
         (* TODO : version *)
         type t =
@@ -1875,7 +1855,8 @@
 
       module Pending_coinbase = struct
         module Coinbase_data = struct
-          type t = Compressed_public_key.t * Currency.Amount.t
+          type t =
+            Compressed_public_key.Stable.V1.t * Currency.Amount.Stable.V1.t
           [@@deriving bin_io, sexp, compare, hash, eq, yojson]
 
           let to_string (pk, amt) = pk ^ Currency.Amount.to_string amt
@@ -1945,56 +1926,20 @@
       module Pending_coinbase_stack_state = struct
         type t =
           {source: Pending_coinbase.Stack.t; target: Pending_coinbase.Stack.t}
-        [@@deriving sexp, bin_io, compare, hash, yojson]
+        [@@deriving sexp, bin_io, compare, hash, yojson, eq]
       end
 
       module Ledger_proof_statement = struct
-<<<<<<< HEAD
-        module T = struct
-          type t =
-            { source: Ledger_hash.Stable.V1.t
-            ; target: Ledger_hash.Stable.V1.t
-            ; supply_increase: Currency.Amount.t
-            ; pending_coinbase_stack_state: Pending_coinbase_stack_state.t
-            ; fee_excess: Fee.Signed.t
-            ; proof_type: [`Base | `Merge] }
-          [@@deriving sexp, bin_io, compare, hash, yojson]
-
-          let merge s1 s2 =
-            let open Or_error.Let_syntax in
-            let%bind _ =
-              if s1.target = s2.source then Ok ()
-              else
-                Or_error.errorf
-                  !"Invalid merge: target: %s source %s"
-                  (Int.to_string s1.target) (Int.to_string s2.source)
-            in
-            let%map fee_excess =
-              Fee.Signed.add s1.fee_excess s2.fee_excess
-              |> option "Error adding fees"
-            and supply_increase =
-              Currency.Amount.add s1.supply_increase s2.supply_increase
-              |> option "Error adding supply increases"
-            in
-            { source= s1.source
-            ; target= s2.target
-            ; supply_increase
-            ; pending_coinbase_stack_state=
-                { Pending_coinbase_stack_state.source=
-                    s1.pending_coinbase_stack_state.source
-                ; target= s2.pending_coinbase_stack_state.target }
-            ; fee_excess
-            ; proof_type= `Merge }
-=======
         module Stable = struct
           module V1 = struct
             type t =
               { source: Ledger_hash.Stable.V1.t
               ; target: Ledger_hash.Stable.V1.t
               ; supply_increase: Currency.Amount.Stable.V1.t
+              ; pending_coinbase_stack_state: Pending_coinbase_stack_state.t
               ; fee_excess: Fee.Signed.t
               ; proof_type: [`Base | `Merge] }
-            [@@deriving sexp, bin_io, compare, hash, yojson]
+            [@@deriving sexp, bin_io, compare, hash, yojson, eq]
 
             let merge s1 s2 =
               let open Or_error.Let_syntax in
@@ -2015,12 +1960,15 @@
               { source= s1.source
               ; target= s2.target
               ; supply_increase
+              ; pending_coinbase_stack_state=
+                  { Pending_coinbase_stack_state.source=
+                      s1.pending_coinbase_stack_state.source
+                  ; target= s2.pending_coinbase_stack_state.target }
               ; fee_excess
               ; proof_type= `Merge }
           end
 
           module Latest = V1
->>>>>>> c6df75c2
         end
 
         include Stable.Latest
@@ -2230,19 +2178,14 @@
         type proof = Ledger_proof.Stable.V1.t
         [@@deriving sexp, bin_io, compare, yojson]
 
-        type statement = Ledger_proof_statement.t
-        [@@deriving sexp, bin_io, compare, eq, hash]
+        type statement = Ledger_proof_statement.Stable.V1.t
+        [@@deriving sexp, bin_io, compare, eq, hash, yojson]
 
         type fee = Fee.Unsigned.t
         [@@deriving sexp, bin_io, compare, hash, yojson]
 
-<<<<<<< HEAD
-        type public_key = Compressed_public_key.t
-        [@@deriving sexp, bin_io, compare, hash, yojson]
-=======
         type public_key = Compressed_public_key.Stable.V1.t
         [@@deriving sexp, bin_io, compare, yojson]
->>>>>>> c6df75c2
 
         module Stable = struct
           module V1 = struct
