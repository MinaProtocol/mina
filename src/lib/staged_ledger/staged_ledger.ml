(* Only show stdout for failed inline tests. *)
open Inline_test_quiet_logs
open Core_kernel
open Async
open Mina_base
open Mina_transaction
open Currency
open Signature_lib
module Ledger = Mina_ledger.Ledger
module Sparse_ledger = Mina_ledger.Sparse_ledger

(* TODO: measure these operations and tune accordingly *)
let transaction_application_scheduler_batch_size = 10

let option lab =
  Option.value_map ~default:(Or_error.error_string lab) ~f:(fun x -> Ok x)

let yield_result = Fn.compose (Deferred.map ~f:Result.return) Scheduler.yield

let yield_result_every ~n =
  Fn.compose
    (Deferred.map ~f:Result.return)
    (Staged.unstage @@ Scheduler.yield_every ~n)

module Pre_statement = struct
  type t =
    { partially_applied_transaction : Ledger.Transaction_partially_applied.t
    ; expected_status : Transaction_status.t
    ; accounts_accessed : Account_id.t list
    ; fee_excess : Fee_excess.t
    ; first_pass_ledger_witness : Sparse_ledger.t
    ; first_pass_ledger_source_hash : Ledger_hash.t
    ; first_pass_ledger_target_hash : Ledger_hash.t
    ; pending_coinbase_stack_source : Pending_coinbase.Stack_versioned.t
    ; pending_coinbase_stack_target : Pending_coinbase.Stack_versioned.t
    ; init_stack : Transaction_snark.Pending_coinbase_stack_state.Init_stack.t
    }
end

module T = struct
  module Scan_state = Transaction_snark_scan_state
  module Pre_diff_info = Pre_diff_info

  module Staged_ledger_error = struct
    type t =
      | Non_zero_fee_excess of
          Scan_state.Space_partition.t * Transaction.t With_status.t list
      | Invalid_proofs of
          ( Ledger_proof.t
          * Transaction_snark.Statement.t
          * Mina_base.Sok_message.t )
          list
          * Error.t
      | Couldn't_reach_verifier of Error.t
      | Pre_diff of Pre_diff_info.Error.t
      | Insufficient_work of string
      | Mismatched_statuses of
          Transaction.t With_status.t * Transaction_status.t
      | Invalid_public_key of Public_key.Compressed.t
      | ZkApps_exceed_limit of int * int
      | Unexpected of Error.t
    [@@deriving sexp]

    let to_string = function
      | Couldn't_reach_verifier e ->
          Format.asprintf
            !"The verifier could not be reached: %{sexp:Error.t}"
            e
      | Non_zero_fee_excess (partition, txns) ->
          Format.asprintf
            !"Fee excess is non-zero for the transactions: %{sexp: \
              Transaction.t With_status.t list} and the current queue with \
              slots partitioned as %{sexp: Scan_state.Space_partition.t} \n"
            txns partition
      | Pre_diff pre_diff_error ->
          Format.asprintf
            !"Pre_diff_info.Error error: %{sexp:Pre_diff_info.Error.t}"
            pre_diff_error
      | Invalid_proofs (ts, err) ->
          Format.asprintf
            !"Verification failed for proofs with (statement, work_id, \
              prover): %{sexp: (Transaction_snark.Statement.t * int * string) \
              list}\n\
              Error:\n\
              %s"
            (List.map ts ~f:(fun (_p, s, m) ->
                 ( s
                 , Transaction_snark.Statement.hash s
                 , Yojson.Safe.to_string
                   @@ Public_key.Compressed.to_yojson m.prover ) ) )
            (Yojson.Safe.pretty_to_string (Error_json.error_to_yojson err))
      | Insufficient_work str ->
          str
      | Mismatched_statuses (transaction, status) ->
          Format.asprintf
            !"Got a different status %{sexp: Transaction_status.t} when \
              applying the transaction %{sexp: Transaction.t With_status.t}"
            status transaction
      | Invalid_public_key pk ->
          Format.asprintf
            !"A transaction contained an invalid public key %{sexp: \
              Public_key.Compressed.t}"
            pk
      | ZkApps_exceed_limit (count, limit) ->
          Format.asprintf
            !"There are %{sexp: int} ZkApps in the block when there is a \
              configured limit of %{sexp: int}"
            count limit
      | Unexpected e ->
          Error.to_string_hum e

    let to_error = Fn.compose Error.of_string to_string
  end

  let to_staged_ledger_or_error = function
    | Ok a ->
        Ok a
    | Error e ->
        Error (Staged_ledger_error.Unexpected e)

  type job = Scan_state.Available_job.t [@@deriving sexp]

  let verify_proofs ~logger ~verifier proofs =
    let statements () =
      `List
        (List.map proofs ~f:(fun (_, s, _) ->
             Transaction_snark.Statement.to_yojson s ) )
    in
    let log_error err_str ~metadata =
      [%log warn]
        ~metadata:
          ( [ ("statements", statements ())
            ; ("error", `String err_str)
            ; ( "sok_messages"
              , `List
                  (List.map proofs ~f:(fun (_, _, m) -> Sok_message.to_yojson m))
              )
            ]
          @ metadata )
        "Invalid transaction snark for statement $statement: $error" ;
      Deferred.return (Or_error.error_string err_str)
    in
    if
      List.exists proofs ~f:(fun (proof, statement, _msg) ->
          not
            (Transaction_snark.Statement.equal
               (Ledger_proof.statement proof)
               statement ) )
    then
      log_error "Statement and proof do not match"
        ~metadata:
          [ ( "statements_from_proof"
            , `List
                (List.map proofs ~f:(fun (p, _, _) ->
                     Transaction_snark.Statement.to_yojson
                       (Ledger_proof.statement p) ) ) )
          ]
    else
      let start = Time.now () in
      match%map
        Verifier.verify_transaction_snarks verifier
          (List.map proofs ~f:(fun (proof, _, msg) -> (proof, msg)))
      with
      | Ok b ->
          let time_ms = Time.abs_diff (Time.now ()) start |> Time.Span.to_ms in
          [%log trace]
            ~metadata:
              [ ( "work_id"
                , `List
                    (List.map proofs ~f:(fun (_, s, _) ->
                         `Int (Transaction_snark.Statement.hash s) ) ) )
              ; ("time", `Float time_ms)
              ]
            "Verification in apply_diff for work $work_id took $time ms" ;
          Ok b
      | Error e ->
          [%log fatal]
            ~metadata:
              [ ( "statement"
                , `List
                    (List.map proofs ~f:(fun (_, s, _) ->
                         Transaction_snark.Statement.to_yojson s ) ) )
              ; ("error", Error_json.error_to_yojson e)
              ]
            "Verifier error when checking transaction snark for statement \
             $statement: $error" ;
          Error e

  let map_opt xs ~f =
    with_return (fun { return } ->
        Some
          (List.map xs ~f:(fun x ->
               match f x with Some y -> y | None -> return None ) ) )

  let verify ~logger ~verifier job_msg_proofs =
    let open Deferred.Let_syntax in
    match
      map_opt job_msg_proofs ~f:(fun (job, msg, proof) ->
          Option.map (Scan_state.statement_of_job job) ~f:(fun s ->
              (proof, s, msg) ) )
    with
    | None ->
        Deferred.return
          ( Or_error.errorf
              !"Error creating statement from job %{sexp:job list}"
              (List.map job_msg_proofs ~f:(fun (j, _, _) -> j))
          |> to_staged_ledger_or_error )
    | Some proof_statement_msgs -> (
        match%map verify_proofs ~logger ~verifier proof_statement_msgs with
        | Ok (Ok ()) ->
            Ok ()
        | Ok (Error err) ->
            Error
              (Staged_ledger_error.Invalid_proofs (proof_statement_msgs, err))
        | Error e ->
            Error (Couldn't_reach_verifier e) )

  module Statement_scanner = struct
    include Scan_state.Make_statement_scanner (struct
      type t = unit

      let verify ~verifier:() _proofs = Deferred.Or_error.return (Ok ())
    end)
  end

  module Statement_scanner_proof_verifier = struct
    type t = { logger : Logger.t; verifier : Verifier.t }

    let verify ~verifier:{ logger; verifier } ts =
      verify_proofs ~logger ~verifier
        (List.map ts ~f:(fun (p, m) -> (p, Ledger_proof.statement p, m)))
  end

  module Statement_scanner_with_proofs =
    Scan_state.Make_statement_scanner (Statement_scanner_proof_verifier)

  type t =
    { scan_state : Scan_state.t
    ; ledger :
        ((* Invariant: this is the ledger after having applied all the
             transactions in the above state. *)
         Ledger.attached_mask
        [@sexp.opaque] )
    ; constraint_constants : Genesis_constants.Constraint_constants.t
    ; pending_coinbase_collection : Pending_coinbase.t
    }
  [@@deriving sexp]

  let proof_txns_with_state_hashes t =
    Scan_state.latest_ledger_proof t.scan_state
    |> Option.bind ~f:(Fn.compose Mina_stdlib.Nonempty_list.of_list_opt snd)

  let scan_state { scan_state; _ } = scan_state

  let all_work_pairs t
      ~(get_state : State_hash.t -> Mina_state.Protocol_state.value Or_error.t)
      =
    Scan_state.all_work_pairs t.scan_state ~get_state

  let all_work_statements_exn t =
    Scan_state.all_work_statements_exn t.scan_state

  let pending_coinbase_collection { pending_coinbase_collection; _ } =
    pending_coinbase_collection

  let _get_target ((proof, _), _) =
    let { Transaction_snark.Statement.Poly.target; _ } =
      Ledger_proof.statement proof
    in
    target

  let verify_scan_state_after_apply ~constraint_constants
      ~pending_coinbase_stack ~first_pass_ledger_end ~second_pass_ledger_end
      (scan_state : Scan_state.t) =
    let error_prefix =
      "Error verifying the parallel scan state after applying the diff."
    in
    let registers_end : _ Mina_state.Registers.t =
      { first_pass_ledger = first_pass_ledger_end
      ; second_pass_ledger = second_pass_ledger_end
      ; local_state = Mina_state.Local_state.empty ()
      ; pending_coinbase_stack
      }
    in
    let statement_check = `Partial in
    let last_proof_statement =
      Option.map
        ~f:(fun ((p, _), _) -> Ledger_proof.statement p)
        (Scan_state.latest_ledger_proof scan_state)
    in
    Statement_scanner.check_invariants ~constraint_constants scan_state
      ~statement_check ~verifier:() ~error_prefix ~registers_end
      ~last_proof_statement

  let of_scan_state_and_ledger_unchecked ~ledger ~scan_state
      ~constraint_constants ~pending_coinbase_collection =
    { ledger; scan_state; constraint_constants; pending_coinbase_collection }

  let of_scan_state_and_ledger ~logger
      ~(constraint_constants : Genesis_constants.Constraint_constants.t)
      ~verifier ~last_proof_statement ~ledger ~scan_state
      ~pending_coinbase_collection ~get_state ~first_pass_ledger_target =
    let open Deferred.Or_error.Let_syntax in
    let t =
      of_scan_state_and_ledger_unchecked ~ledger ~scan_state
        ~constraint_constants ~pending_coinbase_collection
    in
    let%bind pending_coinbase_stack =
      Pending_coinbase.latest_stack ~is_new_stack:false
        pending_coinbase_collection
      |> Deferred.return
    in
    let%bind () =
      Statement_scanner_with_proofs.check_invariants ~constraint_constants
        scan_state ~statement_check:(`Full get_state)
        ~verifier:{ Statement_scanner_proof_verifier.logger; verifier }
        ~error_prefix:"Staged_ledger.of_scan_state_and_ledger"
        ~last_proof_statement
        ~registers_end:
          { local_state = Mina_state.Local_state.empty ()
          ; first_pass_ledger = first_pass_ledger_target
          ; second_pass_ledger =
              Frozen_ledger_hash.of_ledger_hash (Ledger.merkle_root ledger)
          ; pending_coinbase_stack
          }
    in
    return t

  let of_scan_state_and_ledger_unchecked
      ~(constraint_constants : Genesis_constants.Constraint_constants.t)
      ~last_proof_statement ~ledger ~scan_state ~pending_coinbase_collection
      ~first_pass_ledger_target =
    let open Deferred.Or_error.Let_syntax in
    let t =
      { ledger; scan_state; constraint_constants; pending_coinbase_collection }
    in
    let%bind pending_coinbase_stack =
      Pending_coinbase.latest_stack ~is_new_stack:false
        pending_coinbase_collection
      |> Deferred.return
    in
    let%bind () =
      Statement_scanner.check_invariants ~constraint_constants scan_state
        ~statement_check:`Partial ~verifier:()
        ~error_prefix:"Staged_ledger.of_scan_state_and_ledger"
        ~last_proof_statement
        ~registers_end:
          { local_state = Mina_state.Local_state.empty ()
          ; first_pass_ledger = first_pass_ledger_target
          ; second_pass_ledger =
              Frozen_ledger_hash.of_ledger_hash (Ledger.merkle_root ledger)
          ; pending_coinbase_stack
          }
    in
    return t

  let of_scan_state_pending_coinbases_and_snarked_ledger' ~constraint_constants
      ~pending_coinbases ~scan_state ~snarked_ledger ~snarked_local_state:_
      ~expected_merkle_root ~get_state f =
    let open Deferred.Or_error.Let_syntax in
    let apply_first_pass =
      Ledger.apply_transaction_first_pass ~constraint_constants
    in
    let apply_second_pass = Ledger.apply_transaction_second_pass in
    let apply_first_pass_sparse_ledger ~global_slot ~txn_state_view
        sparse_ledger txn =
      let open Or_error.Let_syntax in
      let%map _ledger, partial_txn =
        Mina_ledger.Sparse_ledger.apply_transaction_first_pass
          ~constraint_constants ~global_slot ~txn_state_view sparse_ledger txn
      in
      partial_txn
    in
    let%bind (`First_pass_ledger_hash first_pass_ledger_target) =
      Scan_state.get_staged_ledger_async
        ~async_batch_size:transaction_application_scheduler_batch_size
        ~ledger:snarked_ledger ~get_protocol_state:get_state ~apply_first_pass
        ~apply_second_pass ~apply_first_pass_sparse_ledger scan_state
    in
    let staged_ledger_hash = Ledger.merkle_root snarked_ledger in
    let%bind () =
      Deferred.return
      @@ Result.ok_if_true
           (Ledger_hash.equal expected_merkle_root staged_ledger_hash)
           ~error:
             (Error.createf
                !"Mismatching merkle root Expected:%{sexp:Ledger_hash.t} \
                  Got:%{sexp:Ledger_hash.t}"
                expected_merkle_root staged_ledger_hash )
    in
    let last_proof_statement =
      Scan_state.latest_ledger_proof scan_state
      |> Option.map ~f:(fun ((p, _), _) -> Ledger_proof.statement p)
    in
    f ~constraint_constants ~last_proof_statement ~ledger:snarked_ledger
      ~scan_state ~pending_coinbase_collection:pending_coinbases
      ~first_pass_ledger_target

  let of_scan_state_pending_coinbases_and_snarked_ledger ~logger
      ~constraint_constants ~verifier ~scan_state ~snarked_ledger
      ~snarked_local_state ~expected_merkle_root ~pending_coinbases ~get_state =
    of_scan_state_pending_coinbases_and_snarked_ledger' ~constraint_constants
      ~pending_coinbases ~scan_state ~snarked_ledger ~snarked_local_state
      ~expected_merkle_root ~get_state
      (of_scan_state_and_ledger ~logger ~get_state ~verifier)

  let of_scan_state_pending_coinbases_and_snarked_ledger_unchecked
      ~constraint_constants ~scan_state ~snarked_ledger ~snarked_local_state
      ~expected_merkle_root ~pending_coinbases ~get_state =
    of_scan_state_pending_coinbases_and_snarked_ledger' ~constraint_constants
      ~pending_coinbases ~scan_state ~snarked_ledger ~snarked_local_state
      ~expected_merkle_root ~get_state of_scan_state_and_ledger_unchecked

  let copy
      { scan_state; ledger; constraint_constants; pending_coinbase_collection }
      =
    let new_mask = Ledger.Mask.create ~depth:(Ledger.depth ledger) () in
    { scan_state
    ; ledger = Ledger.register_mask ledger new_mask
    ; constraint_constants
    ; pending_coinbase_collection
    }

  let hash
      { scan_state
      ; ledger
      ; constraint_constants = _
      ; pending_coinbase_collection
      } : Staged_ledger_hash.t =
    Staged_ledger_hash.of_aux_ledger_and_coinbase_hash
      (Scan_state.hash scan_state)
      (Ledger.merkle_root ledger)
      pending_coinbase_collection

  let ledger { ledger; _ } = ledger

  let create_exn ~constraint_constants ~ledger : t =
    { scan_state = Scan_state.empty ~constraint_constants ()
    ; ledger
    ; constraint_constants
    ; pending_coinbase_collection =
        Pending_coinbase.create
          ~depth:constraint_constants.pending_coinbase_depth ()
        |> Or_error.ok_exn
    }

  let current_ledger_proof t =
    Option.map
      (Scan_state.latest_ledger_proof t.scan_state)
      ~f:(Fn.compose fst fst)

  let replace_ledger_exn t ledger =
    [%test_result: Ledger_hash.t]
      ~message:"Cannot replace ledger since merkle_root differs"
      ~expect:(Ledger.merkle_root t.ledger)
      (Ledger.merkle_root ledger) ;
    { t with ledger }

  let sum_fees xs ~f =
    with_return (fun { return } ->
        Ok
          (List.fold ~init:Fee.zero xs ~f:(fun acc x ->
               match Fee.add acc (f x) with
               | None ->
                   return (Or_error.error_string "Fee overflow")
               | Some res ->
                   res ) ) )

  let working_stack pending_coinbase_collection ~is_new_stack =
    to_staged_ledger_or_error
      (Pending_coinbase.latest_stack pending_coinbase_collection ~is_new_stack)

  let push_coinbase current_stack (t : Transaction.t) =
    match t with
    | Coinbase c ->
        Pending_coinbase.Stack.push_coinbase c current_stack
    | _ ->
        current_stack

  let push_state current_stack state_body_hash global_slot =
    Pending_coinbase.Stack.push_state state_body_hash global_slot current_stack

  module Stack_state_with_init_stack = struct
    type t =
      { pc : Transaction_snark.Pending_coinbase_stack_state.t
      ; init_stack : Pending_coinbase.Stack.t
      }
  end

  let coinbase_amount ~supercharge_coinbase
      ~(constraint_constants : Genesis_constants.Constraint_constants.t) =
    if supercharge_coinbase then
      Currency.Amount.scale constraint_constants.coinbase_amount
        constraint_constants.supercharged_coinbase_factor
    else Some constraint_constants.coinbase_amount

  let _coinbase_amount_or_error ~supercharge_coinbase
      ~(constraint_constants : Genesis_constants.Constraint_constants.t) =
    if supercharge_coinbase then
      Option.value_map
        ~default:
          (Error
             (Pre_diff_info.Error.Coinbase_error
                (sprintf
                   !"Overflow when calculating coinbase amount: Supercharged \
                     coinbase factor (%d) x coinbase amount (%{sexp: \
                     Currency.Amount.t})"
                   constraint_constants.supercharged_coinbase_factor
                   constraint_constants.coinbase_amount ) ) )
        (coinbase_amount ~supercharge_coinbase ~constraint_constants)
        ~f:(fun x -> Ok x)
    else Ok constraint_constants.coinbase_amount

  let apply_single_transaction_first_pass ~constraint_constants ~global_slot
      ledger (pending_coinbase_stack_state : Stack_state_with_init_stack.t)
      txn_with_status (txn_state_view : Zkapp_precondition.Protocol_state.View.t)
      :
      ( Pre_statement.t * Stack_state_with_init_stack.t
      , Staged_ledger_error.t )
      Result.t =
    let open Result.Let_syntax in
    let txn = With_status.data txn_with_status in
    let expected_status = With_status.status txn_with_status in
    (* TODO: for zkapps, we should actually narrow this by segments *)
    let accounts_accessed = Transaction.accounts_referenced txn in
    let%bind fee_excess =
      to_staged_ledger_or_error (Transaction.fee_excess txn)
    in
    let source_ledger_hash = Ledger.merkle_root ledger in
    let ledger_witness =
      O1trace.sync_thread "create_ledger_witness" (fun () ->
          Sparse_ledger.of_ledger_subset_exn ledger accounts_accessed )
    in
    let pending_coinbase_target =
      push_coinbase pending_coinbase_stack_state.pc.target txn
    in
    let new_init_stack =
      push_coinbase pending_coinbase_stack_state.init_stack txn
    in
    let%map partially_applied_transaction =
      to_staged_ledger_or_error
        (Ledger.apply_transaction_first_pass ~constraint_constants ~global_slot
           ~txn_state_view ledger txn )
    in
    let target_ledger_hash = Ledger.merkle_root ledger in
    ( { Pre_statement.partially_applied_transaction
      ; expected_status
      ; accounts_accessed
      ; fee_excess
      ; first_pass_ledger_witness = ledger_witness
      ; first_pass_ledger_source_hash = source_ledger_hash
      ; first_pass_ledger_target_hash = target_ledger_hash
      ; pending_coinbase_stack_source = pending_coinbase_stack_state.pc.source
      ; pending_coinbase_stack_target = pending_coinbase_target
      ; init_stack =
          Transaction_snark.Pending_coinbase_stack_state.Init_stack.Base
            pending_coinbase_stack_state.init_stack
      }
    , { Stack_state_with_init_stack.pc =
          { source = pending_coinbase_target; target = pending_coinbase_target }
      ; init_stack = new_init_stack
      } )

  let apply_single_transaction_second_pass ~constraint_constants
      ~connecting_ledger ledger state_and_body_hash ~global_slot
      (pre_stmt : Pre_statement.t) =
    let open Result.Let_syntax in
    let empty_local_state = Mina_state.Local_state.empty () in
    let second_pass_ledger_source_hash = Ledger.merkle_root ledger in
    let ledger_witness =
      O1trace.sync_thread "create_ledger_witness" (fun () ->
          (* TODO: for zkapps, we should actually narrow this by segments *)
          Sparse_ledger.of_ledger_subset_exn ledger pre_stmt.accounts_accessed )
    in
    let%bind applied_txn =
      to_staged_ledger_or_error
        (Ledger.apply_transaction_second_pass ledger
           pre_stmt.partially_applied_transaction )
    in
    let second_pass_ledger_target_hash = Ledger.merkle_root ledger in
    let%bind supply_increase =
      to_staged_ledger_or_error
<<<<<<< HEAD
        (Ledger.Transaction_applied.supply_increase ~constraint_constants
           applied_txn )
=======
        (Mina_transaction_logic.Transaction_applied.supply_increase
           ~constraint_constants applied_txn )
>>>>>>> 97ab3010
    in
    let%map () =
      let actual_status = Ledger.status_of_applied applied_txn in
      if Transaction_status.equal pre_stmt.expected_status actual_status then
        return ()
      else
        let txn_with_expected_status =
          { With_status.data =
              With_status.data (Ledger.transaction_of_applied applied_txn)
          ; status = pre_stmt.expected_status
          }
        in
        Error
          (Staged_ledger_error.Mismatched_statuses
             (txn_with_expected_status, actual_status) )
    in
    let statement =
      { Mina_wire_types.Mina_state_snarked_ledger_state.Poly.V2.source =
          { first_pass_ledger = pre_stmt.first_pass_ledger_source_hash
          ; second_pass_ledger = second_pass_ledger_source_hash
          ; pending_coinbase_stack = pre_stmt.pending_coinbase_stack_source
          ; local_state = empty_local_state
          }
      ; target =
          { first_pass_ledger = pre_stmt.first_pass_ledger_target_hash
          ; second_pass_ledger = second_pass_ledger_target_hash
          ; pending_coinbase_stack = pre_stmt.pending_coinbase_stack_target
          ; local_state = empty_local_state
          }
      ; connecting_ledger_left = connecting_ledger
      ; connecting_ledger_right = connecting_ledger
      ; fee_excess = pre_stmt.fee_excess
      ; supply_increase
      ; sok_digest = ()
      }
    in
    { Scan_state.Transaction_with_witness.transaction_with_info = applied_txn
    ; state_hash = state_and_body_hash
    ; first_pass_ledger_witness = pre_stmt.first_pass_ledger_witness
    ; second_pass_ledger_witness = ledger_witness
    ; init_stack = pre_stmt.init_stack
    ; statement
    ; block_global_slot = global_slot
    }

  let apply_transactions_first_pass ~yield ~constraint_constants ~global_slot
      ledger init_pending_coinbase_stack_state ts current_state_view =
    let open Deferred.Result.Let_syntax in
    let apply pending_coinbase_stack_state txn =
      match
        List.find (Transaction.public_keys txn.With_status.data) ~f:(fun pk ->
            Option.is_none (Signature_lib.Public_key.decompress pk) )
      with
      | Some pk ->
          Error (Staged_ledger_error.Invalid_public_key pk)
      | None ->
          apply_single_transaction_first_pass ~constraint_constants ~global_slot
            ledger pending_coinbase_stack_state txn current_state_view
    in
    let%map res_rev, pending_coinbase_stack_state =
      Mina_stdlib.Deferred.Result.List.fold ts
        ~init:([], init_pending_coinbase_stack_state)
        ~f:(fun (acc, pending_coinbase_stack_state) t ->
          let%bind pre_witness, pending_coinbase_stack_state' =
            Deferred.return (apply pending_coinbase_stack_state t)
          in
          let%map () = yield () in
          (pre_witness :: acc, pending_coinbase_stack_state') )
    in
    (List.rev res_rev, pending_coinbase_stack_state.pc.target)

  let apply_transactions_second_pass ~constraint_constants ~yield ~global_slot
      ledger state_and_body_hash pre_stmts =
    let open Deferred.Result.Let_syntax in
    let connecting_ledger = Ledger.merkle_root ledger in
    Mina_stdlib.Deferred.Result.List.map pre_stmts ~f:(fun pre_stmt ->
        let%bind result =
          apply_single_transaction_second_pass ~constraint_constants
            ~connecting_ledger ~global_slot ledger state_and_body_hash pre_stmt
          |> Deferred.return
        in
        let%map () = yield () in
        result )

  let update_ledger_and_get_statements ~constraint_constants ~global_slot ledger
      current_stack tss current_state_view state_and_body_hash =
    let open Deferred.Result.Let_syntax in
    let state_body_hash = snd state_and_body_hash in
    let ts, ts_opt = tss in
    let apply_first_pass working_stack ts =
      let working_stack_with_state =
        push_state working_stack state_body_hash global_slot
      in
      let init_pending_coinbase_stack_state : Stack_state_with_init_stack.t =
        { pc = { source = working_stack; target = working_stack_with_state }
        ; init_stack = working_stack
        }
      in
      apply_transactions_first_pass ~constraint_constants ~global_slot ledger
        init_pending_coinbase_stack_state ts current_state_view
    in
    let yield =
      yield_result_every ~n:transaction_application_scheduler_batch_size
    in
    let%bind pre_stmts1, updated_stack1 =
      apply_first_pass ~yield current_stack ts
    in
    let%bind pre_stmts2, updated_stack2 =
      match ts_opt with
      | None ->
          return ([], updated_stack1)
      | Some ts ->
          let current_stack2 =
            Pending_coinbase.Stack.create_with current_stack
          in
          apply_first_pass ~yield current_stack2 ts
    in
    let first_pass_ledger_end = Ledger.merkle_root ledger in
    let%map txns_with_witnesses =
      apply_transactions_second_pass ~constraint_constants ~yield ~global_slot
        ledger state_and_body_hash (pre_stmts1 @ pre_stmts2)
    in
    (txns_with_witnesses, updated_stack1, updated_stack2, first_pass_ledger_end)

  (** Checks if the work has already been verified before by the snark pool logic *)
  let work_already_verified_check ~get_completed_work jobs work =
    let exception Statement_of_job_failure in
    let statement_of_job_exn job =
      Option.value_exn ~error:(Error.of_exn Statement_of_job_failure)
      @@ Scan_state.statement_of_job job
    in
    try
      let job_statements = One_or_two.map ~f:statement_of_job_exn jobs in
      let work_statement = Transaction_snark_work.statement work in
      let statements_match =
        Transaction_snark_work.Statement.equal job_statements work_statement
      in
      let matching_completed_work_in_pool = get_completed_work work_statement in
      match (statements_match, matching_completed_work_in_pool) with
      | true, Some (completed_work : Transaction_snark_work.Checked.t) ->
          let verified_proofs = completed_work.proofs in
          let block_work_proofs = work.proofs in
          if not @@ Fee.equal completed_work.fee work.fee then
            Second "fee_not_equal"
          else if not @@ Account.Key.equal completed_work.prover work.prover
          then Second "prover_account_not_equal"
          else if
            not
            @@ One_or_two.equal Ledger_proof.equal verified_proofs
                 block_work_proofs
          then Second "proof_not_equal"
          else First ()
      | _ ->
          Second "not_found_in_pool"
    with Statement_of_job_failure -> Second "statement_of_job_failure"

  let check_completed_works ~logger ~verifier ~get_completed_work scan_state
      (completed_works : Transaction_snark_work.t list) =
    let work_count = List.length completed_works in
    let job_pairs =
      Scan_state.k_work_pairs_for_new_diff scan_state ~k:work_count
    in
    let found_in_snarkpool_count = ref 0 in
    let mismatch_reasons = String.Table.create ~size:10 () in
    let jmps =
      List.concat_map (List.zip_exn job_pairs completed_works)
        ~f:(fun (jobs, work) ->
          match work_already_verified_check ~get_completed_work jobs work with
          | First () ->
              incr found_in_snarkpool_count ;
              []
          | Second reason ->
              String.Table.incr mismatch_reasons reason ;
              let message =
                Sok_message.create ~fee:work.fee ~prover:work.prover
              in
              One_or_two.(
                to_list
                  (map (zip_exn jobs work.proofs) ~f:(fun (job, proof) ->
                       (job, message, proof) ) )) )
    in
    [%log debug]
      ~metadata:
        [ ("completed_work_found_in_pool", `Int !found_in_snarkpool_count)
        ; ( "non_skipped_reasons"
          , `Assoc
              (List.map (String.Table.to_alist mismatch_reasons)
                 ~f:(fun (reason, count) -> (reason, `Int count)) ) )
        ]
      "check_completed_works: completed works found in SNARK pool: \
       $completed_work_found_in_pool\n\
      \      Non skipped work reasons: $non_skipped_reasons" ;
    if List.is_empty jmps then Deferred.return (Ok ())
    else verify jmps ~logger ~verifier

  (**The total fee excess caused by any diff should be zero. In the case where
     the slots are split into two partitions, total fee excess of the transactions
     to be enqueued on each of the partitions should be zero respectively *)
  let check_zero_fee_excess scan_state data =
    let partitions = Scan_state.partition_if_overflowing scan_state in
    let txns_from_data data =
      List.fold_right ~init:(Ok []) data
        ~f:(fun (d : Scan_state.Transaction_with_witness.t) acc ->
          let%map.Or_error acc = acc in
          let t = d.transaction_with_info |> Ledger.transaction_of_applied in
          t :: acc )
    in
    let total_fee_excess txns =
      List.fold_until txns ~init:Fee_excess.empty ~finish:Or_error.return
        ~f:(fun acc (txn : Transaction.t With_status.t) ->
          match
            let open Or_error.Let_syntax in
            let%bind fee_excess = Transaction.fee_excess txn.data in
            Fee_excess.combine acc fee_excess
          with
          | Ok fee_excess ->
              Continue fee_excess
          | Error _ as err ->
              Stop err )
      |> to_staged_ledger_or_error
    in
    let open Result.Let_syntax in
    let check data slots =
      let%bind txns = txns_from_data data |> to_staged_ledger_or_error in
      let%bind fee_excess = total_fee_excess txns in
      if Fee_excess.is_zero fee_excess then Ok ()
      else Error (Non_zero_fee_excess (slots, txns))
    in
    let%bind () = check (List.take data (fst partitions.first)) partitions in
    Option.value_map ~default:(Result.return ())
      ~f:(fun _ -> check (List.drop data (fst partitions.first)) partitions)
      partitions.second

  let update_coinbase_stack_and_get_data_impl ~logger ~constraint_constants
      ~global_slot ~first_partition_slots:slots ~no_second_partition
      ~is_new_stack ledger pending_coinbase_collection transactions
      current_state_view state_and_body_hash =
    let open Deferred.Result.Let_syntax in
    let coinbase_exists txns =
      List.fold_until ~init:false txns
        ~f:(fun acc t ->
          match t.With_status.data with
          | Transaction.Coinbase _ ->
              Stop true
          | _ ->
              Continue acc )
        ~finish:Fn.id
    in
    if no_second_partition then (
      (*Single partition:
        1.Check if a new stack is required and get a working stack [working_stack]
        2.create data for enqueuing onto the scan state *)
      let%bind working_stack =
        working_stack pending_coinbase_collection ~is_new_stack
        |> Deferred.return
      in
      [%log internal] "Update_ledger_and_get_statements"
        ~metadata:[ ("partition", `String "single") ] ;
      let%map data, updated_stack, _, first_pass_ledger_end =
        update_ledger_and_get_statements ~constraint_constants ~global_slot
          ledger working_stack (transactions, None) current_state_view
          state_and_body_hash
      in
      [%log internal] "Update_ledger_and_get_statements_done" ;
      [%log internal] "Update_coinbase_stack_done"
        ~metadata:
          [ ("is_new_stack", `Bool is_new_stack)
          ; ("transactions_len", `Int (List.length transactions))
          ; ("data_len", `Int (List.length data))
          ] ;
      ( is_new_stack
      , data
      , Pending_coinbase.Update.Action.Update_one
      , `Update_one updated_stack
      , `First_pass_ledger_end first_pass_ledger_end ) )
    else
      (*Two partition:
        Assumption: Only one of the partition will have coinbase transaction(s)in it.
        1. Get the latest stack for coinbase in the first set of transactions
        2. get the first set of scan_state data[data1]
        3. get a new stack for the second partion because the second set of transactions would start from the begining of the next tree in the scan_state
        4. Initialize the new stack with the state from the first stack
        5. get the second set of scan_state data[data2]*)
      let txns_for_partition1 = List.take transactions slots in
      let coinbase_in_first_partition = coinbase_exists txns_for_partition1 in
      let%bind working_stack1 =
        working_stack pending_coinbase_collection ~is_new_stack:false
        |> Deferred.return
      in
      let txns_for_partition2 = List.drop transactions slots in
      [%log internal] "Update_ledger_and_get_statements"
        ~metadata:[ ("partition", `String "both") ] ;
      let%map data, updated_stack1, updated_stack2, first_pass_ledger_end =
        update_ledger_and_get_statements ~constraint_constants ~global_slot
          ledger working_stack1
          (txns_for_partition1, Some txns_for_partition2)
          current_state_view state_and_body_hash
      in
      [%log internal] "Update_ledger_and_get_statements_done" ;
      let second_has_data = List.length txns_for_partition2 > 0 in
      let pending_coinbase_action, stack_update =
        match (coinbase_in_first_partition, second_has_data) with
        | true, true ->
            ( Pending_coinbase.Update.Action.Update_two_coinbase_in_first
            , `Update_two (updated_stack1, updated_stack2) )
        (*updated_stack2 does not have coinbase and but has the state from the previous stack*)
        | true, false ->
            (*updated_stack1 has some new coinbase but parition 2 has no
              data and so we have only one stack to update*)
            (Update_one, `Update_one updated_stack1)
        | false, true ->
            (*updated_stack1 just has the new state. [updated stack2] might have coinbase, definitely has some
              data and therefore will have a non-dummy state.*)
            ( Update_two_coinbase_in_second
            , `Update_two (updated_stack1, updated_stack2) )
        | false, false ->
            (* a diff consists of only non-coinbase transactions. This is currently not possible because a diff will have a coinbase at the very least, so don't update anything?*)
            (Update_none, `Update_none)
      in
      [%log internal] "Update_coinbase_stack_done"
        ~metadata:
          [ ("is_new_stack", `Bool false)
          ; ("coinbase_in_first_partition", `Bool coinbase_in_first_partition)
          ; ("second_has_data", `Bool second_has_data)
          ; ("txns_for_partition1_len", `Int (List.length txns_for_partition1))
          ; ("txns_for_partition2_len", `Int (List.length txns_for_partition2))
          ] ;
      ( false
      , data
      , pending_coinbase_action
      , stack_update
      , `First_pass_ledger_end first_pass_ledger_end )

  let update_coinbase_stack_and_get_data ~logger ~constraint_constants
      ~global_slot scan_state ledger pending_coinbase_collection transactions
      current_state_view state_and_body_hash =
    let { Scan_state.Space_partition.first = slots, _; second } =
      Scan_state.partition_if_overflowing scan_state
    in
    let is_new_stack = Scan_state.next_on_new_tree scan_state in
    if not @@ List.is_empty transactions then
      update_coinbase_stack_and_get_data_impl ~logger ~constraint_constants
        ~global_slot ~first_partition_slots:slots
        ~no_second_partition:(Option.is_none second) ~is_new_stack ledger
        pending_coinbase_collection transactions current_state_view
        state_and_body_hash
    else (
      [%log internal] "Update_coinbase_stack_done" ;
      Deferred.return
        (Ok
           ( false
           , []
           , Pending_coinbase.Update.Action.Update_none
           , `Update_none
           , `First_pass_ledger_end (Ledger.merkle_root ledger) ) ) )

  (*update the pending_coinbase tree with the updated/new stack and delete the oldest stack if a proof was emitted*)
  let update_pending_coinbase_collection ~depth pending_coinbase_collection
      stack_update ~is_new_stack ~ledger_proof =
    let open Result.Let_syntax in
    (*Deleting oldest stack if proof emitted*)
    let%bind pending_coinbase_collection_updated1 =
      match ledger_proof with
      | Some (proof, _) ->
          let%bind oldest_stack, pending_coinbase_collection_updated1 =
            Pending_coinbase.remove_coinbase_stack ~depth
              pending_coinbase_collection
            |> to_staged_ledger_or_error
          in
          let ledger_proof_stack =
            (Ledger_proof.statement proof).target.pending_coinbase_stack
          in
          let%map () =
            if Pending_coinbase.Stack.equal oldest_stack ledger_proof_stack then
              Ok ()
            else
              Error
                (Staged_ledger_error.Unexpected
                   (Error.of_string
                      "Pending coinbase stack of the ledger proof did not \
                       match the oldest stack in the pending coinbase tree." )
                )
          in
          pending_coinbase_collection_updated1
      | None ->
          Ok pending_coinbase_collection
    in
    (*updating the latest stack and/or adding a new one*)
    match stack_update with
    | `Update_none ->
        Ok pending_coinbase_collection_updated1
    | `Update_one stack1 ->
        Pending_coinbase.update_coinbase_stack ~depth
          pending_coinbase_collection_updated1 stack1 ~is_new_stack
        |> to_staged_ledger_or_error
    | `Update_two (stack1, stack2) ->
        (*The case when some of the transactions go into the old tree and remaining on to the new tree*)
        let%bind update1 =
          Pending_coinbase.update_coinbase_stack ~depth
            pending_coinbase_collection_updated1 stack1 ~is_new_stack:false
          |> to_staged_ledger_or_error
        in
        Pending_coinbase.update_coinbase_stack ~depth update1 stack2
          ~is_new_stack:true
        |> to_staged_ledger_or_error

  let coinbase_for_blockchain_snark = function
    | [] ->
        Ok Currency.Amount.zero
    | [ amount ] ->
        Ok amount
    | [ amount1; _ ] ->
        Ok amount1
    | _ ->
        Error
          (Staged_ledger_error.Pre_diff
             (Pre_diff_info.Error.Coinbase_error "More than two coinbase parts")
          )

  let apply_diff ?(skip_verification = false) ~logger ~constraint_constants
      ~global_slot t pre_diff_info ~current_state_view ~state_and_body_hash
      ~log_prefix ~zkapp_cmd_limit_hardcap =
    let open Deferred.Result.Let_syntax in
    let max_throughput =
      Int.pow 2 t.constraint_constants.transaction_capacity_log_2
    in
    let spots_available, proofs_waiting =
      let jobs = Scan_state.all_work_statements_exn t.scan_state in
      ( Int.min (Scan_state.free_space t.scan_state) max_throughput
      , List.length jobs )
    in
    let new_mask = Ledger.Mask.create ~depth:(Ledger.depth t.ledger) () in
    let new_ledger = Ledger.register_mask t.ledger new_mask in
    let transactions, works, commands_count, coinbases = pre_diff_info in
    let accounts_accessed =
      List.fold_left ~init:Account_id.Set.empty transactions ~f:(fun set txn ->
          Account_id.Set.(
            union set
              (of_list (Transaction.accounts_referenced txn.With_status.data))) )
      |> Set.to_list
    in
    Ledger.unsafe_preload_accounts_from_parent new_ledger accounts_accessed ;
    let%bind () =
      (* Check number of zkApps in a block does not exceed hardcap *)
      O1trace.thread "zkapp_hardcap_check" (fun () ->
          let is_zkapp : Transaction.t With_status.t -> bool = function
            | { With_status.data =
                  Transaction.Command (Mina_base.User_command.Zkapp_command _)
              ; status = _
              } ->
                true
            | _ ->
                false
          in
          let zk_app_count = List.count ~f:is_zkapp transactions in
          if zk_app_count > zkapp_cmd_limit_hardcap then
            Deferred.Result.fail
              (Staged_ledger_error.ZkApps_exceed_limit
                 (zk_app_count, zkapp_cmd_limit_hardcap) )
          else Deferred.Result.return () )
    in
    [%log internal] "Update_coinbase_stack"
      ~metadata:
        [ ("transactions", `Int (List.length transactions))
        ; ("works", `Int (List.length works))
        ; ("commands_count", `Int commands_count)
        ; ("coinbases", `Int (List.length coinbases))
        ; ("spots_available", `Int spots_available)
        ; ("proofs_waiting", `Int proofs_waiting)
        ; ("max_throughput", `Int max_throughput)
        ] ;
    let%bind ( is_new_stack
             , data
             , stack_update_in_snark
             , stack_update
             , `First_pass_ledger_end first_pass_ledger_end ) =
      O1trace.thread "update_coinbase_stack_start_time" (fun () ->
          update_coinbase_stack_and_get_data ~logger ~constraint_constants
            ~global_slot t.scan_state new_ledger t.pending_coinbase_collection
            transactions current_state_view state_and_body_hash )
    in
    let slots = List.length data in
    let work_count = List.length works in
    let required_pairs = Scan_state.work_statements_for_new_diff t.scan_state in
    [%log internal] "Check_for_sufficient_snark_work"
      ~metadata:
        [ ("required_pairs", `Int (List.length required_pairs))
        ; ("work_count", `Int work_count)
        ; ("slots", `Int slots)
        ; ("free_space", `Int (Scan_state.free_space t.scan_state))
        ] ;
    let%bind () =
      O1trace.thread "check_for_sufficient_snark_work" (fun () ->
          let required = List.length required_pairs in
          if
            work_count < required
            && List.length data
               > Scan_state.free_space t.scan_state - required + work_count
          then
            Deferred.Result.fail
              (Staged_ledger_error.Insufficient_work
                 (sprintf
                    !"Insufficient number of transaction snark work (slots \
                      occupying: %d)  required %d, got %d"
                    slots required work_count ) )
          else Deferred.Result.return () )
    in
    [%log internal] "Check_zero_fee_excess" ;
    let%bind () = Deferred.return (check_zero_fee_excess t.scan_state data) in
    [%log internal] "Fill_work_and_enqueue_transactions" ;
    let%bind res_opt, scan_state' =
      O1trace.thread "fill_work_and_enqueue_transactions" (fun () ->
          let r =
            Scan_state.fill_work_and_enqueue_transactions t.scan_state ~logger
              data works
          in
          Or_error.iter_error r ~f:(fun e ->
              let data_json =
                `List
                  (List.map data
                     ~f:(fun
                          { Scan_state.Transaction_with_witness.statement; _ }
                        -> Transaction_snark.Statement.to_yojson statement ) )
              in
              [%log error]
                ~metadata:
                  [ ( "scan_state"
                    , `String (Scan_state.snark_job_list_json t.scan_state) )
                  ; ("data", data_json)
                  ; ("error", Error_json.error_to_yojson e)
                  ; ("prefix", `String log_prefix)
                  ]
                !"$prefix: Unexpected error when applying diff data $data to \
                  the scan_state $scan_state: $error" ) ;
          Deferred.return (to_staged_ledger_or_error r) )
    in
    let%bind () = yield_result () in
    [%log internal] "Update_pending_coinbase_collection" ;
    let%bind updated_pending_coinbase_collection' =
      O1trace.thread "update_pending_coinbase_collection" (fun () ->
          update_pending_coinbase_collection
            ~depth:t.constraint_constants.pending_coinbase_depth
            t.pending_coinbase_collection stack_update ~is_new_stack
            ~ledger_proof:res_opt
          |> Deferred.return )
    in
    let%bind () = yield_result () in
    let%bind coinbase_amount =
      Deferred.return (coinbase_for_blockchain_snark coinbases)
    in
    let%bind latest_pending_coinbase_stack =
      Pending_coinbase.latest_stack ~is_new_stack:false
        updated_pending_coinbase_collection'
      |> to_staged_ledger_or_error |> Deferred.return
    in
    let%bind () = yield_result () in
    let%map () =
      if skip_verification || List.is_empty data then Deferred.return (Ok ())
      else (
        [%log internal] "Verify_scan_state_after_apply" ;
        O1trace.thread "verify_scan_state_after_apply" (fun () ->
            Deferred.(
              verify_scan_state_after_apply ~constraint_constants
                ~first_pass_ledger_end
                ~second_pass_ledger_end:
                  (Frozen_ledger_hash.of_ledger_hash
                     (Ledger.merkle_root new_ledger) )
                ~pending_coinbase_stack:latest_pending_coinbase_stack
                scan_state'
              >>| to_staged_ledger_or_error) ) )
    in
    [%log debug]
      ~metadata:
        [ ("user_command_count", `Int commands_count)
        ; ("coinbase_count", `Int (List.length coinbases))
        ; ("spots_available", `Int spots_available)
        ; ("proof_bundles_waiting", `Int proofs_waiting)
        ; ("work_count", `Int (List.length works))
        ; ("prefix", `String log_prefix)
        ]
      "$prefix: apply_diff block info: No of transactions \
       included:$user_command_count\n\
      \      Coinbase parts:$coinbase_count Spots\n\
      \      available:$spots_available Pending work in the \
       scan-state:$proof_bundles_waiting Work included:$work_count" ;
    let new_staged_ledger =
      { scan_state = scan_state'
      ; ledger = new_ledger
      ; constraint_constants = t.constraint_constants
      ; pending_coinbase_collection = updated_pending_coinbase_collection'
      }
    in
    [%log internal] "Hash_new_staged_ledger" ;
    let staged_ledger_hash = hash new_staged_ledger in
    [%log internal] "Hash_new_staged_ledger_done" ;
    ( `Hash_after_applying staged_ledger_hash
    , `Ledger_proof res_opt
    , `Staged_ledger new_staged_ledger
    , `Pending_coinbase_update
        ( is_new_stack
        , { Pending_coinbase.Update.Poly.action = stack_update_in_snark
          ; coinbase_amount
          } ) )

  let update_metrics (t : t) (witness : Staged_ledger_diff.t) =
    let open Or_error.Let_syntax in
    let commands = Staged_ledger_diff.commands witness in
    let work = Staged_ledger_diff.completed_works witness in
    let%bind total_txn_fee =
      sum_fees commands ~f:(fun { data = cmd; _ } -> User_command.fee cmd)
    in
    let%bind total_snark_fee = sum_fees work ~f:Transaction_snark_work.fee in
    let%bind () = Scan_state.update_metrics t.scan_state in
    Or_error.try_with (fun () ->
        let open Mina_metrics in
        Gauge.set Scan_state_metrics.snark_fee_per_block
          (Int.to_float @@ Fee.to_nanomina_int total_snark_fee) ;
        Gauge.set Scan_state_metrics.transaction_fees_per_block
          (Int.to_float @@ Fee.to_nanomina_int total_txn_fee) ;
        Gauge.set Scan_state_metrics.purchased_snark_work_per_block
          (Float.of_int @@ List.length work) ;
        Gauge.set Scan_state_metrics.snark_work_required
          (Float.of_int
             (List.length (Scan_state.all_work_statements_exn t.scan_state)) ) )

  let forget_prediff_info ((a : Transaction.Valid.t With_status.t list), b, c, d)
      =
    (List.map ~f:(With_status.map ~f:Transaction.forget) a, b, c, d)

  let check_commands ledger ~verifier (cs : User_command.t With_status.t list) =
    let open Deferred.Or_error.Let_syntax in
    let%bind cs =
      User_command.Applied_sequence.to_all_verifiable cs
        ~load_vk_cache:(fun account_ids ->
          let account_ids = Set.to_list account_ids in
          Zkapp_command.Verifiable.load_vks_from_ledger account_ids
            ~location_of_account_batch:(Ledger.location_of_account_batch ledger)
            ~get_batch:(Ledger.get_batch ledger) )
      |> Deferred.return
    in
    let%map xs = Verifier.verify_commands verifier cs in
    Result.all
      (List.map xs ~f:(function
        | `Valid x ->
            Ok x
        | ( `Invalid_keys _
          | `Invalid_signature _
          | `Invalid_proof _
          | `Missing_verification_key _
          | `Unexpected_verification_key _
          | `Mismatched_authorization_kind _ ) as invalid ->
            Error
              (Verifier.Failure.Verification_failed
                 (Error.tag ~tag:"verification failed on command"
                    (Verifier.invalid_to_error invalid) ) )
        | `Valid_assuming _ ->
            Error
              (Verifier.Failure.Verification_failed
                 (Error.of_string "batch verification failed") ) ) )

  let apply ?skip_verification ~constraint_constants ~global_slot t
      ~get_completed_work (witness : Staged_ledger_diff.t) ~logger ~verifier
      ~current_state_view ~state_and_body_hash ~coinbase_receiver
      ~supercharge_coinbase ~zkapp_cmd_limit_hardcap =
    let open Deferred.Result.Let_syntax in
    let work = Staged_ledger_diff.completed_works witness in
    let%bind () =
      O1trace.thread "check_completed_works" (fun () ->
          match skip_verification with
          | Some `All | Some `Proofs ->
              return ()
          | None ->
              [%log internal] "Check_completed_works"
                ~metadata:[ ("work_count", `Int (List.length work)) ] ;
              check_completed_works ~get_completed_work ~logger ~verifier
                t.scan_state work )
    in
    [%log internal] "Prediff" ;
    let%bind prediff =
      Pre_diff_info.get witness ~constraint_constants ~coinbase_receiver
        ~supercharge_coinbase
        ~check:(check_commands t.ledger ~verifier)
      |> Deferred.map
           ~f:
             (Result.map_error ~f:(fun error ->
                  Staged_ledger_error.Pre_diff error ) )
    in
    let apply_diff_start_time = Core.Time.now () in
    [%log internal] "Apply_diff" ;
    let%map ((_, _, `Staged_ledger new_staged_ledger, _) as res) =
      apply_diff
        ~skip_verification:
          ([%equal: [ `All | `Proofs ] option] skip_verification (Some `All))
        ~constraint_constants ~global_slot t
        (forget_prediff_info prediff)
        ~logger ~current_state_view ~state_and_body_hash
        ~log_prefix:"apply_diff" ~zkapp_cmd_limit_hardcap
    in
    [%log internal] "Diff_applied" ;
    [%log debug]
      ~metadata:
        [ ( "time_elapsed"
          , `Float Core.Time.(Span.to_ms @@ diff (now ()) apply_diff_start_time)
          )
        ]
      "Staged_ledger.apply_diff take $time_elapsed" ;
    let () =
      Or_error.iter_error (update_metrics new_staged_ledger witness)
        ~f:(fun e ->
          [%log error]
            ~metadata:[ ("error", Error_json.error_to_yojson e) ]
            !"Error updating metrics after applying staged_ledger diff: $error" )
    in
    res

  let apply_diff_unchecked ~constraint_constants ~global_slot t
      (sl_diff : Staged_ledger_diff.With_valid_signatures_and_proofs.t) ~logger
      ~current_state_view ~state_and_body_hash ~coinbase_receiver
      ~supercharge_coinbase ~zkapp_cmd_limit_hardcap =
    let open Deferred.Result.Let_syntax in
    let%bind prediff =
      Result.map_error ~f:(fun error -> Staged_ledger_error.Pre_diff error)
      @@ Pre_diff_info.get_unchecked ~constraint_constants ~coinbase_receiver
           ~supercharge_coinbase sl_diff
      |> Deferred.return
    in
    apply_diff t
      (forget_prediff_info prediff)
      ~constraint_constants ~global_slot ~logger ~current_state_view
      ~state_and_body_hash ~log_prefix:"apply_diff_unchecked"
      ~zkapp_cmd_limit_hardcap

  module Resources = struct
    module Discarded = struct
      type t =
        { commands_rev : User_command.Valid.t Sequence.t
        ; completed_work : Transaction_snark_work.Checked.t Sequence.t
        }
      [@@deriving sexp_of]

      let add_user_command t uc =
        { t with
          commands_rev = Sequence.append t.commands_rev (Sequence.singleton uc)
        }

      let add_completed_work t cw =
        { t with
          completed_work =
            Sequence.append (Sequence.singleton cw) t.completed_work
        }
    end

    type t =
      { max_space : int (*max space available currently*)
      ; max_jobs : int
            (*Required amount of work for max_space that can be purchased*)
      ; commands_rev : User_command.Valid.t Sequence.t
      ; completed_work_rev : Transaction_snark_work.Checked.t Sequence.t
      ; fee_transfers : Fee.t Public_key.Compressed.Map.t
      ; add_coinbase : bool
      ; coinbase : Coinbase.Fee_transfer.t Staged_ledger_diff.At_most_two.t
      ; supercharge_coinbase : bool
      ; receiver_pk : Public_key.Compressed.t
      ; budget : Fee.t Or_error.t
      ; discarded : Discarded.t
      ; is_coinbase_receiver_new : bool
      ; logger : (Logger.t[@sexp.opaque])
      }
    [@@deriving sexp_of]

    let coinbase_ft (cw : Transaction_snark_work.t) =
      (* Here we could not add the fee transfer if the prover=receiver_pk but
         retaining it to preserve that information in the
         staged_ledger_diff. It will be checked in apply_diff before adding*)
      Option.some_if
        Fee.(cw.fee > Fee.zero)
        (Coinbase.Fee_transfer.create ~receiver_pk:cw.prover ~fee:cw.fee)

    let cheapest_two_work (works : Transaction_snark_work.Checked.t Sequence.t)
        =
      Sequence.fold works ~init:(None, None) ~f:(fun (w1, w2) w ->
          match (w1, w2) with
          | None, _ ->
              (Some w, None)
          | Some x, None ->
              if Currency.Fee.compare w.fee x.fee < 0 then (Some w, w1)
              else (w1, Some w)
          | Some x, Some y ->
              if Currency.Fee.compare w.fee x.fee < 0 then (Some w, w1)
              else if Currency.Fee.compare w.fee y.fee < 0 then (w1, Some w)
              else (w1, w2) )

    let coinbase_work
        ~(constraint_constants : Genesis_constants.Constraint_constants.t)
        ?(is_two = false) (works : Transaction_snark_work.Checked.t Sequence.t)
        ~is_coinbase_receiver_new ~supercharge_coinbase =
      let open Option.Let_syntax in
      let min1, min2 = cheapest_two_work works in
      let diff ws ws' =
        Sequence.filter ws ~f:(fun w ->
            Sequence.mem ws'
              (Transaction_snark_work.statement w)
              ~equal:Transaction_snark_work.Statement.equal
            |> not )
      in
      let%bind coinbase_amount =
        coinbase_amount ~supercharge_coinbase ~constraint_constants
      in
      let%bind budget =
        (*if the coinbase receiver is new then the account creation fee will be deducted from the reward*)
        if is_coinbase_receiver_new then
          Currency.Amount.(
            sub coinbase_amount
              (of_fee constraint_constants.account_creation_fee))
        else Some coinbase_amount
      in
      let stmt = Transaction_snark_work.statement in
      if is_two then
        match (min1, min2) with
        | None, _ ->
            None
        | Some w, None ->
            if Amount.(of_fee w.fee <= budget) then
              let cb =
                Staged_ledger_diff.At_most_two.Two
                  (Option.map (coinbase_ft w) ~f:(fun ft -> (ft, None)))
              in
              Some (cb, diff works (Sequence.of_list [ stmt w ]))
            else
              let cb = Staged_ledger_diff.At_most_two.Two None in
              Some (cb, works)
        | Some w1, Some w2 ->
            let%map sum = Fee.add w1.fee w2.fee in
            if Amount.(of_fee sum <= budget) then
              let cb =
                Staged_ledger_diff.At_most_two.Two
                  (Option.map (coinbase_ft w1) ~f:(fun ft ->
                       (ft, coinbase_ft w2) ) )
                (*Why add work without checking if work constraints are
                  satisfied? If we reach here then it means that we are trying to
                  fill the last two slots of the tree with coinbase trnasactions
                  and if there's any work in [works] then that has to be included,
                  either in the coinbase or as fee transfers that gets paid by
                  the transaction fees. So having it as coinbase ft will at least
                  reduce the slots occupied by fee transfers*)
              in
              (cb, diff works (Sequence.of_list [ stmt w1; stmt w2 ]))
            else if Amount.(of_fee w1.fee <= coinbase_amount) then
              let cb =
                Staged_ledger_diff.At_most_two.Two
                  (Option.map (coinbase_ft w1) ~f:(fun ft -> (ft, None)))
              in
              (cb, diff works (Sequence.of_list [ stmt w1 ]))
            else
              let cb = Staged_ledger_diff.At_most_two.Two None in
              (cb, works)
      else
        Option.map min1 ~f:(fun w ->
            if Amount.(of_fee w.fee <= budget) then
              let cb = Staged_ledger_diff.At_most_two.One (coinbase_ft w) in
              (cb, diff works (Sequence.of_list [ stmt w ]))
            else
              let cb = Staged_ledger_diff.At_most_two.One None in
              (cb, works) )

    let init_coinbase_and_fee_transfers ~constraint_constants cw_seq
        ~add_coinbase ~job_count ~slots ~is_coinbase_receiver_new
        ~supercharge_coinbase =
      let cw_unchecked work =
        Sequence.map work ~f:Transaction_snark_work.forget
      in
      let coinbase, rem_cw =
        match
          ( add_coinbase
          , coinbase_work ~constraint_constants cw_seq ~is_coinbase_receiver_new
              ~supercharge_coinbase )
        with
        | true, Some (ft, rem_cw) ->
            (ft, rem_cw)
        | true, None ->
            (*Coinbase could not be added because work-fees > coinbase-amount*)
            if job_count = 0 || slots - job_count >= 1 then
              (*Either no jobs are required or there is a free slot that can be filled without having to include any work*)
              (One None, cw_seq)
            else (Zero, cw_seq)
        | _ ->
            (Zero, cw_seq)
      in
      let rem_cw = cw_unchecked rem_cw in
      let singles =
        Sequence.filter_map rem_cw
          ~f:(fun { Transaction_snark_work.fee; prover; _ } ->
            if Fee.equal fee Fee.zero then None else Some (prover, fee) )
        |> Sequence.to_list_rev
      in
      (coinbase, singles)

    let init ~constraint_constants (uc_seq : User_command.Valid.t Sequence.t)
        (cw_seq : Transaction_snark_work.Checked.t Sequence.t)
        (slots, job_count) ~receiver_pk ~add_coinbase ~supercharge_coinbase
        logger ~is_coinbase_receiver_new =
      let seq_rev seq =
        let rec go seq rev_seq =
          match Sequence.next seq with
          | Some (w, rem_seq) ->
              go rem_seq (Sequence.append (Sequence.singleton w) rev_seq)
          | None ->
              rev_seq
        in
        go seq Sequence.empty
      in
      let coinbase, singles =
        init_coinbase_and_fee_transfers ~constraint_constants cw_seq
          ~add_coinbase ~job_count ~slots ~is_coinbase_receiver_new
          ~supercharge_coinbase
      in
      let fee_transfers =
        Public_key.Compressed.Map.of_alist_reduce singles ~f:(fun f1 f2 ->
            Option.value_exn (Fee.add f1 f2) )
      in
      let budget =
        Or_error.map2
          (sum_fees (Sequence.to_list uc_seq) ~f:(fun t ->
               User_command.fee (User_command.forget_check t) ) )
          (sum_fees
             (List.filter
                ~f:(fun (k, _) ->
                  not (Public_key.Compressed.equal k receiver_pk) )
                singles )
             ~f:snd )
          ~f:(fun r c -> option "budget did not suffice" (Fee.sub r c))
        |> Or_error.join
      in
      let discarded =
        { Discarded.completed_work = Sequence.empty
        ; commands_rev = Sequence.empty
        }
      in
      { max_space = slots
      ; max_jobs = job_count
      ; commands_rev =
          uc_seq
          (*Completed work in reverse order for faster removal of proofs if budget doesn't suffice*)
      ; completed_work_rev = seq_rev cw_seq
      ; fee_transfers
      ; add_coinbase
      ; supercharge_coinbase
      ; receiver_pk
      ; coinbase
      ; budget
      ; discarded
      ; is_coinbase_receiver_new
      ; logger
      }

    let reselect_coinbase_work ~constraint_constants t =
      let cw_unchecked work =
        Sequence.map work ~f:Transaction_snark_work.forget
      in
      let coinbase, rem_cw =
        match t.coinbase with
        | Staged_ledger_diff.At_most_two.Zero ->
            (t.coinbase, t.completed_work_rev)
        | One _ -> (
            match
              coinbase_work ~constraint_constants t.completed_work_rev
                ~is_coinbase_receiver_new:t.is_coinbase_receiver_new
                ~supercharge_coinbase:t.supercharge_coinbase
            with
            | None ->
                (One None, t.completed_work_rev)
            | Some (ft, rem_cw) ->
                (ft, rem_cw) )
        | Two _ -> (
            match
              coinbase_work ~constraint_constants t.completed_work_rev
                ~is_two:true
                ~is_coinbase_receiver_new:t.is_coinbase_receiver_new
                ~supercharge_coinbase:t.supercharge_coinbase
            with
            | None ->
                (Two None, t.completed_work_rev)
                (*Check for work constraint will be done in [check_constraints_and_update]*)
            | Some (fts', rem_cw) ->
                (fts', rem_cw) )
      in
      let rem_cw = cw_unchecked rem_cw in
      let singles =
        Sequence.filter_map rem_cw
          ~f:(fun { Transaction_snark_work.fee; prover; _ } ->
            if Fee.equal fee Fee.zero then None else Some (prover, fee) )
        |> Sequence.to_list_rev
      in
      let fee_transfers =
        Public_key.Compressed.Map.of_alist_reduce singles ~f:(fun f1 f2 ->
            Option.value_exn (Fee.add f1 f2) )
      in
      { t with coinbase; fee_transfers }

    let rebudget t =
      (*get the correct coinbase and calculate the fee transfers*)
      let open Or_error.Let_syntax in
      let payment_fees =
        sum_fees (Sequence.to_list t.commands_rev) ~f:(fun t ->
            User_command.(fee (forget_check t)) )
      in
      let prover_fee_others =
        Public_key.Compressed.Map.fold t.fee_transfers ~init:(Ok Fee.zero)
          ~f:(fun ~key ~data fees ->
            let%bind others = fees in
            if Public_key.Compressed.equal t.receiver_pk key then Ok others
            else option "Fee overflow" (Fee.add others data) )
      in
      let revenue = payment_fees in
      let cost = prover_fee_others in
      Or_error.map2 revenue cost ~f:(fun r c ->
          option "budget did not suffice" (Fee.sub r c) )
      |> Or_error.join

    let budget_sufficient t =
      match t.budget with Ok _ -> true | Error _ -> false

    let coinbase_added t =
      match t.coinbase with
      | Staged_ledger_diff.At_most_two.Zero ->
          0
      | One _ ->
          1
      | Two _ ->
          2

    let slots_occupied t =
      let fee_for_self =
        match t.budget with
        | Error _ ->
            0
        | Ok b ->
            if Fee.(b > Fee.zero) then 1 else 0
      in
      let other_provers =
        Public_key.Compressed.Map.filter_keys t.fee_transfers
          ~f:(Fn.compose not (Public_key.Compressed.equal t.receiver_pk))
      in
      let total_fee_transfer_pks =
        Public_key.Compressed.Map.length other_provers + fee_for_self
      in
      Sequence.length t.commands_rev
      + ((total_fee_transfer_pks + 1) / 2)
      + coinbase_added t

    let space_available res =
      let slots = slots_occupied res in
      res.max_space > slots

    let work_done t =
      let no_of_proof_bundles = Sequence.length t.completed_work_rev in
      let slots = slots_occupied t in
      (*If more jobs were added in the previous diff then ( t.max_space-t.max_jobs) slots can go for free in this diff*)
      no_of_proof_bundles = t.max_jobs || slots <= t.max_space - t.max_jobs

    let space_constraint_satisfied t =
      let occupied = slots_occupied t in
      occupied <= t.max_space

    let work_constraint_satisfied (t : t) =
      (*Are we doing all the work available? *)
      let all_proofs = work_done t in
      (*enough work*)
      let slots = slots_occupied t in
      let cw_count = Sequence.length t.completed_work_rev in
      let enough_work = cw_count >= slots in
      (*if there are no transactions then don't need any proofs*)
      all_proofs || slots = 0 || enough_work

    let available_space t = t.max_space - slots_occupied t

    let discard_last_work ~constraint_constants t =
      match Sequence.next t.completed_work_rev with
      | None ->
          (t, None)
      | Some (w, rem_seq) ->
          let to_be_discarded = Transaction_snark_work.forget w in
          let discarded = Discarded.add_completed_work t.discarded w in
          let new_t =
            reselect_coinbase_work ~constraint_constants
              { t with completed_work_rev = rem_seq; discarded }
          in
          let budget =
            match t.budget with
            | Ok b ->
                option "Currency overflow" (Fee.add b to_be_discarded.fee)
            | _ ->
                rebudget new_t
          in
          ({ new_t with budget }, Some w)

    let discard_user_command t =
      let decr_coinbase t =
        (*When discarding coinbase's fee transfer, add the fee transfer to the fee_transfers map so that budget checks can be done *)
        let update_fee_transfers t (ft : Coinbase.Fee_transfer.t) coinbase =
          let updated_fee_transfers =
            Public_key.Compressed.Map.update t.fee_transfers ft.receiver_pk
              ~f:(fun _ -> ft.fee)
          in
          let new_t =
            { t with coinbase; fee_transfers = updated_fee_transfers }
          in
          let updated_budget = rebudget new_t in
          { new_t with budget = updated_budget }
        in
        match t.coinbase with
        | Staged_ledger_diff.At_most_two.Zero ->
            t
        | One None ->
            { t with coinbase = Staged_ledger_diff.At_most_two.Zero }
        | Two None ->
            { t with coinbase = One None }
        | Two (Some (ft, None)) ->
            { t with coinbase = One (Some ft) }
        | One (Some ft) ->
            update_fee_transfers t ft Zero
        | Two (Some (ft1, Some ft2)) ->
            update_fee_transfers t ft2 (One (Some ft1))
      in
      match Sequence.next t.commands_rev with
      | None ->
          (* If we have reached here then it means we couldn't afford a slot for coinbase as well *)
          (decr_coinbase t, None)
      | Some (uc, rem_seq) ->
          let discarded = Discarded.add_user_command t.discarded uc in
          let new_t = { t with commands_rev = rem_seq; discarded } in
          let budget =
            match t.budget with
            | Ok b ->
                option "Fee insufficient"
                  (Fee.sub b User_command.(fee (forget_check uc)))
            | _ ->
                rebudget new_t
          in
          ({ new_t with budget }, Some uc)

    let worked_more ~constraint_constants resources =
      (*Is the work constraint satisfied even after discarding a work bundle?
         We reach here after having more than enough work*)
      let more_work t =
        let slots = slots_occupied t in
        let cw_count = Sequence.length t.completed_work_rev in
        cw_count > 0 && cw_count >= slots
      in
      let r, _ = discard_last_work ~constraint_constants resources in
      more_work r

    let incr_coinbase_part_by ~constraint_constants t count =
      let open Or_error.Let_syntax in
      let incr = function
        | Staged_ledger_diff.At_most_two.Zero ->
            Ok (Staged_ledger_diff.At_most_two.One None)
        | One None ->
            Ok (Two None)
        | One (Some ft) ->
            Ok (Two (Some (ft, None)))
        | _ ->
            Or_error.error_string "Coinbase count cannot be more than two"
      in
      let by_one res =
        let res' =
          match Sequence.next res.discarded.completed_work with
          (*add one from the discarded list to [completed_work_rev] and then select a work from [completed_work_rev] except the one already used*)
          | Some (w, rem_work) ->
              let%map coinbase = incr res.coinbase in
              let res' =
                { res with
                  completed_work_rev =
                    Sequence.append (Sequence.singleton w)
                      res.completed_work_rev
                ; discarded = { res.discarded with completed_work = rem_work }
                ; coinbase
                }
              in
              reselect_coinbase_work ~constraint_constants res'
          | None ->
              let%bind coinbase = incr res.coinbase in
              let res = { res with coinbase } in
              if work_done res then Ok res
              else
                Or_error.error_string
                  "Could not increment coinbase transaction count because of \
                   insufficient work"
        in
        match res' with
        | Ok res'' ->
            res''
        | Error e ->
            [%log' error t.logger] "Error when increasing coinbase: $error"
              ~metadata:[ ("error", Error_json.error_to_yojson e) ] ;
            res
      in
      match count with `One -> by_one t | `Two -> by_one (by_one t)
  end

  let rec check_constraints_and_update ~constraint_constants
      (resources : Resources.t) log =
    if Resources.slots_occupied resources = 0 then (resources, log)
    else if Resources.work_constraint_satisfied resources then
      if
        (*There's enough work. Check if they satisfy other constraints*)
        Resources.budget_sufficient resources
      then
        if Resources.space_constraint_satisfied resources then (resources, log)
        else if Resources.worked_more ~constraint_constants resources then
          (*There are too many fee_transfers(from the proofs) occupying the slots. discard one and check*)
          let resources', work_opt =
            Resources.discard_last_work ~constraint_constants resources
          in
          check_constraints_and_update ~constraint_constants resources'
            (Option.value_map work_opt ~default:log ~f:(fun work ->
                 Diff_creation_log.discard_completed_work `Extra_work work log )
            )
        else
          (*Well, there's no space; discard a user command *)
          let resources', uc_opt = Resources.discard_user_command resources in
          check_constraints_and_update ~constraint_constants resources'
            (Option.value_map uc_opt ~default:log ~f:(fun uc ->
                 Diff_creation_log.discard_command `No_space
                   (User_command.forget_check uc)
                   log ) )
      else
        (* insufficient budget; reduce the cost*)
        let resources', work_opt =
          Resources.discard_last_work ~constraint_constants resources
        in
        check_constraints_and_update ~constraint_constants resources'
          (Option.value_map work_opt ~default:log ~f:(fun work ->
               Diff_creation_log.discard_completed_work `Insufficient_fees work
                 log ) )
    else
      (* There isn't enough work for the transactions. Discard a transaction and check again *)
      let resources', uc_opt = Resources.discard_user_command resources in
      check_constraints_and_update ~constraint_constants resources'
        (Option.value_map uc_opt ~default:log ~f:(fun uc ->
             Diff_creation_log.discard_command `No_work
               (User_command.forget_check uc)
               log ) )

  let one_prediff ~constraint_constants cw_seq ts_seq ~receiver ~add_coinbase
      slot_job_count logger ~is_coinbase_receiver_new partition
      ~supercharge_coinbase =
    O1trace.sync_thread "create_staged_ledger_diff_one_prediff" (fun () ->
        let init_resources =
          Resources.init ~constraint_constants ts_seq cw_seq slot_job_count
            ~receiver_pk:receiver ~add_coinbase logger ~is_coinbase_receiver_new
            ~supercharge_coinbase
        in
        let log =
          Diff_creation_log.init
            ~completed_work:init_resources.completed_work_rev
            ~commands:init_resources.commands_rev
            ~coinbase:init_resources.coinbase ~partition
            ~available_slots:(fst slot_job_count)
            ~required_work_count:(snd slot_job_count)
        in
        check_constraints_and_update ~constraint_constants init_resources log )

  let generate ~constraint_constants logger cw_seq ts_seq ~receiver
      ~is_coinbase_receiver_new ~supercharge_coinbase
      (partitions : Scan_state.Space_partition.t) =
    let pre_diff_with_one (res : Resources.t) :
        ( Transaction_snark_work.Checked.t
        , User_command.Valid.t )
        Staged_ledger_diff.Pre_diff_one.t =
      O1trace.sync_thread "create_staged_ledger_pre_diff_with_one" (fun () ->
          let to_at_most_one = function
            | Staged_ledger_diff.At_most_two.Zero ->
                Staged_ledger_diff.At_most_one.Zero
            | One x ->
                One x
            | _ ->
                [%log error]
                  "Error creating staged ledger diff: Should have at most one \
                   coinbase in the second pre_diff" ;
                Zero
          in
          (* We have to reverse here because we only know they work in THIS order *)
          { Staged_ledger_diff.Pre_diff_one.commands =
              Sequence.to_list_rev res.commands_rev
          ; completed_works = Sequence.to_list_rev res.completed_work_rev
          ; coinbase = to_at_most_one res.coinbase
          ; internal_command_statuses =
              [] (*updated later based on application result*)
          } )
    in
    let pre_diff_with_two (res : Resources.t) :
        ( Transaction_snark_work.Checked.t
        , User_command.Valid.t )
        Staged_ledger_diff.Pre_diff_two.t =
      (* We have to reverse here because we only know they work in THIS order *)
      { commands = Sequence.to_list_rev res.commands_rev
      ; completed_works = Sequence.to_list_rev res.completed_work_rev
      ; coinbase = res.coinbase
      ; internal_command_statuses =
          [] (*updated later based on application result*)
      }
    in
    let end_log ((res : Resources.t), (log : Diff_creation_log.t)) =
      Diff_creation_log.end_log log ~completed_work:res.completed_work_rev
        ~commands:res.commands_rev ~coinbase:res.coinbase
    in
    let make_diff res1 = function
      | Some res2 ->
          ( (pre_diff_with_two (fst res1), Some (pre_diff_with_one (fst res2)))
          , List.map ~f:end_log [ res1; res2 ] )
      | None ->
          ((pre_diff_with_two (fst res1), None), [ end_log res1 ])
    in
    let has_no_commands (res : Resources.t) =
      Sequence.length res.commands_rev = 0
    in
    let second_pre_diff (res : Resources.t) partition ~add_coinbase work =
      one_prediff ~constraint_constants work res.discarded.commands_rev
        ~receiver partition ~add_coinbase logger ~is_coinbase_receiver_new
        ~supercharge_coinbase `Second
    in
    let isEmpty (res : Resources.t) =
      has_no_commands res && Resources.coinbase_added res = 0
    in
    (*Partitioning explained in PR #687 *)
    match partitions.second with
    | None ->
        let res, log =
          one_prediff ~constraint_constants cw_seq ts_seq ~receiver
            partitions.first ~add_coinbase:true logger ~is_coinbase_receiver_new
            ~supercharge_coinbase `First
        in
        make_diff (res, log) None
    | Some y ->
        assert (Sequence.length cw_seq <= snd partitions.first + snd y) ;
        let cw_seq_1 = Sequence.take cw_seq (snd partitions.first) in
        let cw_seq_2 = Sequence.drop cw_seq (snd partitions.first) in
        let res, log1 =
          one_prediff ~constraint_constants cw_seq_1 ts_seq ~receiver
            partitions.first ~add_coinbase:false logger
            ~is_coinbase_receiver_new ~supercharge_coinbase `First
        in
        let incr_coinbase_and_compute res count =
          let new_res =
            Resources.incr_coinbase_part_by ~constraint_constants res count
          in
          if Resources.space_available new_res then
            (*All slots could not be filled either because of budget constraints or not enough work done. Don't create the second prediff instead recompute first diff with just once coinbase*)
            ( one_prediff ~constraint_constants cw_seq_1 ts_seq ~receiver
                partitions.first ~add_coinbase:true logger
                ~is_coinbase_receiver_new ~supercharge_coinbase `First
            , None )
          else
            let res2, log2 =
              second_pre_diff new_res y ~add_coinbase:false cw_seq_2
            in
            if isEmpty res2 then
              (*Don't create the second prediff instead recompute first diff with just once coinbase*)
              ( one_prediff ~constraint_constants cw_seq_1 ts_seq ~receiver
                  partitions.first ~add_coinbase:true logger
                  ~is_coinbase_receiver_new ~supercharge_coinbase `First
              , None )
            else ((new_res, log1), Some (res2, log2))
        in
        let try_with_coinbase () =
          one_prediff ~constraint_constants cw_seq_1 ts_seq ~receiver
            partitions.first ~add_coinbase:true logger ~is_coinbase_receiver_new
            ~supercharge_coinbase `First
        in
        let res1, res2 =
          if Sequence.is_empty res.commands_rev then
            let res = try_with_coinbase () in
            (res, None)
          else
            match Resources.available_space res with
            | 0 ->
                (*generate the next prediff with a coinbase at least*)
                let res2 = second_pre_diff res y ~add_coinbase:true cw_seq_2 in
                ((res, log1), Some res2)
            | 1 ->
                (*There's a slot available in the first partition, fill it with coinbase and create another pre_diff for the slots in the second partiton with the remaining user commands and work *)
                incr_coinbase_and_compute res `One
            | 2 ->
                (*There are two slots which cannot be filled using user commands, so we split the coinbase into two parts and fill those two spots*)
                incr_coinbase_and_compute res `Two
            | _ ->
                (* Too many slots left in the first partition. Either there wasn't enough work to add transactions or there weren't enough transactions. Create a new pre_diff for just the first partition*)
                let res = try_with_coinbase () in
                (res, None)
        in
        let coinbase_added =
          Resources.coinbase_added (fst res1)
          + Option.value_map
              ~f:(Fn.compose Resources.coinbase_added fst)
              res2 ~default:0
        in
        if coinbase_added > 0 then make_diff res1 res2
        else
          (*Coinbase takes priority over user-commands. Create a diff in partitions.first with coinbase first and user commands if possible*)
          let res = try_with_coinbase () in
          make_diff res None

  let can_apply_supercharged_coinbase_exn ~winner ~epoch_ledger ~global_slot =
    Sparse_ledger.has_locked_tokens_exn ~global_slot
      ~account_id:(Account_id.create winner Token_id.default)
      epoch_ledger
    |> not

  let with_ledger_mask base_ledger ~f =
    let mask =
      Ledger.register_mask base_ledger
        (Ledger.Mask.create ~depth:(Ledger.depth base_ledger) ())
    in
    let r = f mask in
    ignore
      ( Ledger.unregister_mask_exn ~loc:Caml.__LOC__ mask
        : Ledger.unattached_mask ) ;
    r

  module Application_state = struct
    type txn =
      ( Signed_command.With_valid_signature.t
      , Zkapp_command.Valid.t )
      User_command.t_

    type t =
      { valid_seq : txn Sequence.t
      ; invalid : (txn * Error.t) list
      ; skipped_by_fee_payer : txn list Account_id.Map.t
      ; zkapp_space_remaining : int option
      ; total_space_remaining : int
      }

    let init ?zkapp_limit ~total_limit =
      { valid_seq = Sequence.empty
      ; invalid = []
      ; skipped_by_fee_payer = Account_id.Map.empty
      ; zkapp_space_remaining = zkapp_limit
      ; total_space_remaining = total_limit
      }

    let txn_key = function
      | User_command.Zkapp_command cmd ->
          Zkapp_command.(Valid.forget cmd |> fee_payer)
      | User_command.Signed_command cmd ->
          Signed_command.(forget_check cmd |> fee_payer)

    let add_skipped_txn t (txn : txn) =
      Account_id.Map.update t.skipped_by_fee_payer (txn_key txn)
        ~f:(Option.value_map ~default:[ txn ] ~f:(List.cons txn))

    let dependency_skipped txn t =
      Account_id.Map.mem t.skipped_by_fee_payer (txn_key txn)

    let try_applying_txn ?logger ~apply (state : t) (txn : txn) =
      let open Continue_or_stop in
      match (state.zkapp_space_remaining, txn) with
      | _ when state.total_space_remaining < 1 ->
          Stop (state.valid_seq, state.invalid)
      | Some zkapp_limit, User_command.Zkapp_command _ when zkapp_limit < 1 ->
          Continue
            { state with skipped_by_fee_payer = add_skipped_txn state txn }
      | Some _, _ when dependency_skipped txn state ->
          Continue
            { state with skipped_by_fee_payer = add_skipped_txn state txn }
      | _ -> (
          match
            O1trace.sync_thread "validate_transaction_against_staged_ledger"
              (fun () ->
                apply (Transaction.Command (User_command.forget_check txn)) )
          with
          | Error e ->
              Option.iter logger ~f:(fun logger ->
                  [%log error]
                    ~metadata:
                      [ ("user_command", User_command.Valid.to_yojson txn)
                      ; ("error", Error_json.error_to_yojson e)
                      ]
                    "Staged_ledger_diff creation: Skipping user command: \
                     $user_command due to error: $error" ) ;
              Continue { state with invalid = (txn, e) :: state.invalid }
          | Ok _txn_partially_applied ->
              let valid_seq =
                Sequence.append (Sequence.singleton txn) state.valid_seq
              in
              let zkapp_space_remaining =
                Option.map state.zkapp_space_remaining ~f:(fun limit ->
                    match txn with
                    | Zkapp_command _ ->
                        limit - 1
                    | Signed_command _ ->
                        limit )
              in
              Continue
                { state with
                  valid_seq
                ; zkapp_space_remaining
                ; total_space_remaining = state.total_space_remaining - 1
                } )
  end

  let create_diff
      ~(constraint_constants : Genesis_constants.Constraint_constants.t)
      ~(global_slot : Mina_numbers.Global_slot_since_genesis.t)
      ?(log_block_creation = false) t ~coinbase_receiver ~logger
      ~current_state_view ~zkapp_cmd_limit
      ~(transactions_by_fee : User_command.Valid.t Sequence.t)
      ~(get_completed_work :
            Transaction_snark_work.Statement.t
         -> Transaction_snark_work.Checked.t option ) ~supercharge_coinbase =
    O1trace.sync_thread "create_staged_ledger_diff" (fun () ->
        let open Result.Let_syntax in
        let module Transaction_validator =
          Transaction_snark.Transaction_validator
        in
        with_ledger_mask t.ledger ~f:(fun validating_ledger ->
            let is_new_account pk =
              Ledger.location_of_account validating_ledger
                (Account_id.create pk Token_id.default)
              |> Option.is_none
            in
            let is_coinbase_receiver_new = is_new_account coinbase_receiver in
            if supercharge_coinbase then
              [%log info]
                "No locked tokens in the delegator/delegatee account, applying \
                 supercharged coinbase" ;
            [%log internal] "Get_snark_work_for_pending_transactions" ;
            let partitions = Scan_state.partition_if_overflowing t.scan_state in
            let work_to_do =
              Scan_state.work_statements_for_new_diff t.scan_state
            in
            let completed_works_seq, proof_count =
              List.fold_until work_to_do ~init:(Sequence.empty, 0)
                ~f:(fun (seq, count) w ->
                  match get_completed_work w with
                  | Some cw_checked ->
                      (*If new provers can't pay the account-creation-fee then discard
                        their work unless their fee is zero in which case their account
                        won't be created. This is to encourage using an existing accounts
                        for snarking.
                        This also imposes new snarkers to have a min fee until one of
                        their snarks are purchased and their accounts get created*)
                      if
                        Currency.Fee.(cw_checked.fee = zero)
                        || Currency.Fee.(
                             cw_checked.fee
                             >= constraint_constants.account_creation_fee)
                        || not (is_new_account cw_checked.prover)
                      then
                        Continue
                          ( Sequence.append seq (Sequence.singleton cw_checked)
                          , One_or_two.length cw_checked.proofs + count )
                      else (
                        [%log debug]
                          ~metadata:
                            [ ( "work"
                              , Transaction_snark_work.Checked.to_yojson
                                  cw_checked )
                            ; ( "work_ids"
                              , Transaction_snark_work.Statement.compact_json w
                              )
                            ; ( "snark_fee"
                              , Currency.Fee.to_yojson cw_checked.fee )
                            ; ( "account_creation_fee"
                              , Currency.Fee.to_yojson
                                  constraint_constants.account_creation_fee )
                            ]
                          !"Staged_ledger_diff creation: Snark fee $snark_fee \
                            insufficient to create the snark worker account" ;
                        [%log internal] "@block_metadata"
                          ~metadata:
                            [ ("interrupt_get_completed_work_at", `Int count)
                            ; ( "interrupt_get_completed_work_reason"
                              , `String
                                  "Snark fee insufficient to create snark \
                                   worker account" )
                            ; ( "interrupt_get_completed_work_ids"
                              , Transaction_snark_work.Statement.compact_json w
                              )
                            ] ;
                        Stop (seq, count) )
                  | None ->
                      [%log debug]
                        ~metadata:
                          [ ( "work_ids"
                            , Transaction_snark_work.Statement.compact_json w )
                          ]
                        !"Staged_ledger_diff creation: No snark work found for \
                          $work_ids" ;
                      [%log internal] "@block_metadata"
                        ~metadata:
                          [ ("interrupt_get_completed_work_at", `Int count)
                          ; ( "interrupt_get_completed_work_reason"
                            , `String "Snark work for statement not found" )
                          ; ( "interrupt_get_completed_work_ids"
                            , Transaction_snark_work.Statement.compact_json w )
                          ] ;
                      Stop (seq, count) )
                ~finish:Fn.id
            in
            [%log internal] "@metadata"
              ~metadata:
                [ ("work_to_do_count", `Int (List.length work_to_do))
                ; ("proof_count", `Int proof_count)
                ] ;
            [%log internal] "Validate_and_apply_transactions" ;
            let apply =
              Transaction_validator.apply_transaction_first_pass
                ~constraint_constants ~global_slot validating_ledger
                ~txn_state_view:current_state_view
            in
            (*Transactions in reverse order for faster removal if there is no space when creating the diff*)
            let valid_on_this_ledger, invalid_on_this_ledger =
              Sequence.fold_until transactions_by_fee
                ~init:
                  (Application_state.init ?zkapp_limit:zkapp_cmd_limit
                     ~total_limit:(Scan_state.free_space t.scan_state) )
                ~f:(Application_state.try_applying_txn ~apply ~logger)
                ~finish:(fun state -> (state.valid_seq, state.invalid))
            in
            [%log internal] "Generate_staged_ledger_diff" ;
            let diff, log =
              O1trace.sync_thread "generate_staged_ledger_diff" (fun () ->
                  generate ~constraint_constants logger completed_works_seq
                    valid_on_this_ledger ~receiver:coinbase_receiver
                    ~is_coinbase_receiver_new ~supercharge_coinbase partitions )
            in
            let summaries = List.map ~f:fst log in
            [%log internal] "@block_metadata"
              ~metadata:
                [ ("proof_count", `Int proof_count)
                ; ("txn_count", `Int (Sequence.length valid_on_this_ledger))
                ; ( "diff_log"
                  , Diff_creation_log.summary_list_to_yojson summaries )
                ] ;
            [%log internal] "Generate_staged_ledger_diff_done" ;
            let%map diff =
              (* Fill in the statuses for commands. *)
              with_ledger_mask t.ledger ~f:(fun status_ledger ->
                  Pre_diff_info.compute_statuses ~constraint_constants ~diff
                    ~coinbase_amount:
                      (Option.value_exn
                         (coinbase_amount ~constraint_constants
                            ~supercharge_coinbase ) )
                    ~coinbase_receiver ~global_slot
                    ~txn_state_view:current_state_view ~ledger:status_ledger )
            in
            let summaries, detailed = List.unzip log in
            [%log debug]
              "Number of proofs ready for purchase: $proof_count Number of \
               user commands ready to be included: $txn_count Diff creation \
               log: $diff_log"
              ~metadata:
                [ ("proof_count", `Int proof_count)
                ; ("txn_count", `Int (Sequence.length valid_on_this_ledger))
                ; ( "diff_log"
                  , Diff_creation_log.summary_list_to_yojson summaries )
                ] ;
            if log_block_creation then
              [%log debug] "Detailed diff creation log: $diff_log"
                ~metadata:
                  [ ( "diff_log"
                    , Diff_creation_log.detail_list_to_yojson
                        (List.map ~f:List.rev detailed) )
                  ] ;
            ( { Staged_ledger_diff.With_valid_signatures_and_proofs.diff }
            , invalid_on_this_ledger ) ) )

  let latest_block_accounts_created t ~previous_block_state_hash =
    let scan_state = scan_state t in
    (* filter leaves by state hash from previous block *)
    let block_transactions_applied =
      let f
          ({ state_hash = leaf_block_hash, _; transaction_with_info; _ } :
            Scan_state.Transaction_with_witness.t ) =
        if State_hash.equal leaf_block_hash previous_block_state_hash then
          Some transaction_with_info.varying
        else None
      in
      List.filter_map (Scan_state.base_jobs_on_latest_tree scan_state) ~f
      @ List.filter_map
          (Scan_state.base_jobs_on_earlier_tree ~index:0 scan_state)
          ~f
    in
    List.map block_transactions_applied ~f:(function
      | Command (Signed_command cmd) -> (
          match cmd.body with
          | Payment { new_accounts } ->
              new_accounts
          | Stake_delegation _ ->
              []
          | Failed ->
              [] )
      | Command (Zkapp_command { new_accounts; _ }) ->
          new_accounts
      | Fee_transfer { new_accounts; _ } ->
          new_accounts
      | Coinbase { new_accounts; _ } ->
          new_accounts )
    |> List.concat
end

include T

module Test_helpers = struct
  let constraint_constants =
    Genesis_constants.For_unit_tests.Constraint_constants.t

  let dummy_state_and_view ?global_slot () =
    let state =
      let consensus_constants =
        let genesis_constants = Genesis_constants.For_unit_tests.t in
        Consensus.Constants.create ~constraint_constants
          ~protocol_constants:genesis_constants.protocol
      in
      let compile_time_genesis =
        let open Staged_ledger_diff in
        (*not using Precomputed_values.for_unit_test because of dependency cycle*)
        Mina_state.Genesis_protocol_state.t
          ~genesis_ledger:Genesis_ledger.(Packed.t for_unit_tests)
          ~genesis_epoch_data:Consensus.Genesis_epoch_data.for_unit_tests
          ~constraint_constants ~consensus_constants ~genesis_body_reference
      in
      compile_time_genesis.data
    in
    let state_with_global_slot =
      match global_slot with
      | None ->
          state
      | Some global_slot ->
          (*Protocol state views are always from previous block*)
          let prev_global_slot =
            Option.value ~default:Mina_numbers.Global_slot_since_genesis.zero
              (Mina_numbers.Global_slot_since_genesis.sub global_slot
                 Mina_numbers.Global_slot_span.one )
          in
          let consensus_state =
            Consensus.Proof_of_stake.Exported.Consensus_state.Unsafe
            .dummy_advance
              (Mina_state.Protocol_state.consensus_state state)
              ~new_global_slot_since_genesis:prev_global_slot
              ~increase_epoch_count:false
          in
          let body =
            Mina_state.Protocol_state.Body.For_tests.with_consensus_state
              (Mina_state.Protocol_state.body state)
              consensus_state
          in
          Mina_state.Protocol_state.create
            ~previous_state_hash:
              (Mina_state.Protocol_state.previous_state_hash state)
            ~body
    in
    ( state_with_global_slot
    , Mina_state.Protocol_state.Body.view
        (Mina_state.Protocol_state.body state_with_global_slot) )

  let dummy_state_view ?global_slot () =
    dummy_state_and_view ?global_slot () |> snd

  let update_coinbase_stack_and_get_data_impl =
    update_coinbase_stack_and_get_data_impl
end

let%test_module "staged ledger tests" =
  ( module struct
    module Sl = T
    open Test_helpers

    let () =
      Backtrace.elide := false ;
      Async.Scheduler.set_record_backtraces true

    let self_pk =
      Quickcheck.random_value ~seed:(`Deterministic "self_pk")
        Public_key.Compressed.gen

    let coinbase_receiver_keypair =
      Quickcheck.random_value ~seed:(`Deterministic "receiver_pk") Keypair.gen

    let coinbase_receiver =
      Public_key.compress coinbase_receiver_keypair.public_key

    let proof_level = Genesis_constants.For_unit_tests.Proof_level.t

    let genesis_constants = Genesis_constants.For_unit_tests.t

    let constraint_constants =
      Genesis_constants.For_unit_tests.Constraint_constants.t

    let zkapp_cmd_limit_hardcap = 200

    let logger = Logger.null ()

    let `VK vk, `Prover zkapp_prover =
      Transaction_snark.For_tests.create_trivial_snapp ~constraint_constants ()

    let vk = Async.Thread_safe.block_on_async_exn (fun () -> vk)

    let verifier =
      Async.Thread_safe.block_on_async_exn (fun () ->
          Verifier.create ~logger ~proof_level ~constraint_constants
            ~conf_dir:None
            ~pids:(Child_processes.Termination.create_pid_table ())
            ~commit_id:"not specified for unit tests" () )

    let find_vk ledger =
      Zkapp_command.Verifiable.load_vk_from_ledger ~get:(Ledger.get ledger)
        ~location_of_account:(Ledger.location_of_account ledger)

    let supercharge_coinbase ~ledger ~winner ~global_slot =
      (*using staged ledger to confirm coinbase amount is correctly generated*)
      let epoch_ledger =
        Sparse_ledger.of_ledger_subset_exn ledger
          (List.map [ winner ] ~f:(fun k ->
               Account_id.create k Token_id.default ) )
      in
      Sl.can_apply_supercharged_coinbase_exn ~winner ~global_slot ~epoch_ledger

    (* Functor for testing with different instantiated staged ledger modules. *)
    let create_and_apply_with_state_body_hash ?zkapp_cmd_limit
        ?(coinbase_receiver = coinbase_receiver) ?(winner = self_pk)
        ~(current_state_view : Zkapp_precondition.Protocol_state.View.t)
        ~global_slot ~state_and_body_hash sl txns stmt_to_work =
      let open Deferred.Let_syntax in
      let supercharge_coinbase =
        supercharge_coinbase ~ledger:(Sl.ledger !sl) ~winner ~global_slot
      in
      let diff =
        Sl.create_diff ~constraint_constants ~global_slot !sl ~logger
          ~current_state_view ~transactions_by_fee:txns
          ~get_completed_work:stmt_to_work ~supercharge_coinbase
          ~coinbase_receiver ~zkapp_cmd_limit
      in
      let diff, _invalid_txns =
        match diff with
        | Ok x ->
            x
        | Error e ->
            Error.raise (Pre_diff_info.Error.to_error e)
      in
      let diff' = Staged_ledger_diff.forget diff in
      let%map ( `Hash_after_applying hash
              , `Ledger_proof ledger_proof
              , `Staged_ledger sl'
              , `Pending_coinbase_update (is_new_stack, pc_update) ) =
        match%map
          Sl.apply ~constraint_constants ~global_slot !sl diff' ~logger
            ~verifier ~get_completed_work:(Fn.const None) ~current_state_view
            ~state_and_body_hash ~coinbase_receiver ~supercharge_coinbase
            ~zkapp_cmd_limit_hardcap
        with
        | Ok x ->
            x
        | Error e ->
            Error.raise (Sl.Staged_ledger_error.to_error e)
      in
      assert (Staged_ledger_hash.equal hash (Sl.hash sl')) ;
      sl := sl' ;
      (ledger_proof, diff', is_new_stack, pc_update, supercharge_coinbase)

    let create_and_apply ?(coinbase_receiver = coinbase_receiver)
        ?(winner = self_pk) ~global_slot ~protocol_state_view
        ~state_and_body_hash sl txns stmt_to_work =
      let open Deferred.Let_syntax in
      let%map ledger_proof, diff, _, _, _ =
        create_and_apply_with_state_body_hash ~coinbase_receiver ~winner
          ~current_state_view:protocol_state_view ~global_slot
          ~state_and_body_hash sl txns stmt_to_work
      in
      (ledger_proof, diff)

    module Transfer = Mina_ledger.Ledger_transfer.Make (Ledger) (Ledger)

    (* Run the given function inside of the Deferred monad, with a staged
         ledger and a separate test ledger, after applying the given
         init_state to both. In the below tests we apply the same commands to
         the staged and test ledgers, and verify they are in the same state.
    *)
    let async_with_given_ledger ledger
        (f :
             snarked_ledger:Ledger.t
          -> Sl.t ref
          -> Ledger.Mask.Attached.t
          -> unit Deferred.t ) =
      let casted = Ledger.Any_ledger.cast (module Ledger) ledger in
      let test_mask =
        Ledger.Maskable.register_mask casted
          (Ledger.Mask.create ~depth:(Ledger.depth ledger) ())
      in
      let snarked_ledger_mask =
        Ledger.Maskable.register_mask casted
          (Ledger.Mask.create ~depth:(Ledger.depth ledger) ())
      in
      let sl = ref @@ Sl.create_exn ~constraint_constants ~ledger in
      Async.Thread_safe.block_on_async_exn (fun () ->
          f ~snarked_ledger:snarked_ledger_mask sl test_mask ) ;
      ignore @@ Ledger.Maskable.unregister_mask_exn ~loc:__LOC__ test_mask

    (* populate the ledger from an initial state before running the function *)
    let async_with_ledgers ledger_init_state
        (f :
             snarked_ledger:Ledger.t
          -> Sl.t ref
          -> Ledger.Mask.Attached.t
          -> unit Deferred.t ) =
      Ledger.with_ephemeral_ledger ~depth:constraint_constants.ledger_depth
        ~f:(fun ledger ->
          Ledger.apply_initial_ledger_state ledger ledger_init_state ;
          async_with_given_ledger ledger f )

    (* Assert the given staged ledger is in the correct state after applying
         the first n user commands passed to the given base ledger. Checks the
         states of the block producer account and user accounts but ignores
         snark workers for simplicity. *)
    let assert_ledger :
           Ledger.t
        -> coinbase_cost:Currency.Fee.t
        -> global_slot:Mina_numbers.Global_slot_since_genesis.t
        -> protocol_state_view:Zkapp_precondition.Protocol_state.View.t
        -> Sl.t
        -> User_command.Valid.t list
        -> int
        -> Account_id.t list
        -> unit =
     fun test_ledger ~coinbase_cost ~global_slot ~protocol_state_view
         staged_ledger cmds_all cmds_used pks_to_check ->
      let producer_account_id =
        Account_id.create coinbase_receiver Token_id.default
      in
      let producer_account =
        Option.bind
          (Ledger.location_of_account test_ledger producer_account_id)
          ~f:(Ledger.get test_ledger)
      in
      let is_producer_acc_new = Option.is_none producer_account in
      let old_producer_balance =
        Option.value_map producer_account ~default:Currency.Balance.zero
          ~f:(fun a -> a.balance)
      in
      let apply_cmds cmds =
        cmds
        |> List.map ~f:(fun cmd ->
               Transaction.Command (User_command.forget_check cmd) )
        |> Ledger.apply_transactions ~constraint_constants ~global_slot
             ~txn_state_view:protocol_state_view test_ledger
        |> Or_error.ignore_m
      in
      Or_error.ok_exn @@ apply_cmds @@ List.take cmds_all cmds_used ;
      let get_account_exn ledger pk =
        Option.value_exn
          (Option.bind
             (Ledger.location_of_account ledger pk)
             ~f:(Ledger.get ledger) )
      in
      (* Check the user accounts in the updated staged ledger are as
         expected.
      *)
      List.iter pks_to_check ~f:(fun pk ->
          let expect = get_account_exn test_ledger pk in
          let actual = get_account_exn (Sl.ledger staged_ledger) pk in
          [%test_result: Account.t] ~expect actual ) ;
      (* We only test that the block producer got the coinbase reward here, since calculating the exact correct amount depends on the snark fees and tx fees. *)
      let producer_balance_with_coinbase =
        (let open Option.Let_syntax in
        let%bind total_cost =
          if is_producer_acc_new then
            Currency.Fee.add coinbase_cost
              constraint_constants.account_creation_fee
          else Some coinbase_cost
        in
        let%bind reward =
          Currency.Amount.(
            sub constraint_constants.coinbase_amount (of_fee total_cost))
        in
        Currency.Balance.add_amount old_producer_balance reward)
        |> Option.value_exn
      in
      let new_producer_balance =
        (get_account_exn (Sl.ledger staged_ledger) producer_account_id).balance
      in
      assert (
        Currency.Balance.(
          new_producer_balance >= producer_balance_with_coinbase) )

    let work_fee = constraint_constants.account_creation_fee

    (* Deterministically compute a prover public key from a snark work statement. *)
    let stmt_to_prover :
        Transaction_snark_work.Statement.t -> Public_key.Compressed.t =
     fun stmts ->
      let prover_seed =
        One_or_two.fold stmts ~init:"P" ~f:(fun p stmt ->
            p
            ^ Frozen_ledger_hash.to_bytes stmt.target.first_pass_ledger
            ^ Frozen_ledger_hash.to_bytes stmt.target.second_pass_ledger )
      in
      Quickcheck.random_value ~seed:(`Deterministic prover_seed)
        Public_key.Compressed.gen

    let proofs stmts : Ledger_proof.t One_or_two.t =
      let sok_digest = Sok_message.Digest.default in
      One_or_two.map stmts ~f:(fun statement ->
          Ledger_proof.create ~statement ~sok_digest
            ~proof:(Lazy.force Proof.transaction_dummy) )

    let stmt_to_work_random_prover (stmts : Transaction_snark_work.Statement.t)
        : Transaction_snark_work.Checked.t option =
      let prover = stmt_to_prover stmts in
      Some
        { Transaction_snark_work.Checked.fee = work_fee
        ; proofs = proofs stmts
        ; prover
        }

    let stmt_to_work_zero_fee ~prover
        (stmts : Transaction_snark_work.Statement.t) :
        Transaction_snark_work.Checked.t option =
      Some
        { Transaction_snark_work.Checked.fee = Currency.Fee.zero
        ; proofs = proofs stmts
        ; prover
        }

    (* Fixed public key for when there is only one snark worker. *)
    let snark_worker_pk =
      Quickcheck.random_value ~seed:(`Deterministic "snark worker")
        Public_key.Compressed.gen

    let stmt_to_work_one_prover (stmts : Transaction_snark_work.Statement.t) :
        Transaction_snark_work.Checked.t option =
      Some { fee = work_fee; proofs = proofs stmts; prover = snark_worker_pk }

    let coinbase_first_prediff = function
      | Staged_ledger_diff.At_most_two.Zero ->
          (0, [])
      | One None ->
          (1, [])
      | One (Some ft) ->
          (1, [ ft ])
      | Two None ->
          (2, [])
      | Two (Some (ft, None)) ->
          (2, [ ft ])
      | Two (Some (ft1, Some ft2)) ->
          (2, [ ft1; ft2 ])

    let coinbase_second_prediff = function
      | Staged_ledger_diff.At_most_one.Zero ->
          (0, [])
      | One None ->
          (1, [])
      | One (Some ft) ->
          (1, [ ft ])

    let coinbase_count (sl_diff : Staged_ledger_diff.t) =
      (coinbase_first_prediff (fst sl_diff.diff).coinbase |> fst)
      + Option.value_map ~default:0 (snd sl_diff.diff) ~f:(fun d ->
            coinbase_second_prediff d.coinbase |> fst )

    let coinbase_cost (sl_diff : Staged_ledger_diff.t) =
      let coinbase_fts =
        (coinbase_first_prediff (fst sl_diff.diff).coinbase |> snd)
        @ Option.value_map ~default:[] (snd sl_diff.diff) ~f:(fun d ->
              coinbase_second_prediff d.coinbase |> snd )
      in
      List.fold coinbase_fts ~init:Currency.Fee.zero ~f:(fun total ft ->
          Currency.Fee.add total ft.fee |> Option.value_exn )

    let () =
      Async.Scheduler.set_record_backtraces true ;
      Backtrace.elide := false

    (* The tests are still very slow, so we set ~trials very low for all the
       QuickCheck tests. We may be able to turn them up after #2759 and/or #2760
       happen.
    *)

    (* Get the public keys from a ledger init state. *)
    let init_pks (init : Ledger.init_state) =
      Array.to_sequence init
      |> Sequence.map ~f:(fun (kp, _, _, _) ->
             Account_id.create
               (Public_key.compress kp.public_key)
               Token_id.default )
      |> Sequence.to_list

    (* Fee excess at top level ledger proofs should always be zero *)
    let assert_fee_excess :
           ( Ledger_proof.t
           * (Transaction.t With_status.t * _ * _)
             Sl.Scan_state.Transactions_ordered.Poly.t
             list )
           option
        -> unit =
     fun proof_opt ->
      let fee_excess =
        Option.value_map ~default:Fee_excess.zero proof_opt
          ~f:(fun (proof, _txns) -> (Ledger_proof.statement proof).fee_excess)
      in
      assert (Fee_excess.is_zero fee_excess)

    let transaction_capacity =
      Int.pow 2 constraint_constants.transaction_capacity_log_2

    (* Abstraction for the pattern of taking a list of commands and applying it
       in chunks up to a given max size. *)
    let rec iter_cmds_acc :
           User_command.Valid.t list (** All the commands to apply. *)
        -> int option list
           (** A list of chunk sizes. If a chunk's size is None, apply as many
            commands as possible. *)
        -> 'acc
        -> (   User_command.Valid.t list (** All commands remaining. *)
            -> int option (* Current chunk size. *)
            -> User_command.Valid.t Sequence.t
               (* Sequence of commands to apply. *)
            -> 'acc
            -> (Staged_ledger_diff.t * 'acc) Deferred.t )
        -> 'acc Deferred.t =
     fun cmds cmd_iters acc f ->
      match cmd_iters with
      | [] ->
          Deferred.return acc
      | count_opt :: counts_rest ->
          let cmds_this_iter_max =
            match count_opt with
            | None ->
                cmds
            | Some count ->
                assert (count <= List.length cmds) ;
                List.take cmds count
          in
          let%bind diff, acc' =
            f cmds count_opt (Sequence.of_list cmds_this_iter_max) acc
          in
          let cmds_applied_count =
            List.length @@ Staged_ledger_diff.commands diff
          in
          iter_cmds_acc (List.drop cmds cmds_applied_count) counts_rest acc' f

    (** Generic test framework. *)
    let test_simple :
           global_slot:int
        -> Account_id.t list
        -> User_command.Valid.t list
        -> int option list
        -> Sl.t ref
        -> ?expected_proof_count:int option (*Number of ledger proofs expected*)
        -> ?allow_failures:bool
        -> ?check_snarked_ledger_transition:bool
        -> snarked_ledger:Ledger.t
        -> Ledger.Mask.Attached.t
        -> [ `One_prover | `Many_provers ]
        -> (   Transaction_snark_work.Statement.t
            -> Transaction_snark_work.Checked.t option )
        -> unit Deferred.t =
     fun ~global_slot account_ids_to_check cmds cmd_iters sl
         ?(expected_proof_count = None) ?(allow_failures = false)
         ?(check_snarked_ledger_transition = false) ~snarked_ledger test_mask
         provers stmt_to_work ->
      let global_slot =
        Mina_numbers.Global_slot_since_genesis.of_int global_slot
      in
      let state_tbl = State_hash.Table.create () in
      (*Add genesis state to the table*)
      let genesis, _ = dummy_state_and_view () in
      let state_hash = (Mina_state.Protocol_state.hashes genesis).state_hash in
      State_hash.Table.add state_tbl ~key:state_hash ~data:genesis |> ignore ;
      let%map `Proof_count total_ledger_proofs, _ =
        iter_cmds_acc cmds cmd_iters
          (`Proof_count 0, `Slot global_slot)
          (fun cmds_left count_opt cmds_this_iter
               (`Proof_count proof_count, `Slot global_slot) ->
            let current_state, current_view =
              dummy_state_and_view ~global_slot ()
            in
            let state_hash =
              (Mina_state.Protocol_state.hashes current_state).state_hash
            in
            State_hash.Table.add state_tbl ~key:state_hash ~data:current_state
            |> ignore ;
            let%bind ledger_proof, diff =
              create_and_apply ~global_slot ~protocol_state_view:current_view
                ~state_and_body_hash:
                  ( state_hash
                  , (Mina_state.Protocol_state.hashes current_state)
                      .state_body_hash |> Option.value_exn )
                sl cmds_this_iter stmt_to_work
            in
            List.iter (Staged_ledger_diff.commands diff) ~f:(fun c ->
                match With_status.status c with
                | Applied ->
                    ()
                | Failed ftl ->
                    if not allow_failures then
                      failwith
                        (sprintf
                           "Transaction application failed for command %s. \
                            Failures %s"
                           ( User_command.to_yojson (With_status.data c)
                           |> Yojson.Safe.to_string )
                           ( Transaction_status.Failure.Collection.to_yojson ftl
                           |> Yojson.Safe.to_string ) ) ) ;
            let do_snarked_ledger_transition proof_opt =
              let apply_first_pass =
                Ledger.apply_transaction_first_pass ~constraint_constants
              in
              let apply_second_pass = Ledger.apply_transaction_second_pass in
              let apply_first_pass_sparse_ledger ~global_slot ~txn_state_view
                  sparse_ledger txn =
                let%map.Or_error _ledger, partial_txn =
                  Mina_ledger.Sparse_ledger.apply_transaction_first_pass
                    ~constraint_constants ~global_slot ~txn_state_view
                    sparse_ledger txn
                in
                partial_txn
              in
              let get_state state_hash =
                Ok (State_hash.Table.find_exn state_tbl state_hash)
              in
              let%bind () =
                match proof_opt with
                | Some (proof, _transactions) ->
                    (*update snarked ledger with the transactions in the most recently emitted proof*)
                    let%map res =
                      Sl.Scan_state.get_snarked_ledger_async
                        ~ledger:snarked_ledger ~get_protocol_state:get_state
                        ~apply_first_pass ~apply_second_pass
                        ~apply_first_pass_sparse_ledger !sl.scan_state
                    in
                    let target_snarked_ledger =
                      let stmt = Ledger_proof.statement proof in
                      stmt.target.first_pass_ledger
                    in
                    [%test_eq: Ledger_hash.t] target_snarked_ledger
                      (Ledger.merkle_root snarked_ledger) ;
                    Or_error.ok_exn res
                | None ->
                    Deferred.return ()
              in
              (*Check snarked_ledger to staged_ledger transition*)
              let casted =
                Ledger.Any_ledger.cast (module Ledger) snarked_ledger
              in
              let sl_of_snarked_ledger =
                Ledger.Maskable.register_mask casted
                  (Ledger.Mask.create ~depth:(Ledger.depth snarked_ledger) ())
              in
              let expected_staged_ledger_merkle_root =
                Ledger.merkle_root !sl.ledger
              in
              let%map construction_result =
                Sl.of_scan_state_pending_coinbases_and_snarked_ledger ~logger
                  ~snarked_local_state:
                    Mina_state.(
                      Protocol_state.blockchain_state current_state
                      |> Blockchain_state.snarked_local_state)
                  ~verifier ~constraint_constants ~scan_state:!sl.scan_state
                  ~snarked_ledger:sl_of_snarked_ledger
                  ~expected_merkle_root:expected_staged_ledger_merkle_root
                  ~pending_coinbases:!sl.pending_coinbase_collection ~get_state
              in
              let _result = Or_error.ok_exn construction_result in
              [%test_eq: Ledger_hash.t]
                (Ledger.merkle_root sl_of_snarked_ledger)
                (Ledger.merkle_root !sl.ledger) ;
              ignore
                (Ledger.unregister_mask_exn sl_of_snarked_ledger ~loc:__LOC__)
            in
            let%bind () =
              if check_snarked_ledger_transition then
                do_snarked_ledger_transition ledger_proof
              else Deferred.return ()
            in
            let proof_count' =
              Option.value_map ~default:proof_count
                ~f:(fun _ -> proof_count + 1)
                ledger_proof
            in
            assert_fee_excess ledger_proof ;
            let cmds_applied_this_iter =
              List.length @@ Staged_ledger_diff.commands diff
            in
            let cb = coinbase_count diff in
            ( match provers with
            | `One_prover ->
                assert (cb = 1)
            | `Many_provers ->
                assert (cb > 0 && cb < 3) ) ;
            ( match count_opt with
            | Some _ ->
                (* There is an edge case where cmds_applied_this_iter = 0, when
                   there is only enough space for coinbase transactions. *)
                assert (cmds_applied_this_iter <= Sequence.length cmds_this_iter) ;
                [%test_eq: User_command.t list]
                  (List.map (Staged_ledger_diff.commands diff)
                     ~f:(fun { With_status.data; _ } -> data) )
                  ( Sequence.take cmds_this_iter cmds_applied_this_iter
                  |> Sequence.map ~f:User_command.forget_check
                  |> Sequence.to_list )
            | None ->
                () ) ;
            let coinbase_cost = coinbase_cost diff in
            assert_ledger test_mask ~coinbase_cost ~global_slot
              ~protocol_state_view:current_view !sl cmds_left
              cmds_applied_this_iter account_ids_to_check ;
            (*increment global slots to simulate multiple blocks*)
            return
              ( diff
              , ( `Proof_count proof_count'
                , `Slot
                    (Mina_numbers.Global_slot_since_genesis.succ global_slot) )
              ) )
      in
      (*Should have enough blocks to generate at least expected_proof_count
        proofs*)
      if Option.is_some expected_proof_count then
        assert (total_ledger_proofs = Option.value_exn expected_proof_count)

    (* How many blocks do we need to fully exercise the ledger
       behavior and produce one ledger proof *)
    let min_blocks_for_first_snarked_ledger_generic =
      (constraint_constants.transaction_capacity_log_2 + 1)
      * (constraint_constants.work_delay + 1)
      + 1

    (* n-1 extra blocks for n ledger proofs since we are already producing one
       proof *)
    let max_blocks_for_coverage n =
      min_blocks_for_first_snarked_ledger_generic + n - 1

    (** Generator for when we always have enough commands to fill all slots. *)

    let gen_at_capacity :
        (Ledger.init_state * User_command.Valid.t list * int option list)
        Quickcheck.Generator.t =
      let open Quickcheck.Generator.Let_syntax in
      let%bind ledger_init_state = Ledger.gen_initial_ledger_state in
      let%bind iters = Int.gen_incl 1 (max_blocks_for_coverage 0) in
      let num_cmds = transaction_capacity * iters in
      let%bind cmds =
        User_command.Valid.Gen.sequence ~length:num_cmds ~sign_type:`Real
          ledger_init_state
      in
      assert (List.length cmds = num_cmds) ;
      return (ledger_init_state, cmds, List.init iters ~f:(Fn.const None))

    let gen_zkapps ?ledger_init_state ?failure ~num_zkapps zkapps_per_iter :
        (Ledger.t * User_command.Valid.t list * int option list)
        Quickcheck.Generator.t =
      let open Quickcheck.Generator.Let_syntax in
      let%bind zkapp_command_and_fee_payer_keypairs, ledger =
        Mina_generators.User_command_generators
        .sequence_zkapp_command_with_ledger ?ledger_init_state
          ~max_token_updates:1 ~length:num_zkapps ~vk ?failure
          ~constraint_constants ~genesis_constants ()
      in
      let zkapps =
        List.map zkapp_command_and_fee_payer_keypairs ~f:(function
          | Zkapp_command zkapp_command_valid, _fee_payer_keypair, keymap ->
              let zkapp_command_with_auths =
                Async.Thread_safe.block_on_async_exn (fun () ->
                    Zkapp_command_builder.replace_authorizations ~keymap
                      (Zkapp_command.Valid.forget zkapp_command_valid) )
              in
              let valid_zkapp_command_with_auths : Zkapp_command.Valid.t =
                match
                  Zkapp_command.Valid.to_valid ~failed:false
                    ~find_vk:(find_vk ledger) zkapp_command_with_auths
                with
                | Ok ps ->
                    ps
                | Error err ->
                    Error.raise
                    @@ Error.tag ~tag:"Could not create Zkapp_command.Valid.t"
                         err
              in
              User_command.Zkapp_command valid_zkapp_command_with_auths
          | Signed_command _, _, _ ->
              failwith "Expected a Zkapp_command, got a Signed command" )
      in
      assert (List.length zkapps = num_zkapps) ;
      return (ledger, zkapps, zkapps_per_iter)

    let gen_failing_zkapps_at_capacity :
        (Ledger.t * User_command.Valid.t list * int option list)
        Quickcheck.Generator.t =
      let open Quickcheck.Generator.Let_syntax in
      let%bind iters = Int.gen_incl 1 (max_blocks_for_coverage 0) in
      let num_zkapps = transaction_capacity * iters in
      gen_zkapps
        ~failure:
          Mina_generators.Zkapp_command_generators.Invalid_account_precondition
        ~num_zkapps
        (List.init iters ~f:(Fn.const None))

    let gen_zkapps_at_capacity :
        (Ledger.t * User_command.Valid.t list * int option list)
        Quickcheck.Generator.t =
      let open Quickcheck.Generator.Let_syntax in
      let%bind iters = Int.gen_incl 1 (max_blocks_for_coverage 0) in
      let num_zkapps = transaction_capacity * iters in
      gen_zkapps ~num_zkapps (List.init iters ~f:(Fn.const None))

    (*Same as gen_at_capacity except that the number of iterations[iters] is
      the function of [extra_block_count] and is same for all generated values*)
    let gen_zkapps_at_capacity_fixed_blocks extra_block_count :
        (Ledger.t * User_command.Valid.t list * int option list)
        Quickcheck.Generator.t =
      let iters = max_blocks_for_coverage extra_block_count in
      let num_zkapps = transaction_capacity * iters in
      gen_zkapps ~num_zkapps (List.init iters ~f:(Fn.const None))

    let gen_zkapps_below_capacity ?ledger_init_state ?(extra_blocks = false) ()
        :
        (Ledger.t * User_command.Valid.t list * int option list)
        Quickcheck.Generator.t =
      let open Quickcheck.Generator.Let_syntax in
      let iters_max =
        max_blocks_for_coverage 0 * if extra_blocks then 4 else 2
      in
      let iters_min = max_blocks_for_coverage 0 in
      let%bind iters = Int.gen_incl iters_min iters_max in
      (* see comment in gen_below_capacity for rationale *)
      let%bind zkapps_per_iter =
        Quickcheck.Generator.list_with_length iters
          (Int.gen_incl 1 ((transaction_capacity / 2) - 1))
      in
      let num_zkapps = List.fold zkapps_per_iter ~init:0 ~f:( + ) in
      gen_zkapps ?ledger_init_state ~num_zkapps
        (List.map ~f:Option.some zkapps_per_iter)

    (*Same as gen_at_capacity except that the number of iterations[iters] is
      the function of [extra_block_count] and is same for all generated values*)
    let gen_at_capacity_fixed_blocks extra_block_count :
        (Ledger.init_state * User_command.Valid.t list * int option list)
        Quickcheck.Generator.t =
      let open Quickcheck.Generator.Let_syntax in
      let%bind ledger_init_state = Ledger.gen_initial_ledger_state in
      let iters = max_blocks_for_coverage extra_block_count in
      let total_cmds = transaction_capacity * iters in
      let%bind cmds =
        User_command.Valid.Gen.sequence ~length:total_cmds ~sign_type:`Real
          ledger_init_state
      in
      assert (List.length cmds = total_cmds) ;
      return (ledger_init_state, cmds, List.init iters ~f:(Fn.const None))

    (* Generator for when we have less commands than needed to fill all slots. *)
    let gen_below_capacity ?(extra_blocks = false) () =
      let open Quickcheck.Generator.Let_syntax in
      let%bind ledger_init_state = Ledger.gen_initial_ledger_state in
      let iters_max =
        max_blocks_for_coverage 0 * if extra_blocks then 4 else 2
      in
      let iters_min = max_blocks_for_coverage 0 in
      let%bind iters = Int.gen_incl iters_min iters_max in
      (* N.B. user commands per block is much less than transactions per block
         due to fee transfers and coinbases, especially with worse case number
         of provers, so in order to exercise not filling the scan state
         completely we always apply <= 1/2 transaction_capacity commands.
      *)
      let%bind cmds_per_iter =
        Quickcheck.Generator.list_with_length iters
          (Int.gen_incl 1 ((transaction_capacity / 2) - 1))
      in
      let total_cmds = List.fold cmds_per_iter ~init:0 ~f:( + ) in
      let%bind cmds =
        User_command.Valid.Gen.sequence ~length:total_cmds ~sign_type:`Real
          ledger_init_state
      in
      assert (List.length cmds = total_cmds) ;
      return (ledger_init_state, cmds, List.map ~f:Option.some cmds_per_iter)

    let gen_all_user_commands_below_capacity () =
      let open Quickcheck.Generator.Let_syntax in
      let%bind ledger_init_state, cmds, iters_signed_commands =
        gen_below_capacity ()
      in
      let%bind ledger, zkapps, iters_zkapps =
        gen_zkapps_below_capacity ~ledger_init_state ()
      in
      Ledger.apply_initial_ledger_state ledger ledger_init_state ;
      let iters = iters_zkapps @ iters_signed_commands in
      let%map cmds =
        let rec go zkapps payments acc =
          match (zkapps, payments) with
          | [], [] ->
              return acc
          | [], payments ->
              return (payments @ acc)
          | zkapps, [] ->
              return (zkapps @ acc)
          | zkapps, payments ->
              let%bind n = Int.gen_incl 1 transaction_capacity in
              let%bind take_zkapps = Quickcheck.Generator.bool in
              if take_zkapps then
                let take_list, leave_list = List.split_n zkapps n in
                go leave_list payments (List.rev take_list @ acc)
              else
                let take_list, leave_list = List.split_n payments n in
                go zkapps leave_list (List.rev take_list @ acc)
        in
        go zkapps cmds []
      in
      (ledger, List.rev cmds, iters)

    let ledger_account_ids ledger =
      Ledger.to_list_sequential ledger |> List.map ~f:Account.identifier

    let%test_unit "Max throughput-ledger proof count-fixed blocks" =
      let expected_proof_count = 3 in
      Quickcheck.test
        Quickcheck.Generator.(
          tuple2
            (gen_at_capacity_fixed_blocks expected_proof_count)
            small_positive_int)
        ~sexp_of:
          [%sexp_of:
            ( Ledger.init_state
            * Mina_base.User_command.Valid.t list
            * int option list )
            * int]
        ~trials:1
        ~f:(fun ((ledger_init_state, cmds, iters), global_slot) ->
          async_with_ledgers ledger_init_state
            (fun ~snarked_ledger sl test_mask ->
              test_simple ~global_slot
                (init_pks ledger_init_state)
                cmds iters sl ~expected_proof_count:(Some expected_proof_count)
                test_mask ~snarked_ledger `Many_provers
                stmt_to_work_random_prover ) )

    let%test_unit "Max throughput" =
      Quickcheck.test
        Quickcheck.Generator.(tuple2 gen_at_capacity small_positive_int)
        ~sexp_of:
          [%sexp_of:
            ( Ledger.init_state
            * Mina_base.User_command.Valid.t list
            * int option list )
            * int]
        ~trials:15
        ~f:(fun ((ledger_init_state, cmds, iters), global_slot) ->
          async_with_ledgers ledger_init_state
            (fun ~snarked_ledger sl test_mask ->
              test_simple ~global_slot
                (init_pks ledger_init_state)
                cmds iters sl test_mask ~snarked_ledger `Many_provers
                stmt_to_work_random_prover ) )

    let%test_unit "Max_throughput (zkapps)" =
      (* limit trials to prevent too-many-open-files failure *)
      Quickcheck.test ~trials:3
        Quickcheck.Generator.(tuple2 gen_zkapps_at_capacity small_positive_int)
        ~f:(fun ((ledger, zkapps, iters), global_slot) ->
          async_with_given_ledger ledger (fun ~snarked_ledger sl test_mask ->
              let account_ids = ledger_account_ids ledger in
              test_simple ~global_slot account_ids zkapps iters sl test_mask
                ~snarked_ledger `Many_provers stmt_to_work_random_prover ) )

    let%test_unit "Max_throughput with zkApp transactions that may fail" =
      (* limit trials to prevent too-many-open-files failure *)
      Quickcheck.test ~trials:2
        Quickcheck.Generator.(
          tuple2 gen_failing_zkapps_at_capacity small_positive_int)
        ~f:(fun ((ledger, zkapps, iters), global_slot) ->
          async_with_given_ledger ledger (fun ~snarked_ledger sl test_mask ->
              let account_ids = ledger_account_ids ledger in
              test_simple ~global_slot account_ids zkapps iters
                ~allow_failures:true sl test_mask ~snarked_ledger `Many_provers
                stmt_to_work_random_prover ) )

    let%test_unit "Max throughput-ledger proof count-fixed blocks (zkApps)" =
      let expected_proof_count = 3 in
      Quickcheck.test
        Quickcheck.Generator.(
          tuple2
            (gen_zkapps_at_capacity_fixed_blocks expected_proof_count)
            small_positive_int)
        ~sexp_of:
          [%sexp_of:
            (Ledger.t * Mina_base.User_command.Valid.t list * int option list)
            * int]
        ~trials:1
        ~f:(fun ((ledger, zkapps, iters), global_slot) ->
          async_with_given_ledger ledger (fun ~snarked_ledger sl test_mask ->
              let account_ids = ledger_account_ids ledger in
              test_simple ~global_slot account_ids zkapps iters sl
                ~expected_proof_count:(Some expected_proof_count)
                ~check_snarked_ledger_transition:true test_mask ~snarked_ledger
                `Many_provers stmt_to_work_random_prover ) )

    let%test_unit "Random number of commands (zkapp + signed command)" =
      Quickcheck.test
        Quickcheck.Generator.(
          tuple2 (gen_all_user_commands_below_capacity ()) small_positive_int)
        ~trials:3
        ~f:(fun ((ledger, cmds, iters), global_slot) ->
          async_with_given_ledger ledger (fun ~snarked_ledger sl test_mask ->
              let account_ids = ledger_account_ids ledger in
              test_simple ~global_slot account_ids cmds iters sl test_mask
                ~snarked_ledger ~check_snarked_ledger_transition:true
                `Many_provers stmt_to_work_random_prover ) )

    let%test_unit "Be able to include random number of commands" =
      Quickcheck.test
        Quickcheck.Generator.(tuple2 (gen_below_capacity ()) small_positive_int)
        ~trials:20
        ~f:(fun ((ledger_init_state, cmds, iters), global_slot) ->
          async_with_ledgers ledger_init_state
            (fun ~snarked_ledger sl test_mask ->
              test_simple ~global_slot
                (init_pks ledger_init_state)
                cmds iters sl test_mask ~snarked_ledger `Many_provers
                stmt_to_work_random_prover ) )

    let%test_unit "Be able to include random number of commands (zkapps)" =
      Quickcheck.test
        Quickcheck.Generator.(
          tuple2 (gen_zkapps_below_capacity ()) small_positive_int)
        ~trials:2
        ~f:(fun ((ledger, zkapps, iters), global_slot) ->
          async_with_given_ledger ledger (fun ~snarked_ledger sl test_mask ->
              let account_ids = ledger_account_ids ledger in
              test_simple ~global_slot account_ids zkapps iters sl test_mask
                ~snarked_ledger `Many_provers stmt_to_work_random_prover ) )

    let%test_unit "Be able to include random number of commands (One prover)" =
      Quickcheck.test
        Quickcheck.Generator.(tuple2 (gen_below_capacity ()) small_positive_int)
        ~trials:20
        ~f:(fun ((ledger_init_state, cmds, iters), global_slot) ->
          async_with_ledgers ledger_init_state
            (fun ~snarked_ledger sl test_mask ->
              test_simple ~global_slot
                (init_pks ledger_init_state)
                cmds iters sl test_mask ~snarked_ledger `One_prover
                stmt_to_work_one_prover ) )

    let%test_unit "Be able to include random number of commands (One prover, \
                   zkapps)" =
      Quickcheck.test
        Quickcheck.Generator.(
          tuple2
            (gen_zkapps_below_capacity ~extra_blocks:true ())
            small_positive_int)
        ~trials:2
        ~f:(fun ((ledger, zkapps, iters), global_slot) ->
          async_with_given_ledger ledger (fun ~snarked_ledger sl test_mask ->
              let account_ids = ledger_account_ids ledger in
              test_simple ~global_slot account_ids zkapps iters sl test_mask
                ~snarked_ledger ~check_snarked_ledger_transition:true
                `One_prover stmt_to_work_one_prover ) )

    let%test_unit "Zero proof-fee should not create a fee transfer" =
      let stmt_to_work_zero_fee stmts =
        Some
          { Transaction_snark_work.Checked.fee = Currency.Fee.zero
          ; proofs = proofs stmts
          ; prover = snark_worker_pk
          }
      in
      let expected_proof_count = 3 in
      Quickcheck.test
        Quickcheck.Generator.(
          tuple2
            (gen_at_capacity_fixed_blocks expected_proof_count)
            small_positive_int)
        ~trials:20
        ~f:(fun ((ledger_init_state, cmds, iters), global_slot) ->
          async_with_ledgers ledger_init_state
            (fun ~snarked_ledger sl test_mask ->
              let%map () =
                test_simple ~global_slot
                  ~expected_proof_count:(Some expected_proof_count)
                  (init_pks ledger_init_state)
                  cmds iters sl test_mask ~snarked_ledger `One_prover
                  stmt_to_work_zero_fee
              in
              assert (
                Option.is_none
                  (Ledger.location_of_account test_mask
                     (Account_id.create snark_worker_pk Token_id.default) ) ) )
          )

    let compute_statuses ~ledger ~coinbase_amount ~global_slot diff =
      with_ledger_mask ledger ~f:(fun status_ledger ->
          let diff =
            Pre_diff_info.compute_statuses ~constraint_constants ~diff
              ~coinbase_amount ~coinbase_receiver ~ledger:status_ledger
              ~global_slot
              ~txn_state_view:(dummy_state_view ~global_slot ())
            |> Result.map_error ~f:Pre_diff_info.Error.to_error
            |> Or_error.ok_exn
          in
          Staged_ledger_diff.forget { diff } )

    let%test_unit "Invalid diff test: check zero fee excess for partitions" =
      let create_diff_with_non_zero_fee_excess ~ledger ~coinbase_amount
          ~global_slot txns completed_works
          (partition : Sl.Scan_state.Space_partition.t) : Staged_ledger_diff.t =
        (*With exact number of user commands in partition.first, the fee transfers that settle the fee_excess would be added to the next tree causing a non-zero fee excess*)
        let slots, job_count1 = partition.first in
        match partition.second with
        | None ->
            compute_statuses ~ledger ~coinbase_amount ~global_slot
            @@ ( { completed_works = List.take completed_works job_count1
                 ; commands = List.take txns slots
                 ; coinbase = Zero
                 ; internal_command_statuses = []
                 }
               , None )
        | Some (_, _) ->
            let txns_in_second_diff = List.drop txns slots in
            compute_statuses ~ledger ~coinbase_amount ~global_slot
              ( { completed_works = List.take completed_works job_count1
                ; commands = List.take txns slots
                ; coinbase = Zero
                ; internal_command_statuses = []
                }
              , Some
                  { completed_works =
                      ( if List.is_empty txns_in_second_diff then []
                      else List.drop completed_works job_count1 )
                  ; commands = txns_in_second_diff
                  ; coinbase = Zero
                  ; internal_command_statuses = []
                  } )
      in
      let empty_diff = Staged_ledger_diff.empty_diff in
      Quickcheck.test
        Quickcheck.Generator.(tuple2 gen_at_capacity small_positive_int)
        ~sexp_of:
          [%sexp_of:
            (Ledger.init_state * User_command.Valid.t list * int option list)
            * int]
        ~trials:10
        ~f:(fun ((ledger_init_state, cmds, iters), global_slot) ->
          async_with_ledgers ledger_init_state
            (fun ~snarked_ledger:_ sl _test_mask ->
              let%map checked =
                iter_cmds_acc cmds iters true
                  (fun _cmds_left _count_opt cmds_this_iter checked ->
                    let scan_state = Sl.scan_state !sl in
                    let work =
                      Sl.Scan_state.work_statements_for_new_diff scan_state
                    in
                    let partitions =
                      Sl.Scan_state.partition_if_overflowing scan_state
                    in
                    let work_done =
                      List.map
                        ~f:(fun stmts ->
                          { Transaction_snark_work.Checked.fee = Fee.zero
                          ; proofs = proofs stmts
                          ; prover = snark_worker_pk
                          } )
                        work
                    in
                    let cmds_this_iter = cmds_this_iter |> Sequence.to_list in
                    let global_slot =
                      Mina_numbers.Global_slot_since_genesis.of_int global_slot
                    in
                    let diff =
                      create_diff_with_non_zero_fee_excess
                        ~ledger:(Sl.ledger !sl)
                        ~coinbase_amount:constraint_constants.coinbase_amount
                        ~global_slot cmds_this_iter work_done partitions
                    in
                    let current_state, current_view =
                      dummy_state_and_view ~global_slot ()
                    in
                    let state_hashes =
                      Mina_state.Protocol_state.hashes current_state
                    in
                    let%bind apply_res =
                      Sl.apply ~constraint_constants ~global_slot !sl diff
                        ~logger ~verifier ~get_completed_work:(Fn.const None)
                        ~current_state_view:current_view
                        ~state_and_body_hash:
                          ( state_hashes.state_hash
                          , state_hashes.state_body_hash |> Option.value_exn )
                        ~coinbase_receiver ~supercharge_coinbase:true
                        ~zkapp_cmd_limit_hardcap
                    in
                    let checked', diff' =
                      match apply_res with
                      | Error (Sl.Staged_ledger_error.Non_zero_fee_excess _) ->
                          (true, empty_diff)
                      | Error err ->
                          failwith
                          @@ sprintf
                               !"Expecting Non-zero-fee-excess error, got \
                                 %{sexp: Sl.Staged_ledger_error.t}"
                               err
                      | Ok
                          ( `Hash_after_applying _hash
                          , `Ledger_proof _ledger_proof
                          , `Staged_ledger sl'
                          , `Pending_coinbase_update _ ) ->
                          sl := sl' ;
                          (false, diff)
                    in
                    return (diff', checked || checked') )
              in
              (*Note: if this fails, try increasing the number of trials to get a diff that does fail*)
              assert checked ) )

    let%test_unit "Provers can't pay the account creation fee" =
      let no_work_included (diff : Staged_ledger_diff.t) =
        List.is_empty (Staged_ledger_diff.completed_works diff)
      in
      let stmt_to_work stmts =
        let prover = stmt_to_prover stmts in
        Some
          { Transaction_snark_work.Checked.fee =
              Currency.Fee.(sub work_fee (of_nanomina_int_exn 1))
              |> Option.value_exn
          ; proofs = proofs stmts
          ; prover
          }
      in
      Quickcheck.test
        Quickcheck.Generator.(tuple2 (gen_below_capacity ()) small_positive_int)
        ~sexp_of:
          [%sexp_of:
            (Ledger.init_state * User_command.Valid.t list * int option list)
            * int]
        ~shrinker:
          (Quickcheck.Shrinker.create
             (fun ((init_state, cmds, iters), global_slot) ->
               if List.length iters > 1 then
                 Sequence.singleton
                   ( ( init_state
                     , List.take cmds (List.length cmds - transaction_capacity)
                     , [ None ] )
                   , global_slot )
               else Sequence.empty ) )
        ~trials:1
        ~f:(fun ((ledger_init_state, cmds, iters), global_slot) ->
          async_with_ledgers ledger_init_state
            (fun ~snarked_ledger:_ sl _test_mask ->
              iter_cmds_acc cmds iters ()
                (fun _cmds_left _count_opt cmds_this_iter () ->
                  let diff =
                    let global_slot =
                      Mina_numbers.Global_slot_since_genesis.of_int global_slot
                    in
                    let current_state_view = dummy_state_view ~global_slot () in
                    let diff_result =
                      Sl.create_diff ~constraint_constants ~global_slot !sl
                        ~logger ~current_state_view
                        ~transactions_by_fee:cmds_this_iter
                        ~get_completed_work:stmt_to_work ~coinbase_receiver
                        ~supercharge_coinbase:true ~zkapp_cmd_limit:None
                    in
                    match diff_result with
                    | Ok (diff, _invalid_txns) ->
                        Staged_ledger_diff.forget diff
                    | Error e ->
                        Error.raise (Pre_diff_info.Error.to_error e)
                  in
                  (*No proofs were purchased since the fee for the proofs are not sufficient to pay for account creation*)
                  assert (no_work_included diff) ;
                  Deferred.return (diff, ()) ) ) )

    let stmt_to_work_restricted work_list provers
        (stmts : Transaction_snark_work.Statement.t) :
        Transaction_snark_work.Checked.t option =
      let prover =
        match provers with
        | `Many_provers ->
            stmt_to_prover stmts
        | `One_prover ->
            snark_worker_pk
      in
      if
        Option.is_some
          (List.find work_list ~f:(fun s ->
               Transaction_snark_work.Statement.compare s stmts = 0 ) )
      then
        Some
          { Transaction_snark_work.Checked.fee = work_fee
          ; proofs = proofs stmts
          ; prover
          }
      else None

    (** Like test_simple but with a random number of completed jobs available.
                   *)

    let test_random_number_of_proofs :
           global_slot:int
        -> Ledger.init_state
        -> User_command.Valid.t list
        -> int option list
        -> int list
        -> Sl.t ref
        -> Ledger.Mask.Attached.t
        -> [ `One_prover | `Many_provers ]
        -> unit Deferred.t =
     fun ~global_slot init_state cmds cmd_iters proofs_available sl test_mask
         provers ->
      let%map proofs_available_left =
        iter_cmds_acc cmds cmd_iters proofs_available
          (fun cmds_left _count_opt cmds_this_iter proofs_available_left ->
            let work_list : Transaction_snark_work.Statement.t list =
              Transaction_snark_scan_state.all_work_statements_exn
                !sl.scan_state
            in
            let proofs_available_this_iter =
              List.hd_exn proofs_available_left
            in
            let global_slot =
              Mina_numbers.Global_slot_since_genesis.of_int global_slot
            in
            let current_state, current_state_view =
              dummy_state_and_view ~global_slot ()
            in
            let state_and_body_hash =
              let state_hashes =
                Mina_state.Protocol_state.hashes current_state
              in
              ( state_hashes.state_hash
              , state_hashes.state_body_hash |> Option.value_exn )
            in
            let%map proof, diff =
              create_and_apply ~global_slot ~state_and_body_hash
                ~protocol_state_view:current_state_view sl cmds_this_iter
                (stmt_to_work_restricted
                   (List.take work_list proofs_available_this_iter)
                   provers )
            in
            assert_fee_excess proof ;
            let cmds_applied_this_iter =
              List.length @@ Staged_ledger_diff.commands diff
            in
            let cb = coinbase_count diff in
            assert (proofs_available_this_iter = 0 || cb > 0) ;
            ( match provers with
            | `One_prover ->
                assert (cb <= 1)
            | `Many_provers ->
                assert (cb <= 2) ) ;
            let coinbase_cost = coinbase_cost diff in
            assert_ledger test_mask ~coinbase_cost ~global_slot
              ~protocol_state_view:current_state_view !sl cmds_left
              cmds_applied_this_iter (init_pks init_state) ;
            (diff, List.tl_exn proofs_available_left) )
      in
      assert (List.is_empty proofs_available_left)

    let%test_unit "max throughput-random number of proofs-worst case provers" =
      (* Always at worst case number of provers *)
      let g =
        let open Quickcheck.Generator.Let_syntax in
        let%bind ledger_init_state, cmds, iters = gen_at_capacity in
        (* How many proofs will be available at each iteration. *)
        let%bind proofs_available =
          (* I think in the worst case every user command begets 1.5
             transactions - one for the command and half of one for a fee
             transfer - and the merge overhead means you need (amortized) twice
             as many SNARKs as transactions, but since a SNARK work usually
             covers two SNARKS it cancels. So we need to admit up to (1.5 * the
             number of commands) works. I make it twice as many for simplicity
             and to cover coinbases. *)
          Quickcheck_lib.map_gens iters ~f:(fun _ ->
              Int.gen_incl 0 (transaction_capacity * 2) )
        in
        let%map global_slot = Quickcheck.Generator.small_positive_int in
        (ledger_init_state, cmds, iters, proofs_available, global_slot)
      in
      Quickcheck.test g ~trials:10
        ~f:(fun (ledger_init_state, cmds, iters, proofs_available, global_slot)
           ->
          async_with_ledgers ledger_init_state
            (fun ~snarked_ledger:_ sl test_mask ->
              test_random_number_of_proofs ~global_slot ledger_init_state cmds
                iters proofs_available sl test_mask `Many_provers ) )

    let%test_unit "random no of transactions-random number of proofs-worst \
                   case provers" =
      let g =
        let open Quickcheck.Generator.Let_syntax in
        let%bind ledger_init_state, cmds, iters =
          gen_below_capacity ~extra_blocks:true ()
        in
        let%bind proofs_available =
          Quickcheck_lib.map_gens iters ~f:(fun cmds_opt ->
              Int.gen_incl 0 (3 * Option.value_exn cmds_opt) )
        in
        let%map global_slot = Quickcheck.Generator.small_positive_int in
        (ledger_init_state, cmds, iters, proofs_available, global_slot)
      in
      let shrinker =
        Quickcheck.Shrinker.create
          (fun (ledger_init_state, cmds, iters, proofs_available, global_slot)
          ->
            let all_but_last xs = List.take xs (List.length xs - 1) in
            let iter_count = List.length iters in
            let mod_iters iters' =
              ( ledger_init_state
              , List.take cmds
                @@ List.sum (module Int) iters' ~f:(Option.value ~default:0)
              , iters'
              , List.take proofs_available (List.length iters')
              , global_slot )
            in
            let half_iters =
              if iter_count > 1 then
                Some (mod_iters (List.take iters (iter_count / 2)))
              else None
            in
            let one_less_iters =
              if iter_count > 2 then Some (mod_iters (all_but_last iters))
              else None
            in
            List.filter_map [ half_iters; one_less_iters ] ~f:Fn.id
            |> Sequence.of_list )
      in
      Quickcheck.test g ~shrinker ~shrink_attempts:`Exhaustive
        ~sexp_of:
          [%sexp_of:
            Ledger.init_state
            * User_command.Valid.t list
            * int option list
            * int list
            * int] ~trials:50
        ~f:(fun (ledger_init_state, cmds, iters, proofs_available, global_slot)
           ->
          async_with_ledgers ledger_init_state
            (fun ~snarked_ledger:_ sl test_mask ->
              test_random_number_of_proofs ~global_slot ledger_init_state cmds
                iters proofs_available sl test_mask `Many_provers ) )

    let%test_unit "Random number of commands-random number of proofs-one \
                   prover)" =
      let g =
        let open Quickcheck.Generator.Let_syntax in
        let%bind ledger_init_state, cmds, iters =
          gen_below_capacity ~extra_blocks:true ()
        in
        let%bind proofs_available =
          Quickcheck_lib.map_gens iters ~f:(fun cmds_opt ->
              Int.gen_incl 0 (3 * Option.value_exn cmds_opt) )
        in
        let%map global_slot = Quickcheck.Generator.small_positive_int in
        (ledger_init_state, cmds, iters, proofs_available, global_slot)
      in
      Quickcheck.test g ~trials:10
        ~f:(fun (ledger_init_state, cmds, iters, proofs_available, global_slot)
           ->
          async_with_ledgers ledger_init_state
            (fun ~snarked_ledger:_ sl test_mask ->
              test_random_number_of_proofs ~global_slot ledger_init_state cmds
                iters proofs_available sl test_mask `One_prover ) )

    let stmt_to_work_random_fee work_list provers
        (stmts : Transaction_snark_work.Statement.t) :
        Transaction_snark_work.Checked.t option =
      let prover =
        match provers with
        | `Many_provers ->
            stmt_to_prover stmts
        | `One_prover ->
            snark_worker_pk
      in
      Option.map
        (List.find work_list ~f:(fun (s, _) ->
             Transaction_snark_work.Statement.compare s stmts = 0 ) )
        ~f:(fun (_, fee) ->
          { Transaction_snark_work.Checked.fee; proofs = proofs stmts; prover }
          )

    (** Like test_random_number_of_proofs but with random proof fees.
                   *)
    let test_random_proof_fee :
           global_slot:int
        -> Ledger.init_state
        -> User_command.Valid.t list
        -> int option list
        -> (int * Fee.t list) list
        -> Sl.t ref
        -> Ledger.Mask.Attached.t
        -> [ `One_prover | `Many_provers ]
        -> unit Deferred.t =
     fun ~global_slot _init_state cmds cmd_iters proofs_available sl _test_mask
         provers ->
      let%map proofs_available_left =
        iter_cmds_acc cmds cmd_iters proofs_available
          (fun _cmds_left _count_opt cmds_this_iter proofs_available_left ->
            let work_list : Transaction_snark_work.Statement.t list =
              Sl.Scan_state.work_statements_for_new_diff (Sl.scan_state !sl)
            in
            let proofs_available_this_iter, fees_for_each =
              List.hd_exn proofs_available_left
            in
            let work_to_be_done =
              let work_list = List.take work_list proofs_available_this_iter in
              List.(zip_exn work_list (take fees_for_each (length work_list)))
            in
            let global_slot =
              Mina_numbers.Global_slot_since_genesis.of_int global_slot
            in
            let current_state, current_state_view =
              dummy_state_and_view ~global_slot ()
            in
            let state_and_body_hash =
              let state_hashes =
                Mina_state.Protocol_state.hashes current_state
              in
              ( state_hashes.state_hash
              , state_hashes.state_body_hash |> Option.value_exn )
            in
            let%map _proof, diff =
              create_and_apply ~global_slot
                ~protocol_state_view:current_state_view ~state_and_body_hash sl
                cmds_this_iter
                (stmt_to_work_random_fee work_to_be_done provers)
            in
            let sorted_work_from_diff1
                (pre_diff :
                  Staged_ledger_diff.Pre_diff_with_at_most_two_coinbase.t ) =
              List.sort pre_diff.completed_works ~compare:(fun w w' ->
                  Fee.compare w.fee w'.fee )
            in
            let sorted_work_from_diff2
                (pre_diff :
                  Staged_ledger_diff.Pre_diff_with_at_most_one_coinbase.t option
                  ) =
              Option.value_map pre_diff ~default:[] ~f:(fun p ->
                  List.sort p.completed_works ~compare:(fun w w' ->
                      Fee.compare w.fee w'.fee ) )
            in
            let () =
              let assert_same_fee { Coinbase.Fee_transfer.fee; _ } fee' =
                assert (Fee.equal fee fee')
              in
              let first_pre_diff, second_pre_diff_opt = diff.diff in
              match
                ( first_pre_diff.coinbase
                , Option.value_map second_pre_diff_opt
                    ~default:Staged_ledger_diff.At_most_one.Zero ~f:(fun d ->
                      d.coinbase ) )
              with
              | ( Staged_ledger_diff.At_most_two.Zero
                , Staged_ledger_diff.At_most_one.Zero )
              | Two None, Zero ->
                  ()
              | One ft_opt, Zero ->
                  Option.value_map ft_opt ~default:() ~f:(fun single ->
                      let work =
                        List.hd_exn (sorted_work_from_diff1 first_pre_diff)
                        |> Transaction_snark_work.forget
                      in
                      assert_same_fee single work.fee )
              | Zero, One ft_opt ->
                  Option.value_map ft_opt ~default:() ~f:(fun single ->
                      let work =
                        List.hd_exn (sorted_work_from_diff2 second_pre_diff_opt)
                        |> Transaction_snark_work.forget
                      in
                      assert_same_fee single work.fee )
              | Two (Some (ft, ft_opt)), Zero ->
                  let work_done = sorted_work_from_diff1 first_pre_diff in
                  let work =
                    List.hd_exn work_done |> Transaction_snark_work.forget
                  in
                  assert_same_fee ft work.fee ;
                  Option.value_map ft_opt ~default:() ~f:(fun single ->
                      let work =
                        List.hd_exn (List.drop work_done 1)
                        |> Transaction_snark_work.forget
                      in
                      assert_same_fee single work.fee )
              | _ ->
                  failwith
                    (sprintf
                       !"Incorrect coinbase in the diff %{sexp: \
                         Staged_ledger_diff.t}"
                       diff )
            in
            (diff, List.tl_exn proofs_available_left) )
      in
      assert (List.is_empty proofs_available_left)

    let%test_unit "max throughput-random-random fee-number of proofs-worst \
                   case provers" =
      (* Always at worst case number of provers *)
      let g =
        let open Quickcheck.Generator.Let_syntax in
        let%bind ledger_init_state, cmds, iters = gen_at_capacity in
        (* How many proofs will be available at each iteration. *)
        let%bind proofs_available =
          Quickcheck_lib.map_gens iters ~f:(fun _ ->
              let%bind number_of_proofs =
                Int.gen_incl 0 (transaction_capacity * 2)
              in
              let%map fees =
                Quickcheck.Generator.list_with_length number_of_proofs
                  Fee.(
                    gen_incl (of_nanomina_int_exn 1) (of_nanomina_int_exn 20))
              in
              (number_of_proofs, fees) )
        in
        let%map global_slot = Quickcheck.Generator.small_positive_int in
        (ledger_init_state, cmds, iters, proofs_available, global_slot)
      in
      Quickcheck.test g ~trials:10
        ~f:(fun (ledger_init_state, cmds, iters, proofs_available, global_slot)
           ->
          async_with_ledgers ledger_init_state
            (fun ~snarked_ledger:_ sl test_mask ->
              test_random_proof_fee ~global_slot ledger_init_state cmds iters
                proofs_available sl test_mask `Many_provers ) )

    let%test_unit "Max throughput-random fee" =
      let g =
        let open Quickcheck.Generator.Let_syntax in
        let%bind ledger_init_state, cmds, iters = gen_at_capacity in
        let%bind proofs_available =
          Quickcheck_lib.map_gens iters ~f:(fun _ ->
              let number_of_proofs =
                transaction_capacity
                (*All proofs are available*)
              in
              let%map fees =
                Quickcheck.Generator.list_with_length number_of_proofs
                  Fee.(
                    gen_incl (of_nanomina_int_exn 1) (of_nanomina_int_exn 20))
              in
              (number_of_proofs, fees) )
        in
        let%map global_slot = Quickcheck.Generator.small_positive_int in
        (ledger_init_state, cmds, iters, proofs_available, global_slot)
      in
      Quickcheck.test g
        ~sexp_of:
          [%sexp_of:
            Ledger.init_state
            * Mina_base.User_command.Valid.t list
            * int option list
            * (int * Fee.t list) list
            * int] ~trials:10
        ~f:(fun (ledger_init_state, cmds, iters, proofs_available, global_slot)
           ->
          async_with_ledgers ledger_init_state
            (fun ~snarked_ledger:_ sl test_mask ->
              test_random_proof_fee ~global_slot ledger_init_state cmds iters
                proofs_available sl test_mask `Many_provers ) )

    let check_pending_coinbase ~supercharge_coinbase proof ~sl_before ~sl_after
        (_state_hash, state_body_hash) global_slot pc_update ~is_new_stack =
      let pending_coinbase_before = Sl.pending_coinbase_collection sl_before in
      let root_before = Pending_coinbase.merkle_root pending_coinbase_before in
      let unchecked_root_after =
        Pending_coinbase.merkle_root (Sl.pending_coinbase_collection sl_after)
      in
      let f_pop_and_add () =
        let open Snark_params.Tick in
        let open Pending_coinbase in
        let proof_emitted =
          if Option.is_some proof then Boolean.true_ else Boolean.false_
        in
        let%bind root_after_popping, _deleted_stack =
          Pending_coinbase.Checked.pop_coinbases ~constraint_constants
            ~proof_emitted
            (Hash.var_of_t root_before)
        in
        let pc_update_var = Update.var_of_t pc_update in
        let coinbase_receiver =
          Public_key.Compressed.(var_of_t coinbase_receiver)
        in
        let supercharge_coinbase = Boolean.var_of_value supercharge_coinbase in
        let state_body_hash_var = State_body_hash.var_of_t state_body_hash in
        let global_slot_var =
          Mina_numbers.Global_slot_since_genesis.Checked.constant global_slot
        in
        Pending_coinbase.Checked.add_coinbase ~constraint_constants
          root_after_popping pc_update_var ~coinbase_receiver
          ~supercharge_coinbase state_body_hash_var global_slot_var
      in
      let checked_root_after_update =
        let open Snark_params.Tick in
        let open Pending_coinbase in
        let comp =
          let%map result =
            handle f_pop_and_add
              (unstage
                 (handler ~depth:constraint_constants.pending_coinbase_depth
                    pending_coinbase_before ~is_new_stack ) )
          in
          As_prover.read Hash.typ result
        in
        let x = Or_error.ok_exn (run_and_check comp) in
        x
      in
      [%test_eq: Pending_coinbase.Hash.t] unchecked_root_after
        checked_root_after_update

    let test_pending_coinbase :
           global_slot:int
        -> Ledger.init_state
        -> User_command.Valid.t list
        -> int option list
        -> int list
        -> Sl.t ref
        -> Ledger.Mask.Attached.t
        -> [ `One_prover | `Many_provers ]
        -> unit Deferred.t =
     fun ~global_slot init_state cmds cmd_iters proofs_available sl test_mask
         provers ->
      let global_slot =
        Mina_numbers.Global_slot_since_genesis.of_int global_slot
      in
      let%map proofs_available_left, _ =
        iter_cmds_acc cmds cmd_iters (proofs_available, global_slot)
          (fun
            cmds_left
            _count_opt
            cmds_this_iter
            (proofs_available_left, global_slot)
          ->
            let work_list : Transaction_snark_work.Statement.t list =
              Sl.Scan_state.all_work_statements_exn !sl.scan_state
            in
            let proofs_available_this_iter =
              List.hd_exn proofs_available_left
            in
            let sl_before = !sl in
            let current_state, current_state_view =
              dummy_state_and_view ~global_slot ()
            in
            let state_and_body_hash =
              let state_hashes =
                Mina_state.Protocol_state.hashes current_state
              in
              ( state_hashes.state_hash
              , state_hashes.state_body_hash |> Option.value_exn )
            in
            let%map proof, diff, is_new_stack, pc_update, supercharge_coinbase =
              create_and_apply_with_state_body_hash ~current_state_view
                ~global_slot ~state_and_body_hash sl cmds_this_iter
                (stmt_to_work_restricted
                   (List.take work_list proofs_available_this_iter)
                   provers )
            in
            check_pending_coinbase proof ~supercharge_coinbase ~sl_before
              ~sl_after:!sl state_and_body_hash global_slot pc_update
              ~is_new_stack ;
            assert_fee_excess proof ;
            let cmds_applied_this_iter =
              List.length @@ Staged_ledger_diff.commands diff
            in
            let cb = coinbase_count diff in
            assert (proofs_available_this_iter = 0 || cb > 0) ;
            ( match provers with
            | `One_prover ->
                assert (cb <= 1)
            | `Many_provers ->
                assert (cb <= 2) ) ;
            let coinbase_cost = coinbase_cost diff in
            assert_ledger test_mask ~coinbase_cost ~global_slot
              ~protocol_state_view:current_state_view !sl cmds_left
              cmds_applied_this_iter (init_pks init_state) ;
            ( diff
            , ( List.tl_exn proofs_available_left
              , Mina_numbers.Global_slot_since_genesis.succ global_slot ) ) )
      in
      assert (List.is_empty proofs_available_left)

    let pending_coinbase_test prover =
      let g =
        let open Quickcheck.Generator.Let_syntax in
        let%bind ledger_init_state, cmds, iters =
          gen_below_capacity ~extra_blocks:true ()
        in
        let%bind proofs_available =
          Quickcheck_lib.map_gens iters ~f:(fun cmds_opt ->
              Int.gen_incl 0 (3 * Option.value_exn cmds_opt) )
        in
        let%map global_slot = Quickcheck.Generator.small_positive_int in
        (ledger_init_state, cmds, iters, proofs_available, global_slot)
      in
      Quickcheck.test g ~trials:5
        ~f:(fun (ledger_init_state, cmds, iters, proofs_available, global_slot)
           ->
          async_with_ledgers ledger_init_state
            (fun ~snarked_ledger:_ sl test_mask ->
              test_pending_coinbase ~global_slot ledger_init_state cmds iters
                proofs_available sl test_mask prover ) )

    let%test_unit "Validate pending coinbase for random number of \
                   commands-random number of proofs-one prover)" =
      pending_coinbase_test `One_prover

    let%test_unit "Validate pending coinbase for random number of \
                   commands-random number of proofs-many provers)" =
      pending_coinbase_test `Many_provers

    let timed_account n =
      let keypair =
        Quickcheck.random_value
          ~seed:(`Deterministic (sprintf "timed_account_%d" n))
          Keypair.gen
      in
      let account_id =
        Account_id.create
          (Public_key.compress keypair.public_key)
          Token_id.default
      in
      let balance = Balance.of_mina_int_exn 100 in
      (*Should fully vest by slot = 7*)
      let acc =
        Account.create_timed account_id balance ~initial_minimum_balance:balance
          ~cliff_time:(Mina_numbers.Global_slot_since_genesis.of_int 4)
          ~cliff_amount:Amount.zero
          ~vesting_period:(Mina_numbers.Global_slot_span.of_int 2)
          ~vesting_increment:(Amount.of_mina_int_exn 50)
        |> Or_error.ok_exn
      in
      (keypair, acc)

    let untimed_account n =
      let keypair =
        Quickcheck.random_value
          ~seed:(`Deterministic (sprintf "untimed_account_%d" n))
          Keypair.gen
      in
      let account_id =
        Account_id.create
          (Public_key.compress keypair.public_key)
          Token_id.default
      in
      let balance = Balance.of_mina_int_exn 100 in
      let acc = Account.create account_id balance in
      (keypair, acc)

    let supercharge_coinbase_test ~(self : Account.t) ~(delegator : Account.t)
        ~block_count f_expected_balance sl =
      let coinbase_receiver = self in
      let init_balance = coinbase_receiver.balance in
      let check_receiver_account sl count =
        let location =
          Ledger.location_of_account (Sl.ledger sl)
            (Account.identifier coinbase_receiver)
          |> Option.value_exn
        in
        let account = Ledger.get (Sl.ledger sl) location |> Option.value_exn in
        [%test_eq: Balance.t]
          (f_expected_balance count init_balance)
          account.balance
      in
      Deferred.List.iter
        (List.init block_count ~f:(( + ) 1))
        ~f:(fun block_count ->
          let global_slot =
            Mina_numbers.Global_slot_since_genesis.of_int block_count
          in
          let current_state, current_state_view =
            dummy_state_and_view ~global_slot ()
          in
          let state_and_body_hash =
            let state_hashes = Mina_state.Protocol_state.hashes current_state in
            ( state_hashes.state_hash
            , state_hashes.state_body_hash |> Option.value_exn )
          in
          let%bind _ =
            create_and_apply_with_state_body_hash ~winner:delegator.public_key
              ~coinbase_receiver:coinbase_receiver.public_key sl
              ~current_state_view
              ~global_slot:
                (Mina_numbers.Global_slot_since_genesis.of_int block_count)
              ~state_and_body_hash Sequence.empty
              (stmt_to_work_zero_fee ~prover:self.public_key)
          in
          check_receiver_account !sl block_count ;
          return () )

    let normal_coinbase = constraint_constants.coinbase_amount

    let scale_exn amt i = Amount.scale amt i |> Option.value_exn

    let supercharged_coinbase =
      scale_exn constraint_constants.coinbase_amount
        constraint_constants.supercharged_coinbase_factor

    let g = Ledger.gen_initial_ledger_state

    let%test_unit "Supercharged coinbase - staking" =
      let keypair_self, self = timed_account 1 in
      let slots_with_locked_tokens =
        7
        (*calculated from the timing values for timed_accounts*)
      in
      let block_count = slots_with_locked_tokens + 5 in
      let f_expected_balance block_no init_balance =
        if block_no <= slots_with_locked_tokens then
          Balance.add_amount init_balance (scale_exn normal_coinbase block_no)
          |> Option.value_exn
        else
          (* init balance +
                (normal_coinbase * slots_with_locked_tokens) +
                (supercharged_coinbase * remaining slots))*)
          Balance.add_amount
            ( Balance.add_amount init_balance
                (scale_exn normal_coinbase slots_with_locked_tokens)
            |> Option.value_exn )
            (scale_exn supercharged_coinbase
               (block_no - slots_with_locked_tokens) )
          |> Option.value_exn
      in
      Quickcheck.test g ~trials:1 ~f:(fun ledger_init_state ->
          let ledger_init_state =
            Array.append
              [| ( keypair_self
                 , Balance.to_amount self.balance
                 , self.nonce
                 , self.timing )
              |]
              ledger_init_state
          in
          async_with_ledgers ledger_init_state
            (fun ~snarked_ledger:_ sl _test_mask ->
              supercharge_coinbase_test ~self ~delegator:self ~block_count
                f_expected_balance sl ) )

    let%test_unit "Supercharged coinbase - unlocked account delegating to \
                   locked account" =
      let keypair_self, locked_self = timed_account 1 in
      let keypair_delegator, unlocked_delegator = untimed_account 1 in
      let slots_with_locked_tokens =
        7
        (*calculated from the timing values for timed_accounts*)
      in
      let block_count = slots_with_locked_tokens + 2 in
      let f_expected_balance block_no init_balance =
        Balance.add_amount init_balance
          (scale_exn supercharged_coinbase block_no)
        |> Option.value_exn
      in
      Quickcheck.test g ~trials:1 ~f:(fun ledger_init_state ->
          let ledger_init_state =
            Array.append
              [| ( keypair_self
                 , Balance.to_amount locked_self.balance
                 , locked_self.nonce
                 , locked_self.timing )
               ; ( keypair_delegator
                 , Balance.to_amount unlocked_delegator.balance
                 , unlocked_delegator.nonce
                 , unlocked_delegator.timing )
              |]
              ledger_init_state
          in
          async_with_ledgers ledger_init_state
            (fun ~snarked_ledger:_ sl _test_mask ->
              supercharge_coinbase_test ~self:locked_self
                ~delegator:unlocked_delegator ~block_count f_expected_balance sl ) )

    let%test_unit "Supercharged coinbase - locked account delegating to \
                   unlocked account" =
      let keypair_self, unlocked_self = untimed_account 1 in
      let keypair_delegator, locked_delegator = timed_account 1 in
      let slots_with_locked_tokens =
        7
        (*calculated from the timing values for the timed_account*)
      in
      let block_count = slots_with_locked_tokens + 2 in
      let f_expected_balance block_no init_balance =
        if block_no <= slots_with_locked_tokens then
          Balance.add_amount init_balance (scale_exn normal_coinbase block_no)
          |> Option.value_exn
        else
          (* init balance +
                (normal_coinbase * slots_with_locked_tokens) +
                (supercharged_coinbase * remaining slots))*)
          Balance.add_amount
            ( Balance.add_amount init_balance
                (scale_exn normal_coinbase slots_with_locked_tokens)
            |> Option.value_exn )
            (scale_exn supercharged_coinbase
               (block_no - slots_with_locked_tokens) )
          |> Option.value_exn
      in
      Quickcheck.test g ~trials:1 ~f:(fun ledger_init_state ->
          let ledger_init_state =
            Array.append
              [| ( keypair_self
                 , Balance.to_amount unlocked_self.balance
                 , unlocked_self.nonce
                 , unlocked_self.timing )
               ; ( keypair_delegator
                 , Balance.to_amount locked_delegator.balance
                 , locked_delegator.nonce
                 , locked_delegator.timing )
              |]
              ledger_init_state
          in
          async_with_ledgers ledger_init_state
            (fun ~snarked_ledger:_ sl _test_mask ->
              supercharge_coinbase_test ~self:unlocked_self
                ~delegator:locked_delegator ~block_count f_expected_balance sl ) )

    let%test_unit "Supercharged coinbase - locked account delegating to locked \
                   account" =
      let keypair_self, locked_self = timed_account 1 in
      let keypair_delegator, locked_delegator = timed_account 2 in
      let slots_with_locked_tokens =
        7
        (*calculated from the timing values for timed_accounts*)
      in
      let block_count = slots_with_locked_tokens in
      let f_expected_balance block_no init_balance =
        (*running the test as long as both the accounts remain locked and hence normal coinbase in all the blocks*)
        Balance.add_amount init_balance (scale_exn normal_coinbase block_no)
        |> Option.value_exn
      in
      Quickcheck.test g ~trials:1 ~f:(fun ledger_init_state ->
          let ledger_init_state =
            Array.append
              [| ( keypair_self
                 , Balance.to_amount locked_self.balance
                 , locked_self.nonce
                 , locked_self.timing )
               ; ( keypair_delegator
                 , Balance.to_amount locked_delegator.balance
                 , locked_delegator.nonce
                 , locked_delegator.timing )
              |]
              ledger_init_state
          in
          async_with_ledgers ledger_init_state
            (fun ~snarked_ledger:_ sl _test_mask ->
              supercharge_coinbase_test ~self:locked_self
                ~delegator:locked_delegator ~block_count f_expected_balance sl ) )

    let command_insufficient_funds =
      let open Quickcheck.Generator.Let_syntax in
      let%map ledger_init_state = Ledger.gen_initial_ledger_state
      and global_slot = Quickcheck.Generator.small_positive_int in
      let kp, balance, nonce, _ = ledger_init_state.(0) in
      let receiver_pk =
        Quickcheck.random_value ~seed:(`Deterministic "receiver_pk")
          Public_key.Compressed.gen
      in
      let insufficient_account_creation_fee =
        Currency.Fee.to_nanomina_int constraint_constants.account_creation_fee
        / 2
        |> Currency.Amount.of_nanomina_int_exn
      in
      let source_pk = Public_key.compress kp.public_key in
      let body =
        Signed_command_payload.Body.Payment
          Payment_payload.Poly.
            { receiver_pk; amount = insufficient_account_creation_fee }
      in
      let fee = Currency.Amount.to_fee balance in
      let payload =
        Signed_command.Payload.create ~fee ~fee_payer_pk:source_pk ~nonce
          ~memo:Signed_command_memo.dummy ~valid_until:None ~body
      in
      let signed_command =
        User_command.Signed_command (Signed_command.sign kp payload)
      in
      (ledger_init_state, signed_command, global_slot)

    let%test_unit "Commands with Insufficient funds are not included" =
      let logger = Logger.null () in
      Quickcheck.test command_insufficient_funds ~trials:1
        ~f:(fun (ledger_init_state, invalid_command, global_slot) ->
          async_with_ledgers ledger_init_state
            (fun ~snarked_ledger:_ sl _test_mask ->
              let global_slot =
                Mina_numbers.Global_slot_since_genesis.of_int global_slot
              in
              let current_state_view = dummy_state_view ~global_slot () in
              let diff_result =
                Sl.create_diff ~constraint_constants ~global_slot !sl ~logger
                  ~current_state_view
                  ~transactions_by_fee:(Sequence.of_list [ invalid_command ])
                  ~get_completed_work:(stmt_to_work_zero_fee ~prover:self_pk)
                  ~coinbase_receiver ~supercharge_coinbase:false
                  ~zkapp_cmd_limit:None
              in
              ( match diff_result with
              | Ok (diff, _invalid_txns) ->
                  assert (
                    List.is_empty
                      (Staged_ledger_diff.With_valid_signatures_and_proofs
                       .commands diff ) )
              | Error e ->
                  Error.raise (Pre_diff_info.Error.to_error e) ) ;
              Deferred.unit ) )

    let%test_unit "Blocks having commands with insufficient funds are rejected"
        =
      let logger = Logger.create () in
      let g =
        let open Quickcheck.Generator.Let_syntax in
        let%map ledger_init_state = Ledger.gen_initial_ledger_state
        and global_slot = Quickcheck.Generator.small_positive_int in
        let command (kp : Keypair.t) (balance : Currency.Amount.t)
            (nonce : Account.Nonce.t) (validity : [ `Valid | `Invalid ]) =
          let receiver_pk =
            Quickcheck.random_value ~seed:(`Deterministic "receiver_pk")
              Public_key.Compressed.gen
          in
          let account_creation_fee, fee =
            match validity with
            | `Valid ->
                let account_creation_fee =
                  constraint_constants.account_creation_fee
                  |> Currency.Amount.of_fee
                in
                ( account_creation_fee
                , Currency.Amount.to_fee
                    ( Currency.Amount.sub balance account_creation_fee
                    |> Option.value_exn ) )
            | `Invalid ->
                (* Not enough account creation fee and using full balance for fee*)
                ( Currency.Fee.to_nanomina_int
                    constraint_constants.account_creation_fee
                  / 2
                  |> Currency.Amount.of_nanomina_int_exn
                , Currency.Amount.to_fee balance )
          in
          let fee_payer_pk = Public_key.compress kp.public_key in
          let body =
            Signed_command_payload.Body.Payment
              Payment_payload.Poly.
                { receiver_pk; amount = account_creation_fee }
          in
          let payload =
            Signed_command.Payload.create ~fee ~fee_payer_pk ~nonce
              ~memo:Signed_command_memo.dummy ~valid_until:None ~body
          in
          User_command.Signed_command (Signed_command.sign kp payload)
        in
        let signed_command =
          let kp, balance, nonce, _ = ledger_init_state.(0) in
          command kp balance nonce `Valid
        in
        let invalid_command =
          let kp, balance, nonce, _ = ledger_init_state.(1) in
          command kp balance nonce `Invalid
        in
        (ledger_init_state, signed_command, invalid_command, global_slot)
      in
      Quickcheck.test g ~trials:1
        ~f:(fun (ledger_init_state, valid_command, invalid_command, global_slot)
           ->
          async_with_ledgers ledger_init_state
            (fun ~snarked_ledger:_ sl _test_mask ->
              let global_slot =
                Mina_numbers.Global_slot_since_genesis.of_int global_slot
              in
              let current_state, current_state_view =
                dummy_state_and_view ~global_slot ()
              in
              let state_and_body_hash =
                let state_hashes =
                  Mina_state.Protocol_state.hashes current_state
                in
                ( state_hashes.state_hash
                , state_hashes.state_body_hash |> Option.value_exn )
              in
              let diff_result =
                Sl.create_diff ~constraint_constants ~global_slot !sl ~logger
                  ~current_state_view
                  ~transactions_by_fee:(Sequence.of_list [ valid_command ])
                  ~get_completed_work:(stmt_to_work_zero_fee ~prover:self_pk)
                  ~coinbase_receiver ~supercharge_coinbase:false
                  ~zkapp_cmd_limit:None
              in
              match diff_result with
              | Error e ->
                  Error.raise (Pre_diff_info.Error.to_error e)
              | Ok (diff, _invalid_txns) -> (
                  assert (
                    List.length
                      (Staged_ledger_diff.With_valid_signatures_and_proofs
                       .commands diff )
                    = 1 ) ;
                  let f, s = diff.diff in
                  [%log info] "Diff %s"
                    ( Staged_ledger_diff.With_valid_signatures_and_proofs
                      .to_yojson diff
                    |> Yojson.Safe.to_string ) ;
                  let failed_command =
                    With_status.
                      { data = invalid_command
                      ; status =
                          Transaction_status.Failed
                            Transaction_status.Failure.(
                              Collection.of_single_failure
                                Amount_insufficient_to_create_account)
                      }
                  in
                  (*Replace the valid command with an invalid command)*)
                  let diff =
                    { Staged_ledger_diff.With_valid_signatures_and_proofs.diff =
                        ({ f with commands = [ failed_command ] }, s)
                    }
                  in
                  match%map
                    Sl.apply ~constraint_constants ~global_slot !sl
                      (Staged_ledger_diff.forget diff)
                      ~logger ~verifier ~get_completed_work:(Fn.const None)
                      ~current_state_view ~state_and_body_hash
                      ~coinbase_receiver ~supercharge_coinbase:false
                      ~zkapp_cmd_limit_hardcap
                  with
                  | Ok _x ->
                      assert false
                  (*TODO: check transaction logic errors here. Verified that the error is here is [The source account has an insufficient balance]*)
                  | Error (Staged_ledger_error.Unexpected _ as e) ->
                      [%log info] "Error %s" (Staged_ledger_error.to_string e) ;
                      assert true
                  | Error _ ->
                      assert false ) ) )

    let gen_spec_keypair_and_global_slot =
      let open Quickcheck.Generator.Let_syntax in
      let%bind test_spec = Mina_transaction_logic.For_tests.Test_spec.gen in
      let pks =
        Public_key.Compressed.Set.of_list
          (List.map (Array.to_list test_spec.init_ledger) ~f:(fun s ->
               Public_key.compress (fst s).public_key ) )
      in
      let%map kp =
        Quickcheck.Generator.filter Keypair.gen ~f:(fun kp ->
            not
              (Public_key.Compressed.Set.mem pks
                 (Public_key.compress kp.public_key) ) )
      and global_slot = Quickcheck.Generator.small_positive_int in
      (test_spec, kp, global_slot)

    let%test_unit "When creating diff, invalid commands would be skipped" =
      let gen =
        let open Quickcheck.Generator.Let_syntax in
        let%bind spec_keypair_and_slot = gen_spec_keypair_and_global_slot in
        let%map signed_commands_or_zkapps =
          List.gen_with_length 7 Bool.quickcheck_generator
        in
        (spec_keypair_and_slot, signed_commands_or_zkapps |> List.to_array)
      in
      Async.Thread_safe.block_on_async_exn
      @@ fun () ->
      Async.Quickcheck.async_test ~trials:20 gen
        ~f:(fun
             ( ({ init_ledger; _ }, new_kp, global_slot)
             , signed_commands_or_zkapps )
           ->
          let open Transaction_snark.For_tests in
          let zkapp_pk = Public_key.compress new_kp.public_key in
          let ledger =
            Ledger.create ~depth:constraint_constants.ledger_depth ()
          in
          Mina_transaction_logic.For_tests.Init_ledger.init
            (module Ledger.Ledger_inner)
            init_ledger ledger ;
          Transaction_snark.For_tests.create_trivial_zkapp_account
            ~permissions:Permissions.user_default ~vk ~ledger zkapp_pk ;
          let sl = Sl.create_exn ~constraint_constants ~ledger in
          [%log info] "signed commands or zkapps"
            ~metadata:
              [ ( "signed_commands_or_zkapps"
                , `List
                    (List.map (Array.to_list signed_commands_or_zkapps)
                       ~f:(fun b -> `Bool b) ) )
              ] ;
          let default_fee = Fee.of_nanomina_int_exn 2_000_000 in
          let default_amount = Amount.of_mina_int_exn 1 in
          let mk_signed_command ~(fee_payer : Keypair.t) ~(receiver : Keypair.t)
              ?(amount = default_amount) ~(nonce : Account.Nonce.t) () =
            let body =
              Signed_command_payload.Body.Payment
                Payment_payload.Poly.
                  { receiver_pk = Public_key.compress receiver.public_key
                  ; amount
                  }
            in
            let payload =
              Signed_command.Payload.create ~fee:default_fee
                ~fee_payer_pk:Public_key.(compress fee_payer.public_key)
                ~nonce ~memo:Signed_command_memo.dummy ~valid_until:None ~body
            in
            User_command.Signed_command (Signed_command.sign fee_payer payload)
          in
          let mk_zkapp_command ~(fee_payer : Keypair.t) ?(fee = default_fee)
              ~(nonce : Account.Nonce.t) () =
            let spec : Update_states_spec.t =
              { sender = (new_kp, Account.Nonce.zero)
              ; fee
              ; fee_payer = Some (fee_payer, nonce)
              ; receivers = []
              ; amount = default_amount
              ; zkapp_account_keypairs = [ new_kp ]
              ; memo = Signed_command_memo.dummy
              ; new_zkapp_account = false
              ; snapp_update =
                  { Account_update.Update.dummy with
                    delegate = Zkapp_basic.Set_or_keep.Set zkapp_pk
                  }
              ; current_auth = Permissions.Auth_required.Signature
              ; call_data = Snark_params.Tick.Field.zero
              ; events = []
              ; actions = []
              ; preconditions = None
              }
            in
            let%map zkapp_command =
              Transaction_snark.For_tests.update_states
                ~zkapp_prover_and_vk:(zkapp_prover, Async.Deferred.return vk)
                ~constraint_constants spec
            in
            let valid_zkapp_command =
              Zkapp_command.Valid.to_valid ~failed:false
                ~find_vk:(find_vk ledger) zkapp_command
              |> Or_error.ok_exn
            in
            User_command.Zkapp_command valid_zkapp_command
          in
          let mk_user_command ~signed_command_or_zkapp ~fee_payer ~receiver
              ?amount ~nonce () =
            match signed_command_or_zkapp with
            | true ->
                return
                @@ mk_signed_command ~fee_payer ~receiver ?amount ~nonce ()
            | false ->
                mk_zkapp_command ~fee_payer
                  ?fee:
                    (Option.map amount ~f:(fun amount -> Amount.to_fee amount))
                  ~nonce ()
          in
          let fee_payer, _ = init_ledger.(0) in
          let fee_payer1, _ = init_ledger.(2) in
          let receiver, _ = init_ledger.(1) in
          let%bind valid_command_1 =
            mk_user_command
              ~signed_command_or_zkapp:signed_commands_or_zkapps.(0)
              ~fee_payer ~receiver ~nonce:(Account.Nonce.of_int 0) ()
          and valid_command_2 =
            mk_user_command
              ~signed_command_or_zkapp:signed_commands_or_zkapps.(1)
              ~fee_payer ~receiver ~nonce:(Account.Nonce.of_int 1) ()
          and invalid_command_3 =
            mk_user_command
              ~signed_command_or_zkapp:signed_commands_or_zkapps.(2)
              ~fee_payer ~receiver ~amount:Amount.max_int
              ~nonce:(Account.Nonce.of_int 2) ()
          and invalid_command_4 =
            mk_user_command
              ~signed_command_or_zkapp:signed_commands_or_zkapps.(3)
              ~fee_payer ~receiver ~nonce:(Account.Nonce.of_int 3) ()
          and valid_command_5 =
            mk_user_command
              ~signed_command_or_zkapp:signed_commands_or_zkapps.(4)
              ~fee_payer ~receiver ~nonce:(Account.Nonce.of_int 2) ()
          and invalid_command_6 =
            mk_user_command
              ~signed_command_or_zkapp:signed_commands_or_zkapps.(5)
              ~fee_payer ~receiver ~nonce:(Account.Nonce.of_int 4) ()
          and valid_command_7 =
            mk_user_command
              ~signed_command_or_zkapp:signed_commands_or_zkapps.(6)
              ~fee_payer:fee_payer1 ~receiver ~nonce:(Account.Nonce.of_int 0) ()
          in
          let global_slot =
            Mina_numbers.Global_slot_since_genesis.of_int global_slot
          in
          let current_state, current_state_view =
            dummy_state_and_view ~global_slot ()
          in
          let state_and_body_hash =
            let state_hashes = Mina_state.Protocol_state.hashes current_state in
            ( state_hashes.state_hash
            , state_hashes.state_body_hash |> Option.value_exn )
          in
          match
            Sl.create_diff ~constraint_constants ~global_slot sl ~logger
              ~current_state_view
              ~transactions_by_fee:
                (Sequence.of_list
                   [ valid_command_1
                   ; valid_command_2
                   ; invalid_command_3
                   ; invalid_command_4
                   ; valid_command_5
                   ; invalid_command_6
                   ; valid_command_7
                   ] )
              ~get_completed_work:(stmt_to_work_zero_fee ~prover:self_pk)
              ~coinbase_receiver ~supercharge_coinbase:false
              ~zkapp_cmd_limit:None
          with
          | Error e ->
              Error.raise (Pre_diff_info.Error.to_error e)
          | Ok (diff, invalid_txns) -> (
              let valid_commands =
                Staged_ledger_diff.With_valid_signatures_and_proofs.commands
                  diff
                |> List.map ~f:(fun { data; _ } ->
                       User_command.forget_check data )
              in
              assert (
                List.equal User_command.equal valid_commands
                  ( [ valid_command_1
                    ; valid_command_2
                    ; valid_command_5
                    ; valid_command_7
                    ]
                  |> List.map ~f:(fun cmd -> User_command.forget_check cmd) ) ) ;
              assert (List.length invalid_txns = 3) ;
              match%bind
                Sl.apply ~constraint_constants ~global_slot sl
                  (Staged_ledger_diff.forget diff)
                  ~logger ~verifier ~get_completed_work:(Fn.const None)
                  ~current_state_view ~state_and_body_hash ~coinbase_receiver
                  ~supercharge_coinbase:false ~zkapp_cmd_limit_hardcap
              with
              | Ok _x -> (
                  let valid_command_1_with_status =
                    With_status.
                      { data = valid_command_1
                      ; status = Transaction_status.Applied
                      }
                  in
                  let invalid_command_3_with_status =
                    With_status.
                      { data = invalid_command_3
                      ; status = Transaction_status.Applied
                      }
                  in
                  let invalid_command_4_with_status =
                    With_status.
                      { data = invalid_command_4
                      ; status = Transaction_status.Applied
                      }
                  in
                  let valid_command_7_with_status =
                    With_status.
                      { data = valid_command_7
                      ; status = Transaction_status.Applied
                      }
                  in
                  let f, s = diff.diff in
                  let diff =
                    { Staged_ledger_diff.With_valid_signatures_and_proofs.diff =
                        ( { f with
                            commands =
                              [ valid_command_1_with_status
                              ; invalid_command_3_with_status
                              ; invalid_command_4_with_status
                              ; valid_command_7_with_status
                              ]
                          }
                        , s )
                    }
                  in
                  match%map
                    Sl.apply ~constraint_constants ~global_slot sl
                      (Staged_ledger_diff.forget diff)
                      ~logger ~verifier ~get_completed_work:(Fn.const None)
                      ~current_state_view ~state_and_body_hash
                      ~coinbase_receiver ~supercharge_coinbase:false
                      ~zkapp_cmd_limit_hardcap
                  with
                  | Ok _x ->
                      assert false
                  | Error _e ->
                      assert true )
              | Error e ->
                  [%log info] "Error %s" (Staged_ledger_error.to_string e) ;
                  assert false ) )

    let rec lift_deferred_zkapp_commands cmds =
      match cmds with
      | { With_status.status; data } :: cmds' ->
          let%bind data' = data in
          let%map cmds'' = lift_deferred_zkapp_commands cmds' in
          { With_status.status; data = User_command.Zkapp_command data' }
          :: cmds''
      | [] ->
          return []

    let test_staged_ledger_diff_validity ~expectation ~setup_test =
      let make_account () =
        let keypair = Keypair.create () in
        let pubkey = Public_key.compress keypair.public_key in
        let account =
          Account.create
            (Account_id.create pubkey Token_id.default)
            (Balance.of_mina_int_exn 10_000)
        in
        (account, keypair)
      in
      let get_location ledger account =
        account |> Account.identifier
        |> Ledger.location_of_account ledger
        |> Option.value_exn
      in
      let account_a, keypair_a = make_account () in
      let account_b, keypair_b = make_account () in
      let init_ledger : Mina_transaction_logic.For_tests.Init_ledger.t =
        let balance = Fn.compose Unsigned.UInt64.to_int64 Balance.to_uint64 in
        [| (keypair_a, balance account_a.balance)
         ; (keypair_b, balance account_b.balance)
         ; (coinbase_receiver_keypair, 0L)
        |]
      in
      Ledger.with_ledger ~depth:constraint_constants.ledger_depth
        ~f:(fun ledger ->
          Async.Thread_safe.block_on_async_exn (fun () ->
              Mina_transaction_logic.For_tests.Init_ledger.init
                (module Ledger.Ledger_inner)
                init_ledger ledger ;
              (* we could predict these based on the init ledger, but best to use the proper API *)
              let location_a = get_location ledger account_a in
              let location_b = get_location ledger account_b in
              let%bind cmds =
                setup_test ledger
                  (account_a, keypair_a.private_key, location_a)
                  (account_b, keypair_b.private_key, location_b)
              in
              (*
            let cmds = List.map cmds ~f:(fun cmd ->
              (* this is a test, so it's fine *)
              let (`If_this_is_used_it_should_have_a_comment_justifying_it cmd) = User_command.to_valid_unsafe cmd in
              cmd)
            in
            *)
              let diff : Staged_ledger_diff.t =
                let pre_diff :
                    Staged_ledger_diff.Pre_diff_with_at_most_two_coinbase.Stable
                    .V2
                    .t =
                  { completed_works = []
                  ; commands = cmds
                  ; coinbase = Zero
                  ; internal_command_statuses = [ Applied ]
                  }
                in
                { diff = (pre_diff, None) }
              in
              let sl = Sl.create_exn ~constraint_constants ~ledger in
              let global_slot =
                Mina_numbers.Global_slot_since_genesis.of_int 1
              in
              let current_state, current_state_view =
                dummy_state_and_view ~global_slot ()
              in
              let state_and_body_hash =
                let state_hashes =
                  Mina_state.Protocol_state.hashes current_state
                in
                ( state_hashes.state_hash
                , state_hashes.state_body_hash |> Option.value_exn )
              in
              let%map result =
                apply ~logger ~constraint_constants ~global_slot
                  ~get_completed_work:(Fn.const None) ~verifier
                  ~current_state_view ~state_and_body_hash ~coinbase_receiver
                  ~supercharge_coinbase:false sl diff ~zkapp_cmd_limit_hardcap
              in
              match (expectation, result) with
              | `Accept, Ok _ | `Reject, Error _ ->
                  ()
              | `Accept, Error _ ->
                  failwith
                    "expected staged ledger diff to be accepted, but it was \
                     rejected"
              | `Reject, Ok _ ->
                  failwith
                    "expected staged ledger diff to be rejected, but it was \
                     accepted" ) )

    let mk_basic_node ?(preconditions = Account_update.Preconditions.accept)
        ?(update = Account_update.Update.noop) ~(account : Account.t)
        ~(authorization : Account_update.Authorization_kind.t) () =
      Zkapp_command_builder.mk_node
        { public_key = account.public_key
        ; token_id = account.token_id
        ; update
        ; balance_change = Amount.Signed.zero
        ; increment_nonce = false
        ; events = []
        ; actions = []
        ; call_data = Pickles.Impls.Step.Field.Constant.zero
        ; call_depth = 0
        ; preconditions
        ; use_full_commitment = true
        ; implicit_account_creation_fee = false
        ; may_use_token = Account_update.May_use_token.No
        ; authorization_kind = authorization
        }
        []

    let mk_basic_zkapp_command ?prover ~keymap ~fee ~fee_payer_pk
        ~fee_payer_nonce nodes =
      let open Zkapp_command_builder in
      mk_forest nodes
      |> mk_zkapp_command ~fee ~fee_payer_pk ~fee_payer_nonce
      |> replace_authorizations ?prover ~keymap

    let%test_unit "Setting verification keys across differing accounts" =
      test_staged_ledger_diff_validity ~expectation:`Accept
        ~setup_test:(fun _ledger (a, privkey_a, _loc_a) (b, privkey_b, _loc_b)
                    ->
          let `VK vk_a, `Prover prover_a =
            Transaction_snark.For_tests.create_trivial_snapp ~unique_id:0
              ~constraint_constants ()
          in
          let%bind.Async.Deferred vk_a = vk_a in
          let `VK vk_b, `Prover _prover_b =
            Transaction_snark.For_tests.create_trivial_snapp ~unique_id:1
              ~constraint_constants ()
          in
          let%bind.Async.Deferred vk_b = vk_b in
          let keymap =
            Public_key.Compressed.Map.of_alist_exn
              [ (a.public_key, privkey_a); (b.public_key, privkey_b) ]
          in
          lift_deferred_zkapp_commands
            [ (* command from A that sets a new verification key *)
              { status = Applied
              ; data =
                  mk_basic_zkapp_command ~keymap
                    ~fee:
                      (Fee.to_nanomina_int
                         Genesis_constants.For_unit_tests.t
                           .minimum_user_command_fee )
                    ~fee_payer_pk:a.public_key
                    ~fee_payer_nonce:(Unsigned.UInt32.of_int 0)
                    [ mk_basic_node ~account:a ~authorization:Signature
                        ~update:
                          { Account_update.Update.noop with
                            verification_key = Zkapp_basic.Set_or_keep.Set vk_a
                          }
                        ()
                    ]
              }
            ; (* command from B that sets a different verification key *)
              { status = Applied
              ; data =
                  mk_basic_zkapp_command ~keymap
                    ~fee:
                      (Fee.to_nanomina_int
                         Genesis_constants.For_unit_tests.t
                           .minimum_user_command_fee )
                    ~fee_payer_pk:a.public_key
                    ~fee_payer_nonce:(Unsigned.UInt32.of_int 1)
                    [ mk_basic_node ~account:b ~authorization:Signature
                        ~update:
                          { Account_update.Update.noop with
                            verification_key = Zkapp_basic.Set_or_keep.Set vk_b
                          }
                        ()
                    ]
              }
            ; (* proven command from A that is valid against the previously set verification key *)
              { status = Applied
              ; data =
                  mk_basic_zkapp_command ~prover:prover_a ~keymap
                    ~fee:
                      (Fee.to_nanomina_int
                         Genesis_constants.For_unit_tests.t
                           .minimum_user_command_fee )
                    ~fee_payer_pk:a.public_key
                    ~fee_payer_nonce:(Unsigned.UInt32.of_int 2)
                    [ mk_basic_node ~account:a ~authorization:(Proof vk_a.hash)
                        ()
                    ]
              }
            ] )

    let%test_unit "Verification keys set in failed commands should not be \
                   usable later" =
      test_staged_ledger_diff_validity ~expectation:`Accept
        ~setup_test:(fun _ledger (a, privkey_a, _loc_a) (_b, _privkey_b, _loc_b)
                    ->
          let `VK vk_a, `Prover prover_a =
            Transaction_snark.For_tests.create_trivial_snapp ~unique_id:0
              ~constraint_constants ()
          in
          let%bind.Async.Deferred vk_a = vk_a in
          let `VK vk_b, `Prover _prover_b =
            Transaction_snark.For_tests.create_trivial_snapp ~unique_id:1
              ~constraint_constants ()
          in
          let%bind.Async.Deferred vk_b = vk_b in
          let keymap =
            Public_key.Compressed.Map.of_alist_exn [ (a.public_key, privkey_a) ]
          in
          lift_deferred_zkapp_commands
            [ (* successful command from A that sets verification key *)
              { status = Applied
              ; data =
                  mk_basic_zkapp_command ~keymap
                    ~fee:
                      (Fee.to_nanomina_int
                         Genesis_constants.For_unit_tests.t
                           .minimum_user_command_fee )
                    ~fee_payer_pk:a.public_key
                    ~fee_payer_nonce:(Unsigned.UInt32.of_int 0)
                    [ mk_basic_node ~account:a ~authorization:Signature
                        ~update:
                          { Account_update.Update.noop with
                            verification_key = Zkapp_basic.Set_or_keep.Set vk_a
                          }
                        ()
                    ]
              }
              (* failing command from A that sets another verification key *)
            ; { status =
                  Failed [ []; [ Account_nonce_precondition_unsatisfied ] ]
              ; data =
                  mk_basic_zkapp_command ~keymap
                    ~fee:
                      (Fee.to_nanomina_int
                         Genesis_constants.For_unit_tests.t
                           .minimum_user_command_fee )
                    ~fee_payer_pk:a.public_key
                    ~fee_payer_nonce:(Unsigned.UInt32.of_int 1)
                    [ mk_basic_node ~account:a ~authorization:Signature
                        ~preconditions:
                          { Account_update.Preconditions.accept with
                            account =
                              Zkapp_precondition.Account.nonce
                                (Account.Nonce.of_int 0)
                          }
                        ~update:
                          { Account_update.Update.noop with
                            verification_key = Zkapp_basic.Set_or_keep.Set vk_b
                          }
                        ()
                    ]
              }
            ; (* proven command from A that is valid against the first verification key only *)
              { status = Applied
              ; data =
                  mk_basic_zkapp_command ~prover:prover_a ~keymap
                    ~fee:
                      (Fee.to_nanomina_int
                         Genesis_constants.For_unit_tests.t
                           .minimum_user_command_fee )
                    ~fee_payer_pk:a.public_key
                    ~fee_payer_nonce:(Unsigned.UInt32.of_int 2)
                    [ mk_basic_node ~account:a ~authorization:(Proof vk_a.hash)
                        ()
                    ]
              }
            ] )

    let%test_unit "Mismatched verification keys in zkApp accounts and \
                   transactions" =
      let open Transaction_snark.For_tests in
      Quickcheck.test ~trials:1 gen_spec_keypair_and_global_slot
        ~f:(fun ({ init_ledger; specs = _ }, new_kp, global_slot) ->
          let fee = Fee.of_nanomina_int_exn 1_000_000 in
          let amount = Amount.of_mina_int_exn 10 in
          let snapp_pk = Signature_lib.Public_key.compress new_kp.public_key in
          let snapp_update =
            { Account_update.Update.dummy with
              delegate = Zkapp_basic.Set_or_keep.Set snapp_pk
            }
          in
          let memo = Signed_command_memo.dummy in
          let test_spec : Update_states_spec.t =
            { sender = (new_kp, Mina_base.Account.Nonce.zero)
            ; fee
            ; fee_payer = None
            ; receivers = []
            ; amount
            ; zkapp_account_keypairs = [ new_kp ]
            ; memo
            ; new_zkapp_account = false
            ; snapp_update
            ; current_auth = Permissions.Auth_required.Proof
            ; call_data = Snark_params.Tick.Field.zero
            ; events = []
            ; actions = []
            ; preconditions = None
            }
          in
          Ledger.with_ledger ~depth:constraint_constants.ledger_depth
            ~f:(fun ledger ->
              Async.Thread_safe.block_on_async_exn (fun () ->
                  Mina_transaction_logic.For_tests.Init_ledger.init
                    (module Ledger.Ledger_inner)
                    init_ledger ledger ;
                  (* create a zkApp account *)
                  let snapp_permissions =
                    let default = Permissions.user_default in
                    { default with
                      set_delegate = Permissions.Auth_required.Proof
                    }
                  in
                  let snapp_account_id =
                    Account_id.create snapp_pk Token_id.default
                  in
                  let dummy_vk =
                    let data = Pickles.Side_loaded.Verification_key.dummy in
                    let hash = Zkapp_account.digest_vk data in
                    ({ data; hash } : _ With_hash.t)
                  in
                  let valid_against_ledger =
                    let new_mask =
                      Ledger.Mask.create ~depth:(Ledger.depth ledger) ()
                    in
                    let l = Ledger.register_mask ledger new_mask in
                    Transaction_snark.For_tests.create_trivial_zkapp_account
                      ~permissions:snapp_permissions ~vk ~ledger:l snapp_pk ;
                    l
                  in
                  let%bind zkapp_command =
                    let zkapp_prover_and_vk =
                      (zkapp_prover, Async.Deferred.return vk)
                    in
                    Transaction_snark.For_tests.update_states
                      ~zkapp_prover_and_vk ~constraint_constants test_spec
                  in
                  let valid_zkapp_command =
                    Or_error.ok_exn
                      (Zkapp_command.Valid.to_valid ~failed:false
                         ~find_vk:(find_vk valid_against_ledger)
                         zkapp_command )
                  in
                  ignore
                    (Ledger.unregister_mask_exn valid_against_ledger
                       ~loc:__LOC__ ) ;
                  (*Different key in the staged ledger*)
                  Transaction_snark.For_tests.create_trivial_zkapp_account
                    ~permissions:snapp_permissions ~vk:dummy_vk ~ledger snapp_pk ;
                  let open Async.Deferred.Let_syntax in
                  let sl = ref @@ Sl.create_exn ~constraint_constants ~ledger in
                  let global_slot =
                    Mina_numbers.Global_slot_since_genesis.of_int global_slot
                  in
                  let failed_zkapp_command =
                    Or_error.ok_exn
                      (Zkapp_command.Valid.to_valid ~failed:true
                         ~find_vk:(find_vk ledger) zkapp_command )
                  in
                  let current_state, current_state_view =
                    dummy_state_and_view ~global_slot ()
                  in
                  let state_and_body_hash =
                    let state_hashes =
                      Mina_state.Protocol_state.hashes current_state
                    in
                    ( state_hashes.state_hash
                    , state_hashes.state_body_hash |> Option.value_exn )
                  in
                  let%bind _proof, diff =
                    create_and_apply ~global_slot ~state_and_body_hash
                      ~protocol_state_view:current_state_view sl
                      (Sequence.singleton
                         (User_command.Zkapp_command failed_zkapp_command) )
                      stmt_to_work_one_prover
                  in
                  let command =
                    Staged_ledger_diff.commands diff |> List.hd_exn
                  in
                  (*Zkapp_command with incompatible vk is added with failed status*)
                  ( match command.status with
                  | Failed failure_tbl ->
                      let failures = List.concat failure_tbl in
                      assert (not (List.is_empty failures)) ;
                      let failed_as_expected =
                        List.fold failures ~init:false ~f:(fun acc f ->
                            acc
                            || Mina_base.Transaction_status.Failure.(
                                 equal Unexpected_verification_key_hash f) )
                      in
                      assert failed_as_expected
                  | Applied ->
                      failwith
                        "expected zkapp command to fail due to vk mismatch" ) ;
                  (*Update the account to have correct vk*)
                  let loc =
                    Option.value_exn
                      (Ledger.location_of_account ledger snapp_account_id)
                  in
                  let account = Option.value_exn (Ledger.get ledger loc) in
                  Ledger.set ledger loc
                    { account with
                      zkapp =
                        Some
                          { (Option.value_exn account.zkapp) with
                            verification_key = Some vk
                          }
                    } ;
                  let sl = ref @@ Sl.create_exn ~constraint_constants ~ledger in
                  let%bind _proof, diff =
                    create_and_apply sl ~global_slot ~state_and_body_hash
                      ~protocol_state_view:current_state_view
                      (Sequence.singleton
                         (User_command.Zkapp_command valid_zkapp_command) )
                      stmt_to_work_one_prover
                  in
                  let commands = Staged_ledger_diff.commands diff in
                  assert (List.length commands = 1) ;
                  match List.hd_exn commands with
                  | { With_status.data = Zkapp_command _ps; status = Applied }
                    ->
                      return ()
                  | { With_status.data = Zkapp_command _ps
                    ; status = Failed tbl
                    } ->
                      failwith
                        (sprintf "Zkapp_command application failed %s"
                           ( Transaction_status.Failure.Collection.to_yojson tbl
                           |> Yojson.Safe.to_string ) )
                  | _ ->
                      failwith "expecting zkapp_command transaction" ) ) )

    let%test_unit "Invalid account_update_hash would be rejected" =
      let open Transaction_snark.For_tests in
      Quickcheck.test ~trials:1 gen_spec_keypair_and_global_slot
        ~f:(fun ({ init_ledger; specs }, zkapp_account_keypair, global_slot) ->
          let fee = Fee.of_nanomina_int_exn 1_000_000 in
          let fee_payer = (List.hd_exn specs).sender in
          let memo = Signed_command_memo.dummy in
          let spec : Single_account_update_spec.t =
            { fee_payer
            ; fee
            ; zkapp_account_keypair
            ; memo
            ; update =
                { Account_update.Update.dummy with zkapp_uri = Set "abc" }
            ; call_data = Snark_params.Tick.Field.zero
            ; events = []
            ; actions = []
            }
          in
          Ledger.with_ledger ~depth:constraint_constants.ledger_depth
            ~f:(fun ledger ->
              Async.Thread_safe.block_on_async_exn (fun () ->
                  let zkapp_account_pk =
                    Signature_lib.Public_key.compress
                      zkapp_account_keypair.public_key
                  in
                  let zkapp_prover_and_vk =
                    (zkapp_prover, Async.Deferred.return vk)
                  in
                  let%bind zkapp_command =
                    single_account_update
                      ~chain:Mina_signature_kind.(Other_network "invalid")
                      ~zkapp_prover_and_vk ~constraint_constants spec
                  in
                  Mina_transaction_logic.For_tests.Init_ledger.init
                    (module Ledger.Ledger_inner)
                    init_ledger ledger ;
                  Transaction_snark.For_tests.create_trivial_zkapp_account
                    ~permissions:
                      { Permissions.user_default with set_zkapp_uri = Proof }
                    ~vk ~ledger zkapp_account_pk ;
                  let invalid_zkapp_command =
                    Or_error.ok_exn
                      (Zkapp_command.Valid.to_valid ~failed:false
                         ~find_vk:(find_vk ledger) zkapp_command )
                  in
                  let sl = ref @@ Sl.create_exn ~constraint_constants ~ledger in
                  let global_slot =
                    Mina_numbers.Global_slot_since_genesis.of_int global_slot
                  in
                  let current_state, current_state_view =
                    dummy_state_and_view ~global_slot ()
                  in
                  let state_and_body_hash =
                    let state_hashes =
                      Mina_state.Protocol_state.hashes current_state
                    in
                    ( state_hashes.state_hash
                    , state_hashes.state_body_hash |> Option.value_exn )
                  in
                  match
                    Sl.create_diff ~constraint_constants ~global_slot !sl
                      ~logger ~current_state_view
                      ~transactions_by_fee:
                        (Sequence.singleton
                           (User_command.Zkapp_command invalid_zkapp_command) )
                      ~get_completed_work:
                        (stmt_to_work_zero_fee ~prover:self_pk)
                      ~coinbase_receiver ~supercharge_coinbase:false
                      ~zkapp_cmd_limit:None
                  with
                  | Error e ->
                      Error.raise (Pre_diff_info.Error.to_error e)
                  | Ok (diff, _invalid_txns) -> (
                      assert (
                        List.length
                          (Staged_ledger_diff.With_valid_signatures_and_proofs
                           .commands diff )
                        = 1 ) ;
                      let%bind verifier_full =
                        Verifier.create ~logger ~proof_level:Full
                          ~constraint_constants ~conf_dir:None
                          ~pids:
                            (Child_processes.Termination.create_pid_table ())
                          ~commit_id:"not specified for unit tests" ()
                      in
                      match%map
                        Sl.apply ~constraint_constants ~global_slot !sl
                          (Staged_ledger_diff.forget diff)
                          ~get_completed_work:(Fn.const None) ~logger
                          ~verifier:verifier_full ~current_state_view
                          ~state_and_body_hash ~coinbase_receiver
                          ~supercharge_coinbase:false ~zkapp_cmd_limit_hardcap
                      with
                      | Ok _ ->
                          failwith "invalid block should be rejected"
                      | Error e ->
                          if
                            String.is_substring
                              (Staged_ledger_error.to_string e)
                              ~substring:"batch verification failed"
                          then ()
                          else
                            failwith
                              "block should be rejected because batch \
                               verification failed" ) ) ) )
  end )<|MERGE_RESOLUTION|>--- conflicted
+++ resolved
@@ -580,13 +580,8 @@
     let second_pass_ledger_target_hash = Ledger.merkle_root ledger in
     let%bind supply_increase =
       to_staged_ledger_or_error
-<<<<<<< HEAD
-        (Ledger.Transaction_applied.supply_increase ~constraint_constants
-           applied_txn )
-=======
         (Mina_transaction_logic.Transaction_applied.supply_increase
            ~constraint_constants applied_txn )
->>>>>>> 97ab3010
     in
     let%map () =
       let actual_status = Ledger.status_of_applied applied_txn in
