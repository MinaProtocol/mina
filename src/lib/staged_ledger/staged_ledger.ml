--- conflicted
+++ resolved
@@ -927,8 +927,7 @@
             scan_state'
         |> to_staged_ledger_or_error )
     in
-<<<<<<< HEAD
-    Logger.info logger
+    Logger.info logger ~module_:__MODULE__ ~location:__LOC__
       "Block info: No of transactions included:%d Coinbase parts:%d Total \
        pending proofs in scan state:%d No of proofs included:%d Spots \
        available:%d %!"
@@ -939,14 +938,6 @@
       ; ledger= new_ledger
       ; pending_coinbase_collection= updated_pending_coinbase_collection' }
     in
-=======
-    Logger.info logger ~module_:__MODULE__ ~location:__LOC__
-      "Block info: No of transactions included:%d Coinbase parts:%d Work \
-       count:%d Spots available:%d Proofs waiting to be solved:%d"
-      user_commands_count cb_parts_count (List.length works) spots_available
-      proofs_waiting ;
-    let new_staged_ledger = {scan_state= scan_state'; ledger= new_ledger} in
->>>>>>> 35d400d3
     ( `Hash_after_applying (hash new_staged_ledger)
     , `Ledger_proof res_opt
     , `Staged_ledger new_staged_ledger
@@ -1572,13 +1563,8 @@
           generate logger completed_works_seq valid_on_this_ledger self
             partitions max_jobs_count unbundled_job_count )
     in
-<<<<<<< HEAD
-    Logger.info logger "Block stats: Proofs ready for purchase: %d" proof_count ;
-=======
     Logger.info logger ~module_:__MODULE__ ~location:__LOC__
-      "Block stats: Proofs ready for purchase: %d"
-      (Sequence.length completed_works_seq) ;
->>>>>>> 35d400d3
+      "Block stats: Proofs ready for purchase: %d" proof_count ;
     trace_event "prediffs done" ;
     { Staged_ledger_diff.With_valid_signatures_and_proofs.diff
     ; creator= self
@@ -1590,15 +1576,6 @@
     module Test_input1 = struct
       open Coda_pow
 
-<<<<<<< HEAD
-      module Compressed_public_key = struct
-        include String
-
-        let empty = ""
-
-        let gen = String.gen
-      end
-=======
       module String = struct
         include String
 
@@ -1607,10 +1584,11 @@
         let of_yojson = function
           | `String s -> Ok s
           | _ -> Error "expected string"
+
+        let empty = ""
       end
 
       module Compressed_public_key = String
->>>>>>> 35d400d3
 
       module Sok_message = struct
         module Stable = struct
@@ -1662,22 +1640,13 @@
 
       module Fee_transfer = struct
         type public_key = Compressed_public_key.t
-<<<<<<< HEAD
-        [@@deriving sexp, bin_io, compare, eq, hash]
-
-        type fee = Fee.Unsigned.t [@@deriving sexp, bin_io, compare, eq, hash]
+        [@@deriving sexp, bin_io, compare, eq, hash, yojson]
+
+        type fee = Fee.Unsigned.t
+        [@@deriving sexp, bin_io, compare, eq, hash, yojson]
 
         type single = public_key * fee
-        [@@deriving bin_io, sexp, compare, eq, hash]
-=======
-        [@@deriving sexp, bin_io, compare, eq, yojson]
-
-        type fee = Fee.Unsigned.t
-        [@@deriving sexp, bin_io, compare, eq, yojson]
-
-        type single = public_key * fee
-        [@@deriving bin_io, sexp, compare, eq, yojson]
->>>>>>> 35d400d3
+        [@@deriving bin_io, sexp, compare, eq, hash, yojson]
 
         type t = One of single | Two of single * single
         [@@deriving bin_io, sexp, compare, eq, yojson]
@@ -1819,7 +1788,7 @@
       module Pending_coinbase = struct
         module Coinbase_data = struct
           type t = Compressed_public_key.t * Currency.Amount.t
-          [@@deriving bin_io, sexp, compare, hash, eq]
+          [@@deriving bin_io, sexp, compare, hash, eq, yojson]
 
           let to_string (pk, amt) = pk ^ Currency.Amount.to_string amt
 
@@ -1834,7 +1803,7 @@
 
         module Stack = struct
           type t = Coinbase_data.t list
-          [@@deriving sexp, bin_io, compare, hash, eq]
+          [@@deriving sexp, bin_io, compare, hash, eq, yojson]
 
           let push (t : t) c =
             let cb = Coinbase_data.of_coinbase c in
@@ -1888,7 +1857,7 @@
       module Pending_coinbase_stack_state = struct
         type t =
           {source: Pending_coinbase.Stack.t; target: Pending_coinbase.Stack.t}
-        [@@deriving sexp, bin_io, compare, hash]
+        [@@deriving sexp, bin_io, compare, hash, yojson]
       end
 
       module Ledger_proof_statement = struct
@@ -1963,7 +1932,7 @@
           module Latest = V1
         end
 
-        type t = Stable.Latest.t [@@deriving sexp]
+        type t = Stable.Latest.t [@@deriving sexp, yojson]
 
         type ledger_hash = Ledger_hash.t
 
@@ -2129,21 +2098,13 @@
         [@@deriving sexp, bin_io, compare, yojson]
 
         type statement = Ledger_proof_statement.t
-<<<<<<< HEAD
         [@@deriving sexp, bin_io, compare, eq, hash]
 
-        type fee = Fee.Unsigned.t [@@deriving sexp, bin_io, compare, hash]
+        type fee = Fee.Unsigned.t
+        [@@deriving sexp, bin_io, compare, hash, yojson]
 
         type public_key = Compressed_public_key.t
-        [@@deriving sexp, bin_io, compare, hash]
-=======
-        [@@deriving sexp, bin_io, compare, hash, eq, yojson]
-
-        type fee = Fee.Unsigned.t [@@deriving sexp, bin_io, compare, yojson]
-
-        type public_key = Compressed_public_key.t
-        [@@deriving sexp, bin_io, compare, yojson]
->>>>>>> 35d400d3
+        [@@deriving sexp, bin_io, compare, hash, yojson]
 
         module T = struct
           type t = {fee: fee; proofs: proof list; prover: public_key}
