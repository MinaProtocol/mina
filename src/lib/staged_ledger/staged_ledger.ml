--- conflicted
+++ resolved
@@ -2419,20 +2419,9 @@
               let fee_payer_with_valid_signature =
                 { parties.fee_payer with authorization = fee_payer_signature }
               in
-<<<<<<< HEAD
-              let other_parties_hash =
-                Parties.Call_forest.With_hashes.other_parties_hash
-                  parties.other_parties
-              in
-              let sign_for_other_party ~use_full_commitment sk =
-=======
               let memo_hash = Signed_command_memo.hash parties.memo in
               let other_parties_hash = Parties.other_parties_hash parties in
-              let sign_for_other_party ~use_full_commitment sk protocol_state =
-                let protocol_state_predicate_hash =
-                  Zkapp_precondition.Protocol_state.digest protocol_state
-                in
->>>>>>> 98d492f0
+              let sign_for_other_party ~use_full_commitment sk =
                 let tx_commitment =
                   Parties.Transaction_commitment.create ~other_parties_hash
                 in
