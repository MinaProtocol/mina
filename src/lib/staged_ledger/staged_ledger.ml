[%%import "/src/config.mlh"]

(* Only show stdout for failed inline tests. *)
open Inline_test_quiet_logs
open Core_kernel
open Async
open Mina_base
open Mina_transaction
open Currency
open Signature_lib
module Ledger = Mina_ledger.Ledger
module Sparse_ledger = Mina_ledger.Sparse_ledger

(* TODO: measure these operations and tune accordingly *)
let transaction_application_scheduler_batch_size = 10

let option lab =
  Option.value_map ~default:(Or_error.error_string lab) ~f:(fun x -> Ok x)

let yield_result = Fn.compose (Deferred.map ~f:Result.return) Scheduler.yield

let yield_result_every ~n =
  Fn.compose
    (Deferred.map ~f:Result.return)
    (Staged.unstage @@ Scheduler.yield_every ~n)

module Pre_statement = struct
  type t =
    { partially_applied_transaction : Ledger.Transaction_partially_applied.t
    ; expected_status : Transaction_status.t
    ; accounts_accessed : Account_id.t list
    ; fee_excess : Fee_excess.t
    ; first_pass_ledger_witness : Sparse_ledger.t
    ; first_pass_ledger_source_hash : Ledger_hash.t
    ; first_pass_ledger_target_hash : Ledger_hash.t
    ; pending_coinbase_stack_source : Pending_coinbase.Stack_versioned.t
    ; pending_coinbase_stack_target : Pending_coinbase.Stack_versioned.t
    ; init_stack : Transaction_snark.Pending_coinbase_stack_state.Init_stack.t
    }
end

module T = struct
  module Scan_state = Transaction_snark_scan_state
  module Pre_diff_info = Pre_diff_info

  module Staged_ledger_error = struct
    type t =
      | Non_zero_fee_excess of
          Scan_state.Space_partition.t * Transaction.t With_status.t list
      | Invalid_proofs of
          ( Ledger_proof.t
          * Transaction_snark.Statement.t
          * Mina_base.Sok_message.t )
          list
          * Error.t
      | Couldn't_reach_verifier of Error.t
      | Pre_diff of Pre_diff_info.Error.t
      | Insufficient_work of string
      | Mismatched_statuses of
          Transaction.t With_status.t * Transaction_status.t
      | Invalid_public_key of Public_key.Compressed.t
      | Unexpected of Error.t
    [@@deriving sexp]

    let to_string = function
      | Couldn't_reach_verifier e ->
          Format.asprintf
            !"The verifier could not be reached: %{sexp:Error.t}"
            e
      | Non_zero_fee_excess (partition, txns) ->
          Format.asprintf
            !"Fee excess is non-zero for the transactions: %{sexp: \
              Transaction.t With_status.t list} and the current queue with \
              slots partitioned as %{sexp: Scan_state.Space_partition.t} \n"
            txns partition
      | Pre_diff pre_diff_error ->
          Format.asprintf
            !"Pre_diff_info.Error error: %{sexp:Pre_diff_info.Error.t}"
            pre_diff_error
      | Invalid_proofs (ts, err) ->
          Format.asprintf
            !"Verification failed for proofs with (statement, work_id, \
              prover): %{sexp: (Transaction_snark.Statement.t * int * string) \
              list}\n\
              Error:\n\
              %s"
            (List.map ts ~f:(fun (_p, s, m) ->
                 ( s
                 , Transaction_snark.Statement.hash s
                 , Yojson.Safe.to_string
                   @@ Public_key.Compressed.to_yojson m.prover ) ) )
            (Yojson.Safe.pretty_to_string (Error_json.error_to_yojson err))
      | Insufficient_work str ->
          str
      | Mismatched_statuses (transaction, status) ->
          Format.asprintf
            !"Got a different status %{sexp: Transaction_status.t} when \
              applying the transaction %{sexp: Transaction.t With_status.t}"
            status transaction
      | Invalid_public_key pk ->
          Format.asprintf
            !"A transaction contained an invalid public key %{sexp: \
              Public_key.Compressed.t}"
            pk
      | Unexpected e ->
          Error.to_string_hum e

    let to_error = Fn.compose Error.of_string to_string
  end

  let to_staged_ledger_or_error = function
    | Ok a ->
        Ok a
    | Error e ->
        Error (Staged_ledger_error.Unexpected e)

  type job = Scan_state.Available_job.t [@@deriving sexp]

  let verify_proofs ~logger ~verifier proofs =
    let statements () =
      `List
        (List.map proofs ~f:(fun (_, s, _) ->
             Transaction_snark.Statement.to_yojson s ) )
    in
    let log_error err_str ~metadata =
      [%log warn]
        ~metadata:
          ( [ ("statements", statements ())
            ; ("error", `String err_str)
            ; ( "sok_messages"
              , `List
                  (List.map proofs ~f:(fun (_, _, m) -> Sok_message.to_yojson m))
              )
            ]
          @ metadata )
        "Invalid transaction snark for statement $statement: $error" ;
      Deferred.return (Or_error.error_string err_str)
    in
    if
      List.exists proofs ~f:(fun (proof, statement, _msg) ->
          not
            (Transaction_snark.Statement.equal
               (Ledger_proof.statement proof)
               statement ) )
    then
      log_error "Statement and proof do not match"
        ~metadata:
          [ ( "statements_from_proof"
            , `List
                (List.map proofs ~f:(fun (p, _, _) ->
                     Transaction_snark.Statement.to_yojson
                       (Ledger_proof.statement p) ) ) )
          ]
    else
      let start = Time.now () in
      match%map
        Verifier.verify_transaction_snarks verifier
          (List.map proofs ~f:(fun (proof, _, msg) -> (proof, msg)))
      with
      | Ok b ->
          let time_ms = Time.abs_diff (Time.now ()) start |> Time.Span.to_ms in
          [%log trace]
            ~metadata:
              [ ( "work_id"
                , `List
                    (List.map proofs ~f:(fun (_, s, _) ->
                         `Int (Transaction_snark.Statement.hash s) ) ) )
              ; ("time", `Float time_ms)
              ]
            "Verification in apply_diff for work $work_id took $time ms" ;
          Ok b
      | Error e ->
          [%log fatal]
            ~metadata:
              [ ( "statement"
                , `List
                    (List.map proofs ~f:(fun (_, s, _) ->
                         Transaction_snark.Statement.to_yojson s ) ) )
              ; ("error", Error_json.error_to_yojson e)
              ]
            "Verifier error when checking transaction snark for statement \
             $statement: $error" ;
          Error e

  let map_opt xs ~f =
    with_return (fun { return } ->
        Some
          (List.map xs ~f:(fun x ->
               match f x with Some y -> y | None -> return None ) ) )

  let verify ~logger ~verifier job_msg_proofs =
    let open Deferred.Let_syntax in
    match
      map_opt job_msg_proofs ~f:(fun (job, msg, proof) ->
          Option.map (Scan_state.statement_of_job job) ~f:(fun s ->
              (proof, s, msg) ) )
    with
    | None ->
        Deferred.return
          ( Or_error.errorf
              !"Error creating statement from job %{sexp:job list}"
              (List.map job_msg_proofs ~f:(fun (j, _, _) -> j))
          |> to_staged_ledger_or_error )
    | Some proof_statement_msgs -> (
        match%map verify_proofs ~logger ~verifier proof_statement_msgs with
        | Ok (Ok ()) ->
            Ok ()
        | Ok (Error err) ->
            Error
              (Staged_ledger_error.Invalid_proofs (proof_statement_msgs, err))
        | Error e ->
            Error (Couldn't_reach_verifier e) )

  module Statement_scanner = struct
    include Scan_state.Make_statement_scanner (struct
      type t = unit

      let verify ~verifier:() _proofs = Deferred.Or_error.return (Ok ())
    end)
  end

  module Statement_scanner_proof_verifier = struct
    type t = { logger : Logger.t; verifier : Verifier.t }

    let verify ~verifier:{ logger; verifier } ts =
      verify_proofs ~logger ~verifier
        (List.map ts ~f:(fun (p, m) -> (p, Ledger_proof.statement p, m)))
  end

  module Statement_scanner_with_proofs =
    Scan_state.Make_statement_scanner (Statement_scanner_proof_verifier)

  type t =
    { scan_state : Scan_state.t
    ; ledger :
        ((* Invariant: this is the ledger after having applied all the
             transactions in the above state. *)
         Ledger.attached_mask
        [@sexp.opaque] )
    ; constraint_constants : Genesis_constants.Constraint_constants.t
    ; pending_coinbase_collection : Pending_coinbase.t
    }
  [@@deriving sexp]

  let proof_txns_with_state_hashes t =
    Scan_state.latest_ledger_proof t.scan_state
    |> Option.bind ~f:(Fn.compose Mina_stdlib.Nonempty_list.of_list_opt snd)

  let scan_state { scan_state; _ } = scan_state

  let all_work_pairs t
      ~(get_state : State_hash.t -> Mina_state.Protocol_state.value Or_error.t)
      =
    Scan_state.all_work_pairs t.scan_state ~get_state

  let all_work_statements_exn t =
    Scan_state.all_work_statements_exn t.scan_state

  let pending_coinbase_collection { pending_coinbase_collection; _ } =
    pending_coinbase_collection

  let _get_target ((proof, _), _) =
    let { Transaction_snark.Statement.Poly.target; _ } =
      Ledger_proof.statement proof
    in
    target

  let verify_scan_state_after_apply ~constraint_constants
      ~pending_coinbase_stack ~first_pass_ledger_end ~second_pass_ledger_end
      (scan_state : Scan_state.t) =
    let error_prefix =
      "Error verifying the parallel scan state after applying the diff."
    in
    let registers_end : _ Mina_state.Registers.t =
      { first_pass_ledger = first_pass_ledger_end
      ; second_pass_ledger = second_pass_ledger_end
      ; local_state = Mina_state.Local_state.empty ()
      ; pending_coinbase_stack
      }
    in
    let statement_check = `Partial in
    let last_proof_statement =
      Option.map
        ~f:(fun ((p, _), _) -> Ledger_proof.statement p)
        (Scan_state.latest_ledger_proof scan_state)
    in
    Statement_scanner.check_invariants ~constraint_constants scan_state
      ~statement_check ~verifier:() ~error_prefix ~registers_end
      ~last_proof_statement

  let of_scan_state_and_ledger_unchecked ~ledger ~scan_state
      ~constraint_constants ~pending_coinbase_collection =
    { ledger; scan_state; constraint_constants; pending_coinbase_collection }

  let of_scan_state_and_ledger ~logger
      ~(constraint_constants : Genesis_constants.Constraint_constants.t)
      ~verifier ~last_proof_statement ~ledger ~scan_state
      ~pending_coinbase_collection ~get_state ~first_pass_ledger_target =
    let open Deferred.Or_error.Let_syntax in
    let t =
      of_scan_state_and_ledger_unchecked ~ledger ~scan_state
        ~constraint_constants ~pending_coinbase_collection
    in
    let%bind pending_coinbase_stack =
      Pending_coinbase.latest_stack ~is_new_stack:false
        pending_coinbase_collection
      |> Deferred.return
    in
    let%bind () =
      Statement_scanner_with_proofs.check_invariants ~constraint_constants
        scan_state ~statement_check:(`Full get_state)
        ~verifier:{ Statement_scanner_proof_verifier.logger; verifier }
        ~error_prefix:"Staged_ledger.of_scan_state_and_ledger"
        ~last_proof_statement
        ~registers_end:
          { local_state = Mina_state.Local_state.empty ()
          ; first_pass_ledger = first_pass_ledger_target
          ; second_pass_ledger =
              Frozen_ledger_hash.of_ledger_hash (Ledger.merkle_root ledger)
          ; pending_coinbase_stack
          }
    in
    return t

  let of_scan_state_and_ledger_unchecked
      ~(constraint_constants : Genesis_constants.Constraint_constants.t)
      ~last_proof_statement ~ledger ~scan_state ~pending_coinbase_collection
      ~first_pass_ledger_target =
    let open Deferred.Or_error.Let_syntax in
    let t =
      { ledger; scan_state; constraint_constants; pending_coinbase_collection }
    in
    let%bind pending_coinbase_stack =
      Pending_coinbase.latest_stack ~is_new_stack:false
        pending_coinbase_collection
      |> Deferred.return
    in
    let%bind () =
      Statement_scanner.check_invariants ~constraint_constants scan_state
        ~statement_check:`Partial ~verifier:()
        ~error_prefix:"Staged_ledger.of_scan_state_and_ledger"
        ~last_proof_statement
        ~registers_end:
          { local_state = Mina_state.Local_state.empty ()
          ; first_pass_ledger = first_pass_ledger_target
          ; second_pass_ledger =
              Frozen_ledger_hash.of_ledger_hash (Ledger.merkle_root ledger)
          ; pending_coinbase_stack
          }
    in
    return t

  let of_scan_state_pending_coinbases_and_snarked_ledger' ~constraint_constants
      ~pending_coinbases ~scan_state ~snarked_ledger ~snarked_local_state:_
      ~expected_merkle_root ~get_state f =
    let open Deferred.Or_error.Let_syntax in
    let apply_first_pass =
      Ledger.apply_transaction_first_pass ~constraint_constants
    in
    let apply_second_pass = Ledger.apply_transaction_second_pass in
    let apply_first_pass_sparse_ledger ~global_slot ~txn_state_view
        sparse_ledger txn =
      let open Or_error.Let_syntax in
      let%map _ledger, partial_txn =
        Mina_ledger.Sparse_ledger.apply_transaction_first_pass
          ~constraint_constants ~global_slot ~txn_state_view sparse_ledger txn
      in
      partial_txn
    in
    let%bind (`First_pass_ledger_hash first_pass_ledger_target) =
      Scan_state.get_staged_ledger_async
        ~async_batch_size:transaction_application_scheduler_batch_size
        ~ledger:snarked_ledger ~get_protocol_state:get_state ~apply_first_pass
        ~apply_second_pass ~apply_first_pass_sparse_ledger scan_state
    in
    let staged_ledger_hash = Ledger.merkle_root snarked_ledger in
    let%bind () =
      Deferred.return
      @@ Result.ok_if_true
           (Ledger_hash.equal expected_merkle_root staged_ledger_hash)
           ~error:
             (Error.createf
                !"Mismatching merkle root Expected:%{sexp:Ledger_hash.t} \
                  Got:%{sexp:Ledger_hash.t}"
                expected_merkle_root staged_ledger_hash )
    in
    let last_proof_statement =
      Scan_state.latest_ledger_proof scan_state
      |> Option.map ~f:(fun ((p, _), _) -> Ledger_proof.statement p)
    in
    f ~constraint_constants ~last_proof_statement ~ledger:snarked_ledger
      ~scan_state ~pending_coinbase_collection:pending_coinbases
      ~first_pass_ledger_target

  let of_scan_state_pending_coinbases_and_snarked_ledger ~logger
      ~constraint_constants ~verifier ~scan_state ~snarked_ledger
      ~snarked_local_state ~expected_merkle_root ~pending_coinbases ~get_state =
    of_scan_state_pending_coinbases_and_snarked_ledger' ~constraint_constants
      ~pending_coinbases ~scan_state ~snarked_ledger ~snarked_local_state
      ~expected_merkle_root ~get_state
      (of_scan_state_and_ledger ~logger ~get_state ~verifier)

  let of_scan_state_pending_coinbases_and_snarked_ledger_unchecked
      ~constraint_constants ~scan_state ~snarked_ledger ~snarked_local_state
      ~expected_merkle_root ~pending_coinbases ~get_state =
    of_scan_state_pending_coinbases_and_snarked_ledger' ~constraint_constants
      ~pending_coinbases ~scan_state ~snarked_ledger ~snarked_local_state
      ~expected_merkle_root ~get_state of_scan_state_and_ledger_unchecked

  let copy
      { scan_state; ledger; constraint_constants; pending_coinbase_collection }
      =
    let new_mask = Ledger.Mask.create ~depth:(Ledger.depth ledger) () in
    { scan_state
    ; ledger = Ledger.register_mask ledger new_mask
    ; constraint_constants
    ; pending_coinbase_collection
    }

  let hash
      { scan_state
      ; ledger
      ; constraint_constants = _
      ; pending_coinbase_collection
      } : Staged_ledger_hash.t =
    Staged_ledger_hash.of_aux_ledger_and_coinbase_hash
      (Scan_state.hash scan_state)
      (Ledger.merkle_root ledger)
      pending_coinbase_collection

  [%%if call_logger]

  let hash t =
    Mina_debug.Call_logger.record_call "Staged_ledger.hash" ;
    hash t

  [%%endif]

  let ledger { ledger; _ } = ledger

  let create_exn ~constraint_constants ~ledger : t =
    { scan_state = Scan_state.empty ~constraint_constants ()
    ; ledger
    ; constraint_constants
    ; pending_coinbase_collection =
        Pending_coinbase.create
          ~depth:constraint_constants.pending_coinbase_depth ()
        |> Or_error.ok_exn
    }

  let current_ledger_proof t =
    Option.map
      (Scan_state.latest_ledger_proof t.scan_state)
      ~f:(Fn.compose fst fst)

  let replace_ledger_exn t ledger =
    [%test_result: Ledger_hash.t]
      ~message:"Cannot replace ledger since merkle_root differs"
      ~expect:(Ledger.merkle_root t.ledger)
      (Ledger.merkle_root ledger) ;
    { t with ledger }

  let sum_fees xs ~f =
    with_return (fun { return } ->
        Ok
          (List.fold ~init:Fee.zero xs ~f:(fun acc x ->
               match Fee.add acc (f x) with
               | None ->
                   return (Or_error.error_string "Fee overflow")
               | Some res ->
                   res ) ) )

  let working_stack pending_coinbase_collection ~is_new_stack =
    to_staged_ledger_or_error
      (Pending_coinbase.latest_stack pending_coinbase_collection ~is_new_stack)

  let push_coinbase current_stack (t : Transaction.t) =
    match t with
    | Coinbase c ->
        Pending_coinbase.Stack.push_coinbase c current_stack
    | _ ->
        current_stack

  let push_state current_stack state_body_hash global_slot =
    Pending_coinbase.Stack.push_state state_body_hash global_slot current_stack

  module Stack_state_with_init_stack = struct
    type t =
      { pc : Transaction_snark.Pending_coinbase_stack_state.t
      ; init_stack : Pending_coinbase.Stack.t
      }
  end

  let coinbase_amount ~supercharge_coinbase
      ~(constraint_constants : Genesis_constants.Constraint_constants.t) =
    if supercharge_coinbase then
      Currency.Amount.scale constraint_constants.coinbase_amount
        constraint_constants.supercharged_coinbase_factor
    else Some constraint_constants.coinbase_amount

  let _coinbase_amount_or_error ~supercharge_coinbase
      ~(constraint_constants : Genesis_constants.Constraint_constants.t) =
    if supercharge_coinbase then
      Option.value_map
        ~default:
          (Error
             (Pre_diff_info.Error.Coinbase_error
                (sprintf
                   !"Overflow when calculating coinbase amount: Supercharged \
                     coinbase factor (%d) x coinbase amount (%{sexp: \
                     Currency.Amount.t})"
                   constraint_constants.supercharged_coinbase_factor
                   constraint_constants.coinbase_amount ) ) )
        (coinbase_amount ~supercharge_coinbase ~constraint_constants)
        ~f:(fun x -> Ok x)
    else Ok constraint_constants.coinbase_amount

  let apply_single_transaction_first_pass ~constraint_constants ~global_slot
      ledger (pending_coinbase_stack_state : Stack_state_with_init_stack.t)
      txn_with_status (txn_state_view : Zkapp_precondition.Protocol_state.View.t)
      :
      ( Pre_statement.t * Stack_state_with_init_stack.t
      , Staged_ledger_error.t )
      Result.t =
    let open Result.Let_syntax in
    let txn = With_status.data txn_with_status in
    let expected_status = With_status.status txn_with_status in
    (* TODO: for zkapps, we should actually narrow this by segments *)
    let accounts_accessed = Transaction.accounts_referenced txn in
    let%bind fee_excess =
      to_staged_ledger_or_error (Transaction.fee_excess txn)
    in
    let source_ledger_hash = Ledger.merkle_root ledger in
    let ledger_witness =
      O1trace.sync_thread "create_ledger_witness" (fun () ->
          Sparse_ledger.of_ledger_subset_exn ledger accounts_accessed )
    in
    let pending_coinbase_target =
      push_coinbase pending_coinbase_stack_state.pc.target txn
    in
    let new_init_stack =
      push_coinbase pending_coinbase_stack_state.init_stack txn
    in
    let%map partially_applied_transaction =
      to_staged_ledger_or_error
        (Ledger.apply_transaction_first_pass ~constraint_constants ~global_slot
           ~txn_state_view ledger txn )
    in
    let target_ledger_hash = Ledger.merkle_root ledger in
    ( { Pre_statement.partially_applied_transaction
      ; expected_status
      ; accounts_accessed
      ; fee_excess
      ; first_pass_ledger_witness = ledger_witness
      ; first_pass_ledger_source_hash = source_ledger_hash
      ; first_pass_ledger_target_hash = target_ledger_hash
      ; pending_coinbase_stack_source = pending_coinbase_stack_state.pc.source
      ; pending_coinbase_stack_target = pending_coinbase_target
      ; init_stack =
          Transaction_snark.Pending_coinbase_stack_state.Init_stack.Base
            pending_coinbase_stack_state.init_stack
      }
    , { Stack_state_with_init_stack.pc =
          { source = pending_coinbase_target; target = pending_coinbase_target }
      ; init_stack = new_init_stack
      } )

  let apply_single_transaction_second_pass ~connecting_ledger ledger
      state_and_body_hash ~global_slot (pre_stmt : Pre_statement.t) =
    let open Result.Let_syntax in
    let empty_local_state = Mina_state.Local_state.empty () in
    let second_pass_ledger_source_hash = Ledger.merkle_root ledger in
    let ledger_witness =
      O1trace.sync_thread "create_ledger_witness" (fun () ->
          (* TODO: for zkapps, we should actually narrow this by segments *)
          Sparse_ledger.of_ledger_subset_exn ledger pre_stmt.accounts_accessed )
    in
    let%bind applied_txn =
      to_staged_ledger_or_error
        (Ledger.apply_transaction_second_pass ledger
           pre_stmt.partially_applied_transaction )
    in
    let second_pass_ledger_target_hash = Ledger.merkle_root ledger in
    let%bind supply_increase =
      to_staged_ledger_or_error
        (Ledger.Transaction_applied.supply_increase applied_txn)
    in
    let%map () =
      let actual_status =
        Ledger.Transaction_applied.transaction_status applied_txn
      in
      if Transaction_status.equal pre_stmt.expected_status actual_status then
        return ()
      else
        let txn_with_expected_status =
          { With_status.data =
              With_status.data
                (Ledger.Transaction_applied.transaction applied_txn)
          ; status = pre_stmt.expected_status
          }
        in
        Error
          (Staged_ledger_error.Mismatched_statuses
             (txn_with_expected_status, actual_status) )
    in
    let statement =
      { Mina_wire_types.Mina_state_snarked_ledger_state.Poly.V2.source =
          { first_pass_ledger = pre_stmt.first_pass_ledger_source_hash
          ; second_pass_ledger = second_pass_ledger_source_hash
          ; pending_coinbase_stack = pre_stmt.pending_coinbase_stack_source
          ; local_state = empty_local_state
          }
      ; target =
          { first_pass_ledger = pre_stmt.first_pass_ledger_target_hash
          ; second_pass_ledger = second_pass_ledger_target_hash
          ; pending_coinbase_stack = pre_stmt.pending_coinbase_stack_target
          ; local_state = empty_local_state
          }
      ; connecting_ledger_left = connecting_ledger
      ; connecting_ledger_right = connecting_ledger
      ; fee_excess = pre_stmt.fee_excess
      ; supply_increase
      ; sok_digest = ()
      }
    in
    { Scan_state.Transaction_with_witness.transaction_with_info = applied_txn
    ; state_hash = state_and_body_hash
    ; first_pass_ledger_witness = pre_stmt.first_pass_ledger_witness
    ; second_pass_ledger_witness = ledger_witness
    ; init_stack = pre_stmt.init_stack
    ; statement
    ; block_global_slot = global_slot
    }

  let apply_transactions_first_pass ~yield ~constraint_constants ~global_slot
      ledger init_pending_coinbase_stack_state ts current_state_view =
    let open Deferred.Result.Let_syntax in
    let apply pending_coinbase_stack_state txn =
      match
        List.find (Transaction.public_keys txn.With_status.data) ~f:(fun pk ->
            Option.is_none (Signature_lib.Public_key.decompress pk) )
      with
      | Some pk ->
          Error (Staged_ledger_error.Invalid_public_key pk)
      | None ->
          apply_single_transaction_first_pass ~constraint_constants ~global_slot
            ledger pending_coinbase_stack_state txn current_state_view
    in
    let%map res_rev, pending_coinbase_stack_state =
      Mina_stdlib.Deferred.Result.List.fold ts
        ~init:([], init_pending_coinbase_stack_state)
        ~f:(fun (acc, pending_coinbase_stack_state) t ->
          let%bind pre_witness, pending_coinbase_stack_state' =
            Deferred.return (apply pending_coinbase_stack_state t)
          in
          let%map () = yield () in
          (pre_witness :: acc, pending_coinbase_stack_state') )
    in
    (List.rev res_rev, pending_coinbase_stack_state.pc.target)

  let apply_transactions_second_pass ~yield ~global_slot ledger
      state_and_body_hash pre_stmts =
    let open Deferred.Result.Let_syntax in
    let connecting_ledger = Ledger.merkle_root ledger in
    Mina_stdlib.Deferred.Result.List.map pre_stmts ~f:(fun pre_stmt ->
        let%bind result =
          apply_single_transaction_second_pass ~connecting_ledger ~global_slot
            ledger state_and_body_hash pre_stmt
          |> Deferred.return
        in
        let%map () = yield () in
        result )

  let update_ledger_and_get_statements ~constraint_constants ~global_slot ledger
      current_stack tss current_state_view state_and_body_hash =
    let open Deferred.Result.Let_syntax in
    let state_body_hash = snd state_and_body_hash in
    let ts, ts_opt = tss in
    let apply_first_pass working_stack ts =
      let working_stack_with_state =
        push_state working_stack state_body_hash global_slot
      in
      let init_pending_coinbase_stack_state : Stack_state_with_init_stack.t =
        { pc = { source = working_stack; target = working_stack_with_state }
        ; init_stack = working_stack
        }
      in
      apply_transactions_first_pass ~constraint_constants ~global_slot ledger
        init_pending_coinbase_stack_state ts current_state_view
    in
    let yield =
      yield_result_every ~n:transaction_application_scheduler_batch_size
    in
    let%bind pre_stmts1, updated_stack1 =
      apply_first_pass ~yield current_stack ts
    in
    let%bind pre_stmts2, updated_stack2 =
      match ts_opt with
      | None ->
          return ([], updated_stack1)
      | Some ts ->
          let current_stack2 =
            Pending_coinbase.Stack.create_with current_stack
          in
          apply_first_pass ~yield current_stack2 ts
    in
    let first_pass_ledger_end = Ledger.merkle_root ledger in
    let%map txns_with_witnesses =
      apply_transactions_second_pass ~yield ~global_slot ledger
        state_and_body_hash (pre_stmts1 @ pre_stmts2)
    in
    (txns_with_witnesses, updated_stack1, updated_stack2, first_pass_ledger_end)

  let check_completed_works ~logger ~verifier scan_state
      (completed_works : Transaction_snark_work.t list) =
    let work_count = List.length completed_works in
    let job_pairs =
      Scan_state.k_work_pairs_for_new_diff scan_state ~k:work_count
    in
    let jmps =
      List.concat_map (List.zip_exn job_pairs completed_works)
        ~f:(fun (jobs, work) ->
          let message = Sok_message.create ~fee:work.fee ~prover:work.prover in
          One_or_two.(
            to_list
              (map (zip_exn jobs work.proofs) ~f:(fun (job, proof) ->
                   (job, message, proof) ) )) )
    in
    verify jmps ~logger ~verifier

  (**The total fee excess caused by any diff should be zero. In the case where
     the slots are split into two partitions, total fee excess of the transactions
     to be enqueued on each of the partitions should be zero respectively *)
  let check_zero_fee_excess scan_state data =
    let partitions = Scan_state.partition_if_overflowing scan_state in
    let txns_from_data data =
      List.fold_right ~init:(Ok []) data
        ~f:(fun (d : Scan_state.Transaction_with_witness.t) acc ->
          let%map.Or_error acc = acc in
          let t =
            d.transaction_with_info |> Ledger.Transaction_applied.transaction
          in
          t :: acc )
    in
    let total_fee_excess txns =
      List.fold_until txns ~init:Fee_excess.empty ~finish:Or_error.return
        ~f:(fun acc (txn : Transaction.t With_status.t) ->
          match
            let open Or_error.Let_syntax in
            let%bind fee_excess = Transaction.fee_excess txn.data in
            Fee_excess.combine acc fee_excess
          with
          | Ok fee_excess ->
              Continue fee_excess
          | Error _ as err ->
              Stop err )
      |> to_staged_ledger_or_error
    in
    let open Result.Let_syntax in
    let check data slots =
      let%bind txns = txns_from_data data |> to_staged_ledger_or_error in
      let%bind fee_excess = total_fee_excess txns in
      if Fee_excess.is_zero fee_excess then Ok ()
      else Error (Non_zero_fee_excess (slots, txns))
    in
    let%bind () = check (List.take data (fst partitions.first)) partitions in
    Option.value_map ~default:(Result.return ())
      ~f:(fun _ -> check (List.drop data (fst partitions.first)) partitions)
      partitions.second

  let update_coinbase_stack_and_get_data ~logger ~constraint_constants
      ~global_slot scan_state ledger pending_coinbase_collection transactions
      current_state_view state_and_body_hash =
    let open Deferred.Result.Let_syntax in
    let coinbase_exists txns =
      List.fold_until ~init:false txns
        ~f:(fun acc t ->
          match t.With_status.data with
          | Transaction.Coinbase _ ->
              Stop true
          | _ ->
              Continue acc )
        ~finish:Fn.id
    in
    let { Scan_state.Space_partition.first = slots, _; second } =
      Scan_state.partition_if_overflowing scan_state
    in
    if not @@ List.is_empty transactions then (
      match second with
      | None ->
          (*Single partition:
            1.Check if a new stack is required and get a working stack [working_stack]
            2.create data for enqueuing onto the scan state *)
          let is_new_stack = Scan_state.next_on_new_tree scan_state in
          let%bind working_stack =
            working_stack pending_coinbase_collection ~is_new_stack
            |> Deferred.return
          in
          [%log internal] "Update_ledger_and_get_statements"
            ~metadata:[ ("partition", `String "single") ] ;
          let%map data, updated_stack, _, first_pass_ledger_end =
            update_ledger_and_get_statements ~constraint_constants ~global_slot
              ledger working_stack (transactions, None) current_state_view
              state_and_body_hash
          in
          [%log internal] "Update_ledger_and_get_statements_done" ;
          [%log internal] "Update_coinbase_stack_done"
            ~metadata:
              [ ("is_new_stack", `Bool is_new_stack)
              ; ("transactions_len", `Int (List.length transactions))
              ; ("data_len", `Int (List.length data))
              ] ;
          ( is_new_stack
          , data
          , Pending_coinbase.Update.Action.Update_one
          , `Update_one updated_stack
          , `First_pass_ledger_end first_pass_ledger_end )
      | Some _ ->
          (*Two partition:
            Assumption: Only one of the partition will have coinbase transaction(s)in it.
            1. Get the latest stack for coinbase in the first set of transactions
            2. get the first set of scan_state data[data1]
            3. get a new stack for the second partion because the second set of transactions would start from the begining of the next tree in the scan_state
            4. Initialize the new stack with the state from the first stack
            5. get the second set of scan_state data[data2]*)
          let txns_for_partition1 = List.take transactions slots in
          let coinbase_in_first_partition =
            coinbase_exists txns_for_partition1
          in
          let%bind working_stack1 =
            working_stack pending_coinbase_collection ~is_new_stack:false
            |> Deferred.return
          in
          let txns_for_partition2 = List.drop transactions slots in
          [%log internal] "Update_ledger_and_get_statements"
            ~metadata:[ ("partition", `String "both") ] ;
          let%map data, updated_stack1, updated_stack2, first_pass_ledger_end =
            update_ledger_and_get_statements ~constraint_constants ~global_slot
              ledger working_stack1
              (txns_for_partition1, Some txns_for_partition2)
              current_state_view state_and_body_hash
          in
          [%log internal] "Update_ledger_and_get_statements_done" ;
          let second_has_data = List.length txns_for_partition2 > 0 in
          let pending_coinbase_action, stack_update =
            match (coinbase_in_first_partition, second_has_data) with
            | true, true ->
                ( Pending_coinbase.Update.Action.Update_two_coinbase_in_first
                , `Update_two (updated_stack1, updated_stack2) )
            (*updated_stack2 does not have coinbase and but has the state from the previous stack*)
            | true, false ->
                (*updated_stack1 has some new coinbase but parition 2 has no
                  data and so we have only one stack to update*)
                (Update_one, `Update_one updated_stack1)
            | false, true ->
                (*updated_stack1 just has the new state. [updated stack2] might have coinbase, definitely has some
                  data and therefore will have a non-dummy state.*)
                ( Update_two_coinbase_in_second
                , `Update_two (updated_stack1, updated_stack2) )
            | false, false ->
                (* a diff consists of only non-coinbase transactions. This is currently not possible because a diff will have a coinbase at the very least, so don't update anything?*)
                (Update_none, `Update_none)
          in
          [%log internal] "Update_coinbase_stack_done"
            ~metadata:
              [ ("is_new_stack", `Bool false)
              ; ( "coinbase_in_first_partition"
                , `Bool coinbase_in_first_partition )
              ; ("second_has_data", `Bool second_has_data)
              ; ( "txns_for_partition1_len"
                , `Int (List.length txns_for_partition1) )
              ; ( "txns_for_partition2_len"
                , `Int (List.length txns_for_partition2) )
              ] ;
          ( false
          , data
          , pending_coinbase_action
          , stack_update
          , `First_pass_ledger_end first_pass_ledger_end ) )
    else (
      [%log internal] "Update_coinbase_stack_done" ;
      Deferred.return
        (Ok
           ( false
           , []
           , Pending_coinbase.Update.Action.Update_none
           , `Update_none
           , `First_pass_ledger_end (Ledger.merkle_root ledger) ) ) )

  (*update the pending_coinbase tree with the updated/new stack and delete the oldest stack if a proof was emitted*)
  let update_pending_coinbase_collection ~depth pending_coinbase_collection
      stack_update ~is_new_stack ~ledger_proof =
    let open Result.Let_syntax in
    (*Deleting oldest stack if proof emitted*)
    let%bind pending_coinbase_collection_updated1 =
      match ledger_proof with
      | Some (proof, _) ->
          let%bind oldest_stack, pending_coinbase_collection_updated1 =
            Pending_coinbase.remove_coinbase_stack ~depth
              pending_coinbase_collection
            |> to_staged_ledger_or_error
          in
          let ledger_proof_stack =
            (Ledger_proof.statement proof).target.pending_coinbase_stack
          in
          let%map () =
            if Pending_coinbase.Stack.equal oldest_stack ledger_proof_stack then
              Ok ()
            else
              Error
                (Staged_ledger_error.Unexpected
                   (Error.of_string
                      "Pending coinbase stack of the ledger proof did not \
                       match the oldest stack in the pending coinbase tree." )
                )
          in
          pending_coinbase_collection_updated1
      | None ->
          Ok pending_coinbase_collection
    in
    (*updating the latest stack and/or adding a new one*)
    match stack_update with
    | `Update_none ->
        Ok pending_coinbase_collection_updated1
    | `Update_one stack1 ->
        Pending_coinbase.update_coinbase_stack ~depth
          pending_coinbase_collection_updated1 stack1 ~is_new_stack
        |> to_staged_ledger_or_error
    | `Update_two (stack1, stack2) ->
        (*The case when some of the transactions go into the old tree and remaining on to the new tree*)
        let%bind update1 =
          Pending_coinbase.update_coinbase_stack ~depth
            pending_coinbase_collection_updated1 stack1 ~is_new_stack:false
          |> to_staged_ledger_or_error
        in
        Pending_coinbase.update_coinbase_stack ~depth update1 stack2
          ~is_new_stack:true
        |> to_staged_ledger_or_error

  let coinbase_for_blockchain_snark = function
    | [] ->
        Ok Currency.Amount.zero
    | [ amount ] ->
        Ok amount
    | [ amount1; _ ] ->
        Ok amount1
    | _ ->
        Error
          (Staged_ledger_error.Pre_diff
             (Pre_diff_info.Error.Coinbase_error "More than two coinbase parts")
          )

  let apply_diff ?(skip_verification = false) ~logger ~constraint_constants
      ~global_slot t pre_diff_info ~current_state_view ~state_and_body_hash
      ~log_prefix =
    let open Deferred.Result.Let_syntax in
    let max_throughput =
      Int.pow 2 t.constraint_constants.transaction_capacity_log_2
    in
    let spots_available, proofs_waiting =
      let jobs = Scan_state.all_work_statements_exn t.scan_state in
      ( Int.min (Scan_state.free_space t.scan_state) max_throughput
      , List.length jobs )
    in
    let new_mask = Ledger.Mask.create ~depth:(Ledger.depth t.ledger) () in
    let new_ledger = Ledger.register_mask t.ledger new_mask in
    let transactions, works, commands_count, coinbases = pre_diff_info in
    [%log internal] "Update_coinbase_stack"
      ~metadata:
        [ ("transactions", `Int (List.length transactions))
        ; ("works", `Int (List.length works))
        ; ("commands_count", `Int commands_count)
        ; ("coinbases", `Int (List.length coinbases))
        ; ("spots_available", `Int spots_available)
        ; ("proofs_waiting", `Int proofs_waiting)
        ; ("max_throughput", `Int max_throughput)
        ] ;
    let%bind ( is_new_stack
             , data
             , stack_update_in_snark
             , stack_update
             , `First_pass_ledger_end first_pass_ledger_end ) =
      O1trace.thread "update_coinbase_stack_start_time" (fun () ->
          update_coinbase_stack_and_get_data ~logger ~constraint_constants
            ~global_slot t.scan_state new_ledger t.pending_coinbase_collection
            transactions current_state_view state_and_body_hash )
    in
    let slots = List.length data in
    let work_count = List.length works in
    let required_pairs = Scan_state.work_statements_for_new_diff t.scan_state in
    [%log internal] "Check_for_sufficient_snark_work"
      ~metadata:
        [ ("required_pairs", `Int (List.length required_pairs))
        ; ("work_count", `Int work_count)
        ; ("slots", `Int slots)
        ; ("free_space", `Int (Scan_state.free_space t.scan_state))
        ] ;
    let%bind () =
      O1trace.thread "check_for_sufficient_snark_work" (fun () ->
          let required = List.length required_pairs in
          if
            work_count < required
            && List.length data
               > Scan_state.free_space t.scan_state - required + work_count
          then
            Deferred.Result.fail
              (Staged_ledger_error.Insufficient_work
                 (sprintf
                    !"Insufficient number of transaction snark work (slots \
                      occupying: %d)  required %d, got %d"
                    slots required work_count ) )
          else Deferred.Result.return () )
    in
    [%log internal] "Check_zero_fee_excess" ;
    let%bind () = Deferred.return (check_zero_fee_excess t.scan_state data) in
    [%log internal] "Fill_work_and_enqueue_transactions" ;
    let%bind res_opt, scan_state' =
      O1trace.thread "fill_work_and_enqueue_transactions" (fun () ->
          let r =
            Scan_state.fill_work_and_enqueue_transactions t.scan_state ~logger
              data works
          in
          Or_error.iter_error r ~f:(fun e ->
              let data_json =
                `List
                  (List.map data
                     ~f:(fun
                          { Scan_state.Transaction_with_witness.statement; _ }
                        -> Transaction_snark.Statement.to_yojson statement ) )
              in
              [%log error]
                ~metadata:
                  [ ( "scan_state"
                    , `String (Scan_state.snark_job_list_json t.scan_state) )
                  ; ("data", data_json)
                  ; ("error", Error_json.error_to_yojson e)
                  ; ("prefix", `String log_prefix)
                  ]
                !"$prefix: Unexpected error when applying diff data $data to \
                  the scan_state $scan_state: $error" ) ;
          Deferred.return (to_staged_ledger_or_error r) )
    in
    let%bind () = yield_result () in
    [%log internal] "Update_pending_coinbase_collection" ;
    let%bind updated_pending_coinbase_collection' =
      O1trace.thread "update_pending_coinbase_collection" (fun () ->
          update_pending_coinbase_collection
            ~depth:t.constraint_constants.pending_coinbase_depth
            t.pending_coinbase_collection stack_update ~is_new_stack
            ~ledger_proof:res_opt
          |> Deferred.return )
    in
    let%bind () = yield_result () in
    let%bind coinbase_amount =
      Deferred.return (coinbase_for_blockchain_snark coinbases)
    in
    let%bind latest_pending_coinbase_stack =
      Pending_coinbase.latest_stack ~is_new_stack:false
        updated_pending_coinbase_collection'
      |> to_staged_ledger_or_error |> Deferred.return
    in
    let%bind () = yield_result () in
    let%map () =
      if skip_verification || List.is_empty data then Deferred.return (Ok ())
      else (
        [%log internal] "Verify_scan_state_after_apply" ;
        O1trace.thread "verify_scan_state_after_apply" (fun () ->
            Deferred.(
              verify_scan_state_after_apply ~constraint_constants
                ~first_pass_ledger_end
                ~second_pass_ledger_end:
                  (Frozen_ledger_hash.of_ledger_hash
                     (Ledger.merkle_root new_ledger) )
                ~pending_coinbase_stack:latest_pending_coinbase_stack
                scan_state'
              >>| to_staged_ledger_or_error) ) )
    in
    [%log debug]
      ~metadata:
        [ ("user_command_count", `Int commands_count)
        ; ("coinbase_count", `Int (List.length coinbases))
        ; ("spots_available", `Int spots_available)
        ; ("proof_bundles_waiting", `Int proofs_waiting)
        ; ("work_count", `Int (List.length works))
        ; ("prefix", `String log_prefix)
        ]
      "$prefix: apply_diff block info: No of transactions \
       included:$user_command_count\n\
      \      Coinbase parts:$coinbase_count Spots\n\
      \      available:$spots_available Pending work in the \
       scan-state:$proof_bundles_waiting Work included:$work_count" ;
    let new_staged_ledger =
      { scan_state = scan_state'
      ; ledger = new_ledger
      ; constraint_constants = t.constraint_constants
      ; pending_coinbase_collection = updated_pending_coinbase_collection'
      }
    in
    [%log internal] "Hash_new_staged_ledger" ;
    let staged_ledger_hash = hash new_staged_ledger in
    [%log internal] "Hash_new_staged_ledger_done" ;
    ( `Hash_after_applying staged_ledger_hash
    , `Ledger_proof res_opt
    , `Staged_ledger new_staged_ledger
    , `Pending_coinbase_update
        ( is_new_stack
        , { Pending_coinbase.Update.Poly.action = stack_update_in_snark
          ; coinbase_amount
          } ) )

  let update_metrics (t : t) (witness : Staged_ledger_diff.t) =
    let open Or_error.Let_syntax in
    let commands = Staged_ledger_diff.commands witness in
    let work = Staged_ledger_diff.completed_works witness in
    let%bind total_txn_fee =
      sum_fees commands ~f:(fun { data = cmd; _ } -> User_command.fee cmd)
    in
    let%bind total_snark_fee = sum_fees work ~f:Transaction_snark_work.fee in
    let%bind () = Scan_state.update_metrics t.scan_state in
    Or_error.try_with (fun () ->
        let open Mina_metrics in
        Gauge.set Scan_state_metrics.snark_fee_per_block
          (Int.to_float @@ Fee.to_nanomina_int total_snark_fee) ;
        Gauge.set Scan_state_metrics.transaction_fees_per_block
          (Int.to_float @@ Fee.to_nanomina_int total_txn_fee) ;
        Gauge.set Scan_state_metrics.purchased_snark_work_per_block
          (Float.of_int @@ List.length work) ;
        Gauge.set Scan_state_metrics.snark_work_required
          (Float.of_int
             (List.length (Scan_state.all_work_statements_exn t.scan_state)) ) )

  let forget_prediff_info ((a : Transaction.Valid.t With_status.t list), b, c, d)
      =
    (List.map ~f:(With_status.map ~f:Transaction.forget) a, b, c, d)

  let check_commands ledger ~verifier (cs : User_command.t With_status.t list) =
    let open Deferred.Or_error.Let_syntax in
    let%bind cs =
      User_command.Last.to_all_verifiable cs
        ~find_vk:
          (Zkapp_command.Verifiable.find_vk_via_ledger ~ledger ~get:Ledger.get
             ~location_of_account:Ledger.location_of_account )
      |> Deferred.return
    in
    let%map xs = Verifier.verify_commands verifier cs in
    Result.all
      (List.map xs ~f:(function
        | `Valid x ->
            Ok x
        | ( `Invalid_keys _
          | `Invalid_signature _
          | `Invalid_proof _
          | `Missing_verification_key _
          | `Unexpected_verification_key _
          | `Mismatched_authorization_kind _ ) as invalid ->
            Error
              (Verifier.Failure.Verification_failed
                 (Error.tag ~tag:"verification failed on command"
                    (Verifier.invalid_to_error invalid) ) )
        | `Valid_assuming _ ->
            Error
              (Verifier.Failure.Verification_failed
                 (Error.of_string "batch verification failed") ) ) )

  let apply ?skip_verification ~constraint_constants ~global_slot t
      (witness : Staged_ledger_diff.t) ~logger ~verifier ~current_state_view
      ~state_and_body_hash ~coinbase_receiver ~supercharge_coinbase =
    let open Deferred.Result.Let_syntax in
    let work = Staged_ledger_diff.completed_works witness in
    let%bind () =
      O1trace.thread "check_completed_works" (fun () ->
          match skip_verification with
          | Some `All | Some `Proofs ->
              return ()
          | None ->
              [%log internal] "Check_completed_works"
                ~metadata:[ ("work_count", `Int (List.length work)) ] ;
              check_completed_works ~logger ~verifier t.scan_state work )
    in
    [%log internal] "Prediff" ;
    let%bind prediff =
      Pre_diff_info.get witness ~constraint_constants ~coinbase_receiver
        ~supercharge_coinbase
        ~check:(check_commands t.ledger ~verifier)
      |> Deferred.map
           ~f:
             (Result.map_error ~f:(fun error ->
                  Staged_ledger_error.Pre_diff error ) )
    in
    let apply_diff_start_time = Core.Time.now () in
    [%log internal] "Apply_diff" ;
    let%map ((_, _, `Staged_ledger new_staged_ledger, _) as res) =
      apply_diff
        ~skip_verification:
          ([%equal: [ `All | `Proofs ] option] skip_verification (Some `All))
        ~constraint_constants ~global_slot t
        (forget_prediff_info prediff)
        ~logger ~current_state_view ~state_and_body_hash
        ~log_prefix:"apply_diff"
    in
    [%log internal] "Diff_applied" ;
    [%log debug]
      ~metadata:
        [ ( "time_elapsed"
          , `Float Core.Time.(Span.to_ms @@ diff (now ()) apply_diff_start_time)
          )
        ]
      "Staged_ledger.apply_diff take $time_elapsed" ;
    let () =
      Or_error.iter_error (update_metrics new_staged_ledger witness)
        ~f:(fun e ->
          [%log error]
            ~metadata:[ ("error", Error_json.error_to_yojson e) ]
            !"Error updating metrics after applying staged_ledger diff: $error" )
    in
    res

  let apply_diff_unchecked ~constraint_constants ~global_slot t
      (sl_diff : Staged_ledger_diff.With_valid_signatures_and_proofs.t) ~logger
      ~current_state_view ~state_and_body_hash ~coinbase_receiver
      ~supercharge_coinbase =
    let open Deferred.Result.Let_syntax in
    let%bind prediff =
      Result.map_error ~f:(fun error -> Staged_ledger_error.Pre_diff error)
      @@ Pre_diff_info.get_unchecked ~constraint_constants ~coinbase_receiver
           ~supercharge_coinbase sl_diff
      |> Deferred.return
    in
    apply_diff t
      (forget_prediff_info prediff)
      ~constraint_constants ~global_slot ~logger ~current_state_view
      ~state_and_body_hash ~log_prefix:"apply_diff_unchecked"

  module Resources = struct
    module Discarded = struct
      type t =
        { commands_rev : User_command.Valid.t Sequence.t
        ; completed_work : Transaction_snark_work.Checked.t Sequence.t
        }
      [@@deriving sexp_of]

      let add_user_command t uc =
        { t with
          commands_rev = Sequence.append t.commands_rev (Sequence.singleton uc)
        }

      let add_completed_work t cw =
        { t with
          completed_work =
            Sequence.append (Sequence.singleton cw) t.completed_work
        }
    end

    type t =
      { max_space : int (*max space available currently*)
      ; max_jobs : int
            (*Required amount of work for max_space that can be purchased*)
      ; commands_rev : User_command.Valid.t Sequence.t
      ; completed_work_rev : Transaction_snark_work.Checked.t Sequence.t
      ; fee_transfers : Fee.t Public_key.Compressed.Map.t
      ; add_coinbase : bool
      ; coinbase : Coinbase.Fee_transfer.t Staged_ledger_diff.At_most_two.t
      ; supercharge_coinbase : bool
      ; receiver_pk : Public_key.Compressed.t
      ; budget : Fee.t Or_error.t
      ; discarded : Discarded.t
      ; is_coinbase_receiver_new : bool
      ; logger : (Logger.t[@sexp.opaque])
      }
    [@@deriving sexp_of]

    let coinbase_ft (cw : Transaction_snark_work.t) =
      (* Here we could not add the fee transfer if the prover=receiver_pk but
         retaining it to preserve that information in the
         staged_ledger_diff. It will be checked in apply_diff before adding*)
      Option.some_if
        Fee.(cw.fee > Fee.zero)
        (Coinbase.Fee_transfer.create ~receiver_pk:cw.prover ~fee:cw.fee)

    let cheapest_two_work (works : Transaction_snark_work.Checked.t Sequence.t)
        =
      Sequence.fold works ~init:(None, None) ~f:(fun (w1, w2) w ->
          match (w1, w2) with
          | None, _ ->
              (Some w, None)
          | Some x, None ->
              if Currency.Fee.compare w.fee x.fee < 0 then (Some w, w1)
              else (w1, Some w)
          | Some x, Some y ->
              if Currency.Fee.compare w.fee x.fee < 0 then (Some w, w1)
              else if Currency.Fee.compare w.fee y.fee < 0 then (w1, Some w)
              else (w1, w2) )

    let coinbase_work
        ~(constraint_constants : Genesis_constants.Constraint_constants.t)
        ?(is_two = false) (works : Transaction_snark_work.Checked.t Sequence.t)
        ~is_coinbase_receiver_new ~supercharge_coinbase =
      let open Option.Let_syntax in
      let min1, min2 = cheapest_two_work works in
      let diff ws ws' =
        Sequence.filter ws ~f:(fun w ->
            Sequence.mem ws'
              (Transaction_snark_work.statement w)
              ~equal:Transaction_snark_work.Statement.equal
            |> not )
      in
      let%bind coinbase_amount =
        coinbase_amount ~supercharge_coinbase ~constraint_constants
      in
      let%bind budget =
        (*if the coinbase receiver is new then the account creation fee will be deducted from the reward*)
        if is_coinbase_receiver_new then
          Currency.Amount.(
            sub coinbase_amount
              (of_fee constraint_constants.account_creation_fee))
        else Some coinbase_amount
      in
      let stmt = Transaction_snark_work.statement in
      if is_two then
        match (min1, min2) with
        | None, _ ->
            None
        | Some w, None ->
            if Amount.(of_fee w.fee <= budget) then
              let cb =
                Staged_ledger_diff.At_most_two.Two
                  (Option.map (coinbase_ft w) ~f:(fun ft -> (ft, None)))
              in
              Some (cb, diff works (Sequence.of_list [ stmt w ]))
            else
              let cb = Staged_ledger_diff.At_most_two.Two None in
              Some (cb, works)
        | Some w1, Some w2 ->
            let%map sum = Fee.add w1.fee w2.fee in
            if Amount.(of_fee sum <= budget) then
              let cb =
                Staged_ledger_diff.At_most_two.Two
                  (Option.map (coinbase_ft w1) ~f:(fun ft ->
                       (ft, coinbase_ft w2) ) )
                (*Why add work without checking if work constraints are
                  satisfied? If we reach here then it means that we are trying to
                  fill the last two slots of the tree with coinbase trnasactions
                  and if there's any work in [works] then that has to be included,
                  either in the coinbase or as fee transfers that gets paid by
                  the transaction fees. So having it as coinbase ft will at least
                  reduce the slots occupied by fee transfers*)
              in
              (cb, diff works (Sequence.of_list [ stmt w1; stmt w2 ]))
            else if Amount.(of_fee w1.fee <= coinbase_amount) then
              let cb =
                Staged_ledger_diff.At_most_two.Two
                  (Option.map (coinbase_ft w1) ~f:(fun ft -> (ft, None)))
              in
              (cb, diff works (Sequence.of_list [ stmt w1 ]))
            else
              let cb = Staged_ledger_diff.At_most_two.Two None in
              (cb, works)
      else
        Option.map min1 ~f:(fun w ->
            if Amount.(of_fee w.fee <= budget) then
              let cb = Staged_ledger_diff.At_most_two.One (coinbase_ft w) in
              (cb, diff works (Sequence.of_list [ stmt w ]))
            else
              let cb = Staged_ledger_diff.At_most_two.One None in
              (cb, works) )

    let init_coinbase_and_fee_transfers ~constraint_constants cw_seq
        ~add_coinbase ~job_count ~slots ~is_coinbase_receiver_new
        ~supercharge_coinbase =
      let cw_unchecked work =
        Sequence.map work ~f:Transaction_snark_work.forget
      in
      let coinbase, rem_cw =
        match
          ( add_coinbase
          , coinbase_work ~constraint_constants cw_seq ~is_coinbase_receiver_new
              ~supercharge_coinbase )
        with
        | true, Some (ft, rem_cw) ->
            (ft, rem_cw)
        | true, None ->
            (*Coinbase could not be added because work-fees > coinbase-amount*)
            if job_count = 0 || slots - job_count >= 1 then
              (*Either no jobs are required or there is a free slot that can be filled without having to include any work*)
              (One None, cw_seq)
            else (Zero, cw_seq)
        | _ ->
            (Zero, cw_seq)
      in
      let rem_cw = cw_unchecked rem_cw in
      let singles =
        Sequence.filter_map rem_cw
          ~f:(fun { Transaction_snark_work.fee; prover; _ } ->
            if Fee.equal fee Fee.zero then None else Some (prover, fee) )
        |> Sequence.to_list_rev
      in
      (coinbase, singles)

    let init ~constraint_constants (uc_seq : User_command.Valid.t Sequence.t)
        (cw_seq : Transaction_snark_work.Checked.t Sequence.t)
        (slots, job_count) ~receiver_pk ~add_coinbase ~supercharge_coinbase
        logger ~is_coinbase_receiver_new =
      let seq_rev seq =
        let rec go seq rev_seq =
          match Sequence.next seq with
          | Some (w, rem_seq) ->
              go rem_seq (Sequence.append (Sequence.singleton w) rev_seq)
          | None ->
              rev_seq
        in
        go seq Sequence.empty
      in
      let coinbase, singles =
        init_coinbase_and_fee_transfers ~constraint_constants cw_seq
          ~add_coinbase ~job_count ~slots ~is_coinbase_receiver_new
          ~supercharge_coinbase
      in
      let fee_transfers =
        Public_key.Compressed.Map.of_alist_reduce singles ~f:(fun f1 f2 ->
            Option.value_exn (Fee.add f1 f2) )
      in
      let budget =
        Or_error.map2
          (sum_fees (Sequence.to_list uc_seq) ~f:(fun t ->
               User_command.fee (User_command.forget_check t) ) )
          (sum_fees
             (List.filter
                ~f:(fun (k, _) ->
                  not (Public_key.Compressed.equal k receiver_pk) )
                singles )
             ~f:snd )
          ~f:(fun r c -> option "budget did not suffice" (Fee.sub r c))
        |> Or_error.join
      in
      let discarded =
        { Discarded.completed_work = Sequence.empty
        ; commands_rev = Sequence.empty
        }
      in
      { max_space = slots
      ; max_jobs = job_count
      ; commands_rev =
          uc_seq
          (*Completed work in reverse order for faster removal of proofs if budget doesn't suffice*)
      ; completed_work_rev = seq_rev cw_seq
      ; fee_transfers
      ; add_coinbase
      ; supercharge_coinbase
      ; receiver_pk
      ; coinbase
      ; budget
      ; discarded
      ; is_coinbase_receiver_new
      ; logger
      }

    let reselect_coinbase_work ~constraint_constants t =
      let cw_unchecked work =
        Sequence.map work ~f:Transaction_snark_work.forget
      in
      let coinbase, rem_cw =
        match t.coinbase with
        | Staged_ledger_diff.At_most_two.Zero ->
            (t.coinbase, t.completed_work_rev)
        | One _ -> (
            match
              coinbase_work ~constraint_constants t.completed_work_rev
                ~is_coinbase_receiver_new:t.is_coinbase_receiver_new
                ~supercharge_coinbase:t.supercharge_coinbase
            with
            | None ->
                (One None, t.completed_work_rev)
            | Some (ft, rem_cw) ->
                (ft, rem_cw) )
        | Two _ -> (
            match
              coinbase_work ~constraint_constants t.completed_work_rev
                ~is_two:true
                ~is_coinbase_receiver_new:t.is_coinbase_receiver_new
                ~supercharge_coinbase:t.supercharge_coinbase
            with
            | None ->
                (Two None, t.completed_work_rev)
                (*Check for work constraint will be done in [check_constraints_and_update]*)
            | Some (fts', rem_cw) ->
                (fts', rem_cw) )
      in
      let rem_cw = cw_unchecked rem_cw in
      let singles =
        Sequence.filter_map rem_cw
          ~f:(fun { Transaction_snark_work.fee; prover; _ } ->
            if Fee.equal fee Fee.zero then None else Some (prover, fee) )
        |> Sequence.to_list_rev
      in
      let fee_transfers =
        Public_key.Compressed.Map.of_alist_reduce singles ~f:(fun f1 f2 ->
            Option.value_exn (Fee.add f1 f2) )
      in
      { t with coinbase; fee_transfers }

    let rebudget t =
      (*get the correct coinbase and calculate the fee transfers*)
      let open Or_error.Let_syntax in
      let payment_fees =
        sum_fees (Sequence.to_list t.commands_rev) ~f:(fun t ->
            User_command.(fee (forget_check t)) )
      in
      let prover_fee_others =
        Public_key.Compressed.Map.fold t.fee_transfers ~init:(Ok Fee.zero)
          ~f:(fun ~key ~data fees ->
            let%bind others = fees in
            if Public_key.Compressed.equal t.receiver_pk key then Ok others
            else option "Fee overflow" (Fee.add others data) )
      in
      let revenue = payment_fees in
      let cost = prover_fee_others in
      Or_error.map2 revenue cost ~f:(fun r c ->
          option "budget did not suffice" (Fee.sub r c) )
      |> Or_error.join

    let budget_sufficient t =
      match t.budget with Ok _ -> true | Error _ -> false

    let coinbase_added t =
      match t.coinbase with
      | Staged_ledger_diff.At_most_two.Zero ->
          0
      | One _ ->
          1
      | Two _ ->
          2

    let slots_occupied t =
      let fee_for_self =
        match t.budget with
        | Error _ ->
            0
        | Ok b ->
            if Fee.(b > Fee.zero) then 1 else 0
      in
      let other_provers =
        Public_key.Compressed.Map.filter_keys t.fee_transfers
          ~f:(Fn.compose not (Public_key.Compressed.equal t.receiver_pk))
      in
      let total_fee_transfer_pks =
        Public_key.Compressed.Map.length other_provers + fee_for_self
      in
      Sequence.length t.commands_rev
      + ((total_fee_transfer_pks + 1) / 2)
      + coinbase_added t

    let space_available res =
      let slots = slots_occupied res in
      res.max_space > slots

    let work_done t =
      let no_of_proof_bundles = Sequence.length t.completed_work_rev in
      let slots = slots_occupied t in
      (*If more jobs were added in the previous diff then ( t.max_space-t.max_jobs) slots can go for free in this diff*)
      no_of_proof_bundles = t.max_jobs || slots <= t.max_space - t.max_jobs

    let space_constraint_satisfied t =
      let occupied = slots_occupied t in
      occupied <= t.max_space

    let work_constraint_satisfied (t : t) =
      (*Are we doing all the work available? *)
      let all_proofs = work_done t in
      (*enough work*)
      let slots = slots_occupied t in
      let cw_count = Sequence.length t.completed_work_rev in
      let enough_work = cw_count >= slots in
      (*if there are no transactions then don't need any proofs*)
      all_proofs || slots = 0 || enough_work

    let available_space t = t.max_space - slots_occupied t

    let discard_last_work ~constraint_constants t =
      match Sequence.next t.completed_work_rev with
      | None ->
          (t, None)
      | Some (w, rem_seq) ->
          let to_be_discarded = Transaction_snark_work.forget w in
          let discarded = Discarded.add_completed_work t.discarded w in
          let new_t =
            reselect_coinbase_work ~constraint_constants
              { t with completed_work_rev = rem_seq; discarded }
          in
          let budget =
            match t.budget with
            | Ok b ->
                option "Currency overflow" (Fee.add b to_be_discarded.fee)
            | _ ->
                rebudget new_t
          in
          ({ new_t with budget }, Some w)

    let discard_user_command t =
      let decr_coinbase t =
        (*When discarding coinbase's fee transfer, add the fee transfer to the fee_transfers map so that budget checks can be done *)
        let update_fee_transfers t (ft : Coinbase.Fee_transfer.t) coinbase =
          let updated_fee_transfers =
            Public_key.Compressed.Map.update t.fee_transfers ft.receiver_pk
              ~f:(fun _ -> ft.fee)
          in
          let new_t =
            { t with coinbase; fee_transfers = updated_fee_transfers }
          in
          let updated_budget = rebudget new_t in
          { new_t with budget = updated_budget }
        in
        match t.coinbase with
        | Staged_ledger_diff.At_most_two.Zero ->
            t
        | One None ->
            { t with coinbase = Staged_ledger_diff.At_most_two.Zero }
        | Two None ->
            { t with coinbase = One None }
        | Two (Some (ft, None)) ->
            { t with coinbase = One (Some ft) }
        | One (Some ft) ->
            update_fee_transfers t ft Zero
        | Two (Some (ft1, Some ft2)) ->
            update_fee_transfers t ft2 (One (Some ft1))
      in
      match Sequence.next t.commands_rev with
      | None ->
          (* If we have reached here then it means we couldn't afford a slot for coinbase as well *)
          (decr_coinbase t, None)
      | Some (uc, rem_seq) ->
          let discarded = Discarded.add_user_command t.discarded uc in
          let new_t = { t with commands_rev = rem_seq; discarded } in
          let budget =
            match t.budget with
            | Ok b ->
                option "Fee insufficient"
                  (Fee.sub b User_command.(fee (forget_check uc)))
            | _ ->
                rebudget new_t
          in
          ({ new_t with budget }, Some uc)

    let worked_more ~constraint_constants resources =
      (*Is the work constraint satisfied even after discarding a work bundle?
         We reach here after having more than enough work*)
      let more_work t =
        let slots = slots_occupied t in
        let cw_count = Sequence.length t.completed_work_rev in
        cw_count > 0 && cw_count >= slots
      in
      let r, _ = discard_last_work ~constraint_constants resources in
      more_work r

    let incr_coinbase_part_by ~constraint_constants t count =
      let open Or_error.Let_syntax in
      let incr = function
        | Staged_ledger_diff.At_most_two.Zero ->
            Ok (Staged_ledger_diff.At_most_two.One None)
        | One None ->
            Ok (Two None)
        | One (Some ft) ->
            Ok (Two (Some (ft, None)))
        | _ ->
            Or_error.error_string "Coinbase count cannot be more than two"
      in
      let by_one res =
        let res' =
          match Sequence.next res.discarded.completed_work with
          (*add one from the discarded list to [completed_work_rev] and then select a work from [completed_work_rev] except the one already used*)
          | Some (w, rem_work) ->
              let%map coinbase = incr res.coinbase in
              let res' =
                { res with
                  completed_work_rev =
                    Sequence.append (Sequence.singleton w)
                      res.completed_work_rev
                ; discarded = { res.discarded with completed_work = rem_work }
                ; coinbase
                }
              in
              reselect_coinbase_work ~constraint_constants res'
          | None ->
              let%bind coinbase = incr res.coinbase in
              let res = { res with coinbase } in
              if work_done res then Ok res
              else
                Or_error.error_string
                  "Could not increment coinbase transaction count because of \
                   insufficient work"
        in
        match res' with
        | Ok res'' ->
            res''
        | Error e ->
            [%log' error t.logger] "Error when increasing coinbase: $error"
              ~metadata:[ ("error", Error_json.error_to_yojson e) ] ;
            res
      in
      match count with `One -> by_one t | `Two -> by_one (by_one t)
  end

  let rec check_constraints_and_update ~constraint_constants
      (resources : Resources.t) log =
    if Resources.slots_occupied resources = 0 then (resources, log)
    else if Resources.work_constraint_satisfied resources then
      if
        (*There's enough work. Check if they satisfy other constraints*)
        Resources.budget_sufficient resources
      then
        if Resources.space_constraint_satisfied resources then (resources, log)
        else if Resources.worked_more ~constraint_constants resources then
          (*There are too many fee_transfers(from the proofs) occupying the slots. discard one and check*)
          let resources', work_opt =
            Resources.discard_last_work ~constraint_constants resources
          in
          check_constraints_and_update ~constraint_constants resources'
            (Option.value_map work_opt ~default:log ~f:(fun work ->
                 Diff_creation_log.discard_completed_work `Extra_work work log )
            )
        else
          (*Well, there's no space; discard a user command *)
          let resources', uc_opt = Resources.discard_user_command resources in
          check_constraints_and_update ~constraint_constants resources'
            (Option.value_map uc_opt ~default:log ~f:(fun uc ->
                 Diff_creation_log.discard_command `No_space
                   (User_command.forget_check uc)
                   log ) )
      else
        (* insufficient budget; reduce the cost*)
        let resources', work_opt =
          Resources.discard_last_work ~constraint_constants resources
        in
        check_constraints_and_update ~constraint_constants resources'
          (Option.value_map work_opt ~default:log ~f:(fun work ->
               Diff_creation_log.discard_completed_work `Insufficient_fees work
                 log ) )
    else
      (* There isn't enough work for the transactions. Discard a transaction and check again *)
      let resources', uc_opt = Resources.discard_user_command resources in
      check_constraints_and_update ~constraint_constants resources'
        (Option.value_map uc_opt ~default:log ~f:(fun uc ->
             Diff_creation_log.discard_command `No_work
               (User_command.forget_check uc)
               log ) )

  let one_prediff ~constraint_constants cw_seq ts_seq ~receiver ~add_coinbase
      slot_job_count logger ~is_coinbase_receiver_new partition
      ~supercharge_coinbase =
    O1trace.sync_thread "create_staged_ledger_diff_one_prediff" (fun () ->
        let init_resources =
          Resources.init ~constraint_constants ts_seq cw_seq slot_job_count
            ~receiver_pk:receiver ~add_coinbase logger ~is_coinbase_receiver_new
            ~supercharge_coinbase
        in
        let log =
          Diff_creation_log.init
            ~completed_work:init_resources.completed_work_rev
            ~commands:init_resources.commands_rev
            ~coinbase:init_resources.coinbase ~partition
            ~available_slots:(fst slot_job_count)
            ~required_work_count:(snd slot_job_count)
        in
        check_constraints_and_update ~constraint_constants init_resources log )

  let generate ~constraint_constants logger cw_seq ts_seq ~receiver
      ~is_coinbase_receiver_new ~supercharge_coinbase
      (partitions : Scan_state.Space_partition.t) =
    let pre_diff_with_one (res : Resources.t) :
        ( Transaction_snark_work.Checked.t
        , User_command.Valid.t )
        Staged_ledger_diff.Pre_diff_one.t =
      O1trace.sync_thread "create_staged_ledger_pre_diff_with_one" (fun () ->
          let to_at_most_one = function
            | Staged_ledger_diff.At_most_two.Zero ->
                Staged_ledger_diff.At_most_one.Zero
            | One x ->
                One x
            | _ ->
                [%log error]
                  "Error creating staged ledger diff: Should have at most one \
                   coinbase in the second pre_diff" ;
                Zero
          in
          (* We have to reverse here because we only know they work in THIS order *)
          { Staged_ledger_diff.Pre_diff_one.commands =
              Sequence.to_list_rev res.commands_rev
          ; completed_works = Sequence.to_list_rev res.completed_work_rev
          ; coinbase = to_at_most_one res.coinbase
          ; internal_command_statuses =
              [] (*updated later based on application result*)
          } )
    in
    let pre_diff_with_two (res : Resources.t) :
        ( Transaction_snark_work.Checked.t
        , User_command.Valid.t )
        Staged_ledger_diff.Pre_diff_two.t =
      (* We have to reverse here because we only know they work in THIS order *)
      { commands = Sequence.to_list_rev res.commands_rev
      ; completed_works = Sequence.to_list_rev res.completed_work_rev
      ; coinbase = res.coinbase
      ; internal_command_statuses =
          [] (*updated later based on application result*)
      }
    in
    let end_log ((res : Resources.t), (log : Diff_creation_log.t)) =
      Diff_creation_log.end_log log ~completed_work:res.completed_work_rev
        ~commands:res.commands_rev ~coinbase:res.coinbase
    in
    let make_diff res1 = function
      | Some res2 ->
          ( (pre_diff_with_two (fst res1), Some (pre_diff_with_one (fst res2)))
          , List.map ~f:end_log [ res1; res2 ] )
      | None ->
          ((pre_diff_with_two (fst res1), None), [ end_log res1 ])
    in
    let has_no_commands (res : Resources.t) =
      Sequence.length res.commands_rev = 0
    in
    let second_pre_diff (res : Resources.t) partition ~add_coinbase work =
      one_prediff ~constraint_constants work res.discarded.commands_rev
        ~receiver partition ~add_coinbase logger ~is_coinbase_receiver_new
        ~supercharge_coinbase `Second
    in
    let isEmpty (res : Resources.t) =
      has_no_commands res && Resources.coinbase_added res = 0
    in
    (*Partitioning explained in PR #687 *)
    match partitions.second with
    | None ->
        let res, log =
          one_prediff ~constraint_constants cw_seq ts_seq ~receiver
            partitions.first ~add_coinbase:true logger ~is_coinbase_receiver_new
            ~supercharge_coinbase `First
        in
        make_diff (res, log) None
    | Some y ->
        assert (Sequence.length cw_seq <= snd partitions.first + snd y) ;
        let cw_seq_1 = Sequence.take cw_seq (snd partitions.first) in
        let cw_seq_2 = Sequence.drop cw_seq (snd partitions.first) in
        let res, log1 =
          one_prediff ~constraint_constants cw_seq_1 ts_seq ~receiver
            partitions.first ~add_coinbase:false logger
            ~is_coinbase_receiver_new ~supercharge_coinbase `First
        in
        let incr_coinbase_and_compute res count =
          let new_res =
            Resources.incr_coinbase_part_by ~constraint_constants res count
          in
          if Resources.space_available new_res then
            (*All slots could not be filled either because of budget constraints or not enough work done. Don't create the second prediff instead recompute first diff with just once coinbase*)
            ( one_prediff ~constraint_constants cw_seq_1 ts_seq ~receiver
                partitions.first ~add_coinbase:true logger
                ~is_coinbase_receiver_new ~supercharge_coinbase `First
            , None )
          else
            let res2, log2 =
              second_pre_diff new_res y ~add_coinbase:false cw_seq_2
            in
            if isEmpty res2 then
              (*Don't create the second prediff instead recompute first diff with just once coinbase*)
              ( one_prediff ~constraint_constants cw_seq_1 ts_seq ~receiver
                  partitions.first ~add_coinbase:true logger
                  ~is_coinbase_receiver_new ~supercharge_coinbase `First
              , None )
            else ((new_res, log1), Some (res2, log2))
        in
        let try_with_coinbase () =
          one_prediff ~constraint_constants cw_seq_1 ts_seq ~receiver
            partitions.first ~add_coinbase:true logger ~is_coinbase_receiver_new
            ~supercharge_coinbase `First
        in
        let res1, res2 =
          if Sequence.is_empty res.commands_rev then
            let res = try_with_coinbase () in
            (res, None)
          else
            match Resources.available_space res with
            | 0 ->
                (*generate the next prediff with a coinbase at least*)
                let res2 = second_pre_diff res y ~add_coinbase:true cw_seq_2 in
                ((res, log1), Some res2)
            | 1 ->
                (*There's a slot available in the first partition, fill it with coinbase and create another pre_diff for the slots in the second partiton with the remaining user commands and work *)
                incr_coinbase_and_compute res `One
            | 2 ->
                (*There are two slots which cannot be filled using user commands, so we split the coinbase into two parts and fill those two spots*)
                incr_coinbase_and_compute res `Two
            | _ ->
                (* Too many slots left in the first partition. Either there wasn't enough work to add transactions or there weren't enough transactions. Create a new pre_diff for just the first partition*)
                let res = try_with_coinbase () in
                (res, None)
        in
        let coinbase_added =
          Resources.coinbase_added (fst res1)
          + Option.value_map
              ~f:(Fn.compose Resources.coinbase_added fst)
              res2 ~default:0
        in
        if coinbase_added > 0 then make_diff res1 res2
        else
          (*Coinbase takes priority over user-commands. Create a diff in partitions.first with coinbase first and user commands if possible*)
          let res = try_with_coinbase () in
          make_diff res None

  let can_apply_supercharged_coinbase_exn ~winner ~epoch_ledger ~global_slot =
    Sparse_ledger.has_locked_tokens_exn ~global_slot
      ~account_id:(Account_id.create winner Token_id.default)
      epoch_ledger
    |> not

  let with_ledger_mask base_ledger ~f =
    let mask =
      Ledger.register_mask base_ledger
        (Ledger.Mask.create ~depth:(Ledger.depth base_ledger) ())
    in
    let r = f mask in
    ignore
      ( Ledger.unregister_mask_exn ~loc:Caml.__LOC__ mask
        : Ledger.unattached_mask ) ;
    r

  let create_diff
      ~(constraint_constants : Genesis_constants.Constraint_constants.t)
      ~(global_slot : Mina_numbers.Global_slot_since_genesis.t)
      ?(log_block_creation = false) t ~coinbase_receiver ~logger
      ~current_state_view
      ~(transactions_by_fee : User_command.Valid.t Sequence.t)
      ~(get_completed_work :
            Transaction_snark_work.Statement.t
         -> Transaction_snark_work.Checked.t option ) ~supercharge_coinbase =
    O1trace.sync_thread "create_staged_ledger_diff" (fun () ->
        let open Result.Let_syntax in
        let module Transaction_validator =
          Transaction_snark.Transaction_validator
        in
        with_ledger_mask t.ledger ~f:(fun validating_ledger ->
            let is_new_account pk =
              Ledger.location_of_account validating_ledger
                (Account_id.create pk Token_id.default)
              |> Option.is_none
            in
            let is_coinbase_receiver_new = is_new_account coinbase_receiver in
            if supercharge_coinbase then
              [%log info]
                "No locked tokens in the delegator/delegatee account, applying \
                 supercharged coinbase" ;
            [%log internal] "Get_snark_work_for_pending_transactions" ;
            let partitions = Scan_state.partition_if_overflowing t.scan_state in
            let work_to_do =
              Scan_state.work_statements_for_new_diff t.scan_state
            in
            let completed_works_seq, proof_count =
              List.fold_until work_to_do ~init:(Sequence.empty, 0)
                ~f:(fun (seq, count) w ->
                  match get_completed_work w with
                  | Some cw_checked ->
                      (*If new provers can't pay the account-creation-fee then discard
                        their work unless their fee is zero in which case their account
                        won't be created. This is to encourage using an existing accounts
                        for snarking.
                        This also imposes new snarkers to have a min fee until one of
                        their snarks are purchased and their accounts get created*)
                      if
                        Currency.Fee.(cw_checked.fee = zero)
                        || Currency.Fee.(
                             cw_checked.fee
                             >= constraint_constants.account_creation_fee)
                        || not (is_new_account cw_checked.prover)
                      then
                        Continue
                          ( Sequence.append seq (Sequence.singleton cw_checked)
                          , One_or_two.length cw_checked.proofs + count )
                      else (
                        [%log debug]
                          ~metadata:
                            [ ( "work"
                              , Transaction_snark_work.Checked.to_yojson
                                  cw_checked )
                            ; ( "work_ids"
                              , Transaction_snark_work.Statement.compact_json w
                              )
                            ; ( "snark_fee"
                              , Currency.Fee.to_yojson cw_checked.fee )
                            ; ( "account_creation_fee"
                              , Currency.Fee.to_yojson
                                  constraint_constants.account_creation_fee )
                            ]
                          !"Staged_ledger_diff creation: Snark fee $snark_fee \
                            insufficient to create the snark worker account" ;
                        [%log internal] "@block_metadata"
                          ~metadata:
                            [ ("interrupt_get_completed_work_at", `Int count)
                            ; ( "interrupt_get_completed_work_reason"
                              , `String
                                  "Snark fee insufficient to create snark \
                                   worker account" )
                            ] ;
                        Stop (seq, count) )
                  | None ->
                      [%log debug]
                        ~metadata:
                          [ ( "statement"
                            , Transaction_snark_work.Statement.to_yojson w )
                          ; ( "work_ids"
                            , Transaction_snark_work.Statement.compact_json w )
                          ]
                        !"Staged_ledger_diff creation: No snark work found for \
                          $statement" ;
                      [%log internal] "@block_metadata"
                        ~metadata:
                          [ ("interrupt_get_completed_work_at", `Int count)
                          ; ( "interrupt_get_completed_work_reason"
                            , `String "Snark work for statement not found" )
                          ] ;
                      Stop (seq, count) )
                ~finish:Fn.id
            in
            [%log internal] "@metadata"
              ~metadata:
                [ ("work_to_do_count", `Int (List.length work_to_do))
                ; ("proof_count", `Int proof_count)
                ] ;
            [%log internal] "Validate_and_apply_transactions" ;
            (*Transactions in reverse order for faster removal if there is no space when creating the diff*)
            let valid_on_this_ledger, invalid_on_this_ledger =
              Sequence.fold_until transactions_by_fee
                ~init:(Sequence.empty, [], 0)
                ~f:(fun (valid_seq, invalid_txns, count) txn ->
                  match
                    O1trace.sync_thread
                      "validate_transaction_against_staged_ledger" (fun () ->
                        Transaction_validator.apply_transaction_first_pass
                          ~constraint_constants ~global_slot validating_ledger
                          ~txn_state_view:current_state_view
                          (Command (User_command.forget_check txn)) )
                  with
                  | Error e ->
                      [%log error]
                        ~metadata:
                          [ ("user_command", User_command.Valid.to_yojson txn)
                          ; ("error", Error_json.error_to_yojson e)
                          ]
                        "Staged_ledger_diff creation: Skipping user command: \
                         $user_command due to error: $error" ;
                      Continue (valid_seq, (txn, e) :: invalid_txns, count)
                  | Ok _txn_partially_applied ->
                      let valid_seq' =
                        Sequence.append (Sequence.singleton txn) valid_seq
                      in
                      let count' = count + 1 in
                      if count' >= Scan_state.free_space t.scan_state then
                        Stop (valid_seq', invalid_txns)
                      else Continue (valid_seq', invalid_txns, count') )
                ~finish:(fun (valid, invalid, _) -> (valid, invalid))
            in
            [%log internal] "Generate_staged_ledger_diff" ;
            let diff, log =
              O1trace.sync_thread "generate_staged_ledger_diff" (fun () ->
                  generate ~constraint_constants logger completed_works_seq
                    valid_on_this_ledger ~receiver:coinbase_receiver
                    ~is_coinbase_receiver_new ~supercharge_coinbase partitions )
            in
            let summaries = List.map ~f:fst log in
            [%log internal] "@block_metadata"
              ~metadata:
                [ ("proof_count", `Int proof_count)
                ; ("txn_count", `Int (Sequence.length valid_on_this_ledger))
                ; ( "diff_log"
                  , Diff_creation_log.summary_list_to_yojson summaries )
                ] ;
            [%log internal] "Generate_staged_ledger_diff_done" ;
            let%map diff =
              (* Fill in the statuses for commands. *)
              with_ledger_mask t.ledger ~f:(fun status_ledger ->
                  Pre_diff_info.compute_statuses ~constraint_constants ~diff
                    ~coinbase_amount:
                      (Option.value_exn
                         (coinbase_amount ~constraint_constants
                            ~supercharge_coinbase ) )
                    ~coinbase_receiver ~global_slot
                    ~txn_state_view:current_state_view ~ledger:status_ledger )
            in
            let summaries, detailed = List.unzip log in
            [%log debug]
              "Number of proofs ready for purchase: $proof_count Number of \
               user commands ready to be included: $txn_count Diff creation \
               log: $diff_log"
              ~metadata:
                [ ("proof_count", `Int proof_count)
                ; ("txn_count", `Int (Sequence.length valid_on_this_ledger))
                ; ( "diff_log"
                  , Diff_creation_log.summary_list_to_yojson summaries )
                ] ;
            if log_block_creation then
              [%log debug] "Detailed diff creation log: $diff_log"
                ~metadata:
                  [ ( "diff_log"
                    , Diff_creation_log.detail_list_to_yojson
                        (List.map ~f:List.rev detailed) )
                  ] ;
            ( { Staged_ledger_diff.With_valid_signatures_and_proofs.diff }
            , invalid_on_this_ledger ) ) )

  let latest_block_accounts_created t ~previous_block_state_hash =
    let scan_state = scan_state t in
    (* filter leaves by state hash from previous block *)
    let block_transactions_applied =
      let f
          ({ state_hash = leaf_block_hash, _; transaction_with_info; _ } :
            Scan_state.Transaction_with_witness.t ) =
        if State_hash.equal leaf_block_hash previous_block_state_hash then
          Some transaction_with_info.varying
        else None
      in
      List.filter_map (Scan_state.base_jobs_on_latest_tree scan_state) ~f
      @ List.filter_map
          (Scan_state.base_jobs_on_earlier_tree ~index:0 scan_state)
          ~f
    in
    List.map block_transactions_applied ~f:(function
      | Command (Signed_command cmd) -> (
          match cmd.body with
          | Payment { new_accounts } ->
              new_accounts
          | Stake_delegation _ ->
              []
          | Failed ->
              [] )
      | Command (Zkapp_command { new_accounts; _ }) ->
          new_accounts
      | Fee_transfer { new_accounts; _ } ->
          new_accounts
      | Coinbase { new_accounts; _ } ->
          new_accounts )
    |> List.concat
end

include T

let%test_module "staged ledger tests" =
  ( module struct
    module Sl = T

    let () =
      Backtrace.elide := false ;
      Async.Scheduler.set_record_backtraces true

    let self_pk =
      Quickcheck.random_value ~seed:(`Deterministic "self_pk")
        Public_key.Compressed.gen

    let coinbase_receiver =
      Quickcheck.random_value ~seed:(`Deterministic "receiver_pk")
        Public_key.Compressed.gen

    let proof_level = Genesis_constants.Proof_level.for_unit_tests

    let constraint_constants =
      Genesis_constants.Constraint_constants.for_unit_tests

    let logger = Logger.null ()

    let `VK vk, `Prover zkapp_prover =
      Transaction_snark.For_tests.create_trivial_snapp ~constraint_constants ()

    let verifier =
      Async.Thread_safe.block_on_async_exn (fun () ->
          Verifier.create ~logger ~proof_level ~constraint_constants
            ~conf_dir:None
            ~pids:(Child_processes.Termination.create_pid_table ())
            () )

    let supercharge_coinbase ~ledger ~winner ~global_slot =
      (*using staged ledger to confirm coinbase amount is correctly generated*)
      let epoch_ledger =
        Sparse_ledger.of_ledger_subset_exn ledger
          (List.map [ winner ] ~f:(fun k ->
               Account_id.create k Token_id.default ) )
      in
      Sl.can_apply_supercharged_coinbase_exn ~winner ~global_slot ~epoch_ledger

    (* Functor for testing with different instantiated staged ledger modules. *)
    let create_and_apply_with_state_body_hash
        ?(coinbase_receiver = coinbase_receiver) ?(winner = self_pk)
        ~(current_state_view : Zkapp_precondition.Protocol_state.View.t)
        ~global_slot ~state_and_body_hash sl txns stmt_to_work =
      let open Deferred.Let_syntax in
      let supercharge_coinbase =
        supercharge_coinbase ~ledger:(Sl.ledger !sl) ~winner ~global_slot
      in
      let diff =
        Sl.create_diff ~constraint_constants ~global_slot !sl ~logger
          ~current_state_view ~transactions_by_fee:txns
          ~get_completed_work:stmt_to_work ~supercharge_coinbase
          ~coinbase_receiver
      in
      let diff, _invalid_txns =
        match diff with
        | Ok x ->
            x
        | Error e ->
            Error.raise (Pre_diff_info.Error.to_error e)
      in
      let diff' = Staged_ledger_diff.forget diff in
      let%map ( `Hash_after_applying hash
              , `Ledger_proof ledger_proof
              , `Staged_ledger sl'
              , `Pending_coinbase_update (is_new_stack, pc_update) ) =
        match%map
          Sl.apply ~constraint_constants ~global_slot !sl diff' ~logger
            ~verifier ~current_state_view ~state_and_body_hash
            ~coinbase_receiver ~supercharge_coinbase
        with
        | Ok x ->
            x
        | Error e ->
            Error.raise (Sl.Staged_ledger_error.to_error e)
      in
      assert (Staged_ledger_hash.equal hash (Sl.hash sl')) ;
      sl := sl' ;
      (ledger_proof, diff', is_new_stack, pc_update, supercharge_coinbase)

    let dummy_state_and_view ?global_slot () =
      let state =
        let consensus_constants =
          let genesis_constants = Genesis_constants.for_unit_tests in
          Consensus.Constants.create ~constraint_constants
            ~protocol_constants:genesis_constants.protocol
        in
        let compile_time_genesis =
          let open Staged_ledger_diff in
          (*not using Precomputed_values.for_unit_test because of dependency cycle*)
          Mina_state.Genesis_protocol_state.t
            ~genesis_ledger:Genesis_ledger.(Packed.t for_unit_tests)
            ~genesis_epoch_data:Consensus.Genesis_epoch_data.for_unit_tests
            ~constraint_constants ~consensus_constants ~genesis_body_reference
        in
        compile_time_genesis.data
      in
      let state_with_global_slot =
        match global_slot with
        | None ->
            state
        | Some global_slot ->
            (*Protocol state views are always from previous block*)
            let prev_global_slot =
              Option.value ~default:Mina_numbers.Global_slot_since_genesis.zero
                (Mina_numbers.Global_slot_since_genesis.sub global_slot
                   Mina_numbers.Global_slot_span.one )
            in
            let consensus_state =
              Consensus.Proof_of_stake.Exported.Consensus_state.Unsafe
              .dummy_advance
                (Mina_state.Protocol_state.consensus_state state)
                ~new_global_slot_since_genesis:prev_global_slot
                ~increase_epoch_count:false
            in
            let body =
              Mina_state.Protocol_state.Body.For_tests.with_consensus_state
                (Mina_state.Protocol_state.body state)
                consensus_state
            in
            Mina_state.Protocol_state.create
              ~previous_state_hash:
                (Mina_state.Protocol_state.previous_state_hash state)
              ~body
      in
      ( state_with_global_slot
      , Mina_state.Protocol_state.Body.view
          (Mina_state.Protocol_state.body state_with_global_slot) )

    let dummy_state_view ?global_slot () =
      dummy_state_and_view ?global_slot () |> snd

    let create_and_apply ?(coinbase_receiver = coinbase_receiver)
        ?(winner = self_pk) ~global_slot ~protocol_state_view
        ~state_and_body_hash sl txns stmt_to_work =
      let open Deferred.Let_syntax in
      let%map ledger_proof, diff, _, _, _ =
        create_and_apply_with_state_body_hash ~coinbase_receiver ~winner
          ~current_state_view:protocol_state_view ~global_slot
          ~state_and_body_hash sl txns stmt_to_work
      in
      (ledger_proof, diff)

    module Transfer = Mina_ledger.Ledger_transfer.Make (Ledger) (Ledger)

    (* Run the given function inside of the Deferred monad, with a staged
         ledger and a separate test ledger, after applying the given
         init_state to both. In the below tests we apply the same commands to
         the staged and test ledgers, and verify they are in the same state.
    *)
    let async_with_given_ledger ledger
        (f :
             snarked_ledger:Ledger.t
          -> Sl.t ref
          -> Ledger.Mask.Attached.t
          -> unit Deferred.t ) =
      let casted = Ledger.Any_ledger.cast (module Ledger) ledger in
      let test_mask =
        Ledger.Maskable.register_mask casted
          (Ledger.Mask.create ~depth:(Ledger.depth ledger) ())
      in
      let snarked_ledger_mask =
        Ledger.Maskable.register_mask casted
          (Ledger.Mask.create ~depth:(Ledger.depth ledger) ())
      in
      let sl = ref @@ Sl.create_exn ~constraint_constants ~ledger in
      Async.Thread_safe.block_on_async_exn (fun () ->
          f ~snarked_ledger:snarked_ledger_mask sl test_mask ) ;
      ignore @@ Ledger.Maskable.unregister_mask_exn ~loc:__LOC__ test_mask

    (* populate the ledger from an initial state before running the function *)
    let async_with_ledgers ledger_init_state
        (f :
             snarked_ledger:Ledger.t
          -> Sl.t ref
          -> Ledger.Mask.Attached.t
          -> unit Deferred.t ) =
      Ledger.with_ephemeral_ledger ~depth:constraint_constants.ledger_depth
        ~f:(fun ledger ->
          Ledger.apply_initial_ledger_state ledger ledger_init_state ;
          async_with_given_ledger ledger f )

    (* Assert the given staged ledger is in the correct state after applying
         the first n user commands passed to the given base ledger. Checks the
         states of the block producer account and user accounts but ignores
         snark workers for simplicity. *)
    let assert_ledger :
           Ledger.t
        -> coinbase_cost:Currency.Fee.t
        -> global_slot:Mina_numbers.Global_slot_since_genesis.t
        -> protocol_state_view:Zkapp_precondition.Protocol_state.View.t
        -> Sl.t
        -> User_command.Valid.t list
        -> int
        -> Account_id.t list
        -> unit =
     fun test_ledger ~coinbase_cost ~global_slot ~protocol_state_view
         staged_ledger cmds_all cmds_used pks_to_check ->
      let producer_account_id =
        Account_id.create coinbase_receiver Token_id.default
      in
      let producer_account =
        Option.bind
          (Ledger.location_of_account test_ledger producer_account_id)
          ~f:(Ledger.get test_ledger)
      in
      let is_producer_acc_new = Option.is_none producer_account in
      let old_producer_balance =
        Option.value_map producer_account ~default:Currency.Balance.zero
          ~f:(fun a -> a.balance)
      in
      let apply_cmds cmds =
        cmds
        |> List.map ~f:(fun cmd ->
               Transaction.Command (User_command.forget_check cmd) )
        |> Ledger.apply_transactions ~constraint_constants ~global_slot
             ~txn_state_view:protocol_state_view test_ledger
        |> Or_error.ignore_m
      in
      Or_error.ok_exn @@ apply_cmds @@ List.take cmds_all cmds_used ;
      let get_account_exn ledger pk =
        Option.value_exn
          (Option.bind
             (Ledger.location_of_account ledger pk)
             ~f:(Ledger.get ledger) )
      in
      (* Check the user accounts in the updated staged ledger are as
         expected.
      *)
      List.iter pks_to_check ~f:(fun pk ->
          let expect = get_account_exn test_ledger pk in
          let actual = get_account_exn (Sl.ledger staged_ledger) pk in
          [%test_result: Account.t] ~expect actual ) ;
      (* We only test that the block producer got the coinbase reward here, since calculating the exact correct amount depends on the snark fees and tx fees. *)
      let producer_balance_with_coinbase =
        (let open Option.Let_syntax in
        let%bind total_cost =
          if is_producer_acc_new then
            Currency.Fee.add coinbase_cost
              constraint_constants.account_creation_fee
          else Some coinbase_cost
        in
        let%bind reward =
          Currency.Amount.(
            sub constraint_constants.coinbase_amount (of_fee total_cost))
        in
        Currency.Balance.add_amount old_producer_balance reward)
        |> Option.value_exn
      in
      let new_producer_balance =
        (get_account_exn (Sl.ledger staged_ledger) producer_account_id).balance
      in
      assert (
        Currency.Balance.(
          new_producer_balance >= producer_balance_with_coinbase) )

    let work_fee = constraint_constants.account_creation_fee

    (* Deterministically compute a prover public key from a snark work statement. *)
    let stmt_to_prover :
        Transaction_snark_work.Statement.t -> Public_key.Compressed.t =
     fun stmts ->
      let prover_seed =
        One_or_two.fold stmts ~init:"P" ~f:(fun p stmt ->
            p
            ^ Frozen_ledger_hash.to_bytes stmt.target.first_pass_ledger
            ^ Frozen_ledger_hash.to_bytes stmt.target.second_pass_ledger )
      in
      Quickcheck.random_value ~seed:(`Deterministic prover_seed)
        Public_key.Compressed.gen

    let proofs stmts : Ledger_proof.t One_or_two.t =
      let sok_digest = Sok_message.Digest.default in
      One_or_two.map stmts ~f:(fun statement ->
          Ledger_proof.create ~statement ~sok_digest
            ~proof:Proof.transaction_dummy )

    let stmt_to_work_random_prover (stmts : Transaction_snark_work.Statement.t)
        : Transaction_snark_work.Checked.t option =
      let prover = stmt_to_prover stmts in
      Some
        { Transaction_snark_work.Checked.fee = work_fee
        ; proofs = proofs stmts
        ; prover
        }

    let stmt_to_work_zero_fee ~prover
        (stmts : Transaction_snark_work.Statement.t) :
        Transaction_snark_work.Checked.t option =
      Some
        { Transaction_snark_work.Checked.fee = Currency.Fee.zero
        ; proofs = proofs stmts
        ; prover
        }

    (* Fixed public key for when there is only one snark worker. *)
    let snark_worker_pk =
      Quickcheck.random_value ~seed:(`Deterministic "snark worker")
        Public_key.Compressed.gen

    let stmt_to_work_one_prover (stmts : Transaction_snark_work.Statement.t) :
        Transaction_snark_work.Checked.t option =
      Some { fee = work_fee; proofs = proofs stmts; prover = snark_worker_pk }

    let coinbase_first_prediff = function
      | Staged_ledger_diff.At_most_two.Zero ->
          (0, [])
      | One None ->
          (1, [])
      | One (Some ft) ->
          (1, [ ft ])
      | Two None ->
          (2, [])
      | Two (Some (ft, None)) ->
          (2, [ ft ])
      | Two (Some (ft1, Some ft2)) ->
          (2, [ ft1; ft2 ])

    let coinbase_second_prediff = function
      | Staged_ledger_diff.At_most_one.Zero ->
          (0, [])
      | One None ->
          (1, [])
      | One (Some ft) ->
          (1, [ ft ])

    let coinbase_count (sl_diff : Staged_ledger_diff.t) =
      (coinbase_first_prediff (fst sl_diff.diff).coinbase |> fst)
      + Option.value_map ~default:0 (snd sl_diff.diff) ~f:(fun d ->
            coinbase_second_prediff d.coinbase |> fst )

    let coinbase_cost (sl_diff : Staged_ledger_diff.t) =
      let coinbase_fts =
        (coinbase_first_prediff (fst sl_diff.diff).coinbase |> snd)
        @ Option.value_map ~default:[] (snd sl_diff.diff) ~f:(fun d ->
              coinbase_second_prediff d.coinbase |> snd )
      in
      List.fold coinbase_fts ~init:Currency.Fee.zero ~f:(fun total ft ->
          Currency.Fee.add total ft.fee |> Option.value_exn )

    let () =
      Async.Scheduler.set_record_backtraces true ;
      Backtrace.elide := false

    (* The tests are still very slow, so we set ~trials very low for all the
       QuickCheck tests. We may be able to turn them up after #2759 and/or #2760
       happen.
    *)

    (* Get the public keys from a ledger init state. *)
    let init_pks (init : Ledger.init_state) =
      Array.to_sequence init
      |> Sequence.map ~f:(fun (kp, _, _, _) ->
             Account_id.create
               (Public_key.compress kp.public_key)
               Token_id.default )
      |> Sequence.to_list

    (* Fee excess at top level ledger proofs should always be zero *)
    let assert_fee_excess :
           ( Ledger_proof.t
           * (Transaction.t With_status.t * _ * _)
             Sl.Scan_state.Transactions_ordered.Poly.t
             list )
           option
        -> unit =
     fun proof_opt ->
      let fee_excess =
        Option.value_map ~default:Fee_excess.zero proof_opt
          ~f:(fun (proof, _txns) -> (Ledger_proof.statement proof).fee_excess)
      in
      assert (Fee_excess.is_zero fee_excess)

    let transaction_capacity =
      Int.pow 2 constraint_constants.transaction_capacity_log_2

    (* Abstraction for the pattern of taking a list of commands and applying it
       in chunks up to a given max size. *)
    let rec iter_cmds_acc :
           User_command.Valid.t list (** All the commands to apply. *)
        -> int option list
           (** A list of chunk sizes. If a chunk's size is None, apply as many
            commands as possible. *)
        -> 'acc
        -> (   User_command.Valid.t list (** All commands remaining. *)
            -> int option (* Current chunk size. *)
            -> User_command.Valid.t Sequence.t
               (* Sequence of commands to apply. *)
            -> 'acc
            -> (Staged_ledger_diff.t * 'acc) Deferred.t )
        -> 'acc Deferred.t =
     fun cmds cmd_iters acc f ->
      match cmd_iters with
      | [] ->
          Deferred.return acc
      | count_opt :: counts_rest ->
          let cmds_this_iter_max =
            match count_opt with
            | None ->
                cmds
            | Some count ->
                assert (count <= List.length cmds) ;
                List.take cmds count
          in
          let%bind diff, acc' =
            f cmds count_opt (Sequence.of_list cmds_this_iter_max) acc
          in
          let cmds_applied_count =
            List.length @@ Staged_ledger_diff.commands diff
          in
          iter_cmds_acc (List.drop cmds cmds_applied_count) counts_rest acc' f

    (** Generic test framework. *)
    let test_simple :
           global_slot:int
        -> Account_id.t list
        -> User_command.Valid.t list
        -> int option list
        -> Sl.t ref
        -> ?expected_proof_count:int option (*Number of ledger proofs expected*)
        -> ?allow_failures:bool
        -> ?check_snarked_ledger_transition:bool
        -> snarked_ledger:Ledger.t
        -> Ledger.Mask.Attached.t
        -> [ `One_prover | `Many_provers ]
        -> (   Transaction_snark_work.Statement.t
            -> Transaction_snark_work.Checked.t option )
        -> unit Deferred.t =
     fun ~global_slot account_ids_to_check cmds cmd_iters sl
         ?(expected_proof_count = None) ?(allow_failures = false)
         ?(check_snarked_ledger_transition = false) ~snarked_ledger test_mask
         provers stmt_to_work ->
      let global_slot =
        Mina_numbers.Global_slot_since_genesis.of_int global_slot
      in
      let state_tbl = State_hash.Table.create () in
      (*Add genesis state to the table*)
      let genesis, _ = dummy_state_and_view () in
      let state_hash = (Mina_state.Protocol_state.hashes genesis).state_hash in
      State_hash.Table.add state_tbl ~key:state_hash ~data:genesis |> ignore ;
      let%map `Proof_count total_ledger_proofs, _ =
        iter_cmds_acc cmds cmd_iters
          (`Proof_count 0, `Slot global_slot)
          (fun cmds_left count_opt cmds_this_iter
               (`Proof_count proof_count, `Slot global_slot) ->
            let current_state, current_view =
              dummy_state_and_view ~global_slot ()
            in
            let state_hash =
              (Mina_state.Protocol_state.hashes current_state).state_hash
            in
            State_hash.Table.add state_tbl ~key:state_hash ~data:current_state
            |> ignore ;
            let%bind ledger_proof, diff =
              create_and_apply ~global_slot ~protocol_state_view:current_view
                ~state_and_body_hash:
                  ( state_hash
                  , (Mina_state.Protocol_state.hashes current_state)
                      .state_body_hash |> Option.value_exn )
                sl cmds_this_iter stmt_to_work
            in
            List.iter (Staged_ledger_diff.commands diff) ~f:(fun c ->
                match With_status.status c with
                | Applied ->
                    ()
                | Failed ftl ->
                    if not allow_failures then
                      failwith
                        (sprintf
                           "Transaction application failed for command %s. \
                            Failures %s"
                           ( User_command.to_yojson (With_status.data c)
                           |> Yojson.Safe.to_string )
                           ( Transaction_status.Failure.Collection.to_yojson ftl
                           |> Yojson.Safe.to_string ) ) ) ;
            let do_snarked_ledger_transition proof_opt =
              let apply_first_pass =
                Ledger.apply_transaction_first_pass ~constraint_constants
              in
              let apply_second_pass = Ledger.apply_transaction_second_pass in
              let apply_first_pass_sparse_ledger ~global_slot ~txn_state_view
                  sparse_ledger txn =
                let%map.Or_error _ledger, partial_txn =
                  Mina_ledger.Sparse_ledger.apply_transaction_first_pass
                    ~constraint_constants ~global_slot ~txn_state_view
                    sparse_ledger txn
                in
                partial_txn
              in
              let get_state state_hash =
                Ok (State_hash.Table.find_exn state_tbl state_hash)
              in
              let%bind () =
                match proof_opt with
                | Some (proof, _transactions) ->
                    (*update snarked ledger with the transactions in the most recently emitted proof*)
                    let%map res =
                      Sl.Scan_state.get_snarked_ledger_async
                        ~ledger:snarked_ledger ~get_protocol_state:get_state
                        ~apply_first_pass ~apply_second_pass
                        ~apply_first_pass_sparse_ledger !sl.scan_state
                    in
                    let target_snarked_ledger =
                      let stmt = Ledger_proof.statement proof in
                      stmt.target.first_pass_ledger
                    in
                    [%test_eq: Ledger_hash.t] target_snarked_ledger
                      (Ledger.merkle_root snarked_ledger) ;
                    Or_error.ok_exn res
                | None ->
                    Deferred.return ()
              in
              (*Check snarked_ledger to staged_ledger transition*)
              let casted =
                Ledger.Any_ledger.cast (module Ledger) snarked_ledger
              in
              let sl_of_snarked_ledger =
                Ledger.Maskable.register_mask casted
                  (Ledger.Mask.create ~depth:(Ledger.depth snarked_ledger) ())
              in
              let expected_staged_ledger_merkle_root =
                Ledger.merkle_root !sl.ledger
              in
              let%map construction_result =
                Sl.of_scan_state_pending_coinbases_and_snarked_ledger ~logger
                  ~snarked_local_state:
                    Mina_state.(
                      Protocol_state.blockchain_state current_state
                      |> Blockchain_state.snarked_local_state)
                  ~verifier ~constraint_constants ~scan_state:!sl.scan_state
                  ~snarked_ledger:sl_of_snarked_ledger
                  ~expected_merkle_root:expected_staged_ledger_merkle_root
                  ~pending_coinbases:!sl.pending_coinbase_collection ~get_state
              in
              let _result = Or_error.ok_exn construction_result in
              [%test_eq: Ledger_hash.t]
                (Ledger.merkle_root sl_of_snarked_ledger)
                (Ledger.merkle_root !sl.ledger) ;
              ignore
                (Ledger.unregister_mask_exn sl_of_snarked_ledger ~loc:__LOC__)
            in
            let%bind () =
              if check_snarked_ledger_transition then
                do_snarked_ledger_transition ledger_proof
              else Deferred.return ()
            in
            let proof_count' =
              Option.value_map ~default:proof_count
                ~f:(fun _ -> proof_count + 1)
                ledger_proof
            in
            assert_fee_excess ledger_proof ;
            let cmds_applied_this_iter =
              List.length @@ Staged_ledger_diff.commands diff
            in
            let cb = coinbase_count diff in
            ( match provers with
            | `One_prover ->
                assert (cb = 1)
            | `Many_provers ->
                assert (cb > 0 && cb < 3) ) ;
            ( match count_opt with
            | Some _ ->
                (* There is an edge case where cmds_applied_this_iter = 0, when
                   there is only enough space for coinbase transactions. *)
                assert (cmds_applied_this_iter <= Sequence.length cmds_this_iter) ;
                [%test_eq: User_command.t list]
                  (List.map (Staged_ledger_diff.commands diff)
                     ~f:(fun { With_status.data; _ } -> data) )
                  ( Sequence.take cmds_this_iter cmds_applied_this_iter
                  |> Sequence.map ~f:User_command.forget_check
                  |> Sequence.to_list )
            | None ->
                () ) ;
            let coinbase_cost = coinbase_cost diff in
            assert_ledger test_mask ~coinbase_cost ~global_slot
              ~protocol_state_view:current_view !sl cmds_left
              cmds_applied_this_iter account_ids_to_check ;
            (*increment global slots to simulate multiple blocks*)
            return
              ( diff
              , ( `Proof_count proof_count'
                , `Slot
                    (Mina_numbers.Global_slot_since_genesis.succ global_slot) )
              ) )
      in
      (*Should have enough blocks to generate at least expected_proof_count
        proofs*)
      if Option.is_some expected_proof_count then
        assert (total_ledger_proofs = Option.value_exn expected_proof_count)

    (* How many blocks do we need to fully exercise the ledger
       behavior and produce one ledger proof *)
    let min_blocks_for_first_snarked_ledger_generic =
      (constraint_constants.transaction_capacity_log_2 + 1)
      * (constraint_constants.work_delay + 1)
      + 1

    (* n-1 extra blocks for n ledger proofs since we are already producing one
       proof *)
    let max_blocks_for_coverage n =
      min_blocks_for_first_snarked_ledger_generic + n - 1

    (** Generator for when we always have enough commands to fill all slots. *)

    let gen_at_capacity :
        (Ledger.init_state * User_command.Valid.t list * int option list)
        Quickcheck.Generator.t =
      let open Quickcheck.Generator.Let_syntax in
      let%bind ledger_init_state = Ledger.gen_initial_ledger_state in
      let%bind iters = Int.gen_incl 1 (max_blocks_for_coverage 0) in
      let num_cmds = transaction_capacity * iters in
      let%bind cmds =
        User_command.Valid.Gen.sequence ~length:num_cmds ~sign_type:`Real
          ledger_init_state
      in
      assert (List.length cmds = num_cmds) ;
      return (ledger_init_state, cmds, List.init iters ~f:(Fn.const None))

    let gen_zkapps ?failure ~num_zkapps zkapps_per_iter :
        (Ledger.t * User_command.Valid.t list * int option list)
        Quickcheck.Generator.t =
      let open Quickcheck.Generator.Let_syntax in
      let%bind zkapp_command_and_fee_payer_keypairs, ledger =
        Mina_generators.User_command_generators
        .sequence_zkapp_command_with_ledger ~max_token_updates:1
          ~length:num_zkapps ~vk ?failure ()
      in
      let zkapps =
        List.map zkapp_command_and_fee_payer_keypairs ~f:(function
          | Zkapp_command zkapp_command_valid, _fee_payer_keypair, keymap ->
              let zkapp_command_with_auths =
                Async.Thread_safe.block_on_async_exn (fun () ->
                    Zkapp_command_builder.replace_authorizations ~keymap
                      (Zkapp_command.Valid.forget zkapp_command_valid) )
              in
              let valid_zkapp_command_with_auths : Zkapp_command.Valid.t =
                match
                  Zkapp_command.Valid.to_valid ~status:Applied
                    ~find_vk:
                      (Zkapp_command.Verifiable.find_vk_via_ledger ~ledger
                         ~get:Ledger.get
                         ~location_of_account:Ledger.location_of_account )
                    zkapp_command_with_auths
                with
                | Ok ps ->
                    ps
                | Error err ->
                    Error.raise
                    @@ Error.tag ~tag:"Could not create Zkapp_command.Valid.t"
                         err
              in
              User_command.Zkapp_command valid_zkapp_command_with_auths
          | Signed_command _, _, _ ->
              failwith "Expected a Zkapp_command, got a Signed command" )
      in
      assert (List.length zkapps = num_zkapps) ;
      return (ledger, zkapps, zkapps_per_iter)

    let gen_failing_zkapps_at_capacity :
        (Ledger.t * User_command.Valid.t list * int option list)
        Quickcheck.Generator.t =
      let open Quickcheck.Generator.Let_syntax in
      let%bind iters = Int.gen_incl 1 (max_blocks_for_coverage 0) in
      let num_zkapps = transaction_capacity * iters in
      gen_zkapps
        ~failure:
          Mina_generators.Zkapp_command_generators.Invalid_account_precondition
        ~num_zkapps
        (List.init iters ~f:(Fn.const None))

    let gen_zkapps_at_capacity :
        (Ledger.t * User_command.Valid.t list * int option list)
        Quickcheck.Generator.t =
      let open Quickcheck.Generator.Let_syntax in
      let%bind iters = Int.gen_incl 1 (max_blocks_for_coverage 0) in
      let num_zkapps = transaction_capacity * iters in
      gen_zkapps ~num_zkapps (List.init iters ~f:(Fn.const None))

    (*Same as gen_at_capacity except that the number of iterations[iters] is
      the function of [extra_block_count] and is same for all generated values*)
    let gen_zkapps_at_capacity_fixed_blocks extra_block_count :
        (Ledger.t * User_command.Valid.t list * int option list)
        Quickcheck.Generator.t =
      let iters = max_blocks_for_coverage extra_block_count in
      let num_zkapps = transaction_capacity * iters in
      gen_zkapps ~num_zkapps (List.init iters ~f:(Fn.const None))

    let gen_zkapps_below_capacity ?(extra_blocks = false) () :
        (Ledger.t * User_command.Valid.t list * int option list)
        Quickcheck.Generator.t =
      let open Quickcheck.Generator.Let_syntax in
      let iters_max =
        max_blocks_for_coverage 0 * if extra_blocks then 4 else 2
      in
      let iters_min = max_blocks_for_coverage 0 in
      let%bind iters = Int.gen_incl iters_min iters_max in
      (* see comment in gen_below_capacity for rationale *)
      let%bind zkapps_per_iter =
        Quickcheck.Generator.list_with_length iters
          (Int.gen_incl 1 ((transaction_capacity / 2) - 1))
      in
      let num_zkapps = List.fold zkapps_per_iter ~init:0 ~f:( + ) in
      gen_zkapps ~num_zkapps (List.map ~f:Option.some zkapps_per_iter)

    (*Same as gen_at_capacity except that the number of iterations[iters] is
      the function of [extra_block_count] and is same for all generated values*)
    let gen_at_capacity_fixed_blocks extra_block_count :
        (Ledger.init_state * User_command.Valid.t list * int option list)
        Quickcheck.Generator.t =
      let open Quickcheck.Generator.Let_syntax in
      let%bind ledger_init_state = Ledger.gen_initial_ledger_state in
      let iters = max_blocks_for_coverage extra_block_count in
      let total_cmds = transaction_capacity * iters in
      let%bind cmds =
        User_command.Valid.Gen.sequence ~length:total_cmds ~sign_type:`Real
          ledger_init_state
      in
      assert (List.length cmds = total_cmds) ;
      return (ledger_init_state, cmds, List.init iters ~f:(Fn.const None))

    (* Generator for when we have less commands than needed to fill all slots. *)
    let gen_below_capacity ?(extra_blocks = false) () =
      let open Quickcheck.Generator.Let_syntax in
      let%bind ledger_init_state = Ledger.gen_initial_ledger_state in
      let iters_max =
        max_blocks_for_coverage 0 * if extra_blocks then 4 else 2
      in
      let iters_min = max_blocks_for_coverage 0 in
      let%bind iters = Int.gen_incl iters_min iters_max in
      (* N.B. user commands per block is much less than transactions per block
         due to fee transfers and coinbases, especially with worse case number
         of provers, so in order to exercise not filling the scan state
         completely we always apply <= 1/2 transaction_capacity commands.
      *)
      let%bind cmds_per_iter =
        Quickcheck.Generator.list_with_length iters
          (Int.gen_incl 1 ((transaction_capacity / 2) - 1))
      in
      let total_cmds = List.fold cmds_per_iter ~init:0 ~f:( + ) in
      let%bind cmds =
        User_command.Valid.Gen.sequence ~length:total_cmds ~sign_type:`Real
          ledger_init_state
      in
      assert (List.length cmds = total_cmds) ;
      return (ledger_init_state, cmds, List.map ~f:Option.some cmds_per_iter)

    let gen_all_user_commands_below_capacity () =
      let open Quickcheck.Generator.Let_syntax in
      let%bind ledger, zkapps, iters_zkapps = gen_zkapps_below_capacity () in
      let%bind ledger_init_state, cmds, iters_signed_commands =
        gen_below_capacity ()
      in
      Ledger.apply_initial_ledger_state ledger ledger_init_state ;
      let iters = iters_zkapps @ iters_signed_commands in
      let%map cmds =
        let rec go zkapps payments acc =
          match (zkapps, payments) with
          | [], [] ->
              return acc
          | [], payments ->
              return (payments @ acc)
          | zkapps, [] ->
              return (zkapps @ acc)
          | zkapps, payments ->
              let%bind n = Int.gen_incl 1 transaction_capacity in
              let%bind take_zkapps = Quickcheck.Generator.bool in
              if take_zkapps then
                let take_list, leave_list = List.split_n zkapps n in
                go leave_list payments (List.rev take_list @ acc)
              else
                let take_list, leave_list = List.split_n payments n in
                go zkapps leave_list (List.rev take_list @ acc)
        in
        go zkapps cmds []
      in
      (ledger, List.rev cmds, iters)

    let ledger_account_ids ledger =
      Ledger.to_list_sequential ledger |> List.map ~f:Account.identifier

    let%test_unit "Max throughput-ledger proof count-fixed blocks" =
      let expected_proof_count = 3 in
      Quickcheck.test
        Quickcheck.Generator.(
          tuple2
            (gen_at_capacity_fixed_blocks expected_proof_count)
            small_positive_int)
        ~sexp_of:
          [%sexp_of:
            ( Ledger.init_state
            * Mina_base.User_command.Valid.t list
            * int option list )
            * int]
        ~trials:1
        ~f:(fun ((ledger_init_state, cmds, iters), global_slot) ->
          async_with_ledgers ledger_init_state
            (fun ~snarked_ledger sl test_mask ->
              test_simple ~global_slot
                (init_pks ledger_init_state)
                cmds iters sl ~expected_proof_count:(Some expected_proof_count)
                test_mask ~snarked_ledger `Many_provers
                stmt_to_work_random_prover ) )

    let%test_unit "Max throughput" =
      Quickcheck.test
        Quickcheck.Generator.(tuple2 gen_at_capacity small_positive_int)
        ~sexp_of:
          [%sexp_of:
            ( Ledger.init_state
            * Mina_base.User_command.Valid.t list
            * int option list )
            * int]
        ~trials:15
        ~f:(fun ((ledger_init_state, cmds, iters), global_slot) ->
          async_with_ledgers ledger_init_state
            (fun ~snarked_ledger sl test_mask ->
              test_simple ~global_slot
                (init_pks ledger_init_state)
                cmds iters sl test_mask ~snarked_ledger `Many_provers
                stmt_to_work_random_prover ) )

    let%test_unit "Max_throughput (zkapps)" =
      (* limit trials to prevent too-many-open-files failure *)
      Quickcheck.test ~trials:3
        Quickcheck.Generator.(tuple2 gen_zkapps_at_capacity small_positive_int)
        ~f:(fun ((ledger, zkapps, iters), global_slot) ->
          async_with_given_ledger ledger (fun ~snarked_ledger sl test_mask ->
              let account_ids = ledger_account_ids ledger in
              test_simple ~global_slot account_ids zkapps iters sl test_mask
                ~snarked_ledger `Many_provers stmt_to_work_random_prover ) )

    let%test_unit "Max_throughput with zkApp transactions that may fail" =
      (* limit trials to prevent too-many-open-files failure *)
      Quickcheck.test ~trials:2
        Quickcheck.Generator.(
          tuple2 gen_failing_zkapps_at_capacity small_positive_int)
        ~f:(fun ((ledger, zkapps, iters), global_slot) ->
          async_with_given_ledger ledger (fun ~snarked_ledger sl test_mask ->
              let account_ids = ledger_account_ids ledger in
              test_simple ~global_slot account_ids zkapps iters
                ~allow_failures:true sl test_mask ~snarked_ledger `Many_provers
                stmt_to_work_random_prover ) )

    let%test_unit "Max throughput-ledger proof count-fixed blocks (zkApps)" =
      let expected_proof_count = 3 in
      Quickcheck.test
        Quickcheck.Generator.(
          tuple2
            (gen_zkapps_at_capacity_fixed_blocks expected_proof_count)
            small_positive_int)
        ~sexp_of:
          [%sexp_of:
            (Ledger.t * Mina_base.User_command.Valid.t list * int option list)
            * int]
        ~trials:1
        ~f:(fun ((ledger, zkapps, iters), global_slot) ->
          async_with_given_ledger ledger (fun ~snarked_ledger sl test_mask ->
              let account_ids = ledger_account_ids ledger in
              test_simple ~global_slot account_ids zkapps iters sl
                ~expected_proof_count:(Some expected_proof_count)
                ~check_snarked_ledger_transition:true test_mask ~snarked_ledger
                `Many_provers stmt_to_work_random_prover ) )

    let%test_unit "Random number of commands (zkapp + signed command)" =
      Quickcheck.test
        Quickcheck.Generator.(
          tuple2 (gen_all_user_commands_below_capacity ()) small_positive_int)
        ~trials:3
        ~f:(fun ((ledger, cmds, iters), global_slot) ->
          async_with_given_ledger ledger (fun ~snarked_ledger sl test_mask ->
              let account_ids = ledger_account_ids ledger in
              test_simple ~global_slot account_ids cmds iters sl test_mask
                ~snarked_ledger ~check_snarked_ledger_transition:true
                `Many_provers stmt_to_work_random_prover ) )

    let%test_unit "Be able to include random number of commands" =
      Quickcheck.test
        Quickcheck.Generator.(tuple2 (gen_below_capacity ()) small_positive_int)
        ~trials:20
        ~f:(fun ((ledger_init_state, cmds, iters), global_slot) ->
          async_with_ledgers ledger_init_state
            (fun ~snarked_ledger sl test_mask ->
              test_simple ~global_slot
                (init_pks ledger_init_state)
                cmds iters sl test_mask ~snarked_ledger `Many_provers
                stmt_to_work_random_prover ) )

    let%test_unit "Be able to include random number of commands (zkapps)" =
      Quickcheck.test
        Quickcheck.Generator.(
          tuple2 (gen_zkapps_below_capacity ()) small_positive_int)
        ~trials:2
        ~f:(fun ((ledger, zkapps, iters), global_slot) ->
          async_with_given_ledger ledger (fun ~snarked_ledger sl test_mask ->
              let account_ids = ledger_account_ids ledger in
              test_simple ~global_slot account_ids zkapps iters sl test_mask
                ~snarked_ledger `Many_provers stmt_to_work_random_prover ) )

    let%test_unit "Be able to include random number of commands (One prover)" =
      Quickcheck.test
        Quickcheck.Generator.(tuple2 (gen_below_capacity ()) small_positive_int)
        ~trials:20
        ~f:(fun ((ledger_init_state, cmds, iters), global_slot) ->
          async_with_ledgers ledger_init_state
            (fun ~snarked_ledger sl test_mask ->
              test_simple ~global_slot
                (init_pks ledger_init_state)
                cmds iters sl test_mask ~snarked_ledger `One_prover
                stmt_to_work_one_prover ) )

    let%test_unit "Be able to include random number of commands (One prover, \
                   zkapps)" =
      Quickcheck.test
        Quickcheck.Generator.(
          tuple2
            (gen_zkapps_below_capacity ~extra_blocks:true ())
            small_positive_int)
        ~trials:2
        ~f:(fun ((ledger, zkapps, iters), global_slot) ->
          async_with_given_ledger ledger (fun ~snarked_ledger sl test_mask ->
              let account_ids = ledger_account_ids ledger in
              test_simple ~global_slot account_ids zkapps iters sl test_mask
                ~snarked_ledger ~check_snarked_ledger_transition:true
                `One_prover stmt_to_work_one_prover ) )

    let%test_unit "Zero proof-fee should not create a fee transfer" =
      let stmt_to_work_zero_fee stmts =
        Some
          { Transaction_snark_work.Checked.fee = Currency.Fee.zero
          ; proofs = proofs stmts
          ; prover = snark_worker_pk
          }
      in
      let expected_proof_count = 3 in
      Quickcheck.test
        Quickcheck.Generator.(
          tuple2
            (gen_at_capacity_fixed_blocks expected_proof_count)
            small_positive_int)
        ~trials:20
        ~f:(fun ((ledger_init_state, cmds, iters), global_slot) ->
          async_with_ledgers ledger_init_state
            (fun ~snarked_ledger sl test_mask ->
              let%map () =
                test_simple ~global_slot
                  ~expected_proof_count:(Some expected_proof_count)
                  (init_pks ledger_init_state)
                  cmds iters sl test_mask ~snarked_ledger `One_prover
                  stmt_to_work_zero_fee
              in
              assert (
                Option.is_none
                  (Ledger.location_of_account test_mask
                     (Account_id.create snark_worker_pk Token_id.default) ) ) )
          )

    let compute_statuses ~ledger ~coinbase_amount ~global_slot diff =
      with_ledger_mask ledger ~f:(fun status_ledger ->
          let diff =
            Pre_diff_info.compute_statuses ~constraint_constants ~diff
              ~coinbase_amount ~coinbase_receiver ~ledger:status_ledger
              ~global_slot
              ~txn_state_view:(dummy_state_view ~global_slot ())
            |> Result.map_error ~f:Pre_diff_info.Error.to_error
            |> Or_error.ok_exn
          in
          Staged_ledger_diff.forget { diff } )

    let%test_unit "Invalid diff test: check zero fee excess for partitions" =
      let create_diff_with_non_zero_fee_excess ~ledger ~coinbase_amount
          ~global_slot txns completed_works
          (partition : Sl.Scan_state.Space_partition.t) : Staged_ledger_diff.t =
        (*With exact number of user commands in partition.first, the fee transfers that settle the fee_excess would be added to the next tree causing a non-zero fee excess*)
        let slots, job_count1 = partition.first in
        match partition.second with
        | None ->
            compute_statuses ~ledger ~coinbase_amount ~global_slot
            @@ ( { completed_works = List.take completed_works job_count1
                 ; commands = List.take txns slots
                 ; coinbase = Zero
                 ; internal_command_statuses = []
                 }
               , None )
        | Some (_, _) ->
            let txns_in_second_diff = List.drop txns slots in
            compute_statuses ~ledger ~coinbase_amount ~global_slot
              ( { completed_works = List.take completed_works job_count1
                ; commands = List.take txns slots
                ; coinbase = Zero
                ; internal_command_statuses = []
                }
              , Some
                  { completed_works =
                      ( if List.is_empty txns_in_second_diff then []
                      else List.drop completed_works job_count1 )
                  ; commands = txns_in_second_diff
                  ; coinbase = Zero
                  ; internal_command_statuses = []
                  } )
      in
      let empty_diff = Staged_ledger_diff.empty_diff in
      Quickcheck.test
        Quickcheck.Generator.(tuple2 gen_at_capacity small_positive_int)
        ~sexp_of:
          [%sexp_of:
            (Ledger.init_state * User_command.Valid.t list * int option list)
            * int]
        ~trials:10
        ~f:(fun ((ledger_init_state, cmds, iters), global_slot) ->
          async_with_ledgers ledger_init_state
            (fun ~snarked_ledger:_ sl _test_mask ->
              let%map checked =
                iter_cmds_acc cmds iters true
                  (fun _cmds_left _count_opt cmds_this_iter checked ->
                    let scan_state = Sl.scan_state !sl in
                    let work =
                      Sl.Scan_state.work_statements_for_new_diff scan_state
                    in
                    let partitions =
                      Sl.Scan_state.partition_if_overflowing scan_state
                    in
                    let work_done =
                      List.map
                        ~f:(fun stmts ->
                          { Transaction_snark_work.Checked.fee = Fee.zero
                          ; proofs = proofs stmts
                          ; prover = snark_worker_pk
                          } )
                        work
                    in
                    let cmds_this_iter = cmds_this_iter |> Sequence.to_list in
                    let global_slot =
                      Mina_numbers.Global_slot_since_genesis.of_int global_slot
                    in
                    let diff =
                      create_diff_with_non_zero_fee_excess
                        ~ledger:(Sl.ledger !sl)
                        ~coinbase_amount:constraint_constants.coinbase_amount
                        ~global_slot cmds_this_iter work_done partitions
                    in
                    let current_state, current_view =
                      dummy_state_and_view ~global_slot ()
                    in
                    let state_hashes =
                      Mina_state.Protocol_state.hashes current_state
                    in
                    let%bind apply_res =
                      Sl.apply ~constraint_constants ~global_slot !sl diff
                        ~logger ~verifier ~current_state_view:current_view
                        ~state_and_body_hash:
                          ( state_hashes.state_hash
                          , state_hashes.state_body_hash |> Option.value_exn )
                        ~coinbase_receiver ~supercharge_coinbase:true
                    in
                    let checked', diff' =
                      match apply_res with
                      | Error (Sl.Staged_ledger_error.Non_zero_fee_excess _) ->
                          (true, empty_diff)
                      | Error err ->
                          failwith
                          @@ sprintf
                               !"Expecting Non-zero-fee-excess error, got \
                                 %{sexp: Sl.Staged_ledger_error.t}"
                               err
                      | Ok
                          ( `Hash_after_applying _hash
                          , `Ledger_proof _ledger_proof
                          , `Staged_ledger sl'
                          , `Pending_coinbase_update _ ) ->
                          sl := sl' ;
                          (false, diff)
                    in
                    return (diff', checked || checked') )
              in
              (*Note: if this fails, try increasing the number of trials to get a diff that does fail*)
              assert checked ) )

    let%test_unit "Provers can't pay the account creation fee" =
      let no_work_included (diff : Staged_ledger_diff.t) =
        List.is_empty (Staged_ledger_diff.completed_works diff)
      in
      let stmt_to_work stmts =
        let prover = stmt_to_prover stmts in
        Some
          { Transaction_snark_work.Checked.fee =
              Currency.Fee.(sub work_fee (of_nanomina_int_exn 1))
              |> Option.value_exn
          ; proofs = proofs stmts
          ; prover
          }
      in
      Quickcheck.test
        Quickcheck.Generator.(tuple2 (gen_below_capacity ()) small_positive_int)
        ~sexp_of:
          [%sexp_of:
            (Ledger.init_state * User_command.Valid.t list * int option list)
            * int]
        ~shrinker:
          (Quickcheck.Shrinker.create
             (fun ((init_state, cmds, iters), global_slot) ->
               if List.length iters > 1 then
                 Sequence.singleton
                   ( ( init_state
                     , List.take cmds (List.length cmds - transaction_capacity)
                     , [ None ] )
                   , global_slot )
               else Sequence.empty ) )
        ~trials:1
        ~f:(fun ((ledger_init_state, cmds, iters), global_slot) ->
          async_with_ledgers ledger_init_state
            (fun ~snarked_ledger:_ sl _test_mask ->
              iter_cmds_acc cmds iters ()
                (fun _cmds_left _count_opt cmds_this_iter () ->
                  let diff =
                    let global_slot =
                      Mina_numbers.Global_slot_since_genesis.of_int global_slot
                    in
                    let current_state_view = dummy_state_view ~global_slot () in
                    let diff_result =
                      Sl.create_diff ~constraint_constants ~global_slot !sl
                        ~logger ~current_state_view
                        ~transactions_by_fee:cmds_this_iter
                        ~get_completed_work:stmt_to_work ~coinbase_receiver
                        ~supercharge_coinbase:true
                    in
                    match diff_result with
                    | Ok (diff, _invalid_txns) ->
                        Staged_ledger_diff.forget diff
                    | Error e ->
                        Error.raise (Pre_diff_info.Error.to_error e)
                  in
                  (*No proofs were purchased since the fee for the proofs are not sufficient to pay for account creation*)
                  assert (no_work_included diff) ;
                  Deferred.return (diff, ()) ) ) )

    let stmt_to_work_restricted work_list provers
        (stmts : Transaction_snark_work.Statement.t) :
        Transaction_snark_work.Checked.t option =
      let prover =
        match provers with
        | `Many_provers ->
            stmt_to_prover stmts
        | `One_prover ->
            snark_worker_pk
      in
      if
        Option.is_some
          (List.find work_list ~f:(fun s ->
               Transaction_snark_work.Statement.compare s stmts = 0 ) )
      then
        Some
          { Transaction_snark_work.Checked.fee = work_fee
          ; proofs = proofs stmts
          ; prover
          }
      else None

    (** Like test_simple but with a random number of completed jobs available.
                   *)

    let test_random_number_of_proofs :
           global_slot:int
        -> Ledger.init_state
        -> User_command.Valid.t list
        -> int option list
        -> int list
        -> Sl.t ref
        -> Ledger.Mask.Attached.t
        -> [ `One_prover | `Many_provers ]
        -> unit Deferred.t =
     fun ~global_slot init_state cmds cmd_iters proofs_available sl test_mask
         provers ->
      let%map proofs_available_left =
        iter_cmds_acc cmds cmd_iters proofs_available
          (fun cmds_left _count_opt cmds_this_iter proofs_available_left ->
            let work_list : Transaction_snark_work.Statement.t list =
              Transaction_snark_scan_state.all_work_statements_exn
                !sl.scan_state
            in
            let proofs_available_this_iter =
              List.hd_exn proofs_available_left
            in
            let global_slot =
              Mina_numbers.Global_slot_since_genesis.of_int global_slot
            in
            let current_state, current_state_view =
              dummy_state_and_view ~global_slot ()
            in
            let state_and_body_hash =
              let state_hashes =
                Mina_state.Protocol_state.hashes current_state
              in
              ( state_hashes.state_hash
              , state_hashes.state_body_hash |> Option.value_exn )
            in
            let%map proof, diff =
              create_and_apply ~global_slot ~state_and_body_hash
                ~protocol_state_view:current_state_view sl cmds_this_iter
                (stmt_to_work_restricted
                   (List.take work_list proofs_available_this_iter)
                   provers )
            in
            assert_fee_excess proof ;
            let cmds_applied_this_iter =
              List.length @@ Staged_ledger_diff.commands diff
            in
            let cb = coinbase_count diff in
            assert (proofs_available_this_iter = 0 || cb > 0) ;
            ( match provers with
            | `One_prover ->
                assert (cb <= 1)
            | `Many_provers ->
                assert (cb <= 2) ) ;
            let coinbase_cost = coinbase_cost diff in
            assert_ledger test_mask ~coinbase_cost ~global_slot
              ~protocol_state_view:current_state_view !sl cmds_left
              cmds_applied_this_iter (init_pks init_state) ;
            (diff, List.tl_exn proofs_available_left) )
      in
      assert (List.is_empty proofs_available_left)

    let%test_unit "max throughput-random number of proofs-worst case provers" =
      (* Always at worst case number of provers *)
      let g =
        let open Quickcheck.Generator.Let_syntax in
        let%bind ledger_init_state, cmds, iters = gen_at_capacity in
        (* How many proofs will be available at each iteration. *)
        let%bind proofs_available =
          (* I think in the worst case every user command begets 1.5
             transactions - one for the command and half of one for a fee
             transfer - and the merge overhead means you need (amortized) twice
             as many SNARKs as transactions, but since a SNARK work usually
             covers two SNARKS it cancels. So we need to admit up to (1.5 * the
             number of commands) works. I make it twice as many for simplicity
             and to cover coinbases. *)
          Quickcheck_lib.map_gens iters ~f:(fun _ ->
              Int.gen_incl 0 (transaction_capacity * 2) )
        in
        let%map global_slot = Quickcheck.Generator.small_positive_int in
        (ledger_init_state, cmds, iters, proofs_available, global_slot)
      in
      Quickcheck.test g ~trials:10
        ~f:(fun (ledger_init_state, cmds, iters, proofs_available, global_slot)
           ->
          async_with_ledgers ledger_init_state
            (fun ~snarked_ledger:_ sl test_mask ->
              test_random_number_of_proofs ~global_slot ledger_init_state cmds
                iters proofs_available sl test_mask `Many_provers ) )

    let%test_unit "random no of transactions-random number of proofs-worst \
                   case provers" =
      let g =
        let open Quickcheck.Generator.Let_syntax in
        let%bind ledger_init_state, cmds, iters =
          gen_below_capacity ~extra_blocks:true ()
        in
        let%bind proofs_available =
          Quickcheck_lib.map_gens iters ~f:(fun cmds_opt ->
              Int.gen_incl 0 (3 * Option.value_exn cmds_opt) )
        in
        let%map global_slot = Quickcheck.Generator.small_positive_int in
        (ledger_init_state, cmds, iters, proofs_available, global_slot)
      in
      let shrinker =
        Quickcheck.Shrinker.create
          (fun (ledger_init_state, cmds, iters, proofs_available, global_slot)
          ->
            let all_but_last xs = List.take xs (List.length xs - 1) in
            let iter_count = List.length iters in
            let mod_iters iters' =
              ( ledger_init_state
              , List.take cmds
                @@ List.sum (module Int) iters' ~f:(Option.value ~default:0)
              , iters'
              , List.take proofs_available (List.length iters')
              , global_slot )
            in
            let half_iters =
              if iter_count > 1 then
                Some (mod_iters (List.take iters (iter_count / 2)))
              else None
            in
            let one_less_iters =
              if iter_count > 2 then Some (mod_iters (all_but_last iters))
              else None
            in
            List.filter_map [ half_iters; one_less_iters ] ~f:Fn.id
            |> Sequence.of_list )
      in
      Quickcheck.test g ~shrinker ~shrink_attempts:`Exhaustive
        ~sexp_of:
          [%sexp_of:
            Ledger.init_state
            * User_command.Valid.t list
            * int option list
            * int list
            * int] ~trials:50
        ~f:(fun (ledger_init_state, cmds, iters, proofs_available, global_slot)
           ->
          async_with_ledgers ledger_init_state
            (fun ~snarked_ledger:_ sl test_mask ->
              test_random_number_of_proofs ~global_slot ledger_init_state cmds
                iters proofs_available sl test_mask `Many_provers ) )

    let%test_unit "Random number of commands-random number of proofs-one \
                   prover)" =
      let g =
        let open Quickcheck.Generator.Let_syntax in
        let%bind ledger_init_state, cmds, iters =
          gen_below_capacity ~extra_blocks:true ()
        in
        let%bind proofs_available =
          Quickcheck_lib.map_gens iters ~f:(fun cmds_opt ->
              Int.gen_incl 0 (3 * Option.value_exn cmds_opt) )
        in
        let%map global_slot = Quickcheck.Generator.small_positive_int in
        (ledger_init_state, cmds, iters, proofs_available, global_slot)
      in
      Quickcheck.test g ~trials:10
        ~f:(fun (ledger_init_state, cmds, iters, proofs_available, global_slot)
           ->
          async_with_ledgers ledger_init_state
            (fun ~snarked_ledger:_ sl test_mask ->
              test_random_number_of_proofs ~global_slot ledger_init_state cmds
                iters proofs_available sl test_mask `One_prover ) )

    let stmt_to_work_random_fee work_list provers
        (stmts : Transaction_snark_work.Statement.t) :
        Transaction_snark_work.Checked.t option =
      let prover =
        match provers with
        | `Many_provers ->
            stmt_to_prover stmts
        | `One_prover ->
            snark_worker_pk
      in
      Option.map
        (List.find work_list ~f:(fun (s, _) ->
             Transaction_snark_work.Statement.compare s stmts = 0 ) )
        ~f:(fun (_, fee) ->
          { Transaction_snark_work.Checked.fee; proofs = proofs stmts; prover }
          )

    (** Like test_random_number_of_proofs but with random proof fees.
                   *)
    let test_random_proof_fee :
           global_slot:int
        -> Ledger.init_state
        -> User_command.Valid.t list
        -> int option list
        -> (int * Fee.t list) list
        -> Sl.t ref
        -> Ledger.Mask.Attached.t
        -> [ `One_prover | `Many_provers ]
        -> unit Deferred.t =
     fun ~global_slot _init_state cmds cmd_iters proofs_available sl _test_mask
         provers ->
      let%map proofs_available_left =
        iter_cmds_acc cmds cmd_iters proofs_available
          (fun _cmds_left _count_opt cmds_this_iter proofs_available_left ->
            let work_list : Transaction_snark_work.Statement.t list =
              Sl.Scan_state.work_statements_for_new_diff (Sl.scan_state !sl)
            in
            let proofs_available_this_iter, fees_for_each =
              List.hd_exn proofs_available_left
            in
            let work_to_be_done =
              let work_list = List.take work_list proofs_available_this_iter in
              List.(zip_exn work_list (take fees_for_each (length work_list)))
            in
            let global_slot =
              Mina_numbers.Global_slot_since_genesis.of_int global_slot
            in
            let current_state, current_state_view =
              dummy_state_and_view ~global_slot ()
            in
            let state_and_body_hash =
              let state_hashes =
                Mina_state.Protocol_state.hashes current_state
              in
              ( state_hashes.state_hash
              , state_hashes.state_body_hash |> Option.value_exn )
            in
            let%map _proof, diff =
              create_and_apply ~global_slot
                ~protocol_state_view:current_state_view ~state_and_body_hash sl
                cmds_this_iter
                (stmt_to_work_random_fee work_to_be_done provers)
            in
            let sorted_work_from_diff1
                (pre_diff :
                  Staged_ledger_diff.Pre_diff_with_at_most_two_coinbase.t ) =
              List.sort pre_diff.completed_works ~compare:(fun w w' ->
                  Fee.compare w.fee w'.fee )
            in
            let sorted_work_from_diff2
                (pre_diff :
                  Staged_ledger_diff.Pre_diff_with_at_most_one_coinbase.t option
                  ) =
              Option.value_map pre_diff ~default:[] ~f:(fun p ->
                  List.sort p.completed_works ~compare:(fun w w' ->
                      Fee.compare w.fee w'.fee ) )
            in
            let () =
              let assert_same_fee { Coinbase.Fee_transfer.fee; _ } fee' =
                assert (Fee.equal fee fee')
              in
              let first_pre_diff, second_pre_diff_opt = diff.diff in
              match
                ( first_pre_diff.coinbase
                , Option.value_map second_pre_diff_opt
                    ~default:Staged_ledger_diff.At_most_one.Zero ~f:(fun d ->
                      d.coinbase ) )
              with
              | ( Staged_ledger_diff.At_most_two.Zero
                , Staged_ledger_diff.At_most_one.Zero )
              | Two None, Zero ->
                  ()
              | One ft_opt, Zero ->
                  Option.value_map ft_opt ~default:() ~f:(fun single ->
                      let work =
                        List.hd_exn (sorted_work_from_diff1 first_pre_diff)
                        |> Transaction_snark_work.forget
                      in
                      assert_same_fee single work.fee )
              | Zero, One ft_opt ->
                  Option.value_map ft_opt ~default:() ~f:(fun single ->
                      let work =
                        List.hd_exn (sorted_work_from_diff2 second_pre_diff_opt)
                        |> Transaction_snark_work.forget
                      in
                      assert_same_fee single work.fee )
              | Two (Some (ft, ft_opt)), Zero ->
                  let work_done = sorted_work_from_diff1 first_pre_diff in
                  let work =
                    List.hd_exn work_done |> Transaction_snark_work.forget
                  in
                  assert_same_fee ft work.fee ;
                  Option.value_map ft_opt ~default:() ~f:(fun single ->
                      let work =
                        List.hd_exn (List.drop work_done 1)
                        |> Transaction_snark_work.forget
                      in
                      assert_same_fee single work.fee )
              | _ ->
                  failwith
                    (sprintf
                       !"Incorrect coinbase in the diff %{sexp: \
                         Staged_ledger_diff.t}"
                       diff )
            in
            (diff, List.tl_exn proofs_available_left) )
      in
      assert (List.is_empty proofs_available_left)

    let%test_unit "max throughput-random-random fee-number of proofs-worst \
                   case provers" =
      (* Always at worst case number of provers *)
      let g =
        let open Quickcheck.Generator.Let_syntax in
        let%bind ledger_init_state, cmds, iters = gen_at_capacity in
        (* How many proofs will be available at each iteration. *)
        let%bind proofs_available =
          Quickcheck_lib.map_gens iters ~f:(fun _ ->
              let%bind number_of_proofs =
                Int.gen_incl 0 (transaction_capacity * 2)
              in
              let%map fees =
                Quickcheck.Generator.list_with_length number_of_proofs
                  Fee.(
                    gen_incl (of_nanomina_int_exn 1) (of_nanomina_int_exn 20))
              in
              (number_of_proofs, fees) )
        in
        let%map global_slot = Quickcheck.Generator.small_positive_int in
        (ledger_init_state, cmds, iters, proofs_available, global_slot)
      in
      Quickcheck.test g ~trials:10
        ~f:(fun (ledger_init_state, cmds, iters, proofs_available, global_slot)
           ->
          async_with_ledgers ledger_init_state
            (fun ~snarked_ledger:_ sl test_mask ->
              test_random_proof_fee ~global_slot ledger_init_state cmds iters
                proofs_available sl test_mask `Many_provers ) )

    let%test_unit "Max throughput-random fee" =
      let g =
        let open Quickcheck.Generator.Let_syntax in
        let%bind ledger_init_state, cmds, iters = gen_at_capacity in
        let%bind proofs_available =
          Quickcheck_lib.map_gens iters ~f:(fun _ ->
              let number_of_proofs =
                transaction_capacity
                (*All proofs are available*)
              in
              let%map fees =
                Quickcheck.Generator.list_with_length number_of_proofs
                  Fee.(
                    gen_incl (of_nanomina_int_exn 1) (of_nanomina_int_exn 20))
              in
              (number_of_proofs, fees) )
        in
        let%map global_slot = Quickcheck.Generator.small_positive_int in
        (ledger_init_state, cmds, iters, proofs_available, global_slot)
      in
      Quickcheck.test g
        ~sexp_of:
          [%sexp_of:
            Ledger.init_state
            * Mina_base.User_command.Valid.t list
            * int option list
            * (int * Fee.t list) list
            * int] ~trials:10
        ~f:(fun (ledger_init_state, cmds, iters, proofs_available, global_slot)
           ->
          async_with_ledgers ledger_init_state
            (fun ~snarked_ledger:_ sl test_mask ->
              test_random_proof_fee ~global_slot ledger_init_state cmds iters
                proofs_available sl test_mask `Many_provers ) )

    let check_pending_coinbase ~supercharge_coinbase proof ~sl_before ~sl_after
        (_state_hash, state_body_hash) global_slot pc_update ~is_new_stack =
      let pending_coinbase_before = Sl.pending_coinbase_collection sl_before in
      let root_before = Pending_coinbase.merkle_root pending_coinbase_before in
      let unchecked_root_after =
        Pending_coinbase.merkle_root (Sl.pending_coinbase_collection sl_after)
      in
      let f_pop_and_add () =
        let open Snark_params.Tick in
        let open Pending_coinbase in
        let proof_emitted =
          if Option.is_some proof then Boolean.true_ else Boolean.false_
        in
        let%bind root_after_popping, _deleted_stack =
          Pending_coinbase.Checked.pop_coinbases ~constraint_constants
            ~proof_emitted
            (Hash.var_of_t root_before)
        in
        let pc_update_var = Update.var_of_t pc_update in
        let coinbase_receiver =
          Public_key.Compressed.(var_of_t coinbase_receiver)
        in
        let supercharge_coinbase = Boolean.var_of_value supercharge_coinbase in
        let state_body_hash_var = State_body_hash.var_of_t state_body_hash in
        let global_slot_var =
          Mina_numbers.Global_slot_since_genesis.Checked.constant global_slot
        in
        Pending_coinbase.Checked.add_coinbase ~constraint_constants
          root_after_popping pc_update_var ~coinbase_receiver
          ~supercharge_coinbase state_body_hash_var global_slot_var
      in
      let checked_root_after_update =
        let open Snark_params.Tick in
        let open Pending_coinbase in
        let comp =
          let%map result =
            handle f_pop_and_add
              (unstage
                 (handler ~depth:constraint_constants.pending_coinbase_depth
                    pending_coinbase_before ~is_new_stack ) )
          in
          As_prover.read Hash.typ result
        in
        let x = Or_error.ok_exn (run_and_check comp) in
        x
      in
      [%test_eq: Pending_coinbase.Hash.t] unchecked_root_after
        checked_root_after_update

    let test_pending_coinbase :
           global_slot:int
        -> Ledger.init_state
        -> User_command.Valid.t list
        -> int option list
        -> int list
        -> Sl.t ref
        -> Ledger.Mask.Attached.t
        -> [ `One_prover | `Many_provers ]
        -> unit Deferred.t =
     fun ~global_slot init_state cmds cmd_iters proofs_available sl test_mask
         provers ->
      let global_slot =
        Mina_numbers.Global_slot_since_genesis.of_int global_slot
      in
      let%map proofs_available_left, _ =
        iter_cmds_acc cmds cmd_iters (proofs_available, global_slot)
          (fun
            cmds_left
            _count_opt
            cmds_this_iter
            (proofs_available_left, global_slot)
          ->
            let work_list : Transaction_snark_work.Statement.t list =
              Sl.Scan_state.all_work_statements_exn !sl.scan_state
            in
            let proofs_available_this_iter =
              List.hd_exn proofs_available_left
            in
            let sl_before = !sl in
            let current_state, current_state_view =
              dummy_state_and_view ~global_slot ()
            in
            let state_and_body_hash =
              let state_hashes =
                Mina_state.Protocol_state.hashes current_state
              in
              ( state_hashes.state_hash
              , state_hashes.state_body_hash |> Option.value_exn )
            in
            let%map proof, diff, is_new_stack, pc_update, supercharge_coinbase =
              create_and_apply_with_state_body_hash ~current_state_view
                ~global_slot ~state_and_body_hash sl cmds_this_iter
                (stmt_to_work_restricted
                   (List.take work_list proofs_available_this_iter)
                   provers )
            in
            check_pending_coinbase proof ~supercharge_coinbase ~sl_before
              ~sl_after:!sl state_and_body_hash global_slot pc_update
              ~is_new_stack ;
            assert_fee_excess proof ;
            let cmds_applied_this_iter =
              List.length @@ Staged_ledger_diff.commands diff
            in
            let cb = coinbase_count diff in
            assert (proofs_available_this_iter = 0 || cb > 0) ;
            ( match provers with
            | `One_prover ->
                assert (cb <= 1)
            | `Many_provers ->
                assert (cb <= 2) ) ;
            let coinbase_cost = coinbase_cost diff in
            assert_ledger test_mask ~coinbase_cost ~global_slot
              ~protocol_state_view:current_state_view !sl cmds_left
              cmds_applied_this_iter (init_pks init_state) ;
            ( diff
            , ( List.tl_exn proofs_available_left
              , Mina_numbers.Global_slot_since_genesis.succ global_slot ) ) )
      in
      assert (List.is_empty proofs_available_left)

    let pending_coinbase_test prover =
      let g =
        let open Quickcheck.Generator.Let_syntax in
        let%bind ledger_init_state, cmds, iters =
          gen_below_capacity ~extra_blocks:true ()
        in
        let%bind proofs_available =
          Quickcheck_lib.map_gens iters ~f:(fun cmds_opt ->
              Int.gen_incl 0 (3 * Option.value_exn cmds_opt) )
        in
        let%map global_slot = Quickcheck.Generator.small_positive_int in
        (ledger_init_state, cmds, iters, proofs_available, global_slot)
      in
      Quickcheck.test g ~trials:5
        ~f:(fun (ledger_init_state, cmds, iters, proofs_available, global_slot)
           ->
          async_with_ledgers ledger_init_state
            (fun ~snarked_ledger:_ sl test_mask ->
              test_pending_coinbase ~global_slot ledger_init_state cmds iters
                proofs_available sl test_mask prover ) )

    let%test_unit "Validate pending coinbase for random number of \
                   commands-random number of proofs-one prover)" =
      pending_coinbase_test `One_prover

    let%test_unit "Validate pending coinbase for random number of \
                   commands-random number of proofs-many provers)" =
      pending_coinbase_test `Many_provers

    let timed_account n =
      let keypair =
        Quickcheck.random_value
          ~seed:(`Deterministic (sprintf "timed_account_%d" n))
          Keypair.gen
      in
      let account_id =
        Account_id.create
          (Public_key.compress keypair.public_key)
          Token_id.default
      in
      let balance = Balance.of_mina_int_exn 100 in
      (*Should fully vest by slot = 7*)
      let acc =
        Account.create_timed account_id balance ~initial_minimum_balance:balance
          ~cliff_time:(Mina_numbers.Global_slot_since_genesis.of_int 4)
          ~cliff_amount:Amount.zero
          ~vesting_period:(Mina_numbers.Global_slot_span.of_int 2)
          ~vesting_increment:(Amount.of_mina_int_exn 50)
        |> Or_error.ok_exn
      in
      (keypair, acc)

    let untimed_account n =
      let keypair =
        Quickcheck.random_value
          ~seed:(`Deterministic (sprintf "untimed_account_%d" n))
          Keypair.gen
      in
      let account_id =
        Account_id.create
          (Public_key.compress keypair.public_key)
          Token_id.default
      in
      let balance = Balance.of_mina_int_exn 100 in
      let acc = Account.create account_id balance in
      (keypair, acc)

    let supercharge_coinbase_test ~(self : Account.t) ~(delegator : Account.t)
        ~block_count f_expected_balance sl =
      let coinbase_receiver = self in
      let init_balance = coinbase_receiver.balance in
      let check_receiver_account sl count =
        let location =
          Ledger.location_of_account (Sl.ledger sl)
            (Account.identifier coinbase_receiver)
          |> Option.value_exn
        in
        let account = Ledger.get (Sl.ledger sl) location |> Option.value_exn in
        [%test_eq: Balance.t]
          (f_expected_balance count init_balance)
          account.balance
      in
      Deferred.List.iter
        (List.init block_count ~f:(( + ) 1))
        ~f:(fun block_count ->
          let global_slot =
            Mina_numbers.Global_slot_since_genesis.of_int block_count
          in
          let current_state, current_state_view =
            dummy_state_and_view ~global_slot ()
          in
          let state_and_body_hash =
            let state_hashes = Mina_state.Protocol_state.hashes current_state in
            ( state_hashes.state_hash
            , state_hashes.state_body_hash |> Option.value_exn )
          in
          let%bind _ =
            create_and_apply_with_state_body_hash ~winner:delegator.public_key
              ~coinbase_receiver:coinbase_receiver.public_key sl
              ~current_state_view
              ~global_slot:
                (Mina_numbers.Global_slot_since_genesis.of_int block_count)
              ~state_and_body_hash Sequence.empty
              (stmt_to_work_zero_fee ~prover:self.public_key)
          in
          check_receiver_account !sl block_count ;
          return () )

    let normal_coinbase = constraint_constants.coinbase_amount

    let scale_exn amt i = Amount.scale amt i |> Option.value_exn

    let supercharged_coinbase =
      scale_exn constraint_constants.coinbase_amount
        constraint_constants.supercharged_coinbase_factor

    let g = Ledger.gen_initial_ledger_state

    let%test_unit "Supercharged coinbase - staking" =
      let keypair_self, self = timed_account 1 in
      let slots_with_locked_tokens =
        7
        (*calculated from the timing values for timed_accounts*)
      in
      let block_count = slots_with_locked_tokens + 5 in
      let f_expected_balance block_no init_balance =
        if block_no <= slots_with_locked_tokens then
          Balance.add_amount init_balance (scale_exn normal_coinbase block_no)
          |> Option.value_exn
        else
          (* init balance +
                (normal_coinbase * slots_with_locked_tokens) +
                (supercharged_coinbase * remaining slots))*)
          Balance.add_amount
            ( Balance.add_amount init_balance
                (scale_exn normal_coinbase slots_with_locked_tokens)
            |> Option.value_exn )
            (scale_exn supercharged_coinbase
               (block_no - slots_with_locked_tokens) )
          |> Option.value_exn
      in
      Quickcheck.test g ~trials:1 ~f:(fun ledger_init_state ->
          let ledger_init_state =
            Array.append
              [| ( keypair_self
                 , Balance.to_amount self.balance
                 , self.nonce
                 , self.timing )
              |]
              ledger_init_state
          in
          async_with_ledgers ledger_init_state
            (fun ~snarked_ledger:_ sl _test_mask ->
              supercharge_coinbase_test ~self ~delegator:self ~block_count
                f_expected_balance sl ) )

    let%test_unit "Supercharged coinbase - unlocked account delegating to \
                   locked account" =
      let keypair_self, locked_self = timed_account 1 in
      let keypair_delegator, unlocked_delegator = untimed_account 1 in
      let slots_with_locked_tokens =
        7
        (*calculated from the timing values for timed_accounts*)
      in
      let block_count = slots_with_locked_tokens + 2 in
      let f_expected_balance block_no init_balance =
        Balance.add_amount init_balance
          (scale_exn supercharged_coinbase block_no)
        |> Option.value_exn
      in
      Quickcheck.test g ~trials:1 ~f:(fun ledger_init_state ->
          let ledger_init_state =
            Array.append
              [| ( keypair_self
                 , Balance.to_amount locked_self.balance
                 , locked_self.nonce
                 , locked_self.timing )
               ; ( keypair_delegator
                 , Balance.to_amount unlocked_delegator.balance
                 , unlocked_delegator.nonce
                 , unlocked_delegator.timing )
              |]
              ledger_init_state
          in
          async_with_ledgers ledger_init_state
            (fun ~snarked_ledger:_ sl _test_mask ->
              supercharge_coinbase_test ~self:locked_self
                ~delegator:unlocked_delegator ~block_count f_expected_balance sl ) )

    let%test_unit "Supercharged coinbase - locked account delegating to \
                   unlocked account" =
      let keypair_self, unlocked_self = untimed_account 1 in
      let keypair_delegator, locked_delegator = timed_account 1 in
      let slots_with_locked_tokens =
        7
        (*calculated from the timing values for the timed_account*)
      in
      let block_count = slots_with_locked_tokens + 2 in
      let f_expected_balance block_no init_balance =
        if block_no <= slots_with_locked_tokens then
          Balance.add_amount init_balance (scale_exn normal_coinbase block_no)
          |> Option.value_exn
        else
          (* init balance +
                (normal_coinbase * slots_with_locked_tokens) +
                (supercharged_coinbase * remaining slots))*)
          Balance.add_amount
            ( Balance.add_amount init_balance
                (scale_exn normal_coinbase slots_with_locked_tokens)
            |> Option.value_exn )
            (scale_exn supercharged_coinbase
               (block_no - slots_with_locked_tokens) )
          |> Option.value_exn
      in
      Quickcheck.test g ~trials:1 ~f:(fun ledger_init_state ->
          let ledger_init_state =
            Array.append
              [| ( keypair_self
                 , Balance.to_amount unlocked_self.balance
                 , unlocked_self.nonce
                 , unlocked_self.timing )
               ; ( keypair_delegator
                 , Balance.to_amount locked_delegator.balance
                 , locked_delegator.nonce
                 , locked_delegator.timing )
              |]
              ledger_init_state
          in
          async_with_ledgers ledger_init_state
            (fun ~snarked_ledger:_ sl _test_mask ->
              supercharge_coinbase_test ~self:unlocked_self
                ~delegator:locked_delegator ~block_count f_expected_balance sl ) )

    let%test_unit "Supercharged coinbase - locked account delegating to locked \
                   account" =
      let keypair_self, locked_self = timed_account 1 in
      let keypair_delegator, locked_delegator = timed_account 2 in
      let slots_with_locked_tokens =
        7
        (*calculated from the timing values for timed_accounts*)
      in
      let block_count = slots_with_locked_tokens in
      let f_expected_balance block_no init_balance =
        (*running the test as long as both the accounts remain locked and hence normal coinbase in all the blocks*)
        Balance.add_amount init_balance (scale_exn normal_coinbase block_no)
        |> Option.value_exn
      in
      Quickcheck.test g ~trials:1 ~f:(fun ledger_init_state ->
          let ledger_init_state =
            Array.append
              [| ( keypair_self
                 , Balance.to_amount locked_self.balance
                 , locked_self.nonce
                 , locked_self.timing )
               ; ( keypair_delegator
                 , Balance.to_amount locked_delegator.balance
                 , locked_delegator.nonce
                 , locked_delegator.timing )
              |]
              ledger_init_state
          in
          async_with_ledgers ledger_init_state
            (fun ~snarked_ledger:_ sl _test_mask ->
              supercharge_coinbase_test ~self:locked_self
                ~delegator:locked_delegator ~block_count f_expected_balance sl ) )

    let command_insufficient_funds =
      let open Quickcheck.Generator.Let_syntax in
      let%map ledger_init_state = Ledger.gen_initial_ledger_state
      and global_slot = Quickcheck.Generator.small_positive_int in
      let kp, balance, nonce, _ = ledger_init_state.(0) in
      let receiver_pk =
        Quickcheck.random_value ~seed:(`Deterministic "receiver_pk")
          Public_key.Compressed.gen
      in
      let insufficient_account_creation_fee =
        Currency.Fee.to_nanomina_int constraint_constants.account_creation_fee
        / 2
        |> Currency.Amount.of_nanomina_int_exn
      in
      let source_pk = Public_key.compress kp.public_key in
      let body =
        Signed_command_payload.Body.Payment
          Payment_payload.Poly.
            { receiver_pk; amount = insufficient_account_creation_fee }
      in
      let fee = Currency.Amount.to_fee balance in
      let payload =
        Signed_command.Payload.create ~fee ~fee_payer_pk:source_pk ~nonce
          ~memo:Signed_command_memo.dummy ~valid_until:None ~body
      in
      let signed_command =
        User_command.Signed_command (Signed_command.sign kp payload)
      in
      (ledger_init_state, signed_command, global_slot)

    let%test_unit "Commands with Insufficient funds are not included" =
      let logger = Logger.null () in
      Quickcheck.test command_insufficient_funds ~trials:1
        ~f:(fun (ledger_init_state, invalid_command, global_slot) ->
          async_with_ledgers ledger_init_state
            (fun ~snarked_ledger:_ sl _test_mask ->
              let global_slot =
                Mina_numbers.Global_slot_since_genesis.of_int global_slot
              in
              let current_state_view = dummy_state_view ~global_slot () in
              let diff_result =
                Sl.create_diff ~constraint_constants ~global_slot !sl ~logger
                  ~current_state_view
                  ~transactions_by_fee:(Sequence.of_list [ invalid_command ])
                  ~get_completed_work:(stmt_to_work_zero_fee ~prover:self_pk)
                  ~coinbase_receiver ~supercharge_coinbase:false
              in
              ( match diff_result with
              | Ok (diff, _invalid_txns) ->
                  assert (
                    List.is_empty
                      (Staged_ledger_diff.With_valid_signatures_and_proofs
                       .commands diff ) )
              | Error e ->
                  Error.raise (Pre_diff_info.Error.to_error e) ) ;
              Deferred.unit ) )

    let%test_unit "Blocks having commands with insufficient funds are rejected"
        =
      let logger = Logger.create () in
      let g =
        let open Quickcheck.Generator.Let_syntax in
        let%map ledger_init_state = Ledger.gen_initial_ledger_state
        and global_slot = Quickcheck.Generator.small_positive_int in
        let command (kp : Keypair.t) (balance : Currency.Amount.t)
            (nonce : Account.Nonce.t) (validity : [ `Valid | `Invalid ]) =
          let receiver_pk =
            Quickcheck.random_value ~seed:(`Deterministic "receiver_pk")
              Public_key.Compressed.gen
          in
          let account_creation_fee, fee =
            match validity with
            | `Valid ->
                let account_creation_fee =
                  constraint_constants.account_creation_fee
                  |> Currency.Amount.of_fee
                in
                ( account_creation_fee
                , Currency.Amount.to_fee
                    ( Currency.Amount.sub balance account_creation_fee
                    |> Option.value_exn ) )
            | `Invalid ->
                (* Not enough account creation fee and using full balance for fee*)
                ( Currency.Fee.to_nanomina_int
                    constraint_constants.account_creation_fee
                  / 2
                  |> Currency.Amount.of_nanomina_int_exn
                , Currency.Amount.to_fee balance )
          in
          let fee_payer_pk = Public_key.compress kp.public_key in
          let body =
            Signed_command_payload.Body.Payment
              Payment_payload.Poly.
                { receiver_pk; amount = account_creation_fee }
          in
          let payload =
            Signed_command.Payload.create ~fee ~fee_payer_pk ~nonce
              ~memo:Signed_command_memo.dummy ~valid_until:None ~body
          in
          User_command.Signed_command (Signed_command.sign kp payload)
        in
        let signed_command =
          let kp, balance, nonce, _ = ledger_init_state.(0) in
          command kp balance nonce `Valid
        in
        let invalid_command =
          let kp, balance, nonce, _ = ledger_init_state.(1) in
          command kp balance nonce `Invalid
        in
        (ledger_init_state, signed_command, invalid_command, global_slot)
      in
      Quickcheck.test g ~trials:1
        ~f:(fun (ledger_init_state, valid_command, invalid_command, global_slot)
           ->
          async_with_ledgers ledger_init_state
            (fun ~snarked_ledger:_ sl _test_mask ->
              let global_slot =
                Mina_numbers.Global_slot_since_genesis.of_int global_slot
              in
              let current_state, current_state_view =
                dummy_state_and_view ~global_slot ()
              in
              let state_and_body_hash =
                let state_hashes =
                  Mina_state.Protocol_state.hashes current_state
                in
                ( state_hashes.state_hash
                , state_hashes.state_body_hash |> Option.value_exn )
              in
              let diff_result =
                Sl.create_diff ~constraint_constants ~global_slot !sl ~logger
                  ~current_state_view
                  ~transactions_by_fee:(Sequence.of_list [ valid_command ])
                  ~get_completed_work:(stmt_to_work_zero_fee ~prover:self_pk)
                  ~coinbase_receiver ~supercharge_coinbase:false
              in
              match diff_result with
              | Error e ->
                  Error.raise (Pre_diff_info.Error.to_error e)
              | Ok (diff, _invalid_txns) -> (
                  assert (
                    List.length
                      (Staged_ledger_diff.With_valid_signatures_and_proofs
                       .commands diff )
                    = 1 ) ;
                  let f, s = diff.diff in
                  [%log info] "Diff %s"
                    ( Staged_ledger_diff.With_valid_signatures_and_proofs
                      .to_yojson diff
                    |> Yojson.Safe.to_string ) ;
                  let failed_command =
                    With_status.
                      { data = invalid_command
                      ; status =
                          Transaction_status.Failed
                            Transaction_status.Failure.(
                              Collection.of_single_failure
                                Amount_insufficient_to_create_account)
                      }
                  in
                  (*Replace the valid command with an invalid command)*)
                  let diff =
                    { Staged_ledger_diff.With_valid_signatures_and_proofs.diff =
                        ({ f with commands = [ failed_command ] }, s)
                    }
                  in
                  match%map
                    Sl.apply ~constraint_constants ~global_slot !sl
                      (Staged_ledger_diff.forget diff)
                      ~logger ~verifier ~current_state_view ~state_and_body_hash
                      ~coinbase_receiver ~supercharge_coinbase:false
                  with
                  | Ok _x ->
                      assert false
                  (*TODO: check transaction logic errors here. Verified that the error is here is [The source account has an insufficient balance]*)
                  | Error (Staged_ledger_error.Unexpected _ as e) ->
                      [%log info] "Error %s" (Staged_ledger_error.to_string e) ;
                      assert true
                  | Error _ ->
                      assert false ) ) )

    let gen_spec_keypair_and_global_slot =
      let open Quickcheck.Generator.Let_syntax in
      let%bind test_spec = Mina_transaction_logic.For_tests.Test_spec.gen in
      let pks =
        Public_key.Compressed.Set.of_list
          (List.map (Array.to_list test_spec.init_ledger) ~f:(fun s ->
               Public_key.compress (fst s).public_key ) )
      in
      let%map kp =
        Quickcheck.Generator.filter Keypair.gen ~f:(fun kp ->
            not
              (Public_key.Compressed.Set.mem pks
                 (Public_key.compress kp.public_key) ) )
      and global_slot = Quickcheck.Generator.small_positive_int in
      (test_spec, kp, global_slot)

    let%test_unit "Mismatched verification keys in zkApp accounts and \
                   transactions" =
      let open Transaction_snark.For_tests in
      Quickcheck.test ~trials:1 gen_spec_keypair_and_global_slot
        ~f:(fun ({ init_ledger; specs = _ }, new_kp, global_slot) ->
          let fee = Fee.of_nanomina_int_exn 1_000_000 in
          let amount = Amount.of_mina_int_exn 10 in
          let snapp_pk = Signature_lib.Public_key.compress new_kp.public_key in
          let snapp_update =
            { Account_update.Update.dummy with
              delegate = Zkapp_basic.Set_or_keep.Set snapp_pk
            }
          in
          let memo = Signed_command_memo.dummy in
          let test_spec : Update_states_spec.t =
            { sender = (new_kp, Mina_base.Account.Nonce.zero)
            ; fee
            ; fee_payer = None
            ; receivers = []
            ; amount
            ; zkapp_account_keypairs = [ new_kp ]
            ; memo
            ; new_zkapp_account = false
            ; snapp_update
            ; current_auth = Permissions.Auth_required.Proof
            ; call_data = Snark_params.Tick.Field.zero
            ; events = []
            ; actions = []
            ; preconditions = None
            }
          in
          Ledger.with_ledger ~depth:constraint_constants.ledger_depth
            ~f:(fun ledger ->
              Async.Thread_safe.block_on_async_exn (fun () ->
                  Mina_transaction_logic.For_tests.Init_ledger.init
                    (module Ledger.Ledger_inner)
                    init_ledger ledger ;
                  (* create a zkApp account *)
                  let snapp_permissions =
                    let default = Permissions.user_default in
                    { default with
                      set_delegate = Permissions.Auth_required.Proof
                    }
                  in
                  let snapp_account_id =
                    Account_id.create snapp_pk Token_id.default
                  in
                  let dummy_vk =
                    let data = Pickles.Side_loaded.Verification_key.dummy in
                    let hash = Zkapp_account.digest_vk data in
                    ({ data; hash } : _ With_hash.t)
                  in
                  let valid_against_ledger =
                    let new_mask =
                      Ledger.Mask.create ~depth:(Ledger.depth ledger) ()
                    in
                    let l = Ledger.register_mask ledger new_mask in
                    Transaction_snark.For_tests.create_trivial_zkapp_account
                      ~permissions:snapp_permissions ~vk ~ledger:l snapp_pk ;
                    l
                  in
                  let%bind zkapp_command =
                    let zkapp_prover_and_vk = (zkapp_prover, vk) in
                    Transaction_snark.For_tests.update_states
                      ~zkapp_prover_and_vk ~constraint_constants test_spec
                  in
                  let valid_zkapp_command =
                    Or_error.ok_exn
                      (Zkapp_command.Valid.to_valid ~status:Applied
                         ~find_vk:
                           (Zkapp_command.Verifiable.find_vk_via_ledger
                              ~ledger:valid_against_ledger ~get:Ledger.get
                              ~location_of_account:Ledger.location_of_account )
                         zkapp_command )
                  in
                  ignore
                    (Ledger.unregister_mask_exn valid_against_ledger
                       ~loc:__LOC__ ) ;
                  (*Different key in the staged ledger*)
                  Transaction_snark.For_tests.create_trivial_zkapp_account
                    ~permissions:snapp_permissions ~vk:dummy_vk ~ledger snapp_pk ;
                  let open Async.Deferred.Let_syntax in
                  let sl = ref @@ Sl.create_exn ~constraint_constants ~ledger in
                  let global_slot =
                    Mina_numbers.Global_slot_since_genesis.of_int global_slot
                  in
                  let failed_zkapp_command =
                    Or_error.ok_exn
                      (Zkapp_command.Valid.to_valid
                         ~status:
                           Transaction_status.(
                             Failed
                               [ []
                               ; [ Failure.Unexpected_verification_key_hash ]
                               ])
                         ~find_vk:
                           (Zkapp_command.Verifiable.find_vk_via_ledger ~ledger
                              ~get:Ledger.get
                              ~location_of_account:Ledger.location_of_account )
                         zkapp_command )
                  in
                  let current_state, current_state_view =
                    dummy_state_and_view ~global_slot ()
                  in
                  let state_and_body_hash =
                    let state_hashes =
                      Mina_state.Protocol_state.hashes current_state
                    in
                    ( state_hashes.state_hash
                    , state_hashes.state_body_hash |> Option.value_exn )
                  in
                  let%bind _proof, diff =
                    create_and_apply ~global_slot ~state_and_body_hash
                      ~protocol_state_view:current_state_view sl
                      (Sequence.singleton
                         (User_command.Zkapp_command failed_zkapp_command) )
                      stmt_to_work_one_prover
                  in
                  let command =
                    Staged_ledger_diff.commands diff |> List.hd_exn
                  in
                  (*Zkapp_command with incompatible vk is added with failed status*)
                  ( match command.status with
                  | Failed failure_tbl ->
                      let failures = List.concat failure_tbl in
                      assert (not (List.is_empty failures)) ;
                      let failed_as_expected =
                        List.fold failures ~init:false ~f:(fun acc f ->
                            acc
                            || Mina_base.Transaction_status.Failure.(
                                 equal Unexpected_verification_key_hash f) )
                      in
                      assert failed_as_expected
                  | Applied ->
                      failwith
                        "expected zkapp command to fail due to vk mismatch" ) ;
                  (*Update the account to have correct vk*)
                  let loc =
                    Option.value_exn
                      (Ledger.location_of_account ledger snapp_account_id)
                  in
                  let account = Option.value_exn (Ledger.get ledger loc) in
                  Ledger.set ledger loc
                    { account with
                      zkapp =
                        Some
                          { (Option.value_exn account.zkapp) with
                            verification_key = Some vk
                          }
                    } ;
                  let sl = ref @@ Sl.create_exn ~constraint_constants ~ledger in
                  let%bind _proof, diff =
                    create_and_apply sl ~global_slot ~state_and_body_hash
                      ~protocol_state_view:current_state_view
                      (Sequence.singleton
                         (User_command.Zkapp_command valid_zkapp_command) )
                      stmt_to_work_one_prover
                  in
                  let commands = Staged_ledger_diff.commands diff in
                  assert (List.length commands = 1) ;
                  match List.hd_exn commands with
                  | { With_status.data = Zkapp_command _ps; status = Applied }
                    ->
                      return ()
                  | { With_status.data = Zkapp_command _ps
                    ; status = Failed tbl
                    } ->
                      failwith
                        (sprintf "Zkapp_command application failed %s"
                           ( Transaction_status.Failure.Collection.to_yojson tbl
                           |> Yojson.Safe.to_string ) )
                  | _ ->
                      failwith "expecting zkapp_command transaction" ) ) )

    (* This test uses dummy verifiers, that's why it's not rejecting the problematic zkapp command
<<<<<<< HEAD
       But this test is still useful, since it exercises the parts that doesn't requires a pickles instance
       Combining together with the test that uses pickles directly, these 2 tests would make sure that
       the problematic zkapp command would fail exactly for the invalid proof
=======
       But this test is still useful, since it exercises the parts that doesn't requires a pickles
       instance. Currently we only have the test with dummy verifier. The test that uses a full
       verifier is still under working.
>>>>>>> 009f13d1
    *)
    let%test_unit "Invalid account_update_hash would not be rejected by dummy \
                   verifier" =
      let open Transaction_snark.For_tests in
      Quickcheck.test ~trials:1 gen_spec_keypair_and_global_slot
        ~f:(fun ({ init_ledger; specs }, zkapp_account_keypair, global_slot) ->
          let fee = Fee.of_nanomina_int_exn 1_000_000 in
          let fee_payer = (List.hd_exn specs).sender in
          let memo = Signed_command_memo.dummy in
          let spec : Single_account_update_spec.t =
            { fee_payer
            ; fee
            ; zkapp_account_keypair
            ; memo
            ; update =
                { Account_update.Update.dummy with zkapp_uri = Set "abc" }
            ; call_data = Snark_params.Tick.Field.zero
            ; events = []
            ; actions = []
            }
          in
          Ledger.with_ledger ~depth:constraint_constants.ledger_depth
            ~f:(fun ledger ->
              Async.Thread_safe.block_on_async_exn (fun () ->
                  let zkapp_account_pk =
                    Signature_lib.Public_key.compress
                      zkapp_account_keypair.public_key
                  in
                  let zkapp_prover_and_vk = (zkapp_prover, vk) in
                  let%bind zkapp_command =
                    single_account_update
                      ~chain:Mina_signature_kind.(Other_network "invalid")
                      ~zkapp_prover_and_vk ~constraint_constants spec
                  in
                  Mina_transaction_logic.For_tests.Init_ledger.init
                    (module Ledger.Ledger_inner)
                    init_ledger ledger ;
                  Transaction_snark.For_tests.create_trivial_zkapp_account
                    ~permissions:
                      { Permissions.user_default with set_zkapp_uri = Proof }
                    ~vk ~ledger zkapp_account_pk ;
                  let invalid_zkapp_command =
                    Or_error.ok_exn
                      (Zkapp_command.Valid.to_valid ~status:Applied
                         ~find_vk:
                           (Zkapp_command.Verifiable.find_vk_via_ledger ~ledger
                              ~get:Ledger.get
                              ~location_of_account:Ledger.location_of_account )
                         zkapp_command )
                  in
                  let sl = ref @@ Sl.create_exn ~constraint_constants ~ledger in
                  let global_slot =
                    Mina_numbers.Global_slot_since_genesis.of_int global_slot
                  in
                  let current_state, current_state_view =
                    dummy_state_and_view ~global_slot ()
                  in
                  let state_and_body_hash =
                    let state_hashes =
                      Mina_state.Protocol_state.hashes current_state
                    in
                    ( state_hashes.state_hash
                    , state_hashes.state_body_hash |> Option.value_exn )
                  in
                  match
                    Sl.create_diff ~constraint_constants ~global_slot !sl
                      ~logger ~current_state_view
                      ~transactions_by_fee:
                        (Sequence.singleton
                           (User_command.Zkapp_command invalid_zkapp_command) )
                      ~get_completed_work:
                        (stmt_to_work_zero_fee ~prover:self_pk)
                      ~coinbase_receiver ~supercharge_coinbase:false
                  with
                  | Error e ->
                      Error.raise (Pre_diff_info.Error.to_error e)
                  | Ok (diff, _invalid_txns) -> (
                      assert (
                        List.length
                          (Staged_ledger_diff.With_valid_signatures_and_proofs
                           .commands diff )
                        = 1 ) ;
<<<<<<< HEAD
                      let%bind verifier_full =
                        Verifier.create ~logger ~proof_level:Full
                          ~constraint_constants ~conf_dir:None
                          ~pids:
                            (Child_processes.Termination.create_pid_table ())
                          ()
                      in
                      match%map
                        Sl.apply ~constraint_constants ~global_slot !sl
                          (Staged_ledger_diff.forget diff)
                          ~logger ~verifier:verifier_full ~current_state_view
=======
                      match%map
                        Sl.apply ~constraint_constants ~global_slot !sl
                          (Staged_ledger_diff.forget diff)
                          ~logger ~verifier ~current_state_view
>>>>>>> 009f13d1
                          ~state_and_body_hash ~coinbase_receiver
                          ~supercharge_coinbase:false
                      with
                      | Ok _ ->
                          ()
                      | Error e ->
                          failwith (Staged_ledger_error.to_string e) ) ) ) )
  end )<|MERGE_RESOLUTION|>--- conflicted
+++ resolved
@@ -4419,15 +4419,9 @@
                       failwith "expecting zkapp_command transaction" ) ) )
 
     (* This test uses dummy verifiers, that's why it's not rejecting the problematic zkapp command
-<<<<<<< HEAD
-       But this test is still useful, since it exercises the parts that doesn't requires a pickles instance
-       Combining together with the test that uses pickles directly, these 2 tests would make sure that
-       the problematic zkapp command would fail exactly for the invalid proof
-=======
        But this test is still useful, since it exercises the parts that doesn't requires a pickles
        instance. Currently we only have the test with dummy verifier. The test that uses a full
        verifier is still under working.
->>>>>>> 009f13d1
     *)
     let%test_unit "Invalid account_update_hash would not be rejected by dummy \
                    verifier" =
@@ -4510,7 +4504,6 @@
                           (Staged_ledger_diff.With_valid_signatures_and_proofs
                            .commands diff )
                         = 1 ) ;
-<<<<<<< HEAD
                       let%bind verifier_full =
                         Verifier.create ~logger ~proof_level:Full
                           ~constraint_constants ~conf_dir:None
@@ -4522,12 +4515,6 @@
                         Sl.apply ~constraint_constants ~global_slot !sl
                           (Staged_ledger_diff.forget diff)
                           ~logger ~verifier:verifier_full ~current_state_view
-=======
-                      match%map
-                        Sl.apply ~constraint_constants ~global_slot !sl
-                          (Staged_ledger_diff.forget diff)
-                          ~logger ~verifier ~current_state_view
->>>>>>> 009f13d1
                           ~state_and_body_hash ~coinbase_receiver
                           ~supercharge_coinbase:false
                       with
