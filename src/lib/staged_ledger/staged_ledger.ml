open Core_kernel
open Async
open Mina_base
open Mina_transaction
open Currency
open Signature_lib
module Ledger = Mina_ledger.Ledger
module Sparse_ledger = Mina_ledger.Sparse_ledger

(* TODO: measure these operations and tune accordingly *)
let transaction_application_scheduler_batch_size = 10

let option lab =
  Option.value_map ~default:(Or_error.error_string lab) ~f:(fun x -> Ok x)

let yield_result = Fn.compose (Deferred.map ~f:Result.return) Scheduler.yield

let yield_result_every ~n =
  Fn.compose
    (Deferred.map ~f:Result.return)
    (Staged.unstage @@ Scheduler.yield_every ~n)

module Pre_statement = struct
  type t =
    { partially_applied_transaction : Ledger.Transaction_partially_applied.t
    ; expected_status : Transaction_status.t
    ; accounts_accessed : Account_id.t list
    ; fee_excess : Fee_excess.t
    ; first_pass_ledger_witness : Sparse_ledger.t
    ; first_pass_ledger_source_hash : Ledger_hash.t
    ; first_pass_ledger_target_hash : Ledger_hash.t
    ; pending_coinbase_stack_source : Pending_coinbase.Stack_versioned.t
    ; pending_coinbase_stack_target : Pending_coinbase.Stack_versioned.t
    ; init_stack : Transaction_snark.Pending_coinbase_stack_state.Init_stack.t
    }
end

module T = struct
  module Scan_state = Transaction_snark_scan_state
  module Pre_diff_info = Pre_diff_info

  module Staged_ledger_error = struct
    type t =
      | Non_zero_fee_excess of
          Scan_state.Space_partition.t * Transaction.t With_status.t list
      | Invalid_proofs of
          ( Ledger_proof.t
          * Transaction_snark.Statement.t
          * Mina_base.Sok_message.t )
          list
          * Error.t
      | Couldn't_reach_verifier of Error.t
      | Pre_diff of Pre_diff_info.Error.t
      | Insufficient_work of string
      | Mismatched_statuses of
          Transaction.t With_status.t * Transaction_status.t
      | Invalid_public_key of Public_key.Compressed.t
      | ZkApps_exceed_limit of int * int
      | Unexpected of Error.t
    [@@deriving sexp]

    let to_string = function
      | Couldn't_reach_verifier e ->
          Format.asprintf
            !"The verifier could not be reached: %{sexp:Error.t}"
            e
      | Non_zero_fee_excess (partition, txns) ->
          Format.asprintf
            !"Fee excess is non-zero for the transactions: %{sexp: \
              Transaction.t With_status.t list} and the current queue with \
              slots partitioned as %{sexp: Scan_state.Space_partition.t} \n"
            txns partition
      | Pre_diff pre_diff_error ->
          Format.asprintf
            !"Pre_diff_info.Error error: %{sexp:Pre_diff_info.Error.t}"
            pre_diff_error
      | Invalid_proofs (ts, err) ->
          Format.asprintf
            !"Verification failed for proofs with (statement, work_id, \
              prover): %{sexp: (Transaction_snark.Statement.t * int * string) \
              list}\n\
              Error:\n\
              %s"
            (List.map ts ~f:(fun (_p, s, m) ->
                 ( s
                 , Transaction_snark.Statement.hash s
                 , Yojson.Safe.to_string
                   @@ Public_key.Compressed.to_yojson m.prover ) ) )
            (Yojson.Safe.pretty_to_string (Error_json.error_to_yojson err))
      | Insufficient_work str ->
          str
      | Mismatched_statuses (transaction, status) ->
          Format.asprintf
            !"Got a different status %{sexp: Transaction_status.t} when \
              applying the transaction %{sexp: Transaction.t With_status.t}"
            status transaction
      | Invalid_public_key pk ->
          Format.asprintf
            !"A transaction contained an invalid public key %{sexp: \
              Public_key.Compressed.t}"
            pk
      | ZkApps_exceed_limit (count, limit) ->
          Format.asprintf
            !"There are %{sexp: int} ZkApps in the block when there is a \
              configured limit of %{sexp: int}"
            count limit
      | Unexpected e ->
          Error.to_string_hum e

    let to_error = Fn.compose Error.of_string to_string
  end

  let to_staged_ledger_or_error = function
    | Ok a ->
        Ok a
    | Error e ->
        Error (Staged_ledger_error.Unexpected e)

  let verify_proofs ~logger ~verifier proofs =
    let statements () =
      `List
        (List.map proofs ~f:(fun (_, s, _) ->
             Transaction_snark.Statement.to_yojson s ) )
    in
    let log_error err_str ~metadata =
      [%log warn]
        ~metadata:
          ( [ ("statements", statements ())
            ; ("error", `String err_str)
            ; ( "sok_messages"
              , `List
                  (List.map proofs ~f:(fun (_, _, m) -> Sok_message.to_yojson m))
              )
            ]
          @ metadata )
        "Invalid transaction snark for statement $statement: $error" ;
      Deferred.return (Or_error.error_string err_str)
    in
    if
      List.exists proofs ~f:(fun (proof, statement, _msg) ->
          not
            (Transaction_snark.Statement.equal
               (Ledger_proof.statement proof)
               statement ) )
    then
      log_error "Statement and proof do not match"
        ~metadata:
          [ ( "statements_from_proof"
            , `List
                (List.map proofs ~f:(fun (p, _, _) ->
                     Transaction_snark.Statement.to_yojson
                       (Ledger_proof.statement p) ) ) )
          ]
    else
      let start = Time.now () in
      match%map
        Verifier.verify_transaction_snarks verifier
          (List.map proofs ~f:(fun (proof, _, msg) -> (proof, msg)))
      with
      | Ok b ->
          let time_ms = Time.abs_diff (Time.now ()) start |> Time.Span.to_ms in
          [%log trace]
            ~metadata:
              [ ( "work_id"
                , `List
                    (List.map proofs ~f:(fun (_, s, _) ->
                         `Int (Transaction_snark.Statement.hash s) ) ) )
              ; ("time", `Float time_ms)
              ]
            "Verification in apply_diff for work $work_id took $time ms" ;
          Ok b
      | Error e ->
          [%log fatal]
            ~metadata:
              [ ( "statement"
                , `List
                    (List.map proofs ~f:(fun (_, s, _) ->
                         Transaction_snark.Statement.to_yojson s ) ) )
              ; ("error", Error_json.error_to_yojson e)
              ]
            "Verifier error when checking transaction snark for statement \
             $statement: $error" ;
          Error e

  let map_opt xs ~f =
    with_return (fun { return } ->
        Some
          (List.map xs ~f:(fun x ->
               match f x with Some y -> y | None -> return None ) ) )

  let verify ~logger ~verifier job_msg_proofs =
    let open Deferred.Let_syntax in
    match
      map_opt job_msg_proofs ~f:(fun (job, msg, proof) ->
          Option.map (Scan_state.statement_of_job job) ~f:(fun s ->
              (proof, s, msg) ) )
    with
    | None ->
        Deferred.return
          ( Or_error.error_string "Error creating statement from job"
          |> to_staged_ledger_or_error )
    | Some proof_statement_msgs -> (
        match%map verify_proofs ~logger ~verifier proof_statement_msgs with
        | Ok (Ok ()) ->
            Ok ()
        | Ok (Error err) ->
            Error
              (Staged_ledger_error.Invalid_proofs (proof_statement_msgs, err))
        | Error e ->
            Error (Couldn't_reach_verifier e) )

  module Statement_scanner = struct
    include Scan_state.Make_statement_scanner (struct
      type t = unit

      let verify ~verifier:() _proofs = Deferred.Or_error.return (Ok ())
    end)
  end

  module Statement_scanner_proof_verifier = struct
    type t = { logger : Logger.t; verifier : Verifier.t }

    let verify ~verifier:{ logger; verifier } ts =
      verify_proofs ~logger ~verifier
        (List.map ts ~f:(fun (p, m) -> (p, Ledger_proof.statement p, m)))
  end

  module Statement_scanner_with_proofs =
    Scan_state.Make_statement_scanner (Statement_scanner_proof_verifier)

  type t =
    { scan_state : Scan_state.t
    ; ledger :
        (* Invariant: this is the ledger after having applied all the
            transactions in the above state. *)
        Ledger.attached_mask
    ; constraint_constants : Genesis_constants.Constraint_constants.t
    ; pending_coinbase_collection : Pending_coinbase.t
    }

  let proof_txns_with_state_hashes t =
    Scan_state.latest_ledger_proof t.scan_state
    |> Option.bind ~f:(Fn.compose Mina_stdlib.Nonempty_list.of_list_opt snd)

  let scan_state { scan_state; _ } = scan_state

  let all_work_pairs t
      ~(get_state : State_hash.t -> Mina_state.Protocol_state.value Or_error.t)
      =
    Scan_state.all_work_pairs t.scan_state ~get_state

  let all_work_statements_exn t =
    Scan_state.all_work_statements_exn t.scan_state

  let pending_coinbase_collection { pending_coinbase_collection; _ } =
    pending_coinbase_collection

  let _get_target ((proof, _), _) =
    let { Transaction_snark.Statement.Poly.target; _ } =
      Ledger_proof.statement proof
    in
    target

  let verify_scan_state_after_apply ~constraint_constants
      ~pending_coinbase_stack ~first_pass_ledger_end ~second_pass_ledger_end
      (scan_state : Scan_state.t) =
    let error_prefix =
      "Error verifying the parallel scan state after applying the diff."
    in
    let registers_end : _ Mina_state.Registers.t =
      { first_pass_ledger = first_pass_ledger_end
      ; second_pass_ledger = second_pass_ledger_end
      ; local_state = Mina_state.Local_state.empty ()
      ; pending_coinbase_stack
      }
    in
    let statement_check = `Partial in
    let last_proof_statement =
      Option.map
        ~f:(fun ((p, _), _) -> Ledger_proof.statement p)
        (Scan_state.latest_ledger_proof scan_state)
    in
    Statement_scanner.check_invariants ~constraint_constants scan_state
      ~statement_check ~verifier:() ~error_prefix ~registers_end
      ~last_proof_statement

  let of_scan_state_and_ledger_unchecked ~ledger ~scan_state
      ~constraint_constants ~pending_coinbase_collection =
    { ledger; scan_state; constraint_constants; pending_coinbase_collection }

  let of_scan_state_and_ledger ~logger
      ~(constraint_constants : Genesis_constants.Constraint_constants.t)
      ~verifier ~last_proof_statement ~ledger ~scan_state
      ~pending_coinbase_collection ~get_state ~first_pass_ledger_target =
    let open Deferred.Or_error.Let_syntax in
    let t =
      of_scan_state_and_ledger_unchecked ~ledger ~scan_state
        ~constraint_constants ~pending_coinbase_collection
    in
    let%bind pending_coinbase_stack =
      Pending_coinbase.latest_stack ~is_new_stack:false
        pending_coinbase_collection
      |> Deferred.return
    in
    let%bind () =
      Statement_scanner_with_proofs.check_invariants ~constraint_constants
        ~logger scan_state ~statement_check:(`Full get_state)
        ~verifier:{ Statement_scanner_proof_verifier.logger; verifier }
        ~error_prefix:"Staged_ledger.of_scan_state_and_ledger"
        ~last_proof_statement
        ~registers_end:
          { local_state = Mina_state.Local_state.empty ()
          ; first_pass_ledger = first_pass_ledger_target
          ; second_pass_ledger =
              Frozen_ledger_hash.of_ledger_hash (Ledger.merkle_root ledger)
          ; pending_coinbase_stack
          }
    in
    return t

  let of_scan_state_and_ledger_unchecked
      ~(constraint_constants : Genesis_constants.Constraint_constants.t) ~logger
      ~last_proof_statement ~ledger ~scan_state ~pending_coinbase_collection
      ~first_pass_ledger_target =
    let open Deferred.Or_error.Let_syntax in
    let t =
      { ledger; scan_state; constraint_constants; pending_coinbase_collection }
    in
    let%bind pending_coinbase_stack =
      Pending_coinbase.latest_stack ~is_new_stack:false
        pending_coinbase_collection
      |> Deferred.return
    in
    let%bind () =
      Statement_scanner.check_invariants ~constraint_constants ~logger
        scan_state ~statement_check:`Partial ~verifier:()
        ~error_prefix:"Staged_ledger.of_scan_state_and_ledger"
        ~last_proof_statement
        ~registers_end:
          { local_state = Mina_state.Local_state.empty ()
          ; first_pass_ledger = first_pass_ledger_target
          ; second_pass_ledger =
              Frozen_ledger_hash.of_ledger_hash (Ledger.merkle_root ledger)
          ; pending_coinbase_stack
          }
    in
    return t

  let of_scan_state_pending_coinbases_and_snarked_ledger' ~constraint_constants
      ~pending_coinbases ~scan_state ~snarked_ledger ~snarked_local_state:_
      ~expected_merkle_root ~get_state f =
    let open Deferred.Or_error.Let_syntax in
    let apply_first_pass =
      Ledger.apply_transaction_first_pass ~constraint_constants
    in
    let apply_second_pass = Ledger.apply_transaction_second_pass in
    let apply_first_pass_sparse_ledger ~global_slot ~txn_state_view
        sparse_ledger txn =
      let open Or_error.Let_syntax in
      let%map _ledger, partial_txn =
        Mina_ledger.Sparse_ledger.apply_transaction_first_pass
          ~constraint_constants ~global_slot ~txn_state_view sparse_ledger txn
      in
      partial_txn
    in
    let%bind (`First_pass_ledger_hash first_pass_ledger_target) =
      Scan_state.get_staged_ledger_async
        ~async_batch_size:transaction_application_scheduler_batch_size
        ~ledger:snarked_ledger ~get_protocol_state:get_state ~apply_first_pass
        ~apply_second_pass ~apply_first_pass_sparse_ledger scan_state
    in
    let staged_ledger_hash = Ledger.merkle_root snarked_ledger in
    let%bind () =
      Deferred.return
      @@ Result.ok_if_true
           (Ledger_hash.equal expected_merkle_root staged_ledger_hash)
           ~error:
             (Error.createf
                !"Mismatching merkle root Expected:%{sexp:Ledger_hash.t} \
                  Got:%{sexp:Ledger_hash.t}"
                expected_merkle_root staged_ledger_hash )
    in
    let last_proof_statement =
      Scan_state.latest_ledger_proof scan_state
      |> Option.map ~f:(fun ((p, _), _) -> Ledger_proof.statement p)
    in
    f ~constraint_constants ~last_proof_statement ~ledger:snarked_ledger
      ~scan_state ~pending_coinbase_collection:pending_coinbases
      ~first_pass_ledger_target

  let of_scan_state_pending_coinbases_and_snarked_ledger ~logger
      ~constraint_constants ~verifier ~scan_state ~snarked_ledger
      ~snarked_local_state ~expected_merkle_root ~pending_coinbases ~get_state =
    of_scan_state_pending_coinbases_and_snarked_ledger' ~constraint_constants
      ~pending_coinbases ~scan_state ~snarked_ledger ~snarked_local_state
      ~expected_merkle_root ~get_state
      (of_scan_state_and_ledger ~logger ~get_state ~verifier)

  let of_scan_state_pending_coinbases_and_snarked_ledger_unchecked
      ~constraint_constants ~logger ~scan_state ~snarked_ledger
      ~snarked_local_state ~expected_merkle_root ~pending_coinbases ~get_state =
    of_scan_state_pending_coinbases_and_snarked_ledger' ~constraint_constants
      ~pending_coinbases ~scan_state ~snarked_ledger ~snarked_local_state
      ~expected_merkle_root ~get_state
      (of_scan_state_and_ledger_unchecked ~logger)

  let copy
      { scan_state; ledger; constraint_constants; pending_coinbase_collection }
      =
    let new_mask = Ledger.Mask.create ~depth:(Ledger.depth ledger) () in
    { scan_state
    ; ledger = Ledger.register_mask ledger new_mask
    ; constraint_constants
    ; pending_coinbase_collection
    }

  let hash
      { scan_state
      ; ledger
      ; constraint_constants = _
      ; pending_coinbase_collection
      } : Staged_ledger_hash.t =
    Staged_ledger_hash.of_aux_ledger_and_coinbase_hash
      (Scan_state.hash scan_state)
      (Ledger.merkle_root ledger)
      pending_coinbase_collection

  let ledger { ledger; _ } = ledger

  let create_exn ~constraint_constants ~ledger : t =
    { scan_state = Scan_state.empty ~constraint_constants ()
    ; ledger
    ; constraint_constants
    ; pending_coinbase_collection =
        Pending_coinbase.create
          ~depth:constraint_constants.pending_coinbase_depth ()
        |> Or_error.ok_exn
    }

  let current_ledger_proof t =
    Option.map
      (Scan_state.latest_ledger_proof t.scan_state)
      ~f:(Fn.compose fst fst)

  let replace_ledger_exn t ledger =
    [%test_result: Ledger_hash.t]
      ~message:"Cannot replace ledger since merkle_root differs"
      ~expect:(Ledger.merkle_root t.ledger)
      (Ledger.merkle_root ledger) ;
    { t with ledger }

  let sum_fees xs ~f =
    with_return (fun { return } ->
        Ok
          (List.fold ~init:Fee.zero xs ~f:(fun acc x ->
               match Fee.add acc (f x) with
               | None ->
                   return (Or_error.error_string "Fee overflow")
               | Some res ->
                   res ) ) )

  let working_stack pending_coinbase_collection ~is_new_stack =
    to_staged_ledger_or_error
      (Pending_coinbase.latest_stack pending_coinbase_collection ~is_new_stack)

  let push_coinbase current_stack (t : Transaction.t) =
    match t with
    | Coinbase c ->
        Pending_coinbase.Stack.push_coinbase c current_stack
    | _ ->
        current_stack

  let push_state current_stack state_body_hash global_slot =
    Pending_coinbase.Stack.push_state state_body_hash global_slot current_stack

  module Stack_state_with_init_stack = struct
    type t =
      { pc : Transaction_snark.Pending_coinbase_stack_state.t
      ; init_stack : Pending_coinbase.Stack.t
      }
  end

  let coinbase_amount ~supercharge_coinbase
      ~(constraint_constants : Genesis_constants.Constraint_constants.t) =
    if supercharge_coinbase then
      Currency.Amount.scale constraint_constants.coinbase_amount
        constraint_constants.supercharged_coinbase_factor
    else Some constraint_constants.coinbase_amount

  let _coinbase_amount_or_error ~supercharge_coinbase
      ~(constraint_constants : Genesis_constants.Constraint_constants.t) =
    if supercharge_coinbase then
      Option.value_map
        ~default:
          (Error
             (Pre_diff_info.Error.Coinbase_error
                (sprintf
                   !"Overflow when calculating coinbase amount: Supercharged \
                     coinbase factor (%d) x coinbase amount (%{sexp: \
                     Currency.Amount.t})"
                   constraint_constants.supercharged_coinbase_factor
                   constraint_constants.coinbase_amount ) ) )
        (coinbase_amount ~supercharge_coinbase ~constraint_constants)
        ~f:(fun x -> Ok x)
    else Ok constraint_constants.coinbase_amount

  let apply_single_transaction_first_pass ~constraint_constants ~global_slot
      ledger (pending_coinbase_stack_state : Stack_state_with_init_stack.t)
      txn_with_status (txn_state_view : Zkapp_precondition.Protocol_state.View.t)
      :
      ( Pre_statement.t * Stack_state_with_init_stack.t
      , Staged_ledger_error.t )
      Result.t =
    let open Result.Let_syntax in
    let txn = With_status.data txn_with_status in
    let expected_status = With_status.status txn_with_status in
    (* TODO: for zkapps, we should actually narrow this by segments *)
    let accounts_accessed = Transaction.accounts_referenced txn in
    let%bind fee_excess =
      to_staged_ledger_or_error (Transaction.fee_excess txn)
    in
    let source_ledger_hash = Ledger.merkle_root ledger in
    let ledger_witness =
      O1trace.sync_thread "create_ledger_witness" (fun () ->
          Sparse_ledger.of_ledger_subset_exn ledger accounts_accessed )
    in
    let pending_coinbase_target =
      push_coinbase pending_coinbase_stack_state.pc.target txn
    in
    let new_init_stack =
      push_coinbase pending_coinbase_stack_state.init_stack txn
    in
    let%map partially_applied_transaction =
      to_staged_ledger_or_error
        (Ledger.apply_transaction_first_pass ~constraint_constants ~global_slot
           ~txn_state_view ledger txn )
    in
    let target_ledger_hash = Ledger.merkle_root ledger in
    ( { Pre_statement.partially_applied_transaction
      ; expected_status
      ; accounts_accessed
      ; fee_excess
      ; first_pass_ledger_witness = ledger_witness
      ; first_pass_ledger_source_hash = source_ledger_hash
      ; first_pass_ledger_target_hash = target_ledger_hash
      ; pending_coinbase_stack_source = pending_coinbase_stack_state.pc.source
      ; pending_coinbase_stack_target = pending_coinbase_target
      ; init_stack =
          Transaction_snark.Pending_coinbase_stack_state.Init_stack.Base
            pending_coinbase_stack_state.init_stack
      }
    , { Stack_state_with_init_stack.pc =
          { source = pending_coinbase_target; target = pending_coinbase_target }
      ; init_stack = new_init_stack
      } )

  let apply_single_transaction_second_pass ~constraint_constants
      ~connecting_ledger ledger state_and_body_hash ~global_slot
      (pre_stmt : Pre_statement.t) =
    let open Result.Let_syntax in
    let empty_local_state = Mina_state.Local_state.empty () in
    let second_pass_ledger_source_hash = Ledger.merkle_root ledger in
    let ledger_witness =
      O1trace.sync_thread "create_ledger_witness" (fun () ->
          (* TODO: for zkapps, we should actually narrow this by segments *)
          Sparse_ledger.of_ledger_subset_exn ledger pre_stmt.accounts_accessed )
    in
    let%bind applied_txn =
      to_staged_ledger_or_error
        (Ledger.apply_transaction_second_pass ledger
           pre_stmt.partially_applied_transaction )
    in
    let second_pass_ledger_target_hash = Ledger.merkle_root ledger in
    let%bind supply_increase =
      to_staged_ledger_or_error
        (Mina_transaction_logic.Transaction_applied.supply_increase
           ~constraint_constants applied_txn )
    in
    let%map () =
      let actual_status = Ledger.status_of_applied applied_txn in
      if Transaction_status.equal pre_stmt.expected_status actual_status then
        return ()
      else
        let txn_with_expected_status =
          { With_status.data =
              With_status.data (Ledger.transaction_of_applied applied_txn)
          ; status = pre_stmt.expected_status
          }
        in
        Error
          (Staged_ledger_error.Mismatched_statuses
             (txn_with_expected_status, actual_status) )
    in
    let statement =
      { Mina_wire_types.Mina_state_snarked_ledger_state.Poly.V2.source =
          { first_pass_ledger = pre_stmt.first_pass_ledger_source_hash
          ; second_pass_ledger = second_pass_ledger_source_hash
          ; pending_coinbase_stack = pre_stmt.pending_coinbase_stack_source
          ; local_state = empty_local_state
          }
      ; target =
          { first_pass_ledger = pre_stmt.first_pass_ledger_target_hash
          ; second_pass_ledger = second_pass_ledger_target_hash
          ; pending_coinbase_stack = pre_stmt.pending_coinbase_stack_target
          ; local_state = empty_local_state
          }
      ; connecting_ledger_left = connecting_ledger
      ; connecting_ledger_right = connecting_ledger
      ; fee_excess = pre_stmt.fee_excess
      ; supply_increase
      ; sok_digest = ()
      }
    in
    { Scan_state.Transaction_with_witness.transaction_with_info = applied_txn
    ; state_hash = state_and_body_hash
    ; first_pass_ledger_witness = pre_stmt.first_pass_ledger_witness
    ; second_pass_ledger_witness = ledger_witness
    ; init_stack = pre_stmt.init_stack
    ; statement
    ; block_global_slot = global_slot
    }

  let apply_transactions_first_pass ~yield ~constraint_constants ~global_slot
      ledger init_pending_coinbase_stack_state ts current_state_view =
    let open Deferred.Result.Let_syntax in
    let apply pending_coinbase_stack_state txn =
      match
        List.find (Transaction.public_keys txn.With_status.data) ~f:(fun pk ->
            Option.is_none (Signature_lib.Public_key.decompress pk) )
      with
      | Some pk ->
          Error (Staged_ledger_error.Invalid_public_key pk)
      | None ->
          apply_single_transaction_first_pass ~constraint_constants ~global_slot
            ledger pending_coinbase_stack_state txn current_state_view
    in
    let%map res_rev, pending_coinbase_stack_state =
      Mina_stdlib.Deferred.Result.List.fold ts
        ~init:([], init_pending_coinbase_stack_state)
        ~f:(fun (acc, pending_coinbase_stack_state) t ->
          let%bind pre_witness, pending_coinbase_stack_state' =
            Deferred.return (apply pending_coinbase_stack_state t)
          in
          let%map () = yield () in
          (pre_witness :: acc, pending_coinbase_stack_state') )
    in
    (List.rev res_rev, pending_coinbase_stack_state.pc.target)

  let apply_transactions_second_pass ~constraint_constants ~yield ~global_slot
      ledger state_and_body_hash pre_stmts =
    let open Deferred.Result.Let_syntax in
    let connecting_ledger = Ledger.merkle_root ledger in
    Mina_stdlib.Deferred.Result.List.map pre_stmts ~f:(fun pre_stmt ->
        let%bind result =
          apply_single_transaction_second_pass ~constraint_constants
            ~connecting_ledger ~global_slot ledger state_and_body_hash pre_stmt
          |> Deferred.return
        in
        let%map () = yield () in
        result )

  let update_ledger_and_get_statements ~constraint_constants ~global_slot ledger
      current_stack tss current_state_view state_and_body_hash =
    let open Deferred.Result.Let_syntax in
    let state_body_hash = snd state_and_body_hash in
    let ts, ts_opt = tss in
    let apply_first_pass working_stack ts =
      let working_stack_with_state =
        push_state working_stack state_body_hash global_slot
      in
      let init_pending_coinbase_stack_state : Stack_state_with_init_stack.t =
        { pc = { source = working_stack; target = working_stack_with_state }
        ; init_stack = working_stack
        }
      in
      apply_transactions_first_pass ~constraint_constants ~global_slot ledger
        init_pending_coinbase_stack_state ts current_state_view
    in
    let yield =
      yield_result_every ~n:transaction_application_scheduler_batch_size
    in
    let%bind pre_stmts1, updated_stack1 =
      apply_first_pass ~yield current_stack ts
    in
    let%bind pre_stmts2, updated_stack2 =
      match ts_opt with
      | None ->
          return ([], updated_stack1)
      | Some ts ->
          let current_stack2 =
            Pending_coinbase.Stack.create_with current_stack
          in
          apply_first_pass ~yield current_stack2 ts
    in
    let first_pass_ledger_end = Ledger.merkle_root ledger in
    let%map txns_with_witnesses =
      apply_transactions_second_pass ~constraint_constants ~yield ~global_slot
        ledger state_and_body_hash (pre_stmts1 @ pre_stmts2)
    in
    (txns_with_witnesses, updated_stack1, updated_stack2, first_pass_ledger_end)

  (** Checks if the work has already been verified before by the snark pool logic *)
  let work_already_verified_check ~get_completed_work jobs work =
    let exception Statement_of_job_failure in
    let statement_of_job_exn job =
      Option.value_exn ~error:(Error.of_exn Statement_of_job_failure)
      @@ Scan_state.statement_of_job job
    in
    try
      let job_statements = One_or_two.map ~f:statement_of_job_exn jobs in
      let work_statement = Transaction_snark_work.statement work in
      let statements_match =
        Transaction_snark_work.Statement.equal job_statements work_statement
      in
      let matching_completed_work_in_pool = get_completed_work work_statement in
      match (statements_match, matching_completed_work_in_pool) with
      | true, Some (completed_work : Transaction_snark_work.Checked.t) ->
          let verified_proofs =
            Transaction_snark_work.Checked.proofs completed_work
          in
          let block_work_proofs = Transaction_snark_work.proofs work in
          if
            not
            @@ Fee.equal
                 (Transaction_snark_work.Checked.fee completed_work)
                 (Transaction_snark_work.fee work)
          then Second "fee_not_equal"
          else if
            not
            @@ Account.Key.equal
                 (Transaction_snark_work.Checked.prover completed_work)
                 (Transaction_snark_work.prover work)
          then Second "prover_account_not_equal"
          else if
            not
            @@ One_or_two.equal Ledger_proof.equal verified_proofs
                 block_work_proofs
          then Second "proof_not_equal"
          else First ()
      | _ ->
          Second "not_found_in_pool"
    with Statement_of_job_failure -> Second "statement_of_job_failure"

  let check_completed_works ~logger ~verifier ~get_completed_work scan_state
      (completed_works : Transaction_snark_work.t list) =
    let work_count = List.length completed_works in
    let job_pairs =
      Scan_state.k_work_pairs_for_new_diff scan_state ~k:work_count
    in
    let found_in_snarkpool_count = ref 0 in
    let mismatch_reasons = String.Table.create ~size:10 () in
    let jmps =
      List.concat_map (List.zip_exn job_pairs completed_works)
        ~f:(fun (jobs, work) ->
          match work_already_verified_check ~get_completed_work jobs work with
          | First () ->
              incr found_in_snarkpool_count ;
              []
          | Second reason ->
              String.Table.incr mismatch_reasons reason ;
              let message =
                Sok_message.create ~fee:work.fee ~prover:work.prover
              in
              One_or_two.(
                to_list
                  (map (zip_exn jobs work.proofs) ~f:(fun (job, proof) ->
                       (job, message, proof) ) )) )
    in
    [%log debug]
      ~metadata:
        [ ("completed_work_found_in_pool", `Int !found_in_snarkpool_count)
        ; ( "non_skipped_reasons"
          , `Assoc
              (List.map (String.Table.to_alist mismatch_reasons)
                 ~f:(fun (reason, count) -> (reason, `Int count)) ) )
        ]
      "check_completed_works: completed works found in SNARK pool: \
       $completed_work_found_in_pool\n\
      \      Non skipped work reasons: $non_skipped_reasons" ;
    if List.is_empty jmps then Deferred.return (Ok ())
    else verify jmps ~logger ~verifier

  (**The total fee excess caused by any diff should be zero. In the case where
     the slots are split into two partitions, total fee excess of the transactions
     to be enqueued on each of the partitions should be zero respectively *)
  let check_zero_fee_excess scan_state data =
    let partitions = Scan_state.partition_if_overflowing scan_state in
    let txns_from_data data =
      List.fold_right ~init:(Ok []) data
        ~f:(fun (d : Scan_state.Transaction_with_witness.t) acc ->
          let%map.Or_error acc = acc in
          let t = d.transaction_with_info |> Ledger.transaction_of_applied in
          t :: acc )
    in
    let total_fee_excess txns =
      List.fold_until txns ~init:Fee_excess.empty ~finish:Or_error.return
        ~f:(fun acc (txn : Transaction.t With_status.t) ->
          match
            let open Or_error.Let_syntax in
            let%bind fee_excess = Transaction.fee_excess txn.data in
            Fee_excess.combine acc fee_excess
          with
          | Ok fee_excess ->
              Continue fee_excess
          | Error _ as err ->
              Stop err )
      |> to_staged_ledger_or_error
    in
    let open Result.Let_syntax in
    let check data slots =
      let%bind txns = txns_from_data data |> to_staged_ledger_or_error in
      let%bind fee_excess = total_fee_excess txns in
      if Fee_excess.is_zero fee_excess then Ok ()
      else Error (Non_zero_fee_excess (slots, txns))
    in
    let%bind () = check (List.take data (fst partitions.first)) partitions in
    Option.value_map ~default:(Result.return ())
      ~f:(fun _ -> check (List.drop data (fst partitions.first)) partitions)
      partitions.second

  let update_coinbase_stack_and_get_data_impl ~logger ~constraint_constants
      ~global_slot ~first_partition_slots:slots ~no_second_partition
      ~is_new_stack ledger pending_coinbase_collection transactions
      current_state_view state_and_body_hash =
    let open Deferred.Result.Let_syntax in
    let coinbase_exists txns =
      List.fold_until ~init:false txns
        ~f:(fun acc t ->
          match t.With_status.data with
          | Transaction.Coinbase _ ->
              Stop true
          | _ ->
              Continue acc )
        ~finish:Fn.id
    in
    if no_second_partition then (
      (*Single partition:
        1.Check if a new stack is required and get a working stack [working_stack]
        2.create data for enqueuing onto the scan state *)
      let%bind working_stack =
        working_stack pending_coinbase_collection ~is_new_stack
        |> Deferred.return
      in
      [%log internal] "Update_ledger_and_get_statements"
        ~metadata:[ ("partition", `String "single") ] ;
      let%map data, updated_stack, _, first_pass_ledger_end =
        update_ledger_and_get_statements ~constraint_constants ~global_slot
          ledger working_stack (transactions, None) current_state_view
          state_and_body_hash
      in
      [%log internal] "Update_ledger_and_get_statements_done" ;
      [%log internal] "Update_coinbase_stack_done"
        ~metadata:
          [ ("is_new_stack", `Bool is_new_stack)
          ; ("transactions_len", `Int (List.length transactions))
          ; ("data_len", `Int (List.length data))
          ] ;
      ( is_new_stack
      , data
      , Pending_coinbase.Update.Action.Update_one
      , `Update_one updated_stack
      , `First_pass_ledger_end first_pass_ledger_end ) )
    else
      (*Two partition:
        Assumption: Only one of the partition will have coinbase transaction(s)in it.
        1. Get the latest stack for coinbase in the first set of transactions
        2. get the first set of scan_state data[data1]
        3. get a new stack for the second partion because the second set of transactions would start from the begining of the next tree in the scan_state
        4. Initialize the new stack with the state from the first stack
        5. get the second set of scan_state data[data2]*)
      let txns_for_partition1 = List.take transactions slots in
      let coinbase_in_first_partition = coinbase_exists txns_for_partition1 in
      let%bind working_stack1 =
        working_stack pending_coinbase_collection ~is_new_stack:false
        |> Deferred.return
      in
      let txns_for_partition2 = List.drop transactions slots in
      [%log internal] "Update_ledger_and_get_statements"
        ~metadata:[ ("partition", `String "both") ] ;
      let%map data, updated_stack1, updated_stack2, first_pass_ledger_end =
        update_ledger_and_get_statements ~constraint_constants ~global_slot
          ledger working_stack1
          (txns_for_partition1, Some txns_for_partition2)
          current_state_view state_and_body_hash
      in
      [%log internal] "Update_ledger_and_get_statements_done" ;
      let second_has_data = List.length txns_for_partition2 > 0 in
      let pending_coinbase_action, stack_update =
        match (coinbase_in_first_partition, second_has_data) with
        | true, true ->
            ( Pending_coinbase.Update.Action.Update_two_coinbase_in_first
            , `Update_two (updated_stack1, updated_stack2) )
        (*updated_stack2 does not have coinbase and but has the state from the previous stack*)
        | true, false ->
            (*updated_stack1 has some new coinbase but parition 2 has no
              data and so we have only one stack to update*)
            (Update_one, `Update_one updated_stack1)
        | false, true ->
            (*updated_stack1 just has the new state. [updated stack2] might have coinbase, definitely has some
              data and therefore will have a non-dummy state.*)
            ( Update_two_coinbase_in_second
            , `Update_two (updated_stack1, updated_stack2) )
        | false, false ->
            (* a diff consists of only non-coinbase transactions. This is currently not possible because a diff will have a coinbase at the very least, so don't update anything?*)
            (Update_none, `Update_none)
      in
      [%log internal] "Update_coinbase_stack_done"
        ~metadata:
          [ ("is_new_stack", `Bool false)
          ; ("coinbase_in_first_partition", `Bool coinbase_in_first_partition)
          ; ("second_has_data", `Bool second_has_data)
          ; ("txns_for_partition1_len", `Int (List.length txns_for_partition1))
          ; ("txns_for_partition2_len", `Int (List.length txns_for_partition2))
          ] ;
      ( false
      , data
      , pending_coinbase_action
      , stack_update
      , `First_pass_ledger_end first_pass_ledger_end )

  let update_coinbase_stack_and_get_data ~logger ~constraint_constants
      ~global_slot scan_state ledger pending_coinbase_collection transactions
      current_state_view state_and_body_hash =
    let { Scan_state.Space_partition.first = slots, _; second } =
      Scan_state.partition_if_overflowing scan_state
    in
    let is_new_stack = Scan_state.next_on_new_tree scan_state in
    if not @@ List.is_empty transactions then
      update_coinbase_stack_and_get_data_impl ~logger ~constraint_constants
        ~global_slot ~first_partition_slots:slots
        ~no_second_partition:(Option.is_none second) ~is_new_stack ledger
        pending_coinbase_collection transactions current_state_view
        state_and_body_hash
    else (
      [%log internal] "Update_coinbase_stack_done" ;
      Deferred.return
        (Ok
           ( false
           , []
           , Pending_coinbase.Update.Action.Update_none
           , `Update_none
           , `First_pass_ledger_end (Ledger.merkle_root ledger) ) ) )

  (*update the pending_coinbase tree with the updated/new stack and delete the oldest stack if a proof was emitted*)
  let update_pending_coinbase_collection ~depth pending_coinbase_collection
      stack_update ~is_new_stack ~ledger_proof =
    let open Result.Let_syntax in
    (*Deleting oldest stack if proof emitted*)
    let%bind pending_coinbase_collection_updated1 =
      match ledger_proof with
      | Some (proof, _) ->
          let%bind oldest_stack, pending_coinbase_collection_updated1 =
            Pending_coinbase.remove_coinbase_stack ~depth
              pending_coinbase_collection
            |> to_staged_ledger_or_error
          in
          let ledger_proof_stack =
            (Ledger_proof.statement proof).target.pending_coinbase_stack
          in
          let%map () =
            if Pending_coinbase.Stack.equal oldest_stack ledger_proof_stack then
              Ok ()
            else
              Error
                (Staged_ledger_error.Unexpected
                   (Error.of_string
                      "Pending coinbase stack of the ledger proof did not \
                       match the oldest stack in the pending coinbase tree." )
                )
          in
          pending_coinbase_collection_updated1
      | None ->
          Ok pending_coinbase_collection
    in
    (*updating the latest stack and/or adding a new one*)
    match stack_update with
    | `Update_none ->
        Ok pending_coinbase_collection_updated1
    | `Update_one stack1 ->
        Pending_coinbase.update_coinbase_stack ~depth
          pending_coinbase_collection_updated1 stack1 ~is_new_stack
        |> to_staged_ledger_or_error
    | `Update_two (stack1, stack2) ->
        (*The case when some of the transactions go into the old tree and remaining on to the new tree*)
        let%bind update1 =
          Pending_coinbase.update_coinbase_stack ~depth
            pending_coinbase_collection_updated1 stack1 ~is_new_stack:false
          |> to_staged_ledger_or_error
        in
        Pending_coinbase.update_coinbase_stack ~depth update1 stack2
          ~is_new_stack:true
        |> to_staged_ledger_or_error

  let coinbase_for_blockchain_snark = function
    | [] ->
        Ok Currency.Amount.zero
    | [ amount ] ->
        Ok amount
    | [ amount1; _ ] ->
        Ok amount1
    | _ ->
        Error
          (Staged_ledger_error.Pre_diff
             (Pre_diff_info.Error.Coinbase_error "More than two coinbase parts")
          )

  let apply_diff ?(skip_verification = false) ~logger ~constraint_constants
      ~global_slot t pre_diff_info ~current_state_view ~state_and_body_hash
      ~log_prefix ~zkapp_cmd_limit_hardcap =
    let open Deferred.Result.Let_syntax in
    let max_throughput =
      Int.pow 2 t.constraint_constants.transaction_capacity_log_2
    in
    let spots_available, proofs_waiting =
      let jobs = Scan_state.all_work_statements_exn t.scan_state in
      ( Int.min (Scan_state.free_space t.scan_state) max_throughput
      , List.length jobs )
    in
    let new_mask = Ledger.Mask.create ~depth:(Ledger.depth t.ledger) () in
    let new_ledger = Ledger.register_mask t.ledger new_mask in
    let transactions, works, commands_count, coinbases = pre_diff_info in
    let accounts_accessed =
      List.fold_left ~init:Account_id.Set.empty transactions ~f:(fun set txn ->
          Account_id.Set.(
            union set
              (of_list (Transaction.accounts_referenced txn.With_status.data))) )
      |> Set.to_list
    in
    Ledger.unsafe_preload_accounts_from_parent new_ledger accounts_accessed ;
    let%bind () =
      (* Check number of zkApps in a block does not exceed hardcap *)
      O1trace.thread "zkapp_hardcap_check" (fun () ->
          let is_zkapp : Transaction.t With_status.t -> bool = function
            | { With_status.data =
                  Transaction.Command (Mina_base.User_command.Zkapp_command _)
              ; status = _
              } ->
                true
            | _ ->
                false
          in
          let zk_app_count = List.count ~f:is_zkapp transactions in
          if zk_app_count > zkapp_cmd_limit_hardcap then
            Deferred.Result.fail
              (Staged_ledger_error.ZkApps_exceed_limit
                 (zk_app_count, zkapp_cmd_limit_hardcap) )
          else Deferred.Result.return () )
    in
    [%log internal] "Update_coinbase_stack"
      ~metadata:
        [ ("transactions", `Int (List.length transactions))
        ; ("works", `Int (List.length works))
        ; ("commands_count", `Int commands_count)
        ; ("coinbases", `Int (List.length coinbases))
        ; ("spots_available", `Int spots_available)
        ; ("proofs_waiting", `Int proofs_waiting)
        ; ("max_throughput", `Int max_throughput)
        ] ;
    let%bind ( is_new_stack
             , data
             , stack_update_in_snark
             , stack_update
             , `First_pass_ledger_end first_pass_ledger_end ) =
      O1trace.thread "update_coinbase_stack_start_time" (fun () ->
          update_coinbase_stack_and_get_data ~logger ~constraint_constants
            ~global_slot t.scan_state new_ledger t.pending_coinbase_collection
            transactions current_state_view state_and_body_hash )
    in
    let slots = List.length data in
    let work_count = List.length works in
    let required_pairs = Scan_state.work_statements_for_new_diff t.scan_state in
    [%log internal] "Check_for_sufficient_snark_work"
      ~metadata:
        [ ("required_pairs", `Int (List.length required_pairs))
        ; ("work_count", `Int work_count)
        ; ("slots", `Int slots)
        ; ("free_space", `Int (Scan_state.free_space t.scan_state))
        ] ;
    let%bind () =
      O1trace.thread "check_for_sufficient_snark_work" (fun () ->
          let required = List.length required_pairs in
          if
            work_count < required
            && List.length data
               > Scan_state.free_space t.scan_state - required + work_count
          then
            Deferred.Result.fail
              (Staged_ledger_error.Insufficient_work
                 (sprintf
                    !"Insufficient number of transaction snark work (slots \
                      occupying: %d)  required %d, got %d"
                    slots required work_count ) )
          else Deferred.Result.return () )
    in
    [%log internal] "Check_zero_fee_excess" ;
    let%bind () = Deferred.return (check_zero_fee_excess t.scan_state data) in
    [%log internal] "Fill_work_and_enqueue_transactions" ;
    let%bind res_opt, scan_state' =
      O1trace.thread "fill_work_and_enqueue_transactions" (fun () ->
          let r =
            Scan_state.fill_work_and_enqueue_transactions t.scan_state ~logger
              data works
          in
          Or_error.iter_error r ~f:(fun e ->
              let data_json =
                `List
                  (List.map data
                     ~f:(fun
                          { Scan_state.Transaction_with_witness.statement; _ }
                        -> Transaction_snark.Statement.to_yojson statement ) )
              in
              [%log error]
                ~metadata:
                  [ ( "scan_state"
                    , `String (Scan_state.snark_job_list_json t.scan_state) )
                  ; ("data", data_json)
                  ; ("error", Error_json.error_to_yojson e)
                  ; ("prefix", `String log_prefix)
                  ]
                !"$prefix: Unexpected error when applying diff data $data to \
                  the scan_state $scan_state: $error" ) ;
          Deferred.return (to_staged_ledger_or_error r) )
    in
    let%bind () = yield_result () in
    [%log internal] "Update_pending_coinbase_collection" ;
    let%bind updated_pending_coinbase_collection' =
      O1trace.thread "update_pending_coinbase_collection" (fun () ->
          update_pending_coinbase_collection
            ~depth:t.constraint_constants.pending_coinbase_depth
            t.pending_coinbase_collection stack_update ~is_new_stack
            ~ledger_proof:res_opt
          |> Deferred.return )
    in
    let%bind () = yield_result () in
    let%bind coinbase_amount =
      Deferred.return (coinbase_for_blockchain_snark coinbases)
    in
    let%bind latest_pending_coinbase_stack =
      Pending_coinbase.latest_stack ~is_new_stack:false
        updated_pending_coinbase_collection'
      |> to_staged_ledger_or_error |> Deferred.return
    in
    let%bind () = yield_result () in
    let%map () =
      if skip_verification || List.is_empty data then Deferred.return (Ok ())
      else (
        [%log internal] "Verify_scan_state_after_apply" ;
        O1trace.thread "verify_scan_state_after_apply" (fun () ->
            Deferred.(
              verify_scan_state_after_apply ~constraint_constants ~logger
                ~first_pass_ledger_end
                ~second_pass_ledger_end:
                  (Frozen_ledger_hash.of_ledger_hash
                     (Ledger.merkle_root new_ledger) )
                ~pending_coinbase_stack:latest_pending_coinbase_stack
                scan_state'
              >>| to_staged_ledger_or_error) ) )
    in
    [%log debug]
      ~metadata:
        [ ("user_command_count", `Int commands_count)
        ; ("coinbase_count", `Int (List.length coinbases))
        ; ("spots_available", `Int spots_available)
        ; ("proof_bundles_waiting", `Int proofs_waiting)
        ; ("work_count", `Int (List.length works))
        ; ("prefix", `String log_prefix)
        ]
      "$prefix: apply_diff block info: No of transactions \
       included:$user_command_count\n\
      \      Coinbase parts:$coinbase_count Spots\n\
      \      available:$spots_available Pending work in the \
       scan-state:$proof_bundles_waiting Work included:$work_count" ;
    let new_staged_ledger =
      { scan_state = scan_state'
      ; ledger = new_ledger
      ; constraint_constants = t.constraint_constants
      ; pending_coinbase_collection = updated_pending_coinbase_collection'
      }
    in
    [%log internal] "Hash_new_staged_ledger" ;
    let staged_ledger_hash = hash new_staged_ledger in
    [%log internal] "Hash_new_staged_ledger_done" ;
    ( `Hash_after_applying staged_ledger_hash
    , `Ledger_proof res_opt
    , `Staged_ledger new_staged_ledger
    , `Pending_coinbase_update
        ( is_new_stack
        , { Pending_coinbase.Update.Poly.action = stack_update_in_snark
          ; coinbase_amount
          } ) )

  let update_metrics (t : t) (witness : Staged_ledger_diff.t) =
    let open Or_error.Let_syntax in
    let commands = Staged_ledger_diff.commands witness in
    let work = Staged_ledger_diff.completed_works witness in
    let%bind total_txn_fee =
      sum_fees commands ~f:(fun { data = cmd; _ } -> User_command.fee cmd)
    in
    let%bind total_snark_fee = sum_fees work ~f:Transaction_snark_work.fee in
    let%bind () = Scan_state.update_metrics t.scan_state in
    Or_error.try_with (fun () ->
        let open Mina_metrics in
        Gauge.set Scan_state_metrics.snark_fee_per_block
          (Int.to_float @@ Fee.to_nanomina_int total_snark_fee) ;
        Gauge.set Scan_state_metrics.transaction_fees_per_block
          (Int.to_float @@ Fee.to_nanomina_int total_txn_fee) ;
        Gauge.set Scan_state_metrics.purchased_snark_work_per_block
          (Float.of_int @@ List.length work) ;
        Gauge.set Scan_state_metrics.snark_work_required
          (Float.of_int
             (List.length (Scan_state.all_work_statements_exn t.scan_state)) ) )

  let forget_prediff_info ((a : Transaction.Valid.t With_status.t list), b, c, d)
      =
    (List.map ~f:(With_status.map ~f:Transaction.forget) a, b, c, d)

  let check_commands ledger ~verifier (cs : User_command.t With_status.t list) =
    let open Deferred.Or_error.Let_syntax in
    let%bind cs =
      User_command.Applied_sequence.to_all_verifiable cs
        ~load_vk_cache:(fun account_ids ->
          let account_ids = Set.to_list account_ids in
          Zkapp_command.Verifiable.load_vks_from_ledger account_ids
            ~location_of_account_batch:(Ledger.location_of_account_batch ledger)
            ~get_batch:(Ledger.get_batch ledger) )
      |> Deferred.return
    in
    let%map xs = Verifier.verify_commands verifier cs in
    Result.all
      (List.map xs ~f:(function
        | `Valid x ->
            Ok x
        | ( `Invalid_keys _
          | `Invalid_signature _
          | `Invalid_proof _
          | `Missing_verification_key _
          | `Unexpected_verification_key _
          | `Mismatched_authorization_kind _ ) as invalid ->
            Error
              (Verifier.Failure.Verification_failed
                 (Error.tag ~tag:"verification failed on command"
                    (Verifier.invalid_to_error invalid) ) )
        | `Valid_assuming _ ->
            Error
              (Verifier.Failure.Verification_failed
                 (Error.of_string "batch verification failed") ) ) )

  let apply ?skip_verification ~constraint_constants ~global_slot t
      ~get_completed_work (witness : Staged_ledger_diff.t) ~logger ~verifier
      ~current_state_view ~state_and_body_hash ~coinbase_receiver
      ~supercharge_coinbase ~zkapp_cmd_limit_hardcap =
    let open Deferred.Result.Let_syntax in
    let work = Staged_ledger_diff.completed_works witness in
    let%bind () =
      O1trace.thread "check_completed_works" (fun () ->
          match skip_verification with
          | Some `All | Some `Proofs ->
              return ()
          | None ->
              [%log internal] "Check_completed_works"
                ~metadata:[ ("work_count", `Int (List.length work)) ] ;
              check_completed_works ~get_completed_work ~logger ~verifier
                t.scan_state work )
    in
    [%log internal] "Prediff" ;
    let%bind prediff =
      Pre_diff_info.get witness ~constraint_constants ~coinbase_receiver
        ~supercharge_coinbase
        ~check:(check_commands t.ledger ~verifier)
      |> Deferred.map
           ~f:
             (Result.map_error ~f:(fun error ->
                  Staged_ledger_error.Pre_diff error ) )
    in
    let apply_diff_start_time = Core.Time.now () in
    [%log internal] "Apply_diff" ;
    let%map ((_, _, `Staged_ledger new_staged_ledger, _) as res) =
      apply_diff
        ~skip_verification:
          ([%equal: [ `All | `Proofs ] option] skip_verification (Some `All))
        ~constraint_constants ~global_slot t
        (forget_prediff_info prediff)
        ~logger ~current_state_view ~state_and_body_hash
        ~log_prefix:"apply_diff" ~zkapp_cmd_limit_hardcap
    in
    [%log internal] "Diff_applied" ;
    [%log debug]
      ~metadata:
        [ ( "time_elapsed"
          , `Float Core.Time.(Span.to_ms @@ diff (now ()) apply_diff_start_time)
          )
        ]
      "Staged_ledger.apply_diff take $time_elapsed" ;
    let () =
      Or_error.iter_error (update_metrics new_staged_ledger witness)
        ~f:(fun e ->
          [%log error]
            ~metadata:[ ("error", Error_json.error_to_yojson e) ]
            !"Error updating metrics after applying staged_ledger diff: $error" )
    in
    res

  let apply_diff_unchecked ~constraint_constants ~global_slot t
      (sl_diff : Staged_ledger_diff.With_valid_signatures_and_proofs.t) ~logger
      ~current_state_view ~state_and_body_hash ~coinbase_receiver
      ~supercharge_coinbase ~zkapp_cmd_limit_hardcap =
    let open Deferred.Result.Let_syntax in
    let%bind prediff =
      Result.map_error ~f:(fun error -> Staged_ledger_error.Pre_diff error)
      @@ Pre_diff_info.get_unchecked ~constraint_constants ~coinbase_receiver
           ~supercharge_coinbase sl_diff
      |> Deferred.return
    in
    apply_diff t
      (forget_prediff_info prediff)
      ~constraint_constants ~global_slot ~logger ~current_state_view
      ~state_and_body_hash ~log_prefix:"apply_diff_unchecked"
      ~zkapp_cmd_limit_hardcap

  module Resources = struct
    module Discarded = struct
      type t =
        { commands_rev : User_command.Valid.t Sequence.t
        ; completed_work : Transaction_snark_work.Checked.t Sequence.t
        }

      let add_user_command t uc =
        { t with
          commands_rev = Sequence.append t.commands_rev (Sequence.singleton uc)
        }

      let add_completed_work t cw =
        { t with
          completed_work =
            Sequence.append (Sequence.singleton cw) t.completed_work
        }
    end

    type t =
      { max_space : int (*max space available currently*)
      ; max_jobs : int
            (*Required amount of work for max_space that can be purchased*)
      ; commands_rev : User_command.Valid.t Sequence.t
      ; completed_work_rev : Transaction_snark_work.Checked.t Sequence.t
      ; fee_transfers : Fee.t Public_key.Compressed.Map.t
      ; add_coinbase : bool
      ; coinbase : Coinbase.Fee_transfer.t Staged_ledger_diff.At_most_two.t
      ; supercharge_coinbase : bool
      ; receiver_pk : Public_key.Compressed.t
      ; budget : Fee.t Or_error.t
      ; discarded : Discarded.t
      ; is_coinbase_receiver_new : bool
      ; logger : (Logger.t[@sexp.opaque])
      }

    let coinbase_ft (cw : Transaction_snark_work.Checked.t) =
      let fee = Transaction_snark_work.Checked.fee cw in
      let receiver_pk = Transaction_snark_work.Checked.prover cw in
      (* Here we could not add the fee transfer if the prover=receiver_pk but
         retaining it to preserve that information in the
         staged_ledger_diff. It will be checked in apply_diff before adding*)
      Option.some_if
        Fee.(fee > Fee.zero)
        (Coinbase.Fee_transfer.create ~receiver_pk ~fee)

    let cheapest_two_work (works : Transaction_snark_work.Checked.t Sequence.t)
        =
      let open Transaction_snark_work.Checked in
      Sequence.fold works ~init:(None, None) ~f:(fun (w1, w2) w ->
          match (w1, w2) with
          | None, _ ->
              (Some w, None)
          | Some x, None ->
              if Fee.compare (fee w) (fee x) < 0 then (Some w, w1)
              else (w1, Some w)
          | Some x, Some y ->
              if Fee.compare (fee w) (fee x) < 0 then (Some w, w1)
              else if Fee.compare (fee w) (fee y) < 0 then (w1, Some w)
              else (w1, w2) )

    let coinbase_work
        ~(constraint_constants : Genesis_constants.Constraint_constants.t)
        ?(is_two = false) (works : Transaction_snark_work.Checked.t Sequence.t)
        ~is_coinbase_receiver_new ~supercharge_coinbase =
      let open Option.Let_syntax in
      let min1, min2 = cheapest_two_work works in
      let diff ws ws' =
        Sequence.filter ws ~f:(fun w ->
            Sequence.mem ws'
              (Transaction_snark_work.Checked.statement w)
              ~equal:Transaction_snark_work.Statement.equal
            |> not )
      in
      let%bind coinbase_amount =
        coinbase_amount ~supercharge_coinbase ~constraint_constants
      in
      let%bind budget =
        (*if the coinbase receiver is new then the account creation fee will be deducted from the reward*)
        if is_coinbase_receiver_new then
          Currency.Amount.(
            sub coinbase_amount
              (of_fee constraint_constants.account_creation_fee))
        else Some coinbase_amount
      in
      let stmt = Transaction_snark_work.Checked.statement in
      if is_two then
        match (min1, min2) with
        | None, _ ->
            None
        | Some w, None ->
            if Amount.(of_fee (Transaction_snark_work.Checked.fee w) <= budget)
            then
              let cb =
                Staged_ledger_diff.At_most_two.Two
                  (Option.map (coinbase_ft w) ~f:(fun ft -> (ft, None)))
              in
              Some (cb, diff works (Sequence.of_list [ stmt w ]))
            else
              let cb = Staged_ledger_diff.At_most_two.Two None in
              Some (cb, works)
        | Some w1, Some w2 ->
            let%map sum =
              Fee.add
                (Transaction_snark_work.Checked.fee w1)
                (Transaction_snark_work.Checked.fee w2)
            in
            if Amount.(of_fee sum <= budget) then
              let cb =
                Staged_ledger_diff.At_most_two.Two
                  (Option.map (coinbase_ft w1) ~f:(fun ft ->
                       (ft, coinbase_ft w2) ) )
                (*Why add work without checking if work constraints are
                  satisfied? If we reach here then it means that we are trying to
                  fill the last two slots of the tree with coinbase trnasactions
                  and if there's any work in [works] then that has to be included,
                  either in the coinbase or as fee transfers that gets paid by
                  the transaction fees. So having it as coinbase ft will at least
                  reduce the slots occupied by fee transfers*)
              in
              (cb, diff works (Sequence.of_list [ stmt w1; stmt w2 ]))
            else if
              Amount.(of_fee (Transaction_snark_work.Checked.fee w1) <= budget)
            then
              let cb =
                Staged_ledger_diff.At_most_two.Two
                  (Option.map (coinbase_ft w1) ~f:(fun ft -> (ft, None)))
              in
              (cb, diff works (Sequence.of_list [ stmt w1 ]))
            else
              let cb = Staged_ledger_diff.At_most_two.Two None in
              (cb, works)
      else
        Option.map min1 ~f:(fun w ->
            if Amount.(of_fee (Transaction_snark_work.Checked.fee w) <= budget)
            then
              let cb = Staged_ledger_diff.At_most_two.One (coinbase_ft w) in
              (cb, diff works (Sequence.of_list [ stmt w ]))
            else
              let cb = Staged_ledger_diff.At_most_two.One None in
              (cb, works) )

    let init_coinbase_and_fee_transfers ~constraint_constants cw_seq
        ~add_coinbase ~job_count ~slots ~is_coinbase_receiver_new
        ~supercharge_coinbase =
      let cw_unchecked work =
        Sequence.map work ~f:Transaction_snark_work.forget
      in
      let coinbase, rem_cw =
        match
          ( add_coinbase
          , coinbase_work ~constraint_constants cw_seq ~is_coinbase_receiver_new
              ~supercharge_coinbase )
        with
        | true, Some (ft, rem_cw) ->
            (ft, rem_cw)
        | true, None ->
            (*Coinbase could not be added because work-fees > coinbase-amount*)
            if job_count = 0 || slots - job_count >= 1 then
              (*Either no jobs are required or there is a free slot that can be filled without having to include any work*)
              (One None, cw_seq)
            else (Zero, cw_seq)
        | _ ->
            (Zero, cw_seq)
      in
      let rem_cw = cw_unchecked rem_cw in
      let singles =
        Sequence.filter_map rem_cw
          ~f:(fun { Transaction_snark_work.fee; prover; _ } ->
            if Fee.equal fee Fee.zero then None else Some (prover, fee) )
        |> Sequence.to_list_rev
      in
      (coinbase, singles)

    let init ~constraint_constants (uc_seq : User_command.Valid.t Sequence.t)
        (cw_seq : Transaction_snark_work.Checked.t Sequence.t)
        (slots, job_count) ~receiver_pk ~add_coinbase ~supercharge_coinbase
        logger ~is_coinbase_receiver_new =
      let seq_rev seq =
        let rec go seq rev_seq =
          match Sequence.next seq with
          | Some (w, rem_seq) ->
              go rem_seq (Sequence.append (Sequence.singleton w) rev_seq)
          | None ->
              rev_seq
        in
        go seq Sequence.empty
      in
      let coinbase, singles =
        init_coinbase_and_fee_transfers ~constraint_constants cw_seq
          ~add_coinbase ~job_count ~slots ~is_coinbase_receiver_new
          ~supercharge_coinbase
      in
      let fee_transfers =
        Public_key.Compressed.Map.of_alist_reduce singles ~f:(fun f1 f2 ->
            Option.value_exn (Fee.add f1 f2) )
      in
      let budget =
        Or_error.map2
          (sum_fees (Sequence.to_list uc_seq) ~f:(fun t ->
               User_command.fee (User_command.forget_check t) ) )
          (sum_fees
             (List.filter
                ~f:(fun (k, _) ->
                  not (Public_key.Compressed.equal k receiver_pk) )
                singles )
             ~f:snd )
          ~f:(fun r c -> option "budget did not suffice" (Fee.sub r c))
        |> Or_error.join
      in
      let discarded =
        { Discarded.completed_work = Sequence.empty
        ; commands_rev = Sequence.empty
        }
      in
      { max_space = slots
      ; max_jobs = job_count
      ; commands_rev =
          uc_seq
          (*Completed work in reverse order for faster removal of proofs if budget doesn't suffice*)
      ; completed_work_rev = seq_rev cw_seq
      ; fee_transfers
      ; add_coinbase
      ; supercharge_coinbase
      ; receiver_pk
      ; coinbase
      ; budget
      ; discarded
      ; is_coinbase_receiver_new
      ; logger
      }

    let reselect_coinbase_work ~constraint_constants t =
      let cw_unchecked work =
        Sequence.map work ~f:Transaction_snark_work.forget
      in
      let coinbase, rem_cw =
        match t.coinbase with
        | Staged_ledger_diff.At_most_two.Zero ->
            (t.coinbase, t.completed_work_rev)
        | One _ -> (
            match
              coinbase_work ~constraint_constants t.completed_work_rev
                ~is_coinbase_receiver_new:t.is_coinbase_receiver_new
                ~supercharge_coinbase:t.supercharge_coinbase
            with
            | None ->
                (One None, t.completed_work_rev)
            | Some (ft, rem_cw) ->
                (ft, rem_cw) )
        | Two _ -> (
            match
              coinbase_work ~constraint_constants t.completed_work_rev
                ~is_two:true
                ~is_coinbase_receiver_new:t.is_coinbase_receiver_new
                ~supercharge_coinbase:t.supercharge_coinbase
            with
            | None ->
                (Two None, t.completed_work_rev)
                (*Check for work constraint will be done in [check_constraints_and_update]*)
            | Some (fts', rem_cw) ->
                (fts', rem_cw) )
      in
      let rem_cw = cw_unchecked rem_cw in
      let singles =
        Sequence.filter_map rem_cw
          ~f:(fun { Transaction_snark_work.fee; prover; _ } ->
            if Fee.equal fee Fee.zero then None else Some (prover, fee) )
        |> Sequence.to_list_rev
      in
      let fee_transfers =
        Public_key.Compressed.Map.of_alist_reduce singles ~f:(fun f1 f2 ->
            Option.value_exn (Fee.add f1 f2) )
      in
      { t with coinbase; fee_transfers }

    let rebudget t =
      (*get the correct coinbase and calculate the fee transfers*)
      let open Or_error.Let_syntax in
      let payment_fees =
        sum_fees (Sequence.to_list t.commands_rev) ~f:(fun t ->
            User_command.(fee (forget_check t)) )
      in
      let prover_fee_others =
        Public_key.Compressed.Map.fold t.fee_transfers ~init:(Ok Fee.zero)
          ~f:(fun ~key ~data fees ->
            let%bind others = fees in
            if Public_key.Compressed.equal t.receiver_pk key then Ok others
            else option "Fee overflow" (Fee.add others data) )
      in
      let revenue = payment_fees in
      let cost = prover_fee_others in
      Or_error.map2 revenue cost ~f:(fun r c ->
          option "budget did not suffice" (Fee.sub r c) )
      |> Or_error.join

    let budget_sufficient t =
      match t.budget with Ok _ -> true | Error _ -> false

    let coinbase_added t =
      match t.coinbase with
      | Staged_ledger_diff.At_most_two.Zero ->
          0
      | One _ ->
          1
      | Two _ ->
          2

    let slots_occupied t =
      let fee_for_self =
        match t.budget with
        | Error _ ->
            0
        | Ok b ->
            if Fee.(b > Fee.zero) then 1 else 0
      in
      let other_provers =
        Public_key.Compressed.Map.filter_keys t.fee_transfers
          ~f:(Fn.compose not (Public_key.Compressed.equal t.receiver_pk))
      in
      let total_fee_transfer_pks =
        Public_key.Compressed.Map.length other_provers + fee_for_self
      in
      Sequence.length t.commands_rev
      + ((total_fee_transfer_pks + 1) / 2)
      + coinbase_added t

    let space_available res =
      let slots = slots_occupied res in
      res.max_space > slots

    let work_done t =
      let no_of_proof_bundles = Sequence.length t.completed_work_rev in
      let slots = slots_occupied t in
      (*If more jobs were added in the previous diff then ( t.max_space-t.max_jobs) slots can go for free in this diff*)
      no_of_proof_bundles = t.max_jobs || slots <= t.max_space - t.max_jobs

    let space_constraint_satisfied t =
      let occupied = slots_occupied t in
      occupied <= t.max_space

    let work_constraint_satisfied (t : t) =
      (*Are we doing all the work available? *)
      let all_proofs = work_done t in
      (*enough work*)
      let slots = slots_occupied t in
      let cw_count = Sequence.length t.completed_work_rev in
      let enough_work = cw_count >= slots in
      (*if there are no transactions then don't need any proofs*)
      all_proofs || slots = 0 || enough_work

    let available_space t = t.max_space - slots_occupied t

    let discard_last_work ~constraint_constants t =
      match Sequence.next t.completed_work_rev with
      | None ->
          (t, None)
      | Some (w, rem_seq) ->
          let to_be_discarded = Transaction_snark_work.forget w in
          let discarded = Discarded.add_completed_work t.discarded w in
          let new_t =
            reselect_coinbase_work ~constraint_constants
              { t with completed_work_rev = rem_seq; discarded }
          in
          let budget =
            match t.budget with
            | Ok b ->
                option "Currency overflow" (Fee.add b to_be_discarded.fee)
            | _ ->
                rebudget new_t
          in
          ({ new_t with budget }, Some w)

    let discard_user_command t =
      let decr_coinbase t =
        (*When discarding coinbase's fee transfer, add the fee transfer to the fee_transfers map so that budget checks can be done *)
        let update_fee_transfers t (ft : Coinbase.Fee_transfer.t) coinbase =
          let updated_fee_transfers =
            Public_key.Compressed.Map.update t.fee_transfers ft.receiver_pk
              ~f:(fun _ -> ft.fee)
          in
          let new_t =
            { t with coinbase; fee_transfers = updated_fee_transfers }
          in
          let updated_budget = rebudget new_t in
          { new_t with budget = updated_budget }
        in
        match t.coinbase with
        | Staged_ledger_diff.At_most_two.Zero ->
            t
        | One None ->
            { t with coinbase = Staged_ledger_diff.At_most_two.Zero }
        | Two None ->
            { t with coinbase = One None }
        | Two (Some (ft, None)) ->
            { t with coinbase = One (Some ft) }
        | One (Some ft) ->
            update_fee_transfers t ft Zero
        | Two (Some (ft1, Some ft2)) ->
            update_fee_transfers t ft2 (One (Some ft1))
      in
      match Sequence.next t.commands_rev with
      | None ->
          (* If we have reached here then it means we couldn't afford a slot for coinbase as well *)
          (decr_coinbase t, None)
      | Some (uc, rem_seq) ->
          let discarded = Discarded.add_user_command t.discarded uc in
          let new_t = { t with commands_rev = rem_seq; discarded } in
          let budget =
            match t.budget with
            | Ok b ->
                option "Fee insufficient"
                  (Fee.sub b User_command.(fee (forget_check uc)))
            | _ ->
                rebudget new_t
          in
          ({ new_t with budget }, Some uc)

    let worked_more ~constraint_constants resources =
      (*Is the work constraint satisfied even after discarding a work bundle?
         We reach here after having more than enough work*)
      let more_work t =
        let slots = slots_occupied t in
        let cw_count = Sequence.length t.completed_work_rev in
        cw_count > 0 && cw_count >= slots
      in
      let r, _ = discard_last_work ~constraint_constants resources in
      more_work r

    let incr_coinbase_part_by ~constraint_constants t count =
      let open Or_error.Let_syntax in
      let incr = function
        | Staged_ledger_diff.At_most_two.Zero ->
            Ok (Staged_ledger_diff.At_most_two.One None)
        | One None ->
            Ok (Two None)
        | One (Some ft) ->
            Ok (Two (Some (ft, None)))
        | _ ->
            Or_error.error_string "Coinbase count cannot be more than two"
      in
      let by_one res =
        let res' =
          match Sequence.next res.discarded.completed_work with
          (*add one from the discarded list to [completed_work_rev] and then select a work from [completed_work_rev] except the one already used*)
          | Some (w, rem_work) ->
              let%map coinbase = incr res.coinbase in
              let res' =
                { res with
                  completed_work_rev =
                    Sequence.append (Sequence.singleton w)
                      res.completed_work_rev
                ; discarded = { res.discarded with completed_work = rem_work }
                ; coinbase
                }
              in
              reselect_coinbase_work ~constraint_constants res'
          | None ->
              let%bind coinbase = incr res.coinbase in
              let res = { res with coinbase } in
              if work_done res then Ok res
              else
                Or_error.error_string
                  "Could not increment coinbase transaction count because of \
                   insufficient work"
        in
        match res' with
        | Ok res'' ->
            res''
        | Error e ->
            [%log' error t.logger] "Error when increasing coinbase: $error"
              ~metadata:[ ("error", Error_json.error_to_yojson e) ] ;
            res
      in
      match count with `One -> by_one t | `Two -> by_one (by_one t)
  end

  let rec check_constraints_and_update ~constraint_constants
      (resources : Resources.t) log =
    if Resources.slots_occupied resources = 0 then (resources, log)
    else if Resources.work_constraint_satisfied resources then
      if
        (*There's enough work. Check if they satisfy other constraints*)
        Resources.budget_sufficient resources
      then
        if Resources.space_constraint_satisfied resources then (resources, log)
        else if Resources.worked_more ~constraint_constants resources then
          (*There are too many fee_transfers(from the proofs) occupying the slots. discard one and check*)
          let resources', work_opt =
            Resources.discard_last_work ~constraint_constants resources
          in
          check_constraints_and_update ~constraint_constants resources'
            (Option.value_map work_opt ~default:log ~f:(fun work ->
                 Diff_creation_log.discard_completed_work `Extra_work work log )
            )
        else
          (*Well, there's no space; discard a user command *)
          let resources', uc_opt = Resources.discard_user_command resources in
          check_constraints_and_update ~constraint_constants resources'
            (Option.value_map uc_opt ~default:log ~f:(fun uc ->
                 Diff_creation_log.discard_command `No_space
                   (User_command.forget_check uc)
                   log ) )
      else
        (* insufficient budget; reduce the cost*)
        let resources', work_opt =
          Resources.discard_last_work ~constraint_constants resources
        in
        check_constraints_and_update ~constraint_constants resources'
          (Option.value_map work_opt ~default:log ~f:(fun work ->
               Diff_creation_log.discard_completed_work `Insufficient_fees work
                 log ) )
    else
      (* There isn't enough work for the transactions. Discard a transaction and check again *)
      let resources', uc_opt = Resources.discard_user_command resources in
      check_constraints_and_update ~constraint_constants resources'
        (Option.value_map uc_opt ~default:log ~f:(fun uc ->
             Diff_creation_log.discard_command `No_work
               (User_command.forget_check uc)
               log ) )

  let one_prediff ~constraint_constants cw_seq ts_seq ~receiver ~add_coinbase
      slot_job_count logger ~is_coinbase_receiver_new partition
      ~supercharge_coinbase =
    O1trace.sync_thread "create_staged_ledger_diff_one_prediff" (fun () ->
        let init_resources =
          Resources.init ~constraint_constants ts_seq cw_seq slot_job_count
            ~receiver_pk:receiver ~add_coinbase logger ~is_coinbase_receiver_new
            ~supercharge_coinbase
        in
        let log =
          Diff_creation_log.init
            ~completed_work:init_resources.completed_work_rev
            ~commands:init_resources.commands_rev
            ~coinbase:init_resources.coinbase ~partition
            ~available_slots:(fst slot_job_count)
            ~required_work_count:(snd slot_job_count)
        in
        check_constraints_and_update ~constraint_constants init_resources log )

  let generate ~constraint_constants logger cw_seq ts_seq ~receiver
      ~is_coinbase_receiver_new ~supercharge_coinbase
      (partitions : Scan_state.Space_partition.t) =
    let pre_diff_with_one (res : Resources.t) :
        ( Transaction_snark_work.Checked.t
        , User_command.Valid.t )
        Staged_ledger_diff.Pre_diff_one.t =
      O1trace.sync_thread "create_staged_ledger_pre_diff_with_one" (fun () ->
          let to_at_most_one = function
            | Staged_ledger_diff.At_most_two.Zero ->
                Staged_ledger_diff.At_most_one.Zero
            | One x ->
                One x
            | _ ->
                [%log error]
                  "Error creating staged ledger diff: Should have at most one \
                   coinbase in the second pre_diff" ;
                Zero
          in
          (* We have to reverse here because we only know they work in THIS order *)
          { Staged_ledger_diff.Pre_diff_one.commands =
              Sequence.to_list_rev res.commands_rev
          ; completed_works = Sequence.to_list_rev res.completed_work_rev
          ; coinbase = to_at_most_one res.coinbase
          ; internal_command_statuses =
              [] (*updated later based on application result*)
          } )
    in
    let pre_diff_with_two (res : Resources.t) :
        ( Transaction_snark_work.Checked.t
        , User_command.Valid.t )
        Staged_ledger_diff.Pre_diff_two.t =
      (* We have to reverse here because we only know they work in THIS order *)
      { commands = Sequence.to_list_rev res.commands_rev
      ; completed_works = Sequence.to_list_rev res.completed_work_rev
      ; coinbase = res.coinbase
      ; internal_command_statuses =
          [] (*updated later based on application result*)
      }
    in
    let end_log ((res : Resources.t), (log : Diff_creation_log.t)) =
      Diff_creation_log.end_log log ~completed_work:res.completed_work_rev
        ~commands:res.commands_rev ~coinbase:res.coinbase
    in
    let make_diff res1 = function
      | Some res2 ->
          ( (pre_diff_with_two (fst res1), Some (pre_diff_with_one (fst res2)))
          , List.map ~f:end_log [ res1; res2 ] )
      | None ->
          ((pre_diff_with_two (fst res1), None), [ end_log res1 ])
    in
    let has_no_commands (res : Resources.t) =
      Sequence.length res.commands_rev = 0
    in
    let second_pre_diff (res : Resources.t) partition ~add_coinbase work =
      one_prediff ~constraint_constants work res.discarded.commands_rev
        ~receiver partition ~add_coinbase logger ~is_coinbase_receiver_new
        ~supercharge_coinbase `Second
    in
    let isEmpty (res : Resources.t) =
      has_no_commands res && Resources.coinbase_added res = 0
    in
    (*Partitioning explained in PR #687 *)
    match partitions.second with
    | None ->
        let res, log =
          one_prediff ~constraint_constants cw_seq ts_seq ~receiver
            partitions.first ~add_coinbase:true logger ~is_coinbase_receiver_new
            ~supercharge_coinbase `First
        in
        make_diff (res, log) None
    | Some y ->
        assert (Sequence.length cw_seq <= snd partitions.first + snd y) ;
        let cw_seq_1 = Sequence.take cw_seq (snd partitions.first) in
        let cw_seq_2 = Sequence.drop cw_seq (snd partitions.first) in
        let res, log1 =
          one_prediff ~constraint_constants cw_seq_1 ts_seq ~receiver
            partitions.first ~add_coinbase:false logger
            ~is_coinbase_receiver_new ~supercharge_coinbase `First
        in
        let incr_coinbase_and_compute res count =
          let new_res =
            Resources.incr_coinbase_part_by ~constraint_constants res count
          in
          if Resources.space_available new_res then
            (*All slots could not be filled either because of budget constraints or not enough work done. Don't create the second prediff instead recompute first diff with just once coinbase*)
            ( one_prediff ~constraint_constants cw_seq_1 ts_seq ~receiver
                partitions.first ~add_coinbase:true logger
                ~is_coinbase_receiver_new ~supercharge_coinbase `First
            , None )
          else
            let res2, log2 =
              second_pre_diff new_res y ~add_coinbase:false cw_seq_2
            in
            if isEmpty res2 then
              (*Don't create the second prediff instead recompute first diff with just once coinbase*)
              ( one_prediff ~constraint_constants cw_seq_1 ts_seq ~receiver
                  partitions.first ~add_coinbase:true logger
                  ~is_coinbase_receiver_new ~supercharge_coinbase `First
              , None )
            else ((new_res, log1), Some (res2, log2))
        in
        let try_with_coinbase () =
          one_prediff ~constraint_constants cw_seq_1 ts_seq ~receiver
            partitions.first ~add_coinbase:true logger ~is_coinbase_receiver_new
            ~supercharge_coinbase `First
        in
        let res1, res2 =
          if Sequence.is_empty res.commands_rev then
            let res = try_with_coinbase () in
            (res, None)
          else
            match Resources.available_space res with
            | 0 ->
                (*generate the next prediff with a coinbase at least*)
                let res2 = second_pre_diff res y ~add_coinbase:true cw_seq_2 in
                ((res, log1), Some res2)
            | 1 ->
                (*There's a slot available in the first partition, fill it with coinbase and create another pre_diff for the slots in the second partiton with the remaining user commands and work *)
                incr_coinbase_and_compute res `One
            | 2 ->
                (*There are two slots which cannot be filled using user commands, so we split the coinbase into two parts and fill those two spots*)
                incr_coinbase_and_compute res `Two
            | _ ->
                (* Too many slots left in the first partition. Either there wasn't enough work to add transactions or there weren't enough transactions. Create a new pre_diff for just the first partition*)
                let res = try_with_coinbase () in
                (res, None)
        in
        let coinbase_added =
          Resources.coinbase_added (fst res1)
          + Option.value_map
              ~f:(Fn.compose Resources.coinbase_added fst)
              res2 ~default:0
        in
        if coinbase_added > 0 then make_diff res1 res2
        else
          (*Coinbase takes priority over user-commands. Create a diff in partitions.first with coinbase first and user commands if possible*)
          let res = try_with_coinbase () in
          make_diff res None

  let can_apply_supercharged_coinbase_exn ~winner ~epoch_ledger ~global_slot =
    Sparse_ledger.has_locked_tokens_exn ~global_slot
      ~account_id:(Account_id.create winner Token_id.default)
      epoch_ledger
    |> not

  let with_ledger_mask base_ledger ~f =
    let mask =
      Ledger.register_mask base_ledger
        (Ledger.Mask.create ~depth:(Ledger.depth base_ledger) ())
    in
    let r = f mask in
    ignore
      ( Ledger.unregister_mask_exn ~loc:Caml.__LOC__ mask
        : Ledger.unattached_mask ) ;
    r

  module Application_state = struct
    type txn =
      ( Signed_command.With_valid_signature.t
      , Zkapp_command.Valid.t )
      User_command.t_

    type t =
      { valid_seq : txn Sequence.t
      ; invalid : (txn * Error.t) list
      ; skipped_by_fee_payer : txn list Account_id.Map.t
      ; zkapp_space_remaining : int option
      ; total_space_remaining : int
      }

    let init ?zkapp_limit ~total_limit =
      { valid_seq = Sequence.empty
      ; invalid = []
      ; skipped_by_fee_payer = Account_id.Map.empty
      ; zkapp_space_remaining = zkapp_limit
      ; total_space_remaining = total_limit
      }

    let txn_key = function
      | User_command.Zkapp_command cmd ->
          Zkapp_command.(Valid.forget cmd |> fee_payer)
      | User_command.Signed_command cmd ->
          Signed_command.(forget_check cmd |> fee_payer)

    let add_skipped_txn t (txn : txn) =
      Account_id.Map.update t.skipped_by_fee_payer (txn_key txn)
        ~f:(Option.value_map ~default:[ txn ] ~f:(List.cons txn))

    let dependency_skipped txn t =
      Account_id.Map.mem t.skipped_by_fee_payer (txn_key txn)

    let try_applying_txn ?logger ~apply (state : t) (txn : txn) =
      let open Continue_or_stop in
      match (state.zkapp_space_remaining, txn) with
      | _ when state.total_space_remaining < 1 ->
          Stop (state.valid_seq, state.invalid)
      | Some zkapp_limit, User_command.Zkapp_command _ when zkapp_limit < 1 ->
          Continue
            { state with skipped_by_fee_payer = add_skipped_txn state txn }
      | Some _, _ when dependency_skipped txn state ->
          Continue
            { state with skipped_by_fee_payer = add_skipped_txn state txn }
      | _ -> (
          match
            O1trace.sync_thread "validate_transaction_against_staged_ledger"
              (fun () ->
                apply (Transaction.Command (User_command.forget_check txn)) )
          with
          | Error e ->
              Option.iter logger ~f:(fun logger ->
                  [%log error]
                    ~metadata:
                      [ ("user_command", User_command.Valid.to_yojson txn)
                      ; ("error", Error_json.error_to_yojson e)
                      ]
                    "Staged_ledger_diff creation: Skipping user command: \
                     $user_command due to error: $error" ) ;
              Continue { state with invalid = (txn, e) :: state.invalid }
          | Ok _txn_partially_applied ->
              let valid_seq =
                Sequence.append (Sequence.singleton txn) state.valid_seq
              in
              let zkapp_space_remaining =
                Option.map state.zkapp_space_remaining ~f:(fun limit ->
                    match txn with
                    | Zkapp_command _ ->
                        limit - 1
                    | Signed_command _ ->
                        limit )
              in
              Continue
                { state with
                  valid_seq
                ; zkapp_space_remaining
                ; total_space_remaining = state.total_space_remaining - 1
                } )
  end

  let create_diff
      ~(constraint_constants : Genesis_constants.Constraint_constants.t)
      ~(global_slot : Mina_numbers.Global_slot_since_genesis.t)
      ?(log_block_creation = false) t ~coinbase_receiver ~logger
      ~current_state_view ~zkapp_cmd_limit
      ~(transactions_by_fee : User_command.Valid.t Sequence.t)
      ~(get_completed_work :
            Transaction_snark_work.Statement.t
         -> Transaction_snark_work.Checked.t option ) ~supercharge_coinbase =
    O1trace.sync_thread "create_staged_ledger_diff" (fun () ->
        let open Result.Let_syntax in
        let module Transaction_validator =
          Transaction_snark.Transaction_validator
        in
        with_ledger_mask t.ledger ~f:(fun validating_ledger ->
            let is_new_account pk =
              Ledger.location_of_account validating_ledger
                (Account_id.create pk Token_id.default)
              |> Option.is_none
            in
            let is_coinbase_receiver_new = is_new_account coinbase_receiver in
            if supercharge_coinbase then
              [%log info]
                "No locked tokens in the delegator/delegatee account, applying \
                 supercharged coinbase" ;
            [%log internal] "Get_snark_work_for_pending_transactions" ;
            let partitions = Scan_state.partition_if_overflowing t.scan_state in
            let work_to_do =
              Scan_state.work_statements_for_new_diff t.scan_state
            in
            let completed_works_seq, proof_count =
              List.fold_until work_to_do ~init:(Sequence.empty, 0)
                ~f:(fun (seq, count) w ->
                  match get_completed_work w with
                  | Some cw_checked ->
                      let fee = Transaction_snark_work.Checked.fee cw_checked in
                      let prover =
                        Transaction_snark_work.Checked.prover cw_checked
                      in
                      (*If new provers can't pay the account-creation-fee then discard
                        their work unless their fee is zero in which case their account
                        won't be created. This is to encourage using an existing accounts
                        for snarking.
                        This also imposes new snarkers to have a min fee until one of
                        their snarks are purchased and their accounts get created*)
                      if
                        Currency.Fee.(fee = zero)
                        || Currency.Fee.(
                             fee >= constraint_constants.account_creation_fee)
                        || not (is_new_account prover)
                      then
                        Continue
                          ( Sequence.append seq (Sequence.singleton cw_checked)
                          , One_or_two.length
                              (Transaction_snark_work.Checked.proofs cw_checked)
                            + count )
                      else (
                        [%log debug]
                          ~metadata:
<<<<<<< HEAD
                            [ ( "prover"
                              , Public_key.Compressed.to_yojson
                                  cw_checked.prover )
=======
                            [ ("prover", Public_key.Compressed.to_yojson prover)
>>>>>>> d3b5357b
                            ; ( "work_ids"
                              , Transaction_snark_work.Statement.compact_json w
                              )
                            ; ("snark_fee", Currency.Fee.to_yojson fee)
                            ; ( "account_creation_fee"
                              , Currency.Fee.to_yojson
                                  constraint_constants.account_creation_fee )
                            ]
                          !"Staged_ledger_diff creation: Snark fee $snark_fee \
                            insufficient to create the snark worker account" ;
                        [%log internal] "@block_metadata"
                          ~metadata:
                            [ ("interrupt_get_completed_work_at", `Int count)
                            ; ( "interrupt_get_completed_work_reason"
                              , `String
                                  "Snark fee insufficient to create snark \
                                   worker account" )
                            ; ( "interrupt_get_completed_work_ids"
                              , Transaction_snark_work.Statement.compact_json w
                              )
                            ] ;
                        Stop (seq, count) )
                  | None ->
                      [%log debug]
                        ~metadata:
                          [ ( "work_ids"
                            , Transaction_snark_work.Statement.compact_json w )
                          ]
                        !"Staged_ledger_diff creation: No snark work found for \
                          $work_ids" ;
                      [%log internal] "@block_metadata"
                        ~metadata:
                          [ ("interrupt_get_completed_work_at", `Int count)
                          ; ( "interrupt_get_completed_work_reason"
                            , `String "Snark work for statement not found" )
                          ; ( "interrupt_get_completed_work_ids"
                            , Transaction_snark_work.Statement.compact_json w )
                          ] ;
                      Stop (seq, count) )
                ~finish:Fn.id
            in
            [%log internal] "@metadata"
              ~metadata:
                [ ("work_to_do_count", `Int (List.length work_to_do))
                ; ("proof_count", `Int proof_count)
                ] ;
            [%log internal] "Validate_and_apply_transactions" ;
            let apply =
              Transaction_validator.apply_transaction_first_pass
                ~constraint_constants ~global_slot validating_ledger
                ~txn_state_view:current_state_view
            in
            (*Transactions in reverse order for faster removal if there is no space when creating the diff*)
            let valid_on_this_ledger, invalid_on_this_ledger =
              Sequence.fold_until transactions_by_fee
                ~init:
                  (Application_state.init ?zkapp_limit:zkapp_cmd_limit
                     ~total_limit:(Scan_state.free_space t.scan_state) )
                ~f:(Application_state.try_applying_txn ~apply ~logger)
                ~finish:(fun state -> (state.valid_seq, state.invalid))
            in
            [%log internal] "Generate_staged_ledger_diff" ;
            let diff, log =
              O1trace.sync_thread "generate_staged_ledger_diff"
                (fun
                  ()
                  :
                  (( ( Transaction_snark_work.Checked.t
                     , User_command.Valid.t )
                     Staged_ledger_diff.Pre_diff_two.t
                   * ( Transaction_snark_work.Checked.t
                     , User_command.Valid.t )
                     Staged_ledger_diff.Pre_diff_one.t
                     option )
                  * _)
                ->
                  generate ~constraint_constants logger completed_works_seq
                    valid_on_this_ledger ~receiver:coinbase_receiver
                    ~is_coinbase_receiver_new ~supercharge_coinbase partitions )
            in
            let summaries = List.map ~f:fst log in
            [%log internal] "@block_metadata"
              ~metadata:
                [ ("proof_count", `Int proof_count)
                ; ("txn_count", `Int (Sequence.length valid_on_this_ledger))
                ; ( "diff_log"
                  , Diff_creation_log.summary_list_to_yojson summaries )
                ] ;
            [%log internal] "Generate_staged_ledger_diff_done" ;
            let%map diff =
              (* Fill in the statuses for commands. *)
              with_ledger_mask t.ledger ~f:(fun status_ledger ->
                  Pre_diff_info.compute_statuses ~constraint_constants ~diff
                    ~coinbase_amount:
                      (Option.value_exn
                         (coinbase_amount ~constraint_constants
                            ~supercharge_coinbase ) )
                    ~coinbase_receiver ~global_slot
                    ~txn_state_view:current_state_view ~ledger:status_ledger )
            in
            let summaries, detailed = List.unzip log in
            [%log debug]
              "Number of proofs ready for purchase: $proof_count Number of \
               user commands ready to be included: $txn_count Diff creation \
               log: $diff_log"
              ~metadata:
                [ ("proof_count", `Int proof_count)
                ; ("txn_count", `Int (Sequence.length valid_on_this_ledger))
                ; ( "diff_log"
                  , Diff_creation_log.summary_list_to_yojson summaries )
                ] ;
            if log_block_creation then
              [%log debug] "Detailed diff creation log: $diff_log"
                ~metadata:
                  [ ( "diff_log"
                    , Diff_creation_log.detail_list_to_yojson
                        (List.map ~f:List.rev detailed) )
                  ] ;
            ( { Staged_ledger_diff.With_valid_signatures_and_proofs.diff }
            , invalid_on_this_ledger ) ) )

  let latest_block_accounts_created t ~previous_block_state_hash =
    let scan_state = scan_state t in
    (* filter leaves by state hash from previous block *)
    let block_transactions_applied =
      let f
          ({ state_hash = leaf_block_hash, _; transaction_with_info; _ } :
            Scan_state.Transaction_with_witness.t ) =
        if State_hash.equal leaf_block_hash previous_block_state_hash then
          Some transaction_with_info.varying
        else None
      in
      List.filter_map (Scan_state.base_jobs_on_latest_tree scan_state) ~f
      @ List.filter_map
          (Scan_state.base_jobs_on_earlier_tree ~index:0 scan_state)
          ~f
    in
    List.map block_transactions_applied ~f:(function
      | Command (Signed_command cmd) -> (
          match cmd.body with
          | Payment { new_accounts } ->
              new_accounts
          | Stake_delegation _ ->
              []
          | Failed ->
              [] )
      | Command (Zkapp_command { new_accounts; _ }) ->
          new_accounts
      | Fee_transfer { new_accounts; _ } ->
          new_accounts
      | Coinbase { new_accounts; _ } ->
          new_accounts )
    |> List.concat
end

include T

module Test_helpers = struct
  let constraint_constants =
    Genesis_constants.For_unit_tests.Constraint_constants.t

  let dummy_state_and_view ?global_slot () =
    let state =
      let consensus_constants =
        let genesis_constants = Genesis_constants.For_unit_tests.t in
        Consensus.Constants.create ~constraint_constants
          ~protocol_constants:genesis_constants.protocol
      in
      let compile_time_genesis =
        let open Staged_ledger_diff in
        (*not using Precomputed_values.for_unit_test because of dependency cycle*)
        Mina_state.Genesis_protocol_state.t
          ~genesis_ledger:Genesis_ledger.(Packed.t for_unit_tests)
          ~genesis_epoch_data:Consensus.Genesis_epoch_data.for_unit_tests
          ~constraint_constants ~consensus_constants ~genesis_body_reference
      in
      compile_time_genesis.data
    in
    let state_with_global_slot =
      match global_slot with
      | None ->
          state
      | Some global_slot ->
          (*Protocol state views are always from previous block*)
          let prev_global_slot =
            Option.value ~default:Mina_numbers.Global_slot_since_genesis.zero
              (Mina_numbers.Global_slot_since_genesis.sub global_slot
                 Mina_numbers.Global_slot_span.one )
          in
          let consensus_state =
            Consensus.Proof_of_stake.Exported.Consensus_state.Unsafe
            .dummy_advance
              (Mina_state.Protocol_state.consensus_state state)
              ~new_global_slot_since_genesis:prev_global_slot
              ~increase_epoch_count:false
          in
          let body =
            Mina_state.Protocol_state.Body.For_tests.with_consensus_state
              (Mina_state.Protocol_state.body state)
              consensus_state
          in
          Mina_state.Protocol_state.create
            ~previous_state_hash:
              (Mina_state.Protocol_state.previous_state_hash state)
            ~body
    in
    ( state_with_global_slot
    , Mina_state.Protocol_state.Body.view
        (Mina_state.Protocol_state.body state_with_global_slot) )

  let dummy_state_view ?global_slot () =
    dummy_state_and_view ?global_slot () |> snd

  let update_coinbase_stack_and_get_data_impl =
    update_coinbase_stack_and_get_data_impl
end

let%test_module "staged ledger tests" =
  ( module struct
    module Sl = T
    open Test_helpers

    let () =
      Backtrace.elide := false ;
      Async.Scheduler.set_record_backtraces true

    let self_pk =
      Quickcheck.random_value ~seed:(`Deterministic "self_pk")
        Public_key.Compressed.gen

    let coinbase_receiver_keypair =
      Quickcheck.random_value ~seed:(`Deterministic "receiver_pk") Keypair.gen

    let coinbase_receiver =
      Public_key.compress coinbase_receiver_keypair.public_key

    let proof_level = Genesis_constants.For_unit_tests.Proof_level.t

    let genesis_constants = Genesis_constants.For_unit_tests.t

    let constraint_constants =
      Genesis_constants.For_unit_tests.Constraint_constants.t

    let zkapp_cmd_limit_hardcap = 200

    let logger = Logger.null ()

    let `VK vk, `Prover zkapp_prover =
      Transaction_snark.For_tests.create_trivial_snapp ()

    let vk = Async.Thread_safe.block_on_async_exn (fun () -> vk)

    let verifier =
      Async.Thread_safe.block_on_async_exn (fun () ->
          Verifier.For_tests.default ~constraint_constants ~logger ~proof_level
            () )

    let find_vk ledger =
      Zkapp_command.Verifiable.load_vk_from_ledger ~get:(Ledger.get ledger)
        ~location_of_account:(Ledger.location_of_account ledger)

    let supercharge_coinbase ~ledger ~winner ~global_slot =
      (*using staged ledger to confirm coinbase amount is correctly generated*)
      let epoch_ledger =
        Sparse_ledger.of_ledger_subset_exn ledger
          (List.map [ winner ] ~f:(fun k ->
               Account_id.create k Token_id.default ) )
      in
      Sl.can_apply_supercharged_coinbase_exn ~winner ~global_slot ~epoch_ledger

    (* Functor for testing with different instantiated staged ledger modules. *)
    let create_and_apply_with_state_body_hash ?zkapp_cmd_limit
        ?(coinbase_receiver = coinbase_receiver) ?(winner = self_pk)
        ~(current_state_view : Zkapp_precondition.Protocol_state.View.t)
        ~global_slot ~state_and_body_hash sl txns stmt_to_work =
      let open Deferred.Let_syntax in
      let supercharge_coinbase =
        supercharge_coinbase ~ledger:(Sl.ledger !sl) ~winner ~global_slot
      in
      let diff =
        Sl.create_diff ~constraint_constants ~global_slot !sl ~logger
          ~current_state_view ~transactions_by_fee:txns
          ~get_completed_work:stmt_to_work ~supercharge_coinbase
          ~coinbase_receiver ~zkapp_cmd_limit
      in
      let diff, _invalid_txns =
        match diff with
        | Ok x ->
            x
        | Error e ->
            Error.raise (Pre_diff_info.Error.to_error e)
      in
      let diff' = Staged_ledger_diff.forget diff in
      let%map ( `Hash_after_applying hash
              , `Ledger_proof ledger_proof
              , `Staged_ledger sl'
              , `Pending_coinbase_update (is_new_stack, pc_update) ) =
        match%map
          Sl.apply ~constraint_constants ~global_slot !sl diff' ~logger
            ~verifier ~get_completed_work:(Fn.const None) ~current_state_view
            ~state_and_body_hash ~coinbase_receiver ~supercharge_coinbase
            ~zkapp_cmd_limit_hardcap
        with
        | Ok x ->
            x
        | Error e ->
            Error.raise (Sl.Staged_ledger_error.to_error e)
      in
      assert (Staged_ledger_hash.equal hash (Sl.hash sl')) ;
      sl := sl' ;
      (ledger_proof, diff', is_new_stack, pc_update, supercharge_coinbase)

    let create_and_apply ?(coinbase_receiver = coinbase_receiver)
        ?(winner = self_pk) ~global_slot ~protocol_state_view
        ~state_and_body_hash sl txns stmt_to_work =
      let open Deferred.Let_syntax in
      let%map ledger_proof, diff, _, _, _ =
        create_and_apply_with_state_body_hash ~coinbase_receiver ~winner
          ~current_state_view:protocol_state_view ~global_slot
          ~state_and_body_hash sl txns stmt_to_work
      in
      (ledger_proof, diff)

    module Transfer = Mina_ledger.Ledger_transfer.Make (Ledger) (Ledger)

    (* Run the given function inside of the Deferred monad, with a staged
         ledger and a separate test ledger, after applying the given
         init_state to both. In the below tests we apply the same commands to
         the staged and test ledgers, and verify they are in the same state.
    *)
    let async_with_given_ledger ledger
        (f :
             snarked_ledger:Ledger.t
          -> Sl.t ref
          -> Ledger.Mask.Attached.t
          -> unit Deferred.t ) =
      let casted = Ledger.Any_ledger.cast (module Ledger) ledger in
      let test_mask =
        Ledger.Maskable.register_mask casted
          (Ledger.Mask.create ~depth:(Ledger.depth ledger) ())
      in
      let snarked_ledger_mask =
        Ledger.Maskable.register_mask casted
          (Ledger.Mask.create ~depth:(Ledger.depth ledger) ())
      in
      let sl = ref @@ Sl.create_exn ~constraint_constants ~ledger in
      Async.Thread_safe.block_on_async_exn (fun () ->
          f ~snarked_ledger:snarked_ledger_mask sl test_mask ) ;
      ignore @@ Ledger.Maskable.unregister_mask_exn ~loc:__LOC__ test_mask

    (* populate the ledger from an initial state before running the function *)
    let async_with_ledgers ledger_init_state
        (f :
             snarked_ledger:Ledger.t
          -> Sl.t ref
          -> Ledger.Mask.Attached.t
          -> unit Deferred.t ) =
      Ledger.with_ephemeral_ledger ~depth:constraint_constants.ledger_depth
        ~f:(fun ledger ->
          Ledger.apply_initial_ledger_state ledger ledger_init_state ;
          async_with_given_ledger ledger f )

    (* Assert the given staged ledger is in the correct state after applying
         the first n user commands passed to the given base ledger. Checks the
         states of the block producer account and user accounts but ignores
         snark workers for simplicity. *)
    let assert_ledger :
           Ledger.t
        -> coinbase_cost:Currency.Fee.t
        -> global_slot:Mina_numbers.Global_slot_since_genesis.t
        -> protocol_state_view:Zkapp_precondition.Protocol_state.View.t
        -> Sl.t
        -> User_command.Valid.t list
        -> int
        -> Account_id.t list
        -> unit =
     fun test_ledger ~coinbase_cost ~global_slot ~protocol_state_view
         staged_ledger cmds_all cmds_used pks_to_check ->
      let producer_account_id =
        Account_id.create coinbase_receiver Token_id.default
      in
      let producer_account =
        Option.bind
          (Ledger.location_of_account test_ledger producer_account_id)
          ~f:(Ledger.get test_ledger)
      in
      let is_producer_acc_new = Option.is_none producer_account in
      let old_producer_balance =
        Option.value_map producer_account ~default:Currency.Balance.zero
          ~f:(fun a -> a.balance)
      in
      let apply_cmds cmds =
        cmds
        |> List.map ~f:(fun cmd ->
               Transaction.Command (User_command.forget_check cmd) )
        |> Ledger.apply_transactions ~constraint_constants ~global_slot
             ~txn_state_view:protocol_state_view test_ledger
        |> Or_error.ignore_m
      in
      Or_error.ok_exn @@ apply_cmds @@ List.take cmds_all cmds_used ;
      let get_account_exn ledger pk =
        Option.value_exn
          (Option.bind
             (Ledger.location_of_account ledger pk)
             ~f:(Ledger.get ledger) )
      in
      (* Check the user accounts in the updated staged ledger are as
         expected.
      *)
      List.iter pks_to_check ~f:(fun pk ->
          let expect = get_account_exn test_ledger pk in
          let actual = get_account_exn (Sl.ledger staged_ledger) pk in
          [%test_result: Account.t] ~expect actual ) ;
      (* We only test that the block producer got the coinbase reward here, since calculating the exact correct amount depends on the snark fees and tx fees. *)
      let producer_balance_with_coinbase =
        (let open Option.Let_syntax in
        let%bind total_cost =
          if is_producer_acc_new then
            Currency.Fee.add coinbase_cost
              constraint_constants.account_creation_fee
          else Some coinbase_cost
        in
        let%bind reward =
          Currency.Amount.(
            sub constraint_constants.coinbase_amount (of_fee total_cost))
        in
        Currency.Balance.add_amount old_producer_balance reward)
        |> Option.value_exn
      in
      let new_producer_balance =
        (get_account_exn (Sl.ledger staged_ledger) producer_account_id).balance
      in
      assert (
        Currency.Balance.(
          new_producer_balance >= producer_balance_with_coinbase) )

    let work_fee = constraint_constants.account_creation_fee

    (* Deterministically compute a prover public key from a snark work statement. *)
    let stmt_to_prover :
        Transaction_snark_work.Statement.t -> Public_key.Compressed.t =
     fun stmts ->
      let prover_seed =
        One_or_two.fold stmts ~init:"P" ~f:(fun p stmt ->
            p
            ^ Frozen_ledger_hash.to_bytes stmt.target.first_pass_ledger
            ^ Frozen_ledger_hash.to_bytes stmt.target.second_pass_ledger )
      in
      Quickcheck.random_value ~seed:(`Deterministic prover_seed)
        Public_key.Compressed.gen

    let proofs stmts : Ledger_proof.t One_or_two.t =
      let sok_digest = Sok_message.Digest.default in
      One_or_two.map stmts ~f:(fun statement ->
          Ledger_proof.create ~statement ~sok_digest
            ~proof:(Lazy.force Proof.transaction_dummy) )

    let stmt_to_work_random_prover (stmts : Transaction_snark_work.Statement.t)
        : Transaction_snark_work.Checked.t option =
      let prover = stmt_to_prover stmts in
      Some
        (Transaction_snark_work.Checked.create_unsafe
           { fee = work_fee; proofs = proofs stmts; prover } )

    let stmt_to_work_zero_fee ~prover
        (stmts : Transaction_snark_work.Statement.t) :
        Transaction_snark_work.Checked.t option =
      Some
        (Transaction_snark_work.Checked.create_unsafe
           { fee = Currency.Fee.zero; proofs = proofs stmts; prover } )

    (* Fixed public key for when there is only one snark worker. *)
    let snark_worker_pk =
      Quickcheck.random_value ~seed:(`Deterministic "snark worker")
        Public_key.Compressed.gen

    let stmt_to_work_one_prover (stmts : Transaction_snark_work.Statement.t) :
        Transaction_snark_work.Checked.t option =
      Some
        (Transaction_snark_work.Checked.create_unsafe
           { fee = work_fee; proofs = proofs stmts; prover = snark_worker_pk } )

    let coinbase_first_prediff = function
      | Staged_ledger_diff.At_most_two.Zero ->
          (0, [])
      | One None ->
          (1, [])
      | One (Some ft) ->
          (1, [ ft ])
      | Two None ->
          (2, [])
      | Two (Some (ft, None)) ->
          (2, [ ft ])
      | Two (Some (ft1, Some ft2)) ->
          (2, [ ft1; ft2 ])

    let coinbase_second_prediff = function
      | Staged_ledger_diff.At_most_one.Zero ->
          (0, [])
      | One None ->
          (1, [])
      | One (Some ft) ->
          (1, [ ft ])

    let coinbase_count (sl_diff : Staged_ledger_diff.t) =
      (coinbase_first_prediff (fst sl_diff.diff).coinbase |> fst)
      + Option.value_map ~default:0 (snd sl_diff.diff) ~f:(fun d ->
            coinbase_second_prediff d.coinbase |> fst )

    let coinbase_cost (sl_diff : Staged_ledger_diff.t) =
      let coinbase_fts =
        (coinbase_first_prediff (fst sl_diff.diff).coinbase |> snd)
        @ Option.value_map ~default:[] (snd sl_diff.diff) ~f:(fun d ->
              coinbase_second_prediff d.coinbase |> snd )
      in
      List.fold coinbase_fts ~init:Currency.Fee.zero ~f:(fun total ft ->
          Currency.Fee.add total ft.fee |> Option.value_exn )

    let () =
      Async.Scheduler.set_record_backtraces true ;
      Backtrace.elide := false

    (* The tests are still very slow, so we set ~trials very low for all the
       QuickCheck tests. We may be able to turn them up after #2759 and/or #2760
       happen.
    *)

    (* Get the public keys from a ledger init state. *)
    let init_pks (init : Ledger.init_state) =
      Array.to_sequence init
      |> Sequence.map ~f:(fun (kp, _, _, _) ->
             Account_id.create
               (Public_key.compress kp.public_key)
               Token_id.default )
      |> Sequence.to_list

    (* Fee excess at top level ledger proofs should always be zero *)
    let assert_fee_excess :
           ( Ledger_proof.t
           * (Transaction.t With_status.t * _ * _)
             Sl.Scan_state.Transactions_ordered.Poly.t
             list )
           option
        -> unit =
     fun proof_opt ->
      let fee_excess =
        Option.value_map ~default:Fee_excess.zero proof_opt
          ~f:(fun (proof, _txns) -> (Ledger_proof.statement proof).fee_excess)
      in
      assert (Fee_excess.is_zero fee_excess)

    let transaction_capacity =
      Int.pow 2 constraint_constants.transaction_capacity_log_2

    (* Abstraction for the pattern of taking a list of commands and applying it
       in chunks up to a given max size. *)
    let rec iter_cmds_acc :
           User_command.Valid.t list (** All the commands to apply. *)
        -> int option list
           (** A list of chunk sizes. If a chunk's size is None, apply as many
            commands as possible. *)
        -> 'acc
        -> (   User_command.Valid.t list (** All commands remaining. *)
            -> int option (* Current chunk size. *)
            -> User_command.Valid.t Sequence.t
               (* Sequence of commands to apply. *)
            -> 'acc
            -> (Staged_ledger_diff.t * 'acc) Deferred.t )
        -> 'acc Deferred.t =
     fun cmds cmd_iters acc f ->
      match cmd_iters with
      | [] ->
          Deferred.return acc
      | count_opt :: counts_rest ->
          let cmds_this_iter_max =
            match count_opt with
            | None ->
                cmds
            | Some count ->
                assert (count <= List.length cmds) ;
                List.take cmds count
          in
          let%bind diff, acc' =
            f cmds count_opt (Sequence.of_list cmds_this_iter_max) acc
          in
          let cmds_applied_count =
            List.length @@ Staged_ledger_diff.commands diff
          in
          iter_cmds_acc (List.drop cmds cmds_applied_count) counts_rest acc' f

    (** Generic test framework. *)
    let test_simple :
           global_slot:int
        -> Account_id.t list
        -> User_command.Valid.t list
        -> int option list
        -> Sl.t ref
        -> ?expected_proof_count:int option (*Number of ledger proofs expected*)
        -> ?allow_failures:bool
        -> ?check_snarked_ledger_transition:bool
        -> snarked_ledger:Ledger.t
        -> Ledger.Mask.Attached.t
        -> [ `One_prover | `Many_provers ]
        -> (   Transaction_snark_work.Statement.t
            -> Transaction_snark_work.Checked.t option )
        -> unit Deferred.t =
     fun ~global_slot account_ids_to_check cmds cmd_iters sl
         ?(expected_proof_count = None) ?(allow_failures = false)
         ?(check_snarked_ledger_transition = false) ~snarked_ledger test_mask
         provers stmt_to_work ->
      let global_slot =
        Mina_numbers.Global_slot_since_genesis.of_int global_slot
      in
      let state_tbl = State_hash.Table.create () in
      (*Add genesis state to the table*)
      let genesis, _ = dummy_state_and_view () in
      let state_hash = (Mina_state.Protocol_state.hashes genesis).state_hash in
      State_hash.Table.add state_tbl ~key:state_hash ~data:genesis |> ignore ;
      let%map `Proof_count total_ledger_proofs, _ =
        iter_cmds_acc cmds cmd_iters
          (`Proof_count 0, `Slot global_slot)
          (fun cmds_left count_opt cmds_this_iter
               (`Proof_count proof_count, `Slot global_slot) ->
            let current_state, current_view =
              dummy_state_and_view ~global_slot ()
            in
            let state_hash =
              (Mina_state.Protocol_state.hashes current_state).state_hash
            in
            State_hash.Table.add state_tbl ~key:state_hash ~data:current_state
            |> ignore ;
            let%bind ledger_proof, diff =
              create_and_apply ~global_slot ~protocol_state_view:current_view
                ~state_and_body_hash:
                  ( state_hash
                  , (Mina_state.Protocol_state.hashes current_state)
                      .state_body_hash |> Option.value_exn )
                sl cmds_this_iter stmt_to_work
            in
            List.iter (Staged_ledger_diff.commands diff) ~f:(fun c ->
                match With_status.status c with
                | Applied ->
                    ()
                | Failed ftl ->
                    if not allow_failures then
                      failwith
                        (sprintf
                           "Transaction application failed for command %s. \
                            Failures %s"
                           ( User_command.to_yojson (With_status.data c)
                           |> Yojson.Safe.to_string )
                           ( Transaction_status.Failure.Collection.to_yojson ftl
                           |> Yojson.Safe.to_string ) ) ) ;
            let do_snarked_ledger_transition proof_opt =
              let apply_first_pass =
                Ledger.apply_transaction_first_pass ~constraint_constants
              in
              let apply_second_pass = Ledger.apply_transaction_second_pass in
              let apply_first_pass_sparse_ledger ~global_slot ~txn_state_view
                  sparse_ledger txn =
                let%map.Or_error _ledger, partial_txn =
                  Mina_ledger.Sparse_ledger.apply_transaction_first_pass
                    ~constraint_constants ~global_slot ~txn_state_view
                    sparse_ledger txn
                in
                partial_txn
              in
              let get_state state_hash =
                Ok (State_hash.Table.find_exn state_tbl state_hash)
              in
              let%bind () =
                match proof_opt with
                | Some (proof, _transactions) ->
                    (*update snarked ledger with the transactions in the most recently emitted proof*)
                    let%map res =
                      Sl.Scan_state.get_snarked_ledger_async
                        ~ledger:snarked_ledger ~get_protocol_state:get_state
                        ~apply_first_pass ~apply_second_pass
                        ~apply_first_pass_sparse_ledger !sl.scan_state
                    in
                    let target_snarked_ledger =
                      let stmt = Ledger_proof.statement proof in
                      stmt.target.first_pass_ledger
                    in
                    [%test_eq: Ledger_hash.t] target_snarked_ledger
                      (Ledger.merkle_root snarked_ledger) ;
                    Or_error.ok_exn res
                | None ->
                    Deferred.return ()
              in
              (*Check snarked_ledger to staged_ledger transition*)
              let casted =
                Ledger.Any_ledger.cast (module Ledger) snarked_ledger
              in
              let sl_of_snarked_ledger =
                Ledger.Maskable.register_mask casted
                  (Ledger.Mask.create ~depth:(Ledger.depth snarked_ledger) ())
              in
              let expected_staged_ledger_merkle_root =
                Ledger.merkle_root !sl.ledger
              in
              let%map construction_result =
                Sl.of_scan_state_pending_coinbases_and_snarked_ledger ~logger
                  ~snarked_local_state:
                    Mina_state.(
                      Protocol_state.blockchain_state current_state
                      |> Blockchain_state.snarked_local_state)
                  ~verifier ~constraint_constants ~scan_state:!sl.scan_state
                  ~snarked_ledger:sl_of_snarked_ledger
                  ~expected_merkle_root:expected_staged_ledger_merkle_root
                  ~pending_coinbases:!sl.pending_coinbase_collection ~get_state
              in
              let _result = Or_error.ok_exn construction_result in
              [%test_eq: Ledger_hash.t]
                (Ledger.merkle_root sl_of_snarked_ledger)
                (Ledger.merkle_root !sl.ledger) ;
              ignore
                (Ledger.unregister_mask_exn sl_of_snarked_ledger ~loc:__LOC__)
            in
            let%bind () =
              if check_snarked_ledger_transition then
                do_snarked_ledger_transition ledger_proof
              else Deferred.return ()
            in
            let proof_count' =
              Option.value_map ~default:proof_count
                ~f:(fun _ -> proof_count + 1)
                ledger_proof
            in
            assert_fee_excess ledger_proof ;
            let cmds_applied_this_iter =
              List.length @@ Staged_ledger_diff.commands diff
            in
            let cb = coinbase_count diff in
            ( match provers with
            | `One_prover ->
                assert (cb = 1)
            | `Many_provers ->
                assert (cb > 0 && cb < 3) ) ;
            ( match count_opt with
            | Some _ ->
                (* There is an edge case where cmds_applied_this_iter = 0, when
                   there is only enough space for coinbase transactions. *)
                assert (cmds_applied_this_iter <= Sequence.length cmds_this_iter) ;
                [%test_eq: User_command.t list]
                  (List.map (Staged_ledger_diff.commands diff)
                     ~f:(fun { With_status.data; _ } -> data) )
                  ( Sequence.take cmds_this_iter cmds_applied_this_iter
                  |> Sequence.map ~f:User_command.forget_check
                  |> Sequence.to_list )
            | None ->
                () ) ;
            let coinbase_cost = coinbase_cost diff in
            assert_ledger test_mask ~coinbase_cost ~global_slot
              ~protocol_state_view:current_view !sl cmds_left
              cmds_applied_this_iter account_ids_to_check ;
            (*increment global slots to simulate multiple blocks*)
            return
              ( diff
              , ( `Proof_count proof_count'
                , `Slot
                    (Mina_numbers.Global_slot_since_genesis.succ global_slot) )
              ) )
      in
      (*Should have enough blocks to generate at least expected_proof_count
        proofs*)
      if Option.is_some expected_proof_count then
        assert (total_ledger_proofs = Option.value_exn expected_proof_count)

    (* How many blocks do we need to fully exercise the ledger
       behavior and produce one ledger proof *)
    let min_blocks_for_first_snarked_ledger_generic =
      (constraint_constants.transaction_capacity_log_2 + 1)
      * (constraint_constants.work_delay + 1)
      + 1

    (* n-1 extra blocks for n ledger proofs since we are already producing one
       proof *)
    let max_blocks_for_coverage n =
      min_blocks_for_first_snarked_ledger_generic + n - 1

    (** Generator for when we always have enough commands to fill all slots. *)

    let gen_at_capacity :
        (Ledger.init_state * User_command.Valid.t list * int option list)
        Quickcheck.Generator.t =
      let open Quickcheck.Generator.Let_syntax in
      let%bind ledger_init_state = Ledger.gen_initial_ledger_state in
      let%bind iters = Int.gen_incl 1 (max_blocks_for_coverage 0) in
      let num_cmds = transaction_capacity * iters in
      let%bind cmds =
        User_command.Valid.Gen.sequence ~length:num_cmds ~sign_type:`Real
          ledger_init_state
      in
      assert (List.length cmds = num_cmds) ;
      return (ledger_init_state, cmds, List.init iters ~f:(Fn.const None))

    let gen_zkapps ?ledger_init_state ?failure ~num_zkapps zkapps_per_iter :
        (Ledger.t * User_command.Valid.t list * int option list)
        Quickcheck.Generator.t =
      let open Quickcheck.Generator.Let_syntax in
      let%bind zkapp_command_and_fee_payer_keypairs, ledger =
        Mina_generators.User_command_generators
        .sequence_zkapp_command_with_ledger ?ledger_init_state
          ~max_token_updates:1 ~length:num_zkapps ~vk ?failure
          ~constraint_constants ~genesis_constants ()
      in
      let zkapps =
        List.map zkapp_command_and_fee_payer_keypairs ~f:(function
          | Zkapp_command zkapp_command_valid, _fee_payer_keypair, keymap ->
              let zkapp_command_with_auths =
                Async.Thread_safe.block_on_async_exn (fun () ->
                    Zkapp_command_builder.replace_authorizations ~keymap
                      (Zkapp_command.Valid.forget zkapp_command_valid) )
              in
              let valid_zkapp_command_with_auths : Zkapp_command.Valid.t =
                match
                  Zkapp_command.Valid.to_valid ~failed:false
                    ~find_vk:(find_vk ledger) zkapp_command_with_auths
                with
                | Ok ps ->
                    ps
                | Error err ->
                    Error.raise
                    @@ Error.tag ~tag:"Could not create Zkapp_command.Valid.t"
                         err
              in
              User_command.Zkapp_command valid_zkapp_command_with_auths
          | Signed_command _, _, _ ->
              failwith "Expected a Zkapp_command, got a Signed command" )
      in
      assert (List.length zkapps = num_zkapps) ;
      return (ledger, zkapps, zkapps_per_iter)

    let gen_failing_zkapps_at_capacity :
        (Ledger.t * User_command.Valid.t list * int option list)
        Quickcheck.Generator.t =
      let open Quickcheck.Generator.Let_syntax in
      let%bind iters = Int.gen_incl 1 (max_blocks_for_coverage 0) in
      let num_zkapps = transaction_capacity * iters in
      gen_zkapps
        ~failure:
          Mina_generators.Zkapp_command_generators.Invalid_account_precondition
        ~num_zkapps
        (List.init iters ~f:(Fn.const None))

    let gen_zkapps_at_capacity :
        (Ledger.t * User_command.Valid.t list * int option list)
        Quickcheck.Generator.t =
      let open Quickcheck.Generator.Let_syntax in
      let%bind iters = Int.gen_incl 1 (max_blocks_for_coverage 0) in
      let num_zkapps = transaction_capacity * iters in
      gen_zkapps ~num_zkapps (List.init iters ~f:(Fn.const None))

    (*Same as gen_at_capacity except that the number of iterations[iters] is
      the function of [extra_block_count] and is same for all generated values*)
    let gen_zkapps_at_capacity_fixed_blocks extra_block_count :
        (Ledger.t * User_command.Valid.t list * int option list)
        Quickcheck.Generator.t =
      let iters = max_blocks_for_coverage extra_block_count in
      let num_zkapps = transaction_capacity * iters in
      gen_zkapps ~num_zkapps (List.init iters ~f:(Fn.const None))

    let gen_zkapps_below_capacity ?ledger_init_state ?(extra_blocks = false) ()
        :
        (Ledger.t * User_command.Valid.t list * int option list)
        Quickcheck.Generator.t =
      let open Quickcheck.Generator.Let_syntax in
      let iters_max =
        max_blocks_for_coverage 0 * if extra_blocks then 4 else 2
      in
      let iters_min = max_blocks_for_coverage 0 in
      let%bind iters = Int.gen_incl iters_min iters_max in
      (* see comment in gen_below_capacity for rationale *)
      let%bind zkapps_per_iter =
        Quickcheck.Generator.list_with_length iters
          (Int.gen_incl 1 ((transaction_capacity / 2) - 1))
      in
      let num_zkapps = List.fold zkapps_per_iter ~init:0 ~f:( + ) in
      gen_zkapps ?ledger_init_state ~num_zkapps
        (List.map ~f:Option.some zkapps_per_iter)

    (*Same as gen_at_capacity except that the number of iterations[iters] is
      the function of [extra_block_count] and is same for all generated values*)
    let gen_at_capacity_fixed_blocks extra_block_count :
        (Ledger.init_state * User_command.Valid.t list * int option list)
        Quickcheck.Generator.t =
      let open Quickcheck.Generator.Let_syntax in
      let%bind ledger_init_state = Ledger.gen_initial_ledger_state in
      let iters = max_blocks_for_coverage extra_block_count in
      let total_cmds = transaction_capacity * iters in
      let%bind cmds =
        User_command.Valid.Gen.sequence ~length:total_cmds ~sign_type:`Real
          ledger_init_state
      in
      assert (List.length cmds = total_cmds) ;
      return (ledger_init_state, cmds, List.init iters ~f:(Fn.const None))

    (* Generator for when we have less commands than needed to fill all slots. *)
    let gen_below_capacity ?(extra_blocks = false) () =
      let open Quickcheck.Generator.Let_syntax in
      let%bind ledger_init_state = Ledger.gen_initial_ledger_state in
      let iters_max =
        max_blocks_for_coverage 0 * if extra_blocks then 4 else 2
      in
      let iters_min = max_blocks_for_coverage 0 in
      let%bind iters = Int.gen_incl iters_min iters_max in
      (* N.B. user commands per block is much less than transactions per block
         due to fee transfers and coinbases, especially with worse case number
         of provers, so in order to exercise not filling the scan state
         completely we always apply <= 1/2 transaction_capacity commands.
      *)
      let%bind cmds_per_iter =
        Quickcheck.Generator.list_with_length iters
          (Int.gen_incl 1 ((transaction_capacity / 2) - 1))
      in
      let total_cmds = List.fold cmds_per_iter ~init:0 ~f:( + ) in
      let%bind cmds =
        User_command.Valid.Gen.sequence ~length:total_cmds ~sign_type:`Real
          ledger_init_state
      in
      assert (List.length cmds = total_cmds) ;
      return (ledger_init_state, cmds, List.map ~f:Option.some cmds_per_iter)

    let gen_all_user_commands_below_capacity () =
      let open Quickcheck.Generator.Let_syntax in
      let%bind ledger_init_state, cmds, iters_signed_commands =
        gen_below_capacity ()
      in
      let%bind ledger, zkapps, iters_zkapps =
        gen_zkapps_below_capacity ~ledger_init_state ()
      in
      Ledger.apply_initial_ledger_state ledger ledger_init_state ;
      let iters = iters_zkapps @ iters_signed_commands in
      let%map cmds =
        let rec go zkapps payments acc =
          match (zkapps, payments) with
          | [], [] ->
              return acc
          | [], payments ->
              return (payments @ acc)
          | zkapps, [] ->
              return (zkapps @ acc)
          | zkapps, payments ->
              let%bind n = Int.gen_incl 1 transaction_capacity in
              let%bind take_zkapps = Quickcheck.Generator.bool in
              if take_zkapps then
                let take_list, leave_list = List.split_n zkapps n in
                go leave_list payments (List.rev take_list @ acc)
              else
                let take_list, leave_list = List.split_n payments n in
                go zkapps leave_list (List.rev take_list @ acc)
        in
        go zkapps cmds []
      in
      (ledger, List.rev cmds, iters)

    let ledger_account_ids ledger =
      Ledger.to_list_sequential ledger |> List.map ~f:Account.identifier

    let%test_unit "Max throughput-ledger proof count-fixed blocks" =
      let expected_proof_count = 3 in
      Quickcheck.test
        Quickcheck.Generator.(
          tuple2
            (gen_at_capacity_fixed_blocks expected_proof_count)
            small_positive_int)
        ~sexp_of:
          [%sexp_of:
            ( Ledger.init_state
            * Mina_base.User_command.Valid.t list
            * int option list )
            * int]
        ~trials:1
        ~f:(fun ((ledger_init_state, cmds, iters), global_slot) ->
          async_with_ledgers ledger_init_state
            (fun ~snarked_ledger sl test_mask ->
              test_simple ~global_slot
                (init_pks ledger_init_state)
                cmds iters sl ~expected_proof_count:(Some expected_proof_count)
                test_mask ~snarked_ledger `Many_provers
                stmt_to_work_random_prover ) )

    let%test_unit "Max throughput" =
      Quickcheck.test
        Quickcheck.Generator.(tuple2 gen_at_capacity small_positive_int)
        ~sexp_of:
          [%sexp_of:
            ( Ledger.init_state
            * Mina_base.User_command.Valid.t list
            * int option list )
            * int]
        ~trials:15
        ~f:(fun ((ledger_init_state, cmds, iters), global_slot) ->
          async_with_ledgers ledger_init_state
            (fun ~snarked_ledger sl test_mask ->
              test_simple ~global_slot
                (init_pks ledger_init_state)
                cmds iters sl test_mask ~snarked_ledger `Many_provers
                stmt_to_work_random_prover ) )

    let%test_unit "Max_throughput (zkapps)" =
      (* limit trials to prevent too-many-open-files failure *)
      Quickcheck.test ~trials:3
        Quickcheck.Generator.(tuple2 gen_zkapps_at_capacity small_positive_int)
        ~f:(fun ((ledger, zkapps, iters), global_slot) ->
          async_with_given_ledger ledger (fun ~snarked_ledger sl test_mask ->
              let account_ids = ledger_account_ids ledger in
              test_simple ~global_slot account_ids zkapps iters sl test_mask
                ~snarked_ledger `Many_provers stmt_to_work_random_prover ) )

    let%test_unit "Max_throughput with zkApp transactions that may fail" =
      (* limit trials to prevent too-many-open-files failure *)
      Quickcheck.test ~trials:2
        Quickcheck.Generator.(
          tuple2 gen_failing_zkapps_at_capacity small_positive_int)
        ~f:(fun ((ledger, zkapps, iters), global_slot) ->
          async_with_given_ledger ledger (fun ~snarked_ledger sl test_mask ->
              let account_ids = ledger_account_ids ledger in
              test_simple ~global_slot account_ids zkapps iters
                ~allow_failures:true sl test_mask ~snarked_ledger `Many_provers
                stmt_to_work_random_prover ) )

    let%test_unit "Max throughput-ledger proof count-fixed blocks (zkApps)" =
      let expected_proof_count = 3 in
      Quickcheck.test
        Quickcheck.Generator.(
          tuple2
            (gen_zkapps_at_capacity_fixed_blocks expected_proof_count)
            small_positive_int)
        ~sexp_of:
          [%sexp_of:
            (Ledger.t * Mina_base.User_command.Valid.t list * int option list)
            * int]
        ~trials:1
        ~f:(fun ((ledger, zkapps, iters), global_slot) ->
          async_with_given_ledger ledger (fun ~snarked_ledger sl test_mask ->
              let account_ids = ledger_account_ids ledger in
              test_simple ~global_slot account_ids zkapps iters sl
                ~expected_proof_count:(Some expected_proof_count)
                ~check_snarked_ledger_transition:true test_mask ~snarked_ledger
                `Many_provers stmt_to_work_random_prover ) )

    let%test_unit "Random number of commands (zkapp + signed command)" =
      Quickcheck.test
        Quickcheck.Generator.(
          tuple2 (gen_all_user_commands_below_capacity ()) small_positive_int)
        ~trials:3
        ~f:(fun ((ledger, cmds, iters), global_slot) ->
          async_with_given_ledger ledger (fun ~snarked_ledger sl test_mask ->
              let account_ids = ledger_account_ids ledger in
              test_simple ~global_slot account_ids cmds iters sl test_mask
                ~snarked_ledger ~check_snarked_ledger_transition:true
                `Many_provers stmt_to_work_random_prover ) )

    let%test_unit "Be able to include random number of commands" =
      Quickcheck.test
        Quickcheck.Generator.(tuple2 (gen_below_capacity ()) small_positive_int)
        ~trials:20
        ~f:(fun ((ledger_init_state, cmds, iters), global_slot) ->
          async_with_ledgers ledger_init_state
            (fun ~snarked_ledger sl test_mask ->
              test_simple ~global_slot
                (init_pks ledger_init_state)
                cmds iters sl test_mask ~snarked_ledger `Many_provers
                stmt_to_work_random_prover ) )

    let%test_unit "Be able to include random number of commands (zkapps)" =
      Quickcheck.test
        Quickcheck.Generator.(
          tuple2 (gen_zkapps_below_capacity ()) small_positive_int)
        ~trials:2
        ~f:(fun ((ledger, zkapps, iters), global_slot) ->
          async_with_given_ledger ledger (fun ~snarked_ledger sl test_mask ->
              let account_ids = ledger_account_ids ledger in
              test_simple ~global_slot account_ids zkapps iters sl test_mask
                ~snarked_ledger `Many_provers stmt_to_work_random_prover ) )

    let%test_unit "Be able to include random number of commands (One prover)" =
      Quickcheck.test
        Quickcheck.Generator.(tuple2 (gen_below_capacity ()) small_positive_int)
        ~trials:20
        ~f:(fun ((ledger_init_state, cmds, iters), global_slot) ->
          async_with_ledgers ledger_init_state
            (fun ~snarked_ledger sl test_mask ->
              test_simple ~global_slot
                (init_pks ledger_init_state)
                cmds iters sl test_mask ~snarked_ledger `One_prover
                stmt_to_work_one_prover ) )

    let%test_unit "Be able to include random number of commands (One prover, \
                   zkapps)" =
      Quickcheck.test
        Quickcheck.Generator.(
          tuple2
            (gen_zkapps_below_capacity ~extra_blocks:true ())
            small_positive_int)
        ~trials:2
        ~f:(fun ((ledger, zkapps, iters), global_slot) ->
          async_with_given_ledger ledger (fun ~snarked_ledger sl test_mask ->
              let account_ids = ledger_account_ids ledger in
              test_simple ~global_slot account_ids zkapps iters sl test_mask
                ~snarked_ledger ~check_snarked_ledger_transition:true
                `One_prover stmt_to_work_one_prover ) )

    let%test_unit "Zero proof-fee should not create a fee transfer" =
      let stmt_to_work_zero_fee stmts =
        Some
          (Transaction_snark_work.Checked.create_unsafe
             { fee = Currency.Fee.zero
             ; proofs = proofs stmts
             ; prover = snark_worker_pk
             } )
      in
      let expected_proof_count = 3 in
      Quickcheck.test
        Quickcheck.Generator.(
          tuple2
            (gen_at_capacity_fixed_blocks expected_proof_count)
            small_positive_int)
        ~trials:20
        ~f:(fun ((ledger_init_state, cmds, iters), global_slot) ->
          async_with_ledgers ledger_init_state
            (fun ~snarked_ledger sl test_mask ->
              let%map () =
                test_simple ~global_slot
                  ~expected_proof_count:(Some expected_proof_count)
                  (init_pks ledger_init_state)
                  cmds iters sl test_mask ~snarked_ledger `One_prover
                  stmt_to_work_zero_fee
              in
              assert (
                Option.is_none
                  (Ledger.location_of_account test_mask
                     (Account_id.create snark_worker_pk Token_id.default) ) ) )
          )

    let compute_statuses ~ledger ~coinbase_amount ~global_slot diff =
      with_ledger_mask ledger ~f:(fun status_ledger ->
          let diff =
            Pre_diff_info.compute_statuses ~constraint_constants ~diff
              ~coinbase_amount ~coinbase_receiver ~ledger:status_ledger
              ~global_slot
              ~txn_state_view:(dummy_state_view ~global_slot ())
            |> Result.map_error ~f:Pre_diff_info.Error.to_error
            |> Or_error.ok_exn
          in
          Staged_ledger_diff.forget { diff } )

    let%test_unit "Invalid diff test: check zero fee excess for partitions" =
      let create_diff_with_non_zero_fee_excess ~ledger ~coinbase_amount
          ~global_slot txns completed_works
          (partition : Sl.Scan_state.Space_partition.t) : Staged_ledger_diff.t =
        (*With exact number of user commands in partition.first, the fee transfers that settle the fee_excess would be added to the next tree causing a non-zero fee excess*)
        let slots, job_count1 = partition.first in
        match partition.second with
        | None ->
            compute_statuses ~ledger ~coinbase_amount ~global_slot
            @@ ( { completed_works = List.take completed_works job_count1
                 ; commands = List.take txns slots
                 ; coinbase = Zero
                 ; internal_command_statuses = []
                 }
               , None )
        | Some (_, _) ->
            let txns_in_second_diff = List.drop txns slots in
            compute_statuses ~ledger ~coinbase_amount ~global_slot
              ( { completed_works = List.take completed_works job_count1
                ; commands = List.take txns slots
                ; coinbase = Zero
                ; internal_command_statuses = []
                }
              , Some
                  { completed_works =
                      ( if List.is_empty txns_in_second_diff then []
                      else List.drop completed_works job_count1 )
                  ; commands = txns_in_second_diff
                  ; coinbase = Zero
                  ; internal_command_statuses = []
                  } )
      in
      let empty_diff = Staged_ledger_diff.empty_diff in
      Quickcheck.test
        Quickcheck.Generator.(tuple2 gen_at_capacity small_positive_int)
        ~sexp_of:
          [%sexp_of:
            (Ledger.init_state * User_command.Valid.t list * int option list)
            * int]
        ~trials:10
        ~f:(fun ((ledger_init_state, cmds, iters), global_slot) ->
          async_with_ledgers ledger_init_state
            (fun ~snarked_ledger:_ sl _test_mask ->
              let%map checked =
                iter_cmds_acc cmds iters true
                  (fun _cmds_left _count_opt cmds_this_iter checked ->
                    let scan_state = Sl.scan_state !sl in
                    let work =
                      Sl.Scan_state.work_statements_for_new_diff scan_state
                    in
                    let partitions =
                      Sl.Scan_state.partition_if_overflowing scan_state
                    in
                    let work_done =
                      List.map
                        ~f:(fun stmts ->
                          Transaction_snark_work.Checked.create_unsafe
                            { fee = Fee.zero
                            ; proofs = proofs stmts
                            ; prover = snark_worker_pk
                            } )
                        work
                    in
                    let cmds_this_iter = cmds_this_iter |> Sequence.to_list in
                    let global_slot =
                      Mina_numbers.Global_slot_since_genesis.of_int global_slot
                    in
                    let diff =
                      create_diff_with_non_zero_fee_excess
                        ~ledger:(Sl.ledger !sl)
                        ~coinbase_amount:constraint_constants.coinbase_amount
                        ~global_slot cmds_this_iter work_done partitions
                    in
                    let current_state, current_view =
                      dummy_state_and_view ~global_slot ()
                    in
                    let state_hashes =
                      Mina_state.Protocol_state.hashes current_state
                    in
                    let%bind apply_res =
                      Sl.apply ~constraint_constants ~global_slot !sl diff
                        ~logger ~verifier ~get_completed_work:(Fn.const None)
                        ~current_state_view:current_view
                        ~state_and_body_hash:
                          ( state_hashes.state_hash
                          , state_hashes.state_body_hash |> Option.value_exn )
                        ~coinbase_receiver ~supercharge_coinbase:true
                        ~zkapp_cmd_limit_hardcap
                    in
                    let checked', diff' =
                      match apply_res with
                      | Error (Sl.Staged_ledger_error.Non_zero_fee_excess _) ->
                          (true, empty_diff)
                      | Error err ->
                          failwith
                          @@ sprintf
                               !"Expecting Non-zero-fee-excess error, got \
                                 %{sexp: Sl.Staged_ledger_error.t}"
                               err
                      | Ok
                          ( `Hash_after_applying _hash
                          , `Ledger_proof _ledger_proof
                          , `Staged_ledger sl'
                          , `Pending_coinbase_update _ ) ->
                          sl := sl' ;
                          (false, diff)
                    in
                    return (diff', checked || checked') )
              in
              (*Note: if this fails, try increasing the number of trials to get a diff that does fail*)
              assert checked ) )

    let%test_unit "Provers can't pay the account creation fee" =
      let no_work_included (diff : Staged_ledger_diff.t) =
        List.is_empty (Staged_ledger_diff.completed_works diff)
      in
      let stmt_to_work stmts =
        let prover = stmt_to_prover stmts in
        Some
          (Transaction_snark_work.Checked.create_unsafe
             { fee =
                 Currency.Fee.(sub work_fee (of_nanomina_int_exn 1))
                 |> Option.value_exn
             ; proofs = proofs stmts
             ; prover
             } )
      in
      Quickcheck.test
        Quickcheck.Generator.(tuple2 (gen_below_capacity ()) small_positive_int)
        ~sexp_of:
          [%sexp_of:
            (Ledger.init_state * User_command.Valid.t list * int option list)
            * int]
        ~shrinker:
          (Quickcheck.Shrinker.create
             (fun ((init_state, cmds, iters), global_slot) ->
               if List.length iters > 1 then
                 Sequence.singleton
                   ( ( init_state
                     , List.take cmds (List.length cmds - transaction_capacity)
                     , [ None ] )
                   , global_slot )
               else Sequence.empty ) )
        ~trials:1
        ~f:(fun ((ledger_init_state, cmds, iters), global_slot) ->
          async_with_ledgers ledger_init_state
            (fun ~snarked_ledger:_ sl _test_mask ->
              iter_cmds_acc cmds iters ()
                (fun _cmds_left _count_opt cmds_this_iter () ->
                  let diff =
                    let global_slot =
                      Mina_numbers.Global_slot_since_genesis.of_int global_slot
                    in
                    let current_state_view = dummy_state_view ~global_slot () in
                    let diff_result =
                      Sl.create_diff ~constraint_constants ~global_slot !sl
                        ~logger ~current_state_view
                        ~transactions_by_fee:cmds_this_iter
                        ~get_completed_work:stmt_to_work ~coinbase_receiver
                        ~supercharge_coinbase:true ~zkapp_cmd_limit:None
                    in
                    match diff_result with
                    | Ok (diff, _invalid_txns) ->
                        Staged_ledger_diff.forget diff
                    | Error e ->
                        Error.raise (Pre_diff_info.Error.to_error e)
                  in
                  (*No proofs were purchased since the fee for the proofs are not sufficient to pay for account creation*)
                  assert (no_work_included diff) ;
                  Deferred.return (diff, ()) ) ) )

    let stmt_to_work_restricted work_list provers
        (stmts : Transaction_snark_work.Statement.t) :
        Transaction_snark_work.Checked.t option =
      let prover =
        match provers with
        | `Many_provers ->
            stmt_to_prover stmts
        | `One_prover ->
            snark_worker_pk
      in
      if
        Option.is_some
          (List.find work_list ~f:(fun s ->
               Transaction_snark_work.Statement.compare s stmts = 0 ) )
      then
        Some
          (Transaction_snark_work.Checked.create_unsafe
             { fee = work_fee; proofs = proofs stmts; prover } )
      else None

    (** Like test_simple but with a random number of completed jobs available.
                   *)

    let test_random_number_of_proofs :
           global_slot:int
        -> Ledger.init_state
        -> User_command.Valid.t list
        -> int option list
        -> int list
        -> Sl.t ref
        -> Ledger.Mask.Attached.t
        -> [ `One_prover | `Many_provers ]
        -> unit Deferred.t =
     fun ~global_slot init_state cmds cmd_iters proofs_available sl test_mask
         provers ->
      let%map proofs_available_left =
        iter_cmds_acc cmds cmd_iters proofs_available
          (fun cmds_left _count_opt cmds_this_iter proofs_available_left ->
            let work_list : Transaction_snark_work.Statement.t list =
              Transaction_snark_scan_state.all_work_statements_exn
                !sl.scan_state
            in
            let proofs_available_this_iter =
              List.hd_exn proofs_available_left
            in
            let global_slot =
              Mina_numbers.Global_slot_since_genesis.of_int global_slot
            in
            let current_state, current_state_view =
              dummy_state_and_view ~global_slot ()
            in
            let state_and_body_hash =
              let state_hashes =
                Mina_state.Protocol_state.hashes current_state
              in
              ( state_hashes.state_hash
              , state_hashes.state_body_hash |> Option.value_exn )
            in
            let%map proof, diff =
              create_and_apply ~global_slot ~state_and_body_hash
                ~protocol_state_view:current_state_view sl cmds_this_iter
                (stmt_to_work_restricted
                   (List.take work_list proofs_available_this_iter)
                   provers )
            in
            assert_fee_excess proof ;
            let cmds_applied_this_iter =
              List.length @@ Staged_ledger_diff.commands diff
            in
            let cb = coinbase_count diff in
            assert (proofs_available_this_iter = 0 || cb > 0) ;
            ( match provers with
            | `One_prover ->
                assert (cb <= 1)
            | `Many_provers ->
                assert (cb <= 2) ) ;
            let coinbase_cost = coinbase_cost diff in
            assert_ledger test_mask ~coinbase_cost ~global_slot
              ~protocol_state_view:current_state_view !sl cmds_left
              cmds_applied_this_iter (init_pks init_state) ;
            (diff, List.tl_exn proofs_available_left) )
      in
      assert (List.is_empty proofs_available_left)

    let%test_unit "max throughput-random number of proofs-worst case provers" =
      (* Always at worst case number of provers *)
      let g =
        let open Quickcheck.Generator.Let_syntax in
        let%bind ledger_init_state, cmds, iters = gen_at_capacity in
        (* How many proofs will be available at each iteration. *)
        let%bind proofs_available =
          (* I think in the worst case every user command begets 1.5
             transactions - one for the command and half of one for a fee
             transfer - and the merge overhead means you need (amortized) twice
             as many SNARKs as transactions, but since a SNARK work usually
             covers two SNARKS it cancels. So we need to admit up to (1.5 * the
             number of commands) works. I make it twice as many for simplicity
             and to cover coinbases. *)
          Quickcheck_lib.map_gens iters ~f:(fun _ ->
              Int.gen_incl 0 (transaction_capacity * 2) )
        in
        let%map global_slot = Quickcheck.Generator.small_positive_int in
        (ledger_init_state, cmds, iters, proofs_available, global_slot)
      in
      Quickcheck.test g ~trials:10
        ~f:(fun (ledger_init_state, cmds, iters, proofs_available, global_slot)
           ->
          async_with_ledgers ledger_init_state
            (fun ~snarked_ledger:_ sl test_mask ->
              test_random_number_of_proofs ~global_slot ledger_init_state cmds
                iters proofs_available sl test_mask `Many_provers ) )

    let%test_unit "random no of transactions-random number of proofs-worst \
                   case provers" =
      let g =
        let open Quickcheck.Generator.Let_syntax in
        let%bind ledger_init_state, cmds, iters =
          gen_below_capacity ~extra_blocks:true ()
        in
        let%bind proofs_available =
          Quickcheck_lib.map_gens iters ~f:(fun cmds_opt ->
              Int.gen_incl 0 (3 * Option.value_exn cmds_opt) )
        in
        let%map global_slot = Quickcheck.Generator.small_positive_int in
        (ledger_init_state, cmds, iters, proofs_available, global_slot)
      in
      let shrinker =
        Quickcheck.Shrinker.create
          (fun (ledger_init_state, cmds, iters, proofs_available, global_slot)
          ->
            let all_but_last xs = List.take xs (List.length xs - 1) in
            let iter_count = List.length iters in
            let mod_iters iters' =
              ( ledger_init_state
              , List.take cmds
                @@ List.sum (module Int) iters' ~f:(Option.value ~default:0)
              , iters'
              , List.take proofs_available (List.length iters')
              , global_slot )
            in
            let half_iters =
              if iter_count > 1 then
                Some (mod_iters (List.take iters (iter_count / 2)))
              else None
            in
            let one_less_iters =
              if iter_count > 2 then Some (mod_iters (all_but_last iters))
              else None
            in
            List.filter_map [ half_iters; one_less_iters ] ~f:Fn.id
            |> Sequence.of_list )
      in
      Quickcheck.test g ~shrinker ~shrink_attempts:`Exhaustive
        ~sexp_of:
          [%sexp_of:
            Ledger.init_state
            * User_command.Valid.t list
            * int option list
            * int list
            * int] ~trials:50
        ~f:(fun (ledger_init_state, cmds, iters, proofs_available, global_slot)
           ->
          async_with_ledgers ledger_init_state
            (fun ~snarked_ledger:_ sl test_mask ->
              test_random_number_of_proofs ~global_slot ledger_init_state cmds
                iters proofs_available sl test_mask `Many_provers ) )

    let%test_unit "Random number of commands-random number of proofs-one \
                   prover)" =
      let g =
        let open Quickcheck.Generator.Let_syntax in
        let%bind ledger_init_state, cmds, iters =
          gen_below_capacity ~extra_blocks:true ()
        in
        let%bind proofs_available =
          Quickcheck_lib.map_gens iters ~f:(fun cmds_opt ->
              Int.gen_incl 0 (3 * Option.value_exn cmds_opt) )
        in
        let%map global_slot = Quickcheck.Generator.small_positive_int in
        (ledger_init_state, cmds, iters, proofs_available, global_slot)
      in
      Quickcheck.test g ~trials:10
        ~f:(fun (ledger_init_state, cmds, iters, proofs_available, global_slot)
           ->
          async_with_ledgers ledger_init_state
            (fun ~snarked_ledger:_ sl test_mask ->
              test_random_number_of_proofs ~global_slot ledger_init_state cmds
                iters proofs_available sl test_mask `One_prover ) )

    let stmt_to_work_random_fee work_list provers
        (stmts : Transaction_snark_work.Statement.t) :
        Transaction_snark_work.Checked.t option =
      let prover =
        match provers with
        | `Many_provers ->
            stmt_to_prover stmts
        | `One_prover ->
            snark_worker_pk
      in
      Option.map
        (List.find work_list ~f:(fun (s, _) ->
             Transaction_snark_work.Statement.compare s stmts = 0 ) )
        ~f:(fun (_, fee) ->
          Transaction_snark_work.Checked.create_unsafe
            { fee; proofs = proofs stmts; prover } )

    (** Like test_random_number_of_proofs but with random proof fees.
                   *)
    let test_random_proof_fee :
           global_slot:int
        -> Ledger.init_state
        -> User_command.Valid.t list
        -> int option list
        -> (int * Fee.t list) list
        -> Sl.t ref
        -> Ledger.Mask.Attached.t
        -> [ `One_prover | `Many_provers ]
        -> unit Deferred.t =
     fun ~global_slot _init_state cmds cmd_iters proofs_available sl _test_mask
         provers ->
      let%map proofs_available_left =
        iter_cmds_acc cmds cmd_iters proofs_available
          (fun _cmds_left _count_opt cmds_this_iter proofs_available_left ->
            let work_list : Transaction_snark_work.Statement.t list =
              Sl.Scan_state.work_statements_for_new_diff (Sl.scan_state !sl)
            in
            let proofs_available_this_iter, fees_for_each =
              List.hd_exn proofs_available_left
            in
            let work_to_be_done =
              let work_list = List.take work_list proofs_available_this_iter in
              List.(zip_exn work_list (take fees_for_each (length work_list)))
            in
            let global_slot =
              Mina_numbers.Global_slot_since_genesis.of_int global_slot
            in
            let current_state, current_state_view =
              dummy_state_and_view ~global_slot ()
            in
            let state_and_body_hash =
              let state_hashes =
                Mina_state.Protocol_state.hashes current_state
              in
              ( state_hashes.state_hash
              , state_hashes.state_body_hash |> Option.value_exn )
            in
            let%map _proof, diff =
              create_and_apply ~global_slot
                ~protocol_state_view:current_state_view ~state_and_body_hash sl
                cmds_this_iter
                (stmt_to_work_random_fee work_to_be_done provers)
            in
            let sorted_work_from_diff1
                (pre_diff :
                  Staged_ledger_diff.Pre_diff_with_at_most_two_coinbase.t ) =
              List.sort pre_diff.completed_works ~compare:(fun w w' ->
                  Fee.compare w.fee w'.fee )
            in
            let sorted_work_from_diff2
                (pre_diff :
                  Staged_ledger_diff.Pre_diff_with_at_most_one_coinbase.t option
                  ) =
              Option.value_map pre_diff ~default:[] ~f:(fun p ->
                  List.sort p.completed_works ~compare:(fun w w' ->
                      Fee.compare w.fee w'.fee ) )
            in
            let () =
              let assert_same_fee { Coinbase.Fee_transfer.fee; _ } fee' =
                assert (Fee.equal fee fee')
              in
              let first_pre_diff, second_pre_diff_opt = diff.diff in
              match
                ( first_pre_diff.coinbase
                , Option.value_map second_pre_diff_opt
                    ~default:Staged_ledger_diff.At_most_one.Zero ~f:(fun d ->
                      d.coinbase ) )
              with
              | ( Staged_ledger_diff.At_most_two.Zero
                , Staged_ledger_diff.At_most_one.Zero )
              | Two None, Zero ->
                  ()
              | One ft_opt, Zero ->
                  Option.value_map ft_opt ~default:() ~f:(fun single ->
                      let work =
                        List.hd_exn (sorted_work_from_diff1 first_pre_diff)
                      in
                      assert_same_fee single work.fee )
              | Zero, One ft_opt ->
                  Option.value_map ft_opt ~default:() ~f:(fun single ->
                      let work =
                        List.hd_exn (sorted_work_from_diff2 second_pre_diff_opt)
                      in
                      assert_same_fee single work.fee )
              | Two (Some (ft, ft_opt)), Zero ->
                  let work_done = sorted_work_from_diff1 first_pre_diff in
                  let work = List.hd_exn work_done in
                  assert_same_fee ft work.fee ;
                  Option.value_map ft_opt ~default:() ~f:(fun single ->
                      let work = List.hd_exn (List.drop work_done 1) in
                      assert_same_fee single work.fee )
              | _ ->
                  failwith @@ "Incorrect coinbase in the diff "
                  ^ ( Staged_ledger_diff.Stable.Latest.to_yojson diff
                    |> Yojson.Safe.to_string )
            in
            (diff, List.tl_exn proofs_available_left) )
      in
      assert (List.is_empty proofs_available_left)

    let%test_unit "max throughput-random-random fee-number of proofs-worst \
                   case provers" =
      (* Always at worst case number of provers *)
      let g =
        let open Quickcheck.Generator.Let_syntax in
        let%bind ledger_init_state, cmds, iters = gen_at_capacity in
        (* How many proofs will be available at each iteration. *)
        let%bind proofs_available =
          Quickcheck_lib.map_gens iters ~f:(fun _ ->
              let%bind number_of_proofs =
                Int.gen_incl 0 (transaction_capacity * 2)
              in
              let%map fees =
                Quickcheck.Generator.list_with_length number_of_proofs
                  Fee.(
                    gen_incl (of_nanomina_int_exn 1) (of_nanomina_int_exn 20))
              in
              (number_of_proofs, fees) )
        in
        let%map global_slot = Quickcheck.Generator.small_positive_int in
        (ledger_init_state, cmds, iters, proofs_available, global_slot)
      in
      Quickcheck.test g ~trials:10
        ~f:(fun (ledger_init_state, cmds, iters, proofs_available, global_slot)
           ->
          async_with_ledgers ledger_init_state
            (fun ~snarked_ledger:_ sl test_mask ->
              test_random_proof_fee ~global_slot ledger_init_state cmds iters
                proofs_available sl test_mask `Many_provers ) )

    let%test_unit "Max throughput-random fee" =
      let g =
        let open Quickcheck.Generator.Let_syntax in
        let%bind ledger_init_state, cmds, iters = gen_at_capacity in
        let%bind proofs_available =
          Quickcheck_lib.map_gens iters ~f:(fun _ ->
              let number_of_proofs =
                transaction_capacity
                (*All proofs are available*)
              in
              let%map fees =
                Quickcheck.Generator.list_with_length number_of_proofs
                  Fee.(
                    gen_incl (of_nanomina_int_exn 1) (of_nanomina_int_exn 20))
              in
              (number_of_proofs, fees) )
        in
        let%map global_slot = Quickcheck.Generator.small_positive_int in
        (ledger_init_state, cmds, iters, proofs_available, global_slot)
      in
      Quickcheck.test g
        ~sexp_of:
          [%sexp_of:
            Ledger.init_state
            * Mina_base.User_command.Valid.t list
            * int option list
            * (int * Fee.t list) list
            * int] ~trials:10
        ~f:(fun (ledger_init_state, cmds, iters, proofs_available, global_slot)
           ->
          async_with_ledgers ledger_init_state
            (fun ~snarked_ledger:_ sl test_mask ->
              test_random_proof_fee ~global_slot ledger_init_state cmds iters
                proofs_available sl test_mask `Many_provers ) )

    let check_pending_coinbase ~supercharge_coinbase proof ~sl_before ~sl_after
        (_state_hash, state_body_hash) global_slot pc_update ~is_new_stack =
      let pending_coinbase_before = Sl.pending_coinbase_collection sl_before in
      let root_before = Pending_coinbase.merkle_root pending_coinbase_before in
      let unchecked_root_after =
        Pending_coinbase.merkle_root (Sl.pending_coinbase_collection sl_after)
      in
      let f_pop_and_add () =
        let open Snark_params.Tick in
        let open Pending_coinbase in
        let proof_emitted =
          if Option.is_some proof then Boolean.true_ else Boolean.false_
        in
        let%bind root_after_popping, _deleted_stack =
          Pending_coinbase.Checked.pop_coinbases ~constraint_constants
            ~proof_emitted
            (Hash.var_of_t root_before)
        in
        let pc_update_var = Update.var_of_t pc_update in
        let coinbase_receiver =
          Public_key.Compressed.(var_of_t coinbase_receiver)
        in
        let supercharge_coinbase = Boolean.var_of_value supercharge_coinbase in
        let state_body_hash_var = State_body_hash.var_of_t state_body_hash in
        let global_slot_var =
          Mina_numbers.Global_slot_since_genesis.Checked.constant global_slot
        in
        Pending_coinbase.Checked.add_coinbase ~constraint_constants
          root_after_popping pc_update_var ~coinbase_receiver
          ~supercharge_coinbase state_body_hash_var global_slot_var
      in
      let checked_root_after_update =
        let open Snark_params.Tick in
        let open Pending_coinbase in
        let comp =
          let%map result =
            handle f_pop_and_add
              (unstage
                 (handler ~depth:constraint_constants.pending_coinbase_depth
                    pending_coinbase_before ~is_new_stack ) )
          in
          As_prover.read Hash.typ result
        in
        let x = Or_error.ok_exn (run_and_check comp) in
        x
      in
      [%test_eq: Pending_coinbase.Hash.t] unchecked_root_after
        checked_root_after_update

    let test_pending_coinbase :
           global_slot:int
        -> Ledger.init_state
        -> User_command.Valid.t list
        -> int option list
        -> int list
        -> Sl.t ref
        -> Ledger.Mask.Attached.t
        -> [ `One_prover | `Many_provers ]
        -> unit Deferred.t =
     fun ~global_slot init_state cmds cmd_iters proofs_available sl test_mask
         provers ->
      let global_slot =
        Mina_numbers.Global_slot_since_genesis.of_int global_slot
      in
      let%map proofs_available_left, _ =
        iter_cmds_acc cmds cmd_iters (proofs_available, global_slot)
          (fun
            cmds_left
            _count_opt
            cmds_this_iter
            (proofs_available_left, global_slot)
          ->
            let work_list : Transaction_snark_work.Statement.t list =
              Sl.Scan_state.all_work_statements_exn !sl.scan_state
            in
            let proofs_available_this_iter =
              List.hd_exn proofs_available_left
            in
            let sl_before = !sl in
            let current_state, current_state_view =
              dummy_state_and_view ~global_slot ()
            in
            let state_and_body_hash =
              let state_hashes =
                Mina_state.Protocol_state.hashes current_state
              in
              ( state_hashes.state_hash
              , state_hashes.state_body_hash |> Option.value_exn )
            in
            let%map proof, diff, is_new_stack, pc_update, supercharge_coinbase =
              create_and_apply_with_state_body_hash ~current_state_view
                ~global_slot ~state_and_body_hash sl cmds_this_iter
                (stmt_to_work_restricted
                   (List.take work_list proofs_available_this_iter)
                   provers )
            in
            check_pending_coinbase proof ~supercharge_coinbase ~sl_before
              ~sl_after:!sl state_and_body_hash global_slot pc_update
              ~is_new_stack ;
            assert_fee_excess proof ;
            let cmds_applied_this_iter =
              List.length @@ Staged_ledger_diff.commands diff
            in
            let cb = coinbase_count diff in
            assert (proofs_available_this_iter = 0 || cb > 0) ;
            ( match provers with
            | `One_prover ->
                assert (cb <= 1)
            | `Many_provers ->
                assert (cb <= 2) ) ;
            let coinbase_cost = coinbase_cost diff in
            assert_ledger test_mask ~coinbase_cost ~global_slot
              ~protocol_state_view:current_state_view !sl cmds_left
              cmds_applied_this_iter (init_pks init_state) ;
            ( diff
            , ( List.tl_exn proofs_available_left
              , Mina_numbers.Global_slot_since_genesis.succ global_slot ) ) )
      in
      assert (List.is_empty proofs_available_left)

    let pending_coinbase_test prover =
      let g =
        let open Quickcheck.Generator.Let_syntax in
        let%bind ledger_init_state, cmds, iters =
          gen_below_capacity ~extra_blocks:true ()
        in
        let%bind proofs_available =
          Quickcheck_lib.map_gens iters ~f:(fun cmds_opt ->
              Int.gen_incl 0 (3 * Option.value_exn cmds_opt) )
        in
        let%map global_slot = Quickcheck.Generator.small_positive_int in
        (ledger_init_state, cmds, iters, proofs_available, global_slot)
      in
      Quickcheck.test g ~trials:5
        ~f:(fun (ledger_init_state, cmds, iters, proofs_available, global_slot)
           ->
          async_with_ledgers ledger_init_state
            (fun ~snarked_ledger:_ sl test_mask ->
              test_pending_coinbase ~global_slot ledger_init_state cmds iters
                proofs_available sl test_mask prover ) )

    let%test_unit "Validate pending coinbase for random number of \
                   commands-random number of proofs-one prover)" =
      pending_coinbase_test `One_prover

    let%test_unit "Validate pending coinbase for random number of \
                   commands-random number of proofs-many provers)" =
      pending_coinbase_test `Many_provers

    let timed_account n =
      let keypair =
        Quickcheck.random_value
          ~seed:(`Deterministic (sprintf "timed_account_%d" n))
          Keypair.gen
      in
      let account_id =
        Account_id.create
          (Public_key.compress keypair.public_key)
          Token_id.default
      in
      let balance = Balance.of_mina_int_exn 100 in
      (*Should fully vest by slot = 7*)
      let acc =
        Account.create_timed account_id balance ~initial_minimum_balance:balance
          ~cliff_time:(Mina_numbers.Global_slot_since_genesis.of_int 4)
          ~cliff_amount:Amount.zero
          ~vesting_period:(Mina_numbers.Global_slot_span.of_int 2)
          ~vesting_increment:(Amount.of_mina_int_exn 50)
        |> Or_error.ok_exn
      in
      (keypair, acc)

    let untimed_account n =
      let keypair =
        Quickcheck.random_value
          ~seed:(`Deterministic (sprintf "untimed_account_%d" n))
          Keypair.gen
      in
      let account_id =
        Account_id.create
          (Public_key.compress keypair.public_key)
          Token_id.default
      in
      let balance = Balance.of_mina_int_exn 100 in
      let acc = Account.create account_id balance in
      (keypair, acc)

    let supercharge_coinbase_test ~(self : Account.t) ~(delegator : Account.t)
        ~block_count f_expected_balance sl =
      let coinbase_receiver = self in
      let init_balance = coinbase_receiver.balance in
      let check_receiver_account sl count =
        let location =
          Ledger.location_of_account (Sl.ledger sl)
            (Account.identifier coinbase_receiver)
          |> Option.value_exn
        in
        let account = Ledger.get (Sl.ledger sl) location |> Option.value_exn in
        [%test_eq: Balance.t]
          (f_expected_balance count init_balance)
          account.balance
      in
      Deferred.List.iter
        (List.init block_count ~f:(( + ) 1))
        ~f:(fun block_count ->
          let global_slot =
            Mina_numbers.Global_slot_since_genesis.of_int block_count
          in
          let current_state, current_state_view =
            dummy_state_and_view ~global_slot ()
          in
          let state_and_body_hash =
            let state_hashes = Mina_state.Protocol_state.hashes current_state in
            ( state_hashes.state_hash
            , state_hashes.state_body_hash |> Option.value_exn )
          in
          let%bind _ =
            create_and_apply_with_state_body_hash ~winner:delegator.public_key
              ~coinbase_receiver:coinbase_receiver.public_key sl
              ~current_state_view
              ~global_slot:
                (Mina_numbers.Global_slot_since_genesis.of_int block_count)
              ~state_and_body_hash Sequence.empty
              (stmt_to_work_zero_fee ~prover:self.public_key)
          in
          check_receiver_account !sl block_count ;
          return () )

    let normal_coinbase = constraint_constants.coinbase_amount

    let scale_exn amt i = Amount.scale amt i |> Option.value_exn

    let supercharged_coinbase =
      scale_exn constraint_constants.coinbase_amount
        constraint_constants.supercharged_coinbase_factor

    let g = Ledger.gen_initial_ledger_state

    let%test_unit "Supercharged coinbase - staking" =
      let keypair_self, self = timed_account 1 in
      let slots_with_locked_tokens =
        7
        (*calculated from the timing values for timed_accounts*)
      in
      let block_count = slots_with_locked_tokens + 5 in
      let f_expected_balance block_no init_balance =
        if block_no <= slots_with_locked_tokens then
          Balance.add_amount init_balance (scale_exn normal_coinbase block_no)
          |> Option.value_exn
        else
          (* init balance +
                (normal_coinbase * slots_with_locked_tokens) +
                (supercharged_coinbase * remaining slots))*)
          Balance.add_amount
            ( Balance.add_amount init_balance
                (scale_exn normal_coinbase slots_with_locked_tokens)
            |> Option.value_exn )
            (scale_exn supercharged_coinbase
               (block_no - slots_with_locked_tokens) )
          |> Option.value_exn
      in
      Quickcheck.test g ~trials:1 ~f:(fun ledger_init_state ->
          let ledger_init_state =
            Array.append
              [| ( keypair_self
                 , Balance.to_amount self.balance
                 , self.nonce
                 , self.timing )
              |]
              ledger_init_state
          in
          async_with_ledgers ledger_init_state
            (fun ~snarked_ledger:_ sl _test_mask ->
              supercharge_coinbase_test ~self ~delegator:self ~block_count
                f_expected_balance sl ) )

    let%test_unit "Supercharged coinbase - unlocked account delegating to \
                   locked account" =
      let keypair_self, locked_self = timed_account 1 in
      let keypair_delegator, unlocked_delegator = untimed_account 1 in
      let slots_with_locked_tokens =
        7
        (*calculated from the timing values for timed_accounts*)
      in
      let block_count = slots_with_locked_tokens + 2 in
      let f_expected_balance block_no init_balance =
        Balance.add_amount init_balance
          (scale_exn supercharged_coinbase block_no)
        |> Option.value_exn
      in
      Quickcheck.test g ~trials:1 ~f:(fun ledger_init_state ->
          let ledger_init_state =
            Array.append
              [| ( keypair_self
                 , Balance.to_amount locked_self.balance
                 , locked_self.nonce
                 , locked_self.timing )
               ; ( keypair_delegator
                 , Balance.to_amount unlocked_delegator.balance
                 , unlocked_delegator.nonce
                 , unlocked_delegator.timing )
              |]
              ledger_init_state
          in
          async_with_ledgers ledger_init_state
            (fun ~snarked_ledger:_ sl _test_mask ->
              supercharge_coinbase_test ~self:locked_self
                ~delegator:unlocked_delegator ~block_count f_expected_balance sl ) )

    let%test_unit "Supercharged coinbase - locked account delegating to \
                   unlocked account" =
      let keypair_self, unlocked_self = untimed_account 1 in
      let keypair_delegator, locked_delegator = timed_account 1 in
      let slots_with_locked_tokens =
        7
        (*calculated from the timing values for the timed_account*)
      in
      let block_count = slots_with_locked_tokens + 2 in
      let f_expected_balance block_no init_balance =
        if block_no <= slots_with_locked_tokens then
          Balance.add_amount init_balance (scale_exn normal_coinbase block_no)
          |> Option.value_exn
        else
          (* init balance +
                (normal_coinbase * slots_with_locked_tokens) +
                (supercharged_coinbase * remaining slots))*)
          Balance.add_amount
            ( Balance.add_amount init_balance
                (scale_exn normal_coinbase slots_with_locked_tokens)
            |> Option.value_exn )
            (scale_exn supercharged_coinbase
               (block_no - slots_with_locked_tokens) )
          |> Option.value_exn
      in
      Quickcheck.test g ~trials:1 ~f:(fun ledger_init_state ->
          let ledger_init_state =
            Array.append
              [| ( keypair_self
                 , Balance.to_amount unlocked_self.balance
                 , unlocked_self.nonce
                 , unlocked_self.timing )
               ; ( keypair_delegator
                 , Balance.to_amount locked_delegator.balance
                 , locked_delegator.nonce
                 , locked_delegator.timing )
              |]
              ledger_init_state
          in
          async_with_ledgers ledger_init_state
            (fun ~snarked_ledger:_ sl _test_mask ->
              supercharge_coinbase_test ~self:unlocked_self
                ~delegator:locked_delegator ~block_count f_expected_balance sl ) )

    let%test_unit "Supercharged coinbase - locked account delegating to locked \
                   account" =
      let keypair_self, locked_self = timed_account 1 in
      let keypair_delegator, locked_delegator = timed_account 2 in
      let slots_with_locked_tokens =
        7
        (*calculated from the timing values for timed_accounts*)
      in
      let block_count = slots_with_locked_tokens in
      let f_expected_balance block_no init_balance =
        (*running the test as long as both the accounts remain locked and hence normal coinbase in all the blocks*)
        Balance.add_amount init_balance (scale_exn normal_coinbase block_no)
        |> Option.value_exn
      in
      Quickcheck.test g ~trials:1 ~f:(fun ledger_init_state ->
          let ledger_init_state =
            Array.append
              [| ( keypair_self
                 , Balance.to_amount locked_self.balance
                 , locked_self.nonce
                 , locked_self.timing )
               ; ( keypair_delegator
                 , Balance.to_amount locked_delegator.balance
                 , locked_delegator.nonce
                 , locked_delegator.timing )
              |]
              ledger_init_state
          in
          async_with_ledgers ledger_init_state
            (fun ~snarked_ledger:_ sl _test_mask ->
              supercharge_coinbase_test ~self:locked_self
                ~delegator:locked_delegator ~block_count f_expected_balance sl ) )

    let command_insufficient_funds =
      let open Quickcheck.Generator.Let_syntax in
      let%map ledger_init_state = Ledger.gen_initial_ledger_state
      and global_slot = Quickcheck.Generator.small_positive_int in
      let kp, balance, nonce, _ = ledger_init_state.(0) in
      let receiver_pk =
        Quickcheck.random_value ~seed:(`Deterministic "receiver_pk")
          Public_key.Compressed.gen
      in
      let insufficient_account_creation_fee =
        Currency.Fee.to_nanomina_int constraint_constants.account_creation_fee
        / 2
        |> Currency.Amount.of_nanomina_int_exn
      in
      let source_pk = Public_key.compress kp.public_key in
      let body =
        Signed_command_payload.Body.Payment
          Payment_payload.Poly.
            { receiver_pk; amount = insufficient_account_creation_fee }
      in
      let fee = Currency.Amount.to_fee balance in
      let payload =
        Signed_command.Payload.create ~fee ~fee_payer_pk:source_pk ~nonce
          ~memo:Signed_command_memo.dummy ~valid_until:None ~body
      in
      let signed_command =
        User_command.Signed_command (Signed_command.sign kp payload)
      in
      (ledger_init_state, signed_command, global_slot)

    let%test_unit "Commands with Insufficient funds are not included" =
      let logger = Logger.null () in
      Quickcheck.test command_insufficient_funds ~trials:1
        ~f:(fun (ledger_init_state, invalid_command, global_slot) ->
          async_with_ledgers ledger_init_state
            (fun ~snarked_ledger:_ sl _test_mask ->
              let global_slot =
                Mina_numbers.Global_slot_since_genesis.of_int global_slot
              in
              let current_state_view = dummy_state_view ~global_slot () in
              let diff_result =
                Sl.create_diff ~constraint_constants ~global_slot !sl ~logger
                  ~current_state_view
                  ~transactions_by_fee:(Sequence.of_list [ invalid_command ])
                  ~get_completed_work:(stmt_to_work_zero_fee ~prover:self_pk)
                  ~coinbase_receiver ~supercharge_coinbase:false
                  ~zkapp_cmd_limit:None
              in
              ( match diff_result with
              | Ok (diff, _invalid_txns) ->
                  assert (
                    List.is_empty
                      (Staged_ledger_diff.With_valid_signatures_and_proofs
                       .commands diff ) )
              | Error e ->
                  Error.raise (Pre_diff_info.Error.to_error e) ) ;
              Deferred.unit ) )

    let%test_unit "Blocks having commands with insufficient funds are rejected"
        =
      let logger = Logger.null () in
      let g =
        let open Quickcheck.Generator.Let_syntax in
        let%map ledger_init_state = Ledger.gen_initial_ledger_state
        and global_slot = Quickcheck.Generator.small_positive_int in
        let command (kp : Keypair.t) (balance : Currency.Amount.t)
            (nonce : Account.Nonce.t) (validity : [ `Valid | `Invalid ]) =
          let receiver_pk =
            Quickcheck.random_value ~seed:(`Deterministic "receiver_pk")
              Public_key.Compressed.gen
          in
          let account_creation_fee, fee =
            match validity with
            | `Valid ->
                let account_creation_fee =
                  constraint_constants.account_creation_fee
                  |> Currency.Amount.of_fee
                in
                ( account_creation_fee
                , Currency.Amount.to_fee
                    ( Currency.Amount.sub balance account_creation_fee
                    |> Option.value_exn ) )
            | `Invalid ->
                (* Not enough account creation fee and using full balance for fee*)
                ( Currency.Fee.to_nanomina_int
                    constraint_constants.account_creation_fee
                  / 2
                  |> Currency.Amount.of_nanomina_int_exn
                , Currency.Amount.to_fee balance )
          in
          let fee_payer_pk = Public_key.compress kp.public_key in
          let body =
            Signed_command_payload.Body.Payment
              Payment_payload.Poly.
                { receiver_pk; amount = account_creation_fee }
          in
          let payload =
            Signed_command.Payload.create ~fee ~fee_payer_pk ~nonce
              ~memo:Signed_command_memo.dummy ~valid_until:None ~body
          in
          User_command.Signed_command (Signed_command.sign kp payload)
        in
        let signed_command =
          let kp, balance, nonce, _ = ledger_init_state.(0) in
          command kp balance nonce `Valid
        in
        let invalid_command =
          let kp, balance, nonce, _ = ledger_init_state.(1) in
          command kp balance nonce `Invalid
        in
        (ledger_init_state, signed_command, invalid_command, global_slot)
      in
      Quickcheck.test g ~trials:1
        ~f:(fun (ledger_init_state, valid_command, invalid_command, global_slot)
           ->
          async_with_ledgers ledger_init_state
            (fun ~snarked_ledger:_ sl _test_mask ->
              let global_slot =
                Mina_numbers.Global_slot_since_genesis.of_int global_slot
              in
              let current_state, current_state_view =
                dummy_state_and_view ~global_slot ()
              in
              let state_and_body_hash =
                let state_hashes =
                  Mina_state.Protocol_state.hashes current_state
                in
                ( state_hashes.state_hash
                , state_hashes.state_body_hash |> Option.value_exn )
              in
              let diff_result =
                Sl.create_diff ~constraint_constants ~global_slot !sl ~logger
                  ~current_state_view
                  ~transactions_by_fee:(Sequence.of_list [ valid_command ])
                  ~get_completed_work:(stmt_to_work_zero_fee ~prover:self_pk)
                  ~coinbase_receiver ~supercharge_coinbase:false
                  ~zkapp_cmd_limit:None
              in
              match diff_result with
              | Error e ->
                  Error.raise (Pre_diff_info.Error.to_error e)
              | Ok (diff, _invalid_txns) -> (
                  assert (
                    List.length
                      (Staged_ledger_diff.With_valid_signatures_and_proofs
                       .commands diff )
                    = 1 ) ;
                  let f, s = diff.diff in
                  let failed_command =
                    With_status.
                      { data = invalid_command
                      ; status =
                          Transaction_status.Failed
                            Transaction_status.Failure.(
                              Collection.of_single_failure
                                Amount_insufficient_to_create_account)
                      }
                  in
                  (*Replace the valid command with an invalid command)*)
                  let diff =
                    { Staged_ledger_diff.With_valid_signatures_and_proofs.diff =
                        ({ f with commands = [ failed_command ] }, s)
                    }
                  in
                  match%map
                    Sl.apply ~constraint_constants ~global_slot !sl
                      (Staged_ledger_diff.forget diff)
                      ~logger ~verifier ~get_completed_work:(Fn.const None)
                      ~current_state_view ~state_and_body_hash
                      ~coinbase_receiver ~supercharge_coinbase:false
                      ~zkapp_cmd_limit_hardcap
                  with
                  | Ok _x ->
                      assert false
                  (*TODO: check transaction logic errors here. Verified that the error is here is [The source account has an insufficient balance]*)
                  | Error (Staged_ledger_error.Unexpected _ as e) ->
                      [%log info] "Error %s" (Staged_ledger_error.to_string e) ;
                      assert true
                  | Error _ ->
                      assert false ) ) )

    let gen_spec_keypair_and_global_slot =
      let open Quickcheck.Generator.Let_syntax in
      let%bind test_spec = Mina_transaction_logic.For_tests.Test_spec.gen in
      let pks =
        Public_key.Compressed.Set.of_list
          (List.map (Array.to_list test_spec.init_ledger) ~f:(fun s ->
               Public_key.compress (fst s).public_key ) )
      in
      let%map kp =
        Quickcheck.Generator.filter Keypair.gen ~f:(fun kp ->
            not
              (Public_key.Compressed.Set.mem pks
                 (Public_key.compress kp.public_key) ) )
      and global_slot = Quickcheck.Generator.small_positive_int in
      (test_spec, kp, global_slot)

    let%test_unit "When creating diff, invalid commands would be skipped" =
      let gen =
        let open Quickcheck.Generator.Let_syntax in
        let%bind spec_keypair_and_slot = gen_spec_keypair_and_global_slot in
        let%map signed_commands_or_zkapps =
          List.gen_with_length 7 Bool.quickcheck_generator
        in
        (spec_keypair_and_slot, signed_commands_or_zkapps |> List.to_array)
      in
      Async.Thread_safe.block_on_async_exn
      @@ fun () ->
      Async.Quickcheck.async_test ~trials:20 gen
        ~f:(fun
             ( ({ init_ledger; _ }, new_kp, global_slot)
             , signed_commands_or_zkapps )
           ->
          let open Transaction_snark.For_tests in
          let zkapp_pk = Public_key.compress new_kp.public_key in
          let ledger =
            Ledger.create ~depth:constraint_constants.ledger_depth ()
          in
          Mina_transaction_logic.For_tests.Init_ledger.init
            (module Ledger.Ledger_inner)
            init_ledger ledger ;
          Transaction_snark.For_tests.create_trivial_zkapp_account
            ~permissions:Permissions.user_default ~vk ~ledger zkapp_pk ;
          let sl = Sl.create_exn ~constraint_constants ~ledger in
          [%log info] "signed commands or zkapps"
            ~metadata:
              [ ( "signed_commands_or_zkapps"
                , `List
                    (List.map (Array.to_list signed_commands_or_zkapps)
                       ~f:(fun b -> `Bool b) ) )
              ] ;
          let default_fee = Fee.of_nanomina_int_exn 2_000_000 in
          let default_amount = Amount.of_mina_int_exn 1 in
          let mk_signed_command ~(fee_payer : Keypair.t) ~(receiver : Keypair.t)
              ?(amount = default_amount) ~(nonce : Account.Nonce.t) () =
            let body =
              Signed_command_payload.Body.Payment
                Payment_payload.Poly.
                  { receiver_pk = Public_key.compress receiver.public_key
                  ; amount
                  }
            in
            let payload =
              Signed_command.Payload.create ~fee:default_fee
                ~fee_payer_pk:Public_key.(compress fee_payer.public_key)
                ~nonce ~memo:Signed_command_memo.dummy ~valid_until:None ~body
            in
            User_command.Signed_command (Signed_command.sign fee_payer payload)
          in
          let mk_zkapp_command ~(fee_payer : Keypair.t) ?(fee = default_fee)
              ~(nonce : Account.Nonce.t) () =
            let spec : Update_states_spec.t =
              { sender = (new_kp, Account.Nonce.zero)
              ; fee
              ; fee_payer = Some (fee_payer, nonce)
              ; receivers = []
              ; amount = default_amount
              ; zkapp_account_keypairs = [ new_kp ]
              ; memo = Signed_command_memo.dummy
              ; new_zkapp_account = false
              ; snapp_update =
                  { Account_update.Update.dummy with
                    delegate = Zkapp_basic.Set_or_keep.Set zkapp_pk
                  }
              ; current_auth = Permissions.Auth_required.Signature
              ; call_data = Snark_params.Tick.Field.zero
              ; events = []
              ; actions = []
              ; preconditions = None
              }
            in
            let%map zkapp_command =
              Transaction_snark.For_tests.update_states
                ~zkapp_prover_and_vk:(zkapp_prover, Async.Deferred.return vk)
                ~constraint_constants spec
            in
            let valid_zkapp_command =
              Zkapp_command.Valid.to_valid ~failed:false
                ~find_vk:(find_vk ledger) zkapp_command
              |> Or_error.ok_exn
            in
            User_command.Zkapp_command valid_zkapp_command
          in
          let mk_user_command ~signed_command_or_zkapp ~fee_payer ~receiver
              ?amount ~nonce () =
            match signed_command_or_zkapp with
            | true ->
                return
                @@ mk_signed_command ~fee_payer ~receiver ?amount ~nonce ()
            | false ->
                mk_zkapp_command ~fee_payer
                  ?fee:
                    (Option.map amount ~f:(fun amount -> Amount.to_fee amount))
                  ~nonce ()
          in
          let fee_payer, _ = init_ledger.(0) in
          let fee_payer1, _ = init_ledger.(2) in
          let receiver, _ = init_ledger.(1) in
          let%bind valid_command_1 =
            mk_user_command
              ~signed_command_or_zkapp:signed_commands_or_zkapps.(0)
              ~fee_payer ~receiver ~nonce:(Account.Nonce.of_int 0) ()
          and valid_command_2 =
            mk_user_command
              ~signed_command_or_zkapp:signed_commands_or_zkapps.(1)
              ~fee_payer ~receiver ~nonce:(Account.Nonce.of_int 1) ()
          and invalid_command_3 =
            mk_user_command
              ~signed_command_or_zkapp:signed_commands_or_zkapps.(2)
              ~fee_payer ~receiver ~amount:Amount.max_int
              ~nonce:(Account.Nonce.of_int 2) ()
          and invalid_command_4 =
            mk_user_command
              ~signed_command_or_zkapp:signed_commands_or_zkapps.(3)
              ~fee_payer ~receiver ~nonce:(Account.Nonce.of_int 3) ()
          and valid_command_5 =
            mk_user_command
              ~signed_command_or_zkapp:signed_commands_or_zkapps.(4)
              ~fee_payer ~receiver ~nonce:(Account.Nonce.of_int 2) ()
          and invalid_command_6 =
            mk_user_command
              ~signed_command_or_zkapp:signed_commands_or_zkapps.(5)
              ~fee_payer ~receiver ~nonce:(Account.Nonce.of_int 4) ()
          and valid_command_7 =
            mk_user_command
              ~signed_command_or_zkapp:signed_commands_or_zkapps.(6)
              ~fee_payer:fee_payer1 ~receiver ~nonce:(Account.Nonce.of_int 0) ()
          in
          let global_slot =
            Mina_numbers.Global_slot_since_genesis.of_int global_slot
          in
          let current_state, current_state_view =
            dummy_state_and_view ~global_slot ()
          in
          let state_and_body_hash =
            let state_hashes = Mina_state.Protocol_state.hashes current_state in
            ( state_hashes.state_hash
            , state_hashes.state_body_hash |> Option.value_exn )
          in
          match
            Sl.create_diff ~constraint_constants ~global_slot sl ~logger
              ~current_state_view
              ~transactions_by_fee:
                (Sequence.of_list
                   [ valid_command_1
                   ; valid_command_2
                   ; invalid_command_3
                   ; invalid_command_4
                   ; valid_command_5
                   ; invalid_command_6
                   ; valid_command_7
                   ] )
              ~get_completed_work:(stmt_to_work_zero_fee ~prover:self_pk)
              ~coinbase_receiver ~supercharge_coinbase:false
              ~zkapp_cmd_limit:None
          with
          | Error e ->
              Error.raise (Pre_diff_info.Error.to_error e)
          | Ok (diff, invalid_txns) -> (
              let valid_commands =
                Staged_ledger_diff.With_valid_signatures_and_proofs.commands
                  diff
                |> List.map ~f:(fun { data; _ } ->
                       User_command.forget_check data )
              in
              assert (
                List.equal User_command.equal valid_commands
                  ( [ valid_command_1
                    ; valid_command_2
                    ; valid_command_5
                    ; valid_command_7
                    ]
                  |> List.map ~f:(fun cmd -> User_command.forget_check cmd) ) ) ;
              assert (List.length invalid_txns = 3) ;
              match%bind
                Sl.apply ~constraint_constants ~global_slot sl
                  (Staged_ledger_diff.forget diff)
                  ~logger ~verifier ~get_completed_work:(Fn.const None)
                  ~current_state_view ~state_and_body_hash ~coinbase_receiver
                  ~supercharge_coinbase:false ~zkapp_cmd_limit_hardcap
              with
              | Ok _x -> (
                  let valid_command_1_with_status =
                    With_status.
                      { data = valid_command_1
                      ; status = Transaction_status.Applied
                      }
                  in
                  let invalid_command_3_with_status =
                    With_status.
                      { data = invalid_command_3
                      ; status = Transaction_status.Applied
                      }
                  in
                  let invalid_command_4_with_status =
                    With_status.
                      { data = invalid_command_4
                      ; status = Transaction_status.Applied
                      }
                  in
                  let valid_command_7_with_status =
                    With_status.
                      { data = valid_command_7
                      ; status = Transaction_status.Applied
                      }
                  in
                  let f, s = diff.diff in
                  let diff =
                    { Staged_ledger_diff.With_valid_signatures_and_proofs.diff =
                        ( { f with
                            commands =
                              [ valid_command_1_with_status
                              ; invalid_command_3_with_status
                              ; invalid_command_4_with_status
                              ; valid_command_7_with_status
                              ]
                          }
                        , s )
                    }
                  in
                  match%map
                    Sl.apply ~constraint_constants ~global_slot sl
                      (Staged_ledger_diff.forget diff)
                      ~logger ~verifier ~get_completed_work:(Fn.const None)
                      ~current_state_view ~state_and_body_hash
                      ~coinbase_receiver ~supercharge_coinbase:false
                      ~zkapp_cmd_limit_hardcap
                  with
                  | Ok _x ->
                      assert false
                  | Error _e ->
                      assert true )
              | Error e ->
                  [%log info] "Error %s" (Staged_ledger_error.to_string e) ;
                  assert false ) )

    let rec lift_deferred_zkapp_commands cmds =
      match cmds with
      | { With_status.status; data } :: cmds' ->
          let%bind data' = data in
          let%map cmds'' = lift_deferred_zkapp_commands cmds' in
          { With_status.status; data = User_command.Zkapp_command data' }
          :: cmds''
      | [] ->
          return []

    let test_staged_ledger_diff_validity ~expectation ~setup_test =
      let make_account () =
        let keypair = Keypair.create () in
        let pubkey = Public_key.compress keypair.public_key in
        let account =
          Account.create
            (Account_id.create pubkey Token_id.default)
            (Balance.of_mina_int_exn 10_000)
        in
        (account, keypair)
      in
      let get_location ledger account =
        account |> Account.identifier
        |> Ledger.location_of_account ledger
        |> Option.value_exn
      in
      let account_a, keypair_a = make_account () in
      let account_b, keypair_b = make_account () in
      let init_ledger : Mina_transaction_logic.For_tests.Init_ledger.t =
        let balance = Fn.compose Unsigned.UInt64.to_int64 Balance.to_uint64 in
        [| (keypair_a, balance account_a.balance)
         ; (keypair_b, balance account_b.balance)
         ; (coinbase_receiver_keypair, 0L)
        |]
      in
      Ledger.with_ledger ~depth:constraint_constants.ledger_depth
        ~f:(fun ledger ->
          Async.Thread_safe.block_on_async_exn (fun () ->
              Mina_transaction_logic.For_tests.Init_ledger.init
                (module Ledger.Ledger_inner)
                init_ledger ledger ;
              (* we could predict these based on the init ledger, but best to use the proper API *)
              let location_a = get_location ledger account_a in
              let location_b = get_location ledger account_b in
              let%bind cmds =
                setup_test ledger
                  (account_a, keypair_a.private_key, location_a)
                  (account_b, keypair_b.private_key, location_b)
              in
              (*
            let cmds = List.map cmds ~f:(fun cmd ->
              (* this is a test, so it's fine *)
              let (`If_this_is_used_it_should_have_a_comment_justifying_it cmd) = User_command.to_valid_unsafe cmd in
              cmd)
            in
            *)
              let diff : Staged_ledger_diff.t =
                let pre_diff :
                    Staged_ledger_diff.Pre_diff_with_at_most_two_coinbase.Stable
                    .V2
                    .t =
                  { completed_works = []
                  ; commands = cmds
                  ; coinbase = Zero
                  ; internal_command_statuses = [ Applied ]
                  }
                in
                { diff = (pre_diff, None) }
              in
              let sl = Sl.create_exn ~constraint_constants ~ledger in
              let global_slot =
                Mina_numbers.Global_slot_since_genesis.of_int 1
              in
              let current_state, current_state_view =
                dummy_state_and_view ~global_slot ()
              in
              let state_and_body_hash =
                let state_hashes =
                  Mina_state.Protocol_state.hashes current_state
                in
                ( state_hashes.state_hash
                , state_hashes.state_body_hash |> Option.value_exn )
              in
              let%map result =
                apply ~logger ~constraint_constants ~global_slot
                  ~get_completed_work:(Fn.const None) ~verifier
                  ~current_state_view ~state_and_body_hash ~coinbase_receiver
                  ~supercharge_coinbase:false sl diff ~zkapp_cmd_limit_hardcap
              in
              match (expectation, result) with
              | `Accept, Ok _ | `Reject, Error _ ->
                  ()
              | `Accept, Error _ ->
                  failwith
                    "expected staged ledger diff to be accepted, but it was \
                     rejected"
              | `Reject, Ok _ ->
                  failwith
                    "expected staged ledger diff to be rejected, but it was \
                     accepted" ) )

    let mk_basic_node ?(preconditions = Account_update.Preconditions.accept)
        ?(update = Account_update.Update.noop) ~(account : Account.t)
        ~(authorization : Account_update.Authorization_kind.t) () =
      Zkapp_command_builder.mk_node
        { public_key = account.public_key
        ; token_id = account.token_id
        ; update
        ; balance_change = Amount.Signed.zero
        ; increment_nonce = false
        ; events = []
        ; actions = []
        ; call_data = Pickles.Impls.Step.Field.Constant.zero
        ; call_depth = 0
        ; preconditions
        ; use_full_commitment = true
        ; implicit_account_creation_fee = false
        ; may_use_token = Account_update.May_use_token.No
        ; authorization_kind = authorization
        }
        []

    let mk_basic_zkapp_command ?prover ~keymap ~fee ~fee_payer_pk
        ~fee_payer_nonce nodes =
      let open Zkapp_command_builder in
      mk_forest nodes
      |> mk_zkapp_command ~fee ~fee_payer_pk ~fee_payer_nonce
      |> replace_authorizations ?prover ~keymap

    let%test_unit "Setting verification keys across differing accounts" =
      test_staged_ledger_diff_validity ~expectation:`Accept
        ~setup_test:(fun _ledger (a, privkey_a, _loc_a) (b, privkey_b, _loc_b)
                    ->
          let `VK vk_a, `Prover prover_a =
            Transaction_snark.For_tests.create_trivial_snapp ~unique_id:0 ()
          in
          let%bind.Async.Deferred vk_a = vk_a in
          let `VK vk_b, `Prover _prover_b =
            Transaction_snark.For_tests.create_trivial_snapp ~unique_id:1 ()
          in
          let%bind.Async.Deferred vk_b = vk_b in
          let keymap =
            Public_key.Compressed.Map.of_alist_exn
              [ (a.public_key, privkey_a); (b.public_key, privkey_b) ]
          in
          lift_deferred_zkapp_commands
            [ (* command from A that sets a new verification key *)
              { status = Applied
              ; data =
                  mk_basic_zkapp_command ~keymap
                    ~fee:
                      (Fee.to_nanomina_int
                         Genesis_constants.For_unit_tests.t
                           .minimum_user_command_fee )
                    ~fee_payer_pk:a.public_key
                    ~fee_payer_nonce:(Unsigned.UInt32.of_int 0)
                    [ mk_basic_node ~account:a ~authorization:Signature
                        ~update:
                          { Account_update.Update.noop with
                            verification_key = Zkapp_basic.Set_or_keep.Set vk_a
                          }
                        ()
                    ]
              }
            ; (* command from B that sets a different verification key *)
              { status = Applied
              ; data =
                  mk_basic_zkapp_command ~keymap
                    ~fee:
                      (Fee.to_nanomina_int
                         Genesis_constants.For_unit_tests.t
                           .minimum_user_command_fee )
                    ~fee_payer_pk:a.public_key
                    ~fee_payer_nonce:(Unsigned.UInt32.of_int 1)
                    [ mk_basic_node ~account:b ~authorization:Signature
                        ~update:
                          { Account_update.Update.noop with
                            verification_key = Zkapp_basic.Set_or_keep.Set vk_b
                          }
                        ()
                    ]
              }
            ; (* proven command from A that is valid against the previously set verification key *)
              { status = Applied
              ; data =
                  mk_basic_zkapp_command ~prover:prover_a ~keymap
                    ~fee:
                      (Fee.to_nanomina_int
                         Genesis_constants.For_unit_tests.t
                           .minimum_user_command_fee )
                    ~fee_payer_pk:a.public_key
                    ~fee_payer_nonce:(Unsigned.UInt32.of_int 2)
                    [ mk_basic_node ~account:a ~authorization:(Proof vk_a.hash)
                        ()
                    ]
              }
            ] )

    let%test_unit "Verification keys set in failed commands should not be \
                   usable later" =
      test_staged_ledger_diff_validity ~expectation:`Accept
        ~setup_test:(fun _ledger (a, privkey_a, _loc_a) (_b, _privkey_b, _loc_b)
                    ->
          let `VK vk_a, `Prover prover_a =
            Transaction_snark.For_tests.create_trivial_snapp ~unique_id:0 ()
          in
          let%bind.Async.Deferred vk_a = vk_a in
          let `VK vk_b, `Prover _prover_b =
            Transaction_snark.For_tests.create_trivial_snapp ~unique_id:1 ()
          in
          let%bind.Async.Deferred vk_b = vk_b in
          let keymap =
            Public_key.Compressed.Map.of_alist_exn [ (a.public_key, privkey_a) ]
          in
          lift_deferred_zkapp_commands
            [ (* successful command from A that sets verification key *)
              { status = Applied
              ; data =
                  mk_basic_zkapp_command ~keymap
                    ~fee:
                      (Fee.to_nanomina_int
                         Genesis_constants.For_unit_tests.t
                           .minimum_user_command_fee )
                    ~fee_payer_pk:a.public_key
                    ~fee_payer_nonce:(Unsigned.UInt32.of_int 0)
                    [ mk_basic_node ~account:a ~authorization:Signature
                        ~update:
                          { Account_update.Update.noop with
                            verification_key = Zkapp_basic.Set_or_keep.Set vk_a
                          }
                        ()
                    ]
              }
              (* failing command from A that sets another verification key *)
            ; { status =
                  Failed [ []; [ Account_nonce_precondition_unsatisfied ] ]
              ; data =
                  mk_basic_zkapp_command ~keymap
                    ~fee:
                      (Fee.to_nanomina_int
                         Genesis_constants.For_unit_tests.t
                           .minimum_user_command_fee )
                    ~fee_payer_pk:a.public_key
                    ~fee_payer_nonce:(Unsigned.UInt32.of_int 1)
                    [ mk_basic_node ~account:a ~authorization:Signature
                        ~preconditions:
                          { Account_update.Preconditions.accept with
                            account =
                              Zkapp_precondition.Account.nonce
                                (Account.Nonce.of_int 0)
                          }
                        ~update:
                          { Account_update.Update.noop with
                            verification_key = Zkapp_basic.Set_or_keep.Set vk_b
                          }
                        ()
                    ]
              }
            ; (* proven command from A that is valid against the first verification key only *)
              { status = Applied
              ; data =
                  mk_basic_zkapp_command ~prover:prover_a ~keymap
                    ~fee:
                      (Fee.to_nanomina_int
                         Genesis_constants.For_unit_tests.t
                           .minimum_user_command_fee )
                    ~fee_payer_pk:a.public_key
                    ~fee_payer_nonce:(Unsigned.UInt32.of_int 2)
                    [ mk_basic_node ~account:a ~authorization:(Proof vk_a.hash)
                        ()
                    ]
              }
            ] )

    let%test_unit "Mismatched verification keys in zkApp accounts and \
                   transactions" =
      let open Transaction_snark.For_tests in
      Quickcheck.test ~trials:1 gen_spec_keypair_and_global_slot
        ~f:(fun ({ init_ledger; specs = _ }, new_kp, global_slot) ->
          let fee = Fee.of_nanomina_int_exn 1_000_000 in
          let amount = Amount.of_mina_int_exn 10 in
          let snapp_pk = Signature_lib.Public_key.compress new_kp.public_key in
          let snapp_update =
            { Account_update.Update.dummy with
              delegate = Zkapp_basic.Set_or_keep.Set snapp_pk
            }
          in
          let memo = Signed_command_memo.dummy in
          let test_spec : Update_states_spec.t =
            { sender = (new_kp, Mina_base.Account.Nonce.zero)
            ; fee
            ; fee_payer = None
            ; receivers = []
            ; amount
            ; zkapp_account_keypairs = [ new_kp ]
            ; memo
            ; new_zkapp_account = false
            ; snapp_update
            ; current_auth = Permissions.Auth_required.Proof
            ; call_data = Snark_params.Tick.Field.zero
            ; events = []
            ; actions = []
            ; preconditions = None
            }
          in
          Ledger.with_ledger ~depth:constraint_constants.ledger_depth
            ~f:(fun ledger ->
              Async.Thread_safe.block_on_async_exn (fun () ->
                  Mina_transaction_logic.For_tests.Init_ledger.init
                    (module Ledger.Ledger_inner)
                    init_ledger ledger ;
                  (* create a zkApp account *)
                  let snapp_permissions =
                    let default = Permissions.user_default in
                    { default with
                      set_delegate = Permissions.Auth_required.Proof
                    }
                  in
                  let snapp_account_id =
                    Account_id.create snapp_pk Token_id.default
                  in
                  let dummy_vk =
                    let data = Pickles.Side_loaded.Verification_key.dummy in
                    let hash = Zkapp_account.digest_vk data in
                    ({ data; hash } : _ With_hash.t)
                  in
                  let valid_against_ledger =
                    let new_mask =
                      Ledger.Mask.create ~depth:(Ledger.depth ledger) ()
                    in
                    let l = Ledger.register_mask ledger new_mask in
                    Transaction_snark.For_tests.create_trivial_zkapp_account
                      ~permissions:snapp_permissions ~vk ~ledger:l snapp_pk ;
                    l
                  in
                  let%bind zkapp_command =
                    let zkapp_prover_and_vk =
                      (zkapp_prover, Async.Deferred.return vk)
                    in
                    Transaction_snark.For_tests.update_states
                      ~zkapp_prover_and_vk ~constraint_constants test_spec
                  in
                  let valid_zkapp_command =
                    Or_error.ok_exn
                      (Zkapp_command.Valid.to_valid ~failed:false
                         ~find_vk:(find_vk valid_against_ledger)
                         zkapp_command )
                  in
                  ignore
                    (Ledger.unregister_mask_exn valid_against_ledger
                       ~loc:__LOC__ ) ;
                  (*Different key in the staged ledger*)
                  Transaction_snark.For_tests.create_trivial_zkapp_account
                    ~permissions:snapp_permissions ~vk:dummy_vk ~ledger snapp_pk ;
                  let open Async.Deferred.Let_syntax in
                  let sl = ref @@ Sl.create_exn ~constraint_constants ~ledger in
                  let global_slot =
                    Mina_numbers.Global_slot_since_genesis.of_int global_slot
                  in
                  let failed_zkapp_command =
                    Or_error.ok_exn
                      (Zkapp_command.Valid.to_valid ~failed:true
                         ~find_vk:(find_vk ledger) zkapp_command )
                  in
                  let current_state, current_state_view =
                    dummy_state_and_view ~global_slot ()
                  in
                  let state_and_body_hash =
                    let state_hashes =
                      Mina_state.Protocol_state.hashes current_state
                    in
                    ( state_hashes.state_hash
                    , state_hashes.state_body_hash |> Option.value_exn )
                  in
                  let%bind _proof, diff =
                    create_and_apply ~global_slot ~state_and_body_hash
                      ~protocol_state_view:current_state_view sl
                      (Sequence.singleton
                         (User_command.Zkapp_command failed_zkapp_command) )
                      stmt_to_work_one_prover
                  in
                  let command =
                    Staged_ledger_diff.commands diff |> List.hd_exn
                  in
                  (*Zkapp_command with incompatible vk is added with failed status*)
                  ( match command.status with
                  | Failed failure_tbl ->
                      let failures = List.concat failure_tbl in
                      assert (not (List.is_empty failures)) ;
                      let failed_as_expected =
                        List.fold failures ~init:false ~f:(fun acc f ->
                            acc
                            || Mina_base.Transaction_status.Failure.(
                                 equal Unexpected_verification_key_hash f) )
                      in
                      assert failed_as_expected
                  | Applied ->
                      failwith
                        "expected zkapp command to fail due to vk mismatch" ) ;
                  (*Update the account to have correct vk*)
                  let loc =
                    Option.value_exn
                      (Ledger.location_of_account ledger snapp_account_id)
                  in
                  let account = Option.value_exn (Ledger.get ledger loc) in
                  Ledger.set ledger loc
                    { account with
                      zkapp =
                        Some
                          { (Option.value_exn account.zkapp) with
                            verification_key = Some vk
                          }
                    } ;
                  let sl = ref @@ Sl.create_exn ~constraint_constants ~ledger in
                  let%bind _proof, diff =
                    create_and_apply sl ~global_slot ~state_and_body_hash
                      ~protocol_state_view:current_state_view
                      (Sequence.singleton
                         (User_command.Zkapp_command valid_zkapp_command) )
                      stmt_to_work_one_prover
                  in
                  let commands = Staged_ledger_diff.commands diff in
                  assert (List.length commands = 1) ;
                  match List.hd_exn commands with
                  | { With_status.data = Zkapp_command _ps; status = Applied }
                    ->
                      return ()
                  | { With_status.data = Zkapp_command _ps
                    ; status = Failed tbl
                    } ->
                      failwith
                        (sprintf "Zkapp_command application failed %s"
                           ( Transaction_status.Failure.Collection.to_yojson tbl
                           |> Yojson.Safe.to_string ) )
                  | _ ->
                      failwith "expecting zkapp_command transaction" ) ) )

    let%test_unit "Invalid account_update_hash would be rejected" =
      let open Transaction_snark.For_tests in
      Quickcheck.test ~trials:1 gen_spec_keypair_and_global_slot
        ~f:(fun ({ init_ledger; specs }, zkapp_account_keypair, global_slot) ->
          let fee = Fee.of_nanomina_int_exn 1_000_000 in
          let fee_payer = (List.hd_exn specs).sender in
          let memo = Signed_command_memo.dummy in
          let spec : Single_account_update_spec.t =
            { fee_payer
            ; fee
            ; zkapp_account_keypair
            ; memo
            ; update =
                { Account_update.Update.dummy with zkapp_uri = Set "abc" }
            ; call_data = Snark_params.Tick.Field.zero
            ; events = []
            ; actions = []
            }
          in
          Ledger.with_ledger ~depth:constraint_constants.ledger_depth
            ~f:(fun ledger ->
              Async.Thread_safe.block_on_async_exn (fun () ->
                  let zkapp_account_pk =
                    Signature_lib.Public_key.compress
                      zkapp_account_keypair.public_key
                  in
                  let zkapp_prover_and_vk =
                    (zkapp_prover, Async.Deferred.return vk)
                  in
                  let%bind zkapp_command =
                    single_account_update
                      ~chain:Mina_signature_kind.(Other_network "invalid")
                      ~zkapp_prover_and_vk ~constraint_constants spec
                  in
                  Mina_transaction_logic.For_tests.Init_ledger.init
                    (module Ledger.Ledger_inner)
                    init_ledger ledger ;
                  Transaction_snark.For_tests.create_trivial_zkapp_account
                    ~permissions:
                      { Permissions.user_default with set_zkapp_uri = Proof }
                    ~vk ~ledger zkapp_account_pk ;
                  let invalid_zkapp_command =
                    Or_error.ok_exn
                      (Zkapp_command.Valid.to_valid ~failed:false
                         ~find_vk:(find_vk ledger) zkapp_command )
                  in
                  let sl = ref @@ Sl.create_exn ~constraint_constants ~ledger in
                  let global_slot =
                    Mina_numbers.Global_slot_since_genesis.of_int global_slot
                  in
                  let current_state, current_state_view =
                    dummy_state_and_view ~global_slot ()
                  in
                  let state_and_body_hash =
                    let state_hashes =
                      Mina_state.Protocol_state.hashes current_state
                    in
                    ( state_hashes.state_hash
                    , state_hashes.state_body_hash |> Option.value_exn )
                  in
                  match
                    Sl.create_diff ~constraint_constants ~global_slot !sl
                      ~logger ~current_state_view
                      ~transactions_by_fee:
                        (Sequence.singleton
                           (User_command.Zkapp_command invalid_zkapp_command) )
                      ~get_completed_work:
                        (stmt_to_work_zero_fee ~prover:self_pk)
                      ~coinbase_receiver ~supercharge_coinbase:false
                      ~zkapp_cmd_limit:None
                  with
                  | Error e ->
                      Error.raise (Pre_diff_info.Error.to_error e)
                  | Ok (diff, _invalid_txns) -> (
                      assert (
                        List.length
                          (Staged_ledger_diff.With_valid_signatures_and_proofs
                           .commands diff )
                        = 1 ) ;

                      let%bind verifier_full =
                        Verifier.For_tests.default ~constraint_constants ~logger
                          ~proof_level:Full ()
                      in
                      match%map
                        Sl.apply ~constraint_constants ~global_slot !sl
                          (Staged_ledger_diff.forget diff)
                          ~get_completed_work:(Fn.const None) ~logger
                          ~verifier:verifier_full ~current_state_view
                          ~state_and_body_hash ~coinbase_receiver
                          ~supercharge_coinbase:false ~zkapp_cmd_limit_hardcap
                      with
                      | Ok _ ->
                          failwith "invalid block should be rejected"
                      | Error e ->
                          if
                            String.is_substring
                              (Staged_ledger_error.to_string e)
                              ~substring:"batch verification failed"
                          then ()
                          else
                            failwith
                              "block should be rejected because batch \
                               verification failed" ) ) ) )
  end )<|MERGE_RESOLUTION|>--- conflicted
+++ resolved
@@ -2155,13 +2155,7 @@
                       else (
                         [%log debug]
                           ~metadata:
-<<<<<<< HEAD
-                            [ ( "prover"
-                              , Public_key.Compressed.to_yojson
-                                  cw_checked.prover )
-=======
                             [ ("prover", Public_key.Compressed.to_yojson prover)
->>>>>>> d3b5357b
                             ; ( "work_ids"
                               , Transaction_snark_work.Statement.compact_json w
                               )
