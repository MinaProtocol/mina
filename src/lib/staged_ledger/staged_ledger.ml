--- conflicted
+++ resolved
@@ -594,18 +594,9 @@
     match second with
     | None ->
         (*Single partition:
-<<<<<<< HEAD
          1.Check if a new stack is required and get a working stack [working_stack]
-         2.create data for enqueuing into the scan state *)
+         2.create data for enqueuing onto the scan state *)
         let is_new_tree = Scan_state.next_on_new_tree scan_state in
-=======
-        1.Check if a new stack is required and get a working stack [working_stack]
-        2.create data for enqueuing into the scan state *)
-        let%bind is_new_tree =
-          Scan_state.next_on_new_tree scan_state
-          |> to_staged_ledger_or_error |> Deferred.return
-        in
->>>>>>> d276654d
         let have_data_to_enqueue = List.length transactions > 0 in
         let is_new_stack = is_new_tree && have_data_to_enqueue in
         let%bind working_stack =
@@ -746,14 +737,10 @@
     in
     let new_mask = Inputs.Ledger.Mask.create () in
     let new_ledger = Inputs.Ledger.register_mask t.ledger new_mask in
-<<<<<<< HEAD
-=======
-    let scan_state' = Scan_state.copy t.scan_state in
     let pre_diff_info =
       Result.map_error ~f:(fun error -> Staged_ledger_error.Pre_diff error)
       @@ Pre_diff_info.get sl_diff
     in
->>>>>>> d276654d
     let%bind transactions, works, user_commands_count, coinbases =
       Deferred.return pre_diff_info
     in
@@ -817,21 +804,6 @@
     let new_mask = Inputs.Ledger.Mask.create () in
     let transactions, works, coinbases = Pre_diff_info.get_unchecked sl_diff in
     let new_ledger = Inputs.Ledger.register_mask t.ledger new_mask in
-<<<<<<< HEAD
-    let transactions, works, coinbases =
-      let data1, work1, coinbases1 =
-        apply_pre_diff_with_at_most_two (fst sl_diff.diff)
-      in
-      let data2, work2, coinbases2 =
-        Option.value_map
-          ~f:(fun d -> apply_pre_diff_with_at_most_one d)
-          (snd sl_diff.diff) ~default:([], [], [])
-      in
-      (data1 @ data2, work1 @ work2, coinbases1 @ coinbases2)
-    in
-=======
-    let scan_state' = Scan_state.copy t.scan_state in
->>>>>>> d276654d
     let%bind is_new_stack, data, updated_coinbase_stack =
       let open Deferred.Let_syntax in
       let%bind x =
