[%%import "/src/config.mlh"]

(* Only show stdout for failed inline tests. *)
open Inline_test_quiet_logs
open Core_kernel
open Async
open Mina_base
open Mina_transaction
open Currency
open Signature_lib
module Ledger = Mina_ledger.Ledger
module Sparse_ledger = Mina_ledger.Sparse_ledger

(* TODO: measure these operations and tune accordingly *)
let transaction_application_scheduler_batch_size = 10

let option lab =
  Option.value_map ~default:(Or_error.error_string lab) ~f:(fun x -> Ok x)

let yield_result = Fn.compose (Deferred.map ~f:Result.return) Scheduler.yield

let yield_result_every ~n =
  Fn.compose
    (Deferred.map ~f:Result.return)
    (Staged.unstage @@ Scheduler.yield_every ~n)

module Pre_statement = struct
  type t =
    { partially_applied_transaction : Ledger.Transaction_partially_applied.t
    ; expected_status : Transaction_status.t
    ; accounts_accessed : Account_id.t list
    ; fee_excess : Fee_excess.t
    ; first_pass_ledger_witness : Sparse_ledger.t
    ; first_pass_ledger_source_hash : Ledger_hash.t
    ; first_pass_ledger_target_hash : Ledger_hash.t
    ; pending_coinbase_stack_source : Pending_coinbase.Stack_versioned.t
    ; pending_coinbase_stack_target : Pending_coinbase.Stack_versioned.t
    ; init_stack : Transaction_snark.Pending_coinbase_stack_state.Init_stack.t
    }
end

module T = struct
  module Scan_state = Transaction_snark_scan_state
  module Pre_diff_info = Pre_diff_info

  module Staged_ledger_error = struct
    type t =
      | Non_zero_fee_excess of
          Scan_state.Space_partition.t * Transaction.t With_status.t list
      | Invalid_proofs of
          ( Ledger_proof.t
          * Transaction_snark.Statement.t
          * Mina_base.Sok_message.t )
          list
          * Error.t
      | Couldn't_reach_verifier of Error.t
      | Pre_diff of Pre_diff_info.Error.t
      | Insufficient_work of string
      | Mismatched_statuses of
          Transaction.t With_status.t * Transaction_status.t
      | Invalid_public_key of Public_key.Compressed.t
      | Unexpected of Error.t
    [@@deriving sexp]

    let to_string = function
      | Couldn't_reach_verifier e ->
          Format.asprintf
            !"The verifier could not be reached: %{sexp:Error.t}"
            e
      | Non_zero_fee_excess (partition, txns) ->
          Format.asprintf
            !"Fee excess is non-zero for the transactions: %{sexp: \
              Transaction.t With_status.t list} and the current queue with \
              slots partitioned as %{sexp: Scan_state.Space_partition.t} \n"
            txns partition
      | Pre_diff pre_diff_error ->
          Format.asprintf
            !"Pre_diff_info.Error error: %{sexp:Pre_diff_info.Error.t}"
            pre_diff_error
      | Invalid_proofs (ts, err) ->
          Format.asprintf
            !"Verification failed for proofs with (statement, work_id, \
              prover): %{sexp: (Transaction_snark.Statement.t * int * string) \
              list}\n\
              Error:\n\
              %s"
            (List.map ts ~f:(fun (_p, s, m) ->
                 ( s
                 , Transaction_snark.Statement.hash s
                 , Yojson.Safe.to_string
                   @@ Public_key.Compressed.to_yojson m.prover ) ) )
            (Yojson.Safe.pretty_to_string (Error_json.error_to_yojson err))
      | Insufficient_work str ->
          str
      | Mismatched_statuses (transaction, status) ->
          Format.asprintf
            !"Got a different status %{sexp: Transaction_status.t} when \
              applying the transaction %{sexp: Transaction.t With_status.t}"
            status transaction
      | Invalid_public_key pk ->
          Format.asprintf
            !"A transaction contained an invalid public key %{sexp: \
              Public_key.Compressed.t}"
            pk
      | Unexpected e ->
          Error.to_string_hum e

    let to_error = Fn.compose Error.of_string to_string
  end

  let to_staged_ledger_or_error = function
    | Ok a ->
        Ok a
    | Error e ->
        Error (Staged_ledger_error.Unexpected e)

  type job = Scan_state.Available_job.t [@@deriving sexp]

  let verify_proofs ~logger ~verifier proofs =
    let statements () =
      `List
        (List.map proofs ~f:(fun (_, s, _) ->
             Transaction_snark.Statement.to_yojson s ) )
    in
    let log_error err_str ~metadata =
      [%log warn]
        ~metadata:
          ( [ ("statements", statements ())
            ; ("error", `String err_str)
            ; ( "sok_messages"
              , `List
                  (List.map proofs ~f:(fun (_, _, m) -> Sok_message.to_yojson m))
              )
            ]
          @ metadata )
        "Invalid transaction snark for statement $statement: $error" ;
      Deferred.return (Or_error.error_string err_str)
    in
    if
      List.exists proofs ~f:(fun (proof, statement, _msg) ->
          not
            (Transaction_snark.Statement.equal
               (Ledger_proof.statement proof)
               statement ) )
    then
      log_error "Statement and proof do not match"
        ~metadata:
          [ ( "statements_from_proof"
            , `List
                (List.map proofs ~f:(fun (p, _, _) ->
                     Transaction_snark.Statement.to_yojson
                       (Ledger_proof.statement p) ) ) )
          ]
    else
      let start = Time.now () in
      match%map
        Verifier.verify_transaction_snarks verifier
          (List.map proofs ~f:(fun (proof, _, msg) -> (proof, msg)))
      with
      | Ok b ->
          let time_ms = Time.abs_diff (Time.now ()) start |> Time.Span.to_ms in
          [%log trace]
            ~metadata:
              [ ( "work_id"
                , `List
                    (List.map proofs ~f:(fun (_, s, _) ->
                         `Int (Transaction_snark.Statement.hash s) ) ) )
              ; ("time", `Float time_ms)
              ]
            "Verification in apply_diff for work $work_id took $time ms" ;
          Ok b
      | Error e ->
          [%log fatal]
            ~metadata:
              [ ( "statement"
                , `List
                    (List.map proofs ~f:(fun (_, s, _) ->
                         Transaction_snark.Statement.to_yojson s ) ) )
              ; ("error", Error_json.error_to_yojson e)
              ]
            "Verifier error when checking transaction snark for statement \
             $statement: $error" ;
          Error e

  let map_opt xs ~f =
    with_return (fun { return } ->
        Some
          (List.map xs ~f:(fun x ->
               match f x with Some y -> y | None -> return None ) ) )

  let verify ~logger ~verifier job_msg_proofs =
    let open Deferred.Let_syntax in
    match
      map_opt job_msg_proofs ~f:(fun (job, msg, proof) ->
          Option.map (Scan_state.statement_of_job job) ~f:(fun s ->
              (proof, s, msg) ) )
    with
    | None ->
        Deferred.return
          ( Or_error.errorf
              !"Error creating statement from job %{sexp:job list}"
              (List.map job_msg_proofs ~f:(fun (j, _, _) -> j))
          |> to_staged_ledger_or_error )
    | Some proof_statement_msgs -> (
        match%map verify_proofs ~logger ~verifier proof_statement_msgs with
        | Ok (Ok ()) ->
            Ok ()
        | Ok (Error err) ->
            Error
              (Staged_ledger_error.Invalid_proofs (proof_statement_msgs, err))
        | Error e ->
            Error (Couldn't_reach_verifier e) )

  module Statement_scanner = struct
    include Scan_state.Make_statement_scanner (struct
      type t = unit

      let verify ~verifier:() _proofs = Deferred.Or_error.return (Ok ())
    end)
  end

  module Statement_scanner_proof_verifier = struct
    type t = { logger : Logger.t; verifier : Verifier.t }

    let verify ~verifier:{ logger; verifier } ts =
      verify_proofs ~logger ~verifier
        (List.map ts ~f:(fun (p, m) -> (p, Ledger_proof.statement p, m)))
  end

  module Statement_scanner_with_proofs =
    Scan_state.Make_statement_scanner (Statement_scanner_proof_verifier)

  type t =
    { scan_state : Scan_state.t
    ; ledger :
        ((* Invariant: this is the ledger after having applied all the
             transactions in the above state. *)
         Ledger.attached_mask
        [@sexp.opaque] )
    ; constraint_constants : Genesis_constants.Constraint_constants.t
    ; pending_coinbase_collection : Pending_coinbase.t
    }
  [@@deriving sexp]

  let proof_txns_with_state_hashes t =
    Scan_state.latest_ledger_proof t.scan_state
    |> Option.bind ~f:(Fn.compose Mina_stdlib.Nonempty_list.of_list_opt snd)

  let scan_state { scan_state; _ } = scan_state

  let all_work_pairs t
      ~(get_state : State_hash.t -> Mina_state.Protocol_state.value Or_error.t)
      =
    Scan_state.all_work_pairs t.scan_state ~get_state

  let all_work_statements_exn t =
    Scan_state.all_work_statements_exn t.scan_state

  let pending_coinbase_collection { pending_coinbase_collection; _ } =
    pending_coinbase_collection

  let _get_target ((proof, _), _) =
    let { Transaction_snark.Statement.Poly.target; _ } =
      Ledger_proof.statement proof
    in
    target

  let verify_scan_state_after_apply ~constraint_constants
      ~pending_coinbase_stack ~first_pass_ledger_end ~second_pass_ledger_end
      (scan_state : Scan_state.t) =
    let error_prefix =
      "Error verifying the parallel scan state after applying the diff."
    in
    let registers_end : _ Mina_state.Registers.t =
      { first_pass_ledger = first_pass_ledger_end
      ; second_pass_ledger = second_pass_ledger_end
      ; local_state = Mina_state.Local_state.empty ()
      ; pending_coinbase_stack
      }
    in
    let statement_check = `Partial in
    let last_proof_statement =
      Option.map
        ~f:(fun ((p, _), _) -> Ledger_proof.statement p)
        (Scan_state.latest_ledger_proof scan_state)
    in
    Statement_scanner.check_invariants ~constraint_constants scan_state
      ~statement_check ~verifier:() ~error_prefix ~registers_end
      ~last_proof_statement

  let of_scan_state_and_ledger_unchecked ~ledger ~scan_state
      ~constraint_constants ~pending_coinbase_collection =
    { ledger; scan_state; constraint_constants; pending_coinbase_collection }

  let of_scan_state_and_ledger ~logger
      ~(constraint_constants : Genesis_constants.Constraint_constants.t)
      ~verifier ~last_proof_statement ~ledger ~scan_state
      ~pending_coinbase_collection ~get_state ~first_pass_ledger_target =
    let open Deferred.Or_error.Let_syntax in
    let t =
      of_scan_state_and_ledger_unchecked ~ledger ~scan_state
        ~constraint_constants ~pending_coinbase_collection
    in
    let%bind pending_coinbase_stack =
      Pending_coinbase.latest_stack ~is_new_stack:false
        pending_coinbase_collection
      |> Deferred.return
    in
    let%bind () =
      Statement_scanner_with_proofs.check_invariants ~constraint_constants
        scan_state ~statement_check:(`Full get_state)
        ~verifier:{ Statement_scanner_proof_verifier.logger; verifier }
        ~error_prefix:"Staged_ledger.of_scan_state_and_ledger"
        ~last_proof_statement
        ~registers_end:
          { local_state = Mina_state.Local_state.empty ()
          ; first_pass_ledger = first_pass_ledger_target
          ; second_pass_ledger =
              Frozen_ledger_hash.of_ledger_hash (Ledger.merkle_root ledger)
          ; pending_coinbase_stack
          }
    in
    return t

  let of_scan_state_and_ledger_unchecked
      ~(constraint_constants : Genesis_constants.Constraint_constants.t)
      ~last_proof_statement ~ledger ~scan_state ~pending_coinbase_collection
      ~first_pass_ledger_target =
    let open Deferred.Or_error.Let_syntax in
    let t =
      { ledger; scan_state; constraint_constants; pending_coinbase_collection }
    in
    let%bind pending_coinbase_stack =
      Pending_coinbase.latest_stack ~is_new_stack:false
        pending_coinbase_collection
      |> Deferred.return
    in
    let%bind () =
      Statement_scanner.check_invariants ~constraint_constants scan_state
        ~statement_check:`Partial ~verifier:()
        ~error_prefix:"Staged_ledger.of_scan_state_and_ledger"
        ~last_proof_statement
        ~registers_end:
          { local_state = Mina_state.Local_state.empty ()
          ; first_pass_ledger = first_pass_ledger_target
          ; second_pass_ledger =
              Frozen_ledger_hash.of_ledger_hash (Ledger.merkle_root ledger)
          ; pending_coinbase_stack
          }
    in
    return t

  let of_scan_state_pending_coinbases_and_snarked_ledger' ~constraint_constants
      ~pending_coinbases ~scan_state ~snarked_ledger ~snarked_local_state:_
      ~expected_merkle_root ~get_state f =
    let open Deferred.Or_error.Let_syntax in
    let apply_first_pass =
      Ledger.apply_transaction_first_pass ~constraint_constants
    in
    let apply_second_pass = Ledger.apply_transaction_second_pass in
    let apply_first_pass_sparse_ledger ~global_slot ~txn_state_view
        sparse_ledger txn =
      let open Or_error.Let_syntax in
      let%map _ledger, partial_txn =
        Mina_ledger.Sparse_ledger.apply_transaction_first_pass
          ~constraint_constants ~global_slot ~txn_state_view sparse_ledger txn
      in
      partial_txn
    in
    let%bind (`First_pass_ledger_hash first_pass_ledger_target) =
      Scan_state.get_staged_ledger_async
        ~async_batch_size:transaction_application_scheduler_batch_size
        ~ledger:snarked_ledger ~get_protocol_state:get_state ~apply_first_pass
        ~apply_second_pass ~apply_first_pass_sparse_ledger scan_state
    in
    let staged_ledger_hash = Ledger.merkle_root snarked_ledger in
    let%bind () =
      Deferred.return
      @@ Result.ok_if_true
           (Ledger_hash.equal expected_merkle_root staged_ledger_hash)
           ~error:
             (Error.createf
                !"Mismatching merkle root Expected:%{sexp:Ledger_hash.t} \
                  Got:%{sexp:Ledger_hash.t}"
                expected_merkle_root staged_ledger_hash )
    in
    let last_proof_statement =
      Scan_state.latest_ledger_proof scan_state
      |> Option.map ~f:(fun ((p, _), _) -> Ledger_proof.statement p)
    in
    f ~constraint_constants ~last_proof_statement ~ledger:snarked_ledger
      ~scan_state ~pending_coinbase_collection:pending_coinbases
      ~first_pass_ledger_target

  let of_scan_state_pending_coinbases_and_snarked_ledger ~logger
      ~constraint_constants ~verifier ~scan_state ~snarked_ledger
      ~snarked_local_state ~expected_merkle_root ~pending_coinbases ~get_state =
    of_scan_state_pending_coinbases_and_snarked_ledger' ~constraint_constants
      ~pending_coinbases ~scan_state ~snarked_ledger ~snarked_local_state
      ~expected_merkle_root ~get_state
      (of_scan_state_and_ledger ~logger ~get_state ~verifier)

  let of_scan_state_pending_coinbases_and_snarked_ledger_unchecked
      ~constraint_constants ~scan_state ~snarked_ledger ~snarked_local_state
      ~expected_merkle_root ~pending_coinbases ~get_state =
    of_scan_state_pending_coinbases_and_snarked_ledger' ~constraint_constants
      ~pending_coinbases ~scan_state ~snarked_ledger ~snarked_local_state
      ~expected_merkle_root ~get_state of_scan_state_and_ledger_unchecked

  let copy
      { scan_state; ledger; constraint_constants; pending_coinbase_collection }
      =
    let new_mask = Ledger.Mask.create ~depth:(Ledger.depth ledger) () in
    { scan_state
    ; ledger = Ledger.register_mask ledger new_mask
    ; constraint_constants
    ; pending_coinbase_collection
    }

  let hash
      { scan_state
      ; ledger
      ; constraint_constants = _
      ; pending_coinbase_collection
      } : Staged_ledger_hash.t =
    Staged_ledger_hash.of_aux_ledger_and_coinbase_hash
      (Scan_state.hash scan_state)
      (Ledger.merkle_root ledger)
      pending_coinbase_collection

  [%%if call_logger]

  let hash t =
    Mina_debug.Call_logger.record_call "Staged_ledger.hash" ;
    hash t

  [%%endif]

  let ledger { ledger; _ } = ledger

  let create_exn ~constraint_constants ~ledger : t =
    { scan_state = Scan_state.empty ~constraint_constants ()
    ; ledger
    ; constraint_constants
    ; pending_coinbase_collection =
        Pending_coinbase.create
          ~depth:constraint_constants.pending_coinbase_depth ()
        |> Or_error.ok_exn
    }

  let current_ledger_proof t =
    Option.map
      (Scan_state.latest_ledger_proof t.scan_state)
      ~f:(Fn.compose fst fst)

  let replace_ledger_exn t ledger =
    [%test_result: Ledger_hash.t]
      ~message:"Cannot replace ledger since merkle_root differs"
      ~expect:(Ledger.merkle_root t.ledger)
      (Ledger.merkle_root ledger) ;
    { t with ledger }

  let sum_fees xs ~f =
    with_return (fun { return } ->
        Ok
          (List.fold ~init:Fee.zero xs ~f:(fun acc x ->
               match Fee.add acc (f x) with
               | None ->
                   return (Or_error.error_string "Fee overflow")
               | Some res ->
                   res ) ) )

  let working_stack pending_coinbase_collection ~is_new_stack =
    to_staged_ledger_or_error
      (Pending_coinbase.latest_stack pending_coinbase_collection ~is_new_stack)

  let push_coinbase current_stack (t : Transaction.t) =
    match t with
    | Coinbase c ->
        Pending_coinbase.Stack.push_coinbase c current_stack
    | _ ->
        current_stack

  let push_state current_stack state_body_hash global_slot =
    Pending_coinbase.Stack.push_state state_body_hash global_slot current_stack

  module Stack_state_with_init_stack = struct
    type t =
      { pc : Transaction_snark.Pending_coinbase_stack_state.t
      ; init_stack : Pending_coinbase.Stack.t
      }
  end

  let coinbase_amount ~supercharge_coinbase
      ~(constraint_constants : Genesis_constants.Constraint_constants.t) =
    if supercharge_coinbase then
      Currency.Amount.scale constraint_constants.coinbase_amount
        constraint_constants.supercharged_coinbase_factor
    else Some constraint_constants.coinbase_amount

  let _coinbase_amount_or_error ~supercharge_coinbase
      ~(constraint_constants : Genesis_constants.Constraint_constants.t) =
    if supercharge_coinbase then
      Option.value_map
        ~default:
          (Error
             (Pre_diff_info.Error.Coinbase_error
                (sprintf
                   !"Overflow when calculating coinbase amount: Supercharged \
                     coinbase factor (%d) x coinbase amount (%{sexp: \
                     Currency.Amount.t})"
                   constraint_constants.supercharged_coinbase_factor
                   constraint_constants.coinbase_amount ) ) )
        (coinbase_amount ~supercharge_coinbase ~constraint_constants)
        ~f:(fun x -> Ok x)
    else Ok constraint_constants.coinbase_amount

  let apply_single_transaction_first_pass ~constraint_constants ~global_slot
      ledger (pending_coinbase_stack_state : Stack_state_with_init_stack.t)
      txn_with_status (txn_state_view : Zkapp_precondition.Protocol_state.View.t)
      :
      ( Pre_statement.t * Stack_state_with_init_stack.t
      , Staged_ledger_error.t )
      Result.t =
    let open Result.Let_syntax in
    let txn = With_status.data txn_with_status in
    let expected_status = With_status.status txn_with_status in
    (* TODO: for zkapps, we should actually narrow this by segments *)
    let accounts_accessed = Transaction.accounts_referenced txn in
    let%bind fee_excess =
      to_staged_ledger_or_error (Transaction.fee_excess txn)
    in
    let source_ledger_hash = Ledger.merkle_root ledger in
    let ledger_witness =
      O1trace.sync_thread "create_ledger_witness" (fun () ->
          Sparse_ledger.of_ledger_subset_exn ledger accounts_accessed )
    in
    let pending_coinbase_target =
      push_coinbase pending_coinbase_stack_state.pc.target txn
    in
    let new_init_stack =
      push_coinbase pending_coinbase_stack_state.init_stack txn
    in
    let%map partially_applied_transaction =
      to_staged_ledger_or_error
        (Ledger.apply_transaction_first_pass ~constraint_constants ~global_slot
           ~txn_state_view ledger txn )
    in
    let target_ledger_hash = Ledger.merkle_root ledger in
    ( { Pre_statement.partially_applied_transaction
      ; expected_status
      ; accounts_accessed
      ; fee_excess
      ; first_pass_ledger_witness = ledger_witness
      ; first_pass_ledger_source_hash = source_ledger_hash
      ; first_pass_ledger_target_hash = target_ledger_hash
      ; pending_coinbase_stack_source = pending_coinbase_stack_state.pc.source
      ; pending_coinbase_stack_target = pending_coinbase_target
      ; init_stack =
          Transaction_snark.Pending_coinbase_stack_state.Init_stack.Base
            pending_coinbase_stack_state.init_stack
      }
    , { Stack_state_with_init_stack.pc =
          { source = pending_coinbase_target; target = pending_coinbase_target }
      ; init_stack = new_init_stack
      } )

  let apply_single_transaction_second_pass ~connecting_ledger ledger
      state_and_body_hash ~global_slot (pre_stmt : Pre_statement.t) =
    let open Result.Let_syntax in
    let empty_local_state = Mina_state.Local_state.empty () in
    let second_pass_ledger_source_hash = Ledger.merkle_root ledger in
    let ledger_witness =
      O1trace.sync_thread "create_ledger_witness" (fun () ->
          (* TODO: for zkapps, we should actually narrow this by segments *)
          Sparse_ledger.of_ledger_subset_exn ledger pre_stmt.accounts_accessed )
    in
    let%bind applied_txn =
      to_staged_ledger_or_error
        (Ledger.apply_transaction_second_pass ledger
           pre_stmt.partially_applied_transaction )
    in
    let second_pass_ledger_target_hash = Ledger.merkle_root ledger in
    let%bind supply_increase =
      to_staged_ledger_or_error
        (Ledger.Transaction_applied.supply_increase applied_txn)
    in
    let%map () =
      let actual_status =
        Ledger.Transaction_applied.transaction_status applied_txn
      in
      if Transaction_status.equal pre_stmt.expected_status actual_status then
        return ()
      else
        let txn_with_expected_status =
          { With_status.data =
              With_status.data
                (Ledger.Transaction_applied.transaction applied_txn)
          ; status = pre_stmt.expected_status
          }
        in
        Error
          (Staged_ledger_error.Mismatched_statuses
             (txn_with_expected_status, actual_status) )
    in
    let statement =
      { Mina_wire_types.Mina_state_snarked_ledger_state.Poly.V2.source =
          { first_pass_ledger = pre_stmt.first_pass_ledger_source_hash
          ; second_pass_ledger = second_pass_ledger_source_hash
          ; pending_coinbase_stack = pre_stmt.pending_coinbase_stack_source
          ; local_state = empty_local_state
          }
      ; target =
          { first_pass_ledger = pre_stmt.first_pass_ledger_target_hash
          ; second_pass_ledger = second_pass_ledger_target_hash
          ; pending_coinbase_stack = pre_stmt.pending_coinbase_stack_target
          ; local_state = empty_local_state
          }
      ; connecting_ledger_left = connecting_ledger
      ; connecting_ledger_right = connecting_ledger
      ; fee_excess = pre_stmt.fee_excess
      ; supply_increase
      ; sok_digest = ()
      }
    in
    { Scan_state.Transaction_with_witness.transaction_with_info = applied_txn
    ; state_hash = state_and_body_hash
    ; first_pass_ledger_witness = pre_stmt.first_pass_ledger_witness
    ; second_pass_ledger_witness = ledger_witness
    ; init_stack = pre_stmt.init_stack
    ; statement
    ; block_global_slot = global_slot
    }

  let apply_transactions_first_pass ~yield ~constraint_constants ~global_slot
      ledger init_pending_coinbase_stack_state ts current_state_view =
    let open Deferred.Result.Let_syntax in
    let apply pending_coinbase_stack_state txn =
      match
        List.find (Transaction.public_keys txn.With_status.data) ~f:(fun pk ->
            Option.is_none (Signature_lib.Public_key.decompress pk) )
      with
      | Some pk ->
          Error (Staged_ledger_error.Invalid_public_key pk)
      | None ->
          apply_single_transaction_first_pass ~constraint_constants ~global_slot
            ledger pending_coinbase_stack_state txn current_state_view
    in
    let%map res_rev, pending_coinbase_stack_state =
      Mina_stdlib.Deferred.Result.List.fold ts
        ~init:([], init_pending_coinbase_stack_state)
        ~f:(fun (acc, pending_coinbase_stack_state) t ->
          let%bind pre_witness, pending_coinbase_stack_state' =
            Deferred.return (apply pending_coinbase_stack_state t)
          in
          let%map () = yield () in
          (pre_witness :: acc, pending_coinbase_stack_state') )
<<<<<<< HEAD
    in
    (List.rev res_rev, pending_coinbase_stack_state.pc.target)

  let apply_transactions_second_pass ~yield ~global_slot ledger
      state_and_body_hash pre_stmts =
    let open Deferred.Result.Let_syntax in
    let connecting_ledger = Ledger.merkle_root ledger in
    Mina_stdlib.Deferred.Result.List.map pre_stmts ~f:(fun pre_stmt ->
        let%bind result =
          apply_single_transaction_second_pass ~connecting_ledger ~global_slot
            ledger state_and_body_hash pre_stmt
          |> Deferred.return
        in
        let%map () = yield () in
        result )

  let update_ledger_and_get_statements ~constraint_constants ~global_slot ledger
      current_stack tss current_state_view state_and_body_hash =
    let open Deferred.Result.Let_syntax in
    let state_body_hash = snd state_and_body_hash in
    let ts, ts_opt = tss in
    let apply_first_pass working_stack ts =
      let working_stack_with_state =
        push_state working_stack state_body_hash global_slot
      in
      let init_pending_coinbase_stack_state : Stack_state_with_init_stack.t =
        { pc = { source = working_stack; target = working_stack_with_state }
        ; init_stack = working_stack
        }
      in
      apply_transactions_first_pass ~constraint_constants ~global_slot ledger
        init_pending_coinbase_stack_state ts current_state_view
=======
>>>>>>> da92b065
    in
    let yield =
      yield_result_every ~n:transaction_application_scheduler_batch_size
    in
    let%bind pre_stmts1, updated_stack1 =
      apply_first_pass ~yield current_stack ts
    in
    let%bind pre_stmts2, updated_stack2 =
      match ts_opt with
      | None ->
          return ([], updated_stack1)
      | Some ts ->
          let current_stack2 =
            Pending_coinbase.Stack.create_with current_stack
          in
          apply_first_pass ~yield current_stack2 ts
    in
    let first_pass_ledger_end = Ledger.merkle_root ledger in
    let%map txns_with_witnesses =
      apply_transactions_second_pass ~yield ~global_slot ledger
        state_and_body_hash (pre_stmts1 @ pre_stmts2)
    in
    (txns_with_witnesses, updated_stack1, updated_stack2, first_pass_ledger_end)

  let apply_transactions_second_pass ~yield ~global_slot ledger
      state_and_body_hash pre_stmts =
    let open Deferred.Result.Let_syntax in
    let connecting_ledger = Ledger.merkle_root ledger in
    Mina_stdlib.Deferred.Result.List.map pre_stmts ~f:(fun pre_stmt ->
        let%bind result =
          apply_single_transaction_second_pass ~connecting_ledger ~global_slot
            ledger state_and_body_hash pre_stmt
          |> Deferred.return
        in
        let%map () = yield () in
        result )

  let update_ledger_and_get_statements ~constraint_constants ~global_slot ledger
      current_stack tss current_state_view state_and_body_hash =
    let open Deferred.Result.Let_syntax in
    let state_body_hash = snd state_and_body_hash in
    let ts, ts_opt = tss in
    let apply_first_pass working_stack ts =
      let working_stack_with_state =
        push_state working_stack state_body_hash global_slot
      in
      let init_pending_coinbase_stack_state : Stack_state_with_init_stack.t =
        { pc = { source = working_stack; target = working_stack_with_state }
        ; init_stack = working_stack
        }
      in
      apply_transactions_first_pass ~constraint_constants ~global_slot ledger
        init_pending_coinbase_stack_state ts current_state_view
    in
    let yield =
      yield_result_every ~n:transaction_application_scheduler_batch_size
    in
    let%bind pre_stmts1, updated_stack1 =
      apply_first_pass ~yield current_stack ts
    in
    let%bind pre_stmts2, updated_stack2 =
      match ts_opt with
      | None ->
          return ([], updated_stack1)
      | Some ts ->
          let current_stack2 =
            Pending_coinbase.Stack.create_with current_stack
          in
          apply_first_pass ~yield current_stack2 ts
    in
    let first_pass_ledger_end = Ledger.merkle_root ledger in
    let%map txns_with_witnesses =
      apply_transactions_second_pass ~yield ~global_slot ledger
        state_and_body_hash (pre_stmts1 @ pre_stmts2)
    in
    (txns_with_witnesses, updated_stack1, updated_stack2, first_pass_ledger_end)

  (** Checks if the work has already been verified before by the snark pool logic *)
  let work_already_verified_check ~get_completed_work jobs work =
    let exception Statement_of_job_failure in
    let statement_of_job_exn job =
      Option.value_exn ~error:(Error.of_exn Statement_of_job_failure)
      @@ Scan_state.statement_of_job job
    in
    try
      let job_statements = One_or_two.map ~f:statement_of_job_exn jobs in
      let work_statement = Transaction_snark_work.statement work in
      let statements_match =
        Transaction_snark_work.Statement.equal job_statements work_statement
      in
      let matching_completed_work_in_pool = get_completed_work work_statement in
      match (statements_match, matching_completed_work_in_pool) with
      | true, Some (completed_work : Transaction_snark_work.Checked.t) ->
          let verified_proofs = completed_work.proofs in
          let block_work_proofs = work.proofs in
          if not @@ Fee.equal completed_work.fee work.fee then
            Second "fee_not_equal"
          else if not @@ Account.Key.equal completed_work.prover work.prover
          then Second "prover_account_not_equal"
          else if
            not
            @@ One_or_two.equal Ledger_proof.equal verified_proofs
                 block_work_proofs
          then Second "proof_not_equal"
          else First ()
      | _ ->
          Second "not_found_in_pool"
    with Statement_of_job_failure -> Second "statement_of_job_failure"

  let check_completed_works ~logger ~verifier ~get_completed_work scan_state
      (completed_works : Transaction_snark_work.t list) =
    let work_count = List.length completed_works in
    let job_pairs =
      Scan_state.k_work_pairs_for_new_diff scan_state ~k:work_count
    in
    let found_in_snarkpool_count = ref 0 in
    let mismatch_reasons = String.Table.create ~size:10 () in
    let jmps =
      List.concat_map (List.zip_exn job_pairs completed_works)
        ~f:(fun (jobs, work) ->
          match work_already_verified_check ~get_completed_work jobs work with
          | First () ->
              incr found_in_snarkpool_count ;
              []
          | Second reason ->
              String.Table.incr mismatch_reasons reason ;
              let message =
                Sok_message.create ~fee:work.fee ~prover:work.prover
              in
              One_or_two.(
                to_list
                  (map (zip_exn jobs work.proofs) ~f:(fun (job, proof) ->
                       (job, message, proof) ) )) )
    in
    [%log debug]
      ~metadata:
        [ ("completed_work_found_in_pool", `Int !found_in_snarkpool_count)
        ; ( "non_skipped_reasons"
          , `Assoc
              (List.map (String.Table.to_alist mismatch_reasons)
                 ~f:(fun (reason, count) -> (reason, `Int count)) ) )
        ]
      "check_completed_works: completed works found in SNARK pool: \
       $completed_work_found_in_pool\n\
      \      Non skipped work reasons: $non_skipped_reasons" ;
    if List.is_empty jmps then Deferred.return (Ok ())
    else verify jmps ~logger ~verifier

  (**The total fee excess caused by any diff should be zero. In the case where
     the slots are split into two partitions, total fee excess of the transactions
     to be enqueued on each of the partitions should be zero respectively *)
  let check_zero_fee_excess scan_state data =
    let partitions = Scan_state.partition_if_overflowing scan_state in
    let txns_from_data data =
      List.fold_right ~init:(Ok []) data
        ~f:(fun (d : Scan_state.Transaction_with_witness.t) acc ->
          let%map.Or_error acc = acc in
          let t =
            d.transaction_with_info |> Ledger.Transaction_applied.transaction
          in
          t :: acc )
    in
    let total_fee_excess txns =
      List.fold_until txns ~init:Fee_excess.empty ~finish:Or_error.return
        ~f:(fun acc (txn : Transaction.t With_status.t) ->
          match
            let open Or_error.Let_syntax in
            let%bind fee_excess = Transaction.fee_excess txn.data in
            Fee_excess.combine acc fee_excess
          with
          | Ok fee_excess ->
              Continue fee_excess
          | Error _ as err ->
              Stop err )
      |> to_staged_ledger_or_error
    in
    let open Result.Let_syntax in
    let check data slots =
      let%bind txns = txns_from_data data |> to_staged_ledger_or_error in
      let%bind fee_excess = total_fee_excess txns in
      if Fee_excess.is_zero fee_excess then Ok ()
      else Error (Non_zero_fee_excess (slots, txns))
    in
    let%bind () = check (List.take data (fst partitions.first)) partitions in
    Option.value_map ~default:(Result.return ())
      ~f:(fun _ -> check (List.drop data (fst partitions.first)) partitions)
      partitions.second

  let update_coinbase_stack_and_get_data ~logger ~constraint_constants
      ~global_slot scan_state ledger pending_coinbase_collection transactions
      current_state_view state_and_body_hash =
    let open Deferred.Result.Let_syntax in
    let coinbase_exists txns =
      List.fold_until ~init:false txns
        ~f:(fun acc t ->
          match t.With_status.data with
          | Transaction.Coinbase _ ->
              Stop true
          | _ ->
              Continue acc )
        ~finish:Fn.id
    in
    let { Scan_state.Space_partition.first = slots, _; second } =
      Scan_state.partition_if_overflowing scan_state
    in
    if not @@ List.is_empty transactions then (
      match second with
      | None ->
          (*Single partition:
            1.Check if a new stack is required and get a working stack [working_stack]
            2.create data for enqueuing onto the scan state *)
          let is_new_stack = Scan_state.next_on_new_tree scan_state in
          let%bind working_stack =
            working_stack pending_coinbase_collection ~is_new_stack
            |> Deferred.return
          in
          [%log internal] "Update_ledger_and_get_statements"
            ~metadata:[ ("partition", `String "single") ] ;
          let%map data, updated_stack, _, first_pass_ledger_end =
            update_ledger_and_get_statements ~constraint_constants ~global_slot
              ledger working_stack (transactions, None) current_state_view
              state_and_body_hash
          in
          [%log internal] "Update_ledger_and_get_statements_done" ;
          [%log internal] "Update_coinbase_stack_done"
            ~metadata:
              [ ("is_new_stack", `Bool is_new_stack)
              ; ("transactions_len", `Int (List.length transactions))
              ; ("data_len", `Int (List.length data))
              ] ;
          ( is_new_stack
          , data
          , Pending_coinbase.Update.Action.Update_one
          , `Update_one updated_stack
          , `First_pass_ledger_end first_pass_ledger_end )
      | Some _ ->
          (*Two partition:
            Assumption: Only one of the partition will have coinbase transaction(s)in it.
            1. Get the latest stack for coinbase in the first set of transactions
            2. get the first set of scan_state data[data1]
            3. get a new stack for the second partion because the second set of transactions would start from the begining of the next tree in the scan_state
            4. Initialize the new stack with the state from the first stack
            5. get the second set of scan_state data[data2]*)
          let txns_for_partition1 = List.take transactions slots in
          let coinbase_in_first_partition =
            coinbase_exists txns_for_partition1
          in
          let%bind working_stack1 =
            working_stack pending_coinbase_collection ~is_new_stack:false
            |> Deferred.return
          in
          let txns_for_partition2 = List.drop transactions slots in
          [%log internal] "Update_ledger_and_get_statements"
            ~metadata:[ ("partition", `String "both") ] ;
          let%map data, updated_stack1, updated_stack2, first_pass_ledger_end =
            update_ledger_and_get_statements ~constraint_constants ~global_slot
              ledger working_stack1
              (txns_for_partition1, Some txns_for_partition2)
              current_state_view state_and_body_hash
          in
          [%log internal] "Update_ledger_and_get_statements_done" ;
          let second_has_data = List.length txns_for_partition2 > 0 in
          let pending_coinbase_action, stack_update =
            match (coinbase_in_first_partition, second_has_data) with
            | true, true ->
                ( Pending_coinbase.Update.Action.Update_two_coinbase_in_first
                , `Update_two (updated_stack1, updated_stack2) )
            (*updated_stack2 does not have coinbase and but has the state from the previous stack*)
            | true, false ->
                (*updated_stack1 has some new coinbase but parition 2 has no
                  data and so we have only one stack to update*)
                (Update_one, `Update_one updated_stack1)
            | false, true ->
                (*updated_stack1 just has the new state. [updated stack2] might have coinbase, definitely has some
                  data and therefore will have a non-dummy state.*)
                ( Update_two_coinbase_in_second
                , `Update_two (updated_stack1, updated_stack2) )
            | false, false ->
                (* a diff consists of only non-coinbase transactions. This is currently not possible because a diff will have a coinbase at the very least, so don't update anything?*)
                (Update_none, `Update_none)
          in
          [%log internal] "Update_coinbase_stack_done"
            ~metadata:
              [ ("is_new_stack", `Bool false)
              ; ( "coinbase_in_first_partition"
                , `Bool coinbase_in_first_partition )
              ; ("second_has_data", `Bool second_has_data)
              ; ( "txns_for_partition1_len"
                , `Int (List.length txns_for_partition1) )
              ; ( "txns_for_partition2_len"
                , `Int (List.length txns_for_partition2) )
              ] ;
          ( false
          , data
          , pending_coinbase_action
          , stack_update
          , `First_pass_ledger_end first_pass_ledger_end ) )
    else (
      [%log internal] "Update_coinbase_stack_done" ;
      Deferred.return
        (Ok
           ( false
           , []
           , Pending_coinbase.Update.Action.Update_none
           , `Update_none
           , `First_pass_ledger_end (Ledger.merkle_root ledger) ) ) )

  (*update the pending_coinbase tree with the updated/new stack and delete the oldest stack if a proof was emitted*)
  let update_pending_coinbase_collection ~depth pending_coinbase_collection
      stack_update ~is_new_stack ~ledger_proof =
    let open Result.Let_syntax in
    (*Deleting oldest stack if proof emitted*)
    let%bind pending_coinbase_collection_updated1 =
      match ledger_proof with
      | Some (proof, _) ->
          let%bind oldest_stack, pending_coinbase_collection_updated1 =
            Pending_coinbase.remove_coinbase_stack ~depth
              pending_coinbase_collection
            |> to_staged_ledger_or_error
          in
          let ledger_proof_stack =
            (Ledger_proof.statement proof).target.pending_coinbase_stack
          in
          let%map () =
            if Pending_coinbase.Stack.equal oldest_stack ledger_proof_stack then
              Ok ()
            else
              Error
                (Staged_ledger_error.Unexpected
                   (Error.of_string
                      "Pending coinbase stack of the ledger proof did not \
                       match the oldest stack in the pending coinbase tree." )
                )
          in
          pending_coinbase_collection_updated1
      | None ->
          Ok pending_coinbase_collection
    in
    (*updating the latest stack and/or adding a new one*)
    match stack_update with
    | `Update_none ->
        Ok pending_coinbase_collection_updated1
    | `Update_one stack1 ->
        Pending_coinbase.update_coinbase_stack ~depth
          pending_coinbase_collection_updated1 stack1 ~is_new_stack
        |> to_staged_ledger_or_error
    | `Update_two (stack1, stack2) ->
        (*The case when some of the transactions go into the old tree and remaining on to the new tree*)
        let%bind update1 =
          Pending_coinbase.update_coinbase_stack ~depth
            pending_coinbase_collection_updated1 stack1 ~is_new_stack:false
          |> to_staged_ledger_or_error
        in
        Pending_coinbase.update_coinbase_stack ~depth update1 stack2
          ~is_new_stack:true
        |> to_staged_ledger_or_error

  let coinbase_for_blockchain_snark = function
    | [] ->
        Ok Currency.Amount.zero
    | [ amount ] ->
        Ok amount
    | [ amount1; _ ] ->
        Ok amount1
    | _ ->
        Error
          (Staged_ledger_error.Pre_diff
             (Pre_diff_info.Error.Coinbase_error "More than two coinbase parts")
          )

  let apply_diff ?(skip_verification = false) ~logger ~constraint_constants
      ~global_slot t pre_diff_info ~current_state_view ~state_and_body_hash
      ~log_prefix =
    let open Deferred.Result.Let_syntax in
    let max_throughput =
      Int.pow 2 t.constraint_constants.transaction_capacity_log_2
    in
    let spots_available, proofs_waiting =
      let jobs = Scan_state.all_work_statements_exn t.scan_state in
      ( Int.min (Scan_state.free_space t.scan_state) max_throughput
      , List.length jobs )
    in
    let new_mask = Ledger.Mask.create ~depth:(Ledger.depth t.ledger) () in
    let new_ledger = Ledger.register_mask t.ledger new_mask in
    let transactions, works, commands_count, coinbases = pre_diff_info in
    [%log internal] "Update_coinbase_stack"
      ~metadata:
        [ ("transactions", `Int (List.length transactions))
        ; ("works", `Int (List.length works))
        ; ("commands_count", `Int commands_count)
        ; ("coinbases", `Int (List.length coinbases))
        ; ("spots_available", `Int spots_available)
        ; ("proofs_waiting", `Int proofs_waiting)
        ; ("max_throughput", `Int max_throughput)
        ] ;
    let%bind ( is_new_stack
             , data
             , stack_update_in_snark
             , stack_update
             , `First_pass_ledger_end first_pass_ledger_end ) =
      O1trace.thread "update_coinbase_stack_start_time" (fun () ->
          update_coinbase_stack_and_get_data ~logger ~constraint_constants
            ~global_slot t.scan_state new_ledger t.pending_coinbase_collection
            transactions current_state_view state_and_body_hash )
    in
    let slots = List.length data in
    let work_count = List.length works in
    let required_pairs = Scan_state.work_statements_for_new_diff t.scan_state in
    [%log internal] "Check_for_sufficient_snark_work"
      ~metadata:
        [ ("required_pairs", `Int (List.length required_pairs))
        ; ("work_count", `Int work_count)
        ; ("slots", `Int slots)
        ; ("free_space", `Int (Scan_state.free_space t.scan_state))
        ] ;
    let%bind () =
      O1trace.thread "check_for_sufficient_snark_work" (fun () ->
          let required = List.length required_pairs in
          if
            work_count < required
            && List.length data
               > Scan_state.free_space t.scan_state - required + work_count
          then
            Deferred.Result.fail
              (Staged_ledger_error.Insufficient_work
                 (sprintf
                    !"Insufficient number of transaction snark work (slots \
                      occupying: %d)  required %d, got %d"
                    slots required work_count ) )
          else Deferred.Result.return () )
    in
    [%log internal] "Check_zero_fee_excess" ;
    let%bind () = Deferred.return (check_zero_fee_excess t.scan_state data) in
    [%log internal] "Fill_work_and_enqueue_transactions" ;
    let%bind res_opt, scan_state' =
      O1trace.thread "fill_work_and_enqueue_transactions" (fun () ->
          let r =
            Scan_state.fill_work_and_enqueue_transactions t.scan_state ~logger
              data works
          in
          Or_error.iter_error r ~f:(fun e ->
              let data_json =
                `List
                  (List.map data
                     ~f:(fun
                          { Scan_state.Transaction_with_witness.statement; _ }
                        -> Transaction_snark.Statement.to_yojson statement ) )
              in
              [%log error]
                ~metadata:
                  [ ( "scan_state"
                    , `String (Scan_state.snark_job_list_json t.scan_state) )
                  ; ("data", data_json)
                  ; ("error", Error_json.error_to_yojson e)
                  ; ("prefix", `String log_prefix)
                  ]
                !"$prefix: Unexpected error when applying diff data $data to \
                  the scan_state $scan_state: $error" ) ;
          Deferred.return (to_staged_ledger_or_error r) )
    in
    let%bind () = yield_result () in
    [%log internal] "Update_pending_coinbase_collection" ;
    let%bind updated_pending_coinbase_collection' =
      O1trace.thread "update_pending_coinbase_collection" (fun () ->
          update_pending_coinbase_collection
            ~depth:t.constraint_constants.pending_coinbase_depth
            t.pending_coinbase_collection stack_update ~is_new_stack
            ~ledger_proof:res_opt
          |> Deferred.return )
    in
    let%bind () = yield_result () in
    let%bind coinbase_amount =
      Deferred.return (coinbase_for_blockchain_snark coinbases)
    in
    let%bind latest_pending_coinbase_stack =
      Pending_coinbase.latest_stack ~is_new_stack:false
        updated_pending_coinbase_collection'
      |> to_staged_ledger_or_error |> Deferred.return
    in
    let%bind () = yield_result () in
    let%map () =
      if skip_verification || List.is_empty data then Deferred.return (Ok ())
      else (
        [%log internal] "Verify_scan_state_after_apply" ;
        O1trace.thread "verify_scan_state_after_apply" (fun () ->
            Deferred.(
              verify_scan_state_after_apply ~constraint_constants
                ~first_pass_ledger_end
                ~second_pass_ledger_end:
                  (Frozen_ledger_hash.of_ledger_hash
                     (Ledger.merkle_root new_ledger) )
                ~pending_coinbase_stack:latest_pending_coinbase_stack
                scan_state'
              >>| to_staged_ledger_or_error) ) )
    in
    [%log debug]
      ~metadata:
        [ ("user_command_count", `Int commands_count)
        ; ("coinbase_count", `Int (List.length coinbases))
        ; ("spots_available", `Int spots_available)
        ; ("proof_bundles_waiting", `Int proofs_waiting)
        ; ("work_count", `Int (List.length works))
        ; ("prefix", `String log_prefix)
        ]
      "$prefix: apply_diff block info: No of transactions \
       included:$user_command_count\n\
      \      Coinbase parts:$coinbase_count Spots\n\
      \      available:$spots_available Pending work in the \
       scan-state:$proof_bundles_waiting Work included:$work_count" ;
    let new_staged_ledger =
      { scan_state = scan_state'
      ; ledger = new_ledger
      ; constraint_constants = t.constraint_constants
      ; pending_coinbase_collection = updated_pending_coinbase_collection'
      }
    in
    [%log internal] "Hash_new_staged_ledger" ;
    let staged_ledger_hash = hash new_staged_ledger in
    [%log internal] "Hash_new_staged_ledger_done" ;
    ( `Hash_after_applying staged_ledger_hash
    , `Ledger_proof res_opt
    , `Staged_ledger new_staged_ledger
    , `Pending_coinbase_update
        ( is_new_stack
        , { Pending_coinbase.Update.Poly.action = stack_update_in_snark
          ; coinbase_amount
          } ) )

  let update_metrics (t : t) (witness : Staged_ledger_diff.t) =
    let open Or_error.Let_syntax in
    let commands = Staged_ledger_diff.commands witness in
    let work = Staged_ledger_diff.completed_works witness in
    let%bind total_txn_fee =
      sum_fees commands ~f:(fun { data = cmd; _ } -> User_command.fee cmd)
    in
    let%bind total_snark_fee = sum_fees work ~f:Transaction_snark_work.fee in
    let%bind () = Scan_state.update_metrics t.scan_state in
    Or_error.try_with (fun () ->
        let open Mina_metrics in
        Gauge.set Scan_state_metrics.snark_fee_per_block
          (Int.to_float @@ Fee.to_nanomina_int total_snark_fee) ;
        Gauge.set Scan_state_metrics.transaction_fees_per_block
          (Int.to_float @@ Fee.to_nanomina_int total_txn_fee) ;
        Gauge.set Scan_state_metrics.purchased_snark_work_per_block
          (Float.of_int @@ List.length work) ;
        Gauge.set Scan_state_metrics.snark_work_required
          (Float.of_int
             (List.length (Scan_state.all_work_statements_exn t.scan_state)) ) )

  let forget_prediff_info ((a : Transaction.Valid.t With_status.t list), b, c, d)
      =
    (List.map ~f:(With_status.map ~f:Transaction.forget) a, b, c, d)

  let check_commands ledger ~verifier (cs : User_command.t With_status.t list) =
    let open Deferred.Or_error.Let_syntax in
    let%bind cs =
      User_command.Last.to_all_verifiable cs
        ~find_vk:
          (Zkapp_command.Verifiable.find_vk_via_ledger ~ledger ~get:Ledger.get
             ~location_of_account:Ledger.location_of_account )
      |> Deferred.return
    in
    let%map xs = Verifier.verify_commands verifier cs in
    Result.all
      (List.map xs ~f:(function
        | `Valid x ->
            Ok x
        | ( `Invalid_keys _
          | `Invalid_signature _
          | `Invalid_proof _
          | `Missing_verification_key _
          | `Unexpected_verification_key _
          | `Mismatched_authorization_kind _ ) as invalid ->
            Error
              (Verifier.Failure.Verification_failed
                 (Error.tag ~tag:"verification failed on command"
                    (Verifier.invalid_to_error invalid) ) )
        | `Valid_assuming _ ->
            Error
              (Verifier.Failure.Verification_failed
                 (Error.of_string "batch verification failed") ) ) )

  let apply ?skip_verification ~constraint_constants ~global_slot t
<<<<<<< HEAD
      (witness : Staged_ledger_diff.t) ~logger ~verifier ~current_state_view
      ~state_and_body_hash ~coinbase_receiver ~supercharge_coinbase =
=======
      ~get_completed_work (witness : Staged_ledger_diff.t) ~logger ~verifier
      ~current_state_view ~state_and_body_hash ~coinbase_receiver
      ~supercharge_coinbase =
>>>>>>> da92b065
    let open Deferred.Result.Let_syntax in
    let work = Staged_ledger_diff.completed_works witness in
    let%bind () =
      O1trace.thread "check_completed_works" (fun () ->
          match skip_verification with
          | Some `All | Some `Proofs ->
              return ()
          | None ->
              [%log internal] "Check_completed_works"
                ~metadata:[ ("work_count", `Int (List.length work)) ] ;
<<<<<<< HEAD
              check_completed_works ~logger ~verifier t.scan_state work )
=======
              check_completed_works ~get_completed_work ~logger ~verifier
                t.scan_state work )
>>>>>>> da92b065
    in
    [%log internal] "Prediff" ;
    let%bind prediff =
      Pre_diff_info.get witness ~constraint_constants ~coinbase_receiver
        ~supercharge_coinbase
        ~check:(check_commands t.ledger ~verifier)
      |> Deferred.map
           ~f:
             (Result.map_error ~f:(fun error ->
                  Staged_ledger_error.Pre_diff error ) )
    in
    let apply_diff_start_time = Core.Time.now () in
    [%log internal] "Apply_diff" ;
    let%map ((_, _, `Staged_ledger new_staged_ledger, _) as res) =
      apply_diff
        ~skip_verification:
          ([%equal: [ `All | `Proofs ] option] skip_verification (Some `All))
        ~constraint_constants ~global_slot t
        (forget_prediff_info prediff)
        ~logger ~current_state_view ~state_and_body_hash
        ~log_prefix:"apply_diff"
    in
    [%log internal] "Diff_applied" ;
    [%log debug]
      ~metadata:
        [ ( "time_elapsed"
          , `Float Core.Time.(Span.to_ms @@ diff (now ()) apply_diff_start_time)
          )
        ]
      "Staged_ledger.apply_diff take $time_elapsed" ;
    let () =
      Or_error.iter_error (update_metrics new_staged_ledger witness)
        ~f:(fun e ->
          [%log error]
            ~metadata:[ ("error", Error_json.error_to_yojson e) ]
            !"Error updating metrics after applying staged_ledger diff: $error" )
    in
    res

  let apply_diff_unchecked ~constraint_constants ~global_slot t
      (sl_diff : Staged_ledger_diff.With_valid_signatures_and_proofs.t) ~logger
      ~current_state_view ~state_and_body_hash ~coinbase_receiver
      ~supercharge_coinbase =
    let open Deferred.Result.Let_syntax in
    let%bind prediff =
      Result.map_error ~f:(fun error -> Staged_ledger_error.Pre_diff error)
      @@ Pre_diff_info.get_unchecked ~constraint_constants ~coinbase_receiver
           ~supercharge_coinbase sl_diff
      |> Deferred.return
    in
    apply_diff t
      (forget_prediff_info prediff)
      ~constraint_constants ~global_slot ~logger ~current_state_view
      ~state_and_body_hash ~log_prefix:"apply_diff_unchecked"

  module Resources = struct
    module Discarded = struct
      type t =
        { commands_rev : User_command.Valid.t Sequence.t
        ; completed_work : Transaction_snark_work.Checked.t Sequence.t
        }
      [@@deriving sexp_of]

      let add_user_command t uc =
        { t with
          commands_rev = Sequence.append t.commands_rev (Sequence.singleton uc)
        }

      let add_completed_work t cw =
        { t with
          completed_work =
            Sequence.append (Sequence.singleton cw) t.completed_work
        }
    end

    type t =
      { max_space : int (*max space available currently*)
      ; max_jobs : int
            (*Required amount of work for max_space that can be purchased*)
      ; commands_rev : User_command.Valid.t Sequence.t
      ; completed_work_rev : Transaction_snark_work.Checked.t Sequence.t
      ; fee_transfers : Fee.t Public_key.Compressed.Map.t
      ; add_coinbase : bool
      ; coinbase : Coinbase.Fee_transfer.t Staged_ledger_diff.At_most_two.t
      ; supercharge_coinbase : bool
      ; receiver_pk : Public_key.Compressed.t
      ; budget : Fee.t Or_error.t
      ; discarded : Discarded.t
      ; is_coinbase_receiver_new : bool
      ; logger : (Logger.t[@sexp.opaque])
      }
    [@@deriving sexp_of]

    let coinbase_ft (cw : Transaction_snark_work.t) =
      (* Here we could not add the fee transfer if the prover=receiver_pk but
         retaining it to preserve that information in the
         staged_ledger_diff. It will be checked in apply_diff before adding*)
      Option.some_if
        Fee.(cw.fee > Fee.zero)
        (Coinbase.Fee_transfer.create ~receiver_pk:cw.prover ~fee:cw.fee)

    let cheapest_two_work (works : Transaction_snark_work.Checked.t Sequence.t)
        =
      Sequence.fold works ~init:(None, None) ~f:(fun (w1, w2) w ->
          match (w1, w2) with
          | None, _ ->
              (Some w, None)
          | Some x, None ->
              if Currency.Fee.compare w.fee x.fee < 0 then (Some w, w1)
              else (w1, Some w)
          | Some x, Some y ->
              if Currency.Fee.compare w.fee x.fee < 0 then (Some w, w1)
              else if Currency.Fee.compare w.fee y.fee < 0 then (w1, Some w)
              else (w1, w2) )

    let coinbase_work
        ~(constraint_constants : Genesis_constants.Constraint_constants.t)
        ?(is_two = false) (works : Transaction_snark_work.Checked.t Sequence.t)
        ~is_coinbase_receiver_new ~supercharge_coinbase =
      let open Option.Let_syntax in
      let min1, min2 = cheapest_two_work works in
      let diff ws ws' =
        Sequence.filter ws ~f:(fun w ->
            Sequence.mem ws'
              (Transaction_snark_work.statement w)
              ~equal:Transaction_snark_work.Statement.equal
            |> not )
      in
      let%bind coinbase_amount =
        coinbase_amount ~supercharge_coinbase ~constraint_constants
      in
      let%bind budget =
        (*if the coinbase receiver is new then the account creation fee will be deducted from the reward*)
        if is_coinbase_receiver_new then
          Currency.Amount.(
            sub coinbase_amount
              (of_fee constraint_constants.account_creation_fee))
        else Some coinbase_amount
      in
      let stmt = Transaction_snark_work.statement in
      if is_two then
        match (min1, min2) with
        | None, _ ->
            None
        | Some w, None ->
            if Amount.(of_fee w.fee <= budget) then
              let cb =
                Staged_ledger_diff.At_most_two.Two
                  (Option.map (coinbase_ft w) ~f:(fun ft -> (ft, None)))
              in
              Some (cb, diff works (Sequence.of_list [ stmt w ]))
            else
              let cb = Staged_ledger_diff.At_most_two.Two None in
              Some (cb, works)
        | Some w1, Some w2 ->
            let%map sum = Fee.add w1.fee w2.fee in
            if Amount.(of_fee sum <= budget) then
              let cb =
                Staged_ledger_diff.At_most_two.Two
                  (Option.map (coinbase_ft w1) ~f:(fun ft ->
                       (ft, coinbase_ft w2) ) )
                (*Why add work without checking if work constraints are
                  satisfied? If we reach here then it means that we are trying to
                  fill the last two slots of the tree with coinbase trnasactions
                  and if there's any work in [works] then that has to be included,
                  either in the coinbase or as fee transfers that gets paid by
                  the transaction fees. So having it as coinbase ft will at least
                  reduce the slots occupied by fee transfers*)
              in
              (cb, diff works (Sequence.of_list [ stmt w1; stmt w2 ]))
            else if Amount.(of_fee w1.fee <= coinbase_amount) then
              let cb =
                Staged_ledger_diff.At_most_two.Two
                  (Option.map (coinbase_ft w1) ~f:(fun ft -> (ft, None)))
              in
              (cb, diff works (Sequence.of_list [ stmt w1 ]))
            else
              let cb = Staged_ledger_diff.At_most_two.Two None in
              (cb, works)
      else
        Option.map min1 ~f:(fun w ->
            if Amount.(of_fee w.fee <= budget) then
              let cb = Staged_ledger_diff.At_most_two.One (coinbase_ft w) in
              (cb, diff works (Sequence.of_list [ stmt w ]))
            else
              let cb = Staged_ledger_diff.At_most_two.One None in
              (cb, works) )

    let init_coinbase_and_fee_transfers ~constraint_constants cw_seq
        ~add_coinbase ~job_count ~slots ~is_coinbase_receiver_new
        ~supercharge_coinbase =
      let cw_unchecked work =
        Sequence.map work ~f:Transaction_snark_work.forget
      in
      let coinbase, rem_cw =
        match
          ( add_coinbase
          , coinbase_work ~constraint_constants cw_seq ~is_coinbase_receiver_new
              ~supercharge_coinbase )
        with
        | true, Some (ft, rem_cw) ->
            (ft, rem_cw)
        | true, None ->
            (*Coinbase could not be added because work-fees > coinbase-amount*)
            if job_count = 0 || slots - job_count >= 1 then
              (*Either no jobs are required or there is a free slot that can be filled without having to include any work*)
              (One None, cw_seq)
            else (Zero, cw_seq)
        | _ ->
            (Zero, cw_seq)
      in
      let rem_cw = cw_unchecked rem_cw in
      let singles =
        Sequence.filter_map rem_cw
          ~f:(fun { Transaction_snark_work.fee; prover; _ } ->
            if Fee.equal fee Fee.zero then None else Some (prover, fee) )
        |> Sequence.to_list_rev
      in
      (coinbase, singles)

    let init ~constraint_constants (uc_seq : User_command.Valid.t Sequence.t)
        (cw_seq : Transaction_snark_work.Checked.t Sequence.t)
        (slots, job_count) ~receiver_pk ~add_coinbase ~supercharge_coinbase
        logger ~is_coinbase_receiver_new =
      let seq_rev seq =
        let rec go seq rev_seq =
          match Sequence.next seq with
          | Some (w, rem_seq) ->
              go rem_seq (Sequence.append (Sequence.singleton w) rev_seq)
          | None ->
              rev_seq
        in
        go seq Sequence.empty
      in
      let coinbase, singles =
        init_coinbase_and_fee_transfers ~constraint_constants cw_seq
          ~add_coinbase ~job_count ~slots ~is_coinbase_receiver_new
          ~supercharge_coinbase
      in
      let fee_transfers =
        Public_key.Compressed.Map.of_alist_reduce singles ~f:(fun f1 f2 ->
            Option.value_exn (Fee.add f1 f2) )
      in
      let budget =
        Or_error.map2
          (sum_fees (Sequence.to_list uc_seq) ~f:(fun t ->
               User_command.fee (User_command.forget_check t) ) )
          (sum_fees
             (List.filter
                ~f:(fun (k, _) ->
                  not (Public_key.Compressed.equal k receiver_pk) )
                singles )
             ~f:snd )
          ~f:(fun r c -> option "budget did not suffice" (Fee.sub r c))
        |> Or_error.join
      in
      let discarded =
        { Discarded.completed_work = Sequence.empty
        ; commands_rev = Sequence.empty
        }
      in
      { max_space = slots
      ; max_jobs = job_count
      ; commands_rev =
          uc_seq
          (*Completed work in reverse order for faster removal of proofs if budget doesn't suffice*)
      ; completed_work_rev = seq_rev cw_seq
      ; fee_transfers
      ; add_coinbase
      ; supercharge_coinbase
      ; receiver_pk
      ; coinbase
      ; budget
      ; discarded
      ; is_coinbase_receiver_new
      ; logger
      }

    let reselect_coinbase_work ~constraint_constants t =
      let cw_unchecked work =
        Sequence.map work ~f:Transaction_snark_work.forget
      in
      let coinbase, rem_cw =
        match t.coinbase with
        | Staged_ledger_diff.At_most_two.Zero ->
            (t.coinbase, t.completed_work_rev)
        | One _ -> (
            match
              coinbase_work ~constraint_constants t.completed_work_rev
                ~is_coinbase_receiver_new:t.is_coinbase_receiver_new
                ~supercharge_coinbase:t.supercharge_coinbase
            with
            | None ->
                (One None, t.completed_work_rev)
            | Some (ft, rem_cw) ->
                (ft, rem_cw) )
        | Two _ -> (
            match
              coinbase_work ~constraint_constants t.completed_work_rev
                ~is_two:true
                ~is_coinbase_receiver_new:t.is_coinbase_receiver_new
                ~supercharge_coinbase:t.supercharge_coinbase
            with
            | None ->
                (Two None, t.completed_work_rev)
                (*Check for work constraint will be done in [check_constraints_and_update]*)
            | Some (fts', rem_cw) ->
                (fts', rem_cw) )
      in
      let rem_cw = cw_unchecked rem_cw in
      let singles =
        Sequence.filter_map rem_cw
          ~f:(fun { Transaction_snark_work.fee; prover; _ } ->
            if Fee.equal fee Fee.zero then None else Some (prover, fee) )
        |> Sequence.to_list_rev
      in
      let fee_transfers =
        Public_key.Compressed.Map.of_alist_reduce singles ~f:(fun f1 f2 ->
            Option.value_exn (Fee.add f1 f2) )
      in
      { t with coinbase; fee_transfers }

    let rebudget t =
      (*get the correct coinbase and calculate the fee transfers*)
      let open Or_error.Let_syntax in
      let payment_fees =
        sum_fees (Sequence.to_list t.commands_rev) ~f:(fun t ->
            User_command.(fee (forget_check t)) )
      in
      let prover_fee_others =
        Public_key.Compressed.Map.fold t.fee_transfers ~init:(Ok Fee.zero)
          ~f:(fun ~key ~data fees ->
            let%bind others = fees in
            if Public_key.Compressed.equal t.receiver_pk key then Ok others
            else option "Fee overflow" (Fee.add others data) )
      in
      let revenue = payment_fees in
      let cost = prover_fee_others in
      Or_error.map2 revenue cost ~f:(fun r c ->
          option "budget did not suffice" (Fee.sub r c) )
      |> Or_error.join

    let budget_sufficient t =
      match t.budget with Ok _ -> true | Error _ -> false

    let coinbase_added t =
      match t.coinbase with
      | Staged_ledger_diff.At_most_two.Zero ->
          0
      | One _ ->
          1
      | Two _ ->
          2

    let slots_occupied t =
      let fee_for_self =
        match t.budget with
        | Error _ ->
            0
        | Ok b ->
            if Fee.(b > Fee.zero) then 1 else 0
      in
      let other_provers =
        Public_key.Compressed.Map.filter_keys t.fee_transfers
          ~f:(Fn.compose not (Public_key.Compressed.equal t.receiver_pk))
      in
      let total_fee_transfer_pks =
        Public_key.Compressed.Map.length other_provers + fee_for_self
      in
      Sequence.length t.commands_rev
      + ((total_fee_transfer_pks + 1) / 2)
      + coinbase_added t

    let space_available res =
      let slots = slots_occupied res in
      res.max_space > slots

    let work_done t =
      let no_of_proof_bundles = Sequence.length t.completed_work_rev in
      let slots = slots_occupied t in
      (*If more jobs were added in the previous diff then ( t.max_space-t.max_jobs) slots can go for free in this diff*)
      no_of_proof_bundles = t.max_jobs || slots <= t.max_space - t.max_jobs

    let space_constraint_satisfied t =
      let occupied = slots_occupied t in
      occupied <= t.max_space

    let work_constraint_satisfied (t : t) =
      (*Are we doing all the work available? *)
      let all_proofs = work_done t in
      (*enough work*)
      let slots = slots_occupied t in
      let cw_count = Sequence.length t.completed_work_rev in
      let enough_work = cw_count >= slots in
      (*if there are no transactions then don't need any proofs*)
      all_proofs || slots = 0 || enough_work

    let available_space t = t.max_space - slots_occupied t

    let discard_last_work ~constraint_constants t =
      match Sequence.next t.completed_work_rev with
      | None ->
          (t, None)
      | Some (w, rem_seq) ->
          let to_be_discarded = Transaction_snark_work.forget w in
          let discarded = Discarded.add_completed_work t.discarded w in
          let new_t =
            reselect_coinbase_work ~constraint_constants
              { t with completed_work_rev = rem_seq; discarded }
          in
          let budget =
            match t.budget with
            | Ok b ->
                option "Currency overflow" (Fee.add b to_be_discarded.fee)
            | _ ->
                rebudget new_t
          in
          ({ new_t with budget }, Some w)

    let discard_user_command t =
      let decr_coinbase t =
        (*When discarding coinbase's fee transfer, add the fee transfer to the fee_transfers map so that budget checks can be done *)
        let update_fee_transfers t (ft : Coinbase.Fee_transfer.t) coinbase =
          let updated_fee_transfers =
            Public_key.Compressed.Map.update t.fee_transfers ft.receiver_pk
              ~f:(fun _ -> ft.fee)
          in
          let new_t =
            { t with coinbase; fee_transfers = updated_fee_transfers }
          in
          let updated_budget = rebudget new_t in
          { new_t with budget = updated_budget }
        in
        match t.coinbase with
        | Staged_ledger_diff.At_most_two.Zero ->
            t
        | One None ->
            { t with coinbase = Staged_ledger_diff.At_most_two.Zero }
        | Two None ->
            { t with coinbase = One None }
        | Two (Some (ft, None)) ->
            { t with coinbase = One (Some ft) }
        | One (Some ft) ->
            update_fee_transfers t ft Zero
        | Two (Some (ft1, Some ft2)) ->
            update_fee_transfers t ft2 (One (Some ft1))
      in
      match Sequence.next t.commands_rev with
      | None ->
          (* If we have reached here then it means we couldn't afford a slot for coinbase as well *)
          (decr_coinbase t, None)
      | Some (uc, rem_seq) ->
          let discarded = Discarded.add_user_command t.discarded uc in
          let new_t = { t with commands_rev = rem_seq; discarded } in
          let budget =
            match t.budget with
            | Ok b ->
                option "Fee insufficient"
                  (Fee.sub b User_command.(fee (forget_check uc)))
            | _ ->
                rebudget new_t
          in
          ({ new_t with budget }, Some uc)

    let worked_more ~constraint_constants resources =
      (*Is the work constraint satisfied even after discarding a work bundle?
         We reach here after having more than enough work*)
      let more_work t =
        let slots = slots_occupied t in
        let cw_count = Sequence.length t.completed_work_rev in
        cw_count > 0 && cw_count >= slots
      in
      let r, _ = discard_last_work ~constraint_constants resources in
      more_work r

    let incr_coinbase_part_by ~constraint_constants t count =
      let open Or_error.Let_syntax in
      let incr = function
        | Staged_ledger_diff.At_most_two.Zero ->
            Ok (Staged_ledger_diff.At_most_two.One None)
        | One None ->
            Ok (Two None)
        | One (Some ft) ->
            Ok (Two (Some (ft, None)))
        | _ ->
            Or_error.error_string "Coinbase count cannot be more than two"
      in
      let by_one res =
        let res' =
          match Sequence.next res.discarded.completed_work with
          (*add one from the discarded list to [completed_work_rev] and then select a work from [completed_work_rev] except the one already used*)
          | Some (w, rem_work) ->
              let%map coinbase = incr res.coinbase in
              let res' =
                { res with
                  completed_work_rev =
                    Sequence.append (Sequence.singleton w)
                      res.completed_work_rev
                ; discarded = { res.discarded with completed_work = rem_work }
                ; coinbase
                }
              in
              reselect_coinbase_work ~constraint_constants res'
          | None ->
              let%bind coinbase = incr res.coinbase in
              let res = { res with coinbase } in
              if work_done res then Ok res
              else
                Or_error.error_string
                  "Could not increment coinbase transaction count because of \
                   insufficient work"
        in
        match res' with
        | Ok res'' ->
            res''
        | Error e ->
            [%log' error t.logger] "Error when increasing coinbase: $error"
              ~metadata:[ ("error", Error_json.error_to_yojson e) ] ;
            res
      in
      match count with `One -> by_one t | `Two -> by_one (by_one t)
  end

  let rec check_constraints_and_update ~constraint_constants
      (resources : Resources.t) log =
    if Resources.slots_occupied resources = 0 then (resources, log)
    else if Resources.work_constraint_satisfied resources then
      if
        (*There's enough work. Check if they satisfy other constraints*)
        Resources.budget_sufficient resources
      then
        if Resources.space_constraint_satisfied resources then (resources, log)
        else if Resources.worked_more ~constraint_constants resources then
          (*There are too many fee_transfers(from the proofs) occupying the slots. discard one and check*)
          let resources', work_opt =
            Resources.discard_last_work ~constraint_constants resources
          in
          check_constraints_and_update ~constraint_constants resources'
            (Option.value_map work_opt ~default:log ~f:(fun work ->
                 Diff_creation_log.discard_completed_work `Extra_work work log )
            )
        else
          (*Well, there's no space; discard a user command *)
          let resources', uc_opt = Resources.discard_user_command resources in
          check_constraints_and_update ~constraint_constants resources'
            (Option.value_map uc_opt ~default:log ~f:(fun uc ->
                 Diff_creation_log.discard_command `No_space
                   (User_command.forget_check uc)
                   log ) )
      else
        (* insufficient budget; reduce the cost*)
        let resources', work_opt =
          Resources.discard_last_work ~constraint_constants resources
        in
        check_constraints_and_update ~constraint_constants resources'
          (Option.value_map work_opt ~default:log ~f:(fun work ->
               Diff_creation_log.discard_completed_work `Insufficient_fees work
                 log ) )
    else
      (* There isn't enough work for the transactions. Discard a transaction and check again *)
      let resources', uc_opt = Resources.discard_user_command resources in
      check_constraints_and_update ~constraint_constants resources'
        (Option.value_map uc_opt ~default:log ~f:(fun uc ->
             Diff_creation_log.discard_command `No_work
               (User_command.forget_check uc)
               log ) )

  let one_prediff ~constraint_constants cw_seq ts_seq ~receiver ~add_coinbase
      slot_job_count logger ~is_coinbase_receiver_new partition
      ~supercharge_coinbase =
    O1trace.sync_thread "create_staged_ledger_diff_one_prediff" (fun () ->
        let init_resources =
          Resources.init ~constraint_constants ts_seq cw_seq slot_job_count
            ~receiver_pk:receiver ~add_coinbase logger ~is_coinbase_receiver_new
            ~supercharge_coinbase
        in
        let log =
          Diff_creation_log.init
            ~completed_work:init_resources.completed_work_rev
            ~commands:init_resources.commands_rev
            ~coinbase:init_resources.coinbase ~partition
            ~available_slots:(fst slot_job_count)
            ~required_work_count:(snd slot_job_count)
        in
        check_constraints_and_update ~constraint_constants init_resources log )

  let generate ~constraint_constants logger cw_seq ts_seq ~receiver
      ~is_coinbase_receiver_new ~supercharge_coinbase
      (partitions : Scan_state.Space_partition.t) =
    let pre_diff_with_one (res : Resources.t) :
        ( Transaction_snark_work.Checked.t
        , User_command.Valid.t )
        Staged_ledger_diff.Pre_diff_one.t =
      O1trace.sync_thread "create_staged_ledger_pre_diff_with_one" (fun () ->
          let to_at_most_one = function
            | Staged_ledger_diff.At_most_two.Zero ->
                Staged_ledger_diff.At_most_one.Zero
            | One x ->
                One x
            | _ ->
                [%log error]
                  "Error creating staged ledger diff: Should have at most one \
                   coinbase in the second pre_diff" ;
                Zero
          in
          (* We have to reverse here because we only know they work in THIS order *)
          { Staged_ledger_diff.Pre_diff_one.commands =
              Sequence.to_list_rev res.commands_rev
          ; completed_works = Sequence.to_list_rev res.completed_work_rev
          ; coinbase = to_at_most_one res.coinbase
          ; internal_command_statuses =
              [] (*updated later based on application result*)
          } )
    in
    let pre_diff_with_two (res : Resources.t) :
        ( Transaction_snark_work.Checked.t
        , User_command.Valid.t )
        Staged_ledger_diff.Pre_diff_two.t =
      (* We have to reverse here because we only know they work in THIS order *)
      { commands = Sequence.to_list_rev res.commands_rev
      ; completed_works = Sequence.to_list_rev res.completed_work_rev
      ; coinbase = res.coinbase
      ; internal_command_statuses =
          [] (*updated later based on application result*)
      }
    in
    let end_log ((res : Resources.t), (log : Diff_creation_log.t)) =
      Diff_creation_log.end_log log ~completed_work:res.completed_work_rev
        ~commands:res.commands_rev ~coinbase:res.coinbase
    in
    let make_diff res1 = function
      | Some res2 ->
          ( (pre_diff_with_two (fst res1), Some (pre_diff_with_one (fst res2)))
          , List.map ~f:end_log [ res1; res2 ] )
      | None ->
          ((pre_diff_with_two (fst res1), None), [ end_log res1 ])
    in
    let has_no_commands (res : Resources.t) =
      Sequence.length res.commands_rev = 0
    in
    let second_pre_diff (res : Resources.t) partition ~add_coinbase work =
      one_prediff ~constraint_constants work res.discarded.commands_rev
        ~receiver partition ~add_coinbase logger ~is_coinbase_receiver_new
        ~supercharge_coinbase `Second
    in
    let isEmpty (res : Resources.t) =
      has_no_commands res && Resources.coinbase_added res = 0
    in
    (*Partitioning explained in PR #687 *)
    match partitions.second with
    | None ->
        let res, log =
          one_prediff ~constraint_constants cw_seq ts_seq ~receiver
            partitions.first ~add_coinbase:true logger ~is_coinbase_receiver_new
            ~supercharge_coinbase `First
        in
        make_diff (res, log) None
    | Some y ->
        assert (Sequence.length cw_seq <= snd partitions.first + snd y) ;
        let cw_seq_1 = Sequence.take cw_seq (snd partitions.first) in
        let cw_seq_2 = Sequence.drop cw_seq (snd partitions.first) in
        let res, log1 =
          one_prediff ~constraint_constants cw_seq_1 ts_seq ~receiver
            partitions.first ~add_coinbase:false logger
            ~is_coinbase_receiver_new ~supercharge_coinbase `First
        in
        let incr_coinbase_and_compute res count =
          let new_res =
            Resources.incr_coinbase_part_by ~constraint_constants res count
          in
          if Resources.space_available new_res then
            (*All slots could not be filled either because of budget constraints or not enough work done. Don't create the second prediff instead recompute first diff with just once coinbase*)
            ( one_prediff ~constraint_constants cw_seq_1 ts_seq ~receiver
                partitions.first ~add_coinbase:true logger
                ~is_coinbase_receiver_new ~supercharge_coinbase `First
            , None )
          else
            let res2, log2 =
              second_pre_diff new_res y ~add_coinbase:false cw_seq_2
            in
            if isEmpty res2 then
              (*Don't create the second prediff instead recompute first diff with just once coinbase*)
              ( one_prediff ~constraint_constants cw_seq_1 ts_seq ~receiver
                  partitions.first ~add_coinbase:true logger
                  ~is_coinbase_receiver_new ~supercharge_coinbase `First
              , None )
            else ((new_res, log1), Some (res2, log2))
        in
        let try_with_coinbase () =
          one_prediff ~constraint_constants cw_seq_1 ts_seq ~receiver
            partitions.first ~add_coinbase:true logger ~is_coinbase_receiver_new
            ~supercharge_coinbase `First
        in
        let res1, res2 =
          if Sequence.is_empty res.commands_rev then
            let res = try_with_coinbase () in
            (res, None)
          else
            match Resources.available_space res with
            | 0 ->
                (*generate the next prediff with a coinbase at least*)
                let res2 = second_pre_diff res y ~add_coinbase:true cw_seq_2 in
                ((res, log1), Some res2)
            | 1 ->
                (*There's a slot available in the first partition, fill it with coinbase and create another pre_diff for the slots in the second partiton with the remaining user commands and work *)
                incr_coinbase_and_compute res `One
            | 2 ->
                (*There are two slots which cannot be filled using user commands, so we split the coinbase into two parts and fill those two spots*)
                incr_coinbase_and_compute res `Two
            | _ ->
                (* Too many slots left in the first partition. Either there wasn't enough work to add transactions or there weren't enough transactions. Create a new pre_diff for just the first partition*)
                let res = try_with_coinbase () in
                (res, None)
        in
        let coinbase_added =
          Resources.coinbase_added (fst res1)
          + Option.value_map
              ~f:(Fn.compose Resources.coinbase_added fst)
              res2 ~default:0
        in
        if coinbase_added > 0 then make_diff res1 res2
        else
          (*Coinbase takes priority over user-commands. Create a diff in partitions.first with coinbase first and user commands if possible*)
          let res = try_with_coinbase () in
          make_diff res None

  let can_apply_supercharged_coinbase_exn ~winner ~epoch_ledger ~global_slot =
    Sparse_ledger.has_locked_tokens_exn ~global_slot
      ~account_id:(Account_id.create winner Token_id.default)
      epoch_ledger
    |> not

  let with_ledger_mask base_ledger ~f =
    let mask =
      Ledger.register_mask base_ledger
        (Ledger.Mask.create ~depth:(Ledger.depth base_ledger) ())
    in
    let r = f mask in
    ignore
      ( Ledger.unregister_mask_exn ~loc:Caml.__LOC__ mask
        : Ledger.unattached_mask ) ;
    r

  let create_diff
      ~(constraint_constants : Genesis_constants.Constraint_constants.t)
      ~(global_slot : Mina_numbers.Global_slot_since_genesis.t)
      ?(log_block_creation = false) t ~coinbase_receiver ~logger
      ~current_state_view
      ~(transactions_by_fee : User_command.Valid.t Sequence.t)
      ~(get_completed_work :
            Transaction_snark_work.Statement.t
         -> Transaction_snark_work.Checked.t option ) ~supercharge_coinbase =
    O1trace.sync_thread "create_staged_ledger_diff" (fun () ->
        let open Result.Let_syntax in
        let module Transaction_validator =
          Transaction_snark.Transaction_validator
        in
        with_ledger_mask t.ledger ~f:(fun validating_ledger ->
            let is_new_account pk =
              Ledger.location_of_account validating_ledger
                (Account_id.create pk Token_id.default)
              |> Option.is_none
            in
            let is_coinbase_receiver_new = is_new_account coinbase_receiver in
            if supercharge_coinbase then
              [%log info]
                "No locked tokens in the delegator/delegatee account, applying \
                 supercharged coinbase" ;
            [%log internal] "Get_snark_work_for_pending_transactions" ;
            let partitions = Scan_state.partition_if_overflowing t.scan_state in
            let work_to_do =
              Scan_state.work_statements_for_new_diff t.scan_state
            in
            let completed_works_seq, proof_count =
              List.fold_until work_to_do ~init:(Sequence.empty, 0)
                ~f:(fun (seq, count) w ->
                  match get_completed_work w with
                  | Some cw_checked ->
                      (*If new provers can't pay the account-creation-fee then discard
                        their work unless their fee is zero in which case their account
                        won't be created. This is to encourage using an existing accounts
                        for snarking.
                        This also imposes new snarkers to have a min fee until one of
                        their snarks are purchased and their accounts get created*)
                      if
                        Currency.Fee.(cw_checked.fee = zero)
                        || Currency.Fee.(
                             cw_checked.fee
                             >= constraint_constants.account_creation_fee)
                        || not (is_new_account cw_checked.prover)
                      then
                        Continue
                          ( Sequence.append seq (Sequence.singleton cw_checked)
                          , One_or_two.length cw_checked.proofs + count )
                      else (
                        [%log debug]
                          ~metadata:
                            [ ( "work"
                              , Transaction_snark_work.Checked.to_yojson
                                  cw_checked )
                            ; ( "work_ids"
                              , Transaction_snark_work.Statement.compact_json w
                              )
                            ; ( "snark_fee"
                              , Currency.Fee.to_yojson cw_checked.fee )
                            ; ( "account_creation_fee"
                              , Currency.Fee.to_yojson
                                  constraint_constants.account_creation_fee )
                            ]
                          !"Staged_ledger_diff creation: Snark fee $snark_fee \
                            insufficient to create the snark worker account" ;
                        [%log internal] "@block_metadata"
                          ~metadata:
                            [ ("interrupt_get_completed_work_at", `Int count)
                            ; ( "interrupt_get_completed_work_reason"
                              , `String
                                  "Snark fee insufficient to create snark \
                                   worker account" )
                            ; ( "interrupt_get_completed_work_ids"
                              , Transaction_snark_work.Statement.compact_json w
                              )
                            ] ;
                        Stop (seq, count) )
                  | None ->
                      [%log debug]
                        ~metadata:
<<<<<<< HEAD
                          [ ( "statement"
                            , Transaction_snark_work.Statement.to_yojson w )
                          ; ( "work_ids"
                            , Transaction_snark_work.Statement.compact_json w )
                          ]
                        !"Staged_ledger_diff creation: No snark work found for \
                          $statement" ;
=======
                          [ ( "work_ids"
                            , Transaction_snark_work.Statement.compact_json w )
                          ]
                        !"Staged_ledger_diff creation: No snark work found for \
                          $work_ids" ;
>>>>>>> da92b065
                      [%log internal] "@block_metadata"
                        ~metadata:
                          [ ("interrupt_get_completed_work_at", `Int count)
                          ; ( "interrupt_get_completed_work_reason"
                            , `String "Snark work for statement not found" )
                          ; ( "interrupt_get_completed_work_ids"
                            , Transaction_snark_work.Statement.compact_json w )
                          ] ;
                      Stop (seq, count) )
                ~finish:Fn.id
            in
            [%log internal] "@metadata"
              ~metadata:
                [ ("work_to_do_count", `Int (List.length work_to_do))
                ; ("proof_count", `Int proof_count)
                ] ;
            [%log internal] "Validate_and_apply_transactions" ;
            (*Transactions in reverse order for faster removal if there is no space when creating the diff*)
            let valid_on_this_ledger, invalid_on_this_ledger =
              Sequence.fold_until transactions_by_fee
                ~init:(Sequence.empty, [], 0)
                ~f:(fun (valid_seq, invalid_txns, count) txn ->
                  match
                    O1trace.sync_thread
                      "validate_transaction_against_staged_ledger" (fun () ->
                        Transaction_validator.apply_transaction_first_pass
                          ~constraint_constants ~global_slot validating_ledger
                          ~txn_state_view:current_state_view
                          (Command (User_command.forget_check txn)) )
                  with
                  | Error e ->
                      [%log error]
                        ~metadata:
                          [ ("user_command", User_command.Valid.to_yojson txn)
                          ; ("error", Error_json.error_to_yojson e)
                          ]
                        "Staged_ledger_diff creation: Skipping user command: \
                         $user_command due to error: $error" ;
                      Continue (valid_seq, (txn, e) :: invalid_txns, count)
                  | Ok _txn_partially_applied ->
                      let valid_seq' =
                        Sequence.append (Sequence.singleton txn) valid_seq
                      in
                      let count' = count + 1 in
                      if count' >= Scan_state.free_space t.scan_state then
                        Stop (valid_seq', invalid_txns)
                      else Continue (valid_seq', invalid_txns, count') )
                ~finish:(fun (valid, invalid, _) -> (valid, invalid))
            in
            [%log internal] "Generate_staged_ledger_diff" ;
            let diff, log =
              O1trace.sync_thread "generate_staged_ledger_diff" (fun () ->
                  generate ~constraint_constants logger completed_works_seq
                    valid_on_this_ledger ~receiver:coinbase_receiver
                    ~is_coinbase_receiver_new ~supercharge_coinbase partitions )
            in
            let summaries = List.map ~f:fst log in
            [%log internal] "@block_metadata"
              ~metadata:
                [ ("proof_count", `Int proof_count)
                ; ("txn_count", `Int (Sequence.length valid_on_this_ledger))
                ; ( "diff_log"
                  , Diff_creation_log.summary_list_to_yojson summaries )
                ] ;
            [%log internal] "Generate_staged_ledger_diff_done" ;
            let%map diff =
              (* Fill in the statuses for commands. *)
              with_ledger_mask t.ledger ~f:(fun status_ledger ->
                  Pre_diff_info.compute_statuses ~constraint_constants ~diff
                    ~coinbase_amount:
                      (Option.value_exn
                         (coinbase_amount ~constraint_constants
                            ~supercharge_coinbase ) )
                    ~coinbase_receiver ~global_slot
                    ~txn_state_view:current_state_view ~ledger:status_ledger )
            in
            let summaries, detailed = List.unzip log in
            [%log debug]
              "Number of proofs ready for purchase: $proof_count Number of \
               user commands ready to be included: $txn_count Diff creation \
               log: $diff_log"
              ~metadata:
                [ ("proof_count", `Int proof_count)
                ; ("txn_count", `Int (Sequence.length valid_on_this_ledger))
                ; ( "diff_log"
                  , Diff_creation_log.summary_list_to_yojson summaries )
                ] ;
            if log_block_creation then
              [%log debug] "Detailed diff creation log: $diff_log"
                ~metadata:
                  [ ( "diff_log"
                    , Diff_creation_log.detail_list_to_yojson
                        (List.map ~f:List.rev detailed) )
                  ] ;
            ( { Staged_ledger_diff.With_valid_signatures_and_proofs.diff }
            , invalid_on_this_ledger ) ) )

  let latest_block_accounts_created t ~previous_block_state_hash =
    let scan_state = scan_state t in
    (* filter leaves by state hash from previous block *)
    let block_transactions_applied =
      let f
          ({ state_hash = leaf_block_hash, _; transaction_with_info; _ } :
            Scan_state.Transaction_with_witness.t ) =
        if State_hash.equal leaf_block_hash previous_block_state_hash then
          Some transaction_with_info.varying
        else None
      in
      List.filter_map (Scan_state.base_jobs_on_latest_tree scan_state) ~f
      @ List.filter_map
          (Scan_state.base_jobs_on_earlier_tree ~index:0 scan_state)
          ~f
    in
    List.map block_transactions_applied ~f:(function
      | Command (Signed_command cmd) -> (
          match cmd.body with
          | Payment { new_accounts } ->
              new_accounts
          | Stake_delegation _ ->
              []
          | Failed ->
              [] )
      | Command (Zkapp_command { new_accounts; _ }) ->
          new_accounts
      | Fee_transfer { new_accounts; _ } ->
          new_accounts
      | Coinbase { new_accounts; _ } ->
          new_accounts )
    |> List.concat
end

include T

let%test_module "staged ledger tests" =
  ( module struct
    module Sl = T

    let () =
      Backtrace.elide := false ;
      Async.Scheduler.set_record_backtraces true

    let self_pk =
      Quickcheck.random_value ~seed:(`Deterministic "self_pk")
        Public_key.Compressed.gen

    let coinbase_receiver =
      Quickcheck.random_value ~seed:(`Deterministic "receiver_pk")
        Public_key.Compressed.gen

    let proof_level = Genesis_constants.Proof_level.for_unit_tests

    let constraint_constants =
      Genesis_constants.Constraint_constants.for_unit_tests

    let logger = Logger.null ()

    let `VK vk, `Prover zkapp_prover =
      Transaction_snark.For_tests.create_trivial_snapp ~constraint_constants ()

    let verifier =
      Async.Thread_safe.block_on_async_exn (fun () ->
          Verifier.create ~logger ~proof_level ~constraint_constants
            ~conf_dir:None
            ~pids:(Child_processes.Termination.create_pid_table ())
            () )

    let supercharge_coinbase ~ledger ~winner ~global_slot =
      (*using staged ledger to confirm coinbase amount is correctly generated*)
      let epoch_ledger =
        Sparse_ledger.of_ledger_subset_exn ledger
          (List.map [ winner ] ~f:(fun k ->
               Account_id.create k Token_id.default ) )
      in
      Sl.can_apply_supercharged_coinbase_exn ~winner ~global_slot ~epoch_ledger

    (* Functor for testing with different instantiated staged ledger modules. *)
    let create_and_apply_with_state_body_hash
        ?(coinbase_receiver = coinbase_receiver) ?(winner = self_pk)
        ~(current_state_view : Zkapp_precondition.Protocol_state.View.t)
        ~global_slot ~state_and_body_hash sl txns stmt_to_work =
      let open Deferred.Let_syntax in
      let supercharge_coinbase =
        supercharge_coinbase ~ledger:(Sl.ledger !sl) ~winner ~global_slot
      in
      let diff =
        Sl.create_diff ~constraint_constants ~global_slot !sl ~logger
          ~current_state_view ~transactions_by_fee:txns
          ~get_completed_work:stmt_to_work ~supercharge_coinbase
          ~coinbase_receiver
      in
      let diff, _invalid_txns =
        match diff with
        | Ok x ->
            x
        | Error e ->
            Error.raise (Pre_diff_info.Error.to_error e)
      in
      let diff' = Staged_ledger_diff.forget diff in
      let%map ( `Hash_after_applying hash
              , `Ledger_proof ledger_proof
              , `Staged_ledger sl'
              , `Pending_coinbase_update (is_new_stack, pc_update) ) =
        match%map
          Sl.apply ~constraint_constants ~global_slot !sl diff' ~logger
<<<<<<< HEAD
            ~verifier ~current_state_view ~state_and_body_hash
            ~coinbase_receiver ~supercharge_coinbase
=======
            ~verifier ~get_completed_work:(Fn.const None) ~current_state_view
            ~state_and_body_hash ~coinbase_receiver ~supercharge_coinbase
>>>>>>> da92b065
        with
        | Ok x ->
            x
        | Error e ->
            Error.raise (Sl.Staged_ledger_error.to_error e)
      in
      assert (Staged_ledger_hash.equal hash (Sl.hash sl')) ;
      sl := sl' ;
      (ledger_proof, diff', is_new_stack, pc_update, supercharge_coinbase)

    let dummy_state_and_view ?global_slot () =
      let state =
        let consensus_constants =
          let genesis_constants = Genesis_constants.for_unit_tests in
          Consensus.Constants.create ~constraint_constants
            ~protocol_constants:genesis_constants.protocol
        in
        let compile_time_genesis =
          let open Staged_ledger_diff in
          (*not using Precomputed_values.for_unit_test because of dependency cycle*)
          Mina_state.Genesis_protocol_state.t
            ~genesis_ledger:Genesis_ledger.(Packed.t for_unit_tests)
            ~genesis_epoch_data:Consensus.Genesis_epoch_data.for_unit_tests
            ~constraint_constants ~consensus_constants ~genesis_body_reference
        in
        compile_time_genesis.data
      in
      let state_with_global_slot =
        match global_slot with
        | None ->
            state
        | Some global_slot ->
            (*Protocol state views are always from previous block*)
            let prev_global_slot =
              Option.value ~default:Mina_numbers.Global_slot_since_genesis.zero
                (Mina_numbers.Global_slot_since_genesis.sub global_slot
                   Mina_numbers.Global_slot_span.one )
            in
            let consensus_state =
              Consensus.Proof_of_stake.Exported.Consensus_state.Unsafe
              .dummy_advance
                (Mina_state.Protocol_state.consensus_state state)
                ~new_global_slot_since_genesis:prev_global_slot
                ~increase_epoch_count:false
            in
            let body =
              Mina_state.Protocol_state.Body.For_tests.with_consensus_state
                (Mina_state.Protocol_state.body state)
                consensus_state
            in
            Mina_state.Protocol_state.create
              ~previous_state_hash:
                (Mina_state.Protocol_state.previous_state_hash state)
              ~body
      in
      ( state_with_global_slot
      , Mina_state.Protocol_state.Body.view
          (Mina_state.Protocol_state.body state_with_global_slot) )

    let dummy_state_view ?global_slot () =
      dummy_state_and_view ?global_slot () |> snd

    let create_and_apply ?(coinbase_receiver = coinbase_receiver)
        ?(winner = self_pk) ~global_slot ~protocol_state_view
        ~state_and_body_hash sl txns stmt_to_work =
      let open Deferred.Let_syntax in
      let%map ledger_proof, diff, _, _, _ =
        create_and_apply_with_state_body_hash ~coinbase_receiver ~winner
          ~current_state_view:protocol_state_view ~global_slot
          ~state_and_body_hash sl txns stmt_to_work
      in
      (ledger_proof, diff)

    module Transfer = Mina_ledger.Ledger_transfer.Make (Ledger) (Ledger)

    (* Run the given function inside of the Deferred monad, with a staged
         ledger and a separate test ledger, after applying the given
         init_state to both. In the below tests we apply the same commands to
         the staged and test ledgers, and verify they are in the same state.
    *)
    let async_with_given_ledger ledger
        (f :
             snarked_ledger:Ledger.t
          -> Sl.t ref
          -> Ledger.Mask.Attached.t
          -> unit Deferred.t ) =
      let casted = Ledger.Any_ledger.cast (module Ledger) ledger in
      let test_mask =
        Ledger.Maskable.register_mask casted
          (Ledger.Mask.create ~depth:(Ledger.depth ledger) ())
      in
      let snarked_ledger_mask =
        Ledger.Maskable.register_mask casted
          (Ledger.Mask.create ~depth:(Ledger.depth ledger) ())
      in
      let sl = ref @@ Sl.create_exn ~constraint_constants ~ledger in
      Async.Thread_safe.block_on_async_exn (fun () ->
          f ~snarked_ledger:snarked_ledger_mask sl test_mask ) ;
      ignore @@ Ledger.Maskable.unregister_mask_exn ~loc:__LOC__ test_mask

    (* populate the ledger from an initial state before running the function *)
    let async_with_ledgers ledger_init_state
        (f :
             snarked_ledger:Ledger.t
          -> Sl.t ref
          -> Ledger.Mask.Attached.t
          -> unit Deferred.t ) =
      Ledger.with_ephemeral_ledger ~depth:constraint_constants.ledger_depth
        ~f:(fun ledger ->
          Ledger.apply_initial_ledger_state ledger ledger_init_state ;
          async_with_given_ledger ledger f )

    (* Assert the given staged ledger is in the correct state after applying
         the first n user commands passed to the given base ledger. Checks the
         states of the block producer account and user accounts but ignores
         snark workers for simplicity. *)
    let assert_ledger :
           Ledger.t
        -> coinbase_cost:Currency.Fee.t
        -> global_slot:Mina_numbers.Global_slot_since_genesis.t
        -> protocol_state_view:Zkapp_precondition.Protocol_state.View.t
        -> Sl.t
        -> User_command.Valid.t list
        -> int
        -> Account_id.t list
        -> unit =
     fun test_ledger ~coinbase_cost ~global_slot ~protocol_state_view
         staged_ledger cmds_all cmds_used pks_to_check ->
      let producer_account_id =
        Account_id.create coinbase_receiver Token_id.default
      in
      let producer_account =
        Option.bind
          (Ledger.location_of_account test_ledger producer_account_id)
          ~f:(Ledger.get test_ledger)
      in
      let is_producer_acc_new = Option.is_none producer_account in
      let old_producer_balance =
        Option.value_map producer_account ~default:Currency.Balance.zero
          ~f:(fun a -> a.balance)
      in
      let apply_cmds cmds =
        cmds
        |> List.map ~f:(fun cmd ->
               Transaction.Command (User_command.forget_check cmd) )
        |> Ledger.apply_transactions ~constraint_constants ~global_slot
             ~txn_state_view:protocol_state_view test_ledger
        |> Or_error.ignore_m
      in
      Or_error.ok_exn @@ apply_cmds @@ List.take cmds_all cmds_used ;
      let get_account_exn ledger pk =
        Option.value_exn
          (Option.bind
             (Ledger.location_of_account ledger pk)
             ~f:(Ledger.get ledger) )
      in
      (* Check the user accounts in the updated staged ledger are as
         expected.
      *)
      List.iter pks_to_check ~f:(fun pk ->
          let expect = get_account_exn test_ledger pk in
          let actual = get_account_exn (Sl.ledger staged_ledger) pk in
          [%test_result: Account.t] ~expect actual ) ;
      (* We only test that the block producer got the coinbase reward here, since calculating the exact correct amount depends on the snark fees and tx fees. *)
      let producer_balance_with_coinbase =
        (let open Option.Let_syntax in
        let%bind total_cost =
          if is_producer_acc_new then
            Currency.Fee.add coinbase_cost
              constraint_constants.account_creation_fee
          else Some coinbase_cost
        in
        let%bind reward =
          Currency.Amount.(
            sub constraint_constants.coinbase_amount (of_fee total_cost))
        in
        Currency.Balance.add_amount old_producer_balance reward)
        |> Option.value_exn
      in
      let new_producer_balance =
        (get_account_exn (Sl.ledger staged_ledger) producer_account_id).balance
      in
      assert (
        Currency.Balance.(
          new_producer_balance >= producer_balance_with_coinbase) )

    let work_fee = constraint_constants.account_creation_fee

    (* Deterministically compute a prover public key from a snark work statement. *)
    let stmt_to_prover :
        Transaction_snark_work.Statement.t -> Public_key.Compressed.t =
     fun stmts ->
      let prover_seed =
        One_or_two.fold stmts ~init:"P" ~f:(fun p stmt ->
            p
            ^ Frozen_ledger_hash.to_bytes stmt.target.first_pass_ledger
            ^ Frozen_ledger_hash.to_bytes stmt.target.second_pass_ledger )
      in
      Quickcheck.random_value ~seed:(`Deterministic prover_seed)
        Public_key.Compressed.gen

    let proofs stmts : Ledger_proof.t One_or_two.t =
      let sok_digest = Sok_message.Digest.default in
      One_or_two.map stmts ~f:(fun statement ->
          Ledger_proof.create ~statement ~sok_digest
            ~proof:(Lazy.force Proof.transaction_dummy) )

    let stmt_to_work_random_prover (stmts : Transaction_snark_work.Statement.t)
        : Transaction_snark_work.Checked.t option =
      let prover = stmt_to_prover stmts in
      Some
        { Transaction_snark_work.Checked.fee = work_fee
        ; proofs = proofs stmts
        ; prover
        }

    let stmt_to_work_zero_fee ~prover
        (stmts : Transaction_snark_work.Statement.t) :
        Transaction_snark_work.Checked.t option =
      Some
        { Transaction_snark_work.Checked.fee = Currency.Fee.zero
        ; proofs = proofs stmts
        ; prover
        }

    (* Fixed public key for when there is only one snark worker. *)
    let snark_worker_pk =
      Quickcheck.random_value ~seed:(`Deterministic "snark worker")
        Public_key.Compressed.gen

    let stmt_to_work_one_prover (stmts : Transaction_snark_work.Statement.t) :
        Transaction_snark_work.Checked.t option =
      Some { fee = work_fee; proofs = proofs stmts; prover = snark_worker_pk }

    let coinbase_first_prediff = function
      | Staged_ledger_diff.At_most_two.Zero ->
          (0, [])
      | One None ->
          (1, [])
      | One (Some ft) ->
          (1, [ ft ])
      | Two None ->
          (2, [])
      | Two (Some (ft, None)) ->
          (2, [ ft ])
      | Two (Some (ft1, Some ft2)) ->
          (2, [ ft1; ft2 ])

    let coinbase_second_prediff = function
      | Staged_ledger_diff.At_most_one.Zero ->
          (0, [])
      | One None ->
          (1, [])
      | One (Some ft) ->
          (1, [ ft ])

    let coinbase_count (sl_diff : Staged_ledger_diff.t) =
      (coinbase_first_prediff (fst sl_diff.diff).coinbase |> fst)
      + Option.value_map ~default:0 (snd sl_diff.diff) ~f:(fun d ->
            coinbase_second_prediff d.coinbase |> fst )

    let coinbase_cost (sl_diff : Staged_ledger_diff.t) =
      let coinbase_fts =
        (coinbase_first_prediff (fst sl_diff.diff).coinbase |> snd)
        @ Option.value_map ~default:[] (snd sl_diff.diff) ~f:(fun d ->
              coinbase_second_prediff d.coinbase |> snd )
      in
      List.fold coinbase_fts ~init:Currency.Fee.zero ~f:(fun total ft ->
          Currency.Fee.add total ft.fee |> Option.value_exn )

    let () =
      Async.Scheduler.set_record_backtraces true ;
      Backtrace.elide := false

    (* The tests are still very slow, so we set ~trials very low for all the
       QuickCheck tests. We may be able to turn them up after #2759 and/or #2760
       happen.
    *)

    (* Get the public keys from a ledger init state. *)
    let init_pks (init : Ledger.init_state) =
      Array.to_sequence init
      |> Sequence.map ~f:(fun (kp, _, _, _) ->
             Account_id.create
               (Public_key.compress kp.public_key)
               Token_id.default )
      |> Sequence.to_list

    (* Fee excess at top level ledger proofs should always be zero *)
    let assert_fee_excess :
           ( Ledger_proof.t
           * (Transaction.t With_status.t * _ * _)
             Sl.Scan_state.Transactions_ordered.Poly.t
             list )
           option
        -> unit =
     fun proof_opt ->
      let fee_excess =
        Option.value_map ~default:Fee_excess.zero proof_opt
          ~f:(fun (proof, _txns) -> (Ledger_proof.statement proof).fee_excess)
      in
      assert (Fee_excess.is_zero fee_excess)

    let transaction_capacity =
      Int.pow 2 constraint_constants.transaction_capacity_log_2

    (* Abstraction for the pattern of taking a list of commands and applying it
       in chunks up to a given max size. *)
    let rec iter_cmds_acc :
           User_command.Valid.t list (** All the commands to apply. *)
        -> int option list
           (** A list of chunk sizes. If a chunk's size is None, apply as many
            commands as possible. *)
        -> 'acc
        -> (   User_command.Valid.t list (** All commands remaining. *)
            -> int option (* Current chunk size. *)
            -> User_command.Valid.t Sequence.t
               (* Sequence of commands to apply. *)
            -> 'acc
            -> (Staged_ledger_diff.t * 'acc) Deferred.t )
        -> 'acc Deferred.t =
     fun cmds cmd_iters acc f ->
      match cmd_iters with
      | [] ->
          Deferred.return acc
      | count_opt :: counts_rest ->
          let cmds_this_iter_max =
            match count_opt with
            | None ->
                cmds
            | Some count ->
                assert (count <= List.length cmds) ;
                List.take cmds count
          in
          let%bind diff, acc' =
            f cmds count_opt (Sequence.of_list cmds_this_iter_max) acc
          in
          let cmds_applied_count =
            List.length @@ Staged_ledger_diff.commands diff
          in
          iter_cmds_acc (List.drop cmds cmds_applied_count) counts_rest acc' f

    (** Generic test framework. *)
    let test_simple :
           global_slot:int
        -> Account_id.t list
        -> User_command.Valid.t list
        -> int option list
        -> Sl.t ref
        -> ?expected_proof_count:int option (*Number of ledger proofs expected*)
        -> ?allow_failures:bool
        -> ?check_snarked_ledger_transition:bool
        -> snarked_ledger:Ledger.t
        -> Ledger.Mask.Attached.t
        -> [ `One_prover | `Many_provers ]
        -> (   Transaction_snark_work.Statement.t
            -> Transaction_snark_work.Checked.t option )
        -> unit Deferred.t =
     fun ~global_slot account_ids_to_check cmds cmd_iters sl
         ?(expected_proof_count = None) ?(allow_failures = false)
         ?(check_snarked_ledger_transition = false) ~snarked_ledger test_mask
         provers stmt_to_work ->
      let global_slot =
        Mina_numbers.Global_slot_since_genesis.of_int global_slot
      in
      let state_tbl = State_hash.Table.create () in
      (*Add genesis state to the table*)
      let genesis, _ = dummy_state_and_view () in
      let state_hash = (Mina_state.Protocol_state.hashes genesis).state_hash in
      State_hash.Table.add state_tbl ~key:state_hash ~data:genesis |> ignore ;
      let%map `Proof_count total_ledger_proofs, _ =
        iter_cmds_acc cmds cmd_iters
          (`Proof_count 0, `Slot global_slot)
          (fun cmds_left count_opt cmds_this_iter
               (`Proof_count proof_count, `Slot global_slot) ->
            let current_state, current_view =
              dummy_state_and_view ~global_slot ()
            in
            let state_hash =
              (Mina_state.Protocol_state.hashes current_state).state_hash
            in
            State_hash.Table.add state_tbl ~key:state_hash ~data:current_state
            |> ignore ;
            let%bind ledger_proof, diff =
              create_and_apply ~global_slot ~protocol_state_view:current_view
                ~state_and_body_hash:
                  ( state_hash
                  , (Mina_state.Protocol_state.hashes current_state)
                      .state_body_hash |> Option.value_exn )
                sl cmds_this_iter stmt_to_work
            in
            List.iter (Staged_ledger_diff.commands diff) ~f:(fun c ->
                match With_status.status c with
                | Applied ->
                    ()
                | Failed ftl ->
                    if not allow_failures then
                      failwith
                        (sprintf
                           "Transaction application failed for command %s. \
                            Failures %s"
                           ( User_command.to_yojson (With_status.data c)
                           |> Yojson.Safe.to_string )
                           ( Transaction_status.Failure.Collection.to_yojson ftl
                           |> Yojson.Safe.to_string ) ) ) ;
            let do_snarked_ledger_transition proof_opt =
              let apply_first_pass =
                Ledger.apply_transaction_first_pass ~constraint_constants
              in
              let apply_second_pass = Ledger.apply_transaction_second_pass in
              let apply_first_pass_sparse_ledger ~global_slot ~txn_state_view
                  sparse_ledger txn =
                let%map.Or_error _ledger, partial_txn =
                  Mina_ledger.Sparse_ledger.apply_transaction_first_pass
                    ~constraint_constants ~global_slot ~txn_state_view
                    sparse_ledger txn
                in
                partial_txn
              in
              let get_state state_hash =
                Ok (State_hash.Table.find_exn state_tbl state_hash)
              in
              let%bind () =
                match proof_opt with
                | Some (proof, _transactions) ->
                    (*update snarked ledger with the transactions in the most recently emitted proof*)
                    let%map res =
                      Sl.Scan_state.get_snarked_ledger_async
                        ~ledger:snarked_ledger ~get_protocol_state:get_state
                        ~apply_first_pass ~apply_second_pass
                        ~apply_first_pass_sparse_ledger !sl.scan_state
                    in
                    let target_snarked_ledger =
                      let stmt = Ledger_proof.statement proof in
                      stmt.target.first_pass_ledger
                    in
                    [%test_eq: Ledger_hash.t] target_snarked_ledger
                      (Ledger.merkle_root snarked_ledger) ;
                    Or_error.ok_exn res
                | None ->
                    Deferred.return ()
              in
              (*Check snarked_ledger to staged_ledger transition*)
              let casted =
                Ledger.Any_ledger.cast (module Ledger) snarked_ledger
              in
              let sl_of_snarked_ledger =
                Ledger.Maskable.register_mask casted
                  (Ledger.Mask.create ~depth:(Ledger.depth snarked_ledger) ())
              in
              let expected_staged_ledger_merkle_root =
                Ledger.merkle_root !sl.ledger
              in
              let%map construction_result =
                Sl.of_scan_state_pending_coinbases_and_snarked_ledger ~logger
                  ~snarked_local_state:
                    Mina_state.(
                      Protocol_state.blockchain_state current_state
                      |> Blockchain_state.snarked_local_state)
                  ~verifier ~constraint_constants ~scan_state:!sl.scan_state
                  ~snarked_ledger:sl_of_snarked_ledger
                  ~expected_merkle_root:expected_staged_ledger_merkle_root
                  ~pending_coinbases:!sl.pending_coinbase_collection ~get_state
              in
              let _result = Or_error.ok_exn construction_result in
              [%test_eq: Ledger_hash.t]
                (Ledger.merkle_root sl_of_snarked_ledger)
                (Ledger.merkle_root !sl.ledger) ;
              ignore
                (Ledger.unregister_mask_exn sl_of_snarked_ledger ~loc:__LOC__)
            in
            let%bind () =
              if check_snarked_ledger_transition then
                do_snarked_ledger_transition ledger_proof
              else Deferred.return ()
            in
            let proof_count' =
              Option.value_map ~default:proof_count
                ~f:(fun _ -> proof_count + 1)
                ledger_proof
            in
            assert_fee_excess ledger_proof ;
            let cmds_applied_this_iter =
              List.length @@ Staged_ledger_diff.commands diff
            in
            let cb = coinbase_count diff in
            ( match provers with
            | `One_prover ->
                assert (cb = 1)
            | `Many_provers ->
                assert (cb > 0 && cb < 3) ) ;
            ( match count_opt with
            | Some _ ->
                (* There is an edge case where cmds_applied_this_iter = 0, when
                   there is only enough space for coinbase transactions. *)
                assert (cmds_applied_this_iter <= Sequence.length cmds_this_iter) ;
                [%test_eq: User_command.t list]
                  (List.map (Staged_ledger_diff.commands diff)
                     ~f:(fun { With_status.data; _ } -> data) )
                  ( Sequence.take cmds_this_iter cmds_applied_this_iter
                  |> Sequence.map ~f:User_command.forget_check
                  |> Sequence.to_list )
            | None ->
                () ) ;
            let coinbase_cost = coinbase_cost diff in
            assert_ledger test_mask ~coinbase_cost ~global_slot
              ~protocol_state_view:current_view !sl cmds_left
              cmds_applied_this_iter account_ids_to_check ;
            (*increment global slots to simulate multiple blocks*)
            return
              ( diff
              , ( `Proof_count proof_count'
                , `Slot
                    (Mina_numbers.Global_slot_since_genesis.succ global_slot) )
              ) )
      in
      (*Should have enough blocks to generate at least expected_proof_count
        proofs*)
      if Option.is_some expected_proof_count then
        assert (total_ledger_proofs = Option.value_exn expected_proof_count)

    (* How many blocks do we need to fully exercise the ledger
       behavior and produce one ledger proof *)
    let min_blocks_for_first_snarked_ledger_generic =
      (constraint_constants.transaction_capacity_log_2 + 1)
      * (constraint_constants.work_delay + 1)
      + 1

    (* n-1 extra blocks for n ledger proofs since we are already producing one
       proof *)
    let max_blocks_for_coverage n =
      min_blocks_for_first_snarked_ledger_generic + n - 1

    (** Generator for when we always have enough commands to fill all slots. *)

    let gen_at_capacity :
        (Ledger.init_state * User_command.Valid.t list * int option list)
        Quickcheck.Generator.t =
      let open Quickcheck.Generator.Let_syntax in
      let%bind ledger_init_state = Ledger.gen_initial_ledger_state in
      let%bind iters = Int.gen_incl 1 (max_blocks_for_coverage 0) in
      let num_cmds = transaction_capacity * iters in
      let%bind cmds =
        User_command.Valid.Gen.sequence ~length:num_cmds ~sign_type:`Real
          ledger_init_state
      in
      assert (List.length cmds = num_cmds) ;
      return (ledger_init_state, cmds, List.init iters ~f:(Fn.const None))

<<<<<<< HEAD
    let gen_zkapps ?failure ~num_zkapps zkapps_per_iter :
=======
    let gen_zkapps ?ledger_init_state ?failure ~num_zkapps zkapps_per_iter :
>>>>>>> da92b065
        (Ledger.t * User_command.Valid.t list * int option list)
        Quickcheck.Generator.t =
      let open Quickcheck.Generator.Let_syntax in
      let%bind zkapp_command_and_fee_payer_keypairs, ledger =
        Mina_generators.User_command_generators
<<<<<<< HEAD
        .sequence_zkapp_command_with_ledger ~max_token_updates:1
          ~length:num_zkapps ~vk ?failure ()
=======
        .sequence_zkapp_command_with_ledger ?ledger_init_state
          ~max_token_updates:1 ~length:num_zkapps ~vk ?failure ()
>>>>>>> da92b065
      in
      let zkapps =
        List.map zkapp_command_and_fee_payer_keypairs ~f:(function
          | Zkapp_command zkapp_command_valid, _fee_payer_keypair, keymap ->
              let zkapp_command_with_auths =
                Async.Thread_safe.block_on_async_exn (fun () ->
                    Zkapp_command_builder.replace_authorizations ~keymap
                      (Zkapp_command.Valid.forget zkapp_command_valid) )
              in
              let valid_zkapp_command_with_auths : Zkapp_command.Valid.t =
                match
                  Zkapp_command.Valid.to_valid ~status:Applied
                    ~find_vk:
                      (Zkapp_command.Verifiable.find_vk_via_ledger ~ledger
                         ~get:Ledger.get
                         ~location_of_account:Ledger.location_of_account )
                    zkapp_command_with_auths
                with
                | Ok ps ->
                    ps
                | Error err ->
                    Error.raise
                    @@ Error.tag ~tag:"Could not create Zkapp_command.Valid.t"
                         err
              in
              User_command.Zkapp_command valid_zkapp_command_with_auths
          | Signed_command _, _, _ ->
              failwith "Expected a Zkapp_command, got a Signed command" )
      in
      assert (List.length zkapps = num_zkapps) ;
      return (ledger, zkapps, zkapps_per_iter)

    let gen_failing_zkapps_at_capacity :
        (Ledger.t * User_command.Valid.t list * int option list)
        Quickcheck.Generator.t =
      let open Quickcheck.Generator.Let_syntax in
      let%bind iters = Int.gen_incl 1 (max_blocks_for_coverage 0) in
      let num_zkapps = transaction_capacity * iters in
      gen_zkapps
        ~failure:
          Mina_generators.Zkapp_command_generators.Invalid_account_precondition
        ~num_zkapps
        (List.init iters ~f:(Fn.const None))

    let gen_zkapps_at_capacity :
        (Ledger.t * User_command.Valid.t list * int option list)
        Quickcheck.Generator.t =
      let open Quickcheck.Generator.Let_syntax in
      let%bind iters = Int.gen_incl 1 (max_blocks_for_coverage 0) in
      let num_zkapps = transaction_capacity * iters in
      gen_zkapps ~num_zkapps (List.init iters ~f:(Fn.const None))

    (*Same as gen_at_capacity except that the number of iterations[iters] is
      the function of [extra_block_count] and is same for all generated values*)
    let gen_zkapps_at_capacity_fixed_blocks extra_block_count :
        (Ledger.t * User_command.Valid.t list * int option list)
        Quickcheck.Generator.t =
      let iters = max_blocks_for_coverage extra_block_count in
      let num_zkapps = transaction_capacity * iters in
      gen_zkapps ~num_zkapps (List.init iters ~f:(Fn.const None))

<<<<<<< HEAD
    let gen_zkapps_below_capacity ?(extra_blocks = false) () :
=======
    let gen_zkapps_below_capacity ?ledger_init_state ?(extra_blocks = false) ()
        :
>>>>>>> da92b065
        (Ledger.t * User_command.Valid.t list * int option list)
        Quickcheck.Generator.t =
      let open Quickcheck.Generator.Let_syntax in
      let iters_max =
        max_blocks_for_coverage 0 * if extra_blocks then 4 else 2
      in
      let iters_min = max_blocks_for_coverage 0 in
      let%bind iters = Int.gen_incl iters_min iters_max in
      (* see comment in gen_below_capacity for rationale *)
      let%bind zkapps_per_iter =
        Quickcheck.Generator.list_with_length iters
          (Int.gen_incl 1 ((transaction_capacity / 2) - 1))
      in
      let num_zkapps = List.fold zkapps_per_iter ~init:0 ~f:( + ) in
<<<<<<< HEAD
      gen_zkapps ~num_zkapps (List.map ~f:Option.some zkapps_per_iter)
=======
      gen_zkapps ?ledger_init_state ~num_zkapps
        (List.map ~f:Option.some zkapps_per_iter)
>>>>>>> da92b065

    (*Same as gen_at_capacity except that the number of iterations[iters] is
      the function of [extra_block_count] and is same for all generated values*)
    let gen_at_capacity_fixed_blocks extra_block_count :
        (Ledger.init_state * User_command.Valid.t list * int option list)
        Quickcheck.Generator.t =
      let open Quickcheck.Generator.Let_syntax in
      let%bind ledger_init_state = Ledger.gen_initial_ledger_state in
      let iters = max_blocks_for_coverage extra_block_count in
      let total_cmds = transaction_capacity * iters in
      let%bind cmds =
        User_command.Valid.Gen.sequence ~length:total_cmds ~sign_type:`Real
          ledger_init_state
      in
      assert (List.length cmds = total_cmds) ;
      return (ledger_init_state, cmds, List.init iters ~f:(Fn.const None))

    (* Generator for when we have less commands than needed to fill all slots. *)
    let gen_below_capacity ?(extra_blocks = false) () =
      let open Quickcheck.Generator.Let_syntax in
      let%bind ledger_init_state = Ledger.gen_initial_ledger_state in
      let iters_max =
        max_blocks_for_coverage 0 * if extra_blocks then 4 else 2
      in
      let iters_min = max_blocks_for_coverage 0 in
      let%bind iters = Int.gen_incl iters_min iters_max in
      (* N.B. user commands per block is much less than transactions per block
         due to fee transfers and coinbases, especially with worse case number
         of provers, so in order to exercise not filling the scan state
         completely we always apply <= 1/2 transaction_capacity commands.
      *)
      let%bind cmds_per_iter =
        Quickcheck.Generator.list_with_length iters
          (Int.gen_incl 1 ((transaction_capacity / 2) - 1))
      in
      let total_cmds = List.fold cmds_per_iter ~init:0 ~f:( + ) in
      let%bind cmds =
        User_command.Valid.Gen.sequence ~length:total_cmds ~sign_type:`Real
          ledger_init_state
      in
      assert (List.length cmds = total_cmds) ;
      return (ledger_init_state, cmds, List.map ~f:Option.some cmds_per_iter)

    let gen_all_user_commands_below_capacity () =
      let open Quickcheck.Generator.Let_syntax in
<<<<<<< HEAD
      let%bind ledger, zkapps, iters_zkapps = gen_zkapps_below_capacity () in
      let%bind ledger_init_state, cmds, iters_signed_commands =
        gen_below_capacity ()
      in
=======
      let%bind ledger_init_state, cmds, iters_signed_commands =
        gen_below_capacity ()
      in
      let%bind ledger, zkapps, iters_zkapps =
        gen_zkapps_below_capacity ~ledger_init_state ()
      in
>>>>>>> da92b065
      Ledger.apply_initial_ledger_state ledger ledger_init_state ;
      let iters = iters_zkapps @ iters_signed_commands in
      let%map cmds =
        let rec go zkapps payments acc =
          match (zkapps, payments) with
          | [], [] ->
              return acc
          | [], payments ->
              return (payments @ acc)
          | zkapps, [] ->
              return (zkapps @ acc)
          | zkapps, payments ->
              let%bind n = Int.gen_incl 1 transaction_capacity in
              let%bind take_zkapps = Quickcheck.Generator.bool in
              if take_zkapps then
                let take_list, leave_list = List.split_n zkapps n in
                go leave_list payments (List.rev take_list @ acc)
              else
                let take_list, leave_list = List.split_n payments n in
                go zkapps leave_list (List.rev take_list @ acc)
        in
        go zkapps cmds []
      in
      (ledger, List.rev cmds, iters)

    let ledger_account_ids ledger =
      Ledger.to_list_sequential ledger |> List.map ~f:Account.identifier

    let%test_unit "Max throughput-ledger proof count-fixed blocks" =
      let expected_proof_count = 3 in
      Quickcheck.test
        Quickcheck.Generator.(
          tuple2
            (gen_at_capacity_fixed_blocks expected_proof_count)
            small_positive_int)
        ~sexp_of:
          [%sexp_of:
            ( Ledger.init_state
            * Mina_base.User_command.Valid.t list
            * int option list )
            * int]
        ~trials:1
        ~f:(fun ((ledger_init_state, cmds, iters), global_slot) ->
          async_with_ledgers ledger_init_state
            (fun ~snarked_ledger sl test_mask ->
              test_simple ~global_slot
                (init_pks ledger_init_state)
                cmds iters sl ~expected_proof_count:(Some expected_proof_count)
                test_mask ~snarked_ledger `Many_provers
                stmt_to_work_random_prover ) )

    let%test_unit "Max throughput" =
      Quickcheck.test
        Quickcheck.Generator.(tuple2 gen_at_capacity small_positive_int)
        ~sexp_of:
          [%sexp_of:
            ( Ledger.init_state
            * Mina_base.User_command.Valid.t list
            * int option list )
            * int]
        ~trials:15
        ~f:(fun ((ledger_init_state, cmds, iters), global_slot) ->
          async_with_ledgers ledger_init_state
            (fun ~snarked_ledger sl test_mask ->
              test_simple ~global_slot
                (init_pks ledger_init_state)
                cmds iters sl test_mask ~snarked_ledger `Many_provers
                stmt_to_work_random_prover ) )

    let%test_unit "Max_throughput (zkapps)" =
      (* limit trials to prevent too-many-open-files failure *)
      Quickcheck.test ~trials:3
        Quickcheck.Generator.(tuple2 gen_zkapps_at_capacity small_positive_int)
        ~f:(fun ((ledger, zkapps, iters), global_slot) ->
          async_with_given_ledger ledger (fun ~snarked_ledger sl test_mask ->
              let account_ids = ledger_account_ids ledger in
              test_simple ~global_slot account_ids zkapps iters sl test_mask
                ~snarked_ledger `Many_provers stmt_to_work_random_prover ) )

    let%test_unit "Max_throughput with zkApp transactions that may fail" =
      (* limit trials to prevent too-many-open-files failure *)
      Quickcheck.test ~trials:2
        Quickcheck.Generator.(
          tuple2 gen_failing_zkapps_at_capacity small_positive_int)
        ~f:(fun ((ledger, zkapps, iters), global_slot) ->
          async_with_given_ledger ledger (fun ~snarked_ledger sl test_mask ->
              let account_ids = ledger_account_ids ledger in
              test_simple ~global_slot account_ids zkapps iters
                ~allow_failures:true sl test_mask ~snarked_ledger `Many_provers
                stmt_to_work_random_prover ) )

    let%test_unit "Max throughput-ledger proof count-fixed blocks (zkApps)" =
      let expected_proof_count = 3 in
      Quickcheck.test
        Quickcheck.Generator.(
          tuple2
            (gen_zkapps_at_capacity_fixed_blocks expected_proof_count)
            small_positive_int)
        ~sexp_of:
          [%sexp_of:
            (Ledger.t * Mina_base.User_command.Valid.t list * int option list)
            * int]
        ~trials:1
        ~f:(fun ((ledger, zkapps, iters), global_slot) ->
          async_with_given_ledger ledger (fun ~snarked_ledger sl test_mask ->
              let account_ids = ledger_account_ids ledger in
              test_simple ~global_slot account_ids zkapps iters sl
                ~expected_proof_count:(Some expected_proof_count)
                ~check_snarked_ledger_transition:true test_mask ~snarked_ledger
                `Many_provers stmt_to_work_random_prover ) )

    let%test_unit "Random number of commands (zkapp + signed command)" =
      Quickcheck.test
        Quickcheck.Generator.(
          tuple2 (gen_all_user_commands_below_capacity ()) small_positive_int)
        ~trials:3
        ~f:(fun ((ledger, cmds, iters), global_slot) ->
          async_with_given_ledger ledger (fun ~snarked_ledger sl test_mask ->
              let account_ids = ledger_account_ids ledger in
              test_simple ~global_slot account_ids cmds iters sl test_mask
                ~snarked_ledger ~check_snarked_ledger_transition:true
                `Many_provers stmt_to_work_random_prover ) )

    let%test_unit "Be able to include random number of commands" =
      Quickcheck.test
        Quickcheck.Generator.(tuple2 (gen_below_capacity ()) small_positive_int)
        ~trials:20
        ~f:(fun ((ledger_init_state, cmds, iters), global_slot) ->
          async_with_ledgers ledger_init_state
            (fun ~snarked_ledger sl test_mask ->
              test_simple ~global_slot
                (init_pks ledger_init_state)
                cmds iters sl test_mask ~snarked_ledger `Many_provers
                stmt_to_work_random_prover ) )

    let%test_unit "Be able to include random number of commands (zkapps)" =
      Quickcheck.test
        Quickcheck.Generator.(
          tuple2 (gen_zkapps_below_capacity ()) small_positive_int)
        ~trials:2
        ~f:(fun ((ledger, zkapps, iters), global_slot) ->
          async_with_given_ledger ledger (fun ~snarked_ledger sl test_mask ->
              let account_ids = ledger_account_ids ledger in
              test_simple ~global_slot account_ids zkapps iters sl test_mask
                ~snarked_ledger `Many_provers stmt_to_work_random_prover ) )

    let%test_unit "Be able to include random number of commands (One prover)" =
      Quickcheck.test
        Quickcheck.Generator.(tuple2 (gen_below_capacity ()) small_positive_int)
        ~trials:20
        ~f:(fun ((ledger_init_state, cmds, iters), global_slot) ->
          async_with_ledgers ledger_init_state
            (fun ~snarked_ledger sl test_mask ->
              test_simple ~global_slot
                (init_pks ledger_init_state)
                cmds iters sl test_mask ~snarked_ledger `One_prover
                stmt_to_work_one_prover ) )

    let%test_unit "Be able to include random number of commands (One prover, \
                   zkapps)" =
      Quickcheck.test
        Quickcheck.Generator.(
          tuple2
            (gen_zkapps_below_capacity ~extra_blocks:true ())
            small_positive_int)
        ~trials:2
        ~f:(fun ((ledger, zkapps, iters), global_slot) ->
          async_with_given_ledger ledger (fun ~snarked_ledger sl test_mask ->
              let account_ids = ledger_account_ids ledger in
              test_simple ~global_slot account_ids zkapps iters sl test_mask
                ~snarked_ledger ~check_snarked_ledger_transition:true
                `One_prover stmt_to_work_one_prover ) )

    let%test_unit "Zero proof-fee should not create a fee transfer" =
      let stmt_to_work_zero_fee stmts =
        Some
          { Transaction_snark_work.Checked.fee = Currency.Fee.zero
          ; proofs = proofs stmts
          ; prover = snark_worker_pk
          }
      in
      let expected_proof_count = 3 in
      Quickcheck.test
        Quickcheck.Generator.(
          tuple2
            (gen_at_capacity_fixed_blocks expected_proof_count)
            small_positive_int)
        ~trials:20
        ~f:(fun ((ledger_init_state, cmds, iters), global_slot) ->
          async_with_ledgers ledger_init_state
            (fun ~snarked_ledger sl test_mask ->
              let%map () =
                test_simple ~global_slot
                  ~expected_proof_count:(Some expected_proof_count)
                  (init_pks ledger_init_state)
                  cmds iters sl test_mask ~snarked_ledger `One_prover
                  stmt_to_work_zero_fee
              in
              assert (
                Option.is_none
                  (Ledger.location_of_account test_mask
                     (Account_id.create snark_worker_pk Token_id.default) ) ) )
          )

    let compute_statuses ~ledger ~coinbase_amount ~global_slot diff =
      with_ledger_mask ledger ~f:(fun status_ledger ->
          let diff =
            Pre_diff_info.compute_statuses ~constraint_constants ~diff
              ~coinbase_amount ~coinbase_receiver ~ledger:status_ledger
              ~global_slot
              ~txn_state_view:(dummy_state_view ~global_slot ())
            |> Result.map_error ~f:Pre_diff_info.Error.to_error
            |> Or_error.ok_exn
          in
          Staged_ledger_diff.forget { diff } )

    let%test_unit "Invalid diff test: check zero fee excess for partitions" =
      let create_diff_with_non_zero_fee_excess ~ledger ~coinbase_amount
          ~global_slot txns completed_works
          (partition : Sl.Scan_state.Space_partition.t) : Staged_ledger_diff.t =
        (*With exact number of user commands in partition.first, the fee transfers that settle the fee_excess would be added to the next tree causing a non-zero fee excess*)
        let slots, job_count1 = partition.first in
        match partition.second with
        | None ->
            compute_statuses ~ledger ~coinbase_amount ~global_slot
            @@ ( { completed_works = List.take completed_works job_count1
                 ; commands = List.take txns slots
                 ; coinbase = Zero
                 ; internal_command_statuses = []
                 }
               , None )
        | Some (_, _) ->
            let txns_in_second_diff = List.drop txns slots in
            compute_statuses ~ledger ~coinbase_amount ~global_slot
              ( { completed_works = List.take completed_works job_count1
                ; commands = List.take txns slots
                ; coinbase = Zero
                ; internal_command_statuses = []
                }
              , Some
                  { completed_works =
                      ( if List.is_empty txns_in_second_diff then []
                      else List.drop completed_works job_count1 )
                  ; commands = txns_in_second_diff
                  ; coinbase = Zero
                  ; internal_command_statuses = []
                  } )
      in
      let empty_diff = Staged_ledger_diff.empty_diff in
      Quickcheck.test
        Quickcheck.Generator.(tuple2 gen_at_capacity small_positive_int)
        ~sexp_of:
          [%sexp_of:
            (Ledger.init_state * User_command.Valid.t list * int option list)
            * int]
        ~trials:10
        ~f:(fun ((ledger_init_state, cmds, iters), global_slot) ->
          async_with_ledgers ledger_init_state
            (fun ~snarked_ledger:_ sl _test_mask ->
              let%map checked =
                iter_cmds_acc cmds iters true
                  (fun _cmds_left _count_opt cmds_this_iter checked ->
                    let scan_state = Sl.scan_state !sl in
                    let work =
                      Sl.Scan_state.work_statements_for_new_diff scan_state
                    in
                    let partitions =
                      Sl.Scan_state.partition_if_overflowing scan_state
                    in
                    let work_done =
                      List.map
                        ~f:(fun stmts ->
                          { Transaction_snark_work.Checked.fee = Fee.zero
                          ; proofs = proofs stmts
                          ; prover = snark_worker_pk
                          } )
                        work
                    in
                    let cmds_this_iter = cmds_this_iter |> Sequence.to_list in
                    let global_slot =
                      Mina_numbers.Global_slot_since_genesis.of_int global_slot
                    in
                    let diff =
                      create_diff_with_non_zero_fee_excess
                        ~ledger:(Sl.ledger !sl)
                        ~coinbase_amount:constraint_constants.coinbase_amount
                        ~global_slot cmds_this_iter work_done partitions
                    in
                    let current_state, current_view =
                      dummy_state_and_view ~global_slot ()
                    in
                    let state_hashes =
                      Mina_state.Protocol_state.hashes current_state
                    in
                    let%bind apply_res =
                      Sl.apply ~constraint_constants ~global_slot !sl diff
<<<<<<< HEAD
                        ~logger ~verifier ~current_state_view:current_view
=======
                        ~logger ~verifier ~get_completed_work:(Fn.const None)
                        ~current_state_view:current_view
>>>>>>> da92b065
                        ~state_and_body_hash:
                          ( state_hashes.state_hash
                          , state_hashes.state_body_hash |> Option.value_exn )
                        ~coinbase_receiver ~supercharge_coinbase:true
                    in
                    let checked', diff' =
                      match apply_res with
                      | Error (Sl.Staged_ledger_error.Non_zero_fee_excess _) ->
                          (true, empty_diff)
                      | Error err ->
                          failwith
                          @@ sprintf
                               !"Expecting Non-zero-fee-excess error, got \
                                 %{sexp: Sl.Staged_ledger_error.t}"
                               err
                      | Ok
                          ( `Hash_after_applying _hash
                          , `Ledger_proof _ledger_proof
                          , `Staged_ledger sl'
                          , `Pending_coinbase_update _ ) ->
                          sl := sl' ;
                          (false, diff)
                    in
                    return (diff', checked || checked') )
              in
              (*Note: if this fails, try increasing the number of trials to get a diff that does fail*)
              assert checked ) )

    let%test_unit "Provers can't pay the account creation fee" =
      let no_work_included (diff : Staged_ledger_diff.t) =
        List.is_empty (Staged_ledger_diff.completed_works diff)
      in
      let stmt_to_work stmts =
        let prover = stmt_to_prover stmts in
        Some
          { Transaction_snark_work.Checked.fee =
              Currency.Fee.(sub work_fee (of_nanomina_int_exn 1))
              |> Option.value_exn
          ; proofs = proofs stmts
          ; prover
          }
      in
      Quickcheck.test
        Quickcheck.Generator.(tuple2 (gen_below_capacity ()) small_positive_int)
        ~sexp_of:
          [%sexp_of:
            (Ledger.init_state * User_command.Valid.t list * int option list)
            * int]
        ~shrinker:
          (Quickcheck.Shrinker.create
             (fun ((init_state, cmds, iters), global_slot) ->
               if List.length iters > 1 then
                 Sequence.singleton
                   ( ( init_state
                     , List.take cmds (List.length cmds - transaction_capacity)
                     , [ None ] )
                   , global_slot )
               else Sequence.empty ) )
        ~trials:1
        ~f:(fun ((ledger_init_state, cmds, iters), global_slot) ->
          async_with_ledgers ledger_init_state
            (fun ~snarked_ledger:_ sl _test_mask ->
              iter_cmds_acc cmds iters ()
                (fun _cmds_left _count_opt cmds_this_iter () ->
                  let diff =
                    let global_slot =
                      Mina_numbers.Global_slot_since_genesis.of_int global_slot
                    in
                    let current_state_view = dummy_state_view ~global_slot () in
                    let diff_result =
                      Sl.create_diff ~constraint_constants ~global_slot !sl
                        ~logger ~current_state_view
                        ~transactions_by_fee:cmds_this_iter
                        ~get_completed_work:stmt_to_work ~coinbase_receiver
                        ~supercharge_coinbase:true
                    in
                    match diff_result with
                    | Ok (diff, _invalid_txns) ->
                        Staged_ledger_diff.forget diff
                    | Error e ->
                        Error.raise (Pre_diff_info.Error.to_error e)
                  in
                  (*No proofs were purchased since the fee for the proofs are not sufficient to pay for account creation*)
                  assert (no_work_included diff) ;
                  Deferred.return (diff, ()) ) ) )

    let stmt_to_work_restricted work_list provers
        (stmts : Transaction_snark_work.Statement.t) :
        Transaction_snark_work.Checked.t option =
      let prover =
        match provers with
        | `Many_provers ->
            stmt_to_prover stmts
        | `One_prover ->
            snark_worker_pk
      in
      if
        Option.is_some
          (List.find work_list ~f:(fun s ->
               Transaction_snark_work.Statement.compare s stmts = 0 ) )
      then
        Some
          { Transaction_snark_work.Checked.fee = work_fee
          ; proofs = proofs stmts
          ; prover
          }
      else None

    (** Like test_simple but with a random number of completed jobs available.
                   *)

    let test_random_number_of_proofs :
           global_slot:int
        -> Ledger.init_state
        -> User_command.Valid.t list
        -> int option list
        -> int list
        -> Sl.t ref
        -> Ledger.Mask.Attached.t
        -> [ `One_prover | `Many_provers ]
        -> unit Deferred.t =
     fun ~global_slot init_state cmds cmd_iters proofs_available sl test_mask
         provers ->
      let%map proofs_available_left =
        iter_cmds_acc cmds cmd_iters proofs_available
          (fun cmds_left _count_opt cmds_this_iter proofs_available_left ->
            let work_list : Transaction_snark_work.Statement.t list =
              Transaction_snark_scan_state.all_work_statements_exn
                !sl.scan_state
            in
            let proofs_available_this_iter =
              List.hd_exn proofs_available_left
            in
            let global_slot =
              Mina_numbers.Global_slot_since_genesis.of_int global_slot
            in
            let current_state, current_state_view =
              dummy_state_and_view ~global_slot ()
            in
            let state_and_body_hash =
              let state_hashes =
                Mina_state.Protocol_state.hashes current_state
              in
              ( state_hashes.state_hash
              , state_hashes.state_body_hash |> Option.value_exn )
            in
            let%map proof, diff =
              create_and_apply ~global_slot ~state_and_body_hash
                ~protocol_state_view:current_state_view sl cmds_this_iter
                (stmt_to_work_restricted
                   (List.take work_list proofs_available_this_iter)
                   provers )
            in
            assert_fee_excess proof ;
            let cmds_applied_this_iter =
              List.length @@ Staged_ledger_diff.commands diff
            in
            let cb = coinbase_count diff in
            assert (proofs_available_this_iter = 0 || cb > 0) ;
            ( match provers with
            | `One_prover ->
                assert (cb <= 1)
            | `Many_provers ->
                assert (cb <= 2) ) ;
            let coinbase_cost = coinbase_cost diff in
            assert_ledger test_mask ~coinbase_cost ~global_slot
              ~protocol_state_view:current_state_view !sl cmds_left
              cmds_applied_this_iter (init_pks init_state) ;
            (diff, List.tl_exn proofs_available_left) )
      in
      assert (List.is_empty proofs_available_left)

    let%test_unit "max throughput-random number of proofs-worst case provers" =
      (* Always at worst case number of provers *)
      let g =
        let open Quickcheck.Generator.Let_syntax in
        let%bind ledger_init_state, cmds, iters = gen_at_capacity in
        (* How many proofs will be available at each iteration. *)
        let%bind proofs_available =
          (* I think in the worst case every user command begets 1.5
             transactions - one for the command and half of one for a fee
             transfer - and the merge overhead means you need (amortized) twice
             as many SNARKs as transactions, but since a SNARK work usually
             covers two SNARKS it cancels. So we need to admit up to (1.5 * the
             number of commands) works. I make it twice as many for simplicity
             and to cover coinbases. *)
          Quickcheck_lib.map_gens iters ~f:(fun _ ->
              Int.gen_incl 0 (transaction_capacity * 2) )
        in
        let%map global_slot = Quickcheck.Generator.small_positive_int in
        (ledger_init_state, cmds, iters, proofs_available, global_slot)
      in
      Quickcheck.test g ~trials:10
        ~f:(fun (ledger_init_state, cmds, iters, proofs_available, global_slot)
           ->
          async_with_ledgers ledger_init_state
            (fun ~snarked_ledger:_ sl test_mask ->
              test_random_number_of_proofs ~global_slot ledger_init_state cmds
                iters proofs_available sl test_mask `Many_provers ) )

    let%test_unit "random no of transactions-random number of proofs-worst \
                   case provers" =
      let g =
        let open Quickcheck.Generator.Let_syntax in
        let%bind ledger_init_state, cmds, iters =
          gen_below_capacity ~extra_blocks:true ()
        in
        let%bind proofs_available =
          Quickcheck_lib.map_gens iters ~f:(fun cmds_opt ->
              Int.gen_incl 0 (3 * Option.value_exn cmds_opt) )
        in
        let%map global_slot = Quickcheck.Generator.small_positive_int in
        (ledger_init_state, cmds, iters, proofs_available, global_slot)
      in
      let shrinker =
        Quickcheck.Shrinker.create
          (fun (ledger_init_state, cmds, iters, proofs_available, global_slot)
          ->
            let all_but_last xs = List.take xs (List.length xs - 1) in
            let iter_count = List.length iters in
            let mod_iters iters' =
              ( ledger_init_state
              , List.take cmds
                @@ List.sum (module Int) iters' ~f:(Option.value ~default:0)
              , iters'
              , List.take proofs_available (List.length iters')
              , global_slot )
            in
            let half_iters =
              if iter_count > 1 then
                Some (mod_iters (List.take iters (iter_count / 2)))
              else None
            in
            let one_less_iters =
              if iter_count > 2 then Some (mod_iters (all_but_last iters))
              else None
            in
            List.filter_map [ half_iters; one_less_iters ] ~f:Fn.id
            |> Sequence.of_list )
      in
      Quickcheck.test g ~shrinker ~shrink_attempts:`Exhaustive
        ~sexp_of:
          [%sexp_of:
            Ledger.init_state
            * User_command.Valid.t list
            * int option list
            * int list
            * int] ~trials:50
        ~f:(fun (ledger_init_state, cmds, iters, proofs_available, global_slot)
           ->
          async_with_ledgers ledger_init_state
            (fun ~snarked_ledger:_ sl test_mask ->
              test_random_number_of_proofs ~global_slot ledger_init_state cmds
                iters proofs_available sl test_mask `Many_provers ) )

    let%test_unit "Random number of commands-random number of proofs-one \
                   prover)" =
      let g =
        let open Quickcheck.Generator.Let_syntax in
        let%bind ledger_init_state, cmds, iters =
          gen_below_capacity ~extra_blocks:true ()
        in
        let%bind proofs_available =
          Quickcheck_lib.map_gens iters ~f:(fun cmds_opt ->
              Int.gen_incl 0 (3 * Option.value_exn cmds_opt) )
        in
        let%map global_slot = Quickcheck.Generator.small_positive_int in
        (ledger_init_state, cmds, iters, proofs_available, global_slot)
      in
      Quickcheck.test g ~trials:10
        ~f:(fun (ledger_init_state, cmds, iters, proofs_available, global_slot)
           ->
          async_with_ledgers ledger_init_state
            (fun ~snarked_ledger:_ sl test_mask ->
              test_random_number_of_proofs ~global_slot ledger_init_state cmds
                iters proofs_available sl test_mask `One_prover ) )

    let stmt_to_work_random_fee work_list provers
        (stmts : Transaction_snark_work.Statement.t) :
        Transaction_snark_work.Checked.t option =
      let prover =
        match provers with
        | `Many_provers ->
            stmt_to_prover stmts
        | `One_prover ->
            snark_worker_pk
      in
      Option.map
        (List.find work_list ~f:(fun (s, _) ->
             Transaction_snark_work.Statement.compare s stmts = 0 ) )
        ~f:(fun (_, fee) ->
          { Transaction_snark_work.Checked.fee; proofs = proofs stmts; prover }
          )

    (** Like test_random_number_of_proofs but with random proof fees.
                   *)
    let test_random_proof_fee :
           global_slot:int
        -> Ledger.init_state
        -> User_command.Valid.t list
        -> int option list
        -> (int * Fee.t list) list
        -> Sl.t ref
        -> Ledger.Mask.Attached.t
        -> [ `One_prover | `Many_provers ]
        -> unit Deferred.t =
     fun ~global_slot _init_state cmds cmd_iters proofs_available sl _test_mask
         provers ->
      let%map proofs_available_left =
        iter_cmds_acc cmds cmd_iters proofs_available
          (fun _cmds_left _count_opt cmds_this_iter proofs_available_left ->
            let work_list : Transaction_snark_work.Statement.t list =
              Sl.Scan_state.work_statements_for_new_diff (Sl.scan_state !sl)
            in
            let proofs_available_this_iter, fees_for_each =
              List.hd_exn proofs_available_left
            in
            let work_to_be_done =
              let work_list = List.take work_list proofs_available_this_iter in
              List.(zip_exn work_list (take fees_for_each (length work_list)))
            in
            let global_slot =
              Mina_numbers.Global_slot_since_genesis.of_int global_slot
            in
            let current_state, current_state_view =
              dummy_state_and_view ~global_slot ()
            in
            let state_and_body_hash =
              let state_hashes =
                Mina_state.Protocol_state.hashes current_state
              in
              ( state_hashes.state_hash
              , state_hashes.state_body_hash |> Option.value_exn )
            in
            let%map _proof, diff =
              create_and_apply ~global_slot
                ~protocol_state_view:current_state_view ~state_and_body_hash sl
                cmds_this_iter
                (stmt_to_work_random_fee work_to_be_done provers)
            in
            let sorted_work_from_diff1
                (pre_diff :
                  Staged_ledger_diff.Pre_diff_with_at_most_two_coinbase.t ) =
              List.sort pre_diff.completed_works ~compare:(fun w w' ->
                  Fee.compare w.fee w'.fee )
            in
            let sorted_work_from_diff2
                (pre_diff :
                  Staged_ledger_diff.Pre_diff_with_at_most_one_coinbase.t option
                  ) =
              Option.value_map pre_diff ~default:[] ~f:(fun p ->
                  List.sort p.completed_works ~compare:(fun w w' ->
                      Fee.compare w.fee w'.fee ) )
            in
            let () =
              let assert_same_fee { Coinbase.Fee_transfer.fee; _ } fee' =
                assert (Fee.equal fee fee')
              in
              let first_pre_diff, second_pre_diff_opt = diff.diff in
              match
                ( first_pre_diff.coinbase
                , Option.value_map second_pre_diff_opt
                    ~default:Staged_ledger_diff.At_most_one.Zero ~f:(fun d ->
                      d.coinbase ) )
              with
              | ( Staged_ledger_diff.At_most_two.Zero
                , Staged_ledger_diff.At_most_one.Zero )
              | Two None, Zero ->
                  ()
              | One ft_opt, Zero ->
                  Option.value_map ft_opt ~default:() ~f:(fun single ->
                      let work =
                        List.hd_exn (sorted_work_from_diff1 first_pre_diff)
                        |> Transaction_snark_work.forget
                      in
                      assert_same_fee single work.fee )
              | Zero, One ft_opt ->
                  Option.value_map ft_opt ~default:() ~f:(fun single ->
                      let work =
                        List.hd_exn (sorted_work_from_diff2 second_pre_diff_opt)
                        |> Transaction_snark_work.forget
                      in
                      assert_same_fee single work.fee )
              | Two (Some (ft, ft_opt)), Zero ->
                  let work_done = sorted_work_from_diff1 first_pre_diff in
                  let work =
                    List.hd_exn work_done |> Transaction_snark_work.forget
                  in
                  assert_same_fee ft work.fee ;
                  Option.value_map ft_opt ~default:() ~f:(fun single ->
                      let work =
                        List.hd_exn (List.drop work_done 1)
                        |> Transaction_snark_work.forget
                      in
                      assert_same_fee single work.fee )
              | _ ->
                  failwith
                    (sprintf
                       !"Incorrect coinbase in the diff %{sexp: \
                         Staged_ledger_diff.t}"
                       diff )
            in
            (diff, List.tl_exn proofs_available_left) )
      in
      assert (List.is_empty proofs_available_left)

    let%test_unit "max throughput-random-random fee-number of proofs-worst \
                   case provers" =
      (* Always at worst case number of provers *)
      let g =
        let open Quickcheck.Generator.Let_syntax in
        let%bind ledger_init_state, cmds, iters = gen_at_capacity in
        (* How many proofs will be available at each iteration. *)
        let%bind proofs_available =
          Quickcheck_lib.map_gens iters ~f:(fun _ ->
              let%bind number_of_proofs =
                Int.gen_incl 0 (transaction_capacity * 2)
              in
              let%map fees =
                Quickcheck.Generator.list_with_length number_of_proofs
                  Fee.(
                    gen_incl (of_nanomina_int_exn 1) (of_nanomina_int_exn 20))
              in
              (number_of_proofs, fees) )
        in
        let%map global_slot = Quickcheck.Generator.small_positive_int in
        (ledger_init_state, cmds, iters, proofs_available, global_slot)
      in
      Quickcheck.test g ~trials:10
        ~f:(fun (ledger_init_state, cmds, iters, proofs_available, global_slot)
           ->
          async_with_ledgers ledger_init_state
            (fun ~snarked_ledger:_ sl test_mask ->
              test_random_proof_fee ~global_slot ledger_init_state cmds iters
                proofs_available sl test_mask `Many_provers ) )

    let%test_unit "Max throughput-random fee" =
      let g =
        let open Quickcheck.Generator.Let_syntax in
        let%bind ledger_init_state, cmds, iters = gen_at_capacity in
        let%bind proofs_available =
          Quickcheck_lib.map_gens iters ~f:(fun _ ->
              let number_of_proofs =
                transaction_capacity
                (*All proofs are available*)
              in
              let%map fees =
                Quickcheck.Generator.list_with_length number_of_proofs
                  Fee.(
                    gen_incl (of_nanomina_int_exn 1) (of_nanomina_int_exn 20))
              in
              (number_of_proofs, fees) )
        in
        let%map global_slot = Quickcheck.Generator.small_positive_int in
        (ledger_init_state, cmds, iters, proofs_available, global_slot)
      in
      Quickcheck.test g
        ~sexp_of:
          [%sexp_of:
            Ledger.init_state
            * Mina_base.User_command.Valid.t list
            * int option list
            * (int * Fee.t list) list
            * int] ~trials:10
        ~f:(fun (ledger_init_state, cmds, iters, proofs_available, global_slot)
           ->
          async_with_ledgers ledger_init_state
            (fun ~snarked_ledger:_ sl test_mask ->
              test_random_proof_fee ~global_slot ledger_init_state cmds iters
                proofs_available sl test_mask `Many_provers ) )

    let check_pending_coinbase ~supercharge_coinbase proof ~sl_before ~sl_after
        (_state_hash, state_body_hash) global_slot pc_update ~is_new_stack =
      let pending_coinbase_before = Sl.pending_coinbase_collection sl_before in
      let root_before = Pending_coinbase.merkle_root pending_coinbase_before in
      let unchecked_root_after =
        Pending_coinbase.merkle_root (Sl.pending_coinbase_collection sl_after)
      in
      let f_pop_and_add () =
        let open Snark_params.Tick in
        let open Pending_coinbase in
        let proof_emitted =
          if Option.is_some proof then Boolean.true_ else Boolean.false_
        in
        let%bind root_after_popping, _deleted_stack =
          Pending_coinbase.Checked.pop_coinbases ~constraint_constants
            ~proof_emitted
            (Hash.var_of_t root_before)
        in
        let pc_update_var = Update.var_of_t pc_update in
        let coinbase_receiver =
          Public_key.Compressed.(var_of_t coinbase_receiver)
        in
        let supercharge_coinbase = Boolean.var_of_value supercharge_coinbase in
        let state_body_hash_var = State_body_hash.var_of_t state_body_hash in
        let global_slot_var =
          Mina_numbers.Global_slot_since_genesis.Checked.constant global_slot
        in
        Pending_coinbase.Checked.add_coinbase ~constraint_constants
          root_after_popping pc_update_var ~coinbase_receiver
          ~supercharge_coinbase state_body_hash_var global_slot_var
      in
      let checked_root_after_update =
        let open Snark_params.Tick in
        let open Pending_coinbase in
        let comp =
          let%map result =
            handle f_pop_and_add
              (unstage
                 (handler ~depth:constraint_constants.pending_coinbase_depth
                    pending_coinbase_before ~is_new_stack ) )
          in
          As_prover.read Hash.typ result
        in
        let x = Or_error.ok_exn (run_and_check comp) in
        x
      in
      [%test_eq: Pending_coinbase.Hash.t] unchecked_root_after
        checked_root_after_update

    let test_pending_coinbase :
           global_slot:int
        -> Ledger.init_state
        -> User_command.Valid.t list
        -> int option list
        -> int list
        -> Sl.t ref
        -> Ledger.Mask.Attached.t
        -> [ `One_prover | `Many_provers ]
        -> unit Deferred.t =
     fun ~global_slot init_state cmds cmd_iters proofs_available sl test_mask
         provers ->
      let global_slot =
        Mina_numbers.Global_slot_since_genesis.of_int global_slot
      in
      let%map proofs_available_left, _ =
        iter_cmds_acc cmds cmd_iters (proofs_available, global_slot)
          (fun
            cmds_left
            _count_opt
            cmds_this_iter
            (proofs_available_left, global_slot)
          ->
            let work_list : Transaction_snark_work.Statement.t list =
              Sl.Scan_state.all_work_statements_exn !sl.scan_state
            in
            let proofs_available_this_iter =
              List.hd_exn proofs_available_left
            in
            let sl_before = !sl in
            let current_state, current_state_view =
              dummy_state_and_view ~global_slot ()
            in
            let state_and_body_hash =
              let state_hashes =
                Mina_state.Protocol_state.hashes current_state
              in
              ( state_hashes.state_hash
              , state_hashes.state_body_hash |> Option.value_exn )
            in
            let%map proof, diff, is_new_stack, pc_update, supercharge_coinbase =
              create_and_apply_with_state_body_hash ~current_state_view
                ~global_slot ~state_and_body_hash sl cmds_this_iter
                (stmt_to_work_restricted
                   (List.take work_list proofs_available_this_iter)
                   provers )
            in
            check_pending_coinbase proof ~supercharge_coinbase ~sl_before
              ~sl_after:!sl state_and_body_hash global_slot pc_update
              ~is_new_stack ;
            assert_fee_excess proof ;
            let cmds_applied_this_iter =
              List.length @@ Staged_ledger_diff.commands diff
            in
            let cb = coinbase_count diff in
            assert (proofs_available_this_iter = 0 || cb > 0) ;
            ( match provers with
            | `One_prover ->
                assert (cb <= 1)
            | `Many_provers ->
                assert (cb <= 2) ) ;
            let coinbase_cost = coinbase_cost diff in
            assert_ledger test_mask ~coinbase_cost ~global_slot
              ~protocol_state_view:current_state_view !sl cmds_left
              cmds_applied_this_iter (init_pks init_state) ;
            ( diff
            , ( List.tl_exn proofs_available_left
              , Mina_numbers.Global_slot_since_genesis.succ global_slot ) ) )
      in
      assert (List.is_empty proofs_available_left)

    let pending_coinbase_test prover =
      let g =
        let open Quickcheck.Generator.Let_syntax in
        let%bind ledger_init_state, cmds, iters =
          gen_below_capacity ~extra_blocks:true ()
        in
        let%bind proofs_available =
          Quickcheck_lib.map_gens iters ~f:(fun cmds_opt ->
              Int.gen_incl 0 (3 * Option.value_exn cmds_opt) )
        in
        let%map global_slot = Quickcheck.Generator.small_positive_int in
        (ledger_init_state, cmds, iters, proofs_available, global_slot)
      in
      Quickcheck.test g ~trials:5
        ~f:(fun (ledger_init_state, cmds, iters, proofs_available, global_slot)
           ->
          async_with_ledgers ledger_init_state
            (fun ~snarked_ledger:_ sl test_mask ->
              test_pending_coinbase ~global_slot ledger_init_state cmds iters
                proofs_available sl test_mask prover ) )

    let%test_unit "Validate pending coinbase for random number of \
                   commands-random number of proofs-one prover)" =
      pending_coinbase_test `One_prover

    let%test_unit "Validate pending coinbase for random number of \
                   commands-random number of proofs-many provers)" =
      pending_coinbase_test `Many_provers

    let timed_account n =
      let keypair =
        Quickcheck.random_value
          ~seed:(`Deterministic (sprintf "timed_account_%d" n))
          Keypair.gen
      in
      let account_id =
        Account_id.create
          (Public_key.compress keypair.public_key)
          Token_id.default
      in
      let balance = Balance.of_mina_int_exn 100 in
      (*Should fully vest by slot = 7*)
      let acc =
        Account.create_timed account_id balance ~initial_minimum_balance:balance
          ~cliff_time:(Mina_numbers.Global_slot_since_genesis.of_int 4)
          ~cliff_amount:Amount.zero
          ~vesting_period:(Mina_numbers.Global_slot_span.of_int 2)
          ~vesting_increment:(Amount.of_mina_int_exn 50)
        |> Or_error.ok_exn
      in
      (keypair, acc)

    let untimed_account n =
      let keypair =
        Quickcheck.random_value
          ~seed:(`Deterministic (sprintf "untimed_account_%d" n))
          Keypair.gen
      in
      let account_id =
        Account_id.create
          (Public_key.compress keypair.public_key)
          Token_id.default
      in
      let balance = Balance.of_mina_int_exn 100 in
      let acc = Account.create account_id balance in
      (keypair, acc)

    let supercharge_coinbase_test ~(self : Account.t) ~(delegator : Account.t)
        ~block_count f_expected_balance sl =
      let coinbase_receiver = self in
      let init_balance = coinbase_receiver.balance in
      let check_receiver_account sl count =
        let location =
          Ledger.location_of_account (Sl.ledger sl)
            (Account.identifier coinbase_receiver)
          |> Option.value_exn
        in
        let account = Ledger.get (Sl.ledger sl) location |> Option.value_exn in
        [%test_eq: Balance.t]
          (f_expected_balance count init_balance)
          account.balance
      in
      Deferred.List.iter
        (List.init block_count ~f:(( + ) 1))
        ~f:(fun block_count ->
          let global_slot =
            Mina_numbers.Global_slot_since_genesis.of_int block_count
          in
          let current_state, current_state_view =
            dummy_state_and_view ~global_slot ()
          in
          let state_and_body_hash =
            let state_hashes = Mina_state.Protocol_state.hashes current_state in
            ( state_hashes.state_hash
            , state_hashes.state_body_hash |> Option.value_exn )
          in
          let%bind _ =
            create_and_apply_with_state_body_hash ~winner:delegator.public_key
              ~coinbase_receiver:coinbase_receiver.public_key sl
              ~current_state_view
              ~global_slot:
                (Mina_numbers.Global_slot_since_genesis.of_int block_count)
              ~state_and_body_hash Sequence.empty
              (stmt_to_work_zero_fee ~prover:self.public_key)
          in
          check_receiver_account !sl block_count ;
          return () )

    let normal_coinbase = constraint_constants.coinbase_amount

    let scale_exn amt i = Amount.scale amt i |> Option.value_exn

    let supercharged_coinbase =
      scale_exn constraint_constants.coinbase_amount
        constraint_constants.supercharged_coinbase_factor

    let g = Ledger.gen_initial_ledger_state

    let%test_unit "Supercharged coinbase - staking" =
      let keypair_self, self = timed_account 1 in
      let slots_with_locked_tokens =
        7
        (*calculated from the timing values for timed_accounts*)
      in
      let block_count = slots_with_locked_tokens + 5 in
      let f_expected_balance block_no init_balance =
        if block_no <= slots_with_locked_tokens then
          Balance.add_amount init_balance (scale_exn normal_coinbase block_no)
          |> Option.value_exn
        else
          (* init balance +
                (normal_coinbase * slots_with_locked_tokens) +
                (supercharged_coinbase * remaining slots))*)
          Balance.add_amount
            ( Balance.add_amount init_balance
                (scale_exn normal_coinbase slots_with_locked_tokens)
            |> Option.value_exn )
            (scale_exn supercharged_coinbase
               (block_no - slots_with_locked_tokens) )
          |> Option.value_exn
      in
      Quickcheck.test g ~trials:1 ~f:(fun ledger_init_state ->
          let ledger_init_state =
            Array.append
              [| ( keypair_self
                 , Balance.to_amount self.balance
                 , self.nonce
                 , self.timing )
              |]
              ledger_init_state
          in
          async_with_ledgers ledger_init_state
            (fun ~snarked_ledger:_ sl _test_mask ->
              supercharge_coinbase_test ~self ~delegator:self ~block_count
                f_expected_balance sl ) )

    let%test_unit "Supercharged coinbase - unlocked account delegating to \
                   locked account" =
      let keypair_self, locked_self = timed_account 1 in
      let keypair_delegator, unlocked_delegator = untimed_account 1 in
      let slots_with_locked_tokens =
        7
        (*calculated from the timing values for timed_accounts*)
      in
      let block_count = slots_with_locked_tokens + 2 in
      let f_expected_balance block_no init_balance =
        Balance.add_amount init_balance
          (scale_exn supercharged_coinbase block_no)
        |> Option.value_exn
      in
      Quickcheck.test g ~trials:1 ~f:(fun ledger_init_state ->
          let ledger_init_state =
            Array.append
              [| ( keypair_self
                 , Balance.to_amount locked_self.balance
                 , locked_self.nonce
                 , locked_self.timing )
               ; ( keypair_delegator
                 , Balance.to_amount unlocked_delegator.balance
                 , unlocked_delegator.nonce
                 , unlocked_delegator.timing )
              |]
              ledger_init_state
          in
          async_with_ledgers ledger_init_state
            (fun ~snarked_ledger:_ sl _test_mask ->
              supercharge_coinbase_test ~self:locked_self
                ~delegator:unlocked_delegator ~block_count f_expected_balance sl ) )

    let%test_unit "Supercharged coinbase - locked account delegating to \
                   unlocked account" =
      let keypair_self, unlocked_self = untimed_account 1 in
      let keypair_delegator, locked_delegator = timed_account 1 in
      let slots_with_locked_tokens =
        7
        (*calculated from the timing values for the timed_account*)
      in
      let block_count = slots_with_locked_tokens + 2 in
      let f_expected_balance block_no init_balance =
        if block_no <= slots_with_locked_tokens then
          Balance.add_amount init_balance (scale_exn normal_coinbase block_no)
          |> Option.value_exn
        else
          (* init balance +
                (normal_coinbase * slots_with_locked_tokens) +
                (supercharged_coinbase * remaining slots))*)
          Balance.add_amount
            ( Balance.add_amount init_balance
                (scale_exn normal_coinbase slots_with_locked_tokens)
            |> Option.value_exn )
            (scale_exn supercharged_coinbase
               (block_no - slots_with_locked_tokens) )
          |> Option.value_exn
      in
      Quickcheck.test g ~trials:1 ~f:(fun ledger_init_state ->
          let ledger_init_state =
            Array.append
              [| ( keypair_self
                 , Balance.to_amount unlocked_self.balance
                 , unlocked_self.nonce
                 , unlocked_self.timing )
               ; ( keypair_delegator
                 , Balance.to_amount locked_delegator.balance
                 , locked_delegator.nonce
                 , locked_delegator.timing )
              |]
              ledger_init_state
          in
          async_with_ledgers ledger_init_state
            (fun ~snarked_ledger:_ sl _test_mask ->
              supercharge_coinbase_test ~self:unlocked_self
                ~delegator:locked_delegator ~block_count f_expected_balance sl ) )

    let%test_unit "Supercharged coinbase - locked account delegating to locked \
                   account" =
      let keypair_self, locked_self = timed_account 1 in
      let keypair_delegator, locked_delegator = timed_account 2 in
      let slots_with_locked_tokens =
        7
        (*calculated from the timing values for timed_accounts*)
      in
      let block_count = slots_with_locked_tokens in
      let f_expected_balance block_no init_balance =
        (*running the test as long as both the accounts remain locked and hence normal coinbase in all the blocks*)
        Balance.add_amount init_balance (scale_exn normal_coinbase block_no)
        |> Option.value_exn
      in
      Quickcheck.test g ~trials:1 ~f:(fun ledger_init_state ->
          let ledger_init_state =
            Array.append
              [| ( keypair_self
                 , Balance.to_amount locked_self.balance
                 , locked_self.nonce
                 , locked_self.timing )
               ; ( keypair_delegator
                 , Balance.to_amount locked_delegator.balance
                 , locked_delegator.nonce
                 , locked_delegator.timing )
              |]
              ledger_init_state
          in
          async_with_ledgers ledger_init_state
            (fun ~snarked_ledger:_ sl _test_mask ->
              supercharge_coinbase_test ~self:locked_self
                ~delegator:locked_delegator ~block_count f_expected_balance sl ) )

    let command_insufficient_funds =
      let open Quickcheck.Generator.Let_syntax in
      let%map ledger_init_state = Ledger.gen_initial_ledger_state
      and global_slot = Quickcheck.Generator.small_positive_int in
      let kp, balance, nonce, _ = ledger_init_state.(0) in
      let receiver_pk =
        Quickcheck.random_value ~seed:(`Deterministic "receiver_pk")
          Public_key.Compressed.gen
      in
      let insufficient_account_creation_fee =
        Currency.Fee.to_nanomina_int constraint_constants.account_creation_fee
        / 2
        |> Currency.Amount.of_nanomina_int_exn
      in
      let source_pk = Public_key.compress kp.public_key in
      let body =
        Signed_command_payload.Body.Payment
          Payment_payload.Poly.
            { receiver_pk; amount = insufficient_account_creation_fee }
      in
      let fee = Currency.Amount.to_fee balance in
      let payload =
        Signed_command.Payload.create ~fee ~fee_payer_pk:source_pk ~nonce
          ~memo:Signed_command_memo.dummy ~valid_until:None ~body
      in
      let signed_command =
        User_command.Signed_command (Signed_command.sign kp payload)
      in
      (ledger_init_state, signed_command, global_slot)

    let%test_unit "Commands with Insufficient funds are not included" =
      let logger = Logger.null () in
      Quickcheck.test command_insufficient_funds ~trials:1
        ~f:(fun (ledger_init_state, invalid_command, global_slot) ->
          async_with_ledgers ledger_init_state
            (fun ~snarked_ledger:_ sl _test_mask ->
              let global_slot =
                Mina_numbers.Global_slot_since_genesis.of_int global_slot
              in
              let current_state_view = dummy_state_view ~global_slot () in
              let diff_result =
                Sl.create_diff ~constraint_constants ~global_slot !sl ~logger
                  ~current_state_view
                  ~transactions_by_fee:(Sequence.of_list [ invalid_command ])
                  ~get_completed_work:(stmt_to_work_zero_fee ~prover:self_pk)
                  ~coinbase_receiver ~supercharge_coinbase:false
              in
              ( match diff_result with
              | Ok (diff, _invalid_txns) ->
                  assert (
                    List.is_empty
                      (Staged_ledger_diff.With_valid_signatures_and_proofs
                       .commands diff ) )
              | Error e ->
                  Error.raise (Pre_diff_info.Error.to_error e) ) ;
              Deferred.unit ) )

    let%test_unit "Blocks having commands with insufficient funds are rejected"
        =
      let logger = Logger.create () in
      let g =
        let open Quickcheck.Generator.Let_syntax in
        let%map ledger_init_state = Ledger.gen_initial_ledger_state
        and global_slot = Quickcheck.Generator.small_positive_int in
        let command (kp : Keypair.t) (balance : Currency.Amount.t)
            (nonce : Account.Nonce.t) (validity : [ `Valid | `Invalid ]) =
          let receiver_pk =
            Quickcheck.random_value ~seed:(`Deterministic "receiver_pk")
              Public_key.Compressed.gen
          in
          let account_creation_fee, fee =
            match validity with
            | `Valid ->
                let account_creation_fee =
                  constraint_constants.account_creation_fee
                  |> Currency.Amount.of_fee
                in
                ( account_creation_fee
                , Currency.Amount.to_fee
                    ( Currency.Amount.sub balance account_creation_fee
                    |> Option.value_exn ) )
            | `Invalid ->
                (* Not enough account creation fee and using full balance for fee*)
                ( Currency.Fee.to_nanomina_int
                    constraint_constants.account_creation_fee
                  / 2
                  |> Currency.Amount.of_nanomina_int_exn
                , Currency.Amount.to_fee balance )
          in
          let fee_payer_pk = Public_key.compress kp.public_key in
          let body =
            Signed_command_payload.Body.Payment
              Payment_payload.Poly.
                { receiver_pk; amount = account_creation_fee }
          in
          let payload =
            Signed_command.Payload.create ~fee ~fee_payer_pk ~nonce
              ~memo:Signed_command_memo.dummy ~valid_until:None ~body
          in
          User_command.Signed_command (Signed_command.sign kp payload)
        in
        let signed_command =
          let kp, balance, nonce, _ = ledger_init_state.(0) in
          command kp balance nonce `Valid
        in
        let invalid_command =
          let kp, balance, nonce, _ = ledger_init_state.(1) in
          command kp balance nonce `Invalid
        in
        (ledger_init_state, signed_command, invalid_command, global_slot)
      in
      Quickcheck.test g ~trials:1
        ~f:(fun (ledger_init_state, valid_command, invalid_command, global_slot)
           ->
          async_with_ledgers ledger_init_state
            (fun ~snarked_ledger:_ sl _test_mask ->
              let global_slot =
                Mina_numbers.Global_slot_since_genesis.of_int global_slot
              in
              let current_state, current_state_view =
                dummy_state_and_view ~global_slot ()
              in
              let state_and_body_hash =
                let state_hashes =
                  Mina_state.Protocol_state.hashes current_state
                in
                ( state_hashes.state_hash
                , state_hashes.state_body_hash |> Option.value_exn )
              in
              let diff_result =
                Sl.create_diff ~constraint_constants ~global_slot !sl ~logger
                  ~current_state_view
                  ~transactions_by_fee:(Sequence.of_list [ valid_command ])
                  ~get_completed_work:(stmt_to_work_zero_fee ~prover:self_pk)
                  ~coinbase_receiver ~supercharge_coinbase:false
              in
              match diff_result with
              | Error e ->
                  Error.raise (Pre_diff_info.Error.to_error e)
              | Ok (diff, _invalid_txns) -> (
                  assert (
                    List.length
                      (Staged_ledger_diff.With_valid_signatures_and_proofs
                       .commands diff )
                    = 1 ) ;
                  let f, s = diff.diff in
                  [%log info] "Diff %s"
                    ( Staged_ledger_diff.With_valid_signatures_and_proofs
                      .to_yojson diff
                    |> Yojson.Safe.to_string ) ;
                  let failed_command =
                    With_status.
                      { data = invalid_command
                      ; status =
                          Transaction_status.Failed
                            Transaction_status.Failure.(
                              Collection.of_single_failure
                                Amount_insufficient_to_create_account)
                      }
                  in
                  (*Replace the valid command with an invalid command)*)
                  let diff =
                    { Staged_ledger_diff.With_valid_signatures_and_proofs.diff =
                        ({ f with commands = [ failed_command ] }, s)
                    }
                  in
                  match%map
                    Sl.apply ~constraint_constants ~global_slot !sl
                      (Staged_ledger_diff.forget diff)
<<<<<<< HEAD
                      ~logger ~verifier ~current_state_view ~state_and_body_hash
=======
                      ~logger ~verifier ~get_completed_work:(Fn.const None)
                      ~current_state_view ~state_and_body_hash
>>>>>>> da92b065
                      ~coinbase_receiver ~supercharge_coinbase:false
                  with
                  | Ok _x ->
                      assert false
                  (*TODO: check transaction logic errors here. Verified that the error is here is [The source account has an insufficient balance]*)
                  | Error (Staged_ledger_error.Unexpected _ as e) ->
                      [%log info] "Error %s" (Staged_ledger_error.to_string e) ;
                      assert true
                  | Error _ ->
                      assert false ) ) )

    let gen_spec_keypair_and_global_slot =
      let open Quickcheck.Generator.Let_syntax in
      let%bind test_spec = Mina_transaction_logic.For_tests.Test_spec.gen in
      let pks =
        Public_key.Compressed.Set.of_list
          (List.map (Array.to_list test_spec.init_ledger) ~f:(fun s ->
               Public_key.compress (fst s).public_key ) )
      in
      let%map kp =
        Quickcheck.Generator.filter Keypair.gen ~f:(fun kp ->
            not
              (Public_key.Compressed.Set.mem pks
                 (Public_key.compress kp.public_key) ) )
      and global_slot = Quickcheck.Generator.small_positive_int in
      (test_spec, kp, global_slot)

    let%test_unit "Mismatched verification keys in zkApp accounts and \
                   transactions" =
      let open Transaction_snark.For_tests in
      Quickcheck.test ~trials:1 gen_spec_keypair_and_global_slot
        ~f:(fun ({ init_ledger; specs = _ }, new_kp, global_slot) ->
          let fee = Fee.of_nanomina_int_exn 1_000_000 in
          let amount = Amount.of_mina_int_exn 10 in
          let snapp_pk = Signature_lib.Public_key.compress new_kp.public_key in
          let snapp_update =
            { Account_update.Update.dummy with
              delegate = Zkapp_basic.Set_or_keep.Set snapp_pk
            }
          in
          let memo = Signed_command_memo.dummy in
          let test_spec : Update_states_spec.t =
            { sender = (new_kp, Mina_base.Account.Nonce.zero)
            ; fee
            ; fee_payer = None
            ; receivers = []
            ; amount
            ; zkapp_account_keypairs = [ new_kp ]
            ; memo
            ; new_zkapp_account = false
            ; snapp_update
            ; current_auth = Permissions.Auth_required.Proof
            ; call_data = Snark_params.Tick.Field.zero
            ; events = []
            ; actions = []
            ; preconditions = None
            }
          in
          Ledger.with_ledger ~depth:constraint_constants.ledger_depth
            ~f:(fun ledger ->
              Async.Thread_safe.block_on_async_exn (fun () ->
                  Mina_transaction_logic.For_tests.Init_ledger.init
                    (module Ledger.Ledger_inner)
                    init_ledger ledger ;
                  (* create a zkApp account *)
                  let snapp_permissions =
                    let default = Permissions.user_default in
                    { default with
                      set_delegate = Permissions.Auth_required.Proof
                    }
                  in
                  let snapp_account_id =
                    Account_id.create snapp_pk Token_id.default
                  in
                  let dummy_vk =
                    let data = Pickles.Side_loaded.Verification_key.dummy in
                    let hash = Zkapp_account.digest_vk data in
                    ({ data; hash } : _ With_hash.t)
                  in
                  let valid_against_ledger =
                    let new_mask =
                      Ledger.Mask.create ~depth:(Ledger.depth ledger) ()
                    in
                    let l = Ledger.register_mask ledger new_mask in
                    Transaction_snark.For_tests.create_trivial_zkapp_account
                      ~permissions:snapp_permissions ~vk ~ledger:l snapp_pk ;
                    l
                  in
                  let%bind zkapp_command =
                    let zkapp_prover_and_vk = (zkapp_prover, vk) in
                    Transaction_snark.For_tests.update_states
                      ~zkapp_prover_and_vk ~constraint_constants test_spec
                  in
                  let valid_zkapp_command =
                    Or_error.ok_exn
                      (Zkapp_command.Valid.to_valid ~status:Applied
                         ~find_vk:
                           (Zkapp_command.Verifiable.find_vk_via_ledger
                              ~ledger:valid_against_ledger ~get:Ledger.get
                              ~location_of_account:Ledger.location_of_account )
                         zkapp_command )
                  in
                  ignore
                    (Ledger.unregister_mask_exn valid_against_ledger
                       ~loc:__LOC__ ) ;
                  (*Different key in the staged ledger*)
                  Transaction_snark.For_tests.create_trivial_zkapp_account
                    ~permissions:snapp_permissions ~vk:dummy_vk ~ledger snapp_pk ;
                  let open Async.Deferred.Let_syntax in
                  let sl = ref @@ Sl.create_exn ~constraint_constants ~ledger in
                  let global_slot =
                    Mina_numbers.Global_slot_since_genesis.of_int global_slot
                  in
                  let failed_zkapp_command =
                    Or_error.ok_exn
                      (Zkapp_command.Valid.to_valid
                         ~status:
                           Transaction_status.(
                             Failed
                               [ []
                               ; [ Failure.Unexpected_verification_key_hash ]
                               ])
                         ~find_vk:
                           (Zkapp_command.Verifiable.find_vk_via_ledger ~ledger
                              ~get:Ledger.get
                              ~location_of_account:Ledger.location_of_account )
                         zkapp_command )
                  in
                  let current_state, current_state_view =
                    dummy_state_and_view ~global_slot ()
                  in
                  let state_and_body_hash =
                    let state_hashes =
                      Mina_state.Protocol_state.hashes current_state
                    in
                    ( state_hashes.state_hash
                    , state_hashes.state_body_hash |> Option.value_exn )
                  in
                  let%bind _proof, diff =
                    create_and_apply ~global_slot ~state_and_body_hash
                      ~protocol_state_view:current_state_view sl
                      (Sequence.singleton
                         (User_command.Zkapp_command failed_zkapp_command) )
                      stmt_to_work_one_prover
                  in
                  let command =
                    Staged_ledger_diff.commands diff |> List.hd_exn
                  in
                  (*Zkapp_command with incompatible vk is added with failed status*)
                  ( match command.status with
                  | Failed failure_tbl ->
                      let failures = List.concat failure_tbl in
                      assert (not (List.is_empty failures)) ;
                      let failed_as_expected =
                        List.fold failures ~init:false ~f:(fun acc f ->
                            acc
                            || Mina_base.Transaction_status.Failure.(
                                 equal Unexpected_verification_key_hash f) )
                      in
                      assert failed_as_expected
                  | Applied ->
                      failwith
                        "expected zkapp command to fail due to vk mismatch" ) ;
                  (*Update the account to have correct vk*)
                  let loc =
                    Option.value_exn
                      (Ledger.location_of_account ledger snapp_account_id)
                  in
                  let account = Option.value_exn (Ledger.get ledger loc) in
                  Ledger.set ledger loc
                    { account with
                      zkapp =
                        Some
                          { (Option.value_exn account.zkapp) with
                            verification_key = Some vk
                          }
                    } ;
                  let sl = ref @@ Sl.create_exn ~constraint_constants ~ledger in
                  let%bind _proof, diff =
                    create_and_apply sl ~global_slot ~state_and_body_hash
                      ~protocol_state_view:current_state_view
                      (Sequence.singleton
                         (User_command.Zkapp_command valid_zkapp_command) )
                      stmt_to_work_one_prover
                  in
                  let commands = Staged_ledger_diff.commands diff in
                  assert (List.length commands = 1) ;
                  match List.hd_exn commands with
                  | { With_status.data = Zkapp_command _ps; status = Applied }
                    ->
                      return ()
                  | { With_status.data = Zkapp_command _ps
                    ; status = Failed tbl
                    } ->
                      failwith
                        (sprintf "Zkapp_command application failed %s"
                           ( Transaction_status.Failure.Collection.to_yojson tbl
                           |> Yojson.Safe.to_string ) )
                  | _ ->
                      failwith "expecting zkapp_command transaction" ) ) )

    let%test_unit "Invalid account_update_hash would be rejected" =
      let open Transaction_snark.For_tests in
      Quickcheck.test ~trials:1 gen_spec_keypair_and_global_slot
        ~f:(fun ({ init_ledger; specs }, zkapp_account_keypair, global_slot) ->
          let fee = Fee.of_nanomina_int_exn 1_000_000 in
          let fee_payer = (List.hd_exn specs).sender in
          let memo = Signed_command_memo.dummy in
          let spec : Single_account_update_spec.t =
            { fee_payer
            ; fee
            ; zkapp_account_keypair
            ; memo
            ; update =
                { Account_update.Update.dummy with zkapp_uri = Set "abc" }
            ; call_data = Snark_params.Tick.Field.zero
            ; events = []
            ; actions = []
            }
          in
          Ledger.with_ledger ~depth:constraint_constants.ledger_depth
            ~f:(fun ledger ->
              Async.Thread_safe.block_on_async_exn (fun () ->
                  let zkapp_account_pk =
                    Signature_lib.Public_key.compress
                      zkapp_account_keypair.public_key
                  in
                  let zkapp_prover_and_vk = (zkapp_prover, vk) in
                  let%bind zkapp_command =
                    single_account_update
                      ~chain:Mina_signature_kind.(Other_network "invalid")
                      ~zkapp_prover_and_vk ~constraint_constants spec
                  in
                  Mina_transaction_logic.For_tests.Init_ledger.init
                    (module Ledger.Ledger_inner)
                    init_ledger ledger ;
                  Transaction_snark.For_tests.create_trivial_zkapp_account
                    ~permissions:
                      { Permissions.user_default with set_zkapp_uri = Proof }
                    ~vk ~ledger zkapp_account_pk ;
                  let invalid_zkapp_command =
                    Or_error.ok_exn
                      (Zkapp_command.Valid.to_valid ~status:Applied
                         ~find_vk:
                           (Zkapp_command.Verifiable.find_vk_via_ledger ~ledger
                              ~get:Ledger.get
                              ~location_of_account:Ledger.location_of_account )
                         zkapp_command )
                  in
                  let sl = ref @@ Sl.create_exn ~constraint_constants ~ledger in
                  let global_slot =
                    Mina_numbers.Global_slot_since_genesis.of_int global_slot
                  in
                  let current_state, current_state_view =
                    dummy_state_and_view ~global_slot ()
                  in
                  let state_and_body_hash =
                    let state_hashes =
                      Mina_state.Protocol_state.hashes current_state
                    in
                    ( state_hashes.state_hash
                    , state_hashes.state_body_hash |> Option.value_exn )
                  in
                  match
                    Sl.create_diff ~constraint_constants ~global_slot !sl
                      ~logger ~current_state_view
                      ~transactions_by_fee:
                        (Sequence.singleton
                           (User_command.Zkapp_command invalid_zkapp_command) )
                      ~get_completed_work:
                        (stmt_to_work_zero_fee ~prover:self_pk)
                      ~coinbase_receiver ~supercharge_coinbase:false
                  with
                  | Error e ->
                      Error.raise (Pre_diff_info.Error.to_error e)
                  | Ok (diff, _invalid_txns) -> (
                      assert (
                        List.length
                          (Staged_ledger_diff.With_valid_signatures_and_proofs
                           .commands diff )
                        = 1 ) ;
                      let%bind verifier_full =
                        Verifier.create ~logger ~proof_level:Full
                          ~constraint_constants ~conf_dir:None
                          ~pids:
                            (Child_processes.Termination.create_pid_table ())
                          ()
                      in
                      match%map
                        Sl.apply ~constraint_constants ~global_slot !sl
                          (Staged_ledger_diff.forget diff)
<<<<<<< HEAD
                          ~logger ~verifier:verifier_full ~current_state_view
=======
                          ~get_completed_work:(Fn.const None) ~logger
                          ~verifier:verifier_full ~current_state_view
>>>>>>> da92b065
                          ~state_and_body_hash ~coinbase_receiver
                          ~supercharge_coinbase:false
                      with
                      | Ok _ ->
                          failwith "invalid block should be rejected"
                      | Error e ->
                          if
                            String.is_substring
                              (Staged_ledger_error.to_string e)
                              ~substring:"batch verification failed"
                          then ()
                          else
                            failwith
                              "block should be rejected because batch \
                               verification failed" ) ) ) )
  end )<|MERGE_RESOLUTION|>--- conflicted
+++ resolved
@@ -655,64 +655,8 @@
           in
           let%map () = yield () in
           (pre_witness :: acc, pending_coinbase_stack_state') )
-<<<<<<< HEAD
     in
     (List.rev res_rev, pending_coinbase_stack_state.pc.target)
-
-  let apply_transactions_second_pass ~yield ~global_slot ledger
-      state_and_body_hash pre_stmts =
-    let open Deferred.Result.Let_syntax in
-    let connecting_ledger = Ledger.merkle_root ledger in
-    Mina_stdlib.Deferred.Result.List.map pre_stmts ~f:(fun pre_stmt ->
-        let%bind result =
-          apply_single_transaction_second_pass ~connecting_ledger ~global_slot
-            ledger state_and_body_hash pre_stmt
-          |> Deferred.return
-        in
-        let%map () = yield () in
-        result )
-
-  let update_ledger_and_get_statements ~constraint_constants ~global_slot ledger
-      current_stack tss current_state_view state_and_body_hash =
-    let open Deferred.Result.Let_syntax in
-    let state_body_hash = snd state_and_body_hash in
-    let ts, ts_opt = tss in
-    let apply_first_pass working_stack ts =
-      let working_stack_with_state =
-        push_state working_stack state_body_hash global_slot
-      in
-      let init_pending_coinbase_stack_state : Stack_state_with_init_stack.t =
-        { pc = { source = working_stack; target = working_stack_with_state }
-        ; init_stack = working_stack
-        }
-      in
-      apply_transactions_first_pass ~constraint_constants ~global_slot ledger
-        init_pending_coinbase_stack_state ts current_state_view
-=======
->>>>>>> da92b065
-    in
-    let yield =
-      yield_result_every ~n:transaction_application_scheduler_batch_size
-    in
-    let%bind pre_stmts1, updated_stack1 =
-      apply_first_pass ~yield current_stack ts
-    in
-    let%bind pre_stmts2, updated_stack2 =
-      match ts_opt with
-      | None ->
-          return ([], updated_stack1)
-      | Some ts ->
-          let current_stack2 =
-            Pending_coinbase.Stack.create_with current_stack
-          in
-          apply_first_pass ~yield current_stack2 ts
-    in
-    let first_pass_ledger_end = Ledger.merkle_root ledger in
-    let%map txns_with_witnesses =
-      apply_transactions_second_pass ~yield ~global_slot ledger
-        state_and_body_hash (pre_stmts1 @ pre_stmts2)
-    in
-    (txns_with_witnesses, updated_stack1, updated_stack2, first_pass_ledger_end)
 
   let apply_transactions_second_pass ~yield ~global_slot ledger
       state_and_body_hash pre_stmts =
@@ -1273,14 +1217,9 @@
                  (Error.of_string "batch verification failed") ) ) )
 
   let apply ?skip_verification ~constraint_constants ~global_slot t
-<<<<<<< HEAD
-      (witness : Staged_ledger_diff.t) ~logger ~verifier ~current_state_view
-      ~state_and_body_hash ~coinbase_receiver ~supercharge_coinbase =
-=======
       ~get_completed_work (witness : Staged_ledger_diff.t) ~logger ~verifier
       ~current_state_view ~state_and_body_hash ~coinbase_receiver
       ~supercharge_coinbase =
->>>>>>> da92b065
     let open Deferred.Result.Let_syntax in
     let work = Staged_ledger_diff.completed_works witness in
     let%bind () =
@@ -1291,12 +1230,8 @@
           | None ->
               [%log internal] "Check_completed_works"
                 ~metadata:[ ("work_count", `Int (List.length work)) ] ;
-<<<<<<< HEAD
-              check_completed_works ~logger ~verifier t.scan_state work )
-=======
               check_completed_works ~get_completed_work ~logger ~verifier
                 t.scan_state work )
->>>>>>> da92b065
     in
     [%log internal] "Prediff" ;
     let%bind prediff =
@@ -2123,21 +2058,11 @@
                   | None ->
                       [%log debug]
                         ~metadata:
-<<<<<<< HEAD
-                          [ ( "statement"
-                            , Transaction_snark_work.Statement.to_yojson w )
-                          ; ( "work_ids"
-                            , Transaction_snark_work.Statement.compact_json w )
-                          ]
-                        !"Staged_ledger_diff creation: No snark work found for \
-                          $statement" ;
-=======
                           [ ( "work_ids"
                             , Transaction_snark_work.Statement.compact_json w )
                           ]
                         !"Staged_ledger_diff creation: No snark work found for \
                           $work_ids" ;
->>>>>>> da92b065
                       [%log internal] "@block_metadata"
                         ~metadata:
                           [ ("interrupt_get_completed_work_at", `Int count)
@@ -2342,13 +2267,8 @@
               , `Pending_coinbase_update (is_new_stack, pc_update) ) =
         match%map
           Sl.apply ~constraint_constants ~global_slot !sl diff' ~logger
-<<<<<<< HEAD
-            ~verifier ~current_state_view ~state_and_body_hash
-            ~coinbase_receiver ~supercharge_coinbase
-=======
             ~verifier ~get_completed_work:(Fn.const None) ~current_state_view
             ~state_and_body_hash ~coinbase_receiver ~supercharge_coinbase
->>>>>>> da92b065
         with
         | Ok x ->
             x
@@ -2898,23 +2818,14 @@
       assert (List.length cmds = num_cmds) ;
       return (ledger_init_state, cmds, List.init iters ~f:(Fn.const None))
 
-<<<<<<< HEAD
-    let gen_zkapps ?failure ~num_zkapps zkapps_per_iter :
-=======
     let gen_zkapps ?ledger_init_state ?failure ~num_zkapps zkapps_per_iter :
->>>>>>> da92b065
         (Ledger.t * User_command.Valid.t list * int option list)
         Quickcheck.Generator.t =
       let open Quickcheck.Generator.Let_syntax in
       let%bind zkapp_command_and_fee_payer_keypairs, ledger =
         Mina_generators.User_command_generators
-<<<<<<< HEAD
-        .sequence_zkapp_command_with_ledger ~max_token_updates:1
-          ~length:num_zkapps ~vk ?failure ()
-=======
         .sequence_zkapp_command_with_ledger ?ledger_init_state
           ~max_token_updates:1 ~length:num_zkapps ~vk ?failure ()
->>>>>>> da92b065
       in
       let zkapps =
         List.map zkapp_command_and_fee_payer_keypairs ~f:(function
@@ -2976,12 +2887,8 @@
       let num_zkapps = transaction_capacity * iters in
       gen_zkapps ~num_zkapps (List.init iters ~f:(Fn.const None))
 
-<<<<<<< HEAD
-    let gen_zkapps_below_capacity ?(extra_blocks = false) () :
-=======
     let gen_zkapps_below_capacity ?ledger_init_state ?(extra_blocks = false) ()
         :
->>>>>>> da92b065
         (Ledger.t * User_command.Valid.t list * int option list)
         Quickcheck.Generator.t =
       let open Quickcheck.Generator.Let_syntax in
@@ -2996,12 +2903,8 @@
           (Int.gen_incl 1 ((transaction_capacity / 2) - 1))
       in
       let num_zkapps = List.fold zkapps_per_iter ~init:0 ~f:( + ) in
-<<<<<<< HEAD
-      gen_zkapps ~num_zkapps (List.map ~f:Option.some zkapps_per_iter)
-=======
       gen_zkapps ?ledger_init_state ~num_zkapps
         (List.map ~f:Option.some zkapps_per_iter)
->>>>>>> da92b065
 
     (*Same as gen_at_capacity except that the number of iterations[iters] is
       the function of [extra_block_count] and is same for all generated values*)
@@ -3047,19 +2950,12 @@
 
     let gen_all_user_commands_below_capacity () =
       let open Quickcheck.Generator.Let_syntax in
-<<<<<<< HEAD
-      let%bind ledger, zkapps, iters_zkapps = gen_zkapps_below_capacity () in
       let%bind ledger_init_state, cmds, iters_signed_commands =
         gen_below_capacity ()
       in
-=======
-      let%bind ledger_init_state, cmds, iters_signed_commands =
-        gen_below_capacity ()
-      in
       let%bind ledger, zkapps, iters_zkapps =
         gen_zkapps_below_capacity ~ledger_init_state ()
       in
->>>>>>> da92b065
       Ledger.apply_initial_ledger_state ledger ledger_init_state ;
       let iters = iters_zkapps @ iters_signed_commands in
       let%map cmds =
@@ -3356,12 +3252,8 @@
                     in
                     let%bind apply_res =
                       Sl.apply ~constraint_constants ~global_slot !sl diff
-<<<<<<< HEAD
-                        ~logger ~verifier ~current_state_view:current_view
-=======
                         ~logger ~verifier ~get_completed_work:(Fn.const None)
                         ~current_state_view:current_view
->>>>>>> da92b065
                         ~state_and_body_hash:
                           ( state_hashes.state_hash
                           , state_hashes.state_body_hash |> Option.value_exn )
@@ -4388,12 +4280,8 @@
                   match%map
                     Sl.apply ~constraint_constants ~global_slot !sl
                       (Staged_ledger_diff.forget diff)
-<<<<<<< HEAD
-                      ~logger ~verifier ~current_state_view ~state_and_body_hash
-=======
                       ~logger ~verifier ~get_completed_work:(Fn.const None)
                       ~current_state_view ~state_and_body_hash
->>>>>>> da92b065
                       ~coinbase_receiver ~supercharge_coinbase:false
                   with
                   | Ok _x ->
@@ -4685,12 +4573,8 @@
                       match%map
                         Sl.apply ~constraint_constants ~global_slot !sl
                           (Staged_ledger_diff.forget diff)
-<<<<<<< HEAD
-                          ~logger ~verifier:verifier_full ~current_state_view
-=======
                           ~get_completed_work:(Fn.const None) ~logger
                           ~verifier:verifier_full ~current_state_view
->>>>>>> da92b065
                           ~state_and_body_hash ~coinbase_receiver
                           ~supercharge_coinbase:false
                       with
