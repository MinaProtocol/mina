--- conflicted
+++ resolved
@@ -1340,20 +1340,14 @@
                 Transaction_validator.apply_transaction validating_ledger
                   (User_command t) )
           with
-<<<<<<< HEAD
-          | Error _ ->
+          | Error e ->
               Logger.error logger ~module_:__MODULE__ ~location:__LOC__
                 ~metadata:
                   [ ( "user_command"
                     , User_command.With_valid_signature.to_yojson t ) ]
-                !"Invalid user command: $user_command%!" ;
-=======
-          | Error e ->
-              Logger.error logger
-                !"Invalid user command! Error was: %{sexp: Error.t}, command \
-                  was: %{sexp: User_command.With_valid_signature.t}"
-                e t ;
->>>>>>> 382d083f
+                !"Invalid user command! Error was: %s, command was: \
+                  $user_command"
+                (Error.to_string_hum e) ;
               seq
           | Ok _ -> Sequence.append (Sequence.singleton t) seq )
     in
@@ -1545,17 +1539,12 @@
       end
 
       module Ledger_hash = struct
-<<<<<<< HEAD
-        module T = struct
-          type t = int [@@deriving sexp, bin_io, compare, hash, eq, yojson]
-=======
         module Stable = struct
           module V1 = struct
-            type t = int [@@deriving sexp, bin_io, compare, hash, eq]
+            type t = int [@@deriving sexp, bin_io, compare, hash, eq, yojson]
           end
 
           module Latest = V1
->>>>>>> 382d083f
         end
 
         type t = int [@@deriving sexp, compare, hash, eq]
@@ -1794,12 +1783,8 @@
       module Transaction_snark_work = struct
         let proofs_length = 2
 
-<<<<<<< HEAD
-        type proof = Ledger_proof.t [@@deriving sexp, bin_io, compare, yojson]
-=======
         type proof = Ledger_proof.Stable.V1.t
-        [@@deriving sexp, bin_io, compare]
->>>>>>> 382d083f
+        [@@deriving sexp, bin_io, compare, yojson]
 
         type statement = Ledger_proof_statement.t
         [@@deriving sexp, bin_io, compare, hash, eq, yojson]
