--- conflicted
+++ resolved
@@ -346,41 +346,20 @@
       Ledger.apply_transaction_first_pass ~constraint_constants
     in
     let apply_second_pass = Ledger.apply_transaction_second_pass in
-    let apply_first_pass_sparse_ledger ~txn_state_view sparse_ledger txn =
+    let apply_first_pass_sparse_ledger ~global_slot ~txn_state_view
+        sparse_ledger txn =
       let open Or_error.Let_syntax in
       let%map _ledger, partial_txn =
         Mina_ledger.Sparse_ledger.apply_transaction_first_pass
-          ~constraint_constants ~txn_state_view sparse_ledger txn
+          ~constraint_constants ~global_slot ~txn_state_view sparse_ledger txn
       in
       partial_txn
     in
-<<<<<<< HEAD
     let%bind first_pass_ledger_target =
       Scan_state.apply_staged_transactions ~ledger:snarked_ledger
         ~get_protocol_state:get_state ~apply_first_pass ~apply_second_pass
         ~apply_first_pass_sparse_ledger scan_state
       |> Deferred.return
-=======
-    let%bind _ =
-      Deferred.Or_error.List.iter txs_with_protocol_state
-        ~f:(fun (tx, protocol_state, global_slot) ->
-          let%map.Deferred () = Scheduler.yield () in
-          let%bind.Or_error txn_with_info =
-            Ledger.apply_transaction ~constraint_constants ~global_slot
-              ~txn_state_view:
-                (Mina_state.Protocol_state.Body.view protocol_state.body)
-              snarked_ledger tx.data
-          in
-          let computed_status =
-            Ledger.Transaction_applied.transaction_status txn_with_info
-          in
-          if Transaction_status.equal tx.status computed_status then Ok ()
-          else
-            Or_error.errorf
-              !"Mismatched user command status. Expected: %{sexp: \
-                Transaction_status.t} Got: %{sexp: Transaction_status.t}"
-              tx.status computed_status )
->>>>>>> 7df96fc9
     in
     (*TODO: Reviewer : Before I fully replace the code below
        1. do we want to yield after every transaction especially when the first pass has only fee payer updates
@@ -547,24 +526,18 @@
         ~f:(fun x -> Ok x)
     else Ok constraint_constants.coinbase_amount
 
-<<<<<<< HEAD
-  let apply_single_transaction_first_pass ~constraint_constants ledger
-      (pending_coinbase_stack_state : Stack_state_with_init_stack.t)
+  let apply_single_transaction_first_pass ~constraint_constants ~global_slot
+      ledger (pending_coinbase_stack_state : Stack_state_with_init_stack.t)
       txn_with_status (txn_state_view : Zkapp_precondition.Protocol_state.View.t)
       :
       ( Pre_statement.t * Stack_state_with_init_stack.t
       , Staged_ledger_error.t )
       Result.t =
-=======
-  let apply_transaction_and_get_statement ~constraint_constants ~global_slot
-      ledger (pending_coinbase_stack_state : Stack_state_with_init_stack.t) s
-      txn_state_view =
->>>>>>> 7df96fc9
     let open Result.Let_syntax in
     let txn = With_status.data txn_with_status in
     let expected_status = With_status.status txn_with_status in
     (* TODO: for zkapps, we should actually narrow this by segments *)
-    let accounts_accessed = Transaction.accounts_accessed txn expected_status in
+    let accounts_accessed = Transaction.accounts_referenced txn in
     let%bind fee_excess =
       to_staged_ledger_or_error (Transaction.fee_excess txn)
     in
@@ -581,7 +554,7 @@
     in
     let%map partially_applied_transaction =
       to_staged_ledger_or_error
-        (Ledger.apply_transaction_first_pass ~constraint_constants
+        (Ledger.apply_transaction_first_pass ~constraint_constants ~global_slot
            ~txn_state_view ledger txn )
     in
     let target_ledger_hash = Ledger.merkle_root ledger in
@@ -604,30 +577,14 @@
       } )
 
   let apply_single_transaction_second_pass ~connecting_ledger ledger
-      state_and_body_hash (pre_stmt : Pre_statement.t) =
+      state_and_body_hash ~global_slot (pre_stmt : Pre_statement.t) =
     let open Result.Let_syntax in
     let empty_local_state = Mina_state.Local_state.empty () in
-<<<<<<< HEAD
     let second_pass_ledger_source_hash = Ledger.merkle_root ledger in
     let ledger_witness =
       O1trace.sync_thread "create_ledger_witness" (fun () ->
           (* TODO: for zkapps, we should actually narrow this by segments *)
           Sparse_ledger.of_ledger_subset_exn ledger pre_stmt.accounts_accessed )
-=======
-    let%bind applied_txn =
-      ( match
-          Ledger.apply_transaction ~constraint_constants ~global_slot
-            ~txn_state_view ledger s
-        with
-      | Error e ->
-          Or_error.error_string
-            (sprintf
-               !"Error when applying transaction %{sexp: Transaction.t}: %s"
-               s (Error.to_string_hum e) )
-      | res ->
-          res )
-      |> to_staged_ledger_or_error
->>>>>>> 7df96fc9
     in
     let%bind applied_txn =
       to_staged_ledger_or_error
@@ -683,11 +640,11 @@
     ; second_pass_ledger_witness = ledger_witness
     ; init_stack = pre_stmt.init_stack
     ; statement
+    ; block_global_slot = global_slot
     }
 
-<<<<<<< HEAD
-  let apply_transactions_first_pass ~yield ~constraint_constants ledger
-      init_pending_coinbase_stack_state ts current_state_view =
+  let apply_transactions_first_pass ~yield ~constraint_constants ~global_slot
+      ledger init_pending_coinbase_stack_state ts current_state_view =
     let open Deferred.Result.Let_syntax in
     let apply pending_coinbase_stack_state txn =
       match
@@ -696,42 +653,9 @@
       with
       | Some pk ->
           Error (Staged_ledger_error.Invalid_public_key pk)
-=======
-  let apply_transaction_and_get_witness ~constraint_constants ~global_slot
-      ledger pending_coinbase_stack_state s status txn_state_view
-      state_and_body_hash =
-    let open Deferred.Result.Let_syntax in
-    let account_ids : Transaction.t -> _ = function
-      | Fee_transfer t ->
-          Fee_transfer.receivers t
-      | Command t ->
-          let t = (t :> User_command.t) in
-          User_command.accounts_referenced t
-      | Coinbase c ->
-          let ft_receivers =
-            Option.map ~f:Coinbase.Fee_transfer.receiver c.fee_transfer
-            |> Option.to_list
-          in
-          Account_id.create c.receiver Token_id.default :: ft_receivers
-    in
-    let ledger_witness =
-      O1trace.sync_thread "create_ledger_witness" (fun () ->
-          Sparse_ledger.of_ledger_subset_exn ledger (account_ids s) )
-    in
-    let%bind () = yield_result () in
-    let%bind applied_txn, statement, updated_pending_coinbase_stack_state =
-      O1trace.sync_thread "apply_transaction_to_scan_state" (fun () ->
-          apply_transaction_and_get_statement ~constraint_constants ~global_slot
-            ledger pending_coinbase_stack_state s txn_state_view )
-      |> Deferred.return
-    in
-    let%bind () = yield_result () in
-    let%map () =
-      match status with
->>>>>>> 7df96fc9
       | None ->
-          apply_single_transaction_first_pass ~constraint_constants ledger
-            pending_coinbase_stack_state txn current_state_view
+          apply_single_transaction_first_pass ~constraint_constants ~global_slot
+            ledger pending_coinbase_stack_state txn current_state_view
     in
     let%map res_rev, pending_coinbase_stack_state =
       Mina_stdlib.Deferred.Result.List.fold ts
@@ -740,97 +664,40 @@
           let%bind pre_witness, pending_coinbase_stack_state' =
             Deferred.return (apply pending_coinbase_stack_state t)
           in
-<<<<<<< HEAD
           let%map () = yield () in
           (pre_witness :: acc, pending_coinbase_stack_state') )
     in
     (List.rev res_rev, pending_coinbase_stack_state.pc.target)
 
-  let apply_transactions_second_pass ~yield ledger state_and_body_hash pre_stmts
-      =
+  let apply_transactions_second_pass ~yield ~global_slot ledger
+      state_and_body_hash pre_stmts =
     let open Deferred.Result.Let_syntax in
     let connecting_ledger = Ledger.merkle_root ledger in
     Mina_stdlib.Deferred.Result.List.map pre_stmts ~f:(fun pre_stmt ->
         let%bind result =
-          apply_single_transaction_second_pass ~connecting_ledger ledger
-            state_and_body_hash pre_stmt
+          apply_single_transaction_second_pass ~connecting_ledger ~global_slot
+            ledger state_and_body_hash pre_stmt
           |> Deferred.return
         in
         let%map () = yield () in
         result )
 
-  let update_ledger_and_get_statements ~constraint_constants ledger
+  let update_ledger_and_get_statements ~constraint_constants ~global_slot ledger
       current_stack tss current_state_view state_and_body_hash =
     let open Deferred.Result.Let_syntax in
     let state_body_hash = snd state_and_body_hash in
     let ts, ts_opt = tss in
     let apply_first_pass working_stack ts =
-      let working_stack_with_state = push_state working_stack state_body_hash in
+      let working_stack_with_state =
+        push_state working_stack state_body_hash global_slot
+      in
       let init_pending_coinbase_stack_state : Stack_state_with_init_stack.t =
         { pc = { source = working_stack; target = working_stack_with_state }
         ; init_stack = working_stack
         }
       in
-      apply_transactions_first_pass ~constraint_constants ledger
+      apply_transactions_first_pass ~constraint_constants ~global_slot ledger
         init_pending_coinbase_stack_state ts current_state_view
-=======
-          if Transaction_status.equal status got_status then return ()
-          else
-            Deferred.Result.fail
-              (Staged_ledger_error.Mismatched_statuses
-                 ({ With_status.data = s; status }, got_status) )
-    in
-    ( { Scan_state.Transaction_with_witness.transaction_with_info = applied_txn
-      ; state_hash = state_and_body_hash
-      ; ledger_witness
-      ; init_stack = Base pending_coinbase_stack_state.init_stack
-      ; statement
-      ; block_global_slot = global_slot
-      }
-    , updated_pending_coinbase_stack_state )
-
-  let update_ledger_and_get_statements ~constraint_constants ~global_slot ledger
-      current_stack ts current_state_view state_and_body_hash =
-    let open Deferred.Result.Let_syntax in
-    let current_stack_with_state =
-      push_state current_stack (snd state_and_body_hash) global_slot
-    in
-    let%map res_rev, pending_coinbase_stack_state =
-      let pending_coinbase_stack_state : Stack_state_with_init_stack.t =
-        { pc = { source = current_stack; target = current_stack_with_state }
-        ; init_stack = current_stack
-        }
-      in
-      let exception Exit of Staged_ledger_error.t in
-      Async.try_with ~extract_exn:true (fun () ->
-          Deferred.List.fold ts ~init:([], pending_coinbase_stack_state)
-            ~f:(fun (acc, pending_coinbase_stack_state) t ->
-              let open Deferred.Let_syntax in
-              ( match
-                  List.find (Transaction.public_keys t.With_status.data)
-                    ~f:(fun pk ->
-                      Option.is_none (Signature_lib.Public_key.decompress pk) )
-                with
-              | None ->
-                  ()
-              | Some pk ->
-                  raise (Exit (Invalid_public_key pk)) ) ;
-              match%map
-                apply_transaction_and_get_witness ~constraint_constants
-                  ~global_slot ledger pending_coinbase_stack_state
-                  t.With_status.data (Some t.status) current_state_view
-                  state_and_body_hash
-              with
-              | Ok (res, updated_pending_coinbase_stack_state) ->
-                  (res :: acc, updated_pending_coinbase_stack_state)
-              | Error err ->
-                  raise (Exit err) ) )
-      |> Deferred.Result.map_error ~f:(function
-           | Exit err ->
-               err
-           | exn ->
-               raise exn )
->>>>>>> 7df96fc9
     in
     let yield =
       (* TODO: measure these operations and tune `n` accordingly *)
@@ -853,8 +720,8 @@
     in
     let first_pass_ledger_end = Ledger.merkle_root ledger in
     let%map txns_with_witnesses =
-      apply_transactions_second_pass ~yield ledger state_and_body_hash
-        (pre_stmts1 @ pre_stmts2)
+      apply_transactions_second_pass ~yield ~global_slot ledger
+        state_and_body_hash (pre_stmts1 @ pre_stmts2)
     in
     (txns_with_witnesses, updated_stack1, updated_stack2, first_pass_ledger_end)
 
@@ -944,15 +811,9 @@
             working_stack pending_coinbase_collection ~is_new_stack
             |> Deferred.return
           in
-<<<<<<< HEAD
           let%map data, updated_stack, _, first_pass_ledger_end =
-            update_ledger_and_get_statements ~constraint_constants ledger
-              working_stack (transactions, None) current_state_view
-=======
-          let%map data, updated_stack =
             update_ledger_and_get_statements ~constraint_constants ~global_slot
-              ledger working_stack transactions current_state_view
->>>>>>> 7df96fc9
+              ledger working_stack (transactions, None) current_state_view
               state_and_body_hash
           in
           ( is_new_stack
@@ -976,29 +837,12 @@
             working_stack pending_coinbase_collection ~is_new_stack:false
             |> Deferred.return
           in
-<<<<<<< HEAD
           let txns_for_partition2 = List.drop transactions slots in
           let%map data, updated_stack1, updated_stack2, first_pass_ledger_end =
-            update_ledger_and_get_statements ~constraint_constants ledger
-              working_stack1
+            update_ledger_and_get_statements ~constraint_constants ~global_slot
+              ledger working_stack1
               (txns_for_partition1, Some txns_for_partition2)
               current_state_view state_and_body_hash
-=======
-          let%bind data1, updated_stack1 =
-            update_ledger_and_get_statements ~constraint_constants ~global_slot
-              ledger working_stack1 txns_for_partition1 current_state_view
-              state_and_body_hash
-          in
-          let txns_for_partition2 = List.drop transactions slots in
-          (*Push the new state to the state_stack from the previous block even in the second stack*)
-          let working_stack2 =
-            Pending_coinbase.Stack.create_with working_stack1
-          in
-          let%map data2, updated_stack2 =
-            update_ledger_and_get_statements ~constraint_constants ~global_slot
-              ledger working_stack2 txns_for_partition2 current_state_view
-              state_and_body_hash
->>>>>>> 7df96fc9
           in
           let second_has_data = List.length txns_for_partition2 > 0 in
           let pending_coinbase_action, stack_update =
@@ -2194,13 +2038,8 @@
                       if valid_proofs then Ok ()
                       else Or_error.errorf "Verification key mismatch"
                     in
-<<<<<<< HEAD
                     Transaction_validator.apply_transaction_first_pass
-                      ~constraint_constants validating_ledger
-=======
-                    Transaction_validator.apply_transaction
                       ~constraint_constants ~global_slot validating_ledger
->>>>>>> 7df96fc9
                       ~txn_state_view:current_state_view
                       (Command (User_command.forget_check txn)) )
               with
@@ -2244,23 +2083,11 @@
                 ~is_coinbase_receiver_new ~supercharge_coinbase partitions )
         in
         let%map diff =
-<<<<<<< HEAD
-=======
-          (* Fill in the statuses for commands. *)
-          let generate_status =
-            let status_ledger = Transaction_validator.create t.ledger in
-            fun txn ->
-              O1trace.sync_thread "get_transaction__status" (fun () ->
-                  Transaction_validator.apply_transaction ~constraint_constants
-                    ~global_slot status_ledger
-                    ~txn_state_view:current_state_view txn )
-          in
->>>>>>> 7df96fc9
           Pre_diff_info.compute_statuses ~constraint_constants ~diff
             ~coinbase_amount:
               (Option.value_exn
                  (coinbase_amount ~constraint_constants ~supercharge_coinbase) )
-            ~coinbase_receiver ~txn_state_view:current_state_view
+            ~coinbase_receiver ~global_slot ~txn_state_view:current_state_view
             ~ledger:(Transaction_validator.create t.ledger)
         in
         let summaries, detailed = List.unzip log in
@@ -2485,29 +2312,13 @@
         Option.value_map producer_account ~default:Currency.Balance.zero
           ~f:(fun a -> a.balance)
       in
-<<<<<<< HEAD
       let apply_cmds cmds =
         cmds
         |> List.map ~f:(fun cmd ->
                Transaction.Command (User_command.forget_check cmd) )
-        |> Ledger.apply_transactions ~constraint_constants
+        |> Ledger.apply_transactions ~constraint_constants ~global_slot
              ~txn_state_view:(dummy_state_view ()) test_ledger
         |> Or_error.ignore_m
-=======
-      let rec apply_cmds =
-        let open Or_error.Let_syntax in
-        function
-        | [] ->
-            return ()
-        | (cmd : User_command.Valid.t) :: cmds ->
-            let txn_state_view = dummy_state_view () in
-            let%bind _ =
-              Ledger.apply_transaction ~constraint_constants ~global_slot
-                test_ledger ~txn_state_view
-                (Command (User_command.forget_check cmd))
-            in
-            apply_cmds cmds
->>>>>>> 7df96fc9
       in
       Or_error.ok_exn @@ apply_cmds @@ List.take cmds_all cmds_used ;
       let get_account_exn ledger pk =
@@ -2651,7 +2462,7 @@
     (* Fee excess at top level ledger proofs should always be zero *)
     let assert_fee_excess :
            ( Ledger_proof.t
-           * (Transaction.t With_status.t * _)
+           * (Transaction.t With_status.t * _ * _)
              Sl.Scan_state.Transactions_ordered.Poly.t
              list )
            option
@@ -3058,9 +2869,8 @@
                      (Account_id.create snark_worker_pk Token_id.default) ) ) )
           )
 
-<<<<<<< HEAD
     (*
-      let compute_statuses ~ledger ~coinbase_amount diff =
+      let compute_statuses ~ledger ~coinbase_amount ~global_slot diff =
         let generate_status =
           let module Transaction_validator =
             Transaction_snark.Transaction_validator
@@ -3068,7 +2878,7 @@
           let status_ledger = Transaction_validator.create ledger in
           fun txn ->
             O1trace.sync_thread "get_transactin_status" (fun () ->
-                Transaction_validator.apply_transaction ~constraint_constants
+                Transaction_validator.apply_transaction ~constraint_constants ~global_slot
                   status_ledger ~txn_state_view:(dummy_state_view ()) txn )
         in
         Pre_diff_info.compute_statuses ~constraint_constants ~diff
@@ -3077,7 +2887,7 @@
         |> Or_error.ok_exn
 
       let%test_unit "Invalid diff test: check zero fee excess for partitions" =
-        let create_diff_with_non_zero_fee_excess ~ledger ~coinbase_amount txns
+        let create_diff_with_non_zero_fee_excess ~ledger ~coinbase_amount ~global_slot txns
             completed_works (partition : Sl.Scan_state.Space_partition.t) :
             Staged_ledger_diff.t =
           (*With exact number of user commands in partition.first, the fee transfers that settle the fee_excess would be added to the next tree causing a non-zero fee excess*)
@@ -3085,7 +2895,7 @@
           match partition.second with
           | None ->
               { diff =
-                  compute_statuses ~ledger ~coinbase_amount
+                  compute_statuses ~ledger ~coinbase_amount ~global_slot
                   @@ ( { completed_works = List.take completed_works job_count1
                        ; commands = List.take txns slots
                        ; coinbase = Zero
@@ -3109,143 +2919,15 @@
                     ; coinbase = Zero
                     ; internal_command_statuses = []
                     } )
-=======
-    let compute_statuses ~ledger ~coinbase_amount ~global_slot diff =
-      let generate_status =
-        let module Transaction_validator =
-          Transaction_snark.Transaction_validator
-        in
-        let status_ledger = Transaction_validator.create ledger in
-        fun txn ->
-          let txn_state_view = dummy_state_view () in
-          O1trace.sync_thread "get_transactin_status" (fun () ->
-              Transaction_validator.apply_transaction ~constraint_constants
-                ~global_slot status_ledger ~txn_state_view txn )
-      in
-      Pre_diff_info.compute_statuses ~constraint_constants ~diff
-        ~coinbase_amount ~coinbase_receiver ~generate_status ~forget:Fn.id
-      |> Result.map_error ~f:Pre_diff_info.Error.to_error
-      |> Or_error.ok_exn
-
-    let%test_unit "Invalid diff test: check zero fee excess for partitions" =
-      let create_diff_with_non_zero_fee_excess ~ledger ~coinbase_amount
-          ~global_slot txns completed_works
-          (partition : Sl.Scan_state.Space_partition.t) : Staged_ledger_diff.t =
-        (*With exact number of user commands in partition.first, the fee transfers that settle the fee_excess would be added to the next tree causing a non-zero fee excess*)
-        let slots, job_count1 = partition.first in
-        match partition.second with
-        | None ->
-            { diff =
-                compute_statuses ~ledger ~coinbase_amount ~global_slot
-                @@ ( { completed_works = List.take completed_works job_count1
-                     ; commands = List.take txns slots
-                     ; coinbase = Zero
-                     ; internal_command_statuses = []
-                     }
-                   , None )
-            }
-        | Some (_, _) ->
-            let txns_in_second_diff = List.drop txns slots in
-            let diff : Staged_ledger_diff.Diff.t =
-              ( { completed_works = List.take completed_works job_count1
-                ; commands = List.take txns slots
-                ; coinbase = Zero
-                ; internal_command_statuses = []
-                }
-              , Some
-                  { completed_works =
-                      ( if List.is_empty txns_in_second_diff then []
-                      else List.drop completed_works job_count1 )
-                  ; commands = txns_in_second_diff
-                  ; coinbase = Zero
-                  ; internal_command_statuses = []
-                  } )
-            in
-            { diff = compute_statuses ~ledger ~coinbase_amount ~global_slot diff
-            }
-      in
-      let empty_diff = Staged_ledger_diff.empty_diff in
-      Quickcheck.test
-        Quickcheck.Generator.(tuple2 gen_at_capacity small_positive_int)
-        ~sexp_of:
-          [%sexp_of:
-            (Ledger.init_state * User_command.Valid.t list * int option list)
-            * int]
-        ~trials:10
-        ~f:(fun ((ledger_init_state, cmds, iters), global_slot) ->
-          async_with_ledgers ledger_init_state (fun sl _test_mask ->
-              let%map checked =
-                iter_cmds_acc cmds iters true
-                  (fun _cmds_left _count_opt cmds_this_iter checked ->
-                    let scan_state = Sl.scan_state !sl in
-                    let work =
-                      Sl.Scan_state.work_statements_for_new_diff scan_state
-                    in
-                    let partitions =
-                      Sl.Scan_state.partition_if_overflowing scan_state
-                    in
-                    let work_done =
-                      List.map
-                        ~f:(fun stmts ->
-                          { Transaction_snark_work.Checked.fee = Fee.zero
-                          ; proofs = proofs stmts
-                          ; prover = snark_worker_pk
-                          } )
-                        work
-                    in
-                    let cmds_this_iter =
-                      cmds_this_iter |> Sequence.to_list
-                      |> List.map ~f:(fun cmd ->
-                             { With_status.data = User_command.forget_check cmd
-                             ; status = Applied
-                             } )
-                    in
-                    let global_slot =
-                      Mina_numbers.Global_slot.of_int global_slot
-                    in
-                    let diff =
-                      create_diff_with_non_zero_fee_excess
-                        ~ledger:(Sl.ledger !sl)
-                        ~coinbase_amount:constraint_constants.coinbase_amount
-                        ~global_slot cmds_this_iter work_done partitions
-                    in
-                    let current_state_view = dummy_state_view () in
-                    let%bind apply_res =
-                      Sl.apply ~constraint_constants ~global_slot !sl diff
-                        ~logger ~verifier ~current_state_view
-                        ~state_and_body_hash:
-                          (State_hash.dummy, State_body_hash.dummy)
-                        ~coinbase_receiver ~supercharge_coinbase:true
-                    in
-                    let checked', diff' =
-                      match apply_res with
-                      | Error (Sl.Staged_ledger_error.Non_zero_fee_excess _) ->
-                          (true, empty_diff)
-                      | Error err ->
-                          failwith
-                          @@ sprintf
-                               !"Expecting Non-zero-fee-excess error, got \
-                                 %{sexp: Sl.Staged_ledger_error.t}"
-                               err
-                      | Ok
-                          ( `Hash_after_applying _hash
-                          , `Ledger_proof _ledger_proof
-                          , `Staged_ledger sl'
-                          , `Pending_coinbase_update _ ) ->
-                          sl := sl' ;
-                          (false, diff)
-                    in
-                    return (diff', checked || checked') )
->>>>>>> 7df96fc9
               in
-              { diff = compute_statuses ~ledger ~coinbase_amount diff }
+              { diff = compute_statuses ~ledger ~coinbase_amount ~global_slot diff }
         in
         let empty_diff = Staged_ledger_diff.empty_diff in
         Quickcheck.test gen_at_capacity
           ~sexp_of:
             [%sexp_of:
               Ledger.init_state * User_command.Valid.t list * int option list]
-          ~trials:10 ~f:(fun (ledger_init_state, cmds, iters) ->
+          ~trials:10 ~f:(fun ((ledger_init_state, cmds, iters), global_slot) ->
             async_with_ledgers ledger_init_state (fun sl _test_mask ->
                 let%map checked =
                   iter_cmds_acc cmds iters true
@@ -3273,14 +2955,17 @@
                                ; status = Applied
                                } )
                       in
+                      let global_slot =
+                      Mina_numbers.Global_slot.of_int global_slot
+                    in
                       let diff =
                         create_diff_with_non_zero_fee_excess
                           ~ledger:(Sl.ledger !sl)
-                          ~coinbase_amount:constraint_constants.coinbase_amount
+                          ~coinbase_amount:constraint_constants.coinbase_amount ~global_slot
                           cmds_this_iter work_done partitions
                       in
                       let%bind apply_res =
-                        Sl.apply ~constraint_constants !sl diff ~logger ~verifier
+                        Sl.apply ~constraint_constants ~global_slot !sl diff ~logger ~verifier
                           ~current_state_view:(dummy_state_view ())
                           ~state_and_body_hash:
                             (State_hash.dummy, State_body_hash.dummy)
