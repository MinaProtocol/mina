--- conflicted
+++ resolved
@@ -195,17 +195,15 @@
       ~pending_coinbase_depth ~pending_coinbase_collection =
     {ledger; scan_state; pending_coinbase_depth; pending_coinbase_collection}
 
-<<<<<<< HEAD
-  let of_scan_state_and_ledger ~logger ~constraint_constants ~verifier
-      ~snarked_ledger_hash ~ledger ~scan_state ~pending_coinbase_collection =
-=======
-  let of_scan_state_and_ledger ~logger ~verifier ~snarked_ledger_hash ~ledger
-      ~scan_state ~pending_coinbase_depth ~pending_coinbase_collection =
->>>>>>> abb5ad15
+  let of_scan_state_and_ledger ~logger
+      ~(constraint_constants : Genesis_constants.Constraint_constants.t)
+      ~verifier ~snarked_ledger_hash ~ledger ~scan_state
+      ~pending_coinbase_collection =
     let open Deferred.Or_error.Let_syntax in
     let t =
       of_scan_state_and_ledger_unchecked ~ledger ~scan_state
-        ~pending_coinbase_depth ~pending_coinbase_collection
+        ~pending_coinbase_depth:constraint_constants.pending_coinbase_depth
+        ~pending_coinbase_collection
     in
     let%bind () =
       Statement_scanner_with_proofs.check_invariants ~constraint_constants
@@ -218,16 +216,15 @@
     in
     return t
 
-<<<<<<< HEAD
-  let of_scan_state_and_ledger_unchecked ~constraint_constants
+  let of_scan_state_and_ledger_unchecked
+      ~(constraint_constants : Genesis_constants.Constraint_constants.t)
       ~snarked_ledger_hash ~ledger ~scan_state ~pending_coinbase_collection =
-=======
-  let of_scan_state_and_ledger_unchecked ~snarked_ledger_hash ~ledger
-      ~scan_state ~pending_coinbase_depth ~pending_coinbase_collection =
->>>>>>> abb5ad15
     let open Deferred.Or_error.Let_syntax in
     let t =
-      {ledger; scan_state; pending_coinbase_depth; pending_coinbase_collection}
+      { ledger
+      ; scan_state
+      ; pending_coinbase_depth= constraint_constants.pending_coinbase_depth
+      ; pending_coinbase_collection }
     in
     let%bind () =
       Statement_scanner.check_invariants ~constraint_constants scan_state
@@ -238,15 +235,9 @@
     in
     return t
 
-<<<<<<< HEAD
   let of_scan_state_pending_coinbases_and_snarked_ledger ~logger
       ~constraint_constants ~verifier ~scan_state ~snarked_ledger
       ~expected_merkle_root ~pending_coinbases =
-=======
-  let of_scan_state_pending_coinbases_and_snarked_ledger ~logger ~verifier
-      ~(constraint_constants : Genesis_constants.Constraint_constants.t)
-      ~scan_state ~snarked_ledger ~expected_merkle_root ~pending_coinbases =
->>>>>>> abb5ad15
     let open Deferred.Or_error.Let_syntax in
     let snarked_ledger_hash = Ledger.merkle_root snarked_ledger in
     let snarked_frozen_ledger_hash =
@@ -276,9 +267,7 @@
     in
     of_scan_state_and_ledger ~logger ~constraint_constants ~verifier
       ~snarked_ledger_hash:snarked_frozen_ledger_hash ~ledger:snarked_ledger
-      ~scan_state
-      ~pending_coinbase_depth:constraint_constants.pending_coinbase_depth
-      ~pending_coinbase_collection:pending_coinbases
+      ~scan_state ~pending_coinbase_collection:pending_coinbases
 
   let copy
       {scan_state; ledger; pending_coinbase_depth; pending_coinbase_collection}
@@ -1603,11 +1592,6 @@
 
     let constraint_constants =
       Genesis_constants.Constraint_constants.for_unit_tests
-<<<<<<< HEAD
-
-    let ledger_depth = constraint_constants.ledger_depth
-=======
->>>>>>> abb5ad15
 
     (* Functor for testing with different instantiated staged ledger modules. *)
     let create_and_apply_with_state_body_hash state_body_hash sl logger pids
@@ -2589,20 +2573,15 @@
           if Option.is_some proof then Boolean.true_ else Boolean.false_
         in
         let%bind root_after_popping, _deleted_stack =
-          Pending_coinbase.Checked.pop_coinbases
-            ~depth:constraint_constants.pending_coinbase_depth ~proof_emitted
+          Pending_coinbase.Checked.pop_coinbases ~constraint_constants
+            ~proof_emitted
             (Hash.var_of_t root_before)
         in
         let action = Update.Action.var_of_t pc_action in
         let coinbase_var = Coinbase_data.(var_of_t coinbase_data) in
         let state_body_hash_var = State_body_hash.var_of_t state_body_hash in
-<<<<<<< HEAD
         Pending_coinbase.Checked.add_coinbase ~constraint_constants
           root_after_popping
-=======
-        Pending_coinbase.Checked.add_coinbase
-          ~depth:constraint_constants.pending_coinbase_depth root_after_popping
->>>>>>> abb5ad15
           (action, coinbase_var, state_body_hash_var)
       in
       let checked_root_after_update =
