open Signature_lib

(** Transaction database is a database that stores transactions for a client.
    It queries a set of transactions involving a peer with a certain public
    key. This database allows a developer to store transactions and perform
    pagination queries of transactions via GraphQL *)
module type S = sig
  type t

  type time

  type transaction

  val create : Logger.t -> string -> t

  val close : t -> unit

  val add : t -> transaction -> time -> unit

<<<<<<< HEAD
=======
  val get_delegator : t -> Public_key.Compressed.t -> transaction option

>>>>>>> 891e84cc
  val get_total_transactions : t -> Public_key.Compressed.t -> int option

  val get_transactions : t -> Public_key.Compressed.t -> transaction list

  val get_earlier_transactions :
       t
    -> Public_key.Compressed.t
    -> transaction option
    -> int option
    -> transaction list
       * [`Has_earlier_page of bool]
       * [`Has_later_page of bool]

  val get_later_transactions :
       t
    -> Public_key.Compressed.t
    -> transaction option
    -> int option
    -> transaction list
       * [`Has_earlier_page of bool]
       * [`Has_later_page of bool]
end

module type Pagination = sig
  type time

  type value

  type value_with_time_witness

  type t =
    { user_values:
        (value * time, value_with_time_witness) Core.Set.t
        Public_key.Compressed.Table.t
    ; all_values: (value, time) Hashtbl.t }

  val get_total_values : t -> Public_key.Compressed.t -> int option

  (** [get_values t pk] queries all the values involving [pk] as a
      participant. *)
  val get_values : t -> Public_key.Compressed.t -> value list

  (** [get_earlier_values t pk value n] queries [n] values (or all if
      n is None) involving peer, [pk], added before [value] (exclusively) if
      [value] is non-null. Otherwise, it queries the [n] latest values. It
      indicates if there are any earlier values added before the earliest
      value in the query. It also indicates any values that
      occurred after [value]. It outputs an empty list of values if there
      are no values related to [pk] in the database *)
  val get_earlier_values :
       t
    -> Public_key.Compressed.t
    -> value option
    -> int option
    -> value list * [`Has_earlier_page of bool] * [`Has_later_page of bool]

  (** [get_later_values t pk value n] queries [n] values (or all if n
      is None) involving peer, [pk], added after [value], (exclusively) if [value]
      is non-null. Otherwise, it queries the [n] earliest values. It
      would indicate if there are any later values added after the latest
      value in the query. It also indicates any values that
      occurred before [value]. It would output an empty list of values if
      there are no values related to [pk] in the database *)
  val get_later_values :
       t
    -> Public_key.Compressed.t
    -> value option
    -> int option
    -> value list * [`Has_earlier_page of bool] * [`Has_later_page of bool]
end<|MERGE_RESOLUTION|>--- conflicted
+++ resolved
@@ -17,11 +17,6 @@
 
   val add : t -> transaction -> time -> unit
 
-<<<<<<< HEAD
-=======
-  val get_delegator : t -> Public_key.Compressed.t -> transaction option
-
->>>>>>> 891e84cc
   val get_total_transactions : t -> Public_key.Compressed.t -> int option
 
   val get_transactions : t -> Public_key.Compressed.t -> transaction list
