--- conflicted
+++ resolved
@@ -1,10 +1,6 @@
 (library
  (name network_peer)
  (public_name network_peer)
-<<<<<<< HEAD
- (libraries core async async_rpc_kernel mina_metrics)
-=======
  (libraries core async async_kernel async_rpc_kernel mina_metrics)
->>>>>>> c596ecd3
  (instrumentation (backend bisect_ppx))
  (preprocess (pps ppx_compare ppx_coda ppx_version ppx_jane ppx_deriving_yojson)))