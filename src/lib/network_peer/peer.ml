(* peer.ml -- peer with discovery port and communications port *)

open Core
open Module_version

module Stable = struct
  module V1 = struct
    module T = struct
      type t =
        { host: Core.Unix.Inet_addr.Stable.V1.t (* IPv4 or IPv6 address *)
        ; discovery_port: int (* UDP *)
<<<<<<< HEAD
        ; communication_port: int (* TCP *) }
      [@@deriving bin_io, compare, hash, sexp, version {asserted}]
=======
        ; communication_port: int
        (* TCP *) }
      [@@deriving bin_io, compare, sexp, version]

      (* these hash functions come from the implementation of Inet_addr, 
         though they're not exposed *)
      let hash_fold_t hash t = hash_fold_int hash (Hashtbl.hash t)

      let hash : t -> int = Ppx_hash_lib.Std.Hash.of_fold hash_fold_t
>>>>>>> 6fce5c86

      let to_yojson {host; discovery_port; communication_port} =
        `Assoc
          [ ("host", `String (Unix.Inet_addr.to_string host))
          ; ("discovery_port", `Int discovery_port)
          ; ("communication_port", `Int communication_port) ]

      let of_yojson =
        let lift_string = function `String s -> Some s | _ -> None in
        let lift_int = function `Int n -> Some n | _ -> None in
        function
        | `Assoc ls ->
            let open Option.Let_syntax in
            Result.of_option ~error:"missing keys"
              (let%bind host_str =
                 List.Assoc.find ls "host" ~equal:String.equal >>= lift_string
               in
               let%bind discovery_port =
                 List.Assoc.find ls "discovery_port" ~equal:String.equal
                 >>= lift_int
               in
               let%map communication_port =
                 List.Assoc.find ls "communication_port" ~equal:String.equal
                 >>= lift_int
               in
               let host = Unix.Inet_addr.of_string host_str in
               {host; discovery_port; communication_port})
        | _ ->
            Error "expected object"
    end

    include T
    include Registration.Make_latest_version (T)
  end

  module Latest = V1

  module Module_decl = struct
    let name = "peer"

    type latest = Latest.t
  end

  module Registrar = Registration.Make (Module_decl)
  module Registered_V1 = Registrar.Register (V1)
end

(* bin_io omitted *)
type t = Stable.Latest.t =
  { host: Core.Unix.Inet_addr.Stable.V1.t
  ; discovery_port: int
  ; communication_port: int }
[@@deriving compare, sexp]

let of_yojson, to_yojson = Stable.Latest.(of_yojson, to_yojson)

include Hashable.Make (Stable.Latest)
include Comparable.Make_binable (Stable.Latest)

let create host ~discovery_port ~communication_port =
  {host; discovery_port; communication_port}

(** localhost with dummy ports *)
let local =
  create Unix.Inet_addr.localhost ~discovery_port:0 ~communication_port:0

let to_discovery_host_and_port t =
  Host_and_port.create
    ~host:(Unix.Inet_addr.to_string t.host)
    ~port:t.discovery_port

let to_communications_host_and_port t =
  Host_and_port.create
    ~host:(Unix.Inet_addr.to_string t.host)
    ~port:t.communication_port

module Event = struct
  type t =
    | Connect of Stable.Latest.t list
    | Disconnect of Stable.Latest.t list
  [@@deriving sexp]
end<|MERGE_RESOLUTION|>--- conflicted
+++ resolved
@@ -9,20 +9,15 @@
       type t =
         { host: Core.Unix.Inet_addr.Stable.V1.t (* IPv4 or IPv6 address *)
         ; discovery_port: int (* UDP *)
-<<<<<<< HEAD
-        ; communication_port: int (* TCP *) }
-      [@@deriving bin_io, compare, hash, sexp, version {asserted}]
-=======
         ; communication_port: int
         (* TCP *) }
       [@@deriving bin_io, compare, sexp, version]
 
-      (* these hash functions come from the implementation of Inet_addr, 
+      (* these hash functions come from the implementation of Inet_addr,
          though they're not exposed *)
       let hash_fold_t hash t = hash_fold_int hash (Hashtbl.hash t)
 
       let hash : t -> int = Ppx_hash_lib.Std.Hash.of_fold hash_fold_t
->>>>>>> 6fce5c86
 
       let to_yojson {host; discovery_port; communication_port} =
         `Assoc
