--- conflicted
+++ resolved
@@ -20,9 +20,6 @@
   module Sequence : Selection_method_intf
 
   module Random_offset : Selection_method_intf
-<<<<<<< HEAD
-end
-=======
 end
 
 (** remove the specified work from seen jobs *)
@@ -33,5 +30,4 @@
      snark_pool:snark_pool
   -> fee_opt:Currency.Fee.t option
   -> State.t
-  -> Transaction_snark.Statement.t One_or_two.t list
->>>>>>> 97ab3010
+  -> Transaction_snark.Statement.t One_or_two.t list