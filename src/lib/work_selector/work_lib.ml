open Core_kernel
open Currency
open Async

module Make (Inputs : Intf.Inputs_intf) = struct
  module Work_spec = Snark_work_lib.Work.Single.Spec

  module Job_status = struct
    type t = Assigned of Time.t

    let is_old (Assigned at_time) ~now ~reassignment_wait =
      let max_age = Time.Span.of_ms (Float.of_int reassignment_wait) in
      let delta = Time.diff now at_time in
      Time.Span.( > ) delta max_age
  end

  module State = struct
    module Seen_key = struct
      module T = struct
        type t = Transaction_snark.Statement.t One_or_two.t
        [@@deriving compare, sexp, to_yojson]
      end

      include T
      include Comparable.Make (T)
    end

    type t =
      { mutable available_jobs:
          ( Inputs.Transaction.t
          , Inputs.Transaction_witness.t
          , Inputs.Ledger_proof.t )
          Work_spec.t
          One_or_two.t
          list
      ; mutable jobs_seen: Job_status.t Seen_key.Map.t
      ; reassignment_wait: int }

    let init :
           reassignment_wait:int
        -> frontier_broadcast_pipe:Inputs.Transition_frontier.t option
                                   Pipe_lib.Broadcast_pipe.Reader.t
        -> logger:Logger.t
        -> t =
     fun ~reassignment_wait ~frontier_broadcast_pipe ~logger ->
      let t =
        {available_jobs= []; jobs_seen= Seen_key.Map.empty; reassignment_wait}
      in
      Pipe_lib.Broadcast_pipe.Reader.iter frontier_broadcast_pipe
        ~f:(fun frontier_opt ->
          ( match frontier_opt with
          | None ->
              Logger.debug logger ~module_:__MODULE__ ~location:__LOC__
                "No frontier, setting available work to be empty" ;
              t.available_jobs <- []
          | Some frontier ->
              Pipe_lib.Broadcast_pipe.Reader.iter
                (Inputs.Transition_frontier.best_tip_pipe frontier)
                ~f:(fun _ ->
                  let best_tip_staged_ledger =
                    Inputs.Transition_frontier.best_tip_staged_ledger frontier
                  in
                  ( match
                      Inputs.Staged_ledger.all_work_pairs
                        best_tip_staged_ledger
                        ~get_state:
                          (Inputs.Transition_frontier.get_protocol_state
                             frontier)
                    with
                  | Error e ->
                      Logger.fatal logger ~module_:__MODULE__ ~location:__LOC__
                        "Error occured when updating available work: $error"
                        ~metadata:[("error", `String (Error.to_string_hum e))]
                  | Ok new_available_jobs ->
                      t.available_jobs <- new_available_jobs ) ;
                  Deferred.unit )
              |> Deferred.don't_wait_for ) ;
          Deferred.unit )
      |> Deferred.don't_wait_for ;
      t

    let all_unseen_works t =
      List.filter t.available_jobs ~f:(fun js ->
          not @@ Map.mem t.jobs_seen (One_or_two.map ~f:Work_spec.statement js)
      )

    let remove_old_assignments t ~logger =
      let now = Time.now () in
      let jobs_seen =
<<<<<<< HEAD
        Map.filteri t.jobs_seen ~f:(fun ~key:work ~data:status ->
            if
              Job_status.is_old status ~now
                ~reassignment_wait:t.reassignment_wait
            then (
              Logger.info logger ~module_:__MODULE__ ~location:__LOC__
=======
        Map.filteri jobs_seen ~f:(fun ~key:work ~data:status ->
            if Job_status.is_old status ~now ~reassignment_wait then (
              [%log info]
>>>>>>> 824747aa
                ~metadata:[("work", Seen_key.to_yojson work)]
                "Waited too long to get work for $work. Ready to be reassigned" ;
              Coda_metrics.(
                Counter.inc_one Snark_work.snark_work_timed_out_rpc) ;
              false )
            else true )
      in
      t.jobs_seen <- jobs_seen

    let remove t x =
      t.jobs_seen
      <- Map.remove t.jobs_seen (One_or_two.map ~f:Work_spec.statement x)

    let set t x =
      t.jobs_seen
      <- Map.set t.jobs_seen
           ~key:(One_or_two.map ~f:Work_spec.statement x)
           ~data:(Job_status.Assigned (Time.now ()))
  end

  let does_not_have_better_fee ~snark_pool ~fee
      (statements : Inputs.Transaction_snark_work.Statement.t) : bool =
    Option.value_map ~default:true
      (Inputs.Snark_pool.get_completed_work snark_pool statements)
      ~f:(fun priced_proof ->
        let competing_fee = Inputs.Transaction_snark_work.fee priced_proof in
        Fee.compare fee competing_fee < 0 )

  module For_tests = struct
    let does_not_have_better_fee = does_not_have_better_fee
  end

  let get_expensive_work ~snark_pool ~fee
      (jobs : ('a, 'b, 'c) Work_spec.t One_or_two.t list) :
      ('a, 'b, 'c) Work_spec.t One_or_two.t list =
    List.filter jobs ~f:(fun job ->
        does_not_have_better_fee ~snark_pool ~fee
          (One_or_two.map job ~f:Work_spec.statement) )

  let all_pending_work ~snark_pool statements =
    List.filter statements ~f:(fun st ->
        Option.is_none (Inputs.Snark_pool.get_completed_work snark_pool st) )

  (*Seen/Unseen jobs that are not in the snark pool yet*)
  let pending_work_statements ~snark_pool ~fee_opt (state : State.t) =
    let all_todo_statements =
      List.map state.available_jobs ~f:(One_or_two.map ~f:Work_spec.statement)
    in
    let expensive_work statements ~fee =
      List.filter statements ~f:(does_not_have_better_fee ~snark_pool ~fee)
    in
    match fee_opt with
    | None ->
        all_pending_work ~snark_pool all_todo_statements
    | Some fee ->
        expensive_work all_todo_statements ~fee
end<|MERGE_RESOLUTION|>--- conflicted
+++ resolved
@@ -50,8 +50,7 @@
         ~f:(fun frontier_opt ->
           ( match frontier_opt with
           | None ->
-              Logger.debug logger ~module_:__MODULE__ ~location:__LOC__
-                "No frontier, setting available work to be empty" ;
+              [%log debug] "No frontier, setting available work to be empty" ;
               t.available_jobs <- []
           | Some frontier ->
               Pipe_lib.Broadcast_pipe.Reader.iter
@@ -60,6 +59,7 @@
                   let best_tip_staged_ledger =
                     Inputs.Transition_frontier.best_tip_staged_ledger frontier
                   in
+                  let start_time = Time.now () in
                   ( match
                       Inputs.Staged_ledger.all_work_pairs
                         best_tip_staged_ledger
@@ -68,10 +68,17 @@
                              frontier)
                     with
                   | Error e ->
-                      Logger.fatal logger ~module_:__MODULE__ ~location:__LOC__
+                      [%log fatal]
                         "Error occured when updating available work: $error"
                         ~metadata:[("error", `String (Error.to_string_hum e))]
                   | Ok new_available_jobs ->
+                      let end_time = Time.now () in
+                      [%log info] "Updating new available work took $time ms"
+                        ~metadata:
+                          [ ( "time"
+                            , `Float
+                                ( Time.diff end_time start_time
+                                |> Time.Span.to_ms ) ) ] ;
                       t.available_jobs <- new_available_jobs ) ;
                   Deferred.unit )
               |> Deferred.don't_wait_for ) ;
@@ -87,18 +94,12 @@
     let remove_old_assignments t ~logger =
       let now = Time.now () in
       let jobs_seen =
-<<<<<<< HEAD
         Map.filteri t.jobs_seen ~f:(fun ~key:work ~data:status ->
             if
               Job_status.is_old status ~now
                 ~reassignment_wait:t.reassignment_wait
             then (
-              Logger.info logger ~module_:__MODULE__ ~location:__LOC__
-=======
-        Map.filteri jobs_seen ~f:(fun ~key:work ~data:status ->
-            if Job_status.is_old status ~now ~reassignment_wait then (
               [%log info]
->>>>>>> 824747aa
                 ~metadata:[("work", Seen_key.to_yojson work)]
                 "Waited too long to get work for $work. Ready to be reassigned" ;
               Coda_metrics.(
