--- conflicted
+++ resolved
@@ -25,10 +25,6 @@
    block_time
    mina_base
    mina_debug
-<<<<<<< HEAD
-   mina_node_config
-=======
->>>>>>> abe0f139
    mina_transaction_logic
    snark_params
    consensus
