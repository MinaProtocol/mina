--- conflicted
+++ resolved
@@ -164,10 +164,6 @@
           Blockchain_state.snarked_ledger_hash t.blockchain_state
       ; blockchain_length = C.blockchain_length_var cs
       ; min_window_density = C.min_window_density_var cs
-<<<<<<< HEAD
-      ; last_vrf_output = ()
-=======
->>>>>>> f28a81db
       ; total_currency = C.total_currency_var cs
       ; global_slot_since_genesis = C.global_slot_since_genesis_var cs
       ; staking_epoch_data = C.staking_epoch_data_var cs
@@ -188,10 +184,6 @@
           Blockchain_state.snarked_ledger_hash t.blockchain_state
       ; blockchain_length = C.blockchain_length cs
       ; min_window_density = C.min_window_density cs
-<<<<<<< HEAD
-      ; last_vrf_output = ()
-=======
->>>>>>> f28a81db
       ; total_currency = C.total_currency cs
       ; global_slot_since_genesis = C.global_slot_since_genesis cs
       ; staking_epoch_data = C.staking_epoch_data cs
