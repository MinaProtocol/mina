open Core_kernel
open Currency
open Signature_lib
open Mina_base
module Ledger = Mina_ledger.Ledger
module Intf = Intf
module Ledger_transfer_mask =
  Mina_ledger.Ledger_transfer.Make (Ledger) (Ledger.Any_ledger.M)
module Ledger_transfer_any =
  Mina_ledger.Ledger_transfer.Make (Ledger.Any_ledger.M) (Ledger.Any_ledger.M)

let account_with_timing account_id balance (timing : Intf.Timing.t) =
  match timing with
  | Untimed ->
      Account.create account_id balance
  | Timed t ->
      let initial_minimum_balance =
        Currency.Balance.of_nanomina_int_exn t.initial_minimum_balance
      in
      let cliff_time =
        Mina_numbers.Global_slot_since_genesis.of_int t.cliff_time
      in
      let cliff_amount = Currency.Amount.of_nanomina_int_exn t.cliff_amount in
      let vesting_increment =
        Currency.Amount.of_nanomina_int_exn t.vesting_increment
      in
      let vesting_period =
        Mina_numbers.Global_slot_span.of_int t.vesting_period
      in
      Account.create_timed account_id balance ~initial_minimum_balance
        ~cliff_time ~cliff_amount ~vesting_period ~vesting_increment
      |> Or_error.ok_exn

module Private_accounts (Accounts : Intf.Private_accounts.S) = struct
  include Accounts

  let accounts =
    let open Lazy.Let_syntax in
    let%map accounts = accounts in
    List.map accounts ~f:(fun { pk; sk; balance; timing } ->
        let account_id = Account_id.create pk Token_id.default in
        let balance = Balance.of_mina_string_exn (Int.to_string balance) in
        (Some sk, account_with_timing account_id balance timing) )
end

(** Generate a ledger using the sample keypairs from [Mina_base] with the given
    balances.
*)
module Balances (Balances : Intf.Named_balances_intf) = struct
  open Intf.Private_accounts

  include Private_accounts (struct
    include Balances

    let accounts =
      let open Lazy.Let_syntax in
      let%map balances = Balances.balances
      and keypairs = Key_gen.Sample_keypairs.keypairs in
      List.mapi balances ~f:(fun i b ->
          { balance = b
          ; pk = fst keypairs.(i)
          ; sk = snd keypairs.(i)
          ; timing = Untimed
          } )
  end)
end

module Utils = struct
  let populate_root_with_backing_root genesis_mask ~src ~dest =
    let open Or_error.Let_syntax in
    assert (
      Ledger_hash.equal
        (Ledger.merkle_root genesis_mask)
        (Ledger.Root.merkle_root src) ) ;
    let%map _root =
      Ledger_transfer_any.transfer_accounts
        ~src:(Ledger.Root.as_unmasked src)
        ~dest:(Ledger.Root.as_unmasked dest)
    in
    dest

  let keypair_of_account_record_exn (private_key, account) =
    let open Account in
    let sk_error_msg =
      "cannot access genesis ledger account private key "
      ^ "(HINT: did you forget to compile with `--profile=test`?)"
    in
    let pk_error_msg = "failed to decompress a genesis ledger public key" in
    let private_key = Option.value_exn private_key ~message:sk_error_msg in
    let public_key =
      Option.value_exn
        (Public_key.decompress account.public_key)
        ~message:pk_error_msg
    in
    { Keypair.public_key; private_key }

  let id_of_account_record (_private_key, account) = Account.identifier account

  let pk_of_account_record (_private_key, account) = Account.public_key account

  let find_account_record_exn ~f accounts =
    List.find_exn accounts ~f:(fun (_, account) -> f account)

  let find_new_account_record_exn_ accounts old_account_pks =
    find_account_record_exn accounts ~f:(fun new_account ->
        not
          (List.mem ~equal:Public_key.Compressed.equal old_account_pks
             (Account.public_key new_account) ) )

  let find_new_account_record_exn accounts old_account_pks =
    find_new_account_record_exn_ accounts
      (List.map ~f:Public_key.compress old_account_pks)
end

include Utils

module Make (Inputs : Intf.Ledger_input_intf) : Intf.S = struct
  include Inputs

  (* TODO: #1488 compute this at compile time instead of lazily *)
  (* The backing_ledger is either an `Ephemeral ledger, which exists purely as a
     mask in memory, with a null ledger root, or a `Root ledger, which is backed
     by a concrete [Ledger.Root.t] on disk. We need a single mask to present to
     the users of the genesis ledger interface (through the [t] value below), so
     that is also saved here. *)
  let backing_ledger =
    let open Lazy.Let_syntax in
    let%map ledger, insert_accounts =
      match directory with
      | `Ephemeral ->
          lazy (`Ephemeral (Ledger.create_ephemeral ~depth ()), true)
      | `New backing_type ->
          lazy
            ( `Root
                (Ledger.Root.create_temporary ~logger ~backing_type ~depth ())
            , true )
      | `Path (directory_name, backing_type) ->
          lazy
            ( `Root
                (Ledger.Root.create ~logger
                   ~config:
<<<<<<< HEAD
                     (Ledger.Root.Config.with_directory
                        ~backing_type:Ledger.Root.Config.Stable_db
                        ~directory_name () )
=======
                     (Ledger.Root.Config.with_directory ~backing_type
                        ~directory_name )
>>>>>>> ddd0ac5d
                   ~depth () )
            , false )
    in
    let masked =
      match ledger with
      | `Ephemeral ledger ->
          ledger
      | `Root ledger ->
          Ledger.Root.as_masked ledger
    in
    ( if insert_accounts then
      let addrs_and_accounts =
        let ledger_depth = Ledger.depth masked in
        Lazy.force accounts
        |> List.mapi ~f:(fun i (_, acct) ->
               (Ledger.Addr.of_int_exn ~ledger_depth i, acct) )
      in
      Ledger.set_batch_accounts masked addrs_and_accounts ) ;
    (ledger, masked)

  let t = Lazy.map ~f:snd backing_ledger

  let populate_root root =
    let backing_ledger, mask = Lazy.force backing_ledger in
    match backing_ledger with
    | `Ephemeral ledger ->
        let open Or_error.Let_syntax in
        (* We are transferring to an unmasked view of the root, so this is
           used solely for the transfer side effect *)
        let%map _dest =
          Ledger_transfer_mask.transfer_accounts ~src:ledger
            ~dest:(Ledger.Root.as_unmasked root)
        in
        root
    | `Root ledger ->
        populate_root_with_backing_root mask ~src:ledger ~dest:root

  include Utils

  let find_account_record_exn ~f =
    find_account_record_exn ~f (Lazy.force accounts)

  let find_new_account_record_exn_ old_account_pks =
    find_new_account_record_exn_ (Lazy.force accounts) old_account_pks

  let find_new_account_record_exn old_account_pks =
    find_new_account_record_exn (Lazy.force accounts) old_account_pks

  let largest_account_exn =
    let error_msg =
      "cannot calculate largest account in genesis ledger: "
      ^ "genesis ledger has no accounts"
    in
    Memo.unit (fun () ->
        List.max_elt (Lazy.force accounts) ~compare:(fun (_, a) (_, b) ->
            Balance.compare a.balance b.balance )
        |> Option.value_exn ?here:None ?error:None ~message:error_msg )

  let largest_account_id_exn =
    Memo.unit (fun () -> largest_account_exn () |> id_of_account_record)

  let largest_account_pk_exn =
    Memo.unit (fun () -> largest_account_exn () |> pk_of_account_record)

  let largest_account_keypair_exn =
    Memo.unit (fun () -> keypair_of_account_record_exn (largest_account_exn ()))
end

module Packed = struct
  type t = (module Intf.S)

  let t ((module L) : t) = L.t

  let populate_root ((module L) : t) ledger = L.populate_root ledger

  let depth ((module L) : t) = L.depth

  let accounts ((module L) : t) = L.accounts

  let find_account_record_exn ((module L) : t) = L.find_account_record_exn

  let find_new_account_record_exn_ ((module L) : t) =
    L.find_new_account_record_exn_

  let find_new_account_record_exn ((module L) : t) =
    L.find_new_account_record_exn

  let largest_account_exn ((module L) : t) = L.largest_account_exn ()

  let largest_account_id_exn ((module L) : t) = L.largest_account_id_exn ()

  let largest_account_pk_exn ((module L) : t) = L.largest_account_pk_exn ()

  let largest_account_keypair_exn ((module L) : t) =
    L.largest_account_keypair_exn ()
end

module Of_ledger (T : sig
  val backing_ledger : Ledger.Root.t Lazy.t

  val depth : int
end) : Intf.S = struct
  include T

  let backing_ledger =
    Lazy.map
      ~f:(fun ledger -> (ledger, Ledger.Root.as_masked ledger))
      backing_ledger

  let t = Lazy.map ~f:snd backing_ledger

  let accounts =
    Lazy.map t
      ~f:(Ledger.foldi ~init:[] ~f:(fun _loc accs acc -> (None, acc) :: accs))

  include Utils

  let populate_root dest =
    let genesis_root, mask = Lazy.force backing_ledger in
    populate_root_with_backing_root mask ~src:genesis_root ~dest

  let find_account_record_exn ~f =
    find_account_record_exn ~f (Lazy.force accounts)

  let find_new_account_record_exn_ old_account_pks =
    find_new_account_record_exn_ (Lazy.force accounts) old_account_pks

  let find_new_account_record_exn old_account_pks =
    find_new_account_record_exn (Lazy.force accounts) old_account_pks

  let largest_account_exn =
    let error_msg =
      "cannot calculate largest account in genesis ledger: "
      ^ "genesis ledger has no accounts"
    in
    Memo.unit (fun () ->
        List.max_elt (Lazy.force accounts) ~compare:(fun (_, a) (_, b) ->
            Balance.compare a.Account.balance b.Account.balance )
        |> Option.value_exn ?here:None ?error:None ~message:error_msg )

  let largest_account_id_exn =
    Memo.unit (fun () -> largest_account_exn () |> id_of_account_record)

  let largest_account_pk_exn =
    Memo.unit (fun () -> largest_account_exn () |> pk_of_account_record)

  let largest_account_keypair_exn () =
    failwith "cannot access genesis ledger account private key"
end

let fetch_ledger, register_ledger =
  let ledgers = ref String.Map.empty in
  let register_ledger ((module Ledger : Intf.Named_accounts_intf) as l) =
    ledgers := Map.add_exn !ledgers ~key:Ledger.name ~data:l
  in
  let fetch_ledger name = Map.find !ledgers name in
  (fetch_ledger, register_ledger)

let fetch_ledger_exn name = Option.value_exn (fetch_ledger name)

module Register (Accounts : Intf.Named_accounts_intf) :
  Intf.Named_accounts_intf = struct
  let () = register_ledger (module Accounts)

  include Accounts
end

module Testnet_postake = Register (Balances (Testnet_postake_ledger))

module Testnet_postake_many_producers = Register (Balances (struct
  let name = "testnet_postake_many_producers"

  let balances =
    lazy
      (let high_balances = List.init 50 ~f:(Fn.const 5_000_000) in
       let low_balances = List.init 10 ~f:(Fn.const 1_000) in
       high_balances @ low_balances )
end))

module Test = Register (Balances (Test_ledger))

module Unit_test_ledger = Make (struct
  include Test

  let directory = `Ephemeral

  let depth =
    Genesis_constants.For_unit_tests.Constraint_constants.t.ledger_depth

  let logger = Logger.create ()
end)

let for_unit_tests : Packed.t = (module Unit_test_ledger)<|MERGE_RESOLUTION|>--- conflicted
+++ resolved
@@ -139,14 +139,8 @@
             ( `Root
                 (Ledger.Root.create ~logger
                    ~config:
-<<<<<<< HEAD
-                     (Ledger.Root.Config.with_directory
-                        ~backing_type:Ledger.Root.Config.Stable_db
+                     (Ledger.Root.Config.with_directory ~backing_type
                         ~directory_name () )
-=======
-                     (Ledger.Root.Config.with_directory ~backing_type
-                        ~directory_name )
->>>>>>> ddd0ac5d
                    ~depth () )
             , false )
     in
