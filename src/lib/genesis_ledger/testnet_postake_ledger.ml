[%%import
"../../config.mlh"]

open Core_kernel
open Functor.Without_private
module Public_key = Signature_lib.Public_key

[%%inject
"fake_accounts_target", fake_accounts_target]

include Make (struct
  let real_accounts =
    [ { pk=
          Public_key.Compressed.of_base58_check_exn
            "tNcihhTPEQLJVkQYXXe9NjqWctZq5GXLGRKBh9CVeUMasWMb4imdxPD9r9fGh883Np3XixeGARbe9dCW43RqMt9UZvvmXrAaHDMjuFYyn5UJHg6XwGfyiBBYLAc6PxYMqJfGWCJKDd1Boo"
      ; balance= 0
      ; delegate= None }
    ; { pk=
          Public_key.Compressed.of_base58_check_exn
<<<<<<< HEAD
            "tNciKoGhEqyU9TSweMiKqpHHjLE9JiDnDVwbN7UUvjccuMW4oEfcomjx9WY4A8BtDU895G7vHjetwkkKUnyBpYskxjMqzMhuT1x46Mb78UgMWyKPUdQNgxuFZG3b6VRhYEvg88mqfNPQTX"
=======
            "tNciTDiJziUovrKA4KKs7wN1XNhV8BW1YUvcyoo33RdrtPa5fKSKJSqFTgo13aNscVYTBa2kRmPnNGCdsuAqsSw6YJSn1GKVuqfpTDxXkifm6PJoVmVN3Gd1vBPKzdpeyuTBULfwsjmFxB"
>>>>>>> 20ae76a2
      ; balance= 1600000
      ; delegate=
          Some
            (Public_key.Compressed.of_base58_check_exn
               "tNciApF9QwjTVChpyowq8fvy1auQnAfYp4dktZYH6kGApsWRTq1ZFq4CdzZpFpaPx7Gxbf4Wg4fzBGDC2f7xuriKqeeR4Cj3kWnAxFAwPXKCCVJa2TuDPMkRd3XhU1qUq12ccMHEQcJbLz")
      }
    ; { pk=
          Public_key.Compressed.of_base58_check_exn
            "tNciApF9QwjTVChpyowq8fvy1auQnAfYp4dktZYH6kGApsWRTq1ZFq4CdzZpFpaPx7Gxbf4Wg4fzBGDC2f7xuriKqeeR4Cj3kWnAxFAwPXKCCVJa2TuDPMkRd3XhU1qUq12ccMHEQcJbLz"
      ; balance= 0
      ; delegate= None }
    ; { pk=
          Public_key.Compressed.of_base58_check_exn
<<<<<<< HEAD
            "tNciQmDcKFxFtqcy1YV5vm2yUhFzvNf8uLkimPLPndXt1nqrcGuTiVQZkHB7riQfLVqeefCAjiedbt6SFMkgyyR6gwiPLRvZ2kfV5572p1sBaECGq2TxTEWrPBKJg6TbxY9Uqi3EG2phxW"
=======
            "tNciGGG62uN18dV5YJrr2SyGWsGbQQhBn5fSEBJ5967KBikntN6hhnCw3Zc1aQCWi4FQDSZMS1d1aq18iKUVnJdDi87ZtBsvgvS1YRo9rWFyX3pUxeM7mntZmA387gztnXT4xfqYSwSh3v"
>>>>>>> 20ae76a2
      ; balance= 1600000
      ; delegate=
          Some
            (Public_key.Compressed.of_base58_check_exn
               "tNciKu2s74n6JTSZTpyMcZ7on2pNQvizz7RnY8gsE23ThH61Gmsi7vxmECLjARzHCkXQQdZTYM7Ufz6xW3jdkGBdAvbLzj2gKvpJFRB38qUW7t1UWti2VSKTaxtRmFtCQC64o8xknA3xBk")
      }
    ; { pk=
          Public_key.Compressed.of_base58_check_exn
            "tNciKu2s74n6JTSZTpyMcZ7on2pNQvizz7RnY8gsE23ThH61Gmsi7vxmECLjARzHCkXQQdZTYM7Ufz6xW3jdkGBdAvbLzj2gKvpJFRB38qUW7t1UWti2VSKTaxtRmFtCQC64o8xknA3xBk"
      ; balance= 0
      ; delegate= None }
    ; { pk=
          Public_key.Compressed.of_base58_check_exn
<<<<<<< HEAD
            "tNciA7ABzqCEtpofnxzDBN1n3gL6Se2CF8wVgaU34NiErQebrAMF6nwd6wwpqGqTGWtmxtMacRtXGLapTCH9HuGALeQCwMFfrC7dFo5T45eKBWYjCwguUUScoisk4cQ6LhynLvVPx6R4rh"
=======
            "tNcij94DDKfuVRL2VrK9HQVeyJPwFK3Sz6bnpGWgme24Cqsgup1cpfb19XKEfkiUmRrUJ6CrJ8C7Bgz1w6mzeRvQ9BXuTsKaEc1yvuJUoDioGVXpuGowYVXw4KC1mG6RsqPYF4oH7iWcHY"
>>>>>>> 20ae76a2
      ; balance= 1600000
      ; delegate=
          Some
            (Public_key.Compressed.of_base58_check_exn
               "tNciYRhU3FBL6certKF3AgLDLU3SEpmoNxbB47CCfuJ9Qk93YwJnHYotS6Nnbi31cxLwDQrWxoZGYee5iBbip8D4ndy2WRxTGTwXNWeUng1b1sFjrcPndLBaF2ZnbDjaiL8ZrQj4znMDUM")
      }
    ; { pk=
          Public_key.Compressed.of_base58_check_exn
            "tNciYRhU3FBL6certKF3AgLDLU3SEpmoNxbB47CCfuJ9Qk93YwJnHYotS6Nnbi31cxLwDQrWxoZGYee5iBbip8D4ndy2WRxTGTwXNWeUng1b1sFjrcPndLBaF2ZnbDjaiL8ZrQj4znMDUM"
      ; balance= 0
      ; delegate= None }
    ; { pk=
          Public_key.Compressed.of_base58_check_exn
<<<<<<< HEAD
            "tNci7esg8AWFngU7Ubo3iXBxs9Gs7H852HSgJHLo6iPkZf8y2s7zwN3SD62btaW7uykGySswWt53gdP3PwWJbGE2kjDy5vMj84aPPHsLjTWwCbZ5pxikA2GZThEN6hy5iyHBNFoc3dCsSX"
=======
            "tNciMTgwisDWsms9pEiJvbRXWpCnp5vFQRJd417w1aN15ofzCEFQA37JC4yEoNLNw9MxP12uZVv4Wm5mcwCUryD6zr2DpZGiaBvrWikHTreYMbE4BViMB9d7BUGxLExtoC8cc1LjQFXPgG"
>>>>>>> 20ae76a2
      ; balance= 1600000
      ; delegate=
          Some
            (Public_key.Compressed.of_base58_check_exn
               "tNci7WwZkJiCwmSdmyiX4V8kmJ2V6VZsvZBseUeKGBH4eFxm5Fc3tCCZYKmr3Xg6x8gRtvk3uZDBTNB9jh9sZccsu6H7LdLYUxju84Rsmu591mP2Ak15x24TJhMcW9jWVN6Z7wEGNrEHDx")
      }
    ; { pk=
          Public_key.Compressed.of_base58_check_exn
            "tNci7WwZkJiCwmSdmyiX4V8kmJ2V6VZsvZBseUeKGBH4eFxm5Fc3tCCZYKmr3Xg6x8gRtvk3uZDBTNB9jh9sZccsu6H7LdLYUxju84Rsmu591mP2Ak15x24TJhMcW9jWVN6Z7wEGNrEHDx"
      ; balance= 0
      ; delegate= None }
    ; { pk=
          Public_key.Compressed.of_base58_check_exn
<<<<<<< HEAD
            "tNci9gaRbfzhHn2qYWYYT3wAEo1WRKM5ozdMH1aVGT5CoxotdXbGRj4ueeKmCBgkU7t9TeHhSfkWiASxrKxHcp673sGR8mHgbuHNzECAew1DJUEXeEASs6oawTfs5B9pyJic5jaUJuJ4Lg"
=======
            "tNciUfrbXAYtEfcMhW8nYdh9DsFfGenEYNgqRq5vmzBnRgaQd4fDYVEt8VhfbZGQc7brDWCkvNrUdxbfbV9mc7pEN6GG6hEkqNAbXuz3YtKtQPLefz8YMcbLhdE1ninWdkym5ytaKNteCa"
>>>>>>> 20ae76a2
      ; balance= 1600000
      ; delegate=
          Some
            (Public_key.Compressed.of_base58_check_exn
               "tNcifNhAqaXVVBgHaGeirKCeeUWBULwqmxxHj2zKWPstWmdXaZAD2KLPEqWDqhH61Sca2CGXEbqqnmk9TSa3bZJk4Af9ZEtHC5QB21sV7KjjsbtXkdUMM6HdbmSCuFDLnx2NezruUZkJUE")
      }
    ; { pk=
          Public_key.Compressed.of_base58_check_exn
            "tNcifNhAqaXVVBgHaGeirKCeeUWBULwqmxxHj2zKWPstWmdXaZAD2KLPEqWDqhH61Sca2CGXEbqqnmk9TSa3bZJk4Af9ZEtHC5QB21sV7KjjsbtXkdUMM6HdbmSCuFDLnx2NezruUZkJUE"
      ; balance= 0
      ; delegate= None }
    ; { pk=
          Public_key.Compressed.of_base58_check_exn
            "tNciczxpMfZ4eW1ZPP9NVK2vxcm9cCHvTBWMe8Nskn2A25P1YqcdvFCD5LvgngraiCmAsnC8zWAiv5pwMYjrUwpMNYDePMQYiXX7HVMjrnB1JkEckyayvsAm2Bo4EQBWbHXD5Cxp65PZy5"
      ; balance= 100000
      ; delegate=
          Some
            (Public_key.Compressed.of_base58_check_exn
               "tNciApF9QwjTVChpyowq8fvy1auQnAfYp4dktZYH6kGApsWRTq1ZFq4CdzZpFpaPx7Gxbf4Wg4fzBGDC2f7xuriKqeeR4Cj3kWnAxFAwPXKCCVJa2TuDPMkRd3XhU1qUq12ccMHEQcJbLz")
      }
    ; { pk=
          Public_key.Compressed.of_base58_check_exn
            "tNciUTDQupJTEjEgFefiGBYuXNF8asTBSEimH2uBjkmq1vMEDMnzQyaVF9MgRmecViUUzZwPMQCDVoKLFmPeWG9dPY7o7erkLDFRWnoGpNGUk3H5r3rHtyfrG17Di6tx9VqQMq6rehPmAu"
      ; balance= 10000
      ; delegate=
          Some
            (Public_key.Compressed.of_base58_check_exn
               "tNciKu2s74n6JTSZTpyMcZ7on2pNQvizz7RnY8gsE23ThH61Gmsi7vxmECLjARzHCkXQQdZTYM7Ufz6xW3jdkGBdAvbLzj2gKvpJFRB38qUW7t1UWti2VSKTaxtRmFtCQC64o8xknA3xBk")
      }
    ; { pk=
          Public_key.Compressed.of_base58_check_exn
<<<<<<< HEAD
            "tNci3P46ZXFzYT5NVuePtHkrwCiXhyf7uCXKWuUNSANwbp5bbMyBj79oXdRcppE4UiKN3M1Lnmt1Q3i1fCZdeXSLYXinb3dYTbyZyVK1qY7SH3uW9BBAVJjQmb1oJ8LRH3pCg5FEkbPASR"
=======
            "tNciaMga2fcyoTSo4Jd1UfexzTgt2v7dcCw9RQgMTPyS1JVj7YaVbL5NkhoEN3BobJAo8nkuD7FFW6GyJBYbbKTyTDadY51GbEnijZbHG4a5sxvRj2vGPyrgTvZBdTjeBGW8Ug5KYw4h87"
>>>>>>> 20ae76a2
      ; balance= 63000
      ; delegate=
          Some
            (Public_key.Compressed.of_base58_check_exn
               "tNciYRhU3FBL6certKF3AgLDLU3SEpmoNxbB47CCfuJ9Qk93YwJnHYotS6Nnbi31cxLwDQrWxoZGYee5iBbip8D4ndy2WRxTGTwXNWeUng1b1sFjrcPndLBaF2ZnbDjaiL8ZrQj4znMDUM")
      }
    ; { pk=
          Public_key.Compressed.of_base58_check_exn
<<<<<<< HEAD
            "tNciV5ff4xHHqR1rqAHpAWapbQshb5iTrZ66uaSKqRk5XwDPCsneRJuHjCYjrdLxWqVqsvnHzqRm6LY4dVXGPBrj3zfB7pX27z5CGVfoaT17Jx1LcYoUM8gTTedonQwZZXXCkHDTzauLjB"
=======
            "tNciW2rBoTssVzvrwEc6CkRHCZznKP94ZfAPvZP3pmAjhGBofjvZiom22pBjFNWoVJA8PAUcyYdStZHnvYYd3qyVqobzWiBFib7zTkrnRSGR7yyW5rr13JSZjhSgSL3hk8focXn2mhp2HS"
>>>>>>> 20ae76a2
      ; balance= 63000
      ; delegate=
          Some
            (Public_key.Compressed.of_base58_check_exn
               "tNci7WwZkJiCwmSdmyiX4V8kmJ2V6VZsvZBseUeKGBH4eFxm5Fc3tCCZYKmr3Xg6x8gRtvk3uZDBTNB9jh9sZccsu6H7LdLYUxju84Rsmu591mP2Ak15x24TJhMcW9jWVN6Z7wEGNrEHDx")
      }
    ; { pk=
          Public_key.Compressed.of_base58_check_exn
<<<<<<< HEAD
            "tNciHwh4vN9mpKDbCjWPGhDwUJDL8BFbEY3pacBrjKAhYMrzDVjKM9fCPxrUpKCYJZrQyTVqazNTVK7wYF9q1TK9vp8zrU1SGuvG51uLZqp66i8LJ5PFtqtTDiS2AmGwpQKV9Dd6qqed4L"
=======
            "tNcim7ShoVZujTkrjN2cZBmLRXAJ8AimCw4RzWpCk9nhQSDBfHRSacUhGjvhT9GvDRS1EhhZFUYtSYKTboHM1iFr8LUAWcP6YEeezRQfR5Z2Szg8dRC1JUHcv4eqk2ArNeQpv8cdsRtnR5"
>>>>>>> 20ae76a2
      ; balance= 63000
      ; delegate=
          Some
            (Public_key.Compressed.of_base58_check_exn
               "tNcifNhAqaXVVBgHaGeirKCeeUWBULwqmxxHj2zKWPstWmdXaZAD2KLPEqWDqhH61Sca2CGXEbqqnmk9TSa3bZJk4Af9ZEtHC5QB21sV7KjjsbtXkdUMM6HdbmSCuFDLnx2NezruUZkJUE")
      }
    ; { pk=
          Public_key.Compressed.of_base58_check_exn
<<<<<<< HEAD
            "tNciRHJqiqUHxzgvxGBP2Ap6mVNP9sXk9s7iTcdCrYbXrZn9rYHS9Y3eMECLFbctRWHU79gKbUTTFjjZXYdEhSF8xyZThdn9fawrhVR3UUdLw1XMK9Y7pCJUobAKQ2vPN1hDV9fVUy4UUM"
=======
            "tNciEbdy4xtgN7q6XQzzC4Y8t4jgSrVarMvVt6CHvPF1LMS2fCRtLbwguwvv5uhL5xCmcRpUJWHxcBZ1bDq1Q4m1W9tat4fFFfAEiGi4hpd4kuseK4upLpxWzCtjvcXbUbzjW1Exj2562Z"
>>>>>>> 20ae76a2
      ; balance= 63000
      ; delegate=
          Some
            (Public_key.Compressed.of_base58_check_exn
               "tNciApF9QwjTVChpyowq8fvy1auQnAfYp4dktZYH6kGApsWRTq1ZFq4CdzZpFpaPx7Gxbf4Wg4fzBGDC2f7xuriKqeeR4Cj3kWnAxFAwPXKCCVJa2TuDPMkRd3XhU1qUq12ccMHEQcJbLz")
      }
    ; { pk=
          Public_key.Compressed.of_base58_check_exn
<<<<<<< HEAD
            "tNciKDFxJGWBdbt3Fsueqo8YH6bgNkhYNTAuXktuVdWBvzpWX6bKbxBsPbHmZeBATouqqLTNP98zUvzxbggJZpWFf34AotrkrUEFaKiioGyaTMjMPR2eBRNuqexRDvoBWfbVhi1U1z5mdu"
=======
            "tNcidBm9bgZGojYz2K7ExcbdZeYu9nSaC6DrBo56fKFTTKxfkHCx9fQZF2gkb3FXJUDr83gLLExRAkNRjvwCoPozjUrzQ3UNguciejRxAMBHmDBdzGNN8evfid5gfdaG1owpCHgC9cS8HJ"
>>>>>>> 20ae76a2
      ; balance= 63000
      ; delegate=
          Some
            (Public_key.Compressed.of_base58_check_exn
               "tNciKu2s74n6JTSZTpyMcZ7on2pNQvizz7RnY8gsE23ThH61Gmsi7vxmECLjARzHCkXQQdZTYM7Ufz6xW3jdkGBdAvbLzj2gKvpJFRB38qUW7t1UWti2VSKTaxtRmFtCQC64o8xknA3xBk")
      }
    ; { pk=
          Public_key.Compressed.of_base58_check_exn
<<<<<<< HEAD
            "tNcifj9MPBHfTPw9UBfTqJdUAf89hF5uXuiqWKmFAcor49SicmwxGqTUpbQ3ER6a9bP84j6Bsm6MfThBHhk5Zo92jgu86DvsrFBHpzV3cFqtndWWK4bdG2d529SpCuJ4uCv15rA5ofVekN"
=======
            "tNci57NMPonWC3q2TeJFehWv1jcrEdZ1SNUuRXYQHyxhZHsspYz8fJvDeiiN5VGt38jWkbwCcp4YuvTgQM7KYsx5P74MSz8ZetRp9x81XHYENtQfkTN5tFBkosCLtLGug5Ysb22QMec1bE"
>>>>>>> 20ae76a2
      ; balance= 63000
      ; delegate=
          Some
            (Public_key.Compressed.of_base58_check_exn
               "tNciYRhU3FBL6certKF3AgLDLU3SEpmoNxbB47CCfuJ9Qk93YwJnHYotS6Nnbi31cxLwDQrWxoZGYee5iBbip8D4ndy2WRxTGTwXNWeUng1b1sFjrcPndLBaF2ZnbDjaiL8ZrQj4znMDUM")
      }
    ; { pk=
          Public_key.Compressed.of_base58_check_exn
<<<<<<< HEAD
            "tNciPp5cecreavWV9eQ4F6g7Z58xosRCP1VtbCaGSBaSiKhudGCBW6w7iZSXdq7iLjeVFK8uWRxTBUQ8HjBhcxeAo5G9ymbZVW6673Q6FLgtxTA1949GiA8AdS1u9M6JTRxUzvaHv2icCd"
=======
            "tNci4SdujNw8vhbyw1cNgHzJng8NrwXV9oBnuEQaBEtGMBqgjttjj3aF3a565MZ8UodnfHZCVTTmPBgRxbUxAinjFuMUvQ4gupZAmahgMHJ6TdZcuB6LiQsiCYfbaHAJyjUox4iaYugaUq"
>>>>>>> 20ae76a2
      ; balance= 63000
      ; delegate=
          Some
            (Public_key.Compressed.of_base58_check_exn
               "tNci7WwZkJiCwmSdmyiX4V8kmJ2V6VZsvZBseUeKGBH4eFxm5Fc3tCCZYKmr3Xg6x8gRtvk3uZDBTNB9jh9sZccsu6H7LdLYUxju84Rsmu591mP2Ak15x24TJhMcW9jWVN6Z7wEGNrEHDx")
      }
    ; { pk=
          Public_key.Compressed.of_base58_check_exn
<<<<<<< HEAD
            "tNcibcdCVxU2fFADufADPnHL9kFrCjwUpfbVhw3qgGWKPwbYDdMBonv7JTFCrjnBpsZEP48pFG4Cktg6mNtboPoCx1Y41hVizeV2xek8UW4btHUCE1vPz3ahZUidgeRoMZXb6jH1GFTnhe"
=======
            "tNci46sQZv6UJPTxKDgDURdg8Ws2E3j93emL2NVzbG2qU7cHVEtfMc4UQN7knyUddhhvakrxWKwhRu6HBVJtZp64jXgfsiARn3EbT5xCLLQ2kdnRUBGJNuBpm16agzVdq45pLQMUj2kapX"
>>>>>>> 20ae76a2
      ; balance= 63000
      ; delegate=
          Some
            (Public_key.Compressed.of_base58_check_exn
               "tNcifNhAqaXVVBgHaGeirKCeeUWBULwqmxxHj2zKWPstWmdXaZAD2KLPEqWDqhH61Sca2CGXEbqqnmk9TSa3bZJk4Af9ZEtHC5QB21sV7KjjsbtXkdUMM6HdbmSCuFDLnx2NezruUZkJUE")
      }
    ; { pk=
          Public_key.Compressed.of_base58_check_exn
<<<<<<< HEAD
            "tNciKNqinWkk7T3iSda25Y9ydqnSwpkn5KLP5eceiRpoZM9TUt2Mz5BvJ9XekFvfttUPz9NaR3dwvhPEArVe6Py3RjYZk5qocMncPWudSXj4tTnoRZwdAVCxjd8EZb7gZsN6zHsVs3aCeK"
=======
            "tNciCpHoXJRiWYSsx4HZzMNJxRYmHt5yLJbF5fa6Yv9fR1m99a9KfgEgaFmtSkhbJ3eq2NzwdeHMAafGCAYjeKQ8tLoF34e3vPhtW9nYiEqJUJuZEsPZE9RRQWqyPuMPFSZdeqdj5dut5H"
>>>>>>> 20ae76a2
      ; balance= 63000
      ; delegate=
          Some
            (Public_key.Compressed.of_base58_check_exn
               "tNciApF9QwjTVChpyowq8fvy1auQnAfYp4dktZYH6kGApsWRTq1ZFq4CdzZpFpaPx7Gxbf4Wg4fzBGDC2f7xuriKqeeR4Cj3kWnAxFAwPXKCCVJa2TuDPMkRd3XhU1qUq12ccMHEQcJbLz")
      }
    ; { pk=
          Public_key.Compressed.of_base58_check_exn
<<<<<<< HEAD
            "tNci4iaubb8bqWSgHzio5UqzpJfa9wLnE9eCzzBMu4TgBmNDQzyoEvMaG9q4R9qjyoryHrLic86x1Y2YozQnDBxfjmKV6Yu5pLzXepG541gLUKHTbbLMDxmneARZyJfAtuc7k6bmXnzJCs"
=======
            "tNciHfFFseNADZo8isjQZHWgkJ1rv3t3QbQiyeDk8ak7qQrLWz2TJ9qUhWjCdgMMDDte9VDacLWZ1cUaJZeq2xuFuXPsEG1qhEk39NStb17g3o9hMMep1URp95UCiBAPEFUpvWQY6fWvSB"
>>>>>>> 20ae76a2
      ; balance= 63000
      ; delegate=
          Some
            (Public_key.Compressed.of_base58_check_exn
               "tNciKu2s74n6JTSZTpyMcZ7on2pNQvizz7RnY8gsE23ThH61Gmsi7vxmECLjARzHCkXQQdZTYM7Ufz6xW3jdkGBdAvbLzj2gKvpJFRB38qUW7t1UWti2VSKTaxtRmFtCQC64o8xknA3xBk")
      }
    ; { pk=
          Public_key.Compressed.of_base58_check_exn
<<<<<<< HEAD
            "tNcihcevkFzrqMgrphqanUhevyRfhECerG2643CfKAnLGK6HZAo8LYgJHucEFzmftEMLERyp2ALbQRL5eK4Hc1YA4wxD2DwBXJKvWLcjgzrymy3YvtNXZxGDPYoCiU9BUjtQpa8nvD7hy5"
=======
            "tNcifuofYRrtcuU9qkfZBs46GRuhWV7qAiTrsR9P63F9mC5DQgex8xp68prC15XAfU2XpF9K68ktFJzG5bePhjeT366G5NwihVghive4njYpwex1TrchLwmGHLmxbVvW8ndqDcHiAKpo8f"
>>>>>>> 20ae76a2
      ; balance= 63000
      ; delegate=
          Some
            (Public_key.Compressed.of_base58_check_exn
               "tNciYRhU3FBL6certKF3AgLDLU3SEpmoNxbB47CCfuJ9Qk93YwJnHYotS6Nnbi31cxLwDQrWxoZGYee5iBbip8D4ndy2WRxTGTwXNWeUng1b1sFjrcPndLBaF2ZnbDjaiL8ZrQj4znMDUM")
      }
    ; { pk=
          Public_key.Compressed.of_base58_check_exn
<<<<<<< HEAD
            "tNci5LGX6xZCLkgX6EgANeYXYrgyqrdekGjWfMJy4fybd7iaBEpBsxQpkAyVxCJqz8QRti5VKfiLAoj88eMNVJMcCiTB8GoirhKVoGYaD7byJ7kCNFMwhrXLdPH3rnnyHBZ8aG3fqiumZD"
=======
            "tNciJ1v8V8LXgiF1g57nqcJqgsBqiT62ACWwVFoaVYuZVGky8JJe6A7QQaotU9MqQ2QwLyHV5V7HCPTR98MLAZsD4wg4LTJ2ZzsBLwr4saSoooGpwkoSvbFFUu1cvh1NtHGosbLqK7bGKB"
>>>>>>> 20ae76a2
      ; balance= 63000
      ; delegate=
          Some
            (Public_key.Compressed.of_base58_check_exn
               "tNci7WwZkJiCwmSdmyiX4V8kmJ2V6VZsvZBseUeKGBH4eFxm5Fc3tCCZYKmr3Xg6x8gRtvk3uZDBTNB9jh9sZccsu6H7LdLYUxju84Rsmu591mP2Ak15x24TJhMcW9jWVN6Z7wEGNrEHDx")
      }
    ; { pk=
          Public_key.Compressed.of_base58_check_exn
<<<<<<< HEAD
            "tNciF7PsB92UNyfFpzrvezmpdNtLcm5SCsfS8o1zZcya7yupjVWHyTvr1imDE8XnDJtFvT972hbQTfz46G8t47JidvYK2tMXsuEjtTXYmMfyJJ1w598ndc5rEWGbbi47WAGUW7dtKBn92A"
=======
            "tNciULQW1LuaNMNNLDGkoA6Z69vgSrhPTyfMzKvq8NRRDN58AViW5gi53ypELb2is4Cy8P3neAzsXa9Kga4gyGAk8KKhQpUaJ7KEVo82PiSFEg3zJsVFowg64RmzPTTFgHsHg1sBojSuni"
>>>>>>> 20ae76a2
      ; balance= 63000
      ; delegate=
          Some
            (Public_key.Compressed.of_base58_check_exn
               "tNcifNhAqaXVVBgHaGeirKCeeUWBULwqmxxHj2zKWPstWmdXaZAD2KLPEqWDqhH61Sca2CGXEbqqnmk9TSa3bZJk4Af9ZEtHC5QB21sV7KjjsbtXkdUMM6HdbmSCuFDLnx2NezruUZkJUE")
      }
    ; { pk=
          Public_key.Compressed.of_base58_check_exn
<<<<<<< HEAD
            "tNci6XEVD9BAfjpgEM6Z8bnR4mky5otV31Srq5KL925DJhKRpJwxMbYrze2sP1kmzqqBmVDsdz4Z2NgD9kwx5yRFowmvvxFvXg6mHdFMAmVmoWtbRxFK5JpazPuKScLQvWVbdwRdRtj6zG"
=======
            "tNciAAKxZ3zCZq36DYckDNCjwRRjbJdRNGaXXCasFJ4LX5ucuDPRo4CJ1T2V4kJ5NXrCGA9F7pHtWSs4xqWZ1KaHrnVVu98JXvuhPeVaerG4iPfWMmyY33zJiSBXvmbFoGx97T29snEVuk"
>>>>>>> 20ae76a2
      ; balance= 63000
      ; delegate=
          Some
            (Public_key.Compressed.of_base58_check_exn
               "tNciApF9QwjTVChpyowq8fvy1auQnAfYp4dktZYH6kGApsWRTq1ZFq4CdzZpFpaPx7Gxbf4Wg4fzBGDC2f7xuriKqeeR4Cj3kWnAxFAwPXKCCVJa2TuDPMkRd3XhU1qUq12ccMHEQcJbLz")
      }
    ; { pk=
          Public_key.Compressed.of_base58_check_exn
<<<<<<< HEAD
            "tNciYYRe7GC2Axr4VteHCUUSqsXwTYi78TDf1TV4EmtKRXpbHTsJFUDRy1hYvbjzXXhsmjVPADUyWatA5dpCbMLZbHmKhJaiNmgL6DK3uoMgoQgUn5sXDomn7AYdEu9Tv6RN3Zd84ejBN2"
=======
            "tNciji2QpPHeyq8ztvXv9RH9B5bTgxmSuJLkKw7RMJhVProxMuog7NTV7yKRN2yAycHHZ9C7rGe1BMgSfBtyXaqiGnw5cS4q6aNr1ggGcbFwwPhEsTscFCToYETNK1BriMQscn9X6NLU4A"
>>>>>>> 20ae76a2
      ; balance= 63000
      ; delegate=
          Some
            (Public_key.Compressed.of_base58_check_exn
               "tNciKu2s74n6JTSZTpyMcZ7on2pNQvizz7RnY8gsE23ThH61Gmsi7vxmECLjARzHCkXQQdZTYM7Ufz6xW3jdkGBdAvbLzj2gKvpJFRB38qUW7t1UWti2VSKTaxtRmFtCQC64o8xknA3xBk")
      }
    ; { pk=
          Public_key.Compressed.of_base58_check_exn
<<<<<<< HEAD
            "tNciTVUTLbc7gusWSviC4X9mSmc5GR4qWsxhF3Aw3QhbUz5rzsqAGJbahdYj1HkYNCtPRDgEspByLx8bTjSTMWD7tf3U7Y1KTQuv4GyiRXYNubPawzPqe7QkboUBap9ez2yRNNBzR2xSCT"
=======
            "tNciQraAWCEhvPvz1eiDHzK8cmNFKVh6QEtmojaij3v5PoDqD2ee1hNx8VxoAdy9PqaHYAc5YeqwYn47f3tUr9Mx3QFK3ZUeTqswgSFsYxKRLhcQd7bTRcUM2jpdLNe86md89TjbtKRhQ4"
>>>>>>> 20ae76a2
      ; balance= 63000
      ; delegate=
          Some
            (Public_key.Compressed.of_base58_check_exn
               "tNciYRhU3FBL6certKF3AgLDLU3SEpmoNxbB47CCfuJ9Qk93YwJnHYotS6Nnbi31cxLwDQrWxoZGYee5iBbip8D4ndy2WRxTGTwXNWeUng1b1sFjrcPndLBaF2ZnbDjaiL8ZrQj4znMDUM")
      }
    ; { pk=
          Public_key.Compressed.of_base58_check_exn
<<<<<<< HEAD
            "tNciAidHcJSkmnKrnP7NkKuxmcgNcgny266p5gBydX3xQ1EfCpQHuK48Pj4c7aDqcXh8oBeGzyGrwDRzXcXWvX6wTMsgCBJCd9tNUfWxT7n692LJyVLRmbHc7X6UHCuWFQhwD7ptNfruaf"
=======
            "tNciE8vyx1iEyArdxgV6LvTakwpvLLcLcsHqUo5RTn9khnPviUcPvJK1fSA2XwM4F4VgQ3PYmaMLjcaZKUhSsYzvkcK8sKFsMgXoyM1MExbKjoGUzwPoYadzWZ4SqmzcSF4gMMWKfkAbZ8"
>>>>>>> 20ae76a2
      ; balance= 63000
      ; delegate=
          Some
            (Public_key.Compressed.of_base58_check_exn
               "tNci7WwZkJiCwmSdmyiX4V8kmJ2V6VZsvZBseUeKGBH4eFxm5Fc3tCCZYKmr3Xg6x8gRtvk3uZDBTNB9jh9sZccsu6H7LdLYUxju84Rsmu591mP2Ak15x24TJhMcW9jWVN6Z7wEGNrEHDx")
      }
    ; { pk=
          Public_key.Compressed.of_base58_check_exn
<<<<<<< HEAD
            "tNciWVvt5nfSkLxRW7Qc3F2b8VgMSvHV9oG3opkgK2HxAcNkuuM6UwVMycZwcbKL1pKtgNWTV1mJWq5U47HDww5AmLbCU7ZsQSaAccvxUmVLQbA85SPa3zHZ4fjBj7h3VNt9KXgYvYiY5B"
=======
            "tNciMShTd7ZTUvGL8fV14gqxH9eh7JcsUU69QnxW8hsGtyem8ecqeayP66uBDAiwMy1BV16mPVe7JKa51ZA82PtxKDDddLSQuVxHEt6PUcBcgFYBSmknaUASjUFLoUsf2CnnqTA6k7C85G"
>>>>>>> 20ae76a2
      ; balance= 63000
      ; delegate=
          Some
            (Public_key.Compressed.of_base58_check_exn
               "tNcifNhAqaXVVBgHaGeirKCeeUWBULwqmxxHj2zKWPstWmdXaZAD2KLPEqWDqhH61Sca2CGXEbqqnmk9TSa3bZJk4Af9ZEtHC5QB21sV7KjjsbtXkdUMM6HdbmSCuFDLnx2NezruUZkJUE")
      }
    ; { pk=
          Public_key.Compressed.of_base58_check_exn
<<<<<<< HEAD
            "tNcikC5Sf2EwK3gTE8XPu4zUrsbUq1qCLRLkexQcD5yLSc73Gnt3EQJKVYQq9taRZnjEffvYeeaKQo91KCSajWGBs9iugLrfMXvMQ5sNn7V3q1NGrARHbkECq6GTRgXZcvSdRAWBKeuJQ2"
=======
            "tNciMW33Ts26Ri2jt6ckDHDxLYptfHFfxsH2H3vjv2tBvuPsNRM9a9sj7Zigk78QpJcUyoimSyZBixwHUpqBaDbww2uLf3ccUp6jKDA1aQ5jcWHWQ32qN9pBVw3y1ERCX1ijAKgRFQpt3g"
>>>>>>> 20ae76a2
      ; balance= 63000
      ; delegate=
          Some
            (Public_key.Compressed.of_base58_check_exn
               "tNciApF9QwjTVChpyowq8fvy1auQnAfYp4dktZYH6kGApsWRTq1ZFq4CdzZpFpaPx7Gxbf4Wg4fzBGDC2f7xuriKqeeR4Cj3kWnAxFAwPXKCCVJa2TuDPMkRd3XhU1qUq12ccMHEQcJbLz")
      }
    ; { pk=
          Public_key.Compressed.of_base58_check_exn
<<<<<<< HEAD
            "tNcifvy784hwsvn3SswycZV7qZ6zrszyzjhgn4sEnHNMDFBSyZZLkDCZ9jZRz1uGKUdnYAayNkdUZaBzMR1fsGrDfSNBXLJUg4Xc5CRJazPEvpkSDW3NkXp1pSP2EtAq6KEYELsZ1phnsg"
=======
            "tNcim6idF49PzYpS3bRhx11Ggkm7CuCCL9JKSboj7JcYme2eG9yFgkPq7RkAiau4jt5EF7nZ698SpcSywjD9FcuLFhZoqPrqv1dkJNJ3bXjDqBkhfbSJ5KTioFVx9q26D6jJeBbnwUsGMS"
>>>>>>> 20ae76a2
      ; balance= 63000
      ; delegate=
          Some
            (Public_key.Compressed.of_base58_check_exn
               "tNciKu2s74n6JTSZTpyMcZ7on2pNQvizz7RnY8gsE23ThH61Gmsi7vxmECLjARzHCkXQQdZTYM7Ufz6xW3jdkGBdAvbLzj2gKvpJFRB38qUW7t1UWti2VSKTaxtRmFtCQC64o8xknA3xBk")
      }
    ; { pk=
          Public_key.Compressed.of_base58_check_exn
<<<<<<< HEAD
            "tNciU2FojhwXszgPy78Tz8BLsaSY3TYmQYtjuHkvFZU74Mj9zRuqpvJL5NaNStASSg69QzXp3CTkmPv98QbgpiDKhWFc1jhBjXff2T1joxKQLjjTVXt7gRB4ESwY5Rutp4QwwfByQH6smx"
=======
            "tNciQPgJmo99zZSJX8fTQmu3byYywr8jvSs2XePzwtPLLYqrH3WSja8rfzL7FhFdENmTC3bTGqf3jRHSeSGoWCmSAkKfdHgAfgZA29JwjWFDp3rVTusRXY3jmTNzdwy6A1D5DP3SSP4NxM"
>>>>>>> 20ae76a2
      ; balance= 63000
      ; delegate=
          Some
            (Public_key.Compressed.of_base58_check_exn
               "tNciYRhU3FBL6certKF3AgLDLU3SEpmoNxbB47CCfuJ9Qk93YwJnHYotS6Nnbi31cxLwDQrWxoZGYee5iBbip8D4ndy2WRxTGTwXNWeUng1b1sFjrcPndLBaF2ZnbDjaiL8ZrQj4znMDUM")
      }
    ; { pk=
          Public_key.Compressed.of_base58_check_exn
<<<<<<< HEAD
            "tNciYgDpKK7UpimWto8Bb3tDVCXFKVTrRbhabtsk6DKT1X8YA9kEn6v7qgr2WmknWvWPRRdQ6RvfFNmhGNnbBJHDn9bFonouszq6mwgm9461kCpAFkwLQWMSoxCdAv5BBjgWMnejZkYHGv"
=======
            "tNciQn19op23GGWjoLK7d1VULggGziYnkrunFRSgHUWtrpoVuyjC7R2KR22pp7Q1HQwzFk39HpngP9bLxkbTbQmvxJLczvK4NK8XwX4rEpzuSz71GKkxJdSRZ6kRahFu6yUEUffRGagc5g"
>>>>>>> 20ae76a2
      ; balance= 63000
      ; delegate=
          Some
            (Public_key.Compressed.of_base58_check_exn
               "tNci7WwZkJiCwmSdmyiX4V8kmJ2V6VZsvZBseUeKGBH4eFxm5Fc3tCCZYKmr3Xg6x8gRtvk3uZDBTNB9jh9sZccsu6H7LdLYUxju84Rsmu591mP2Ak15x24TJhMcW9jWVN6Z7wEGNrEHDx")
      }
    ; { pk=
          Public_key.Compressed.of_base58_check_exn
<<<<<<< HEAD
            "tNciME5wf6i8T7fH1U4f5XTzP4XhsLgaDJ9kLpuHdy2j9ygV6mLvrFLu6fwLXNpBSqbAbJh9wuKsXyr1VBY4hUwZmt7qJyhqhzFgWauug8LwriVkykk5sVKcWrwzhCaHkFku3srAzE6GuT"
=======
            "tNciboVmZqK23AWjdWiCbBi6WhSc9H7kPLT4WVquvjn1je5ur7hByz7E57GbyZ3TjCVa5PVo7iBQE4LDFJZ9UGsATJKazc1kAXwPNASUTsqv7tsRP2abaW5but44nW1McdRvmMCGLEUcCt"
>>>>>>> 20ae76a2
      ; balance= 63000
      ; delegate=
          Some
            (Public_key.Compressed.of_base58_check_exn
               "tNcifNhAqaXVVBgHaGeirKCeeUWBULwqmxxHj2zKWPstWmdXaZAD2KLPEqWDqhH61Sca2CGXEbqqnmk9TSa3bZJk4Af9ZEtHC5QB21sV7KjjsbtXkdUMM6HdbmSCuFDLnx2NezruUZkJUE")
      }
    ; { pk=
          Public_key.Compressed.of_base58_check_exn
<<<<<<< HEAD
            "tNcifbMK9hP33uAgqXbHURtssX3uEbQ1JVs5PgRxMPf6KHpEpDoFBb56Dk9wSWNNR8bAinA35ohCzWr3BzuFpUYr5Z6SekeAHdvNZXpusT64w7uvQRpYQbLsWPjgJzZYdjx9392r1zm34S"
=======
            "tNciX5i56xu94c1tivCChEGNg3neSLrHKswwEsAo8QsaxnExv2xFix8P7VxrBTVt8SMxKrAPNzMYpnGkvDMvUxeSULCu89fZKSyLK8ztTGe7tBQ6jycPjJdasYXSSUpNhWDVm6Esfrj58J"
>>>>>>> 20ae76a2
      ; balance= 63000
      ; delegate=
          Some
            (Public_key.Compressed.of_base58_check_exn
               "tNciApF9QwjTVChpyowq8fvy1auQnAfYp4dktZYH6kGApsWRTq1ZFq4CdzZpFpaPx7Gxbf4Wg4fzBGDC2f7xuriKqeeR4Cj3kWnAxFAwPXKCCVJa2TuDPMkRd3XhU1qUq12ccMHEQcJbLz")
      }
    ; { pk=
          Public_key.Compressed.of_base58_check_exn
<<<<<<< HEAD
            "tNcikSGhxjJrWNcTnqVDy2cc4RT3SVvPP8rrdKGbEbRUX3vdUB8Wj6hWghM4wHxoizsf1s33a7k3USwerbfACnBpdufMkagjP7JXTfk8jGbvqgiq35oq16HBFuESQbcPPv6t8M8uqbt62y"
=======
            "tNci77AGBjtDoTCMr2wW5T4vLJdxUGB4ri8j9B2duY6TF8r4PVamFi3tq55n7CBeitb1yE1pAELQNHgNwMx1DzocxtRff8dpbEEdx9U4EHWLP1JBPyFN96sUjrnQv2sXgkX2Ww3KYKbwfY"
>>>>>>> 20ae76a2
      ; balance= 63000
      ; delegate=
          Some
            (Public_key.Compressed.of_base58_check_exn
               "tNciKu2s74n6JTSZTpyMcZ7on2pNQvizz7RnY8gsE23ThH61Gmsi7vxmECLjARzHCkXQQdZTYM7Ufz6xW3jdkGBdAvbLzj2gKvpJFRB38qUW7t1UWti2VSKTaxtRmFtCQC64o8xknA3xBk")
      }
    ; { pk=
          Public_key.Compressed.of_base58_check_exn
<<<<<<< HEAD
            "tNcifMcm5GunCLYno2J2QEnS7xix3QWm8YtkYER6DXxgkgPrD76U5rF78kbtqRAMpfAQUV5yz5yU7wah9aZ38z6uNgMMUqkDE2jL7QdMdExUCfwhxyLyPgQNTTX3D3iXRFvShnyAG27f4e"
=======
            "tNci7SfthkZX6NWG1QMBWur1KxyS4ZZYkFDzbE1FBmDu5xwBDYYpbSVwd1WZnya6rwUECMwtiaq7dM1EDa7uWueY95foBY6UFxuqt7UdqxP66qtL7LFnf7Z6QykCK6v7Y8iDhyZSz5uuyA"
>>>>>>> 20ae76a2
      ; balance= 63000
      ; delegate=
          Some
            (Public_key.Compressed.of_base58_check_exn
               "tNciYRhU3FBL6certKF3AgLDLU3SEpmoNxbB47CCfuJ9Qk93YwJnHYotS6Nnbi31cxLwDQrWxoZGYee5iBbip8D4ndy2WRxTGTwXNWeUng1b1sFjrcPndLBaF2ZnbDjaiL8ZrQj4znMDUM")
      }
    ; { pk=
          Public_key.Compressed.of_base58_check_exn
<<<<<<< HEAD
            "tNcicMnGb5j7tDXaBgf2HX8T7eLoprPeLxCoR13H8aTmn1s9ezo5NGvtPSyyRJgBXR9c3x6MYaCz1KsHxN5bh6vJhydqkS9WCCqZf6nfMMdXtK9SuzmokPJHspwKNeFNHynvEoLg91egPY"
=======
            "tNcijXjHEfbR6womyFv4tsPvvqwrbrCPRT9cgjq1yafFFHk1RwA2umibuutBVcXyC8XcESaHwi89HDv29D7wYQZp2WhAuLevVohTke5NxZb4RGV5tfFeMsgCxyPS6AXgmKifXSwYMvzUiV"
>>>>>>> 20ae76a2
      ; balance= 63000
      ; delegate=
          Some
            (Public_key.Compressed.of_base58_check_exn
               "tNci7WwZkJiCwmSdmyiX4V8kmJ2V6VZsvZBseUeKGBH4eFxm5Fc3tCCZYKmr3Xg6x8gRtvk3uZDBTNB9jh9sZccsu6H7LdLYUxju84Rsmu591mP2Ak15x24TJhMcW9jWVN6Z7wEGNrEHDx")
      }
    ; { pk=
          Public_key.Compressed.of_base58_check_exn
<<<<<<< HEAD
            "tNciaydsj5CNaktEgshJcA3u859KCfEfYoiAuptx4ng9Cam2jcUXVTUDNYeDF4mb5woDHQMEyS9BPcraYWSPbe4PzKwPG9mWeUMyB6rFhXn7gGP9nnXirTVjvtnjhFBZ3FrQCeWEynCH8z"
=======
            "tNcify7N6bJ4LhqUVQnVpk41KmffuWxtaDVcywzyQ7yA6BCmJbVQmKnZifcLbgpsDj9oe7W2awTt5RNyqxDDTtTG9RQDGWhKJiZ2Rh4X3NYoJXXattREyhr8LzVsVzKjmMErP14Ai5Mctd"
>>>>>>> 20ae76a2
      ; balance= 63000
      ; delegate=
          Some
            (Public_key.Compressed.of_base58_check_exn
               "tNcifNhAqaXVVBgHaGeirKCeeUWBULwqmxxHj2zKWPstWmdXaZAD2KLPEqWDqhH61Sca2CGXEbqqnmk9TSa3bZJk4Af9ZEtHC5QB21sV7KjjsbtXkdUMM6HdbmSCuFDLnx2NezruUZkJUE")
      }
    ; { pk=
          Public_key.Compressed.of_base58_check_exn
<<<<<<< HEAD
            "tNci4bPwZx6xZsuYvzrDommQEM7j8ViMkNdXLSyQyEhQzgvTWA5qaoZekNbLhvJt3JJBLzLPMYQ1dLxiJhJPuLjCVEewMF6xdrw1yCVGbiP4PLuH5xVWabixQR2dkFqZiMSJ71LBLTvHov"
=======
            "tNciHUDHuaa3Y2Jw9Cib9qsDchChdMLACRHyfSCsvCNRb3qHPhpH4vBV8AXE2gzFXuJWQvHcdiMuCi1zwBqbstjpe9ZHq66THoVKgpJ3s3VtrJnVxHo9GS4vpVGaLeLDLAoadsHZA8dAt7"
>>>>>>> 20ae76a2
      ; balance= 63000
      ; delegate=
          Some
            (Public_key.Compressed.of_base58_check_exn
               "tNciApF9QwjTVChpyowq8fvy1auQnAfYp4dktZYH6kGApsWRTq1ZFq4CdzZpFpaPx7Gxbf4Wg4fzBGDC2f7xuriKqeeR4Cj3kWnAxFAwPXKCCVJa2TuDPMkRd3XhU1qUq12ccMHEQcJbLz")
      }
    ; { pk=
          Public_key.Compressed.of_base58_check_exn
<<<<<<< HEAD
            "tNciZjG9aUYB6GpNKKBn1oqEARh4aXBHXuANdnfhfYsWmKV2J3zUG7oFuPqv4MFGToLmymRDTf2eLh35c5Rz9abcqUiZskYeUDMz2nmbo9JvSz5bwUBLqJ4ZKFEVDyLLbJrpSThhQsAr5B"
=======
            "tNci4TdgcJLiCQyNoYfRWDXgiMaRo15gcEbB3ApA9wzQSM8C6URGDA2akxgNd5iciHbTCmxJnuoK3Tg5Jj2L7AaYePcGvRDfHPKiTroBxX3HTfyeMYj6F1rvjBeenLTAmFQ6fToCbVnY99"
>>>>>>> 20ae76a2
      ; balance= 63000
      ; delegate=
          Some
            (Public_key.Compressed.of_base58_check_exn
               "tNciKu2s74n6JTSZTpyMcZ7on2pNQvizz7RnY8gsE23ThH61Gmsi7vxmECLjARzHCkXQQdZTYM7Ufz6xW3jdkGBdAvbLzj2gKvpJFRB38qUW7t1UWti2VSKTaxtRmFtCQC64o8xknA3xBk")
      } ]

  let fake_accounts =
    let open Quickcheck in
    random_value ~seed:(`Deterministic "fake accounts for testnet postake")
      (Generator.list_with_length
         (fake_accounts_target - List.length real_accounts)
         Fake_accounts.gen)

  let accounts = real_accounts @ fake_accounts
end)<|MERGE_RESOLUTION|>--- conflicted
+++ resolved
@@ -17,11 +17,7 @@
       ; delegate= None }
     ; { pk=
           Public_key.Compressed.of_base58_check_exn
-<<<<<<< HEAD
-            "tNciKoGhEqyU9TSweMiKqpHHjLE9JiDnDVwbN7UUvjccuMW4oEfcomjx9WY4A8BtDU895G7vHjetwkkKUnyBpYskxjMqzMhuT1x46Mb78UgMWyKPUdQNgxuFZG3b6VRhYEvg88mqfNPQTX"
-=======
             "tNciTDiJziUovrKA4KKs7wN1XNhV8BW1YUvcyoo33RdrtPa5fKSKJSqFTgo13aNscVYTBa2kRmPnNGCdsuAqsSw6YJSn1GKVuqfpTDxXkifm6PJoVmVN3Gd1vBPKzdpeyuTBULfwsjmFxB"
->>>>>>> 20ae76a2
       ; balance= 1600000
       ; delegate=
           Some
@@ -35,11 +31,7 @@
       ; delegate= None }
     ; { pk=
           Public_key.Compressed.of_base58_check_exn
-<<<<<<< HEAD
-            "tNciQmDcKFxFtqcy1YV5vm2yUhFzvNf8uLkimPLPndXt1nqrcGuTiVQZkHB7riQfLVqeefCAjiedbt6SFMkgyyR6gwiPLRvZ2kfV5572p1sBaECGq2TxTEWrPBKJg6TbxY9Uqi3EG2phxW"
-=======
             "tNciGGG62uN18dV5YJrr2SyGWsGbQQhBn5fSEBJ5967KBikntN6hhnCw3Zc1aQCWi4FQDSZMS1d1aq18iKUVnJdDi87ZtBsvgvS1YRo9rWFyX3pUxeM7mntZmA387gztnXT4xfqYSwSh3v"
->>>>>>> 20ae76a2
       ; balance= 1600000
       ; delegate=
           Some
@@ -53,11 +45,7 @@
       ; delegate= None }
     ; { pk=
           Public_key.Compressed.of_base58_check_exn
-<<<<<<< HEAD
-            "tNciA7ABzqCEtpofnxzDBN1n3gL6Se2CF8wVgaU34NiErQebrAMF6nwd6wwpqGqTGWtmxtMacRtXGLapTCH9HuGALeQCwMFfrC7dFo5T45eKBWYjCwguUUScoisk4cQ6LhynLvVPx6R4rh"
-=======
             "tNcij94DDKfuVRL2VrK9HQVeyJPwFK3Sz6bnpGWgme24Cqsgup1cpfb19XKEfkiUmRrUJ6CrJ8C7Bgz1w6mzeRvQ9BXuTsKaEc1yvuJUoDioGVXpuGowYVXw4KC1mG6RsqPYF4oH7iWcHY"
->>>>>>> 20ae76a2
       ; balance= 1600000
       ; delegate=
           Some
@@ -71,11 +59,7 @@
       ; delegate= None }
     ; { pk=
           Public_key.Compressed.of_base58_check_exn
-<<<<<<< HEAD
-            "tNci7esg8AWFngU7Ubo3iXBxs9Gs7H852HSgJHLo6iPkZf8y2s7zwN3SD62btaW7uykGySswWt53gdP3PwWJbGE2kjDy5vMj84aPPHsLjTWwCbZ5pxikA2GZThEN6hy5iyHBNFoc3dCsSX"
-=======
             "tNciMTgwisDWsms9pEiJvbRXWpCnp5vFQRJd417w1aN15ofzCEFQA37JC4yEoNLNw9MxP12uZVv4Wm5mcwCUryD6zr2DpZGiaBvrWikHTreYMbE4BViMB9d7BUGxLExtoC8cc1LjQFXPgG"
->>>>>>> 20ae76a2
       ; balance= 1600000
       ; delegate=
           Some
@@ -89,11 +73,7 @@
       ; delegate= None }
     ; { pk=
           Public_key.Compressed.of_base58_check_exn
-<<<<<<< HEAD
-            "tNci9gaRbfzhHn2qYWYYT3wAEo1WRKM5ozdMH1aVGT5CoxotdXbGRj4ueeKmCBgkU7t9TeHhSfkWiASxrKxHcp673sGR8mHgbuHNzECAew1DJUEXeEASs6oawTfs5B9pyJic5jaUJuJ4Lg"
-=======
             "tNciUfrbXAYtEfcMhW8nYdh9DsFfGenEYNgqRq5vmzBnRgaQd4fDYVEt8VhfbZGQc7brDWCkvNrUdxbfbV9mc7pEN6GG6hEkqNAbXuz3YtKtQPLefz8YMcbLhdE1ninWdkym5ytaKNteCa"
->>>>>>> 20ae76a2
       ; balance= 1600000
       ; delegate=
           Some
@@ -125,388 +105,268 @@
       }
     ; { pk=
           Public_key.Compressed.of_base58_check_exn
-<<<<<<< HEAD
-            "tNci3P46ZXFzYT5NVuePtHkrwCiXhyf7uCXKWuUNSANwbp5bbMyBj79oXdRcppE4UiKN3M1Lnmt1Q3i1fCZdeXSLYXinb3dYTbyZyVK1qY7SH3uW9BBAVJjQmb1oJ8LRH3pCg5FEkbPASR"
-=======
             "tNciaMga2fcyoTSo4Jd1UfexzTgt2v7dcCw9RQgMTPyS1JVj7YaVbL5NkhoEN3BobJAo8nkuD7FFW6GyJBYbbKTyTDadY51GbEnijZbHG4a5sxvRj2vGPyrgTvZBdTjeBGW8Ug5KYw4h87"
->>>>>>> 20ae76a2
-      ; balance= 63000
-      ; delegate=
-          Some
-            (Public_key.Compressed.of_base58_check_exn
-               "tNciYRhU3FBL6certKF3AgLDLU3SEpmoNxbB47CCfuJ9Qk93YwJnHYotS6Nnbi31cxLwDQrWxoZGYee5iBbip8D4ndy2WRxTGTwXNWeUng1b1sFjrcPndLBaF2ZnbDjaiL8ZrQj4znMDUM")
-      }
-    ; { pk=
-          Public_key.Compressed.of_base58_check_exn
-<<<<<<< HEAD
-            "tNciV5ff4xHHqR1rqAHpAWapbQshb5iTrZ66uaSKqRk5XwDPCsneRJuHjCYjrdLxWqVqsvnHzqRm6LY4dVXGPBrj3zfB7pX27z5CGVfoaT17Jx1LcYoUM8gTTedonQwZZXXCkHDTzauLjB"
-=======
+      ; balance= 63000
+      ; delegate=
+          Some
+            (Public_key.Compressed.of_base58_check_exn
+               "tNciYRhU3FBL6certKF3AgLDLU3SEpmoNxbB47CCfuJ9Qk93YwJnHYotS6Nnbi31cxLwDQrWxoZGYee5iBbip8D4ndy2WRxTGTwXNWeUng1b1sFjrcPndLBaF2ZnbDjaiL8ZrQj4znMDUM")
+      }
+    ; { pk=
+          Public_key.Compressed.of_base58_check_exn
             "tNciW2rBoTssVzvrwEc6CkRHCZznKP94ZfAPvZP3pmAjhGBofjvZiom22pBjFNWoVJA8PAUcyYdStZHnvYYd3qyVqobzWiBFib7zTkrnRSGR7yyW5rr13JSZjhSgSL3hk8focXn2mhp2HS"
->>>>>>> 20ae76a2
-      ; balance= 63000
-      ; delegate=
-          Some
-            (Public_key.Compressed.of_base58_check_exn
-               "tNci7WwZkJiCwmSdmyiX4V8kmJ2V6VZsvZBseUeKGBH4eFxm5Fc3tCCZYKmr3Xg6x8gRtvk3uZDBTNB9jh9sZccsu6H7LdLYUxju84Rsmu591mP2Ak15x24TJhMcW9jWVN6Z7wEGNrEHDx")
-      }
-    ; { pk=
-          Public_key.Compressed.of_base58_check_exn
-<<<<<<< HEAD
-            "tNciHwh4vN9mpKDbCjWPGhDwUJDL8BFbEY3pacBrjKAhYMrzDVjKM9fCPxrUpKCYJZrQyTVqazNTVK7wYF9q1TK9vp8zrU1SGuvG51uLZqp66i8LJ5PFtqtTDiS2AmGwpQKV9Dd6qqed4L"
-=======
+      ; balance= 63000
+      ; delegate=
+          Some
+            (Public_key.Compressed.of_base58_check_exn
+               "tNci7WwZkJiCwmSdmyiX4V8kmJ2V6VZsvZBseUeKGBH4eFxm5Fc3tCCZYKmr3Xg6x8gRtvk3uZDBTNB9jh9sZccsu6H7LdLYUxju84Rsmu591mP2Ak15x24TJhMcW9jWVN6Z7wEGNrEHDx")
+      }
+    ; { pk=
+          Public_key.Compressed.of_base58_check_exn
             "tNcim7ShoVZujTkrjN2cZBmLRXAJ8AimCw4RzWpCk9nhQSDBfHRSacUhGjvhT9GvDRS1EhhZFUYtSYKTboHM1iFr8LUAWcP6YEeezRQfR5Z2Szg8dRC1JUHcv4eqk2ArNeQpv8cdsRtnR5"
->>>>>>> 20ae76a2
-      ; balance= 63000
-      ; delegate=
-          Some
-            (Public_key.Compressed.of_base58_check_exn
-               "tNcifNhAqaXVVBgHaGeirKCeeUWBULwqmxxHj2zKWPstWmdXaZAD2KLPEqWDqhH61Sca2CGXEbqqnmk9TSa3bZJk4Af9ZEtHC5QB21sV7KjjsbtXkdUMM6HdbmSCuFDLnx2NezruUZkJUE")
-      }
-    ; { pk=
-          Public_key.Compressed.of_base58_check_exn
-<<<<<<< HEAD
-            "tNciRHJqiqUHxzgvxGBP2Ap6mVNP9sXk9s7iTcdCrYbXrZn9rYHS9Y3eMECLFbctRWHU79gKbUTTFjjZXYdEhSF8xyZThdn9fawrhVR3UUdLw1XMK9Y7pCJUobAKQ2vPN1hDV9fVUy4UUM"
-=======
+      ; balance= 63000
+      ; delegate=
+          Some
+            (Public_key.Compressed.of_base58_check_exn
+               "tNcifNhAqaXVVBgHaGeirKCeeUWBULwqmxxHj2zKWPstWmdXaZAD2KLPEqWDqhH61Sca2CGXEbqqnmk9TSa3bZJk4Af9ZEtHC5QB21sV7KjjsbtXkdUMM6HdbmSCuFDLnx2NezruUZkJUE")
+      }
+    ; { pk=
+          Public_key.Compressed.of_base58_check_exn
             "tNciEbdy4xtgN7q6XQzzC4Y8t4jgSrVarMvVt6CHvPF1LMS2fCRtLbwguwvv5uhL5xCmcRpUJWHxcBZ1bDq1Q4m1W9tat4fFFfAEiGi4hpd4kuseK4upLpxWzCtjvcXbUbzjW1Exj2562Z"
->>>>>>> 20ae76a2
-      ; balance= 63000
-      ; delegate=
-          Some
-            (Public_key.Compressed.of_base58_check_exn
-               "tNciApF9QwjTVChpyowq8fvy1auQnAfYp4dktZYH6kGApsWRTq1ZFq4CdzZpFpaPx7Gxbf4Wg4fzBGDC2f7xuriKqeeR4Cj3kWnAxFAwPXKCCVJa2TuDPMkRd3XhU1qUq12ccMHEQcJbLz")
-      }
-    ; { pk=
-          Public_key.Compressed.of_base58_check_exn
-<<<<<<< HEAD
-            "tNciKDFxJGWBdbt3Fsueqo8YH6bgNkhYNTAuXktuVdWBvzpWX6bKbxBsPbHmZeBATouqqLTNP98zUvzxbggJZpWFf34AotrkrUEFaKiioGyaTMjMPR2eBRNuqexRDvoBWfbVhi1U1z5mdu"
-=======
+      ; balance= 63000
+      ; delegate=
+          Some
+            (Public_key.Compressed.of_base58_check_exn
+               "tNciApF9QwjTVChpyowq8fvy1auQnAfYp4dktZYH6kGApsWRTq1ZFq4CdzZpFpaPx7Gxbf4Wg4fzBGDC2f7xuriKqeeR4Cj3kWnAxFAwPXKCCVJa2TuDPMkRd3XhU1qUq12ccMHEQcJbLz")
+      }
+    ; { pk=
+          Public_key.Compressed.of_base58_check_exn
             "tNcidBm9bgZGojYz2K7ExcbdZeYu9nSaC6DrBo56fKFTTKxfkHCx9fQZF2gkb3FXJUDr83gLLExRAkNRjvwCoPozjUrzQ3UNguciejRxAMBHmDBdzGNN8evfid5gfdaG1owpCHgC9cS8HJ"
->>>>>>> 20ae76a2
-      ; balance= 63000
-      ; delegate=
-          Some
-            (Public_key.Compressed.of_base58_check_exn
-               "tNciKu2s74n6JTSZTpyMcZ7on2pNQvizz7RnY8gsE23ThH61Gmsi7vxmECLjARzHCkXQQdZTYM7Ufz6xW3jdkGBdAvbLzj2gKvpJFRB38qUW7t1UWti2VSKTaxtRmFtCQC64o8xknA3xBk")
-      }
-    ; { pk=
-          Public_key.Compressed.of_base58_check_exn
-<<<<<<< HEAD
-            "tNcifj9MPBHfTPw9UBfTqJdUAf89hF5uXuiqWKmFAcor49SicmwxGqTUpbQ3ER6a9bP84j6Bsm6MfThBHhk5Zo92jgu86DvsrFBHpzV3cFqtndWWK4bdG2d529SpCuJ4uCv15rA5ofVekN"
-=======
+      ; balance= 63000
+      ; delegate=
+          Some
+            (Public_key.Compressed.of_base58_check_exn
+               "tNciKu2s74n6JTSZTpyMcZ7on2pNQvizz7RnY8gsE23ThH61Gmsi7vxmECLjARzHCkXQQdZTYM7Ufz6xW3jdkGBdAvbLzj2gKvpJFRB38qUW7t1UWti2VSKTaxtRmFtCQC64o8xknA3xBk")
+      }
+    ; { pk=
+          Public_key.Compressed.of_base58_check_exn
             "tNci57NMPonWC3q2TeJFehWv1jcrEdZ1SNUuRXYQHyxhZHsspYz8fJvDeiiN5VGt38jWkbwCcp4YuvTgQM7KYsx5P74MSz8ZetRp9x81XHYENtQfkTN5tFBkosCLtLGug5Ysb22QMec1bE"
->>>>>>> 20ae76a2
-      ; balance= 63000
-      ; delegate=
-          Some
-            (Public_key.Compressed.of_base58_check_exn
-               "tNciYRhU3FBL6certKF3AgLDLU3SEpmoNxbB47CCfuJ9Qk93YwJnHYotS6Nnbi31cxLwDQrWxoZGYee5iBbip8D4ndy2WRxTGTwXNWeUng1b1sFjrcPndLBaF2ZnbDjaiL8ZrQj4znMDUM")
-      }
-    ; { pk=
-          Public_key.Compressed.of_base58_check_exn
-<<<<<<< HEAD
-            "tNciPp5cecreavWV9eQ4F6g7Z58xosRCP1VtbCaGSBaSiKhudGCBW6w7iZSXdq7iLjeVFK8uWRxTBUQ8HjBhcxeAo5G9ymbZVW6673Q6FLgtxTA1949GiA8AdS1u9M6JTRxUzvaHv2icCd"
-=======
+      ; balance= 63000
+      ; delegate=
+          Some
+            (Public_key.Compressed.of_base58_check_exn
+               "tNciYRhU3FBL6certKF3AgLDLU3SEpmoNxbB47CCfuJ9Qk93YwJnHYotS6Nnbi31cxLwDQrWxoZGYee5iBbip8D4ndy2WRxTGTwXNWeUng1b1sFjrcPndLBaF2ZnbDjaiL8ZrQj4znMDUM")
+      }
+    ; { pk=
+          Public_key.Compressed.of_base58_check_exn
             "tNci4SdujNw8vhbyw1cNgHzJng8NrwXV9oBnuEQaBEtGMBqgjttjj3aF3a565MZ8UodnfHZCVTTmPBgRxbUxAinjFuMUvQ4gupZAmahgMHJ6TdZcuB6LiQsiCYfbaHAJyjUox4iaYugaUq"
->>>>>>> 20ae76a2
-      ; balance= 63000
-      ; delegate=
-          Some
-            (Public_key.Compressed.of_base58_check_exn
-               "tNci7WwZkJiCwmSdmyiX4V8kmJ2V6VZsvZBseUeKGBH4eFxm5Fc3tCCZYKmr3Xg6x8gRtvk3uZDBTNB9jh9sZccsu6H7LdLYUxju84Rsmu591mP2Ak15x24TJhMcW9jWVN6Z7wEGNrEHDx")
-      }
-    ; { pk=
-          Public_key.Compressed.of_base58_check_exn
-<<<<<<< HEAD
-            "tNcibcdCVxU2fFADufADPnHL9kFrCjwUpfbVhw3qgGWKPwbYDdMBonv7JTFCrjnBpsZEP48pFG4Cktg6mNtboPoCx1Y41hVizeV2xek8UW4btHUCE1vPz3ahZUidgeRoMZXb6jH1GFTnhe"
-=======
+      ; balance= 63000
+      ; delegate=
+          Some
+            (Public_key.Compressed.of_base58_check_exn
+               "tNci7WwZkJiCwmSdmyiX4V8kmJ2V6VZsvZBseUeKGBH4eFxm5Fc3tCCZYKmr3Xg6x8gRtvk3uZDBTNB9jh9sZccsu6H7LdLYUxju84Rsmu591mP2Ak15x24TJhMcW9jWVN6Z7wEGNrEHDx")
+      }
+    ; { pk=
+          Public_key.Compressed.of_base58_check_exn
             "tNci46sQZv6UJPTxKDgDURdg8Ws2E3j93emL2NVzbG2qU7cHVEtfMc4UQN7knyUddhhvakrxWKwhRu6HBVJtZp64jXgfsiARn3EbT5xCLLQ2kdnRUBGJNuBpm16agzVdq45pLQMUj2kapX"
->>>>>>> 20ae76a2
-      ; balance= 63000
-      ; delegate=
-          Some
-            (Public_key.Compressed.of_base58_check_exn
-               "tNcifNhAqaXVVBgHaGeirKCeeUWBULwqmxxHj2zKWPstWmdXaZAD2KLPEqWDqhH61Sca2CGXEbqqnmk9TSa3bZJk4Af9ZEtHC5QB21sV7KjjsbtXkdUMM6HdbmSCuFDLnx2NezruUZkJUE")
-      }
-    ; { pk=
-          Public_key.Compressed.of_base58_check_exn
-<<<<<<< HEAD
-            "tNciKNqinWkk7T3iSda25Y9ydqnSwpkn5KLP5eceiRpoZM9TUt2Mz5BvJ9XekFvfttUPz9NaR3dwvhPEArVe6Py3RjYZk5qocMncPWudSXj4tTnoRZwdAVCxjd8EZb7gZsN6zHsVs3aCeK"
-=======
+      ; balance= 63000
+      ; delegate=
+          Some
+            (Public_key.Compressed.of_base58_check_exn
+               "tNcifNhAqaXVVBgHaGeirKCeeUWBULwqmxxHj2zKWPstWmdXaZAD2KLPEqWDqhH61Sca2CGXEbqqnmk9TSa3bZJk4Af9ZEtHC5QB21sV7KjjsbtXkdUMM6HdbmSCuFDLnx2NezruUZkJUE")
+      }
+    ; { pk=
+          Public_key.Compressed.of_base58_check_exn
             "tNciCpHoXJRiWYSsx4HZzMNJxRYmHt5yLJbF5fa6Yv9fR1m99a9KfgEgaFmtSkhbJ3eq2NzwdeHMAafGCAYjeKQ8tLoF34e3vPhtW9nYiEqJUJuZEsPZE9RRQWqyPuMPFSZdeqdj5dut5H"
->>>>>>> 20ae76a2
-      ; balance= 63000
-      ; delegate=
-          Some
-            (Public_key.Compressed.of_base58_check_exn
-               "tNciApF9QwjTVChpyowq8fvy1auQnAfYp4dktZYH6kGApsWRTq1ZFq4CdzZpFpaPx7Gxbf4Wg4fzBGDC2f7xuriKqeeR4Cj3kWnAxFAwPXKCCVJa2TuDPMkRd3XhU1qUq12ccMHEQcJbLz")
-      }
-    ; { pk=
-          Public_key.Compressed.of_base58_check_exn
-<<<<<<< HEAD
-            "tNci4iaubb8bqWSgHzio5UqzpJfa9wLnE9eCzzBMu4TgBmNDQzyoEvMaG9q4R9qjyoryHrLic86x1Y2YozQnDBxfjmKV6Yu5pLzXepG541gLUKHTbbLMDxmneARZyJfAtuc7k6bmXnzJCs"
-=======
+      ; balance= 63000
+      ; delegate=
+          Some
+            (Public_key.Compressed.of_base58_check_exn
+               "tNciApF9QwjTVChpyowq8fvy1auQnAfYp4dktZYH6kGApsWRTq1ZFq4CdzZpFpaPx7Gxbf4Wg4fzBGDC2f7xuriKqeeR4Cj3kWnAxFAwPXKCCVJa2TuDPMkRd3XhU1qUq12ccMHEQcJbLz")
+      }
+    ; { pk=
+          Public_key.Compressed.of_base58_check_exn
             "tNciHfFFseNADZo8isjQZHWgkJ1rv3t3QbQiyeDk8ak7qQrLWz2TJ9qUhWjCdgMMDDte9VDacLWZ1cUaJZeq2xuFuXPsEG1qhEk39NStb17g3o9hMMep1URp95UCiBAPEFUpvWQY6fWvSB"
->>>>>>> 20ae76a2
-      ; balance= 63000
-      ; delegate=
-          Some
-            (Public_key.Compressed.of_base58_check_exn
-               "tNciKu2s74n6JTSZTpyMcZ7on2pNQvizz7RnY8gsE23ThH61Gmsi7vxmECLjARzHCkXQQdZTYM7Ufz6xW3jdkGBdAvbLzj2gKvpJFRB38qUW7t1UWti2VSKTaxtRmFtCQC64o8xknA3xBk")
-      }
-    ; { pk=
-          Public_key.Compressed.of_base58_check_exn
-<<<<<<< HEAD
-            "tNcihcevkFzrqMgrphqanUhevyRfhECerG2643CfKAnLGK6HZAo8LYgJHucEFzmftEMLERyp2ALbQRL5eK4Hc1YA4wxD2DwBXJKvWLcjgzrymy3YvtNXZxGDPYoCiU9BUjtQpa8nvD7hy5"
-=======
+      ; balance= 63000
+      ; delegate=
+          Some
+            (Public_key.Compressed.of_base58_check_exn
+               "tNciKu2s74n6JTSZTpyMcZ7on2pNQvizz7RnY8gsE23ThH61Gmsi7vxmECLjARzHCkXQQdZTYM7Ufz6xW3jdkGBdAvbLzj2gKvpJFRB38qUW7t1UWti2VSKTaxtRmFtCQC64o8xknA3xBk")
+      }
+    ; { pk=
+          Public_key.Compressed.of_base58_check_exn
             "tNcifuofYRrtcuU9qkfZBs46GRuhWV7qAiTrsR9P63F9mC5DQgex8xp68prC15XAfU2XpF9K68ktFJzG5bePhjeT366G5NwihVghive4njYpwex1TrchLwmGHLmxbVvW8ndqDcHiAKpo8f"
->>>>>>> 20ae76a2
-      ; balance= 63000
-      ; delegate=
-          Some
-            (Public_key.Compressed.of_base58_check_exn
-               "tNciYRhU3FBL6certKF3AgLDLU3SEpmoNxbB47CCfuJ9Qk93YwJnHYotS6Nnbi31cxLwDQrWxoZGYee5iBbip8D4ndy2WRxTGTwXNWeUng1b1sFjrcPndLBaF2ZnbDjaiL8ZrQj4znMDUM")
-      }
-    ; { pk=
-          Public_key.Compressed.of_base58_check_exn
-<<<<<<< HEAD
-            "tNci5LGX6xZCLkgX6EgANeYXYrgyqrdekGjWfMJy4fybd7iaBEpBsxQpkAyVxCJqz8QRti5VKfiLAoj88eMNVJMcCiTB8GoirhKVoGYaD7byJ7kCNFMwhrXLdPH3rnnyHBZ8aG3fqiumZD"
-=======
+      ; balance= 63000
+      ; delegate=
+          Some
+            (Public_key.Compressed.of_base58_check_exn
+               "tNciYRhU3FBL6certKF3AgLDLU3SEpmoNxbB47CCfuJ9Qk93YwJnHYotS6Nnbi31cxLwDQrWxoZGYee5iBbip8D4ndy2WRxTGTwXNWeUng1b1sFjrcPndLBaF2ZnbDjaiL8ZrQj4znMDUM")
+      }
+    ; { pk=
+          Public_key.Compressed.of_base58_check_exn
             "tNciJ1v8V8LXgiF1g57nqcJqgsBqiT62ACWwVFoaVYuZVGky8JJe6A7QQaotU9MqQ2QwLyHV5V7HCPTR98MLAZsD4wg4LTJ2ZzsBLwr4saSoooGpwkoSvbFFUu1cvh1NtHGosbLqK7bGKB"
->>>>>>> 20ae76a2
-      ; balance= 63000
-      ; delegate=
-          Some
-            (Public_key.Compressed.of_base58_check_exn
-               "tNci7WwZkJiCwmSdmyiX4V8kmJ2V6VZsvZBseUeKGBH4eFxm5Fc3tCCZYKmr3Xg6x8gRtvk3uZDBTNB9jh9sZccsu6H7LdLYUxju84Rsmu591mP2Ak15x24TJhMcW9jWVN6Z7wEGNrEHDx")
-      }
-    ; { pk=
-          Public_key.Compressed.of_base58_check_exn
-<<<<<<< HEAD
-            "tNciF7PsB92UNyfFpzrvezmpdNtLcm5SCsfS8o1zZcya7yupjVWHyTvr1imDE8XnDJtFvT972hbQTfz46G8t47JidvYK2tMXsuEjtTXYmMfyJJ1w598ndc5rEWGbbi47WAGUW7dtKBn92A"
-=======
+      ; balance= 63000
+      ; delegate=
+          Some
+            (Public_key.Compressed.of_base58_check_exn
+               "tNci7WwZkJiCwmSdmyiX4V8kmJ2V6VZsvZBseUeKGBH4eFxm5Fc3tCCZYKmr3Xg6x8gRtvk3uZDBTNB9jh9sZccsu6H7LdLYUxju84Rsmu591mP2Ak15x24TJhMcW9jWVN6Z7wEGNrEHDx")
+      }
+    ; { pk=
+          Public_key.Compressed.of_base58_check_exn
             "tNciULQW1LuaNMNNLDGkoA6Z69vgSrhPTyfMzKvq8NRRDN58AViW5gi53ypELb2is4Cy8P3neAzsXa9Kga4gyGAk8KKhQpUaJ7KEVo82PiSFEg3zJsVFowg64RmzPTTFgHsHg1sBojSuni"
->>>>>>> 20ae76a2
-      ; balance= 63000
-      ; delegate=
-          Some
-            (Public_key.Compressed.of_base58_check_exn
-               "tNcifNhAqaXVVBgHaGeirKCeeUWBULwqmxxHj2zKWPstWmdXaZAD2KLPEqWDqhH61Sca2CGXEbqqnmk9TSa3bZJk4Af9ZEtHC5QB21sV7KjjsbtXkdUMM6HdbmSCuFDLnx2NezruUZkJUE")
-      }
-    ; { pk=
-          Public_key.Compressed.of_base58_check_exn
-<<<<<<< HEAD
-            "tNci6XEVD9BAfjpgEM6Z8bnR4mky5otV31Srq5KL925DJhKRpJwxMbYrze2sP1kmzqqBmVDsdz4Z2NgD9kwx5yRFowmvvxFvXg6mHdFMAmVmoWtbRxFK5JpazPuKScLQvWVbdwRdRtj6zG"
-=======
+      ; balance= 63000
+      ; delegate=
+          Some
+            (Public_key.Compressed.of_base58_check_exn
+               "tNcifNhAqaXVVBgHaGeirKCeeUWBULwqmxxHj2zKWPstWmdXaZAD2KLPEqWDqhH61Sca2CGXEbqqnmk9TSa3bZJk4Af9ZEtHC5QB21sV7KjjsbtXkdUMM6HdbmSCuFDLnx2NezruUZkJUE")
+      }
+    ; { pk=
+          Public_key.Compressed.of_base58_check_exn
             "tNciAAKxZ3zCZq36DYckDNCjwRRjbJdRNGaXXCasFJ4LX5ucuDPRo4CJ1T2V4kJ5NXrCGA9F7pHtWSs4xqWZ1KaHrnVVu98JXvuhPeVaerG4iPfWMmyY33zJiSBXvmbFoGx97T29snEVuk"
->>>>>>> 20ae76a2
-      ; balance= 63000
-      ; delegate=
-          Some
-            (Public_key.Compressed.of_base58_check_exn
-               "tNciApF9QwjTVChpyowq8fvy1auQnAfYp4dktZYH6kGApsWRTq1ZFq4CdzZpFpaPx7Gxbf4Wg4fzBGDC2f7xuriKqeeR4Cj3kWnAxFAwPXKCCVJa2TuDPMkRd3XhU1qUq12ccMHEQcJbLz")
-      }
-    ; { pk=
-          Public_key.Compressed.of_base58_check_exn
-<<<<<<< HEAD
-            "tNciYYRe7GC2Axr4VteHCUUSqsXwTYi78TDf1TV4EmtKRXpbHTsJFUDRy1hYvbjzXXhsmjVPADUyWatA5dpCbMLZbHmKhJaiNmgL6DK3uoMgoQgUn5sXDomn7AYdEu9Tv6RN3Zd84ejBN2"
-=======
+      ; balance= 63000
+      ; delegate=
+          Some
+            (Public_key.Compressed.of_base58_check_exn
+               "tNciApF9QwjTVChpyowq8fvy1auQnAfYp4dktZYH6kGApsWRTq1ZFq4CdzZpFpaPx7Gxbf4Wg4fzBGDC2f7xuriKqeeR4Cj3kWnAxFAwPXKCCVJa2TuDPMkRd3XhU1qUq12ccMHEQcJbLz")
+      }
+    ; { pk=
+          Public_key.Compressed.of_base58_check_exn
             "tNciji2QpPHeyq8ztvXv9RH9B5bTgxmSuJLkKw7RMJhVProxMuog7NTV7yKRN2yAycHHZ9C7rGe1BMgSfBtyXaqiGnw5cS4q6aNr1ggGcbFwwPhEsTscFCToYETNK1BriMQscn9X6NLU4A"
->>>>>>> 20ae76a2
-      ; balance= 63000
-      ; delegate=
-          Some
-            (Public_key.Compressed.of_base58_check_exn
-               "tNciKu2s74n6JTSZTpyMcZ7on2pNQvizz7RnY8gsE23ThH61Gmsi7vxmECLjARzHCkXQQdZTYM7Ufz6xW3jdkGBdAvbLzj2gKvpJFRB38qUW7t1UWti2VSKTaxtRmFtCQC64o8xknA3xBk")
-      }
-    ; { pk=
-          Public_key.Compressed.of_base58_check_exn
-<<<<<<< HEAD
-            "tNciTVUTLbc7gusWSviC4X9mSmc5GR4qWsxhF3Aw3QhbUz5rzsqAGJbahdYj1HkYNCtPRDgEspByLx8bTjSTMWD7tf3U7Y1KTQuv4GyiRXYNubPawzPqe7QkboUBap9ez2yRNNBzR2xSCT"
-=======
+      ; balance= 63000
+      ; delegate=
+          Some
+            (Public_key.Compressed.of_base58_check_exn
+               "tNciKu2s74n6JTSZTpyMcZ7on2pNQvizz7RnY8gsE23ThH61Gmsi7vxmECLjARzHCkXQQdZTYM7Ufz6xW3jdkGBdAvbLzj2gKvpJFRB38qUW7t1UWti2VSKTaxtRmFtCQC64o8xknA3xBk")
+      }
+    ; { pk=
+          Public_key.Compressed.of_base58_check_exn
             "tNciQraAWCEhvPvz1eiDHzK8cmNFKVh6QEtmojaij3v5PoDqD2ee1hNx8VxoAdy9PqaHYAc5YeqwYn47f3tUr9Mx3QFK3ZUeTqswgSFsYxKRLhcQd7bTRcUM2jpdLNe86md89TjbtKRhQ4"
->>>>>>> 20ae76a2
-      ; balance= 63000
-      ; delegate=
-          Some
-            (Public_key.Compressed.of_base58_check_exn
-               "tNciYRhU3FBL6certKF3AgLDLU3SEpmoNxbB47CCfuJ9Qk93YwJnHYotS6Nnbi31cxLwDQrWxoZGYee5iBbip8D4ndy2WRxTGTwXNWeUng1b1sFjrcPndLBaF2ZnbDjaiL8ZrQj4znMDUM")
-      }
-    ; { pk=
-          Public_key.Compressed.of_base58_check_exn
-<<<<<<< HEAD
-            "tNciAidHcJSkmnKrnP7NkKuxmcgNcgny266p5gBydX3xQ1EfCpQHuK48Pj4c7aDqcXh8oBeGzyGrwDRzXcXWvX6wTMsgCBJCd9tNUfWxT7n692LJyVLRmbHc7X6UHCuWFQhwD7ptNfruaf"
-=======
+      ; balance= 63000
+      ; delegate=
+          Some
+            (Public_key.Compressed.of_base58_check_exn
+               "tNciYRhU3FBL6certKF3AgLDLU3SEpmoNxbB47CCfuJ9Qk93YwJnHYotS6Nnbi31cxLwDQrWxoZGYee5iBbip8D4ndy2WRxTGTwXNWeUng1b1sFjrcPndLBaF2ZnbDjaiL8ZrQj4znMDUM")
+      }
+    ; { pk=
+          Public_key.Compressed.of_base58_check_exn
             "tNciE8vyx1iEyArdxgV6LvTakwpvLLcLcsHqUo5RTn9khnPviUcPvJK1fSA2XwM4F4VgQ3PYmaMLjcaZKUhSsYzvkcK8sKFsMgXoyM1MExbKjoGUzwPoYadzWZ4SqmzcSF4gMMWKfkAbZ8"
->>>>>>> 20ae76a2
-      ; balance= 63000
-      ; delegate=
-          Some
-            (Public_key.Compressed.of_base58_check_exn
-               "tNci7WwZkJiCwmSdmyiX4V8kmJ2V6VZsvZBseUeKGBH4eFxm5Fc3tCCZYKmr3Xg6x8gRtvk3uZDBTNB9jh9sZccsu6H7LdLYUxju84Rsmu591mP2Ak15x24TJhMcW9jWVN6Z7wEGNrEHDx")
-      }
-    ; { pk=
-          Public_key.Compressed.of_base58_check_exn
-<<<<<<< HEAD
-            "tNciWVvt5nfSkLxRW7Qc3F2b8VgMSvHV9oG3opkgK2HxAcNkuuM6UwVMycZwcbKL1pKtgNWTV1mJWq5U47HDww5AmLbCU7ZsQSaAccvxUmVLQbA85SPa3zHZ4fjBj7h3VNt9KXgYvYiY5B"
-=======
+      ; balance= 63000
+      ; delegate=
+          Some
+            (Public_key.Compressed.of_base58_check_exn
+               "tNci7WwZkJiCwmSdmyiX4V8kmJ2V6VZsvZBseUeKGBH4eFxm5Fc3tCCZYKmr3Xg6x8gRtvk3uZDBTNB9jh9sZccsu6H7LdLYUxju84Rsmu591mP2Ak15x24TJhMcW9jWVN6Z7wEGNrEHDx")
+      }
+    ; { pk=
+          Public_key.Compressed.of_base58_check_exn
             "tNciMShTd7ZTUvGL8fV14gqxH9eh7JcsUU69QnxW8hsGtyem8ecqeayP66uBDAiwMy1BV16mPVe7JKa51ZA82PtxKDDddLSQuVxHEt6PUcBcgFYBSmknaUASjUFLoUsf2CnnqTA6k7C85G"
->>>>>>> 20ae76a2
-      ; balance= 63000
-      ; delegate=
-          Some
-            (Public_key.Compressed.of_base58_check_exn
-               "tNcifNhAqaXVVBgHaGeirKCeeUWBULwqmxxHj2zKWPstWmdXaZAD2KLPEqWDqhH61Sca2CGXEbqqnmk9TSa3bZJk4Af9ZEtHC5QB21sV7KjjsbtXkdUMM6HdbmSCuFDLnx2NezruUZkJUE")
-      }
-    ; { pk=
-          Public_key.Compressed.of_base58_check_exn
-<<<<<<< HEAD
-            "tNcikC5Sf2EwK3gTE8XPu4zUrsbUq1qCLRLkexQcD5yLSc73Gnt3EQJKVYQq9taRZnjEffvYeeaKQo91KCSajWGBs9iugLrfMXvMQ5sNn7V3q1NGrARHbkECq6GTRgXZcvSdRAWBKeuJQ2"
-=======
+      ; balance= 63000
+      ; delegate=
+          Some
+            (Public_key.Compressed.of_base58_check_exn
+               "tNcifNhAqaXVVBgHaGeirKCeeUWBULwqmxxHj2zKWPstWmdXaZAD2KLPEqWDqhH61Sca2CGXEbqqnmk9TSa3bZJk4Af9ZEtHC5QB21sV7KjjsbtXkdUMM6HdbmSCuFDLnx2NezruUZkJUE")
+      }
+    ; { pk=
+          Public_key.Compressed.of_base58_check_exn
             "tNciMW33Ts26Ri2jt6ckDHDxLYptfHFfxsH2H3vjv2tBvuPsNRM9a9sj7Zigk78QpJcUyoimSyZBixwHUpqBaDbww2uLf3ccUp6jKDA1aQ5jcWHWQ32qN9pBVw3y1ERCX1ijAKgRFQpt3g"
->>>>>>> 20ae76a2
-      ; balance= 63000
-      ; delegate=
-          Some
-            (Public_key.Compressed.of_base58_check_exn
-               "tNciApF9QwjTVChpyowq8fvy1auQnAfYp4dktZYH6kGApsWRTq1ZFq4CdzZpFpaPx7Gxbf4Wg4fzBGDC2f7xuriKqeeR4Cj3kWnAxFAwPXKCCVJa2TuDPMkRd3XhU1qUq12ccMHEQcJbLz")
-      }
-    ; { pk=
-          Public_key.Compressed.of_base58_check_exn
-<<<<<<< HEAD
-            "tNcifvy784hwsvn3SswycZV7qZ6zrszyzjhgn4sEnHNMDFBSyZZLkDCZ9jZRz1uGKUdnYAayNkdUZaBzMR1fsGrDfSNBXLJUg4Xc5CRJazPEvpkSDW3NkXp1pSP2EtAq6KEYELsZ1phnsg"
-=======
+      ; balance= 63000
+      ; delegate=
+          Some
+            (Public_key.Compressed.of_base58_check_exn
+               "tNciApF9QwjTVChpyowq8fvy1auQnAfYp4dktZYH6kGApsWRTq1ZFq4CdzZpFpaPx7Gxbf4Wg4fzBGDC2f7xuriKqeeR4Cj3kWnAxFAwPXKCCVJa2TuDPMkRd3XhU1qUq12ccMHEQcJbLz")
+      }
+    ; { pk=
+          Public_key.Compressed.of_base58_check_exn
             "tNcim6idF49PzYpS3bRhx11Ggkm7CuCCL9JKSboj7JcYme2eG9yFgkPq7RkAiau4jt5EF7nZ698SpcSywjD9FcuLFhZoqPrqv1dkJNJ3bXjDqBkhfbSJ5KTioFVx9q26D6jJeBbnwUsGMS"
->>>>>>> 20ae76a2
-      ; balance= 63000
-      ; delegate=
-          Some
-            (Public_key.Compressed.of_base58_check_exn
-               "tNciKu2s74n6JTSZTpyMcZ7on2pNQvizz7RnY8gsE23ThH61Gmsi7vxmECLjARzHCkXQQdZTYM7Ufz6xW3jdkGBdAvbLzj2gKvpJFRB38qUW7t1UWti2VSKTaxtRmFtCQC64o8xknA3xBk")
-      }
-    ; { pk=
-          Public_key.Compressed.of_base58_check_exn
-<<<<<<< HEAD
-            "tNciU2FojhwXszgPy78Tz8BLsaSY3TYmQYtjuHkvFZU74Mj9zRuqpvJL5NaNStASSg69QzXp3CTkmPv98QbgpiDKhWFc1jhBjXff2T1joxKQLjjTVXt7gRB4ESwY5Rutp4QwwfByQH6smx"
-=======
+      ; balance= 63000
+      ; delegate=
+          Some
+            (Public_key.Compressed.of_base58_check_exn
+               "tNciKu2s74n6JTSZTpyMcZ7on2pNQvizz7RnY8gsE23ThH61Gmsi7vxmECLjARzHCkXQQdZTYM7Ufz6xW3jdkGBdAvbLzj2gKvpJFRB38qUW7t1UWti2VSKTaxtRmFtCQC64o8xknA3xBk")
+      }
+    ; { pk=
+          Public_key.Compressed.of_base58_check_exn
             "tNciQPgJmo99zZSJX8fTQmu3byYywr8jvSs2XePzwtPLLYqrH3WSja8rfzL7FhFdENmTC3bTGqf3jRHSeSGoWCmSAkKfdHgAfgZA29JwjWFDp3rVTusRXY3jmTNzdwy6A1D5DP3SSP4NxM"
->>>>>>> 20ae76a2
-      ; balance= 63000
-      ; delegate=
-          Some
-            (Public_key.Compressed.of_base58_check_exn
-               "tNciYRhU3FBL6certKF3AgLDLU3SEpmoNxbB47CCfuJ9Qk93YwJnHYotS6Nnbi31cxLwDQrWxoZGYee5iBbip8D4ndy2WRxTGTwXNWeUng1b1sFjrcPndLBaF2ZnbDjaiL8ZrQj4znMDUM")
-      }
-    ; { pk=
-          Public_key.Compressed.of_base58_check_exn
-<<<<<<< HEAD
-            "tNciYgDpKK7UpimWto8Bb3tDVCXFKVTrRbhabtsk6DKT1X8YA9kEn6v7qgr2WmknWvWPRRdQ6RvfFNmhGNnbBJHDn9bFonouszq6mwgm9461kCpAFkwLQWMSoxCdAv5BBjgWMnejZkYHGv"
-=======
+      ; balance= 63000
+      ; delegate=
+          Some
+            (Public_key.Compressed.of_base58_check_exn
+               "tNciYRhU3FBL6certKF3AgLDLU3SEpmoNxbB47CCfuJ9Qk93YwJnHYotS6Nnbi31cxLwDQrWxoZGYee5iBbip8D4ndy2WRxTGTwXNWeUng1b1sFjrcPndLBaF2ZnbDjaiL8ZrQj4znMDUM")
+      }
+    ; { pk=
+          Public_key.Compressed.of_base58_check_exn
             "tNciQn19op23GGWjoLK7d1VULggGziYnkrunFRSgHUWtrpoVuyjC7R2KR22pp7Q1HQwzFk39HpngP9bLxkbTbQmvxJLczvK4NK8XwX4rEpzuSz71GKkxJdSRZ6kRahFu6yUEUffRGagc5g"
->>>>>>> 20ae76a2
-      ; balance= 63000
-      ; delegate=
-          Some
-            (Public_key.Compressed.of_base58_check_exn
-               "tNci7WwZkJiCwmSdmyiX4V8kmJ2V6VZsvZBseUeKGBH4eFxm5Fc3tCCZYKmr3Xg6x8gRtvk3uZDBTNB9jh9sZccsu6H7LdLYUxju84Rsmu591mP2Ak15x24TJhMcW9jWVN6Z7wEGNrEHDx")
-      }
-    ; { pk=
-          Public_key.Compressed.of_base58_check_exn
-<<<<<<< HEAD
-            "tNciME5wf6i8T7fH1U4f5XTzP4XhsLgaDJ9kLpuHdy2j9ygV6mLvrFLu6fwLXNpBSqbAbJh9wuKsXyr1VBY4hUwZmt7qJyhqhzFgWauug8LwriVkykk5sVKcWrwzhCaHkFku3srAzE6GuT"
-=======
+      ; balance= 63000
+      ; delegate=
+          Some
+            (Public_key.Compressed.of_base58_check_exn
+               "tNci7WwZkJiCwmSdmyiX4V8kmJ2V6VZsvZBseUeKGBH4eFxm5Fc3tCCZYKmr3Xg6x8gRtvk3uZDBTNB9jh9sZccsu6H7LdLYUxju84Rsmu591mP2Ak15x24TJhMcW9jWVN6Z7wEGNrEHDx")
+      }
+    ; { pk=
+          Public_key.Compressed.of_base58_check_exn
             "tNciboVmZqK23AWjdWiCbBi6WhSc9H7kPLT4WVquvjn1je5ur7hByz7E57GbyZ3TjCVa5PVo7iBQE4LDFJZ9UGsATJKazc1kAXwPNASUTsqv7tsRP2abaW5but44nW1McdRvmMCGLEUcCt"
->>>>>>> 20ae76a2
-      ; balance= 63000
-      ; delegate=
-          Some
-            (Public_key.Compressed.of_base58_check_exn
-               "tNcifNhAqaXVVBgHaGeirKCeeUWBULwqmxxHj2zKWPstWmdXaZAD2KLPEqWDqhH61Sca2CGXEbqqnmk9TSa3bZJk4Af9ZEtHC5QB21sV7KjjsbtXkdUMM6HdbmSCuFDLnx2NezruUZkJUE")
-      }
-    ; { pk=
-          Public_key.Compressed.of_base58_check_exn
-<<<<<<< HEAD
-            "tNcifbMK9hP33uAgqXbHURtssX3uEbQ1JVs5PgRxMPf6KHpEpDoFBb56Dk9wSWNNR8bAinA35ohCzWr3BzuFpUYr5Z6SekeAHdvNZXpusT64w7uvQRpYQbLsWPjgJzZYdjx9392r1zm34S"
-=======
+      ; balance= 63000
+      ; delegate=
+          Some
+            (Public_key.Compressed.of_base58_check_exn
+               "tNcifNhAqaXVVBgHaGeirKCeeUWBULwqmxxHj2zKWPstWmdXaZAD2KLPEqWDqhH61Sca2CGXEbqqnmk9TSa3bZJk4Af9ZEtHC5QB21sV7KjjsbtXkdUMM6HdbmSCuFDLnx2NezruUZkJUE")
+      }
+    ; { pk=
+          Public_key.Compressed.of_base58_check_exn
             "tNciX5i56xu94c1tivCChEGNg3neSLrHKswwEsAo8QsaxnExv2xFix8P7VxrBTVt8SMxKrAPNzMYpnGkvDMvUxeSULCu89fZKSyLK8ztTGe7tBQ6jycPjJdasYXSSUpNhWDVm6Esfrj58J"
->>>>>>> 20ae76a2
-      ; balance= 63000
-      ; delegate=
-          Some
-            (Public_key.Compressed.of_base58_check_exn
-               "tNciApF9QwjTVChpyowq8fvy1auQnAfYp4dktZYH6kGApsWRTq1ZFq4CdzZpFpaPx7Gxbf4Wg4fzBGDC2f7xuriKqeeR4Cj3kWnAxFAwPXKCCVJa2TuDPMkRd3XhU1qUq12ccMHEQcJbLz")
-      }
-    ; { pk=
-          Public_key.Compressed.of_base58_check_exn
-<<<<<<< HEAD
-            "tNcikSGhxjJrWNcTnqVDy2cc4RT3SVvPP8rrdKGbEbRUX3vdUB8Wj6hWghM4wHxoizsf1s33a7k3USwerbfACnBpdufMkagjP7JXTfk8jGbvqgiq35oq16HBFuESQbcPPv6t8M8uqbt62y"
-=======
+      ; balance= 63000
+      ; delegate=
+          Some
+            (Public_key.Compressed.of_base58_check_exn
+               "tNciApF9QwjTVChpyowq8fvy1auQnAfYp4dktZYH6kGApsWRTq1ZFq4CdzZpFpaPx7Gxbf4Wg4fzBGDC2f7xuriKqeeR4Cj3kWnAxFAwPXKCCVJa2TuDPMkRd3XhU1qUq12ccMHEQcJbLz")
+      }
+    ; { pk=
+          Public_key.Compressed.of_base58_check_exn
             "tNci77AGBjtDoTCMr2wW5T4vLJdxUGB4ri8j9B2duY6TF8r4PVamFi3tq55n7CBeitb1yE1pAELQNHgNwMx1DzocxtRff8dpbEEdx9U4EHWLP1JBPyFN96sUjrnQv2sXgkX2Ww3KYKbwfY"
->>>>>>> 20ae76a2
-      ; balance= 63000
-      ; delegate=
-          Some
-            (Public_key.Compressed.of_base58_check_exn
-               "tNciKu2s74n6JTSZTpyMcZ7on2pNQvizz7RnY8gsE23ThH61Gmsi7vxmECLjARzHCkXQQdZTYM7Ufz6xW3jdkGBdAvbLzj2gKvpJFRB38qUW7t1UWti2VSKTaxtRmFtCQC64o8xknA3xBk")
-      }
-    ; { pk=
-          Public_key.Compressed.of_base58_check_exn
-<<<<<<< HEAD
-            "tNcifMcm5GunCLYno2J2QEnS7xix3QWm8YtkYER6DXxgkgPrD76U5rF78kbtqRAMpfAQUV5yz5yU7wah9aZ38z6uNgMMUqkDE2jL7QdMdExUCfwhxyLyPgQNTTX3D3iXRFvShnyAG27f4e"
-=======
+      ; balance= 63000
+      ; delegate=
+          Some
+            (Public_key.Compressed.of_base58_check_exn
+               "tNciKu2s74n6JTSZTpyMcZ7on2pNQvizz7RnY8gsE23ThH61Gmsi7vxmECLjARzHCkXQQdZTYM7Ufz6xW3jdkGBdAvbLzj2gKvpJFRB38qUW7t1UWti2VSKTaxtRmFtCQC64o8xknA3xBk")
+      }
+    ; { pk=
+          Public_key.Compressed.of_base58_check_exn
             "tNci7SfthkZX6NWG1QMBWur1KxyS4ZZYkFDzbE1FBmDu5xwBDYYpbSVwd1WZnya6rwUECMwtiaq7dM1EDa7uWueY95foBY6UFxuqt7UdqxP66qtL7LFnf7Z6QykCK6v7Y8iDhyZSz5uuyA"
->>>>>>> 20ae76a2
-      ; balance= 63000
-      ; delegate=
-          Some
-            (Public_key.Compressed.of_base58_check_exn
-               "tNciYRhU3FBL6certKF3AgLDLU3SEpmoNxbB47CCfuJ9Qk93YwJnHYotS6Nnbi31cxLwDQrWxoZGYee5iBbip8D4ndy2WRxTGTwXNWeUng1b1sFjrcPndLBaF2ZnbDjaiL8ZrQj4znMDUM")
-      }
-    ; { pk=
-          Public_key.Compressed.of_base58_check_exn
-<<<<<<< HEAD
-            "tNcicMnGb5j7tDXaBgf2HX8T7eLoprPeLxCoR13H8aTmn1s9ezo5NGvtPSyyRJgBXR9c3x6MYaCz1KsHxN5bh6vJhydqkS9WCCqZf6nfMMdXtK9SuzmokPJHspwKNeFNHynvEoLg91egPY"
-=======
+      ; balance= 63000
+      ; delegate=
+          Some
+            (Public_key.Compressed.of_base58_check_exn
+               "tNciYRhU3FBL6certKF3AgLDLU3SEpmoNxbB47CCfuJ9Qk93YwJnHYotS6Nnbi31cxLwDQrWxoZGYee5iBbip8D4ndy2WRxTGTwXNWeUng1b1sFjrcPndLBaF2ZnbDjaiL8ZrQj4znMDUM")
+      }
+    ; { pk=
+          Public_key.Compressed.of_base58_check_exn
             "tNcijXjHEfbR6womyFv4tsPvvqwrbrCPRT9cgjq1yafFFHk1RwA2umibuutBVcXyC8XcESaHwi89HDv29D7wYQZp2WhAuLevVohTke5NxZb4RGV5tfFeMsgCxyPS6AXgmKifXSwYMvzUiV"
->>>>>>> 20ae76a2
-      ; balance= 63000
-      ; delegate=
-          Some
-            (Public_key.Compressed.of_base58_check_exn
-               "tNci7WwZkJiCwmSdmyiX4V8kmJ2V6VZsvZBseUeKGBH4eFxm5Fc3tCCZYKmr3Xg6x8gRtvk3uZDBTNB9jh9sZccsu6H7LdLYUxju84Rsmu591mP2Ak15x24TJhMcW9jWVN6Z7wEGNrEHDx")
-      }
-    ; { pk=
-          Public_key.Compressed.of_base58_check_exn
-<<<<<<< HEAD
-            "tNciaydsj5CNaktEgshJcA3u859KCfEfYoiAuptx4ng9Cam2jcUXVTUDNYeDF4mb5woDHQMEyS9BPcraYWSPbe4PzKwPG9mWeUMyB6rFhXn7gGP9nnXirTVjvtnjhFBZ3FrQCeWEynCH8z"
-=======
+      ; balance= 63000
+      ; delegate=
+          Some
+            (Public_key.Compressed.of_base58_check_exn
+               "tNci7WwZkJiCwmSdmyiX4V8kmJ2V6VZsvZBseUeKGBH4eFxm5Fc3tCCZYKmr3Xg6x8gRtvk3uZDBTNB9jh9sZccsu6H7LdLYUxju84Rsmu591mP2Ak15x24TJhMcW9jWVN6Z7wEGNrEHDx")
+      }
+    ; { pk=
+          Public_key.Compressed.of_base58_check_exn
             "tNcify7N6bJ4LhqUVQnVpk41KmffuWxtaDVcywzyQ7yA6BCmJbVQmKnZifcLbgpsDj9oe7W2awTt5RNyqxDDTtTG9RQDGWhKJiZ2Rh4X3NYoJXXattREyhr8LzVsVzKjmMErP14Ai5Mctd"
->>>>>>> 20ae76a2
-      ; balance= 63000
-      ; delegate=
-          Some
-            (Public_key.Compressed.of_base58_check_exn
-               "tNcifNhAqaXVVBgHaGeirKCeeUWBULwqmxxHj2zKWPstWmdXaZAD2KLPEqWDqhH61Sca2CGXEbqqnmk9TSa3bZJk4Af9ZEtHC5QB21sV7KjjsbtXkdUMM6HdbmSCuFDLnx2NezruUZkJUE")
-      }
-    ; { pk=
-          Public_key.Compressed.of_base58_check_exn
-<<<<<<< HEAD
-            "tNci4bPwZx6xZsuYvzrDommQEM7j8ViMkNdXLSyQyEhQzgvTWA5qaoZekNbLhvJt3JJBLzLPMYQ1dLxiJhJPuLjCVEewMF6xdrw1yCVGbiP4PLuH5xVWabixQR2dkFqZiMSJ71LBLTvHov"
-=======
+      ; balance= 63000
+      ; delegate=
+          Some
+            (Public_key.Compressed.of_base58_check_exn
+               "tNcifNhAqaXVVBgHaGeirKCeeUWBULwqmxxHj2zKWPstWmdXaZAD2KLPEqWDqhH61Sca2CGXEbqqnmk9TSa3bZJk4Af9ZEtHC5QB21sV7KjjsbtXkdUMM6HdbmSCuFDLnx2NezruUZkJUE")
+      }
+    ; { pk=
+          Public_key.Compressed.of_base58_check_exn
             "tNciHUDHuaa3Y2Jw9Cib9qsDchChdMLACRHyfSCsvCNRb3qHPhpH4vBV8AXE2gzFXuJWQvHcdiMuCi1zwBqbstjpe9ZHq66THoVKgpJ3s3VtrJnVxHo9GS4vpVGaLeLDLAoadsHZA8dAt7"
->>>>>>> 20ae76a2
-      ; balance= 63000
-      ; delegate=
-          Some
-            (Public_key.Compressed.of_base58_check_exn
-               "tNciApF9QwjTVChpyowq8fvy1auQnAfYp4dktZYH6kGApsWRTq1ZFq4CdzZpFpaPx7Gxbf4Wg4fzBGDC2f7xuriKqeeR4Cj3kWnAxFAwPXKCCVJa2TuDPMkRd3XhU1qUq12ccMHEQcJbLz")
-      }
-    ; { pk=
-          Public_key.Compressed.of_base58_check_exn
-<<<<<<< HEAD
-            "tNciZjG9aUYB6GpNKKBn1oqEARh4aXBHXuANdnfhfYsWmKV2J3zUG7oFuPqv4MFGToLmymRDTf2eLh35c5Rz9abcqUiZskYeUDMz2nmbo9JvSz5bwUBLqJ4ZKFEVDyLLbJrpSThhQsAr5B"
-=======
+      ; balance= 63000
+      ; delegate=
+          Some
+            (Public_key.Compressed.of_base58_check_exn
+               "tNciApF9QwjTVChpyowq8fvy1auQnAfYp4dktZYH6kGApsWRTq1ZFq4CdzZpFpaPx7Gxbf4Wg4fzBGDC2f7xuriKqeeR4Cj3kWnAxFAwPXKCCVJa2TuDPMkRd3XhU1qUq12ccMHEQcJbLz")
+      }
+    ; { pk=
+          Public_key.Compressed.of_base58_check_exn
             "tNci4TdgcJLiCQyNoYfRWDXgiMaRo15gcEbB3ApA9wzQSM8C6URGDA2akxgNd5iciHbTCmxJnuoK3Tg5Jj2L7AaYePcGvRDfHPKiTroBxX3HTfyeMYj6F1rvjBeenLTAmFQ6fToCbVnY99"
->>>>>>> 20ae76a2
       ; balance= 63000
       ; delegate=
           Some
