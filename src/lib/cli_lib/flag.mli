open Core

val json : bool Command.Param.t

val plaintext : bool Command.Param.t

val performance : bool Command.Param.t

val privkey_write_path : string Command.Param.t

val privkey_read_path : string Command.Param.t

val conf_dir : string option Command.Param.t

val config_files : string list Command.Param.t

module Types : sig
  type 'a with_name = { name : string; value : 'a }

  type 'a with_name_and_displayed_default =
    { name : string; value : 'a option; default : 'a }
end

module Host_and_port : sig
  module Client : sig
    val daemon : Host_and_port.t Types.with_name Command.Param.t
  end

  module Daemon : sig
    val archive : Host_and_port.t Types.with_name option Command.Param.t
  end
end

module Uri : sig
  val is_localhost : Uri.t -> bool

  module Client : sig
    val rest_graphql : Uri.t Types.with_name Command.Param.t

    val rest_graphql_opt : Uri.t Types.with_name option Command.Param.t

    val name : string

    val default : Uri.t
  end

  module Archive : sig
    val postgres : Uri.t Types.with_name Command.Param.t
  end
end

module Port : sig
  val default_client : int

  val default_libp2p : int

  module Daemon : sig
    val external_ : int Types.with_name_and_displayed_default Command.Param.t

    val client : int Types.with_name_and_displayed_default Command.Param.t

    val rest_server : int Types.with_name_and_displayed_default Command.Param.t

    val limited_graphql_server : int option Types.with_name Command.Param.t
  end

  module Archive : sig
    val server : int Types.with_name_and_displayed_default Command.Param.t
  end
end

module Log : sig
  val json : bool Command.Param.t

  val level : Logger.Level.t Command.Param.t

  val file_log_level : Logger.Level.t Command.Param.t

  val file : string option Command.Param.t

  val file_log_rotations : int Command.Param.t
end

type signed_command_common =
  { sender : Signature_lib.Public_key.Compressed.t
  ; fee : Currency.Fee.t option
  ; nonce : Mina_base.Account.Nonce.t option
  ; memo : string option
  }

<<<<<<< HEAD
val fee_common :
     default_transaction_fee:Currency.Fee.t
  -> minimum_user_command_fee:Currency.Fee.t
  -> Currency.Fee.t Command.Param.t

val signed_command_common :
     default_transaction_fee:Currency.Fee.t
  -> minimum_user_command_fee:Currency.Fee.t
  -> signed_command_common Command.Param.t
=======
val fee_common : Currency.Fee.t option Command.Param.t

val signed_command_common : signed_command_common Command.Param.t
>>>>>>> 97ab3010

module Signed_command : sig
  val hd_index : Mina_numbers.Hd_index.t Command.Param.t

  val receiver_pk : Signature_lib.Public_key.Compressed.t Command.Param.t

  val amount : Currency.Amount.t Command.Param.t

  val fee :
       default_transaction_fee:Currency.Fee.t
    -> minimum_user_command_fee:Currency.Fee.t
    -> Currency.Fee.t option Command.Param.t

  val valid_until :
    Mina_numbers.Global_slot_since_genesis.t option Command.Param.t

  val nonce : Mina_numbers.Account_nonce.t option Command.Param.t

  val memo : string option Command.Param.t
end<|MERGE_RESOLUTION|>--- conflicted
+++ resolved
@@ -88,21 +88,9 @@
   ; memo : string option
   }
 
-<<<<<<< HEAD
-val fee_common :
-     default_transaction_fee:Currency.Fee.t
-  -> minimum_user_command_fee:Currency.Fee.t
-  -> Currency.Fee.t Command.Param.t
-
-val signed_command_common :
-     default_transaction_fee:Currency.Fee.t
-  -> minimum_user_command_fee:Currency.Fee.t
-  -> signed_command_common Command.Param.t
-=======
 val fee_common : Currency.Fee.t option Command.Param.t
 
 val signed_command_common : signed_command_common Command.Param.t
->>>>>>> 97ab3010
 
 module Signed_command : sig
   val hd_index : Mina_numbers.Hd_index.t Command.Param.t
@@ -111,10 +99,7 @@
 
   val amount : Currency.Amount.t Command.Param.t
 
-  val fee :
-       default_transaction_fee:Currency.Fee.t
-    -> minimum_user_command_fee:Currency.Fee.t
-    -> Currency.Fee.t option Command.Param.t
+  val fee : Currency.Fee.t option Command.Param.t
 
   val valid_until :
     Mina_numbers.Global_slot_since_genesis.t option Command.Param.t
