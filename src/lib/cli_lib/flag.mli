--- conflicted
+++ resolved
@@ -84,14 +84,11 @@
   ; memo : string option
   }
 
-<<<<<<< HEAD
-=======
 val fee_common :
      default_transaction_fee:Currency.Fee.t
   -> minimum_user_command_fee:Currency.Fee.t
   -> Currency.Fee.t Command.Param.t
 
->>>>>>> e9473e36
 val signed_command_common :
      default_transaction_fee:Currency.Fee.t
   -> minimum_user_command_fee:Currency.Fee.t
