open Core

let json =
  Command.Param.(
    flag "--json" ~aliases:[ "json" ] no_arg
      ~doc:"Use JSON output (default: plaintext)")

let plaintext =
  Command.Param.(
    flag "--plaintext" ~aliases:[ "plaintext" ] no_arg
      ~doc:"Use plaintext input or output (default: JSON)")

let performance =
  Command.Param.(
    flag "--performance" ~aliases:[ "performance" ] no_arg
      ~doc:
        "Include performance histograms in status output (default: don't \
         include)")

let privkey_write_path =
  let open Command.Param in
  flag "--privkey-path" ~aliases:[ "privkey-path" ]
    ~doc:"FILE File to write private key into (public key will be FILE.pub)"
    (required string)

let privkey_read_path =
  let open Command.Param in
  flag "--privkey-path" ~aliases:[ "privkey-path" ]
    ~doc:"FILE File to read private key from" (required string)

let conf_dir =
  let open Command.Param in
  flag "--config-directory" ~aliases:[ "config-directory" ]
    ~doc:"DIR Configuration directory" (optional string)

module Doc_builder = struct
  type 'value t =
    { type_name : string
    ; description : string
    ; examples : 'value list
    ; display : 'value -> string
    }

  let create ~display ?(examples = []) type_name description =
    { type_name; description; examples; display }

  let display ~default { type_name; description; examples; display } =
    let open Printf in
    let example_text =
      if List.is_empty examples then ""
      else
        sprintf "(examples: %s)"
          (String.concat ~sep:", " @@ List.map examples ~f:display)
    in
    let default_text =
      Option.value_map ~default:"" default
        ~f:(Fn.compose (sprintf !" (default: %s)") display)
    in
    sprintf !"%s %s %s%s" type_name description example_text default_text
end

module Types = struct
  type 'a with_name = { name : string; value : 'a }

  type 'a with_name_and_displayed_default =
    { name : string; value : 'a option; default : 'a }

  (*Difference between Optional and Optional_value is that the name is still accessible if the value is None*)
  type ('value, 'output) t =
    | Optional : ('value, 'value with_name option) t
    | Optional_value : ('value, 'value option with_name) t
    | Optional_with_displayed_default :
        'value
        -> ('value, 'value with_name_and_displayed_default) t
    | Resolve_with_default : 'value -> ('value, 'value with_name) t
end

let setup_flag ~arg_type ~name ?aliases doc =
  let open Command.Let_syntax in
  Command.Param.flag name ?aliases ~doc (Command.Param.optional arg_type)
  >>| Option.map ~f:(fun value -> { Types.name; value })

let create (type value output) :
       name:string
    -> ?aliases:string list
    -> arg_type:value Command.Arg_type.t
    -> value Doc_builder.t
    -> (value, output) Types.t
    -> output Command.Param.t =
  let open Command.Let_syntax in
  fun ~name ?aliases ~arg_type doc_builder -> function
    | Optional ->
        setup_flag ~arg_type ~name ?aliases
          (Doc_builder.display ~default:None doc_builder)
    | Optional_value -> (
        setup_flag ~arg_type ~name ?aliases
          (Doc_builder.display ~default:None doc_builder)
        >>| function
        | Some { name; value } ->
            { Types.name; value = Some value }
        | None ->
            { name; value = None } )
    | Optional_with_displayed_default default -> (
        setup_flag ~arg_type ~name ?aliases
          (Doc_builder.display ~default:(Some default) doc_builder)
        >>| function
        | Some { name; value } ->
            { Types.name; value = Some value; default }
        | None ->
            { name; value = None; default } )
    | Resolve_with_default default ->
        setup_flag ~arg_type ~name ?aliases
          (Doc_builder.display ~default:(Some default) doc_builder)
        >>| Option.value ~default:{ Types.name; value = default }

module Port = struct
  let to_string = Int.to_string

  let doc_builder description =
    Doc_builder.create ~display:to_string "PORT" description

  let create_optional ~name ?aliases description =
    create ~name ?aliases (doc_builder description) Optional_value
      ~arg_type:Arg_type.int16

  let create ~name ?aliases ~default description =
    create ~name ?aliases (doc_builder description)
      (Optional_with_displayed_default default) ~arg_type:Arg_type.int16

  let default_client = 8301

  let default_rest = 0xc0d

  let default_archive = default_rest + 1

  let default_libp2p = 8302

  let of_raw raw =
    let open Or_error.Let_syntax in
    let%bind () =
      Result.ok_if_true
        (String.for_all raw ~f:Char.is_digit)
        ~error:(Error.of_string "Not a number")
    in
    Arg_type.validate_int16 (Int.of_string raw)

  let to_host_and_port port = Host_and_port.create ~host:"127.0.0.1" ~port

  let to_uri ~path port =
    Uri.of_string ("http://localhost:" ^ string_of_int port ^/ path)

  module Daemon = struct
    let external_ =
      create ~name:"--external-port" ~aliases:[ "external-port" ]
        ~default:default_libp2p
        "Port to use for all libp2p communications (gossip and RPC)"

    let client =
      create ~name:"--client-port" ~aliases:[ "client-port" ]
        ~default:default_client
        "local RPC-server for clients to interact with the daemon"

    let rest_server =
      create ~name:"--rest-port" ~aliases:[ "rest-port" ] ~default:default_rest
        "local REST-server for daemon interaction"

    let limited_graphql_server =
      create_optional ~name:"--limited-graphql-port"
        ~aliases:[ "limited-graphql-port" ]
        "GraphQL-server for limited daemon interaction"
  end

  module Archive = struct
    let server =
      create ~name:"--server-port" ~aliases:[ "server-port" ]
        ~default:default_archive "port to launch the archive server"
  end
end

module Host = struct
  let localhost = Core.Unix.Host.getbyname_exn "localhost"

  let is_localhost host =
    Option.value_map ~default:false (Unix.Host.getbyname host) ~f:(fun host ->
        Core.Unix.Host.have_address_in_common host localhost )
end

let example_host = "154.97.53.97"

module Host_and_port = struct
  let parse_host_and_port raw =
    match Port.of_raw raw with
    | Ok port ->
        Port.to_host_and_port port
    | Error _ ->
        Host_and_port.of_string raw

  let arg_type : Host_and_port.t Command.Arg_type.t =
    Command.Arg_type.map Command.Param.string ~f:parse_host_and_port

  let is_localhost (host_and_port : Host_and_port.t) =
    Host.is_localhost (Host_and_port.host host_and_port)

  let to_string host_and_port =
    if is_localhost host_and_port then
      Int.to_string @@ Host_and_port.port host_and_port
    else Host_and_port.to_string host_and_port

  let create_examples port =
    [ Port.to_host_and_port port
    ; Host_and_port.create ~host:example_host ~port
    ]

  let make_doc_builder description example_port =
    Doc_builder.create ~display:to_string
      ~examples:(create_examples example_port)
      "HOST:PORT/LOCALHOST-PORT"
      (sprintf "%s. If HOST is omitted, then localhost is assumed to be HOST."
         description )

  module Client = struct
    let daemon =
      create ~name:"--daemon-port" ~aliases:[ "daemon-port" ] ~arg_type
        (make_doc_builder "Client to local daemon communication"
           Port.default_client )
        (Resolve_with_default (Port.to_host_and_port Port.default_client))
  end

  module Daemon = struct
    let archive =
      create ~name:"--archive-address" ~aliases:[ "archive-address" ] ~arg_type
        (make_doc_builder "Daemon to archive process communication"
           Port.default_archive )
        Optional
  end
end

module Uri = struct
  let parse_uri ~path raw =
    match Port.of_raw raw with
    | Ok port ->
        Port.to_uri ~path port
    | Error _ ->
        Uri.of_string raw

  let arg_type ~path =
    Command.Arg_type.map Command.Param.string ~f:(parse_uri ~path)

  let is_localhost (host_and_port : Uri.t) =
    Option.value_map ~default:false (Uri.host host_and_port)
      ~f:Host.is_localhost

  let to_string uri =
    if is_localhost uri then
      sprintf "%i or %s" (Option.value_exn (Uri.port uri)) (Uri.to_string uri)
    else Uri.to_string uri

  module Client = struct
    let doc_builder =
      Doc_builder.create ~display:to_string
        ~examples:
          [ Port.to_uri ~path:"graphql" Port.default_rest
          ; Uri.of_string
              ( "/dns4/peer1-rising-phoenix.o1test.net" ^ ":"
              ^ Int.to_string Port.default_rest
              ^/ "graphql" )
          ]
        "URI/LOCALHOST-PORT" "graphql rest server for daemon interaction"

    let name = "rest-server"

    let default = Port.to_uri ~path:"graphql" Port.default_rest

    let rest_graphql =
      create ~name:"--rest-server" ~aliases:[ "rest-server" ]
        ~arg_type:(arg_type ~path:"graphql") doc_builder
        (Resolve_with_default default)

    let rest_graphql_opt =
      create ~name:"--rest-server" ~aliases:[ "rest-server" ]
        ~arg_type:(arg_type ~path:"graphql") doc_builder Optional
  end

  module Archive = struct
    let postgres =
      let doc_builder =
        Doc_builder.create ~display:to_string
          ~examples:
            [ Uri.of_string "postgres://admin:codarules@postgres:5432/archiver"
            ]
          "URI" "URI for postgresql database"
      in
      create ~name:"--postgres-uri" ~aliases:[ "postgres-uri" ]
        ~arg_type:(Command.Arg_type.map Command.Param.string ~f:Uri.of_string)
        doc_builder
        (Resolve_with_default
           (Uri.of_string "postgres://admin:codarules@postgres:5432/archiver")
        )
  end
end

module Log = struct
  let json =
    let open Command.Param in
    flag "--log-json" ~aliases:[ "log-json" ] no_arg
      ~doc:"Print log output as JSON (default: plain text)"

  let all_levels =
    String.concat ~sep:"|" (List.map ~f:Logger.Level.show Logger.Level.all)

  let level =
    let log_level = Arg_type.log_level in
    let open Command.Param in
    let doc = sprintf "LEVEL Set log level (%s, default: Info)" all_levels in
    flag "--log-level" ~aliases:[ "log-level" ] ~doc
      (optional_with_default Logger.Level.Info log_level)

  let file_log_level =
    let log_level = Arg_type.log_level in
    let open Command.Param in
    let doc =
      sprintf "LEVEL Set log level for the log file (%s, default: Trace)"
        all_levels
    in
    flag "--file-log-level" ~aliases:[ "file-log-level" ] ~doc
      (optional_with_default Logger.Level.Trace log_level)

  let file_log_rotations =
    let open Command.Param in
    flag "--file-log-rotations"
      ~doc:
        (Printf.sprintf
           "Number of file log rotations before overwriting old logs (default: \
            %d)"
           Default.file_log_rotations )
      (optional_with_default Default.file_log_rotations int)
end

type signed_command_common =
  { sender : Signature_lib.Public_key.Compressed.t
  ; fee : Currency.Fee.t
  ; nonce : Mina_base.Account.Nonce.t option
  ; memo : string option
  }

<<<<<<< HEAD
=======
let fee_common ~default_transaction_fee ~minimum_user_command_fee :
    Currency.Fee.t Command.Param.t =
  Command.Param.flag "--fee" ~aliases:[ "fee" ]
    ~doc:
      (Printf.sprintf
         "FEE Amount you are willing to pay to process the transaction \
          (default: %s) (minimum: %s)"
         (Currency.Fee.to_mina_string default_transaction_fee)
         (Currency.Fee.to_mina_string minimum_user_command_fee) )
    (Command.Param.optional_with_default default_transaction_fee
       Arg_type.txn_fee )

>>>>>>> e9473e36
let signed_command_common ~default_transaction_fee ~minimum_user_command_fee :
    signed_command_common Command.Param.t =
  let open Command.Let_syntax in
  let open Arg_type in
  let%map_open sender =
    flag "--sender" ~aliases:[ "sender" ]
      (required public_key_compressed)
      ~doc:"PUBLICKEY Public key from which you want to send the transaction"
<<<<<<< HEAD
  and fee =
    flag "--fee" ~aliases:[ "fee" ]
      ~doc:
        (Printf.sprintf
           "FEE Amount you are willing to pay to process the transaction \
            (default: %s) (minimum: %s)"
           (Currency.Fee.to_mina_string default_transaction_fee)
           (Currency.Fee.to_mina_string minimum_user_command_fee) )
      (optional txn_fee)
=======
  and fee = fee_common ~default_transaction_fee ~minimum_user_command_fee
>>>>>>> e9473e36
  and nonce =
    flag "--nonce" ~aliases:[ "nonce" ]
      ~doc:
        "NONCE Nonce that you would like to set for your transaction (default: \
         nonce of your account on the best ledger or the successor of highest \
         value nonce of your sent transactions from the transaction pool )"
      (optional txn_nonce)
  and memo =
    flag "--memo" ~aliases:[ "memo" ]
      ~doc:"STRING Memo accompanying the transaction" (optional string)
  in
<<<<<<< HEAD
  { sender
  ; fee = Option.value fee ~default:default_transaction_fee
  ; nonce
  ; memo
  }
=======
  { sender; fee; nonce; memo }
>>>>>>> e9473e36

module Signed_command = struct
  open Arg_type

  let hd_index =
    let open Command.Param in
    flag "--hd-index" ~aliases:[ "HD-index" ]
      ~doc:"HD-INDEX Index used by hardware wallet" (required hd_index)

  let receiver_pk =
    let open Command.Param in
    flag "--receiver" ~aliases:[ "receiver" ]
      ~doc:"PUBLICKEY Public key to which you want to send money"
      (required public_key_compressed)

  let amount =
    let open Command.Param in
    flag "--amount" ~aliases:[ "amount" ]
      ~doc:"VALUE Payment amount you want to send" (required txn_amount)

  let fee ~default_transaction_fee ~minimum_user_command_fee =
    let open Command.Param in
    flag "--fee" ~aliases:[ "fee" ]
      ~doc:
        (Printf.sprintf
           "FEE Amount you are willing to pay to process the transaction \
            (default: %s) (minimum: %s)"
           (Currency.Fee.to_mina_string default_transaction_fee)
           (Currency.Fee.to_mina_string minimum_user_command_fee) )
      (optional txn_fee)

  let valid_until =
    let open Command.Param in
    flag "--valid-until" ~aliases:[ "valid-until" ]
      ~doc:
        "GLOBAL-SLOT The last global-slot at which this transaction will be \
         considered valid. This makes it possible to have transactions which \
         expire if they are not applied before this time. If omitted, the \
         transaction will never expire."
      (optional global_slot)

  let nonce =
    let open Command.Param in
    flag "--nonce" ~aliases:[ "nonce" ]
      ~doc:
        "NONCE Nonce that you would like to set for your transaction (default: \
         nonce of your account on the best ledger or the successor of highest \
         value nonce of your sent transactions from the transaction pool )"
      (optional txn_nonce)

  let memo =
    let open Command.Param in
    flag "--memo" ~aliases:[ "memo" ]
      ~doc:
        (sprintf
           "STRING Memo accompanying the transaction (up to %d characters)"
           Mina_base.Signed_command_memo.max_input_length )
      (optional string)
end<|MERGE_RESOLUTION|>--- conflicted
+++ resolved
@@ -343,8 +343,6 @@
   ; memo : string option
   }
 
-<<<<<<< HEAD
-=======
 let fee_common ~default_transaction_fee ~minimum_user_command_fee :
     Currency.Fee.t Command.Param.t =
   Command.Param.flag "--fee" ~aliases:[ "fee" ]
@@ -357,7 +355,6 @@
     (Command.Param.optional_with_default default_transaction_fee
        Arg_type.txn_fee )
 
->>>>>>> e9473e36
 let signed_command_common ~default_transaction_fee ~minimum_user_command_fee :
     signed_command_common Command.Param.t =
   let open Command.Let_syntax in
@@ -366,19 +363,7 @@
     flag "--sender" ~aliases:[ "sender" ]
       (required public_key_compressed)
       ~doc:"PUBLICKEY Public key from which you want to send the transaction"
-<<<<<<< HEAD
-  and fee =
-    flag "--fee" ~aliases:[ "fee" ]
-      ~doc:
-        (Printf.sprintf
-           "FEE Amount you are willing to pay to process the transaction \
-            (default: %s) (minimum: %s)"
-           (Currency.Fee.to_mina_string default_transaction_fee)
-           (Currency.Fee.to_mina_string minimum_user_command_fee) )
-      (optional txn_fee)
-=======
   and fee = fee_common ~default_transaction_fee ~minimum_user_command_fee
->>>>>>> e9473e36
   and nonce =
     flag "--nonce" ~aliases:[ "nonce" ]
       ~doc:
@@ -390,15 +375,7 @@
     flag "--memo" ~aliases:[ "memo" ]
       ~doc:"STRING Memo accompanying the transaction" (optional string)
   in
-<<<<<<< HEAD
-  { sender
-  ; fee = Option.value fee ~default:default_transaction_fee
-  ; nonce
-  ; memo
-  }
-=======
   { sender; fee; nonce; memo }
->>>>>>> e9473e36
 
 module Signed_command = struct
   open Arg_type
