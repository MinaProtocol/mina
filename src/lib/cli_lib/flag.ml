--- conflicted
+++ resolved
@@ -357,40 +357,19 @@
   ; memo : string option
   }
 
-<<<<<<< HEAD
-let fee_common ~default_transaction_fee ~minimum_user_command_fee :
-    Currency.Fee.t Command.Param.t =
-  Command.Param.flag "--fee" ~aliases:[ "fee" ]
-    ~doc:
-      (Printf.sprintf
-         "FEE Amount you are willing to pay to process the transaction \
-          (default: %s) (minimum: %s)"
-         (Currency.Fee.to_mina_string default_transaction_fee)
-         (Currency.Fee.to_mina_string minimum_user_command_fee) )
-    (Command.Param.optional_with_default default_transaction_fee
-       Arg_type.txn_fee )
-
-let signed_command_common ~default_transaction_fee ~minimum_user_command_fee :
-    signed_command_common Command.Param.t =
-=======
 let fee_common : Currency.Fee.t option Command.Param.t =
   Command.Param.flag "--fee" ~aliases:[ "fee" ]
     ~doc:"FEE Amount you are willing to pay to process the transaction"
     (Command.Param.optional Arg_type.txn_fee)
 
 let signed_command_common : signed_command_common Command.Param.t =
->>>>>>> 97ab3010
   let open Command.Let_syntax in
   let open Arg_type in
   let%map_open sender =
     flag "--sender" ~aliases:[ "sender" ]
       (required public_key_compressed)
       ~doc:"PUBLICKEY Public key from which you want to send the transaction"
-<<<<<<< HEAD
-  and fee = fee_common ~default_transaction_fee ~minimum_user_command_fee
-=======
   and fee = fee_common
->>>>>>> 97ab3010
   and nonce =
     flag "--nonce" ~aliases:[ "nonce" ]
       ~doc:
@@ -423,19 +402,10 @@
     flag "--amount" ~aliases:[ "amount" ]
       ~doc:"VALUE Payment amount you want to send" (required txn_amount)
 
-  let fee ~default_transaction_fee ~minimum_user_command_fee =
+  let fee =
     let open Command.Param in
     flag "--fee" ~aliases:[ "fee" ]
-<<<<<<< HEAD
-      ~doc:
-        (Printf.sprintf
-           "FEE Amount you are willing to pay to process the transaction \
-            (default: %s) (minimum: %s)"
-           (Currency.Fee.to_mina_string default_transaction_fee)
-           (Currency.Fee.to_mina_string minimum_user_command_fee) )
-=======
       ~doc:"FEE Amount you are willing to pay to process the transaction"
->>>>>>> 97ab3010
       (optional txn_fee)
 
   let valid_until =
