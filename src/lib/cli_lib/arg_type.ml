--- conflicted
+++ resolved
@@ -63,7 +63,6 @@
       | Some pk' ->
           pk' )
 
-<<<<<<< HEAD
 let receipt_chain_hash = map string ~f:Coda_base.Receipt.Chain_hash.of_string
 
 let peer : Host_and_port.t t = create (fun s -> Host_and_port.of_string s)
@@ -107,38 +106,14 @@
 let txn_fee = map string ~f:Currency.Fee.of_string
 
 let txn_amount = map string ~f:Currency.Amount.of_string
-=======
-let receipt_chain_hash =
-  Command.Arg_type.map Command.Param.string
-    ~f:Coda_base.Receipt.Chain_hash.of_string
-
-let peer : Host_and_port.t Command.Arg_type.t =
-  Command.Arg_type.create (fun s -> Host_and_port.of_string s)
-
-let global_slot =
-  Command.Arg_type.map Command.Param.int ~f:Coda_numbers.Global_slot.of_int
-
-let txn_fee =
-  Command.Arg_type.map Command.Param.string ~f:Currency.Fee.of_formatted_string
-
-let txn_amount =
-  Command.Arg_type.map Command.Param.string
-    ~f:Currency.Amount.of_formatted_string
->>>>>>> 6e4c3fdb
 
 let txn_nonce =
   let open Coda_base in
   map string ~f:Account.Nonce.of_string
 
-<<<<<<< HEAD
+let hd_index = map string ~f:Coda_numbers.Hd_index.of_string
+
 let ip_address = map string ~f:Unix.Inet_addr.of_string
-=======
-let hd_index =
-  Command.Arg_type.map Command.Param.string ~f:Coda_numbers.Hd_index.of_string
-
-let ip_address =
-  Command.Arg_type.map Command.Param.string ~f:Unix.Inet_addr.of_string
->>>>>>> 6e4c3fdb
 
 let log_level =
   map string ~f:(fun log_level_str_with_case ->
