--- conflicted
+++ resolved
@@ -5,50 +5,6 @@
  (inline_tests (flags -verbose -show-counts))
  (libraries
    ;; opam libraries
-<<<<<<< HEAD
-   result
-   sexplib0
-   async.async_command
-   base.caml
-   async_kernel
-   async.async_rpc
-   core_kernel
-   yojson
-   sodium
-   core
-   async_unix
-   ppx_deriving_yojson.runtime
-   async
-   uri
-   async_rpc_kernel
-   bin_prot.shape
-   stdio
-   ;; local libraries
-   genesis_constants
-   random_oracle
-   pickles
-   mina_numbers
-   signature_lib
-   currency
-   rosetta_lib
-   secrets
-   mina_base
-   work_selector
-   rosetta_coding
-   logger
-   interpolator_lib
-   mina_compile_config
-   snark_params
-   pickles.backend
-   consensus.vrf
-   error_json
-   kimchi_backend.pasta
-   kimchi_backend.pasta.basic
-   ppx_version.runtime
-   gossip_net
-   mina_intf
- )
-=======
   result
   sexplib0
   async.async_command
@@ -89,8 +45,8 @@
   kimchi_pasta
   kimchi_pasta.basic
   ppx_version.runtime
-  gossip_net)
->>>>>>> 2126bdac
+  gossip_net
+  mina_intf )
  (preprocess
   (pps ppx_version ppx_jane ppx_deriving_yojson ppx_deriving.make))
  (instrumentation (backend bisect_ppx))
