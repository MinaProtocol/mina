--- conflicted
+++ resolved
@@ -37,10 +37,6 @@
   rosetta_coding
   logger
   interpolator_lib
-<<<<<<< HEAD
-  mina_compile_config
-=======
->>>>>>> e4f3e1df
   snark_params
   pickles.backend
   consensus.vrf
