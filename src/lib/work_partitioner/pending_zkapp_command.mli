--- conflicted
+++ resolved
@@ -11,11 +11,7 @@
      job:(Spec.Single.t, Id.Single.t) With_job_meta.t
   -> unscheduled_segments:
        Spec.Sub_zkapp.Stable.Latest.t Mina_stdlib.Nonempty_list.Stable.Latest.t
-<<<<<<< HEAD
-  -> t * Spec.Sub_zkapp.Stable.Latest.t
-=======
   -> t * Spec.Sub_zkapp.Stable.Latest.t * Id.Range.Stable.Latest.t
->>>>>>> b726230e
 
 val zkapp_job : t -> (Spec.Single.t, Id.Single.t) With_job_meta.t
 
