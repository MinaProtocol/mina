(library
 (name work_partitioner)
 (public_name work_partitioner)
 (library_flags -linkall)
 (libraries 
   ;; OPAM libraries
   async
   core_kernel
   ;; Local libraries
   mina_base
   snark_work_lib
   transaction_snark
   transaction_witness
   work_selector)
   
 (preprocess
  (pps
   ppx_custom_printf
<<<<<<< HEAD
   ppx_deriving_yojson
   ppx_let
   ppx_sexp_conv
   ppx_version))
=======
   ppx_let
   ppx_mina))
>>>>>>> 866ae90d
   
 (instrumentation
  (backend bisect_ppx))
 (synopsis "Partition work returned by Work_selector and issue them to real Snark Worker"))<|MERGE_RESOLUTION|>--- conflicted
+++ resolved
@@ -16,15 +16,11 @@
  (preprocess
   (pps
    ppx_custom_printf
-<<<<<<< HEAD
    ppx_deriving_yojson
    ppx_let
+   ppx_mina
    ppx_sexp_conv
    ppx_version))
-=======
-   ppx_let
-   ppx_mina))
->>>>>>> 866ae90d
    
  (instrumentation
   (backend bisect_ppx))
