open Core_kernel

open struct
  module Work = Snark_work_lib
end

module Snark_worker_shared = Snark_worker_shared
module Single_id_map = Map.Make (Work.Id.Single)
module Sent_zkapp_job_pool =
  Job_pool.Make (Work.Id.Sub_zkapp) (Work.Spec.Sub_zkapp.Stable.Latest)
module Sent_single_job_pool =
  Job_pool.Make (Work.Id.Single) (Work.Spec.Single.Stable.Latest)

type t =
  { logger : Logger.t
  ; transaction_snark : (module Transaction_snark.S)
  ; single_id_gen : Id_generator.t
  ; pairing_pool : (int64, Combining_result.t) Hashtbl.t
        (** if one single work from underlying Work_selector is completed but
           not the other. throw it here. *)
  ; mutable pending_zkapp_commands : Pending_zkapp_command.t Single_id_map.t
        (** This is a map because we need [iteri_until]  *)
  ; reassignment_timeout : Time.Span.t
  ; zkapp_jobs_sent_by_partitioner : Sent_zkapp_job_pool.t
  ; single_jobs_sent_by_partitioner : Sent_single_job_pool.t
  ; mutable tmp_slot :
      (Work.Spec.Single.t * Work.Id.Single.t * Mina_base.Sok_message.t) option
        (** When receving a `Two works from the underlying Work_selector, store
            one of them here, so we could schedule them to another worker. *)
  ; proof_cache_db : Proof_cache_tag.cache_db
  }

let create ~(reassignment_timeout : Time.Span.t) ~(logger : Logger.t)
    ~(proof_cache_db : Proof_cache_tag.cache_db)
    ~(signature_kind : Mina_signature_kind.t) : t =
  let module T = Transaction_snark.Make (struct
    let constraint_constants = Genesis_constants.Compiled.constraint_constants

    let proof_level = Genesis_constants.Compiled.proof_level

    let signature_kind = signature_kind
  end) in
  { logger
  ; transaction_snark = (module T)
  ; single_id_gen = Id_generator.create ~logger
  ; pairing_pool = Hashtbl.create (module Int64)
  ; pending_zkapp_commands = Single_id_map.empty
  ; reassignment_timeout
  ; zkapp_jobs_sent_by_partitioner = Sent_zkapp_job_pool.create ()
  ; single_jobs_sent_by_partitioner = Sent_single_job_pool.create ()
  ; tmp_slot = None
  ; proof_cache_db
  }

let epoch_now () = Time.(now () |> to_span_since_epoch)

(* TODO: Consider remove all works no longer relevant for current frontier,
   this may need changes from underlying work selector. *)
let reschedule_if_old ~reassignment_timeout
    (job : _ Work.With_job_meta.Stable.Latest.t) =
  let scheduled = Time.of_span_since_epoch job.scheduled_since_unix_epoch in
  let delta = Time.(diff (now ()) scheduled) in
  if Time.Span.( > ) delta reassignment_timeout then
    `Stop_reschedule
      Work.With_job_meta.Stable.Latest.
        { job with scheduled_since_unix_epoch = epoch_now () }
  else `Stop_keep

(* NOTE: below are logics for work requesting *)
let reschedule_old_zkapp_job
    ~partitioner:
      ({ reassignment_timeout; zkapp_jobs_sent_by_partitioner; _ } : t) :
    Work.Spec.Partitioned.Stable.Latest.t Or_error.t option =
  let%map.Option job =
    Sent_zkapp_job_pool.remove_until_reschedule
      ~f:(reschedule_if_old ~reassignment_timeout)
      zkapp_jobs_sent_by_partitioner
  in
  Ok (Work.Spec.Partitioned.Poly.Sub_zkapp_command { job; data = () })

let reschedule_old_single_job
    ~partitioner:
      ({ reassignment_timeout; single_jobs_sent_by_partitioner; _ } : t) :
    Work.Spec.Partitioned.Stable.Latest.t Or_error.t option =
  let%map.Option job =
    Sent_single_job_pool.remove_until_reschedule
      ~f:(reschedule_if_old ~reassignment_timeout)
      single_jobs_sent_by_partitioner
  in
  Ok (Work.Spec.Partitioned.Poly.Single { job; data = () })

let register_pending_zkapp_command_job ~(id : Work.Id.Single.t)
    ~(partitioner : t) ~range ~sub_zkapp_spec
    ~(pending : Pending_zkapp_command.t) =
  let job_id = Work.Id.Sub_zkapp.of_single ~range id in
  let job =
    Work.With_job_meta.
      { spec = sub_zkapp_spec
      ; job_id
      ; scheduled_since_unix_epoch = epoch_now ()
      ; sok_message = (Pending_zkapp_command.zkapp_job pending).sok_message
      }
  in
  Sent_zkapp_job_pool.add_exn ~id:job_id ~job
    ~message:
      "Work Partitioner generated a duplicated ID for a subzkapp job that \
       happens to be still used by another job."
    partitioner.zkapp_jobs_sent_by_partitioner ;

  Work.Spec.Partitioned.Poly.Sub_zkapp_command { job; data = () }

let schedule_from_pending_zkapp_command ~(id : Work.Id.Single.t)
    ~(partitioner : t) (pending : Pending_zkapp_command.t) =
  let%map.Option sub_zkapp_spec, range =
    Pending_zkapp_command.next_subzkapp_job_spec pending
  in
  register_pending_zkapp_command_job ~id ~partitioner ~sub_zkapp_spec ~range
    ~pending

let schedule_from_any_pending_zkapp_command ~(partitioner : t) :
    Work.Spec.Partitioned.Stable.Latest.t Or_error.t option =
  let spec_generated = ref None in
  (* TODO: Consider remove all works no longer relevant for current frontier,
     this may need changes from underlying work selector. *)
  ignore
    (Single_id_map.iteri_until
       ~f:(fun ~key:id ~data ->
         match schedule_from_pending_zkapp_command ~id ~partitioner data with
         | None ->
             Continue
         | Some spec ->
             spec_generated := Some spec ;
             Stop )
       partitioner.pending_zkapp_commands ) ;
  let%map.Option result = !spec_generated in
  Ok result

let convert_zkapp_command_from_selector ~partitioner ~job ~pairing
    unscheduled_segments =
  let unscheduled_segments =
    Snark_worker_shared.Zkapp_command_inputs.read_all_proofs_from_disk
      unscheduled_segments
    |> Mina_stdlib.Nonempty_list.map ~f:(fun (witness, spec, statement) ->
           Work.Spec.Sub_zkapp.Stable.Latest.Segment
             { statement; witness; spec } )
  in
  let pending_zkapp_command, first_segment, first_range =
    Pending_zkapp_command.create_and_yield_segment ~job ~unscheduled_segments
  in
  partitioner.pending_zkapp_commands <-
    Single_id_map.add_exn ~key:pairing ~data:pending_zkapp_command
      partitioner.pending_zkapp_commands ;
  register_pending_zkapp_command_job ~id:pairing ~partitioner ~range:first_range
    ~sub_zkapp_spec:first_segment ~pending:pending_zkapp_command

let convert_single_work_from_selector ~(partitioner : t)
    ~(single_spec : Work.Spec.Single.t) ~sok_message ~pairing :
    Work.Spec.Partitioned.Stable.Latest.t Or_error.t =
  let job =
    Work.With_job_meta.
      { spec = single_spec
      ; job_id = pairing
      ; scheduled_since_unix_epoch = epoch_now ()
      ; sok_message
      }
  in
  match single_spec with
  | Transition (input, witness) -> (
      match witness.transaction with
      | Command (Zkapp_command zkapp_command) ->
          (* TODO: we have read from disk followed by write to disk in shared
             function followed by read from disk again. Should consider refactor
             this. *)
          let witness = Transaction_witness.read_all_proofs_from_disk witness in
          Snark_worker_shared.extract_zkapp_segment_works
            ~m:partitioner.transaction_snark ~input ~witness ~zkapp_command
          |> Result.map
               ~f:
                 (convert_zkapp_command_from_selector ~partitioner ~job ~pairing)
      | Command (Signed_command _) | Fee_transfer _ | Coinbase _ ->
          let job =
            Work.With_job_meta.map
              ~f_spec:Work.Spec.Single.read_all_proofs_from_disk job
          in
          Sent_single_job_pool.add_exn ~id:pairing ~job
            ~message:
              "Id generator generated a repeated Id that happens to be \
               occupied by a job in sent single job pool"
            partitioner.single_jobs_sent_by_partitioner ;
          Ok (Single { job; data = () }) )
  | Merge _ ->
      let job =
        Work.With_job_meta.map
          ~f_spec:Work.Spec.Single.read_all_proofs_from_disk job
      in
      Sent_single_job_pool.add_exn ~id:pairing ~job
        ~message:
          "Id generator generated a repeated Id that happens to be occupied by \
           a job in sent single job pool"
        partitioner.single_jobs_sent_by_partitioner ;
      Ok (Single { job; data = () })

let schedule_from_tmp_slot ~(partitioner : t) =
  let%map.Option spec = partitioner.tmp_slot in
  partitioner.tmp_slot <- None ;
  let single_spec, pairing, sok_message = spec in
  convert_single_work_from_selector ~partitioner ~single_spec ~pairing
    ~sok_message

let schedule_job_from_partitioner ~(partitioner : t) :
    Work.Spec.Partitioned.Stable.Latest.t Or_error.t option =
  List.find_map ~f:Lazy.force
    [ lazy (reschedule_old_zkapp_job ~partitioner)
    ; lazy (reschedule_old_single_job ~partitioner)
    ; lazy (schedule_from_any_pending_zkapp_command ~partitioner)
    ; lazy (schedule_from_tmp_slot ~partitioner)
    ]

(* WARN: this should only be called if [partitioner.tmp_slot] is None *)
let consume_job_from_selector ~(partitioner : t)
    ~(sok_message : Mina_base.Sok_message.t)
    ~(instances : Work.Spec.Single.t One_or_two.t) :
    Work.Spec.Partitioned.Stable.Latest.t Or_error.t =
  let pairing_id = Id_generator.next_id partitioner.single_id_gen () in
  Hashtbl.add_exn partitioner.pairing_pool ~key:pairing_id
    ~data:(Spec_only { spec = instances; sok_message }) ;

  match instances with
  | `One single_spec ->
      let pairing : Work.Id.Single.t = { which_one = `One; pairing_id } in
      convert_single_work_from_selector ~partitioner ~single_spec ~pairing
        ~sok_message
  | `Two (spec1, spec2) ->
      assert (Option.is_none partitioner.tmp_slot) ;
      let pairing1 : Work.Id.Single.t = { which_one = `First; pairing_id } in
      let pairing2 : Work.Id.Single.t = { which_one = `Second; pairing_id } in
      partitioner.tmp_slot <- Some (spec1, pairing1, sok_message) ;
      convert_single_work_from_selector ~partitioner ~single_spec:spec2
        ~sok_message ~pairing:pairing2

type work_from_selector = Work.Spec.Single.t One_or_two.t option Lazy.t

let request_from_selector_and_consume_by_partitioner ~(partitioner : t)
    ~(work_from_selector : work_from_selector)
    ~(sok_message : Mina_base.Sok_message.t) =
  let%map.Option instances = Lazy.force work_from_selector in
  consume_job_from_selector ~partitioner ~instances ~sok_message

let request_partitioned_work ~(sok_message : Mina_base.Sok_message.t)
    ~(work_from_selector : work_from_selector) ~(partitioner : t) :
    Work.Spec.Partitioned.Stable.Latest.t Or_error.t option =
  List.find_map ~f:Lazy.force
    [ lazy (schedule_job_from_partitioner ~partitioner)
    ; lazy
        (request_from_selector_and_consume_by_partitioner ~partitioner
           ~work_from_selector ~sok_message )
    ]

type submit_result =
  | SpecUnmatched
  | Removed
  | Processed of Work.Result.Combined.t option

let submit_into_combining_result ~submitted_result ~partitioner
    ~combining_result ~submitted_half =
  let submitted_result_cached =
    Snark_work_lib.Result.Single.Poly.map ~f_spec:Fn.id
      ~f_proof:
        (Ledger_proof.Cached.write_proof_to_disk
           ~proof_cache_db:partitioner.proof_cache_db )
      submitted_result
  in
  match
    Combining_result.merge_single_result combining_result
      ~submitted_result:submitted_result_cached ~submitted_half
  with
  | Pending new_combining_result ->
      `Pending new_combining_result
  | Done combined ->
      `Done combined
  | HalfAlreadyInPool ->
      [%log' debug partitioner.logger]
        "Worker submit $result, which is already in the pairing job pool, \
         meaning it's completed by another worker, ignoring"
        ~metadata:
          [ ( "result"
            , Work.Result.Single.Poly.to_yojson
                (const `Null)
                Ledger_proof.to_yojson submitted_result )
          ] ;
      `Removed
  | StructureMismatch { spec } ->
      [%log' warn partitioner.logger]
        "Worker submit $result that doesn't match the $spec in the pairing \
         pool, ignoring"
        ~metadata:
          [ ( "spec"
            , One_or_two.to_yojson
                Work.Spec.Single.(
                  Fn.compose Stable.Latest.to_yojson read_all_proofs_from_disk)
                spec )
          ; ( "result"
            , Work.Result.Single.Poly.to_yojson
                (fun () -> `Null)
                Ledger_proof.to_yojson submitted_result )
          ] ;
      `SpecUnmatched

(** Submits a result of a single job.
    If job was part of the pairing, stores the half submitted in the pairing
    pool and returns [Processed None];
    If the other part was available in the pool, returns
    [Processed (Some result)] and removes the pairing from the pool;
    If pairing pool doesn't contain the job, it's most likely that another
    worker have submitted it previously and it was removed. In this case,
    [Spec_unmatched] is returned. 
    If it's from zkapp pool(by setting [is_from_zkapp]), this function won't 
    try to remove from [single_jobs_sent_by_partitioner] because it didn't enter
    the pool in the first place. 
    *)
let submit_single ~is_from_zkapp ~partitioner
    ~(submitted_result : (unit, Ledger_proof.t) Work.Result.Single.Poly.t)
    ~job_id =
  let Work.Id.Single.{ which_one = submitted_half; pairing_id } = job_id in
  let removed_from_single_pool =
    Sent_single_job_pool.remove ~id:job_id
      partitioner.single_jobs_sent_by_partitioner
    |> Option.is_some
  in
  match Hashtbl.find partitioner.pairing_pool pairing_id with
  | Some combining_result when removed_from_single_pool || is_from_zkapp -> (
      match
        submit_into_combining_result ~submitted_result ~partitioner
          ~combining_result ~submitted_half
      with
      | `Pending pending ->
          Hashtbl.set ~key:pairing_id ~data:pending partitioner.pairing_pool ;
          Processed None
      | `Done result ->
          Hashtbl.remove partitioner.pairing_pool pairing_id ;
          Processed (Some result)
      | `Removed ->
          Removed
      | `SpecUnmatched ->
          SpecUnmatched )
  | _ ->
      [%log' debug partitioner.logger]
        "Worker submit a work that's already removed from pairing pool, \
         meaning it's completed/no longer needed, ignoring"
        ~metadata:
          [ ( "result"
            , Work.Result.Single.Poly.to_yojson
                (const `Null)
                Ledger_proof.to_yojson submitted_result )
          ] ;
      Removed

(** Submits a sub-zkapp job result to the pool. It removes the job id from
    [zkapp_jobs_sent_by_partitioner] pool.
    If the job id was present before the removal, and the pending zkapp command
    is still present in [pending_zkapp_commands], then it attempts to finalize
    the zkapp and returns [Processed None];
    If pending zkapp is not yet finalized, or invokes [submit_single] if
    finalization succeeded (also removing the pending zkapp command's record
    from the [pending_zkapp_commands]);
    If either sub-zkapp job spec or pending zkapp command aren't present,
    returns [Removed]. *)
let submit_into_pending_zkapp_command ~partitioner
    ~job_id:({ range; _ } as job_id : Work.Id.Sub_zkapp.t)
    ~data:
      ({ proof; data = elapsed } :
        (Core.Time.Span.t, Ledger_proof.t) Proof_carrying_data.t ) =
  let single_id = Work.Id.Sub_zkapp.to_single job_id in
  let finalize_zkapp_proof pending =
    match Pending_zkapp_command.try_finalize pending with
    | None ->
        Processed None
    | Some ({ job_id; _ }, proof, elapsed) ->
        [%log' debug partitioner.logger] "Finalized proof for zkapp command" ;
        partitioner.pending_zkapp_commands <-
          Single_id_map.remove partitioner.pending_zkapp_commands single_id ;
        submit_single ~is_from_zkapp:true ~partitioner
          ~submitted_result:{ spec = (); proof; elapsed }
          ~job_id
  in
  match
    ( Sent_zkapp_job_pool.remove ~id:job_id
        partitioner.zkapp_jobs_sent_by_partitioner
    , Single_id_map.find partitioner.pending_zkapp_commands single_id )
  with
  | Some _, Some pending -> (
<<<<<<< HEAD
      Pending_zkapp_command.submit_proof ~proof ~elapsed pending ;
      match Pending_zkapp_command.try_finalize pending with
      | None ->
          Processed None
      | Some ({ job_id; _ }, proof, elapsed) ->
          partitioner.pending_zkapp_commands <-
            Single_id_map.remove partitioner.pending_zkapp_commands single_id ;
          submit_single ~is_from_zkapp:true ~partitioner
            ~submitted_result:{ spec = (); proof; elapsed }
            ~job_id )
=======
      match
        Pending_zkapp_command.submit_proof ~proof ~elapsed ~range pending
      with
      | Ok () ->
          finalize_zkapp_proof pending
      | Error exn ->
          [%log' debug partitioner.logger]
            "Worker submit a work that's rejected by the pending zkapp \
             command, this probably means a same subzkapp work has been \
             distributed to more than one worker"
            ~metadata:
              [ ("job_id", Work.Id.Sub_zkapp.to_yojson job_id)
              ; ("proof", Ledger_proof.to_yojson proof)
              ; ("elapsed", Mina_stdlib.Time.Span.to_yojson elapsed)
              ; ("reason", `String (Error.to_string_hum exn))
              ] ;
          SpecUnmatched )
>>>>>>> 15caeeec
  | None, _ | _, None ->
      [%log' debug partitioner.logger]
        "Worker submit a work that's already removed from sent sub-zkapp job \
         pool or pending zkapp command pool, meaning it's completed/no longer \
         needed, ignoring"
        ~metadata:
          [ ("job_id", Work.Id.Sub_zkapp.to_yojson job_id)
          ; ("proof", Ledger_proof.to_yojson proof)
          ; ("elapsed", Mina_stdlib.Time.Span.to_yojson elapsed)
          ] ;
      Removed

let submit_partitioned_work ~(result : Work.Result.Partitioned.Stable.Latest.t)
    ~(partitioner : t) =
  match result with
  | Work.Spec.Partitioned.Poly.Single
      { job = Work.With_job_meta.{ job_id; spec; _ }
      ; data = { proof; data = elapsed }
      } ->
      let submitted_result = Work.Result.Single.Poly.{ spec; proof; elapsed } in
      submit_single ~is_from_zkapp:false ~partitioner ~submitted_result ~job_id
  | Work.Spec.Partitioned.Poly.Sub_zkapp_command
      { job = Work.With_job_meta.{ job_id; _ }; data } ->
      submit_into_pending_zkapp_command ~partitioner ~job_id ~data<|MERGE_RESOLUTION|>--- conflicted
+++ resolved
@@ -389,18 +389,6 @@
     , Single_id_map.find partitioner.pending_zkapp_commands single_id )
   with
   | Some _, Some pending -> (
-<<<<<<< HEAD
-      Pending_zkapp_command.submit_proof ~proof ~elapsed pending ;
-      match Pending_zkapp_command.try_finalize pending with
-      | None ->
-          Processed None
-      | Some ({ job_id; _ }, proof, elapsed) ->
-          partitioner.pending_zkapp_commands <-
-            Single_id_map.remove partitioner.pending_zkapp_commands single_id ;
-          submit_single ~is_from_zkapp:true ~partitioner
-            ~submitted_result:{ spec = (); proof; elapsed }
-            ~job_id )
-=======
       match
         Pending_zkapp_command.submit_proof ~proof ~elapsed ~range pending
       with
@@ -418,7 +406,6 @@
               ; ("reason", `String (Error.to_string_hum exn))
               ] ;
           SpecUnmatched )
->>>>>>> 15caeeec
   | None, _ | _, None ->
       [%log' debug partitioner.logger]
         "Worker submit a work that's already removed from sent sub-zkapp job \
