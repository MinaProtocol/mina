(library
 (name mina_networking)
 (public_name mina_networking)
 (library_flags -linkall)
 (libraries
   ;; opam libraries
   base.caml
   async_rpc_kernel
   result
   core
   async
   core_kernel
   sexplib0
   base
   bin_prot.shape
   async_unix
   async_kernel
   base.base_internalhash_types
   ;; local libraries
   precomputed_values
   merkle_ledger
   downloader
   protocol_version
   error_json
   mina_net2
   block_time
   trust_system
   signature_lib
   with_hash
   mina_state
   pipe_lib
   staged_ledger
   mina_block
   consensus
   perf_histograms
   mina_base
   gossip_net
   proof_carrying_data
   network_pool
   sync_status
   network_peer
   data_hash_lib
   logger
   genesis_constants
   mina_metrics
   syncable_ledger
   mina_ledger
   o1trace
   ppx_version.runtime
<<<<<<< HEAD
   blake2
=======
   bounded_types
>>>>>>> 2126bdac
 )
 (inline_tests (flags -verbose -show-counts))
 (preprocess
  (pps ppx_mina ppx_compare ppx_hash ppx_version ppx_inline_test ppx_compare ppx_deriving.make ppx_deriving_yojson ppx_bin_prot ppx_sexp_conv ppx_fields_conv ppx_let ppx_register_event ppx_custom_printf))
 (instrumentation (backend bisect_ppx))
 (synopsis "Networking layer for coda"))<|MERGE_RESOLUTION|>--- conflicted
+++ resolved
@@ -47,11 +47,8 @@
    mina_ledger
    o1trace
    ppx_version.runtime
-<<<<<<< HEAD
    blake2
-=======
    bounded_types
->>>>>>> 2126bdac
  )
  (inline_tests (flags -verbose -show-counts))
  (preprocess
