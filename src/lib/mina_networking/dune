--- conflicted
+++ resolved
@@ -3,59 +3,6 @@
  (public_name mina_networking)
  (library_flags -linkall)
  (libraries
-<<<<<<< HEAD
-   ;; opam libraries
-   base.caml
-   async_rpc_kernel
-   result
-   core
-   async
-   core_kernel
-   sexplib0
-   base
-   bin_prot.shape
-   async_unix
-   async_kernel
-   base.base_internalhash_types
-   ;; local libraries
-   precomputed_values
-   merkle_ledger
-   downloader
-   protocol_version
-   error_json
-   mina_net2
-   block_time
-   trust_system
-   signature_lib
-   with_hash
-   mina_state
-   pipe_lib
-   staged_ledger
-   mina_block
-   consensus
-   perf_histograms
-   mina_base
-   gossip_net
-   proof_carrying_data
-   network_pool
-   sync_status
-   network_peer
-   data_hash_lib
-   logger
-   genesis_constants
-   mina_metrics
-   syncable_ledger
-   mina_ledger
-   transition_handler
-   o1trace
-   ppx_version.runtime
-   bounded_types
-   sync_handler
-   transition_chain_prover
-   work_selector
- )
- (inline_tests (flags -verbose -show-counts))
-=======
   ;; opam libraries
   base.caml
   async_rpc_kernel
@@ -107,7 +54,6 @@
   work_selector)
  (inline_tests
   (flags -verbose -show-counts))
->>>>>>> 297ad51c
  (preprocess
   (pps
    ppx_mina
