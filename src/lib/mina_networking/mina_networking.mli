--- conflicted
+++ resolved
@@ -107,63 +107,7 @@
       option
   end
 
-<<<<<<< HEAD
-  module Get_node_status : sig
-    module Node_status : sig
-      [%%versioned:
-      module Stable : sig
-        module V2 : sig
-          type t =
-            { node_ip_addr : Network_peer.Peer.Inet_addr.Stable.V1.t
-            ; node_peer_id : Peer.Id.Stable.V1.t
-            ; sync_status : Sync_status.Stable.V1.t
-            ; peers : Network_peer.Peer.Stable.V1.t list
-            ; block_producers :
-                Signature_lib.Public_key.Compressed.Stable.V1.t list
-            ; protocol_state_hash : State_hash.Stable.V1.t
-            ; ban_statuses :
-                ( Network_peer.Peer.Stable.V1.t
-                * Trust_system.Peer_status.Stable.V1.t )
-                list
-            ; k_block_hashes_and_timestamps :
-                (State_hash.Stable.V1.t * string) list
-            ; git_commit : string
-            ; uptime_minutes : int
-            ; block_height_opt : int option
-            }
-        end
-      end]
-
-      type t = Stable.Latest.t =
-        { node_ip_addr : Network_peer.Peer.Inet_addr.t
-        ; node_peer_id : Peer.Id.t
-        ; sync_status : Sync_status.t
-        ; peers : Network_peer.Peer.t list
-        ; block_producers : Signature_lib.Public_key.Compressed.t list
-        ; protocol_state_hash : State_hash.t
-        ; ban_statuses : (Network_peer.Peer.t * Trust_system.Peer_status.t) list
-        ; k_block_hashes_and_timestamps : (State_hash.t * string) list
-        ; git_commit : string
-        ; uptime_minutes : int
-        ; block_height_opt : int option
-        }
-    end
-
-    type query = unit [@@deriving sexp, to_yojson]
-
-    type response = Node_status.t Or_error.t [@@deriving to_yojson]
-  end
-
-  module Get_some_initial_peers : sig
-    type query = unit [@@deriving sexp, to_yojson]
-
-    type response = Network_peer.Peer.t list [@@deriving to_yojson]
-  end
-
-  type ('query, 'response) rpc =
-=======
   type ('query, 'response) rpc = ('query, 'response) Rpcs.rpc =
->>>>>>> 7273e9ba
     | Get_some_initial_peers
         : (Get_some_initial_peers.query, Get_some_initial_peers.response) rpc
     | Get_staged_ledger_aux_and_pending_coinbases_at_hash
