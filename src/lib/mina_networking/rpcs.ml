open Async
open Core
open Mina_base
open Mina_ledger
open Network_peer

(* For versioning of the types here, see

   RFC 0012, and

   https://ocaml.janestreet.com/ocaml-core/latest/doc/async_rpc_kernel/Async_rpc_kernel/Versioned_rpc/

   The "master" types are the ones used internally in the code base. Each
   version has coercions between their query and response types and the master
   types.
*)

(* The common context passed into all rpc handlers. Add new things here to get them into the scope
   of an rpc handler. Notably, calls back into Gossip_net need to be expicitly wrapped at this
   layer in order to solve a recursive dependency between Gossip_net.Make and this module. *)

module type CONTEXT = sig
  val logger : Logger.t

  val trust_system : Trust_system.t

  val precomputed_values : Precomputed_values.t

  val constraint_constants : Genesis_constants.Constraint_constants.t

  val consensus_constants : Consensus.Constants.t

  val list_peers : unit -> Peer.t list Deferred.t

  val get_transition_frontier : unit -> Transition_frontier.t option

  val get_snark_pool : unit -> Network_pool.Snark_pool.t option

  val compile_config : Mina_compile_config.t
end

type ctx = (module CONTEXT)

let validate_protocol_versions ~logger ~trust_system ~rpc_name ~sender blocks =
  let version_errors =
    let invalid_current_versions =
      List.filter blocks ~f:(fun block ->
          Mina_block.header block |> Mina_block.Header.current_protocol_version
          |> Protocol_version.is_valid |> not )
    in

    let invalid_next_versions =
      List.filter blocks ~f:(fun block ->
          Mina_block.header block
          |> Mina_block.Header.proposed_protocol_version_opt
          |> Option.for_all ~f:Protocol_version.is_valid
          |> not )
    in
    let current_version_mismatches =
      List.filter blocks ~f:(fun block ->
          Mina_block.header block |> Mina_block.Header.current_protocol_version
          |> Protocol_version.compatible_with_daemon |> not )
    in
    List.map invalid_current_versions ~f:(fun x ->
        (`Invalid_current_version, x) )
    @ List.map invalid_next_versions ~f:(fun x -> (`Invalid_next_version, x))
    @ List.map current_version_mismatches ~f:(fun x ->
          (`Current_version_mismatch, x) )
  in
  let%map () =
    (* NB: these errors aren't always accurate... sometimes we are calling this when we were
           requested to serve an outdated block (requested vs sent) *)
    Deferred.List.iter version_errors ~how:`Parallel
      ~f:(fun (version_error, block) ->
        let header = Mina_block.header block in
        let block_protocol_version =
          Mina_block.Header.current_protocol_version header
        in
        let proposed_protocol_version =
          Mina_block.Header.proposed_protocol_version_opt header
        in
        let action, error_msg, error_metadata =
          match version_error with
          | `Invalid_current_version ->
              ( Trust_system.Actions.Sent_invalid_protocol_version
              , "block with invalid current protocol version"
              , [ ( "block_current_protocol_version"
                  , `String (Protocol_version.to_string block_protocol_version)
                  )
                ] )
          | `Invalid_next_version ->
              ( Trust_system.Actions.Sent_invalid_protocol_version
              , "block with invalid proposed protocol version"
              , [ ( "block_proposed_protocol_version"
                  , `String
                      (Protocol_version.to_string
                         (Option.value_exn proposed_protocol_version) ) )
                ] )
          | `Current_version_mismatch ->
              ( Sent_mismatched_protocol_version
              , "current protocol version in block does not match daemon \
                 current protocol version"
              , [ ( "block_current_protocol_version"
                  , `String (Protocol_version.to_string block_protocol_version)
                  )
                ; ( "daemon_current_protocol_version"
                  , `String Protocol_version.(to_string current) )
                ] )
        in
        let msg =
          Some
            ( Printf.sprintf "$rpc_name: %s" error_msg
            , [ ("rpc_name", `String rpc_name) ] @ error_metadata )
        in
        Trust_system.record_envelope_sender trust_system logger sender
          (action, msg) )
  in
  List.is_empty version_errors

[%%versioned_rpc
module Get_some_initial_peers = struct
  type nonrec ctx = ctx

  module Master = struct
    let name = "get_some_initial_peers"

    module T = struct
      type query = unit [@@deriving sexp, yojson]

      type response = Peer.t list [@@deriving sexp, yojson]
    end

    module Caller = T
    module Callee = T
  end

  include Master.T

  let sent_counter = Mina_metrics.Network.get_some_initial_peers_rpcs_sent

  let received_counter =
    Mina_metrics.Network.get_some_initial_peers_rpcs_received

  let failed_request_counter =
    Mina_metrics.Network.get_some_initial_peers_rpc_requests_failed

  let failed_response_counter =
    Mina_metrics.Network.get_some_initial_peers_rpc_responses_failed

  module M = Versioned_rpc.Both_convert.Plain.Make (Master)
  include M

  include Perf_histograms.Rpc.Plain.Extend (struct
    include M
    include Master
  end)

  module V1 = struct
    module T = struct
      type query = unit

      type response = Network_peer.Peer.Stable.V1.t list

      let query_of_caller_model = Fn.id

      let callee_model_of_query = Fn.id

      let response_of_callee_model = Fn.id

      let caller_model_of_response = Fn.id
    end

    module T' =
      Perf_histograms.Rpc.Plain.Decorate_bin_io
        (struct
          include M
          include Master
        end)
        (T)

    include T'
    include Register (T')
  end

  let receipt_trust_action_message _ = ("Get_some_initial_peers query", [])

  let log_request_received ~logger ~sender () =
    [%log trace] "Sending some initial peers to $peer"
      ~metadata:[ ("peer", Peer.to_yojson sender) ]

  let response_is_successful peer_list = not (List.is_empty peer_list)

  let handle_request (module Context : CONTEXT) ~version:_ _request =
    Context.list_peers ()

  let rate_limit_budget = (1, `Per Time.Span.minute)

  let rate_limit_cost = Fn.const 1
end]

[%%versioned_rpc
module Get_staged_ledger_aux_and_pending_coinbases_at_hash = struct
  type nonrec ctx = ctx

  module Master = struct
    let name = "get_staged_ledger_aux_and_pending_coinbases_at_hash"

    module T = struct
      type query = State_hash.t

      type response =
        ( Staged_ledger.Scan_state.t
        * Ledger_hash.t
        * Pending_coinbase.t
        * Mina_state.Protocol_state.value list )
        option
    end

    module Caller = T
    module Callee = T
  end

  include Master.T

  let sent_counter =
    Mina_metrics.Network
    .get_staged_ledger_aux_and_pending_coinbases_at_hash_rpcs_sent

  let received_counter =
    Mina_metrics.Network
    .get_staged_ledger_aux_and_pending_coinbases_at_hash_rpcs_received

  let failed_request_counter =
    Mina_metrics.Network
    .get_staged_ledger_aux_and_pending_coinbases_at_hash_rpc_requests_failed

  let failed_response_counter =
    Mina_metrics.Network
    .get_staged_ledger_aux_and_pending_coinbases_at_hash_rpc_responses_failed

  module M = Versioned_rpc.Both_convert.Plain.Make (Master)
  include M

  include Perf_histograms.Rpc.Plain.Extend (struct
    include M
    include Master
  end)

  module V2 = struct
    module T = struct
      type query = State_hash.Stable.V1.t

      type response =
        ( Staged_ledger.Scan_state.Stable.V2.t
        * Ledger_hash.Stable.V1.t
        * Pending_coinbase.Stable.V2.t
        * Mina_state.Protocol_state.Value.Stable.V2.t list )
        option

      let query_of_caller_model = Fn.id

      let callee_model_of_query = Fn.id

      let response_of_callee_model = Fn.id

      let caller_model_of_response = Fn.id
    end

    module T' =
      Perf_histograms.Rpc.Plain.Decorate_bin_io
        (struct
          include M
          include Master
        end)
        (T)

    include T'
    include Register (T')
  end

  let receipt_trust_action_message hash =
    ( "Staged ledger and pending coinbases at hash: $hash"
    , [ ("hash", State_hash.to_yojson hash) ] )

  let log_request_received ~logger:_ ~sender:_ _request = ()

  let response_is_successful = Option.is_some

  let handle_request (module Context : CONTEXT) ~version:_ request =
    let open Context in
    let hash = Envelope.Incoming.data request in
    let result =
      let%bind.Option frontier = get_transition_frontier () in
      Sync_handler.get_staged_ledger_aux_and_pending_coinbases_at_hash ~frontier
        hash
    in
    let%map () =
      match result with
      | Some
          (scan_state, expected_merkle_root, pending_coinbases, _protocol_states)
        ->
          let staged_ledger_hash =
            Staged_ledger_hash.of_aux_ledger_and_coinbase_hash
              (Staged_ledger.Scan_state.hash scan_state)
              expected_merkle_root pending_coinbases
          in
          [%log debug]
            ~metadata:
              [ ( "staged_ledger_hash"
                , Staged_ledger_hash.to_yojson staged_ledger_hash )
              ]
            "sending scan state and pending coinbase" ;
          Deferred.unit
      | None ->
          Trust_system.(
            record_envelope_sender trust_system logger
              (Envelope.Incoming.sender request)
              Actions.
                ( Requested_unknown_item
                , Some (receipt_trust_action_message hash) ))
    in
    result

  let rate_limit_budget = (4, `Per Time.Span.minute)

  let rate_limit_cost = Fn.const 1
end]

[%%versioned_rpc
module Answer_sync_ledger_query = struct
  type nonrec ctx = ctx

  module Master = struct
    let name = "answer_sync_ledger_query"

    module T = struct
      type query = Ledger_hash.t * Sync_ledger.Query.t

      type response =
        (( Sync_ledger.Answer.t
         , Bounded_types.Wrapped_error.Stable.V1.t )
         Result.t
        [@version_asserted] )
    end

    module Caller = T
    module Callee = T
  end

  include Master.T

  let sent_counter = Mina_metrics.Network.answer_sync_ledger_query_rpcs_sent

  let received_counter =
    Mina_metrics.Network.answer_sync_ledger_query_rpcs_received

  let failed_request_counter =
    Mina_metrics.Network.answer_sync_ledger_query_rpc_requests_failed

  let failed_response_counter =
    Mina_metrics.Network.answer_sync_ledger_query_rpc_responses_failed

  module M = Versioned_rpc.Both_convert.Plain.Make (Master)
  include M

  include Perf_histograms.Rpc.Plain.Extend (struct
    include M
    include Master
  end)

  module V3 = struct
    module T = struct
      type query = Ledger_hash.Stable.V1.t * Sync_ledger.Query.Stable.V1.t
      [@@deriving sexp]

      type response =
        (( Sync_ledger.Answer.Stable.V2.t
         , Bounded_types.Wrapped_error.Stable.V1.t )
         Result.t
        [@version_asserted] )
      [@@deriving sexp]

      let query_of_caller_model = Fn.id

      let callee_model_of_query = Fn.id

      let response_of_callee_model = Fn.id

      let caller_model_of_response = Fn.id
    end

    module T' =
      Perf_histograms.Rpc.Plain.Decorate_bin_io
        (struct
          include M
          include Master
        end)
        (T)

    include T'
    include Register (T')
  end

  let receipt_trust_action_message (_, query) =
    ( "Answer_sync_ledger_query: $query"
    , [ ("query", Sync_ledger.Query.to_yojson query) ] )

  let log_request_received ~logger:_ ~sender:_ _request = ()

  let response_is_successful = Result.is_ok

  let handle_request (module Context : CONTEXT) ~version:_ request =
    let open Context in
    let ledger_hash, _ = Envelope.Incoming.data request in
    let query = Envelope.Incoming.map request ~f:Tuple2.get2 in
    let%bind answer =
      let%bind.Deferred.Option frontier = return (get_transition_frontier ()) in
      Sync_handler.answer_query ~frontier ledger_hash query ~logger
        ~trust_system
    in
    let result =
      Result.of_option answer
        ~error:
          (Error.createf
             !"Refusing to answer sync ledger query for ledger_hash: \
               %{sexp:Ledger_hash.t}"
             ledger_hash )
    in
    let%map () =
      match result with
      | Ok _ ->
          return ()
      | Error err ->
          Trust_system.(
            record_envelope_sender trust_system logger
              (Envelope.Incoming.sender request)
              Actions.
                ( Requested_unknown_item
                , Some
                    ( "Sync ledger query with hash: $hash, query: $query, with \
                       error: $error"
                    , [ ("hash", Ledger_hash.to_yojson ledger_hash)
                      ; ( "query"
                        , Syncable_ledger.Query.to_yojson
                            Mina_ledger.Ledger.Addr.to_yojson
                            (Envelope.Incoming.data query) )
                      ; ("error", Error_json.error_to_yojson err)
                      ] ) ))
    in
    result

  let rate_limit_budget = (Int.pow 2 17, `Per Time.Span.minute)

  let rate_limit_cost = Fn.const 1
end]

[%%versioned_rpc
module Get_transition_chain = struct
  type nonrec ctx = ctx

  module Master = struct
    let name = "get_transition_chain"

    module T = struct
      type query = State_hash.t list [@@deriving sexp, to_yojson]

      type response = Mina_block.t list option
    end

    module Caller = T
    module Callee = T
  end

  include Master.T

  let sent_counter = Mina_metrics.Network.get_transition_chain_rpcs_sent

  let received_counter = Mina_metrics.Network.get_transition_chain_rpcs_received

  let failed_request_counter =
    Mina_metrics.Network.get_transition_chain_rpc_requests_failed

  let failed_response_counter =
    Mina_metrics.Network.get_transition_chain_rpc_responses_failed

  module M = Versioned_rpc.Both_convert.Plain.Make (Master)
  include M

  include Perf_histograms.Rpc.Plain.Extend (struct
    include M
    include Master
  end)

  module V2 = struct
    module T = struct
      type query = State_hash.Stable.V1.t list [@@deriving sexp]

      type response = Mina_block.Stable.V2.t list option

      let query_of_caller_model = Fn.id

      let callee_model_of_query = Fn.id

      let response_of_callee_model = ident

      let caller_model_of_response = ident
    end

    module T' =
      Perf_histograms.Rpc.Plain.Decorate_bin_io
        (struct
          include M
          include Master
        end)
        (T)

    include T'
    include Register (T')
  end

  let receipt_trust_action_message query =
    ("Get_transition_chain query: $query", [ ("query", query_to_yojson query) ])

  let log_request_received ~logger ~sender _request =
    [%log info] "Sending transition_chain to $peer"
      ~metadata:[ ("peer", Peer.to_yojson sender) ]

  let response_is_successful = Option.is_some

  let handle_request (module Context : CONTEXT) ~version:_ request =
    let open Context in
    let hashes = Envelope.Incoming.data request in
    let result =
      let%bind.Option frontier = get_transition_frontier () in
      Sync_handler.get_transition_chain ~frontier hashes
    in
    match result with
    | Some blocks ->
        let%map valid_versions =
          validate_protocol_versions ~logger ~trust_system
            ~rpc_name:"Get_transition_chain"
            ~sender:(Envelope.Incoming.sender request)
            blocks
        in
        Option.some_if valid_versions blocks
    | None ->
        let%map () =
          Trust_system.(
            record_envelope_sender trust_system logger
              (Envelope.Incoming.sender request)
              Actions.
                ( Requested_unknown_item
                , Some (receipt_trust_action_message hashes) ))
        in
        None

  let rate_limit_budget = (1, `Per Time.Span.second)

  let rate_limit_cost hashes = Int.max 1 (List.length hashes)
end]

[%%versioned_rpc
module Get_transition_knowledge = struct
  type nonrec ctx = ctx

  module Master = struct
    let name = "Get_transition_knowledge"

    module T = struct
      type query = unit [@@deriving sexp, to_yojson]

      type response = State_hash.t list
    end

    module Caller = T
    module Callee = T
  end

  include Master.T

  let sent_counter = Mina_metrics.Network.get_transition_knowledge_rpcs_sent

  let received_counter =
    Mina_metrics.Network.get_transition_knowledge_rpcs_received

  let failed_request_counter =
    Mina_metrics.Network.get_transition_knowledge_rpc_requests_failed

  let failed_response_counter =
    Mina_metrics.Network.get_transition_knowledge_rpc_responses_failed

  module M = Versioned_rpc.Both_convert.Plain.Make (Master)
  include M

  include Perf_histograms.Rpc.Plain.Extend (struct
    include M
    include Master
  end)

  module V1 = struct
    module T = struct
      type query = unit [@@deriving sexp]

      type response = State_hash.Stable.V1.t list

      let query_of_caller_model = Fn.id

      let callee_model_of_query = Fn.id

      let response_of_callee_model = Fn.id

      let caller_model_of_response = Fn.id
    end

    module T' =
      Perf_histograms.Rpc.Plain.Decorate_bin_io
        (struct
          include M
          include Master
        end)
        (T)

    include T'
    include Register (T')
  end

  let receipt_trust_action_message query =
    ( "Get_transition_knowledge query: $query"
    , [ ("query", query_to_yojson query) ] )

  let log_request_received ~logger ~sender _request =
    [%log info] "Sending transition_knowledge to $peer"
      ~metadata:[ ("peer", Peer.to_yojson sender) ]

  let response_is_successful hashes = not (List.is_empty hashes)

  let handle_request (module Context : CONTEXT) ~version:_ _request =
    let open Context in
    let result =
      let%map.Option frontier = get_transition_frontier () in
      Sync_handler.best_tip_path ~frontier
    in
    return (Option.value result ~default:[])

  let rate_limit_budget = (1, `Per Time.Span.minute)

  let rate_limit_cost = Fn.const 1
end]

[%%versioned_rpc
module Get_transition_chain_proof = struct
  type nonrec ctx = ctx

  module Master = struct
    let name = "get_transition_chain_proof"

    module T = struct
      type query = State_hash.t [@@deriving sexp, to_yojson]

      type response = (State_hash.t * State_body_hash.t list) option
    end

    module Caller = T
    module Callee = T
  end

  include Master.T

  let sent_counter = Mina_metrics.Network.get_transition_chain_proof_rpcs_sent

  let received_counter =
    Mina_metrics.Network.get_transition_chain_proof_rpcs_received

  let failed_request_counter =
    Mina_metrics.Network.get_transition_chain_proof_rpc_requests_failed

  let failed_response_counter =
    Mina_metrics.Network.get_transition_chain_proof_rpc_responses_failed

  module M = Versioned_rpc.Both_convert.Plain.Make (Master)
  include M

  include Perf_histograms.Rpc.Plain.Extend (struct
    include M
    include Master
  end)

  module V1 = struct
    module T = struct
      type query = State_hash.Stable.V1.t [@@deriving sexp]

      type response =
        (State_hash.Stable.V1.t * State_body_hash.Stable.V1.t list) option

      let query_of_caller_model = Fn.id

      let callee_model_of_query = Fn.id

      let response_of_callee_model = Fn.id

      let caller_model_of_response = Fn.id
    end

    module T' =
      Perf_histograms.Rpc.Plain.Decorate_bin_io
        (struct
          include M
          include Master
        end)
        (T)

    include T'
    include Register (T')
  end

  let receipt_trust_action_message query =
    ( "Get_transition_chain_proof query: $query"
    , [ ("query", query_to_yojson query) ] )

  let log_request_received ~logger ~sender _request =
    [%log info] "Sending transition_chain_proof to $peer"
      ~metadata:[ ("peer", Peer.to_yojson sender) ]

  let response_is_successful = Option.is_some

  let handle_request (module Context : CONTEXT) ~version:_ request =
    let open Context in
    let hash = Envelope.Incoming.data request in
    let result =
      let%bind.Option frontier = get_transition_frontier () in
      Transition_chain_prover.prove ~frontier hash
    in
    let%map () =
      if Option.is_none result then
        Trust_system.(
          record_envelope_sender trust_system logger
            (Envelope.Incoming.sender request)
            Actions.
              (Requested_unknown_item, Some (receipt_trust_action_message hash)))
      else return ()
    in
    result

  let rate_limit_budget = (3, `Per Time.Span.minute)

  let rate_limit_cost = Fn.const 1
end]

[%%versioned_rpc
module Get_completed_snarks = struct
  type nonrec ctx = ctx

  module Master = struct
    let name = "get_completed_snarks"

    module T = struct
      type query = unit [@@deriving sexp, to_yojson]

<<<<<<< HEAD
      type response = Transaction_snark_work.Info.Stable.V2.t list option
=======
      type response = Transaction_snark_work.Checked.Stable.V2.t list option
>>>>>>> d2ddeb6c
    end

    module Caller = T
    module Callee = T
  end

  include Master.T

  let sent_counter = Mina_metrics.Network.get_completed_snarks_rpcs_sent

  let received_counter = Mina_metrics.Network.get_completed_snarks_rpcs_received

  let failed_request_counter =
    Mina_metrics.Network.get_completed_snarks_rpc_requests_failed

  let failed_response_counter =
    Mina_metrics.Network.get_completed_snarks_rpc_responses_failed

  module M = Versioned_rpc.Both_convert.Plain.Make (Master)
  include M

  include Perf_histograms.Rpc.Plain.Extend (struct
    include M
    include Master
  end)

  let receipt_trust_action_message query =
    ("Get_completed_snarks query", [ ("query", query_to_yojson query) ])

  let log_request_received ~logger ~sender _request =
    [%log debug] "Sending completed snarks to $peer"
      ~metadata:[ ("peer", Peer.to_yojson sender) ]

  let response_is_successful = Option.is_some

  let handle_request (module Context : CONTEXT) ~version:_ _request =
    let open Context in
    (* the maximum number of completed snarks to return over rpc *)
    let limit = 10 in
    match get_snark_pool () with
    | None ->
        return None
    | Some snark_pool ->
        snark_pool
<<<<<<< HEAD
        |> Network_pool.Snark_pool.get_all_completed_work ~limit
=======
        |> Network_pool.Snark_pool.get_all_completed_checked_work ~limit
>>>>>>> d2ddeb6c
        |> Option.some |> return

  let rate_limit_budget = (1, `Per Time.Span.minute)

  let rate_limit_cost = Fn.const 1
end]

[%%versioned_rpc
module Get_ancestry = struct
  type nonrec ctx = ctx

  module Master = struct
    let name = "get_ancestry"

    module T = struct
      (** NB: The state hash sent in this query should not be trusted, as it can be forged. This is ok for how this RPC is implented, as we only use the state hash for tie breaking when checking whether or not the proof is worth serving. *)
      type query =
        (Consensus.Data.Consensus_state.Value.t, State_hash.t) With_hash.t
      [@@deriving sexp, to_yojson]

      type response =
        ( Mina_block.t
        , State_body_hash.t list * Mina_block.t )
        Proof_carrying_data.t
        option
    end

    module Caller = T
    module Callee = T
  end

  include Master.T

  let sent_counter = Mina_metrics.Network.get_ancestry_rpcs_sent

  let received_counter = Mina_metrics.Network.get_ancestry_rpcs_received

  let failed_request_counter =
    Mina_metrics.Network.get_ancestry_rpc_requests_failed

  let failed_response_counter =
    Mina_metrics.Network.get_ancestry_rpc_responses_failed

  module M = Versioned_rpc.Both_convert.Plain.Make (Master)
  include M

  include Perf_histograms.Rpc.Plain.Extend (struct
    include M
    include Master
  end)

  module V2 = struct
    module T = struct
      type query =
        ( Consensus.Data.Consensus_state.Value.Stable.V2.t
        , State_hash.Stable.V1.t )
        With_hash.Stable.V1.t
      [@@deriving sexp]

      type response =
        ( Mina_block.Stable.V2.t
        , State_body_hash.Stable.V1.t list * Mina_block.Stable.V2.t )
        Proof_carrying_data.Stable.V1.t
        option

      let query_of_caller_model = Fn.id

      let callee_model_of_query = Fn.id

      let response_of_callee_model = ident

      let caller_model_of_response = ident
    end

    module T' =
      Perf_histograms.Rpc.Plain.Decorate_bin_io
        (struct
          include M
          include Master
        end)
        (T)

    include T'
    include Register (T')
  end

  let receipt_trust_action_message query =
    ("Get_ancestry query: $query", [ ("query", query_to_yojson query) ])

  let log_request_received ~logger ~sender _request =
    [%log debug] "Sending root proof to $peer"
      ~metadata:[ ("peer", Peer.to_yojson sender) ]

  let response_is_successful = Option.is_some

  let handle_request (module Context : CONTEXT) ~version:_ request =
    let open Context in
    let consensus_state_with_hash = Envelope.Incoming.data request in
    let result =
      let%bind.Option frontier = get_transition_frontier () in
      consensus_state_with_hash
      |> With_hash.map_hash ~f:(fun state_hash ->
             { State_hash.State_hashes.state_hash; state_body_hash = None } )
      |> Sync_handler.Root.prove ~context:(module Context) ~frontier
    in
    match result with
    | None ->
        let%map () =
          Trust_system.(
            record_envelope_sender trust_system logger
              (Envelope.Incoming.sender request)
              Actions.
                ( Requested_unknown_item
                , Some (receipt_trust_action_message consensus_state_with_hash)
                ))
        in
        None
    | Some { proof = _, block; _ } ->
        let%map valid_versions =
          validate_protocol_versions ~logger ~trust_system
            ~rpc_name:"Get_ancestry"
            ~sender:(Envelope.Incoming.sender request)
            [ block ]
        in
        if valid_versions then result else None

  let rate_limit_budget = (5, `Per Time.Span.minute)

  let rate_limit_cost = Fn.const 1
end]

[%%versioned_rpc
module Ban_notify = struct
  type nonrec ctx = ctx

  module Master = struct
    let name = "ban_notify"

    module T = struct
      (* banned until this time *)
      type query = Core.Time.t [@@deriving sexp]

      type response = unit
    end

    module Caller = T
    module Callee = T
  end

  include Master.T

  let sent_counter = Mina_metrics.Network.ban_notify_rpcs_sent

  let received_counter = Mina_metrics.Network.ban_notify_rpcs_received

  let failed_request_counter =
    Mina_metrics.Network.ban_notify_rpc_requests_failed

  let failed_response_counter =
    Mina_metrics.Network.ban_notify_rpc_responses_failed

  module M = Versioned_rpc.Both_convert.Plain.Make (Master)
  include M

  include Perf_histograms.Rpc.Plain.Extend (struct
    include M
    include Master
  end)

  module V1 = struct
    module T = struct
      type query = Core.Time.Stable.V1.t [@@deriving sexp]

      type response = unit

      let query_of_caller_model = Fn.id

      let callee_model_of_query = Fn.id

      let response_of_callee_model = Fn.id

      let caller_model_of_response = Fn.id
    end

    module T' =
      Perf_histograms.Rpc.Plain.Decorate_bin_io
        (struct
          include M
          include Master
        end)
        (T)

    include T'
    include Register (T')
  end

  let receipt_trust_action_message _request = ("Ban_notify query", [])

  let log_request_received ~logger ~sender ban_until =
    [%log warn] "Node banned by peer $peer until $ban_until"
      ~metadata:
        [ ("peer", Peer.to_yojson sender)
        ; ( "ban_until"
          , `String (Time.to_string_abs ~zone:Time.Zone.utc ban_until) )
        ]

  let response_is_successful = Fn.const true

  let handle_request _ctx ~version:_ _request = Deferred.unit

  let rate_limit_budget = (1, `Per Time.Span.minute)

  let rate_limit_cost = Fn.const 1
end]

[%%versioned_rpc
module Get_best_tip = struct
  type nonrec ctx = ctx

  module Master = struct
    let name = "get_best_tip"

    module T = struct
      type query = unit [@@deriving sexp, to_yojson]

      type response =
        ( Mina_block.t
        , State_body_hash.t list * Mina_block.t )
        Proof_carrying_data.t
        option
    end

    module Caller = T
    module Callee = T
  end

  include Master.T

  let sent_counter = Mina_metrics.Network.get_best_tip_rpcs_sent

  let received_counter = Mina_metrics.Network.get_best_tip_rpcs_received

  let failed_request_counter =
    Mina_metrics.Network.get_best_tip_rpc_requests_failed

  let failed_response_counter =
    Mina_metrics.Network.get_best_tip_rpc_responses_failed

  module M = Versioned_rpc.Both_convert.Plain.Make (Master)
  include M

  include Perf_histograms.Rpc.Plain.Extend (struct
    include M
    include Master
  end)

  module V2 = struct
    module T = struct
      type query = unit [@@deriving sexp]

      type response =
        ( Mina_block.Stable.V2.t
        , State_body_hash.Stable.V1.t list * Mina_block.Stable.V2.t )
        Proof_carrying_data.Stable.V1.t
        option

      let query_of_caller_model = Fn.id

      let callee_model_of_query = Fn.id

      let response_of_callee_model = ident

      let caller_model_of_response = ident
    end

    module T' =
      Perf_histograms.Rpc.Plain.Decorate_bin_io
        (struct
          include M
          include Master
        end)
        (T)

    include T'
    include Register (T')
  end

  let receipt_trust_action_message _request = ("Get_best_tip query", [])

  let log_request_received ~logger ~sender _request =
    [%log debug] "Sending best_tip to $peer"
      ~metadata:[ ("peer", Peer.to_yojson sender) ]

  let response_is_successful = Option.is_some

  let handle_request (module Context : CONTEXT) ~version:_ request =
    let open Context in
    let result =
      let open Option.Let_syntax in
      let%bind frontier = get_transition_frontier () in
      let%map proof_with_data =
        Best_tip_prover.prove ~context:(module Context) frontier
      in
      (* strip hash from proof data *)
      Proof_carrying_data.map proof_with_data ~f:With_hash.data
    in
    match result with
    | None ->
        let%map () =
          Trust_system.(
            record_envelope_sender trust_system logger
              (Envelope.Incoming.sender request)
              Actions.
                (Requested_unknown_item, Some (receipt_trust_action_message ())))
        in
        None
    | Some { data = data_block; proof = _, proof_block } ->
        let%map data_valid_versions =
          validate_protocol_versions ~logger ~trust_system
            ~rpc_name:"Get_best_tip (data)"
            ~sender:(Envelope.Incoming.sender request)
            [ data_block ]
        and proof_valid_versions =
          validate_protocol_versions ~logger ~trust_system
            ~rpc_name:"Get_best_tip (proof)"
            ~sender:(Envelope.Incoming.sender request)
            [ proof_block ]
        in
        if data_valid_versions && proof_valid_versions then result else None

  let rate_limit_budget = (3, `Per Time.Span.minute)

  let rate_limit_cost = Fn.const 1
end]

type ('query, 'response) rpc =
  | Get_some_initial_peers
      : (Get_some_initial_peers.query, Get_some_initial_peers.response) rpc
  | Get_staged_ledger_aux_and_pending_coinbases_at_hash
      : ( Get_staged_ledger_aux_and_pending_coinbases_at_hash.query
        , Get_staged_ledger_aux_and_pending_coinbases_at_hash.response )
        rpc
  | Answer_sync_ledger_query
      : (Answer_sync_ledger_query.query, Answer_sync_ledger_query.response) rpc
  | Get_transition_chain
      : (Get_transition_chain.query, Get_transition_chain.response) rpc
  | Get_transition_knowledge
      : (Get_transition_knowledge.query, Get_transition_knowledge.response) rpc
  | Get_transition_chain_proof
      : ( Get_transition_chain_proof.query
        , Get_transition_chain_proof.response )
        rpc
  | Get_ancestry : (Get_ancestry.query, Get_ancestry.response) rpc
  | Ban_notify : (Ban_notify.query, Ban_notify.response) rpc
  | Get_best_tip : (Get_best_tip.query, Get_best_tip.response) rpc
  | Get_completed_snarks
      : (Get_completed_snarks.query, Get_completed_snarks.response) rpc

type any_rpc = Rpc : ('q, 'r) rpc -> any_rpc

let all_rpcs =
  [ Rpc Get_some_initial_peers
  ; Rpc Get_staged_ledger_aux_and_pending_coinbases_at_hash
  ; Rpc Answer_sync_ledger_query
  ; Rpc Get_best_tip
  ; Rpc Get_ancestry
  ; Rpc Get_transition_knowledge
  ; Rpc Get_transition_chain
  ; Rpc Get_transition_chain_proof
  ; Rpc Ban_notify
  ; Rpc Get_completed_snarks
  ]

let implementation :
    type q r. (q, r) rpc -> (ctx, q, r) Gossip_net.rpc_implementation = function
  | Get_some_initial_peers ->
      (module Get_some_initial_peers)
  | Get_staged_ledger_aux_and_pending_coinbases_at_hash ->
      (module Get_staged_ledger_aux_and_pending_coinbases_at_hash)
  | Answer_sync_ledger_query ->
      (module Answer_sync_ledger_query)
  | Get_transition_chain ->
      (module Get_transition_chain)
  | Get_transition_knowledge ->
      (module Get_transition_knowledge)
  | Get_transition_chain_proof ->
      (module Get_transition_chain_proof)
  | Get_ancestry ->
      (module Get_ancestry)
  | Ban_notify ->
      (module Ban_notify)
  | Get_best_tip ->
      (module Get_best_tip)
  | Get_completed_snarks ->
      (module Get_completed_snarks)<|MERGE_RESOLUTION|>--- conflicted
+++ resolved
@@ -756,11 +756,7 @@
     module T = struct
       type query = unit [@@deriving sexp, to_yojson]
 
-<<<<<<< HEAD
-      type response = Transaction_snark_work.Info.Stable.V2.t list option
-=======
       type response = Transaction_snark_work.Checked.Stable.V2.t list option
->>>>>>> d2ddeb6c
     end
 
     module Caller = T
@@ -805,11 +801,7 @@
         return None
     | Some snark_pool ->
         snark_pool
-<<<<<<< HEAD
-        |> Network_pool.Snark_pool.get_all_completed_work ~limit
-=======
         |> Network_pool.Snark_pool.get_all_completed_checked_work ~limit
->>>>>>> d2ddeb6c
         |> Option.some |> return
 
   let rate_limit_budget = (1, `Per Time.Span.minute)
