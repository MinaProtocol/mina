open Async
open Core
open Mina_base
open Mina_ledger
open Network_peer

(* For versioning of the types here, see

   RFC 0012, and

   https://ocaml.janestreet.com/ocaml-core/latest/doc/async_rpc_kernel/Async_rpc_kernel/Versioned_rpc/

   The "master" types are the ones used internally in the code base. Each
   version has coercions between their query and response types and the master
   types.
*)

(* The common context passed into all rpc handlers. Add new things here to get them into the scope
   of an rpc handler. Notably, calls back into Gossip_net need to be expicitly wrapped at this
   layer in order to solve a recursive dependency between Gossip_net.Make and this module. *)

module type CONTEXT = sig
  val logger : Logger.t

  val trust_system : Trust_system.t

  val precomputed_values : Precomputed_values.t

  val constraint_constants : Genesis_constants.Constraint_constants.t

  val consensus_constants : Consensus.Constants.t

  val list_peers : unit -> Peer.t list Deferred.t

  val get_transition_frontier : unit -> Transition_frontier.t option

  val get_snark_pool : unit -> Network_pool.Snark_pool.t option

  val snark_job_state : unit -> Work_selector.State.t option

  val ledger_sync_config : Syncable_ledger.daemon_config

  val proof_cache_db : Proof_cache_tag.cache_db
end

type ctx = (module CONTEXT)

let validate_protocol_versions ~logger ~trust_system ~rpc_name ~sender blocks =
  let version_errors =
    let invalid_current_versions =
      List.filter blocks ~f:(fun block ->
          Mina_block.header block |> Mina_block.Header.current_protocol_version
          |> Protocol_version.is_valid |> not )
    in

    let invalid_next_versions =
      List.filter blocks ~f:(fun block ->
          Mina_block.header block
          |> Mina_block.Header.proposed_protocol_version_opt
          |> Option.for_all ~f:Protocol_version.is_valid
          |> not )
    in
    let current_version_mismatches =
      List.filter blocks ~f:(fun block ->
          Mina_block.header block |> Mina_block.Header.current_protocol_version
          |> Protocol_version.compatible_with_daemon |> not )
    in
    List.map invalid_current_versions ~f:(fun x ->
        (`Invalid_current_version, x) )
    @ List.map invalid_next_versions ~f:(fun x -> (`Invalid_next_version, x))
    @ List.map current_version_mismatches ~f:(fun x ->
          (`Current_version_mismatch, x) )
  in
  let%map () =
    (* NB: these errors aren't always accurate... sometimes we are calling this when we were
           requested to serve an outdated block (requested vs sent) *)
    Deferred.List.iter version_errors ~how:`Parallel
      ~f:(fun (version_error, block) ->
        let header = Mina_block.header block in
        let block_protocol_version =
          Mina_block.Header.current_protocol_version header
        in
        let proposed_protocol_version =
          Mina_block.Header.proposed_protocol_version_opt header
        in
        let action, error_msg, error_metadata =
          match version_error with
          | `Invalid_current_version ->
              ( Trust_system.Actions.Sent_invalid_protocol_version
              , "block with invalid current protocol version"
              , [ ( "block_current_protocol_version"
                  , `String (Protocol_version.to_string block_protocol_version)
                  )
                ] )
          | `Invalid_next_version ->
              ( Trust_system.Actions.Sent_invalid_protocol_version
              , "block with invalid proposed protocol version"
              , [ ( "block_proposed_protocol_version"
                  , `String
                      (Protocol_version.to_string
                         (Option.value_exn proposed_protocol_version) ) )
                ] )
          | `Current_version_mismatch ->
              ( Sent_mismatched_protocol_version
              , "current protocol version in block does not match daemon \
                 current protocol version"
              , [ ( "block_current_protocol_version"
                  , `String (Protocol_version.to_string block_protocol_version)
                  )
                ; ( "daemon_current_protocol_version"
                  , `String Protocol_version.(to_string current) )
                ] )
        in
        let msg =
          Some
            ( Printf.sprintf "$rpc_name: %s" error_msg
            , [ ("rpc_name", `String rpc_name) ] @ error_metadata )
        in
        Trust_system.record_envelope_sender trust_system logger sender
          (action, msg) )
  in
  List.is_empty version_errors

[%%versioned_rpc
module Get_some_initial_peers = struct
  type nonrec ctx = ctx

  module Master = struct
    let name = "get_some_initial_peers"

    module T = struct
      type query = unit [@@deriving sexp, yojson]

      type response = Peer.t list [@@deriving sexp, yojson]
    end

    module Caller = T
    module Callee = T
  end

  include Master.T

  let sent_counter = Mina_metrics.Network.get_some_initial_peers_rpcs_sent

  let received_counter =
    Mina_metrics.Network.get_some_initial_peers_rpcs_received

  let failed_request_counter =
    Mina_metrics.Network.get_some_initial_peers_rpc_requests_failed

  let failed_response_counter =
    Mina_metrics.Network.get_some_initial_peers_rpc_responses_failed

  module M = Versioned_rpc.Both_convert.Plain.Make (Master)
  include M

  include Perf_histograms.Rpc.Plain.Extend (struct
    include M
    include Master
  end)

  module V1 = struct
    module T = struct
      type query = unit

      type response = Network_peer.Peer.Stable.V1.t list

      let query_of_caller_model = Fn.id

      let callee_model_of_query = Fn.id

      let response_of_callee_model = Fn.id

      let caller_model_of_response = Fn.id
    end

    module T' =
      Perf_histograms.Rpc.Plain.Decorate_bin_io
        (struct
          include M
          include Master
        end)
        (T)

    include T'
    include Register (T')
  end

  let receipt_trust_action_message _ = ("Get_some_initial_peers query", [])

  let log_request_received ~logger ~sender () =
    [%log trace] "Sending some initial peers to $peer"
      ~metadata:[ ("peer", Peer.to_yojson sender) ]

  let response_is_successful peer_list = not (List.is_empty peer_list)

  let handle_request (module Context : CONTEXT) ~version:_ _request =
    Context.list_peers ()

  let rate_limit_budget = (1, `Per Time.Span.minute)

  let rate_limit_cost = Fn.const 1
end]

[%%versioned_rpc
module Get_staged_ledger_aux_and_pending_coinbases_at_hash = struct
  type nonrec ctx = ctx

  module Master = struct
    let name = "get_staged_ledger_aux_and_pending_coinbases_at_hash"

    module T = struct
      type query = State_hash.t

      type response =
        ( Staged_ledger.Scan_state.Stable.Latest.t
        * Ledger_hash.t
        * Pending_coinbase.t
        * Mina_state.Protocol_state.value list )
        option
    end

    module Caller = T
    module Callee = T
  end

  include Master.T

  let sent_counter =
    Mina_metrics.Network
    .get_staged_ledger_aux_and_pending_coinbases_at_hash_rpcs_sent

  let received_counter =
    Mina_metrics.Network
    .get_staged_ledger_aux_and_pending_coinbases_at_hash_rpcs_received

  let failed_request_counter =
    Mina_metrics.Network
    .get_staged_ledger_aux_and_pending_coinbases_at_hash_rpc_requests_failed

  let failed_response_counter =
    Mina_metrics.Network
    .get_staged_ledger_aux_and_pending_coinbases_at_hash_rpc_responses_failed

  module M = Versioned_rpc.Both_convert.Plain.Make (Master)
  include M

  include Perf_histograms.Rpc.Plain.Extend (struct
    include M
    include Master
  end)

  module V3 = struct
    module T = struct
      type query = State_hash.Stable.V1.t

      type response =
        ( Staged_ledger.Scan_state.Stable.V3.t
        * Ledger_hash.Stable.V1.t
        * Pending_coinbase.Stable.V2.t
        * Mina_state.Protocol_state.Value.Stable.V3.t list )
        option

      let query_of_caller_model = Fn.id

      let callee_model_of_query = Fn.id

      let response_of_callee_model = Fn.id

      let caller_model_of_response = Fn.id
    end

    module T' =
      Perf_histograms.Rpc.Plain.Decorate_bin_io
        (struct
          include M
          include Master
        end)
        (T)

    include T'
    include Register (T')
  end

  let receipt_trust_action_message hash =
    ( "Staged ledger and pending coinbases at hash: $hash"
    , [ ("hash", State_hash.to_yojson hash) ] )

  let log_request_received ~logger:_ ~sender:_ _request = ()

  let response_is_successful = Option.is_some

  let handle_request (module Context : CONTEXT) ~version:_ request =
    let open Context in
    let hash = Envelope.Incoming.data request in
    let result =
      let%bind.Option frontier = get_transition_frontier () in
      Sync_handler.get_staged_ledger_aux_and_pending_coinbases_at_hash ~logger
        ~frontier hash
    in
    match result with
    | None ->
        Trust_system.(
          record_envelope_sender trust_system logger
            (Envelope.Incoming.sender request)
            Actions.
              (Requested_unknown_item, Some (receipt_trust_action_message hash)))
        >>| const None
    | Some (scan_state, expected_merkle_root, pending_coinbases, protocol_states)
      ->
        return
          (Some
             ( Staged_ledger.Scan_state.read_all_proofs_from_disk scan_state
             , expected_merkle_root
             , pending_coinbases
             , protocol_states ) )

  let rate_limit_budget = (4, `Per Time.Span.minute)

  let rate_limit_cost = Fn.const 1
end]

[%%versioned_rpc
module Answer_sync_ledger_query = struct
  type nonrec ctx = ctx

  module Master = struct
    let name = "answer_sync_ledger_query"

    module T = struct
      type query = Ledger_hash.t * Sync_ledger.Query.t

      type response =
        (( Sync_ledger.Answer.t
         , Mina_stdlib.Bounded_types.Wrapped_error.Stable.V1.t )
         Result.t
        [@version_asserted] )
    end

    module Caller = T
    module Callee = T
  end

  include Master.T

  let sent_counter = Mina_metrics.Network.answer_sync_ledger_query_rpcs_sent

  let received_counter =
    Mina_metrics.Network.answer_sync_ledger_query_rpcs_received

  let failed_request_counter =
    Mina_metrics.Network.answer_sync_ledger_query_rpc_requests_failed

  let failed_response_counter =
    Mina_metrics.Network.answer_sync_ledger_query_rpc_responses_failed

  module M = Versioned_rpc.Both_convert.Plain.Make (Master)
  include M

  include Perf_histograms.Rpc.Plain.Extend (struct
    include M
    include Master
  end)

  module V5 = struct
    module T = struct
      type query = Ledger_hash.Stable.V1.t * Sync_ledger.Query.Stable.V2.t
      [@@deriving sexp]

      type response =
<<<<<<< HEAD
        (( Sync_ledger.Answer.Stable.V4.t
         , Bounded_types.Wrapped_error.Stable.V1.t )
=======
        (( Sync_ledger.Answer.Stable.V3.t
         , Mina_stdlib.Bounded_types.Wrapped_error.Stable.V1.t )
>>>>>>> 28a06cb8
         Result.t
        [@version_asserted] )
      [@@deriving sexp]

      let query_of_caller_model = Fn.id

      let callee_model_of_query = Fn.id

      let response_of_callee_model = Fn.id

      let caller_model_of_response = Fn.id
    end

    module T' =
      Perf_histograms.Rpc.Plain.Decorate_bin_io
        (struct
          include M
          include Master
        end)
        (T)

    include T'
    include Register (T')
  end

<<<<<<< HEAD
=======
  module V3 = struct
    module T = struct
      type query = Ledger_hash.Stable.V1.t * Sync_ledger.Query.Stable.V1.t
      [@@deriving sexp]

      type response =
        (( Sync_ledger.Answer.Stable.V2.t
         , Mina_stdlib.Bounded_types.Wrapped_error.Stable.V1.t )
         Result.t
        [@version_asserted] )
      [@@deriving sexp]

      let query_of_caller_model : Master.T.query -> query =
       fun (h, q) -> (h, Sync_ledger.Query.Stable.V1.from_v2 q)

      let callee_model_of_query : query -> Master.T.query =
       fun (h, q) -> (h, Sync_ledger.Query.Stable.V1.to_latest q)

      let response_of_callee_model : Master.T.response -> response = function
        | Ok a ->
            Sync_ledger.Answer.Stable.V2.from_v3 a
        | Error e ->
            Error e

      let caller_model_of_response : response -> Master.T.response = function
        | Ok a ->
            Ok (Sync_ledger.Answer.Stable.V2.to_latest a)
        | Error e ->
            Error e
    end

    module T' =
      Perf_histograms.Rpc.Plain.Decorate_bin_io
        (struct
          include M
          include Master
        end)
        (T)

    include T'
    include Register (T')
  end

>>>>>>> 28a06cb8
  let receipt_trust_action_message (_, query) =
    ( "Answer_sync_ledger_query: $query"
    , [ ("query", Sync_ledger.Query.to_yojson query) ] )

  let log_request_received ~logger:_ ~sender:_ _request = ()

  let response_is_successful = Result.is_ok

  let handle_request (module Context : CONTEXT) ~version:_ request =
    let open Context in
    let ledger_hash, _ = Envelope.Incoming.data request in
    let query = Envelope.Incoming.map request ~f:Tuple2.get2 in
    let%bind answer =
      match get_transition_frontier () with
      | Some frontier ->
          Sync_handler.answer_query ~frontier ledger_hash query
            ~context:(module Context)
            ~trust_system
      | None ->
          return (Or_error.error_string "No Frontier")
    in
    let result =
      Result.map_error answer ~f:(fun e ->
          Error.createf
            !"Refusing to answer sync ledger query for ledger_hash: \
              %{sexp:Ledger_hash.t}. Error: %s"
            ledger_hash (Error.to_string_hum e) )
    in
    let%map () =
      match result with
      | Ok _ ->
          return ()
      | Error err ->
          Trust_system.(
            record_envelope_sender trust_system logger
              (Envelope.Incoming.sender request)
              Actions.
                ( Requested_unknown_item
                , Some
                    ( "Sync ledger query with hash: $hash, query: $query, with \
                       error: $error"
                    , [ ("hash", Ledger_hash.to_yojson ledger_hash)
                      ; ( "query"
                        , Syncable_ledger.Query.to_yojson
                            Mina_ledger.Ledger.Addr.to_yojson
                            (Envelope.Incoming.data query) )
                      ; ("error", Error_json.error_to_yojson err)
                      ] ) ))
    in
    result

  let rate_limit_budget = (Int.pow 2 17, `Per Time.Span.minute)

  let rate_limit_cost = Fn.const 1
end]

[%%versioned_rpc
module Get_transition_chain = struct
  type nonrec ctx = ctx

  module Master = struct
    let name = "get_transition_chain"

    module T = struct
      type query = State_hash.t list [@@deriving sexp, to_yojson]

      type response = Mina_block.Stable.Latest.t list option
    end

    module Caller = T
    module Callee = T
  end

  include Master.T

  let sent_counter = Mina_metrics.Network.get_transition_chain_rpcs_sent

  let received_counter = Mina_metrics.Network.get_transition_chain_rpcs_received

  let failed_request_counter =
    Mina_metrics.Network.get_transition_chain_rpc_requests_failed

  let failed_response_counter =
    Mina_metrics.Network.get_transition_chain_rpc_responses_failed

  module M = Versioned_rpc.Both_convert.Plain.Make (Master)
  include M

  include Perf_histograms.Rpc.Plain.Extend (struct
    include M
    include Master
  end)

  module V2 = struct
    module T = struct
      type query = State_hash.Stable.V1.t list [@@deriving sexp]

      type response = Mina_block.Stable.V3.t list option

      let query_of_caller_model = Fn.id

      let callee_model_of_query = Fn.id

      let response_of_callee_model = ident

      let caller_model_of_response = ident
    end

    module T' =
      Perf_histograms.Rpc.Plain.Decorate_bin_io
        (struct
          include M
          include Master
        end)
        (T)

    include T'
    include Register (T')
  end

  let receipt_trust_action_message query =
    ("Get_transition_chain query: $query", [ ("query", query_to_yojson query) ])

  let log_request_received ~logger ~sender _request =
    [%log info] "Sending transition_chain to $peer"
      ~metadata:[ ("peer", Peer.to_yojson sender) ]

  let response_is_successful = Option.is_some

  let handle_request (module Context : CONTEXT) ~version:_ request =
    let open Context in
    let hashes = Envelope.Incoming.data request in
    let result =
      let%bind.Option frontier = get_transition_frontier () in
      Sync_handler.get_transition_chain ~frontier hashes
    in
    match result with
    | Some blocks ->
        let%map valid_versions =
          validate_protocol_versions ~logger ~trust_system
            ~rpc_name:"Get_transition_chain"
            ~sender:(Envelope.Incoming.sender request)
            blocks
        in
        Option.some_if valid_versions
        @@ List.map ~f:Mina_block.read_all_proofs_from_disk blocks
    | None ->
        let%map () =
          Trust_system.(
            record_envelope_sender trust_system logger
              (Envelope.Incoming.sender request)
              Actions.
                ( Requested_unknown_item
                , Some (receipt_trust_action_message hashes) ))
        in
        None

  let rate_limit_budget = (1, `Per Time.Span.second)

  let rate_limit_cost hashes = Int.max 1 (List.length hashes)
end]

[%%versioned_rpc
module Get_transition_knowledge = struct
  type nonrec ctx = ctx

  module Master = struct
    let name = "Get_transition_knowledge"

    module T = struct
      type query = unit [@@deriving sexp, to_yojson]

      type response = State_hash.t list
    end

    module Caller = T
    module Callee = T
  end

  include Master.T

  let sent_counter = Mina_metrics.Network.get_transition_knowledge_rpcs_sent

  let received_counter =
    Mina_metrics.Network.get_transition_knowledge_rpcs_received

  let failed_request_counter =
    Mina_metrics.Network.get_transition_knowledge_rpc_requests_failed

  let failed_response_counter =
    Mina_metrics.Network.get_transition_knowledge_rpc_responses_failed

  module M = Versioned_rpc.Both_convert.Plain.Make (Master)
  include M

  include Perf_histograms.Rpc.Plain.Extend (struct
    include M
    include Master
  end)

  module V1 = struct
    module T = struct
      type query = unit [@@deriving sexp]

      type response = State_hash.Stable.V1.t list

      let query_of_caller_model = Fn.id

      let callee_model_of_query = Fn.id

      let response_of_callee_model = Fn.id

      let caller_model_of_response = Fn.id
    end

    module T' =
      Perf_histograms.Rpc.Plain.Decorate_bin_io
        (struct
          include M
          include Master
        end)
        (T)

    include T'
    include Register (T')
  end

  let receipt_trust_action_message query =
    ( "Get_transition_knowledge query: $query"
    , [ ("query", query_to_yojson query) ] )

  let log_request_received ~logger ~sender _request =
    [%log info] "Sending transition_knowledge to $peer"
      ~metadata:[ ("peer", Peer.to_yojson sender) ]

  let response_is_successful hashes = not (List.is_empty hashes)

  let handle_request (module Context : CONTEXT) ~version:_ _request =
    let open Context in
    let result =
      let%map.Option frontier = get_transition_frontier () in
      Sync_handler.best_tip_path ~frontier
    in
    return (Option.value result ~default:[])

  let rate_limit_budget = (1, `Per Time.Span.minute)

  let rate_limit_cost = Fn.const 1
end]

[%%versioned_rpc
module Get_transition_chain_proof = struct
  type nonrec ctx = ctx

  module Master = struct
    let name = "get_transition_chain_proof"

    module T = struct
      type query = State_hash.t [@@deriving sexp, to_yojson]

      type response = (State_hash.t * State_body_hash.t list) option
    end

    module Caller = T
    module Callee = T
  end

  include Master.T

  let sent_counter = Mina_metrics.Network.get_transition_chain_proof_rpcs_sent

  let received_counter =
    Mina_metrics.Network.get_transition_chain_proof_rpcs_received

  let failed_request_counter =
    Mina_metrics.Network.get_transition_chain_proof_rpc_requests_failed

  let failed_response_counter =
    Mina_metrics.Network.get_transition_chain_proof_rpc_responses_failed

  module M = Versioned_rpc.Both_convert.Plain.Make (Master)
  include M

  include Perf_histograms.Rpc.Plain.Extend (struct
    include M
    include Master
  end)

  module V1 = struct
    module T = struct
      type query = State_hash.Stable.V1.t [@@deriving sexp]

      type response =
        (State_hash.Stable.V1.t * State_body_hash.Stable.V1.t list) option

      let query_of_caller_model = Fn.id

      let callee_model_of_query = Fn.id

      let response_of_callee_model = Fn.id

      let caller_model_of_response = Fn.id
    end

    module T' =
      Perf_histograms.Rpc.Plain.Decorate_bin_io
        (struct
          include M
          include Master
        end)
        (T)

    include T'
    include Register (T')
  end

  let receipt_trust_action_message query =
    ( "Get_transition_chain_proof query: $query"
    , [ ("query", query_to_yojson query) ] )

  let log_request_received ~logger ~sender _request =
    [%log info] "Sending transition_chain_proof to $peer"
      ~metadata:[ ("peer", Peer.to_yojson sender) ]

  let response_is_successful = Option.is_some

  let handle_request (module Context : CONTEXT) ~version:_ request =
    let open Context in
    let hash = Envelope.Incoming.data request in
    let result =
      let%bind.Option frontier = get_transition_frontier () in
      Transition_chain_prover.prove ~frontier hash
    in
    let%map () =
      if Option.is_none result then
        Trust_system.(
          record_envelope_sender trust_system logger
            (Envelope.Incoming.sender request)
            Actions.
              (Requested_unknown_item, Some (receipt_trust_action_message hash)))
      else return ()
    in
    result

  let rate_limit_budget = (3, `Per Time.Span.minute)

  let rate_limit_cost = Fn.const 1
end]

[%%versioned_rpc
module Get_completed_snarks = struct
  type nonrec ctx = ctx

  module Master = struct
    let name = "get_completed_snarks"

    module T = struct
      type query = unit [@@deriving sexp, to_yojson]

      type response = Transaction_snark_work.Stable.V2.t list option
    end

    module Caller = T
    module Callee = T
  end

  include Master.T

  let sent_counter = Mina_metrics.Network.get_completed_snarks_rpcs_sent

  let received_counter = Mina_metrics.Network.get_completed_snarks_rpcs_received

  let failed_request_counter =
    Mina_metrics.Network.get_completed_snarks_rpc_requests_failed

  let failed_response_counter =
    Mina_metrics.Network.get_completed_snarks_rpc_responses_failed

  module M = Versioned_rpc.Both_convert.Plain.Make (Master)
  include M

  include Perf_histograms.Rpc.Plain.Extend (struct
    include M
    include Master
  end)

  module V1 = struct
    module T = struct
      type query = unit [@@deriving sexp]

      type response = Transaction_snark_work.Stable.V2.t list option

      let query_of_caller_model = Fn.id

      let callee_model_of_query = Fn.id

      let response_of_callee_model = ident

      let caller_model_of_response = ident
    end

    module T' =
      Perf_histograms.Rpc.Plain.Decorate_bin_io
        (struct
          include M
          include Master
        end)
        (T)

    include T'
    include Register (T')
  end

  let receipt_trust_action_message query =
    ("Get_completed_snarks query", [ ("query", query_to_yojson query) ])

  let log_request_received ~logger ~sender _request =
    [%log debug] "Sending completed snarks to $peer"
      ~metadata:[ ("peer", Peer.to_yojson sender) ]

  let response_is_successful = Option.is_some

  let handle_request (module Context : CONTEXT) ~version:_ _request =
    let open Context in
    (* the maximum number of completed snarks to return over rpc *)
    let limit = 32 in
    match (get_snark_pool (), snark_job_state ()) with
    | Some snark_pool, Some snark_state ->
        Work_selector.completed_work_statements ~snark_pool snark_state
        |> Fn.flip List.take limit
        |> List.map
             ~f:
               Transaction_snark_work.(
                 Fn.compose read_all_proofs_from_disk forget)
        |> Option.some |> return
    | _, _ ->
        return None

  let rate_limit_budget = (1, `Per Time.Span.minute)

  let rate_limit_cost = Fn.const 1
end]

[%%versioned_rpc
module Get_ancestry = struct
  type nonrec ctx = ctx

  module Master = struct
    let name = "get_ancestry"

    module T = struct
      (** NB: The state hash sent in this query should not be trusted, as it can be forged. This is ok for how this RPC is implented, as we only use the state hash for tie breaking when checking whether or not the proof is worth serving. *)
      type query =
        (Consensus.Data.Consensus_state.Value.t, State_hash.t) With_hash.t
      [@@deriving sexp, to_yojson]

      type response =
        ( Mina_block.Stable.Latest.t
        , State_body_hash.t list * Mina_block.Stable.Latest.t )
        Proof_carrying_data.t
        option
    end

    module Caller = T
    module Callee = T
  end

  include Master.T

  let sent_counter = Mina_metrics.Network.get_ancestry_rpcs_sent

  let received_counter = Mina_metrics.Network.get_ancestry_rpcs_received

  let failed_request_counter =
    Mina_metrics.Network.get_ancestry_rpc_requests_failed

  let failed_response_counter =
    Mina_metrics.Network.get_ancestry_rpc_responses_failed

  module M = Versioned_rpc.Both_convert.Plain.Make (Master)
  include M

  include Perf_histograms.Rpc.Plain.Extend (struct
    include M
    include Master
  end)

  module V3 = struct
    module T = struct
      type query =
        ( Consensus.Data.Consensus_state.Value.Stable.V3.t
        , State_hash.Stable.V1.t )
        With_hash.Stable.V1.t
      [@@deriving sexp]

      type response =
        ( Mina_block.Stable.V3.t
        , State_body_hash.Stable.V1.t list * Mina_block.Stable.V3.t )
        Proof_carrying_data.Stable.V1.t
        option

      let query_of_caller_model = Fn.id

      let callee_model_of_query = Fn.id

      let response_of_callee_model = ident

      let caller_model_of_response = ident
    end

    module T' =
      Perf_histograms.Rpc.Plain.Decorate_bin_io
        (struct
          include M
          include Master
        end)
        (T)

    include T'
    include Register (T')
  end

  let receipt_trust_action_message query =
    ("Get_ancestry query: $query", [ ("query", query_to_yojson query) ])

  let log_request_received ~logger ~sender _request =
    [%log debug] "Sending root proof to $peer"
      ~metadata:[ ("peer", Peer.to_yojson sender) ]

  let response_is_successful = Option.is_some

  let handle_request (module Context : CONTEXT) ~version:_ request =
    let open Context in
    let consensus_state_with_hash = Envelope.Incoming.data request in
    let result =
      let%bind.Option frontier = get_transition_frontier () in
      consensus_state_with_hash
      |> With_hash.map_hash ~f:(fun state_hash ->
             { State_hash.State_hashes.state_hash; state_body_hash = None } )
      |> Sync_handler.Root.prove ~context:(module Context) ~frontier
    in
    match result with
    | None ->
        let%map () =
          Trust_system.(
            record_envelope_sender trust_system logger
              (Envelope.Incoming.sender request)
              Actions.
                ( Requested_unknown_item
                , Some (receipt_trust_action_message consensus_state_with_hash)
                ))
        in
        None
    | Some { proof = chain, base_block; data = block } ->
        let%map valid_versions =
          validate_protocol_versions ~logger ~trust_system
            ~rpc_name:"Get_ancestry"
            ~sender:(Envelope.Incoming.sender request)
            [ base_block ]
        in
        Option.some_if valid_versions
          { Proof_carrying_data.proof =
              (chain, Mina_block.read_all_proofs_from_disk base_block)
          ; data = Mina_block.read_all_proofs_from_disk block
          }

  let rate_limit_budget = (5, `Per Time.Span.minute)

  let rate_limit_cost = Fn.const 1
end]

[%%versioned_rpc
module Ban_notify = struct
  type nonrec ctx = ctx

  module Master = struct
    let name = "ban_notify"

    module T = struct
      (* banned until this time *)
      type query = Core.Time.t [@@deriving sexp]

      type response = unit
    end

    module Caller = T
    module Callee = T
  end

  include Master.T

  let sent_counter = Mina_metrics.Network.ban_notify_rpcs_sent

  let received_counter = Mina_metrics.Network.ban_notify_rpcs_received

  let failed_request_counter =
    Mina_metrics.Network.ban_notify_rpc_requests_failed

  let failed_response_counter =
    Mina_metrics.Network.ban_notify_rpc_responses_failed

  module M = Versioned_rpc.Both_convert.Plain.Make (Master)
  include M

  include Perf_histograms.Rpc.Plain.Extend (struct
    include M
    include Master
  end)

  module V1 = struct
    module T = struct
      type query = Core.Time.Stable.V1.t [@@deriving sexp]

      type response = unit

      let query_of_caller_model = Fn.id

      let callee_model_of_query = Fn.id

      let response_of_callee_model = Fn.id

      let caller_model_of_response = Fn.id
    end

    module T' =
      Perf_histograms.Rpc.Plain.Decorate_bin_io
        (struct
          include M
          include Master
        end)
        (T)

    include T'
    include Register (T')
  end

  let receipt_trust_action_message _request = ("Ban_notify query", [])

  let log_request_received ~logger ~sender ban_until =
    [%log warn] "Node banned by peer $peer until $ban_until"
      ~metadata:
        [ ("peer", Peer.to_yojson sender)
        ; ( "ban_until"
          , `String (Time.to_string_abs ~zone:Time.Zone.utc ban_until) )
        ]

  let response_is_successful = Fn.const true

  let handle_request _ctx ~version:_ _request = Deferred.unit

  let rate_limit_budget = (1, `Per Time.Span.minute)

  let rate_limit_cost = Fn.const 1
end]

[%%versioned_rpc
module Get_best_tip = struct
  type nonrec ctx = ctx

  module Master = struct
    let name = "get_best_tip"

    module T = struct
      type query = unit [@@deriving sexp, to_yojson]

      type response =
        ( Mina_block.Stable.Latest.t
        , State_body_hash.t list * Mina_block.Stable.Latest.t )
        Proof_carrying_data.t
        option
    end

    module Caller = T
    module Callee = T
  end

  include Master.T

  let sent_counter = Mina_metrics.Network.get_best_tip_rpcs_sent

  let received_counter = Mina_metrics.Network.get_best_tip_rpcs_received

  let failed_request_counter =
    Mina_metrics.Network.get_best_tip_rpc_requests_failed

  let failed_response_counter =
    Mina_metrics.Network.get_best_tip_rpc_responses_failed

  module M = Versioned_rpc.Both_convert.Plain.Make (Master)
  include M

  include Perf_histograms.Rpc.Plain.Extend (struct
    include M
    include Master
  end)

  module V3 = struct
    module T = struct
      type query = unit [@@deriving sexp]

      type response =
        ( Mina_block.Stable.V3.t
        , State_body_hash.Stable.V1.t list * Mina_block.Stable.V3.t )
        Proof_carrying_data.Stable.V1.t
        option

      let query_of_caller_model = Fn.id

      let callee_model_of_query = Fn.id

      let response_of_callee_model = ident

      let caller_model_of_response = ident
    end

    module T' =
      Perf_histograms.Rpc.Plain.Decorate_bin_io
        (struct
          include M
          include Master
        end)
        (T)

    include T'
    include Register (T')
  end

  let receipt_trust_action_message _request = ("Get_best_tip query", [])

  let log_request_received ~logger ~sender _request =
    [%log debug] "Sending best_tip to $peer"
      ~metadata:[ ("peer", Peer.to_yojson sender) ]

  let response_is_successful = Option.is_some

  let handle_request (module Context : CONTEXT) ~version:_ request =
    let open Context in
    let result =
      let open Option.Let_syntax in
      let%bind frontier = get_transition_frontier () in
      let%map proof_with_data =
        Best_tip_prover.prove ~context:(module Context) frontier
      in
      (* strip hash from proof data *)
      Proof_carrying_data.map proof_with_data ~f:With_hash.data
    in
    match result with
    | None ->
        let%map () =
          Trust_system.(
            record_envelope_sender trust_system logger
              (Envelope.Incoming.sender request)
              Actions.
                (Requested_unknown_item, Some (receipt_trust_action_message ())))
        in
        None
    | Some { data = data_block; proof = chain, proof_block } ->
        let%map data_valid_versions =
          validate_protocol_versions ~logger ~trust_system
            ~rpc_name:"Get_best_tip (data)"
            ~sender:(Envelope.Incoming.sender request)
            [ data_block ]
        and proof_valid_versions =
          validate_protocol_versions ~logger ~trust_system
            ~rpc_name:"Get_best_tip (proof)"
            ~sender:(Envelope.Incoming.sender request)
            [ proof_block ]
        in
        Option.some_if
          (data_valid_versions && proof_valid_versions)
          { Proof_carrying_data.data =
              Mina_block.read_all_proofs_from_disk data_block
          ; proof = (chain, Mina_block.read_all_proofs_from_disk proof_block)
          }

  let rate_limit_budget = (3, `Per Time.Span.minute)

  let rate_limit_cost = Fn.const 1
end]

type ('query, 'response) rpc =
  | Get_some_initial_peers
      : (Get_some_initial_peers.query, Get_some_initial_peers.response) rpc
  | Get_staged_ledger_aux_and_pending_coinbases_at_hash
      : ( Get_staged_ledger_aux_and_pending_coinbases_at_hash.query
        , Get_staged_ledger_aux_and_pending_coinbases_at_hash.response )
        rpc
  | Answer_sync_ledger_query
      : (Answer_sync_ledger_query.query, Answer_sync_ledger_query.response) rpc
  | Get_transition_chain
      : (Get_transition_chain.query, Get_transition_chain.response) rpc
  | Get_transition_knowledge
      : (Get_transition_knowledge.query, Get_transition_knowledge.response) rpc
  | Get_transition_chain_proof
      : ( Get_transition_chain_proof.query
        , Get_transition_chain_proof.response )
        rpc
  | Get_ancestry : (Get_ancestry.query, Get_ancestry.response) rpc
  | Ban_notify : (Ban_notify.query, Ban_notify.response) rpc
  | Get_best_tip : (Get_best_tip.query, Get_best_tip.response) rpc
  | Get_completed_snarks
      : (Get_completed_snarks.query, Get_completed_snarks.response) rpc

type any_rpc = Rpc : ('q, 'r) rpc -> any_rpc

let all_rpcs =
  [ Rpc Get_some_initial_peers
  ; Rpc Get_staged_ledger_aux_and_pending_coinbases_at_hash
  ; Rpc Answer_sync_ledger_query
  ; Rpc Get_best_tip
  ; Rpc Get_ancestry
  ; Rpc Get_transition_knowledge
  ; Rpc Get_transition_chain
  ; Rpc Get_transition_chain_proof
  ; Rpc Ban_notify
  ; Rpc Get_completed_snarks
  ]

let implementation :
    type q r. (q, r) rpc -> (ctx, q, r) Gossip_net.rpc_implementation = function
  | Get_some_initial_peers ->
      (module Get_some_initial_peers)
  | Get_staged_ledger_aux_and_pending_coinbases_at_hash ->
      (module Get_staged_ledger_aux_and_pending_coinbases_at_hash)
  | Answer_sync_ledger_query ->
      (module Answer_sync_ledger_query)
  | Get_transition_chain ->
      (module Get_transition_chain)
  | Get_transition_knowledge ->
      (module Get_transition_knowledge)
  | Get_transition_chain_proof ->
      (module Get_transition_chain_proof)
  | Get_ancestry ->
      (module Get_ancestry)
  | Ban_notify ->
      (module Ban_notify)
  | Get_best_tip ->
      (module Get_best_tip)
  | Get_completed_snarks ->
      (module Get_completed_snarks)<|MERGE_RESOLUTION|>--- conflicted
+++ resolved
@@ -368,13 +368,8 @@
       [@@deriving sexp]
 
       type response =
-<<<<<<< HEAD
         (( Sync_ledger.Answer.Stable.V4.t
-         , Bounded_types.Wrapped_error.Stable.V1.t )
-=======
-        (( Sync_ledger.Answer.Stable.V3.t
          , Mina_stdlib.Bounded_types.Wrapped_error.Stable.V1.t )
->>>>>>> 28a06cb8
          Result.t
         [@version_asserted] )
       [@@deriving sexp]
@@ -400,52 +395,6 @@
     include Register (T')
   end
 
-<<<<<<< HEAD
-=======
-  module V3 = struct
-    module T = struct
-      type query = Ledger_hash.Stable.V1.t * Sync_ledger.Query.Stable.V1.t
-      [@@deriving sexp]
-
-      type response =
-        (( Sync_ledger.Answer.Stable.V2.t
-         , Mina_stdlib.Bounded_types.Wrapped_error.Stable.V1.t )
-         Result.t
-        [@version_asserted] )
-      [@@deriving sexp]
-
-      let query_of_caller_model : Master.T.query -> query =
-       fun (h, q) -> (h, Sync_ledger.Query.Stable.V1.from_v2 q)
-
-      let callee_model_of_query : query -> Master.T.query =
-       fun (h, q) -> (h, Sync_ledger.Query.Stable.V1.to_latest q)
-
-      let response_of_callee_model : Master.T.response -> response = function
-        | Ok a ->
-            Sync_ledger.Answer.Stable.V2.from_v3 a
-        | Error e ->
-            Error e
-
-      let caller_model_of_response : response -> Master.T.response = function
-        | Ok a ->
-            Ok (Sync_ledger.Answer.Stable.V2.to_latest a)
-        | Error e ->
-            Error e
-    end
-
-    module T' =
-      Perf_histograms.Rpc.Plain.Decorate_bin_io
-        (struct
-          include M
-          include Master
-        end)
-        (T)
-
-    include T'
-    include Register (T')
-  end
-
->>>>>>> 28a06cb8
   let receipt_trust_action_message (_, query) =
     ( "Answer_sync_ledger_query: $query"
     , [ ("query", Sync_ledger.Query.to_yojson query) ] )
