--- conflicted
+++ resolved
@@ -43,13 +43,9 @@
 
   val consensus_constants : Consensus.Constants.t
 
-<<<<<<< HEAD
   val ledger_sync_config : Syncable_ledger.daemon_config
-=======
-  val compile_config : Mina_compile_config.t
 
   val proof_cache_db : Proof_cache_tag.cache_db
->>>>>>> c30425d3
 end
 
 module Node_status = Node_status
