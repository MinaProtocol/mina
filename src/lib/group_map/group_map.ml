--- conflicted
+++ resolved
@@ -159,14 +159,8 @@
     ; u_over_2: 'f
     ; projection_point: 'f Conic.t
     ; conic_c: 'f
-<<<<<<< HEAD
     ; spec: 'f Spec.t }
   [@@deriving fields, bin_io]
-=======
-    ; a: 'f
-    ; b: 'f }
-  [@@deriving fields]
->>>>>>> 747ba686
 
   let map {u; u_over_2; projection_point; conic_c; spec= {a; b}} ~f =
     { u= f u
