open Core
open Async
open Mina_base
open Mina_transaction

module Cache = struct
  module T = Hash_heap.Make (Transaction_snark.Statement)

  type t = (Time.t * Transaction_snark.t) T.t

  let max_size = 100

  let create () : t = T.create (fun (t1, _) (t2, _) -> Time.compare t1 t2)

  let add t ~statement ~proof =
    T.push_exn t ~key:statement ~data:(Time.now (), proof) ;
    if Int.( > ) (T.length t) max_size then ignore (T.pop_exn t)

  let find (t : t) statement = Option.map ~f:snd (T.find t statement)
end

module Inputs = struct
  module Ledger_proof = Ledger_proof.Prod

  module Worker_state = struct
    module type S = Transaction_snark.S

    type t =
      { m : (module S) option
      ; cache : Cache.t
      ; proof_level : Genesis_constants.Proof_level.t
      }

    let create ~constraint_constants ~proof_level () =
      let m =
        match proof_level with
        | Genesis_constants.Proof_level.Full ->
            Some
              ( module Transaction_snark.Make (struct
                let constraint_constants = constraint_constants

                let proof_level = proof_level
              end) : S )
        | Check | None ->
            None
      in
      Deferred.return { m; cache = Cache.create (); proof_level }

    let worker_wait_time = 5.
  end

  (* bin_io is for uptime service SNARK worker *)
  type single_spec =
    ( Transaction_witness.Stable.Latest.t
    , Transaction_snark.Stable.Latest.t )
    Snark_work_lib.Work.Single.Spec.Stable.Latest.t
  [@@deriving bin_io_unversioned, sexp]

  type zkapp_command_inputs =
    ( Transaction_witness.Zkapp_command_segment_witness.t
    * Transaction_snark.Zkapp_command_segment.Basic.t
    * Transaction_snark.Statement.With_sok.t )
    list
  [@@deriving sexp, to_yojson]

  let perform_single ({ m; cache; proof_level } : Worker_state.t) ~message =
    let open Deferred.Or_error.Let_syntax in
    let open Snark_work_lib in
    let sok_digest = Mina_base.Sok_message.digest message in
    let logger = Logger.create () in
    fun (single : single_spec) ->
      match proof_level with
      | Genesis_constants.Proof_level.Full -> (
          let (module M) = Option.value_exn m in
          let statement = Work.Single.Spec.statement single in
          let process k =
            let start = Time.now () in
            match%map.Async.Deferred
              Monitor.try_with_join_or_error ~here:[%here] k
            with
            | Error e ->
                [%log error] "SNARK worker failed: $error"
                  ~metadata:
                    [ ("error", Error_json.error_to_yojson e)
                    ; ( "spec"
                        (* the [@sexp.opaque] in Work.Single.Spec.t means we can't derive yojson,
                           so we use the less-desirable sexp here
                        *)
                      , `String (Sexp.to_string (sexp_of_single_spec single)) )
                    ] ;
                Error e
            | Ok res ->
                Cache.add cache ~statement ~proof:res ;
                let total = Time.abs_diff (Time.now ()) start in
                Ok (res, total)
          in
          match Cache.find cache statement with
          | Some proof ->
              Deferred.Or_error.return (proof, Time.Span.zero)
          | None -> (
              match single with
              | Work.Single.Spec.Transition (input, (w : Transaction_witness.t))
                ->
                  process (fun () ->
                      match w.transaction with
                      | Command (Zkapp_command zkapp_command) -> (
                          let%bind witnesses_specs_stmts =
                            Or_error.try_with (fun () ->
                                Transaction_snark.zkapp_command_witnesses_exn
                                  ~constraint_constants:M.constraint_constants
                                  ~global_slot:w.block_global_slot
                                  ~state_body:w.protocol_state_body
                                  ~fee_excess:Currency.Amount.Signed.zero
                                  [ ( `Pending_coinbase_init_stack w.init_stack
                                    , `Pending_coinbase_of_statement
                                        { Transaction_snark
                                          .Pending_coinbase_stack_state
                                          .source =
                                            input.source.pending_coinbase_stack
                                        ; target =
                                            input.target.pending_coinbase_stack
                                        }
                                    , `Sparse_ledger w.first_pass_ledger
                                    , `Sparse_ledger w.second_pass_ledger
                                    , `Connecting_ledger_hash
                                        input.connecting_ledger_left
                                    , zkapp_command )
                                  ]
                                |> List.rev )
                            |> Result.map_error ~f:(fun e ->
                                   Error.createf
                                     !"Failed to generate inputs for \
                                       zkapp_command : %s: %s"
                                     ( Zkapp_command.to_yojson zkapp_command
                                     |> Yojson.Safe.to_string )
                                     (Error.to_string_hum e) )
                            |> Deferred.return
                          in
                          let log_base_snark f ~statement ~spec ~all_inputs =
                            match%map.Deferred
                              Deferred.Or_error.try_with ~here:[%here]
                                (fun () -> f ~statement ~spec)
                            with
                            | Ok p ->
                                Ok p
                            | Error e ->
                                [%log fatal]
                                  "Transaction snark failed for input $spec \
                                   $statement. All inputs: $inputs. Error:  \
                                   $error"
                                  ~metadata:
                                    [ ( "spec"
                                      , Transaction_snark.Zkapp_command_segment
                                        .Basic
                                        .to_yojson spec )
                                    ; ( "statement"
                                      , Transaction_snark.Statement.With_sok
                                        .to_yojson statement )
                                    ; ("error", `String (Error.to_string_hum e))
                                    ; ( "inputs"
                                      , zkapp_command_inputs_to_yojson
                                          all_inputs )
                                    ] ;
                                Error e
                          in
                          let log_merge_snark ~sok_digest prev curr ~all_inputs
                              =
                            match%map.Deferred
                              M.merge ~sok_digest prev curr
                            with
                            | Ok p ->
                                Ok p
                            | Error e ->
                                [%log fatal]
                                  "Merge snark failed for $stmt1 $stmt2. All \
                                   inputs: $inputs. Error:  $error"
                                  ~metadata:
                                    [ ( "stmt1"
                                      , Transaction_snark.Statement.to_yojson
                                          (Ledger_proof.statement prev) )
                                    ; ( "stmt2"
                                      , Transaction_snark.Statement.to_yojson
                                          (Ledger_proof.statement curr) )
                                    ; ("error", `String (Error.to_string_hum e))
                                    ; ( "inputs"
                                      , zkapp_command_inputs_to_yojson
                                          all_inputs )
                                    ] ;
                                Error e
                          in
                          match witnesses_specs_stmts with
                          | [] ->
                              Deferred.Or_error.error_string
                                "no witnesses generated"
                          | (witness, spec, stmt) :: rest as inputs ->
                              let%bind (p1 : Ledger_proof.t) =
                                log_base_snark
                                  ~statement:{ stmt with sok_digest } ~spec
                                  ~all_inputs:inputs
                                  (M.of_zkapp_command_segment_exn ~witness)
                              in

                              let%bind (p : Ledger_proof.t) =
                                Deferred.List.fold ~init:(Ok p1) rest
                                  ~f:(fun acc (witness, spec, stmt) ->
                                    let%bind (prev : Ledger_proof.t) =
                                      Deferred.return acc
                                    in
                                    let%bind (curr : Ledger_proof.t) =
                                      log_base_snark
                                        ~statement:{ stmt with sok_digest }
                                        ~spec ~all_inputs:inputs
                                        (M.of_zkapp_command_segment_exn ~witness)
                                    in
                                    log_merge_snark ~sok_digest prev curr
                                      ~all_inputs:inputs )
                              in
                              if
                                Transaction_snark.Statement.equal
                                  (Ledger_proof.statement p) input
                              then Deferred.return (Ok p)
                              else (
                                [%log fatal]
                                  "Zkapp_command transaction final statement \
                                   mismatch Expected $expected Got $got. All \
                                   inputs: $inputs"
                                  ~metadata:
                                    [ ( "got"
                                      , Transaction_snark.Statement.to_yojson
                                          (Ledger_proof.statement p) )
                                    ; ( "expected"
                                      , Transaction_snark.Statement.to_yojson
                                          input )
                                    ; ( "inputs"
                                      , zkapp_command_inputs_to_yojson inputs )
                                    ] ;
                                Deferred.return
                                  (Or_error.error_string
                                     "Zkapp_command transaction final \
                                      statement mismatch" ) ) )
                      | _ ->
                          let%bind t =
                            Deferred.return
                            @@
                            (* Validate the received transaction *)
                            match w.transaction with
                            | Command (Signed_command cmd) -> (
                                match Signed_command.check cmd with
                                | Some cmd ->
                                    ( Ok (Command (Signed_command cmd))
                                      : Transaction.Valid.t Or_error.t )
                                | None ->
                                    Or_error.errorf
                                      "Command has an invalid signature" )
                            | Command (Zkapp_command _) ->
                                assert false
                            | Fee_transfer ft ->
                                Ok (Fee_transfer ft)
                            | Coinbase cb ->
                                Ok (Coinbase cb)
                          in
                          Deferred.Or_error.try_with ~here:[%here] (fun () ->
                              M.of_non_zkapp_command_transaction
                                ~statement:{ input with sok_digest }
                                { Transaction_protocol_state.Poly.transaction =
                                    t
                                ; block_data = w.protocol_state_body
                                ; global_slot = w.block_global_slot
                                }
                                ~init_stack:w.init_stack
                                (unstage
                                   (Mina_ledger.Sparse_ledger.handler
                                      w.first_pass_ledger ) ) ) )
              | Merge (_, proof1, proof2) ->
                  process (fun () -> M.merge ~sok_digest proof1 proof2) ) )
      | Check | None ->
          (* Use a dummy proof. *)
          let stmt =
            match single with
            | Work.Single.Spec.Transition (stmt, _) ->
                stmt
            | Merge (stmt, _, _) ->
                stmt
          in
          Deferred.Or_error.return
          @@ ( Transaction_snark.create ~statement:{ stmt with sok_digest }
<<<<<<< HEAD
                 ~proof:Proof.transaction_dummy
=======
                 ~proof:(Lazy.force Proof.transaction_dummy)
>>>>>>> fe8d85b4
             , Time.Span.zero )
end<|MERGE_RESOLUTION|>--- conflicted
+++ resolved
@@ -284,10 +284,6 @@
           in
           Deferred.Or_error.return
           @@ ( Transaction_snark.create ~statement:{ stmt with sok_digest }
-<<<<<<< HEAD
-                 ~proof:Proof.transaction_dummy
-=======
                  ~proof:(Lazy.force Proof.transaction_dummy)
->>>>>>> fe8d85b4
              , Time.Span.zero )
 end