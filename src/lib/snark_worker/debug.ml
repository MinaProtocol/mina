--- conflicted
+++ resolved
@@ -29,10 +29,6 @@
     let sok_digest = Sok_message.digest message in
     Deferred.Or_error.return
     @@ ( Transaction_snark.create ~statement:{ stmt with sok_digest }
-<<<<<<< HEAD
-           ~proof:Proof.transaction_dummy
-=======
            ~proof:(Lazy.force Proof.transaction_dummy)
->>>>>>> 96453589
        , Time.Span.zero )
 end