open Core
open Async

module Time_span_with_json = struct
  type t = Time.Span.t

  let to_yojson total = `String (Time.Span.to_string_hum total)

  let of_yojson = function
    | `String time ->
        Ok (Time.Span.of_string time)
    | _ ->
        Error "Snark_worker.Functor: Could not parse timespan"
end

(*FIX: register_event fails when adding base types to the constructors*)
module String_with_json = struct
  type t = string

  let to_yojson s = `String s

  let of_yojson = function
    | `String s ->
        Ok s
    | _ ->
        Error "Snark_worker.Functor: Could not parse string"
end

module Int_with_json = struct
  type t = int

  let to_yojson s = `Int s

  let of_yojson = function
    | `Int s ->
        Ok s
    | _ ->
        Error "Snark_worker.Functor: Could not parse int"
end

type Structured_log_events.t +=
  | Merge_snark_generated of { time : Time_span_with_json.t }
  [@@deriving register_event { msg = "Merge SNARK generated in $time" }]

type Structured_log_events.t +=
  | Base_snark_generated of
      { time : Time_span_with_json.t
      ; transaction_type : String_with_json.t
      ; zkapp_command_count : Int_with_json.t
      ; proof_zkapp_command_count : Int_with_json.t
      }
  [@@deriving
    register_event
      { msg =
          "Base SNARK generated in $time for $transaction_type transaction \
           with $zkapp_command_count zkapp_command and \
           $proof_zkapp_command_count proof zkapp_command"
      }]

module Make (Inputs : Intf.Inputs_intf) :
  Intf.S0 with type ledger_proof := Inputs.Ledger_proof.t = struct
  open Inputs
  module Rpcs = Rpcs.Make (Inputs)

  module Work = struct
    open Snark_work_lib

    module Single = struct
      module Spec = struct
        type t = (Transaction_witness.t, Ledger_proof.t) Work.Single.Spec.t
        [@@deriving sexp, yojson]

        let transaction t =
          Option.map (Work.Single.Spec.witness t) ~f:(fun w ->
              w.Transaction_witness.transaction )

        let statement = Work.Single.Spec.statement
      end
    end

    module Spec = struct
      type t = Single.Spec.t Work.Spec.t [@@deriving sexp, yojson]

      let instances = Work.Spec.instances
    end

    module Result = struct
      type t = (Spec.t, Ledger_proof.t) Work.Result.t

      let transactions (t : t) =
        One_or_two.map t.spec.instances ~f:(fun i -> Single.Spec.transaction i)
    end
  end

  let perform (s : Worker_state.t) public_key
      ({ instances; fee } as spec : Work.Spec.t) =
    One_or_two.Deferred_result.map instances ~f:(fun w ->
        let open Deferred.Or_error.Let_syntax in
        let%map proof, time =
          perform_single s
            ~message:(Mina_base.Sok_message.create ~fee ~prover:public_key)
            w
        in
        ( proof
        , (time, match w with Transition _ -> `Transition | Merge _ -> `Merge)
        ) )
    |> Deferred.Or_error.map ~f:(function
         | `One (proof1, metrics1) ->
             { Snark_work_lib.Work.Result.proofs = `One proof1
             ; metrics = `One metrics1
             ; spec
             ; prover = public_key
             }
         | `Two ((proof1, metrics1), (proof2, metrics2)) ->
             { Snark_work_lib.Work.Result.proofs = `Two (proof1, proof2)
             ; metrics = `Two (metrics1, metrics2)
             ; spec
             ; prover = public_key
             } )

  let dispatch ~(compile_config : Mina_compile_config.t) rpc
      shutdown_on_disconnect query address =
    let%map res =
      Rpc.Connection.with_client
<<<<<<< HEAD
        ~handshake_timeout:
          (Time.Span.of_sec
             Node_config_unconfigurable_constants.rpc_handshake_timeout_sec )
        ~heartbeat_config:
          (Rpc.Connection.Heartbeat_config.create
             ~timeout:
               (Time_ns.Span.of_sec
                  Node_config_unconfigurable_constants.rpc_heartbeat_timeout_sec )
             ~send_every:
               (Time_ns.Span.of_sec
                  Node_config_unconfigurable_constants
                  .rpc_heartbeat_send_every_sec )
             () )
        (Tcp.Where_to_connect.of_host_and_port address)
        (fun conn -> Rpc.Rpc.dispatch rpc conn query)
=======
        ~handshake_timeout:compile_config.rpc_handshake_timeout
        ~heartbeat_config:
          (Rpc.Connection.Heartbeat_config.create
             ~timeout:compile_config.rpc_heartbeat_timeout
             ~send_every:compile_config.rpc_heartbeat_send_every () )
        (Tcp.Where_to_connect.of_host_and_port address) (fun conn ->
          Rpc.Rpc.dispatch rpc conn query )
>>>>>>> 97ab3010
    in
    match res with
    | Error exn ->
        if shutdown_on_disconnect then
          failwithf
            !"Shutting down. Error using the RPC call, %s,: %s"
            (Rpc.Rpc.name rpc) (Exn.to_string_mach exn) ()
        else
          Error
            ( Error.createf
                !"Error using the RPC call, %s: %s"
                (Rpc.Rpc.name rpc)
            @@ Exn.to_string_mach exn )
    | Ok res ->
        res

  let emit_proof_metrics metrics instances logger =
    One_or_two.iter (One_or_two.zip_exn metrics instances)
      ~f:(fun ((time, tag), single) ->
        match tag with
        | `Merge ->
            Mina_metrics.(
              Cryptography.Snark_work_histogram.observe
                Cryptography.snark_work_merge_time_sec (Time.Span.to_sec time)) ;
            [%str_log info] (Merge_snark_generated { time })
        | `Transition ->
            let transaction_type, zkapp_command_count, proof_zkapp_command_count
                =
              (*should be Some in the case of `Transition*)
              match Option.value_exn single with
              | Mina_transaction.Transaction.Command
                  (Mina_base.User_command.Zkapp_command zkapp_command) ->
                  let init =
                    match
                      (Mina_base.Account_update.of_fee_payer
                         zkapp_command.Mina_base.Zkapp_command.fee_payer )
                        .authorization
                    with
                    | Proof _ ->
                        (1, 1)
                    | _ ->
                        (1, 0)
                  in
                  let c, p =
                    Mina_base.Zkapp_command.Call_forest.fold
                      zkapp_command.account_updates ~init
                      ~f:(fun (count, proof_updates_count) account_update ->
                        ( count + 1
                        , if
                            Mina_base.Control.(
                              Tag.equal Proof
                                (tag
                                   (Mina_base.Account_update.authorization
                                      account_update ) ))
                          then proof_updates_count + 1
                          else proof_updates_count ) )
                  in
                  Mina_metrics.(
                    Cryptography.(
                      Counter.inc snark_work_zkapp_base_time_sec
                        (Time.Span.to_sec time) ;
                      Counter.inc_one snark_work_zkapp_base_submissions ;
                      Counter.inc zkapp_transaction_length (Float.of_int c) ;
                      Counter.inc zkapp_proof_updates (Float.of_int p))) ;
                  ("zkapp_command", c, p)
              | Command (Signed_command _) ->
                  Mina_metrics.(
                    Counter.inc Cryptography.snark_work_base_time_sec
                      (Time.Span.to_sec time)) ;
                  ("signed command", 1, 0)
              | Coinbase _ ->
                  Mina_metrics.(
                    Counter.inc Cryptography.snark_work_base_time_sec
                      (Time.Span.to_sec time)) ;
                  ("coinbase", 1, 0)
              | Fee_transfer _ ->
                  Mina_metrics.(
                    Counter.inc Cryptography.snark_work_base_time_sec
                      (Time.Span.to_sec time)) ;
                  ("fee_transfer", 1, 0)
            in
            [%str_log info]
              (Base_snark_generated
                 { time
                 ; transaction_type
                 ; zkapp_command_count
                 ; proof_zkapp_command_count
                 } ) )

  let main
      (module Rpcs_versioned : Intf.Rpcs_versioned_S
        with type Work.ledger_proof = Inputs.Ledger_proof.t ) ~logger
<<<<<<< HEAD
      ~proof_level ~constraint_constants daemon_address shutdown_on_disconnect =
=======
      ~proof_level ~constraint_constants ~compile_config daemon_address
      shutdown_on_disconnect =
>>>>>>> 97ab3010
    let%bind state =
      Worker_state.create ~constraint_constants ~proof_level ()
    in
    let wait ?(sec = 0.5) () = after (Time.Span.of_sec sec) in
    (* retry interval with jitter *)
    let retry_pause sec = Random.float_range (sec -. 2.0) (sec +. 2.0) in
    let log_and_retry label error sec k =
      let error_str = Error.to_string_hum error in
      (* HACK: the bind before the call to go () produces an evergrowing
           backtrace history which takes forever to print and fills our disks.
           If the string becomes too long, chop off the first 10 lines and include
           only that *)
      ( if String.length error_str < 4096 then
        [%log error] !"Error %s: %{sexp:Error.t}" label error
      else
        let lines = String.split ~on:'\n' error_str in
        [%log error] !"Error %s: %s" label
          (String.concat ~sep:"\\n" (List.take lines 10)) ) ;
      let%bind () = wait ~sec () in
      (* FIXME: Use a backoff algo here *)
      k ()
    in
    let rec go () =
      let%bind daemon_address =
        let%bind cwd = Sys.getcwd () in
        [%log debug]
          !"Snark worker working directory $dir"
          ~metadata:[ ("dir", `String cwd) ] ;
        let path = "snark_coordinator" in
        match%bind Sys.file_exists path with
        | `Yes -> (
            let%map s = Reader.file_contents path in
            try Host_and_port.of_string (String.strip s)
            with _ -> daemon_address )
        | `No | `Unknown ->
            return daemon_address
      in
      [%log debug]
        !"Snark worker using daemon $addr"
        ~metadata:[ ("addr", `String (Host_and_port.to_string daemon_address)) ] ;
      match%bind
        dispatch Rpcs_versioned.Get_work.Latest.rpc shutdown_on_disconnect
          ~compile_config () daemon_address
      with
      | Error e ->
          log_and_retry "getting work" e (retry_pause 10.) go
      | Ok None ->
          let random_delay =
            Worker_state.worker_wait_time
            +. (0.5 *. Random.float Worker_state.worker_wait_time)
          in
          (* No work to be done -- quietly take a brief nap *)
          [%log info] "No jobs available. Napping for $time seconds"
            ~metadata:[ ("time", `Float random_delay) ] ;
          let%bind () = wait ~sec:random_delay () in
          go ()
      | Ok (Some (work, public_key)) -> (
          [%log info]
            "SNARK work $work_ids received from $address. Starting proof \
             generation"
            ~metadata:
              [ ("address", `String (Host_and_port.to_string daemon_address))
              ; ( "work_ids"
                , Transaction_snark_work.Statement.compact_json
                    (One_or_two.map (Work.Spec.instances work)
                       ~f:Work.Single.Spec.statement ) )
              ] ;
          let%bind () = wait () in
          (* Pause to wait for stdout to flush *)
          match%bind perform state public_key work with
          | Error e ->
              let%bind () =
                match%map
                  dispatch Rpcs_versioned.Failed_to_generate_snark.Latest.rpc
                    ~compile_config shutdown_on_disconnect (e, work, public_key)
                    daemon_address
                with
                | Error e ->
                    [%log error]
                      "Couldn't inform the daemon about the snark work failure"
                      ~metadata:[ ("error", Error_json.error_to_yojson e) ]
                | Ok () ->
                    ()
              in
              log_and_retry "performing work" e (retry_pause 10.) go
          | Ok result ->
              emit_proof_metrics result.metrics
                (Work.Result.transactions result)
                logger ;
              [%log info] "Submitted completed SNARK work $work_ids to $address"
                ~metadata:
                  [ ("address", `String (Host_and_port.to_string daemon_address))
                  ; ( "work_ids"
                    , Transaction_snark_work.Statement.compact_json
                        (One_or_two.map (Work.Spec.instances work)
                           ~f:Work.Single.Spec.statement ) )
                  ] ;
              let rec submit_work () =
                match%bind
                  dispatch ~compile_config Rpcs_versioned.Submit_work.Latest.rpc
                    shutdown_on_disconnect result daemon_address
                with
                | Error e ->
                    log_and_retry "submitting work" e (retry_pause 10.)
                      submit_work
                | Ok () ->
                    go ()
              in
              submit_work () )
    in
    go ()

<<<<<<< HEAD
  let command_from_rpcs ~commit_id ~proof_level:default_proof_level
      ~constraint_constants
=======
  let command_from_rpcs ~commit_id
>>>>>>> 97ab3010
      (module Rpcs_versioned : Intf.Rpcs_versioned_S
        with type Work.ledger_proof = Inputs.Ledger_proof.t ) =
    Command.async ~summary:"Snark worker"
      (let open Command.Let_syntax in
      let%map_open daemon_port =
        flag "--daemon-address" ~aliases:[ "daemon-address" ]
          (required (Arg_type.create Host_and_port.of_string))
          ~doc:"HOST-AND-PORT address daemon is listening on"
      and cli_proof_level =
        flag "--proof-level" ~aliases:[ "proof-level" ]
          (optional (Arg_type.create Genesis_constants.Proof_level.of_string))
          ~doc:"full|check|none"
      and shutdown_on_disconnect =
        flag "--shutdown-on-disconnect"
          ~aliases:[ "shutdown-on-disconnect" ]
          (optional bool)
          ~doc:
            "true|false Shutdown when disconnected from daemon (default:true)"
      and config_file = Cli_lib.Flag.config_files
      and conf_dir = Cli_lib.Flag.conf_dir in
      fun () ->
        let logger =
          Logger.create () ~metadata:[ ("process", `String "Snark Worker") ]
        in
<<<<<<< HEAD
        let proof_level =
          Option.value ~default:default_proof_level proof_level
=======
        let%bind.Deferred constraint_constants, proof_level, compile_config =
          let%map.Deferred config =
            Runtime_config.Constants.load_constants ?conf_dir ?cli_proof_level
              ~logger config_file
          in
          Runtime_config.Constants.
            ( constraint_constants config
            , proof_level config
            , compile_config config )
>>>>>>> 97ab3010
        in
        Option.value_map ~default:() conf_dir ~f:(fun conf_dir ->
            let logrotate_max_size = 1024 * 10 in
            let logrotate_num_rotate = 1 in
            Logger.Consumer_registry.register ~commit_id
              ~id:Logger.Logger_id.snark_worker
              ~processor:(Logger.Processor.raw ())
              ~transport:
                (Logger_file_system.dumb_logrotate ~directory:conf_dir
                   ~log_filename:"mina-snark-worker.log"
                   ~max_size:logrotate_max_size ~num_rotate:logrotate_num_rotate )
              () ) ;
        Signal.handle [ Signal.term ] ~f:(fun _signal ->
            [%log info]
              !"Received signal to terminate. Aborting snark worker process" ;
            Core.exit 0 ) ;
        main
          (module Rpcs_versioned)
<<<<<<< HEAD
          ~logger ~proof_level ~constraint_constants daemon_port
=======
          ~logger ~proof_level ~constraint_constants ~compile_config daemon_port
>>>>>>> 97ab3010
          (Option.value ~default:true shutdown_on_disconnect))

  let arguments ~proof_level ~daemon_address ~shutdown_on_disconnect =
    [ "-daemon-address"
    ; Host_and_port.to_string daemon_address
    ; "-proof-level"
    ; Genesis_constants.Proof_level.to_string proof_level
    ; "-shutdown-on-disconnect"
    ; Bool.to_string shutdown_on_disconnect
    ]
end<|MERGE_RESOLUTION|>--- conflicted
+++ resolved
@@ -122,23 +122,6 @@
       shutdown_on_disconnect query address =
     let%map res =
       Rpc.Connection.with_client
-<<<<<<< HEAD
-        ~handshake_timeout:
-          (Time.Span.of_sec
-             Node_config_unconfigurable_constants.rpc_handshake_timeout_sec )
-        ~heartbeat_config:
-          (Rpc.Connection.Heartbeat_config.create
-             ~timeout:
-               (Time_ns.Span.of_sec
-                  Node_config_unconfigurable_constants.rpc_heartbeat_timeout_sec )
-             ~send_every:
-               (Time_ns.Span.of_sec
-                  Node_config_unconfigurable_constants
-                  .rpc_heartbeat_send_every_sec )
-             () )
-        (Tcp.Where_to_connect.of_host_and_port address)
-        (fun conn -> Rpc.Rpc.dispatch rpc conn query)
-=======
         ~handshake_timeout:compile_config.rpc_handshake_timeout
         ~heartbeat_config:
           (Rpc.Connection.Heartbeat_config.create
@@ -146,7 +129,6 @@
              ~send_every:compile_config.rpc_heartbeat_send_every () )
         (Tcp.Where_to_connect.of_host_and_port address) (fun conn ->
           Rpc.Rpc.dispatch rpc conn query )
->>>>>>> 97ab3010
     in
     match res with
     | Error exn ->
@@ -239,12 +221,8 @@
   let main
       (module Rpcs_versioned : Intf.Rpcs_versioned_S
         with type Work.ledger_proof = Inputs.Ledger_proof.t ) ~logger
-<<<<<<< HEAD
-      ~proof_level ~constraint_constants daemon_address shutdown_on_disconnect =
-=======
       ~proof_level ~constraint_constants ~compile_config daemon_address
       shutdown_on_disconnect =
->>>>>>> 97ab3010
     let%bind state =
       Worker_state.create ~constraint_constants ~proof_level ()
     in
@@ -357,12 +335,7 @@
     in
     go ()
 
-<<<<<<< HEAD
-  let command_from_rpcs ~commit_id ~proof_level:default_proof_level
-      ~constraint_constants
-=======
   let command_from_rpcs ~commit_id
->>>>>>> 97ab3010
       (module Rpcs_versioned : Intf.Rpcs_versioned_S
         with type Work.ledger_proof = Inputs.Ledger_proof.t ) =
     Command.async ~summary:"Snark worker"
@@ -387,10 +360,6 @@
         let logger =
           Logger.create () ~metadata:[ ("process", `String "Snark Worker") ]
         in
-<<<<<<< HEAD
-        let proof_level =
-          Option.value ~default:default_proof_level proof_level
-=======
         let%bind.Deferred constraint_constants, proof_level, compile_config =
           let%map.Deferred config =
             Runtime_config.Constants.load_constants ?conf_dir ?cli_proof_level
@@ -400,7 +369,6 @@
             ( constraint_constants config
             , proof_level config
             , compile_config config )
->>>>>>> 97ab3010
         in
         Option.value_map ~default:() conf_dir ~f:(fun conf_dir ->
             let logrotate_max_size = 1024 * 10 in
@@ -419,11 +387,7 @@
             Core.exit 0 ) ;
         main
           (module Rpcs_versioned)
-<<<<<<< HEAD
-          ~logger ~proof_level ~constraint_constants daemon_port
-=======
           ~logger ~proof_level ~constraint_constants ~compile_config daemon_port
->>>>>>> 97ab3010
           (Option.value ~default:true shutdown_on_disconnect))
 
   let arguments ~proof_level ~daemon_address ~shutdown_on_disconnect =
