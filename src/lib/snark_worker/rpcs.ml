--- conflicted
+++ resolved
@@ -25,21 +25,12 @@
         type query = unit
 
         type response =
-<<<<<<< HEAD
-          ( ( Transaction_snark.Statement.t
-            , Transaction.t
+          ( ( Transaction.t
             , Transaction_witness.t
             , Ledger_proof.t )
             Work.Single.Spec.t
             Work.Spec.t
           * Public_key.Compressed.t )
-=======
-          ( Transaction.t
-          , Transaction_witness.t
-          , Ledger_proof.t )
-          Work.Single.Spec.t
-          Work.Spec.t
->>>>>>> 8780a8e0
           option
       end
 
@@ -56,21 +47,12 @@
         type query = unit [@@deriving bin_io, version {rpc}]
 
         type response =
-<<<<<<< HEAD
-          ( ( Transaction_snark.Statement.Stable.V1.t
-            , Transaction.Stable.V1.t
+          ( ( Transaction.Stable.V1.t
             , Transaction_witness.Stable.V1.t
             , Ledger_proof.Stable.V1.t )
             Work.Single.Spec.Stable.V1.t
             Work.Spec.Stable.V1.t
           * Public_key.Compressed.Stable.V1.t )
-=======
-          ( Transaction.Stable.V1.t
-          , Transaction_witness.Stable.V1.t
-          , Ledger_proof.Stable.V1.t )
-          Work.Single.Spec.Stable.V1.t
-          Work.Spec.Stable.V1.t
->>>>>>> 8780a8e0
           option
         [@@deriving bin_io, version {rpc}]
 
