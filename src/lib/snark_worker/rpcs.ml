--- conflicted
+++ resolved
@@ -40,41 +40,7 @@
     end
 
     include Master.T
-<<<<<<< HEAD
-    module M = Versioned_rpc.Both_convert.Plain.Make (Master)
-    include M
-
-    module V1 = struct
-      module T = struct
-        type query = unit [@@deriving bin_io, version {rpc}]
-
-        type response =
-          ( ( Transaction.Stable.V1.t
-            , Transaction_witness.Stable.V1.t
-            , Ledger_proof.Stable.V1.t )
-            Work.Single.Spec.Stable.V1.t
-            Work.Spec.Stable.V1.t
-          * Public_key.Compressed.Stable.V1.t )
-          option
-        [@@deriving bin_io, version {rpc}]
-
-        let query_of_caller_model = Fn.id
-
-        let callee_model_of_query = Fn.id
-
-        let response_of_callee_model = Fn.id
-
-        let caller_model_of_response = Fn.id
-      end
-
-      include T
-      include Register (T)
-    end
-
-    module Latest = V1
-=======
     include Versioned_rpc.Both_convert.Plain.Make (Master)
->>>>>>> 96476361
   end
 
   module Submit_work = struct
@@ -100,37 +66,5 @@
 
     include Master.T
     include Versioned_rpc.Both_convert.Plain.Make (Master)
-<<<<<<< HEAD
-
-    module V1 = struct
-      module T = struct
-        type query =
-          ( ( Transaction.Stable.V1.t
-            , Transaction_witness.Stable.V1.t
-            , Ledger_proof.Stable.V1.t )
-            Work.Single.Spec.Stable.V1.t
-            Work.Spec.Stable.V1.t
-          , Ledger_proof.Stable.V1.t )
-          Work.Result.Stable.V1.t
-        [@@deriving bin_io, version {rpc}]
-
-        type response = unit [@@deriving bin_io, version {rpc}]
-
-        let query_of_caller_model : Master.Caller.query -> query = Fn.id
-
-        let callee_model_of_query = Fn.id
-
-        let response_of_callee_model = Fn.id
-
-        let caller_model_of_response = Fn.id
-      end
-
-      include T
-      include Register (T)
-    end
-
-    module Latest = V1
-=======
->>>>>>> 96476361
   end
 end