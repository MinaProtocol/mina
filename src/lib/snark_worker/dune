(library
 (name snark_worker)
 (public_name snark_worker)
 (library_flags -linkall)
 (inline_tests
  (flags -verbose -show-counts))
 (libraries
  ;; opam libraries
  async_rpc_kernel
  sexplib0
  async_kernel
  base
  base.caml
  async
  core
  core_kernel.hash_heap
  core_kernel
  async.async_rpc
  async.async_command
  base.base_internalhash_types
  ppx_hash.runtime-lib
  result
  async_unix
  bin_prot.shape
  ;; local libraries
  bounded_types
  one_or_two
  mina_metrics
  logger
  signature_lib
  logger.file_system
  mina_base.import
  cli_lib
  genesis_constants
  transaction_witness
  perf_histograms
  snark_work_lib
  currency
  mina_base
  mina_transaction
  transaction_snark
  ledger_proof
  mina_ledger
  transaction_snark_work
  error_json
<<<<<<< HEAD
=======
  mina_node_config.unconfigurable_constants
>>>>>>> 9364acfe
  mina_state
  transaction_protocol_state
  ppx_version.runtime)
 (preprocess
  (pps
   ppx_bin_prot
   ppx_mina
   ppx_here
   ppx_custom_printf
   ppx_deriving_yojson
   ppx_inline_test
   ppx_let
   ppx_register_event
   ppx_sexp_conv
   ppx_version))
 (instrumentation
  (backend bisect_ppx))
 (synopsis "Lib powering the snark_worker interactions with the daemon"))<|MERGE_RESOLUTION|>--- conflicted
+++ resolved
@@ -43,10 +43,7 @@
   mina_ledger
   transaction_snark_work
   error_json
-<<<<<<< HEAD
-=======
   mina_node_config.unconfigurable_constants
->>>>>>> 9364acfe
   mina_state
   transaction_protocol_state
   ppx_version.runtime)
