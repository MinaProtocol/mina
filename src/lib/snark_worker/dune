(library
 (name snark_worker)
 (public_name snark_worker)
 (library_flags -linkall)
 (inline_tests (flags -verbose -show-counts))
 (libraries
   ;; opam libraries
   async_rpc_kernel
   sexplib0
   async_kernel
   base
   base.caml
   async
   core
   core_kernel.hash_heap
   core_kernel
   async.async_rpc
   async.async_command
   base.base_internalhash_types
   ppx_hash.runtime-lib
   result
   async_unix
   bin_prot.shape
   ;; local libraries
   bounded_types
   one_or_two
   mina_metrics
   logger
   signature_lib
   logger.file_system
   mina_base.import
   cli_lib
   genesis_constants
   transaction_witness
   perf_histograms
   snark_work_lib
   currency
   mina_base
   mina_transaction
   transaction_snark
   ledger_proof
   mina_ledger
   transaction_snark_work
   error_json
<<<<<<< HEAD
   mina_node_config.unconfigurable_constants
=======
>>>>>>> 97ab3010
   mina_state
   transaction_protocol_state
   ppx_version.runtime
 )
 (preprocess
  (pps
    ppx_bin_prot
    ppx_mina
    ppx_here
    ppx_custom_printf
    ppx_deriving_yojson
    ppx_inline_test
    ppx_let
    ppx_register_event
    ppx_sexp_conv
    ppx_version))
 (instrumentation (backend bisect_ppx))
 (synopsis "Lib powering the snark_worker interactions with the daemon"))<|MERGE_RESOLUTION|>--- conflicted
+++ resolved
@@ -42,10 +42,6 @@
    mina_ledger
    transaction_snark_work
    error_json
-<<<<<<< HEAD
-   mina_node_config.unconfigurable_constants
-=======
->>>>>>> 97ab3010
    mina_state
    transaction_protocol_state
    ppx_version.runtime
