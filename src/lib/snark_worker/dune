--- conflicted
+++ resolved
@@ -5,51 +5,6 @@
  (inline_tests
   (flags -verbose -show-counts))
  (libraries
-<<<<<<< HEAD
-   ;; opam libraries
-   async_rpc_kernel
-   sexplib0
-   async_kernel
-   base
-   base.caml
-   async
-   core
-   core_kernel.hash_heap
-   core_kernel
-   async.async_rpc
-   async.async_command
-   base.base_internalhash_types
-   ppx_hash.runtime-lib
-   result
-   async_unix
-   bin_prot.shape
-   ;; local libraries
-   bounded_types
-   one_or_two
-   mina_metrics
-   logger
-   signature_lib
-   logger.file_system
-   mina_base.import
-   cli_lib
-   genesis_constants
-   transaction_witness
-   perf_histograms
-   snark_work_lib
-   currency
-   mina_base
-   mina_transaction
-   transaction_snark
-   ledger_proof
-   mina_ledger
-   transaction_snark_work
-   error_json
-   mina_node_config.unconfigurable_constants
-   mina_state
-   transaction_protocol_state
-   ppx_version.runtime
- )
-=======
   ;; opam libraries
   async_rpc_kernel
   sexplib0
@@ -92,7 +47,6 @@
   mina_state
   transaction_protocol_state
   ppx_version.runtime)
->>>>>>> 300ab1a3
  (preprocess
   (pps
    ppx_bin_prot
