--- conflicted
+++ resolved
@@ -24,22 +24,11 @@
 
 [%%versioned_rpc
 module Stable = struct
-<<<<<<< HEAD
-  module V3 = struct
-    module T = struct
-      type query = unit
-
-      type response =
-        ( Selector.Spec.Stable.V2.t
-        * Signature_lib.Public_key.Compressed.Stable.V1.t )
-        option
-=======
   module V4 = struct
     module T = struct
       type query = unit
 
       type response = Spec.Partitioned.Stable.V2.t option
->>>>>>> b8e9e217
 
       let query_of_caller_model = Fn.id
 
@@ -54,9 +43,5 @@
     include Register (T)
   end
 
-<<<<<<< HEAD
-  module Latest = V3
-=======
   module Latest = V4
->>>>>>> b8e9e217
 end]