--- conflicted
+++ resolved
@@ -11,7 +11,7 @@
   let name = "get_work"
 
   module T = struct
-    type query = [ `V3 ]
+    type query = [ `V4 ]
 
     type response = Spec.Partitioned.Stable.Latest.t option
   end
@@ -24,18 +24,11 @@
 
 [%%versioned_rpc
 module Stable = struct
-  module V3 = struct
+  module V4 = struct
     module T = struct
-      type query = [ `V3 ]
+      type query = [ `V4 ]
 
-<<<<<<< HEAD
-      type response = Spec.Partitioned.Stable.V1.t option
-=======
-      type response =
-        ( Selector.Spec.Stable.V2.t
-        * Signature_lib.Public_key.Compressed.Stable.V1.t )
-        option
->>>>>>> 07b51671
+      type response = Spec.Partitioned.Stable.V2.t option
 
       let query_of_caller_model = Fn.id
 
@@ -50,5 +43,5 @@
     include Register (T)
   end
 
-  module Latest = V3
+  module Latest = V4
 end]