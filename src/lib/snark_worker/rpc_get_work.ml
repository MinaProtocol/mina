open Async
open Core
open Snark_work_lib

(** For versioning of the types here, see:
    - RFC 0013: {:https://github.com/MinaProtocol/mina/blob/develop/rfcs/0013-rpc-versioning.md}
    - {:https://ocaml.org/p/async_rpc_kernel/v0.14.0/doc/Async_rpc_kernel/Versioned_rpc/index.html}
*)

module Master = struct
  let name = "get_work"

  module T = struct
    type query = unit

    type response = Spec.Partitioned.Stable.Latest.t option
  end

  module Caller = T
  module Callee = T
end

include Versioned_rpc.Both_convert.Plain.Make (Master)

[%%versioned_rpc
module Stable = struct
  module V3 = struct
    module T = struct
      type query = unit

<<<<<<< HEAD
      type response = Spec.Partitioned.Stable.V1.t option
=======
      type response =
        ( Selector.Spec.Stable.V2.t
        * Signature_lib.Public_key.Compressed.Stable.V1.t )
        option
>>>>>>> 128b60fd

      let query_of_caller_model = Fn.id

      let callee_model_of_query = Fn.id

      let response_of_callee_model = Fn.id

      let caller_model_of_response = Fn.id
    end

    include T
    include Register (T)
  end

  module Latest = V3
end]<|MERGE_RESOLUTION|>--- conflicted
+++ resolved
@@ -28,14 +28,7 @@
     module T = struct
       type query = unit
 
-<<<<<<< HEAD
-      type response = Spec.Partitioned.Stable.V1.t option
-=======
-      type response =
-        ( Selector.Spec.Stable.V2.t
-        * Signature_lib.Public_key.Compressed.Stable.V1.t )
-        option
->>>>>>> 128b60fd
+      type response = Spec.Partitioned.Stable.V2.t option
 
       let query_of_caller_model = Fn.id
 
