--- conflicted
+++ resolved
@@ -153,14 +153,10 @@
   end
 
   val command_from_rpcs :
-<<<<<<< HEAD
-       (module Rpcs_versioned_S with type Work.ledger_proof = ledger_proof)
-=======
        commit_id:string
     -> proof_level:Genesis_constants.Proof_level.t
     -> constraint_constants:Genesis_constants.Constraint_constants.t
     -> (module Rpcs_versioned_S with type Work.ledger_proof = ledger_proof)
->>>>>>> af3f2f6b
     -> Command.t
 
   val arguments :
@@ -177,13 +173,9 @@
   module Rpcs_versioned :
     Rpcs_versioned_S with type Work.ledger_proof = ledger_proof
 
-<<<<<<< HEAD
-  val command : Command.t
-=======
   val command :
        commit_id:string
     -> proof_level:Genesis_constants.Proof_level.t
     -> constraint_constants:Genesis_constants.Constraint_constants.t
     -> Command.t
->>>>>>> af3f2f6b
 end