open Core
open Async

let command_name = "snark-worker"

module type Inputs_intf = sig
  open Snark_work_lib

  module Ledger_proof : Ledger_proof.S

  module Worker_state : sig
    type t

    val create :
         constraint_constants:Genesis_constants.Constraint_constants.t
      -> proof_level:Genesis_constants.Proof_level.t
      -> unit
      -> t Deferred.t

    val worker_wait_time : float
  end

  val perform_single :
       Worker_state.t
    -> message:Mina_base.Sok_message.t
    -> (Transaction_witness.t, Ledger_proof.t) Work.Single.Spec.t
    -> (Ledger_proof.t * Time.Span.t) Deferred.Or_error.t
end

module type Rpc_master = sig
  module Master : sig
    module T : sig
      type query

      type response
    end

    module Caller = T
    module Callee = T
  end

  module Register (Version : sig
    val version : int

    type query [@@deriving bin_io]

    type response [@@deriving bin_io]

    val query_of_caller_model : Master.Caller.query -> query

    val callee_model_of_query : query -> Master.Callee.query

    val response_of_callee_model : Master.Callee.response -> response

    val caller_model_of_response : response -> Master.Caller.response
  end) : sig
    val rpc : (Version.query, Version.response) Rpc.Rpc.t
  end
end

module type Work_S = sig
  open Snark_work_lib

  type ledger_proof

  module Single : sig
    module Spec : sig
      type t = (Transaction_witness.t, ledger_proof) Work.Single.Spec.t
      [@@deriving sexp, yojson]
    end
  end

  module Spec : sig
    type t = Single.Spec.t Work.Spec.t [@@deriving sexp, yojson]
  end

  module Result : sig
    type t = (Spec.t, ledger_proof) Work.Result.t

    val transactions :
      t -> Mina_transaction.Transaction.t option One_or_two.Stable.V1.t
  end
end

module type Rpcs_versioned_S = sig
  module Work : Work_S

  module Get_work : sig
    module V2 : sig
      type query = unit [@@deriving bin_io]

      type response =
        (Work.Spec.t * Signature_lib.Public_key.Compressed.t) option
      [@@deriving bin_io]

      val rpc : (query, response) Rpc.Rpc.t
    end

    module Latest = V2
  end

  module Submit_work : sig
    module V2 : sig
      type query = Work.Result.t [@@deriving bin_io]

      type response = unit [@@deriving bin_io]

      val rpc : (query, response) Rpc.Rpc.t
    end

    module Latest = V2
  end

  module Failed_to_generate_snark : sig
    module V2 : sig
      type query = Error.t * Work.Spec.t * Signature_lib.Public_key.Compressed.t
      [@@deriving bin_io]

      type response = unit [@@deriving bin_io]

      val rpc : (query, response) Rpc.Rpc.t
    end

    module Latest = V2
  end
end

(* result of Functor.Make *)
module type S0 = sig
  type ledger_proof

  module Work : Work_S with type ledger_proof := ledger_proof

  module Rpcs : sig
    module Get_work :
      Rpc_master
        with type Master.T.query = unit
         and type Master.T.response =
          (Work.Spec.t * Signature_lib.Public_key.Compressed.t) option

    module Submit_work :
      Rpc_master
        with type Master.T.query = Work.Result.t
         and type Master.T.response = unit

    module Failed_to_generate_snark :
      Rpc_master
        with type Master.T.query =
          Bounded_types.Wrapped_error.t
          * Work.Spec.t
          * Signature_lib.Public_key.Compressed.t
         and type Master.T.response = unit
  end

  val command_from_rpcs :
       commit_id:string
<<<<<<< HEAD
    -> proof_level:Genesis_constants.Proof_level.t
    -> constraint_constants:Genesis_constants.Constraint_constants.t
=======
>>>>>>> 97ab3010
    -> (module Rpcs_versioned_S with type Work.ledger_proof = ledger_proof)
    -> Command.t

  val arguments :
       proof_level:Genesis_constants.Proof_level.t
    -> daemon_address:Host_and_port.t
    -> shutdown_on_disconnect:bool
    -> string list
end

(* add in versioned Rpc modules *)
module type S = sig
  include S0

  module Rpcs_versioned :
    Rpcs_versioned_S with type Work.ledger_proof = ledger_proof

<<<<<<< HEAD
  val command :
       commit_id:string
    -> proof_level:Genesis_constants.Proof_level.t
    -> constraint_constants:Genesis_constants.Constraint_constants.t
    -> Command.t
=======
  val command : commit_id:string -> Command.t
>>>>>>> 97ab3010
end<|MERGE_RESOLUTION|>--- conflicted
+++ resolved
@@ -154,11 +154,6 @@
 
   val command_from_rpcs :
        commit_id:string
-<<<<<<< HEAD
-    -> proof_level:Genesis_constants.Proof_level.t
-    -> constraint_constants:Genesis_constants.Constraint_constants.t
-=======
->>>>>>> 97ab3010
     -> (module Rpcs_versioned_S with type Work.ledger_proof = ledger_proof)
     -> Command.t
 
@@ -176,13 +171,5 @@
   module Rpcs_versioned :
     Rpcs_versioned_S with type Work.ledger_proof = ledger_proof
 
-<<<<<<< HEAD
-  val command :
-       commit_id:string
-    -> proof_level:Genesis_constants.Proof_level.t
-    -> constraint_constants:Genesis_constants.Constraint_constants.t
-    -> Command.t
-=======
   val command : commit_id:string -> Command.t
->>>>>>> 97ab3010
 end