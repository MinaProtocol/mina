open Async
open Core
open Snark_work_lib

(** For versioning of the types here, see:
    - RFC 0013: {:https://github.com/MinaProtocol/mina/blob/develop/rfcs/0013-rpc-versioning.md}
    - {:https://ocaml.org/p/async_rpc_kernel/v0.14.0/doc/Async_rpc_kernel/Versioned_rpc/index.html}
*)

(* TODO: refactor so we're not passing timestamp & sok_message or anything
   non-crucial across RPC boundary*)
module Master = struct
  let name = "failed_to_generate_snark"

  module T = struct
    type query =
<<<<<<< HEAD
      Error.t * (unit, unit, unit) Spec.Partitioned.Poly.Stable.Latest.t
=======
      Mina_stdlib.Bounded_types.Wrapped_error.Stable.V1.t
      * Selector.Spec.Stable.Latest.t
      * Signature_lib.Public_key.Compressed.Stable.Latest.t
>>>>>>> 7e5dc2a2

    type response = unit
  end

  module Caller = T
  module Callee = T
end

include Versioned_rpc.Both_convert.Plain.Make (Master)

[%%versioned_rpc
module Stable = struct
  module V3 = struct
    module T = struct
      type query =
<<<<<<< HEAD
        Bounded_types.Wrapped_error.Stable.V1.t
        * (unit, unit, unit) Spec.Partitioned.Poly.Stable.V1.t
=======
        Mina_stdlib.Bounded_types.Wrapped_error.Stable.V1.t
        * Selector.Spec.Stable.V1.t
        * Signature_lib.Public_key.Compressed.Stable.V1.t
>>>>>>> 7e5dc2a2

      type response = unit

      let query_of_caller_model = Fn.id

      let callee_model_of_query = Fn.id

      let response_of_callee_model = Fn.id

      let caller_model_of_response = Fn.id
    end

    include T
    include Register (T)
  end

  module Latest = V3
end]<|MERGE_RESOLUTION|>--- conflicted
+++ resolved
@@ -14,13 +14,7 @@
 
   module T = struct
     type query =
-<<<<<<< HEAD
       Error.t * (unit, unit, unit) Spec.Partitioned.Poly.Stable.Latest.t
-=======
-      Mina_stdlib.Bounded_types.Wrapped_error.Stable.V1.t
-      * Selector.Spec.Stable.Latest.t
-      * Signature_lib.Public_key.Compressed.Stable.Latest.t
->>>>>>> 7e5dc2a2
 
     type response = unit
   end
@@ -36,14 +30,8 @@
   module V3 = struct
     module T = struct
       type query =
-<<<<<<< HEAD
-        Bounded_types.Wrapped_error.Stable.V1.t
+        Mina_stdlib.Bounded_types.Wrapped_error.Stable.V1.t
         * (unit, unit, unit) Spec.Partitioned.Poly.Stable.V1.t
-=======
-        Mina_stdlib.Bounded_types.Wrapped_error.Stable.V1.t
-        * Selector.Spec.Stable.V1.t
-        * Signature_lib.Public_key.Compressed.Stable.V1.t
->>>>>>> 7e5dc2a2
 
       type response = unit
 
