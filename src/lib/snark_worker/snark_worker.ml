module Prod = Prod
<<<<<<< HEAD
module Intf = Intf
module Inputs = Prod.Inputs
module Events = Events

module Worker = struct
  include Functor.Make

  module Rpcs_versioned = struct
    open Core_kernel
    open Signature_lib

    module Work = struct
      type ledger_proof = Inputs.Ledger_proof.t

      include Work
    end

    [%%versioned_rpc
    module Get_work = struct
      module V2 = struct
        module T = struct
          type query = unit

          type response =
            ( ( Transaction_witness.Stable.V3.t
              , Inputs.Ledger_proof.Stable.V2.t )
              Snark_work_lib.Work.Single.Spec.Stable.V2.t
              Snark_work_lib.Work.Spec.Stable.V1.t
            * Public_key.Compressed.Stable.V1.t )
            option

          let query_of_caller_model = Fn.id

          let callee_model_of_query = Fn.id

          let response_of_callee_model :
              Rpcs.Get_work.Master.Callee.response -> response =
            Fn.id

          let caller_model_of_response = Fn.id
        end

        include T
        include Rpcs.Get_work.Register (T)
      end

      module Latest = V2
    end]

    [%%versioned_rpc
    module Submit_work = struct
      module V2 = struct
        module T = struct
          type query =
            ( ( Transaction_witness.Stable.V3.t
              , Ledger_proof.Stable.V2.t )
              Snark_work_lib.Work.Single.Spec.Stable.V2.t
              Snark_work_lib.Work.Spec.Stable.V1.t
            , Ledger_proof.Stable.V2.t )
            Snark_work_lib.Work.Result.Stable.V1.t

          type response = unit

          let query_of_caller_model = Fn.id

          let callee_model_of_query = Fn.id

          let response_of_callee_model = Fn.id

          let caller_model_of_response = Fn.id
        end

        include T
        include Rpcs.Submit_work.Register (T)
      end

      module Latest = V2
    end]

    [%%versioned_rpc
    module Failed_to_generate_snark = struct
      module V2 = struct
        module T = struct
          type query =
            Bounded_types.Wrapped_error.Stable.V1.t
            * ( Transaction_witness.Stable.V3.t
              , Inputs.Ledger_proof.Stable.V2.t )
              Snark_work_lib.Work.Single.Spec.Stable.V2.t
              Snark_work_lib.Work.Spec.Stable.V1.t
            * Public_key.Compressed.Stable.V1.t

          type response = unit

          let query_of_caller_model = Fn.id

          let callee_model_of_query = Fn.id

          let response_of_callee_model = Fn.id
=======

module Intf = struct
  include Intf

  let command_name = Entry.command_name
end
>>>>>>> 577bdfd4

module Inputs = Prod.Impl
module Events = Events

module Worker = struct
  include Entry

  module Rpcs_versioned = struct
    module Get_work = Rpc_get_work.Stable
    module Submit_work = Rpc_submit_work.Stable
    module Failed_to_generate_snark = Rpc_failed_to_generate_snark.Stable
  end

  let command = command_from_rpcs (module Rpcs_versioned)
end

include Worker<|MERGE_RESOLUTION|>--- conflicted
+++ resolved
@@ -1,111 +1,10 @@
 module Prod = Prod
-<<<<<<< HEAD
-module Intf = Intf
-module Inputs = Prod.Inputs
-module Events = Events
-
-module Worker = struct
-  include Functor.Make
-
-  module Rpcs_versioned = struct
-    open Core_kernel
-    open Signature_lib
-
-    module Work = struct
-      type ledger_proof = Inputs.Ledger_proof.t
-
-      include Work
-    end
-
-    [%%versioned_rpc
-    module Get_work = struct
-      module V2 = struct
-        module T = struct
-          type query = unit
-
-          type response =
-            ( ( Transaction_witness.Stable.V3.t
-              , Inputs.Ledger_proof.Stable.V2.t )
-              Snark_work_lib.Work.Single.Spec.Stable.V2.t
-              Snark_work_lib.Work.Spec.Stable.V1.t
-            * Public_key.Compressed.Stable.V1.t )
-            option
-
-          let query_of_caller_model = Fn.id
-
-          let callee_model_of_query = Fn.id
-
-          let response_of_callee_model :
-              Rpcs.Get_work.Master.Callee.response -> response =
-            Fn.id
-
-          let caller_model_of_response = Fn.id
-        end
-
-        include T
-        include Rpcs.Get_work.Register (T)
-      end
-
-      module Latest = V2
-    end]
-
-    [%%versioned_rpc
-    module Submit_work = struct
-      module V2 = struct
-        module T = struct
-          type query =
-            ( ( Transaction_witness.Stable.V3.t
-              , Ledger_proof.Stable.V2.t )
-              Snark_work_lib.Work.Single.Spec.Stable.V2.t
-              Snark_work_lib.Work.Spec.Stable.V1.t
-            , Ledger_proof.Stable.V2.t )
-            Snark_work_lib.Work.Result.Stable.V1.t
-
-          type response = unit
-
-          let query_of_caller_model = Fn.id
-
-          let callee_model_of_query = Fn.id
-
-          let response_of_callee_model = Fn.id
-
-          let caller_model_of_response = Fn.id
-        end
-
-        include T
-        include Rpcs.Submit_work.Register (T)
-      end
-
-      module Latest = V2
-    end]
-
-    [%%versioned_rpc
-    module Failed_to_generate_snark = struct
-      module V2 = struct
-        module T = struct
-          type query =
-            Bounded_types.Wrapped_error.Stable.V1.t
-            * ( Transaction_witness.Stable.V3.t
-              , Inputs.Ledger_proof.Stable.V2.t )
-              Snark_work_lib.Work.Single.Spec.Stable.V2.t
-              Snark_work_lib.Work.Spec.Stable.V1.t
-            * Public_key.Compressed.Stable.V1.t
-
-          type response = unit
-
-          let query_of_caller_model = Fn.id
-
-          let callee_model_of_query = Fn.id
-
-          let response_of_callee_model = Fn.id
-=======
 
 module Intf = struct
   include Intf
 
   let command_name = Entry.command_name
 end
->>>>>>> 577bdfd4
 
 module Inputs = Prod.Impl
 module Events = Events
