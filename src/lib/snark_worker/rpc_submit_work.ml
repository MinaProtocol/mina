open Async
open Core
open Snark_work_lib

(** For versioning of the types here, see:
    - RFC 0013: {:https://github.com/MinaProtocol/mina/blob/develop/rfcs/0013-rpc-versioning.md}
    - {:https://ocaml.org/p/async_rpc_kernel/v0.14.0/doc/Async_rpc_kernel/Versioned_rpc/index.html}
*)

module Master = struct
  let name = "submit_work"

  module T = struct
    type query = Result.Partitioned.Stable.Latest.t

    type response = [ `SpecUnmatched | `Removed | `Ok ]
  end

  module Caller = T
  module Callee = T
end

include Versioned_rpc.Both_convert.Plain.Make (Master)

[%%versioned_rpc
module Stable = struct
  module V3 = struct
    module T = struct
<<<<<<< HEAD
      type query = Result.Partitioned.Stable.V1.t
=======
      type query = Selector.Result.Stable.V2.t
>>>>>>> 07b51671

      type response = [ `SpecUnmatched | `Removed | `Ok ]

      let query_of_caller_model = Fn.id

      let callee_model_of_query = Fn.id

      let response_of_callee_model = Fn.id

      let caller_model_of_response = Fn.id
    end

    include T
    include Register (T)
  end

  module Latest = V3
end]<|MERGE_RESOLUTION|>--- conflicted
+++ resolved
@@ -24,13 +24,9 @@
 
 [%%versioned_rpc
 module Stable = struct
-  module V3 = struct
+  module V4 = struct
     module T = struct
-<<<<<<< HEAD
       type query = Result.Partitioned.Stable.V1.t
-=======
-      type query = Selector.Result.Stable.V2.t
->>>>>>> 07b51671
 
       type response = [ `SpecUnmatched | `Removed | `Ok ]
 
@@ -47,5 +43,5 @@
     include Register (T)
   end
 
-  module Latest = V3
+  module Latest = V4
 end]