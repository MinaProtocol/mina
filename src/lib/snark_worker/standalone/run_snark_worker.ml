--- conflicted
+++ resolved
@@ -20,10 +20,6 @@
      in
      fun () ->
        let open Async in
-<<<<<<< HEAD
-       let constraint_constants =
-         Genesis_constants.Compiled.constraint_constants
-=======
        let open Deferred.Let_syntax in
        let%bind constraint_constants, proof_level =
          let logger = Logger.create () in
@@ -32,7 +28,6 @@
              config_file
          in
          Runtime_config.Constants.(constraint_constants conf, proof_level conf)
->>>>>>> 97ab3010
        in
        let%bind worker_state =
          Prod.Worker_state.create ~constraint_constants ~proof_level ()
