open Core_kernel
open Async
<<<<<<< HEAD
open Mina_base
module Prod = Snark_worker.Worker.Prod
=======
module Prod = Snark_worker__Prod.Inputs
>>>>>>> 2fc15508
module Graphql_client = Graphql_lib.Client
module Encoders = Mina_graphql.Types.Input
module Scalars = Graphql_lib.Scalars

module Send_proof_mutation =
[%graphql
({|
  mutation ($input: ProofBundleInput!) @encoders(module: "Encoders"){
    sendProofBundle(input: $input)
    }
  |}
[@encoders Encoders] )]

let submit_graphql input graphql_endpoint =
  let obj = Send_proof_mutation.(make @@ makeVariables ~input ()) in
  match%bind Graphql_client.query obj graphql_endpoint with
  | Ok _s ->
      Format.printf "Successfully generated proof bundle mutation.\n" ;
      exit 0
  | Error (`Failed_request s) ->
      Format.printf "Request failed:  %s\n" s ;
      exit 1
  | Error (`Graphql_error s) ->
      Format.printf "Graphql error: %s\n" s ;
      exit 1

module Work = Snark_work_lib

let perform (state : Prod.Worker_state.t) ~fee ~public_key instances =
  let spec : Work.Selector.Spec.Stable.Latest.t =
    { instances; fee = Currency.Fee.zero }
  in
  let open Deferred.Or_error.Let_syntax in
  let sok_digest = Sok_message.(create ~fee ~prover:public_key |> digest) in
  let%map result = Prod.perform ~state ~sok_digest ~spec in
  let proofs = One_or_two.map ~f:Tuple3.get1 result in
  { Work.Work.Result_without_metrics.proofs
  ; statements =
      One_or_two.map spec.instances ~f:Snark_work_lib.Work.Single.Spec.statement
  ; prover = public_key
  ; fee
  }

let command =
  let open Command.Let_syntax in
  Command.async ~summary:"Run snark worker directly"
    (let%map_open spec_json =
       flag "--spec-json"
         ~doc:
           "Snark work spec in json format (preferred over all other formats \
            if several are passed)"
         (optional string)
     and spec_json_file =
       flag "--spec-json-file"
         ~doc:
           "Snark work spec in json file (preferred over sexp format if both \
            are passed)"
         (optional string)
     and spec_sexp =
       flag "--spec-sexp"
         ~doc:
           "Snark work spec in sexp format (json formats are preferred over \
            sexp if both are passed)"
         (optional string)
     and proof_level =
       flag "--proof-level" ~doc:""
         (optional_with_default Genesis_constants.Proof_level.Full
            (Command.Arg_type.of_alist_exn
               [ ("Full", Genesis_constants.Proof_level.Full)
               ; ("Check", Check)
               ; ("None", No_check)
               ] ) )
     and snark_work_fee =
       flag "--snark-worker-fee" ~aliases:[ "snark-worker-fee" ]
         ~doc:
           (sprintf
              "FEE Amount a worker wants to get compensated for generating a \
               snark proof" )
         (optional Cli_lib.Arg_type.txn_fee)
     and snark_worker_key =
       flag "--snark-worker-public-key"
         ~aliases:[ "snark-worker-public-key" ]
         ~doc:
           (sprintf "PUBLICKEY Run the SNARK worker with this public key. %s"
              Cli_lib.Default.receiver_key_warning )
         (optional Cli_lib.Arg_type.public_key_compressed)
     and proof_submission_graphql_endpoint =
       flag "--graphql-uri" ~doc:"Graphql endpoint to submit proofs"
         (optional Cli_lib.Arg_type.uri)
     in
     fun () ->
       let open Async in
       let constraint_constants =
         Genesis_constants.Compiled.constraint_constants
       in
       let%bind worker_state =
         Prod.Worker_state.create ~constraint_constants ~proof_level ()
       in
       let%bind spec =
         let spec_of_json json =
           match
             Yojson.Safe.from_string json
             |> One_or_two.of_yojson
                  (Snark_work_lib.Work.Single.Spec.of_yojson
                     Transaction_witness.Stable.Latest.of_yojson
                     Ledger_proof.of_yojson )
           with
           | Ok spec ->
               spec
           | Error e ->
               failwith (sprintf "Failed to read json spec. Error: %s" e)
         in
         match spec_json with
         | Some json ->
             return @@ spec_of_json json
         | None -> (
             match spec_json_file with
             | Some spec_json_file ->
                 let%bind json = Reader.file_contents spec_json_file in
                 return @@ spec_of_json json
             | None -> (
                 return
                 @@
                 match spec_sexp with
                 | Some spec ->
                     One_or_two.t_of_sexp
                       (Snark_work_lib.Work.Single.Spec.t_of_sexp
                          Transaction_witness.Stable.Latest.t_of_sexp
                          Ledger_proof.t_of_sexp )
                       (Sexp.of_string spec)
                 | None ->
                     failwith "Provide a spec either in json or sexp format" ) )
       in
       let public_key =
         Option.value
           ~default:(fst Key_gen.Sample_keypairs.genesis_winner)
           snark_worker_key
       in
       let fee =
         Option.value
           ~default:(Currency.Fee.of_nanomina_int_exn 10)
           snark_work_fee
       in
       match%bind perform worker_state ~fee ~public_key spec with
       | Ok result -> (
           Caml.Format.printf
             !"@[<v>Successfully proved. Result: \n\
              \               %{sexp: Ledger_proof.t \
               Snark_work_lib.Work.Result_without_metrics.t}@]@."
             result ;
           match proof_submission_graphql_endpoint with
           | Some endpoint ->
               submit_graphql result endpoint
           | _ ->
               Deferred.unit )
       | Error err ->
           Caml.Format.printf
             !"Proving failed with error: %s@."
             (Error.to_string_hum err) ;
           exit 1 )

let () = Command.run command<|MERGE_RESOLUTION|>--- conflicted
+++ resolved
@@ -1,11 +1,7 @@
 open Core_kernel
 open Async
-<<<<<<< HEAD
 open Mina_base
 module Prod = Snark_worker.Worker.Prod
-=======
-module Prod = Snark_worker__Prod.Inputs
->>>>>>> 2fc15508
 module Graphql_client = Graphql_lib.Client
 module Encoders = Mina_graphql.Types.Input
 module Scalars = Graphql_lib.Scalars
