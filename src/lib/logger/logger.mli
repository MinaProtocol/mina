open Core_kernel

type t [@@deriving bin_io]

module Level : sig
  type t =
    | Internal
    | Spam
    | Trace
    | Debug
    | Info
    | Warn
    | Error
    | Faulty_peer
    | Fatal
  [@@deriving
    sexp, equal, compare, yojson, show { with_path = false }, enumerate]

  val of_string : string -> (t, string) result
end

module Time : sig
  include module type of Time

  val to_yojson : t -> Yojson.Safe.t

  val of_yojson : Yojson.Safe.t -> (t, string) Result.t

  val pp : Format.formatter -> t -> unit

  val pretty_to_string : t -> string

  val set_pretty_to_string : (t -> string) -> unit
end

module Source : sig
  type t = { module_ : string [@key "module"]; location : string }
  [@@deriving yojson]

  val create : module_:string -> location:string -> t
end

module Metadata : sig
  [%%versioned:
  module Stable : sig
    module V1 : sig
      type t = Yojson.Safe.t String.Map.t [@@deriving yojson]
    end
  end]
end

(** Used only when dealing with the raw logging function *)
val metadata : t -> Metadata.t

module Message : sig
  type t =
    { timestamp : Time.t
    ; level : Level.t
    ; source : Source.t option
    ; message : string
    ; metadata : Metadata.t
    ; event_id : Structured_log_events.id option
    }
  [@@deriving yojson]
end

(** A Processor is a module which processes structured log
 *  messages into strings. This is used as part of defining
 *  a Consumer. *)
module Processor : sig
  module type S = sig
    type t

    val process : t -> Message.t -> string option
  end

  type t

  val create : (module S with type t = 'processor_data) -> 'processor_data -> t

  val raw : ?log_level:Level.t -> unit -> t

  val raw_structured_log_events : Structured_log_events.Set.t -> t

  val pretty :
    log_level:Level.t -> config:Interpolator_lib.Interpolator.config -> t
end

(** A Transport is a module which represent a destination
 *  for a log strings. This is used as part of defining a
 *  Consumer. *)
module Transport : sig
  module type S = sig
    type t

    val transport : t -> string -> unit
  end

  type t

  val create : (module S with type t = 'transport_data) -> 'transport_data -> t

  (** A transport that calls the given function on each log line *)
  val raw : (string -> unit) -> t

  val stdout : unit -> t
end

(** The Consumer_registry is a global registry where consumers
 *  of the Logger can be registered. Each Consumer consists of
 *  a Processor and a Transport. The processor filters and
 *  serializes structured log messages to strings, and the
 *  transport encapsulates the side effects of the consumer.
 *  Every Consumer is registered under some unique id to
 *  ensure the code does not accidentally attach the same
 *  consumer multiple times. *)
module Consumer_registry : sig
  type id = string

  val register :
       ?commit_id:string
    -> id:id
    -> processor:Processor.t
    -> transport:Transport.t
    -> unit
    -> unit
end

type 'a log_function =
     t
  -> module_:string
  -> location:string
  -> ?metadata:(string, Yojson.Safe.t) List.Assoc.t
  -> ?event_id:Structured_log_events.id
  -> ('a, unit, string, unit) format4
  -> 'a

type itn_logger_config

val make_itn_logger_config :
     rpc_handshake_timeout:Time.Span.t
  -> rpc_heartbeat_timeout:Time_ns.Span.t
  -> rpc_heartbeat_send_every:Time_ns.Span.t
  -> itn_logger_config

val with_itn : itn_logger_config -> t -> t

val create :
     ?metadata:(string, Yojson.Safe.t) List.Assoc.t
  -> ?id:string
<<<<<<< HEAD
  -> ?itn_features:bool
=======
  -> ?itn_config:itn_logger_config
>>>>>>> 97ab3010
  -> unit
  -> t

val null : unit -> t

val extend : t -> (string, Yojson.Safe.t) List.Assoc.t -> t

val change_id : t -> id:string -> t

val raw : t -> Message.t -> unit

val trace : _ log_function

val internal : _ log_function

val debug : _ log_function

val info : _ log_function

val warn : _ log_function

val error : _ log_function

(** spam is a special log level that omits location information *)
val spam :
     t
  -> ?metadata:(string, Yojson.Safe.t) List.Assoc.t
  -> ('a, unit, string, unit) format4
  -> 'a

val faulty_peer : _ log_function [@@deprecated "use Trust_system.record"]

val faulty_peer_without_punishment : _ log_function

val fatal : _ log_function

val append_to_global_metadata : (string * Yojson.Safe.t) list -> unit

module Structured : sig
  (** Logging of structured events. *)

  type log_function =
       t
    -> module_:string
    -> location:string
    -> ?metadata:(string, Yojson.Safe.t) List.Assoc.t
    -> Structured_log_events.t
    -> unit

  val trace : log_function

  val debug : log_function

  val info : log_function

  val warn : log_function

  val error : log_function

  val fatal : log_function

  val faulty_peer_without_punishment : log_function

  val best_tip_diff :
       t
    -> ?metadata:(string, Yojson.Safe.t) List.Assoc.t
    -> Structured_log_events.t
    -> unit
end

(** Short alias for Structured. *)
module Str = Structured

module Logger_id : sig
  val mina : Consumer_registry.id

  val best_tip_diff : Consumer_registry.id

  val rejected_blocks : Consumer_registry.id

  val snark_worker : Consumer_registry.id

  val oversized_logs : Consumer_registry.id
end<|MERGE_RESOLUTION|>--- conflicted
+++ resolved
@@ -148,11 +148,7 @@
 val create :
      ?metadata:(string, Yojson.Safe.t) List.Assoc.t
   -> ?id:string
-<<<<<<< HEAD
-  -> ?itn_features:bool
-=======
   -> ?itn_config:itn_logger_config
->>>>>>> 97ab3010
   -> unit
   -> t
 
