--- conflicted
+++ resolved
@@ -130,49 +130,17 @@
   let register ?commit_id:_ ~id:_ ~processor:_ ~transport:_ = not_implemented
 end
 
-<<<<<<< HEAD
-[%%versioned
-module Stable = struct
-  module V1 = struct
-    type t =
-      { null : bool
-      ; metadata : Metadata.Stable.V1.t
-      ; id : Bounded_types.String.Stable.V1.t
-      ; itn_features : bool
-      }
-
-    let to_latest = Fn.id
-  end
-end]
-=======
 type t = Metadata.Stable.Latest.t [@@deriving bin_io_unversioned]
->>>>>>> 4dff45dc
 
 let metadata = Fn.id
 
-<<<<<<< HEAD
-let create ?metadata:_ ?(id = "default") ?itn_features:_ () =
-  { null = false; metadata = Metadata.empty; id; itn_features = false }
-
-let null () =
-  { null = true
-  ; metadata = Metadata.empty
-  ; id = "default"
-  ; itn_features = false
-  }
+let create ?metadata:_ ?id:_ ?itn_features:_ () = Metadata.empty
+
+let null () = Metadata.empty
 
 let extend t _ = t
 
-let change_id t ~id = { t with id }
-=======
-let create ?metadata:_ ?id:_ () = Metadata.empty
-
-let null () = Metadata.empty
-
-let extend t _ = t
-
 let change_id t ~id:_ = t
->>>>>>> 4dff45dc
 
 let raw _ _ = not_implemented ()
 
