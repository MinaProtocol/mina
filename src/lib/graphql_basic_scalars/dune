(library
 (name graphql_basic_scalars)
 (public_name graphql_basic_scalars)
 (libraries
   ;; opam libraries
   async
   async_unix
   async_kernel
   core_kernel
   integers
   core
   graphql
   graphql-async
   graphql_parser
   yojson
<<<<<<< HEAD
   sexplib0
   ppx_inline_test.config
   ;; local libraries
   graphql_wrapper
=======
   unix
>>>>>>> 2f8a7199
 )
 (instrumentation (backend bisect_ppx))
 (preprocess (pps ppx_jane ppx_version)))<|MERGE_RESOLUTION|>--- conflicted
+++ resolved
@@ -13,14 +13,11 @@
    graphql-async
    graphql_parser
    yojson
-<<<<<<< HEAD
    sexplib0
    ppx_inline_test.config
    ;; local libraries
    graphql_wrapper
-=======
    unix
->>>>>>> 2f8a7199
  )
  (instrumentation (backend bisect_ppx))
  (preprocess (pps ppx_jane ppx_version)))