--- conflicted
+++ resolved
@@ -5,12 +5,6 @@
   (library_flags (-linkall))
   (libraries core key_value_database ppx_deriving_yojson.runtime yojson)
   (inline_tests)
-<<<<<<< HEAD
-  (preprocess (pps bisect_ppx -conditional ppx_jane ppx_deriving.eq))
-  (synopsis "A library that contains a database that records sent payments for an individual account and generates a merkle list of a payment. 
-  Also, the library contains a verifier that proves the correctness of a merkle list of payments"))
-=======
-  (preprocess (pps ppx_jane ppx_deriving.eq ppx_deriving_yojson ppx_fields_conv))
+  (preprocess (pps bisect_ppx -conditional ppx_jane ppx_deriving.eq ppx_deriving_yojson ppx_fields_conv))
   (synopsis "A library that contains a database that records sent payments for an individual account and generates a proof of a payment. 
-  Also, the library contains a verifier that proves the correctness of the proof of payments"))
->>>>>>> e739880f
+  Also, the library contains a verifier that proves the correctness of the proof of payments"))