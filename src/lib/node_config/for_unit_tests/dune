(library
 (name node_config_for_unit_tests)
 (public_name mina_node_config.for_unit_tests)
 (libraries
<<<<<<< HEAD
   node_config_intf
   node_config_version
   node_config_unconfigurable_constants)
 (instrumentation (backend bisect_ppx))
 (preprocess (pps ppx_version ppx_base ppx_optcomp))
)
=======
  node_config_intf
  node_config_version
  node_config_unconfigurable_constants)
 (instrumentation
  (backend bisect_ppx))
 (preprocess
  (pps ppx_version ppx_base ppx_optcomp)))
>>>>>>> 300ab1a3
<|MERGE_RESOLUTION|>--- conflicted
+++ resolved
@@ -2,19 +2,10 @@
  (name node_config_for_unit_tests)
  (public_name mina_node_config.for_unit_tests)
  (libraries
-<<<<<<< HEAD
-   node_config_intf
-   node_config_version
-   node_config_unconfigurable_constants)
- (instrumentation (backend bisect_ppx))
- (preprocess (pps ppx_version ppx_base ppx_optcomp))
-)
-=======
   node_config_intf
   node_config_version
   node_config_unconfigurable_constants)
  (instrumentation
   (backend bisect_ppx))
  (preprocess
-  (pps ppx_version ppx_base ppx_optcomp)))
->>>>>>> 300ab1a3
+  (pps ppx_version ppx_base ppx_optcomp)))