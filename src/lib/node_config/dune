(library
 (name node_config)
 (public_name mina_node_config)
<<<<<<< HEAD
 (libraries node_config_intf node_config_version)
=======
 (libraries
  node_config_intf
  node_config_version
  node_config_unconfigurable_constants)
>>>>>>> 9364acfe
 (preprocessor_deps ../../config.mlh)
 (instrumentation
  (backend bisect_ppx))
 (preprocess
  (pps ppx_version ppx_base ppx_optcomp)))<|MERGE_RESOLUTION|>--- conflicted
+++ resolved
@@ -1,14 +1,10 @@
 (library
  (name node_config)
  (public_name mina_node_config)
-<<<<<<< HEAD
- (libraries node_config_intf node_config_version)
-=======
  (libraries
   node_config_intf
   node_config_version
   node_config_unconfigurable_constants)
->>>>>>> 9364acfe
  (preprocessor_deps ../../config.mlh)
  (instrumentation
   (backend bisect_ppx))
