module type Version = sig
  val protocol_version_transaction : int

  val protocol_version_network : int

  val protocol_version_patch : int
end

<<<<<<< HEAD
(* It's stupid that this exists. TODO: Remove and make configurable. *)
module type Unconfigurable_constants = sig
  val zkapp_proof_update_cost : float

  val zkapp_signed_pair_update_cost : float

  val zkapp_signed_single_update_cost : float

  val zkapp_transaction_cost_limit : float

  val max_event_elements : int

  val max_action_elements : int

  val zkapp_cmd_limit_hardcap : int

  val zkapps_disabled : bool

  val rpc_handshake_timeout_sec : float

  val rpc_heartbeat_timeout_sec : float

  val rpc_heartbeat_send_every_sec : float

  val sync_ledger_max_subtree_depth : int

  val sync_ledger_default_subtree_depth : int
end

=======
>>>>>>> ecc244a6
module type S = sig
  include Version

  val ledger_depth : int

  val curve_size : int

  val coinbase : string

  val k : int

  val delta : int

  val slots_per_epoch : int

  val slots_per_sub_window : int

  val sub_windows_per_window : int

  val grace_period_slots : int

  val scan_state_with_tps_goal : bool

  val scan_state_transaction_capacity_log_2 : int option

  val scan_state_work_delay : int

  val proof_level : string

  val pool_max_size : int

  val account_creation_fee_int : string

  val default_snark_worker_fee : string

  val minimum_user_command_fee : string

  val supercharged_coinbase_factor : int

  val plugins : bool

  val genesis_state_timestamp : string

  val block_window_duration : int

  val itn_features : bool

  val compaction_interval : int option

  val vrf_poll_interval : int

  val network : string

  val zkapp_cmd_limit : int option

  val scan_state_tps_goal_x10 : int option
end<|MERGE_RESOLUTION|>--- conflicted
+++ resolved
@@ -6,38 +6,6 @@
   val protocol_version_patch : int
 end
 
-<<<<<<< HEAD
-(* It's stupid that this exists. TODO: Remove and make configurable. *)
-module type Unconfigurable_constants = sig
-  val zkapp_proof_update_cost : float
-
-  val zkapp_signed_pair_update_cost : float
-
-  val zkapp_signed_single_update_cost : float
-
-  val zkapp_transaction_cost_limit : float
-
-  val max_event_elements : int
-
-  val max_action_elements : int
-
-  val zkapp_cmd_limit_hardcap : int
-
-  val zkapps_disabled : bool
-
-  val rpc_handshake_timeout_sec : float
-
-  val rpc_heartbeat_timeout_sec : float
-
-  val rpc_heartbeat_send_every_sec : float
-
-  val sync_ledger_max_subtree_depth : int
-
-  val sync_ledger_default_subtree_depth : int
-end
-
-=======
->>>>>>> ecc244a6
 module type S = sig
   include Version
 
