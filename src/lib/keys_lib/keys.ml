--- conflicted
+++ resolved
@@ -22,15 +22,11 @@
 
     val input :
          unit
-<<<<<<< HEAD
       -> ( 'a
          , 'b
-         , Tick.Field.var -> 'a
+         , Tick.Field.Var.t -> 'a
          , Tick.Field.t -> 'b )
          Tick.Groth16.Data_spec.t
-=======
-      -> ('a, 'b, Tick.Field.Var.t -> 'a, Tick.Field.t -> 'b) Tick.Data_spec.t
->>>>>>> cfcbf886
 
     module Verification_key : sig
       val to_bool_list : Tock.Verification_key.t -> bool list
@@ -62,118 +58,6 @@
 
 let bc_vk = lazy (Snark_keys.blockchain_verification ())
 
-<<<<<<< HEAD
-module Make (Consensus_mechanism : Consensus.Mechanism.S) = struct
-  module type S = S with module Consensus_mechanism = Consensus_mechanism
-
-  let keys = Set_once.create ()
-
-  let create () : (module S) Async.Deferred.t =
-    match Set_once.get keys with
-    | Some x -> x
-    | None ->
-        let open Async in
-        let%map tx_vk = Lazy.force tx_vk
-        and bc_pk = Lazy.force bc_pk
-        and bc_vk = Lazy.force bc_vk in
-        let module T = Transaction_snark.Verification.Make (struct
-          let keys = tx_vk
-        end) in
-        let module B =
-          Blockchain_snark.Blockchain_transition.Make (Consensus_mechanism) (T)
-        in
-        let module Step = B.Step (struct
-          let keys = Tick.Groth16.Keypair.create ~pk:bc_pk.step ~vk:bc_vk.step
-        end) in
-        let module Wrap =
-          B.Wrap (struct
-              let verification_key = bc_vk.step
-            end)
-            (struct
-              let keys = Tock.Keypair.create ~pk:bc_pk.wrap ~vk:bc_vk.wrap
-            end)
-        in
-        let module M = struct
-          module Consensus_mechanism = Consensus_mechanism
-
-          let transaction_snark_keys = tx_vk
-
-          module Step_prover_state = struct
-            type t =
-              { wrap_vk: Tock.Verification_key.t
-              ; prev_proof: Tock.Proof.t
-              ; prev_state: Consensus_mechanism.Protocol_state.value
-              ; update: Consensus_mechanism.Snark_transition.value }
-          end
-
-          module Wrap_prover_state = struct
-            type t = {proof: Tick.Groth16.Proof.t}
-          end
-
-          module Step = struct
-            include (
-              Step :
-                module type of Step
-                with module Prover_state := Step.Prover_state )
-
-            module Prover_state = Step_prover_state
-
-            module Verification_key = struct
-              let to_bool_list = Snark_params.tock_vk_to_bool_list
-            end
-
-            let instance_hash =
-              let open Coda_base in
-              let s =
-                let wrap_vk = Tock.Keypair.vk Wrap.keys in
-                Tick.Pedersen.State.update_fold
-                  Hash_prefix.transition_system_snark
-                  Fold.(
-                    Verification_key.to_bool_list wrap_vk
-                    |> of_list |> group3 ~default:false)
-              in
-              fun state ->
-                Tick.Pedersen.digest_fold s
-                  (State_hash.fold
-                     (Consensus_mechanism.Protocol_state.hash state))
-
-            let main x =
-              let there {Prover_state.wrap_vk; prev_proof; prev_state; update}
-                  =
-                {Step.Prover_state.wrap_vk; prev_proof; prev_state; update}
-              in
-              let back
-                  {Step.Prover_state.wrap_vk; prev_proof; prev_state; update} =
-                {Prover_state.wrap_vk; prev_proof; prev_state; update}
-              in
-              let open Tick in
-              with_state
-                ~and_then:(fun s -> As_prover.set_state (back s))
-                As_prover.(map get_state ~f:there)
-                (main x)
-          end
-
-          module Wrap = struct
-            include (
-              Wrap :
-                module type of Wrap
-                with module Prover_state := Wrap.Prover_state )
-
-            module Prover_state = Wrap_prover_state
-
-            let main x =
-              let there {Prover_state.proof} = {Wrap.Prover_state.proof} in
-              let back {Wrap.Prover_state.proof} = {Prover_state.proof} in
-              let open Tock in
-              with_state
-                ~and_then:(fun s -> As_prover.set_state (back s))
-                As_prover.(map get_state ~f:there)
-                (main x)
-          end
-        end in
-        (module M : S)
-end
-=======
 let keys = Set_once.create ()
 
 let create () : (module S) Async.Deferred.t =
@@ -191,7 +75,7 @@
         Blockchain_snark.Blockchain_transition.Make (Consensus.Mechanism) (T)
       in
       let module Step = B.Step (struct
-        let keys = Tick.Keypair.create ~pk:bc_pk.step ~vk:bc_vk.step
+        let keys = Tick.Groth16.Keypair.create ~pk:bc_pk.step ~vk:bc_vk.step
       end) in
       let module Wrap =
         B.Wrap (struct
@@ -213,7 +97,7 @@
         end
 
         module Wrap_prover_state = struct
-          type t = {proof: Tick.Proof.t}
+          type t = {proof: Tick.Groth16.Proof.t}
         end
 
         module Step = struct
@@ -222,6 +106,9 @@
               module type of Step with module Prover_state := Step.Prover_state )
 
           module Prover_state = Step_prover_state
+          module Verification_key = struct
+            let to_bool_list = Snark_params.tock_vk_to_bool_list
+          end
 
           let instance_hash =
             let open Coda_base in
@@ -230,20 +117,13 @@
               Tick.Pedersen.State.update_fold
                 Hash_prefix.transition_system_snark
                 Fold.(
-                  Step.Verifier.Verification_key_data.(
-                    to_bits (full_data_of_verification_key wrap_vk))
+                  Verification_key.to_bool_list wrap_vk
                   |> of_list |> group3 ~default:false)
             in
             fun state ->
               Tick.Pedersen.digest_fold s
                 (State_hash.fold
-                   (Consensus.Mechanism.Protocol_state.hash state))
-
-          module Verification_key = struct
-            let to_bool_list =
-              let open Step.Verifier.Verification_key_data in
-              Fn.compose to_bits full_data_of_verification_key
-          end
+                    (Consensus_mechanism.Protocol_state.hash state))
 
           let main x =
             let there {Prover_state.wrap_vk; prev_proof; prev_state; update} =
@@ -277,5 +157,4 @@
               (main x)
         end
       end in
-      (module M : S)
->>>>>>> cfcbf886
+      (module M : S)