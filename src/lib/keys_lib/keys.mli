--- conflicted
+++ resolved
@@ -20,15 +20,11 @@
 
     val input :
          unit
-<<<<<<< HEAD
       -> ( 'a
          , 'b
-         , Tick.Field.var -> 'a
+         , Tick.Field.Var.t -> 'a
          , Tick.Field.t -> 'b )
          Tick.Groth16.Data_spec.t
-=======
-      -> ('a, 'b, Tick.Field.Var.t -> 'a, Tick.Field.t -> 'b) Tick.Data_spec.t
->>>>>>> cfcbf886
 
     module Verification_key : sig
       val to_bool_list : Tock.Verification_key.t -> bool list
