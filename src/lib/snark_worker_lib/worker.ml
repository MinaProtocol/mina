open Core
open Async

module Make (Inputs : Intf.Inputs_intf) :
  Intf.S
  with type transition := Inputs.Transaction.t
   and type sparse_ledger := Inputs.Sparse_ledger.t
   and type statement := Inputs.Statement.t
   and type proof := Inputs.Proof.t = struct
  open Inputs

  module Work = struct
    open Snark_work_lib

    module Single = struct
      module Spec = struct
        type t =
          ( Statement.t
          , Transaction.t
          , Sparse_ledger.t
          , Proof.t )
          Work.Single.Spec.t
        [@@deriving sexp]
      end
    end

    module Spec = struct
      type t = Single.Spec.t Work.Spec.t [@@deriving sexp]
    end

    module Result = struct
      type t = (Spec.t, Proof.t) Work.Result.t
    end
  end

  module Rpcs = Rpcs.Make (Inputs)

  let perform (s : Worker_state.t) public_key
      ({instances; fee} as spec : Work.Spec.t) =
    List.fold_until instances ~init:([], [])
      ~f:(fun (acc1, acc2) w ->
        match
          perform_single s
            ~message:(Coda_base.Sok_message.create ~fee ~prover:public_key)
            w
        with
        | Ok (res, time) ->
            let tag =
              match w with
              | Snark_work_lib.Work.Single.Spec.Transition _ -> `Transition
              | Merge _ -> `Merge
            in
            Continue (res :: acc1, (time, tag) :: acc2)
        | Error e -> Stop (Error e) )
      ~finish:(fun (res, metrics) ->
        Ok
          { Snark_work_lib.Work.Result.proofs= List.rev res
          ; metrics= List.rev metrics
          ; spec
          ; prover= public_key } )

  let dispatch rpc shutdown_on_disconnect query address =
    let%map res =
      Rpc.Connection.with_client
        (Tcp.Where_to_connect.of_host_and_port address) (fun conn ->
          Rpc.Rpc.dispatch rpc conn query )
    in
    match res with
    | Error exn ->
        if shutdown_on_disconnect then
          failwithf !"Shutting down. Error: %s" (Exn.to_string_mach exn) ()
        else Or_error.of_exn exn
    | Ok res -> res

  let emit_proof_metrics metrics log =
    List.iter metrics ~f:(fun (total, tag) ->
        match tag with
        | `Merge ->
            Logger.info log
              !"Merge Proof Completed - %s%!"
              (Time.Span.to_string total)
        | `Transition ->
            Logger.info log
              !"Base Proof Completed - %s%!"
              (Time.Span.to_string total) )

  let main daemon_address public_key shutdown_on_disconnect =
    let logger = Logger.create () in
    let%bind state = Worker_state.create () in
    let wait ?(sec = 0.5) () = after (Time.Span.of_sec sec) in
    let rec go () =
      let log_and_retry label error =
<<<<<<< HEAD
        Logger.error logger ~module_:__MODULE__ ~location:__LOC__
          !"Error %s:\n%{sexp:Error.t}"
          label error ;
        let%bind () = wait () in
=======
        Logger.error log !"Error %s:\n%{sexp:Error.t}" label error ;
        let%bind () = wait ~sec:30.0 () in
        (* FIXME: Use a backoff algo here *)
>>>>>>> c60b07bd
        go ()
      in
      match%bind
        dispatch Rpcs.Get_work.rpc shutdown_on_disconnect () daemon_address
      with
      | Error e -> log_and_retry "getting work" e
      | Ok None ->
          let random_delay =
            Worker_state.worker_wait_time
            +. (0.5 *. Random.float Worker_state.worker_wait_time)
          in
<<<<<<< HEAD
          Logger.trace logger ~module_:__MODULE__ ~location:__LOC__
            "No work; waiting %.3fs" random_delay ;
          let%bind () = wait ~sec:random_delay () in
          go ()
      | Ok (Some work) -> (
          Logger.info logger ~module_:__MODULE__ ~location:__LOC__
            !"Received work." ;
=======
          Logger.trace log "No work received from %s - sleeping %.4fs"
            (Host_and_port.to_string daemon_address)
            random_delay ;
          let%bind () = wait ~sec:random_delay () in
          go ()
      | Ok (Some work) -> (
          Logger.info log !"Received work from %s%!"
            (Host_and_port.to_string daemon_address) ;
          let%bind () = wait () in
          (* Pause to wait for stdout to flush *)
>>>>>>> c60b07bd
          match perform state public_key work with
          | Error e -> log_and_retry "performing work" e
          | Ok result -> (
              match%bind
                emit_proof_metrics result.metrics log ;
                Logger.info log !"Submitted work to %s%!"
                  (Host_and_port.to_string daemon_address) ;
                dispatch Rpcs.Submit_work.rpc shutdown_on_disconnect result
                  daemon_address
              with
              | Error e -> log_and_retry "submitting work" e
              | Ok () -> go () ) )
    in
    go ()

  let command =
    Command.async ~summary:"Snark worker"
      (let open Command.Let_syntax in
      let%map_open daemon_port =
        flag "daemon-address"
          (required (Arg_type.create Host_and_port.of_string))
          ~doc:"HOST-AND-PORT address daemon is listening on"
      and public_key =
        flag "public-key"
          (required Cli_lib.Arg_type.public_key_compressed)
          ~doc:"PUBLICKEY Public key to send SNARKing fees to"
      and shutdown_on_disconnect =
        flag "shutdown-on-disconnect" (optional bool)
          ~doc:
            "true|false Shutdown when disconnected from daemon (default:true)"
      in
      fun () ->
        main daemon_port public_key
          (Option.value ~default:true shutdown_on_disconnect))

  let arguments ~public_key ~daemon_address ~shutdown_on_disconnect =
    [ "-public-key"
    ; Signature_lib.Public_key.Compressed.to_base64 public_key
    ; "-daemon-address"
    ; Host_and_port.to_string daemon_address
    ; "-shutdown-on-disconnect"
    ; Bool.to_string shutdown_on_disconnect ]
end<|MERGE_RESOLUTION|>--- conflicted
+++ resolved
@@ -72,15 +72,15 @@
         else Or_error.of_exn exn
     | Ok res -> res
 
-  let emit_proof_metrics metrics log =
+  let emit_proof_metrics metrics logger =
     List.iter metrics ~f:(fun (total, tag) ->
         match tag with
         | `Merge ->
-            Logger.info log
+            Logger.info logger ~module_:__MODULE__ ~location:__LOC__
               !"Merge Proof Completed - %s%!"
               (Time.Span.to_string total)
         | `Transition ->
-            Logger.info log
+            Logger.info logger ~module_:__MODULE__ ~location:__LOC__
               !"Base Proof Completed - %s%!"
               (Time.Span.to_string total) )
 
@@ -90,16 +90,11 @@
     let wait ?(sec = 0.5) () = after (Time.Span.of_sec sec) in
     let rec go () =
       let log_and_retry label error =
-<<<<<<< HEAD
         Logger.error logger ~module_:__MODULE__ ~location:__LOC__
-          !"Error %s:\n%{sexp:Error.t}"
+          !"Error %s: %{sexp:Error.t}"
           label error ;
-        let%bind () = wait () in
-=======
-        Logger.error log !"Error %s:\n%{sexp:Error.t}" label error ;
         let%bind () = wait ~sec:30.0 () in
         (* FIXME: Use a backoff algo here *)
->>>>>>> c60b07bd
         go ()
       in
       match%bind
@@ -111,32 +106,25 @@
             Worker_state.worker_wait_time
             +. (0.5 *. Random.float Worker_state.worker_wait_time)
           in
-<<<<<<< HEAD
           Logger.trace logger ~module_:__MODULE__ ~location:__LOC__
-            "No work; waiting %.3fs" random_delay ;
-          let%bind () = wait ~sec:random_delay () in
-          go ()
-      | Ok (Some work) -> (
-          Logger.info logger ~module_:__MODULE__ ~location:__LOC__
-            !"Received work." ;
-=======
-          Logger.trace log "No work received from %s - sleeping %.4fs"
+            "No work received from %s - sleeping %.4fs"
             (Host_and_port.to_string daemon_address)
             random_delay ;
           let%bind () = wait ~sec:random_delay () in
           go ()
       | Ok (Some work) -> (
-          Logger.info log !"Received work from %s%!"
+          Logger.info logger ~module_:__MODULE__ ~location:__LOC__
+            !"Received work from %s%!"
             (Host_and_port.to_string daemon_address) ;
           let%bind () = wait () in
           (* Pause to wait for stdout to flush *)
->>>>>>> c60b07bd
           match perform state public_key work with
           | Error e -> log_and_retry "performing work" e
           | Ok result -> (
               match%bind
-                emit_proof_metrics result.metrics log ;
-                Logger.info log !"Submitted work to %s%!"
+                emit_proof_metrics result.metrics logger ;
+                Logger.info logger ~module_:__MODULE__ ~location:__LOC__
+                  "Submitted work to %s%!"
                   (Host_and_port.to_string daemon_address) ;
                 dispatch Rpcs.Submit_work.rpc shutdown_on_disconnect result
                   daemon_address
