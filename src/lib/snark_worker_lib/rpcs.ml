--- conflicted
+++ resolved
@@ -52,16 +52,7 @@
           Work.Single.Spec.Stable.V1.t
           Work.Spec.Stable.V1.t
           option
-<<<<<<< HEAD
-        [@@deriving bin_io]
-
-        (* , version {rpc} *)
-
-        (* remove when version {rpc} uncommented *)
-        let version = 1
-=======
         [@@deriving bin_io, version {rpc}]
->>>>>>> 26a7fc9b
 
         let query_of_caller_model = Fn.id
 
