--- conflicted
+++ resolved
@@ -261,7 +261,6 @@
   *)
   match
     Or_error.try_with (fun () ->
-<<<<<<< HEAD
         let deferred_wait =
           Monitor.try_with ~run:`Now
             ~rest:
@@ -275,10 +274,6 @@
             (fun () -> Process.wait process)
         in
         Deferred.Result.map_error ~f:Error.of_exn deferred_wait )
-=======
-        let deferred_wait = Process.wait process in
-        Deferred.Or_error.try_with ~here:[%here] (fun () -> deferred_wait) )
->>>>>>> d954c2b6
   with
   | Ok x ->
       x
@@ -294,12 +289,8 @@
     Error.raise err
   in
   let create_worker () =
-<<<<<<< HEAD
     [%log info] "Starting a new verifier process" ;
     let%map.Deferred.Or_error.Let_syntax connection, process =
-=======
-    let%map connection, process =
->>>>>>> d954c2b6
       (* This [try_with] isn't really here to catch an error that throws while
          the process is being spawned. Indeed, the immediate [ok_exn] will
          ensure that any errors that occur during that time are immediately
@@ -312,11 +303,7 @@
          [rest] handler for the 'rest' of the errors after the value is
          determined, which logs the errors and then swallows them.
       *)
-<<<<<<< HEAD
-      Monitor.try_with ~name:"Verifier RPC worker" ~run:`Now
-=======
       Monitor.try_with ~name:"Verifier RPC worker" ~here:[%here] ~run:`Now
->>>>>>> d954c2b6
         ~rest:
           (`Call
             (fun exn ->
@@ -327,13 +314,8 @@
           Worker.spawn_in_foreground_exn
             ~connection_timeout:(Time.Span.of_min 1.) ~on_failure
             ~shutdown_on:Disconnect ~connection_state_init_arg:()
-<<<<<<< HEAD
-            {conf_dir; logger; proof_level} )
+            {conf_dir; logger; proof_level; constraint_constants} )
       |> Deferred.Result.map_error ~f:Error.of_exn
-=======
-            {conf_dir; logger; proof_level; constraint_constants} )
-      >>| Result.ok_exn
->>>>>>> d954c2b6
     in
     Child_processes.Termination.wait_for_process_log_errors ~logger process
       ~module_:__MODULE__ ~location:__LOC__ ;
@@ -436,7 +418,6 @@
            Ivar.fill_if_empty create_worker_trigger ()) ;
         don't_wait_for
           (let%bind () = Ivar.read create_worker_trigger in
-<<<<<<< HEAD
            let rec try_create_worker () =
              match%bind create_worker () with
              | Ok worker ->
@@ -452,11 +433,6 @@
                  try_create_worker ()
            in
            try_create_worker ()) )
-=======
-           let%map worker = create_worker () in
-           on_worker worker ;
-           Ivar.fill new_worker worker) )
->>>>>>> d954c2b6
   in
   on_worker worker ;
   {worker= worker_ref; logger}
