(* prod.ml *)

open Core_kernel
open Async
open Mina_base
open Mina_state
open Blockchain_snark

type invalid = Common.invalid [@@deriving bin_io_unversioned, to_yojson]

module With_id_tag = struct
  type 'a t = int * 'a [@@deriving bin_io_unversioned]

  let tag_list = List.mapi ~f:(fun id command -> (id, command))

  (* This function associates each tagged inputs with its corresponding result based
     on the ID, and returns a list of tuples (input, result). *)
  let reassociate_tagged_results tagged_inputs tagged_results =
    let result_map = Int.Map.of_alist_exn tagged_results in
    List.map tagged_inputs ~f:(fun (id, input) ->
        let result =
          match Int.Map.find result_map id with
          | Some res ->
              res
          | None ->
              failwith "Verification result missing for command"
        in
        (input, result) )
end

let invalid_to_error = Common.invalid_to_error

type ledger_proof = Ledger_proof.Prod.t

module Processor = struct
  let verify_commands
      (cs : User_command.Verifiable.t With_status.t With_id_tag.t list) :
      _ list Deferred.t =
    let results = List.map cs ~f:(fun (id, c) -> (id, Common.check c)) in
    let to_verify =
      results |> List.map ~f:snd
      |> List.concat_map ~f:(function
           | Ok (_, `Assuming xs) ->
               xs
           | Error _ ->
               [] )
    in
    let%map all_verified =
      Pickles.Side_loaded.verify ~typ:Zkapp_statement.typ to_verify
    in
    List.map results ~f:(fun (id, result) ->
        let result =
          match result with
          | Ok (_, `Assuming []) ->
              (* The command is dropped here to avoid decoding it later in the caller
                 which would create a duplicate. Results are paired back to their inputs
                 using the input [id]*)
              `Valid
          | Ok (_, `Assuming xs) ->
              if Or_error.is_ok all_verified then `Valid else `Valid_assuming xs
          | Error (`Invalid_keys keys) ->
              `Invalid_keys keys
          | Error (`Invalid_signature keys) ->
              `Invalid_signature keys
          | Error (`Invalid_proof err) ->
              `Invalid_proof err
          | Error (`Missing_verification_key keys) ->
              `Missing_verification_key keys
          | Error (`Unexpected_verification_key keys) ->
              `Unexpected_verification_key keys
          | Error (`Mismatched_authorization_kind keys) ->
              `Mismatched_authorization_kind keys
        in
        (id, result) )
end

module Worker_state = struct
  module type S = sig
    val verify_blockchain_snarks :
      (Protocol_state.Value.t * Proof.t) list -> unit Or_error.t Deferred.t

    val verify_commands :
         Mina_base.User_command.Verifiable.t With_status.t With_id_tag.t list
      -> [ `Valid
         | `Valid_assuming of
           ( Pickles.Side_loaded.Verification_key.t
           * Mina_base.Zkapp_statement.t
           * Pickles.Side_loaded.Proof.t )
           list
         | invalid ]
         With_id_tag.t
         list
         Deferred.t

    val verify_transaction_snarks :
      (Transaction_snark.t * Sok_message.t) list -> unit Or_error.t Deferred.t

    val toggle_internal_tracing : bool -> unit

    val set_itn_logger_data : daemon_port:int -> unit
  end

  (* bin_io required by rpc_parallel *)
  type init_arg =
    { conf_dir : string option
    ; enable_internal_tracing : bool
    ; internal_trace_filename : string option
    ; logger : Logger.t
    ; proof_level : Genesis_constants.Proof_level.t
    ; commit_id : string
    ; blockchain_verification_key : Pickles.Verification_key.Stable.Latest.t
    ; transaction_verification_key : Pickles.Verification_key.Stable.Latest.t
    }
  [@@deriving bin_io_unversioned]

  type t = (module S)

  let create
      { logger
      ; proof_level
      ; commit_id
      ; blockchain_verification_key
      ; transaction_verification_key
      ; _
      } : t Deferred.t =
    match proof_level with
    | Full ->
        Pickles.Side_loaded.srs_precomputation () ;
        Deferred.return
          (let module M = struct
<<<<<<< HEAD
             let verify_commands
                 (cs :
                   User_command.Verifiable.t With_status.t With_id_tag.t list )
                 : _ list Deferred.t =
               let results =
                 List.map cs ~f:(fun (id, c) -> (id, Common.check c))
               in
               let to_verify =
                 results |> List.map ~f:snd
                 |> List.concat_map ~f:(function
                      | `Valid _ ->
                          []
                      | `Valid_assuming (_, xs) ->
                          xs
                      | `Invalid_keys _
                      | `Invalid_signature _
                      | `Invalid_proof _
                      | `Missing_verification_key _
                      | `Unexpected_verification_key _
                      | `Mismatched_authorization_kind _ ->
                          [] )
               in
               let%map all_verified =
                 Pickles.Side_loaded.verify ~typ:Zkapp_statement.typ to_verify
               in
               List.map results ~f:(fun (id, result) ->
                   let result =
                     match result with
                     | `Valid _ ->
                         (* The command is dropped here to avoid decoding it later in the caller
                            which would create a duplicate. Results are paired back to their inputs
                            using the input [id]*)
                         `Valid
                     | `Valid_assuming (_, xs) ->
                         if Or_error.is_ok all_verified then `Valid
                         else `Valid_assuming xs
                     | `Invalid_keys keys ->
                         `Invalid_keys keys
                     | `Invalid_signature keys ->
                         `Invalid_signature keys
                     | `Invalid_proof err ->
                         `Invalid_proof err
                     | `Missing_verification_key keys ->
                         `Missing_verification_key keys
                     | `Unexpected_verification_key keys ->
                         `Unexpected_verification_key keys
                     | `Mismatched_authorization_kind keys ->
                         `Mismatched_authorization_kind keys
                   in
                   (id, result) )

=======
>>>>>>> 7523ad1f
             let verify_commands cs =
               Context_logger.with_logger (Some logger)
               @@ fun () ->
               Internal_tracing.Context_call.with_call_id
               @@ fun () ->
               [%log internal] "Verifier_verify_commands" ;
               let%map result = Processor.verify_commands cs in
               [%log internal] "Verifier_verify_commands_done" ;
               result

             let verify_blockchain_snarks bs =
               Context_logger.with_logger (Some logger)
               @@ fun () ->
               Internal_tracing.Context_call.with_call_id
               @@ fun () ->
               [%log internal] "Verifier_verify_blockchain_snarks" ;
               let%map result =
                 Blockchain_snark_state.verify ~key:blockchain_verification_key
                   bs
               in
               [%log internal] "Verifier_verify_blockchain_snarks_done" ;
               result

             let verify_transaction_snarks ts =
               match
                 Or_error.try_with (fun () ->
                     Transaction_snark.verify ts
                       ~key:transaction_verification_key )
               with
               | Ok result ->
                   result
               | Error e ->
                   [%log error]
                     ~metadata:[ ("error", Error_json.error_to_yojson e) ]
                     "Verifier threw an exception while verifying transaction \
                      snark" ;
                   failwith "Verifier crashed"

             let verify_transaction_snarks ts =
               Context_logger.with_logger (Some logger)
               @@ fun () ->
               Internal_tracing.Context_call.with_call_id
               @@ fun () ->
               [%log internal] "Verifier_verify_transaction_snarks" ;
               let%map result = verify_transaction_snarks ts in
               [%log internal] "Verifier_verify_transaction_snarks_done" ;
               result

             let toggle_internal_tracing enabled =
               don't_wait_for
               @@ Internal_tracing.toggle ~commit_id ~logger
                    (if enabled then `Enabled else `Disabled)

             let set_itn_logger_data ~daemon_port =
               Itn_logger.set_data ~process_kind:"verifier" ~daemon_port
           end in
          (module M : S) )
    | Check | No_check ->
        Deferred.return
        @@ ( module struct
             let verify_commands tagged_commands =
               List.map tagged_commands ~f:(fun (id, c) ->
                   let result =
                     match Common.check c with
                     | Ok (_, `Assuming _) ->
                         `Valid
                     | Error (`Invalid_keys keys) ->
                         `Invalid_keys keys
                     | Error (`Invalid_signature keys) ->
                         `Invalid_signature keys
                     | Error (`Invalid_proof err) ->
                         `Invalid_proof err
                     | Error (`Missing_verification_key keys) ->
                         `Missing_verification_key keys
                     | Error (`Unexpected_verification_key keys) ->
                         `Unexpected_verification_key keys
                     | Error (`Mismatched_authorization_kind keys) ->
                         `Mismatched_authorization_kind keys
                   in
                   (id, result) )
               |> Deferred.return

             let verify_blockchain_snarks _ = Deferred.return (Ok ())

             let verify_transaction_snarks _ = Deferred.return (Ok ())

             let toggle_internal_tracing _ = ()

             let set_itn_logger_data ~daemon_port:_ = ()
           end : S )

  let get = Fn.id
end

module Worker = struct
  module T = struct
    module F = Rpc_parallel.Function

    type 'w functions =
      { verify_blockchains : ('w, Blockchain.t list, unit Or_error.t) F.t
      ; verify_transaction_snarks :
          ('w, (Transaction_snark.t * Sok_message.t) list, unit Or_error.t) F.t
      ; verify_commands :
          ( 'w
          , User_command.Verifiable.t With_status.t With_id_tag.t list
          , [ `Valid
            | `Valid_assuming of
              ( Pickles.Side_loaded.Verification_key.t
              * Mina_base.Zkapp_statement.t
              * Pickles.Side_loaded.Proof.t )
              list
            | invalid ]
            With_id_tag.t
            list )
          F.t
      ; toggle_internal_tracing : ('w, bool, unit) F.t
      ; set_itn_logger_data : ('w, int, unit) F.t
      }

    module Worker_state = Worker_state

    module Connection_state = struct
      (* bin_io required by rpc_parallel *)
      type init_arg = unit [@@deriving bin_io_unversioned]

      type t = unit
    end

    module Functions
        (C : Rpc_parallel.Creator
               with type worker_state := Worker_state.t
                and type connection_state := Connection_state.t) =
    struct
      let verify_blockchains (w : Worker_state.t) (chains : Blockchain.t list) =
        let (module M) = Worker_state.get w in
        M.verify_blockchain_snarks
          (List.map chains ~f:(fun snark ->
               ( Blockchain_snark.Blockchain.state snark
               , Blockchain_snark.Blockchain.proof snark ) ) )

      let verify_transaction_snarks (w : Worker_state.t) ts =
        let (module M) = Worker_state.get w in
        M.verify_transaction_snarks ts

      let verify_commands (w : Worker_state.t) ts =
        let (module M) = Worker_state.get w in
        M.verify_commands ts

      let toggle_internal_tracing (w : Worker_state.t) enabled =
        let (module M) = Worker_state.get w in
        M.toggle_internal_tracing enabled ;
        Deferred.unit

      let set_itn_logger_data (w : Worker_state.t) daemon_port =
        let (module M) = Worker_state.get w in
        M.set_itn_logger_data ~daemon_port ;
        Deferred.unit

      let functions =
        let f (i, o, f) =
          C.create_rpc
            ~f:(fun ~worker_state ~conn_state:_ i -> f worker_state i)
            ~bin_input:i ~bin_output:o ()
        in
        { verify_blockchains =
            f
              ( [%bin_type_class: Blockchain.Stable.Latest.t list]
              , [%bin_type_class: unit Or_error.t]
              , verify_blockchains )
        ; verify_transaction_snarks =
            f
              ( [%bin_type_class:
                  ( Transaction_snark.Stable.Latest.t
                  * Sok_message.Stable.Latest.t )
                  list]
              , [%bin_type_class: unit Or_error.t]
              , verify_transaction_snarks )
        ; verify_commands =
            f
              ( [%bin_type_class:
                  User_command.Verifiable.t With_status.Stable.Latest.t
                  With_id_tag.t
                  list]
              , [%bin_type_class:
                  [ `Valid
                  | `Valid_assuming of
                    ( Pickles.Side_loaded.Verification_key.Stable.Latest.t
                    * Mina_base.Zkapp_statement.Stable.Latest.t
                    * Pickles.Side_loaded.Proof.Stable.Latest.t )
                    list
                  | invalid ]
                  With_id_tag.t
                  list]
              , verify_commands )
        ; toggle_internal_tracing =
            f
              ( [%bin_type_class: bool]
              , [%bin_type_class: unit]
              , toggle_internal_tracing )
        ; set_itn_logger_data =
            f
              ( [%bin_type_class: int]
              , [%bin_type_class: unit]
              , set_itn_logger_data )
        }

      let init_worker_state
          Worker_state.
            { conf_dir
            ; enable_internal_tracing
            ; internal_trace_filename
            ; logger
            ; proof_level
            ; commit_id
            ; blockchain_verification_key
            ; transaction_verification_key
            } =
        if Option.is_some conf_dir then (
          let max_size = 256 * 1024 * 512 in
          let num_rotate = 1 in
          Logger.Consumer_registry.register ~id:"default" ~commit_id
            ~processor:(Logger.Processor.raw ())
            ~transport:
              (Logger_file_system.dumb_logrotate
                 ~directory:(Option.value_exn conf_dir)
                 ~log_filename:"mina-verifier.log" ~max_size ~num_rotate )
            () ;
          Option.iter internal_trace_filename ~f:(fun log_filename ->
              Itn_logger.set_message_postprocessor
                Internal_tracing.For_itn_logger.post_process_message ;
              Logger.Consumer_registry.register ~id:Logger.Logger_id.mina
                ~commit_id ~processor:Internal_tracing.For_logger.processor
                ~transport:
                  (Logger_file_system.dumb_logrotate
                     ~directory:(Option.value_exn conf_dir ^ "/internal-tracing")
                     ~log_filename
                     ~max_size:(1024 * 1024 * 10)
                     ~num_rotate:50 )
                () ) ) ;
        if enable_internal_tracing then
          don't_wait_for @@ Internal_tracing.toggle ~commit_id ~logger `Enabled ;
        [%log info] "Verifier started" ;
        Worker_state.create
          { conf_dir
          ; enable_internal_tracing
          ; internal_trace_filename
          ; logger
          ; proof_level
          ; commit_id
          ; blockchain_verification_key
          ; transaction_verification_key
          }

      let init_connection_state ~connection:_ ~worker_state:_ () = Deferred.unit
    end
  end

  include Rpc_parallel.Make (T)
end

type worker =
  { connection : Worker.Connection.t
  ; process : Process.t
  ; exit_or_signal : Unix.Exit_or_signal.t Deferred.Or_error.t
  }

type t = { worker : worker Ivar.t ref; logger : Logger.t }

(* TODO: investigate why conf_dir wasn't being used *)
let create ~logger ?(enable_internal_tracing = false) ?internal_trace_filename
    ~proof_level ~pids ~conf_dir ~commit_id ~blockchain_verification_key
    ~transaction_verification_key () : t Deferred.t =
  let on_failure err =
    [%log error] "Verifier process failed with error $err"
      ~metadata:[ ("err", Error_json.error_to_yojson err) ] ;
    Error.raise err
  in
  let create_worker () =
    [%log info] "Starting a new verifier process" ;
    let%map.Deferred.Or_error connection, process =
      (* This [try_with] isn't really here to catch an error that throws while
         the process is being spawned. Indeed, the immediate [ok_exn] will
         ensure that any errors that occur during that time are immediately
         re-raised.
         However, this *also* captures any exceptions raised by code scheduled
         as a result of the inner calls, but which have not completed by the
         time the process has been created.
         In order to suppress errors around [wait]s coming from [Rpc_parallel]
         -- in particular the "no child processes" WNOHANG error -- we supply a
         [rest] handler for the 'rest' of the errors after the value is
         determined, which logs the errors and then swallows them.
      *)
      Monitor.try_with ~here:[%here] ~name:"Verifier RPC worker" ~run:`Now
        ~rest:
          (`Call
            (fun exn ->
              let err = Error.of_exn ~backtrace:`Get exn in
              [%log error] "Error from verifier worker $err"
                ~metadata:[ ("err", Error_json.error_to_yojson err) ] ) )
        (fun () ->
          Worker.spawn_in_foreground_exn
            ~connection_timeout:(Time.Span.of_min 1.) ~on_failure
            ~shutdown_on:Connection_closed ~connection_state_init_arg:()
            { conf_dir
            ; enable_internal_tracing
            ; internal_trace_filename
            ; logger
            ; proof_level
            ; commit_id
            ; blockchain_verification_key
            ; transaction_verification_key
            } )
      |> Deferred.Result.map_error ~f:Error.of_exn
    in
    Child_processes.Termination.wait_for_process_log_errors ~logger process
      ~module_:__MODULE__ ~location:__LOC__ ~here:[%here] ;
    let exit_or_signal =
      Child_processes.Termination.wait_safe ~logger process ~module_:__MODULE__
        ~location:__LOC__ ~here:[%here]
    in
    [%log info]
      "Daemon started process of kind $process_kind with pid $verifier_pid"
      ~metadata:
        [ ("verifier_pid", `Int (Process.pid process |> Pid.to_int))
        ; ( "process_kind"
          , `String Child_processes.Termination.(show_process_kind Verifier) )
        ] ;
    Child_processes.Termination.register_process pids process
      Child_processes.Termination.Verifier ;
    (* Always report termination as expected, and use the restart logic here
       instead.
    *)
    don't_wait_for
    @@ Pipe.iter
         (Process.stdout process |> Reader.pipe)
         ~f:(fun stdout ->
           return
           @@ [%log debug] "Verifier stdout: $stdout"
                ~metadata:[ ("stdout", `String stdout) ] ) ;
    don't_wait_for
    @@ Pipe.iter
         (Process.stderr process |> Reader.pipe)
         ~f:(fun stderr ->
           return
           @@ [%log error] "Verifier stderr: $stderr"
                ~metadata:[ ("stderr", `String stderr) ] ) ;
    { connection; process; exit_or_signal }
  in
  let%map worker = create_worker () |> Deferred.Or_error.ok_exn in
  let worker_ref = ref (Ivar.create_full worker) in
  let rec on_worker { connection = _; process; exit_or_signal } =
    let finished =
      Deferred.any
        [ ( exit_or_signal
          >>| function
          | Ok _ ->
              `Unexpected_termination
          | Error err ->
              `Wait_threw_an_exception err )
        ]
    in
    upon finished (fun e ->
        don't_wait_for (Process.stdin process |> Writer.close) ;
        let pid = Process.pid process in
        Child_processes.Termination.remove pids pid ;
        let create_worker_trigger = Ivar.create () in
        don't_wait_for
          (* If we don't hear back that the process has died after 10 seconds,
             begin creating a new process anyway.
          *)
          (let%map () = after (Time.Span.of_sec 10.) in
           Ivar.fill_if_empty create_worker_trigger () ) ;
        let () =
          match e with
          | `Unexpected_termination ->
              [%log error] "verifier terminated unexpectedly"
                ~metadata:[ ("verifier_pid", `Int (Pid.to_int pid)) ] ;
              Ivar.fill_if_empty create_worker_trigger ()
          | `Wait_threw_an_exception _ -> (
              ( match e with
              | `Wait_threw_an_exception err ->
                  [%log info]
                    "Saw an exception while trying to wait for the verifier \
                     process: $exn"
                    ~metadata:[ ("exn", Error_json.error_to_yojson err) ]
              | _ ->
                  () ) ;
              match Signal.send Signal.kill (`Pid pid) with
              | `No_such_process ->
                  [%log info] "verifier failed to get sigkill (no such process)"
                    ~metadata:[ ("verifier_pid", `Int (Pid.to_int pid)) ] ;
                  Ivar.fill_if_empty create_worker_trigger ()
              | `Ok ->
                  [%log info] "verifier successfully got sigkill"
                    ~metadata:[ ("verifier_pid", `Int (Pid.to_int pid)) ] )
        in
        let new_worker = Ivar.create () in
        worker_ref := new_worker ;
        don't_wait_for
          (let%map exit_metadata =
             match%map exit_or_signal with
             | Ok res ->
                 [ ( "exit_status"
                   , `String (Unix.Exit_or_signal.to_string_hum res) )
                 ]
             | Error err ->
                 [ ("exit_status", `String "Unknown: wait threw an error")
                 ; ("exn", Error_json.error_to_yojson err)
                 ]
           in
           [%log info] "verifier successfully stopped"
             ~metadata:
               ( ("verifier_pid", `Int (Process.pid process |> Pid.to_int))
               :: exit_metadata ) ;
           Child_processes.Termination.remove pids pid ;
           Ivar.fill_if_empty create_worker_trigger () ) ;
        don't_wait_for
          (let%bind () = Ivar.read create_worker_trigger in
           let rec try_create_worker () =
             match%bind create_worker () with
             | Ok worker ->
                 on_worker worker ;
                 Ivar.fill new_worker worker ;
                 return ()
             | Error err ->
                 [%log error]
                   "Failed to create a new verifier process: $err. Retrying..."
                   ~metadata:[ ("err", Error_json.error_to_yojson err) ] ;
                 (* Wait 5s before retrying. *)
                 let%bind () = after Time.Span.(of_sec 5.) in
                 try_create_worker ()
           in
           try_create_worker () ) )
  in
  on_worker worker ;
  { worker = worker_ref; logger }

let with_retry ~logger f =
  let pause = Time.Span.of_sec 5. in
  let rec go attempts_remaining =
    [%log trace] "Verifier trying with $attempts_remaining"
      ~metadata:[ ("attempts_remaining", `Int attempts_remaining) ] ;
    match%bind f () with
    | Ok (`Continue x) ->
        return (Ok x)
    | Ok (`Stop e) ->
        return (Error e)
    | Error e ->
        if attempts_remaining = 0 then return (Error e)
        else
          let%bind () = after pause in
          go (attempts_remaining - 1)
  in
  go 4

let verify_blockchain_snarks { worker; logger } chains =
  O1trace.thread "dispatch_blockchain_snark_verification" (fun () ->
      with_retry ~logger (fun () ->
          let%bind { connection; _ } =
            let ivar = !worker in
            match Ivar.peek ivar with
            | Some worker ->
                Deferred.return worker
            | None ->
                [%log debug] "Waiting for the verifier process to restart" ;
                let%map worker = Ivar.read ivar in
                [%log debug] "Verifier process has restarted; finished waiting" ;
                worker
          in
          Deferred.any
            [ ( after (Time.Span.of_min 3.)
              >>| fun _ ->
              Or_error.return
              @@ `Stop (Error.of_string "verify_blockchain_snarks timeout") )
            ; Worker.Connection.run connection
                ~f:Worker.functions.verify_blockchains ~arg:chains
              |> Deferred.Or_error.map ~f:(fun x -> `Continue x)
            ] ) )

let verify_transaction_snarks { worker; logger } ts =
  O1trace.thread "dispatch_transaction_snark_verification" (fun () ->
      let n = List.length ts in
      let metadata = [ ("n", `Int n) ] in
      [%log trace] "verify $n transaction_snarks (before)" ~metadata ;
      let%map res =
        with_retry ~logger (fun () ->
            let%bind { connection; _ } = Ivar.read !worker in
            Worker.Connection.run connection
              ~f:Worker.functions.verify_transaction_snarks ~arg:ts
            |> Deferred.Or_error.map ~f:(fun x -> `Continue x) )
      in
      let res_json =
        match res with
        | Ok (Ok ()) ->
            `String "ok"
        | Error err ->
            Error_json.error_to_yojson (Error.tag ~tag:"Verifier issue" err)
        | Ok (Error err) ->
            Error_json.error_to_yojson err
      in
      [%log trace] "verify $n transaction_snarks (after)!"
        ~metadata:(("result", res_json) :: metadata) ;
      res )

(* Wrappers for internal_tracing *)

let wrap_verify_snarks_with_trace ~checkpoint_before ~checkpoint_after
    verify_function t to_verify =
  let logger = t.logger in
  let count = List.length to_verify in
  let open Deferred.Let_syntax in
  [%log internal] checkpoint_before ~metadata:[ ("count", `Int count) ] ;
  let%map result = verify_function t to_verify in
  [%log internal] checkpoint_after ;
  ( match result with
  | Error err | Ok (Error err) ->
      [%log internal] "@metadata"
        ~metadata:[ ("failure", `String (Error.to_string_hum err)) ]
  | _ ->
      () ) ;
  result

let verify_blockchain_snarks =
  wrap_verify_snarks_with_trace ~checkpoint_before:"Verify_blockchain_snarks"
    ~checkpoint_after:"Verify_blockchain_snarks_done" verify_blockchain_snarks

let verify_transaction_snarks =
  wrap_verify_snarks_with_trace ~checkpoint_before:"Verify_transaction_snarks"
    ~checkpoint_after:"Verify_transaction_snarks_done" verify_transaction_snarks

(* Reinjects the original user commands into the validation results.
   This avoids duplicating proof data by not sending it back from the subprocess. *)
let reinject_valid_user_command_into_valid_result (command, result) =
  match result with
  | #invalid as invalid ->
      invalid
  | `Valid_assuming x ->
      `Valid_assuming x
  | `Valid ->
      (* Since we have stripped the transaction from the result, we reconstruct it here.
         The use of [to_valid_unsafe] is justified because a [`Valid] result for this
         command means that it has indeed been validated. *)
      let (`If_this_is_used_it_should_have_a_comment_justifying_it command_valid)
          =
        User_command.to_valid_unsafe
          (User_command.of_verifiable (With_status.data command))
      in
      `Valid command_valid

let finalize_verification_results tagged_commands tagged_results =
  With_id_tag.reassociate_tagged_results tagged_commands tagged_results
  |> List.map ~f:reinject_valid_user_command_into_valid_result

let verify_commands { worker; logger } ts =
  O1trace.thread "dispatch_user_command_verification" (fun () ->
      with_retry ~logger (fun () ->
          let%bind { connection; _ } = Ivar.read !worker in
          let tagged_commands = With_id_tag.tag_list ts in
          Worker.Connection.run connection ~f:Worker.functions.verify_commands
            ~arg:tagged_commands
          |> Deferred.Or_error.map ~f:(fun tagged_results ->
                 let results =
                   finalize_verification_results tagged_commands tagged_results
                 in
                 `Continue results ) ) )

let verify_commands t ts =
  let logger = t.logger in
  let count = List.length ts in
  let open Deferred.Let_syntax in
  [%log internal] "Verify_commands" ~metadata:[ ("count", `Int count) ] ;
  let%map result = verify_commands t ts in
  [%log internal] "Verify_commands_done" ;
  result

let toggle_internal_tracing { worker; logger } enabled =
  with_retry ~logger (fun () ->
      let%bind { connection; _ } = Ivar.read !worker in
      Worker.Connection.run connection
        ~f:Worker.functions.toggle_internal_tracing ~arg:enabled
      |> Deferred.Or_error.map ~f:(fun x -> `Continue x) )

let set_itn_logger_data { worker; logger } ~daemon_port =
  with_retry ~logger (fun () ->
      let%bind { connection; _ } = Ivar.read !worker in
      Worker.Connection.run connection ~f:Worker.functions.set_itn_logger_data
        ~arg:daemon_port
      |> Deferred.Or_error.map ~f:(fun x -> `Continue x) )<|MERGE_RESOLUTION|>--- conflicted
+++ resolved
@@ -128,60 +128,6 @@
         Pickles.Side_loaded.srs_precomputation () ;
         Deferred.return
           (let module M = struct
-<<<<<<< HEAD
-             let verify_commands
-                 (cs :
-                   User_command.Verifiable.t With_status.t With_id_tag.t list )
-                 : _ list Deferred.t =
-               let results =
-                 List.map cs ~f:(fun (id, c) -> (id, Common.check c))
-               in
-               let to_verify =
-                 results |> List.map ~f:snd
-                 |> List.concat_map ~f:(function
-                      | `Valid _ ->
-                          []
-                      | `Valid_assuming (_, xs) ->
-                          xs
-                      | `Invalid_keys _
-                      | `Invalid_signature _
-                      | `Invalid_proof _
-                      | `Missing_verification_key _
-                      | `Unexpected_verification_key _
-                      | `Mismatched_authorization_kind _ ->
-                          [] )
-               in
-               let%map all_verified =
-                 Pickles.Side_loaded.verify ~typ:Zkapp_statement.typ to_verify
-               in
-               List.map results ~f:(fun (id, result) ->
-                   let result =
-                     match result with
-                     | `Valid _ ->
-                         (* The command is dropped here to avoid decoding it later in the caller
-                            which would create a duplicate. Results are paired back to their inputs
-                            using the input [id]*)
-                         `Valid
-                     | `Valid_assuming (_, xs) ->
-                         if Or_error.is_ok all_verified then `Valid
-                         else `Valid_assuming xs
-                     | `Invalid_keys keys ->
-                         `Invalid_keys keys
-                     | `Invalid_signature keys ->
-                         `Invalid_signature keys
-                     | `Invalid_proof err ->
-                         `Invalid_proof err
-                     | `Missing_verification_key keys ->
-                         `Missing_verification_key keys
-                     | `Unexpected_verification_key keys ->
-                         `Unexpected_verification_key keys
-                     | `Mismatched_authorization_kind keys ->
-                         `Mismatched_authorization_kind keys
-                   in
-                   (id, result) )
-
-=======
->>>>>>> 7523ad1f
              let verify_commands cs =
                Context_logger.with_logger (Some logger)
                @@ fun () ->
