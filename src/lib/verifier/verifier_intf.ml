open Async_kernel
open Core_kernel

module Base = struct
  module type S = sig
    type t

    type ledger_proof

    type invalid =
      [ `Invalid_keys of Signature_lib.Public_key.Compressed.t list
      | `Invalid_signature of Signature_lib.Public_key.Compressed.t list
      | `Invalid_proof of Error.t
      | `Missing_verification_key of Signature_lib.Public_key.Compressed.t list
      | `Unexpected_verification_key of
        Signature_lib.Public_key.Compressed.t list
      | `Mismatched_authorization_kind of
        Signature_lib.Public_key.Compressed.t list ]
    [@@deriving bin_io, to_yojson]

    val invalid_to_error : invalid -> Error.t

    val verify_commands :
         t
      -> Mina_base.User_command.Verifiable.t Mina_base.With_status.t list
         (* The first level of error represents failure to verify, the second a failure in
            communicating with the verifier. *)
      -> [ `Valid of Mina_base.User_command.Valid.t
         | `Valid_assuming of
           ( Pickles.Side_loaded.Verification_key.t
           * Mina_base.Zkapp_statement.t
           * Pickles.Side_loaded.Proof.t )
           list
         | invalid ]
         list
         Deferred.Or_error.t

    val verify_blockchain_snarks :
         t
      -> Blockchain_snark.Blockchain.t list
      -> unit Or_error.t Or_error.t Deferred.t

    val verify_transaction_snarks :
         t
      -> (ledger_proof * Mina_base.Sok_message.t) list
      -> unit Or_error.t Or_error.t Deferred.t

    val get_blockchain_verification_key :
      t -> Pickles.Verification_key.t Or_error.t Deferred.t

    val toggle_internal_tracing : t -> bool -> unit Or_error.t Deferred.t
<<<<<<< HEAD
=======

    (* in ITN logger, sets the client port of daemon to send RPC requests to
       sets the process kind for the Itn logger to "verifier"
    *)
    val set_itn_logger_data : t -> daemon_port:int -> unit Or_error.t Deferred.t
>>>>>>> f28a81db
  end
end

module type S = sig
  include Base.S

  val create :
       logger:Logger.t
    -> ?enable_internal_tracing:bool
    -> ?internal_trace_filename:string
    -> proof_level:Genesis_constants.Proof_level.t
    -> constraint_constants:Genesis_constants.Constraint_constants.t
    -> pids:Child_processes.Termination.t
    -> conf_dir:string option
    -> unit
    -> t Deferred.t
end<|MERGE_RESOLUTION|>--- conflicted
+++ resolved
@@ -49,14 +49,11 @@
       t -> Pickles.Verification_key.t Or_error.t Deferred.t
 
     val toggle_internal_tracing : t -> bool -> unit Or_error.t Deferred.t
-<<<<<<< HEAD
-=======
 
     (* in ITN logger, sets the client port of daemon to send RPC requests to
        sets the process kind for the Itn logger to "verifier"
     *)
     val set_itn_logger_data : t -> daemon_port:int -> unit Or_error.t Deferred.t
->>>>>>> f28a81db
   end
 end
 
