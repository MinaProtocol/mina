open Core_kernel
open Mina_base

type invalid =
  [ `Invalid_keys of Signature_lib.Public_key.Compressed.Stable.Latest.t list
  | `Invalid_signature of
    Signature_lib.Public_key.Compressed.Stable.Latest.t list
  | `Invalid_proof of (Error.t[@to_yojson Error_json.error_to_yojson])
  | `Missing_verification_key of
    Signature_lib.Public_key.Compressed.Stable.Latest.t list
  | `Unexpected_verification_key of
    Signature_lib.Public_key.Compressed.Stable.Latest.t list
  | `Mismatched_authorization_kind of
    Signature_lib.Public_key.Compressed.Stable.Latest.t list ]
[@@deriving bin_io_unversioned, to_yojson]

let invalid_to_error (invalid : invalid) : Error.t =
  let keys_to_string keys =
    List.map keys ~f:(fun key ->
        Signature_lib.Public_key.Compressed.to_base58_check key )
    |> String.concat ~sep:";"
  in
  match invalid with
  | `Invalid_keys keys ->
      Error.createf "Invalid_keys: [%s]" (keys_to_string keys)
  | `Invalid_signature keys ->
      Error.createf "Invalid_signature: [%s]" (keys_to_string keys)
  | `Missing_verification_key keys ->
      Error.createf "Missing_verification_key: [%s]" (keys_to_string keys)
  | `Unexpected_verification_key keys ->
      Error.createf "Unexpected_verification_key: [%s]" (keys_to_string keys)
  | `Mismatched_authorization_kind keys ->
      Error.createf "Mismatched_authorization_kind: [%s]" (keys_to_string keys)
  | `Invalid_proof err ->
      Error.tag ~tag:"Invalid_proof" err

let check_signed_command c =
  if not (Signed_command.check_valid_keys c) then
    Result.Error (`Invalid_keys (Signed_command.public_keys c))
  else
    match Signed_command.check_only_for_signature c with
<<<<<<< HEAD
    | Some c ->
        Result.Ok (User_command.Signed_command c, `Assuming [])
=======
    | Some _ ->
        Result.Ok (`Assuming [])
>>>>>>> df5b5077
    | None ->
        Result.Error (`Invalid_signature (Signed_command.public_keys c))

let collect_vk_assumption
<<<<<<< HEAD
    ( (p : Account_update.t)
=======
    ( (p : (Account_update.Body.t, _ Control.Poly.t) Account_update.Poly.t)
>>>>>>> df5b5077
    , ( (vk_opt :
          (Side_loaded_verification_key.t, Pasta_bindings.Fp.t) With_hash.t
          option )
      , (stmt : Zkapp_statement.t) ) ) =
  match (p.authorization, p.body.authorization_kind, vk_opt) with
  | Proof _, Proof _, None ->
      Error
        (`Missing_verification_key
          [ Account_id.public_key @@ Account_update.account_id p ] )
  | Proof pi, Proof vk_hash, Some (vk : _ With_hash.t) ->
      if
        (* check that vk expected for proof is the one being used *)
        Snark_params.Tick.Field.equal vk_hash (With_hash.hash vk)
      then Ok (Some (vk.data, stmt, pi))
      else
        Error
          (`Unexpected_verification_key
            [ Account_id.public_key @@ Account_update.account_id p ] )
  | _ ->
      Ok None

<<<<<<< HEAD
let collect_vk_assumptions (zkapp_command : Zkapp_command.Verifiable.t) =
=======
let collect_vk_assumptions zkapp_command =
>>>>>>> df5b5077
  let collect_vk_assumption' collected (element, _) =
    let%map.Result res_opt = collect_vk_assumption element in
    Option.value_map ~f:(Fn.flip List.cons collected) ~default:collected res_opt
  in
<<<<<<< HEAD
  zkapp_command.account_updates |> Zkapp_statement.zkapp_statements_of_forest'
=======
  zkapp_command.Zkapp_command.Poly.account_updates
  |> Zkapp_statement.zkapp_statements_of_forest'
>>>>>>> df5b5077
  |> Zkapp_command.Call_forest.With_hashes_and_data
     .to_zkapp_command_with_hashes_list
  |> List.fold_result ~f:collect_vk_assumption' ~init:[]

<<<<<<< HEAD
let check_signatures_of_zkapp_command (zkapp_command : Zkapp_command.t) :
    (unit, invalid) Result.t =
  let account_updates_hash =
    Zkapp_command.Call_forest.hash zkapp_command.account_updates
=======
let check_signatures_of_zkapp_command (zkapp_command : _ Zkapp_command.Poly.t) :
    (unit, invalid) Result.t =
  let account_updates_hash =
    Zkapp_command.Call_forest.hash
      zkapp_command.Zkapp_command.Poly.account_updates
>>>>>>> df5b5077
  in
  let tx_commitment =
    Zkapp_command.Transaction_commitment.create ~account_updates_hash
  in
  let fee_payer = zkapp_command.fee_payer in
  let full_tx_commitment =
    Zkapp_command.Transaction_commitment.create_complete tx_commitment
      ~memo_hash:(Signed_command_memo.hash zkapp_command.memo)
      ~fee_payer_hash:
        (Zkapp_command.Digest.Account_update.create
           (Account_update.of_fee_payer fee_payer) )
  in
  let check_signature s pk msg =
    match Signature_lib.Public_key.decompress pk with
    | None ->
        Error (`Invalid_keys [ pk ])
    | Some pk ->
        if
          not
            (Signature_lib.Schnorr.Chunked.verify s
               (Backend.Tick.Inner_curve.of_affine pk)
               (Random_oracle_input.Chunked.field msg) )
        then Error (`Invalid_signature [ Signature_lib.Public_key.compress pk ])
        else Ok ()
  in
  let%bind.Result () =
    check_signature fee_payer.authorization fee_payer.body.public_key
      full_tx_commitment
  in
  (* Check signatures *)
  Zkapp_command.Call_forest.to_list zkapp_command.account_updates
  |> List.fold_result ~init:() ~f:(fun () p ->
         let commitment =
<<<<<<< HEAD
           if p.Account_update.body.use_full_commitment then full_tx_commitment
           else tx_commitment
         in
         match (p.authorization, p.body.authorization_kind) with
         | Signature s, Signature ->
=======
           if Account_update.use_full_commitment p then full_tx_commitment
           else tx_commitment
         in
         match (p.authorization, p.body.authorization_kind) with
         | Control.Poly.Signature s, Signature ->
>>>>>>> df5b5077
             check_signature s p.body.public_key commitment
         | None_given, None_given | Proof _, Proof _ ->
             Ok ()
         | _ ->
             Error
               (`Mismatched_authorization_kind
                 [ Account_id.public_key @@ Account_update.account_id p ] ) )

<<<<<<< HEAD
let check :
       User_command.Verifiable.t With_status.t
    -> (User_command.Valid.t * [ `Assuming of _ list ], invalid) Result.t =
  let zkapp_command_to_valid zkapp_command : User_command.Valid.t =
    (* Verification keys should be present if it reaches here *)
    let (`If_this_is_used_it_should_have_a_comment_justifying_it
          valid_zkapp_command ) =
      Zkapp_command.Valid.to_valid_unsafe zkapp_command
    in
    User_command.Poly.Zkapp_command valid_zkapp_command
  in
=======
let check : _ With_status.t -> ([ `Assuming of _ list ], invalid) Result.t =
>>>>>>> df5b5077
  function
  | { With_status.data = User_command.Signed_command c; status = _ } ->
      check_signed_command c
  | { With_status.data = Zkapp_command verifiable; status = Failed _ } ->
      let command = Zkapp_command.of_verifiable verifiable in
      let%map.Result () = check_signatures_of_zkapp_command command in
<<<<<<< HEAD
      (zkapp_command_to_valid command, `Assuming [])
=======
      `Assuming []
>>>>>>> df5b5077
  | { With_status.data = Zkapp_command verifiable; status = Applied } ->
      let command = Zkapp_command.of_verifiable verifiable in
      let%bind.Result () = check_signatures_of_zkapp_command command in
      let%map.Result assuming = collect_vk_assumptions verifiable in
<<<<<<< HEAD
      (zkapp_command_to_valid command, `Assuming assuming)
=======
      `Assuming assuming
>>>>>>> df5b5077

(** Verifies a command that is being held in mempool.
  * Function only assumes that `User_command.t` is held in the mempool,
  * additional checks are done on the `User_command.Verifiable.t` type to ensure
  * vallidity. *)
let verify_command_from_mempool
    (cmd_with_status : User_command.Verifiable.t With_status.t) =
  let coerce_cmd_as_valid cmd =
    (* NOTE:
       According to project https://www.notion.so/o1labs/Verification-of-zkapp-proofs-prior-to-block-creation-196e79b1f910807aa8aef723c135375a
       we consider a command in pool valid if either of the following holds:
         - It's failed
         - It's a signed command
         - It's a zkapp command, passing `collect_vk_assumptions` check
    *)
    let (`If_this_is_used_it_should_have_a_comment_justifying_it cmd_coerced) =
      User_command.(cmd |> of_verifiable |> to_valid_unsafe)
    in
    cmd_coerced
  in
  match cmd_with_status with
  | { status = Failed _; data = verifiable_cmd }
  | { data = Signed_command _ as verifiable_cmd; status = Applied } ->
      `Valid (coerce_cmd_as_valid verifiable_cmd)
  | { data = Zkapp_command zkapp_cmd as verifiable_cmd; status = Applied } -> (
      match collect_vk_assumptions zkapp_cmd with
      | Error e ->
          e
      | _ ->
          `Valid (coerce_cmd_as_valid verifiable_cmd) )<|MERGE_RESOLUTION|>--- conflicted
+++ resolved
@@ -39,22 +39,13 @@
     Result.Error (`Invalid_keys (Signed_command.public_keys c))
   else
     match Signed_command.check_only_for_signature c with
-<<<<<<< HEAD
-    | Some c ->
-        Result.Ok (User_command.Signed_command c, `Assuming [])
-=======
     | Some _ ->
         Result.Ok (`Assuming [])
->>>>>>> df5b5077
     | None ->
         Result.Error (`Invalid_signature (Signed_command.public_keys c))
 
 let collect_vk_assumption
-<<<<<<< HEAD
-    ( (p : Account_update.t)
-=======
     ( (p : (Account_update.Body.t, _ Control.Poly.t) Account_update.Poly.t)
->>>>>>> df5b5077
     , ( (vk_opt :
           (Side_loaded_verification_key.t, Pasta_bindings.Fp.t) With_hash.t
           option )
@@ -76,37 +67,22 @@
   | _ ->
       Ok None
 
-<<<<<<< HEAD
-let collect_vk_assumptions (zkapp_command : Zkapp_command.Verifiable.t) =
-=======
 let collect_vk_assumptions zkapp_command =
->>>>>>> df5b5077
   let collect_vk_assumption' collected (element, _) =
     let%map.Result res_opt = collect_vk_assumption element in
     Option.value_map ~f:(Fn.flip List.cons collected) ~default:collected res_opt
   in
-<<<<<<< HEAD
-  zkapp_command.account_updates |> Zkapp_statement.zkapp_statements_of_forest'
-=======
   zkapp_command.Zkapp_command.Poly.account_updates
   |> Zkapp_statement.zkapp_statements_of_forest'
->>>>>>> df5b5077
   |> Zkapp_command.Call_forest.With_hashes_and_data
      .to_zkapp_command_with_hashes_list
   |> List.fold_result ~f:collect_vk_assumption' ~init:[]
 
-<<<<<<< HEAD
-let check_signatures_of_zkapp_command (zkapp_command : Zkapp_command.t) :
-    (unit, invalid) Result.t =
-  let account_updates_hash =
-    Zkapp_command.Call_forest.hash zkapp_command.account_updates
-=======
 let check_signatures_of_zkapp_command (zkapp_command : _ Zkapp_command.Poly.t) :
     (unit, invalid) Result.t =
   let account_updates_hash =
     Zkapp_command.Call_forest.hash
       zkapp_command.Zkapp_command.Poly.account_updates
->>>>>>> df5b5077
   in
   let tx_commitment =
     Zkapp_command.Transaction_commitment.create ~account_updates_hash
@@ -140,19 +116,11 @@
   Zkapp_command.Call_forest.to_list zkapp_command.account_updates
   |> List.fold_result ~init:() ~f:(fun () p ->
          let commitment =
-<<<<<<< HEAD
-           if p.Account_update.body.use_full_commitment then full_tx_commitment
-           else tx_commitment
-         in
-         match (p.authorization, p.body.authorization_kind) with
-         | Signature s, Signature ->
-=======
            if Account_update.use_full_commitment p then full_tx_commitment
            else tx_commitment
          in
          match (p.authorization, p.body.authorization_kind) with
          | Control.Poly.Signature s, Signature ->
->>>>>>> df5b5077
              check_signature s p.body.public_key commitment
          | None_given, None_given | Proof _, Proof _ ->
              Ok ()
@@ -161,41 +129,19 @@
                (`Mismatched_authorization_kind
                  [ Account_id.public_key @@ Account_update.account_id p ] ) )
 
-<<<<<<< HEAD
-let check :
-       User_command.Verifiable.t With_status.t
-    -> (User_command.Valid.t * [ `Assuming of _ list ], invalid) Result.t =
-  let zkapp_command_to_valid zkapp_command : User_command.Valid.t =
-    (* Verification keys should be present if it reaches here *)
-    let (`If_this_is_used_it_should_have_a_comment_justifying_it
-          valid_zkapp_command ) =
-      Zkapp_command.Valid.to_valid_unsafe zkapp_command
-    in
-    User_command.Poly.Zkapp_command valid_zkapp_command
-  in
-=======
 let check : _ With_status.t -> ([ `Assuming of _ list ], invalid) Result.t =
->>>>>>> df5b5077
   function
   | { With_status.data = User_command.Signed_command c; status = _ } ->
       check_signed_command c
   | { With_status.data = Zkapp_command verifiable; status = Failed _ } ->
       let command = Zkapp_command.of_verifiable verifiable in
       let%map.Result () = check_signatures_of_zkapp_command command in
-<<<<<<< HEAD
-      (zkapp_command_to_valid command, `Assuming [])
-=======
       `Assuming []
->>>>>>> df5b5077
   | { With_status.data = Zkapp_command verifiable; status = Applied } ->
       let command = Zkapp_command.of_verifiable verifiable in
       let%bind.Result () = check_signatures_of_zkapp_command command in
       let%map.Result assuming = collect_vk_assumptions verifiable in
-<<<<<<< HEAD
-      (zkapp_command_to_valid command, `Assuming assuming)
-=======
       `Assuming assuming
->>>>>>> df5b5077
 
 (** Verifies a command that is being held in mempool.
   * Function only assumes that `User_command.t` is held in the mempool,
