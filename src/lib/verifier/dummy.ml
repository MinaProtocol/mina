--- conflicted
+++ resolved
@@ -102,25 +102,6 @@
   in
   match proof_level with
   | Check | No_check ->
-<<<<<<< HEAD
-      List.map cs ~f:(fun c ->
-          match Common.check c with
-          | Ok (c, `Assuming _) ->
-              `Valid c
-          | Error (`Invalid_keys keys) ->
-              `Invalid_keys keys
-          | Error (`Invalid_signature keys) ->
-              `Invalid_signature keys
-          | Error (`Invalid_proof err) ->
-              `Invalid_proof err
-          | Error (`Missing_verification_key keys) ->
-              `Missing_verification_key keys
-          | Error (`Unexpected_verification_key keys) ->
-              `Unexpected_verification_key keys
-          | Error (`Mismatched_authorization_kind keys) ->
-              `Mismatched_authorization_kind keys )
-      |> Deferred.Or_error.return
-=======
       let convert_check_res cmd : _ -> [> invalid | `Valid of _ ] = function
         | Error (#invalid as invalid) ->
             invalid
@@ -129,46 +110,16 @@
       in
       let f cmd = convert_check_res cmd (Common.check cmd) in
       List.map cs ~f |> Deferred.Or_error.return
->>>>>>> df5b5077
   | Full ->
       let results = List.map cs ~f:Common.check in
       let to_verify =
-<<<<<<< HEAD
-        List.concat_map cs ~f:(function
-          | Ok (_, `Assuming xs) ->
-              xs
-          | Error _ ->
-              [] )
-=======
         List.concat_map
           ~f:(function Ok (`Assuming xs) -> xs | Error _ -> [])
           results
->>>>>>> df5b5077
       in
       let%map all_verified =
         Pickles.Side_loaded.verify ~typ:Zkapp_statement.typ to_verify
       in
-<<<<<<< HEAD
-      Ok
-        (List.map cs ~f:(function
-          | Ok (c, `Assuming []) ->
-              `Valid c
-          | Ok (c, `Assuming xs) ->
-              if Or_error.is_ok all_verified then `Valid c
-              else `Valid_assuming xs
-          | Error (`Invalid_keys keys) ->
-              `Invalid_keys keys
-          | Error (`Invalid_signature keys) ->
-              `Invalid_signature keys
-          | Error (`Invalid_proof err) ->
-              `Invalid_proof err
-          | Error (`Missing_verification_key keys) ->
-              `Missing_verification_key keys
-          | Error (`Unexpected_verification_key keys) ->
-              `Unexpected_verification_key keys
-          | Error (`Mismatched_authorization_kind keys) ->
-              `Mismatched_authorization_kind keys ) )
-=======
       let f cmd : _ -> [ invalid | `Valid of _ | `Valid_assuming of _ ] =
         function
         | Error (#invalid as invalid) ->
@@ -180,7 +131,6 @@
             else `Valid_assuming xs
       in
       Ok (List.map2_exn cs results ~f)
->>>>>>> df5b5077
 
 let verify_transaction_snarks { verify_transaction_snarks; _ } ts =
   verify_transaction_snarks ts
