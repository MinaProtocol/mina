--- conflicted
+++ resolved
@@ -3,13 +3,8 @@
 open Async
 open Pickles_types
 
-<<<<<<< HEAD
-let proof_string prev_width =
-  let dummy = Pickles.Proof.dummy Nat.N2.n Nat.N2.n prev_width in
-=======
 let proof_string prev_width domain_log2 =
   let dummy = Pickles.Proof.dummy Nat.N2.n Nat.N2.n prev_width ~domain_log2 in
->>>>>>> f9ce12b1
   Binable.to_string (module Pickles.Proof.Proofs_verified_2.Stable.Latest) dummy
 
 let blockchain_proof_string = proof_string Nat.N2.n 16
