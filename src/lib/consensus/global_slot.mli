<<<<<<< HEAD
open Coda_base

[%%versioned:
module Stable : sig
  module V1 : sig
    type t [@@deriving sexp, eq, compare, hash, yojson]
  end
end]

include Coda_numbers.Nat.Intf.S_unchecked with type t = Stable.Latest.t
=======
include
  Coda_numbers.Nat.Intf.S_unchecked
  with type t = Coda_numbers.Global_slot.Stable.Latest.t
>>>>>>> 449af89b

val ( + ) : t -> int -> t

val create : epoch:Epoch.t -> slot:Slot.t -> t

val of_epoch_and_slot : Epoch.t * Slot.t -> t

val to_uint32 : t -> Unsigned.uint32

val of_uint32 : Unsigned.uint32 -> t

val epoch : t -> Epoch.t

val slot : t -> Slot.t

val start_time : t -> Block_time.t

val end_time : t -> Block_time.t

val time_hum : t -> string

val to_epoch_and_slot : t -> Epoch.t * Slot.t

val of_time_exn : Block_time.t -> t

val diff : t -> Epoch.t * Slot.t -> t

module Checked : sig
  include
    Coda_numbers.Nat.Intf.S_checked
    with type unchecked := t
     and type var = Coda_numbers.Global_slot.Checked.var

  open Snark_params.Tick

  val to_epoch_and_slot : t -> (Epoch.Checked.t * Slot.Checked.t, _) Checked.t
end

val typ : (Checked.t, t) Snark_params.Tick.Typ.t<|MERGE_RESOLUTION|>--- conflicted
+++ resolved
@@ -1,19 +1,15 @@
-<<<<<<< HEAD
 open Coda_base
+
+include
+  Coda_numbers.Nat.Intf.S_unchecked
+  with type t = Coda_numbers.Global_slot.Stable.Latest.t
 
 [%%versioned:
 module Stable : sig
   module V1 : sig
-    type t [@@deriving sexp, eq, compare, hash, yojson]
+    type nonrec t = t [@@deriving sexp, eq, compare, hash, yojson]
   end
 end]
-
-include Coda_numbers.Nat.Intf.S_unchecked with type t = Stable.Latest.t
-=======
-include
-  Coda_numbers.Nat.Intf.S_unchecked
-  with type t = Coda_numbers.Global_slot.Stable.Latest.t
->>>>>>> 449af89b
 
 val ( + ) : t -> int -> t
 
