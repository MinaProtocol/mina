open Core_kernel
open Signed
open Unsigned
open Coda_numbers
open Currency
open Sha256_lib
open Fold_lib
open Signature_lib

module type Inputs_intf = sig
  module Time : sig
    type t

    module Span : sig
      type t

      val to_ms : t -> Int64.t

      val of_ms : Int64.t -> t

      val ( + ) : t -> t -> t

      val ( * ) : t -> t -> t
    end

    val ( < ) : t -> t -> bool

    val ( >= ) : t -> t -> bool

    val diff : t -> t -> Span.t

    val to_span_since_epoch : t -> Span.t

    val of_span_since_epoch : Span.t -> t

    val add : t -> Span.t -> t
  end

  module Constants : sig
    val genesis_state_timestamp : Time.t

    val coinbase : Amount.t

    val network_delay : int

    val slot_length : Time.Span.t

    val unforkable_transition_count : int
    (** also known as [K] *)

    val probable_slots_per_transition_count : int
  end
end

module Segment_id = Nat.Make32 ()

module Epoch_seed = struct
  include Coda_base.Data_hash.Make_full_size ()

  let initial : t = of_hash Snark_params.Tick.Pedersen.zero_hash

  let fold_vrf_result seed vrf_result =
    Fold.(fold seed +> Sha256.Digest.fold vrf_result)

  let update seed vrf_result =
    let open Snark_params.Tick in
    of_hash
      (Pedersen.digest_fold Coda_base.Hash_prefix.epoch_seed
         (fold_vrf_result seed vrf_result))

  let update_var (seed : var) (vrf_result : Sha256.Digest.var) :
      (var, _) Snark_params.Tick.Checked.t =
    let open Snark_params.Tick in
    let open Snark_params.Tick.Let_syntax in
    let%bind seed_triples = var_to_triples seed in
    let%map hash =
      Pedersen.Checked.digest_triples ~init:Coda_base.Hash_prefix.epoch_seed
        ( seed_triples
        @ Fold.(to_list (group3 ~default:Boolean.false_ (of_list vrf_result)))
        )
    in
    var_of_hash_packed hash
end

let uint32_of_int64 x = x |> Int64.to_int64 |> UInt32.of_int64

let int64_of_uint32 x = x |> UInt32.to_int64 |> Int64.of_int64

module Make (Inputs : Inputs_intf) : Intf.S = struct
  module Time = Inputs.Time

  module Constants = struct
    include Inputs.Constants

    let slot_length_ms = Time.Span.to_ms slot_length

    let network_window_length = Time.Span.of_ms (Int64.of_int (Int64.to_int slot_length_ms * network_delay))
  end

  let block_interval_ms = Constants.slot_length_ms

  module Proposal_data = struct
    type t = {stake_proof: Coda_base.Stake_proof.t; vrf_result: Sha256.Digest.t}
    [@@deriving bin_io]

    let prover_state {stake_proof; _} = stake_proof
  end

  let genesis_ledger_total_currency =
    Coda_base.Ledger.to_list Genesis_ledger.t
    |> List.fold_left ~init:Balance.zero ~f:(fun sum account ->
           Balance.add_amount sum
             (Balance.to_amount @@ Coda_base.Account.balance account)
           |> Option.value_exn
                ~message:"failed to calculate total currency in genesis ledger"
       )
    |> Balance.to_amount

  let genesis_ledger_hash =
    Coda_base.Ledger.merkle_root Genesis_ledger.t
    |> Coda_base.Frozen_ledger_hash.of_ledger_hash

  let compute_delegators self_pk ledger =
    let open Coda_base in
    let t = Account.Index.Table.create () in
    Ledger.foldi ledger ~init:() ~f:(fun i () acct ->
        (* TODO: The second disjunct is a hack and should be removed once the delegation
         command PR lands. *)
        if
          Public_key.Compressed.equal self_pk acct.delegate
          || Public_key.Compressed.equal self_pk acct.public_key
        then
          Hashtbl.add t ~key:(Ledger.Addr.to_int i) ~data:acct.balance
          |> ignore
        else () ) ;
    t

  module Local_state = struct
    type t =
      { mutable last_epoch_ledger: Coda_base.Ledger.t option
      ; mutable curr_epoch_ledger: Coda_base.Ledger.t option
      ; mutable delegators: Currency.Balance.t Coda_base.Account.Index.Table.t
      }
    [@@deriving sexp]

    let create keypair =
      let delegators =
        match keypair with
        | None -> Coda_base.Account.Index.Table.create ()
        | Some k ->
            compute_delegators
              (Public_key.compress k.Keypair.public_key)
              Genesis_ledger.t
      in
      {last_epoch_ledger= None; curr_epoch_ledger= None; delegators}
  end

  module Epoch = struct
    include Segment_id

    let size =
      UInt32.of_int
        ( 3 * Constants.probable_slots_per_transition_count
        * Constants.unforkable_transition_count )

    let length =
      Time.Span.of_ms
        Int64.Infix.(
          Constants.slot_length_ms * int64_of_uint32 size)

    let of_time_exn t : t =
      if Time.(t < Constants.genesis_state_timestamp) then
        raise
          (Invalid_argument
             "Epoch.of_time: time is less than genesis block timestamp") ;
      let time_since_genesis = Time.diff t Constants.genesis_state_timestamp in
      uint32_of_int64
        Int64.Infix.(
          Time.Span.to_ms time_since_genesis / Time.Span.to_ms length)

    let start_time (epoch : t) =
      let ms =
        let open Int64.Infix in
        Time.Span.to_ms
          (Time.to_span_since_epoch Constants.genesis_state_timestamp)
        + (int64_of_uint32 epoch * Time.Span.to_ms length)
      in
      Time.of_span_since_epoch (Time.Span.of_ms ms)

    let end_time (epoch : t) = Time.add (start_time epoch) length

    module Slot = struct
      include Segment_id

      let length = Constants.slot_length

      let unforkable_count =
        UInt32.of_int
          ( Constants.probable_slots_per_transition_count
          * Constants.unforkable_transition_count )

      let after_lock_checkpoint (slot : t) =
        let open UInt32.Infix in
        unforkable_count * UInt32.of_int 2 < slot

      let in_seed_update_range (slot : t) =
        let open UInt32.Infix in
        unforkable_count <= slot && slot < unforkable_count * UInt32.of_int 2

      let in_seed_update_range_var (slot : Unpacked.var) =
        let open Snark_params.Tick in
        let open Snark_params.Tick.Let_syntax in
        let uint32_msb x =
          List.init 32 ~f:(fun i ->
              UInt32.Infix.((x lsr Int.sub 31 i) land UInt32.one = UInt32.one)
          )
          |> Bitstring_lib.Bitstring.Msb_first.of_list
        in
        let ( < ) = Bitstring_checked.lt_value in
        let unforkable_count = uint32_msb unforkable_count
        and unforkable_count_times_2 =
          uint32_msb UInt32.(Infix.(of_int 2 * unforkable_count))
        in
        let slot_msb =
          Bitstring_lib.Bitstring.Msb_first.of_lsb_first
            (Unpacked.var_to_bits slot)
        in
        let%bind slot_gte_unforkable_count =
          slot_msb < unforkable_count >>| Boolean.not
        and slot_lt_unforkable_count_times_2 =
          slot_msb < unforkable_count_times_2
        in
        Boolean.(slot_gte_unforkable_count && slot_lt_unforkable_count_times_2)

      let gen =
        let open Quickcheck.Let_syntax in
        Core.Int.gen_incl 0 (UInt32.to_int unforkable_count * 3)
        >>| UInt32.of_int

      let%test_unit "in_seed_update_range unchecked vs. checked equality" =
        Quickcheck.test ~trials:100 gen ~f:(fun slot ->
            Test_util.test_equal Unpacked.typ Snark_params.Tick.Boolean.typ
              in_seed_update_range_var in_seed_update_range slot )
    end

    let slot_start_time (epoch : t) (slot : Slot.t) =
      Time.add (start_time epoch)
        (Time.Span.of_ms
           Int64.Infix.(int64_of_uint32 slot * Time.Span.to_ms Slot.length))

    let slot_end_time (epoch : t) (slot : Slot.t) =
      Time.add (slot_start_time epoch slot) Slot.length

    let epoch_and_slot_of_time_exn t : t * Slot.t =
      let epoch = of_time_exn t in
      let time_since_epoch = Time.diff t (start_time epoch) in
      let slot =
        uint32_of_int64
        @@ Int64.Infix.(
             Time.Span.to_ms time_since_epoch / Time.Span.to_ms Slot.length)
      in
      (epoch, slot)
  end

  module Epoch_ledger = struct
    type ('ledger_hash, 'amount) t =
      {hash: 'ledger_hash; total_currency: 'amount}
    [@@deriving sexp, bin_io, eq, compare, hash]

    type value = (Coda_base.Frozen_ledger_hash.t, Amount.t) t
    [@@deriving sexp, bin_io, eq, compare, hash]

    type var = (Coda_base.Frozen_ledger_hash.var, Amount.var) t

    let to_hlist {hash; total_currency} =
      Coda_base.H_list.[hash; total_currency]

    let of_hlist :
           (unit, 'ledger_hash -> 'total_currency -> unit) Coda_base.H_list.t
        -> ('ledger_hash, 'total_currency) t =
     fun Coda_base.H_list.([hash; total_currency]) -> {hash; total_currency}

    let data_spec =
      Snark_params.Tick.Data_spec.
        [Coda_base.Frozen_ledger_hash.typ; Amount.typ]

    let typ =
      Snark_params.Tick.Typ.of_hlistable data_spec ~var_to_hlist:to_hlist
        ~var_of_hlist:of_hlist ~value_to_hlist:to_hlist
        ~value_of_hlist:of_hlist

    let var_to_triples {hash; total_currency} =
      let open Snark_params.Tick.Let_syntax in
      let%map hash_triples =
        Coda_base.Frozen_ledger_hash.var_to_triples hash
      in
      hash_triples @ Amount.var_to_triples total_currency

    let fold {hash; total_currency} =
      let open Fold in
      Coda_base.Frozen_ledger_hash.fold hash +> Amount.fold total_currency

    let length_in_triples =
      Coda_base.Frozen_ledger_hash.length_in_triples + Amount.length_in_triples

    let if_ cond ~then_ ~else_ =
      let open Snark_params.Tick.Let_syntax in
      let%map hash =
        Coda_base.Frozen_ledger_hash.if_ cond ~then_:then_.hash
          ~else_:else_.hash
      and total_currency =
        Amount.Checked.if_ cond ~then_:then_.total_currency
          ~else_:else_.total_currency
      in
      {hash; total_currency}

    let genesis =
      {hash= genesis_ledger_hash; total_currency= genesis_ledger_total_currency}
  end

  module Vrf = struct
    module Scalar = struct
      type value = Snark_params.Tick.Inner_curve.Scalar.t

      type var = Snark_params.Tick.Inner_curve.Scalar.var

      let typ = Snark_params.Tick.Inner_curve.Scalar.typ
    end

    module Group = struct
      open Snark_params.Tick

      type value = Inner_curve.t

      type var = Inner_curve.var

      let scale = Inner_curve.scale

      module Checked = struct
        include Inner_curve.Checked

        let scale_generator shifted s ~init =
          scale_known shifted Inner_curve.one s ~init
      end
    end

    module Message = struct
      type ('epoch, 'slot, 'epoch_seed, 'delegator) t =
        {epoch: 'epoch; slot: 'slot; seed: 'epoch_seed; delegator: 'delegator}

      type value =
        (Epoch.t, Epoch.Slot.t, Epoch_seed.t, Coda_base.Account.Index.t) t

      type var =
        ( Epoch.Unpacked.var
        , Epoch.Slot.Unpacked.var
        , Epoch_seed.var
        , Coda_base.Account.Index.Unpacked.var )
        t

      let to_hlist {epoch; slot; seed; delegator} =
        Coda_base.H_list.[epoch; slot; seed; delegator]

      let of_hlist :
             ( unit
             , 'epoch -> 'slot -> 'epoch_seed -> 'del -> unit )
             Coda_base.H_list.t
          -> ('epoch, 'slot, 'epoch_seed, 'del) t =
       fun Coda_base.H_list.([epoch; slot; seed; delegator]) ->
        {epoch; slot; seed; delegator}

      let data_spec =
        let open Snark_params.Tick.Data_spec in
        [ Epoch.Unpacked.typ
        ; Epoch.Slot.Unpacked.typ
        ; Epoch_seed.typ
        ; Coda_base.Account.Index.Unpacked.typ ]

      let typ =
        Snark_params.Tick.Typ.of_hlistable data_spec ~var_to_hlist:to_hlist
          ~var_of_hlist:of_hlist ~value_to_hlist:to_hlist
          ~value_of_hlist:of_hlist

      let fold {epoch; slot; seed; delegator} =
        let open Fold in
        Epoch.fold epoch +> Epoch.Slot.fold slot +> Epoch_seed.fold seed
        +> Coda_base.Account.Index.fold delegator

      let hash_to_group msg =
        let msg_hash_state =
          Snark_params.Tick.Pedersen.hash_fold
            Coda_base.Hash_prefix.vrf_message (fold msg)
        in
        msg_hash_state.acc

      module Checked = struct
        let var_to_triples {epoch; slot; seed; delegator} =
          let open Snark_params.Tick.Let_syntax in
          let%map seed_triples = Epoch_seed.var_to_triples seed in
          Epoch.Unpacked.var_to_triples epoch
          @ Epoch.Slot.Unpacked.var_to_triples slot
          @ seed_triples
          @ Coda_base.Account.Index.Unpacked.var_to_triples delegator

        let hash_to_group msg =
          let open Snark_params.Tick in
          let open Snark_params.Tick.Let_syntax in
          let%bind msg_triples = var_to_triples msg in
          Pedersen.Checked.hash_triples ~init:Coda_base.Hash_prefix.vrf_message
            msg_triples
      end

      let gen =
        let open Quickcheck.Let_syntax in
        let%map epoch = Epoch.gen
        and slot = Epoch.Slot.gen
        and seed = Epoch_seed.gen
        and delegator = Coda_base.Account.Index.gen in
        {epoch; slot; seed; delegator}
    end

    module Output = struct
      type value = Sha256.Digest.t [@@deriving sexp]

      type var = Sha256.Digest.var

      let hash msg g =
        let open Fold in
        let compressed_g =
          Non_zero_curve_point.(g |> of_inner_curve_exn |> compress)
        in
        let digest =
          Snark_params.Tick.Pedersen.digest_fold
            Coda_base.Hash_prefix.vrf_output
            ( Message.fold msg
            +> Non_zero_curve_point.Compressed.fold compressed_g )
        in
        Sha256.digest_bits
          (Snark_params.Tick.Pedersen.Digest.Bits.to_bits digest)

      module Checked = struct
        let hash msg g =
          let open Snark_params.Tick.Let_syntax in
          let%bind msg_triples = Message.Checked.var_to_triples msg in
          let%bind g_triples =
            Non_zero_curve_point.(compress_var g >>= Compressed.var_to_triples)
          in
          let%bind pedersen_digest =
            Snark_params.Tick.Pedersen.Checked.digest_triples
              ~init:Coda_base.Hash_prefix.vrf_output (msg_triples @ g_triples)
            >>= Snark_params.Tick.Pedersen.Checked.Digest.choose_preimage
          in
          Sha256.Checked.digest
            (pedersen_digest :> Snark_params.Tick.Boolean.var list)
      end

      let%test_unit "hash unchecked vs. checked equality" =
        let gen_inner_curve_point =
          let open Quickcheck.Generator.Let_syntax in
          let%map compressed = Non_zero_curve_point.gen in
          Non_zero_curve_point.to_inner_curve compressed
        in
        let gen_message_and_curve_point =
          let open Quickcheck.Generator.Let_syntax in
          let%map msg = Message.gen and g = gen_inner_curve_point in
          (msg, g)
        in
        Quickcheck.test ~trials:10 gen_message_and_curve_point
          ~f:
            (Test_util.test_equal
               ~equal:(List.equal ~equal:Bool.equal)
               Snark_params.Tick.Typ.(
                 Message.typ * Snark_params.Tick.Inner_curve.typ)
               (Snark_params.Tick.Typ.list ~length:256
                  Snark_params.Tick.Boolean.typ)
               (fun (msg, g) -> Checked.hash msg g)
               (fun (msg, g) -> Sha256_lib.Sha256.Digest.to_bits (hash msg g)))
    end

    module Threshold = struct
      open Bignum_bigint

      let of_uint64_exn = Fn.compose of_int64_exn UInt64.to_int64

      let c_int = 1

      let c = of_int c_int

      (*  Check if
          vrf_output / 2^256 <= c * my_stake / total_currency

          So that we don't have to do division we check

          vrf_output * total_currency <= c * my_stake * 2^256
      *)
      let is_satisfied ~my_stake ~total_stake vrf_output =
        of_bit_fold_lsb (Sha256.Digest.fold_bits vrf_output)
        * of_uint64_exn (Amount.to_uint64 total_stake)
        <= shift_left
             (c * of_uint64_exn (Balance.to_uint64 my_stake))
             Sha256.Digest.length_in_bits

      module Checked = struct
        (* This version can't be used right now because the field is too small. *)
        let _is_satisfied ~my_stake ~total_stake vrf_output =
          let open Snark_params.Tick in
          let open Let_syntax in
          let open Number in
          let%bind lhs =
            of_bits vrf_output * Amount.var_to_number total_stake
          in
          let%bind rhs =
            let%bind x =
              (* someday: This should really just be a scalar multiply... *)
              constant (Field.of_int c_int) * Amount.var_to_number my_stake
            in
            mul_pow_2 x (`Two_to_the Sha256.Digest.length_in_bits)
          in
          lhs <= rhs

        (* It was somewhat involved to implement that check with the small field, so
          we've stubbed it out for now. *)
        let is_satisfied ~my_stake:_ ~total_stake:_ _vrf_output =
          let () = assert Coda_base.Insecure.vrf_threshold_check in
          Snark_params.Tick.(Checked.return Boolean.true_)
      end
    end

    module T =
      Vrf_lib.Integrated.Make (Snark_params.Tick) (Scalar) (Group) (Message)
        (Output)

    type _ Snarky.Request.t +=
      | Winner_address : Coda_base.Account.Index.t Snarky.Request.t
      | Private_key : Scalar.value Snarky.Request.t

    let get_vrf_evaluation shifted ~ledger ~message =
      let open Coda_base in
      let open Snark_params.Tick in
      let open Let_syntax in
      let%bind private_key =
        request_witness Scalar.typ (As_prover.return Private_key)
      in
      let winner_addr = message.Message.delegator in
      let%bind account = Frozen_ledger_hash.get ledger winner_addr in
      let%bind delegate = Public_key.decompress_var account.delegate in
      let%map evaluation =
        T.Checked.eval_and_check_public_key shifted ~private_key
          ~public_key:delegate message
      in
      (evaluation, account.balance)

    module Checked = struct
      let check shifted ~(epoch_ledger : Epoch_ledger.var) ~epoch ~slot ~seed =
        let open Snark_params.Tick in
        let open Let_syntax in
        let%bind winner_addr =
          request_witness Coda_base.Account.Index.Unpacked.typ
            (As_prover.return Winner_address)
        in
        let%bind result, my_stake =
          get_vrf_evaluation shifted ~ledger:epoch_ledger.hash
            ~message:{Message.epoch; slot; seed; delegator= winner_addr}
        in
        let%map satisifed =
          Threshold.Checked.is_satisfied ~my_stake
            ~total_stake:epoch_ledger.total_currency result
        in
        (satisifed, result)
    end

    let check ~local_state ~epoch ~slot ~seed ~private_key ~total_stake
        ~ledger_hash ~logger =
      let open Message in
      let open Option.Let_syntax in
      let%bind ledger =
        if Coda_base.Frozen_ledger_hash.equal ledger_hash genesis_ledger_hash
        then Some Genesis_ledger.t
        else local_state.Local_state.last_epoch_ledger
      in
      Logger.info logger "Checking vrf evaluations at %d:%d"
        (Epoch.to_int epoch) (Epoch.Slot.to_int slot) ;
      with_return (fun {return} ->
          Hashtbl.iteri local_state.delegators
            ~f:(fun ~key:delegator ~data:balance ->
              let vrf_result =
                T.eval ~private_key {epoch; slot; seed; delegator}
              in
              Logger.info logger
                !"vrf result for %d: %d/%d -> %{sexp: Bignum_bigint.t}"
                (Coda_base.Account.Index.to_int delegator)
                (Balance.to_int balance)
                (Amount.to_int total_stake)
                (Bignum_bigint.of_bit_fold_lsb
                   (Sha256.Digest.fold_bits vrf_result)) ;
              if
                Threshold.is_satisfied ~my_stake:balance ~total_stake
                  vrf_result
              then
                return
                  (Some
                     { Proposal_data.stake_proof=
                         { private_key
                         ; delegator
                         ; ledger=
                             Coda_base.Sparse_ledger.of_ledger_index_subset_exn
                               ledger [delegator] }
                     ; vrf_result }) ) ;
          None )
  end

  module Epoch_data = struct
    type ('epoch_ledger, 'epoch_seed, 'protocol_state_hash, 'length) t =
      { ledger: 'epoch_ledger
      ; seed: 'epoch_seed
      ; start_checkpoint: 'protocol_state_hash
      ; lock_checkpoint: 'protocol_state_hash
      ; length: 'length }
    [@@deriving sexp, bin_io, eq, compare, hash]

    type value =
      (Epoch_ledger.value, Epoch_seed.t, Coda_base.State_hash.t, Length.t) t
    [@@deriving sexp, bin_io, eq, compare, hash]

    type var =
      ( Epoch_ledger.var
      , Epoch_seed.var
      , Coda_base.State_hash.var
      , Length.Unpacked.var )
      t

    let to_hlist {ledger; seed; start_checkpoint; lock_checkpoint; length} =
      Coda_base.H_list.
        [ledger; seed; start_checkpoint; lock_checkpoint; length]

    let of_hlist :
           ( unit
           ,    'ledger
             -> 'seed
             -> 'protocol_state_hash
             -> 'protocol_state_hash
             -> 'length
             -> unit )
           Coda_base.H_list.t
        -> ('ledger, 'seed, 'protocol_state_hash, 'length) t =
     fun Coda_base.H_list.([ ledger
                           ; seed
                           ; start_checkpoint
                           ; lock_checkpoint
                           ; length ]) ->
      {ledger; seed; start_checkpoint; lock_checkpoint; length}

    let data_spec =
      let open Snark_params.Tick.Data_spec in
      [ Epoch_ledger.typ
      ; Epoch_seed.typ
      ; Coda_base.State_hash.typ
      ; Coda_base.State_hash.typ
      ; Length.Unpacked.typ ]

    let typ =
      Snark_params.Tick.Typ.of_hlistable data_spec ~var_to_hlist:to_hlist
        ~var_of_hlist:of_hlist ~value_to_hlist:to_hlist
        ~value_of_hlist:of_hlist

    let var_to_triples {ledger; seed; start_checkpoint; lock_checkpoint; length}
        =
      let open Snark_params.Tick.Let_syntax in
      let%map ledger_triples = Epoch_ledger.var_to_triples ledger
      and seed_triples = Epoch_seed.var_to_triples seed
      and start_checkpoint_triples =
        Coda_base.State_hash.var_to_triples start_checkpoint
      and lock_checkpoint_triples =
        Coda_base.State_hash.var_to_triples lock_checkpoint
      in
      ledger_triples @ seed_triples @ start_checkpoint_triples
      @ lock_checkpoint_triples
      @ Length.Unpacked.var_to_triples length

    let fold {ledger; seed; start_checkpoint; lock_checkpoint; length} =
      let open Fold in
      Epoch_ledger.fold ledger +> Epoch_seed.fold seed
      +> Coda_base.State_hash.fold start_checkpoint
      +> Coda_base.State_hash.fold lock_checkpoint
      +> Length.fold length

    let length_in_triples =
      Epoch_ledger.length_in_triples + Epoch_seed.length_in_triples
      + Coda_base.State_hash.length_in_triples
      + Coda_base.State_hash.length_in_triples + Length.length_in_triples

    let if_ cond ~then_ ~else_ =
      let open Snark_params.Tick.Let_syntax in
      let%map ledger =
        Epoch_ledger.if_ cond ~then_:then_.ledger ~else_:else_.ledger
      and seed = Epoch_seed.if_ cond ~then_:then_.seed ~else_:else_.seed
      and start_checkpoint =
        Coda_base.State_hash.if_ cond ~then_:then_.start_checkpoint
          ~else_:else_.start_checkpoint
      and lock_checkpoint =
        Coda_base.State_hash.if_ cond ~then_:then_.lock_checkpoint
          ~else_:else_.lock_checkpoint
      and length = Length.if_ cond ~then_:then_.length ~else_:else_.length in
      {ledger; seed; start_checkpoint; lock_checkpoint; length}

    let genesis =
      { ledger=
          Epoch_ledger.genesis
          (* TODO: epoch_seed needs to be non-determinable by o1-labs before mainnet launch *)
      ; seed= Epoch_seed.initial
      ; start_checkpoint= Coda_base.State_hash.(of_hash zero)
      ; lock_checkpoint= Coda_base.State_hash.(of_hash zero)
      ; length= Length.zero }

    let update_pair (last_data, curr_data) epoch_length ~prev_epoch ~next_epoch
        ~curr_slot ~prev_protocol_state_hash ~proposer_vrf_result
        ~snarked_ledger_hash ~total_currency =
      let open Epoch_ledger in
      let last_data, curr_data, epoch_length =
        if next_epoch > prev_epoch then
          ( curr_data
          , { seed= Epoch_seed.initial
            ; ledger= {hash= snarked_ledger_hash; total_currency}
            ; start_checkpoint= prev_protocol_state_hash
            ; lock_checkpoint= Coda_base.State_hash.(of_hash zero)
            ; length= Length.zero }
          , Length.succ epoch_length )
        else (
          assert (Epoch.equal next_epoch prev_epoch) ;
          (last_data, curr_data, epoch_length) )
      in
      let curr_seed, curr_lock_checkpoint =
        if Epoch.Slot.in_seed_update_range curr_slot then
          ( Epoch_seed.update curr_data.seed proposer_vrf_result
          , prev_protocol_state_hash )
        else (curr_data.seed, curr_data.lock_checkpoint)
      in
      let curr_data =
        {curr_data with seed= curr_seed; lock_checkpoint= curr_lock_checkpoint}
      in
      (last_data, curr_data, epoch_length)

    let _update_pair_checked (last_data, curr_data) epoch_length ~prev_epoch
        ~next_epoch ~next_slot:_ ~curr_slot ~prev_protocol_state_hash
        ~proposer_vrf_result ~new_ledger_hash ~new_total_currency =
      let open Snark_params.Tick in
      let open Let_syntax in
      let%bind last_data, curr_data, epoch_length =
        let%bind epoch_increased =
          let%bind c = Epoch.compare_var prev_epoch next_epoch in
          let%map () = Boolean.Assert.is_true c.less_or_equal in
          c.less
        in
        let%map last_data =
          if_ epoch_increased ~then_:curr_data ~else_:last_data
        and curr_data =
          if_ epoch_increased
            ~then_:
              { seed= Epoch_seed.(var_of_t initial)
              ; ledger=
                  {hash= new_ledger_hash; total_currency= new_total_currency}
              ; start_checkpoint= prev_protocol_state_hash
              ; lock_checkpoint= Coda_base.State_hash.(var_of_t (of_hash zero))
              ; length= Length.Unpacked.var_of_value Length.zero }
            ~else_:curr_data
        and epoch_length =
          Length.increment_if_var epoch_length epoch_increased
        in
        (last_data, curr_data, epoch_length)
      in
      let%map curr_seed, curr_lock_checkpoint =
        let%bind updated_curr_seed =
          Epoch_seed.update_var curr_data.seed proposer_vrf_result
        and in_seed_update_range =
          (* TODO: Should this be next_slot? *)
          Epoch.Slot.in_seed_update_range_var curr_slot
        in
        let%map curr_seed =
          Epoch_seed.if_ in_seed_update_range ~then_:updated_curr_seed
            ~else_:curr_data.seed
        and curr_lock_checkpoint =
          Coda_base.State_hash.if_ in_seed_update_range
            ~then_:prev_protocol_state_hash ~else_:curr_data.lock_checkpoint
        in
        (curr_seed, curr_lock_checkpoint)
      in
      let curr_data =
        {curr_data with seed= curr_seed; lock_checkpoint= curr_lock_checkpoint}
      in
      (last_data, curr_data, epoch_length)
  end

  module Consensus_transition_data = struct
    type ('epoch, 'slot) t = {epoch: 'epoch; slot: 'slot}
    [@@deriving sexp, bin_io, compare]

    type value = (Epoch.t, Epoch.Slot.t) t [@@deriving sexp, bin_io, compare]

    type var = (Epoch.Unpacked.var, Epoch.Slot.Unpacked.var) t

    let genesis = {epoch= Epoch.zero; slot= Epoch.Slot.zero}

    let to_hlist {epoch; slot} = Coda_base.H_list.[epoch; slot]

    let of_hlist :
        (unit, 'epoch -> 'slot -> unit) Coda_base.H_list.t -> ('epoch, 'slot) t
        =
     fun Coda_base.H_list.([epoch; slot]) -> {epoch; slot}

    let data_spec =
      let open Snark_params.Tick.Data_spec in
      [Epoch.Unpacked.typ; Epoch.Slot.Unpacked.typ]

    let typ =
      Snark_params.Tick.Typ.of_hlistable data_spec ~var_to_hlist:to_hlist
        ~var_of_hlist:of_hlist ~value_to_hlist:to_hlist
        ~value_of_hlist:of_hlist
  end

  module Consensus_state = struct
    type ('length, 'amount, 'epoch, 'slot, 'epoch_data) t =
      { length: 'length
      ; epoch_length: 'length
      ; total_currency: 'amount
      ; curr_epoch: 'epoch
      ; curr_slot: 'slot
      ; last_epoch_data: 'epoch_data
      ; curr_epoch_data: 'epoch_data }
    [@@deriving sexp, bin_io, eq, compare, hash]

    type value =
      (Length.t, Amount.t, Epoch.t, Epoch.Slot.t, Epoch_data.value) t
    [@@deriving sexp, bin_io, eq, compare, hash]

    type var =
      ( Length.Unpacked.var
      , Amount.var
      , Epoch.Unpacked.var
      , Epoch.Slot.Unpacked.var
      , Epoch_data.var )
      t

    let to_hlist
        { length
        ; epoch_length
        ; total_currency
        ; curr_epoch
        ; curr_slot
        ; last_epoch_data
        ; curr_epoch_data } =
      let open Coda_base.H_list in
      [ length
      ; epoch_length
      ; total_currency
      ; curr_epoch
      ; curr_slot
      ; last_epoch_data
      ; curr_epoch_data ]

    let of_hlist :
           ( unit
           ,    'length
             -> 'length
             -> 'amount
             -> 'epoch
             -> 'slot
             -> 'epoch_data
             -> 'epoch_data
             -> unit )
           Coda_base.H_list.t
        -> ('length, 'amount, 'epoch, 'slot, 'epoch_data) t =
     fun Coda_base.H_list.([ length
                           ; epoch_length
                           ; total_currency
                           ; curr_epoch
                           ; curr_slot
                           ; last_epoch_data
                           ; curr_epoch_data ]) ->
      { length
      ; epoch_length
      ; total_currency
      ; curr_epoch
      ; curr_slot
      ; last_epoch_data
      ; curr_epoch_data }

    let data_spec =
      let open Snark_params.Tick.Data_spec in
      [ Length.Unpacked.typ
      ; Length.Unpacked.typ
      ; Amount.typ
      ; Epoch.Unpacked.typ
      ; Epoch.Slot.Unpacked.typ
      ; Epoch_data.typ
      ; Epoch_data.typ ]

    let typ =
      Snark_params.Tick.Typ.of_hlistable data_spec ~var_to_hlist:to_hlist
        ~var_of_hlist:of_hlist ~value_to_hlist:to_hlist
        ~value_of_hlist:of_hlist

    let var_to_triples
        { length
        ; epoch_length
        ; total_currency
        ; curr_epoch
        ; curr_slot
        ; last_epoch_data
        ; curr_epoch_data } =
      let open Snark_params.Tick.Let_syntax in
      let%map last_epoch_data_triples =
        Epoch_data.var_to_triples last_epoch_data
      and curr_epoch_data_triples =
        Epoch_data.var_to_triples curr_epoch_data
      in
      Length.Unpacked.var_to_triples length
      @ Length.Unpacked.var_to_triples epoch_length
      @ Epoch.Unpacked.var_to_triples curr_epoch
      @ Epoch.Slot.Unpacked.var_to_triples curr_slot
      @ Amount.var_to_triples total_currency
      @ last_epoch_data_triples @ curr_epoch_data_triples

    let fold
        { length
        ; epoch_length
        ; curr_epoch
        ; curr_slot
        ; total_currency
        ; last_epoch_data
        ; curr_epoch_data } =
      let open Fold in
      Length.fold length +> Length.fold epoch_length +> Epoch.fold curr_epoch
      +> Epoch.Slot.fold curr_slot +> Amount.fold total_currency
      +> Epoch_data.fold last_epoch_data
      +> Epoch_data.fold curr_epoch_data

    let length_in_triples =
      Length.length_in_triples + Length.length_in_triples
      + Epoch.length_in_triples + Epoch.Slot.length_in_triples
      + Amount.length_in_triples + Epoch_data.length_in_triples
      + Epoch_data.length_in_triples

    let genesis : value =
      { length= Length.zero
      ; epoch_length= Length.zero
      ; total_currency= genesis_ledger_total_currency
      ; curr_epoch= Epoch.zero
      ; curr_slot= Epoch.Slot.zero
      ; curr_epoch_data= Epoch_data.genesis
      ; last_epoch_data= Epoch_data.genesis }

    let time_in_epoch_slot {curr_epoch; curr_slot; _} time =
      let open Time in
      Epoch.slot_start_time curr_epoch curr_slot < time
      && Epoch.slot_end_time curr_epoch curr_slot >= time

    let update ~(previous_consensus_state : value)
        ~(consensus_transition_data : Consensus_transition_data.value)
        ~(previous_protocol_state_hash : Coda_base.State_hash.t)
        ~(supply_increase : Currency.Amount.t)
        ~(snarked_ledger_hash : Coda_base.Frozen_ledger_hash.t)
        ~(proposer_vrf_result : Sha256.Digest.t) : value Or_error.t =
      let open Or_error.Let_syntax in
      let open Consensus_transition_data in
      let%map total_currency =
        Amount.add previous_consensus_state.total_currency supply_increase
        |> Option.map ~f:Or_error.return
        |> Option.value
             ~default:(Or_error.error_string "failed to add total_currency")
      in
      let last_epoch_data, curr_epoch_data, epoch_length =
        Epoch_data.update_pair
          ( previous_consensus_state.last_epoch_data
          , previous_consensus_state.curr_epoch_data )
          previous_consensus_state.epoch_length
          ~prev_epoch:previous_consensus_state.curr_epoch
          ~next_epoch:consensus_transition_data.epoch
          ~curr_slot:previous_consensus_state.curr_slot
          ~prev_protocol_state_hash:previous_protocol_state_hash
          ~proposer_vrf_result ~snarked_ledger_hash ~total_currency
      in
      { length= Length.succ previous_consensus_state.length
      ; epoch_length
      ; total_currency
      ; curr_epoch= consensus_transition_data.epoch
      ; curr_slot= consensus_transition_data.slot
      ; last_epoch_data
      ; curr_epoch_data }

    let update_var (previous_state : var)
        (transition_data : Consensus_transition_data.var)
        (previous_protocol_state_hash : Coda_base.State_hash.var)
        ~(supply_increase : Currency.Amount.var)
        ~(previous_blockchain_state_ledger_hash :
           Coda_base.Frozen_ledger_hash.var) =
      let open Snark_params.Tick in
      let open Let_syntax in
      let prev_epoch = previous_state.curr_epoch in
      let next_epoch = transition_data.epoch in
      let next_slot = transition_data.slot in
      let%bind epoch_increased =
        let%bind c = Epoch.compare_var prev_epoch next_epoch in
        let%map () = Boolean.Assert.is_true c.less_or_equal in
        c.less
      in
      let%bind last_data =
        Epoch_data.if_ epoch_increased ~then_:previous_state.curr_epoch_data
          ~else_:previous_state.last_epoch_data
      in
      let%bind threshold_satisfied, vrf_result =
        let%bind (module M) = Inner_curve.Checked.Shifted.create () in
        Vrf.Checked.check
          (module M)
          ~epoch_ledger:last_data.ledger ~epoch:transition_data.epoch
          ~slot:transition_data.slot ~seed:last_data.seed
      in
      let%bind curr_data =
        let%map seed =
          let%bind in_seed_update_range =
            Epoch.Slot.in_seed_update_range_var next_slot
          in
          let%bind base =
            Epoch_seed.if_ epoch_increased
              ~then_:Epoch_seed.(var_of_t initial)
              ~else_:previous_state.curr_epoch_data.seed
          in
          let%bind updated = Epoch_seed.update_var base vrf_result in
          Epoch_seed.if_ in_seed_update_range ~then_:updated ~else_:base
        and length =
          let%bind base =
            Field.Checked.if_ epoch_increased
              ~then_:Field.(Checked.constant zero)
              ~else_:
                ( Length.pack_var previous_state.curr_epoch_data.length
                  :> Field.var )
          in
          Length.var_of_field Field.(Checked.(add (constant one) base))
        and ledger =
          Epoch_ledger.if_ epoch_increased
            ~then_:
              { total_currency= previous_state.total_currency
              ; hash= previous_blockchain_state_ledger_hash }
            ~else_:previous_state.curr_epoch_data.ledger
        and start_checkpoint =
          Coda_base.State_hash.if_ epoch_increased
            ~then_:previous_protocol_state_hash
            ~else_:previous_state.curr_epoch_data.start_checkpoint
        (* Want this to be the protocol state hash once we leave the seed
           update range. *)
        and lock_checkpoint =
          let%bind base =
            (* TODO: Should this be zero or some other sentinel value? *)
            Coda_base.State_hash.if_ epoch_increased
              ~then_:Coda_base.State_hash.(var_of_t (of_hash zero))
              ~else_:previous_state.curr_epoch_data.lock_checkpoint
          in
          let%bind in_seed_update_range =
            Epoch.Slot.in_seed_update_range_var previous_state.curr_slot
          in
          Coda_base.State_hash.if_ in_seed_update_range
            ~then_:previous_protocol_state_hash ~else_:base
        in
        {Epoch_data.seed; length; ledger; start_checkpoint; lock_checkpoint}
      and length = Length.increment_var previous_state.length
      (* TODO: keep track of total_currency in transaction snark. The current_slot
       * implementation would allow an adversary to make then total_currency incorrect by
       * not adding the coinbase to their account. *)
<<<<<<< HEAD
      and total_currency =
        Amount.Checked.add previous_state.total_currency
          (Amount.var_of_t Constants.coinbase)
      in
      let%bind total_currency =
        Amount.Checked.add total_currency supply_increase
      in
      (* TODO: check vrf result from transition data *)
      let%map last_epoch_data, curr_epoch_data, epoch_length =
        Epoch_data.update_pair_checked
          (previous_state.last_epoch_data, previous_state.curr_epoch_data)
          previous_state.epoch_length ~prev_epoch:previous_state.curr_epoch
          ~next_epoch:transition_data.epoch ~curr_slot:previous_state.curr_slot
          ~prev_protocol_state_hash:previous_protocol_state_hash
          ~proposer_vrf_result:transition_data.proposer_vrf_result ~ledger_hash
          ~total_currency
=======
      and new_total_currency =
        Amount.Checked.add previous_state.total_currency supply_increase
      and epoch_length =
        Length.increment_if_var previous_state.epoch_length epoch_increased
>>>>>>> a5e9ce65
      in
      return
        ( `Success threshold_satisfied
        , { length
          ; epoch_length
          ; curr_epoch= transition_data.epoch
          ; curr_slot= transition_data.slot
          ; total_currency= new_total_currency
          ; last_epoch_data= last_data
          ; curr_epoch_data= curr_data } )

    let length (t : value) = t.length

    let to_lite = None

    let to_string_record t =
      Printf.sprintf
        "{length|%s}|{epoch_length|%s}|{curr_epoch|%s}|{curr_slot|%s}|{total_currency|%s}"
        (Length.to_string t.length)
        (Length.to_string t.epoch_length)
        (Segment_id.to_string t.curr_epoch)
        (Segment_id.to_string t.curr_slot)
        (Amount.to_string t.total_currency)
  end

  module Blockchain_state =
    Coda_base.Blockchain_state.Make (Genesis_ledger)
  module Protocol_state =
    Coda_base.Protocol_state.Make (Blockchain_state) (Consensus_state)

  module Prover_state = struct
    include Coda_base.Stake_proof

    let handler {delegator; ledger; private_key} : Snark_params.Tick.Handler.t
        =
      let ledger_handler = unstage (Coda_base.Sparse_ledger.handler ledger) in
      fun (With {request; respond} as t) ->
        match request with
        | Vrf.Winner_address -> respond (Provide delegator)
        | Vrf.Private_key -> respond (Provide private_key)
        | _ -> ledger_handler t
  end

  module Snark_transition = Coda_base.Snark_transition.Make (struct
    module Genesis_ledger = Genesis_ledger
    module Blockchain_state = Blockchain_state
    module Consensus_data = Consensus_transition_data
  end)

  (* TODO: only track total currency from accounts > 1% of the currency using transactions *)
  let generate_transition ~(previous_protocol_state : Protocol_state.value)
      ~blockchain_state ~time ~proposal_data ~transactions:_
      ~snarked_ledger_hash ~supply_increase ~logger:_ =
    let previous_consensus_state =
      Protocol_state.consensus_state previous_protocol_state
    in
    let epoch, slot =
      let time = Time.of_span_since_epoch (Time.Span.of_ms time) in
      Epoch.epoch_and_slot_of_time_exn time
    in
    let consensus_transition_data = Consensus_transition_data.{epoch; slot} in
    let consensus_state =
      Or_error.ok_exn
        (Consensus_state.update ~previous_consensus_state
           ~consensus_transition_data
           ~proposer_vrf_result:proposal_data.Proposal_data.vrf_result
           ~previous_protocol_state_hash:
             (Protocol_state.hash previous_protocol_state)
           ~supply_increase ~snarked_ledger_hash)
    in
    let protocol_state =
      Protocol_state.create_value
        ~previous_state_hash:(Protocol_state.hash previous_protocol_state)
        ~blockchain_state ~consensus_state
    in
    (protocol_state, consensus_transition_data)

<<<<<<< HEAD
  let received_within_window (epoch, slot) ~time_received =
    let open Time in
    let time_received = of_span_since_epoch (Span.of_ms (Unix_timestamp.to_int64 time_received)) in
    let window_start = Epoch.slot_start_time epoch slot in
    let window_end = add window_start Constants.network_window_length in
    window_start < time_received && time_received < window_end

  let is_valid consensus_state ~time_received =
    let open Consensus_state in
    received_within_window (consensus_state.curr_epoch, consensus_state.curr_slot) ~time_received

  let is_transition_valid_checked _transition =
    Snark_params.Tick.(Let_syntax.return Boolean.true_)

  let next_state_checked previous_state previous_state_hash transition
      supply_increase =
    Consensus_state.update_var previous_state
=======
  let next_state_checked ~(prev_state : Protocol_state.var)
      ~(prev_state_hash : Coda_base.State_hash.var) transition supply_increase
      =
    Consensus_state.update_var
      (Protocol_state.consensus_state prev_state)
>>>>>>> a5e9ce65
      (Snark_transition.consensus_data transition)
      prev_state_hash ~supply_increase
      ~previous_blockchain_state_ledger_hash:
        ( Protocol_state.blockchain_state prev_state
        |> Blockchain_state.ledger_hash )

  let select ~existing ~candidate ~logger ~time_received =
    let open Consensus_state in
    let open Epoch_data in
    let logger = Logger.child logger "proof_of_stake" in
    let string_of_choice = function `Take -> "Take" | `Keep -> "Keep" in
    let log_result choice msg =
      Logger.debug logger "RESULT: %s -- %s" (string_of_choice choice) msg
    in
    let log_choice ~precondition_msg ~choice_msg choice =
      let choice_msg =
        match choice with
        | `Take -> choice_msg
        | `Keep -> Printf.sprintf "not (%s)" choice_msg
      in
      let msg = Printf.sprintf "(%s) && (%s)" precondition_msg choice_msg in
      log_result choice msg
    in
    Logger.info logger "SELECTING BEST CONSENSUS STATE" ;
    Logger.info logger
      !"existing consensus state: %{sexp:Consensus_state.value}"
      existing ;
    Logger.info logger
      !"candidate consensus state: %{sexp:Consensus_state.value}"
      candidate ;
    if not (
      received_within_window
        (candidate.curr_epoch, candidate.curr_slot)
        ~time_received)
    then (
      Logger.error logger "received a transition outside of it's slot time" ;
      `Keep)
    else
      (* TODO: add fork_before_checkpoint check *)
      (* Each branch contains a precondition predicate and a choice predicate,
       * which takes the new state when true. Each predicate is also decorated
       * with a string description, used for debugging messages *)
      let ( = ) = Coda_base.State_hash.equal in
      let ( < ) a b = Length.compare a b < 0 in
      let branches =
        [ ( ( lazy
                ( existing.last_epoch_data.lock_checkpoint
                = candidate.last_epoch_data.lock_checkpoint )
            , "last epoch lock checkpoints are equal" )
          , ( lazy (existing.length < candidate.length)
            , "candidate is longer than existing" ) )
        ; ( ( lazy
                ( existing.last_epoch_data.start_checkpoint
                = candidate.last_epoch_data.start_checkpoint )
            , "last epoch start checkpoints are equal" )
          , ( lazy
                ( existing.last_epoch_data.length
                < candidate.last_epoch_data.length )
            , "candidate last epoch is longer than existing last epoch" ) )
          (* these two could be condensed into one entry *)
        ; ( ( lazy
                ( existing.curr_epoch_data.lock_checkpoint
                = candidate.last_epoch_data.lock_checkpoint )
            , "candidate last epoch lock checkpoint is equal to existing \
               current epoch lock checkpoint" )
          , ( lazy (existing.length < candidate.length)
            , "candidate is longer than existing" ) )
        ; ( ( lazy
                ( existing.last_epoch_data.lock_checkpoint
                = candidate.curr_epoch_data.lock_checkpoint )
            , "candidate current epoch lock checkpoint is equal to existing \
               last epoch lock checkpoint" )
          , ( lazy (existing.length < candidate.length)
            , "candidate is longer than existing" ) )
        ; ( ( lazy
                ( existing.curr_epoch_data.start_checkpoint
                = candidate.last_epoch_data.start_checkpoint )
            , "candidate last epoch start checkpoint is equal to existing \
               current epoch start checkpoint" )
          , ( lazy
                ( existing.curr_epoch_data.length
                < candidate.last_epoch_data.length )
            , "candidate last epoch is longer than existing current epoch" ) )
        ; ( ( lazy
                ( existing.last_epoch_data.start_checkpoint
                = candidate.curr_epoch_data.start_checkpoint )
            , "candidate current epoch start checkpoint is equal to existing \
               last epoch start checkpoint" )
          , ( lazy
                ( existing.last_epoch_data.length
                < candidate.curr_epoch_data.length )
            , "candidate current epoch is longer than existing last epoch" ) ) ]
      in
      match
        List.find_map branches
          ~f:(fun ((precondition, precondition_msg), (choice, choice_msg)) ->
            if Lazy.force precondition then (
              let choice = if Lazy.force choice then `Take else `Keep in
              log_choice ~precondition_msg ~choice_msg choice ;
              Some choice )
            else None )
      with
      | Some choice -> choice
      | None ->
          log_result `Keep "no predicates were matched" ;
          `Keep

  let next_proposal now (state : Consensus_state.value) ~local_state ~keypair
      ~logger =
    let open Consensus_state in
    let open Epoch_data in
    let open Keypair in
    let logger = Logger.child logger "proof_of_stake" in
    Logger.info logger "Checking for next proposal..." ;
    let epoch, slot =
      Epoch.epoch_and_slot_of_time_exn
        (Time.of_span_since_epoch (Time.Span.of_ms now))
    in
    let next_slot =
      (* When we first enter an epoch, the protocol state may still be a previous
       * epoch. If that is the case, we need to select the staged vrf inputs
       * instead of the last vrf inputs, since if the protocol state were actually
       * up to date with the epoch, those would be the last vrf inputs.
       *)
      let epoch_data =
        Logger.info logger
          !"Selecting correct epoch data from state -- epoch by time: %d, \
            state epoch: %d, state epoch length: %d"
          (Epoch.to_int epoch)
          (Epoch.to_int state.curr_epoch)
          (Length.to_int state.epoch_length) ;
        (* If we are in the current epoch or we are in the first epoch (before any
         * transitions), use the last epoch data.
         *)
        if
          Epoch.equal epoch state.curr_epoch
          || Length.equal state.epoch_length Length.zero
        then state.last_epoch_data
          (* If we are in the next epoch, use the current epoch data. *)
        else if Epoch.equal epoch (Epoch.succ state.curr_epoch) then
          state.curr_epoch_data
          (* If the epoch we are in is none of the above, something is wrong. *)
        else (
          Logger.error logger
            "system time is out of sync with protocol state time" ;
          failwith
            "System time is out of sync. (hint: setup NTP if you haven't)" )
      in
      let total_stake = epoch_data.ledger.total_currency in
      let proposal_data slot =
        Vrf.check ~epoch ~slot ~seed:epoch_data.seed ~local_state
          ~private_key:keypair.private_key ~total_stake
          ~ledger_hash:epoch_data.ledger.hash ~logger
      in
      let rec find_winning_slot slot =
        if UInt32.of_int (Epoch.Slot.to_int slot) >= Epoch.size then None
        else
          match proposal_data slot with
          | None -> find_winning_slot (Epoch.Slot.succ slot)
          | Some data -> Some (slot, data)
      in
      find_winning_slot (Epoch.Slot.succ slot)
    in
    match next_slot with
    | Some (next_slot, data) ->
        Logger.info logger "Proposing in %d slots"
          (Epoch.Slot.to_int next_slot - Epoch.Slot.to_int slot) ;
        `Propose
          ( Epoch.slot_start_time epoch next_slot
            |> Time.to_span_since_epoch |> Time.Span.to_ms
          , data )
    | None ->
        Logger.info logger
          "No slots won in this epoch... waiting for next epoch" ;
        `Check_again
          (Epoch.end_time epoch |> Time.to_span_since_epoch |> Time.Span.to_ms)

  (* TODO *)
  let lock_transition ?proposer_public_key prev next ~snarked_ledger
      ~local_state =
    let open Local_state in
    let open Consensus_state in
    if not (Epoch.equal prev.curr_epoch next.curr_epoch) then (
      let ledger =
        match snarked_ledger () with Ok l -> l | Error e -> Error.raise e
      in
      local_state.last_epoch_ledger <- local_state.curr_epoch_ledger ;
      ( match proposer_public_key with
      | None ->
          local_state.delegators <- Coda_base.Account.Index.Table.create ()
      | Some pk ->
          Option.iter local_state.last_epoch_ledger ~f:(fun l ->
              local_state.delegators <- compute_delegators pk l ) ) ;
      local_state.curr_epoch_ledger <- Some ledger )

  let genesis_protocol_state =
    let consensus_state =
      Or_error.ok_exn
        (Consensus_state.update
           ~proposer_vrf_result:(Sha256.digest_string "CodaInitialVRFResult")
           ~previous_consensus_state:
             Protocol_state.(consensus_state negative_one)
           ~previous_protocol_state_hash:Protocol_state.(hash negative_one)
           ~consensus_transition_data:Snark_transition.(consensus_data genesis)
           ~supply_increase:Currency.Amount.zero
           ~snarked_ledger_hash:genesis_ledger_hash)
    in
    Protocol_state.create_value
      ~previous_state_hash:Protocol_state.(hash negative_one)
      ~blockchain_state:Snark_transition.(blockchain_state genesis)
      ~consensus_state
end

let%test_module "Proof_of_stake tests" =
  ( module struct
    module Proof_of_stake = Make (struct
      module Time = Coda_base.Block_time

      module Constants = struct
        let genesis_state_timestamp = Coda_base.Block_time.now ()

        let coinbase = Amount.of_int 20

        let slot_length = Coda_base.Block_time.Span.of_ms (Int64.of_int 200)

        let unforkable_transition_count = 24

        let probable_slots_per_transition_count = 8

        let network_delay = 4
      end
    end)
  end )<|MERGE_RESOLUTION|>--- conflicted
+++ resolved
@@ -94,7 +94,9 @@
 
     let slot_length_ms = Time.Span.to_ms slot_length
 
-    let network_window_length = Time.Span.of_ms (Int64.of_int (Int64.to_int slot_length_ms * network_delay))
+    let network_window_length =
+      Time.Span.of_ms
+        (Int64.of_int (Int64.to_int slot_length_ms * network_delay))
   end
 
   let block_interval_ms = Constants.slot_length_ms
@@ -165,8 +167,7 @@
 
     let length =
       Time.Span.of_ms
-        Int64.Infix.(
-          Constants.slot_length_ms * int64_of_uint32 size)
+        Int64.Infix.(Constants.slot_length_ms * int64_of_uint32 size)
 
     let of_time_exn t : t =
       if Time.(t < Constants.genesis_state_timestamp) then
@@ -1065,29 +1066,10 @@
       (* TODO: keep track of total_currency in transaction snark. The current_slot
        * implementation would allow an adversary to make then total_currency incorrect by
        * not adding the coinbase to their account. *)
-<<<<<<< HEAD
-      and total_currency =
-        Amount.Checked.add previous_state.total_currency
-          (Amount.var_of_t Constants.coinbase)
-      in
-      let%bind total_currency =
-        Amount.Checked.add total_currency supply_increase
-      in
-      (* TODO: check vrf result from transition data *)
-      let%map last_epoch_data, curr_epoch_data, epoch_length =
-        Epoch_data.update_pair_checked
-          (previous_state.last_epoch_data, previous_state.curr_epoch_data)
-          previous_state.epoch_length ~prev_epoch:previous_state.curr_epoch
-          ~next_epoch:transition_data.epoch ~curr_slot:previous_state.curr_slot
-          ~prev_protocol_state_hash:previous_protocol_state_hash
-          ~proposer_vrf_result:transition_data.proposer_vrf_result ~ledger_hash
-          ~total_currency
-=======
       and new_total_currency =
         Amount.Checked.add previous_state.total_currency supply_increase
       and epoch_length =
         Length.increment_if_var previous_state.epoch_length epoch_increased
->>>>>>> a5e9ce65
       in
       return
         ( `Success threshold_satisfied
@@ -1113,8 +1095,7 @@
         (Amount.to_string t.total_currency)
   end
 
-  module Blockchain_state =
-    Coda_base.Blockchain_state.Make (Genesis_ledger)
+  module Blockchain_state = Coda_base.Blockchain_state.Make (Genesis_ledger)
   module Protocol_state =
     Coda_base.Protocol_state.Make (Blockchain_state) (Consensus_state)
 
@@ -1165,31 +1146,26 @@
     in
     (protocol_state, consensus_transition_data)
 
-<<<<<<< HEAD
   let received_within_window (epoch, slot) ~time_received =
     let open Time in
-    let time_received = of_span_since_epoch (Span.of_ms (Unix_timestamp.to_int64 time_received)) in
+    let time_received =
+      of_span_since_epoch (Span.of_ms (Unix_timestamp.to_int64 time_received))
+    in
     let window_start = Epoch.slot_start_time epoch slot in
     let window_end = add window_start Constants.network_window_length in
     window_start < time_received && time_received < window_end
 
   let is_valid consensus_state ~time_received =
     let open Consensus_state in
-    received_within_window (consensus_state.curr_epoch, consensus_state.curr_slot) ~time_received
-
-  let is_transition_valid_checked _transition =
-    Snark_params.Tick.(Let_syntax.return Boolean.true_)
-
-  let next_state_checked previous_state previous_state_hash transition
-      supply_increase =
-    Consensus_state.update_var previous_state
-=======
+    received_within_window
+      (consensus_state.curr_epoch, consensus_state.curr_slot)
+      ~time_received
+
   let next_state_checked ~(prev_state : Protocol_state.var)
       ~(prev_state_hash : Coda_base.State_hash.var) transition supply_increase
       =
     Consensus_state.update_var
       (Protocol_state.consensus_state prev_state)
->>>>>>> a5e9ce65
       (Snark_transition.consensus_data transition)
       prev_state_hash ~supply_increase
       ~previous_blockchain_state_ledger_hash:
@@ -1220,13 +1196,14 @@
     Logger.info logger
       !"candidate consensus state: %{sexp:Consensus_state.value}"
       candidate ;
-    if not (
-      received_within_window
-        (candidate.curr_epoch, candidate.curr_slot)
-        ~time_received)
+    if
+      not
+        (received_within_window
+           (candidate.curr_epoch, candidate.curr_slot)
+           ~time_received)
     then (
       Logger.error logger "received a transition outside of it's slot time" ;
-      `Keep)
+      `Keep )
     else
       (* TODO: add fork_before_checkpoint check *)
       (* Each branch contains a precondition predicate and a choice predicate,
@@ -1281,7 +1258,8 @@
           , ( lazy
                 ( existing.last_epoch_data.length
                 < candidate.curr_epoch_data.length )
-            , "candidate current epoch is longer than existing last epoch" ) ) ]
+            , "candidate current epoch is longer than existing last epoch" ) )
+        ]
       in
       match
         List.find_map branches
