open Async_kernel
open Core_kernel
open Signed
open Unsigned
open Coda_numbers
open Currency
open Fold_lib
open Signature_lib
open Module_version
module Time = Coda_base.Block_time

let name = "proof_of_stake"

let uint32_of_int64 x = x |> Int64.to_int64 |> UInt32.of_int64

let int64_of_uint32 x = x |> UInt32.to_int64 |> Int64.of_int64

let genesis_ledger_total_currency =
  Coda_base.Ledger.to_list Genesis_ledger.t
  |> List.fold_left ~init:Balance.zero ~f:(fun sum account ->
         Balance.add_amount sum
           (Balance.to_amount @@ account.Coda_base.Account.Poly.balance)
         |> Option.value_exn ?here:None ?error:None
              ~message:"failed to calculate total currency in genesis ledger"
     )
  |> Balance.to_amount

let genesis_ledger_hash =
  Coda_base.Ledger.merkle_root Genesis_ledger.t
  |> Coda_base.Frozen_ledger_hash.of_ledger_hash

let compute_delegators self_pk ~iter_accounts =
  let open Coda_base in
  let t = Account.Index.Table.create () in
  let matches_pubkey pubkey =
    match self_pk with
    | `Include_self, pk ->
        Public_key.Compressed.equal pk pubkey
    | `Don't_include_self, _ ->
        false
  in
  iter_accounts (fun i (acct : Account.t) ->
      (* TODO: The second disjunct is a hack and should be removed once the delegation
             command PR lands. *)
      if
        Public_key.Compressed.equal (snd self_pk) acct.delegate
        || matches_pubkey acct.public_key
      then Hashtbl.add t ~key:i ~data:acct.balance |> ignore
      else () ) ;
  t

module Segment_id = Nat.Make32 ()

module Typ = Crypto_params.Tick0.Typ

module Constants = struct
  include Constants

  module Slot = struct
    (* let duration = Constants.block_window_duration *)

    let duration_ms = Int64.of_int block_window_duration_ms
  end

  module Epoch = struct
    (** Number of slots =24k in ouroboros praos *)
    let size = UInt32.of_int (3 * c * k)

    (** Amount of time in total for an epoch *)
    let duration =
      Time.Span.of_ms Int64.Infix.(Slot.duration_ms * int64_of_uint32 size)
  end

  module Checkpoint_window = struct
    let per_year = 12

    let slots_per_year =
      let one_year_ms =
        Core.Time.Span.(to_ms (of_day 365.)) |> Float.to_int |> Int.to_int64
      in
      Int64.Infix.(one_year_ms / Slot.duration_ms) |> Int64.to_int

    let size_in_slots =
      assert (slots_per_year mod per_year = 0) ;
      slots_per_year / per_year

    (* Number of bits required to represent a number
       < size_in_slots *)
    (* let per_window_index_size_in_bits = Core.Int.ceil_log2 size_in_slots *)
  end

  (** The duration of delta *)
  let delta_duration =
    Time.Span.of_ms (Int64.of_int (Int64.to_int Slot.duration_ms * delta))
end

module Configuration = struct
  type t =
    { delta: int
    ; k: int
    ; c: int
    ; c_times_k: int
    ; slots_per_epoch: int
    ; slot_duration: int
    ; epoch_duration: int
    ; acceptable_network_delay: int }
  [@@deriving yojson, bin_io]

  let t =
    let open Constants in
    { delta
    ; k
    ; c
    ; c_times_k= c * k
    ; slots_per_epoch= UInt32.to_int Epoch.size
    ; slot_duration= Int64.to_int Slot.duration_ms
    ; epoch_duration= Int64.to_int (Time.Span.to_ms Epoch.duration)
    ; acceptable_network_delay= Int64.to_int (Time.Span.to_ms delta_duration)
    }
end

module Data = struct
  module Epoch_seed = struct
    include Coda_base.Data_hash.Make_full_size ()

    let initial : t = of_hash Snark_params.Tick.Pedersen.zero_hash

    let fold_vrf_result seed vrf_result =
      Fold.(fold seed +> Random_oracle.Digest.fold vrf_result)

    let update seed vrf_result =
      let open Snark_params.Tick in
      of_hash
        (Pedersen.digest_fold Coda_base.Hash_prefix.epoch_seed
           (fold_vrf_result seed vrf_result))

    let update_var (seed : var) (vrf_result : Random_oracle.Digest.Checked.t) :
        (var, _) Snark_params.Tick.Checked.t =
      let open Snark_params.Tick in
      let%bind seed_triples = var_to_triples seed in
      let%map hash =
        Pedersen.Checked.digest_triples ~init:Coda_base.Hash_prefix.epoch_seed
          (seed_triples @ Random_oracle.Digest.Checked.to_triples vrf_result)
      in
      var_of_hash_packed hash
  end

  module Proposal_data = struct
    type t =
      { stake_proof: Coda_base.Stake_proof.Stable.V1.t
      ; vrf_result: Random_oracle.Digest.Stable.V1.t }

    let prover_state {stake_proof; _} = stake_proof
  end

  module Epoch = struct
    include Segment_id

    let of_time_exn t : t =
      if Time.(t < Constants.genesis_state_timestamp) then
        raise
          (Invalid_argument
             "Epoch.of_time: time is earlier than genesis block timestamp") ;
      let time_since_genesis = Time.diff t Constants.genesis_state_timestamp in
      uint32_of_int64
        Int64.Infix.(
          Time.Span.to_ms time_since_genesis
          / Time.Span.to_ms Constants.Epoch.duration)

    let start_time (epoch : t) =
      let ms =
        let open Int64.Infix in
        Time.Span.to_ms
          (Time.to_span_since_epoch Constants.genesis_state_timestamp)
        + (int64_of_uint32 epoch * Time.Span.to_ms Constants.Epoch.duration)
      in
      Time.of_span_since_epoch (Time.Span.of_ms ms)

    let end_time (epoch : t) =
      Time.add (start_time epoch) Constants.Epoch.duration

    module Slot = struct
      include Segment_id

      (*
      let after_lock_checkpoint (slot : t) =
        let ck = Constants.(c * k |> UInt32.of_int) in
        let open UInt32.Infix in
        ck * UInt32.of_int 2 < slot
      *)

<<<<<<< HEAD
      let in_seed_update_range (slot : t) =
        let ck = Constants.(c * k |> UInt32.of_int) in
        let open UInt32.Infix in
        ck <= slot && slot < ck * UInt32.of_int 2
=======
  let diff_in_slots ((epoch, slot) : t * Slot.t) ((epoch', slot') : t * Slot.t)
      : int64 =
    let ( < ) x y = Pervasives.(Int64.compare x y < 0) in
    let ( > ) x y = Pervasives.(Int64.compare x y > 0) in
    let open Int64.Infix in
    let of_uint32 = UInt32.to_int64 in
    let epoch, slot = (of_uint32 epoch, of_uint32 slot) in
    let epoch', slot' = (of_uint32 epoch', of_uint32 slot') in
    let epoch_size = of_uint32 Constants.Epoch.size in
    let epoch_diff = epoch - epoch' in
    if epoch_diff > 0L then
      ((epoch_diff - 1L) * epoch_size) + slot + (epoch_size - slot')
    else if epoch_diff < 0L then
      ((epoch_diff + 1L) * epoch_size) - (epoch_size - slot) - slot'
    else slot - slot'

  let%test_unit "test diff_in_slots" =
    let open Int64.Infix in
    let ( !^ ) = UInt32.of_int in
    let ( !@ ) = Fn.compose ( !^ ) Int64.to_int in
    let epoch_size = UInt32.to_int64 Constants.Epoch.size in
    [%test_eq: int64] (diff_in_slots (!^0, !^5) (!^0, !^0)) 5L ;
    [%test_eq: int64] (diff_in_slots (!^3, !^23) (!^3, !^20)) 3L ;
    [%test_eq: int64] (diff_in_slots (!^4, !^4) (!^3, !^0)) (epoch_size + 4L) ;
    [%test_eq: int64] (diff_in_slots (!^5, !^2) (!^4, !@(epoch_size - 3L))) 5L ;
    [%test_eq: int64]
      (diff_in_slots (!^6, !^42) (!^2, !^16))
      ((epoch_size * 3L) + 42L + (epoch_size - 16L)) ;
    [%test_eq: int64]
      (diff_in_slots (!^2, !@(epoch_size - 1L)) (!^3, !^4))
      (0L - 5L) ;
    [%test_eq: int64]
      (diff_in_slots (!^1, !^3) (!^7, !^27))
      (0L - ((epoch_size * 5L) + (epoch_size - 3L) + 27L))

  let incr ((epoch, slot) : t * Slot.t) =
    let open UInt32 in
    if Slot.equal slot (sub Constants.Epoch.size one) then (add epoch one, zero)
    else (epoch, add slot one)
end
>>>>>>> 2b3bd5e2

      let in_seed_update_range_var (slot : Unpacked.var) =
        let open Snark_params.Tick in
        let open Snark_params.Tick.Let_syntax in
        let uint32_msb x =
          List.init 32 ~f:(fun i ->
              UInt32.Infix.((x lsr Int.sub 31 i) land UInt32.one = UInt32.one)
          )
          |> Bitstring_lib.Bitstring.Msb_first.of_list
        in
        let ( < ) = Bitstring_checked.lt_value in
        let ck = Constants.(c * k) |> UInt32.of_int in
        let ck_bitstring = uint32_msb ck
        and ck_times_2 = uint32_msb UInt32.(Infix.(of_int 2 * ck)) in
        let slot_msb =
          Bitstring_lib.Bitstring.Msb_first.of_lsb_first
            (Unpacked.var_to_bits slot)
        in
        let%bind slot_gte_ck = slot_msb < ck_bitstring >>| Boolean.not
        and slot_lt_ck_times_2 = slot_msb < ck_times_2 in
        Boolean.(slot_gte_ck && slot_lt_ck_times_2)

      let gen =
        let open Quickcheck.Let_syntax in
        Core.Int.gen_incl 0 (Constants.(c * k) * 3) >>| UInt32.of_int

      let%test_unit "in_seed_update_range unchecked vs. checked equality" =
        let test =
          Test_util.test_equal Unpacked.typ Snark_params.Tick.Boolean.typ
            in_seed_update_range_var in_seed_update_range
        in
        let x = Constants.(c * k) in
        let examples =
          List.map ~f:UInt32.of_int
            [x; x - 1; x + 1; x * 2; (x * 2) - 1; (x * 2) + 1]
        in
        Quickcheck.test ~trials:100 ~examples gen ~f:test
    end

    let slot_start_time (epoch : t) (slot : Slot.t) =
      Time.add (start_time epoch)
        (Time.Span.of_ms
           Int64.Infix.(int64_of_uint32 slot * Constants.Slot.duration_ms))

    (*
    let slot_end_time (epoch : t) (slot : Slot.t) =
      Time.add (slot_start_time epoch slot) Constants.Slot.duration
    *)

    let epoch_and_slot_of_time_exn tm : t * Slot.t =
      let epoch = of_time_exn tm in
      let time_since_epoch = Time.diff tm (start_time epoch) in
      let slot =
        uint32_of_int64
        @@ Int64.Infix.(
             Time.Span.to_ms time_since_epoch / Constants.Slot.duration_ms)
      in
      (epoch, slot)

    let incr ((epoch, slot) : t * Slot.t) =
      let open UInt32 in
      if Slot.equal slot (sub Constants.Epoch.size one) then
        (add epoch one, zero)
      else (epoch, add slot one)
  end

  module Local_state = struct
    module Snapshot = struct
      type t =
        { ledger: Coda_base.Sparse_ledger.t
        ; delegators: Currency.Balance.t Coda_base.Account.Index.Table.t }
      [@@deriving sexp]

      let to_yojson {ledger; delegators} =
        `Assoc
          [ ( "ledger_hash"
            , Coda_base.(
                Sparse_ledger.merkle_root ledger |> Ledger_hash.to_yojson) )
          ; ( "delegators"
            , `Assoc
                ( Hashtbl.to_alist delegators
                |> List.map ~f:(fun (account, balance) ->
                       ( Int.to_string account
                       , `Int (Currency.Balance.to_int balance) ) ) ) ) ]

      let create_empty () =
        { ledger=
            Coda_base.Sparse_ledger.of_root Coda_base.Ledger_hash.empty_hash
        ; delegators= Coda_base.Account.Index.Table.create () }
    end

    type t =
      { mutable last_epoch_snapshot: Snapshot.t option
      ; mutable curr_epoch_snapshot: Snapshot.t option
      ; mutable last_checked_slot_and_epoch: Epoch.t * Epoch.Slot.t
      ; genesis_epoch_snapshot: Snapshot.t
      ; proposer_public_key: Public_key.Compressed.t option }
    [@@deriving sexp, to_yojson]

    let create proposer_public_key =
      (* TODO: remove duplicated genesis ledger *)
      let genesis_epoch_snapshot =
        match proposer_public_key with
        | None ->
            Snapshot.create_empty ()
        | Some key ->
            let open Snapshot in
            let delegators =
              compute_delegators
                (* TODO: Propagate Include_self to the right place *)
                (`Include_self, key)
                ~iter_accounts:(fun f ->
                  let open Coda_base in
                  Ledger.foldi ~init:() Genesis_ledger.t ~f:(fun i () acct ->
                      f (Ledger.Addr.to_int i) acct ) )
            in
            let ledger =
              Coda_base.Sparse_ledger.of_any_ledger
                (Coda_base.Ledger.Any_ledger.cast
                   (module Coda_base.Ledger)
                   Genesis_ledger.t)
            in
            {delegators; ledger}
      in
      { last_epoch_snapshot= None
      ; curr_epoch_snapshot= None
      ; genesis_epoch_snapshot
      ; last_checked_slot_and_epoch= (Epoch.zero, Epoch.Slot.zero)
      ; proposer_public_key }

    type snapshot_identifier = Last_epoch_snapshot | Curr_epoch_snapshot
    [@@deriving to_yojson]

    let get_snapshot t id =
      match id with
      | Last_epoch_snapshot ->
          t.last_epoch_snapshot
      | Curr_epoch_snapshot ->
          t.curr_epoch_snapshot

    let set_snapshot t id v =
      match id with
      | Last_epoch_snapshot ->
          t.last_epoch_snapshot <- v
      | Curr_epoch_snapshot ->
          t.curr_epoch_snapshot <- v

    let seen_slot t epoch slot =
      match
        Tuple2.compare ~cmp1:Epoch.compare ~cmp2:Epoch.Slot.compare
          t.last_checked_slot_and_epoch (epoch, slot)
      with
      | i when i >= 0 ->
          `Seen
      | i when i < 0 ->
          t.last_checked_slot_and_epoch <- (epoch, slot) ;
          `Unseen
      | _ ->
          failwith "forall x : int. x >= 0 || x < 0 is impossibly false"
  end

  module Epoch_ledger = struct
    module Poly = struct
      module Stable = struct
        module V1 = struct
          module T = struct
            type ('ledger_hash, 'amount) t =
              {hash: 'ledger_hash; total_currency: 'amount}
            [@@deriving
              sexp, bin_io, eq, compare, hash, to_yojson, version {unnumbered}]
          end

<<<<<<< HEAD
          include T
=======
module Epoch_ledger = struct
  module Poly = struct
    module Stable = struct
      module V1 = struct
        module T = struct
          type ('ledger_hash, 'amount) t =
            {hash: 'ledger_hash; total_currency: 'amount}
          [@@deriving sexp, bin_io, eq, compare, hash, to_yojson, version]
>>>>>>> 2b3bd5e2
        end

        module Latest = V1
      end

      type ('ledger_hash, 'amount) t =
            ('ledger_hash, 'amount) Stable.Latest.t =
        {hash: 'ledger_hash; total_currency: 'amount}
      [@@deriving sexp, compare, hash, to_yojson]
    end

    module Value = struct
      module Stable = struct
        module V1 = struct
          module T = struct
            type t =
              ( Coda_base.Frozen_ledger_hash.Stable.V1.t
              , Amount.Stable.V1.t )
              Poly.Stable.V1.t
            [@@deriving sexp, bin_io, eq, compare, hash, to_yojson, version]
          end

          include T
          include Module_version.Registration.Make_latest_version (T)
        end

        module Latest = V1

        module Module_decl = struct
          let name = "epoch_ledger_data_proof_of_stake"

          type latest = Latest.t
        end

        module Registrar = Module_version.Registration.Make (Module_decl)
        module Registered_V1 = Registrar.Register (V1)
      end

      type t = Stable.Latest.t [@@deriving sexp, compare, hash, to_yojson]
    end

    type var = (Coda_base.Frozen_ledger_hash.var, Amount.var) Poly.t

    let to_hlist {Poly.hash; total_currency} =
      Coda_base.H_list.[hash; total_currency]

    let of_hlist :
           (unit, 'ledger_hash -> 'total_currency -> unit) Coda_base.H_list.t
        -> ('ledger_hash, 'total_currency) Poly.t =
     fun Coda_base.H_list.[hash; total_currency] -> {hash; total_currency}

    let data_spec =
      Snark_params.Tick.Data_spec.
        [Coda_base.Frozen_ledger_hash.typ; Amount.typ]

    let typ : (var, Value.t) Typ.t =
      Snark_params.Tick.Typ.of_hlistable data_spec ~var_to_hlist:to_hlist
        ~var_of_hlist:of_hlist ~value_to_hlist:to_hlist
        ~value_of_hlist:of_hlist

    let var_to_triples {Poly.hash; total_currency} =
      let open Snark_params.Tick.Checked.Let_syntax in
      let%map hash_triples =
        Coda_base.Frozen_ledger_hash.var_to_triples hash
      in
      hash_triples @ Amount.var_to_triples total_currency

    let fold {Poly.hash; total_currency} =
      let open Fold in
      Coda_base.Frozen_ledger_hash.fold hash +> Amount.fold total_currency

    let length_in_triples =
      Coda_base.Frozen_ledger_hash.length_in_triples + Amount.length_in_triples

    let if_ cond
        ~(then_ : (Coda_base.Frozen_ledger_hash.var, Amount.var) Poly.t)
        ~(else_ : (Coda_base.Frozen_ledger_hash.var, Amount.var) Poly.t) =
      let open Snark_params.Tick.Checked.Let_syntax in
      let%map hash =
        Coda_base.Frozen_ledger_hash.if_ cond ~then_:then_.hash
          ~else_:else_.hash
      and total_currency =
        Amount.Checked.if_ cond ~then_:then_.total_currency
          ~else_:else_.total_currency
      in
      {Poly.hash; total_currency}

    let genesis =
      { Poly.hash= genesis_ledger_hash
      ; total_currency= genesis_ledger_total_currency }
  end

  module Vrf = struct
    module Scalar = struct
      type value = Snark_params.Tick.Inner_curve.Scalar.t

      type var = Snark_params.Tick.Inner_curve.Scalar.var

      let typ : (var, value) Typ.t = Snark_params.Tick.Inner_curve.Scalar.typ
    end

    module Group = struct
      open Snark_params.Tick

      type value = Inner_curve.t

      type var = Inner_curve.var

      let scale = Inner_curve.scale

      module Checked = struct
        include Inner_curve.Checked

        let scale_generator shifted s ~init =
          scale_known shifted Inner_curve.one s ~init
      end
    end

    module Message = struct
      type ('epoch, 'slot, 'epoch_seed, 'delegator) t =
        {epoch: 'epoch; slot: 'slot; seed: 'epoch_seed; delegator: 'delegator}

      type value =
        (Epoch.t, Epoch.Slot.t, Epoch_seed.t, Coda_base.Account.Index.t) t

      type var =
        ( Epoch.Unpacked.var
        , Epoch.Slot.Unpacked.var
        , Epoch_seed.var
        , Coda_base.Account.Index.Unpacked.var )
        t

      let to_hlist {epoch; slot; seed; delegator} =
        Coda_base.H_list.[epoch; slot; seed; delegator]

      let of_hlist :
             ( unit
             , 'epoch -> 'slot -> 'epoch_seed -> 'del -> unit )
             Coda_base.H_list.t
          -> ('epoch, 'slot, 'epoch_seed, 'del) t =
       fun Coda_base.H_list.[epoch; slot; seed; delegator] ->
        {epoch; slot; seed; delegator}

      let data_spec =
        let open Snark_params.Tick.Data_spec in
        [ Epoch.Unpacked.typ
        ; Epoch.Slot.Unpacked.typ
        ; Epoch_seed.typ
        ; Coda_base.Account.Index.Unpacked.typ ]

      let typ : (var, value) Typ.t =
        Snark_params.Tick.Typ.of_hlistable data_spec ~var_to_hlist:to_hlist
          ~var_of_hlist:of_hlist ~value_to_hlist:to_hlist
          ~value_of_hlist:of_hlist

      let fold {epoch; slot; seed; delegator} =
        let open Fold in
        Epoch.fold epoch +> Epoch.Slot.fold slot +> Epoch_seed.fold seed
        +> Coda_base.Account.Index.fold delegator

      let hash_to_group msg =
        let msg_hash_state =
          Snark_params.Tick.Pedersen.hash_fold
            Coda_base.Hash_prefix.vrf_message (fold msg)
        in
        msg_hash_state.acc

      module Checked = struct
        let var_to_triples {epoch; slot; seed; delegator} =
          let open Snark_params.Tick.Checked.Let_syntax in
          let%map seed_triples = Epoch_seed.var_to_triples seed in
          Epoch.Unpacked.var_to_triples epoch
          @ Epoch.Slot.Unpacked.var_to_triples slot
          @ seed_triples
          @ Coda_base.Account.Index.Unpacked.var_to_triples delegator

        let hash_to_group msg =
          let open Snark_params.Tick in
          let open Snark_params.Tick.Checked.Let_syntax in
          let%bind msg_triples = var_to_triples msg in
          Pedersen.Checked.hash_triples ~init:Coda_base.Hash_prefix.vrf_message
            msg_triples
      end

      let gen =
        let open Quickcheck.Let_syntax in
        let%map epoch = Epoch.gen
        and slot = Epoch.Slot.gen
        and seed = Epoch_seed.gen
        and delegator = Coda_base.Account.Index.gen in
        {epoch; slot; seed; delegator}
    end

    module Output = struct
      module Stable = struct
        module V1 = struct
          module T = struct
            type t = Random_oracle.Digest.Stable.V1.t
            [@@deriving sexp, bin_io, eq, compare, hash, yojson, version]
          end

          include T
          include Registration.Make_latest_version (T)
        end

        module Latest = V1

        module Module_decl = struct
          let name = "random_oracle_digest"

          type latest = Latest.t
        end

        module Registrar = Registration.Make (Module_decl)
        module Registered_V1 = Registrar.Register (V1)
      end

      type t = Stable.Latest.t [@@deriving sexp, compare, hash, yojson]

      type var = Random_oracle.Digest.Checked.t

      let typ : (var, t) Typ.t = Random_oracle.Digest.typ

      let fold = Random_oracle.Digest.fold

      let length_in_triples = Random_oracle.Digest.length_in_triples

      let gen = Random_oracle.Digest.gen

      let to_string (t : t) = (t :> string)

      type value = t [@@deriving sexp]

      let dummy = Random_oracle.digest_string ""

      let hash msg g =
        let open Fold in
        let compressed_g =
          Non_zero_curve_point.(g |> of_inner_curve_exn |> compress)
        in
        let digest =
          Snark_params.Tick.Pedersen.digest_fold
            Coda_base.Hash_prefix.vrf_output
            ( Message.fold msg
            +> Non_zero_curve_point.Compressed.fold compressed_g )
        in
        Random_oracle.digest_field digest

      module Checked = struct
        include Random_oracle.Digest.Checked

        let hash msg g =
          let open Snark_params.Tick.Checked.Let_syntax in
          let%bind msg_triples = Message.Checked.var_to_triples msg in
          let%bind g_triples =
            Non_zero_curve_point.(compress_var g >>= Compressed.var_to_triples)
          in
          let%bind pedersen_digest =
            Snark_params.Tick.Pedersen.Checked.digest_triples
              ~init:Coda_base.Hash_prefix.vrf_output (msg_triples @ g_triples)
          in
          Random_oracle.Checked.digest_field pedersen_digest
      end

      let%test_unit "hash unchecked vs. checked equality" =
        let gen_inner_curve_point =
          let open Quickcheck.Generator.Let_syntax in
          let%map compressed = Non_zero_curve_point.gen in
          Non_zero_curve_point.to_inner_curve compressed
        in
        let gen_message_and_curve_point =
          let open Quickcheck.Generator.Let_syntax in
          let%map msg = Message.gen and g = gen_inner_curve_point in
          (msg, g)
        in
        Quickcheck.test ~trials:10 gen_message_and_curve_point
          ~f:
            (Test_util.test_equal ~equal:Random_oracle.Digest.equal
               Snark_params.Tick.Typ.(
                 Message.typ * Snark_params.Tick.Inner_curve.typ)
               Random_oracle.Digest.typ
               (fun (msg, g) -> Checked.hash msg g)
               (fun (msg, g) -> hash msg g))
    end

    module Threshold = struct
      open Bignum_bigint

      let of_uint64_exn = Fn.compose of_int64_exn UInt64.to_int64

      (* TEMPORARY HACK FOR TESTNETS: c should be 1 otherwise *)
      let c_int = 2

      let c = of_int c_int

      (*  Check if
          vrf_output / 2^256 <= c * my_stake / total_currency

          So that we don't have to do division we check

          vrf_output * total_currency <= c * my_stake * 2^256
      *)
      let is_satisfied ~my_stake ~total_stake vrf_output =
        of_bit_fold_lsb (Random_oracle.Digest.fold_bits vrf_output)
        * of_uint64_exn (Amount.to_uint64 total_stake)
        <= shift_left
             (c * of_uint64_exn (Balance.to_uint64 my_stake))
             Random_oracle.Digest.length_in_bits

      module Checked = struct
        (* This version can't be used right now because the field is too small. *)
        let _is_satisfied ~my_stake ~total_stake vrf_output =
          let open Snark_params.Tick in
          let open Number in
          let%bind lhs =
            of_bits vrf_output * Amount.var_to_number total_stake
          in
          let%bind rhs =
            let%bind x =
              (* someday: This should really just be a scalar multiply... *)
              constant (Field.of_int c_int) * Amount.var_to_number my_stake
            in
            mul_pow_2 x (`Two_to_the Random_oracle.Digest.length_in_bits)
          in
          lhs <= rhs

        (* It was somewhat involved to implement that check with the small field, so
           we've stubbed it out for now. *)
        let is_satisfied ~my_stake:_ ~total_stake:_ _vrf_output =
          let () = assert Coda_base.Insecure.vrf_threshold_check in
          Snark_params.Tick.(Checked.return Boolean.true_)
      end
    end

    module T =
      Vrf_lib.Integrated.Make (Snark_params.Tick) (Scalar) (Group) (Message)
        (Output)

    type _ Snarky.Request.t +=
      | Winner_address : Coda_base.Account.Index.t Snarky.Request.t
      | Private_key : Scalar.value Snarky.Request.t

    let%snarkydef get_vrf_evaluation shifted ~ledger ~message =
      let open Coda_base in
      let open Snark_params.Tick in
      let%bind private_key =
        request_witness Scalar.typ (As_prover.return Private_key)
      in
      let winner_addr = message.Message.delegator in
      let%bind account =
        with_label __LOC__ (Frozen_ledger_hash.get ledger winner_addr)
      in
      let%bind delegate =
        with_label __LOC__ (Public_key.decompress_var account.delegate)
      in
      let%map evaluation =
        with_label __LOC__
          (T.Checked.eval_and_check_public_key shifted ~private_key
             ~public_key:delegate message)
      in
      (evaluation, account.balance)

    module Checked = struct
      let%snarkydef check shifted ~(epoch_ledger : Epoch_ledger.var) ~epoch
          ~slot ~seed =
        let open Snark_params.Tick in
        let%bind winner_addr =
          request_witness Coda_base.Account.Index.Unpacked.typ
            (As_prover.return Winner_address)
        in
        let%bind result, my_stake =
          get_vrf_evaluation shifted ~ledger:epoch_ledger.hash
            ~message:{Message.epoch; slot; seed; delegator= winner_addr}
        in
        let%map satisifed =
          Threshold.Checked.is_satisfied ~my_stake
            ~total_stake:epoch_ledger.total_currency result
        in
        (satisifed, result)
    end

    let eval = T.eval

    module Precomputed = struct
      let handler : Snark_params.Tick.Handler.t =
        let pk, sk = Coda_base.Sample_keypairs.keypairs.(0) in
        let dummy_sparse_ledger =
          Coda_base.Sparse_ledger.of_ledger_subset_exn Genesis_ledger.t [pk]
        in
        let empty_pending_coinbase =
          Coda_base.Pending_coinbase.create () |> Or_error.ok_exn
        in
        let ledger_handler =
          unstage (Coda_base.Sparse_ledger.handler dummy_sparse_ledger)
        in
        let pending_coinbase_handler =
          unstage
            (Coda_base.Pending_coinbase.handler empty_pending_coinbase
               ~is_new_stack:false)
        in
        let handlers =
          Snarky.Request.Handler.(
            push
              (push fail (create_single pending_coinbase_handler))
              (create_single ledger_handler))
        in
        fun (With {request; respond}) ->
          match request with
          | Winner_address ->
              respond (Provide 0)
          | Private_key ->
              respond (Provide sk)
          | _ ->
              respond
                (Provide
                   (Snarky.Request.Handler.run handlers
                      ["Ledger Handler"; "Pending Coinbase Handler"]
                      request))

      let vrf_output =
        let _, sk = Coda_base.Sample_keypairs.keypairs.(0) in
        eval ~private_key:sk
          { Message.epoch= Epoch.zero
          ; slot= Epoch.Slot.zero
          ; seed= Epoch_seed.initial
          ; delegator= 0 }
    end

    let check ~epoch ~slot ~seed ~private_key ~total_stake ~logger
        ~epoch_snapshot =
      let open Message in
      let open Local_state in
      let open Snapshot in
      let open Option.Let_syntax in
      Logger.info logger ~module_:__MODULE__ ~location:__LOC__
        "Checking vrf evaluations at %d:%d" (Epoch.to_int epoch)
        (Epoch.Slot.to_int slot) ;
      let%bind epoch_snapshot = epoch_snapshot in
      with_return (fun {return} ->
          Hashtbl.iteri epoch_snapshot.delegators
            ~f:(fun ~key:delegator ~data:balance ->
              let vrf_result =
                T.eval ~private_key {epoch; slot; seed; delegator}
              in
              Logger.info logger ~module_:__MODULE__ ~location:__LOC__
                !"vrf result for %d: %d/%d -> %{sexp: Bignum_bigint.t}"
                (Coda_base.Account.Index.to_int delegator)
                (Balance.to_int balance)
                (Amount.to_int total_stake)
                (Bignum_bigint.of_bit_fold_lsb
                   (Random_oracle.Digest.fold_bits vrf_result)) ;
              if
                Threshold.is_satisfied ~my_stake:balance ~total_stake
                  vrf_result
              then
                return
                  (Some
                     { Proposal_data.stake_proof=
                         {private_key; delegator; ledger= epoch_snapshot.ledger}
                     ; vrf_result }) ) ;
          None )
  end

  module Optional_state_hash = struct
    module Stable = struct
      module V1 = struct
        module T = struct
          type t = Coda_base.State_hash.Stable.V1.t option
          [@@deriving sexp, bin_io, eq, compare, hash, to_yojson, version]
        end

        include T
      end

      module Latest = V1
    end

    type t = Stable.Latest.t [@@deriving sexp, eq, compare, hash, to_yojson]

    type var = Coda_base.State_hash.var

    type value = t

    open Snark_params.Tick

    let typ : (var, value) Typ.t =
      let there = function
        | None ->
            Coda_base.State_hash.(of_hash zero)
        | Some h ->
            h
      in
      let back h =
        if Coda_base.State_hash.(equal h (of_hash zero)) then None else Some h
      in
      Typ.transport Coda_base.State_hash.typ ~there ~back

    let fold =
      Fn.compose Coda_base.State_hash.fold
        (Option.value ~default:Coda_base.State_hash.(of_hash zero))
  end

  module Epoch_data = struct
    module Poly = struct
      module Stable = struct
        module V1 = struct
          module T = struct
            type ( 'epoch_ledger
                 , 'epoch_seed
                 , 'start_checkpoint
                 , 'lock_checkpoint
                 , 'length )
                 t =
              { ledger: 'epoch_ledger
              ; seed: 'epoch_seed
              ; start_checkpoint: 'start_checkpoint
              ; lock_checkpoint: 'lock_checkpoint
              ; length: 'length }
            [@@deriving
              sexp, bin_io, eq, compare, hash, to_yojson, version {unnumbered}]
          end

<<<<<<< HEAD
          include T
        end

        module Latest = V1
=======
module Optional_state_hash = struct
  module Stable = struct
    module V1 = struct
      module T = struct
        type t = Coda_base.State_hash.Stable.V1.t option
        [@@deriving
          sexp, bin_io, eq, compare, hash, to_yojson, version {unnumbered}]
>>>>>>> 2b3bd5e2
      end

      type ( 'epoch_ledger
           , 'epoch_seed
           , 'start_checkpoint
           , 'lock_checkpoint
           , 'length )
           t =
            ( 'epoch_ledger
            , 'epoch_seed
            , 'start_checkpoint
            , 'lock_checkpoint
            , 'length )
            Stable.Latest.t =
        { ledger: 'epoch_ledger
        ; seed: 'epoch_seed
        ; start_checkpoint: 'start_checkpoint
        ; lock_checkpoint: 'lock_checkpoint
        ; length: 'length }
      [@@deriving sexp, compare, eq, hash, to_yojson]
    end

    type var =
      ( Epoch_ledger.var
      , Epoch_seed.var
      , Coda_base.State_hash.var
      , Coda_base.State_hash.var
      , Length.Unpacked.var )
      Poly.t

    let var_to_triples
        {Poly.ledger; seed; start_checkpoint; lock_checkpoint; length} =
      let open Snark_params.Tick.Checked.Let_syntax in
      let%map ledger_triples = Epoch_ledger.var_to_triples ledger
      and seed_triples = Epoch_seed.var_to_triples seed
      and start_checkpoint_triples =
        Coda_base.State_hash.var_to_triples start_checkpoint
      and lock_checkpoint_triples =
        Coda_base.State_hash.var_to_triples lock_checkpoint
      in
      ledger_triples @ seed_triples @ start_checkpoint_triples
      @ lock_checkpoint_triples
      @ Length.Unpacked.var_to_triples length

    let length_in_triples =
      Epoch_ledger.length_in_triples + Epoch_seed.length_in_triples
      + Coda_base.State_hash.length_in_triples
      + Coda_base.State_hash.length_in_triples + Length.length_in_triples

    let if_ cond
        ~(then_ :
           ( Epoch_ledger.var
           , Epoch_seed.var
           , Coda_base.State_hash.var
           , Coda_base.State_hash.var
           , Length.Unpacked.var )
           Poly.t)
        ~(else_ :
           ( Epoch_ledger.var
           , Epoch_seed.var
           , Coda_base.State_hash.var
           , Coda_base.State_hash.var
           , Length.Unpacked.var )
           Poly.t) =
      let open Snark_params.Tick.Checked.Let_syntax in
      let%map ledger =
        Epoch_ledger.if_ cond ~then_:then_.ledger ~else_:else_.ledger
      and seed = Epoch_seed.if_ cond ~then_:then_.seed ~else_:else_.seed
      and start_checkpoint =
        Coda_base.State_hash.if_ cond ~then_:then_.start_checkpoint
          ~else_:else_.start_checkpoint
      and lock_checkpoint =
        Coda_base.State_hash.if_ cond ~then_:then_.lock_checkpoint
          ~else_:else_.lock_checkpoint
      and length = Length.if_ cond ~then_:then_.length ~else_:else_.length in
      {Poly.ledger; seed; start_checkpoint; lock_checkpoint; length}

    let to_hlist {Poly.ledger; seed; start_checkpoint; lock_checkpoint; length}
        =
      Coda_base.H_list.
        [ledger; seed; start_checkpoint; lock_checkpoint; length]

    let of_hlist :
           ( unit
           ,    'ledger
             -> 'seed
             -> 'start_checkpoint
             -> 'lock_checkpoint
             -> 'length
             -> unit )
           Coda_base.H_list.t
        -> ( 'ledger
           , 'seed
           , 'start_checkpoint
           , 'lock_checkpoint
           , 'length )
           Poly.t =
     fun Coda_base.H_list.
           [ledger; seed; start_checkpoint; lock_checkpoint; length] ->
      {ledger; seed; start_checkpoint; lock_checkpoint; length}

    module Make (Lock_checkpoint : sig
      module Stable : sig
        module V1 : sig
          type t
          [@@deriving sexp, bin_io, eq, compare, hash, to_yojson, version]
        end

        module Latest : sig
          type t
          [@@deriving sexp, bin_io, eq, compare, hash, to_yojson, version]
        end
      end

      type t = Stable.Latest.t

      val typ : (Coda_base.State_hash.var, t) Typ.t

      val fold : t -> bool Tuple_lib.Triple.t Fold.t

      val null : t
    end) =
    struct
      module Value = struct
        module Stable = struct
          module V1 = struct
            module T = struct
              type t =
                ( Epoch_ledger.Value.Stable.V1.t
                , Epoch_seed.Stable.V1.t
                , Coda_base.State_hash.Stable.V1.t
                , Lock_checkpoint.Stable.V1.t
                , Length.Stable.V1.t )
                Poly.Stable.V1.t
              [@@deriving sexp, bin_io, eq, compare, hash, to_yojson, version]
            end

            include T
            include Module_version.Registration.Make_latest_version (T)
          end

          module Latest = V1

          module Module_decl = struct
            let name = "epoch_data_proof_of_stake"

            type latest = Latest.t
          end

          module Registrar = Module_version.Registration.Make (Module_decl)
          module Registered_V1 = Registrar.Register (V1)
        end

        type t =
          ( Epoch_ledger.Value.Stable.Latest.t
          , Epoch_seed.Stable.Latest.t
          , Coda_base.State_hash.Stable.Latest.t
          , Lock_checkpoint.Stable.Latest.t
          , Length.Stable.Latest.t )
          Poly.t
        [@@deriving sexp, eq, compare, hash, to_yojson]
      end

      let data_spec =
        let open Snark_params.Tick.Data_spec in
        [ Epoch_ledger.typ
        ; Epoch_seed.typ
        ; Coda_base.State_hash.typ
        ; Lock_checkpoint.typ
        ; Length.Unpacked.typ ]

      let typ : (var, Value.t) Typ.t =
        Snark_params.Tick.Typ.of_hlistable data_spec ~var_to_hlist:to_hlist
          ~var_of_hlist:of_hlist ~value_to_hlist:to_hlist
          ~value_of_hlist:of_hlist

      let fold {Poly.ledger; seed; start_checkpoint; lock_checkpoint; length} =
        let open Fold in
        Epoch_ledger.fold ledger +> Epoch_seed.fold seed
        +> Coda_base.State_hash.fold start_checkpoint
        +> Lock_checkpoint.fold lock_checkpoint
        +> Length.fold length

      let genesis =
        { Poly.ledger=
            Epoch_ledger.genesis
            (* TODO: epoch_seed needs to be non-determinable by o1-labs before mainnet launch *)
        ; seed= Epoch_seed.initial
        ; start_checkpoint= Coda_base.State_hash.(of_hash zero)
        ; lock_checkpoint= Lock_checkpoint.null
        ; length= Length.of_int 1 }
    end

    module Last = Make (struct
      include Coda_base.State_hash

      let null = Coda_base.State_hash.(of_hash zero)
    end)

    module Curr = Make (struct
      include Optional_state_hash

      let null = None
    end)

    let curr_to_last curr =
      Poly.
        { curr with
          lock_checkpoint=
            (* TODO: This is just a hack to make code compatible with old
                     implementation. We should change it once Issue #2328
                     is properly addressed. *)
            Option.value curr.lock_checkpoint
              ~default:Coda_base.State_hash.(of_hash zero) }

    let update_pair ((last_data, curr_data) : Last.Value.t * Curr.Value.t)
        epoch_length ~prev_epoch ~next_epoch ~prev_slot
        ~prev_protocol_state_hash ~proposer_vrf_result ~snarked_ledger_hash
        ~total_currency =
      let last_data, curr_data, epoch_length =
        if next_epoch > prev_epoch then
          ( curr_to_last curr_data
          , { Poly.seed= Epoch_seed.initial
            ; ledger=
                {Epoch_ledger.Poly.hash= snarked_ledger_hash; total_currency}
            ; start_checkpoint= prev_protocol_state_hash
            ; lock_checkpoint= None
            ; length= Length.of_int 1 }
          , Length.succ epoch_length )
        else (
          assert (Epoch.equal next_epoch prev_epoch) ;
          ( last_data
          , Poly.{curr_data with length= Length.succ curr_data.length}
          , epoch_length ) )
      in
      let curr_seed, curr_lock_checkpoint =
        if Epoch.Slot.in_seed_update_range prev_slot then
          ( Epoch_seed.update curr_data.seed proposer_vrf_result
          , Some prev_protocol_state_hash )
        else (curr_data.seed, curr_data.lock_checkpoint)
      in
      let curr_data =
        Poly.
          { curr_data with
            seed= curr_seed
          ; lock_checkpoint= curr_lock_checkpoint }
      in
      (last_data, curr_data, epoch_length)
  end

  module Consensus_transition = struct
    module Poly = struct
      module Stable = struct
        module V1 = struct
          module T = struct
            type ('epoch, 'slot) t = {epoch: 'epoch; slot: 'slot}
            [@@deriving sexp, bin_io, compare, version {unnumbered}]
          end

          include T
        end

        module Latest = V1
      end

      type ('epoch, 'slot) t = ('epoch, 'slot) Stable.Latest.t =
        {epoch: 'epoch; slot: 'slot}
      [@@deriving sexp, compare]
    end

    module Value = struct
      module Stable = struct
        module V1 = struct
          module T = struct
            type t =
              (Epoch.Stable.V1.t, Epoch.Slot.Stable.V1.t) Poly.Stable.V1.t
            [@@deriving sexp, bin_io, compare, version]
          end

          include T
          include Module_version.Registration.Make_latest_version (T)
        end

        module Latest = V1

        module Module_decl = struct
          let name = "consensus_transition_proof_of_stake"

          type latest = Latest.t
        end

        module Registrar = Module_version.Registration.Make (Module_decl)
        module Registered_V1 = Registrar.Register (V1)
      end

      type t = Stable.Latest.t [@@deriving sexp, compare]
    end

    type var = (Epoch.Unpacked.var, Epoch.Slot.Unpacked.var) Poly.t

    let genesis = {Poly.epoch= Epoch.zero; slot= Epoch.Slot.zero}

    let to_hlist {Poly.epoch; slot} = Coda_base.H_list.[epoch; slot]

    let of_hlist :
           (unit, 'epoch -> 'slot -> unit) Coda_base.H_list.t
        -> ('epoch, 'slot) Poly.t =
     fun Coda_base.H_list.[epoch; slot] -> {Poly.epoch; slot}

    let data_spec =
      let open Snark_params.Tick.Data_spec in
      [Epoch.Unpacked.typ; Epoch.Slot.Unpacked.typ]

    let typ : (var, Value.t) Typ.t =
      Snark_params.Tick.Typ.of_hlistable data_spec ~var_to_hlist:to_hlist
        ~var_of_hlist:of_hlist ~value_to_hlist:to_hlist
        ~value_of_hlist:of_hlist
  end

  module Global_slot = struct
    open Snark_params.Tick

    include Nat.Make32 ()

    (* Make sure this optimization makes sense versus using
       an (epoch, slot) pair *)
    let () =
      assert (
        Core.Int.(
          1 + length_in_triples
          (* Cost of creating/unpacking *)
          + (5 * length_in_triples)
          (* Cost of hashing *)
          < 5 * (Epoch.length_in_triples + Epoch.Slot.length_in_triples)) )

    let create ~(epoch : Epoch.t) ~(slot : Epoch.Slot.t) =
      of_int
        ( Epoch.Slot.to_int slot
        + (UInt32.to_int Constants.Epoch.size * Epoch.to_int epoch) )

    module Checked = struct
      (* TODO: It's possible to share this hash computation with
         the hashing of the state. Might be worth doing. *)
      let create ~(epoch : Epoch.Unpacked.var)
          ~(slot : Epoch.Slot.Unpacked.var) =
        var_of_field_unsafe
          Field.Var.(
            add
              (Epoch.Slot.pack_var slot :> t)
              (scale
                 (Epoch.pack_var epoch :> t)
                 (Field.of_int (UInt32.to_int Constants.Epoch.size))))

      let to_integer (t : Packed.var) =
        Snarky_taylor.Integer.create
          ~value:(t :> Field.Var.t)
          ~upper_bound:(Bignum_bigint.of_int (1 lsl length_in_bits))
    end
  end

  module Checkpoints = struct
    module Hash = Coda_base.Data_hash.Make_full_size ()

    let merge (s : Coda_base.State_hash.t) (h : Hash.t) =
      Snark_params.Tick.Pedersen.digest_fold
        Coda_base.Hash_prefix.checkpoint_list
        Fold.(Coda_base.State_hash.fold s +> Hash.fold h)
      |> Hash.of_hash

    let length = Constants.Checkpoint_window.per_year

    module Repr = struct
      module Stable = struct
        module V1 = struct
          module T = struct
            type t =
              { (* TODO: Make a nice way to force this to have bounded (or fixed) size for
                   bin_io reasons *)
                prefix:
                  Coda_base.State_hash.Stable.V1.t Core.Fqueue.Stable.V1.t
              ; tail: Hash.Stable.V1.t }
            [@@deriving sexp, bin_io, compare, version {unnumbered}]

            let digest ({prefix; tail} : t) =
              let rec go acc p =
                match Fqueue.dequeue p with
                | None ->
                    acc
                | Some (h, p) ->
                    go (merge h acc) p
              in
              go tail prefix
          end

          include T

          module Yojson = struct
            type t =
              { prefix: Coda_base.State_hash.Stable.V1.t list
              ; tail: Hash.Stable.V1.t }
            [@@deriving to_yojson]
          end

          let to_yojson ({prefix; tail} : t) =
            Yojson.to_yojson {prefix= Fqueue.to_list prefix; tail}
        end

        module Latest = V1
      end

      type t = Stable.Latest.t =
        {prefix: Coda_base.State_hash.t Fqueue.t; tail: Hash.t}
      [@@deriving sexp, hash, compare]

      let to_yojson = Stable.V1.to_yojson
    end

    module Stable = struct
      module V1 = struct
        module T = struct
          type t = (Repr.Stable.V1.t, Hash.Stable.V1.t) With_hash.Stable.V1.t
          [@@deriving sexp, version, to_yojson]

          let compare (t1 : t) (t2 : t) = Hash.compare t1.hash t2.hash

          let equal (t1 : t) (t2 : t) = Hash.equal t1.hash t2.hash

          let hash_fold_t s (t : t) = Hash.hash_fold_t s t.hash

          let to_repr (t : t) = t.data

          let of_repr r =
            {With_hash.Stable.V1.data= r; hash= Repr.Stable.V1.digest r}

          include Binable.Of_binable
                    (Repr.Stable.V1)
                    (struct
                      type nonrec t = t

                      let to_binable = to_repr

                      let of_binable = of_repr
                    end)
        end

        include T
        include Registration.Make_latest_version (T)
      end

      module Latest = V1

      module Module_decl = struct
        let name = "checkpoints_proof_of_stake"

        type latest = Latest.t
      end

      module Registrar = Registration.Make (Module_decl)
      module Registered_V1 = Registrar.Register (V1)
    end

    type t = (Repr.t, Hash.t) With_hash.t [@@deriving sexp, to_yojson]

    let empty : t =
      let dummy = Hash.of_hash Snark_params.Tick.Field.zero in
      {hash= dummy; data= {prefix= Fqueue.empty; tail= dummy}}

    let cons sh (t : t) : t =
      (* This kind of defeats the purpose of having a queue, but oh well. *)
      let n = Fqueue.length t.data.prefix in
      let hash = merge sh t.hash in
      let {Repr.prefix; tail} = t.data in
      if n < length then {hash; data= {prefix= Fqueue.enqueue prefix sh; tail}}
      else
        let sh0, prefix = Fqueue.dequeue_exn prefix in
        {hash; data= {prefix= Fqueue.enqueue prefix sh; tail= merge sh0 tail}}

    type var = Hash.var

    let typ =
      Typ.transport Hash.typ
        ~there:(fun (t : t) -> t.hash)
        ~back:(fun hash -> {hash; data= {prefix= Fqueue.empty; tail= hash}})

    module Checked = struct
      let if_ = Hash.if_

      let cons sh t =
        let open Snark_params.Tick in
        let open Checked in
        let%bind sh = Coda_base.State_hash.var_to_triples sh
        and t = Hash.var_to_triples t in
        Pedersen.Checked.digest_triples
          ~init:Coda_base.Hash_prefix.checkpoint_list (sh @ t)
        >>| Hash.var_of_hash_packed
    end
  end

  (* We have a list of state hashes. When we extend the blockchain,
     we see if the **previous** state should be saved as a checkpoint.
     This is because we have convenient access to the entire previous
     protocol state hash.

     We divide the slots of an epoch into "checkpoint windows": chunks of
     size [checkpoint_window_size]. The goal is to record the first block
     in a given window as a check-point if there are any blocks in that
     window, and zero checkpoints if the window was empty.

     To that end, we store in each state a bit [checkpoint_window_filled] which
     is true iff there has already been a state in the history of the given state
     which is in the same checkpoint window as the given state.
  *)
  module Consensus_state = struct
    module Poly = struct
      module Stable = struct
        module V1 = struct
          module T = struct
            type ( 'length
                 , 'vrf_output
                 , 'amount
                 , 'epoch
                 , 'slot
                 , 'last_epoch_data
                 , 'curr_epoch_data
                 , 'bool
                 , 'checkpoints )
                 t =
              { length: 'length
              ; epoch_length: 'length
              ; min_length_of_epoch: 'length
              ; last_vrf_output: 'vrf_output
              ; total_currency: 'amount
              ; curr_epoch: 'epoch
              ; curr_slot: 'slot
              ; last_epoch_data: 'last_epoch_data
              ; curr_epoch_data: 'curr_epoch_data
              ; has_ancestor_in_same_checkpoint_window: 'bool
              ; checkpoints: 'checkpoints }
            [@@deriving
              sexp, bin_io, eq, compare, hash, to_yojson, version {unnumbered}]
          end

          include T
        end

        module Latest = V1
      end

      type ( 'length
           , 'vrf_output
           , 'amount
           , 'epoch
           , 'slot
           , 'last_epoch_data
           , 'curr_epoch_data
           , 'bool
           , 'checkpoints )
           t =
            ( 'length
            , 'vrf_output
            , 'amount
            , 'epoch
            , 'slot
            , 'last_epoch_data
            , 'curr_epoch_data
            , 'bool
            , 'checkpoints )
            Stable.Latest.t =
        { length: 'length
        ; epoch_length: 'length
        ; min_length_of_epoch: 'length
        ; last_vrf_output: 'vrf_output
        ; total_currency: 'amount
        ; curr_epoch: 'epoch
        ; curr_slot: 'slot
        ; last_epoch_data: 'last_epoch_data
        ; curr_epoch_data: 'curr_epoch_data
        ; has_ancestor_in_same_checkpoint_window: 'bool
        ; checkpoints: 'checkpoints }
      [@@deriving sexp, compare, hash, to_yojson]
    end

    module Value = struct
      module Stable = struct
        module V1 = struct
          module T = struct
            type t =
              ( Length.Stable.V1.t
              , Vrf.Output.Stable.V1.t
              , Amount.Stable.V1.t
              , Epoch.Stable.V1.t
              , Epoch.Slot.Stable.V1.t
              , Epoch_data.Last.Value.Stable.V1.t
              , Epoch_data.Curr.Value.Stable.V1.t
              , bool
              , Checkpoints.Stable.V1.t )
              Poly.Stable.V1.t
            [@@deriving sexp, bin_io, eq, compare, hash, version, to_yojson]
          end

          include T
          include Registration.Make_latest_version (T)
        end

        module Latest = V1

        module Module_decl = struct
          let name = "consensus_state_proof_of_stake"

          type latest = Latest.t
        end

        module Registrar = Registration.Make (Module_decl)
        module Registered_V1 = Registrar.Register (V1)
      end

      type t = Stable.Latest.t (* bin_io omitted intentionally *)
      [@@deriving sexp, eq, compare, hash, to_yojson]
    end

    open Snark_params.Tick

    type var =
      ( Length.Unpacked.var
      , Vrf.Output.var
      , Amount.var
      , Epoch.Unpacked.var
      , Epoch.Slot.Unpacked.var
      , Epoch_data.var
      , Epoch_data.var
      , Boolean.var
      , Checkpoints.var )
      Poly.t

    let to_hlist
        { Poly.length
        ; epoch_length
        ; min_length_of_epoch
        ; last_vrf_output
        ; total_currency
        ; curr_epoch
        ; curr_slot
        ; last_epoch_data
        ; curr_epoch_data
        ; has_ancestor_in_same_checkpoint_window
        ; checkpoints } =
      let open Coda_base.H_list in
      [ length
      ; epoch_length
      ; min_length_of_epoch
      ; last_vrf_output
      ; total_currency
      ; curr_epoch
      ; curr_slot
      ; last_epoch_data
      ; curr_epoch_data
      ; has_ancestor_in_same_checkpoint_window
      ; checkpoints ]

    let of_hlist :
           ( unit
           ,    'length
             -> 'length
             -> 'length
             -> 'vrf_output
             -> 'amount
             -> 'epoch
             -> 'slot
             -> 'last_epoch_data
             -> 'curr_epoch_data
             -> 'bool
             -> 'checkpoints
             -> unit )
           Coda_base.H_list.t
        -> ( 'length
           , 'vrf_output
           , 'amount
           , 'epoch
           , 'slot
           , 'last_epoch_data
           , 'curr_epoch_data
           , 'bool
           , 'checkpoints )
           Poly.t =
     fun Coda_base.H_list.
           [ length
           ; epoch_length
           ; min_length_of_epoch
           ; last_vrf_output
           ; total_currency
           ; curr_epoch
           ; curr_slot
           ; last_epoch_data
           ; curr_epoch_data
           ; has_ancestor_in_same_checkpoint_window
           ; checkpoints ] ->
      { length
      ; epoch_length
      ; min_length_of_epoch
      ; last_vrf_output
      ; total_currency
      ; curr_epoch
      ; curr_slot
      ; last_epoch_data
      ; curr_epoch_data
      ; has_ancestor_in_same_checkpoint_window
      ; checkpoints }

    let data_spec =
      let open Snark_params.Tick.Data_spec in
      [ Length.Unpacked.typ
      ; Length.Unpacked.typ
      ; Length.Unpacked.typ
      ; Vrf.Output.typ
      ; Amount.typ
      ; Epoch.Unpacked.typ
      ; Epoch.Slot.Unpacked.typ
      ; Epoch_data.Last.typ
      ; Epoch_data.Curr.typ
      ; Boolean.typ
      ; Checkpoints.typ ]

    let typ : (var, Value.t) Typ.t =
      Snark_params.Tick.Typ.of_hlistable data_spec ~var_to_hlist:to_hlist
        ~var_of_hlist:of_hlist ~value_to_hlist:to_hlist
        ~value_of_hlist:of_hlist

    let var_to_triples
        { Poly.length
        ; epoch_length
        ; last_vrf_output
        ; total_currency
        ; curr_epoch
        ; curr_slot
        ; last_epoch_data
        ; curr_epoch_data
        ; _ } =
      let open Snark_params.Tick.Checked.Let_syntax in
      let%map last_epoch_data_triples =
        Epoch_data.var_to_triples last_epoch_data
      and curr_epoch_data_triples =
        Epoch_data.var_to_triples curr_epoch_data
      in
      Length.Unpacked.var_to_triples length
      @ Length.Unpacked.var_to_triples epoch_length
      @ Vrf.Output.Checked.to_triples last_vrf_output
      @ Epoch.Unpacked.var_to_triples curr_epoch
      @ Epoch.Slot.Unpacked.var_to_triples curr_slot
      @ Amount.var_to_triples total_currency
      @ last_epoch_data_triples @ curr_epoch_data_triples

    let fold
        { Poly.length
        ; epoch_length
        ; last_vrf_output
        ; curr_epoch
        ; curr_slot
        ; total_currency
        ; last_epoch_data
        ; curr_epoch_data
        ; _ } =
      let open Fold in
      Length.fold length +> Length.fold epoch_length
      +> Vrf.Output.fold last_vrf_output
      +> Epoch.fold curr_epoch +> Epoch.Slot.fold curr_slot
      +> Amount.fold total_currency
      +> Epoch_data.Last.fold last_epoch_data
      +> Epoch_data.Curr.fold curr_epoch_data

    let length_in_triples =
      Length.length_in_triples + Length.length_in_triples
      + Vrf.Output.length_in_triples + Epoch.length_in_triples
      + Epoch.Slot.length_in_triples + Amount.length_in_triples
      + Epoch_data.length_in_triples + Epoch_data.length_in_triples

    let checkpoint_window slot =
      Global_slot.to_int slot / Constants.Checkpoint_window.size_in_slots

    let same_checkpoint_window_unchecked slot1 slot2 =
      Core.Int.(checkpoint_window slot1 = checkpoint_window slot2)

    let time_hum (t : Value.t) =
      sprintf "%d:%d"
        (Epoch.to_int t.curr_epoch)
        (Epoch.Slot.to_int t.curr_slot)

    let update ~(previous_consensus_state : Value.t)
        ~(consensus_transition : Consensus_transition.Value.t)
        ~(previous_protocol_state_hash : Coda_base.State_hash.t)
        ~(supply_increase : Currency.Amount.t)
        ~(snarked_ledger_hash : Coda_base.Frozen_ledger_hash.t)
        ~(proposer_vrf_result : Random_oracle.Digest.t) : Value.t Or_error.t =
      let open Or_error.Let_syntax in
      let prev_epoch, prev_slot =
        ( previous_consensus_state.curr_epoch
        , previous_consensus_state.curr_slot )
      in
      let next_epoch, next_slot =
        (consensus_transition.epoch, consensus_transition.slot)
      in
      let%map total_currency =
        Amount.add previous_consensus_state.total_currency supply_increase
        |> Option.map ~f:Or_error.return
        |> Option.value
             ~default:(Or_error.error_string "failed to add total_currency")
      and () =
        if
          (Epoch.(equal next_epoch zero) && Epoch.Slot.(equal next_slot zero))
          || Epoch.(prev_epoch < next_epoch)
          || Epoch.(prev_epoch = next_epoch)
             && Epoch.Slot.(prev_slot < next_slot)
        then Ok ()
        else
          Or_error.errorf
            !"(epoch, slot) did not increase. prev=%{sexp:Epoch.t * \
              Epoch.Slot.t}, next=%{sexp:Epoch.t * Epoch.Slot.t}"
            (prev_epoch, prev_slot) (next_epoch, next_slot)
      in
      let last_epoch_data, curr_epoch_data, epoch_length =
        Epoch_data.update_pair
          ( previous_consensus_state.last_epoch_data
          , previous_consensus_state.curr_epoch_data )
          previous_consensus_state.epoch_length ~prev_epoch ~next_epoch
          ~prev_slot ~prev_protocol_state_hash:previous_protocol_state_hash
          ~proposer_vrf_result ~snarked_ledger_hash ~total_currency
      in
      let checkpoints =
        if previous_consensus_state.has_ancestor_in_same_checkpoint_window then
          previous_consensus_state.checkpoints
        else
          Checkpoints.cons previous_protocol_state_hash
            previous_consensus_state.checkpoints
      in
      { Poly.length= Length.succ previous_consensus_state.length
      ; epoch_length
      ; min_length_of_epoch=
          ( if Epoch.equal prev_epoch next_epoch then
            previous_consensus_state.min_length_of_epoch
          else if Epoch.(equal next_epoch (succ prev_epoch)) then
            Length.min previous_consensus_state.min_length_of_epoch
              previous_consensus_state.curr_epoch_data.length
          else Length.zero )
      ; last_vrf_output= proposer_vrf_result
      ; total_currency
      ; curr_epoch= consensus_transition.epoch
      ; curr_slot= next_slot
      ; last_epoch_data
      ; curr_epoch_data
      ; has_ancestor_in_same_checkpoint_window=
          same_checkpoint_window_unchecked
            (Global_slot.create ~epoch:prev_epoch ~slot:prev_slot)
            (Global_slot.create ~epoch:next_epoch ~slot:next_slot)
      ; checkpoints }

    module M = Snarky.Snark.Run.Make (Crypto_params_init.Tick_backend)

    let m : M.field Snarky.Snark.m = (module M)

    let same_checkpoint_window ~prev:(slot1 : Global_slot.Packed.var)
        ~next:(slot2 : Global_slot.Packed.var) =
      let open Snarky_taylor in
      let open M in
      let _q1, r1 =
        Integer.div_mod ~m
          (Global_slot.Checked.to_integer slot1)
          (Integer.constant ~m
             (Bignum_bigint.of_int Constants.Checkpoint_window.size_in_slots))
      in
      let next_window_start =
        Field.(
          (slot1 :> Field.t)
          - Integer.to_field r1
          + of_int Constants.Checkpoint_window.size_in_slots)
      in
      (Field.compare ~bit_length:Global_slot.length_in_bits
         (slot2 :> Field.t)
         next_window_start)
        .less

    let same_checkpoint_window ~prev ~next =
      M.make_checked (fun () -> same_checkpoint_window ~prev ~next)

    let negative_one : Value.t =
      { Poly.length= Length.zero
      ; epoch_length= Length.zero
      ; min_length_of_epoch= Length.of_int (UInt32.to_int Constants.Epoch.size)
      ; last_vrf_output= Vrf.Output.dummy
      ; total_currency= genesis_ledger_total_currency
      ; curr_epoch= Epoch.zero
      ; curr_slot= Epoch.Slot.zero
      ; last_epoch_data= Epoch_data.Last.genesis
      ; curr_epoch_data= Epoch_data.Curr.genesis
      ; has_ancestor_in_same_checkpoint_window= false
      ; checkpoints= Checkpoints.empty }

    let create_genesis ~negative_one_protocol_state_hash : Value.t =
      Or_error.ok_exn
        (update ~proposer_vrf_result:Vrf.Precomputed.vrf_output
           ~previous_consensus_state:negative_one
           ~previous_protocol_state_hash:negative_one_protocol_state_hash
           ~consensus_transition:Consensus_transition.genesis
           ~supply_increase:Currency.Amount.zero
           ~snarked_ledger_hash:genesis_ledger_hash)

    (* Check that both epoch and slot are zero.
    *)
    let is_genesis (epoch : Epoch.Unpacked.var)
        (slot : Epoch.Slot.Unpacked.var) =
      let open Field in
      Checked.equal
        Checked.(
          (Epoch.pack_var epoch :> Var.t) + (Epoch.Slot.pack_var slot :> Var.t))
        (Var.constant zero)

    let%snarkydef update_var (previous_state : var)
        (transition_data : Consensus_transition.var)
        (previous_protocol_state_hash : Coda_base.State_hash.var)
        ~(supply_increase : Currency.Amount.var)
        ~(previous_blockchain_state_ledger_hash :
           Coda_base.Frozen_ledger_hash.var) =
      let open Snark_params.Tick in
      let {Poly.curr_epoch= prev_epoch; curr_slot= prev_slot; _} =
        previous_state
      in
      let {Consensus_transition.Poly.epoch= next_epoch; slot= next_slot} =
        transition_data
      in
      let%bind epoch_increased =
        let%bind c = Epoch.compare_var prev_epoch next_epoch in
        let%map () = Boolean.Assert.is_true c.less_or_equal in
        c.less
      in
      let%bind () =
        let%bind slot_increased =
          let%map c = Epoch.Slot.compare_var prev_slot next_slot in
          c.less
        in
        let%bind is_genesis = is_genesis next_epoch next_slot in
        Boolean.Assert.any [epoch_increased; slot_increased; is_genesis]
      in
      let%bind last_data =
        Epoch_data.if_ epoch_increased ~then_:previous_state.curr_epoch_data
          ~else_:previous_state.last_epoch_data
      in
      let%bind threshold_satisfied, vrf_result =
        let%bind (module M) = Inner_curve.Checked.Shifted.create () in
        Vrf.Checked.check
          (module M)
          ~epoch_ledger:last_data.ledger ~epoch:transition_data.epoch
          ~slot:transition_data.slot ~seed:last_data.seed
      in
      let%bind new_total_currency =
        Currency.Amount.Checked.add previous_state.total_currency
          supply_increase
      in
      let%bind checkpoints =
        let%bind consed =
          Checkpoints.Checked.cons previous_protocol_state_hash
            previous_state.checkpoints
        in
        Checkpoints.Checked.if_
          previous_state.has_ancestor_in_same_checkpoint_window
          ~then_:previous_state.checkpoints ~else_:consed
      in
      let%bind has_ancestor_in_same_checkpoint_window =
        same_checkpoint_window
          ~prev:(Global_slot.Checked.create ~epoch:prev_epoch ~slot:prev_slot)
          ~next:(Global_slot.Checked.create ~epoch:next_epoch ~slot:next_slot)
      in
      let%bind curr_data =
        let%map seed =
          let%bind in_seed_update_range =
            Epoch.Slot.in_seed_update_range_var prev_slot
          in
          let%bind base =
            Epoch_seed.if_ epoch_increased
              ~then_:Epoch_seed.(var_of_t initial)
              ~else_:previous_state.curr_epoch_data.seed
          in
          let%bind updated = Epoch_seed.update_var base vrf_result in
          Epoch_seed.if_ in_seed_update_range ~then_:updated ~else_:base
        and length =
          let%bind base =
            Field.Checked.if_ epoch_increased
              ~then_:Field.(Var.constant zero)
              ~else_:
                ( Length.pack_var previous_state.curr_epoch_data.length
                  :> Field.Var.t )
          in
          Length.var_of_field Field.(Var.(add (constant one) base))
        and ledger =
          Epoch_ledger.if_ epoch_increased
            ~then_:
              { total_currency= new_total_currency
              ; hash= previous_blockchain_state_ledger_hash }
            ~else_:previous_state.curr_epoch_data.ledger
        and start_checkpoint =
          Coda_base.State_hash.if_ epoch_increased
            ~then_:previous_protocol_state_hash
            ~else_:previous_state.curr_epoch_data.start_checkpoint
        (* Want this to be the protocol state hash once we leave the seed
           update range. *)
        and lock_checkpoint =
          let%bind base =
            (* TODO: Should this be zero or some other sentinel value? *)
            Coda_base.State_hash.if_ epoch_increased
              ~then_:Coda_base.State_hash.(var_of_t (of_hash zero))
              ~else_:previous_state.curr_epoch_data.lock_checkpoint
          in
          let%bind in_seed_update_range =
            Epoch.Slot.in_seed_update_range_var previous_state.curr_slot
          in
          Coda_base.State_hash.if_ in_seed_update_range
            ~then_:previous_protocol_state_hash ~else_:base
        in
        { Epoch_data.Poly.seed
        ; length
        ; ledger
        ; start_checkpoint
        ; lock_checkpoint }
      and length = Length.increment_var previous_state.length
      (* TODO: keep track of total_currency in transaction snark. The current_slot
       * implementation would allow an adversary to make then total_currency incorrect by
       * not adding the coinbase to their account. *)
      and new_total_currency =
        Amount.Checked.add previous_state.total_currency supply_increase
      and epoch_length =
        Length.increment_if_var previous_state.epoch_length epoch_increased
      and min_length_of_epoch =
        let if_ b ~then_ ~else_ =
          let%bind b = b and then_ = then_ and else_ = else_ in
          Length.if_ b ~then_ ~else_
        in
        let return = Checked.return in
        if_
          (return Boolean.(not epoch_increased))
          ~then_:(return previous_state.min_length_of_epoch)
          ~else_:
            (if_
               (Epoch.is_succ_var ~pred:prev_epoch ~succ:next_epoch)
               ~then_:
                 (Length.min_var previous_state.min_length_of_epoch
                    previous_state.curr_epoch_data.length)
               ~else_:(return (Length.Unpacked.var_of_value Length.zero)))
      in
      Checked.return
        ( `Success threshold_satisfied
        , { Poly.length
          ; epoch_length
          ; min_length_of_epoch
          ; last_vrf_output= vrf_result
          ; curr_epoch= transition_data.epoch
          ; curr_slot= transition_data.slot
          ; total_currency= new_total_currency
          ; last_epoch_data= last_data
          ; curr_epoch_data= curr_data
          ; has_ancestor_in_same_checkpoint_window
          ; checkpoints } )

    let length (t : Value.t) = t.length

    let to_lite = None

    type display =
      { length: int
      ; epoch_length: int
      ; curr_epoch: int
      ; curr_slot: int
      ; total_currency: int }
    [@@deriving yojson]

    let display (t : Value.t) =
      { length= Length.to_int t.length
      ; epoch_length= Length.to_int t.epoch_length
      ; curr_epoch= Segment_id.to_int t.curr_epoch
      ; curr_slot= Segment_id.to_int t.curr_slot
      ; total_currency= Amount.to_int t.total_currency }
  end

  module Prover_state = struct
    include Coda_base.Stake_proof

    let precomputed_handler = Vrf.Precomputed.handler

    let handler {delegator; ledger; private_key}
        ~pending_coinbase:{ Coda_base.Pending_coinbase_witness.pending_coinbases
                          ; is_new_stack } : Snark_params.Tick.Handler.t =
      let ledger_handler = unstage (Coda_base.Sparse_ledger.handler ledger) in
      let pending_coinbase_handler =
        unstage
          (Coda_base.Pending_coinbase.handler pending_coinbases ~is_new_stack)
      in
      let handlers =
        Snarky.Request.Handler.(
          push
            (push fail (create_single pending_coinbase_handler))
            (create_single ledger_handler))
      in
      fun (With {request; respond}) ->
        match request with
        | Vrf.Winner_address ->
            respond (Provide delegator)
        | Vrf.Private_key ->
            respond (Provide private_key)
        | _ ->
            respond
              (Provide
                 (Snarky.Request.Handler.run handlers
                    ["Ledger Handler"; "Pending Coinbase Handler"]
                    request))
  end
end

module Hooks = struct
  open Data

  module Rpcs = struct
    open Async

    module Get_epoch_ledger = struct
      module T = struct
        let name = "get_epoch_ledger"

        module T = struct
          type query = Coda_base.Ledger_hash.Stable.V1.t

          type response = (Coda_base.Sparse_ledger.t, string) Result.t
        end

        module Caller = T
        module Callee = T
      end

      include T.T
      module M = Versioned_rpc.Both_convert.Plain.Make (T)
      include M

      include Perf_histograms.Rpc.Plain.Extend (struct
        include M
        include T
      end)

      module V1 = struct
        module T = struct
          type query = Coda_base.Ledger_hash.Stable.V1.t [@@deriving bin_io]

          type response =
            (Coda_base.Sparse_ledger.Stable.V1.t, string) Result.t
          [@@deriving bin_io]

          let version = 1

          let query_of_caller_model = Fn.id

          let callee_model_of_query = Fn.id

          let response_of_callee_model = Fn.id

          let caller_model_of_response = Fn.id
        end

        include T
        include Register (T)
      end

      let implementation ~logger ~local_state conn ~version:_ ledger_hash =
        let open Coda_base in
        let open Host_and_port in
        let open Local_state in
        let open Snapshot in
        let open Option.Let_syntax in
        Deferred.create (fun ivar ->
            Logger.info logger ~module_:__MODULE__ ~location:__LOC__
              ~metadata:
                [ ("peer", `String (sprintf "%s:%d" conn.host conn.port))
                ; ("ledger_hash", Coda_base.Ledger_hash.to_yojson ledger_hash)
                ]
              "serving epoch ledger query with hash $ledger_hash from $peer" ;
            let response =
              if
                Ledger_hash.equal ledger_hash
                  (Frozen_ledger_hash.to_ledger_hash genesis_ledger_hash)
              then Error "refusing to serve genesis epoch ledger"
              else
                let candidate_snapshots =
                  [ local_state.last_epoch_snapshot
                  ; local_state.curr_epoch_snapshot ]
                in
                List.find_map candidate_snapshots ~f:(fun snapshot_opt ->
                    let%map snapshot = snapshot_opt in
                    if
                      Ledger_hash.equal ledger_hash
                        (Sparse_ledger.merkle_root snapshot.ledger)
                    then Ok snapshot.ledger
                    else Error "missing epoch ledger" )
                |> Option.value ~default:(Error "epoch ledger not found")
            in
            Result.iter_error response ~f:(fun err ->
                Logger.info logger ~module_:__MODULE__ ~location:__LOC__
                  ~metadata:
                    [ ("peer", `String (sprintf "%s:%d" conn.host conn.port))
                    ; ("error", `String err)
                    ; ( "ledger_hash"
                      , Coda_base.Ledger_hash.to_yojson ledger_hash ) ]
                  "failed to serve epoch ledger query with hash $ledger_hash \
                   from $peer: $error" ) ;
            Ivar.fill ivar response )
    end

    let implementations ~logger ~local_state =
      Get_epoch_ledger.(implement_multi (implementation ~logger ~local_state))
  end

  (* Select the correct epoch data to use from a consensus state for a given epoch.
   * The rule for selecting the correct epoch data changes based on whether or not
   * the consensus state we are selecting from is in the epoch we want to select.
   * There is also a special case for when the consensus state we are selecting
   * from is in the genesis epoch.
   *)
  let select_epoch_data ~(consensus_state : Consensus_state.Value.t) ~epoch =
    (* are we in the same epoch as the consensus state? *)
    let in_same_epoch = Epoch.equal epoch consensus_state.curr_epoch in
    (* are we in the next epoch after the consensus state? *)
    let in_next_epoch =
      Epoch.equal epoch (Epoch.succ consensus_state.curr_epoch)
    in
    (* is the consensus state from the genesis epoch? *)
    let from_genesis_epoch =
      Length.equal consensus_state.epoch_length Length.zero
    in
    if in_same_epoch || from_genesis_epoch then
      Ok consensus_state.last_epoch_data
    else if in_next_epoch then
      Ok (Epoch_data.curr_to_last consensus_state.curr_epoch_data)
    else Error ()

  let epoch_snapshot_name = function
    | `Genesis ->
        "genesis"
    | `Curr ->
        "curr"
    | `Last ->
        "last"

  (* Select the correct epoch snapshot to use from local state for an epoch.
   * The rule for selecting the correct epoch snapshot is predicated off of
   * whether or not the first transition in the epoch in question has been
   * finalized yet, as the local state epoch snapshot pointers are not
   * updated until the consensus state reaches the root of the transition frontier.
   * This function does not guarantee that the selected epoch snapshot is valid
   * (i.e. it does not check that the epoch snapshot's ledger hash is the same
   * as the ledger hash specified by the epoch data).
   *)
  let select_epoch_snapshot ~(consensus_state : Consensus_state.Value.t)
      ~local_state ~epoch ~epoch_data =
    let open Local_state in
    let open Epoch_data.Poly in
    let open Epoch_ledger.Poly in
    (* is the snapshot we need the genesis snapshot? *)
    let is_genesis_snapshot =
      Coda_base.Frozen_ledger_hash.equal epoch_data.ledger.hash
        genesis_ledger_hash
    in
    (* are we in the next epoch after the consensus state? *)
    let in_next_epoch =
      Epoch.equal epoch (Epoch.succ consensus_state.curr_epoch)
    in
    (* has the first transition in the epoch reached finalization? *)
    let epoch_is_finalized =
      consensus_state.curr_epoch_data.length > Length.of_int Constants.k
    in
    if is_genesis_snapshot then
      (`Genesis, Some local_state.genesis_epoch_snapshot)
    else if in_next_epoch || not epoch_is_finalized then
      (`Curr, local_state.curr_epoch_snapshot)
    else (`Last, local_state.last_epoch_snapshot)

  type local_state_sync =
    { snapshot_id: Local_state.snapshot_identifier
    ; expected_root: Coda_base.Frozen_ledger_hash.t }
  [@@deriving to_yojson]

  let required_local_state_sync ~(consensus_state : Consensus_state.Value.t)
      ~local_state =
    let open Coda_base in
    let epoch = consensus_state.curr_epoch in
    let epoch_data =
      (* This should not fail since we are getting epoch data for the
       * same epoch that the consensus state is in. *)
      select_epoch_data ~consensus_state ~epoch
      |> Result.map_error
           ~f:
             (Fn.const
                "unexpected failure while selecting epoch data from consensus \
                 state")
      |> Result.ok_or_failwith
    in
    let source, _snapshot =
      select_epoch_snapshot ~consensus_state ~local_state ~epoch ~epoch_data
    in
    let required_snapshot_sync snapshot_id expected_root =
      match Local_state.get_snapshot local_state snapshot_id with
      | None ->
          Some {snapshot_id; expected_root}
      | Some s ->
          Option.some_if
            (not
               (Ledger_hash.equal
                  (Frozen_ledger_hash.to_ledger_hash expected_root)
                  (Sparse_ledger.merkle_root s.ledger)))
            {snapshot_id; expected_root}
    in
    match source with
    | `Genesis ->
        None
<<<<<<< HEAD
    (* We never need to do work to have the genesis snapshot*)
    | `Curr ->
        Option.map
          (required_snapshot_sync Curr_epoch_snapshot
             consensus_state.last_epoch_data.ledger.hash)
          ~f:Non_empty_list.singleton
    | `Last -> (
      match
        Core.List.filter_map
          [ required_snapshot_sync Curr_epoch_snapshot
              consensus_state.curr_epoch_data.ledger.hash
          ; required_snapshot_sync Last_epoch_snapshot
              consensus_state.last_epoch_data.ledger.hash ]
          ~f:Fn.id
      with
      | [] ->
          None
      | ls ->
          Non_empty_list.of_list_opt ls )

  let sync_local_state ~logger ~local_state ~random_peers
      ~(query_peer : Network_peer.query_peer) requested_syncs =
    let open Local_state in
    let open Snapshot in
    let open Deferred.Let_syntax in
    let requested_syncs = Non_empty_list.to_list requested_syncs in
    Logger.info logger "syncing local state, %d jobs"
      (List.length requested_syncs)
      ~location:__LOC__ ~module_:__MODULE__
      ~metadata:
        [ ( "requested_syncs"
          , `List (List.map requested_syncs ~f:local_state_sync_to_yojson) )
        ; ("local_state", Local_state.to_yojson local_state) ] ;
    let sync {snapshot_id; expected_root= target_ledger_hash} =
      Deferred.List.exists (random_peers 3) ~f:(fun peer ->
          match%map
            query_peer.query peer Rpcs.Get_epoch_ledger.dispatch_multi
              (Coda_base.Frozen_ledger_hash.to_ledger_hash target_ledger_hash)
          with
          | Ok (Ok snapshot_ledger) ->
              let delegators =
                Option.map local_state.proposer_public_key ~f:(fun pk ->
                    compute_delegators
                      (`Include_self, pk)
                      ~iter_accounts:(fun f ->
                        Coda_base.Sparse_ledger.iteri snapshot_ledger ~f ) )
                |> Option.value
                     ~default:(Coda_base.Account.Index.Table.create ())
              in
              set_snapshot local_state snapshot_id
                (Some {ledger= snapshot_ledger; delegators}) ;
              true
          | Ok (Error err) ->
              (* TODO: punish *)
              Logger.faulty_peer_without_punishment logger ~module_:__MODULE__
                ~location:__LOC__
                ~metadata:
                  [ ("peer", Network_peer.Peer.to_yojson peer)
                  ; ("error", `String err) ]
                "peer $peer failed to serve requested epoch ledger: $error" ;
              false
          | Error err ->
              Logger.faulty_peer_without_punishment logger ~module_:__MODULE__
                ~location:__LOC__
                ~metadata:
                  [ ("peer", Network_peer.Peer.to_yojson peer)
                  ; ("error", `String (Error.to_string_hum err)) ]
                "error querying peer $peer: $error" ;
              false )
=======
    | ls ->
        Non_empty_list.of_list_opt ls )

let sync_local_state ~logger ~trust_system ~local_state ~random_peers
    ~(query_peer : Network_peer.query_peer) requested_syncs =
  let open Local_state in
  let open Snapshot in
  let open Deferred.Let_syntax in
  let requested_syncs = Non_empty_list.to_list requested_syncs in
  Logger.info logger "syncing local state, %d jobs"
    (List.length requested_syncs)
    ~location:__LOC__ ~module_:__MODULE__
    ~metadata:
      [ ( "requested_syncs"
        , `List (List.map requested_syncs ~f:local_state_sync_to_yojson) )
      ; ("local_state", Local_state.to_yojson local_state) ] ;
  let sync {snapshot_id; expected_root= target_ledger_hash} =
    Deferred.List.exists (random_peers 3) ~f:(fun peer ->
        match%bind
          query_peer.query peer Rpcs.Get_epoch_ledger.dispatch_multi
            (Coda_base.Frozen_ledger_hash.to_ledger_hash target_ledger_hash)
        with
        | Ok (Ok snapshot_ledger) ->
            let%bind () =
              Trust_system.(
                record trust_system logger peer.host
                  Actions.(Epoch_ledger_provided, None))
            in
            let delegators =
              Option.map local_state.proposer_public_key ~f:(fun pk ->
                  compute_delegators
                    (`Include_self, pk)
                    ~iter_accounts:(fun f ->
                      Coda_base.Sparse_ledger.iteri snapshot_ledger ~f ) )
              |> Option.value
                   ~default:(Coda_base.Account.Index.Table.create ())
            in
            set_snapshot local_state snapshot_id
              (Some {ledger= snapshot_ledger; delegators}) ;
            return true
        | Ok (Error err) ->
            Logger.faulty_peer_without_punishment logger ~module_:__MODULE__
              ~location:__LOC__
              ~metadata:
                [ ("peer", Network_peer.Peer.to_yojson peer)
                ; ("error", `String err) ]
              "peer $peer failed to serve requested epoch ledger: $error" ;
            return false
        | Error err ->
            Logger.faulty_peer_without_punishment logger ~module_:__MODULE__
              ~location:__LOC__
              ~metadata:
                [ ("peer", Network_peer.Peer.to_yojson peer)
                ; ("error", `String (Error.to_string_hum err)) ]
              "error querying peer $peer: $error" ;
            return false )
  in
  if%map Deferred.List.for_all requested_syncs ~f:sync then Ok ()
  else Error (Error.of_string "failed to synchronize epoch ledger")

(* TODO: only track total currency from accounts > 1% of the currency using transactions *)
let generate_transition ~(previous_protocol_state : Protocol_state.Value.t)
    ~blockchain_state ~time ~proposal_data ~transactions:_ ~snarked_ledger_hash
    ~supply_increase ~logger:_ =
  let previous_consensus_state =
    Protocol_state.consensus_state previous_protocol_state
  in
  let epoch, slot =
    let time = Time.of_span_since_epoch (Time.Span.of_ms time) in
    Epoch.epoch_and_slot_of_time_exn time
  in
  let consensus_transition_data =
    Consensus_transition_data.Poly.{epoch; slot}
  in
  let consensus_state =
    Or_error.ok_exn
      (Consensus_state.update ~previous_consensus_state
         ~consensus_transition_data
         ~proposer_vrf_result:proposal_data.Proposal_data.vrf_result
         ~previous_protocol_state_hash:
           (Protocol_state.hash previous_protocol_state)
         ~supply_increase ~snarked_ledger_hash)
  in
  let protocol_state =
    Protocol_state.create_value
      ~previous_state_hash:(Protocol_state.hash previous_protocol_state)
      ~blockchain_state ~consensus_state
  in
  (protocol_state, consensus_transition_data)

let received_within_window (epoch, slot) ~time_received =
  let open Time in
  let open Int64 in
  let ( < ) x y = Pervasives.(compare x y < 0) in
  let ( >= ) x y = Pervasives.(compare x y >= 0) in
  let time_received =
    of_span_since_epoch (Span.of_ms (Unix_timestamp.to_int64 time_received))
  in
  let slot_diff =
    Epoch.diff_in_slots
      (Epoch.epoch_and_slot_of_time_exn time_received)
      (epoch, slot)
  in
  if slot_diff < 0L then Error `Too_early
  else if slot_diff >= of_int Constants.delta then Error (`Too_late slot_diff)
  else Ok ()

let received_at_valid_time (consensus_state : Consensus_state.Value.t)
    ~time_received =
  received_within_window
    (consensus_state.curr_epoch, consensus_state.curr_slot)
    ~time_received

include struct
  let%snarkydef next_state_checked ~(prev_state : Protocol_state.var)
      ~(prev_state_hash : Coda_base.State_hash.var) transition supply_increase
      =
    Consensus_state.update_var
      (Protocol_state.consensus_state prev_state)
      (Snark_transition.consensus_data transition)
      prev_state_hash ~supply_increase
      ~previous_blockchain_state_ledger_hash:
        ( Protocol_state.blockchain_state prev_state
        |> Blockchain_state.snarked_ledger_hash )
end

let select ~existing ~candidate ~logger =
  let string_of_choice = function `Take -> "Take" | `Keep -> "Keep" in
  let log_result choice msg =
    Logger.debug logger ~module_:__MODULE__ ~location:__LOC__
      "RESULT: %s -- %s" (string_of_choice choice) msg
  in
  let log_choice ~precondition_msg ~choice_msg choice =
    let choice_msg =
      match choice with
      | `Take ->
          choice_msg
      | `Keep ->
          Printf.sprintf "not (%s)" choice_msg
>>>>>>> 2b3bd5e2
    in
    if%map Deferred.List.for_all requested_syncs ~f:sync then Ok ()
    else Error (Error.of_string "failed to synchronize epoch ledger")

  let received_within_window (epoch, slot) ~time_received =
    let open Time in
    let time_received =
      of_span_since_epoch (Span.of_ms (Unix_timestamp.to_int64 time_received))
    in
    let window_start = Epoch.slot_start_time epoch slot in
    let window_end = add window_start Constants.delta_duration in
    if window_start < time_received && time_received < window_end then Ok ()
    else
      Error
        [ ("window_start", to_yojson window_start)
        ; ("window_end", to_yojson window_end)
        ; ("time_received", to_yojson time_received) ]

  let received_at_valid_time (consensus_state : Consensus_state.Value.t)
      ~time_received =
    received_within_window
      (consensus_state.curr_epoch, consensus_state.curr_slot)
      ~time_received

  let select ~existing ~candidate ~logger =
    let string_of_choice = function `Take -> "Take" | `Keep -> "Keep" in
    let log_result choice msg =
      Logger.debug logger ~module_:__MODULE__ ~location:__LOC__
        "RESULT: %s -- %s" (string_of_choice choice) msg
    in
    let log_choice ~precondition_msg ~choice_msg choice =
      let choice_msg =
        match choice with
        | `Take ->
            choice_msg
        | `Keep ->
            Printf.sprintf "not (%s)" choice_msg
      in
      let msg = Printf.sprintf "(%s) && (%s)" precondition_msg choice_msg in
      log_result choice msg
    in
    Logger.info logger ~module_:__MODULE__ ~location:__LOC__
      "selecting best consensus state"
      ~metadata:
        [ ("existing", Consensus_state.Value.to_yojson existing)
        ; ("candidate", Consensus_state.Value.to_yojson candidate) ] ;
    (* TODO: add fork_before_checkpoint check *)
    (* Each branch contains a precondition predicate and a choice predicate,
     * which takes the new state when true. Each predicate is also decorated
     * with a string description, used for debugging messages *)
    let candidate_vrf_is_bigger =
      let d = Fn.compose Random_oracle.digest_string Vrf.Output.to_string in
      Random_oracle.Digest.( > )
        (d candidate.last_vrf_output)
        (d existing.last_vrf_output)
    in
    let ( << ) a b =
      let c = Length.compare a b in
      c < 0 || (c = 0 && candidate_vrf_is_bigger)
    in
    let ( = ) = Coda_base.State_hash.equal in
    let branches =
      [ ( ( lazy
              ( existing.last_epoch_data.lock_checkpoint
              = candidate.last_epoch_data.lock_checkpoint )
          , "last epoch lock checkpoints are equal" )
        , ( lazy (existing.length << candidate.length)
          , "candidate is longer than existing" ) )
      ; ( ( lazy
              ( existing.last_epoch_data.start_checkpoint
              = candidate.last_epoch_data.start_checkpoint )
          , "last epoch start checkpoints are equal" )
        , ( lazy
              ( existing.last_epoch_data.length
              << candidate.last_epoch_data.length )
          , "candidate last epoch is longer than existing last epoch" ) )
        (* these two could be condensed into one entry *)
      ; ( ( lazy
              (Option.fold existing.curr_epoch_data.lock_checkpoint ~init:false
                 ~f:(fun _ existing_curr_lock_checkpoint ->
                   existing_curr_lock_checkpoint
                   = candidate.last_epoch_data.lock_checkpoint ))
          , "candidate last epoch lock checkpoint is equal to existing \
             current epoch lock checkpoint" )
        , ( lazy (existing.length << candidate.length)
          , "candidate is longer than existing" ) )
      ; ( ( lazy
              (Option.fold candidate.curr_epoch_data.lock_checkpoint
                 ~init:false ~f:(fun _ candidate_curr_lock_checkpoint ->
                   existing.last_epoch_data.lock_checkpoint
                   = candidate_curr_lock_checkpoint ))
          , "candidate current epoch lock checkpoint is equal to existing \
             last epoch lock checkpoint" )
        , ( lazy (existing.length << candidate.length)
          , "candidate is longer than existing" ) )
      ; ( ( lazy
              ( existing.curr_epoch_data.start_checkpoint
              = candidate.last_epoch_data.start_checkpoint )
          , "candidate last epoch start checkpoint is equal to existing \
             current epoch start checkpoint" )
        , ( lazy
              ( existing.curr_epoch_data.length
              << candidate.last_epoch_data.length )
          , "candidate last epoch is longer than existing current epoch" ) )
      ; ( ( lazy
              ( existing.last_epoch_data.start_checkpoint
              = candidate.curr_epoch_data.start_checkpoint )
          , "candidate current epoch start checkpoint is equal to existing \
             last epoch start checkpoint" )
        , ( lazy
              ( existing.last_epoch_data.length
              << candidate.curr_epoch_data.length )
          , "candidate current epoch is longer than existing last epoch" ) ) ]
    in
    let precondition_msg, choice_msg, should_take =
      List.find_map branches
        ~f:(fun ((precondition, precondition_msg), (choice, choice_msg)) ->
          Option.some_if (Lazy.force precondition)
            (precondition_msg, choice_msg, choice) )
      |> Option.value
           ~default:
             ( "default case"
             , "candidate virtual min-length is longer than existing virtual \
                min-length"
             , lazy
                 (let newest_epoch =
                    Epoch.max existing.curr_epoch candidate.curr_epoch
                  in
                  let virtual_min_length (s : Consensus_state.Value.t) =
                    if Epoch.(succ s.curr_epoch < newest_epoch) then
                      Length.zero (* There is a gap of an entire epoch *)
                    else if Epoch.(succ s.curr_epoch = newest_epoch) then
                      Length.(
                        min s.min_length_of_epoch s.curr_epoch_data.length)
                      (* Imagine the latest epoch was padded out with zeroes to reach the newest_epoch *)
                    else s.min_length_of_epoch
                  in
                  Length.(
                    virtual_min_length existing < virtual_min_length candidate))
             )
    in
    let choice = if Lazy.force should_take then `Take else `Keep in
    log_choice ~precondition_msg ~choice_msg choice ;
    choice

  let next_proposal now (state : Consensus_state.Value.t) ~local_state ~keypair
      ~logger =
    let open Keypair in
    Logger.info logger ~module_:__MODULE__ ~location:__LOC__
      "Checking for next proposal..." ;
    let curr_epoch, curr_slot =
      Epoch.epoch_and_slot_of_time_exn
        (Time.of_span_since_epoch (Time.Span.of_ms now))
    in
    let epoch, slot =
      if
        Epoch.equal curr_epoch state.curr_epoch
        && Epoch.Slot.equal curr_slot state.curr_slot
      then Epoch.incr (curr_epoch, curr_slot)
      else (curr_epoch, curr_slot)
    in
    Logger.info logger ~module_:__MODULE__ ~location:__LOC__
      "systime: %d, epoch-slot@systime: %08d-%04d, starttime@epoch@systime: %d"
      (Int64.to_int now) (Epoch.to_int epoch) (Epoch.Slot.to_int slot)
      ( Int64.to_int @@ Time.Span.to_ms @@ Time.to_span_since_epoch
      @@ Epoch.start_time epoch ) ;
    let next_slot =
      Logger.info logger ~module_:__MODULE__ ~location:__LOC__
        !"Selecting correct epoch data from state -- epoch by time: %d, state \
          epoch: %d, state epoch length: %d"
        (Epoch.to_int epoch)
        (Epoch.to_int state.curr_epoch)
        (Length.to_int state.epoch_length) ;
      let epoch_data =
        match select_epoch_data ~consensus_state:state ~epoch with
        | Ok epoch_data ->
            epoch_data
        | Error () ->
            Logger.error logger ~module_:__MODULE__ ~location:__LOC__
              "system time is out of sync with protocol state time" ;
            failwith
              "System time is out of sync. (hint: setup NTP if you haven't)"
      in
      let total_stake = epoch_data.ledger.total_currency in
      let epoch_snapshot =
        let source, snapshot =
          select_epoch_snapshot ~consensus_state:state ~local_state ~epoch
            ~epoch_data
        in
        ( match snapshot with
        | None ->
            Logger.info logger ~module_:__MODULE__ ~location:__LOC__
              "Unable to check vrf evaluation: %s_epoch_ledger does not exist \
               in local state"
              (epoch_snapshot_name source)
        | Some snapshot ->
            Logger.info logger ~module_:__MODULE__ ~location:__LOC__
              !"using %s_epoch_snapshot root hash \
                %{sexp:Coda_base.Ledger_hash.t}"
              (epoch_snapshot_name source)
              (Coda_base.Sparse_ledger.merkle_root snapshot.ledger) ) ;
        snapshot
      in
      let proposal_data slot =
        Vrf.check ~epoch ~slot ~seed:epoch_data.seed ~epoch_snapshot
          ~private_key:keypair.private_key ~total_stake ~logger
      in
      let rec find_winning_slot slot =
        if UInt32.of_int (Epoch.Slot.to_int slot) >= Constants.Epoch.size then
          None
        else
          match Local_state.seen_slot local_state epoch slot with
          | `Seen ->
              find_winning_slot (Epoch.Slot.succ slot)
          | `Unseen -> (
            match proposal_data slot with
            | None ->
                find_winning_slot (Epoch.Slot.succ slot)
            | Some data ->
                Some (slot, data) )
      in
      find_winning_slot slot
    in
    let ms_since_epoch = Fn.compose Time.Span.to_ms Time.to_span_since_epoch in
    match next_slot with
    | Some (next_slot, data) ->
        Logger.info logger ~module_:__MODULE__ ~location:__LOC__
          "Proposing in %d slots"
          (Epoch.Slot.to_int next_slot - Epoch.Slot.to_int slot) ;
        if Epoch.Slot.equal curr_slot next_slot then `Propose_now data
        else
          `Propose
            ( Epoch.slot_start_time epoch next_slot
              |> Time.to_span_since_epoch |> Time.Span.to_ms
            , data )
    | None ->
        let epoch_end_time = Epoch.end_time epoch |> ms_since_epoch in
        Logger.info logger ~module_:__MODULE__ ~location:__LOC__
          "No slots won in this epoch. Waiting for next epoch, @%d"
          (Int64.to_int epoch_end_time) ;
        `Check_again epoch_end_time

  (* TODO *)
  let lock_transition (prev : Consensus_state.Value.t)
      (next : Consensus_state.Value.t) ~local_state ~snarked_ledger =
    let open Local_state in
    if not (Epoch.equal prev.curr_epoch next.curr_epoch) then (
      let epoch_snapshot =
        Option.map local_state.proposer_public_key ~f:(fun pk ->
            let open Local_state.Snapshot in
            let delegators =
              compute_delegators
                (`Include_self, pk)
                ~iter_accounts:(fun f ->
                  Coda_base.Ledger.Any_ledger.M.iteri snarked_ledger ~f )
            in
            let ledger =
              Coda_base.Sparse_ledger.of_any_ledger snarked_ledger
            in
            {delegators; ledger} )
      in
      local_state.last_epoch_snapshot <- local_state.curr_epoch_snapshot ;
      local_state.curr_epoch_snapshot <- epoch_snapshot )

  let should_bootstrap_len ~existing ~candidate =
    let length = Length.to_int in
    length candidate - length existing > (2 * Constants.k) + Constants.delta

  let should_bootstrap ~existing ~candidate =
    should_bootstrap_len
      ~existing:(Consensus_state.length existing)
      ~candidate:(Consensus_state.length candidate)

  let%test "should_bootstrap is sane" =
    (* Even when consensus constants are of prod sizes, candidate should still trigger a bootstrap *)
    should_bootstrap_len ~existing:Length.zero
      ~candidate:(Length.of_int 100_000_000)

  let to_unix_timestamp recieved_time =
    recieved_time |> Time.to_span_since_epoch |> Time.Span.to_ms
    |> Unix_timestamp.of_int64

  (* TODO
  let%test "Receive a valid consensus_state with a bit of delay" =
    let ({curr_epoch; curr_slot; _} : Consensus_state.Value.t) =
      Consensus_state.genesis
    in
    let delay = Constants.delta / 2 |> UInt32.of_int in
    let new_slot = UInt32.Infix.(curr_slot + delay) in
    let time_received = Epoch.slot_start_time curr_epoch new_slot in
    received_at_valid_time Consensus_state.genesis
      ~time_received:(to_unix_timestamp time_received)
    |> Result.is_ok

  let%test "Receive an invalid consensus_state" =
    let epoch = Epoch.of_int 5 in
    let start_time = Epoch.start_time epoch in
    let curr_epoch, curr_slot = Epoch.epoch_and_slot_of_time_exn start_time in
    let consensus_state = {Consensus_state.genesis with curr_epoch; curr_slot} in
    let too_early = Epoch.start_time Consensus_state.genesis.curr_slot in
    let too_late =
      let delay = Constants.delta * 2 |> UInt32.of_int in
      let delayed_slot = UInt32.Infix.(curr_slot + delay) in
      Epoch.slot_start_time curr_epoch delayed_slot
    in
    let times = [too_late; too_early] in
    List.for_all times ~f:(fun time ->
        not
          ( received_at_valid_time consensus_state
              ~time_received:(to_unix_timestamp time)
          |> Result.is_ok ) )
  *)

  module type State_hooks_intf =
    Intf.State_hooks_intf
    with type consensus_state := Consensus_state.Value.t
     and type consensus_state_var := Consensus_state.var
     and type consensus_transition := Consensus_transition.Value.t
     and type proposal_data := Proposal_data.t

  module Make_state_hooks
      (Blockchain_state : Protocols.Coda_pow.Blockchain_state_intf
                          with type staged_ledger_hash :=
                                      Coda_base.Staged_ledger_hash.t
                           and type staged_ledger_hash_var :=
                                      Coda_base.Staged_ledger_hash.var
                           and type frozen_ledger_hash :=
                                      Coda_base.Frozen_ledger_hash.t
                           and type frozen_ledger_hash_var :=
                                      Coda_base.Frozen_ledger_hash.var
                           and type time := Coda_base.Block_time.t
                           and type time_var :=
                                      Coda_base.Block_time.Unpacked.var)
      (Protocol_state : Protocols.Coda_pow.Protocol_state_intf
                        with type state_hash := Coda_base.State_hash.t
                         and type state_hash_var := Coda_base.State_hash.var
                         and type blockchain_state := Blockchain_state.Value.t
                         and type blockchain_state_var := Blockchain_state.var
                         and type consensus_state := Consensus_state.Value.t
                         and type consensus_state_var := Consensus_state.var)
      (Snark_transition : Protocols.Coda_pow.Snark_transition_intf
                          with type blockchain_state_var :=
                                      Blockchain_state.var
                           and type consensus_transition_var :=
                                      Consensus_transition.var
                           and type sok_digest_var :=
                                      Coda_base.Sok_message.Digest.Checked.t
                           and type amount_var := Amount.var
                           and type public_key_var := Public_key.Compressed.var) :
    State_hooks_intf
    with type blockchain_state := Blockchain_state.Value.t
     and type protocol_state := Protocol_state.Value.t
     and type protocol_state_var := Protocol_state.var
     and type snark_transition_var := Snark_transition.var = struct
    (* TODO: only track total currency from accounts > 1% of the currency using transactions *)
    let generate_transition ~(previous_protocol_state : Protocol_state.Value.t)
        ~blockchain_state ~time ~proposal_data ~transactions:_
        ~snarked_ledger_hash ~supply_increase ~logger:_ =
      let previous_consensus_state =
        Protocol_state.consensus_state previous_protocol_state
      in
      let epoch, slot =
        let time = Time.of_span_since_epoch (Time.Span.of_ms time) in
        Epoch.epoch_and_slot_of_time_exn time
      in
      let consensus_transition = Consensus_transition.Poly.{epoch; slot} in
      let consensus_state =
        Or_error.ok_exn
          (Consensus_state.update ~previous_consensus_state
             ~consensus_transition
             ~proposer_vrf_result:proposal_data.Proposal_data.vrf_result
             ~previous_protocol_state_hash:
               (Protocol_state.hash previous_protocol_state)
             ~supply_increase ~snarked_ledger_hash)
      in
      let protocol_state =
        Protocol_state.create_value
          ~previous_state_hash:(Protocol_state.hash previous_protocol_state)
          ~blockchain_state ~consensus_state
      in
      (protocol_state, consensus_transition)

    include struct
      let%snarkydef next_state_checked ~(prev_state : Protocol_state.var)
          ~(prev_state_hash : Coda_base.State_hash.var) transition
          supply_increase =
        Consensus_state.update_var
          (Protocol_state.consensus_state prev_state)
          (Snark_transition.consensus_transition transition)
          prev_state_hash ~supply_increase
          ~previous_blockchain_state_ledger_hash:
            ( Protocol_state.blockchain_state prev_state
            |> Blockchain_state.snarked_ledger_hash )
    end

    module For_tests = struct
      (* TODO
      let create_genesis_protocol_state ledger =
        let consensus_data = Snark_transition.(consensus_data genesis) in
        let root_ledger_hash = Coda_base.Ledger.merkle_root ledger in
        create_genesis_protocol_state consensus_data
          { Blockchain_state.genesis with
            staged_ledger_hash=
              Coda_base.Staged_ledger_hash.(
                of_aux_ledger_and_coinbase_hash Aux_hash.dummy root_ledger_hash
                  (Coda_base.Pending_coinbase.create () |> Or_error.ok_exn))
          ; snarked_ledger_hash=
              Coda_base.Frozen_ledger_hash.of_ledger_hash root_ledger_hash }
      *)

      let create_genesis_protocol_state _ = failwith "TODO"

      let gen_consensus_state
          ~(gen_slot_advancement : int Quickcheck.Generator.t) :
          (   previous_protocol_state:( Protocol_state.Value.t
                                      , Coda_base.State_hash.t )
                                      With_hash.t
           -> snarked_ledger_hash:Coda_base.Frozen_ledger_hash.t
           -> Consensus_state.Value.t)
          Quickcheck.Generator.t =
        let open Consensus_state in
        let open Quickcheck.Let_syntax in
        let open UInt32.Infix in
        let%bind slot_advancement = gen_slot_advancement in
        let%map proposer_vrf_result = Vrf.Output.gen in
        fun ~(previous_protocol_state :
               (Protocol_state.Value.t, Coda_base.State_hash.t) With_hash.t)
            ~(snarked_ledger_hash : Coda_base.Frozen_ledger_hash.t) ->
          let prev =
            Protocol_state.consensus_state
              (With_hash.data previous_protocol_state)
          in
          let length = Length.succ prev.length in
          let curr_epoch, curr_slot =
            let slot = prev.curr_slot + UInt32.of_int slot_advancement in
            let epoch_advancement = slot / Constants.Epoch.size in
            (prev.curr_epoch + epoch_advancement, slot mod Constants.Epoch.size)
          in
          let total_currency =
            Option.value_exn
              (Amount.add prev.total_currency Constants.coinbase)
          in
          let last_epoch_data, curr_epoch_data, epoch_length =
            Epoch_data.update_pair
              (prev.last_epoch_data, prev.curr_epoch_data)
              prev.epoch_length ~prev_epoch:prev.curr_epoch
              ~next_epoch:curr_epoch ~prev_slot:prev.curr_slot
              ~prev_protocol_state_hash:
                (With_hash.hash previous_protocol_state)
              ~proposer_vrf_result ~snarked_ledger_hash ~total_currency
          in
          let checkpoints =
            if prev.has_ancestor_in_same_checkpoint_window then
              prev.checkpoints
            else Checkpoints.cons previous_protocol_state.hash prev.checkpoints
          in
          { Poly.length
          ; epoch_length
          ; min_length_of_epoch=
              ( if Epoch.equal prev.curr_epoch curr_epoch then
                prev.min_length_of_epoch
              else if Epoch.(equal curr_epoch (succ prev.curr_epoch)) then
                Length.min prev.min_length_of_epoch prev.curr_epoch_data.length
              else Length.zero )
          ; last_vrf_output= proposer_vrf_result
          ; total_currency
          ; curr_epoch
          ; curr_slot
          ; last_epoch_data
          ; curr_epoch_data
          ; has_ancestor_in_same_checkpoint_window=
              same_checkpoint_window_unchecked
                (Global_slot.create ~epoch:prev.curr_epoch ~slot:prev.curr_slot)
                (Global_slot.create ~epoch:curr_epoch ~slot:curr_slot)
          ; checkpoints }
    end
  end
end

let time_hum (now : Core_kernel.Time.t) =
  let epoch, slot = Data.Epoch.epoch_and_slot_of_time_exn (Time.of_time now) in
  Printf.sprintf "%d:%d" (Data.Epoch.to_int epoch)
    (Data.Epoch.Slot.to_int slot)

(* TODO
let%test_module "Proof of stake tests" =
  ( module struct
    open Data
    open Consensus_state

    let%test_unit "update, update_var agree starting from same genesis state" =
      (* build pieces needed to apply "update" *)
      let previous_protocol_state = genesis_protocol_state in
      let snarked_ledger_hash =
        previous_protocol_state |> With_hash.data
        |> Protocol_state.blockchain_state
        |> Protocol_state.Blockchain_state.snarked_ledger_hash
      in
      let previous_consensus_state = genesis in
      let epoch, slot =
        Epoch.epoch_and_slot_of_time_exn
          (Time.of_time (Core_kernel.Time.now ()))
      in
      let consensus_transition : Consensus_transition.Value.t =
        {Consensus_transition.Poly.epoch; slot}
      in
      let previous_protocol_state_hash =
        With_hash.hash previous_protocol_state
      in
      let supply_increase = Currency.Amount.of_int 42 in
      (* setup ledger, needed to compute proposer_vrf_result here and handler below *)
      let open Coda_base in
      (* choose largest account as most likely to propose *)
      let ledger_data = Genesis_ledger.t in
      let ledger = Ledger.Any_ledger.cast (module Ledger) ledger_data in
      let pending_coinbases = Pending_coinbase.create () |> Or_error.ok_exn in
      let maybe_sk, account = Genesis_ledger.largest_account_exn () in
      let private_key = Option.value_exn maybe_sk in
      let public_key = Account.public_key account in
      let location = Ledger.Any_ledger.M.location_of_key ledger public_key in
      let delegator =
        Option.value_exn location |> Ledger.Any_ledger.M.Location.to_path_exn
        |> Ledger.Addr.to_int
      in
      let proposer_vrf_result =
        Vrf.eval ~private_key {epoch; slot; seed= Epoch_seed.initial; delegator}
      in
      let next_consensus_state =
        update ~previous_consensus_state ~consensus_transition
          ~previous_protocol_state_hash ~supply_increase ~snarked_ledger_hash
          ~proposer_vrf_result
        |> Or_error.ok_exn
      in
      (* build pieces needed to apply "update_var" *)
      let checked_computation =
        let open Snark_params.Tick in
        (* work in Checked monad *)
        let%bind previous_state =
          exists typ ~compute:(As_prover.return previous_consensus_state)
        in
        let%bind transition_data =
          exists Consensus_transition.typ
            ~compute:(As_prover.return consensus_transition)
        in
        let%bind previous_protocol_state_hash =
          exists State_hash.typ
            ~compute:(As_prover.return previous_protocol_state_hash)
        in
        let%bind supply_increase =
          exists Amount.typ ~compute:(As_prover.return supply_increase)
        in
        let%bind previous_blockchain_state_ledger_hash =
          exists Coda_base.Frozen_ledger_hash.typ
            ~compute:(As_prover.return snarked_ledger_hash)
        in
        let result =
          update_var previous_state transition_data
            previous_protocol_state_hash ~supply_increase
            ~previous_blockchain_state_ledger_hash
        in
        (* setup handler *)
        let indices =
          Ledger.Any_ledger.M.foldi ~init:[] ledger ~f:(fun i accum _acct ->
              Ledger.Any_ledger.M.Addr.to_int i :: accum )
        in
        let sparse_ledger =
          Sparse_ledger.of_ledger_index_subset_exn ledger indices
        in
        let handler =
          Prover_state.handler
            {delegator; ledger= sparse_ledger; private_key}
            ~pending_coinbase:
              {Pending_coinbase_witness.pending_coinbases; is_new_stack= true}
        in
        let%map `Success _, var = Snark_params.Tick.handle result handler in
        As_prover.read typ var
      in
      let (), checked_value =
        Or_error.ok_exn
        @@ Snark_params.Tick.run_and_check checked_computation ()
      in
      assert (Value.equal checked_value next_consensus_state) ;
      ()
  end )
*)<|MERGE_RESOLUTION|>--- conflicted
+++ resolved
@@ -189,53 +189,10 @@
         ck * UInt32.of_int 2 < slot
       *)
 
-<<<<<<< HEAD
       let in_seed_update_range (slot : t) =
         let ck = Constants.(c * k |> UInt32.of_int) in
         let open UInt32.Infix in
         ck <= slot && slot < ck * UInt32.of_int 2
-=======
-  let diff_in_slots ((epoch, slot) : t * Slot.t) ((epoch', slot') : t * Slot.t)
-      : int64 =
-    let ( < ) x y = Pervasives.(Int64.compare x y < 0) in
-    let ( > ) x y = Pervasives.(Int64.compare x y > 0) in
-    let open Int64.Infix in
-    let of_uint32 = UInt32.to_int64 in
-    let epoch, slot = (of_uint32 epoch, of_uint32 slot) in
-    let epoch', slot' = (of_uint32 epoch', of_uint32 slot') in
-    let epoch_size = of_uint32 Constants.Epoch.size in
-    let epoch_diff = epoch - epoch' in
-    if epoch_diff > 0L then
-      ((epoch_diff - 1L) * epoch_size) + slot + (epoch_size - slot')
-    else if epoch_diff < 0L then
-      ((epoch_diff + 1L) * epoch_size) - (epoch_size - slot) - slot'
-    else slot - slot'
-
-  let%test_unit "test diff_in_slots" =
-    let open Int64.Infix in
-    let ( !^ ) = UInt32.of_int in
-    let ( !@ ) = Fn.compose ( !^ ) Int64.to_int in
-    let epoch_size = UInt32.to_int64 Constants.Epoch.size in
-    [%test_eq: int64] (diff_in_slots (!^0, !^5) (!^0, !^0)) 5L ;
-    [%test_eq: int64] (diff_in_slots (!^3, !^23) (!^3, !^20)) 3L ;
-    [%test_eq: int64] (diff_in_slots (!^4, !^4) (!^3, !^0)) (epoch_size + 4L) ;
-    [%test_eq: int64] (diff_in_slots (!^5, !^2) (!^4, !@(epoch_size - 3L))) 5L ;
-    [%test_eq: int64]
-      (diff_in_slots (!^6, !^42) (!^2, !^16))
-      ((epoch_size * 3L) + 42L + (epoch_size - 16L)) ;
-    [%test_eq: int64]
-      (diff_in_slots (!^2, !@(epoch_size - 1L)) (!^3, !^4))
-      (0L - 5L) ;
-    [%test_eq: int64]
-      (diff_in_slots (!^1, !^3) (!^7, !^27))
-      (0L - ((epoch_size * 5L) + (epoch_size - 3L) + 27L))
-
-  let incr ((epoch, slot) : t * Slot.t) =
-    let open UInt32 in
-    if Slot.equal slot (sub Constants.Epoch.size one) then (add epoch one, zero)
-    else (epoch, add slot one)
-end
->>>>>>> 2b3bd5e2
 
       let in_seed_update_range_var (slot : Unpacked.var) =
         let open Snark_params.Tick in
@@ -295,10 +252,44 @@
       in
       (epoch, slot)
 
+    let diff_in_slots ((epoch, slot) : t * Slot.t) ((epoch', slot') : t * Slot.t)
+        : int64 =
+      let ( < ) x y = Pervasives.(Int64.compare x y < 0) in
+      let ( > ) x y = Pervasives.(Int64.compare x y > 0) in
+      let open Int64.Infix in
+      let of_uint32 = UInt32.to_int64 in
+      let epoch, slot = (of_uint32 epoch, of_uint32 slot) in
+      let epoch', slot' = (of_uint32 epoch', of_uint32 slot') in
+      let epoch_size = of_uint32 Constants.Epoch.size in
+      let epoch_diff = epoch - epoch' in
+      if epoch_diff > 0L then
+        ((epoch_diff - 1L) * epoch_size) + slot + (epoch_size - slot')
+      else if epoch_diff < 0L then
+        ((epoch_diff + 1L) * epoch_size) - (epoch_size - slot) - slot'
+      else slot - slot'
+
+    let%test_unit "test diff_in_slots" =
+      let open Int64.Infix in
+      let ( !^ ) = UInt32.of_int in
+      let ( !@ ) = Fn.compose ( !^ ) Int64.to_int in
+      let epoch_size = UInt32.to_int64 Constants.Epoch.size in
+      [%test_eq: int64] (diff_in_slots (!^0, !^5) (!^0, !^0)) 5L ;
+      [%test_eq: int64] (diff_in_slots (!^3, !^23) (!^3, !^20)) 3L ;
+      [%test_eq: int64] (diff_in_slots (!^4, !^4) (!^3, !^0)) (epoch_size + 4L) ;
+      [%test_eq: int64] (diff_in_slots (!^5, !^2) (!^4, !@(epoch_size - 3L))) 5L ;
+      [%test_eq: int64]
+        (diff_in_slots (!^6, !^42) (!^2, !^16))
+        ((epoch_size * 3L) + 42L + (epoch_size - 16L)) ;
+      [%test_eq: int64]
+        (diff_in_slots (!^2, !@(epoch_size - 1L)) (!^3, !^4))
+        (0L - 5L) ;
+      [%test_eq: int64]
+        (diff_in_slots (!^1, !^3) (!^7, !^27))
+        (0L - ((epoch_size * 5L) + (epoch_size - 3L) + 27L))
+
     let incr ((epoch, slot) : t * Slot.t) =
       let open UInt32 in
-      if Slot.equal slot (sub Constants.Epoch.size one) then
-        (add epoch one, zero)
+      if Slot.equal slot (sub Constants.Epoch.size one) then (add epoch one, zero)
       else (epoch, add slot one)
   end
 
@@ -408,18 +399,7 @@
               sexp, bin_io, eq, compare, hash, to_yojson, version {unnumbered}]
           end
 
-<<<<<<< HEAD
           include T
-=======
-module Epoch_ledger = struct
-  module Poly = struct
-    module Stable = struct
-      module V1 = struct
-        module T = struct
-          type ('ledger_hash, 'amount) t =
-            {hash: 'ledger_hash; total_currency: 'amount}
-          [@@deriving sexp, bin_io, eq, compare, hash, to_yojson, version]
->>>>>>> 2b3bd5e2
         end
 
         module Latest = V1
@@ -942,20 +922,10 @@
               sexp, bin_io, eq, compare, hash, to_yojson, version {unnumbered}]
           end
 
-<<<<<<< HEAD
           include T
         end
 
         module Latest = V1
-=======
-module Optional_state_hash = struct
-  module Stable = struct
-    module V1 = struct
-      module T = struct
-        type t = Coda_base.State_hash.Stable.V1.t option
-        [@@deriving
-          sexp, bin_io, eq, compare, hash, to_yojson, version {unnumbered}]
->>>>>>> 2b3bd5e2
       end
 
       type ( 'epoch_ledger
@@ -2271,7 +2241,6 @@
     match source with
     | `Genesis ->
         None
-<<<<<<< HEAD
     (* We never need to do work to have the genesis snapshot*)
     | `Curr ->
         Option.map
@@ -2291,59 +2260,6 @@
           None
       | ls ->
           Non_empty_list.of_list_opt ls )
-
-  let sync_local_state ~logger ~local_state ~random_peers
-      ~(query_peer : Network_peer.query_peer) requested_syncs =
-    let open Local_state in
-    let open Snapshot in
-    let open Deferred.Let_syntax in
-    let requested_syncs = Non_empty_list.to_list requested_syncs in
-    Logger.info logger "syncing local state, %d jobs"
-      (List.length requested_syncs)
-      ~location:__LOC__ ~module_:__MODULE__
-      ~metadata:
-        [ ( "requested_syncs"
-          , `List (List.map requested_syncs ~f:local_state_sync_to_yojson) )
-        ; ("local_state", Local_state.to_yojson local_state) ] ;
-    let sync {snapshot_id; expected_root= target_ledger_hash} =
-      Deferred.List.exists (random_peers 3) ~f:(fun peer ->
-          match%map
-            query_peer.query peer Rpcs.Get_epoch_ledger.dispatch_multi
-              (Coda_base.Frozen_ledger_hash.to_ledger_hash target_ledger_hash)
-          with
-          | Ok (Ok snapshot_ledger) ->
-              let delegators =
-                Option.map local_state.proposer_public_key ~f:(fun pk ->
-                    compute_delegators
-                      (`Include_self, pk)
-                      ~iter_accounts:(fun f ->
-                        Coda_base.Sparse_ledger.iteri snapshot_ledger ~f ) )
-                |> Option.value
-                     ~default:(Coda_base.Account.Index.Table.create ())
-              in
-              set_snapshot local_state snapshot_id
-                (Some {ledger= snapshot_ledger; delegators}) ;
-              true
-          | Ok (Error err) ->
-              (* TODO: punish *)
-              Logger.faulty_peer_without_punishment logger ~module_:__MODULE__
-                ~location:__LOC__
-                ~metadata:
-                  [ ("peer", Network_peer.Peer.to_yojson peer)
-                  ; ("error", `String err) ]
-                "peer $peer failed to serve requested epoch ledger: $error" ;
-              false
-          | Error err ->
-              Logger.faulty_peer_without_punishment logger ~module_:__MODULE__
-                ~location:__LOC__
-                ~metadata:
-                  [ ("peer", Network_peer.Peer.to_yojson peer)
-                  ; ("error", `String (Error.to_string_hum err)) ]
-                "error querying peer $peer: $error" ;
-              false )
-=======
-    | ls ->
-        Non_empty_list.of_list_opt ls )
 
 let sync_local_state ~logger ~trust_system ~local_state ~random_peers
     ~(query_peer : Network_peer.query_peer) requested_syncs =
@@ -2402,109 +2318,28 @@
   if%map Deferred.List.for_all requested_syncs ~f:sync then Ok ()
   else Error (Error.of_string "failed to synchronize epoch ledger")
 
-(* TODO: only track total currency from accounts > 1% of the currency using transactions *)
-let generate_transition ~(previous_protocol_state : Protocol_state.Value.t)
-    ~blockchain_state ~time ~proposal_data ~transactions:_ ~snarked_ledger_hash
-    ~supply_increase ~logger:_ =
-  let previous_consensus_state =
-    Protocol_state.consensus_state previous_protocol_state
-  in
-  let epoch, slot =
-    let time = Time.of_span_since_epoch (Time.Span.of_ms time) in
-    Epoch.epoch_and_slot_of_time_exn time
-  in
-  let consensus_transition_data =
-    Consensus_transition_data.Poly.{epoch; slot}
-  in
-  let consensus_state =
-    Or_error.ok_exn
-      (Consensus_state.update ~previous_consensus_state
-         ~consensus_transition_data
-         ~proposer_vrf_result:proposal_data.Proposal_data.vrf_result
-         ~previous_protocol_state_hash:
-           (Protocol_state.hash previous_protocol_state)
-         ~supply_increase ~snarked_ledger_hash)
-  in
-  let protocol_state =
-    Protocol_state.create_value
-      ~previous_state_hash:(Protocol_state.hash previous_protocol_state)
-      ~blockchain_state ~consensus_state
-  in
-  (protocol_state, consensus_transition_data)
-
-let received_within_window (epoch, slot) ~time_received =
-  let open Time in
-  let open Int64 in
-  let ( < ) x y = Pervasives.(compare x y < 0) in
-  let ( >= ) x y = Pervasives.(compare x y >= 0) in
-  let time_received =
-    of_span_since_epoch (Span.of_ms (Unix_timestamp.to_int64 time_received))
-  in
-  let slot_diff =
-    Epoch.diff_in_slots
-      (Epoch.epoch_and_slot_of_time_exn time_received)
-      (epoch, slot)
-  in
-  if slot_diff < 0L then Error `Too_early
-  else if slot_diff >= of_int Constants.delta then Error (`Too_late slot_diff)
-  else Ok ()
+  let received_within_window (epoch, slot) ~time_received =
+    let open Time in
+    let open Int64 in
+    let ( < ) x y = Pervasives.(compare x y < 0) in
+    let ( >= ) x y = Pervasives.(compare x y >= 0) in
+    let time_received =
+      of_span_since_epoch (Span.of_ms (Unix_timestamp.to_int64 time_received))
+    in
+    let slot_diff =
+      Epoch.diff_in_slots
+        (Epoch.epoch_and_slot_of_time_exn time_received)
+        (epoch, slot)
+    in
+    if slot_diff < 0L then Error `Too_early
+    else if slot_diff >= of_int Constants.delta then Error (`Too_late slot_diff)
+    else Ok ()
 
 let received_at_valid_time (consensus_state : Consensus_state.Value.t)
     ~time_received =
   received_within_window
     (consensus_state.curr_epoch, consensus_state.curr_slot)
     ~time_received
-
-include struct
-  let%snarkydef next_state_checked ~(prev_state : Protocol_state.var)
-      ~(prev_state_hash : Coda_base.State_hash.var) transition supply_increase
-      =
-    Consensus_state.update_var
-      (Protocol_state.consensus_state prev_state)
-      (Snark_transition.consensus_data transition)
-      prev_state_hash ~supply_increase
-      ~previous_blockchain_state_ledger_hash:
-        ( Protocol_state.blockchain_state prev_state
-        |> Blockchain_state.snarked_ledger_hash )
-end
-
-let select ~existing ~candidate ~logger =
-  let string_of_choice = function `Take -> "Take" | `Keep -> "Keep" in
-  let log_result choice msg =
-    Logger.debug logger ~module_:__MODULE__ ~location:__LOC__
-      "RESULT: %s -- %s" (string_of_choice choice) msg
-  in
-  let log_choice ~precondition_msg ~choice_msg choice =
-    let choice_msg =
-      match choice with
-      | `Take ->
-          choice_msg
-      | `Keep ->
-          Printf.sprintf "not (%s)" choice_msg
->>>>>>> 2b3bd5e2
-    in
-    if%map Deferred.List.for_all requested_syncs ~f:sync then Ok ()
-    else Error (Error.of_string "failed to synchronize epoch ledger")
-
-  let received_within_window (epoch, slot) ~time_received =
-    let open Time in
-    let time_received =
-      of_span_since_epoch (Span.of_ms (Unix_timestamp.to_int64 time_received))
-    in
-    let window_start = Epoch.slot_start_time epoch slot in
-    let window_end = add window_start Constants.delta_duration in
-    if window_start < time_received && time_received < window_end then Ok ()
-    else
-      Error
-        [ ("window_start", to_yojson window_start)
-        ; ("window_end", to_yojson window_end)
-        ; ("time_received", to_yojson time_received) ]
-
-  let received_at_valid_time (consensus_state : Consensus_state.Value.t)
-      ~time_received =
-    received_within_window
-      (consensus_state.curr_epoch, consensus_state.curr_slot)
-      ~time_received
 
   let select ~existing ~candidate ~logger =
     let string_of_choice = function `Take -> "Take" | `Keep -> "Keep" in
@@ -2838,8 +2673,8 @@
      and type snark_transition_var := Snark_transition.var = struct
     (* TODO: only track total currency from accounts > 1% of the currency using transactions *)
     let generate_transition ~(previous_protocol_state : Protocol_state.Value.t)
-        ~blockchain_state ~time ~proposal_data ~transactions:_
-        ~snarked_ledger_hash ~supply_increase ~logger:_ =
+        ~blockchain_state ~time ~proposal_data ~transactions:_ ~snarked_ledger_hash
+        ~supply_increase ~logger:_ =
       let previous_consensus_state =
         Protocol_state.consensus_state previous_protocol_state
       in
@@ -2847,11 +2682,13 @@
         let time = Time.of_span_since_epoch (Time.Span.of_ms time) in
         Epoch.epoch_and_slot_of_time_exn time
       in
-      let consensus_transition = Consensus_transition.Poly.{epoch; slot} in
+      let consensus_transition_data =
+        Consensus_transition_data.Poly.{epoch; slot}
+      in
       let consensus_state =
         Or_error.ok_exn
           (Consensus_state.update ~previous_consensus_state
-             ~consensus_transition
+             ~consensus_transition_data
              ~proposer_vrf_result:proposal_data.Proposal_data.vrf_result
              ~previous_protocol_state_hash:
                (Protocol_state.hash previous_protocol_state)
@@ -2862,7 +2699,7 @@
           ~previous_state_hash:(Protocol_state.hash previous_protocol_state)
           ~blockchain_state ~consensus_state
       in
-      (protocol_state, consensus_transition)
+      (protocol_state, consensus_transition_data)
 
     include struct
       let%snarkydef next_state_checked ~(prev_state : Protocol_state.var)
