--- conflicted
+++ resolved
@@ -86,10 +86,7 @@
         ; slots_per_epoch: int
         ; slot_duration: int
         ; epoch_duration: int
-<<<<<<< HEAD
-=======
         ; genesis_state_timestamp: Block_time.Stable.V1.t
->>>>>>> 07c906ba
         ; acceptable_network_delay: int }
       [@@deriving yojson, fields]
 
@@ -109,19 +106,6 @@
     ; acceptable_network_delay: int }
   [@@deriving yojson, fields]
 
-<<<<<<< HEAD
-  let t =
-    let open Constants in
-    { delta
-    ; k
-    ; c
-    ; c_times_k= c * k
-    ; slots_per_epoch= UInt32.to_int Epoch.size
-    ; slot_duration= Int64.to_int Slot.duration_ms
-    ; epoch_duration= Int64.to_int (Time.Span.to_ms Epoch.duration)
-    ; acceptable_network_delay= Int64.to_int (Time.Span.to_ms delta_duration)
-    }
-=======
   let t ~protocol_constants =
     let constants = Constants.create ~protocol_constants in
     let of_int32 = UInt32.to_int in
@@ -135,7 +119,6 @@
     ; epoch_duration= of_span constants.epoch_duration
     ; genesis_state_timestamp= constants.genesis_state_timestamp
     ; acceptable_network_delay= of_span constants.delta_duration }
->>>>>>> 07c906ba
 end
 
 module Constants = Constants
@@ -1770,15 +1753,9 @@
             ( Length.Stable.V1.t
             , Vrf.Output.Truncated.Stable.V1.t
             , Amount.Stable.V1.t
-<<<<<<< HEAD
-            , Coda_numbers.Global_slot.Stable.V1.t
+            , Global_slot.Stable.V1.t
             , Epoch_data.Staking_value_versioned.Value.Stable.V1.t
             , Epoch_data.Next_value_versioned.Value.Stable.V1.t
-=======
-            , Global_slot.Stable.V1.t
-            , Epoch_data.Staking.Value.Stable.V1.t
-            , Epoch_data.Next.Value.Stable.V1.t
->>>>>>> 07c906ba
             , bool )
             Poly.Stable.V1.t
           [@@deriving sexp, eq, compare, hash]
