--- conflicted
+++ resolved
@@ -319,34 +319,11 @@
     [@@deriving sexp, to_yojson]
 
     let create proposer_public_key =
-<<<<<<< HEAD
-      (* TODO: remove duplicated genesis ledger *)
-      let genesis_epoch_snapshot =
-        match proposer_public_key with
-        | None ->
-            Snapshot.create_empty ()
-        | Some key ->
-            let open Snapshot in
-            let delegators =
-              compute_delegators key ~iter_accounts:(fun f ->
-                  let open Coda_base in
-                  Ledger.foldi ~init:() Genesis_ledger.t ~f:(fun i () acct ->
-                      f (Ledger.Addr.to_int i) acct ) )
-            in
-            let ledger =
-              Coda_base.Sparse_ledger.of_any_ledger
-                (Coda_base.Ledger.Any_ledger.cast
-                   (module Coda_base.Ledger)
-                   Genesis_ledger.t)
-            in
-            {delegators; ledger}
-=======
       let delegators =
         Option.value_map ~default:(Core.Int.Table.create ~size:0 ())
           proposer_public_key ~f:(fun key ->
             compute_delegators
-              (* TODO: Propagate Include_self to the right place *)
-              (`Include_self, key)
+              key
               ~iter_accounts:(fun f ->
                 let open Coda_base in
                 Ledger.foldi ~init:() Genesis_ledger.t ~f:(fun i () acct ->
@@ -358,7 +335,6 @@
           (Coda_base.Ledger.Any_ledger.cast
              (module Coda_base.Ledger)
              Genesis_ledger.t)
->>>>>>> b30d35f7
       in
       let genesis_epoch_snapshot = {Snapshot.delegators; ledger} in
       { last_epoch_snapshot= None
@@ -2591,28 +2567,14 @@
       (next : Consensus_state.Value.t) ~local_state ~snarked_ledger =
     let open Local_state in
     if not (Epoch.equal prev.curr_epoch next.curr_epoch) then (
-<<<<<<< HEAD
-      let epoch_snapshot =
-        Option.map local_state.proposer_public_key ~f:(fun pk ->
-            let open Local_state.Snapshot in
-            let delegators =
-              compute_delegators pk ~iter_accounts:(fun f ->
-                  Coda_base.Ledger.Any_ledger.M.iteri snarked_ledger ~f )
-            in
-            let ledger =
-              Coda_base.Sparse_ledger.of_any_ledger snarked_ledger
-            in
-            {delegators; ledger} )
-=======
       (* If we are not proposing, then we don't care about the delegators table. *)
       let delegators =
         Option.value_map ~default:(Core.Int.Table.create ~size:0 ())
           local_state.proposer_public_key ~f:(fun pk ->
             compute_delegators
-              (`Include_self, pk)
+              pk
               ~iter_accounts:(fun f ->
                 Coda_base.Ledger.Any_ledger.M.iteri snarked_ledger ~f ) )
->>>>>>> b30d35f7
       in
       let ledger = Coda_base.Sparse_ledger.of_any_ledger snarked_ledger in
       let epoch_snapshot = {Local_state.Snapshot.delegators; ledger} in
